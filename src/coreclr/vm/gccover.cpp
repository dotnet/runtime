// Licensed to the .NET Foundation under one or more agreements.
// The .NET Foundation licenses this file to you under the MIT license.


/****************************************************************************/
/*                              gccover.cpp                                 */
/****************************************************************************/

/* This file holds code that is designed to test GC pointer tracking in
   fully interruptible code.  We basically do a GC everywhere we can in
   jitted code
 */
/****************************************************************************/


#include "common.h"

#ifdef HAVE_GCCOVER

#pragma warning(disable:4663)

#include "eeconfig.h"
#include "gms.h"
#include "utsem.h"
#include "gccover.h"
#include "virtualcallstub.h"
#include "threadsuspend.h"

#if defined(TARGET_AMD64) || defined(TARGET_ARM)
#include "gcinfodecoder.h"
#endif

#include "disassembler.h"

/****************************************************************************/

bool IsGcCoverageInterruptInstruction(PBYTE instrPtr)
{
    UINT32 instrVal;

#if defined(TARGET_ARM64) || defined(TARGET_LOONGARCH64) || defined(TARGET_RISCV64)
    instrVal = *reinterpret_cast<UINT32*>(instrPtr);
#elif defined(TARGET_ARM)
    size_t instrLen = GetARMInstructionLength(instrPtr);
    if (instrLen == 2)
    {
        instrVal = *reinterpret_cast<UINT16*>(instrPtr);
    }
    else
    {
        instrVal = *reinterpret_cast<UINT32*>(instrPtr);
    }
#else // x64 and x86
    instrVal = *instrPtr;
#endif

    return IsGcCoverageInterruptInstructionVal(instrVal);
}

bool IsOriginalInstruction(PBYTE instrPtr, GCCoverageInfo* gcCover, DWORD offset)
{
#if defined(TARGET_ARM64) || defined(TARGET_LOONGARCH64) || defined(TARGET_RISCV64)
    UINT32 instrVal = *reinterpret_cast<UINT32*>(instrPtr);
    UINT32 origInstrVal = *reinterpret_cast<UINT32*>(gcCover->savedCode + offset);
    return (instrVal == origInstrVal);
#elif defined(TARGET_ARM)
    size_t instrLen = GetARMInstructionLength(instrPtr);
    if (instrLen == 2)
    {
        UINT16 instrVal = *reinterpret_cast<UINT16*>(instrPtr);
        UINT16 origInstrVal = *reinterpret_cast<UINT16*>(gcCover->savedCode + offset);
        return (instrVal == origInstrVal);
    }
    else
    {
        _ASSERTE(instrLen == 4);
        UINT32 instrVal = *reinterpret_cast<UINT32*>(instrPtr);
        UINT32 origInstrVal = *reinterpret_cast<UINT32*>(gcCover->savedCode + offset);
        return (instrVal == origInstrVal);
    }
#else // x64 and x86
    UINT8 instrVal = *reinterpret_cast<UINT8*>(instrPtr);
    UINT8 origInstrVal = gcCover->savedCode[offset];
    return (instrVal == origInstrVal);
#endif
}


void SetupAndSprinkleBreakpoints(
    NativeCodeVersion               nativeCodeVersion,
    EECodeInfo                    * pCodeInfo,
    IJitManager::MethodRegionInfo   methodRegionInfo,
    BOOL                            fZapped
    )
{
    _ASSERTE(!nativeCodeVersion.IsNull());

    // CONSIDER: does anyone call this with fZapped == true ? are there plans?
    _ASSERTE(!fZapped);

    // Allocate room for the GCCoverageInfo and copy of the method instructions
    MethodDesc *pMD = nativeCodeVersion.GetMethodDesc();
    size_t memSize = sizeof(GCCoverageInfo) + methodRegionInfo.hotSize + methodRegionInfo.coldSize;
    GCCoverageInfo* gcCover = (GCCoverageInfo*)(void*) pMD->GetLoaderAllocator()->GetHighFrequencyHeap()->AllocAlignedMem(memSize, CODE_SIZE_ALIGN);

    memset(gcCover, 0, sizeof(GCCoverageInfo));

    gcCover->methodRegion      = methodRegionInfo;
    gcCover->codeMan           = pCodeInfo->GetCodeManager();
    gcCover->gcInfoToken       = pCodeInfo->GetGCInfoToken();
    gcCover->callerThread      = 0;
    gcCover->doingEpilogChecks = true;

    gcCover->SprinkleBreakpoints(gcCover->savedCode,
                                 gcCover->methodRegion.hotStartAddress,
                                 gcCover->methodRegion.hotSize,
                                 0,
                                 fZapped);

    // This is only required for X86, since otherwise the above call does the work for both hot & cold regions
#if defined(TARGET_X86)
    if (gcCover->methodRegion.coldSize != 0)
    {
        gcCover->SprinkleBreakpoints(gcCover->savedCode + gcCover->methodRegion.hotSize,
                                     gcCover->methodRegion.coldStartAddress,
                                     gcCover->methodRegion.coldSize,
                                     gcCover->methodRegion.hotSize,
                                     fZapped);
    }
#endif

    nativeCodeVersion.SetGCCoverageInfo(gcCover);
}

void SetupAndSprinkleBreakpointsForJittedMethod(NativeCodeVersion               nativeCodeVersion,
                                                PCODE                           codeStart
                                               )
{
    _ASSERTE(!nativeCodeVersion.IsNull());

    EECodeInfo codeInfo(codeStart);
    _ASSERTE(codeInfo.IsValid());
    _ASSERTE(codeInfo.GetRelOffset() == 0);

    IJitManager::MethodRegionInfo methodRegionInfo;
    codeInfo.GetMethodRegionInfo(&methodRegionInfo);

    _ASSERTE(PCODEToPINSTR(codeStart) == methodRegionInfo.hotStartAddress);

#ifdef _DEBUG
    if (!g_pConfig->SkipGCCoverage(nativeCodeVersion.GetMethodDesc()->GetModule()->GetSimpleName()))
#endif
    SetupAndSprinkleBreakpoints(nativeCodeVersion,
                                &codeInfo,
                                methodRegionInfo,
                                FALSE
                               );
}

/****************************************************************************/
/* called when a method is first jitted when GCStress level 4 or 8 is on */

void SetupGcCoverage(NativeCodeVersion nativeCodeVersion, BYTE* methodStartPtr)
{
    _ASSERTE(!nativeCodeVersion.IsNull());

#ifdef _DEBUG
    if (!g_pConfig->ShouldGcCoverageOnMethod(nativeCodeVersion.GetMethodDesc()->m_pszDebugMethodName)) {
        return;
    }
#endif

    // Ideally we would assert here that m_GcCover is NULL.
    //
    // However, we can't do that (at least not yet), because we may
    // invoke this method more than once on a given
    // MethodDesc. Examples include prejitted methods and rejitted
    // methods.
    //
    // In the prejit case, we can't safely re-instrument an already
    // instrumented method. By bailing out here, we will use the
    // original instrumentation, which should still be valid as
    // the method code has not changed.
    //
    // In the rejit case, the old method code may still be active and
    // instrumented, so we need to preserve that gc cover info.  By
    // bailing out here we will skip instrumenting the rejitted native
    // code, and since the rejitted method does not get instrumented
    // we should be able to tolerate that the gc cover info does not
    // match.
    if (nativeCodeVersion.GetGCCoverageInfo() != NULL)
    {
        return;
    }

    PCODE codeStart = (PCODE) methodStartPtr;
    SetupAndSprinkleBreakpointsForJittedMethod(nativeCodeVersion, codeStart);
}

// There are some code path in DoGcStress to return without doing a GC but
// now relies on EE suspension to update the GC STRESS instruction.
// We need to do a extra EE suspension/resume even without GC.
FORCEINLINE void UpdateGCStressInstructionWithoutGC ()
{
    ThreadSuspend::SuspendEE(ThreadSuspend::SUSPEND_OTHER);
    ThreadSuspend::RestartEE(TRUE, TRUE);
}

#if defined(TARGET_X86)
/////////////////////////////////////////////////////////////////////////////
////////////////////////////// x86-specific /////////////////////////////////
/////////////////////////////////////////////////////////////////////////////

static size_t getRegVal(unsigned regNum, PCONTEXT regs)
{
    return *getRegAddr(regNum, regs);
}

/****************************************************************************/
static PBYTE getTargetOfCall(PBYTE instrPtr, PCONTEXT regs, PBYTE* nextInstr) {

    BYTE sibindexadj = 0;
    BYTE baseadj = 0;
    WORD displace = 0;

    // In certain situations, the instruction bytes are read from a different
    // location than the actual bytes being executed.
    // When decoding the instructions of a method which is sprinkled with
    // TRAP instructions for GCStress, we decode the bytes from a copy
    // of the instructions stored before the traps-for-gc were inserted.
    // However, the PC-relative addressing/displacement of the CALL-target
    // will still be with respect to the currently executing PC.
    // So, if a register context is available, we pick the PC from it
    // (for address calculation purposes only).

    PBYTE PC = (regs) ? (PBYTE)GetIP(regs) : instrPtr;

    if (instrPtr[0] == 0xE8) {  // Direct Relative Near
        *nextInstr = instrPtr + 5;

        size_t base = (size_t) PC + 5;

        INT32 displacement = (INT32) (
            ((UINT32)instrPtr[1]) +
            (((UINT32)instrPtr[2]) << 8) +
            (((UINT32)instrPtr[3]) << 16) +
            (((UINT32)instrPtr[4]) << 24)
            );

        // Note that the signed displacement is sign-extended
        //  to 64-bit on AMD64
        return((PBYTE)(base + (SSIZE_T)displacement));
    }

    if (instrPtr[0] == 0xFF) { // Indirect Absolute Near

        _ASSERTE(regs);

        BYTE mod = (instrPtr[1] & 0xC0) >> 6;
        BYTE rm  = (instrPtr[1] & 0x7);
        PBYTE result;

        switch (mod) {
        case 0:
        case 1:
        case 2:

            if (rm == 4) {

                //
                // Get values from the SIB byte
                //
                BYTE ss    = (instrPtr[2] & 0xC0) >> 6;
                BYTE index = (instrPtr[2] & 0x38) >> 3;
                BYTE base  = (instrPtr[2] & 0x7);

                //
                // Get starting value
                //
                if ((mod == 0) && (base == 5)) {
                    result = 0;
                } else {
                    result = (BYTE *)getRegVal(baseadj + base, regs);
                }

                //
                // Add in the [index]
                //
                if (index != 0x4) {
                    result = result + (getRegVal(sibindexadj + index, regs) << ss);
                }

                //
                // Finally add in the offset
                //
                if (mod == 0) {

                    if (base == 5) {
                        result = result + *((int *)&instrPtr[3]);
                        displace += 7;
                    } else {
                        displace += 3;
                    }

                } else if (mod == 1) {

                    result = result + *((char *)&instrPtr[3]);
                    displace += 4;

                } else { // == 2

                    result = result + *((int *)&instrPtr[3]);
                    displace += 7;

                }

            } else {

                //
                // Get the value we need from the register.
                //

                if ((mod == 0) && (rm == 5)) {
                    result = 0;
                } else {
                    result = (PBYTE)getRegVal(baseadj + rm, regs);
                }

                if (mod == 0) {

                    if (rm == 5) {
                        result = result + *((int *)&instrPtr[2]);
                        displace += 6;
                    } else {
                        displace += 2;
                    }

                } else if (mod == 1) {

                    result = result + *((char *)&instrPtr[2]);
                    displace += 3;

                } else { // == 2

                    result = result + *((int *)&instrPtr[2]);
                    displace += 6;

                }

            }

            //
            // Now dereference thru the result to get the resulting IP.
            //
            result = (PBYTE)(*((PBYTE *)result));

            break;

        case 3:
        default:

            result = (PBYTE)getRegVal(baseadj + rm, regs);
            displace += 2;
            break;

        }

        *nextInstr = instrPtr + displace;
        return result;

    }

    return(0);      // Fail
}

// There is a call target instruction, try to find the MethodDesc for where target points to.
// Returns nullptr if it can't find it.
static MethodDesc* getTargetMethodDesc(PCODE target)
{
    MethodDesc* targetMD = ExecutionManager::GetCodeMethodDesc(target);
    if (targetMD != nullptr)
    {
        // It is JIT/NGened call.
        return targetMD;
    }

    auto stubKind = RangeSectionStubManager::GetStubKind(target);

    if ((stubKind == STUB_CODE_BLOCK_VSD_DISPATCH_STUB) ||
        (stubKind == STUB_CODE_BLOCK_VSD_RESOLVE_STUB) ||
        (stubKind == STUB_CODE_BLOCK_VSD_LOOKUP_STUB) ||
        (stubKind == STUB_CODE_BLOCK_VSD_VTABLE_STUB))
    {
        VirtualCallStubManager *pVSDStubManager = VirtualCallStubManager::FindStubManager(target, &stubKind);
        if (pVSDStubManager != NULL)
        {
            // It is a VSD stub manager.
            DispatchToken token(VirtualCallStubManager::GetTokenFromStubQuick(pVSDStubManager, target, stubKind));
            _ASSERTE(token.IsValid());
            return VirtualCallStubManager::GetInterfaceMethodDescFromToken(token);
        }
    }

    if (stubKind == STUB_CODE_BLOCK_PRECODE)
    {
        // The address looks like a value stub, try to get the method descriptor.
        return MethodDesc::GetMethodDescFromStubAddr(target, TRUE);
    }

    if (stubKind == STUB_CODE_BLOCK_STUBPRECODE)
    {
        Precode* pPrecode = Precode::GetPrecodeFromEntryPoint(target);
<<<<<<< HEAD
        return pPrecode->GetMethodDesc();
=======
        switch (pPrecode->GetType())
        {
            case PRECODE_STUB:
            case PRECODE_NDIRECT_IMPORT:
                return dac_cast<PTR_MethodDesc>(pPrecode->AsStubPrecode()->GetMethodDesc());
            default:
                return nullptr;
        }
>>>>>>> 1f6b6903
    }

    if (stubKind == STUB_CODE_BLOCK_FIXUPPRECODE)
    {
        if (!FixupPrecode::IsFixupPrecodeByASM(target))
        {
            // If the target slot points to the fixup part of the stub, the actual
            // stub starts FixupPrecode::FixupCodeOffset bytes below the target,
            // so we need to compensate for it.
            target -= FixupPrecode::FixupCodeOffset;
            if (!FixupPrecode::IsFixupPrecodeByASM(target))
            {
                _ASSERTE(!"Invalid FixupPrecode address"); // We should never get other precode type here
                return nullptr;
            }
        }

        return (MethodDesc*)((FixupPrecode*)PCODEToPINSTR(target))->GetMethodDesc();
    }

    return nullptr;
}

void ReplaceInstrAfterCall(PBYTE instrToReplace, MethodDesc* callMD)
{
    ReturnKind returnKind = callMD->GetReturnKind(true);
    if (!IsValidReturnKind(returnKind))
    {
        // SKip GC coverage after the call.
        return;
    }
    _ASSERTE(IsValidReturnKind(returnKind));

    bool ispointerKind = IsPointerReturnKind(returnKind);
    if (ispointerKind)
    {
        bool protectRegister[2] = { false, false };

        bool moreRegisters = false;

        ReturnKind fieldKind1 = ExtractRegReturnKind(returnKind, 0, moreRegisters);
        if (IsPointerFieldReturnKind(fieldKind1))
        {
            protectRegister[0] = true;
        }
        if (moreRegisters)
        {
            ReturnKind fieldKind2 = ExtractRegReturnKind(returnKind, 1, moreRegisters);
            if (IsPointerFieldReturnKind(fieldKind2))
            {
                protectRegister[1] = true;
            }
        }
        _ASSERTE(!moreRegisters);

        if (protectRegister[0] && !protectRegister[1])
        {
            *instrToReplace = INTERRUPT_INSTR_PROTECT_FIRST_RET;
        }
        else
        {
            _ASSERTE(!"Not expected multi reg return with pointers.");
        }
    }
    else
    {
        *instrToReplace = INTERRUPT_INSTR;
    }
}

void GCCoverageInfo::SprinkleBreakpoints(
        BYTE * saveAddr,
        PCODE  pCode,
        size_t codeSize,
        size_t regionOffsetAdj,
        BOOL   fZapped)
{
#if USE_DISASSEMBLER

    BYTE * codeStart = (BYTE *)pCode;
    ExecutableWriterHolderNoLog<BYTE> codeWriterHolder;
    size_t writeableOffset;

    memcpy(saveAddr, codeStart, codeSize);

    // For prejitted code we have to remove the write-protect on the code page
    if (fZapped)
    {
        DWORD oldProtect;
        ClrVirtualProtect(codeStart, codeSize, PAGE_EXECUTE_READWRITE, &oldProtect);
        writeableOffset = 0;
    }
    else
    {
        codeWriterHolder.AssignExecutableWriterHolder(codeStart, codeSize);
        writeableOffset = codeWriterHolder.GetRW() - codeStart;
    }

    PBYTE cur;
    BYTE* codeEnd = codeStart + codeSize;

    EECodeInfo codeInfo((PCODE)codeStart);

    static ConfigDWORD fGcStressOnDirectCalls; // ConfigDWORD must be a static variable

    cur = codeStart;
    Disassembler disassembler;

    // When we find a direct call instruction and we are partially-interruptible
    //  we determine the target and place a breakpoint after the call
    //  to simulate the hijack
    // However, we need to wait until we disassemble the instruction
    //  after the call in order to put the breakpoint or we'll mess up
    //  the disassembly
    // This variable is non-null if the previous instruction was a direct call,
    //  and we have found it's target MethodDesc
    MethodDesc* prevDirectCallTargetMD = NULL;

    /* TODO. Simulating the hijack could cause problems in cases where the
       return register is not always a valid GC ref on the return offset.
       That could happen if we got to the return offset via a branch
       and not via return from the preceding call. However, this has not been
       an issue so far.

       Example:
        mov eax, someval
        test eax, eax
        jCC AFTERCALL
        call MethodWhichReturnsGCobject // return value is not used
        AFTERCALL:
    */

    while (cur < codeEnd)
    {
        _ASSERTE(*cur != INTERRUPT_INSTR && *cur != INTERRUPT_INSTR_CALL);

        MethodDesc* targetMD = NULL;
        InstructionType instructionType;
        size_t len = disassembler.DisassembleInstruction(cur, codeEnd - cur, &instructionType);

        _ASSERTE(len > 0);
        _ASSERTE(len <= (size_t)(codeEnd-cur));

        // For non-fully interruptible code, we want to at least
        // patch the return sites after the call instructions.
        // Specially so that we can verify stack-walking through the call site via a simulated hijack.
        // We would need to know the return kind of the callee, so this may not always be possible.
        switch(instructionType)
        {
        case InstructionType::Call_IndirectUnconditional:
            *(cur + writeableOffset) = INTERRUPT_INSTR_CALL;        // return value.  May need to protect
            break;

        case InstructionType::Call_DirectUnconditional:
            // NB: turned off by default
            if(fGcStressOnDirectCalls.val(CLRConfig::INTERNAL_GcStressOnDirectCalls))
            {
                PBYTE nextInstr;
                PBYTE target = getTargetOfCall(cur, NULL, &nextInstr);

                if (target != 0)
                {
                    targetMD = getTargetMethodDesc((PCODE)target);
                }
            }
            break;

        default:
            // Clang issues an error saying that some enum values are not handled in the switch, that's intended
            break;
        }

        if (prevDirectCallTargetMD != 0)
        {
            ReplaceInstrAfterCall(cur + writeableOffset, prevDirectCallTargetMD);
        }

        // For fully interruptible locations, we end up whacking every instruction
        // to INTERRUPT_INSTR.
        size_t dwRelOffset = (cur - codeStart) + regionOffsetAdj;
        _ASSERTE(FitsIn<DWORD>(dwRelOffset));
        if (codeMan->IsGcSafe(&codeInfo, static_cast<DWORD>(dwRelOffset)))
        {
            *(cur + writeableOffset) = INTERRUPT_INSTR;
        }

        // we will whack every instruction in the prolog and epilog to make certain
        // our unwinding logic works there.
        if (codeMan->IsInPrologOrEpilog((cur - codeStart) + (DWORD)regionOffsetAdj, gcInfoToken, NULL))
        {
            *(cur + writeableOffset) = INTERRUPT_INSTR;
        }

        // If we couldn't find the method desc targetMD is zero
        prevDirectCallTargetMD = targetMD;

        cur += len;
    }

    // If we are not able to place an interrupt at the first instruction, this means that
    // we are partially interruptible with no prolog.  Just don't bother to do the
    // the epilog checks, since the epilog will be trivial (a single return instr)
    assert(codeSize > 0);
    if ((regionOffsetAdj==0) && (*codeStart != INTERRUPT_INSTR))
        doingEpilogChecks = false;

#endif // USE_DISASSEMBLER
}

void checkAndUpdateReg(DWORD& origVal, DWORD curVal, bool gcHappened) {
    if (origVal == curVal)
        return;

    // If these asserts go off, they indicate either that unwinding out of a epilog is wrong or that
    // the validation infrastructure has got a bug.

    _ASSERTE(gcHappened);    // If the register values are different, a GC must have happened
    _ASSERTE(GCHeapUtilities::GetGCHeap()->IsHeapPointer((BYTE*) size_t(origVal)));    // And the pointers involved are on the GCHeap
    _ASSERTE(GCHeapUtilities::GetGCHeap()->IsHeapPointer((BYTE*) size_t(curVal)));
    origVal = curVal;       // this is now the best estimate of what should be returned.
}

/****************************************************************************/

void DoGcStress (PCONTEXT regs, NativeCodeVersion nativeCodeVersion)
{
    PCODE controlPc = GetIP(regs);
    PBYTE instrPtr = reinterpret_cast<PBYTE>(PCODEToPINSTR(controlPc));

    if (nativeCodeVersion.IsNull())
    {
        nativeCodeVersion = ExecutionManager::GetNativeCodeVersion(controlPc);
        if (nativeCodeVersion.IsNull())
            return;
    }

    GCCoverageInfo *gcCover = nativeCodeVersion.GetGCCoverageInfo();

    EECodeInfo codeInfo(controlPc);
    _ASSERTE(codeInfo.GetNativeCodeVersion() == nativeCodeVersion);
    DWORD offset = codeInfo.GetRelOffset();

    Thread *pThread = GetThread();

    // There is a race condition with the computation of `atCall`. Multiple threads could enter
    // this function (DoGcStress) at the same time. If one reads `*instrPtr` and sets `atCall`
    // to `true`, it will proceed to, lower down in this function, call `pThread->CommitGCStressInstructionUpdate()`
    // to replace the GCStress instruction at the call back to the original call instruction.
    // Other threads could then read `*instrPtr` and see the actual call instruction instead of the
    // call-specific GCStress instruction (INTERRUPT_INSTR_CALL[_32]). If `atCall` is set to false as
    // a result, then we'll do a GCStress as if this is a fully-interruptible code site, which is isn't,
    // which can leads to asserts (or, presumably, other failures). So, we have to check
    // `if (!IsGcCoverageInterruptInstruction(instrPtr))` after we read `*instrPtr`.

    bool atCall;
    bool afterCallProtect = false;

    BYTE instrVal = *instrPtr;
    atCall = (instrVal == INTERRUPT_INSTR_CALL);

    if (instrVal == INTERRUPT_INSTR_PROTECT_FIRST_RET)
    {
        afterCallProtect = true;
    }

    if (!IsGcCoverageInterruptInstruction(instrPtr))
    {
        // This assert can fail if another thread changed original instruction to
        // GCCoverage Interrupt instruction between these two commands. Uncomment it
        // when threading issue gets resolved.
        // _ASSERTE(IsOriginalInstruction(instrPtr, gcCover, offset));

        // Someone beat us to it, just go on running.
        return;
    }

    /* are we at the very first instruction?  If so, capture the register state */
    bool bShouldUpdateProlog = true;
    if (gcCover->doingEpilogChecks) {
        if (offset == 0) {
            if ((gcCover->callerThread == 0) && (InterlockedCompareExchangeT(&gcCover->callerThread, pThread, 0) == 0)) {
                gcCover->callerRegs = *regs;
                gcCover->gcCount = GCHeapUtilities::GetGCHeap()->GetGcCount();
                bShouldUpdateProlog = false;
            }
            else {
                // We have been in this routine before.  Give up on epilog checking because
                // it is hard to ensure that the saved caller register state is correct
                // This also has the effect of only doing the checking once per routine
                // (Even if there are multiple epilogs)
                gcCover->doingEpilogChecks = false;
            }
        }

        // If some other thread removes interrupt points, we abandon epilog testing
        // for this routine since the barrier at the beginning of the routine may not
        // be up anymore, and thus the caller context is now not guaranteed to be correct.
        // This should happen only very rarely so is not a big deal.
        if (gcCover->callerThread != pThread)
            gcCover->doingEpilogChecks = false;
    }

    // <GCStress instruction update race>
    // Remove the interrupt instruction the next time we suspend the EE,
    // which should happen below in the call to StressHeap().  This is
    // done with the EE suspended so that we do not race with the executing
    // code on some other thread.  If we allow that race, we may sometimes
    // get a STATUS_ACCESS_VIOLATION instead of the expected
    // STATUS_PRIVILEGED_INSTRUCTION because the OS has to inspect the code
    // stream to determine which exception code to raise.  As a result, some
    // thread may take the exception due to the HLT, but by the time the OS
    // inspects the code stream, the HLT may be replaced with the original
    // code and it will just raise a STATUS_ACCESS_VIOLATION.

    // only restore the original instruction if:
    //    this is not the first instruction in the method's prolog, or
    //    if it is, only if this is the second time we run in this method
    // note that if this is the second time in the prolog we've already disabled epilog checks
    if (offset != 0 || bShouldUpdateProlog)
        pThread->PostGCStressInstructionUpdate((BYTE*)instrPtr, &gcCover->savedCode[offset]);

    /* are we in a prolog or epilog?  If so just test the unwind logic
       but don't actually do a GC since the prolog and epilog are not
       GC safe points */
    if (gcCover->codeMan->IsInPrologOrEpilog(offset, gcCover->gcInfoToken, NULL))
    {
        // We are not at a GC safe point so we can't Suspend EE (Suspend EE will yield to GC).
        // But we still have to update the GC Stress instruction. We do it directly without suspending
        // other threads, which means a race on updating is still possible. But for X86 the window of
        // race is so small that we could ignore it. We need a better solution if the race becomes a real problem.
        // see details about <GCStress instruction update race> in comments above
        pThread->CommitGCStressInstructionUpdate ();

        REGDISPLAY regDisp;
        CONTEXT copyRegs = *regs;

        pThread->Thread::InitRegDisplay(&regDisp, &copyRegs, true);
        pThread->UnhijackThread();

        CodeManState codeManState;
        codeManState.dwIsSet = 0;

        // unwind out of the prolog or epilog
        gcCover->codeMan->UnwindStackFrame(&regDisp,
                &codeInfo, UpdateAllRegs, &codeManState);

        // Note we always doing the unwind, since that at does some checking (that we
        // unwind to a valid return address), but we only do the precise checking when
        // we are certain we have a good caller state
        if (gcCover->doingEpilogChecks) {
            // Confirm that we recovered our register state properly
            _ASSERTE(regDisp.PCTAddr == TADDR(gcCover->callerRegs.Esp));

            // If a GC happened in this function, then the registers will not match
            // precisely.  However there is still checks we can do.  Also we can update
            // the saved register to its new value so that if a GC does not happen between
            // instructions we can recover (and since GCs are not allowed in the
            // prologs and epilogs, we get get complete coverage except for the first
            // instruction in the epilog  (TODO: fix it for the first instr Case)

            _ASSERTE(pThread->PreemptiveGCDisabled());    // Epilogs should be in cooperative mode, no GC can happen right now.
            bool gcHappened = gcCover->gcCount != GCHeapUtilities::GetGCHeap()->GetGcCount();
            checkAndUpdateReg(gcCover->callerRegs.Edi, *regDisp.GetEdiLocation(), gcHappened);
            checkAndUpdateReg(gcCover->callerRegs.Esi, *regDisp.GetEsiLocation(), gcHappened);
            checkAndUpdateReg(gcCover->callerRegs.Ebx, *regDisp.GetEbxLocation(), gcHappened);
            checkAndUpdateReg(gcCover->callerRegs.Ebp, *regDisp.GetEbpLocation(), gcHappened);

            gcCover->gcCount = GCHeapUtilities::GetGCHeap()->GetGcCount();

        }
        return;
    }

    /* In non-fully interruptible code, if the EIP is just after a call instr
       means something different because it expects that we are IN the
       called method, not actually at the instruction just after the call. This
       is important, because until the called method returns, IT is responsible
       for protecting the return value.  Thus just after a call instruction
       we have to protect EAX if the method being called returns a GC pointer.

       To figure this out, we need to stop AT the call so we can determine the
       target (and thus whether it returns one or more GC pointers), and then place
       a different interrupt instruction so that the GCCover harness protects
       the return value register(s) before doing the GC. This effectively simulates
       a hijack in non-fully interruptible code */

    /* TODO. Simulating the hijack could cause problems in cases where the
       return register is not always a valid GC ref on the return offset.
       That could happen if we got to the return offset via a branch
       and not via return from the preceding call. However, this has not been
       an issue so far.

       Example:
        mov eax, someval
        test eax, eax
        jCC AFTERCALL
        call MethodWhichReturnsGCobject // return value is not used
        AFTERCALL:
    */

    if (atCall) {
        // We need to update the GC Stress instruction. With partially-interruptible code
        // the call instruction is not a GC safe point so we can't use
        // StressHeap or UpdateGCStressInstructionWithoutGC to take care of updating;
        // So we just update the instruction directly. There are still chances for a race,
        // but it's not been a problem so far.
        // see details about <GCStress instruction update race> in comments above
        pThread->CommitGCStressInstructionUpdate ();
        PBYTE nextInstr;
        PBYTE target = getTargetOfCall((BYTE*) instrPtr, regs, (BYTE**)&nextInstr);
        if (target != 0)
        {
            ExecutableWriterHolder<BYTE> nextInstrWriterHolder(nextInstr, sizeof(DWORD));
            if (!pThread->PreemptiveGCDisabled())
            {
                // We are in preemptive mode in JITTed code. This implies that we are into IL stub
                // close to PINVOKE method. This call will never return objectrefs.
                *nextInstrWriterHolder.GetRW() = INTERRUPT_INSTR;
            }
            else
            {
                MethodDesc* targetMD = getTargetMethodDesc((PCODE)target);

                if (targetMD != 0)
                {
                    // @Todo: possible race here, might need to be fixed  if it become a problem.
                    // It could become a problem if 64bit does partially interrupt work.
                    // OK, we have the MD, mark the instruction after the CALL
                    // appropriately
                    ReplaceInstrAfterCall(nextInstrWriterHolder.GetRW(), targetMD);
                }
            }
        }

        // Must flush instruction cache before returning as instruction has been modified.
        // Note this needs to reach beyond the call by up to 4 bytes.
        FlushInstructionCache(GetCurrentProcess(), (LPCVOID)instrPtr, 10);

        // It's not GC safe point, the GC Stress instruction is
        // already committed and interrupt is already put at next instruction so we just return.
        return;
    }

    bool enableWhenDone = false;
    if (!pThread->PreemptiveGCDisabled())
    {
        pThread->DisablePreemptiveGC();
        enableWhenDone = true;
    }

    //
    // If we redirect for gc stress, we don't need this frame on the stack,
    // the redirection will push a resumable frame.
    //
    ResumableFrame frame(regs);
    if (!Thread::UseRedirectForGcStress())
    {
        frame.Push(pThread);
    }

    // The legacy X86 GC encoder does not encode the state of return registers at
    // call sites, so we must add an extra frame to protect returns.
    DWORD_PTR retValReg = 0;

    if (afterCallProtect)
    {
        retValReg = regs->Eax;
    }

    _ASSERTE(sizeof(OBJECTREF) == sizeof(DWORD_PTR));
    GCFrame gcFrame(pThread, (OBJECTREF*)&retValReg, 1, TRUE);

    MethodDesc *pMD = nativeCodeVersion.GetMethodDesc();
    LOG((LF_GCROOTS, LL_EVERYTHING, "GCCOVER: Doing GC at method %s::%s offset 0x%x\n",
            pMD->m_pszDebugClassName, pMD->m_pszDebugMethodName, offset));

    //-------------------------------------------------------------------------
    // Do the actual stress work
    //

    // BUG(github #10318) - when not using allocation contexts, the alloc lock
    // must be acquired here. Until fixed, this assert prevents random heap corruption.
    assert(GCHeapUtilities::UseThreadAllocationContexts());
    GCHeapUtilities::GetGCHeap()->StressHeap(&t_runtime_thread_locals.alloc_context.m_GCAllocContext);

    // StressHeap can exit early w/o forcing a SuspendEE to trigger the instruction update
    // We can not rely on the return code to determine if the instruction update happened
    // Use HasPendingGCStressInstructionUpdate() to be certain.
    if(pThread->HasPendingGCStressInstructionUpdate())
        UpdateGCStressInstructionWithoutGC ();

    // Must flush instruction cache before returning as instruction has been modified.
    FlushInstructionCache(GetCurrentProcess(), (LPCVOID)instrPtr, 4);

    CONSISTENCY_CHECK(!pThread->HasPendingGCStressInstructionUpdate());

    if (afterCallProtect)
    {
        regs->Eax = retValReg;
    }

    if (!Thread::UseRedirectForGcStress())
    {
        frame.Pop(pThread);
    }

    if (enableWhenDone)
    {
        BOOL b = GC_ON_TRANSITIONS(FALSE);      // Don't do a GCStress 3 GC here
        pThread->EnablePreemptiveGC();
        GC_ON_TRANSITIONS(b);
    }

    return;
}

#elif defined(TARGET_AMD64) || defined(TARGET_ARM) || defined(TARGET_ARM64) || defined(TARGET_LOONGARCH64) || defined(TARGET_RISCV64)
/////////////////////////////////////////////////////////////////////////////
////////////////////////////// end of x86-specific //////////////////////////
/////////////////////////////////////////////////////////////////////////////

#ifdef PARTIALLY_INTERRUPTIBLE_GC_SUPPORTED
void replaceSafePointInstructionWithGcStressInstr(GcInfoDecoder* decoder, UINT32 safePointOffset, LPVOID pGCCover)
{
    PCODE pCode = (PCODE)NULL;
    IJitManager::MethodRegionInfo *ptr = &(((GCCoverageInfo*)pGCCover)->methodRegion);

    //Get code address from offset
    if (safePointOffset < ptr->hotSize)
        pCode = ptr->hotStartAddress + safePointOffset;
    else if(safePointOffset - ptr->hotSize < ptr->coldSize)
    {
        SIZE_T coldOffset = safePointOffset - ptr->hotSize;
        pCode = ptr->coldStartAddress + coldOffset;
    }
    else
    {
        _ASSERTE(safePointOffset - ptr->hotSize < ptr->coldSize);
        return;
    }

    PBYTE instrPtr = (BYTE*)PCODEToPINSTR(pCode);

    // if this is an interruptible safe point, just replace it with an interrupt instr and we are done.

    // The instruction about to be replaced cannot already be a gcstress instruction
    _ASSERTE(!IsGcCoverageInterruptInstruction(instrPtr));

    ExecutableWriterHolder<BYTE> instrPtrWriterHolder(instrPtr, sizeof(DWORD));
#if defined(TARGET_ARM)
    size_t instrLen = GetARMInstructionLength(instrPtr);

    if (instrLen == 2)
    {
        *((WORD*)instrPtrWriterHolder.GetRW())  = INTERRUPT_INSTR;
    }
    else
    {
        *((DWORD*)instrPtrWriterHolder.GetRW()) = INTERRUPT_INSTR_32;
    }
#elif defined(TARGET_ARM64) || defined(TARGET_LOONGARCH64) || defined(TARGET_RISCV64)
    *((DWORD*)instrPtrWriterHolder.GetRW()) = INTERRUPT_INSTR;
#else
    *((BYTE*)instrPtrWriterHolder.GetRW()) = INTERRUPT_INSTR;
#endif // TARGET_XXXX_
}
#endif // PARTIALLY_INTERRUPTIBLE_GC_SUPPORTED

//Replaces the provided interruptible range with corresponding 2 or 4 byte gcStress illegal instruction
bool replaceInterruptibleRangesWithGcStressInstr (UINT32 startOffset, UINT32 stopOffset, LPVOID pGCCover)
{
#if defined(TARGET_AMD64)
#if defined(USE_DISASSEMBLER)
    Disassembler disassembler;
#else
    // we can't instrument fully interruptible ranges in x64 without disassembling
    return;
#endif // USE_DISASSEMBLER
#endif // TARGET_AMD64

    PCODE pCode = (PCODE)NULL;
    PBYTE rangeStart = NULL;
    PBYTE rangeStop = NULL;

    //Interruptible range can span across hot & cold region
    int acrossHotRegion = 1; // 1 means range is not across end of hot region & 2 is when it is across end of hot region

    //Find the code addresses from offsets
    IJitManager::MethodRegionInfo *ptr = &(((GCCoverageInfo*)pGCCover)->methodRegion);
    if (startOffset < ptr->hotSize)
    {
        pCode = ptr->hotStartAddress + startOffset;
        rangeStart = (BYTE*)PCODEToPINSTR(pCode);

        if(stopOffset <= ptr->hotSize)
        {
            pCode = ptr->hotStartAddress + stopOffset;
            rangeStop = (BYTE*)PCODEToPINSTR(pCode);
        }
        else
        {
            //Interruptible range is spanning across hot & cold region
            pCode = ptr->hotStartAddress + ptr->hotSize;
            rangeStop = (BYTE*)PCODEToPINSTR(pCode);
            acrossHotRegion++;
        }
    }
    else
    {
        SIZE_T coldOffset = startOffset - ptr->hotSize;
        _ASSERTE(coldOffset < ptr->coldSize);
        pCode = ptr->coldStartAddress + coldOffset;
        rangeStart = (BYTE*)PCODEToPINSTR(pCode);

        coldOffset = stopOffset - ptr->hotSize;
        _ASSERTE(coldOffset <= ptr->coldSize);
        pCode = ptr->coldStartAddress + coldOffset;
        rangeStop = (BYTE*)PCODEToPINSTR(pCode);
    }

    // Need to do two iterations if interruptible range spans across hot & cold region
    while(acrossHotRegion--)
    {
        ExecutableWriterHolder<BYTE> instrPtrWriterHolder(rangeStart, rangeStop - rangeStart);
        PBYTE instrPtrRW =  instrPtrWriterHolder.GetRW();
        PBYTE rangeStopRW = instrPtrRW + (rangeStop - rangeStart);
        while(instrPtrRW < rangeStopRW)
        {
            // The instruction about to be replaced cannot already be a gcstress instruction
            _ASSERTE(!IsGcCoverageInterruptInstruction(instrPtrRW));
#if defined(TARGET_ARM)
            size_t instrLen = GetARMInstructionLength(instrPtrRW);
            if (instrLen == 2)
            {
                *((WORD*)instrPtrRW)  = INTERRUPT_INSTR;
            }
            else
            {
                *((DWORD*)instrPtrRW) = INTERRUPT_INSTR_32;
            }

            instrPtrRW += instrLen;
#elif defined(TARGET_ARM64) || defined(TARGET_LOONGARCH64) || defined(TARGET_RISCV64)
            *((DWORD*)instrPtrRW) = INTERRUPT_INSTR;
            instrPtrRW += 4;
#else // AMD64
            InstructionType instructionType;
            size_t instrLen = disassembler.DisassembleInstruction(instrPtrRW, rangeStopRW - instrPtrRW, &instructionType);
            *((BYTE*)instrPtrRW) = INTERRUPT_INSTR;
            instrPtrRW += instrLen;
#endif // TARGET_XXXX_

        }

        if(acrossHotRegion)
        {
            //Set rangeStart & rangeStop for the second iteration
            _ASSERTE(acrossHotRegion==1);
            rangeStart = (BYTE*)PCODEToPINSTR(ptr->coldStartAddress);
            pCode = ptr->coldStartAddress + stopOffset - ptr->hotSize;
            rangeStop = (BYTE*)PCODEToPINSTR(pCode);
        }
    }
    return FALSE;
}

/****************************************************************************/
/* sprinkle interrupt instructions that will stop on every GCSafe location
   regionOffsetAdj - Represents the offset of the current region
                     from the beginning of the method (is 0 for hot region)
*/
void GCCoverageInfo::SprinkleBreakpoints(
        BYTE * saveAddr,
        PCODE  pCode,
        size_t codeSize,
        size_t regionOffsetAdj,
        BOOL   fZapped)
{
    //Save the method code from hotRegion
    memcpy(saveAddr, (BYTE*)methodRegion.hotStartAddress, methodRegion.hotSize);

    if (methodRegion.coldSize > 0)
    {
        //Save the method code from coldRegion
        memcpy(saveAddr+methodRegion.hotSize, (BYTE*)methodRegion.coldStartAddress, methodRegion.coldSize);
    }

    // For prejitted code we have to remove the write-protect on the code page
    if (fZapped)
    {
        DWORD oldProtect;
        ClrVirtualProtect((BYTE*)methodRegion.hotStartAddress, methodRegion.hotSize, PAGE_EXECUTE_READWRITE, &oldProtect);

        if (methodRegion.coldSize > 0)
        {
            ClrVirtualProtect((BYTE*)methodRegion.coldStartAddress, methodRegion.coldSize, PAGE_EXECUTE_READWRITE, &oldProtect);
        }
    }

    GcInfoDecoder safePointDecoder(gcInfoToken, (GcInfoDecoderFlags)0, 0);

    assert(methodRegion.hotSize > 0);

#ifdef PARTIALLY_INTERRUPTIBLE_GC_SUPPORTED
    safePointDecoder.EnumerateSafePoints(&replaceSafePointInstructionWithGcStressInstr,this);
#endif // PARTIALLY_INTERRUPTIBLE_GC_SUPPORTED

    safePointDecoder.EnumerateInterruptibleRanges(&replaceInterruptibleRangesWithGcStressInstr, this);

    FlushInstructionCache(GetCurrentProcess(), (BYTE*)methodRegion.hotStartAddress, methodRegion.hotSize);

    if (methodRegion.coldSize > 0)
    {
        FlushInstructionCache(GetCurrentProcess(), (BYTE*)methodRegion.coldStartAddress, methodRegion.coldSize);
    }
}

/****************************************************************************/

void DoGcStress (PCONTEXT regs, NativeCodeVersion nativeCodeVersion)
{
    PCODE controlPc = GetIP(regs);
    PBYTE instrPtr = reinterpret_cast<PBYTE>(PCODEToPINSTR(controlPc));

    if (nativeCodeVersion.IsNull())
    {
        nativeCodeVersion = ExecutionManager::GetNativeCodeVersion(controlPc);
        if (nativeCodeVersion.IsNull())
            return;
    }

    GCCoverageInfo *gcCover = nativeCodeVersion.GetGCCoverageInfo();

    EECodeInfo codeInfo(controlPc);
    _ASSERTE(codeInfo.GetNativeCodeVersion() == nativeCodeVersion);
    DWORD offset = codeInfo.GetRelOffset();

    Thread *pThread = GetThread();

    if (!IsGcCoverageInterruptInstruction(instrPtr))
    {
        _ASSERTE(IsOriginalInstruction(instrPtr, gcCover, offset));

        // Someone beat us to it, just go on running.
        // one reason for this race is RemoveGcCoverageInterrupt case
        // where we find us unable to do stress.
        return;
    }

    // <GCStress instruction update race>
    // Remove the interrupt instruction the next time we suspend the EE,
    // which should happen below in the call to StressHeap().  This is
    // done with the EE suspended so that we do not race with the executing
    // code on some other thread.  If we allow that race, we may sometimes
    // get a STATUS_ACCESS_VIOLATION instead of the expected
    // STATUS_PRIVILEGED_INSTRUCTION because the OS has to inspect the code
    // stream to determine which exception code to raise.  As a result, some
    // thread may take the exception due to the HLT, but by the time the OS
    // inspects the code stream, the HLT may be replaced with the original
    // code and it will just raise a STATUS_ACCESS_VIOLATION.
    pThread->PostGCStressInstructionUpdate((BYTE*)instrPtr, &gcCover->savedCode[offset]);

    // we should be in coop mode.
    _ASSERTE(pThread->PreemptiveGCDisabled());

    //
    // If we redirect for gc stress, we don't need this frame on the stack,
    // the redirection will push a resumable frame.
    //
    ResumableFrame frame(regs);
    if (!Thread::UseRedirectForGcStress())
    {
        frame.Push(pThread);
    }

    MethodDesc *pMD = nativeCodeVersion.GetMethodDesc();
    LOG((LF_GCROOTS, LL_EVERYTHING, "GCCOVER: Doing GC at method %s::%s offset 0x%x\n",
            pMD->m_pszDebugClassName, pMD->m_pszDebugMethodName, offset));

    //-------------------------------------------------------------------------
    // Do the actual stress work
    //

    // BUG(github #10318) - when not using allocation contexts, the alloc lock
    // must be acquired here. Until fixed, this assert prevents random heap corruption.
    assert(GCHeapUtilities::UseThreadAllocationContexts());
    GCHeapUtilities::GetGCHeap()->StressHeap(&t_runtime_thread_locals.alloc_context.m_GCAllocContext);

    // StressHeap can exit early w/o forcing a SuspendEE to trigger the instruction update
    // We can not rely on the return code to determine if the instruction update happened
    // Use HasPendingGCStressInstructionUpdate() to be certain.
    if(pThread->HasPendingGCStressInstructionUpdate())
        UpdateGCStressInstructionWithoutGC ();

    // Must flush instruction cache before returning as instruction has been modified.
    FlushInstructionCache(GetCurrentProcess(), (LPCVOID)instrPtr, 4);

    assert(!pThread->HasPendingGCStressInstructionUpdate());

    if (!Thread::UseRedirectForGcStress())
    {
        frame.Pop(pThread);
    }

    return;
}

#else
    _ASSERTE(!"not implemented for platform");
#endif // TARGET_X86


/****************************************************************************/

bool IsGcCoverageInterrupt(LPVOID ip)
{
    // Determine if the IP is valid for a GC marker first, before trying to dereference it to check the instruction

    EECodeInfo codeInfo(reinterpret_cast<PCODE>(ip));
    if (!codeInfo.IsValid())
    {
        return false;
    }

    NativeCodeVersion nativeCodeVersion = codeInfo.GetNativeCodeVersion();
    _ASSERTE(!nativeCodeVersion.IsNull());
    GCCoverageInfo *gcCover = nativeCodeVersion.GetGCCoverageInfo();
    if (gcCover == nullptr)
    {
        return false;
    }

    PBYTE instrPtr = reinterpret_cast<PBYTE>(ip);

    if (IsGcCoverageInterruptInstruction(instrPtr))
    {
        return true;
    }

    if (IsOriginalInstruction(instrPtr, gcCover, codeInfo.GetRelOffset()))
    {
        // Another thread may have already changed the code back to the original.
        return true;
    }
    return false;
}

// Remove the GcCoverage interrupt instruction, and restore the
// original instruction. Only one instruction must be used,
// because multiple threads can be executing the same code stream.

void RemoveGcCoverageInterrupt(TADDR instrPtr, BYTE * savedInstrPtr, GCCoverageInfo* gcCover, DWORD offset)
{
    ExecutableWriterHolder<void> instrPtrWriterHolder((void*)instrPtr, 4);
#ifdef TARGET_ARM
    if (GetARMInstructionLength(savedInstrPtr) == 2)
        *(WORD *)instrPtrWriterHolder.GetRW()  = *(WORD *)savedInstrPtr;
    else
        *(DWORD *)instrPtrWriterHolder.GetRW() = *(DWORD *)savedInstrPtr;
#elif defined(TARGET_ARM64)
    *(DWORD *)instrPtrWriterHolder.GetRW() = *(DWORD *)savedInstrPtr;
#elif defined(TARGET_LOONGARCH64)
    *(DWORD *)instrPtrWriterHolder.GetRW() = *(DWORD *)savedInstrPtr;
#elif defined(TARGET_RISCV64)
    *(DWORD *)instrPtrWriterHolder.GetRW() = *(DWORD *)savedInstrPtr;
#else
    *(BYTE *)instrPtrWriterHolder.GetRW() = *savedInstrPtr;
#endif

#ifdef TARGET_X86
    // Epilog checking relies on precise control of when instrumentation for the  first prolog
    // instruction is enabled or disabled. In particular, if a function has multiple epilogs, or
    // the first execution of the function terminates via an exception, and subsequent completions
    // do not, then the function may trigger a false stress fault if epilog checks are not disabled.
    if (offset == 0)
    {
        gcCover->doingEpilogChecks = false;
    }
#endif // TARGET_X86

    FlushInstructionCache(GetCurrentProcess(), (LPCVOID)instrPtr, 4);
}

// A managed thread (T) can race with the GC as follows:
// 1) Current thread T is in preemptive mode, GC happens, starts scanning T's stack.
// 2) The Jitted code puts thread T to cooperative mode, as part of PInvoke epilog.
// 3) Jitted code checks g_TrapReturningThreads, calls CORINFO_HELP_STOP_FOR_GC()
// 4) If any of the code that does #3 is interruptible, we may hit GCStress trap and start
//    another round of GCStress while in Cooperative mode.
// 5) Now, thread T can modify the stack (ex: RedirectionFrame setup) while the GC thread is scanning it.
//
// This race is now mitigated below. Where we won't initiate a stress mode GC
// for a thread in cooperative mode with an active ICF, if g_TrapReturningThreads is true.
BOOL OnGcCoverageInterrupt(PCONTEXT regs)
{
    PCODE controlPc = GetIP(regs);
    TADDR instrPtr = PCODEToPINSTR(controlPc);
    EECodeInfo codeInfo(controlPc);
    if (!codeInfo.IsValid())
        return(FALSE);

    MethodDesc* pMD = codeInfo.GetMethodDesc();
    DWORD offset = codeInfo.GetRelOffset();
    NativeCodeVersion nativeCodeVersion = codeInfo.GetNativeCodeVersion();
    _ASSERTE(!nativeCodeVersion.IsNull());
    GCCoverageInfo* gcCover = nativeCodeVersion.GetGCCoverageInfo();
    if (gcCover == 0)
        return(FALSE);        // we aren't doing code gcCoverage on this function

    BYTE * savedInstrPtr = &gcCover->savedCode[offset];

    Thread* pThread = GetThreadNULLOk();
    if (!pThread)
    {
        // No thread at the moment so we aren't doing coverage for this function.
        // This should only occur for methods with the UnmanagedCallersOnlyAttribute,
        // where the call could be coming from a thread unknown to the CLR and
        // we haven't created a thread yet - see PreStubWorker_Preemptive().
        _ASSERTE(pMD->HasUnmanagedCallersOnlyAttribute());
        RemoveGcCoverageInterrupt(instrPtr, savedInstrPtr, gcCover, offset);
        return TRUE;
    }
    
    // The thread is in preemptive mode. Normally, it should not be able to trigger GC.
    // Besides the GC may be already happening and scanning our stack.
    if (!pThread->PreemptiveGCDisabled())
    {
        RemoveGcCoverageInterrupt(instrPtr, savedInstrPtr, gcCover, offset);
        return TRUE;
    }

    // If we're supposed to stop for GC,
    // and there's an active ICF, don't initiate a stress GC.
    Frame* pFrame = pThread->GetFrame();
    if (g_TrapReturningThreads && InlinedCallFrame::FrameHasActiveCall(pFrame))
    {
        RemoveGcCoverageInterrupt(instrPtr, savedInstrPtr, gcCover, offset);
        return TRUE;
    }

#ifdef _DEBUG
    if (g_pConfig->SkipGCCoverage(pMD->GetModule()->GetSimpleName()))
    {
        RemoveGcCoverageInterrupt(instrPtr, savedInstrPtr, gcCover, offset);
        return TRUE;
    }
#endif

#ifdef USE_REDIRECT_FOR_GCSTRESS
    // If we're unable to redirect, then we simply won't test GC at this location.
    if (Thread::UseRedirectForGcStress())
    {
        if (!pThread->CheckForAndDoRedirectForGCStress(regs))
        {
            RemoveGcCoverageInterrupt(instrPtr, savedInstrPtr, gcCover, offset);
        }

        return TRUE;
    }
#endif // !USE_REDIRECT_FOR_GCSTRESS

    DoGcStress(regs, codeInfo.GetNativeCodeVersion());
    return TRUE;
}

#endif // HAVE_GCCOVER<|MERGE_RESOLUTION|>--- conflicted
+++ resolved
@@ -410,18 +410,15 @@
     if (stubKind == STUB_CODE_BLOCK_STUBPRECODE)
     {
         Precode* pPrecode = Precode::GetPrecodeFromEntryPoint(target);
-<<<<<<< HEAD
-        return pPrecode->GetMethodDesc();
-=======
         switch (pPrecode->GetType())
         {
             case PRECODE_STUB:
             case PRECODE_NDIRECT_IMPORT:
+            case PROCODE_THISPTR_RETBUG:
                 return dac_cast<PTR_MethodDesc>(pPrecode->AsStubPrecode()->GetMethodDesc());
             default:
                 return nullptr;
         }
->>>>>>> 1f6b6903
     }
 
     if (stubKind == STUB_CODE_BLOCK_FIXUPPRECODE)
