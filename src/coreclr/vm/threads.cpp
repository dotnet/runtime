--- conflicted
+++ resolved
@@ -3073,7 +3073,6 @@
     bool sendWaitEvents =
         millis != 0 &&
         (mode & WaitMode_Alertable) != 0 &&
-        (mode & WaitMode_DoNotSendWaitEvents) == 0 && // wait events for waits with associated objects are sent from managed code.
         ETW_TRACING_CATEGORY_ENABLED(
             MICROSOFT_WINDOWS_DOTNETRUNTIME_PROVIDER_DOTNET_Context,
             TRACE_LEVEL_VERBOSE,
@@ -3263,153 +3262,6 @@
     return ret;
 }
 
-<<<<<<< HEAD
-// Called out of SyncBlock::Wait() to block this thread until the Notify occurs.
-BOOL Thread::Block(INT32 timeOut, PendingSync *syncState)
-{
-    WRAPPER_NO_CONTRACT;
-
-    _ASSERTE(this == GetThread());
-
-    // Before calling Block, the SyncBlock queued us onto it's list of waiting threads.
-    // However, before calling Block the SyncBlock temporarily left the synchronized
-    // region.  This allowed threads to enter the region and call Notify, in which
-    // case we may have been signalled before we entered the Wait.  So we aren't in the
-    // m_WaitSB list any longer.  Not a problem: the following Wait will return
-    // immediately.  But it means we cannot enforce the following assertion:
-//    _ASSERTE(m_WaitSB != NULL);
-
-    return (Wait(syncState->m_WaitEventLink->m_Next->m_EventWait, timeOut, syncState) != WAIT_OBJECT_0);
-}
-
-=======
-DWORD Thread::DoSignalAndWait(HANDLE* pHandles, DWORD millis,BOOL alertable)
-{
-    CONTRACTL {
-        THROWS;
-        GC_TRIGGERS;
-    }
-    CONTRACTL_END;
-
-    DWORD ret = 0;
-
-    GCX_PREEMP();
-
-    if(alertable)
-    {
-        DoAppropriateWaitAlertableHelper(WaitMode_None);
-    }
-
-    StateHolder<MarkOSAlertableWait,UnMarkOSAlertableWait> OSAlertableWait(alertable);
-
-    ThreadStateHolder tsh(alertable, TS_Interruptible | TS_Interrupted);
-
-    ULONGLONG dwStart = 0, dwEnd;
-
-    if (INFINITE != millis)
-    {
-        dwStart = minipal_lowres_ticks();
-    }
-
-    ret = SignalObjectAndWait(pHandles[0], pHandles[1], millis, alertable);
-
-retry:
-
-    if (WAIT_IO_COMPLETION == ret)
-    {
-        _ASSERTE (alertable);
-        // We could be woken by some spurious APC or an EE APC queued to
-        // interrupt us. In the latter case the TS_Interrupted bit will be set
-        // in the thread state bits. Otherwise we just go back to sleep again.
-        if ((m_State & TS_Interrupted))
-        {
-            HandleThreadInterrupt();
-        }
-        if (INFINITE != millis)
-        {
-            dwEnd = minipal_lowres_ticks();
-            if (dwStart + millis <= dwEnd)
-            {
-                ret = WAIT_TIMEOUT;
-                goto WaitCompleted;
-            }
-
-            millis -= (DWORD)(dwEnd - dwStart);
-            dwStart = dwEnd;
-        }
-        //Retry case we don't want to signal again so only do the wait...
-        ret = WaitForSingleObjectEx(pHandles[1],millis,TRUE);
-        goto retry;
-    }
-
-    if (WAIT_FAILED == ret)
-    {
-        DWORD errorCode = ::GetLastError();
-        //If the handle to signal is a mutex and
-        //   the calling thread is not the owner, errorCode is ERROR_NOT_OWNER
-
-        switch(errorCode)
-        {
-            case ERROR_INVALID_HANDLE:
-            case ERROR_NOT_OWNER:
-            case ERROR_ACCESS_DENIED:
-                COMPlusThrowWin32();
-                break;
-
-            case ERROR_TOO_MANY_POSTS:
-                ret = ERROR_TOO_MANY_POSTS;
-                break;
-
-            default:
-                CONSISTENCY_CHECK_MSGF(0, ("This errorCode is not understood '(%d)''\n", errorCode));
-                COMPlusThrowWin32();
-                break;
-        }
-    }
-
-WaitCompleted:
-
-    //Check that the return state is valid
-    _ASSERTE(WAIT_OBJECT_0 == ret  ||
-         WAIT_ABANDONED == ret ||
-         WAIT_TIMEOUT == ret ||
-         WAIT_FAILED == ret  ||
-         ERROR_TOO_MANY_POSTS == ret);
-
-    //Wrong to time out if the wait was infinite
-    _ASSERTE((WAIT_TIMEOUT != ret) || (INFINITE != millis));
-
-    return ret;
-}
-
-DWORD Thread::DoSyncContextWait(OBJECTREF *pSyncCtxObj, int countHandles, HANDLE *handles, BOOL waitAll, DWORD millis)
-{
-    CONTRACTL
-    {
-        THROWS;
-        GC_TRIGGERS;
-        MODE_COOPERATIVE;
-        PRECONDITION(CheckPointer(handles));
-        PRECONDITION(IsProtectedByGCFrame (pSyncCtxObj));
-    }
-    CONTRACTL_END;
-    MethodDescCallSite invokeWaitMethodHelper(METHOD__SYNCHRONIZATION_CONTEXT__INVOKE_WAIT_METHOD_HELPER);
-
-    BASEARRAYREF handleArrayObj = (BASEARRAYREF)AllocatePrimitiveArray(ELEMENT_TYPE_I, countHandles);
-    memcpyNoGCRefs(handleArrayObj->GetDataPtr(), handles, countHandles * sizeof(HANDLE));
-
-    ARG_SLOT args[6] =
-    {
-        ObjToArgSlot(*pSyncCtxObj),
-        ObjToArgSlot(handleArrayObj),
-        BoolToArgSlot(waitAll),
-        (ARG_SLOT)millis,
-    };
-
-    return invokeWaitMethodHelper.Call_RetI4(args);
-}
->>>>>>> 19ca5df4
-
 // Return whether or not a timeout occurred.  TRUE=>we waited successfully
 DWORD Thread::Wait(HANDLE *objs, int cntObjs, INT32 timeOut)
 {
