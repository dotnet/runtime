// Licensed to the .NET Foundation under one or more agreements.
// The .NET Foundation licenses this file to you under the MIT license.

//
// THREADS.CPP
//

#include "common.h"

#include "frames.h"
#include "threads.h"
#include "stackwalk.h"
#include "excep.h"
#include "comsynchronizable.h"
#include "log.h"
#include "gcheaputilities.h"
#include "mscoree.h"
#include "dbginterface.h"
#include "corprof.h"                // profiling
#include "eeprofinterfaces.h"
#include "eeconfig.h"
#include "corhost.h"
#include "jitinterface.h"
#include "eventtrace.h"
#include "comutilnative.h"
#include "finalizerthread.h"
#include "threadsuspend.h"

#include "wrappers.h"

#include "appdomain.inl"
#include "vmholder.h"
#include "exceptmacros.h"

#ifdef FEATURE_COMINTEROP
#include "runtimecallablewrapper.h"
#include "interoputil.h"
#include "interoputil.inl"
#endif // FEATURE_COMINTEROP

#ifdef FEATURE_COMINTEROP_APARTMENT_SUPPORT
#include "olecontexthelpers.h"
#include "roapi.h"
#endif // FEATURE_COMINTEROP_APARTMENT_SUPPORT

#ifdef FEATURE_SPECIAL_USER_MODE_APC
#include "asmconstants.h"
#include <versionhelpers.h>
#endif

static const PortableTailCallFrame g_sentinelTailCallFrame = { NULL, NULL };

TailCallTls::TailCallTls()
    // A new frame will always be allocated before the frame is modified,
    // so casting away const is ok here.
    : m_frame(const_cast<PortableTailCallFrame*>(&g_sentinelTailCallFrame))
    , m_argBuffer(NULL)
{
}

#ifndef _MSC_VER
thread_local RuntimeThreadLocals t_runtime_thread_locals;
#endif

Thread* STDCALL GetThreadHelper()
{
    return GetThreadNULLOk();
}

TailCallArgBuffer* TailCallTls::AllocArgBuffer(int size, void* gcDesc)
{
    CONTRACTL
    {
        NOTHROW;
        GC_NOTRIGGER;
    }
    CONTRACTL_END

    _ASSERTE(size >= (int)offsetof(TailCallArgBuffer, Args));

    if (m_argBuffer != NULL && m_argBuffer->Size < size)
    {
        FreeArgBuffer();
    }

    if (m_argBuffer == NULL)
    {
        m_argBuffer = (TailCallArgBuffer*)new (nothrow) BYTE[size];
        if (m_argBuffer == NULL)
            return NULL;
        m_argBuffer->Size = size;
    }

    m_argBuffer->State = TAILCALLARGBUFFER_ACTIVE;

    m_argBuffer->GCDesc = gcDesc;
    if (gcDesc != NULL)
    {
        memset(m_argBuffer->Args, 0, size - offsetof(TailCallArgBuffer, Args));
    }

    return m_argBuffer;
}

#if defined (_DEBUG_IMPL) || defined(_PREFAST_)
thread_local int t_ForbidGCLoaderUseCount;
#endif

uint64_t Thread::dead_threads_non_alloc_bytes = 0;

SPTR_IMPL(ThreadStore, ThreadStore, s_pThreadStore);

CONTEXT* ThreadStore::s_pOSContext = NULL;
BYTE* ThreadStore::s_pOSContextBuffer = NULL;

CLREvent *ThreadStore::s_pWaitForStackCrawlEvent;

#ifndef DACCESS_COMPILE

BOOL Thread::s_fCleanFinalizedThread = FALSE;

UINT64 Thread::s_monitorLockContentionCountOverflow = 0;

CrstStatic g_DeadlockAwareCrst;

//
// A transient thread value that indicates this thread is currently walking its stack
// or the stack of another thread. This value is useful to help short-circuit
// some problematic checks in the loader, guarantee that types & assemblies
// encountered during the walk must already be loaded, and provide information to control
// assembly loading behavior during stack walks.
//
// This value is set around the main portions of the stack walk (as those portions may
// enter the type & assembly loaders). This is also explicitly cleared while the
// walking thread calls the stackwalker callback or needs to execute managed code, as
// such calls may execute arbitrary code unrelated to the actual stack walking, and
// may never return, in the case of exception stackwalk callbacks.
//
thread_local Thread* t_pStackWalkerWalkingThread;

#if defined(_DEBUG)
BOOL MatchThreadHandleToOsId ( HANDLE h, DWORD osId )
{
#ifndef TARGET_UNIX
    LIMITED_METHOD_CONTRACT;

    DWORD id = GetThreadId(h);

    // OS call GetThreadId may fail, and return 0.  In this case we can not
    // make a decision if the two match or not.  Instead, we ignore this check.
    return id == 0 || id == osId;
#else // !TARGET_UNIX
    return TRUE;
#endif // !TARGET_UNIX
}
#endif // _DEBUG


#ifdef _DEBUG_IMPL
template<> AutoCleanupGCAssert<TRUE>::AutoCleanupGCAssert()
{
    SCAN_SCOPE_BEGIN;
    STATIC_CONTRACT_MODE_COOPERATIVE;
}

template<> AutoCleanupGCAssert<FALSE>::AutoCleanupGCAssert()
{
    SCAN_SCOPE_BEGIN;
    STATIC_CONTRACT_MODE_PREEMPTIVE;
}

template<> void GCAssert<TRUE>::BeginGCAssert()
{
    SCAN_SCOPE_BEGIN;
    STATIC_CONTRACT_MODE_COOPERATIVE;
}

template<> void GCAssert<FALSE>::BeginGCAssert()
{
    SCAN_SCOPE_BEGIN;
    STATIC_CONTRACT_MODE_PREEMPTIVE;
}
#endif

// #define     NEW_TLS     1

#ifdef _DEBUG
void  Thread::SetFrame(Frame *pFrame)
{
    CONTRACTL {
        NOTHROW;
        GC_NOTRIGGER;
        DEBUG_ONLY;
        MODE_COOPERATIVE;
        // It only makes sense for a Thread to call SetFrame on itself.
        PRECONDITION(this == GetThread());
        PRECONDITION(CheckPointer(pFrame));
    }
    CONTRACTL_END;

    if (g_pConfig->fAssertOnFailFast())
    {
        Frame *pWalk = m_pFrame;
        BOOL fExist = FALSE;
        while (pWalk != (Frame*) -1)
        {
            if (pWalk == pFrame)
            {
                fExist = TRUE;
                break;
            }
            pWalk = pWalk->m_Next;
        }
        pWalk = m_pFrame;
        while (fExist && pWalk != pFrame && pWalk != (Frame*)-1)
        {
            pWalk = pWalk->m_Next;
        }
    }

    m_pFrame = pFrame;

    // If stack overrun corruptions are expected, then skip this check
    // as the Frame chain may have been corrupted.
    if (g_pConfig->fAssertOnFailFast() == false)
        return;

    Frame* espVal = (Frame*)GetCurrentSP();

    while (pFrame != (Frame*) -1)
    {
        static Frame* stopFrame = 0;
        if (pFrame == stopFrame)
            _ASSERTE(!"SetFrame frame == stopFrame");

        _ASSERTE(IsExecutingOnAltStack() || espVal < pFrame);
        _ASSERTE(IsExecutingOnAltStack() || pFrame < m_CacheStackBase);
        _ASSERTE(pFrame->GetFrameType() < Frame::TYPE_COUNT);

        pFrame = pFrame->m_Next;
    }
}

#endif // _DEBUG

//************************************************************************
// PRIVATE GLOBALS
//************************************************************************

extern uint64_t getTimeStamp();

extern uint64_t getTickFrequency();

uint64_t tgetFrequency() {
    static uint64_t cachedFreq = (uint64_t) -1;

    if (cachedFreq != (uint64_t) -1)
        return cachedFreq;
    else {
        cachedFreq = getTickFrequency();
        return cachedFreq;
    }
}

#endif // #ifndef DACCESS_COMPILE

static StackWalkAction DetectHandleILStubsForDebugger_StackWalkCallback(CrawlFrame *pCF, VOID *pData)
{
    WRAPPER_NO_CONTRACT;
    // It suffices to wait for the first CrawlFrame with non-NULL function
    MethodDesc *pMD = pCF->GetFunction();
    if (pMD != NULL)
    {
        *(bool *)pData = pMD->IsILStub();
        return SWA_ABORT;
    }

    return SWA_CONTINUE;
}

// This is really just a heuristic to detect if we are executing in an M2U IL stub or
// one of the marshaling methods it calls.  It doesn't deal with U2M IL stubs.
// We loop through the frame chain looking for an uninitialized TransitionFrame.
// If there is one, then we are executing in an M2U IL stub or one of the methods it calls.
// On the other hand, if there is an initialized TransitionFrame, then we are not.
// Also, if there is an HMF on the stack, then we stop.  This could be the case where
// an IL stub calls an FCALL which ends up in a managed method, and the debugger wants to
// stop in those cases.  Some examples are COMException..ctor and custom marshalers.
//
// X86 IL stubs use InlinedCallFrame and are indistinguishable from ordinary methods with
// inlined P/Invoke when judging just from the frame chain. We use stack walk to decide
// this case.
bool Thread::DetectHandleILStubsForDebugger()
{
    CONTRACTL {
        NOTHROW;
        GC_NOTRIGGER;
    }
    CONTRACTL_END;

    Frame* pFrame = GetFrame();

    if (pFrame != NULL)
    {
        while (pFrame != FRAME_TOP)
        {
            // Check for HMF's.  See the comment at the beginning of this function.
            if (pFrame->GetVTablePtr() == HelperMethodFrame::GetMethodFrameVPtr())
            {
                break;
            }
            // If there is an entry frame (i.e. U2M managed), we should break.
            else if (pFrame->GetFrameType() == Frame::TYPE_ENTRY)
            {
                break;
            }
            // Check for M2U transition frames.  See the comment at the beginning of this function.
            else if (pFrame->GetFrameType() == Frame::TYPE_EXIT)
            {
                if (pFrame->GetReturnAddress() == (PCODE)NULL)
                {
                    // If the return address is NULL, then the frame has not been initialized yet.
                    // We may see InlinedCallFrame in ordinary methods as well. Have to do
                    // stack walk to find out if this is really an IL stub.
                    bool fInILStub = false;

                    StackWalkFrames(&DetectHandleILStubsForDebugger_StackWalkCallback,
                                    &fInILStub,
                                    QUICKUNWIND,
                                    dac_cast<PTR_Frame>(pFrame));

                    if (fInILStub) return true;
                }
                else
                {
                    // The frame is fully initialized.
                    return false;
                }
            }
            pFrame = pFrame->Next();
        }
    }
    return false;
}

#ifndef _MSC_VER
__thread ThreadLocalInfo gCurrentThreadInfo;
#endif

#ifndef DACCESS_COMPILE

void SetThread(Thread* t)
{
    LIMITED_METHOD_CONTRACT

    gCurrentThreadInfo.m_pThread = t;
    if (t != NULL)
    {
        InitializeCurrentThreadsStaticData(t);
        EnsureTlsDestructionMonitor();
        t->InitRuntimeThreadLocals();
    }

    // Clear or set the app domain to the one domain based on if the thread is being nulled out or set
    gCurrentThreadInfo.m_pAppDomain = t == NULL ? NULL : AppDomain::GetCurrentDomain();
}

BOOL Thread::Alert ()
{
    CONTRACTL {
        NOTHROW;
        GC_NOTRIGGER;
    }
    CONTRACTL_END;

    BOOL fRetVal = FALSE;
    {
        HANDLE handle = GetThreadHandle();
        if (handle != INVALID_HANDLE_VALUE)
        {
            fRetVal = ::QueueUserAPC(UserInterruptAPC, handle, APC_Code);
        }
    }

    return fRetVal;
}


DWORD Thread::Join(DWORD timeout, BOOL alertable)
{
    WRAPPER_NO_CONTRACT;
    return JoinEx(timeout,alertable?WaitMode_Alertable:WaitMode_None);
}
DWORD Thread::JoinEx(DWORD timeout, WaitMode mode)
{
    CONTRACTL {
        THROWS;
        if (GetThreadNULLOk()) {GC_TRIGGERS;} else {DISABLED(GC_NOTRIGGER);}
    }
    CONTRACTL_END;

    BOOL alertable = (mode & WaitMode_Alertable)?TRUE:FALSE;

    Thread *pCurThread = GetThreadNULLOk();
    _ASSERTE(pCurThread || dbgOnly_IsSpecialEEThread());

    {
        // We're not hosted, so WaitMode_InDeadlock is irrelevant.  Clear it, so that this wait can be
        // forwarded to a SynchronizationContext if needed.
        mode = (WaitMode)(mode & ~WaitMode_InDeadlock);

        HANDLE handle = GetThreadHandle();
        if (handle == INVALID_HANDLE_VALUE) {
            return WAIT_FAILED;
        }
        if (pCurThread) {
            return pCurThread->DoAppropriateWait(1, &handle, FALSE, timeout, mode);
        }
        else {
            return WaitForSingleObjectEx(handle,timeout,alertable);
        }
    }
}

extern INT32 MapFromNTPriority(INT32 NTPriority);

BOOL Thread::SetThreadPriority(
    int nPriority   // thread priority level
)
{
    CONTRACTL
    {
        NOTHROW;
        GC_NOTRIGGER;
    }
    CONTRACTL_END;

    BOOL fRet;
    {
        if (GetThreadHandle() == INVALID_HANDLE_VALUE) {
            // When the thread starts running, we will set the thread priority.
            fRet =  TRUE;
        }
        else
            fRet = ::SetThreadPriority(GetThreadHandle(), nPriority);
    }

    if (fRet)
    {
        GCX_COOP();
        THREADBASEREF pObject = (THREADBASEREF)ObjectFromHandle(m_ExposedObject);
        if (pObject != NULL)
        {
            // TODO: managed ThreadPriority only supports up to 4.
            pObject->SetPriority (MapFromNTPriority(nPriority));
        }
    }
    return fRet;
}

int Thread::GetThreadPriority()
{
    CONTRACTL {
        NOTHROW;
        GC_NOTRIGGER;
    }
    CONTRACTL_END;

    int nRetVal = -1;
    if (GetThreadHandle() == INVALID_HANDLE_VALUE) {
        nRetVal = FALSE;
    }
    else
        nRetVal = ::GetThreadPriority(GetThreadHandle());

    return nRetVal;
}

void Thread::ChooseThreadCPUGroupAffinity()
{
    CONTRACTL
    {
        NOTHROW;
        GC_TRIGGERS;
    }
    CONTRACTL_END;

#ifndef TARGET_UNIX
    if (!CPUGroupInfo::CanEnableGCCPUGroups() ||
        !CPUGroupInfo::CanEnableThreadUseAllCpuGroups() ||
        !CPUGroupInfo::CanAssignCpuGroupsToThreads())
    {
        return;
    }

    //Borrow the ThreadStore Lock here: Lock ThreadStore before distributing threads
    ThreadStoreLockHolder TSLockHolder(TRUE);

    // this thread already has CPU group affinity set
    if (m_pAffinityMask != 0)
        return;

    if (GetThreadHandle() == INVALID_HANDLE_VALUE)
        return;

    GROUP_AFFINITY groupAffinity;
    CPUGroupInfo::ChooseCPUGroupAffinity(&groupAffinity);
    CPUGroupInfo::SetThreadGroupAffinity(GetThreadHandle(), &groupAffinity, NULL);
    m_wCPUGroup = groupAffinity.Group;
    m_pAffinityMask = groupAffinity.Mask;
#endif // !TARGET_UNIX
}

void Thread::ClearThreadCPUGroupAffinity()
{
    CONTRACTL
    {
        NOTHROW;
        GC_NOTRIGGER;
    }
    CONTRACTL_END;

#ifndef TARGET_UNIX
    if (!CPUGroupInfo::CanEnableGCCPUGroups() ||
        !CPUGroupInfo::CanEnableThreadUseAllCpuGroups() ||
        !CPUGroupInfo::CanAssignCpuGroupsToThreads())
    {
        return;
    }

    ThreadStoreLockHolder TSLockHolder(TRUE);

    // this thread does not have CPU group affinity set
    if (m_pAffinityMask == 0)
        return;

    GROUP_AFFINITY groupAffinity;
    groupAffinity.Group = m_wCPUGroup;
    groupAffinity.Mask = m_pAffinityMask;
    CPUGroupInfo::ClearCPUGroupAffinity(&groupAffinity);

    m_wCPUGroup = 0;
    m_pAffinityMask = 0;
#endif // !TARGET_UNIX
}

DWORD Thread::StartThread()
{
    CONTRACTL
    {
        NOTHROW;
        GC_NOTRIGGER;
        MODE_ANY;
    }
    CONTRACTL_END;

#ifdef _DEBUG
    _ASSERTE (m_Creator.IsCurrentThread());
    m_Creator.Clear();
#endif

    _ASSERTE (GetThreadHandle() != INVALID_HANDLE_VALUE);
    DWORD dwRetVal = ClrResumeThread(GetThreadHandle());
    return dwRetVal;
}

// Class static data:
LONG    Thread::m_DebugWillSyncCount = -1;
LONG    Thread::m_DetachCount = 0;
LONG    Thread::m_ActiveDetachCount = 0;

static void DeleteThread(Thread* pThread)
{
    CONTRACTL {
        NOTHROW;
        if (GetThreadNULLOk()) {GC_TRIGGERS;} else {DISABLED(GC_NOTRIGGER);}
    }
    CONTRACTL_END;

    //_ASSERTE (pThread == GetThread());
    SetThread(NULL);

    if (pThread->HasThreadStateNC(Thread::TSNC_ExistInThreadStore))
    {
        pThread->DetachThread(FALSE);
    }
    else
    {
#ifdef FEATURE_COMINTEROP
        pThread->RevokeApartmentSpy();
#endif // FEATURE_COMINTEROP

        pThread->SetThreadState(Thread::TS_Dead);

        // ~Thread() calls SafeSetThrowables which has a conditional contract
        // which says that if you call it with a NULL throwable then it is
        // MODE_ANY, otherwise MODE_COOPERATIVE. Scan doesn't understand that
        // and assumes that we're violating the MODE_COOPERATIVE.
        CONTRACT_VIOLATION(ModeViolation);

        delete pThread;
    }
}

static void EnsurePreemptive()
{
    WRAPPER_NO_CONTRACT;
    Thread *pThread = GetThreadNULLOk();
    if (pThread && pThread->PreemptiveGCDisabled())
    {
        pThread->EnablePreemptiveGC();
    }
}

typedef StateHolder<DoNothing, EnsurePreemptive> EnsurePreemptiveModeIfException;

Thread* SetupThread()
{
    CONTRACTL {
        THROWS;
        if (GetThreadNULLOk()) {GC_TRIGGERS;} else {DISABLED(GC_NOTRIGGER);}
    }
    CONTRACTL_END;

    Thread* pThread;
    if ((pThread = GetThreadNULLOk()) != NULL)
        return pThread;

    // For interop debugging, we must mark that we're in a can't-stop region
    // b.c we may take Crsts here that may block the helper thread.
    // We're especially fragile here b/c we don't have a Thread object yet
    CantStopHolder hCantStop;

    EnsurePreemptiveModeIfException ensurePreemptive;

#ifdef _DEBUG
    CHECK chk;
    if (g_pConfig->SuppressChecks())
    {
        // EnterAssert will suppress any checks
        chk.EnterAssert();
    }
#endif

    // Normally, HasStarted is called from the thread's entrypoint to introduce it to
    // the runtime.  But sometimes that thread is used for DLL_THREAD_ATTACH notifications
    // that call into managed code.  In that case, a call to SetupThread here must
    // find the correct Thread object and install it into TLS.

    if (ThreadStore::s_pThreadStore->GetPendingThreadCount() != 0)
    {
        DWORD  ourOSThreadId = ::GetCurrentThreadId();
        {
            ThreadStoreLockHolder TSLockHolder;
            _ASSERTE(pThread == NULL);
            while ((pThread = ThreadStore::s_pThreadStore->GetAllThreadList(pThread, Thread::TS_Unstarted | Thread::TS_FailStarted, Thread::TS_Unstarted)) != NULL)
            {
                if (pThread->GetOSThreadId() == ourOSThreadId)
                {
                    break;
                }
            }

            if (pThread != NULL)
            {
                STRESS_LOG2(LF_SYNC, LL_INFO1000, "T::ST - recycling thread 0x%p (state: 0x%x)\n", pThread, pThread->m_State.Load());
            }
        }

        // It's perfectly reasonable to not find the thread.  It's just an unrelated
        // thread spinning up.
        if (pThread)
        {
            BOOL fStatus = pThread->HasStarted();
            ensurePreemptive.SuppressRelease();
            return fStatus ? pThread : NULL;
        }
    }

    // First time we've seen this thread in the runtime:
    pThread = new Thread();

// What state are we in here? COOP???

    Holder<Thread*,DoNothing<Thread*>,DeleteThread> threadHolder(pThread);

    SetupTLSForThread();
    pThread->InitThread();
    pThread->PrepareApartmentAndContext();

    // reset any unstarted bits on the thread object
    pThread->ResetThreadState(Thread::TS_Unstarted);
    pThread->SetThreadState(Thread::TS_LegalToJoin);

    ThreadStore::AddThread(pThread);

    SetThread(pThread);

#ifdef FEATURE_INTEROP_DEBUGGING
    // Ensure that debugger word slot is allocated
    TlsSetValue(g_debuggerWordTLSIndex, 0);
#endif

    // We now have a Thread object visable to the RS. unmark special status.
    hCantStop.Release();

    threadHolder.SuppressRelease();

    pThread->SetThreadState(Thread::TS_FullyInitialized);

#ifdef DEBUGGING_SUPPORTED
    //
    // If we're debugging, let the debugger know that this
    // thread is up and running now.
    //
    if (CORDebuggerAttached())
    {
        g_pDebugInterface->ThreadCreated(pThread);
    }
    else
    {
        LOG((LF_CORDB, LL_INFO10000, "ThreadCreated() not called due to CORDebuggerAttached() being FALSE for thread 0x%x\n", pThread->GetThreadId()));
    }
#endif // DEBUGGING_SUPPORTED

#ifdef PROFILING_SUPPORTED
    // If a profiler is present, then notify the profiler that a
    // thread has been created.
    if (!IsGCSpecialThread())
    {
        BEGIN_PROFILER_CALLBACK(CORProfilerTrackThreads());
        {
            GCX_PREEMP();
            (&g_profControlBlock)->ThreadCreated(
                (ThreadID)pThread);
        }

        DWORD osThreadId = ::GetCurrentThreadId();
        (&g_profControlBlock)->ThreadAssignedToOSThread(
            (ThreadID)pThread, osThreadId);
        END_PROFILER_CALLBACK();
    }
#endif // PROFILING_SUPPORTED

    _ASSERTE(!pThread->IsBackground()); // doesn't matter, but worth checking
    pThread->SetBackground(TRUE);

    ensurePreemptive.SuppressRelease();

#ifdef FEATURE_EVENT_TRACE
    ETW::ThreadLog::FireThreadCreated(pThread);
#endif // FEATURE_EVENT_TRACE

    return pThread;
}

//-------------------------------------------------------------------------
// Public function: SetupThreadNoThrow()
// Creates Thread for current thread if not previously created.
// Returns NULL for failure (usually due to out-of-memory.)
//-------------------------------------------------------------------------
Thread* SetupThreadNoThrow(HRESULT *pHR)
{
    CONTRACTL {
        NOTHROW;
        if (GetThreadNULLOk()) {GC_TRIGGERS;} else {DISABLED(GC_NOTRIGGER);}
    }
    CONTRACTL_END;

    HRESULT hr = S_OK;

    Thread *pThread = GetThreadNULLOk();
    if (pThread != NULL)
    {
        return pThread;
    }

    EX_TRY
    {
        pThread = SetupThread();
    }
    EX_CATCH
    {
        // We failed SetupThread.  GET_EXCEPTION() may depend on Thread object.
        if (__pException == NULL)
        {
            hr = E_OUTOFMEMORY;
        }
        else
        {
        hr = GET_EXCEPTION()->GetHR();
    }
    }
    EX_END_CATCH(SwallowAllExceptions);

    if (pHR)
    {
        *pHR = hr;
    }

    return pThread;
}

//-------------------------------------------------------------------------
// Public function: SetupUnstartedThread()
// This sets up a Thread object for an exposed System.Thread that
// has not been started yet.  This allows us to properly enumerate all threads
// in the ThreadStore, so we can report on even unstarted threads.  Clearly
// there is no physical thread to match, yet.
//
// When there is, complete the setup with code:Thread::HasStarted()
//-------------------------------------------------------------------------
Thread* SetupUnstartedThread(SetupUnstartedThreadFlags flags)
{
    CONTRACTL {
        THROWS;
        if (GetThreadNULLOk()) {GC_TRIGGERS;} else {DISABLED(GC_NOTRIGGER);}
    }
    CONTRACTL_END;

    Thread* pThread = new Thread();

    if (flags & SUTF_ThreadStoreLockAlreadyTaken)
    {
        _ASSERTE(ThreadStore::HoldingThreadStore());
        pThread->SetThreadStateNC(Thread::TSNC_TSLTakenForStartup);
    }

    pThread->SetThreadState((Thread::ThreadState)(Thread::TS_Unstarted | Thread::TS_WeOwn));

    ThreadStore::AddThread(pThread);

    return pThread;
}

//-------------------------------------------------------------------------
// Public function: DestroyThread()
// Destroys the specified Thread object, for a thread which is about to die.
//-------------------------------------------------------------------------
void DestroyThread(Thread *th)
{
    CONTRACTL {
        NOTHROW;
        GC_TRIGGERS;
    }
    CONTRACTL_END;

    _ASSERTE (th == GetThread());

    GCX_PREEMP_NO_DTOR();

    if (th->IsAbortRequested()) {
        // Reset trapping count.
        th->UnmarkThreadForAbort();
    }

    if (g_fEEShutDown == 0)
    {
        th->SetThreadState(Thread::TS_ReportDead);
        th->OnThreadTerminate(FALSE);
    }
}

//-------------------------------------------------------------------------
// Public function: DetachThread()
// Marks the thread as needing to be destroyed, but doesn't destroy it yet.
//-------------------------------------------------------------------------
HRESULT Thread::DetachThread(BOOL fDLLThreadDetach)
{
    // !!! Can not use contract here.
    // !!! Contract depends on Thread object for GC_TRIGGERS.
    // !!! At the end of this function, we call InternalSwitchOut,
    // !!! and then GetThread()=NULL, and dtor of contract does not work any more.
    STATIC_CONTRACT_NOTHROW;
    STATIC_CONTRACT_GC_NOTRIGGER;

#ifdef FEATURE_COMINTEROP
    IErrorInfo *pErrorInfo;
    // Avoid calling GetErrorInfo() if ole32 has already executed the DLL_THREAD_DETACH,
    // otherwise we'll cause ole32 to re-allocate and leak its TLS data (SOleTlsData).
    if (ClrTeb::GetOleReservedPtr() != NULL && GetErrorInfo(0, &pErrorInfo) == S_OK)
    {
        // if this is our IErrorInfo, release it now - we don't want ole32 to do it later as
        // part of its DLL_THREAD_DETACH as we won't be able to handle the call at that point
        if (!ComInterfaceSlotIs(pErrorInfo, 2, Unknown_ReleaseSpecial_IErrorInfo))
        {
            // if it's not our IErrorInfo, put it back
            SetErrorInfo(0, pErrorInfo);
        }
        pErrorInfo->Release();
    }

    // Revoke our IInitializeSpy registration only if we are not in DLL_THREAD_DETACH
    // (COM will do it or may have already done it automatically in that case).
    if (!fDLLThreadDetach)
    {
        RevokeApartmentSpy();
    }
#endif // FEATURE_COMINTEROP

    _ASSERTE(!PreemptiveGCDisabled());

    _ASSERTE ((m_State & Thread::TS_Detached) == 0);

    _ASSERTE (this == GetThread());

    InterlockedIncrement(&Thread::m_DetachCount);

    if (IsAbortRequested()) {
        // Reset trapping count.
        UnmarkThreadForAbort();
    }

    if (!IsBackground())
    {
        InterlockedIncrement(&Thread::m_ActiveDetachCount);
        ThreadStore::CheckForEEShutdown();
    }

    HANDLE hThread = GetThreadHandle();
    SetThreadHandle (INVALID_HANDLE_VALUE);
    while (m_dwThreadHandleBeingUsed > 0)
    {
        // Another thread is using the handle now.
        // We can not call __SwitchToThread since we can not go back to host.
        ClrSleepEx(10, FALSE);
    }
    if (m_WeOwnThreadHandle && m_ThreadHandleForClose == INVALID_HANDLE_VALUE)
    {
        m_ThreadHandleForClose = hThread;
    }

<<<<<<< HEAD
    if (GCHeapUtilities::IsGCHeapInitialized())
    {
        // If the GC heap is initialized, we need to fix the alloc context for this detaching thread.
        GCX_COOP();
        // GetTotalAllocatedBytes reads dead_threads_non_alloc_bytes, but will suspend EE, being in COOP mode we cannot race with that
        // however, there could be other threads terminating and doing the same Add.
        gc_alloc_context *alloc_context = &t_runtime_thread_locals.alloc_context.gc_alloc_context;
        InterlockedExchangeAdd64((LONG64*)&dead_threads_non_alloc_bytes, alloc_context->alloc_limit - alloc_context->alloc_ptr);
        GCHeapUtilities::GetGCHeap()->FixAllocContext(alloc_context, NULL, NULL);
        alloc_context->init(); // re-initialize the context.

        // Clear out the alloc context pointer for this thread. When TLS is gone, this pointer will point into freed memory.
        m_pRuntimeThreadLocals = nullptr;
    }
=======
    CooperativeCleanup();
>>>>>>> 06e00763

    // We need to make sure that TLS are touched last here.
    SetThread(NULL);

    SetThreadState((Thread::ThreadState)(Thread::TS_Detached | Thread::TS_ReportDead));
    // Do not touch Thread object any more.  It may be destroyed.

    // These detached threads will be cleaned up by finalizer thread.  But if the process uses
    // little managed heap, it will be a while before GC happens, and finalizer thread starts
    // working on detached thread.  So we wake up finalizer thread to clean up resources.
    //
    // (It's possible that this is the startup thread, and startup failed, and so the finalization
    //  machinery isn't fully initialized.  Hence this check.)
    if (g_fEEStarted)
        FinalizerThread::EnableFinalization();

    return S_OK;
}

DWORD GetRuntimeId()
{
    LIMITED_METHOD_CONTRACT;

#ifdef HOST_WINDOWS
    return _tls_index;
#else
    return 0;
#endif
}

//---------------------------------------------------------------------------
// Creates new Thread for reverse p-invoke calls.
//---------------------------------------------------------------------------
Thread* WINAPI CreateThreadBlockThrow()
{

    WRAPPER_NO_CONTRACT;

    // This is a workaround to disable our check for throwing exception in SetupThread.
    // We want to throw an exception for reverse p-invoke, and our assertion may fire if
    // a unmanaged caller does not setup an exception handler.
    CONTRACT_VIOLATION(ThrowsViolation); // WON'T FIX - This enables catastrophic failure exception in reverse P/Invoke - the only way we can communicate an error to legacy code.

    HRESULT hr = S_OK;
    Thread* pThread = SetupThreadNoThrow(&hr);
    if (pThread == NULL)
    {
        // Creating Thread failed, and we need to throw an exception to report status.
        // It is misleading to use our COM+ exception code, since this is not a managed exception.
        ULONG_PTR arg = hr;
        RaiseException(EXCEPTION_EXX, 0, 1, &arg);
    }

    return pThread;
}

#ifdef _DEBUG
DWORD_PTR Thread::OBJREF_HASH = OBJREF_TABSIZE;
#endif

extern "C" void STDCALL JIT_PatchedCodeStart();
extern "C" void STDCALL JIT_PatchedCodeLast();

static void* s_barrierCopy = NULL;

BYTE* GetWriteBarrierCodeLocation(VOID* barrier)
{
    if (IsWriteBarrierCopyEnabled())
    {
        return (BYTE*)PINSTRToPCODE((TADDR)s_barrierCopy + ((TADDR)barrier - (TADDR)JIT_PatchedCodeStart));
    }
    else
    {
        return (BYTE*)barrier;
    }
}

BOOL IsIPInWriteBarrierCodeCopy(PCODE controlPc)
{
    if (IsWriteBarrierCopyEnabled())
    {
        return (s_barrierCopy <= (void*)controlPc && (void*)controlPc < ((BYTE*)s_barrierCopy + ((BYTE*)JIT_PatchedCodeLast - (BYTE*)JIT_PatchedCodeStart)));
    }
    else
    {
        return FALSE;
    }
}

PCODE AdjustWriteBarrierIP(PCODE controlPc)
{
    _ASSERTE(IsIPInWriteBarrierCodeCopy(controlPc));

    // Pretend we were executing the barrier function at its original location so that the unwinder can unwind the frame
    return (PCODE)JIT_PatchedCodeStart + (controlPc - (PCODE)s_barrierCopy);
}

#ifdef TARGET_X86
extern "C" void *JIT_WriteBarrierEAX_Loc;
#elif TARGET_AMD64
extern "C" void *JIT_WriteBarrier_Loc;
#else
extern "C" void *JIT_WriteBarrier_Loc;
void *JIT_WriteBarrier_Loc = 0;
#endif

#if defined(TARGET_ARM64) || defined(TARGET_LOONGARCH64) || defined(TARGET_RISCV64)
extern "C" void (*JIT_WriteBarrier_Table)();
extern "C" void *JIT_WriteBarrier_Table_Loc;
void *JIT_WriteBarrier_Table_Loc = 0;
#endif // TARGET_ARM64 || TARGET_LOONGARCH64 || TARGET_RISCV64

#ifndef TARGET_UNIX
// g_TlsIndex is only used by the DAC. Disable optimizations around it to prevent it from getting optimized out.
#pragma optimize("", off)
static void SetIlsIndex(DWORD tlsIndex)
{
    g_TlsIndex = tlsIndex;
}
#pragma optimize("", on)
#endif

//---------------------------------------------------------------------------
// One-time initialization. Called during Dll initialization. So
// be careful what you do in here!
//---------------------------------------------------------------------------
void InitThreadManager()
{
    CONTRACTL {
        THROWS;
        GC_TRIGGERS;
    }
    CONTRACTL_END;

    // All patched helpers should fit into one page.
    // If you hit this assert on retail build, there is most likely problem with BBT script.
    _ASSERTE_ALL_BUILDS((BYTE*)JIT_PatchedCodeLast - (BYTE*)JIT_PatchedCodeStart > (ptrdiff_t)0);
    _ASSERTE_ALL_BUILDS((BYTE*)JIT_PatchedCodeLast - (BYTE*)JIT_PatchedCodeStart < (ptrdiff_t)GetOsPageSize());

    if (IsWriteBarrierCopyEnabled())
    {
        s_barrierCopy = ExecutableAllocator::Instance()->Reserve(g_SystemInfo.dwAllocationGranularity);
        ExecutableAllocator::Instance()->Commit(s_barrierCopy, g_SystemInfo.dwAllocationGranularity, true);
        if (s_barrierCopy == NULL)
        {
            _ASSERTE(!"Allocation of GC barrier code page failed");
            COMPlusThrowWin32();
        }

        {
            size_t writeBarrierSize = (BYTE*)JIT_PatchedCodeLast - (BYTE*)JIT_PatchedCodeStart;
            ExecutableWriterHolder<void> barrierWriterHolder(s_barrierCopy, writeBarrierSize);
            memcpy(barrierWriterHolder.GetRW(), (BYTE*)JIT_PatchedCodeStart, writeBarrierSize);
        }

        // Store the JIT_WriteBarrier copy location to a global variable so that helpers
        // can jump to it.
#ifdef TARGET_X86
        JIT_WriteBarrierEAX_Loc = GetWriteBarrierCodeLocation((void*)JIT_WriteBarrierEAX);

#define X86_WRITE_BARRIER_REGISTER(reg) \
    SetJitHelperFunction(CORINFO_HELP_ASSIGN_REF_##reg, GetWriteBarrierCodeLocation((void*)JIT_WriteBarrier##reg)); \
    ETW::MethodLog::StubInitialized((ULONGLONG)GetWriteBarrierCodeLocation((void*)JIT_WriteBarrier##reg), W("@WriteBarrier" #reg));

        ENUM_X86_WRITE_BARRIER_REGISTERS()

#undef X86_WRITE_BARRIER_REGISTER

#else // TARGET_X86
        JIT_WriteBarrier_Loc = GetWriteBarrierCodeLocation((void*)JIT_WriteBarrier);
#endif // TARGET_X86
        SetJitHelperFunction(CORINFO_HELP_ASSIGN_REF, GetWriteBarrierCodeLocation((void*)JIT_WriteBarrier));
        ETW::MethodLog::StubInitialized((ULONGLONG)GetWriteBarrierCodeLocation((void*)JIT_WriteBarrier), W("@WriteBarrier"));

#if defined(TARGET_ARM64) || defined(TARGET_LOONGARCH64) || defined(TARGET_RISCV64)
        // Store the JIT_WriteBarrier_Table copy location to a global variable so that it can be updated.
        JIT_WriteBarrier_Table_Loc = GetWriteBarrierCodeLocation((void*)&JIT_WriteBarrier_Table);
#endif // TARGET_ARM64 || TARGET_LOONGARCH64 || TARGET_RISCV64

#if defined(TARGET_ARM64) || defined(TARGET_ARM) || defined(TARGET_LOONGARCH64) || defined(TARGET_RISCV64)
        SetJitHelperFunction(CORINFO_HELP_CHECKED_ASSIGN_REF, GetWriteBarrierCodeLocation((void*)JIT_CheckedWriteBarrier));
        ETW::MethodLog::StubInitialized((ULONGLONG)GetWriteBarrierCodeLocation((void*)JIT_CheckedWriteBarrier), W("@CheckedWriteBarrier"));
        SetJitHelperFunction(CORINFO_HELP_ASSIGN_BYREF, GetWriteBarrierCodeLocation((void*)JIT_ByRefWriteBarrier));
        ETW::MethodLog::StubInitialized((ULONGLONG)GetWriteBarrierCodeLocation((void*)JIT_ByRefWriteBarrier), W("@ByRefWriteBarrier"));
#endif // TARGET_ARM64 || TARGET_ARM || TARGET_LOONGARCH64 || TARGET_RISCV64

    }
    else
    {
        // I am using virtual protect to cover the entire range that this code falls in.
        //

        // We could reset it to non-writeable inbetween GCs and such, but then we'd have to keep on re-writing back and forth,
        // so instead we'll leave it writable from here forward.

        DWORD oldProt;
        if (!ClrVirtualProtect((void *)JIT_PatchedCodeStart, (BYTE*)JIT_PatchedCodeLast - (BYTE*)JIT_PatchedCodeStart,
                            PAGE_EXECUTE_READWRITE, &oldProt))
        {
            _ASSERTE(!"ClrVirtualProtect of code page failed");
            COMPlusThrowWin32();
        }

#ifdef TARGET_X86
        JIT_WriteBarrierEAX_Loc = (void*)JIT_WriteBarrierEAX;
#else
        JIT_WriteBarrier_Loc = (void*)JIT_WriteBarrier;
#endif
#if defined(TARGET_ARM64) || defined(TARGET_LOONGARCH64) || defined(TARGET_RISCV64)
        // Store the JIT_WriteBarrier_Table copy location to a global variable so that it can be updated.
        JIT_WriteBarrier_Table_Loc = (void*)&JIT_WriteBarrier_Table;
#endif // TARGET_ARM64 || TARGET_LOONGARCH64 || TARGET_RISCV64
    }

#ifndef TARGET_UNIX
    _ASSERTE(GetThreadNULLOk() == NULL);

    size_t offsetOfCurrentThreadInfo = Thread::GetOffsetOfThreadStatic(&gCurrentThreadInfo);

    _ASSERTE(offsetOfCurrentThreadInfo < 0x8000);
    _ASSERTE(_tls_index < 0x10000);

    // Save gCurrentThreadInfo location for debugger
    SetIlsIndex((DWORD)(_tls_index + (offsetOfCurrentThreadInfo << 16) + 0x80000000));

    _ASSERTE(g_TrapReturningThreads == 0);
#endif // !TARGET_UNIX

#ifdef FEATURE_INTEROP_DEBUGGING
    g_debuggerWordTLSIndex = TlsAlloc();
    if (g_debuggerWordTLSIndex == TLS_OUT_OF_INDEXES)
        COMPlusThrowWin32();
#endif

    IfFailThrow(Thread::CLRSetThreadStackGuarantee(Thread::STSGuarantee_Force));

    ThreadStore::InitThreadStore();

    // NOTE: CRST_UNSAFE_ANYMODE prevents a GC mode switch when entering this crst.
    // If you remove this flag, we will switch to preemptive mode when entering
    // g_DeadlockAwareCrst, which means all functions that enter it will become
    // GC_TRIGGERS.  (This includes all uses of CrstHolder.)  So be sure
    // to update the contracts if you remove this flag.
    g_DeadlockAwareCrst.Init(CrstDeadlockDetection, CRST_UNSAFE_ANYMODE);

#ifdef _DEBUG
    // Randomize OBJREF_HASH to handle hash collision.
    Thread::OBJREF_HASH = OBJREF_TABSIZE - (DbgGetEXETimeStamp()%10);
#endif // _DEBUG

    ThreadSuspend::Initialize();
}


//************************************************************************
// Thread members
//************************************************************************


#if defined(_DEBUG) && defined(TRACK_SYNC)

// One outstanding synchronization held by this thread:
struct Dbg_TrackSyncEntry
{
    UINT_PTR     m_caller;
    AwareLock   *m_pAwareLock;

    BOOL        Equiv      (UINT_PTR caller, void *pAwareLock)
    {
        LIMITED_METHOD_CONTRACT;

        return (m_caller == caller) && (m_pAwareLock == pAwareLock);
    }

    BOOL        Equiv      (void *pAwareLock)
    {
        LIMITED_METHOD_CONTRACT;

        return (m_pAwareLock == pAwareLock);
    }
};

// Each thread has a stack that tracks all enter and leave requests
struct Dbg_TrackSyncStack : public Dbg_TrackSync
{
    enum
    {
        MAX_TRACK_SYNC  = 20,       // adjust stack depth as necessary
    };

    void    EnterSync  (UINT_PTR caller, void *pAwareLock);
    void    LeaveSync  (UINT_PTR caller, void *pAwareLock);

    Dbg_TrackSyncEntry  m_Stack [MAX_TRACK_SYNC];
    UINT_PTR            m_StackPointer;
    BOOL                m_Active;

    Dbg_TrackSyncStack() : m_StackPointer(0),
                           m_Active(TRUE)
    {
        LIMITED_METHOD_CONTRACT;
    }
};

void Dbg_TrackSyncStack::EnterSync(UINT_PTR caller, void *pAwareLock)
{
    LIMITED_METHOD_CONTRACT;

    STRESS_LOG4(LF_SYNC, LL_INFO100, "Dbg_TrackSyncStack::EnterSync, IP=%p, Recursion=%u, LockState=%x, HoldingThread=%p.\n",
                    caller,
                    ((AwareLock*)pAwareLock)->GetRecursionLevel(),
                    ((AwareLock*)pAwareLock)->GetLockState(),
                    ((AwareLock*)pAwareLock)->GetHoldingThread());

    if (m_Active)
    {
        if (m_StackPointer >= MAX_TRACK_SYNC)
        {
            _ASSERTE(!"Overflowed synchronization stack checking.  Disabling");
            m_Active = FALSE;
            return;
        }
    }
    m_Stack[m_StackPointer].m_caller = caller;
    m_Stack[m_StackPointer].m_pAwareLock = (AwareLock *) pAwareLock;

    m_StackPointer++;

}

void Dbg_TrackSyncStack::LeaveSync(UINT_PTR caller, void *pAwareLock)
{
    WRAPPER_NO_CONTRACT;

    STRESS_LOG4(LF_SYNC, LL_INFO100, "Dbg_TrackSyncStack::LeaveSync, IP=%p, Recursion=%u, LockState=%x, HoldingThread=%p.\n",
                    caller,
                    ((AwareLock*)pAwareLock)->GetRecursionLevel(),
                    ((AwareLock*)pAwareLock)->GetLockState(),
                    ((AwareLock*)pAwareLock)->GetHoldingThread());

    if (m_Active)
    {
        if (m_StackPointer == 0)
            _ASSERTE(!"Underflow in leaving synchronization");
        else
        if (m_Stack[m_StackPointer - 1].Equiv(pAwareLock))
        {
            m_StackPointer--;
        }
        else
        {
            for (int i=m_StackPointer - 2; i>=0; i--)
            {
                if (m_Stack[i].Equiv(pAwareLock))
                {
                    _ASSERTE(!"Locks are released out of order.  This might be okay...");
                    memcpy(&m_Stack[i], &m_Stack[i+1],
                           sizeof(m_Stack[0]) * (m_StackPointer - i - 1));

                    return;
                }
            }
            _ASSERTE(!"Trying to release a synchronization lock which isn't held");
        }
    }
}

#endif  // TRACK_SYNC


static  DWORD dwHashCodeSeed = 123456789;

//--------------------------------------------------------------------
// Thread construction
//--------------------------------------------------------------------
Thread::Thread()
{
    CONTRACTL {
        THROWS;
        if (GetThreadNULLOk()) {GC_TRIGGERS;} else {DISABLED(GC_NOTRIGGER);}
    }
    CONTRACTL_END;

    m_pFrame                = FRAME_TOP;
    m_pGCFrame              = NULL;

    m_fPreemptiveGCDisabled = 0;

#ifdef _DEBUG
    m_ulForbidTypeLoad      = 0;
    m_GCOnTransitionsOK     = TRUE;
    dbg_m_cSuspendedThreads = 0;
    dbg_m_cSuspendedThreadsWithoutOSLock = 0;
    m_Creator.Clear();
    m_dwUnbreakableLockCount = 0;
#endif

    m_dwForbidSuspendThread = 0;

    // Initialize lock state
    m_pHead = &m_embeddedEntry;
    m_embeddedEntry.pNext = m_pHead;
    m_embeddedEntry.pPrev = m_pHead;
    m_embeddedEntry.dwLLockID = 0;
    m_embeddedEntry.dwULockID = 0;
    m_embeddedEntry.wReaderLevel = 0;

    m_pBlockingLock = NULL;

    m_pRuntimeThreadLocals = nullptr;
    m_thAllocContextObj = 0;

    m_UserInterrupt = 0;
    m_WaitEventLink.m_Next = NULL;
    m_WaitEventLink.m_LinkSB.m_pNext = NULL;
    m_ThreadHandle = INVALID_HANDLE_VALUE;
    m_ThreadHandleForClose = INVALID_HANDLE_VALUE;
    m_ThreadHandleForResume = INVALID_HANDLE_VALUE;
    m_WeOwnThreadHandle = FALSE;

#ifdef _DEBUG
    m_ThreadId = UNINITIALIZED_THREADID;
#endif //_DEBUG

    // Initialize this variable to a very different start value for each thread
    // Using linear congruential generator from Knuth Vol. 2, p. 102, line 24
    dwHashCodeSeed = dwHashCodeSeed * 1566083941 + 1;
    m_dwHashCodeSeed = dwHashCodeSeed;

    m_hijackLock = FALSE;

    m_OSThreadId = 0;
    m_Priority = INVALID_THREAD_PRIORITY;
    m_ExternalRefCount = 1;
    m_State = TS_Unstarted;
    m_StateNC = TSNC_Unknown;

    // It can't be a LongWeakHandle because we zero stuff out of the exposed
    // object as it is finalized.  At that point, calls to GetCurrentThread()
    // had better get a new one,!
    m_ExposedObject = CreateGlobalShortWeakHandle(NULL);

    GlobalShortWeakHandleHolder exposedObjectHolder(m_ExposedObject);

    m_StrongHndToExposedObject = CreateGlobalStrongHandle(NULL);
    GlobalStrongHandleHolder strongHndToExposedObjectHolder(m_StrongHndToExposedObject);

    m_LastThrownObjectHandle = NULL;
    m_ltoIsUnhandled = FALSE;

    m_debuggerFilterContext = NULL;
    m_fInteropDebuggingHijacked = FALSE;
    m_profilerCallbackState = 0;

    for (int i = 0; i < MAX_NOTIFICATION_PROFILERS + 1; ++i)
    {
        m_dwProfilerEvacuationCounters[i] = 0;
    }

    m_pProfilerFilterContext = NULL;

    m_CacheStackBase = 0;
    m_CacheStackLimit = 0;
    m_CacheStackSufficientExecutionLimit = 0;
    m_CacheStackStackAllocNonRiskyExecutionLimit = 0;

#ifdef _DEBUG
    m_pCleanedStackBase = NULL;
#endif

#ifdef STACK_GUARDS_DEBUG
    m_pCurrentStackGuard = NULL;
#endif

#ifdef FEATURE_HIJACK
    m_ppvHJRetAddrPtr = (VOID**) 0xCCCCCCCCCCCCCCCC;
    m_pvHJRetAddr = (VOID*) 0xCCCCCCCCCCCCCCCC;

#ifndef TARGET_UNIX
    X86_ONLY(m_LastRedirectIP = 0);
    X86_ONLY(m_SpinCount = 0);
#endif // TARGET_UNIX
#endif // FEATURE_HIJACK

#if defined(_DEBUG) && defined(TRACK_SYNC)
    m_pTrackSync = new Dbg_TrackSyncStack;
    NewHolder<Dbg_TrackSyncStack> trackSyncHolder(static_cast<Dbg_TrackSyncStack*>(m_pTrackSync));
#endif  // TRACK_SYNC

    m_PreventAsync = 0;
    m_PreventAbort = 0;
#ifdef FEATURE_COMINTEROP
    m_fDisableComObjectEagerCleanup = false;
#endif //FEATURE_COMINTEROP
    m_fHasDeadThreadBeenConsideredForGCTrigger = false;
    m_TraceCallCount = 0;
    m_ThrewControlForThread = 0;
    m_ThreadTasks = (ThreadTasks)0;

    // The state and the tasks must be 32-bit aligned for atomicity to be guaranteed.
    _ASSERTE((((size_t) &m_State) & 3) == 0);
    _ASSERTE((((size_t) &m_ThreadTasks) & 3) == 0);

    // On all callbacks, call the trap code, which we now have
    // wired to cause a GC.  Thus we will do a GC on all Transition Frame Transitions (and more).
   if (GCStress<cfg_transition>::IsEnabled())
   {
        m_State = (ThreadState) (m_State | TS_GCOnTransitions);
   }

    m_AbortType = EEPolicy::TA_None;
    m_AbortEndTime = MAXULONGLONG;
    m_RudeAbortEndTime = MAXULONGLONG;
    m_AbortController = 0;
    m_AbortRequestLock = 0;
    m_fRudeAbortInitiated = FALSE;

#ifdef _DEBUG
    m_fRudeAborted = FALSE;
    m_dwAbortPoint = 0;
#endif

    m_OSContext = new CONTEXT();
    NewHolder<CONTEXT> contextHolder(m_OSContext);

    m_pSavedRedirectContext = NULL;
    m_pOSContextBuffer = NULL;

#ifdef _DEBUG
    m_RedirectContextInUse = false;
#endif

#ifdef _DEBUG
    m_bGCStressing = FALSE;
    m_bUniqueStacking = FALSE;
#endif

    m_dwAVInRuntimeImplOkayCount = 0;

#if defined(HAVE_GCCOVER) && defined(USE_REDIRECT_FOR_GCSTRESS) && !defined(TARGET_UNIX) // GCCOVER
    m_fPreemptiveGCDisabledForGCStress = false;
#endif

#ifdef _DEBUG
    m_pHelperMethodFrameCallerList = (HelperMethodFrameCallerList*)-1;
#endif

    m_pExceptionDuringStartup = NULL;

#ifdef HAVE_GCCOVER
    m_pbDestCode = NULL;
    m_pbSrcCode = NULL;
#if defined(GCCOVER_TOLERATE_SPURIOUS_AV)
    m_pLastAVAddress = NULL;
#endif // defined(GCCOVER_TOLERATE_SPURIOUS_AV)
#endif // HAVE_GCCOVER

    m_debuggerActivePatchSkipper = NULL;
    m_dwThreadHandleBeingUsed = 0;
    SetProfilerCallbacksAllowed(TRUE);

    m_pCreatingThrowableForException = NULL;

#ifdef FEATURE_EH_FUNCLETS
    m_dwIndexClauseForCatch = 0;
    m_sfEstablisherOfActualHandlerFrame.Clear();
#endif // FEATURE_EH_FUNCLETS

    m_monitorLockContentionCount = 0;

    // Do not expose thread until it is fully constructed
    g_pThinLockThreadIdDispenser->NewId(this, this->m_ThreadId);

    //
    // DO NOT ADD ADDITIONAL CONSTRUCTION AFTER THIS POINT.
    // NewId() allows this Thread instance to be accessed via a Thread Id.  Do not
    // add additional construction after this point to prevent the race condition
    // of accessing a partially constructed Thread via Thread Id lookup.
    //

    exposedObjectHolder.SuppressRelease();
    strongHndToExposedObjectHolder.SuppressRelease();
#if defined(_DEBUG) && defined(TRACK_SYNC)
    trackSyncHolder.SuppressRelease();
#endif
    contextHolder.SuppressRelease();

#ifdef FEATURE_COMINTEROP
    m_uliInitializeSpyCookie.QuadPart = 0ul;
    m_fInitializeSpyRegistered = false;
    m_pLastSTACtxCookie = NULL;
#endif // FEATURE_COMINTEROP

    m_fGCSpecial = FALSE;

#ifndef TARGET_UNIX
    m_wCPUGroup = 0;
    m_pAffinityMask = 0;
#endif // !TARGET_UNIX

    m_pAllLoggedTypes = NULL;

#ifdef FEATURE_PERFTRACING
    memset(&m_activityId, 0, sizeof(m_activityId));
#endif // FEATURE_PERFTRACING
    m_HijackReturnKind = RT_Illegal;

    m_currentPrepareCodeConfig = nullptr;
    m_isInForbidSuspendForDebuggerRegion = false;
    m_hasPendingActivation = false;

    m_ThreadLocalDataPtr = NULL;

#ifdef _DEBUG
    memset(dangerousObjRefs, 0, sizeof(dangerousObjRefs));
#endif // _DEBUG
}

//--------------------------------------------------------------------
// Failable initialization occurs here.
//--------------------------------------------------------------------
void Thread::InitThread()
{
    CONTRACTL {
        THROWS;
        if (GetThreadNULLOk()) {GC_TRIGGERS;} else {DISABLED(GC_NOTRIGGER);}
    }
    CONTRACTL_END;


    HANDLE  hDup = INVALID_HANDLE_VALUE;
    BOOL    ret = TRUE;

        // This message actually serves a purpose (which is why it is always run)
        // The Stress log is run during hijacking, when other threads can be suspended
        // at arbitrary locations (including when holding a lock that NT uses to serialize
        // all memory allocations).  By sending a message now, we insure that the stress
        // log will not allocate memory at these critical times an avoid deadlock.
    STRESS_LOG2(LF_ALWAYS, LL_ALWAYS, "SetupThread  managed Thread %p Thread Id = %x\n", this, GetThreadId());

#ifndef TARGET_UNIX
    // workaround: Remove this when we flow impersonation token to host.
    BOOL    reverted = FALSE;
    HANDLE  threadToken = INVALID_HANDLE_VALUE;
#endif // !TARGET_UNIX

    if (m_ThreadHandle == INVALID_HANDLE_VALUE)
    {
        // For WinCE, all clients have the same handle for a thread.  Duplication is
        // not possible.  We make sure we never close this handle unless we created
        // the thread (TS_WeOwn).
        //
        // For Win32, each client has its own handle.  This is achieved by duplicating
        // the pseudo-handle from ::GetCurrentThread().  Unlike WinCE, this service
        // returns a pseudo-handle which is only useful for duplication.  In this case
        // each client is responsible for closing its own (duplicated) handle.
        //
        // We don't bother duplicating if WeOwn, because we created the handle in the
        // first place.
        // Thread is created when or after the physical thread started running
        HANDLE curProcess = ::GetCurrentProcess();

#ifndef TARGET_UNIX

        // If we're impersonating on NT, then DuplicateHandle(GetCurrentThread()) is going to give us a handle with only
        // THREAD_TERMINATE, THREAD_QUERY_INFORMATION, and THREAD_SET_INFORMATION. This doesn't include
        // THREAD_SUSPEND_RESUME nor THREAD_GET_CONTEXT. We need to be able to suspend the thread, and we need to be
        // able to get its context. Therefore, if we're impersonating, we revert to self, dup the handle, then
        // re-impersonate before we leave this routine.
        if (!RevertIfImpersonated(&reverted, &threadToken))
        {
            COMPlusThrowWin32();
        }

        class EnsureResetThreadToken
        {
        private:
            BOOL m_NeedReset;
            HANDLE m_threadToken;
        public:
            EnsureResetThreadToken(HANDLE threadToken, BOOL reverted)
            {
                m_threadToken = threadToken;
                m_NeedReset = reverted;
            }
            ~EnsureResetThreadToken()
            {
                UndoRevert(m_NeedReset, m_threadToken);
                if (m_threadToken != INVALID_HANDLE_VALUE)
                {
                    CloseHandle(m_threadToken);
                }
            }
        };

        EnsureResetThreadToken resetToken(threadToken, reverted);

#endif // !TARGET_UNIX

        if (::DuplicateHandle(curProcess, ::GetCurrentThread(), curProcess, &hDup,
                              0 /*ignored*/, FALSE /*inherit*/, DUPLICATE_SAME_ACCESS))
        {
            _ASSERTE(hDup != INVALID_HANDLE_VALUE);

            SetThreadHandle(hDup);
            m_WeOwnThreadHandle = TRUE;
        }
        else
        {
            COMPlusThrowWin32();
        }
    }

    if ((m_State & TS_WeOwn) == 0)
    {
        if (!AllocHandles())
        {
            ThrowOutOfMemory();
        }
    }

    _ASSERTE(HasValidThreadHandle());

    // Set floating point mode to round to nearest
#ifndef TARGET_UNIX
    (void) _controlfp_s( NULL, _RC_NEAR, _RC_CHOP|_RC_UP|_RC_DOWN|_RC_NEAR );

    m_pTEB = (struct _NT_TIB*)NtCurrentTeb();

#endif // !TARGET_UNIX

    if (m_CacheStackBase == 0)
    {
        _ASSERTE(m_CacheStackLimit == 0);
        ret = SetStackLimits(fAll);
        if (ret == FALSE)
        {
            ThrowOutOfMemory();
        }
    }
}

// Allocate all the handles.  When we are kicking of a new thread, we can call
// here before the thread starts running.
BOOL Thread::AllocHandles()
{
    WRAPPER_NO_CONTRACT;

    _ASSERTE(!m_DebugSuspendEvent.IsValid());
    _ASSERTE(!m_EventWait.IsValid());

    BOOL fOK = TRUE;
    EX_TRY {
        // create a manual reset event for getting the thread to a safe point
        m_DebugSuspendEvent.CreateManualEvent(FALSE);
        m_EventWait.CreateManualEvent(TRUE);
    }
    EX_CATCH {
        fOK = FALSE;

        if (!m_DebugSuspendEvent.IsValid()) {
            m_DebugSuspendEvent.CloseEvent();
        }

        if (!m_EventWait.IsValid()) {
            m_EventWait.CloseEvent();
        }
    }
    EX_END_CATCH(RethrowTerminalExceptions);

    return fOK;
}

//--------------------------------------------------------------------
// This is the alternate path to SetupThread/InitThread.  If we created
// an unstarted thread, we have SetupUnstartedThread/HasStarted.
//--------------------------------------------------------------------
BOOL Thread::HasStarted()
{
    CONTRACTL {
        NOTHROW;
        DISABLED(GC_NOTRIGGER);
    }
    CONTRACTL_END;

    _ASSERTE(!m_fPreemptiveGCDisabled);     // can't use PreemptiveGCDisabled() here

    // This is cheating a little.  There is a pathway here from SetupThread, but only
    // via IJW SystemDomain::RunDllMain.  Normally SetupThread returns a thread in
    // preemptive mode, ready for a transition.  But in the IJW case, it can return a
    // cooperative mode thread.  RunDllMain handles this "surprise" correctly.
    m_fPreemptiveGCDisabled = TRUE;

    // Normally, HasStarted is called from the thread's entrypoint to introduce it to
    // the runtime.  But sometimes that thread is used for DLL_THREAD_ATTACH notifications
    // that call into managed code.  In that case, the second HasStarted call is
    // redundant and should be ignored.
    if (GetThreadNULLOk() == this)
        return TRUE;

    _ASSERTE(GetThreadNULLOk() == 0);
    _ASSERTE(HasValidThreadHandle());

    BOOL    fCanCleanupCOMState = FALSE;
    BOOL    res = TRUE;

    res = SetStackLimits(fAll);
    if (res == FALSE)
    {
        m_pExceptionDuringStartup = Exception::GetOOMException();
        goto FAILURE;
    }

    // If any exception happens during HasStarted, we will cache the exception in Thread::m_pExceptionDuringStartup
    // which will be thrown in Thread.Start as an internal exception
    EX_TRY
    {
        SetupTLSForThread();

        InitThread();

        fCanCleanupCOMState = TRUE;
        // Preparing the COM apartment and context may attempt
        // to transition to Preemptive mode. At this point in
        // the thread's lifetime this can be a bad thing if a GC
        // is triggered (e.g. GCStress). Do the preparation prior
        // to the thread being set so the Preemptive mode transition
        // is a no-op.
        PrepareApartmentAndContext();

        SetThread(this);

        ThreadStore::TransferStartedThread(this);

#ifdef FEATURE_EVENT_TRACE
        ETW::ThreadLog::FireThreadCreated(this);
#endif // FEATURE_EVENT_TRACE
    }
    EX_CATCH
    {
        if (__pException != NULL)
        {
            __pException.SuppressRelease();
            m_pExceptionDuringStartup = __pException;
        }
        res = FALSE;
    }
    EX_END_CATCH(SwallowAllExceptions);

    if (res == FALSE)
        goto FAILURE;

    SetThreadState(TS_FullyInitialized);

#ifdef DEBUGGING_SUPPORTED
    //
    // If we're debugging, let the debugger know that this
    // thread is up and running now.
    //
    if (CORDebuggerAttached())
    {
        g_pDebugInterface->ThreadCreated(this);
    }
    else
    {
        LOG((LF_CORDB, LL_INFO10000, "ThreadCreated() not called due to CORDebuggerAttached() being FALSE for thread 0x%x\n", GetThreadId()));
    }

#endif // DEBUGGING_SUPPORTED

#ifdef PROFILING_SUPPORTED
    // If a profiler is running, let them know about the new thread.
    //
    // The call to IsGCSpecial is crucial to avoid a deadlock.  See code:Thread::m_fGCSpecial for more
    // information
    if (!IsGCSpecial())
    {
        BEGIN_PROFILER_CALLBACK(CORProfilerTrackThreads());
        BOOL gcOnTransition = GC_ON_TRANSITIONS(FALSE);     // disable GCStress 2 to avoid the profiler receiving a RuntimeThreadSuspended notification even before the ThreadCreated notification

        {
            GCX_PREEMP();
            (&g_profControlBlock)->ThreadCreated((ThreadID) this);
        }

        GC_ON_TRANSITIONS(gcOnTransition);

        DWORD osThreadId = ::GetCurrentThreadId();
        (&g_profControlBlock)->ThreadAssignedToOSThread(
            (ThreadID) this, osThreadId);
        END_PROFILER_CALLBACK();
    }
#endif // PROFILING_SUPPORTED

    // Reset the ThreadStoreLock state flag since the thread
    // has now been started.
    ResetThreadStateNC(Thread::TSNC_TSLTakenForStartup);
    return TRUE;

FAILURE:
    if (m_fPreemptiveGCDisabled)
    {
        m_fPreemptiveGCDisabled = FALSE;
    }
    _ASSERTE (HasThreadState(TS_Unstarted));

    SetThreadState(TS_FailStarted);

    if (GetThreadNULLOk() != NULL && IsAbortRequested())
        UnmarkThreadForAbort();

#ifdef FEATURE_COMINTEROP_APARTMENT_SUPPORT
    //
    // Undo the platform context initialization, so we don't leak a CoInitialize.
    //
    if (fCanCleanupCOMState)
    {
        // The thread pointer in TLS may not be set yet, if we had a failure before we set it.
        // So we'll set it up here (we'll unset it a few lines down).
        SetThread(this);
        CleanupCOMState();
    }
#endif
    InterlockedDecrement(&ThreadStore::s_pThreadStore->m_PendingThreadCount);
    // One of the components of OtherThreadsComplete() has changed, so check whether
    // we should now exit the EE.
    ThreadStore::CheckForEEShutdown();
    DecExternalCount(/*holdingLock*/ HasThreadStateNC(Thread::TSNC_TSLTakenForStartup));
    SetThread(NULL);
    return FALSE;
}


void Thread::HandleThreadStartupFailure()
{
    CONTRACTL
    {
        THROWS;
        GC_TRIGGERS;
        MODE_COOPERATIVE;
    }
    CONTRACTL_END;

    _ASSERTE(GetThreadNULLOk() != NULL);

    struct
    {
        OBJECTREF pThrowable;
        OBJECTREF pReason;
    } gc;
    gc.pThrowable = NULL;
    gc.pReason = NULL;

    GCPROTECT_BEGIN(gc);

    MethodTable *pMT = CoreLibBinder::GetException(kThreadStartException);
    gc.pThrowable = AllocateObject(pMT);

    MethodDescCallSite exceptionCtor(METHOD__THREAD_START_EXCEPTION__EX_CTOR);

    if (m_pExceptionDuringStartup)
    {
        gc.pReason = CLRException::GetThrowableFromException(m_pExceptionDuringStartup);
        Exception::Delete(m_pExceptionDuringStartup);
        m_pExceptionDuringStartup = NULL;
    }

    ARG_SLOT args1[] = {
        ObjToArgSlot(gc.pThrowable),
        ObjToArgSlot(gc.pReason),
    };
    exceptionCtor.Call(args1);

    GCPROTECT_END(); //Prot

    RaiseTheExceptionInternalOnly(gc.pThrowable, FALSE);
}

#ifndef TARGET_UNIX
BOOL RevertIfImpersonated(BOOL *bReverted, HANDLE *phToken)
{
    WRAPPER_NO_CONTRACT;

    BOOL bImpersonated = OpenThreadToken(GetCurrentThread(),    // we are assuming that if this call fails,
                                         TOKEN_IMPERSONATE,     // we are not impersonating. There is no win32
                                         TRUE,                  // api to figure this out. The only alternative
                                         phToken);              // is to use NtCurrentTeb->IsImpersonating().
    if (bImpersonated)
    {
        *bReverted = RevertToSelf();
        return *bReverted;

    }
    return TRUE;
}

void UndoRevert(BOOL bReverted, HANDLE hToken)
{
    if (bReverted)
    {
        if (!SetThreadToken(NULL, hToken))
        {
           _ASSERT("Undo Revert -> SetThreadToken failed");
           STRESS_LOG1(LF_EH, LL_INFO100, "UndoRevert/SetThreadToken failed for hToken = %d\n",hToken);
           EEPOLICY_HANDLE_FATAL_ERROR(COR_E_SECURITY);
        }
    }
    return;
}
#endif // !TARGET_UNIX


// We don't want ::CreateThread() calls scattered throughout the source.  So gather
// them all here.

BOOL Thread::CreateNewThread(SIZE_T stackSize, LPTHREAD_START_ROUTINE start, void *args, LPCWSTR pName)
{
    CONTRACTL {
        NOTHROW;
        GC_TRIGGERS;
    }
    CONTRACTL_END;
    BOOL bRet;

    //This assert is here to prevent a bug in the future
    //  CreateTask currently takes a DWORD and we will downcast
    //  if that interface changes to take a SIZE_T this Assert needs to be removed.
    //
    _ASSERTE(stackSize <= 0xFFFFFFFF);

#ifndef TARGET_UNIX
    HandleHolder token;
    BOOL bReverted = FALSE;
    bRet = RevertIfImpersonated(&bReverted, &token);
    if (bRet != TRUE)
        return bRet;
#endif // !TARGET_UNIX

    bRet = CreateNewOSThread(stackSize, start, args);
#ifndef TARGET_UNIX
    UndoRevert(bReverted, token);
#endif // !TARGET_UNIX
    if (pName != NULL)
        SetThreadName(m_ThreadHandle, pName);

    return bRet;
}

void Thread::InitializationForManagedThreadInNative(_In_ Thread* pThread)
{
    CONTRACTL
    {
        NOTHROW;
        MODE_ANY;
        GC_TRIGGERS;
        PRECONDITION(pThread != NULL);
    }
    CONTRACTL_END;

#ifdef FEATURE_OBJCMARSHAL
    {
        GCX_COOP_THREAD_EXISTS(pThread);
        PREPARE_NONVIRTUAL_CALLSITE(METHOD__AUTORELEASEPOOL__CREATEAUTORELEASEPOOL);
        DECLARE_ARGHOLDER_ARRAY(args, 0);
        CALL_MANAGED_METHOD_NORET(args);
    }
#endif // FEATURE_OBJCMARSHAL
}

void Thread::CleanUpForManagedThreadInNative(_In_ Thread* pThread)
{
    CONTRACTL
    {
        NOTHROW;
        MODE_ANY;
        GC_TRIGGERS;
        PRECONDITION(pThread != NULL);
    }
    CONTRACTL_END;

#ifdef FEATURE_OBJCMARSHAL
    {
        GCX_COOP_THREAD_EXISTS(pThread);
        PREPARE_NONVIRTUAL_CALLSITE(METHOD__AUTORELEASEPOOL__DRAINAUTORELEASEPOOL);
        DECLARE_ARGHOLDER_ARRAY(args, 0);
        CALL_MANAGED_METHOD_NORET(args);
    }
#endif // FEATURE_OBJCMARSHAL
}

HANDLE Thread::CreateUtilityThread(Thread::StackSizeBucket stackSizeBucket, LPTHREAD_START_ROUTINE start, void *args, LPCWSTR pName, DWORD flags, DWORD* pThreadId)
{
    LIMITED_METHOD_CONTRACT;

    // TODO: we should always use small stacks for most of these threads.  For CLR 4, we're being conservative
    // here because this is a last-minute fix.

    SIZE_T stackSize;

    switch (stackSizeBucket)
    {
    case StackSize_Small:
        stackSize = 256 * 1024;
        break;

    case StackSize_Medium:
        stackSize = 512 * 1024;
        break;

    default:
        _ASSERTE(!"Bad stack size bucket");
        FALLTHROUGH;
    case StackSize_Large:
        stackSize = 1024 * 1024;
        break;
    }

    flags |= STACK_SIZE_PARAM_IS_A_RESERVATION;

    DWORD threadId;
    HANDLE hThread = CreateThread(NULL, stackSize, start, args, flags, &threadId);

    SetThreadName(hThread, pName);

    if (pThreadId)
        *pThreadId = threadId;

    return hThread;
}

// Represent the value of DEFAULT_STACK_SIZE as passed in the property bag to the host during construction
static unsigned long s_defaultStackSizeProperty = 0;

void ParseDefaultStackSize(LPCWSTR valueStr)
{
    if (valueStr)
    {
        LPWSTR end;
        errno = 0;
        unsigned long value = u16_strtoul(valueStr, &end, 16); // Base 16 without a prefix

        if ((errno == ERANGE)     // Parsed value doesn't fit in an unsigned long
            || (valueStr == end)  // No characters parsed
            || (end == nullptr)   // Unexpected condition (should never happen)
            || (end[0] != 0))     // Unprocessed terminal characters
        {
            ThrowHR(E_INVALIDARG);
        }
        else
        {
            s_defaultStackSizeProperty = value;
        }
    }
}

SIZE_T GetDefaultStackSizeSetting()
{
    static DWORD s_defaultStackSizeEnv = CLRConfig::GetConfigValue(CLRConfig::INTERNAL_DefaultStackSize);

    uint64_t value = s_defaultStackSizeEnv ? s_defaultStackSizeEnv : s_defaultStackSizeProperty;

    SIZE_T minStack = 0x10000;     // 64K - Somewhat arbitrary minimum thread stack size
    SIZE_T maxStack = 0x80000000;  //  2G - Somewhat arbitrary maximum thread stack size

    if ((value >= maxStack) || ((value != 0) && (value < minStack)))
    {
        ThrowHR(E_INVALIDARG);
    }

    return (SIZE_T) value;
}

BOOL Thread::CreateNewOSThread(SIZE_T sizeToCommitOrReserve, LPTHREAD_START_ROUTINE start, void *args)
{
    CONTRACTL {
        NOTHROW;
        GC_TRIGGERS;
    }
    CONTRACTL_END;

#ifdef TARGET_UNIX
    SIZE_T  ourId = 0;
#else
    DWORD   ourId = 0;
#endif
    HANDLE  h = NULL;
    DWORD dwCreationFlags = CREATE_SUSPENDED;

    dwCreationFlags |= STACK_SIZE_PARAM_IS_A_RESERVATION;

    if (sizeToCommitOrReserve == 0)
    {
        sizeToCommitOrReserve = GetDefaultStackSizeSetting();
    }

#ifndef TARGET_UNIX // the PAL does its own adjustments as necessary
    if (sizeToCommitOrReserve != 0 && sizeToCommitOrReserve <= GetOsPageSize())
    {
        // On Windows, passing a value that is <= one page size bizarrely causes the OS to use the default stack size instead of
        // a minimum, which is undesirable. This adjustment fixes that issue to use a minimum stack size (typically 64 KB).
        sizeToCommitOrReserve = GetOsPageSize() + 1;
    }
#endif // !TARGET_UNIX

    // Make sure we have all our handles, in case someone tries to suspend us
    // as we are starting up.
    if (!AllocHandles())
    {
        // OS is out of handles/memory?
        return FALSE;
    }

#ifdef TARGET_UNIX
    h = ::PAL_CreateThread64(NULL     /*=SECURITY_ATTRIBUTES*/,
#else
    h = ::CreateThread(      NULL     /*=SECURITY_ATTRIBUTES*/,
#endif
                             sizeToCommitOrReserve,
                             start,
                             args,
                             dwCreationFlags,
                             &ourId);

    if (h == NULL)
        return FALSE;

    _ASSERTE(!m_fPreemptiveGCDisabled);     // leave in preemptive until HasStarted.

    SetThreadHandle(h);
    m_WeOwnThreadHandle = TRUE;

    // Before we do the resume, we need to take note of the new ThreadId.  This
    // is necessary because -- before the thread starts executing at KickofThread --
    // it may perform some DllMain DLL_THREAD_ATTACH notifications.  These could
    // call into managed code.  During the consequent SetupThread, we need to
    // perform the Thread::HasStarted call instead of going through the normal
    // 'new thread' pathway.
    _ASSERTE(GetOSThreadId() == 0);
    _ASSERTE(ourId != 0);

    m_OSThreadId = ourId;

    InterlockedIncrement(&ThreadStore::s_pThreadStore->m_PendingThreadCount);

#ifdef _DEBUG
    m_Creator.SetToCurrentThread();
#endif

    return TRUE;
}

//
// #threadDestruction
//
// General comments on thread destruction.
//
// The C++ Thread object can survive beyond the time when the Win32 thread has died.
// This is important if an exposed object has been created for this thread.  The
// exposed object will survive until it is GC'ed.
//
// A client like an exposed object can place an external reference count on that
// object.  We also place a reference count on it when we construct it, and we lose
// that count when the thread finishes doing useful work (OnThreadTerminate).
//
// One way OnThreadTerminate() is called is when the thread finishes doing useful
// work.  This case always happens on the correct thread.
//
// The other way OnThreadTerminate()  is called is during product shutdown.  We do
// a "best effort" to eliminate all threads except the Main thread before shutdown
// happens.  But there may be some background threads or external threads still
// running.
//
// When the final reference count disappears, we destruct.  Until then, the thread
// remains in the ThreadStore, but is marked as "Dead".
//<TODO>
// @TODO cwb: for a typical shutdown, only background threads are still around.
// Should we interrupt them?  What about the non-typical shutdown?</TODO>

int Thread::IncExternalCount()
{
    CONTRACTL {
        NOTHROW;
        if (GetThreadNULLOk()) {GC_TRIGGERS;} else {DISABLED(GC_NOTRIGGER);}
    }
    CONTRACTL_END;

    Thread *pCurThread = GetThreadNULLOk();

    _ASSERTE(m_ExternalRefCount > 0);
    int retVal = InterlockedIncrement((LONG*)&m_ExternalRefCount);
    // If we have an exposed object and the refcount is greater than one
    // we must make sure to keep a strong handle to the exposed object
    // so that we keep it alive even if nobody has a reference to it.
    if (pCurThread && ((*((void**)m_ExposedObject)) != NULL))
    {
        // The exposed object exists and needs a strong handle so check
        // to see if it has one.
        // Only a managed thread can setup StrongHnd.
        if ((*((void**)m_StrongHndToExposedObject)) == NULL)
        {
            GCX_COOP();
            // Store the object in the strong handle.
            StoreObjectInHandle(m_StrongHndToExposedObject, ObjectFromHandle(m_ExposedObject));
        }
    }

    return retVal;
}

int Thread::DecExternalCount(BOOL holdingLock)
{
    CONTRACTL {
        NOTHROW;
        if (GetThreadNULLOk()) {GC_TRIGGERS;} else {DISABLED(GC_NOTRIGGER);}
    }
    CONTRACTL_END;

    // Note that it's possible to get here with a NULL current thread (during
    // shutdown of the thread manager).
    Thread *pCurThread = GetThreadNULLOk();
    _ASSERTE (pCurThread == NULL || IsAtProcessExit()
              || (!holdingLock && !ThreadStore::HoldingThreadStore(pCurThread))
              || (holdingLock && ThreadStore::HoldingThreadStore(pCurThread)));

    BOOL ToggleGC = FALSE;
    BOOL SelfDelete = FALSE;

    int retVal;

    // Must synchronize count and exposed object handle manipulation. We use the
    // thread lock for this, which implies that we must be in pre-emptive mode
    // to begin with and avoid any activity that would invoke a GC (this
    // acquires the thread store lock).
    if (pCurThread)
    {
        // TODO: we would prefer to use a GC Holder here, however it is hard
        //       to get the case where we're deleting this thread correct given
        //       the current macros. We want to suppress the release of the holder
        //       here which puts us in Preemptive mode, and also the switch to
        //       Cooperative mode below, but since both holders will be named
        //       the same thing (due to the generic nature of the macro) we can
        //       not use GCX_*_SUPRESS_RELEASE() for 2 holders in the same scope
        //       b/c they will both apply simply to the most narrowly scoped
        //       holder.

        ToggleGC = pCurThread->PreemptiveGCDisabled();
        if (ToggleGC)
            pCurThread->EnablePreemptiveGC();
    }

    GCX_ASSERT_PREEMP();

    ThreadStoreLockHolder tsLock(!holdingLock);

    _ASSERTE(m_ExternalRefCount >= 1);
    _ASSERTE(!holdingLock ||
             ThreadStore::s_pThreadStore->m_Crst.GetEnterCount() > 0 ||
             IsAtProcessExit());

    retVal = InterlockedDecrement((LONG*)&m_ExternalRefCount);

    if (retVal == 0)
    {
        HANDLE h = GetThreadHandle();
        if (h == INVALID_HANDLE_VALUE)
        {
            h = m_ThreadHandleForClose;
            m_ThreadHandleForClose = INVALID_HANDLE_VALUE;
        }
        // Can not assert like this.  We have already removed the Unstarted bit.
        //_ASSERTE (IsUnstarted() || h != INVALID_HANDLE_VALUE);
        if (h != INVALID_HANDLE_VALUE && m_WeOwnThreadHandle)
        {
            ::CloseHandle(h);
            SetThreadHandle(INVALID_HANDLE_VALUE);
        }
        // Switch back to cooperative mode to manipulate the thread.
        if (pCurThread)
        {
            // TODO: we would prefer to use GCX_COOP here, see comment above.
            pCurThread->DisablePreemptiveGC();
        }

        GCX_ASSERT_COOP();

        // during process detach the thread might still be in the thread list
        // if it hasn't seen its DLL_THREAD_DETACH yet.  Use the following
        // tweak to decide if the thread has terminated yet.
        if (!HasValidThreadHandle())
        {
            SelfDelete = this == pCurThread;
            m_ExceptionState.FreeAllStackTraces();
            if (SelfDelete) {
                SetThread(NULL);
            }
            delete this;
        }

        tsLock.Release();

        // It only makes sense to restore the GC mode if we didn't just destroy
        // our own thread object.
        if (pCurThread && !SelfDelete && !ToggleGC)
        {
            pCurThread->EnablePreemptiveGC();
        }

        // Cannot use this here b/c it creates a holder named the same as GCX_ASSERT_COOP
        // in the same scope above...
        //
        // GCX_ASSERT_PREEMP()

        return retVal;
    }
    else if (pCurThread == NULL)
    {
        // We're in shutdown, too late to be worrying about having a strong
        // handle to the exposed thread object, we've already performed our
        // final GC.
        tsLock.Release();

        return retVal;
    }
    else
    {
        // Check to see if the external ref count reaches exactly one. If this
        // is the case and we have an exposed object then it is that exposed object
        // that is holding a reference to us. To make sure that we are not the
        // ones keeping the exposed object alive we need to remove the strong
        // reference we have to it.
        if ((retVal == 1) && ((*((void**)m_StrongHndToExposedObject)) != NULL))
        {
            // Switch back to cooperative mode to manipulate the object.

            // Don't want to switch back to COOP until we let go of the lock
            // however we are allowed to call StoreObjectInHandle here in preemptive
            // mode because we are setting the value to NULL.
            CONTRACT_VIOLATION(ModeViolation);

            // Clear the handle and leave the lock.
            // We do not have to DisablePreemptiveGC here, because
            // we just want to put NULL into a handle.
            StoreObjectInHandle(m_StrongHndToExposedObject, NULL);

            tsLock.Release();

            // Switch back to the initial GC mode.
            if (ToggleGC)
            {
                pCurThread->DisablePreemptiveGC();
            }

            GCX_ASSERT_COOP();

            return retVal;
        }
    }

    tsLock.Release();

    // Switch back to the initial GC mode.
    if (ToggleGC)
    {
        pCurThread->DisablePreemptiveGC();
    }

    return retVal;
}



//--------------------------------------------------------------------
// Destruction. This occurs after the associated native thread
// has died.
//--------------------------------------------------------------------
Thread::~Thread()
{
    CONTRACTL {
        NOTHROW;
        if (GetThreadNULLOk()) {GC_TRIGGERS;} else {DISABLED(GC_NOTRIGGER);}
    }
    CONTRACTL_END;

    // TODO: enable this
    //_ASSERTE(GetThread() != this);
    _ASSERTE(m_ThrewControlForThread == 0);

    // AbortRequest is coupled with TrapReturningThread.
    // We should have unmarked the thread for abort.
    // !!! Can not assert here.  If a thread has no managed code on stack
    // !!! we leave the g_TrapReturningThread set so that the thread will be
    // !!! aborted if it enters managed code.
    //_ASSERTE(!IsAbortRequested());

    // We should not have the Thread marked for abort.  But if we have
    // we need to unmark it so that g_TrapReturningThreads is decremented.
    if (IsAbortRequested())
    {
        UnmarkThreadForAbort();
    }

#if defined(_DEBUG) && defined(TRACK_SYNC)
    _ASSERTE(IsAtProcessExit() || ((Dbg_TrackSyncStack *) m_pTrackSync)->m_StackPointer == 0);
    delete m_pTrackSync;
#endif // TRACK_SYNC

    _ASSERTE(IsDead() || IsUnstarted() || IsAtProcessExit());

    if (m_WaitEventLink.m_Next != NULL && !IsAtProcessExit())
    {
        WaitEventLink *walk = &m_WaitEventLink;
        while (walk->m_Next) {
            ThreadQueue::RemoveThread(this, (SyncBlock*)((DWORD_PTR)walk->m_Next->m_WaitSB & ~1));
            StoreEventToEventStore (walk->m_Next->m_EventWait);
        }
        m_WaitEventLink.m_Next = NULL;
    }

    if (m_StateNC & TSNC_ExistInThreadStore) {
        BOOL ret;
        ret = ThreadStore::RemoveThread(this);
        _ASSERTE(ret);
    }

#ifdef _DEBUG
    m_pFrame = (Frame *)POISONC;
#endif

    // Normally we shouldn't get here with a valid thread handle; however if SetupThread
    // failed (due to an OOM for example) then we need to CloseHandle the thread
    // handle if we own it.
    if (m_WeOwnThreadHandle && (GetThreadHandle() != INVALID_HANDLE_VALUE))
    {
        CloseHandle(GetThreadHandle());
    }

    if (m_DebugSuspendEvent.IsValid())
    {
        m_DebugSuspendEvent.CloseEvent();
    }
    if (m_EventWait.IsValid())
    {
        m_EventWait.CloseEvent();
    }

    if (m_OSContext)
        delete m_OSContext;

    if (m_pOSContextBuffer)
    {
        delete[] m_pOSContextBuffer;
        m_pOSContextBuffer = NULL;
    }
    else if (m_pSavedRedirectContext)
    {
        delete m_pSavedRedirectContext;
    }

    MarkRedirectContextInUse(m_pSavedRedirectContext);
    m_pSavedRedirectContext = NULL;

    if (m_pExceptionDuringStartup)
    {
        Exception::Delete (m_pExceptionDuringStartup);
    }

    ClearContext();

    if (!IsAtProcessExit())
    {
        // Destroy any handles that we're using to hold onto exception objects
        SafeSetThrowables(NULL);

        DestroyShortWeakHandle(m_ExposedObject);
        DestroyStrongHandle(m_StrongHndToExposedObject);
    }

    g_pThinLockThreadIdDispenser->DisposeId(GetThreadId());

    m_tailCallTls.FreeArgBuffer();

#ifdef FEATURE_EVENT_TRACE
    // Destruct the thread local type cache for allocation sampling
    if(m_pAllLoggedTypes) {
        ETW::TypeSystemLog::DeleteTypeHashNoLock(&m_pAllLoggedTypes);
    }
#endif // FEATURE_EVENT_TRACE

    // Wait for another thread to leave its loop in DeadlockAwareLock::TryBeginEnterLock
    CrstHolder lock(&g_DeadlockAwareCrst);
}

#ifdef FEATURE_COMINTEROP_APARTMENT_SUPPORT

void Thread::BaseCoUninitialize()
{
    STATIC_CONTRACT_THROWS;
    STATIC_CONTRACT_GC_TRIGGERS;
    STATIC_CONTRACT_MODE_PREEMPTIVE;

    _ASSERTE(GetThread() == this);

    ::CoUninitialize();
}// BaseCoUninitialize

#ifdef FEATURE_COMINTEROP
void Thread::BaseWinRTUninitialize()
{
    STATIC_CONTRACT_THROWS;
    STATIC_CONTRACT_GC_TRIGGERS;
    STATIC_CONTRACT_MODE_PREEMPTIVE;

    _ASSERTE(WinRTSupported());
    _ASSERTE(GetThread() == this);
    _ASSERTE(IsWinRTInitialized());

    RoUninitialize();
}
#endif // FEATURE_COMINTEROP

void Thread::CoUninitialize()
{
    CONTRACTL {
        NOTHROW;
        GC_TRIGGERS;
    }
    CONTRACTL_END;

    // Running threads might have performed a CoInitialize which must
    // now be balanced.
    BOOL needsUninitialize = IsCoInitialized()
#ifdef FEATURE_COMINTEROP
        || IsWinRTInitialized()
#endif // FEATURE_COMINTEROP
        ;

    if (!IsAtProcessExit() && needsUninitialize)
    {
        GCX_PREEMP();
        CONTRACT_VIOLATION(ThrowsViolation);

        if (IsCoInitialized())
        {
            BaseCoUninitialize();
            ResetThreadState(TS_CoInitialized);
        }

#ifdef FEATURE_COMINTEROP
        if (IsWinRTInitialized())
        {
            _ASSERTE(WinRTSupported());
            BaseWinRTUninitialize();
            ResetWinRTInitialized();
        }
#endif // FEATURE_COMNITEROP
    }
}
#endif // FEATURE_COMINTEROP_APARTMENT_SUPPORT

void Thread::CleanupDetachedThreads()
{
    CONTRACTL {
        NOTHROW;
        GC_TRIGGERS;
    }
    CONTRACTL_END;

    _ASSERTE(!ThreadStore::HoldingThreadStore());

    ThreadStoreLockHolder threadStoreLockHolder;

    Thread *thread = ThreadStore::GetAllThreadList(NULL, 0, 0);

    STRESS_LOG0(LF_SYNC, LL_INFO1000, "T::CDT called\n");

    while (thread != NULL)
    {
        Thread *next = ThreadStore::GetAllThreadList(thread, 0, 0);

        if (thread->IsDetached())
        {
            STRESS_LOG1(LF_SYNC, LL_INFO1000, "T::CDT - detaching thread 0x%p\n", thread);

            // Unmark that the thread is detached while we have the
            // thread store lock. This will ensure that no other
            // thread will race in here and try to delete it, too.
            thread->ResetThreadState(TS_Detached);
            InterlockedDecrement(&m_DetachCount);
            if (!thread->IsBackground())
                InterlockedDecrement(&m_ActiveDetachCount);

            // If the debugger is attached, then we need to unlock the
            // thread store before calling OnThreadTerminate. That
            // way, we won't be holding the thread store lock if we
            // need to block sending a detach thread event.
            BOOL debuggerAttached =
#ifdef DEBUGGING_SUPPORTED
                CORDebuggerAttached();
#else // !DEBUGGING_SUPPORTED
                FALSE;
#endif // !DEBUGGING_SUPPORTED

            if (debuggerAttached)
                ThreadStore::UnlockThreadStore();

            thread->OnThreadTerminate(debuggerAttached ? FALSE : TRUE);

#ifdef DEBUGGING_SUPPORTED
            if (debuggerAttached)
            {
                ThreadSuspend::LockThreadStore(ThreadSuspend::SUSPEND_OTHER);

                // We remember the next Thread in the thread store
                // list before deleting the current one. But we can't
                // use that Thread pointer now that we release the
                // thread store lock in the middle of the loop. We
                // have to start from the beginning of the list every
                // time. If two threads T1 and T2 race into
                // CleanupDetachedThreads, then T1 will grab the first
                // Thread on the list marked for deletion and release
                // the lock. T2 will grab the second one on the
                // list. T2 may complete destruction of its Thread,
                // then T1 might re-acquire the thread store lock and
                // try to use the next Thread in the thread store. But
                // T2 just deleted that next Thread.
                thread = ThreadStore::GetAllThreadList(NULL, 0, 0);
            }
            else
#endif // DEBUGGING_SUPPORTED
            {
                thread = next;
            }
        }
        else if (thread->HasThreadState(TS_Finalized))
        {
            STRESS_LOG1(LF_SYNC, LL_INFO1000, "T::CDT - finalized thread 0x%p\n", thread);

            thread->ResetThreadState(TS_Finalized);
            // We have finalized the managed Thread object.  Now it is time to clean up the unmanaged part
            thread->DecExternalCount(TRUE);
            thread = next;
        }
        else
        {
            thread = next;
        }
    }

    s_fCleanFinalizedThread = FALSE;
}

#ifdef FEATURE_COMINTEROP_APARTMENT_SUPPORT

void Thread::CleanupCOMState()
{
    CONTRACTL {
        NOTHROW;
        if (GetThreadNULLOk()) {GC_TRIGGERS;} else {DISABLED(GC_NOTRIGGER);}
    }
    CONTRACTL_END;

#ifdef FEATURE_COMINTEROP
    if (GetFinalApartment() == Thread::AS_InSTA)
        ReleaseRCWsInCachesNoThrow(GetCurrentCtxCookie());
#endif // FEATURE_COMINTEROP

    // Running threads might have performed a CoInitialize which must
    // now be balanced. However only the thread that called COInitialize can
    // call CoUninitialize.

    BOOL needsUninitialize = IsCoInitialized()
#ifdef FEATURE_COMINTEROP
        || IsWinRTInitialized()
#endif // FEATURE_COMINTEROP
        ;

    if (needsUninitialize)
    {
        GCX_PREEMP();
        CONTRACT_VIOLATION(ThrowsViolation);

        if (IsCoInitialized())
        {
            BaseCoUninitialize();
            ResetCoInitialized();
        }

#ifdef FEATURE_COMINTEROP
        if (IsWinRTInitialized())
        {
            _ASSERTE(WinRTSupported());
            BaseWinRTUninitialize();
            ResetWinRTInitialized();
        }
#endif // FEATURE_COMINTEROP
    }
}
#endif // FEATURE_COMINTEROP_APARTMENT_SUPPORT

// Thread cleanup that must be run in cooperative mode before the thread is destroyed.
void Thread::CooperativeCleanup()
{
    CONTRACTL {
        NOTHROW;
        GC_TRIGGERS;
    }
    CONTRACTL_END;

    // Skip the cleanup during process exit. Switch to cooperative mode can deadlock during process exit on Windows.
    if (IsAtProcessExit())
        return;

    GCX_COOP();

    // Clear any outstanding stale EH state that maybe still active on the thread.
#ifdef FEATURE_EH_FUNCLETS
    ExceptionTracker::PopTrackers((void*)-1);
#else // !FEATURE_EH_FUNCLETS
    PTR_ThreadExceptionState pExState = GetExceptionState();
    if (pExState->IsExceptionInProgress())
    {
        pExState->GetCurrentExceptionTracker()->UnwindExInfo((void *)-1);
    }
#endif // FEATURE_EH_FUNCLETS

    if (m_ThreadLocalDataPtr != NULL)
    {
        FreeThreadStaticData(this);
        m_ThreadLocalDataPtr = NULL;
    }

    if (GCHeapUtilities::IsGCHeapInitialized())
    {
        // If the GC heap is initialized, we need to fix the alloc context for this detaching thread.
        // GetTotalAllocatedBytes reads dead_threads_non_alloc_bytes, but will suspend EE, being in COOP mode we cannot race with that
        // however, there could be other threads terminating and doing the same Add.
        InterlockedExchangeAdd64((LONG64*)&dead_threads_non_alloc_bytes, t_runtime_thread_locals.alloc_context.alloc_limit - t_runtime_thread_locals.alloc_context.alloc_ptr);
        GCHeapUtilities::GetGCHeap()->FixAllocContext(&t_runtime_thread_locals.alloc_context, NULL, NULL);
        t_runtime_thread_locals.alloc_context.init(); // re-initialize the context.

        // Clear out the alloc context pointer for this thread. When TLS is gone, this pointer will point into freed memory.
        m_pRuntimeThreadLocals = nullptr;
    }
}

// See general comments on thread destruction (code:#threadDestruction) above.
void Thread::OnThreadTerminate(BOOL holdingLock)
{
    CONTRACTL {
        NOTHROW;
        if (GetThreadNULLOk()) {GC_TRIGGERS;} else {DISABLED(GC_NOTRIGGER);}
    }
    CONTRACTL_END;

    // #ReportDeadOnThreadTerminate
    // Caller should have put the TS_ReportDead bit on by now.
    // We don't want any windows after the exit event but before the thread is marked dead.
    // If a debugger attached during such a window (or even took a dump at the exit event),
    // then it may not realize the thread is dead.
    // So ensure we mark the thread as dead before we send the tool notifications.
    // The TS_ReportDead bit will cause the debugger to view this as TS_Dead.
    _ASSERTE(HasThreadState(TS_ReportDead));

    // Should not use OSThreadId:
    // OSThreadId may change for the current thread is the thread is blocked and rescheduled
    // by host.
    Thread *pCurrentThread = GetThreadNULLOk();
    DWORD CurrentThreadID = pCurrentThread?pCurrentThread->GetThreadId():0;
    DWORD ThisThreadID = GetThreadId();

#ifdef FEATURE_COMINTEROP_APARTMENT_SUPPORT
    // If the currently running thread is the thread that died and it is an STA thread, then we
    // need to release all the RCW's in the current context. However, we cannot do this if we
    // are in the middle of process detach.
    if (!IsAtProcessExit() && this == GetThreadNULLOk())
    {
        CleanupCOMState();
    }
#endif // FEATURE_COMINTEROP_APARTMENT_SUPPORT

    if (this == GetThreadNULLOk())
    {
        CooperativeCleanup();
    }

    if (g_fEEShutDown != 0)
    {
        // We have started shutdown.  Not safe to touch CLR state.
        return;
    }

    // We took a count during construction, and we rely on the count being
    // non-zero as we terminate the thread here.
    _ASSERTE(m_ExternalRefCount > 0);

    // The thread is no longer running.  It's important that we zero any general OBJECTHANDLE's
    // on this Thread object.  That's because we need the managed Thread object to be subject to
    // GC and yet any HANDLE is opaque to the GC when it comes to collecting cycles. When the
    // thread is executing, nothing can be collected anyway.  But now that we stop running the
    // cycle concerns us.
    //
    // It's important that we only use OBJECTHANDLE's that are retrievable while the thread is
    // still running.  That's what allows us to zero them here with impunity:
    {
        // No handles to clean up in the m_ExceptionState
        _ASSERTE(!m_ExceptionState.IsExceptionInProgress());

        GCX_COOP();

        // Destroy the LastThrown handle (and anything that violates the above assert).
        SafeSetThrowables(NULL);

<<<<<<< HEAD
        // Free all structures related to thread statics for this thread
        DeleteThreadStaticData();

    }

    if  (GCHeapUtilities::IsGCHeapInitialized())
    {
        // Guaranteed to NOT be a shutdown case, because we tear down the heap before
        // we tear down any threads during shutdown.
        if (ThisThreadID == CurrentThreadID && GetAllocContext() != nullptr)
        {
            GCX_COOP();
            // GetTotalAllocatedBytes reads dead_threads_non_alloc_bytes, but will suspend EE, being in COOP mode we cannot race with that
            // however, there could be other threads terminating and doing the same Add.
            gc_alloc_context* alloc_context = GetAllocContext();
            InterlockedExchangeAdd64((LONG64*)&dead_threads_non_alloc_bytes, alloc_context->alloc_limit - alloc_context->alloc_ptr);
            GCHeapUtilities::GetGCHeap()->FixAllocContext(alloc_context, NULL, NULL);
            alloc_context->init(); // re-initialize the context.
        }
=======
        // Free loader allocator structures related to this thread
        FreeLoaderAllocatorHandlesForTLSData(this);
>>>>>>> 06e00763
    }

    // We switch a thread to dead when it has finished doing useful work.  But it
    // remains in the thread store so long as someone keeps it alive.  An exposed
    // object will do this (it releases the refcount in its finalizer).  If the
    // thread is never released, we have another look during product shutdown and
    // account for the unreleased refcount of the uncollected exposed object:
    if (IsDead())
    {
        GCX_COOP();

        _ASSERTE(IsAtProcessExit());
        ClearContext();
        if (m_ExposedObject != NULL)
            DecExternalCount(holdingLock);             // may destruct now
    }
    else
    {
#ifdef DEBUGGING_SUPPORTED
        //
        // If we're debugging, let the debugger know that this thread is
        // gone.
        //
        // There is a race here where the debugger could have attached after
        // we checked (and thus didn't release the lock).  In this case,
        // we can't call out to the debugger or we risk a deadlock.
        //
        if (!holdingLock && CORDebuggerAttached())
        {
            g_pDebugInterface->DetachThread(this);
        }
#endif // DEBUGGING_SUPPORTED

#ifdef PROFILING_SUPPORTED
        // If a profiler is present, then notify the profiler of thread destroy
        {
            BEGIN_PROFILER_CALLBACK(CORProfilerTrackThreads());
            GCX_PREEMP();
            (&g_profControlBlock)->ThreadDestroyed((ThreadID) this);
            END_PROFILER_CALLBACK();
        }
#endif // PROFILING_SUPPORTED

        if (!holdingLock)
        {
            LOG((LF_SYNC, INFO3, "OnThreadTerminate obtain lock\n"));
            ThreadSuspend::LockThreadStore(ThreadSuspend::SUSPEND_OTHER);

        }

        SetThreadState(TS_Dead);
        ThreadStore::s_pThreadStore->m_DeadThreadCount++;
        ThreadStore::s_pThreadStore->IncrementDeadThreadCountForGCTrigger();

        if (IsUnstarted())
            ThreadStore::s_pThreadStore->m_UnstartedThreadCount--;
        else
        {
            if (IsBackground())
                ThreadStore::s_pThreadStore->m_BackgroundThreadCount--;
        }

        ResetThreadState((Thread::ThreadState)(TS_Unstarted | TS_Background));

        //
        // If this thread was told to trip for debugging between the
        // sending of the detach event above and the locking of the
        // thread store lock, then remove the flag and decrement the
        // global trap returning threads count.
        //
        if (!IsAtProcessExit())
        {
            // A thread can't die during a GCPending, because the thread store's
            // lock is held by the GC thread.
            if (m_State & TS_DebugSuspendPending)
                UnmarkForSuspension(~TS_DebugSuspendPending);

            if (CurrentThreadID == ThisThreadID && IsAbortRequested())
            {
                UnmarkThreadForAbort();
            }
        }

        if (GetThreadHandle() != INVALID_HANDLE_VALUE)
        {
            if (m_ThreadHandleForClose == INVALID_HANDLE_VALUE)
            {
                m_ThreadHandleForClose = GetThreadHandle();
            }
            SetThreadHandle (INVALID_HANDLE_VALUE);
        }

        m_OSThreadId = 0;

        // If nobody else is holding onto the thread, we may destruct it here:
        ULONG   oldCount = DecExternalCount(TRUE);

        // ASSUME THAT THE THREAD IS DELETED, FROM HERE ON

        _ASSERTE(ThreadStore::s_pThreadStore->m_ThreadCount >= 0);
        _ASSERTE(ThreadStore::s_pThreadStore->m_BackgroundThreadCount >= 0);
        _ASSERTE(ThreadStore::s_pThreadStore->m_ThreadCount >=
                 ThreadStore::s_pThreadStore->m_BackgroundThreadCount);
        _ASSERTE(ThreadStore::s_pThreadStore->m_ThreadCount >=
                 ThreadStore::s_pThreadStore->m_UnstartedThreadCount);
        _ASSERTE(ThreadStore::s_pThreadStore->m_ThreadCount >=
                 ThreadStore::s_pThreadStore->m_DeadThreadCount);

        // One of the components of OtherThreadsComplete() has changed, so check whether
        // we should now exit the EE.
        ThreadStore::CheckForEEShutdown();

        if (ThisThreadID == CurrentThreadID)
        {
            // NULL out the thread block  in the tls.  We can't do this if we aren't on the
            // right thread.  But this will only happen during a shutdown.  And we've made
            // a "best effort" to reduce to a single thread before we begin the shutdown.
            SetThread(NULL);
        }

        if (!holdingLock)
        {
            LOG((LF_SYNC, INFO3, "OnThreadTerminate releasing lock\n"));
            ThreadSuspend::UnlockThreadStore(ThisThreadID == CurrentThreadID);
        }
    }
}

// Helper functions to check for duplicate handles. we only do this check if
// a waitfor multiple fails.
int __cdecl compareHandles( const void *arg1, const void *arg2 )
{
    CONTRACTL {
        NOTHROW;
        GC_NOTRIGGER;
    }
    CONTRACTL_END;

    HANDLE h1 = *(HANDLE*)arg1;
    HANDLE h2 = *(HANDLE*)arg2;
    return  (h1 == h2) ? 0 : ((h1 < h2) ? -1 : 1);
}

BOOL CheckForDuplicateHandles(int countHandles, HANDLE *handles)
{
    CONTRACTL {
        NOTHROW;
        GC_NOTRIGGER;
    }
    CONTRACTL_END;

    qsort(handles,countHandles,sizeof(HANDLE),compareHandles);
    for (int i=1; i < countHandles; i++)
    {
        if (handles[i-1] == handles[i])
            return TRUE;
    }
    return FALSE;
}
//--------------------------------------------------------------------
// Based on whether this thread has a message pump, do the appropriate
// style of Wait.
//--------------------------------------------------------------------
DWORD Thread::DoAppropriateWait(int countHandles, HANDLE *handles, BOOL waitAll,
                                DWORD millis, WaitMode mode, PendingSync *syncState)
{
    STATIC_CONTRACT_THROWS;
    STATIC_CONTRACT_GC_TRIGGERS;

    INDEBUG(BOOL alertable = (mode & WaitMode_Alertable) != 0;);
    _ASSERTE(alertable || syncState == 0);

    struct Param
    {
        Thread *pThis;
        int countHandles;
        HANDLE *handles;
        BOOL waitAll;
        DWORD millis;
        WaitMode mode;
        void *associatedObjectForMonitorWait;
        DWORD dwRet;
    } param;
    param.pThis = this;
    param.countHandles = countHandles;
    param.handles = handles;
    param.waitAll = waitAll;
    param.millis = millis;
    param.mode = mode;
    param.associatedObjectForMonitorWait = syncState != NULL ? syncState->m_Object : NULL;
    param.dwRet = (DWORD) -1;

    EE_TRY_FOR_FINALLY(Param *, pParam, &param) {
        pParam->dwRet = pParam->pThis->DoAppropriateWaitWorker(pParam->countHandles, pParam->handles, pParam->waitAll, pParam->millis, pParam->mode, pParam->associatedObjectForMonitorWait);
    }
    EE_FINALLY {
        if (syncState) {
            if (!GOT_EXCEPTION() &&
                param.dwRet >= WAIT_OBJECT_0 && param.dwRet < (DWORD)(WAIT_OBJECT_0 + countHandles)) {
                // This thread has been removed from syncblk waiting list by the signalling thread
                syncState->Restore(FALSE);
            }
            else
                syncState->Restore(TRUE);
        }

        _ASSERTE (param.dwRet != WAIT_IO_COMPLETION);
    }
    EE_END_FINALLY;

    return(param.dwRet);
}

DWORD Thread::DoAppropriateWait(AppropriateWaitFunc func, void *args,
                                DWORD millis, WaitMode mode,
                                PendingSync *syncState)
{
    STATIC_CONTRACT_THROWS;
    STATIC_CONTRACT_GC_TRIGGERS;

    INDEBUG(BOOL alertable = (mode & WaitMode_Alertable) != 0;);
    _ASSERTE(alertable || syncState == 0);

    struct Param
    {
        Thread *pThis;
        AppropriateWaitFunc func;
        void *args;
        DWORD millis;
        WaitMode mode;
        DWORD dwRet;
    } param;
    param.pThis = this;
    param.func = func;
    param.args = args;
    param.millis = millis;
    param.mode = mode;
    param.dwRet = (DWORD) -1;

    EE_TRY_FOR_FINALLY(Param *, pParam, &param) {
        pParam->dwRet = pParam->pThis->DoAppropriateWaitWorker(pParam->func, pParam->args, pParam->millis, pParam->mode);
    }
    EE_FINALLY {
        if (syncState) {
            if (!GOT_EXCEPTION() && WAIT_OBJECT_0 == param.dwRet) {
                // This thread has been removed from syncblk waiting list by the signalling thread
                syncState->Restore(FALSE);
            }
            else
                syncState->Restore(TRUE);
        }

        _ASSERTE (WAIT_IO_COMPLETION != param.dwRet);
    }
    EE_END_FINALLY;

    return(param.dwRet);
}

#ifdef FEATURE_COMINTEROP_APARTMENT_SUPPORT

//--------------------------------------------------------------------
// helper to do message wait
//--------------------------------------------------------------------
DWORD MsgWaitHelper(int numWaiters, HANDLE* phEvent, BOOL bWaitAll, DWORD millis, BOOL bAlertable)
{
    STANDARD_VM_CONTRACT;

    DWORD flags = 0;
    DWORD dwReturn=WAIT_ABANDONED;

    // If we're going to pump, we cannot use WAIT_ALL.  That's because the wait would
    // only be satisfied if a message arrives while the handles are signalled.  If we
    // want true WAIT_ALL, we need to fire up a different thread in the MTA and wait
    // on its result.  This isn't implemented yet.
    //
    // A change was added to WaitHandleNative::CorWaitMultipleNative to disable WaitAll
    // in an STA with more than one handle.
    if (bWaitAll)
    {
        if (numWaiters == 1)
            bWaitAll = FALSE;

        // The check that's supposed to prevent this condition from occurring, in WaitHandleNative::CorWaitMultipleNative,
        // is unfortunately behind FEATURE_COMINTEROP instead of FEATURE_COMINTEROP_APARTMENT_SUPPORT.
        // So on CoreCLR (where FEATURE_COMINTEROP is not currently defined) we can actually reach this point.
        // We can't fix this, because it's a breaking change, so we just won't assert here.
        // The result is that WaitAll on an STA thread in CoreCLR will behave stragely, as described above.
    }

    if (bWaitAll)
        flags |= COWAIT_WAITALL;

    if (bAlertable)
        flags |= COWAIT_ALERTABLE;

    // CoWaitForMultipleHandles does not support more than 63 handles. It returns RPC_S_CALLPENDING for more than 63 handles
    // that is impossible to differentiate from timeout.
    if (numWaiters > 63)
        COMPlusThrow(kNotSupportedException, W("NotSupported_MaxWaitHandles_STA"));

    HRESULT hr = CoWaitForMultipleHandles(flags, millis, numWaiters, phEvent, &dwReturn);

    if (hr == RPC_S_CALLPENDING)
    {
        dwReturn = WAIT_TIMEOUT;
    }
    else if (FAILED(hr))
    {
        // The service behaves differently on an STA vs. MTA in how much
        // error information it propagates back, and in which form.  We currently
        // only get here in the STA case, so bias this logic that way.
        dwReturn = WAIT_FAILED;
    }
    else
    {
        dwReturn += WAIT_OBJECT_0;  // success -- bias back
    }

    return dwReturn;
}

#endif // FEATURE_COMINTEROP_APARTMENT_SUPPORT

//--------------------------------------------------------------------
// Do appropriate wait based on apartment state (STA or MTA)
DWORD Thread::DoAppropriateAptStateWait(int numWaiters, HANDLE* pHandles, BOOL bWaitAll,
                                         DWORD timeout, WaitMode mode)
{
    STANDARD_VM_CONTRACT;

    BOOL alertable = (mode & WaitMode_Alertable) != 0;

#ifdef FEATURE_COMINTEROP_APARTMENT_SUPPORT
    if (alertable && !AppDomain::GetCurrentDomain()->MustForceTrivialWaitOperations())
    {
        ApartmentState as = GetFinalApartment();
        if (AS_InMTA != as)
        {
            return MsgWaitHelper(numWaiters, pHandles, bWaitAll, timeout, alertable);
        }
    }
#endif // FEATURE_COMINTEROP_APARTMENT_SUPPORT

    return WaitForMultipleObjectsEx(numWaiters, pHandles, bWaitAll, timeout, alertable);
}

// A helper called by our two flavors of DoAppropriateWaitWorker
void Thread::DoAppropriateWaitWorkerAlertableHelper(WaitMode mode)
{
    CONTRACTL {
        THROWS;
        GC_TRIGGERS;
    }
    CONTRACTL_END;

    // A word about ordering for Interrupt.  If someone tries to interrupt a thread
    // that's in the interruptible state, we queue an APC.  But if they try to interrupt
    // a thread that's not in the interruptible state, we just record that fact.  So
    // we have to set TS_Interruptible before we test to see whether someone wants to
    // interrupt us or else we have a race condition that causes us to skip the APC.
    SetThreadState(TS_Interruptible);

    if (HasThreadStateNC(TSNC_InRestoringSyncBlock))
    {
        // The thread is restoring SyncBlock for Object.Wait.
        ResetThreadStateNC(TSNC_InRestoringSyncBlock);
    }
    else
    {
        HandleThreadInterrupt();

        // Safe to clear the interrupted state, no APC could have fired since we
        // reset m_UserInterrupt (which inhibits our APC callback from doing
        // anything).
        ResetThreadState(TS_Interrupted);
    }
}

void MarkOSAlertableWait()
{
    LIMITED_METHOD_CONTRACT;
    GetThread()->SetThreadStateNC (Thread::TSNC_OSAlertableWait);
}

void UnMarkOSAlertableWait()
{
    LIMITED_METHOD_CONTRACT;
    GetThread()->ResetThreadStateNC (Thread::TSNC_OSAlertableWait);
}

//--------------------------------------------------------------------
// Based on whether this thread has a message pump, do the appropriate
// style of Wait.
//--------------------------------------------------------------------
DWORD Thread::DoAppropriateWaitWorker(int countHandles, HANDLE *handles, BOOL waitAll,
                                      DWORD millis, WaitMode mode, void *associatedObjectForMonitorWait)
{
    CONTRACTL {
        THROWS;
        GC_TRIGGERS;
    }
    CONTRACTL_END;

    DWORD ret = 0;

    BOOL alertable = (mode & WaitMode_Alertable) != 0;
    // Waits from SynchronizationContext.WaitHelper are always just WaitMode_IgnoreSyncCtx.
    // So if we defer to a sync ctx, we will lose any extra bits.  We must therefore not
    // defer to a sync ctx if doing any non-default wait.
    // If you're doing a default wait, but want to ignore sync ctx, specify WaitMode_IgnoreSyncCtx
    // which will make mode != WaitMode_Alertable.
    BOOL ignoreSyncCtx = (mode != WaitMode_Alertable);

    if (AppDomain::GetCurrentDomain()->MustForceTrivialWaitOperations())
        ignoreSyncCtx = TRUE;

    // Unless the ignoreSyncCtx flag is set, first check to see if there is a synchronization
    // context on the current thread and if there is, dispatch to it to do the wait.
    // If  the wait is non alertable we cannot forward the call to the sync context
    // since fundamental parts of the system (such as the GC) rely on non alertable
    // waits not running any managed code. Also if we are past the point in shutdown were we
    // are allowed to run managed code then we can't forward the call to the sync context.
    if (!ignoreSyncCtx
        && alertable
        && !HasThreadStateNC(Thread::TSNC_BlockedForShutdown))
    {
        GCX_COOP();

        BOOL fSyncCtxPresent = FALSE;
        OBJECTREF SyncCtxObj = NULL;
        GCPROTECT_BEGIN(SyncCtxObj)
        {
            GetSynchronizationContext(&SyncCtxObj);
            if (SyncCtxObj != NULL)
            {
                SYNCHRONIZATIONCONTEXTREF syncRef = (SYNCHRONIZATIONCONTEXTREF)SyncCtxObj;
                if (syncRef->IsWaitNotificationRequired())
                {
                    fSyncCtxPresent = TRUE;
                    ret = DoSyncContextWait(&SyncCtxObj, countHandles, handles, waitAll, millis);
                }
            }
        }
        GCPROTECT_END();

        if (fSyncCtxPresent)
            return ret;
    }

    // Before going to pre-emptive mode the thread needs to be flagged as waiting for
    // the debugger. This used to be accomplished by the TS_Interruptible flag but that
    // doesn't work reliably, see DevDiv Bugs 699245. Some methods call in here already in
    // COOP mode so we set the bit before the transition. For the calls that are already
    // in pre-emptive mode those are still buggy. This is only a partial fix.
    BOOL isCoop = PreemptiveGCDisabled();
    ThreadStateNCStackHolder tsNC(isCoop && alertable, TSNC_DebuggerSleepWaitJoin);

    GCX_PREEMP();

    if (alertable)
    {
        DoAppropriateWaitWorkerAlertableHelper(mode);
    }

    StateHolder<MarkOSAlertableWait,UnMarkOSAlertableWait> OSAlertableWait(alertable);

    ThreadStateHolder tsh(alertable, TS_Interruptible | TS_Interrupted);

    bool sendWaitEvents =
        millis != 0 &&
        (mode & WaitMode_Alertable) != 0 &&
        ETW_TRACING_CATEGORY_ENABLED(
            MICROSOFT_WINDOWS_DOTNETRUNTIME_PROVIDER_DOTNET_Context,
            TRACE_LEVEL_VERBOSE,
            CLR_WAITHANDLE_KEYWORD);

    // Monitor.Wait is typically a blocking wait. For other waits, when sending the wait events try a nonblocking wait first
    // such that the events sent are more likely to represent blocking waits.
    bool tryNonblockingWaitFirst = sendWaitEvents && associatedObjectForMonitorWait == NULL;
    if (tryNonblockingWaitFirst)
    {
        ret = DoAppropriateAptStateWait(countHandles, handles, waitAll, 0 /* timeout */, mode);
        if (ret == WAIT_TIMEOUT)
        {
            // Do a full wait and send the wait events
            tryNonblockingWaitFirst = false;
        }
        else if (ret != WAIT_IO_COMPLETION && ret != WAIT_FAILED)
        {
            // The nonblocking wait was successful, don't send the wait events
            sendWaitEvents = false;
        }
    }

    if (sendWaitEvents)
    {
        if (associatedObjectForMonitorWait != NULL)
        {
            FireEtwWaitHandleWaitStart(
                ETW::WaitHandleLog::WaitHandleStructs::MonitorWait,
                associatedObjectForMonitorWait,
                GetClrInstanceId());
        }
        else
        {
            FireEtwWaitHandleWaitStart(ETW::WaitHandleLog::WaitHandleStructs::Unknown, NULL, GetClrInstanceId());
        }
    }

    ULONGLONG dwStart = 0, dwEnd;
retry:
    if (millis != INFINITE)
    {
        dwStart = CLRGetTickCount64();
    }

    if (tryNonblockingWaitFirst)
    {
        // We have a final wait result from the nonblocking wait above
        tryNonblockingWaitFirst = false;
    }
    else
    {
        ret = DoAppropriateAptStateWait(countHandles, handles, waitAll, millis, mode);
    }

    if (ret == WAIT_IO_COMPLETION)
    {
        _ASSERTE (alertable);

        if (m_State & TS_Interrupted)
        {
            HandleThreadInterrupt();
        }
        // We could be woken by some spurious APC or an EE APC queued to
        // interrupt us. In the latter case the TS_Interrupted bit will be set
        // in the thread state bits. Otherwise we just go back to sleep again.
        if (millis != INFINITE)
        {
            dwEnd = CLRGetTickCount64();
            if (dwEnd - dwStart >= millis)
            {
                ret = WAIT_TIMEOUT;
                goto WaitCompleted;
            }
            else
            {
                millis -= (DWORD)(dwEnd - dwStart);
            }
        }
        goto retry;
    }
    _ASSERTE((ret >= WAIT_OBJECT_0  && ret < (WAIT_OBJECT_0  + (DWORD)countHandles)) ||
             (ret >= WAIT_ABANDONED && ret < (WAIT_ABANDONED + (DWORD)countHandles)) ||
             (ret == WAIT_TIMEOUT) || (ret == WAIT_FAILED));
    // countHandles is used as an unsigned -- it should never be negative.
    _ASSERTE(countHandles >= 0);

    // We support precisely one WAIT_FAILED case, where we attempt to wait on a
    // thread handle and the thread is in the process of dying we might get a
    // invalid handle substatus. Turn this into a successful wait.
    // There are three cases to consider:
    //  1)  Only waiting on one handle: return success right away.
    //  2)  Waiting for all handles to be signalled: retry the wait without the
    //      affected handle.
    //  3)  Waiting for one of multiple handles to be signalled: return with the
    //      first handle that is either signalled or has become invalid.
    if (ret == WAIT_FAILED)
    {
        DWORD errorCode = ::GetLastError();
        if (errorCode == ERROR_INVALID_PARAMETER)
        {
            if (CheckForDuplicateHandles(countHandles, handles))
                COMPlusThrow(kDuplicateWaitObjectException);
            else
                COMPlusThrowHR(HRESULT_FROM_WIN32(errorCode));
        }
        else if (errorCode == ERROR_ACCESS_DENIED)
        {
            // A Win32 ACL could prevent us from waiting on the handle.
            COMPlusThrow(kUnauthorizedAccessException);
        }
        else if (errorCode == ERROR_NOT_ENOUGH_MEMORY)
        {
            ThrowOutOfMemory();
        }
#ifdef TARGET_UNIX
        else if (errorCode == ERROR_NOT_SUPPORTED)
        {
            // "Wait for any" and "wait for all" operations on multiple wait handles are not supported when a cross-process sync
            // object is included in the array
            COMPlusThrow(kPlatformNotSupportedException, W("PlatformNotSupported_NamedSyncObjectWaitAnyWaitAll"));
        }
#endif
        else if (errorCode != ERROR_INVALID_HANDLE)
        {
            ThrowWin32(errorCode);
        }

        if (countHandles == 1)
            ret = WAIT_OBJECT_0;
        else if (waitAll)
        {
            // Probe all handles with a timeout of zero. When we find one that's
            // invalid, move it out of the list and retry the wait.
            for (int i = 0; i < countHandles; i++)
            {
                // WaitForSingleObject won't pump memssage; we already probe enough space
                // before calling this function and we don't want to fail here, so we don't
                // do a transition to tolerant code here
                DWORD subRet = WaitForSingleObject (handles[i], 0);
                if (subRet != WAIT_FAILED)
                    continue;
                _ASSERTE(::GetLastError() == ERROR_INVALID_HANDLE);
                if ((countHandles - i - 1) > 0)
                    memmove(&handles[i], &handles[i+1], (countHandles - i - 1) * sizeof(HANDLE));
                countHandles--;
                break;
            }

            // Compute the new timeout value by assume that the timeout
            // is not large enough for more than one wrap
            dwEnd = CLRGetTickCount64();
            if (millis != INFINITE)
            {
                if (dwEnd - dwStart >= millis)
                {
                    ret = WAIT_TIMEOUT;
                    goto WaitCompleted;
                }
                else
                {
                    millis -= (DWORD)(dwEnd - dwStart);
                }
            }
            goto retry;
        }
        else
        {
            // Probe all handles with a timeout as zero, succeed with the first
            // handle that doesn't timeout.
            ret = WAIT_OBJECT_0;
            int i;
            for (i = 0; i < countHandles; i++)
            {
            TryAgain:
                // WaitForSingleObject won't pump memssage; we already probe enough space
                // before calling this function and we don't want to fail here, so we don't
                // do a transition to tolerant code here
                DWORD subRet = WaitForSingleObject (handles[i], 0);
                if ((subRet == WAIT_OBJECT_0) || (subRet == WAIT_FAILED))
                    break;
                if (subRet == WAIT_ABANDONED)
                {
                    ret = (ret - WAIT_OBJECT_0) + WAIT_ABANDONED;
                    break;
                }
                // If we get alerted it just masks the real state of the current
                // handle, so retry the wait.
                if (subRet == WAIT_IO_COMPLETION)
                    goto TryAgain;
                _ASSERTE(subRet == WAIT_TIMEOUT);
                ret++;
            }
        }
    }

WaitCompleted:

    _ASSERTE((ret != WAIT_TIMEOUT) || (millis != INFINITE));

    if (sendWaitEvents)
    {
        FireEtwWaitHandleWaitStop(GetClrInstanceId());
    }

    return ret;
}


DWORD Thread::DoAppropriateWaitWorker(AppropriateWaitFunc func, void *args,
                                      DWORD millis, WaitMode mode)
{
    CONTRACTL {
        THROWS;
        GC_TRIGGERS;
    }
    CONTRACTL_END;

    BOOL alertable = (mode & WaitMode_Alertable)!=0;

    // Before going to pre-emptive mode the thread needs to be flagged as waiting for
    // the debugger. This used to be accomplished by the TS_Interruptible flag but that
    // doesn't work reliably, see DevDiv Bugs 699245. Some methods call in here already in
    // COOP mode so we set the bit before the transition. For the calls that are already
    // in pre-emptive mode those are still buggy. This is only a partial fix.
    BOOL isCoop = PreemptiveGCDisabled();
    ThreadStateNCStackHolder tsNC(isCoop && alertable, TSNC_DebuggerSleepWaitJoin);
    GCX_PREEMP();

    // <TODO>
    // @TODO cwb: we don't know whether a thread has a message pump or
    // how to pump its messages, currently.
    // @TODO cwb: WinCE isn't going to support Thread.Interrupt() correctly until
    // we get alertable waits on that platform.</TODO>
    DWORD ret;
    if(alertable)
    {
        DoAppropriateWaitWorkerAlertableHelper(mode);
    }

    DWORD option;
    if (alertable)
    {
        option = WAIT_ALERTABLE;
#ifdef FEATURE_COMINTEROP_APARTMENT_SUPPORT
        ApartmentState as = GetFinalApartment();
        if ((AS_InMTA != as) && !AppDomain::GetCurrentDomain()->MustForceTrivialWaitOperations())
        {
            option |= WAIT_MSGPUMP;
        }
#endif  // FEATURE_COMINTEROP_APARTMENT_SUPPORT
    }
    else
    {
        option = 0;
    }

    ThreadStateHolder tsh(alertable, TS_Interruptible | TS_Interrupted);

    ULONGLONG dwStart = 0;
    ULONGLONG dwEnd;

retry:
    if (millis != INFINITE)
    {
        dwStart = CLRGetTickCount64();
    }
    ret = func(args, millis, option);

    if (ret == WAIT_IO_COMPLETION)
    {
        _ASSERTE (alertable);

        if ((m_State & TS_Interrupted))
        {
            HandleThreadInterrupt();
        }
        if (millis != INFINITE)
        {
            dwEnd = CLRGetTickCount64();
            if (dwEnd >= dwStart + millis)
            {
                ret = WAIT_TIMEOUT;
                goto WaitCompleted;
            }
            else
            {
                millis -= (DWORD)(dwEnd - dwStart);
            }
        }
        goto retry;
    }

WaitCompleted:
    _ASSERTE(ret == WAIT_OBJECT_0 ||
             ret == WAIT_ABANDONED ||
             ret == WAIT_TIMEOUT ||
             ret == WAIT_FAILED);

    _ASSERTE((ret != WAIT_TIMEOUT) || (millis != INFINITE));

    return ret;
}

//--------------------------------------------------------------------
// Only one style of wait for DoSignalAndWait since we don't support this on STA Threads
//--------------------------------------------------------------------
DWORD Thread::DoSignalAndWait(HANDLE *handles, DWORD millis, BOOL alertable, PendingSync *syncState)
{
    STATIC_CONTRACT_THROWS;
    STATIC_CONTRACT_GC_TRIGGERS;

    _ASSERTE(alertable || syncState == 0);

    struct Param
    {
        Thread *pThis;
        HANDLE *handles;
        DWORD millis;
        BOOL alertable;
        DWORD dwRet;
    } param;
    param.pThis = this;
    param.handles = handles;
    param.millis = millis;
    param.alertable = alertable;
    param.dwRet = (DWORD) -1;

    EE_TRY_FOR_FINALLY(Param *, pParam, &param) {
        pParam->dwRet = pParam->pThis->DoSignalAndWaitWorker(pParam->handles, pParam->millis, pParam->alertable);
    }
    EE_FINALLY {
        if (syncState) {
            if (!GOT_EXCEPTION() && WAIT_OBJECT_0 == param.dwRet) {
                // This thread has been removed from syncblk waiting list by the signalling thread
                syncState->Restore(FALSE);
            }
            else
                syncState->Restore(TRUE);
        }

        _ASSERTE (WAIT_IO_COMPLETION != param.dwRet);
    }
    EE_END_FINALLY;

    return(param.dwRet);
}


DWORD Thread::DoSignalAndWaitWorker(HANDLE* pHandles, DWORD millis,BOOL alertable)
{
    CONTRACTL {
        THROWS;
        GC_TRIGGERS;
    }
    CONTRACTL_END;

    DWORD ret = 0;

    GCX_PREEMP();

    if(alertable)
    {
        DoAppropriateWaitWorkerAlertableHelper(WaitMode_None);
    }

    StateHolder<MarkOSAlertableWait,UnMarkOSAlertableWait> OSAlertableWait(alertable);

    ThreadStateHolder tsh(alertable, TS_Interruptible | TS_Interrupted);

    ULONGLONG dwStart = 0, dwEnd;

    if (INFINITE != millis)
    {
        dwStart = CLRGetTickCount64();
    }

    ret = SignalObjectAndWait(pHandles[0], pHandles[1], millis, alertable);

retry:

    if (WAIT_IO_COMPLETION == ret)
    {
        _ASSERTE (alertable);
        // We could be woken by some spurious APC or an EE APC queued to
        // interrupt us. In the latter case the TS_Interrupted bit will be set
        // in the thread state bits. Otherwise we just go back to sleep again.
        if ((m_State & TS_Interrupted))
        {
            HandleThreadInterrupt();
        }
        if (INFINITE != millis)
        {
            dwEnd = CLRGetTickCount64();
            if (dwStart + millis <= dwEnd)
            {
                ret = WAIT_TIMEOUT;
                goto WaitCompleted;
            }
            else
            {
                millis -= (DWORD)(dwEnd - dwStart);
            }
            dwStart = CLRGetTickCount64();
        }
        //Retry case we don't want to signal again so only do the wait...
        ret = WaitForSingleObjectEx(pHandles[1],millis,TRUE);
        goto retry;
    }

    if (WAIT_FAILED == ret)
    {
        DWORD errorCode = ::GetLastError();
        //If the handle to signal is a mutex and
        //   the calling thread is not the owner, errorCode is ERROR_NOT_OWNER

        switch(errorCode)
        {
            case ERROR_INVALID_HANDLE:
            case ERROR_NOT_OWNER:
            case ERROR_ACCESS_DENIED:
                COMPlusThrowWin32();
                break;

            case ERROR_TOO_MANY_POSTS:
                ret = ERROR_TOO_MANY_POSTS;
                break;

            default:
                CONSISTENCY_CHECK_MSGF(0, ("This errorCode is not understood '(%d)''\n", errorCode));
                COMPlusThrowWin32();
                break;
        }
    }

WaitCompleted:

    //Check that the return state is valid
    _ASSERTE(WAIT_OBJECT_0 == ret  ||
         WAIT_ABANDONED == ret ||
         WAIT_TIMEOUT == ret ||
         WAIT_FAILED == ret  ||
         ERROR_TOO_MANY_POSTS == ret);

    //Wrong to time out if the wait was infinite
    _ASSERTE((WAIT_TIMEOUT != ret) || (INFINITE != millis));

    return ret;
}

DWORD Thread::DoSyncContextWait(OBJECTREF *pSyncCtxObj, int countHandles, HANDLE *handles, BOOL waitAll, DWORD millis)
{
    CONTRACTL
    {
        THROWS;
        GC_TRIGGERS;
        MODE_COOPERATIVE;
        PRECONDITION(CheckPointer(handles));
        PRECONDITION(IsProtectedByGCFrame (pSyncCtxObj));
    }
    CONTRACTL_END;
    MethodDescCallSite invokeWaitMethodHelper(METHOD__SYNCHRONIZATION_CONTEXT__INVOKE_WAIT_METHOD_HELPER);

    BASEARRAYREF handleArrayObj = (BASEARRAYREF)AllocatePrimitiveArray(ELEMENT_TYPE_I, countHandles);
    memcpyNoGCRefs(handleArrayObj->GetDataPtr(), handles, countHandles * sizeof(HANDLE));

    ARG_SLOT args[6] =
    {
        ObjToArgSlot(*pSyncCtxObj),
        ObjToArgSlot(handleArrayObj),
        BoolToArgSlot(waitAll),
        (ARG_SLOT)millis,
    };

    return invokeWaitMethodHelper.Call_RetI4(args);
}

// Called out of SyncBlock::Wait() to block this thread until the Notify occurs.
BOOL Thread::Block(INT32 timeOut, PendingSync *syncState)
{
    WRAPPER_NO_CONTRACT;

    _ASSERTE(this == GetThread());

    // Before calling Block, the SyncBlock queued us onto it's list of waiting threads.
    // However, before calling Block the SyncBlock temporarily left the synchronized
    // region.  This allowed threads to enter the region and call Notify, in which
    // case we may have been signalled before we entered the Wait.  So we aren't in the
    // m_WaitSB list any longer.  Not a problem: the following Wait will return
    // immediately.  But it means we cannot enforce the following assertion:
//    _ASSERTE(m_WaitSB != NULL);

    return (Wait(syncState->m_WaitEventLink->m_Next->m_EventWait, timeOut, syncState) != WAIT_OBJECT_0);
}


// Return whether or not a timeout occurred.  TRUE=>we waited successfully
DWORD Thread::Wait(HANDLE *objs, int cntObjs, INT32 timeOut, PendingSync *syncInfo)
{
    WRAPPER_NO_CONTRACT;

    DWORD   dwResult;
    DWORD   dwTimeOut32;

    _ASSERTE(timeOut >= 0 || timeOut == INFINITE_TIMEOUT);

    dwTimeOut32 = (timeOut == INFINITE_TIMEOUT
                   ? INFINITE
                   : (DWORD) timeOut);

    dwResult = DoAppropriateWait(cntObjs, objs, FALSE /*=waitAll*/, dwTimeOut32,
                                 WaitMode_Alertable /*alertable*/,
                                 syncInfo);

    // Either we succeeded in the wait, or we timed out
    _ASSERTE((dwResult >= WAIT_OBJECT_0 && dwResult < (DWORD)(WAIT_OBJECT_0 + cntObjs)) ||
             (dwResult == WAIT_TIMEOUT));

    return dwResult;
}

// Return whether or not a timeout occurred.  TRUE=>we waited successfully
DWORD Thread::Wait(CLREvent *pEvent, INT32 timeOut, PendingSync *syncInfo)
{
    WRAPPER_NO_CONTRACT;

    DWORD   dwResult;
    DWORD   dwTimeOut32;

    _ASSERTE(timeOut >= 0 || timeOut == INFINITE_TIMEOUT);

    dwTimeOut32 = (timeOut == INFINITE_TIMEOUT
                   ? INFINITE
                   : (DWORD) timeOut);

    dwResult = pEvent->Wait(dwTimeOut32, TRUE /*alertable*/, syncInfo);

    // Either we succeeded in the wait, or we timed out
    _ASSERTE((dwResult == WAIT_OBJECT_0) ||
             (dwResult == WAIT_TIMEOUT));

    return dwResult;
}

#define WAIT_INTERRUPT_THREADABORT 0x1
#define WAIT_INTERRUPT_INTERRUPT 0x2
#define WAIT_INTERRUPT_OTHEREXCEPTION 0x4

// When we restore
DWORD EnterMonitorForRestore(SyncBlock *pSB)
{
    CONTRACTL
    {
        THROWS;
        GC_TRIGGERS;
        MODE_COOPERATIVE;
    }
    CONTRACTL_END;

    DWORD state = 0;
    EX_TRY
    {
        pSB->EnterMonitor();
    }
    EX_CATCH
    {
        // Assume it is a normal exception unless proven.
        state = WAIT_INTERRUPT_OTHEREXCEPTION;
        Thread *pThread = GetThread();
        if (pThread->IsAbortInitiated())
        {
            state = WAIT_INTERRUPT_THREADABORT;
        }
        else if (__pException != NULL)
        {
            if (__pException->GetHR() == COR_E_THREADINTERRUPTED)
            {
                state = WAIT_INTERRUPT_INTERRUPT;
            }
        }
    }
    EX_END_CATCH(SwallowAllExceptions);

    return state;
}

// This is the service that backs us out of a wait that we interrupted.  We must
// re-enter the monitor to the same extent the SyncBlock would, if we returned
// through it (instead of throwing through it).  And we need to cancel the wait,
// if it didn't get notified away while we are processing the interrupt.
void PendingSync::Restore(BOOL bRemoveFromSB)
{
    CONTRACTL {
        THROWS;
        GC_TRIGGERS;
    }
    CONTRACTL_END;

    _ASSERTE(m_EnterCount);

    Thread      *pCurThread = GetThread();

    _ASSERTE (pCurThread == m_OwnerThread);

    WaitEventLink *pRealWaitEventLink = m_WaitEventLink->m_Next;

    pRealWaitEventLink->m_RefCount --;
    if (pRealWaitEventLink->m_RefCount == 0)
    {
        if (bRemoveFromSB) {
            ThreadQueue::RemoveThread(pCurThread, pRealWaitEventLink->m_WaitSB);
        }
        if (pRealWaitEventLink->m_EventWait != &pCurThread->m_EventWait) {
            // Put the event back to the pool.
            StoreEventToEventStore(pRealWaitEventLink->m_EventWait);
        }
        // Remove from the link.
        m_WaitEventLink->m_Next = m_WaitEventLink->m_Next->m_Next;
    }

    // Someone up the stack is responsible for keeping the syncblock alive by protecting
    // the object that owns it.  But this relies on assertions that EnterMonitor is only
    // called in cooperative mode.  Even though we are safe in preemptive, do the
    // switch.
    GCX_COOP_THREAD_EXISTS(pCurThread);
    // We need to make sure that EnterMonitor succeeds.  We may have code like
    // lock (a)
    // {
    // a.Wait
    // }
    // We need to make sure that the finally from lock is executed with the lock owned.
    DWORD state = 0;
    SyncBlock *psb = (SyncBlock*)((DWORD_PTR)pRealWaitEventLink->m_WaitSB & ~1);
    for (LONG i=0; i < m_EnterCount;)
    {
        if ((state & (WAIT_INTERRUPT_THREADABORT | WAIT_INTERRUPT_INTERRUPT)) != 0)
        {
            // If the thread has been interrupted by Thread.Interrupt or Thread.Abort,
            // disable the check at the beginning of DoAppropriateWait
            pCurThread->SetThreadStateNC(Thread::TSNC_InRestoringSyncBlock);
        }
        DWORD result = EnterMonitorForRestore(psb);
        if (result == 0)
        {
            i++;
        }
        else
        {
            // We block the thread until the thread acquires the lock.
            // This is to make sure that when catch/finally is executed, the thread has the lock.
            // We do not want thread to run its catch/finally if the lock is not taken.
            state |= result;

            // If the thread is being rudely aborted, and the thread has
            // no Cer on stack, we will not run managed code to release the
            // lock, so we can terminate the loop.
            if (pCurThread->IsRudeAbortInitiated() &&
                !pCurThread->IsExecutingWithinCer())
            {
                break;
            }
        }
    }

    pCurThread->ResetThreadStateNC(Thread::TSNC_InRestoringSyncBlock);

    if ((state & WAIT_INTERRUPT_THREADABORT) != 0)
    {
        pCurThread->HandleThreadAbort();
    }
    else if ((state & WAIT_INTERRUPT_INTERRUPT) != 0)
    {
        COMPlusThrow(kThreadInterruptedException);
    }
}



// This is the callback from the OS, when we queue an APC to interrupt a waiting thread.
// The callback occurs on the thread we wish to interrupt.  It is a STATIC method.
void WINAPI Thread::UserInterruptAPC(ULONG_PTR data)
{
    CONTRACTL {
        NOTHROW;
        GC_NOTRIGGER;
    }
    CONTRACTL_END;

    _ASSERTE(data == APC_Code);

    Thread *pCurThread = GetThreadNULLOk();
    if (pCurThread)
    {
        // We should only take action if an interrupt is currently being
        // requested (our synchronization does not guarantee that we won't fire
        // spuriously). It's safe to check the m_UserInterrupt field and then
        // set TS_Interrupted in a non-atomic fashion because m_UserInterrupt is
        // only cleared in this thread's context (though it may be set from any
        // context).
        if (pCurThread->IsUserInterrupted())
        {
            // Set bit to indicate this routine was called (as opposed to other
            // generic APCs).
            pCurThread->SetThreadState(TS_Interrupted);
        }
    }
}

// This is the workhorse for Thread.Interrupt().
void Thread::UserInterrupt(ThreadInterruptMode mode)
{
    CONTRACTL {
        NOTHROW;
        GC_NOTRIGGER;
    }
    CONTRACTL_END;

    InterlockedOr(&m_UserInterrupt, mode);

    if (HasValidThreadHandle() &&
        HasThreadState (TS_Interruptible))
    {
        Alert();
    }
}

// Implementation of Thread.Sleep().
void Thread::UserSleep(INT32 time)
{
    CONTRACTL {
        THROWS;
        GC_TRIGGERS;
    }
    CONTRACTL_END;

    INCONTRACT(_ASSERTE(!GetThread()->GCNoTrigger()));

    DWORD   res;

    // Before going to pre-emptive mode the thread needs to be flagged as waiting for
    // the debugger. This used to be accomplished by the TS_Interruptible flag but that
    // doesn't work reliably, see DevDiv Bugs 699245.
    ThreadStateNCStackHolder tsNC(TRUE, TSNC_DebuggerSleepWaitJoin);
    GCX_PREEMP();

    // A word about ordering for Interrupt.  If someone tries to interrupt a thread
    // that's in the interruptible state, we queue an APC.  But if they try to interrupt
    // a thread that's not in the interruptible state, we just record that fact.  So
    // we have to set TS_Interruptible before we test to see whether someone wants to
    // interrupt us or else we have a race condition that causes us to skip the APC.
    SetThreadState(TS_Interruptible);

    // If someone has interrupted us, we should not enter the wait.
    if (IsUserInterrupted())
    {
        HandleThreadInterrupt();
    }

    ThreadStateHolder tsh(TRUE, TS_Interruptible | TS_Interrupted);

    ResetThreadState(TS_Interrupted);

    DWORD dwTime = (DWORD)time;
retry:

    ULONGLONG start = CLRGetTickCount64();

    res = ClrSleepEx (dwTime, TRUE);

    if (res == WAIT_IO_COMPLETION)
    {
        // We could be woken by some spurious APC or an EE APC queued to
        // interrupt us. In the latter case the TS_Interrupted bit will be set
        // in the thread state bits. Otherwise we just go back to sleep again.
        if ((m_State & TS_Interrupted))
        {
            HandleThreadInterrupt();
        }

        if (dwTime == INFINITE)
        {
            goto retry;
        }
        else
        {
            ULONGLONG actDuration = CLRGetTickCount64() - start;

            if (dwTime > actDuration)
            {
                dwTime -= (DWORD)actDuration;
                goto retry;
            }
            else
            {
                res = WAIT_TIMEOUT;
            }
        }
    }
    _ASSERTE(res == WAIT_TIMEOUT || res == WAIT_OBJECT_0);
}


// Correspondence between an EE Thread and an exposed System.Thread:
OBJECTREF Thread::GetExposedObject()
{
    CONTRACTL {
        THROWS;
        GC_TRIGGERS;
    }
    CONTRACTL_END;

    TRIGGERSGC();

    Thread *pCurThread = GetThreadNULLOk();
    _ASSERTE (!(pCurThread == NULL || IsAtProcessExit()));

    _ASSERTE(pCurThread->PreemptiveGCDisabled());

    if (ObjectFromHandle(m_ExposedObject) == NULL)
    {
        // Allocate the exposed thread object.
        THREADBASEREF attempt = (THREADBASEREF) AllocateObject(g_pThreadClass);
        GCPROTECT_BEGIN(attempt);

        // The exposed object keeps us alive until it is GC'ed.  This
        // doesn't mean the physical thread continues to run, of course.
        // We have to set this outside of the ThreadStore lock, because this might trigger a GC.
        attempt->SetInternal(this);

        BOOL fNeedThreadStore = (! ThreadStore::HoldingThreadStore(pCurThread));
        // Take a lock to make sure that only one thread creates the object.
        ThreadStoreLockHolder tsHolder(fNeedThreadStore);

        // Check to see if another thread has not already created the exposed object.
        if (ObjectFromHandle(m_ExposedObject) == NULL)
        {
            // Keep a weak reference to the exposed object.
            StoreObjectInHandle(m_ExposedObject, (OBJECTREF) attempt);

            ObjectInHandleHolder exposedHolder(m_ExposedObject);

            // Increase the external ref count. We can't call IncExternalCount because we
            // already hold the thread lock and IncExternalCount won't be able to take it.
            ULONG retVal = InterlockedIncrement ((LONG*)&m_ExternalRefCount);

            // Check to see if we need to store a strong pointer to the object.
            if (retVal > 1)
                StoreObjectInHandle(m_StrongHndToExposedObject, (OBJECTREF) attempt);

            ObjectInHandleHolder strongHolder(m_StrongHndToExposedObject);


            attempt->SetManagedThreadId(GetThreadId());


            // Note that we are NOT calling the constructor on the Thread.  That's
            // because this is an internal create where we don't want a Start
            // address.  And we don't want to expose such a constructor for our
            // customers to accidentally call.  The following is in lieu of a true
            // constructor:
            attempt->InitExisting();

            exposedHolder.SuppressRelease();
            strongHolder.SuppressRelease();
        }
        else
        {
            attempt->ClearInternal();
        }

        GCPROTECT_END();
    }
    return ObjectFromHandle(m_ExposedObject);
}


// We only set non NULL exposed objects for unstarted threads that haven't exited
// their constructor yet.  So there are no race conditions.
void Thread::SetExposedObject(OBJECTREF exposed)
{
    CONTRACTL {
        NOTHROW;
        if (GetThreadNULLOk()) {GC_TRIGGERS;} else {DISABLED(GC_NOTRIGGER);}
    }
    CONTRACTL_END;

    if (exposed != NULL)
    {
        _ASSERTE (GetThreadNULLOk() != this);
        _ASSERTE(IsUnstarted());
        _ASSERTE(ObjectFromHandle(m_ExposedObject) == NULL);
        // The exposed object keeps us alive until it is GC'ed.  This doesn't mean the
        // physical thread continues to run, of course.
        StoreObjectInHandle(m_ExposedObject, exposed);
        // This makes sure the contexts on the backing thread
        // and the managed thread start off in sync with each other.
        // BEWARE: the IncExternalCount call below may cause GC to happen.

        // IncExternalCount will store exposed in m_StrongHndToExposedObject which is in default domain.
        // If the creating thread is killed before the target thread is killed in Thread.Start, Thread object
        // will be kept alive forever.
        // Instead, IncExternalCount should be called after the target thread has been started in Thread.Start.
        // IncExternalCount();
    }
    else
    {
        // Simply set both of the handles to NULL. The GC of the old exposed thread
        // object will take care of decrementing the external ref count.
        StoreObjectInHandle(m_ExposedObject, NULL);
        StoreObjectInHandle(m_StrongHndToExposedObject, NULL);
    }
}

void Thread::SetLastThrownObject(OBJECTREF throwable, BOOL isUnhandled)
{
    CONTRACTL
    {
        if ((throwable == NULL) || CLRException::IsPreallocatedExceptionObject(throwable)) NOTHROW; else THROWS; // From CreateHandle
        GC_NOTRIGGER;
        if (throwable == NULL) MODE_ANY; else MODE_COOPERATIVE;
    }
    CONTRACTL_END;

    STRESS_LOG_COND1(LF_EH, LL_INFO100, OBJECTREFToObject(throwable) != NULL, "in Thread::SetLastThrownObject: obj = %p\n", OBJECTREFToObject(throwable));

    // you can't have a NULL unhandled exception
    _ASSERTE(!(throwable == NULL && isUnhandled));

    if (m_LastThrownObjectHandle != NULL)
    {
        // We'll sometimes use a handle for a preallocated exception object. We should never, ever destroy one of
        // these handles... they'll be destroyed when the Runtime shuts down.
        if (!CLRException::IsPreallocatedExceptionHandle(m_LastThrownObjectHandle))
        {
            DestroyHandle(m_LastThrownObjectHandle);
        }

        m_LastThrownObjectHandle = NULL; // Make sure to set this to NULL here just in case we throw trying to make
                                         // a new handle below.
    }

    if (throwable != NULL)
    {
        _ASSERTE(this == GetThread());

        // Non-compliant exceptions are always wrapped.
        // The use of the ExceptionNative:: helper here (rather than the global ::IsException helper)
        // is hokey, but we need a GC_NOTRIGGER version and it's only for an ASSERT.
        _ASSERTE(IsException(throwable->GetMethodTable()));

        // If we're tracking one of the preallocated exception objects, then just use the global handle that
        // matches it rather than creating a new one.
        if (CLRException::IsPreallocatedExceptionObject(throwable))
        {
            m_LastThrownObjectHandle = CLRException::GetPreallocatedHandleForObject(throwable);
        }
        else
        {
            m_LastThrownObjectHandle = AppDomain::GetCurrentDomain()->CreateHandle(throwable);
        }

        _ASSERTE(m_LastThrownObjectHandle != NULL);
        m_ltoIsUnhandled = isUnhandled;
    }
    else
    {
        m_ltoIsUnhandled = FALSE;
    }
}

void Thread::SetSOForLastThrownObject()
{
    CONTRACTL
    {
        NOTHROW;
        GC_NOTRIGGER;
        MODE_COOPERATIVE;
        CANNOT_TAKE_LOCK;
    }
    CONTRACTL_END;


    // If we are saving stack overflow exception, we can just null out the current handle.
    // The current domain is going to be unloaded or the process is going to be killed, so
    // we will not leak a handle.
    m_LastThrownObjectHandle = CLRException::GetPreallocatedStackOverflowExceptionHandle();
}

//
// This is a nice wrapper for SetLastThrownObject which catches any exceptions caused by not being able to create
// the handle for the throwable, and setting the last thrown object to the preallocated out of memory exception
// instead.
//
OBJECTREF Thread::SafeSetLastThrownObject(OBJECTREF throwable)
{
    CONTRACTL
    {
        NOTHROW;
        GC_NOTRIGGER;
        if (throwable == NULL) MODE_ANY; else MODE_COOPERATIVE;
    }
    CONTRACTL_END;

    // We return the original throwable if nothing goes wrong.
    OBJECTREF ret = throwable;

    EX_TRY
    {
        // Try to set the throwable.
        SetLastThrownObject(throwable);
    }
    EX_CATCH
    {
        // If it didn't work, then set the last thrown object to the preallocated OOM exception, and return that
        // object instead of the original throwable.
        ret = CLRException::GetPreallocatedOutOfMemoryException();
        SetLastThrownObject(ret);
    }
    EX_END_CATCH(SwallowAllExceptions);

    return ret;
}

//
// This is a nice wrapper for SetThrowable and SetLastThrownObject, which catches any exceptions caused by not
// being able to create the handle for the throwable, and sets the throwable to the preallocated out of memory
// exception instead. It also updates the last thrown object, which is always updated when the throwable is
// updated.
//
OBJECTREF Thread::SafeSetThrowables(OBJECTREF throwable DEBUG_ARG(ThreadExceptionState::SetThrowableErrorChecking stecFlags),
                                    BOOL isUnhandled)
{
    CONTRACTL
    {
        NOTHROW;
        GC_NOTRIGGER;
        if (throwable == NULL) MODE_ANY; else MODE_COOPERATIVE;
    }
    CONTRACTL_END;

    // We return the original throwable if nothing goes wrong.
    OBJECTREF ret = throwable;

    EX_TRY
    {
        // Try to set the throwable.
        SetThrowable(throwable DEBUG_ARG(stecFlags));

        // Now, if the last thrown object is different, go ahead and update it. This makes sure that we re-throw
        // the right object when we rethrow.
        if (LastThrownObject() != throwable)
        {
            SetLastThrownObject(throwable);
        }

        if (isUnhandled)
        {
            MarkLastThrownObjectUnhandled();
        }
    }
    EX_CATCH
    {
        // If either set didn't work, then set both throwables to the preallocated OOM exception, and return that
        // object instead of the original throwable.
        ret = CLRException::GetPreallocatedOutOfMemoryException();

        // Neither of these will throw because we're setting with a preallocated exception.
        SetThrowable(ret DEBUG_ARG(stecFlags));
        SetLastThrownObject(ret, isUnhandled);
    }
    EX_END_CATCH(SwallowAllExceptions);


    return ret;
}

// This method will sync the managed exception state to be in sync with the topmost active exception
// for a given thread
void Thread::SyncManagedExceptionState(bool fIsDebuggerThread)
{
    CONTRACTL
    {
        NOTHROW;
        GC_NOTRIGGER;
        MODE_ANY;
    }
    CONTRACTL_END;

    {
        GCX_COOP();

        // Syncup the LastThrownObject on the managed thread
        SafeUpdateLastThrownObject();
    }
}

void Thread::SetLastThrownObjectHandle(OBJECTHANDLE h)
{
    CONTRACTL
    {
        NOTHROW;
        GC_NOTRIGGER;
        MODE_COOPERATIVE;
    }
    CONTRACTL_END;

    if (m_LastThrownObjectHandle != NULL &&
        !CLRException::IsPreallocatedExceptionHandle(m_LastThrownObjectHandle))
    {
        DestroyHandle(m_LastThrownObjectHandle);
    }

    m_LastThrownObjectHandle = h;
}

//
// Create a duplicate handle of the current throwable and set the last thrown object to that. This ensures that the
// last thrown object and the current throwable have handles that are in the same app domain.
//
void Thread::SafeUpdateLastThrownObject(void)
{
    CONTRACTL
    {
        NOTHROW;
        GC_NOTRIGGER;
        MODE_COOPERATIVE;
    }
    CONTRACTL_END;

    OBJECTHANDLE hThrowable = GetThrowableAsHandle();

    if (hThrowable != NULL)
    {
        EX_TRY
        {
            IGCHandleManager *pHandleTable = GCHandleUtilities::GetGCHandleManager();

            // Creating a duplicate handle here ensures that the AD of the last thrown object
            // matches the domain of the current throwable.
            OBJECTHANDLE duplicateHandle = pHandleTable->CreateDuplicateHandle(hThrowable);
            SetLastThrownObjectHandle(duplicateHandle);
        }
        EX_CATCH
        {
            // If we can't create a duplicate handle, we set both throwables to the preallocated OOM exception.
            SafeSetThrowables(CLRException::GetPreallocatedOutOfMemoryException());
        }
        EX_END_CATCH(SwallowAllExceptions);
    }
}

// Background threads must be counted, because the EE should shut down when the
// last non-background thread terminates.  But we only count running ones.
void Thread::SetBackground(BOOL isBack)
{
    CONTRACTL {
        NOTHROW;
        GC_TRIGGERS;
    }
    CONTRACTL_END;

    // booleanize IsBackground() which just returns bits
    if (isBack == !!IsBackground())
        return;

    BOOL lockHeld = HasThreadStateNC(Thread::TSNC_TSLTakenForStartup);
    _ASSERTE(!lockHeld || (lockHeld && ThreadStore::HoldingThreadStore()));

    LOG((LF_SYNC, INFO3, "SetBackground obtain lock\n"));
    ThreadStoreLockHolder TSLockHolder(!lockHeld);

    if (IsDead())
    {
        // This can only happen in a race condition, where the correct thing to do
        // is ignore it.  If it happens without the race condition, we throw an
        // exception.
    }
    else
    if (isBack)
    {
        if (!IsBackground())
        {
            SetThreadState(TS_Background);

            // unstarted threads don't contribute to the background count
            if (!IsUnstarted())
                ThreadStore::s_pThreadStore->m_BackgroundThreadCount++;

            // If we put the main thread into a wait, until only background threads exist,
            // then we make that
            // main thread a background thread.  This cleanly handles the case where it
            // may or may not be one as it enters the wait.

            // One of the components of OtherThreadsComplete() has changed, so check whether
            // we should now exit the EE.
            ThreadStore::CheckForEEShutdown();
        }
    }
    else
    {
        if (IsBackground())
        {
            ResetThreadState(TS_Background);

            // unstarted threads don't contribute to the background count
            if (!IsUnstarted())
                ThreadStore::s_pThreadStore->m_BackgroundThreadCount--;

            _ASSERTE(ThreadStore::s_pThreadStore->m_BackgroundThreadCount >= 0);
            _ASSERTE(ThreadStore::s_pThreadStore->m_BackgroundThreadCount <=
                     ThreadStore::s_pThreadStore->m_ThreadCount);
        }
    }
}

#ifdef FEATURE_COMINTEROP
class ApartmentSpyImpl : public IUnknownCommon<IInitializeSpy, IID_IInitializeSpy>
{

public:
    HRESULT STDMETHODCALLTYPE PreInitialize(DWORD dwCoInit, DWORD dwCurThreadAptRefs)
    {
        LIMITED_METHOD_CONTRACT;
        return S_OK;
    }

    HRESULT STDMETHODCALLTYPE PostInitialize(HRESULT hrCoInit, DWORD dwCoInit, DWORD dwNewThreadAptRefs)
    {
        LIMITED_METHOD_CONTRACT;
        return hrCoInit; // this HRESULT will be returned from CoInitialize(Ex)
    }

    HRESULT STDMETHODCALLTYPE PreUninitialize(DWORD dwCurThreadAptRefs)
    {
        // Don't assume that Thread exists and do not create it.
        STATIC_CONTRACT_NOTHROW;
        STATIC_CONTRACT_GC_TRIGGERS;
        STATIC_CONTRACT_MODE_PREEMPTIVE;

        HRESULT hr = S_OK;

        if (dwCurThreadAptRefs == 1 && !g_fEEShutDown)
        {
            // This is the last CoUninitialize on this thread and the CLR is still running. If it's an STA
            // we take the opportunity to perform COM/WinRT cleanup now, when the apartment is still alive.

            Thread *pThread = GetThreadNULLOk();
            if (pThread != NULL)
            {
                BEGIN_EXTERNAL_ENTRYPOINT(&hr)
                {
                    if (pThread->GetFinalApartment() == Thread::AS_InSTA)
                    {
                        // This will release RCWs and purge the WinRT factory cache on all AppDomains. It
                        // will also synchronize with the finalizer thread which ensures that the RCWs
                        // that were already in the global RCW cleanup list will be cleaned up as well.
                        //
                        ReleaseRCWsInCachesNoThrow(GetCurrentCtxCookie());
                    }
                }
                END_EXTERNAL_ENTRYPOINT;
            }
        }
        return hr;
    }

    HRESULT STDMETHODCALLTYPE PostUninitialize(DWORD dwNewThreadAptRefs)
    {
        LIMITED_METHOD_CONTRACT;
        return S_OK;
    }
};
#endif // FEATURE_COMINTEROP

void Thread::PrepareApartmentAndContext()
{
    CONTRACTL {
        THROWS;
        GC_TRIGGERS;
    }
    CONTRACTL_END;

#ifdef TARGET_UNIX
    m_OSThreadId = ::PAL_GetCurrentOSThreadId();
#else
    m_OSThreadId = ::GetCurrentThreadId();
#endif

#ifdef FEATURE_COMINTEROP_APARTMENT_SUPPORT
    // Be very careful in here because we haven't set up e.g. TLS yet.

    if (m_State & (TS_InSTA | TS_InMTA))
    {
        // Make sure TS_InSTA and TS_InMTA aren't both set.
        _ASSERTE(!((m_State & TS_InSTA) && (m_State & TS_InMTA)));

        // Determine the apartment state to set based on the requested state.
        ApartmentState aState = m_State & TS_InSTA ? AS_InSTA : AS_InMTA;

        // Clear the requested apartment state from the thread. This is requested since
        // the thread might actually be a fiber that has already been initialized to
        // a different apartment state than the requested one. If we didn't clear
        // the requested apartment state, then we could end up with both TS_InSTA and
        // TS_InMTA set at the same time.
        ResetThreadState((Thread::ThreadState)(TS_InSTA | TS_InMTA));

        // Attempt to set the requested apartment state.
        SetApartment(aState);
    }

    // In the case where we own the thread and we have switched it to a different
    // starting context, it is the responsibility of the caller (KickOffThread())
    // to notice that the context changed, and to adjust the delegate that it will
    // dispatch on, as appropriate.
#endif //FEATURE_COMINTEROP_APARTMENT_SUPPORT

#ifdef FEATURE_COMINTEROP
    // Our IInitializeSpy will be registered in classic processes
    // only if the internal config switch is on.
    if (g_pConfig->EnableRCWCleanupOnSTAShutdown())
    {
        NewHolder<ApartmentSpyImpl> pSpyImpl = new ApartmentSpyImpl();

        IfFailThrow(CoRegisterInitializeSpy(pSpyImpl, &m_uliInitializeSpyCookie));
        pSpyImpl.SuppressRelease();

        m_fInitializeSpyRegistered = true;
    }
#endif // FEATURE_COMINTEROP
}

#ifdef FEATURE_COMINTEROP_APARTMENT_SUPPORT

// TS_InSTA (0x00004000) -> AS_InSTA (0)
// TS_InMTA (0x00008000) -> AS_InMTA (1)
#define TS_TO_AS(ts)                                    \
    (Thread::ApartmentState)((((DWORD)ts) >> 14) - 1)   \

// Retrieve the apartment state of the current thread. There are three possible
// states: thread hosts an STA, thread is part of the MTA or thread state is
// undecided. The last state may indicate that the apartment has not been set at
// all (nobody has called CoInitializeEx) or that the EE does not know the
// current state (EE has not called CoInitializeEx).
Thread::ApartmentState Thread::GetApartment()
{
    CONTRACTL
    {
        NOTHROW;
        GC_TRIGGERS;
        MODE_ANY;
    }
    CONTRACTL_END;

    ApartmentState as = AS_Unknown;
    ThreadState maskedTs = (ThreadState)(((DWORD)m_State) & (TS_InSTA|TS_InMTA));
    if (maskedTs)
    {
        _ASSERTE((maskedTs == TS_InSTA) || (maskedTs == TS_InMTA));
        static_assert_no_msg(TS_TO_AS(TS_InSTA) == AS_InSTA);
        static_assert_no_msg(TS_TO_AS(TS_InMTA) == AS_InMTA);

        as = TS_TO_AS(maskedTs);
    }

    if (as != AS_Unknown)
    {
        return as;
    }

    return GetApartmentRare(as);
}

Thread::ApartmentState Thread::GetApartmentRare(Thread::ApartmentState as)
{
    CONTRACTL
    {
        NOTHROW;
        GC_TRIGGERS;
        MODE_ANY;
    }
    CONTRACTL_END;

    if (this == GetThreadNULLOk())
    {
        THDTYPE type;
        HRESULT hr = S_OK;

        if (as == AS_Unknown)
        {
            hr = GetCurrentThreadTypeNT5(&type);
            if (hr == S_OK)
            {
                as = (type == THDTYPE_PROCESSMESSAGES) ? AS_InSTA : AS_InMTA;

                // If we get back THDTYPE_PROCESSMESSAGES, we are guaranteed to
                // be an STA thread. If not, we are an MTA thread, however
                // we can't know if the thread has been explicitly set to MTA
                // (via a call to CoInitializeEx) or if it has been implicitly
                // made MTA (if it hasn't been CoInitializeEx'd but CoInitialize
                // has already been called on some other thread in the process.
                if (as == AS_InSTA)
                    SetThreadState(TS_InSTA);
            }
        }
    }

    return as;
}

// Retrieve the explicit apartment state of the current thread. There are three possible
// states: thread hosts an STA, thread is part of the MTA or thread state is
// undecided. The last state may indicate that the apartment has not been set at
// all (nobody has called CoInitializeEx), the EE does not know the
// current state (EE has not called CoInitializeEx), or the thread is implicitly in
// the MTA.
Thread::ApartmentState Thread::GetExplicitApartment()
{
    CONTRACTL
    {
        NOTHROW;
        GC_TRIGGERS;
        MODE_ANY;
    }
    CONTRACTL_END;

    _ASSERTE(!((m_State & TS_InSTA) && (m_State & TS_InMTA)));

    // Initialize m_State by calling GetApartment.
    GetApartment();

    ApartmentState as = (m_State & TS_InSTA) ? AS_InSTA :
                        (m_State & TS_InMTA) ? AS_InMTA :
                        AS_Unknown;

    return as;
}

Thread::ApartmentState Thread::GetFinalApartment()
{
    CONTRACTL
    {
        NOTHROW;
        GC_TRIGGERS;
        MODE_ANY;
    }
    CONTRACTL_END;

    _ASSERTE(this == GetThread());

    ApartmentState as = AS_Unknown;
    if (g_fEEShutDown)
    {
        // On shutdown, do not use cached value.  Someone might have called
        // CoUninitialize.
        ResetThreadState((Thread::ThreadState)(TS_InSTA | TS_InMTA));
    }

    as = GetApartment();
    if (as == AS_Unknown)
    {
        // On Win2k and above, GetApartment will only return AS_Unknown if CoInitialize
        // hasn't been called in the process. In that case we can simply assume MTA. However we
        // cannot cache this value in the Thread because if a CoInitialize does occur, then the
        // thread state might change.
        as = AS_InMTA;
    }

    return as;
}

// when we get apartment tear-down notification,
// we want reset the apartment state we cache on the thread
VOID Thread::ResetApartment()
{
    CONTRACTL {
        NOTHROW;
        GC_NOTRIGGER;
    }
    CONTRACTL_END;

    // reset the TS_InSTA bit and TS_InMTA bit
    ResetThreadState((Thread::ThreadState)(TS_InSTA | TS_InMTA));
}

// Attempt to set current thread's apartment state. The actual apartment state
// achieved is returned and may differ from the input state if someone managed
// to call CoInitializeEx on this thread first (note that calls to SetApartment
// made before the thread has started are guaranteed to succeed).
Thread::ApartmentState Thread::SetApartment(ApartmentState state)
{
    CONTRACTL {
        THROWS;
        GC_TRIGGERS;
        MODE_ANY;
        INJECT_FAULT(COMPlusThrowOM(););
    }
    CONTRACTL_END;

    // Reset any bits that request for CoInitialize
    ResetRequiresCoInitialize();

    // Setting the state to AS_Unknown indicates we should CoUninitialize
    // the thread.
    if (state == AS_Unknown)
    {
        BOOL needUninitialize = (m_State & TS_CoInitialized)
#ifdef FEATURE_COMINTEROP
            || IsWinRTInitialized()
#endif // FEATURE_COMINTEROP
            ;

        if (needUninitialize)
        {
            GCX_PREEMP();

            // If we haven't CoInitialized the thread, then we don't have anything to do.
            if (m_State & TS_CoInitialized)
            {
                // We should never be attempting to CoUninitialize another thread than
                // the currently running thread.
#ifdef TARGET_UNIX
                _ASSERTE(m_OSThreadId == ::PAL_GetCurrentOSThreadId());
#else
                _ASSERTE(m_OSThreadId == ::GetCurrentThreadId());
#endif

                // CoUninitialize the thread and reset the STA/MTA/CoInitialized state bits.
                ::CoUninitialize();

                ThreadState uninitialized = static_cast<ThreadState>(TS_InSTA | TS_InMTA | TS_CoInitialized);
                ResetThreadState(uninitialized);
            }

#ifdef FEATURE_COMINTEROP
            if (IsWinRTInitialized())
            {
                _ASSERTE(WinRTSupported());
                BaseWinRTUninitialize();
                ResetWinRTInitialized();
            }
#endif // FEATURE_COMINTEROP
        }
        return GetApartment();
    }

    // Call GetApartment to initialize the current apartment state.
    //
    // Important note: For Win2k and above this can return AS_InMTA even if the current
    // thread has never been CoInitialized. Because of this we MUST NOT look at the
    // return value of GetApartment here. We can however look at the m_State flags
    // since these will only be set to TS_InMTA if we know for a fact the the
    // current thread has explicitly been made MTA (via a call to CoInitializeEx).
    GetApartment();

    // If the current thread is STA, then it is impossible to change it to
    // MTA.
    if (m_State & TS_InSTA)
    {
        return AS_InSTA;
    }

    // If the current thread is EXPLICITLY MTA, then it is impossible to change it to
    // STA.
    if (m_State & TS_InMTA)
    {
        return AS_InMTA;
    }

    // If the thread isn't even started yet, we mark the state bits without
    // calling CoInitializeEx (since we're obviously not in the correct thread
    // context yet). We'll retry this call when the thread is started.
    // Don't use the TS_Unstarted state bit to check for this, it's cleared far
    // too late in the day for us. Instead check whether we're in the correct
    // thread context.
#ifdef TARGET_UNIX
    if (m_OSThreadId != ::PAL_GetCurrentOSThreadId())
#else
    if (m_OSThreadId != ::GetCurrentThreadId())
#endif
    {
        SetThreadState((state == AS_InSTA) ? TS_InSTA : TS_InMTA);
        return state;
    }

    HRESULT hr;
    {
        GCX_PREEMP();

        // Attempt to set apartment by calling CoInitializeEx. This may fail if
        // another caller (outside EE) beat us to it.
        //
        // Important note: When calling CoInitializeEx(COINIT_MULTITHREADED) on a
        // thread that has never been CoInitialized, the return value will always
        // be S_OK, even if another thread in the process has already been
        // CoInitialized to MTA. However if the current thread has already been
        // CoInitialized to MTA, then S_FALSE will be returned.
        hr = ::CoInitializeEx(NULL, (state == AS_InSTA) ?
                              COINIT_APARTMENTTHREADED : COINIT_MULTITHREADED);
    }

    if (SUCCEEDED(hr))
    {
        ThreadState t_State = (state == AS_InSTA) ? TS_InSTA : TS_InMTA;

        if (hr == S_OK)
        {
            // The thread has never been CoInitialized.
            t_State = (ThreadState)(t_State | TS_CoInitialized);
        }
        else
        {
            _ASSERTE(hr == S_FALSE);

            // If the thread has already been CoInitialized to the proper mode, then
            // we don't want to leave an outstanding CoInit so we CoUninit.
            {
                GCX_PREEMP();
                ::CoUninitialize();
            }
        }

        // We succeeded in setting the apartment state to the requested state.
        SetThreadState(t_State);
    }
    else if (hr == RPC_E_CHANGED_MODE)
    {
        // We didn't manage to enforce the requested apartment state, but at least
        // we can work out what the state is now.  No need to actually do the CoInit --
        // obviously someone else already took care of that.
        SetThreadState((state == AS_InSTA) ? TS_InMTA : TS_InSTA);
    }
    else if (hr == E_OUTOFMEMORY)
    {
        COMPlusThrowOM();
    }
    else if (hr == E_NOTIMPL)
    {
        COMPlusThrow(kPlatformNotSupportedException, IDS_EE_THREAD_APARTMENT_NOT_SUPPORTED, (state == AS_InSTA) ? W("STA") : W("MTA"));
    }
    else
    {
        _ASSERTE(!"Unexpected HRESULT returned from CoInitializeEx!");
    }

    // If WinRT is supported on this OS, also initialize it at the same time.  Since WinRT sits on top of COM
    // we need to make sure that it is initialized in the same threading mode as we just started COM itself
    // with (or that we detected COM had already been started with).
    if (WinRTSupported() && !IsWinRTInitialized())
    {
        GCX_PREEMP();

        BOOL isSTA = m_State & TS_InSTA;
        _ASSERTE(isSTA || (m_State & TS_InMTA));

        HRESULT hrWinRT = RoInitialize(isSTA ? RO_INIT_SINGLETHREADED : RO_INIT_MULTITHREADED);

        if (SUCCEEDED(hrWinRT))
        {
            if (hrWinRT == S_OK)
            {
                SetThreadStateNC(TSNC_WinRTInitialized);
            }
            else
            {
                _ASSERTE(hrWinRT == S_FALSE);

                // If the thread has already been initialized, back it out. We may not
                // always be able to call RoUninitialize on shutdown so if there's
                // a way to avoid having to, we should take advantage of that.
                RoUninitialize();
            }
        }
        else if (hrWinRT == E_OUTOFMEMORY)
        {
            COMPlusThrowOM();
        }
        else
        {
            // We don't check for RPC_E_CHANGEDMODE, since we're using the mode that was read in by
            // initializing COM above.  COM and WinRT need to always be in the same mode, so we should never
            // see that return code at this point.
            _ASSERTE(!"Unexpected HRESULT From RoInitialize");
        }
    }

    // Since we've just called CoInitialize, COM has effectively been started up.
    // To ensure the CLR is aware of this, we need to call EnsureComStarted.
    EnsureComStarted(FALSE);

    return GetApartment();
}
#endif // FEATURE_COMINTEROP_APARTMENT_SUPPORT


//----------------------------------------------------------------------------
//
//    ThreadStore Implementation
//
//----------------------------------------------------------------------------

ThreadStore::ThreadStore()
           : m_Crst(CrstThreadStore, (CrstFlags) (CRST_UNSAFE_ANYMODE | CRST_DEBUGGER_THREAD)),
             m_ThreadCount(0),
             m_UnstartedThreadCount(0),
             m_BackgroundThreadCount(0),
             m_PendingThreadCount(0),
             m_DeadThreadCount(0),
             m_DeadThreadCountForGCTrigger(0),
             m_TriggerGCForDeadThreads(false),
             m_HoldingThread(0)
{
    CONTRACTL {
        THROWS;
        GC_NOTRIGGER;
    }
    CONTRACTL_END;

    m_TerminationEvent.CreateManualEvent(FALSE);
    _ASSERTE(m_TerminationEvent.IsValid());
}


void ThreadStore::InitThreadStore()
{
    CONTRACTL {
        THROWS;
        GC_TRIGGERS;
    }
    CONTRACTL_END;

    s_pThreadStore = new ThreadStore;

    g_pThinLockThreadIdDispenser = new IdDispenser();

    s_pWaitForStackCrawlEvent = new CLREvent();
    s_pWaitForStackCrawlEvent->CreateManualEvent(FALSE);

    s_DeadThreadCountThresholdForGCTrigger =
        static_cast<LONG>(CLRConfig::GetConfigValue(CLRConfig::INTERNAL_Thread_DeadThreadCountThresholdForGCTrigger));
    if (s_DeadThreadCountThresholdForGCTrigger < 0)
    {
        s_DeadThreadCountThresholdForGCTrigger = 0;
    }
    s_DeadThreadGCTriggerPeriodMilliseconds =
        CLRConfig::GetConfigValue(CLRConfig::INTERNAL_Thread_DeadThreadGCTriggerPeriodMilliseconds);
    s_DeadThreadGenerationCounts = nullptr;
}

// Enter and leave the critical section around the thread store.  Clients should
// use LockThreadStore and UnlockThreadStore because ThreadStore lock has
// additional semantics well beyond a normal lock.
DEBUG_NOINLINE void ThreadStore::Enter()
{
    CONTRACTL
    {
        NOTHROW;
        GC_NOTRIGGER;
        // we must be in preemptive mode while taking this lock
        // if suspension is in progress, the lock is taken, and there is no way to suspend us once we block
        MODE_PREEMPTIVE;
    }
    CONTRACTL_END;

    ANNOTATION_SPECIAL_HOLDER_CALLER_NEEDS_DYNAMIC_CONTRACT;
    CHECK_ONE_STORE();
    m_Crst.Enter();
}

DEBUG_NOINLINE void ThreadStore::Leave()
{
    CONTRACTL {
        NOTHROW;
        GC_NOTRIGGER;
    }
    CONTRACTL_END;

    ANNOTATION_SPECIAL_HOLDER_CALLER_NEEDS_DYNAMIC_CONTRACT;
    CHECK_ONE_STORE();
    m_Crst.Leave();
}

void ThreadStore::LockThreadStore()
{
    WRAPPER_NO_CONTRACT;

    // The actual implementation is in ThreadSuspend class since it is coupled
    // with thread suspension logic
    ThreadSuspend::LockThreadStore(ThreadSuspend::SUSPEND_OTHER);
}

void ThreadStore::UnlockThreadStore()
{
    WRAPPER_NO_CONTRACT;

    // The actual implementation is in ThreadSuspend class since it is coupled
    // with thread suspension logic
    ThreadSuspend::UnlockThreadStore(FALSE, ThreadSuspend::SUSPEND_OTHER);
}

// AddThread adds 'newThread' to m_ThreadList
void ThreadStore::AddThread(Thread *newThread)
{
    CONTRACTL {
        NOTHROW;
        if (GetThreadNULLOk()) {GC_TRIGGERS;} else {DISABLED(GC_NOTRIGGER);}
    }
    CONTRACTL_END;

    LOG((LF_SYNC, INFO3, "AddThread obtain lock\n"));

    BOOL lockHeld = newThread->HasThreadStateNC(Thread::TSNC_TSLTakenForStartup);
    _ASSERTE(!lockHeld || (lockHeld && ThreadStore::HoldingThreadStore()));

    ThreadStoreLockHolder TSLockHolder(!lockHeld);

    s_pThreadStore->m_ThreadList.InsertTail(newThread);

    s_pThreadStore->m_ThreadCount++;

    if (newThread->IsUnstarted())
        s_pThreadStore->m_UnstartedThreadCount++;

    newThread->SetThreadStateNC(Thread::TSNC_ExistInThreadStore);

    _ASSERTE(!newThread->IsBackground());
    _ASSERTE(!newThread->IsDead());
}

// this function is just desgined to avoid deadlocks during abnormal process termination, and should not be used for any other purpose
BOOL ThreadStore::CanAcquireLock()
{
    WRAPPER_NO_CONTRACT;
    {
        return (s_pThreadStore->m_Crst.m_criticalsection.LockCount == -1 || (size_t)s_pThreadStore->m_Crst.m_criticalsection.OwningThread == (size_t)GetCurrentThreadId());
    }
}

// Whenever one of the components of OtherThreadsComplete() has changed in the
// correct direction, see whether we can now shutdown the EE because only background
// threads are running.
void ThreadStore::CheckForEEShutdown()
{
    CONTRACTL {
        NOTHROW;
        GC_NOTRIGGER;
    }
    CONTRACTL_END;

    if (g_fWeControlLifetime &&
        s_pThreadStore->OtherThreadsComplete())
    {
        BOOL bRet;
        bRet = s_pThreadStore->m_TerminationEvent.Set();
        _ASSERTE(bRet);
    }
}


BOOL ThreadStore::RemoveThread(Thread *target)
{
    CONTRACTL {
        NOTHROW;
        GC_NOTRIGGER;
    }
    CONTRACTL_END;

    BOOL    found;
    Thread *ret;

#if 0 // This assert is not valid when failing to create background GC thread.
      // Main GC thread holds the TS lock.
    _ASSERTE (ThreadStore::HoldingThreadStore());
#endif

    _ASSERTE(s_pThreadStore->m_Crst.GetEnterCount() > 0 ||
             IsAtProcessExit());
    _ASSERTE(s_pThreadStore->DbgFindThread(target));
    ret = s_pThreadStore->m_ThreadList.FindAndRemove(target);
    _ASSERTE(ret && ret == target);
    found = (ret != NULL);

    if (found)
    {
        target->ResetThreadStateNC(Thread::TSNC_ExistInThreadStore);

        s_pThreadStore->m_ThreadCount--;

        if (target->IsDead())
        {
            s_pThreadStore->m_DeadThreadCount--;
            s_pThreadStore->DecrementDeadThreadCountForGCTrigger();
        }

        // Unstarted threads are not in the Background count:
        if (target->IsUnstarted())
            s_pThreadStore->m_UnstartedThreadCount--;
        else
        if (target->IsBackground())
            s_pThreadStore->m_BackgroundThreadCount--;

        InterlockedExchangeAdd64(
            (LONGLONG *)&Thread::s_monitorLockContentionCountOverflow,
            target->m_monitorLockContentionCount);

        _ASSERTE(s_pThreadStore->m_ThreadCount >= 0);
        _ASSERTE(s_pThreadStore->m_BackgroundThreadCount >= 0);
        _ASSERTE(s_pThreadStore->m_ThreadCount >=
                 s_pThreadStore->m_BackgroundThreadCount);
        _ASSERTE(s_pThreadStore->m_ThreadCount >=
                 s_pThreadStore->m_UnstartedThreadCount);
        _ASSERTE(s_pThreadStore->m_ThreadCount >=
                 s_pThreadStore->m_DeadThreadCount);

        // One of the components of OtherThreadsComplete() has changed, so check whether
        // we should now exit the EE.
        CheckForEEShutdown();
    }
    return found;
}

// When a thread is created as unstarted.  Later it may get started, in which case
// someone calls Thread::HasStarted() on that physical thread.  This completes
// the Setup and calls here.
void ThreadStore::TransferStartedThread(Thread *thread)
{
    CONTRACTL {
        NOTHROW;
        GC_TRIGGERS;
        PRECONDITION(thread != NULL);
    }
    CONTRACTL_END;

    _ASSERTE(GetThreadNULLOk() == thread);

    BOOL lockHeld = thread->HasThreadStateNC(Thread::TSNC_TSLTakenForStartup);

    // This ASSERT is correct for one of the following reasons.
    //  - The lock is not currently held which means it will be taken below.
    //  - The thread was created in an Unstarted state and the lock is
    //    being held by the creator thread. The only thing we know for sure
    //    is that the lock is held and not by this thread.
    _ASSERTE(!lockHeld
        || (lockHeld
            && !s_pThreadStore->m_holderthreadid.IsUnknown()
            && ((s_pThreadStore->m_HoldingThread != NULL) || IsGCSpecialThread())
            && !ThreadStore::HoldingThreadStore()));

    LOG((LF_SYNC, INFO3, "TransferStartedThread obtain lock\n"));
    ThreadStoreLockHolder TSLockHolder(!lockHeld);

    _ASSERTE(s_pThreadStore->DbgFindThread(thread));
    _ASSERTE(thread->HasValidThreadHandle());
    _ASSERTE(thread->m_State & Thread::TS_WeOwn);
    _ASSERTE(thread->IsUnstarted());
    _ASSERTE(!thread->IsDead());

    // Of course, m_ThreadCount is already correct since it includes started and
    // unstarted threads.
    s_pThreadStore->m_UnstartedThreadCount--;

    // We only count background threads that have been started
    if (thread->IsBackground())
        s_pThreadStore->m_BackgroundThreadCount++;

    _ASSERTE(s_pThreadStore->m_PendingThreadCount > 0);
    InterlockedDecrement(&s_pThreadStore->m_PendingThreadCount);

    // As soon as we erase this bit, the thread becomes eligible for suspension,
    // stopping, interruption, etc.
    thread->ResetThreadState(Thread::TS_Unstarted);
    thread->SetThreadState(Thread::TS_LegalToJoin);

    // One of the components of OtherThreadsComplete() has changed, so check whether
    // we should now exit the EE.
    CheckForEEShutdown();
}

LONG ThreadStore::s_DeadThreadCountThresholdForGCTrigger = 0;
DWORD ThreadStore::s_DeadThreadGCTriggerPeriodMilliseconds = 0;
SIZE_T *ThreadStore::s_DeadThreadGenerationCounts = nullptr;

void ThreadStore::IncrementDeadThreadCountForGCTrigger()
{
    CONTRACTL {
        NOTHROW;
        GC_NOTRIGGER;
    }
    CONTRACTL_END;

    // Although all increments and decrements are usually done inside a lock, that is not sufficient to synchronize with a
    // background GC thread resetting this value, hence the interlocked operation. Ignore overflow; overflow would likely never
    // occur, the count is treated as unsigned, and nothing bad would happen if it were to overflow.
    SIZE_T count = static_cast<SIZE_T>(InterlockedIncrement(&m_DeadThreadCountForGCTrigger));

    SIZE_T countThreshold = static_cast<SIZE_T>(s_DeadThreadCountThresholdForGCTrigger);
    if (count < countThreshold || countThreshold == 0)
    {
        return;
    }

    IGCHeap *gcHeap = GCHeapUtilities::GetGCHeap();
    if (gcHeap == nullptr)
    {
        return;
    }

    SIZE_T gcLastMilliseconds = gcHeap->GetLastGCStartTime(gcHeap->GetMaxGeneration());
    SIZE_T gcNowMilliseconds = gcHeap->GetNow();
    if (gcNowMilliseconds - gcLastMilliseconds < s_DeadThreadGCTriggerPeriodMilliseconds)
    {
        return;
    }

    if (!g_fEEStarted) // required for FinalizerThread::EnableFinalization() below
    {
        return;
    }

    // The GC is triggered on the finalizer thread since it's not safe to trigger it on DLL_THREAD_DETACH.
    // TriggerGCForDeadThreadsIfNecessary() will determine which generation of GC to trigger, and may not actually trigger a GC.
    // If a GC is triggered, since there would be a delay before the dead thread count is updated, clear the count and wait for
    // it to reach the threshold again. If a GC would not be triggered, the count is still cleared here to prevent waking up the
    // finalizer thread to do the work in TriggerGCForDeadThreadsIfNecessary() for every dead thread.
    m_DeadThreadCountForGCTrigger = 0;
    m_TriggerGCForDeadThreads = true;
    FinalizerThread::EnableFinalization();
}

void ThreadStore::DecrementDeadThreadCountForGCTrigger()
{
    CONTRACTL {
        NOTHROW;
        GC_NOTRIGGER;
    }
    CONTRACTL_END;

    // Although all increments and decrements are usually done inside a lock, that is not sufficient to synchronize with a
    // background GC thread resetting this value, hence the interlocked operation.
    if (InterlockedDecrement(&m_DeadThreadCountForGCTrigger) < 0)
    {
        m_DeadThreadCountForGCTrigger = 0;
    }
}

void ThreadStore::OnMaxGenerationGCStarted()
{
    LIMITED_METHOD_CONTRACT;

    // A dead thread may contribute to triggering a GC at most once. After a max-generation GC occurs, if some dead thread
    // objects are still reachable due to references to the thread objects, they will not contribute to triggering a GC again.
    // Synchronize the store with increment/decrement operations occurring on different threads, and make the change visible to
    // other threads in order to prevent unnecessary GC triggers.
    InterlockedExchange(&m_DeadThreadCountForGCTrigger, 0);
}

bool ThreadStore::ShouldTriggerGCForDeadThreads()
{
    LIMITED_METHOD_CONTRACT;

    return m_TriggerGCForDeadThreads;
}

void ThreadStore::TriggerGCForDeadThreadsIfNecessary()
{
    CONTRACTL {
        THROWS;
        GC_TRIGGERS;
    }
    CONTRACTL_END;

    if (!m_TriggerGCForDeadThreads)
    {
        return;
    }
    m_TriggerGCForDeadThreads = false;

    if (g_fEEShutDown)
    {
        // Not safe to touch CLR state
        return;
    }

    unsigned gcGenerationToTrigger = 0;
    IGCHeap *gcHeap = GCHeapUtilities::GetGCHeap();
    _ASSERTE(gcHeap != nullptr);
    SIZE_T generationCountThreshold = static_cast<SIZE_T>(s_DeadThreadCountThresholdForGCTrigger) / 2;
    unsigned maxGeneration = gcHeap->GetMaxGeneration();
    if (!s_DeadThreadGenerationCounts)
    {
        // initialize this field on first use with an entry for every table.
        s_DeadThreadGenerationCounts = new (nothrow) SIZE_T[maxGeneration + 1];
        if (!s_DeadThreadGenerationCounts)
        {
            return;
        }
    }

    memset(s_DeadThreadGenerationCounts, 0, sizeof(SIZE_T) * (maxGeneration + 1));
    {
        ThreadStoreLockHolder threadStoreLockHolder;
        GCX_COOP();

        // Determine the generation for which to trigger a GC. Iterate over all dead threads that have not yet been considered
        // for triggering a GC and see how many are in which generations.
        for (Thread *thread = ThreadStore::GetAllThreadList(NULL, Thread::TS_Dead, Thread::TS_Dead);
            thread != nullptr;
            thread = ThreadStore::GetAllThreadList(thread, Thread::TS_Dead, Thread::TS_Dead))
        {
            if (thread->HasDeadThreadBeenConsideredForGCTrigger())
            {
                continue;
            }

            Object *exposedObject = OBJECTREFToObject(thread->GetExposedObjectRaw());
            if (exposedObject == nullptr)
            {
                continue;
            }

            unsigned exposedObjectGeneration = gcHeap->WhichGeneration(exposedObject);
            _ASSERTE(exposedObjectGeneration != INT32_MAX);
            SIZE_T newDeadThreadGenerationCount = ++s_DeadThreadGenerationCounts[exposedObjectGeneration];
            if (exposedObjectGeneration > gcGenerationToTrigger && newDeadThreadGenerationCount >= generationCountThreshold)
            {
                gcGenerationToTrigger = exposedObjectGeneration;
                if (gcGenerationToTrigger >= maxGeneration)
                {
                    break;
                }
            }
        }

        // Make sure that enough time has elapsed since the last GC of the desired generation. We don't want to trigger GCs
        // based on this heuristic too often. Give it some time to let the memory pressure trigger GCs automatically, and only
        // if it doesn't in the given time, this heuristic may kick in to trigger a GC.
        SIZE_T gcLastMilliseconds = gcHeap->GetLastGCStartTime(gcGenerationToTrigger);
        SIZE_T gcNowMilliseconds = gcHeap->GetNow();
        if (gcNowMilliseconds - gcLastMilliseconds < s_DeadThreadGCTriggerPeriodMilliseconds)
        {
            return;
        }

        // For threads whose exposed objects are in the generation of GC that will be triggered or in a lower GC generation,
        // mark them as having contributed to a GC trigger to prevent redundant GC triggers
        for (Thread *thread = ThreadStore::GetAllThreadList(NULL, Thread::TS_Dead, Thread::TS_Dead);
            thread != nullptr;
            thread = ThreadStore::GetAllThreadList(thread, Thread::TS_Dead, Thread::TS_Dead))
        {
            if (thread->HasDeadThreadBeenConsideredForGCTrigger())
            {
                continue;
            }

            Object *exposedObject = OBJECTREFToObject(thread->GetExposedObjectRaw());
            if (exposedObject == nullptr)
            {
                continue;
            }

            if (gcGenerationToTrigger < maxGeneration &&
                gcHeap->WhichGeneration(exposedObject) > gcGenerationToTrigger)
            {
                continue;
            }

            thread->SetHasDeadThreadBeenConsideredForGCTrigger();
        }
    } // ThreadStoreLockHolder, GCX_COOP()

    GCHeapUtilities::GetGCHeap()->GarbageCollect(gcGenerationToTrigger, FALSE, collection_non_blocking);
}

#endif // #ifndef DACCESS_COMPILE


// Access the list of threads.  You must be inside a critical section, otherwise
// the "cursor" thread might disappear underneath you.  Pass in NULL for the
// cursor to begin at the start of the list.
Thread *ThreadStore::GetAllThreadList(Thread *cursor, ULONG mask, ULONG bits)
{
    CONTRACTL {
        NOTHROW;
        GC_NOTRIGGER;
    }
    CONTRACTL_END;
    SUPPORTS_DAC;

#ifndef DACCESS_COMPILE
    _ASSERTE((s_pThreadStore->m_Crst.GetEnterCount() > 0) || IsAtProcessExit());
#endif

    while (TRUE)
    {
        cursor = (cursor
                  ? s_pThreadStore->m_ThreadList.GetNext(cursor)
                  : s_pThreadStore->m_ThreadList.GetHead());

        if (cursor == NULL)
            break;

        if ((cursor->m_State & mask) == bits)
            return cursor;
    }
    return NULL;
}

// Iterate over the threads that have been started
Thread *ThreadStore::GetThreadList(Thread *cursor)
{
    CONTRACTL {
        NOTHROW;
        GC_NOTRIGGER;
    }
    CONTRACTL_END;
    SUPPORTS_DAC;

    return GetAllThreadList(cursor, (Thread::TS_Unstarted | Thread::TS_Dead), 0);
}

//---------------------------------------------------------------------------------------
//
// Grab a consistent snapshot of the thread's state, for reporting purposes only.
//
// Return Value:
//    the current state of the thread
//

Thread::ThreadState Thread::GetSnapshotState()
{
    CONTRACTL {
        NOTHROW;
        GC_NOTRIGGER;
        SUPPORTS_DAC;
    }
    CONTRACTL_END;

    ThreadState res = m_State;

    if (res & TS_ReportDead)
    {
        res = (ThreadState) (res | TS_Dead);
    }

    return res;
}

#ifndef DACCESS_COMPILE

BOOL CLREventWaitWithTry(CLREventBase *pEvent, DWORD timeout, BOOL fAlertable, DWORD *pStatus)
{
    CONTRACTL
    {
        NOTHROW;
        WRAPPER(GC_TRIGGERS);
    }
    CONTRACTL_END;

    BOOL fLoop = TRUE;
    EX_TRY
    {
        *pStatus = pEvent->Wait(timeout, fAlertable);
        fLoop = FALSE;
    }
    EX_CATCH
    {
    }
    EX_END_CATCH(SwallowAllExceptions);

    return fLoop;
}

// We shut down the EE only when all the non-background threads have terminated
// (unless this is an exceptional termination).  So the main thread calls here to
// wait before tearing down the EE.
void ThreadStore::WaitForOtherThreads()
{
    CONTRACTL {
        THROWS;
        GC_TRIGGERS;
    }
    CONTRACTL_END;

    CHECK_ONE_STORE();

    Thread      *pCurThread = GetThread();

    // Regardless of whether the main thread is a background thread or not, force
    // it to be one.  This simplifies our rules for counting non-background threads.
    pCurThread->SetBackground(TRUE);

    LOG((LF_SYNC, INFO3, "WaitForOtherThreads obtain lock\n"));
    ThreadStoreLockHolder TSLockHolder(TRUE);
    if (!OtherThreadsComplete())
    {
        TSLockHolder.Release();

        pCurThread->SetThreadState(Thread::TS_ReportDead);

        DWORD ret = WAIT_OBJECT_0;
        while (CLREventWaitWithTry(&m_TerminationEvent, INFINITE, TRUE, &ret))
        {
        }
        _ASSERTE(ret == WAIT_OBJECT_0);
    }
}

#ifdef _DEBUG
BOOL ThreadStore::DbgFindThread(Thread *target)
{
    CONTRACTL {
        NOTHROW;
        GC_NOTRIGGER;
    }
    CONTRACTL_END;

    CHECK_ONE_STORE();

    // Cache the current change stamp for g_TrapReturningThreads
    LONG chgStamp = g_trtChgStamp;
    STRESS_LOG3(LF_STORE, LL_INFO100, "ThreadStore::DbgFindThread - [thread=%p]. trt=%d. chgStamp=%d\n", GetThreadNULLOk(), g_TrapReturningThreads, chgStamp);

#if 0 // g_TrapReturningThreads debug code.
        int             iRetry = 0;
Retry:
#endif // g_TrapReturningThreads debug code.
    BOOL    found = FALSE;
    Thread *cur = NULL;
    LONG    cnt = 0;
    LONG    cntBack = 0;
    LONG    cntUnstart = 0;
    LONG    cntDead = 0;
    LONG    cntReturn = 0;

    while ((cur = GetAllThreadList(cur, 0, 0)) != NULL)
    {
        cnt++;

        if (cur->IsDead())
            cntDead++;

        // Unstarted threads do not contribute to the count of background threads
        if (cur->IsUnstarted())
            cntUnstart++;
        else
        if (cur->IsBackground())
            cntBack++;

        if (cur == target)
            found = TRUE;

        // Note that (DebugSuspendPending | SuspendPending) implies a count of 2.
        // We don't count GCPending because a single trap is held for the entire
        // GC, instead of counting each interesting thread.
        if (cur->m_State & Thread::TS_DebugSuspendPending)
            cntReturn++;

        if (cur->m_TraceCallCount > 0)
            cntReturn++;

        if (cur->IsAbortRequested())
            cntReturn++;
    }

    _ASSERTE(cnt == m_ThreadCount);
    _ASSERTE(cntUnstart == m_UnstartedThreadCount);
    _ASSERTE(cntBack == m_BackgroundThreadCount);
    _ASSERTE(cntDead == m_DeadThreadCount);
    _ASSERTE(0 <= m_PendingThreadCount);

#if 0 // g_TrapReturningThreads debug code.
    if (cntReturn != g_TrapReturningThreads /*&& !g_fEEShutDown*/)
    {       // If count is off, try again, to account for multiple threads.
        if (iRetry < 4)
        {
            //              printf("Retry %d.  cntReturn:%d, gReturn:%d\n", iRetry, cntReturn, g_TrapReturningThreads);
            ++iRetry;
            goto Retry;
        }
        printf("cnt:%d, Un:%d, Back:%d, Dead:%d, cntReturn:%d, TrapReturn:%d, eeShutdown:%d, threadShutdown:%d\n",
               cnt,cntUnstart,cntBack,cntDead,cntReturn,g_TrapReturningThreads, g_fEEShutDown, Thread::IsAtProcessExit());
        LOG((LF_CORDB, LL_INFO1000,
             "SUSPEND: cnt:%d, Un:%d, Back:%d, Dead:%d, cntReturn:%d, TrapReturn:%d, eeShutdown:%d, threadShutdown:%d\n",
             cnt,cntUnstart,cntBack,cntDead,cntReturn,g_TrapReturningThreads, g_fEEShutDown, Thread::IsAtProcessExit()) );

        //_ASSERTE(cntReturn + 2 >= g_TrapReturningThreads);
    }
    if (iRetry > 0 && iRetry < 4)
    {
        printf("%d retries to re-sync counted TrapReturn with global TrapReturn.\n", iRetry);
    }
#endif // g_TrapReturningThreads debug code.

    STRESS_LOG4(LF_STORE, LL_INFO100, "ThreadStore::DbgFindThread - [thread=%p]. trt=%d. chg=%d. cnt=%d\n", GetThreadNULLOk(), g_TrapReturningThreads, g_trtChgStamp.Load(), cntReturn);

    // Because of race conditions and the fact that the GC places its
    // own count, I can't assert this precisely.  But I do want to be
    // sure that this count isn't wandering ever higher -- with a
    // nasty impact on the performance of GC mode changes and method
    // call chaining!
    //
    // We don't bother asserting this during process exit, because
    // during a shutdown we will quietly terminate threads that are
    // being waited on.  (If we aren't shutting down, we carefully
    // decrement our counts and alert anyone waiting for us to
    // return).
    //
    // Note: we don't actually assert this if
    // ThreadStore::IncrementTrapReturningThreads() updated g_TrapReturningThreads
    // between the beginning of this function and the moment of the assert.
    // *** The order of evaluation in the if condition is important ***
    _ASSERTE(
             (g_trtChgInFlight != 0 || (cntReturn + 2 >= g_TrapReturningThreads / 2) || chgStamp != g_trtChgStamp) ||
             g_fEEShutDown);

    return found;
}

#endif // _DEBUG

void Thread::HandleThreadInterrupt ()
{
    STATIC_CONTRACT_THROWS;
    STATIC_CONTRACT_GC_TRIGGERS;

    // If we're waiting for shutdown, we don't want to abort/interrupt this thread
    if (HasThreadStateNC(Thread::TSNC_BlockedForShutdown))
        return;

    if ((m_UserInterrupt & TI_Abort) != 0)
    {
        HandleThreadAbort();
    }
    if ((m_UserInterrupt & TI_Interrupt) != 0)
    {
        ResetThreadState ((ThreadState)(TS_Interrupted | TS_Interruptible));
        InterlockedAnd (&m_UserInterrupt, ~TI_Interrupt);

        COMPlusThrow(kThreadInterruptedException);
    }
}

#ifdef _DEBUG
#define MAXSTACKBYTES (2 * GetOsPageSize())
void CleanStackForFastGCStress ()
{
    CONTRACTL {
        NOTHROW;
        GC_NOTRIGGER;
    }
    CONTRACTL_END;

    PVOID StackLimit = ClrTeb::GetStackLimit();
    size_t nBytes = (size_t)&nBytes - (size_t)StackLimit;
    nBytes &= ~sizeof (size_t);
    if (nBytes > MAXSTACKBYTES) {
        nBytes = MAXSTACKBYTES;
    }
    size_t* buffer = (size_t*) _alloca (nBytes);
    memset(buffer, 0, nBytes);
    GetThread()->m_pCleanedStackBase = &nBytes;
}

void Thread::ObjectRefFlush(Thread* thread)
{
    // this is debug only code, so no need to validate
    STATIC_CONTRACT_NOTHROW;
    STATIC_CONTRACT_GC_NOTRIGGER;
    STATIC_CONTRACT_ENTRY_POINT;

    _ASSERTE(thread->PreemptiveGCDisabled());  // Should have been in managed code
    memset(thread->dangerousObjRefs, 0, sizeof(thread->dangerousObjRefs));
    thread->m_allObjRefEntriesBad = FALSE;
    CLEANSTACKFORFASTGCSTRESS ();
}
#endif

#if defined(STRESS_HEAP)

PtrHashMap *g_pUniqueStackMap = NULL;
Crst *g_pUniqueStackCrst = NULL;

#define UniqueStackDepth 8

BOOL StackCompare (UPTR val1, UPTR val2)
{
    CONTRACTL {
        NOTHROW;
        GC_NOTRIGGER;
    }
    CONTRACTL_END;

    size_t *p1 = (size_t *)(val1 << 1);
    size_t *p2 = (size_t *)val2;
    if (p1[0] != p2[0]) {
        return FALSE;
    }
    size_t nElem = p1[0];
    if (nElem >= UniqueStackDepth) {
        nElem = UniqueStackDepth;
    }
    p1 ++;
    p2 ++;

    for (size_t n = 0; n < nElem; n ++) {
        if (p1[n] != p2[n]) {
            return FALSE;
        }
    }

    return TRUE;
}

void UniqueStackSetupMap()
{
    WRAPPER_NO_CONTRACT;

    if (g_pUniqueStackCrst == NULL)
    {
        Crst *Attempt = new Crst (
                                     CrstUniqueStack,
                                     CrstFlags(CRST_REENTRANCY | CRST_UNSAFE_ANYMODE));

        if (InterlockedCompareExchangeT(&g_pUniqueStackCrst,
                                                Attempt,
                                                NULL) != NULL)
        {
            // We lost the race
            delete Attempt;
        }
    }

    // Now we have a Crst we can use to synchronize the remainder of the init.
    if (g_pUniqueStackMap == NULL)
    {
        CrstHolder ch(g_pUniqueStackCrst);

        if (g_pUniqueStackMap == NULL)
        {
            PtrHashMap *map = new (SystemDomain::GetGlobalLoaderAllocator()->GetLowFrequencyHeap()) PtrHashMap ();
            LockOwner lock = {g_pUniqueStackCrst, IsOwnerOfCrst};
            map->Init (256, StackCompare, TRUE, &lock);
            g_pUniqueStackMap = map;
        }
    }
}

BOOL StartUniqueStackMapHelper()
{
    CONTRACTL
    {
        NOTHROW;
        GC_NOTRIGGER;
    }
    CONTRACTL_END;

    BOOL fOK = TRUE;
    EX_TRY
    {
        if (g_pUniqueStackMap == NULL)
        {
            UniqueStackSetupMap();
        }
    }
    EX_CATCH
    {
        fOK = FALSE;
    }
    EX_END_CATCH(SwallowAllExceptions);

    return fOK;
}

BOOL StartUniqueStackMap ()
{
    CONTRACTL
    {
        NOTHROW;
        GC_NOTRIGGER;
    }
    CONTRACTL_END;

    return StartUniqueStackMapHelper();
}

#ifndef TARGET_UNIX

size_t UpdateStackHash(size_t hash, size_t retAddr)
{
    return ((hash << 3) + hash) ^ retAddr;
}

/***********************************************************************/
size_t getStackHash(size_t* stackTrace, size_t* stackTop, size_t* stackStop, size_t stackBase, size_t stackLimit)
{
    CONTRACTL {
        NOTHROW;
        GC_NOTRIGGER;
    }
    CONTRACTL_END;

    // return a hash of every return address found between 'stackTop' (the lowest address)
    // and 'stackStop' (the highest address)

    size_t hash = 0;
    int    idx  = 0;

#ifdef TARGET_X86

    static size_t moduleBase = (size_t) -1;
    static size_t moduleTop = (size_t) -1;
    if (moduleTop == (size_t) -1)
    {
        MEMORY_BASIC_INFORMATION mbi;

        if (ClrVirtualQuery(getStackHash, &mbi, sizeof(mbi)))
        {
            moduleBase = (size_t)mbi.AllocationBase;
            moduleTop = (size_t)mbi.BaseAddress + mbi.RegionSize;
        }
        else
        {
            // way bad error, probably just assert and exit
            _ASSERTE (!"ClrVirtualQuery failed");
            moduleBase = 0;
            moduleTop = 0;
        }
    }

    while (stackTop < stackStop)
    {
        // Clean out things that point to stack, as those can't be return addresses
        if (*stackTop > moduleBase && *stackTop < moduleTop)
        {
            TADDR dummy;

            if (isRetAddr((TADDR)*stackTop, &dummy))
            {
                hash = UpdateStackHash(hash, *stackTop);

                // If there is no jitted code on the stack, then just use the
                // top 16 frames as the context.
                idx++;
                if (idx <= UniqueStackDepth)
                {
                    stackTrace [idx] = *stackTop;
                }
            }
        }
        stackTop++;
    }

#else // TARGET_X86

    CONTEXT ctx;
    ClrCaptureContext(&ctx);

    UINT_PTR            uControlPc = (UINT_PTR)GetIP(&ctx);
    UINT_PTR            uImageBase;

    UINT_PTR uPrevControlPc = uControlPc;

    while (true)
    {
        RtlLookupFunctionEntry(uControlPc,
                               ARM_ONLY((DWORD*))(&uImageBase),
                               NULL
                               );

        if (((UINT_PTR)GetClrModuleBase()) != uImageBase)
        {
            break;
        }

        uControlPc = Thread::VirtualUnwindCallFrame(&ctx);

        UINT_PTR uRetAddrForHash = uControlPc;

        if (uPrevControlPc == uControlPc)
        {
            // This is a special case when we fail to acquire the loader lock
            // in RtlLookupFunctionEntry(), which then returns false.  The end
            // result is that we cannot go any further on the stack and
            // we will loop infinitely (because the owner of the loader lock
            // is blocked on us).
            hash = 0;
            break;
        }
        else
        {
            uPrevControlPc = uControlPc;
        }

        hash = UpdateStackHash(hash, uRetAddrForHash);

        // If there is no jitted code on the stack, then just use the
        // top 16 frames as the context.
        idx++;
        if (idx <= UniqueStackDepth)
        {
            stackTrace [idx] = uRetAddrForHash;
        }
    }
#endif // TARGET_X86

    stackTrace [0] = idx;

    return(hash);
}

void UniqueStackHelper(size_t stackTraceHash, size_t *stackTrace)
{
    CONTRACTL {
        NOTHROW;
        GC_NOTRIGGER;
    }
    CONTRACTL_END;

    EX_TRY {
        size_t nElem = stackTrace[0];
        if (nElem >= UniqueStackDepth) {
            nElem = UniqueStackDepth;
        }
        AllocMemHolder<size_t> stackTraceInMap = SystemDomain::GetGlobalLoaderAllocator()->GetLowFrequencyHeap()->AllocMem(S_SIZE_T(sizeof(size_t *)) * (S_SIZE_T(nElem) + S_SIZE_T(1)));
        memcpy (stackTraceInMap, stackTrace, sizeof(size_t *) * (nElem + 1));
        g_pUniqueStackMap->InsertValue(stackTraceHash, stackTraceInMap);
        stackTraceInMap.SuppressRelease();
    }
    EX_CATCH
    {
    }
    EX_END_CATCH(SwallowAllExceptions);
}

/***********************************************************************/
/* returns true if this stack has not been seen before, useful for
   running tests only once per stack trace.  */

BOOL Thread::UniqueStack(void* stackStart)
{
    CONTRACTL
    {
        NOTHROW;
        GC_NOTRIGGER;
    }
    CONTRACTL_END;

        // If we where not told where to start, start at the caller of UniqueStack
    if (stackStart == 0)
    {
        stackStart = &stackStart;
    }

    if (g_pUniqueStackMap == NULL)
    {
        if (!StartUniqueStackMap ())
        {
            // We fail to initialize unique stack map due to OOM.
            // Let's say the stack is unique.
            return TRUE;
    }
    }

    size_t stackTrace[UniqueStackDepth+1] = {0};

        // stackTraceHash represents a hash of entire stack at the time we make the call,
        // We insure at least GC per unique stackTrace.  What information is contained in
        // 'stackTrace' is somewhat arbitrary.  We choose it to mean all functions live
        // on the stack up to the first jitted function.

    size_t stackTraceHash;
    Thread* pThread = GetThread();


    void* stopPoint = pThread->m_CacheStackBase;

#ifdef TARGET_X86
    // Find the stop point (most jitted function)
    Frame* pFrame = pThread->GetFrame();
    while (true)
    {
        // skip GC frames
        if (pFrame == 0 || pFrame == (Frame*) -1)
            break;

        pFrame->GetFunction();      // This insures that helper frames are inited

        if (pFrame->GetReturnAddress() != 0)
        {
            stopPoint = pFrame;
            break;
        }
        pFrame = pFrame->Next();
    }
#endif // TARGET_X86

    // Get hash of all return addresses between here an the top most jitted function
    stackTraceHash = getStackHash (stackTrace, (size_t*) stackStart, (size_t*) stopPoint,
        size_t(pThread->m_CacheStackBase), size_t(pThread->m_CacheStackLimit));

    if (stackTraceHash == 0 ||
        g_pUniqueStackMap->LookupValue (stackTraceHash, stackTrace) != (LPVOID)INVALIDENTRY)
    {
        return FALSE;
    }
    BOOL fUnique = FALSE;

    {
        CrstHolder ch(g_pUniqueStackCrst);
#ifdef _DEBUG
        if (GetThreadNULLOk())
            GetThread()->m_bUniqueStacking = TRUE;
#endif
        if (g_pUniqueStackMap->LookupValue (stackTraceHash, stackTrace) != (LPVOID)INVALIDENTRY)
        {
            fUnique = FALSE;
        }
        else
        {
            fUnique = TRUE;
            FAULT_NOT_FATAL();
            UniqueStackHelper(stackTraceHash, stackTrace);
        }
#ifdef _DEBUG
        if (GetThreadNULLOk())
            GetThread()->m_bUniqueStacking = FALSE;
#endif
    }

#ifdef _DEBUG
    static int fCheckStack = -1;
    if (fCheckStack == -1)
    {
        fCheckStack = CLRConfig::GetConfigValue(CLRConfig::INTERNAL_FastGCCheckStack);
    }
    if (fCheckStack && pThread->m_pCleanedStackBase > stackTrace
        && pThread->m_pCleanedStackBase - stackTrace > (int) MAXSTACKBYTES)
    {
        _ASSERTE (!"Garbage on stack");
    }
#endif
    return fUnique;
}

#else // !TARGET_UNIX

BOOL Thread::UniqueStack(void* stackStart)
{
    return FALSE;
}

#endif // !TARGET_UNIX

#endif // STRESS_HEAP


/*
 * GetStackLowerBound
 *
 * Returns the lower bound of the stack space.  Note -- the practical bound is some number of pages greater than
 * this value -- those pages are reserved for a stack overflow exception processing.
 *
 * Parameters:
 *  None
 *
 * Returns:
 *  address of the lower bound of the threads's stack.
 */
void * Thread::GetStackLowerBound()
{
    // Called during fiber switch.  Can not have non-static contract.
    STATIC_CONTRACT_NOTHROW;
    STATIC_CONTRACT_GC_NOTRIGGER;

 #ifndef TARGET_UNIX
   MEMORY_BASIC_INFORMATION lowerBoundMemInfo;
    SIZE_T dwRes;

    dwRes = ClrVirtualQuery((const void *)&lowerBoundMemInfo, &lowerBoundMemInfo, sizeof(MEMORY_BASIC_INFORMATION));

    if (sizeof(MEMORY_BASIC_INFORMATION) == dwRes)
    {
        return (void *)(lowerBoundMemInfo.AllocationBase);
    }
    else
    {
        return NULL;
    }
#else // !TARGET_UNIX
    return PAL_GetStackLimit();
#endif // !TARGET_UNIX
}

/*
 * GetStackUpperBound
 *
 * Return the upper bound of the thread's stack space.
 *
 * Parameters:
 *  None
 *
 * Returns:
 *  address of the base of the threads's stack.
 */
void *Thread::GetStackUpperBound()
{
    // Called during fiber switch.  Can not have non-static contract.
    STATIC_CONTRACT_NOTHROW;
    STATIC_CONTRACT_GC_NOTRIGGER;

    return ClrTeb::GetStackBase();
}

BOOL Thread::SetStackLimits(SetStackLimitScope scope)
{
    CONTRACTL
    {
        NOTHROW;
        GC_NOTRIGGER;
    }
    CONTRACTL_END;

    if (scope == fAll)
    {
        m_CacheStackBase  = GetStackUpperBound();
        m_CacheStackLimit = GetStackLowerBound();
        if (m_CacheStackLimit == NULL)
        {
            _ASSERTE(!"Failed to set stack limits");
            return FALSE;
        }

        // Compute the limit used by EnsureSufficientExecutionStack and cache it on the thread. This minimum stack size should
        // be sufficient to allow a typical non-recursive call chain to execute, including potential exception handling and
        // garbage collection. Used for probing for available stack space through RuntimeImports.EnsureSufficientExecutionStack,
        // among other things.
#ifdef HOST_64BIT
        const UINT_PTR MinExecutionStackSize = 128 * 1024;
#else // !HOST_64BIT
        const UINT_PTR MinExecutionStackSize = 64 * 1024;
#endif // HOST_64BIT
        _ASSERTE(m_CacheStackBase >= m_CacheStackLimit);
        if ((reinterpret_cast<UINT_PTR>(m_CacheStackBase) - reinterpret_cast<UINT_PTR>(m_CacheStackLimit)) >
            MinExecutionStackSize)
        {
            m_CacheStackSufficientExecutionLimit = reinterpret_cast<UINT_PTR>(m_CacheStackLimit) + MinExecutionStackSize;
        }
        else
        {
            m_CacheStackSufficientExecutionLimit = reinterpret_cast<UINT_PTR>(m_CacheStackBase);
        }

        // Compute the limit used by CheckCanUseStackAllocand cache it on the thread. This minimum stack size should
        // be sufficient to avoid all significant risk of a moderate size stack alloc interfering with application behavior
        const UINT_PTR StackAllocNonRiskyExecutionStackSize = 512 * 1024;
        _ASSERTE(m_CacheStackBase >= m_CacheStackLimit);
        if ((reinterpret_cast<UINT_PTR>(m_CacheStackBase) - reinterpret_cast<UINT_PTR>(m_CacheStackLimit)) >
            StackAllocNonRiskyExecutionStackSize)
        {
            m_CacheStackStackAllocNonRiskyExecutionLimit = reinterpret_cast<UINT_PTR>(m_CacheStackLimit) + StackAllocNonRiskyExecutionStackSize;
        }
        else
        {
            m_CacheStackStackAllocNonRiskyExecutionLimit = reinterpret_cast<UINT_PTR>(m_CacheStackBase);
        }
    }

    // Ensure that we've setup the stack guarantee properly before we cache the stack limits
    // as they depend upon the stack guarantee.
    if (FAILED(CLRSetThreadStackGuarantee()))
        return FALSE;

    return TRUE;
}

//---------------------------------------------------------------------------------------------
// Routines we use to managed a thread's stack, for fiber switching or stack overflow purposes.
//---------------------------------------------------------------------------------------------

HRESULT Thread::CLRSetThreadStackGuarantee(SetThreadStackGuaranteeScope fScope)
{
    CONTRACTL
    {
        WRAPPER(NOTHROW);
        GC_NOTRIGGER;
    }
    CONTRACTL_END;

#ifndef TARGET_UNIX
    // TODO: we need to measure what the stack usage needs are at the limits in the hosted scenario for host callbacks

    if (Thread::IsSetThreadStackGuaranteeInUse(fScope))
    {
        // <TODO> Tune this as needed </TODO>
        ULONG uGuardSize = SIZEOF_DEFAULT_STACK_GUARANTEE;
        int   EXTRA_PAGES = 0;
#if defined(HOST_64BIT)
        // Free Build EH Stack Stats:
        // --------------------------------
        // currently the maximum stack usage we'll face while handling a SO includes:
        //      4.3k for the OS (kernel32!RaiseException, Rtl EH dispatch code, RtlUnwindEx [second pass])
        //      1.2k for the CLR EH setup (NakedThrowHelper*)
        //      4.5k for other heavy CLR stack creations (2x CONTEXT, 1x REGDISPLAY)
        //     ~1.0k for other misc CLR stack allocations
        //     -----
        //     11.0k --> ~2.75 pages for CLR SO EH dispatch
        //
        // -plus we might need some more for debugger EH dispatch, Watson, etc...
        // -also need to take into account that we can lose up to 1 page of the guard region
        // -additionally, we need to provide some region to hosts to allow for lock acquisition in a hosted scenario
        //
        EXTRA_PAGES = 3;
        INDEBUG(EXTRA_PAGES += 1);

        int ThreadGuardPages = CLRConfig::GetConfigValue(CLRConfig::EXTERNAL_ThreadGuardPages);
        if (ThreadGuardPages == 0)
        {
            uGuardSize += (EXTRA_PAGES * GetOsPageSize());
        }
        else
        {
            uGuardSize += (ThreadGuardPages * GetOsPageSize());
        }

#else // HOST_64BIT
#ifdef _DEBUG
        uGuardSize += (1 * GetOsPageSize());    // one extra page for debug infrastructure
#endif // _DEBUG
#endif // HOST_64BIT

        LOG((LF_EH, LL_INFO10000, "STACKOVERFLOW: setting thread stack guarantee to 0x%x\n", uGuardSize));

        if (!::SetThreadStackGuarantee(&uGuardSize))
        {
            return HRESULT_FROM_GetLastErrorNA();
        }
    }

#endif // !TARGET_UNIX

    return S_OK;
}


/*
 * GetLastNormalStackAddress
 *
 * GetLastNormalStackAddress returns the last stack address before the guard
 * region of a thread. This is the last address that one could write to before
 * a stack overflow occurs.
 *
 * Parameters:
 *  StackLimit - the base of the stack allocation
 *
 * Returns:
 *  Address of the first page of the guard region.
 */
UINT_PTR Thread::GetLastNormalStackAddress(UINT_PTR StackLimit)
{
    CONTRACTL
    {
        NOTHROW;
        GC_NOTRIGGER;
    }
    CONTRACTL_END;

    UINT_PTR cbStackGuarantee = GetStackGuarantee();

    // Here we take the "hard guard region size", the "stack guarantee" and the "fault page" and add them
    // all together.  Note that the "fault page" is the reason for the extra GetOsPageSize() below.  The OS
    // will guarantee us a certain amount of stack remaining after a stack overflow.  This is called the
    // "stack guarantee".  But to do this, it has to fault on the page before that region as the app is
    // allowed to fault at the very end of that page.  So, as a result, the last normal stack address is
    // one page sooner.
    return StackLimit + (cbStackGuarantee
#ifndef TARGET_UNIX
            + GetOsPageSize()
#endif // !TARGET_UNIX
            + HARD_GUARD_REGION_SIZE);
}

#ifdef _DEBUG

static void DebugLogMBIFlags(UINT uState, UINT uProtect)
{
    CONTRACTL
    {
        NOTHROW;
        GC_NOTRIGGER;
        CANNOT_TAKE_LOCK;
    }
    CONTRACTL_END;

#ifndef TARGET_UNIX

#define LOG_FLAG(flags, name)  \
    if (flags & name) \
    { \
        LOG((LF_EH, LL_INFO1000, "" #name " ")); \
    } \

    if (uState)
    {
        LOG((LF_EH, LL_INFO1000, "State: "));

        LOG_FLAG(uState, MEM_COMMIT);
        LOG_FLAG(uState, MEM_RESERVE);
        LOG_FLAG(uState, MEM_DECOMMIT);
        LOG_FLAG(uState, MEM_RELEASE);
        LOG_FLAG(uState, MEM_FREE);
        LOG_FLAG(uState, MEM_PRIVATE);
        LOG_FLAG(uState, MEM_MAPPED);
        LOG_FLAG(uState, MEM_TOP_DOWN);
        LOG_FLAG(uState, MEM_WRITE_WATCH);
        LOG_FLAG(uState, MEM_PHYSICAL);
        LOG_FLAG(uState, MEM_LARGE_PAGES);
        LOG_FLAG(uState, MEM_4MB_PAGES);
    }

    if (uProtect)
    {
        LOG((LF_EH, LL_INFO1000, "Protect: "));

        LOG_FLAG(uProtect, PAGE_NOACCESS);
        LOG_FLAG(uProtect, PAGE_READONLY);
        LOG_FLAG(uProtect, PAGE_READWRITE);
        LOG_FLAG(uProtect, PAGE_WRITECOPY);
        LOG_FLAG(uProtect, PAGE_EXECUTE);
        LOG_FLAG(uProtect, PAGE_EXECUTE_READ);
        LOG_FLAG(uProtect, PAGE_EXECUTE_READWRITE);
        LOG_FLAG(uProtect, PAGE_EXECUTE_WRITECOPY);
        LOG_FLAG(uProtect, PAGE_GUARD);
        LOG_FLAG(uProtect, PAGE_NOCACHE);
        LOG_FLAG(uProtect, PAGE_WRITECOMBINE);
    }

#undef LOG_FLAG
#endif // !TARGET_UNIX
}


static void DebugLogStackRegionMBIs(UINT_PTR uLowAddress, UINT_PTR uHighAddress)
{
    CONTRACTL
    {
        NOTHROW;
        GC_NOTRIGGER;
        CANNOT_TAKE_LOCK;
    }
    CONTRACTL_END;

    MEMORY_BASIC_INFORMATION meminfo;
    UINT_PTR uStartOfThisRegion = uLowAddress;

    LOG((LF_EH, LL_INFO1000, "----------------------------------------------------------------------\n"));

    while (uStartOfThisRegion < uHighAddress)
    {
        SIZE_T res = ClrVirtualQuery((const void *)uStartOfThisRegion, &meminfo, sizeof(meminfo));

        if (sizeof(meminfo) != res)
        {
            LOG((LF_EH, LL_INFO1000, "VirtualQuery failed on %p\n", uStartOfThisRegion));
            break;
        }

        UINT_PTR uStartOfNextRegion = uStartOfThisRegion + meminfo.RegionSize;

        if (uStartOfNextRegion > uHighAddress)
        {
            uStartOfNextRegion = uHighAddress;
        }

        UINT_PTR uRegionSize = uStartOfNextRegion - uStartOfThisRegion;

        LOG((LF_EH, LL_INFO1000, "0x%p -> 0x%p (%d pg)  ", uStartOfThisRegion, uStartOfNextRegion - 1, uRegionSize / GetOsPageSize()));
        DebugLogMBIFlags(meminfo.State, meminfo.Protect);
        LOG((LF_EH, LL_INFO1000, "\n"));

        uStartOfThisRegion = uStartOfNextRegion;
    }

    LOG((LF_EH, LL_INFO1000, "----------------------------------------------------------------------\n"));
}

// static
void Thread::DebugLogStackMBIs()
{
    CONTRACTL
    {
        NOTHROW;
        GC_NOTRIGGER;
        CANNOT_TAKE_LOCK;
    }
    CONTRACTL_END;

    Thread* pThread = GetThreadNULLOk();  // N.B. this can be NULL!

    UINT_PTR uStackLimit        = (UINT_PTR)GetStackLowerBound();
    UINT_PTR uStackBase         = (UINT_PTR)GetStackUpperBound();
    if (pThread)
    {
        uStackLimit        = (UINT_PTR)pThread->GetCachedStackLimit();
        uStackBase         = (UINT_PTR)pThread->GetCachedStackBase();
    }
    else
    {
        uStackLimit        = (UINT_PTR)GetStackLowerBound();
        uStackBase         = (UINT_PTR)GetStackUpperBound();
    }
    UINT_PTR uStackSize         = uStackBase - uStackLimit;

    LOG((LF_EH, LL_INFO1000, "----------------------------------------------------------------------\n"));
    LOG((LF_EH, LL_INFO1000, "Stack Snapshot 0x%p -> 0x%p (%d pg)\n", uStackLimit, uStackBase, uStackSize / GetOsPageSize()));
    if (pThread)
    {
        LOG((LF_EH, LL_INFO1000, "Last normal addr: 0x%p\n", pThread->GetLastNormalStackAddress()));
    }

    DebugLogStackRegionMBIs(uStackLimit, uStackBase);
}
#endif // _DEBUG

NOINLINE void AllocateSomeStack(){
    LIMITED_METHOD_CONTRACT;
#ifdef TARGET_X86
    const size_t size = 0x200;
#else   //TARGET_X86
    const size_t size = 0x400;
#endif  //TARGET_X86

    INT8* mem = (INT8*)_alloca(size);
    // Actually touch the memory we just allocated so the compiler can't
    // optimize it away completely.
    // NOTE: this assumes the stack grows down (towards 0).
    VolatileStore<INT8>(mem, 0);
}

#ifndef TARGET_UNIX

// static // private
BOOL Thread::DoesRegionContainGuardPage(UINT_PTR uLowAddress, UINT_PTR uHighAddress)
{
    CONTRACTL
    {
        NOTHROW;
        GC_NOTRIGGER;
        CANNOT_TAKE_LOCK;
    }
    CONTRACTL_END;

    SIZE_T dwRes;
    MEMORY_BASIC_INFORMATION meminfo;
    UINT_PTR uStartOfCurrentRegion = uLowAddress;

    while (uStartOfCurrentRegion < uHighAddress)
    {
        dwRes = VirtualQuery((const void *)uStartOfCurrentRegion, &meminfo, sizeof(meminfo));

        // If the query fails then assume we have no guard page.
        if (sizeof(meminfo) != dwRes)
        {
            return FALSE;
        }

        if (meminfo.Protect & PAGE_GUARD)
        {
            return TRUE;
        }

        uStartOfCurrentRegion += meminfo.RegionSize;
    }

    return FALSE;
}

#endif // !TARGET_UNIX

/*
 * DetermineIfGuardPagePresent
 *
 * DetermineIfGuardPagePresent returns TRUE if the thread's stack contains a proper guard page. This function makes
 * a physical check of the stack, rather than relying on whether or not the CLR is currently processing a stack
 * overflow exception.
 *
 * It seems reasonable to want to check just the 3rd page for !MEM_COMMIT or PAGE_GUARD, but that's no good in a
 * world where a) one can extend the guard region arbitrarily with SetThreadStackGuarantee(), b) a thread's stack
 * could be pre-committed, and c) another lib might reset the guard page very high up on the stack, much as we
 * do. In that world, we have to do VirtualQuery from the lower bound up until we find a region with PAGE_GUARD on
 * it. If we've never SO'd, then that's two calls to VirtualQuery.
 *
 * Parameters:
 *  None
 *
 * Returns:
 *  TRUE if the thread has a guard page, FALSE otherwise.
 */
BOOL Thread::DetermineIfGuardPagePresent()
{
    CONTRACTL
    {
        NOTHROW;
        GC_NOTRIGGER;
        CANNOT_TAKE_LOCK;
    }
    CONTRACTL_END;

#ifndef TARGET_UNIX
    BOOL bStackGuarded = FALSE;
    UINT_PTR uStackBase = (UINT_PTR)GetCachedStackBase();
    UINT_PTR uStackLimit = (UINT_PTR)GetCachedStackLimit();

    // Note: we start our queries after the hard guard page (one page up from the base of the stack.) We know the
    // very last region of the stack is never the guard page (its always the uncomitted "hard" guard page) so there's
    // no need to waste a query on it.
    bStackGuarded = DoesRegionContainGuardPage(uStackLimit + HARD_GUARD_REGION_SIZE,
                                                uStackBase);

    LOG((LF_EH, LL_INFO10000, "Thread::DetermineIfGuardPagePresent: stack guard page: %s\n", bStackGuarded ? "PRESENT" : "MISSING"));

    return bStackGuarded;
#else // !TARGET_UNIX
    return TRUE;
#endif // !TARGET_UNIX
}

/*
 * GetLastNormalStackAddress
 *
 * GetLastNormalStackAddress returns the last stack address before the guard
 * region of this thread. This is the last address that one could write to
 * before a stack overflow occurs.
 *
 * Parameters:
 *  None
 *
 * Returns:
 *  Address of the first page of the guard region.
 */
UINT_PTR Thread::GetLastNormalStackAddress()
{
    WRAPPER_NO_CONTRACT;

    return GetLastNormalStackAddress((UINT_PTR)m_CacheStackLimit);
}


/*
 * GetStackGuarantee
 *
 * Returns the amount of stack guaranteed after an SO but before the OS rips the process.
 *
 * Parameters:
 *  none
 *
 * Returns:
 *  The stack guarantee in OS pages.
 */
UINT_PTR Thread::GetStackGuarantee()
{
    WRAPPER_NO_CONTRACT;

#ifndef TARGET_UNIX
    // There is a new API available on new OS's called SetThreadStackGuarantee. It allows you to change the size of
    // the guard region on a per-thread basis. If we're running on an OS that supports the API, then we must query
    // it to see if someone has changed the size of the guard region for this thread.
    if (!IsSetThreadStackGuaranteeInUse())
    {
        return SIZEOF_DEFAULT_STACK_GUARANTEE;
    }

    ULONG cbNewStackGuarantee = 0;
    // Passing in a value of 0 means that we're querying, and the value is changed with the new guard region
    // size.
    if (::SetThreadStackGuarantee(&cbNewStackGuarantee) &&
        (cbNewStackGuarantee != 0))
    {
        return cbNewStackGuarantee;
    }
#endif // TARGET_UNIX

    return SIZEOF_DEFAULT_STACK_GUARANTEE;
}

#ifndef TARGET_UNIX

//
// MarkPageAsGuard
//
// Given a page base address, try to turn it into a guard page and then requery to determine success.
//
// static // private
BOOL Thread::MarkPageAsGuard(UINT_PTR uGuardPageBase)
{
    CONTRACTL
    {
        NOTHROW;
        GC_NOTRIGGER;
        CANNOT_TAKE_LOCK;
    }
    CONTRACTL_END;

    DWORD flOldProtect;

    ClrVirtualProtect((LPVOID)uGuardPageBase, 1,
                      (PAGE_READWRITE | PAGE_GUARD), &flOldProtect);

    // Intentionally ignore return value -- if it failed, we'll find out below
    // and keep moving up the stack until we either succeed or we hit the guard
    // region.  If we don't succeed before we hit the guard region, we'll end up
    // with a fatal error.

    // Now, make sure the guard page is really there. If its not, then VirtualProtect most likely failed
    // because our stack had grown onto the page we were trying to protect by the time we made it into
    // VirtualProtect. So try the next page down.
    MEMORY_BASIC_INFORMATION meminfo;
    SIZE_T dwRes;

    dwRes = ClrVirtualQuery((const void *)uGuardPageBase, &meminfo, sizeof(meminfo));

    return ((sizeof(meminfo) == dwRes) && (meminfo.Protect & PAGE_GUARD));
}


/*
 * RestoreGuardPage
 *
 * RestoreGuardPage will replace the guard page on this thread's stack. The assumption is that it was removed by
 * the OS due to a stack overflow exception. This function requires that you know that you have enough stack space
 * to restore the guard page, so make sure you know what you're doing when you decide to call this.
 *
 * Parameters:
 *  None
 *
 * Returns:
 *  Nothing
 */
VOID Thread::RestoreGuardPage()
{
    CONTRACTL
    {
        NOTHROW;
        GC_NOTRIGGER;
        CANNOT_TAKE_LOCK;
    }
    CONTRACTL_END;

    BOOL bStackGuarded = DetermineIfGuardPagePresent();

    // If the guard page is still there, then just return.
    if (bStackGuarded)
    {
        LOG((LF_EH, LL_INFO100, "Thread::RestoreGuardPage: no need to restore... guard page is already there.\n"));
        return;
    }

    UINT_PTR approxStackPointer;
    UINT_PTR guardPageBase;
    UINT_PTR guardRegionThreshold;
    BOOL     pageMissing;

    if (!bStackGuarded)
    {
    // The normal guard page is the 3rd page from the base. The first page is the "hard" guard, the second one is
    // reserve, and the 3rd one is marked as a guard page. However, since there is now an API (on some platforms)
    // to change the size of the guard region, we'll just go ahead and protect the next page down from where we are
    // now. The guard page will get pushed forward again, just like normal, until the next stack overflow.
        approxStackPointer   = (UINT_PTR)GetCurrentSP();
        guardPageBase        = (UINT_PTR)ALIGN_DOWN(approxStackPointer, GetOsPageSize()) - GetOsPageSize();

        // OS uses soft guard page to update the stack info in TEB.  If our guard page is not beyond the current stack, the TEB
        // will not be updated, and then OS's check of stack during exception will fail.
        if (approxStackPointer >= guardPageBase)
        {
            guardPageBase -= GetOsPageSize();
        }
    // If we're currently "too close" to the page we want to mark as a guard then the call to VirtualProtect to set
    // PAGE_GUARD will fail, but it won't return an error. Therefore, we protect the page, then query it to make
    // sure it worked. If it didn't, we try the next page down. We'll either find a page to protect, or run into
    // the guard region and rip the process down with EEPOLICY_HANDLE_FATAL_ERROR below.
        guardRegionThreshold = GetLastNormalStackAddress();
        pageMissing          = TRUE;

        while (pageMissing)
        {
            LOG((LF_EH, LL_INFO10000,
                 "Thread::RestoreGuardPage: restoring guard page @ 0x%p, approxStackPointer=0x%p, "
                 "last normal stack address=0x%p\n",
                     guardPageBase, approxStackPointer, guardRegionThreshold));

            // Make sure we set the guard page above the guard region.
            if (guardPageBase < guardRegionThreshold)
            {
                goto lFatalError;
            }

            if (MarkPageAsGuard(guardPageBase))
            {
                // The current GuardPage should be beyond the current SP.
                _ASSERTE (guardPageBase < approxStackPointer);
                pageMissing = FALSE;
            }
            else
            {
                guardPageBase -= GetOsPageSize();
            }
        }
    }

    INDEBUG(DebugLogStackMBIs());

    return;

lFatalError:
    STRESS_LOG2(LF_EH, LL_ALWAYS,
                "Thread::RestoreGuardPage: too close to the guard region (0x%p) to restore guard page @0x%p\n",
                guardRegionThreshold, guardPageBase);
    _ASSERTE(!"Too close to the guard page to reset it!");
    EEPOLICY_HANDLE_FATAL_ERROR(COR_E_STACKOVERFLOW);
}

#endif // !TARGET_UNIX

#endif // #ifndef DACCESS_COMPILE

//
// InitRegDisplay: initializes a REGDISPLAY for a thread. If validContext
// is false, pRD is filled from the current context of the thread. The
// thread's current context is also filled in pctx. If validContext is true,
// pctx should point to a valid context and pRD is filled from that.
//
bool Thread::InitRegDisplay(const PREGDISPLAY pRD, PT_CONTEXT pctx, bool validContext)
{
    CONTRACTL {
        NOTHROW;
        GC_NOTRIGGER;
    }
    CONTRACTL_END;

    if (!validContext)
    {
        if (GetFilterContext()!= NULL)
        {
            pctx = GetFilterContext();
        }
        else
        {
#ifdef DACCESS_COMPILE
            DacNotImpl();
#else
            pctx->ContextFlags = CONTEXT_FULL;

            _ASSERTE(this != GetThreadNULLOk());  // do not call GetThreadContext on the active thread

            BOOL ret = EEGetThreadContext(this, pctx);
            if (!ret)
            {
                SetIP(pctx, 0);
#ifdef TARGET_X86
                pRD->ControlPC = pctx->Eip;
                pRD->PCTAddr = (TADDR)&(pctx->Eip);
#elif defined(TARGET_AMD64)
                // nothing more to do here, on Win64 setting the IP to 0 is enough.
#elif defined(TARGET_ARM)
                // nothing more to do here, on Win64 setting the IP to 0 is enough.
#else
                PORTABILITY_ASSERT("NYI for platform Thread::InitRegDisplay");
#endif

                return false;
            }
#endif // DACCESS_COMPILE
        }
    }

    FillRegDisplay( pRD, pctx );

    return true;
}


void Thread::FillRegDisplay(const PREGDISPLAY pRD, PT_CONTEXT pctx, bool fLightUnwind)
{
    WRAPPER_NO_CONTRACT;
    SUPPORTS_DAC;

    ::FillRegDisplay(pRD, pctx, NULL, fLightUnwind);

#if defined(DEBUG_REGDISPLAY) && !defined(TARGET_X86)
    CONSISTENCY_CHECK(!pRD->_pThread || pRD->_pThread == this);
    pRD->_pThread = this;

    CheckRegDisplaySP(pRD);
#endif // defined(DEBUG_REGDISPLAY) && !defined(TARGET_X86)
}


#ifdef DEBUG_REGDISPLAY

void CheckRegDisplaySP (REGDISPLAY *pRD)
{
    if (pRD->SP && pRD->_pThread)
    {
#ifndef NO_FIXED_STACK_LIMIT
        _ASSERTE(pRD->_pThread->IsExecutingOnAltStack() || PTR_VOID(pRD->SP) >= pRD->_pThread->GetCachedStackLimit());
#endif // NO_FIXED_STACK_LIMIT
        _ASSERTE(pRD->_pThread->IsExecutingOnAltStack() || PTR_VOID(pRD->SP) <  pRD->_pThread->GetCachedStackBase());
    }
}

#endif // DEBUG_REGDISPLAY

//                      Trip Functions
//                      ==============
// When a thread reaches a safe place, it will rendezvous back with us, via one of
// the following trip functions:

void CommonTripThread()
{
#ifndef DACCESS_COMPILE
    CONTRACTL {
        THROWS;
        GC_TRIGGERS;
        MODE_COOPERATIVE;
    }
    CONTRACTL_END;

    Thread  *thread = GetThread();
    thread->HandleThreadAbort();

    _ASSERTE(!ThreadStore::HoldingThreadStore(thread));
#ifdef FEATURE_HIJACK
    thread->UnhijackThread();
#endif // FEATURE_HIJACK

    // Trap
    thread->PulseGCMode();
#else
    DacNotImpl();
#endif // #ifndef DACCESS_COMPILE
}

#ifndef DACCESS_COMPILE

void Thread::SetFilterContext(CONTEXT *pContext)
{
    // SetFilterContext is like pushing a Frame onto the Frame chain.
    CONTRACTL {
        NOTHROW;
        GC_NOTRIGGER;
        MODE_COOPERATIVE; // Absolutely must be in coop to coordinate w/ Runtime suspension.
        PRECONDITION(GetThread() == this); // must be on current thread.
    } CONTRACTL_END;

    m_debuggerFilterContext = pContext;
}

#endif // #ifndef DACCESS_COMPILE

T_CONTEXT *Thread::GetFilterContext(void)
{
    LIMITED_METHOD_DAC_CONTRACT;

   return m_debuggerFilterContext;
}

#ifndef DACCESS_COMPILE

void Thread::ClearContext()
{
    CONTRACTL {
        NOTHROW;
        if (GetThreadNULLOk()) {GC_TRIGGERS;} else {DISABLED(GC_NOTRIGGER);}
    }
    CONTRACTL_END;
#ifdef FEATURE_COMINTEROP
    m_fDisableComObjectEagerCleanup = false;
#endif //FEATURE_COMINTEROP
}

BOOL Thread::HaveExtraWorkForFinalizer()
{
    LIMITED_METHOD_CONTRACT;

    return RequireSyncBlockCleanup()
        || Thread::CleanupNeededForFinalizedThread()
        || (m_DetachCount > 0)
        || SystemDomain::System()->RequireAppDomainCleanup()
        || YieldProcessorNormalization::IsMeasurementScheduled()
        || ThreadStore::s_pThreadStore->ShouldTriggerGCForDeadThreads();
}

void Thread::DoExtraWorkForFinalizer()
{
    CONTRACTL {
        THROWS;
        GC_TRIGGERS;
    }
    CONTRACTL_END;

    _ASSERTE(GetThread() == this);
    _ASSERTE(this == FinalizerThread::GetFinalizerThread());

#ifdef FEATURE_COMINTEROP_APARTMENT_SUPPORT
    if (RequiresCoInitialize())
    {
        SetApartment(AS_InMTA);
    }
#endif // FEATURE_COMINTEROP_APARTMENT_SUPPORT

    if (RequireSyncBlockCleanup())
    {
#ifndef TARGET_UNIX
        InteropSyncBlockInfo::FlushStandbyList();
#endif // !TARGET_UNIX

#ifdef FEATURE_COMINTEROP
        RCW::FlushStandbyList();
#endif // FEATURE_COMINTEROP

        SyncBlockCache::GetSyncBlockCache()->CleanupSyncBlocks();
    }
    if (SystemDomain::System()->RequireAppDomainCleanup())
    {
        SystemDomain::System()->ProcessDelayedUnloadLoaderAllocators();
    }

    if(m_DetachCount > 0 || Thread::CleanupNeededForFinalizedThread())
    {
        Thread::CleanupDetachedThreads();
    }

    if (YieldProcessorNormalization::IsMeasurementScheduled())
    {
        GCX_PREEMP();
        YieldProcessorNormalization::PerformMeasurement();
    }

    ThreadStore::s_pThreadStore->TriggerGCForDeadThreadsIfNecessary();
}


// HELPERS FOR THE BASE OF A MANAGED THREAD, INCLUDING AD TRANSITION SUPPORT

// We have numerous places where we start up a managed thread.  This includes several places in the
// ThreadPool, the 'new Thread(...).Start()' case, and the Finalizer.  Try to factor the code so our
// base exception handling behavior is consistent across those places.  The resulting code is convoluted,
// but it's better than the prior situation of each thread being on a different plan.

// We need Middle & Outer methods for the usual problem of combining C++ & SEH.

/* The effect of all this is that we get:

                Base of thread -- OS unhandled exception filter that we hook

                SEH handler from DispatchOuter
                C++ handler from DispatchMiddle

                User code that obviously can throw.

*/


struct ManagedThreadCallState
{
    ADCallBackFcnType   pTarget;
    LPVOID                       args;
    UnhandledExceptionLocation   filterType;

    ManagedThreadCallState(ADCallBackFcnType Target,LPVOID Args,
                        UnhandledExceptionLocation   FilterType):
          pTarget(Target),
          args(Args),
          filterType(FilterType)
    {
        LIMITED_METHOD_CONTRACT;
    };
};

// The following static helpers are outside of the ManagedThreadBase struct because I
// don't want to change threads.h whenever I change the mechanism for how unhandled
// exceptions works.  The ManagedThreadBase struct is for the public exposure of the
// API only.

static void ManagedThreadBase_DispatchOuter(ManagedThreadCallState *pCallState);

static void ManagedThreadBase_DispatchInner(ManagedThreadCallState *pCallState)
{
    CONTRACTL
    {
        GC_TRIGGERS;
        THROWS;
        MODE_COOPERATIVE;
    }
    CONTRACTL_END;

    // Go ahead and dispatch the call.
    (*pCallState->pTarget) (pCallState->args);
}

static void ManagedThreadBase_DispatchMiddle(ManagedThreadCallState *pCallState)
{
    STATIC_CONTRACT_GC_TRIGGERS;
    STATIC_CONTRACT_THROWS;
    STATIC_CONTRACT_MODE_COOPERATIVE;

    EX_TRY_CPP_ONLY
    {
        // During an unwind, we have some cleanup:
        //
        // 1)  We should no longer suppress any unhandled exception reporting at the base
        //     of the thread, because any handler that contained the exception to the AppDomain
        //     where it occurred is now being removed from the stack.
        //
        // 2)  We need to unwind the Frame chain.  We cannot do it when we get to the __except clause
        //     because at this point we are in the 2nd phase and the stack has been popped.  Any
        //     stack crawling from another thread will see a frame chain in a popped region of stack.
        //     Nor can we pop it in a filter, since this would destroy all the stack-walking information
        //     we need to perform the 2nd pass.  So doing it in a C++ destructor will ensure it happens
        //     during the 2nd pass but before the stack is actually popped.
        class Cleanup
        {
            Frame     *m_pEntryFrame;
            Thread    *m_pThread;

        public:
            Cleanup(Thread* pThread)
            {
                m_pThread = pThread;
                m_pEntryFrame = pThread->m_pFrame;
            }

            ~Cleanup()
            {
                GCX_COOP();
                m_pThread->SetFrame(m_pEntryFrame);
            }
        };

        Cleanup cleanup(GetThread());

        ManagedThreadBase_DispatchInner(pCallState);
    }
    EX_CATCH_CPP_ONLY
    {
        GCX_COOP();
        Exception *pException = GET_EXCEPTION();

        // RudeThreadAbort is a pre-allocated instance of ThreadAbort. So the following is sufficient.
        // For Whidbey, by default only swallow certain exceptions.  If reverting back to Everett's
        // behavior (swallowing all unhandled exception), then swallow all unhandled exception.
        //
        if (IsExceptionOfType(kThreadAbortException, pException))
        {
            // Do nothing to swallow the exception
        }
        else
        {
            // Setting up the unwind_and_continue_handler ensures that C++ exceptions do not leak out.
            //
            // Without unwind_and_continue_handler below, the exception will fly up the stack to
            // this point, where it will be rethrown and thus leak out.
            INSTALL_UNWIND_AND_CONTINUE_HANDLER_EX;

            EX_RETHROW;

            UNINSTALL_UNWIND_AND_CONTINUE_HANDLER_EX(true);
        }
    }
    EX_END_CATCH(SwallowAllExceptions);
}

/*
typedef struct Param
{
    ManagedThreadCallState * m_pCallState;
    Frame                  * m_pFrame;
    Param(ManagedThreadCallState * pCallState, Frame * pFrame): m_pCallState(pCallState), m_pFrame(pFrame) {}
} TryParam;
*/
typedef struct Param: public NotifyOfCHFFilterWrapperParam
{
    ManagedThreadCallState * m_pCallState;
    Param(ManagedThreadCallState * pCallState): m_pCallState(pCallState) {}
} TryParam;

// Dispatch to the appropriate filter, based on the active CallState.
static LONG ThreadBaseRedirectingFilter(PEXCEPTION_POINTERS pExceptionInfo, LPVOID pParam)
{
    STATIC_CONTRACT_THROWS;
    STATIC_CONTRACT_GC_TRIGGERS;
    STATIC_CONTRACT_MODE_ANY;

    TryParam * pRealParam = reinterpret_cast<TryParam *>(pParam);
    ManagedThreadCallState * _pCallState = pRealParam->m_pCallState;

    LONG ret = -1;

    // This will invoke the swallowing filter. If that returns EXCEPTION_CONTINUE_SEARCH,
    // it will trigger unhandled exception processing.
    // WARNING - ThreadBaseExceptionAppDomainFilter may not return
    // This occurs when the debugger decides to intercept an exception and catch it in a frame closer
    // to the leaf than the one executing this filter
    ret = ThreadBaseExceptionAppDomainFilter(pExceptionInfo, _pCallState);

    // Although EXCEPTION_EXECUTE_HANDLER can also be returned in cases corresponding to
    // unhandled exceptions, all of those cases have already notified the debugger of an unhandled
    // exception which prevents a second notification indicating the exception was caught
    if (ret == EXCEPTION_EXECUTE_HANDLER)
    {

        // WARNING - NotifyOfCHFFilterWrapper may not return
        // This occurs when the debugger decides to intercept an exception and catch it in a frame closer
        // to the leaf than the one executing this filter
        NotifyOfCHFFilterWrapper(pExceptionInfo, pRealParam);
    }

    // Get the reference to the current thread..
    Thread *pCurThread = GetThread();

    //
    // In the default domain, when an exception goes unhandled on a managed thread whose threadbase is in the VM (e.g. explicitly spawned threads,
    //    ThreadPool threads, finalizer thread, etc), CLR can end up in the unhandled exception processing path twice.
    //
    // The first attempt to perform UE processing happens at the managed thread base (via this function). When it completes,
    // we will set TSNC_ProcessedUnhandledException state against the thread to indicate that we have perform the unhandled exception processing.
    //
    // On CoreSys CoreCLR, the host can ask CoreCLR to run all code in the default domain. As a result, when we return from the first attempt to perform UE
    // processing, the call could return back with EXCEPTION_EXECUTE_HANDLER since, like desktop CoreCLR is instructed by SL host to swallow all unhandled exceptions,
    // CoreSys CoreCLR can also be instructed by its Phone host to swallow all unhandled exceptions. As a result, the exception dispatch will never continue to go upstack
    // to the native threadbase in the OS kernel and thus, there will never be a second attempt to perform UE processing. Hence, we dont, and shouldnt, need to set
    // TSNC_ProcessedUnhandledException state against the thread if we are in SingleAppDomain mode and have been asked to swallow the exception.
    //
    // If we continue to set TSNC_ProcessedUnhandledException and a ThreadPool Thread A has an exception go unhandled, we will swallow it correctly for the first time.
    // The next time Thread A has an exception go unhandled, our UEF will see TSNC_ProcessedUnhandledException set and assume (incorrectly) UE processing has happened and
    // will fail to honor the host policy (e.g. swallow unhandled exception). Thus, the 2nd unhandled exception may end up crashing the app when it should not.
    //
    if (ret != EXCEPTION_EXECUTE_HANDLER)
    {
        LOG((LF_EH, LL_INFO100, "ThreadBaseRedirectingFilter: setting TSNC_ProcessedUnhandledException\n"));

        // Since we have already done unhandled exception processing for it, we dont want it
        // to happen again if our UEF gets invoked upon returning back to the OS.
        //
        // Set the flag to indicate so.
        pCurThread->SetThreadStateNC(Thread::TSNC_ProcessedUnhandledException);
    }

    return ret;
}

static void ManagedThreadBase_DispatchOuter(ManagedThreadCallState *pCallState)
{
    STATIC_CONTRACT_GC_TRIGGERS;
    STATIC_CONTRACT_THROWS;
    STATIC_CONTRACT_MODE_COOPERATIVE;

    // HasStarted() must have already been performed by our caller
    _ASSERTE(GetThreadNULLOk() != NULL);

    Thread *pThread = GetThread();
#ifdef FEATURE_EH_FUNCLETS
    Frame  *pFrame = pThread->m_pFrame;
#endif // FEATURE_EH_FUNCLETS

    // The sole purpose of having this frame is to tell the debugger that we have a catch handler here
    // which may swallow managed exceptions.  The debugger needs this in order to send a
    // CatchHandlerFound (CHF) notification.
    FrameWithCookie<DebuggerU2MCatchHandlerFrame> catchFrame;

    TryParam param(pCallState);
    param.pFrame = &catchFrame;

    struct TryArgs
    {
        TryParam *pTryParam;
        Thread *pThread;

        BOOL *pfHadException;

#ifdef FEATURE_EH_FUNCLETS
        Frame *pFrame;
#endif // FEATURE_EH_FUNCLETS
    }args;

    args.pTryParam = &param;
    args.pThread = pThread;

    BOOL fHadException = TRUE;
    args.pfHadException = &fHadException;

#ifdef FEATURE_EH_FUNCLETS
    args.pFrame = pFrame;
#endif // FEATURE_EH_FUNCLETS

    PAL_TRY(TryArgs *, pArgs, &args)
    {
        PAL_TRY(TryParam *, pParam, pArgs->pTryParam)
        {
            ManagedThreadBase_DispatchMiddle(pParam->m_pCallState);
        }
        PAL_EXCEPT_FILTER(ThreadBaseRedirectingFilter)
        {
            // Note: one of our C++ exceptions will never reach this filter because they're always caught by
            // the EX_CATCH in ManagedThreadBase_DispatchMiddle().
            //
            // If eCLRDeterminedPolicy, we only swallow for TA, RTA, and ADU exception.
            // For eHostDeterminedPolicy, we will swallow all the managed exception.
    #ifdef FEATURE_EH_FUNCLETS
            // this must be done after the second pass has run, it does not
            // reference anything on the stack, so it is safe to run in an
            // SEH __except clause as well as a C++ catch clause.
            ExceptionTracker::PopTrackers(pArgs->pFrame);
    #endif // FEATURE_EH_FUNCLETS

            _ASSERTE(!pArgs->pThread->IsAbortRequested());
        }
        PAL_ENDTRY;

        *(pArgs->pfHadException) = FALSE;
    }
    PAL_FINALLY
    {
        catchFrame.Pop();
    }
    PAL_ENDTRY;
}


// For the implementation, there are three variants of work possible:

// 1.  Establish the base of a managed thread, and switch to the correct AppDomain.
static void ManagedThreadBase_FullTransition(ADCallBackFcnType pTarget,
                                                   LPVOID args,
                                                   UnhandledExceptionLocation filterType)
{
    CONTRACTL
    {
        GC_TRIGGERS;
        THROWS;
        MODE_COOPERATIVE;
    }
    CONTRACTL_END;

    ManagedThreadCallState CallState(pTarget, args, filterType);
    ManagedThreadBase_DispatchOuter(&CallState);
}

// 2.  Establish the base of a managed thread, but the AppDomain transition must be
//     deferred until later.
void ManagedThreadBase_NoADTransition(ADCallBackFcnType pTarget,
                                             UnhandledExceptionLocation filterType)
{
    CONTRACTL
    {
        GC_TRIGGERS;
        THROWS;
        MODE_COOPERATIVE;
    }
    CONTRACTL_END;

    AppDomain *pAppDomain = GetAppDomain();

    ManagedThreadCallState CallState(pTarget, NULL, filterType);

    // self-describing, to create a pTurnAround data for eventual delivery to a subsequent AppDomain
    // transition.
    CallState.args = &CallState;

    ManagedThreadBase_DispatchOuter(&CallState);
}



// And here are the various exposed entrypoints for base thread behavior

// The 'new Thread(...).Start()' case from COMSynchronizable kickoff thread worker
void ManagedThreadBase::KickOff(ADCallBackFcnType pTarget, LPVOID args)
{
    WRAPPER_NO_CONTRACT;
    ManagedThreadBase_FullTransition(pTarget, args, ManagedThread);
}

// The Finalizer thread establishes exception handling at its base, but defers all the AppDomain
// transitions.
void ManagedThreadBase::FinalizerBase(ADCallBackFcnType pTarget)
{
    WRAPPER_NO_CONTRACT;
    ManagedThreadBase_NoADTransition(pTarget, FinalizerThread);
}

//+----------------------------------------------------------------------------
//
//  Method:     Thread::GetStaticFieldAddress   private
//
//  Synopsis:   Get the address of the field relative to the current thread.
//              If an address has not been assigned yet then create one.
//
//+----------------------------------------------------------------------------

LPVOID Thread::GetStaticFieldAddress(FieldDesc *pFD)
{
    CONTRACTL {
        THROWS;
        GC_TRIGGERS;
    }
    CONTRACTL_END;

    _ASSERTE(pFD != NULL);
    _ASSERTE(pFD->IsThreadStatic());
    _ASSERTE(!pFD->IsRVA());

    // for static field the MethodTable is exact even for generic classes
    MethodTable *pMT = pFD->GetEnclosingMethodTable();

    PTR_BYTE base = NULL;

    if (pFD->GetFieldType() == ELEMENT_TYPE_CLASS ||
        pFD->GetFieldType() == ELEMENT_TYPE_VALUETYPE)
    {
        base = pMT->GetGCThreadStaticsBasePointer();
    }
    else
    {
        base = pMT->GetNonGCThreadStaticsBasePointer();
    }

    _ASSERTE(base != NULL);

    DWORD offset = pFD->GetOffset();
    _ASSERTE(offset <= FIELD_OFFSET_LAST_REAL_OFFSET);

    LPVOID result = (LPVOID)((PTR_BYTE)base + (DWORD)offset);

    // For value classes, the handle points at an OBJECTREF
    // which holds the boxed value class, so dereference and unbox.
    if (pFD->GetFieldType() == ELEMENT_TYPE_VALUETYPE)
    {
        OBJECTREF obj = ObjectToOBJECTREF(*(Object**) result);
        result = obj->GetData();
    }

    return result;
}

#endif // #ifndef DACCESS_COMPILE

 //+----------------------------------------------------------------------------
//
//  Method:     Thread::GetStaticFieldAddrNoCreate   private
//
//  Synopsis:   Get the address of the field relative to the thread.
//              If an address has not been assigned, return NULL.
//              No creating is allowed.
//
//+----------------------------------------------------------------------------

TADDR Thread::GetStaticFieldAddrNoCreate(FieldDesc *pFD)
{
    CONTRACTL {
        NOTHROW;
        GC_NOTRIGGER;
        SUPPORTS_DAC;
    }
    CONTRACTL_END;

    _ASSERTE(pFD != NULL);
    _ASSERTE(pFD->IsThreadStatic());

    // for static field the MethodTable is exact even for generic classes
    PTR_MethodTable pMT = pFD->GetEnclosingMethodTable();

    PTR_BYTE base = NULL;

    if (pFD->GetFieldType() == ELEMENT_TYPE_CLASS ||
        pFD->GetFieldType() == ELEMENT_TYPE_VALUETYPE)
    {
        base = pMT->GetGCThreadStaticsBasePointer(dac_cast<PTR_Thread>(this));
    }
    else
    {
        base = pMT->GetNonGCThreadStaticsBasePointer(dac_cast<PTR_Thread>(this));
    }

    if (base == NULL)
        return (TADDR)NULL;

    DWORD offset = pFD->GetOffset();
    _ASSERTE(offset <= FIELD_OFFSET_LAST_REAL_OFFSET);

    TADDR result = dac_cast<TADDR>(base) + (DWORD)offset;

    // For value classes, the handle points at an OBJECTREF
    // which holds the boxed value class, so dereference and unbox.
    if (pFD->IsByValue())
    {
        _ASSERTE(result != (TADDR)NULL);
        PTR_Object obj = *PTR_UNCHECKED_OBJECTREF(result);
        if (obj == NULL)
            return (TADDR)NULL;
        result = dac_cast<TADDR>(obj->GetData());
    }

    return result;
}

#ifndef DACCESS_COMPILE

//
// NotifyFrameChainOfExceptionUnwind
// -----------------------------------------------------------
// This method will walk the Frame chain from pStartFrame to
// the last frame that is below pvLimitSP and will call each
// frame's ExceptionUnwind method.  It will return the first
// Frame that is above pvLimitSP.
//
Frame * Thread::NotifyFrameChainOfExceptionUnwind(Frame* pStartFrame, LPVOID pvLimitSP)
{
    CONTRACTL
    {
        NOTHROW;
        DISABLED(GC_TRIGGERS);  // due to UnwindFrameChain from NOTRIGGER areas
        MODE_COOPERATIVE;
        PRECONDITION(CheckPointer(pStartFrame));
        PRECONDITION(CheckPointer(pvLimitSP));
    }
    CONTRACTL_END;

    Frame * pFrame;

#ifdef _DEBUG
    //
    // assert that the specified Thread's Frame chain actually
    // contains the start Frame.
    //
    pFrame = m_pFrame;
    while ((pFrame != pStartFrame) &&
           (pFrame != FRAME_TOP))
    {
        pFrame = pFrame->Next();
    }
    CONSISTENCY_CHECK_MSG(pFrame == pStartFrame, "pStartFrame is not on pThread's Frame chain!");
#endif // _DEBUG

    pFrame = pStartFrame;
    while (pFrame < pvLimitSP)
    {
        CONSISTENCY_CHECK(pFrame != PTR_NULL);
        CONSISTENCY_CHECK((pFrame) > static_cast<Frame *>((LPVOID)GetCurrentSP()));
        pFrame->ExceptionUnwind();
        pFrame = pFrame->Next();
    }

    // return the frame after the last one notified of the unwind
    return pFrame;
}

OBJECTREF Thread::GetCulture(BOOL bUICulture)
{
    CONTRACTL {
        THROWS;
        GC_TRIGGERS;
        MODE_COOPERATIVE;
    }
    CONTRACTL_END;

    // This is the case when we're building CoreLib and haven't yet created
    // the system assembly.
    if (SystemDomain::System()->SystemAssembly()==NULL) {
        return NULL;
    }

    OBJECTREF pCurrentCulture;
    MethodDescCallSite propGet(bUICulture ? METHOD__CULTURE_INFO__GET_CURRENT_UI_CULTURE : METHOD__CULTURE_INFO__GET_CURRENT_CULTURE);
    ARG_SLOT retVal = propGet.Call_RetArgSlot(NULL);
    pCurrentCulture = ArgSlotToObj(retVal);
    return pCurrentCulture;
}

void Thread::SetCulture(OBJECTREF *CultureObj, BOOL bUICulture)
{
    CONTRACTL {
        THROWS;
        GC_TRIGGERS;
        MODE_COOPERATIVE;
    }
    CONTRACTL_END;

    MethodDescCallSite propSet(bUICulture
        ? METHOD__CULTURE_INFO__SET_CURRENT_UI_CULTURE
        : METHOD__CULTURE_INFO__SET_CURRENT_CULTURE);

    // Set up the Stack.
    ARG_SLOT pNewArgs[] = {
        ObjToArgSlot(*CultureObj)
    };

    // Make the actual call.
    propSet.Call_RetArgSlot(pNewArgs);
}

BOOL ThreadStore::HoldingThreadStore(Thread *pThread)
{
    CONTRACTL {
        NOTHROW;
        GC_NOTRIGGER;
    }
    CONTRACTL_END;

    if (pThread)
    {
        return (pThread == s_pThreadStore->m_HoldingThread);
    }
    else
    {
        return (s_pThreadStore->m_holderthreadid.IsCurrentThread());
    }
}

NOINLINE void Thread::OnIncrementCountOverflow(UINT32 *threadLocalCount, UINT64 *overflowCount)
{
    WRAPPER_NO_CONTRACT;
    _ASSERTE(threadLocalCount != nullptr);
    _ASSERTE(overflowCount != nullptr);

    // Increment overflow, accumulate the count for this increment into the overflow count and reset the thread-local count

    // The thread store lock, in coordination with other places that read these values, ensures that both changes
    // below become visible together
    ThreadStoreLockHolder tsl;

    *threadLocalCount = 0;
    InterlockedExchangeAdd64((LONGLONG *)overflowCount, (LONGLONG)UINT32_MAX + 1);
}

UINT64 Thread::GetTotalCount(SIZE_T threadLocalCountOffset, UINT64 *overflowCount)
{
    CONTRACTL {
        NOTHROW;
        GC_TRIGGERS;
    }
    CONTRACTL_END;

    _ASSERTE(overflowCount != nullptr);

    // enumerate all threads, summing their local counts.
    ThreadStoreLockHolder tsl;

    UINT64 total = GetOverflowCount(overflowCount);

    Thread *pThread = NULL;
    while ((pThread = ThreadStore::GetAllThreadList(pThread, 0, 0)) != NULL)
    {
        total += *GetThreadLocalCountRef(pThread, threadLocalCountOffset);
    }

    return total;
}

DeadlockAwareLock::DeadlockAwareLock(const char *description)
  : m_pHoldingThread(NULL)
#ifdef _DEBUG
    , m_description(description)
#endif
{
    LIMITED_METHOD_CONTRACT;
}

DeadlockAwareLock::~DeadlockAwareLock()
{
    CONTRACTL
    {
        NOTHROW;
        GC_NOTRIGGER;
        MODE_ANY;
        CAN_TAKE_LOCK;
    }
    CONTRACTL_END;

    // Wait for another thread to leave its loop in DeadlockAwareLock::TryBeginEnterLock
    CrstHolder lock(&g_DeadlockAwareCrst);
}

CHECK DeadlockAwareLock::CheckDeadlock(Thread *pThread)
{
    CONTRACTL
    {
        PRECONDITION(g_DeadlockAwareCrst.OwnedByCurrentThread());
        NOTHROW;
        GC_NOTRIGGER;
    }
    CONTRACTL_END;

    // Note that this check is recursive in order to produce descriptive check failure messages.
    Thread *pHoldingThread = m_pHoldingThread.Load();
    if (pThread == pHoldingThread)
    {
        CHECK_FAILF(("Lock %p (%s) is held by thread %d", this, m_description, pThread));
    }

    if (pHoldingThread != NULL)
    {
        DeadlockAwareLock *pBlockingLock = pHoldingThread->m_pBlockingLock.Load();
        if (pBlockingLock != NULL)
        {
            CHECK_MSGF(pBlockingLock->CheckDeadlock(pThread),
                       ("Deadlock: Lock %p (%s) is held by thread %d", this, m_description, pHoldingThread));
        }
    }

    CHECK_OK;
}

BOOL DeadlockAwareLock::CanEnterLock()
{
    Thread * pThread = GetThread();
    CONSISTENCY_CHECK_MSG(pThread->m_pBlockingLock.Load() == NULL,
                          "Cannot block on two locks at once");

    {
        CrstHolder lock(&g_DeadlockAwareCrst);

        // Look for deadlocks
        DeadlockAwareLock *pLock = this;

        while (TRUE)
        {
            Thread * holdingThread = pLock->m_pHoldingThread;

            if (holdingThread == pThread)
            {
                // Deadlock!
                return FALSE;
            }
            if (holdingThread == NULL)
            {
                // Lock is unheld
                break;
            }

            pLock = holdingThread->m_pBlockingLock;

            if (pLock == NULL)
            {
                // Thread is running free
                break;
            }
        }

        return TRUE;
    }
}

BOOL DeadlockAwareLock::TryBeginEnterLock()
{
    CONTRACTL
    {
        NOTHROW;
        GC_NOTRIGGER;
    }
    CONTRACTL_END;

    Thread * pThread = GetThread();
    CONSISTENCY_CHECK_MSG(pThread->m_pBlockingLock.Load() == NULL,
                          "Cannot block on two locks at once");

    {
        CrstHolder lock(&g_DeadlockAwareCrst);

        // Look for deadlocks
        DeadlockAwareLock *pLock = this;

        while (TRUE)
        {
            Thread * holdingThread = pLock->m_pHoldingThread;

            if (holdingThread == pThread)
            {
                // Deadlock!
                return FALSE;
            }
            if (holdingThread == NULL)
            {
                // Lock is unheld
                break;
            }

            pLock = holdingThread->m_pBlockingLock;

            if (pLock == NULL)
            {
                // Thread is running free
                break;
            }
        }

        pThread->m_pBlockingLock = this;
    }

    return TRUE;
};

void DeadlockAwareLock::BeginEnterLock()
{
    CONTRACTL
    {
        NOTHROW;
        GC_NOTRIGGER;
    }
    CONTRACTL_END;

    Thread * pThread = GetThread();
    CONSISTENCY_CHECK_MSG(pThread->m_pBlockingLock.Load() == NULL,
                          "Cannot block on two locks at once");

    {
        CrstHolder lock(&g_DeadlockAwareCrst);

        // Look for deadlock loop
        CONSISTENCY_CHECK_MSG(CheckDeadlock(pThread), "Deadlock detected!");

        pThread->m_pBlockingLock = this;
    }
};

void DeadlockAwareLock::EndEnterLock()
{
    CONTRACTL
    {
        NOTHROW;
        GC_NOTRIGGER;
    }
    CONTRACTL_END;

    Thread * pThread = GetThread();

    CONSISTENCY_CHECK(m_pHoldingThread.Load() == NULL || m_pHoldingThread.Load() == pThread);
    CONSISTENCY_CHECK(pThread->m_pBlockingLock.Load() == this);

    // No need to take a lock when going from blocking to holding.  This
    // transition implies the lack of a deadlock that other threads can see.
    // (If they would see a deadlock after the transition, they would see
    // one before as well.)

    m_pHoldingThread = pThread;
}

void DeadlockAwareLock::LeaveLock()
{
    CONTRACTL
    {
        NOTHROW;
        GC_NOTRIGGER;
    }
    CONTRACTL_END;

    CONSISTENCY_CHECK(m_pHoldingThread == GetThread());
    CONSISTENCY_CHECK(GetThread()->m_pBlockingLock.Load() == NULL);

    m_pHoldingThread = NULL;
}


#ifdef _DEBUG

// Normally, any thread we operate on has a Thread block in its TLS.  But there are
// a few special threads we don't normally execute managed code on.
//
// There is a scenario where we run managed code on such a thread, which is when the
// DLL_THREAD_ATTACH notification of an (IJW?) module calls into managed code.  This
// is incredibly dangerous.  If a GC is provoked, the system may have trouble performing
// the GC because its threads aren't available yet.
static DWORD SpecialEEThreads[10];
static LONG  cnt_SpecialEEThreads = 0;

void dbgOnly_IdentifySpecialEEThread()
{
    WRAPPER_NO_CONTRACT;

    LONG  ourCount = InterlockedIncrement(&cnt_SpecialEEThreads);

    _ASSERTE(ourCount < (LONG) ARRAY_SIZE(SpecialEEThreads));
    SpecialEEThreads[ourCount-1] = ::GetCurrentThreadId();
}

BOOL dbgOnly_IsSpecialEEThread()
{
    WRAPPER_NO_CONTRACT;

    DWORD   ourId = ::GetCurrentThreadId();

    for (LONG i=0; i<cnt_SpecialEEThreads; i++)
        if (ourId == SpecialEEThreads[i])
            return TRUE;

    // If we have an EE thread doing helper thread duty, then it is temporarily
    // 'special' too.
    #ifdef DEBUGGING_SUPPORTED
    if (g_pDebugInterface)
    {
        //<TODO>We probably should use Thread::GetThreadId</TODO>
        DWORD helperID = g_pDebugInterface->GetHelperThreadID();
        if (helperID == ourId)
            return TRUE;
    }
    #endif

    //<TODO>Clean this up</TODO>
    if (GetThreadNULLOk() == NULL)
        return TRUE;


    return FALSE;
}

#endif // _DEBUG

void Thread::StaticInitialize()
{
    WRAPPER_NO_CONTRACT;

#ifdef FEATURE_SPECIAL_USER_MODE_APC
    InitializeSpecialUserModeApc();

    // When shadow stacks are enabled, support for special user-mode APCs with the necessary functionality is required
    _ASSERTE_ALL_BUILDS(!AreShadowStacksEnabled() || UseSpecialUserModeApc());
#endif
}

#ifdef FEATURE_SPECIAL_USER_MODE_APC

QueueUserAPC2Proc Thread::s_pfnQueueUserAPC2Proc;

static void NTAPI EmptyApcCallback(ULONG_PTR Parameter)
{
    LIMITED_METHOD_CONTRACT;
}

void Thread::InitializeSpecialUserModeApc()
{
    WRAPPER_NO_CONTRACT;
    static_assert_no_msg(OFFSETOF__APC_CALLBACK_DATA__ContextRecord == offsetof(CLONE_APC_CALLBACK_DATA, ContextRecord));

    HMODULE hKernel32 = WszLoadLibrary(WINDOWS_KERNEL32_DLLNAME_W, NULL, LOAD_LIBRARY_SEARCH_SYSTEM32);

#ifdef HOST_AMD64
    typedef BOOL (WINAPI *IsWow64Process2Proc)(HANDLE hProcess, USHORT *pProcessMachine, USHORT *pNativeMachine);

    IsWow64Process2Proc pfnIsWow64Process2Proc = (IsWow64Process2Proc)GetProcAddress(hKernel32, "IsWow64Process2");
    USHORT processMachine, hostMachine;
    if (pfnIsWow64Process2Proc != nullptr &&
        (*pfnIsWow64Process2Proc)(GetCurrentProcess(), &processMachine, &hostMachine) &&
        (hostMachine == IMAGE_FILE_MACHINE_ARM64) &&
        !IsWindowsVersionOrGreater(10, 0, 26100))
    {
        // Special user-mode APCs are broken on WOW64 processes (x64 running on Arm64 machine) with Windows older than 11.0.26100 (24H2)
        return;
    }
#endif // HOST_AMD64

    // See if QueueUserAPC2 exists
    QueueUserAPC2Proc pfnQueueUserAPC2Proc = (QueueUserAPC2Proc)GetProcAddress(hKernel32, "QueueUserAPC2");
    if (pfnQueueUserAPC2Proc == nullptr)
    {
        return;
    }

    // See if QueueUserAPC2 supports the special user-mode APC with a callback that includes the interrupted CONTEXT. A special
    // user-mode APC can interrupt a thread that is in user mode and not in a non-alertable wait.
    if (!(*pfnQueueUserAPC2Proc)(EmptyApcCallback, GetCurrentThread(), 0, SpecialUserModeApcWithContextFlags))
    {
        return;
    }

    s_pfnQueueUserAPC2Proc = pfnQueueUserAPC2Proc;
}

#endif // FEATURE_SPECIAL_USER_MODE_APC

#if !(defined(TARGET_WINDOWS) && defined(TARGET_X86))
#if defined(TARGET_AMD64)
EXTERN_C void STDCALL ClrRestoreNonvolatileContextWorker(PCONTEXT ContextRecord, DWORD64 ssp);
#endif

void ClrRestoreNonvolatileContext(PCONTEXT ContextRecord, size_t targetSSP)
{
#if defined(TARGET_AMD64)
    if (targetSSP == 0)
    {
        targetSSP = GetSSP(ContextRecord);
    }
    __asan_handle_no_return();
    ClrRestoreNonvolatileContextWorker(ContextRecord, targetSSP);
#else
    __asan_handle_no_return();
    // Falling back to RtlRestoreContext() for now, though it should be possible to have simpler variants for these cases
    RtlRestoreContext(ContextRecord, NULL);
#endif
}
#endif // !(TARGET_WINDOWS && TARGET_X86)
#endif // #ifndef DACCESS_COMPILE

#ifdef DACCESS_COMPILE

void
STATIC_DATA::EnumMemoryRegions(CLRDataEnumMemoryFlags flags)
{
    WRAPPER_NO_CONTRACT;

    DAC_ENUM_STHIS(STATIC_DATA);
}

void
Thread::EnumMemoryRegions(CLRDataEnumMemoryFlags flags)
{
    WRAPPER_NO_CONTRACT;

    DAC_ENUM_DTHIS();
    if (flags != CLRDATA_ENUM_MEM_MINI && flags != CLRDATA_ENUM_MEM_TRIAGE && flags != CLRDATA_ENUM_MEM_HEAP2)
    {
        AppDomain::GetCurrentDomain()->EnumMemoryRegions(flags, true);
    }

    if (m_debuggerFilterContext.IsValid())
    {
        m_debuggerFilterContext.EnumMem();
    }

    OBJECTHANDLE_EnumMemoryRegions(m_LastThrownObjectHandle);

    m_ExceptionState.EnumChainMemoryRegions(flags);

    if (GetThreadLocalDataPtr() != NULL)
        EnumThreadMemoryRegions(GetThreadLocalDataPtr(), flags);

    if (flags != CLRDATA_ENUM_MEM_MINI && flags != CLRDATA_ENUM_MEM_TRIAGE)
    {

        //
        // Allow all of the frames on the stack to enumerate
        // their memory.
        //

        PTR_Frame frame = m_pFrame;
        while (frame.IsValid() &&
               frame.GetAddr() != dac_cast<TADDR>(FRAME_TOP))
        {
            frame->EnumMemoryRegions(flags);
            frame = frame->m_Next;
        }
    }

    //
    // Try and do a stack trace and save information
    // for each part of the stack.  This is very vulnerable
    // to memory problems so ignore all exceptions here.
    //

    CATCH_ALL_EXCEPT_RETHROW_COR_E_OPERATIONCANCELLED
    (
        EnumMemoryRegionsWorker(flags);
    );
}

void
Thread::EnumMemoryRegionsWorker(CLRDataEnumMemoryFlags flags)
{
    WRAPPER_NO_CONTRACT;

    if (IsUnstarted())
    {
        return;
    }

    T_CONTEXT context;
    BOOL DacGetThreadContext(Thread* thread, T_CONTEXT* context);
    REGDISPLAY regDisp;
    StackFrameIterator frameIter;

    TADDR previousSP = 0; //start at zero; this allows first check to always succeed.
    TADDR currentSP;

    // Init value.  The Limit itself is not legal, so move one target pointer size to the smallest-magnitude
    // legal address.
    currentSP = dac_cast<TADDR>(m_CacheStackLimit) + sizeof(TADDR);

    if (GetFilterContext())
    {
        context = *GetFilterContext();
    }
    else
    {
        // Skip any thread that doesn't have a OS thread id because DacGetThreadContext is going to throw an exception.
        if (GetOSThreadId() == 0)
        {
            return;
        }
        DacGetThreadContext(this, &context);
    }

    if (flags != CLRDATA_ENUM_MEM_MINI && flags != CLRDATA_ENUM_MEM_TRIAGE && flags != CLRDATA_ENUM_MEM_HEAP2)
    {
        AppDomain::GetCurrentDomain()->EnumMemoryRegions(flags, true);
    }

    FillRegDisplay(&regDisp, &context);
    frameIter.Init(this, NULL, &regDisp, 0);
    while (frameIter.IsValid())
    {
        //
        // There are identical stack pointer checking semantics in code:ClrDataAccess::EnumMemWalkStackHelper
        // You ***MUST*** maintain identical semantics for both checks!
        //

        // Before we continue, we should check to be sure we have a valid
        // stack pointer.  This is to prevent stacks that are not walked
        // properly due to
        //   a) stack corruption bugs
        //   b) bad stack walks
        // from continuing on indefinitely.
        //
        // We will force SP to strictly increase.
        //   this check can only happen for real stack frames (i.e. not for explicit frames that don't update the RegDisplay)
        //   for ia64, SP may be equal, but in this case BSP must strictly decrease.
        // We will force SP to be properly aligned.
        // We will force SP to be in the correct range.
        //
        if (frameIter.GetFrameState() == StackFrameIterator::SFITER_FRAMELESS_METHOD)
        {
            // This check cannot be applied to explicit frames; they may not move the SP at all.
            // Also, a single function can push several on the stack at a time with no guarantees about
            // ordering so we can't check that the addresses of the explicit frames are monotonically increasing.
            // There is the potential that the walk will not terminate if a set of explicit frames reference
            // each other circularly.  While we could choose a limit for the number of explicit frames allowed
            // in a row like the total stack size/pointer size, we have no known problems with this scenario.
            // Thus for now we ignore it.
            currentSP = (TADDR)GetRegdisplaySP(&regDisp);

            if (currentSP <= previousSP)
            {
                _ASSERTE(!"Target stack has been corrupted, SP for current frame must be larger than previous frame.");
                break;
            }
        }

        // On windows desktop, the stack pointer should be a multiple
        // of pointer-size-aligned in the target address space
        if (currentSP % sizeof(TADDR) != 0)
        {
            _ASSERTE(!"Target stack has been corrupted, SP must be aligned.");
            break;
        }

        if (!IsAddressInStack(currentSP))
        {
            _ASSERTE(!"Target stack has been corrupted, SP must be in the stack range.");
            break;
        }

        // Enumerate the code around the call site to help debugger stack walking heuristics
        PCODE callEnd = GetControlPC(&regDisp);
        DacEnumCodeForStackwalk(callEnd);

        // To stackwalk through funceval frames, we need to be sure to preserve the
        // DebuggerModule's m_pRuntimeDomainAssembly.  This is the only case that doesn't use the current
        // vmDomainAssembly in code:DacDbiInterfaceImpl::EnumerateInternalFrames.  The following
        // code mimics that function.
        // Allow failure, since we want to continue attempting to walk the stack regardless of the outcome.
        EX_TRY
        {
            if ((frameIter.GetFrameState() == StackFrameIterator::SFITER_FRAME_FUNCTION) ||
                (frameIter.GetFrameState() == StackFrameIterator::SFITER_SKIPPED_FRAME_FUNCTION))
            {
                Frame * pFrame = frameIter.m_crawl.GetFrame();
                g_pDebugInterface->EnumMemoryRegionsIfFuncEvalFrame(flags, pFrame);
            }
        }
        EX_CATCH_RETHROW_ONLY_COR_E_OPERATIONCANCELLED

        MethodDesc* pMD = frameIter.m_crawl.GetFunction();
        if (pMD != NULL)
        {
            pMD->EnumMemoryRegions(flags);
        }

        previousSP = currentSP;

        if (frameIter.Next() != SWA_CONTINUE)
        {
            break;
        }
    }
}

void
ThreadStore::EnumMemoryRegions(CLRDataEnumMemoryFlags flags)
{
    SUPPORTS_DAC;
    WRAPPER_NO_CONTRACT;

    // This will write out the context of the s_pThreadStore. ie
    // just the pointer
    //
    s_pThreadStore.EnumMem();
    if (s_pThreadStore.IsValid())
    {
        // write out the whole ThreadStore structure
        DacEnumHostDPtrMem(s_pThreadStore);

        // The thread list may be corrupt, so just
        // ignore exceptions during enumeration.
        EX_TRY
        {
            Thread* thread       = s_pThreadStore->m_ThreadList.GetHead();
            LONG    dwNumThreads = s_pThreadStore->m_ThreadCount;

            for (LONG i = 0; (i < dwNumThreads) && (thread != NULL); i++)
            {
                // Even if this thread is totally broken and we can't enum it, struggle on.
                // If we do not, we will leave this loop and not enum stack memory for any further threads.
                CATCH_ALL_EXCEPT_RETHROW_COR_E_OPERATIONCANCELLED(
                    thread->EnumMemoryRegions(flags);
                );
                thread = s_pThreadStore->m_ThreadList.GetNext(thread);
            }
        }
        EX_CATCH_RETHROW_ONLY_COR_E_OPERATIONCANCELLED
    }
}

#endif // #ifdef DACCESS_COMPILE<|MERGE_RESOLUTION|>--- conflicted
+++ resolved
@@ -930,24 +930,7 @@
         m_ThreadHandleForClose = hThread;
     }
 
-<<<<<<< HEAD
-    if (GCHeapUtilities::IsGCHeapInitialized())
-    {
-        // If the GC heap is initialized, we need to fix the alloc context for this detaching thread.
-        GCX_COOP();
-        // GetTotalAllocatedBytes reads dead_threads_non_alloc_bytes, but will suspend EE, being in COOP mode we cannot race with that
-        // however, there could be other threads terminating and doing the same Add.
-        gc_alloc_context *alloc_context = &t_runtime_thread_locals.alloc_context.gc_alloc_context;
-        InterlockedExchangeAdd64((LONG64*)&dead_threads_non_alloc_bytes, alloc_context->alloc_limit - alloc_context->alloc_ptr);
-        GCHeapUtilities::GetGCHeap()->FixAllocContext(alloc_context, NULL, NULL);
-        alloc_context->init(); // re-initialize the context.
-
-        // Clear out the alloc context pointer for this thread. When TLS is gone, this pointer will point into freed memory.
-        m_pRuntimeThreadLocals = nullptr;
-    }
-=======
     CooperativeCleanup();
->>>>>>> 06e00763
 
     // We need to make sure that TLS are touched last here.
     SetThread(NULL);
@@ -2860,30 +2843,8 @@
         // Destroy the LastThrown handle (and anything that violates the above assert).
         SafeSetThrowables(NULL);
 
-<<<<<<< HEAD
-        // Free all structures related to thread statics for this thread
-        DeleteThreadStaticData();
-
-    }
-
-    if  (GCHeapUtilities::IsGCHeapInitialized())
-    {
-        // Guaranteed to NOT be a shutdown case, because we tear down the heap before
-        // we tear down any threads during shutdown.
-        if (ThisThreadID == CurrentThreadID && GetAllocContext() != nullptr)
-        {
-            GCX_COOP();
-            // GetTotalAllocatedBytes reads dead_threads_non_alloc_bytes, but will suspend EE, being in COOP mode we cannot race with that
-            // however, there could be other threads terminating and doing the same Add.
-            gc_alloc_context* alloc_context = GetAllocContext();
-            InterlockedExchangeAdd64((LONG64*)&dead_threads_non_alloc_bytes, alloc_context->alloc_limit - alloc_context->alloc_ptr);
-            GCHeapUtilities::GetGCHeap()->FixAllocContext(alloc_context, NULL, NULL);
-            alloc_context->init(); // re-initialize the context.
-        }
-=======
         // Free loader allocator structures related to this thread
         FreeLoaderAllocatorHandlesForTLSData(this);
->>>>>>> 06e00763
     }
 
     // We switch a thread to dead when it has finished doing useful work.  But it
