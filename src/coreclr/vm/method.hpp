// Licensed to the .NET Foundation under one or more agreements.
// The .NET Foundation licenses this file to you under the MIT license.
//
// method.hpp
//

//
// See the book of the runtime entry for overall design:
// file:../../doc/BookOfTheRuntime/ClassLoader/MethodDescDesign.doc
//

#ifndef _METHOD_H
#define _METHOD_H

#include "cor.h"
#include "util.hpp"
#include "clsload.hpp"
#include "class.h"
#include "siginfo.hpp"
#include "methodimpl.h"
#include "typedesc.h"
#include <stddef.h>
#include "eeconfig.h"
#include "precode.h"

class Stub;
class FCallMethodDesc;
class FieldDesc;
class NDirect;
class MethodDescChunk;
struct LayoutRawFieldInfo;
class InstantiatedMethodDesc;
class DictionaryLayout;
class Dictionary;
class GCCoverageInfo;
class DynamicMethodDesc;
class ReJitManager;
class PrepareCodeConfig;

typedef DPTR(FCallMethodDesc)        PTR_FCallMethodDesc;
typedef DPTR(ArrayMethodDesc)        PTR_ArrayMethodDesc;
typedef DPTR(DynamicMethodDesc)      PTR_DynamicMethodDesc;
typedef DPTR(InstantiatedMethodDesc) PTR_InstantiatedMethodDesc;
typedef DPTR(GCCoverageInfo)         PTR_GCCoverageInfo;        // see code:GCCoverageInfo::savedCode

#ifdef FEATURE_MINIMETADATA_IN_TRIAGEDUMPS
GVAL_DECL(DWORD, g_MiniMetaDataBuffMaxSize);
GVAL_DECL(TADDR, g_MiniMetaDataBuffAddress);
#endif // FEATURE_MINIMETADATA_IN_TRIAGEDUMPS

EXTERN_C VOID STDCALL NDirectImportThunk();

#define METHOD_TOKEN_REMAINDER_BIT_COUNT 12
#define METHOD_TOKEN_REMAINDER_MASK ((1 << METHOD_TOKEN_REMAINDER_BIT_COUNT) - 1)
#define METHOD_TOKEN_RANGE_BIT_COUNT (24 - METHOD_TOKEN_REMAINDER_BIT_COUNT)
#define METHOD_TOKEN_RANGE_MASK ((1 << METHOD_TOKEN_RANGE_BIT_COUNT) - 1)

//=============================================================
// Splits methoddef token into two pieces for
// storage inside a methoddesc.
//=============================================================
FORCEINLINE UINT16 GetTokenRange(mdToken tok)
{
    LIMITED_METHOD_CONTRACT;
    return (UINT16)((tok>>METHOD_TOKEN_REMAINDER_BIT_COUNT) & METHOD_TOKEN_RANGE_MASK);
}

FORCEINLINE VOID SplitToken(mdToken tok, UINT16 *ptokrange, UINT16 *ptokremainder)
{
    LIMITED_METHOD_CONTRACT;
    *ptokrange = (UINT16)((tok>>METHOD_TOKEN_REMAINDER_BIT_COUNT) & METHOD_TOKEN_RANGE_MASK);
    *ptokremainder = (UINT16)(tok & METHOD_TOKEN_REMAINDER_MASK);
}

FORCEINLINE mdToken MergeToken(UINT16 tokrange, UINT16 tokremainder)
{
    LIMITED_METHOD_DAC_CONTRACT;
    return (tokrange << METHOD_TOKEN_REMAINDER_BIT_COUNT) | tokremainder | mdtMethodDef;
}

// The MethodDesc is a union of several types. The following
// 3-bit field determines which type it is. Note that JIT'ed/non-JIT'ed
// is not represented here because this isn't known until the
// method is executed for the first time. Because any thread could
// change this bit, it has to be done in a place where access is
// synchronized.

// **** NOTE: if you add any new flags, make sure you add them to ClearFlagsOnUpdate
// so that when a method is replaced its relevant flags are updated

// Used in MethodDesc
enum MethodClassification
{
    mcIL        = 0, // IL
    mcFCall     = 1, // FCall (also includes tlbimped ctor, Delegate ctor)
    mcNDirect   = 2, // N/Direct
    mcEEImpl    = 3, // special method; implementation provided by EE (like Delegate Invoke)
    mcArray     = 4, // Array ECall
    mcInstantiated = 5, // Instantiated generic methods, including descriptors
                        // for both shared and unshared code (see InstantiatedMethodDesc)

#ifdef FEATURE_COMINTEROP
    mcComInterop    = 6,
#endif // FEATURE_COMINTEROP
    mcDynamic       = 7, // for method desc with no metadata behind
    mcCount,
};


// All flags in the MethodDesc now reside in a single 16-bit field.

enum MethodDescFlags
{
    // Method is IL, FCall etc., see MethodClassification above.
    mdfClassification                   = 0x0007,
    mdfClassificationCount              = mdfClassification+1,

    // Note that layout of code:MethodDesc::s_ClassificationSizeTable depends on the exact values
    // of mdfHasNonVtableSlot and mdfMethodImpl

    // Has local slot (vs. has real slot in MethodTable)
    mdfHasNonVtableSlot                 = 0x0008,

    // Method is a body for a method impl (MI_MethodDesc, MI_NDirectMethodDesc, etc)
    // where the function explicitly implements IInterface.foo() instead of foo().
    mdfMethodImpl                       = 0x0010,

    // Has slot for native code
    mdfHasNativeCodeSlot                = 0x0020,

    // Method was added via Edit And Continue
    mdfEnCAddedMethod                   = 0x0040,

    // Method is static
    mdfStatic                           = 0x0080,

    mdfValueTypeParametersWalked        = 0x0100, // Indicates that all typeref's in the signature of the method have been resolved
                                                  // to typedefs (or that process failed).

    mdfValueTypeParametersLoaded        = 0x0200, // Indicates if the valuetype parameter types have been loaded.

    // Duplicate method. When a method needs to be placed in multiple slots in the
    // method table, because it could not be packed into one slot. For eg, a method
    // providing implementation for two interfaces, MethodImpl, etc
    mdfDuplicate                        = 0x0400,

    mdfDoesNotHaveEquivalentValuetypeParameters = 0x0800, // Indicates that we have verified that there are no equivalent valuetype parameters
                                                          // for this method.

    mdfRequiresCovariantReturnTypeChecking = 0x1000,

    // Is this method ineligible for inlining?
    mdfNotInline                        = 0x2000,

    // Is the method synchronized
    mdfSynchronized                     = 0x4000,

    mdfIsIntrinsic                      = 0x8000  // Jit may expand method as an intrinsic
};

// Used for storing additional items related to native code
struct MethodDescCodeData final
{
    PTR_MethodDescVersioningState VersioningState;
    PCODE TemporaryEntryPoint;
};
using PTR_MethodDescCodeData = DPTR(MethodDescCodeData);

// The size of this structure needs to be a multiple of MethodDesc::ALIGNMENT
//
// @GENERICS:
// Method descriptors for methods belonging to instantiated types may be shared between compatible instantiations
// Hence for reflection and elsewhere where exact types are important it's necessary to pair a method desc
// with the exact owning type handle.
//
// See genmeth.cpp for details of instantiated generic method descriptors.
//
// A MethodDesc is the representation of a method of a type.  These live in code:MethodDescChunk which in
// turn lives in code:EEClass.   They are conceptually cold (we do not expect to access them in normal
// program execution, but we often fall short of that goal.
//
// A Method desc knows how to get at its metadata token code:GetMemberDef, its chunk
// code:MethodDescChunk, which in turns knows how to get at its type code:MethodTable.
// It also knows how to get at its IL code (code:IMAGE_COR_ILMETHOD)
class MethodDesc
{
public:

#ifdef TARGET_64BIT
    static const int ALIGNMENT_SHIFT = 3;
#else
    static const int ALIGNMENT_SHIFT = 2;
#endif
    static const size_t ALIGNMENT = (1 << ALIGNMENT_SHIFT);
    static const size_t ALIGNMENT_MASK = (ALIGNMENT - 1);

    inline BOOL HasStableEntryPoint()
    {
        LIMITED_METHOD_DAC_CONTRACT;

        return (m_wFlags3AndTokenRemainder & enum_flag3_HasStableEntryPoint) != 0;
    }

    inline PCODE GetStableEntryPoint()
    {
        LIMITED_METHOD_DAC_CONTRACT;
        _ASSERTE(HasStableEntryPoint());
        _ASSERTE(!IsVersionableWithVtableSlotBackpatch());

        return GetMethodEntryPointIfExists();
    }

    void SetMethodEntryPoint(PCODE addr);
    BOOL SetStableEntryPointInterlocked(PCODE addr);

#ifndef DACCESS_COMPILE
    PCODE GetTemporaryEntryPoint();
#endif

    PCODE GetTemporaryEntryPointIfExists()
    {
        LIMITED_METHOD_CONTRACT;
        BYTE flags4 = VolatileLoad(&m_bFlags4);
        if (flags4 & enum_flag4_TemporaryEntryPointAssigned)
        {
            PTR_MethodDescCodeData codeData = VolatileLoadWithoutBarrier(&m_codeData);
            _ASSERTE(codeData != NULL);
            PCODE temporaryEntryPoint = codeData->TemporaryEntryPoint;
            _ASSERTE(temporaryEntryPoint != (PCODE)NULL);
            return temporaryEntryPoint;
        }
        else
        {
            return (PCODE)NULL;
        }
    }

    void SetTemporaryEntryPoint(AllocMemTracker *pamTracker);

#ifndef DACCESS_COMPILE
    PCODE GetInitialEntryPointForCopiedSlot(MethodTable *pMTBeingCreated, AllocMemTracker* pamTracker)
    {
        CONTRACTL
        {
            THROWS;
            GC_NOTRIGGER;
            MODE_ANY;
        }
        CONTRACTL_END;

        if (pMTBeingCreated != GetMethodTable())
        {
            pamTracker = NULL;
        }

        // If EnsureTemporaryEntryPointCore is called, then
        // both GetTemporaryEntryPointIfExists and GetSlot()
        // are guaranteed to return a NON-NULL PCODE.
        EnsureTemporaryEntryPointCore(pamTracker);

        PCODE result;
        if (IsVersionableWithVtableSlotBackpatch())
        {
            result = GetTemporaryEntryPointIfExists();
        }
        else
        {
            _ASSERTE(GetMethodTable()->IsCanonicalMethodTable());
            result = GetMethodTable()->GetSlot(GetSlot());
        }
        _ASSERTE(result != (PCODE)NULL);

        return result;
    }
#endif

    inline BOOL HasPrecode()
    {
        LIMITED_METHOD_DAC_CONTRACT;

        return (m_wFlags3AndTokenRemainder & enum_flag3_HasPrecode) != 0;
    }

    inline Precode* GetPrecode()
    {
        LIMITED_METHOD_DAC_CONTRACT;

        PRECONDITION(HasPrecode());
        Precode* pPrecode = Precode::GetPrecodeFromEntryPoint(GetStableEntryPoint());
        PREFIX_ASSUME(pPrecode != NULL);
        return pPrecode;
    }

    inline bool MayHavePrecode()
    {
        CONTRACTL
        {
            NOTHROW;
            GC_NOTRIGGER;
            MODE_ANY;
        }
        CONTRACTL_END

        // Ideally, methods that will not have native code (!MayHaveNativeCode() == true) should not be versionable. Currently,
        // that is not the case, in some situations it was seen that 1/4 to 1/3 of versionable methods do not have native
        // code, though there is no significant overhead from this. MayHaveNativeCode() appears to be an expensive check to do
        // for each MethodDesc, even if it's done only once, and when it was attempted, at the time it was showing up noticeably
        // in startup performance profiles.
        //
        // In particular, methods versionable with vtable slot backpatch should not have a precode (in the sense HasPrecode()
        // must return false) even if they will not have native code.
        bool result = IsVersionable() ? IsVersionableWithPrecode() : !MayHaveNativeCode();
        _ASSERTE(!result || !IsVersionableWithVtableSlotBackpatch());
        return result;
    }

    Precode* GetOrCreatePrecode();
    void MarkPrecodeAsStableEntrypoint();


    // Given a code address return back the MethodDesc whenever possible
    //
    static MethodDesc *  GetMethodDescFromStubAddr(PCODE addr, BOOL fSpeculative = FALSE);


    DWORD GetAttrs() const;

    DWORD GetImplAttrs();

    // This function can lie if a method impl was used to implement
    // more than one method on this class. Use GetName(int) to indicate
    // which slot you are interested in.
    // See the TypeString class for better control over name formatting.
    LPCUTF8 GetName();

#ifndef DACCESS_COMPILE
    LPCUTF8 GetName(USHORT slot);
#endif // DACCESS_COMPILE

    LPCUTF8 GetNameThrowing();

    FORCEINLINE LPCUTF8 GetNameOnNonArrayClass()
    {
        WRAPPER_NO_CONTRACT;
        LPCSTR  szName;
        if (FAILED(GetMDImport()->GetNameOfMethodDef(GetMemberDef(), &szName)))
        {
            szName = NULL;
        }
        return szName;
    }

    COUNT_T GetStableHash();

    // Non-zero for InstantiatedMethodDescs
    DWORD GetNumGenericMethodArgs();

    // Return the number of class type parameters that are in scope for this method
    DWORD GetNumGenericClassArgs()
    {
        WRAPPER_NO_CONTRACT;
        SUPPORTS_DAC;
        return GetMethodTable()->GetNumGenericArgs();
    }

    // True if this is a method descriptor for an instantiated generic method
    // whose method type arguments are the formal type parameters of the generic method
    // NOTE: the declaring class may not be the generic type definition e.g. consider C<int>.m<T>
    BOOL IsGenericMethodDefinition() const;

    // True if the declaring type or instantiation of method (if any) contains formal generic type parameters
    BOOL ContainsGenericVariables();

    Module* GetDefiningModuleForOpenMethod();

    // True if this is a class and method instantiation that on <__Canon,...,__Canon>
    BOOL IsTypicalSharedInstantiation();


    // True if and only if this is a method descriptor for:
    // 1. a non-generic method or a generic method at its typical method instantiation
    // 2. in a non-generic class or a typical instantiation of a generic class
    // This method can be called on a non-restored method desc
    BOOL IsTypicalMethodDefinition() const;

    // Force a load of the (typical) constraints on the type parameters of a typical method definition,
    // detecting cyclic bounds on class and method type parameters.
    void LoadConstraintsForTypicalMethodDefinition(BOOL *pfHasCircularClassConstraints,
                                                   BOOL *pfHasCircularMethodConstraints,
                                                   ClassLoadLevel level = CLASS_LOADED);

    DWORD IsClassConstructor()
    {
        WRAPPER_NO_CONTRACT;
        return IsMdClassConstructor(GetAttrs(), GetName());
    }

    DWORD IsClassConstructorOrCtor()
    {
        WRAPPER_NO_CONTRACT;
        DWORD dwAttrs = GetAttrs();
        if (IsMdRTSpecialName(dwAttrs))
        {
            LPCUTF8 name = GetName();
            return IsMdInstanceInitializer(dwAttrs, name) || IsMdClassConstructor(dwAttrs, name);
        }
        return FALSE;
    }

    inline void SetHasMethodImplSlot()
    {
        m_wFlags |= mdfMethodImpl;
    }

    inline BOOL HasMethodImplSlot()
    {
        LIMITED_METHOD_DAC_CONTRACT;
        return (mdfMethodImpl & m_wFlags);
    }

    FORCEINLINE BOOL IsMethodImpl()
    {
        LIMITED_METHOD_DAC_CONTRACT;
        // Once we stop allocating dummy MethodImplSlot in MethodTableBuilder::WriteMethodImplData,
        // the check for NULL will become unnecessary.
        return HasMethodImplSlot() && (GetMethodImpl()->GetSlots() != NULL);
    }

    inline DWORD IsStatic()
    {
        LIMITED_METHOD_DAC_CONTRACT;

        // This bit caches the IsMdStatic(GetAttrs()) check. We used to assert it here, but not doing it anymore. GetAttrs()
        // accesses metadata that is not compatible with contracts of this method. The metadata access can fail, the metadata
        // are not available during shutdown, the metadata access can take locks. It is not worth it to code around all these
        // just for the assert.
        // _ASSERTE((((m_wFlags & mdfStatic) != 0) == (IsMdStatic(flags) != 0)));

        return (m_wFlags & mdfStatic) != 0;
    }

    inline void SetStatic()
    {
        LIMITED_METHOD_CONTRACT;
        m_wFlags |= mdfStatic;
    }

    inline void ClearStatic()
    {
        LIMITED_METHOD_CONTRACT;
        m_wFlags &= ~mdfStatic;
    }

    inline BOOL IsIL()
    {
        LIMITED_METHOD_DAC_CONTRACT;
        return mcIL == GetClassification()  || mcInstantiated == GetClassification();
    }

    //================================================================
    // Generics-related predicates etc.

    // True if the method descriptor is an instantiation of a generic method.
    inline BOOL HasMethodInstantiation() const;

    // True if the method descriptor is either an instantiation of
    // a generic method or is an instance method in an instantiated class (or both).
    BOOL HasClassOrMethodInstantiation()
    {
        LIMITED_METHOD_DAC_CONTRACT;
        return (HasClassInstantiation() || HasMethodInstantiation());
    }

    inline BOOL HasClassInstantiation() const
    {
        LIMITED_METHOD_DAC_CONTRACT;
        return GetMethodTable()->HasInstantiation();
    }

    // Return the instantiation for an instantiated generic method
    // Return NULL if not an instantiated method
    // To get the (representative) instantiation of the declaring class use GetMethodTable()->GetInstantiation()
    // NOTE: This will assert if you try to get the instantiation of a generic method def in a non-typical class
    // e.g. C<int>.m<U> will fail but C<T>.m<U> will succeed
    Instantiation GetMethodInstantiation() const;

    // As above, but will succeed on C<int>.m<U>
    // To do this it might force a load of the typical parent
    Instantiation LoadMethodInstantiation();

    // Return a pointer to the method dictionary for an instantiated generic method
    // The initial slots in a method dictionary are the type arguments themselves
    // Return NULL if not an instantiated method
    Dictionary* GetMethodDictionary();
    DictionaryLayout* GetDictionaryLayout();

    InstantiatedMethodDesc* AsInstantiatedMethodDesc() const;

#ifdef FEATURE_CODE_VERSIONING
    CodeVersionManager* GetCodeVersionManager();
#endif

    MethodDescBackpatchInfoTracker* GetBackpatchInfoTracker();

    PTR_LoaderAllocator GetLoaderAllocator();

    // GetDomainSpecificLoaderAllocator returns the collectable loader allocator for collectable types
    // and the loader allocator in the current domain for non-collectable types
    LoaderAllocator * GetDomainSpecificLoaderAllocator();

    Module* GetLoaderModule();

    // Strip off method and class instantiation if present and replace by the typical instantiation
    // e.g. C<int>.m<string> -> C<T>.m<U>.  Does not modify the MethodDesc, but returns
    // the appropriate stripped MethodDesc.
    // This is the identity function on non-instantiated method descs in non-instantiated classes
    MethodDesc* LoadTypicalMethodDefinition();

    // Strip off the method instantiation (if present) and replace by the typical instantiation
    // e.g. // C<int>.m<string> -> C<int>.m<U>.   Does not modify the MethodDesc, but returns
    // the appropriate stripped MethodDesc.
    // This is the identity function on non-instantiated method descs
    MethodDesc* StripMethodInstantiation();

    // Return the instantiation of a method's enclosing class
    // Return NULL if the enclosing class is not instantiated
    // If the method code is shared then this might be a *representative* instantiation
    //
    // See GetExactClassInstantiation if you need to get the exact
    // instantiation of a shared method desc.
    Instantiation GetClassInstantiation() const;

    // Is the code shared between multiple instantiations of class or method?
    // If so, then when compiling the code we might need to look up tokens
    // in the class or method dictionary.  Also, when debugging the exact generic arguments
    // need to be ripped off the stack, either from the this pointer or from one of the
    // extra args below.
    BOOL IsSharedByGenericInstantiations(); // shared code of any kind

    BOOL IsSharedByGenericMethodInstantiations(); // shared due to method instantiation

    // How does a method shared between generic instantiations get at
    // the extra instantiation information at runtime?  Only one of the following three
    // will ever hold:
    //
    // AcquiresInstMethodTableFromThis()
    //    The method is in a generic class but is not itself a
    // generic method (the normal case). Furthermore a "this" pointer
    // is available and we can get the exact instantiation from it.
    //
    // RequiresInstMethodTableArg()
    //    The method is shared between generic classes but is not
    // itself generic.  Furthermore no "this" pointer is given
    // (e.g. a value type method), so we pass in the exact-instantiation
    // method table as an extra argument.
    //   i.e. per-inst static methods in shared-code instantiated generic
    //        classes (e.g. static void MyClass<string>::m())
    //   i.e. shared-code instance methods in instantiated generic
    //        structs (e.g. void MyValueType<string>::m())
    //
    // RequiresInstMethodDescArg()
    //    The method is itself generic and is shared between generic
    // instantiations but is not itself generic.  Furthermore
    // no "this" pointer is given (e.g. a value type method), so we pass in the
    // exact-instantiation method table as an extra argument.
    //   i.e. shared-code instantiated generic methods
    //
    // These are used for direct calls to instantiated generic methods
    //     e.g. call void C::m<string>()  implemented by calculating dict(m<string>) at compile-time and passing it as an extra parameter
    //          call void C::m<!0>()      implemented by calculating dict(m<!0>) at run-time (if the caller lives in shared-class code)

    BOOL AcquiresInstMethodTableFromThis();
    BOOL RequiresInstMethodTableArg();
    BOOL RequiresInstMethodDescArg();
    BOOL RequiresInstArg();

    // Can this method handle be given out to reflection for use in a MethodInfo
    // object?
    BOOL IsRuntimeMethodHandle();

    // Given a method table of an object and a method that comes from some
    // superclass of the class of that object, find that superclass.
    MethodTable * GetExactDeclaringType(MethodTable * ownerOrSubType);

    // Given a type handle of an object and a method that comes from some
    // superclass of the class of that object, find the instantiation of
    // that superclass, i.e. the class instantiation which will be relevant
    // to interpreting the signature of the method.  The type handle of
    // the object does not need to be given in all circumstances, in
    // particular it is only needed for MethodDescs pMD that
    // return true for pMD->RequiresInstMethodTableArg() or
    // pMD->RequiresInstMethodDescArg(). In other cases it is
    // allowed to be null.
    //
    // Will return NULL if the method is not in a generic class.
    Instantiation GetExactClassInstantiation(TypeHandle possibleObjType);


    BOOL SatisfiesMethodConstraints(TypeHandle thParent, BOOL fThrowIfNotSatisfied = FALSE);


    BOOL HasSameMethodDefAs(MethodDesc * pMD);

    //================================================================
    // Classifications of kinds of MethodDescs.

    inline BOOL IsRuntimeSupplied()
    {
        LIMITED_METHOD_DAC_CONTRACT;
        return mcFCall == GetClassification()
            || mcArray == GetClassification();
    }

    inline DWORD IsArray() const
    {
        LIMITED_METHOD_DAC_CONTRACT;
        return mcArray == GetClassification();
    }

    inline DWORD IsEEImpl() const
    {
        LIMITED_METHOD_DAC_CONTRACT;
        return mcEEImpl == GetClassification();
    }

    inline DWORD IsNoMetadata() const
    {
        LIMITED_METHOD_DAC_CONTRACT;
        return (mcDynamic == GetClassification());
    }

    inline PTR_DynamicMethodDesc AsDynamicMethodDesc();
    inline bool IsDynamicMethod();
    inline bool IsILStub();
    inline bool IsLCGMethod();

    inline DWORD IsNDirect()
    {
        LIMITED_METHOD_DAC_CONTRACT;
        return mcNDirect == GetClassification();
    }

    inline DWORD IsInterface()
    {
        WRAPPER_NO_CONTRACT;
        return GetMethodTable()->IsInterface();
    }

    BOOL HasUnmanagedCallersOnlyAttribute();
    BOOL ShouldSuppressGCTransition();

#ifdef FEATURE_COMINTEROP
    inline DWORD IsCLRToCOMCall()
    {
        WRAPPER_NO_CONTRACT;
        return mcComInterop == GetClassification();
    }
#else // !FEATURE_COMINTEROP
     // hardcoded to return FALSE to improve code readability
    inline DWORD IsCLRToCOMCall()
    {
        LIMITED_METHOD_CONTRACT;
        return FALSE;
    }
#endif // !FEATURE_COMINTEROP

    // Update flags in a thread safe manner.
#ifndef DACCESS_COMPILE
    WORD InterlockedUpdateFlags(WORD wMask, BOOL fSet);
    WORD InterlockedUpdateFlags3(WORD wMask, BOOL fSet);
    BYTE InterlockedUpdateFlags4(BYTE bMask, BOOL fSet);
#endif

    // If the method is in an Edit and Continue (EnC) module, then
    // we DON'T want to backpatch this, ever.  We MUST always call
    // through the precode so that we can update the method.
    inline DWORD InEnCEnabledModule()
    {
        WRAPPER_NO_CONTRACT;
        Module *pModule = GetModule();
        PREFIX_ASSUME(pModule != NULL);
        return pModule->IsEditAndContinueEnabled();
    }

    inline BOOL IsNotInline()
    {
        LIMITED_METHOD_CONTRACT;
        return (m_wFlags & mdfNotInline);
    }

#ifndef DACCESS_COMPILE
    inline void SetNotInline(BOOL set)
    {
        WRAPPER_NO_CONTRACT;
        InterlockedUpdateFlags(mdfNotInline, set);
    }
#endif // DACCESS_COMPILE

#ifndef DACCESS_COMPILE
    VOID EnsureActive();
#endif
    CHECK CheckActivated();

    //================================================================
    // FCalls.
    BOOL IsFCall()
    {
        WRAPPER_NO_CONTRACT;
        return mcFCall == GetClassification();
    }

    BOOL IsQCall();

    //================================================================
    //

#ifndef DACCESS_COMPILE
    inline void ClearFlagsOnUpdate()
    {
        WRAPPER_NO_CONTRACT;
        SetNotInline(FALSE);
    }
#endif // DACCESS_COMPILE

    // Restore the MethodDesc to it's initial, pristine state, so that
    // it can be reused for new code (eg. for EnC, method rental, etc.)
    //
    // Things to think about before calling this:
    //
    // Does the caller need to free up the jitted code for the old IL
    // (including any other IJitManager datastructures) ?
    // Does the caller guarantee thread-safety ?
    //
    void Reset();

    //================================================================
    // About the signature.

    BOOL IsVarArg();
    BOOL IsVoid();
    BOOL HasRetBuffArg();

    // Returns the # of bytes of stack used by arguments. Does not include
    // arguments passed in registers.
    UINT SizeOfArgStack();

    // Returns the # of bytes of stack used by arguments in a call from native to this function.
    // Does not include arguments passed in registers.
    UINT SizeOfNativeArgStack();

    // Returns the # of bytes to pop after a call. Not necessary the
    // same as SizeOfArgStack()!
    UINT CbStackPop();

    //================================================================
    // Unboxing stubs.
    //
    // Return TRUE if this is this a special stub used to implement delegates to an
    // instance method in a value class and/or virtual methods on a value class.
    //
    // For every BoxedEntryPointStub there is associated unboxed-this-MethodDesc
    // which accepts an unboxed "this" pointer.
    //
    // The action of a typical BoxedEntryPointStub is to
    // bump up the this pointer by one word so that it points to the interior of the object
    // and then call the underlying unboxed-this-MethodDesc.
    //
    // Additionally, if the non-BoxedEntryPointStub is RequiresInstMethodTableArg()
    // then pass on the MethodTable as an extra argument to the
    // underlying unboxed-this-MethodDesc.
    BOOL IsUnboxingStub()
    {
        LIMITED_METHOD_DAC_CONTRACT;

        return (m_wFlags3AndTokenRemainder & enum_flag3_IsUnboxingStub) != 0;
    }

    void SetIsUnboxingStub()
    {
        LIMITED_METHOD_CONTRACT;
        m_wFlags3AndTokenRemainder |= enum_flag3_IsUnboxingStub;
    }


    //================================================================
    // Instantiating Stubs
    //
    // Return TRUE if this is this a special stub used to implement an
    // instantiated generic method or per-instantiation static method.
    // The action of an instantiating stub is
    // * pass on a MethodTable or InstantiatedMethodDesc extra argument to shared code
    BOOL IsInstantiatingStub();


    // A wrapper stub is either an unboxing stub or an instantiating stub
    BOOL IsWrapperStub();
    MethodDesc *GetWrappedMethodDesc();
    MethodDesc *GetExistingWrappedMethodDesc();

    //==================================================================
    // Access the underlying metadata

    BOOL HasILHeader()
    {
        CONTRACTL
        {
            NOTHROW;
            GC_NOTRIGGER;
            MODE_ANY;
        }
        CONTRACTL_END;
        return IsIL() && !IsUnboxingStub() && GetRVA();
    }

    COR_ILMETHOD* GetILHeader();

    BOOL HasStoredSig()
    {
        LIMITED_METHOD_DAC_CONTRACT;
        return IsEEImpl() || IsArray() || IsNoMetadata();
    }

    PCCOR_SIGNATURE GetSig();

    void GetSig(PCCOR_SIGNATURE *ppSig, DWORD *pcSig);
    SigParser GetSigParser();

    // Convenience methods for common signature wrapper types.
    SigPointer GetSigPointer();
    Signature GetSignature();


    void GetSigFromMetadata(IMDInternalImport * importer,
                            PCCOR_SIGNATURE   * ppSig,
                            DWORD             * pcSig);


    IMDInternalImport* GetMDImport() const
    {
        WRAPPER_NO_CONTRACT;
        Module *pModule = GetModule();
        PREFIX_ASSUME(pModule != NULL);
        return pModule->GetMDImport();
    }

    HRESULT GetCustomAttribute(WellKnownAttribute attribute,
                               const void  **ppData,
                               ULONG *pcbData) const
    {
        WRAPPER_NO_CONTRACT;
        Module *pModule = GetModule();
        PREFIX_ASSUME(pModule != NULL);
        return pModule->GetCustomAttribute(GetMemberDef(), attribute, ppData, pcbData);
    }

#ifndef DACCESS_COMPILE
    IMetaDataEmit* GetEmitter()
    {
        WRAPPER_NO_CONTRACT;
        Module *pModule = GetModule();
        PREFIX_ASSUME(pModule != NULL);
        return pModule->GetEmitter();
    }

    IMetaDataImport* GetRWImporter()
    {
        WRAPPER_NO_CONTRACT;
        Module *pModule = GetModule();
        PREFIX_ASSUME(pModule != NULL);
        return pModule->GetRWImporter();
    }
#endif // !DACCESS_COMPILE

#ifdef FEATURE_COMINTEROP
    WORD GetComSlot();
    LONG GetComDispid();
#endif // FEATURE_COMINTEROP

    inline DWORD IsCtor()
    {
        WRAPPER_NO_CONTRACT;
        return IsMdInstanceInitializer(GetAttrs(), GetName());
    }

    inline DWORD IsFinal()
    {
        WRAPPER_NO_CONTRACT;
        return IsMdFinal(GetAttrs());
    }

    inline DWORD IsPrivate()
    {
        WRAPPER_NO_CONTRACT;
        return IsMdPrivate(GetAttrs());
    }

    inline DWORD IsPublic() const
    {
        WRAPPER_NO_CONTRACT;
        return IsMdPublic(GetAttrs());
    }

    inline DWORD IsProtected() const
    {
        WRAPPER_NO_CONTRACT;
        return IsMdFamily(GetAttrs());
    }

    inline DWORD IsVirtual()
    {
        WRAPPER_NO_CONTRACT;
        return IsMdVirtual(GetAttrs());
    }

    inline DWORD IsAbstract()
    {
        WRAPPER_NO_CONTRACT;
        return IsMdAbstract(GetAttrs());
    }

    //==================================================================
    // Flags..

    inline void SetSynchronized()
    {
        LIMITED_METHOD_CONTRACT;
        m_wFlags |= mdfSynchronized;
    }

    inline DWORD IsSynchronized()
    {
        LIMITED_METHOD_DAC_CONTRACT;
        return (m_wFlags & mdfSynchronized) != 0;
    }

    //==================================================================
    // The MethodDesc in relation to the VTable it is associated with.
    // WARNING: Not all MethodDescs have slots, nor do they all have
    // entries in MethodTables.  Beware.

    // Does the method has virtual slot? Note that methods implementing interfaces
    // on value types do not have virtual slots, but they are marked as virtual in metadata.
    inline BOOL IsVtableMethod()
    {
        LIMITED_METHOD_CONTRACT;
        MethodTable *pMT = GetMethodTable();
        return
            !IsEnCAddedMethod()
            // The slot numbers are currently meaningless for
            // some unboxed-this-generic-method-instantiations
            && !(pMT->IsValueType() && !IsStatic() && !IsUnboxingStub())
            && GetSlot() < pMT->GetNumVirtuals();
    }

    // Is this a default interface method (virtual non-abstract instance method)
    inline BOOL IsDefaultInterfaceMethod()
    {
        LIMITED_METHOD_CONTRACT;

#ifdef FEATURE_DEFAULT_INTERFACES
        return (GetMethodTable()->IsInterface() && !IsStatic() && IsVirtual() && !IsAbstract());
#else
        return false;
#endif // FEATURE_DEFAULT_INTERFACES
    }

    inline BOOL HasNonVtableSlot();

    void SetHasNonVtableSlot()
    {
        LIMITED_METHOD_CONTRACT;
        m_wFlags |= mdfHasNonVtableSlot;
    }

    // duplicate methods
    inline BOOL  IsDuplicate()
    {
        LIMITED_METHOD_CONTRACT;
        return (m_wFlags & mdfDuplicate) == mdfDuplicate;
    }

    void SetDuplicate()
    {
        LIMITED_METHOD_CONTRACT;
        // method table is not setup yet
        //_ASSERTE(!GetClass()->IsInterface());
        m_wFlags |= mdfDuplicate;
    }

    //==================================================================
    //

    inline EEClass* GetClass()
    {
        WRAPPER_NO_CONTRACT;
        MethodTable *pMT = GetMethodTable();
        EEClass *pClass = pMT->GetClass();
        PREFIX_ASSUME(pClass != NULL);
        return pClass;
    }

    inline PTR_MethodTable GetMethodTable() const;

    inline DPTR(PTR_MethodTable) GetMethodTablePtr() const;

  public:
    inline MethodDescChunk* GetMethodDescChunk() const;
    inline int GetMethodDescChunkIndex() const;
    // If this is an method desc. (whether non-generic shared-instantiated or exact-instantiated)
    // inside a shared class then get the method table for the representative
    // class.
    inline MethodTable* GetCanonicalMethodTable();

    Module *GetModule() const;

    Assembly *GetAssembly() const
    {
        WRAPPER_NO_CONTRACT;
        Module *pModule = GetModule();
        PREFIX_ASSUME(pModule != NULL);
        return pModule->GetAssembly();
    }

    //==================================================================
    // The slot number of this method in the corresponding method table.
    //
    // Use with extreme caution.  The slot number will not be
    // valid for EnC code or for MethodDescs representing instantiation
    // of generic methods.  It may also not mean what you think it will mean
    // for strange method descs such as BoxedEntryPointStubs.
    //
    // In any case we should be moving to use slot numbers a lot less
    // since they make the EE code inflexible.

    inline WORD GetSlot()
    {
        LIMITED_METHOD_DAC_CONTRACT;
        return m_wSlotNumber;
    }

    inline VOID SetSlot(WORD wSlotNum)
    {
        LIMITED_METHOD_CONTRACT;
        m_wSlotNumber = wSlotNum;
    }

    inline BOOL IsVirtualSlot()
    {
        return GetSlot() < GetMethodTable()->GetNumVirtuals();
    }
    inline BOOL IsVtableSlot()
    {
        return IsVirtualSlot() && !HasNonVtableSlot();
    }

    PTR_PCODE GetAddrOfSlot();

#ifndef DACCESS_COMPILE
    PTR_MethodDesc GetDeclMethodDesc(UINT32 slotNumber);
#endif // DACCESS_COMPILE

public:
    mdMethodDef GetMemberDef() const;

#ifdef _DEBUG
    BOOL SanityCheck();
#endif // _DEBUG

public:

    void SetMemberDef(mdMethodDef mb);

    //================================================================
    // Set the offset of this method desc in a chunk table (which allows us
    // to work back to the method table/module pointer stored at the head of
    // the table.
    void SetChunkIndex(MethodDescChunk *pChunk);

    BOOL IsPointingToPrestub();

public:

    // True iff it is possible to change the code this method will run using the CodeVersionManager. Note: EnC currently returns
    // false here because it uses its own separate scheme to manage versionability. We will likely want to converge them at some
    // point.
    bool IsVersionable()
    {
        WRAPPER_NO_CONTRACT;
        return IsEligibleForTieredCompilation() || IsEligibleForReJIT();
    }

    // True iff all calls to the method should funnel through a Precode which can be updated to point to the current method
    // body. This versioning technique can introduce more indirections than optimal but it has low memory overhead when a
    // FixupPrecode may be shared with the temporary entry point that is created anyway.
    bool IsVersionableWithPrecode()
    {
        WRAPPER_NO_CONTRACT;
        return IsVersionable() && !Helper_IsEligibleForVersioningWithVtableSlotBackpatch();
    }

    // True iff all calls to the method should go through a backpatchable vtable slot or through a FuncPtrStub. This versioning
    // technique eliminates extra indirections from precodes but is more memory intensive to track all the appropriate slots.
    // See Helper_IsEligibleForVersioningWithEntryPointSlotBackpatch() for more details.
    bool IsVersionableWithVtableSlotBackpatch()
    {
        WRAPPER_NO_CONTRACT;
        return IsVersionable() && Helper_IsEligibleForVersioningWithVtableSlotBackpatch();
    }

    bool IsEligibleForReJIT()
    {
        WRAPPER_NO_CONTRACT;

#ifdef FEATURE_REJIT
        return
            ReJitManager::IsReJITEnabled() &&

            // Previously we didn't support these methods because of functional requirements for
            // jumpstamps, keeping this in for back compat.
            IsIL() &&
            !IsWrapperStub() &&

            // Functional requirement
            CodeVersionManager::IsMethodSupported(PTR_MethodDesc(this));
#else // FEATURE_REJIT
        return false;
#endif
    }

public:

    bool IsEligibleForTieredCompilation();
    bool IsEligibleForTieredCompilation_NoCheckMethodDescChunk();

    // This method must return the same value for all methods in one MethodDescChunk
    bool DetermineIsEligibleForTieredCompilationInvariantForAllMethodsInChunk();

    // Is this method allowed to be recompiled and the entrypoint redirected so that we
    // can optimize its performance? Eligibility is invariant for the lifetime of a method.

    bool DetermineAndSetIsEligibleForTieredCompilation();

    bool IsJitOptimizationDisabled();
    bool IsJitOptimizationDisabledForAllMethodsInChunk();
    bool IsJitOptimizationDisabledForSpecificMethod();
    bool IsJitOptimizationLevelRequested();

private:
    // This function is not intended to be called in most places, and is named as such to discourage calling it accidentally
    bool Helper_IsEligibleForVersioningWithVtableSlotBackpatch()
    {
        WRAPPER_NO_CONTRACT;
        _ASSERTE(IsVersionable());
        _ASSERTE(IsIL() || IsDynamicMethod());

#if defined(FEATURE_CODE_VERSIONING)
        _ASSERTE(CodeVersionManager::IsMethodSupported(PTR_MethodDesc(this)));

        // For a method eligible for code versioning and vtable slot backpatch:
        //   - It does not have a precode (HasPrecode() returns false)
        //   - It does not have a stable entry point (HasStableEntryPoint() returns false)
        //   - A call to the method may be:
        //     - An indirect call through the MethodTable's backpatchable vtable slot
        //     - A direct call to a backpatchable FuncPtrStub, perhaps through a JumpStub
        //     - For interface methods, an indirect call through the virtual stub dispatch (VSD) indirection cell to a
        //       backpatchable DispatchStub or a ResolveStub that refers to a backpatchable ResolveCacheEntry
        //   - The purpose is that typical calls to the method have no additional overhead when code versioning is enabled
        //
        // Recording and backpatching slots:
        //   - In order for all vtable slots for the method to be backpatchable:
        //     - A vtable slot initially points to the MethodDesc's temporary entry point, even when the method is inherited by
        //       a derived type (the slot's value is not copied from the parent)
        //     - The temporary entry point always points to the prestub and is never backpatched, in order to be able to
        //       discover new vtable slots through which the method may be called
        //     - The prestub, as part of DoBackpatch(), records any slots that are transitioned from the temporary entry point
        //       to the method's at-the-time current, non-prestub entry point
        //     - Any further changes to the method's entry point cause recorded slots to be backpatched in
        //       BackpatchEntryPointSlots()
        //   - In order for the FuncPtrStub to be backpatchable:
        //     - After the FuncPtrStub is created and exposed, it is patched to point to the method's at-the-time current entry
        //       point if necessary
        //     - Any further changes to the method's entry point cause the FuncPtrStub to be backpatched in
        //       BackpatchEntryPointSlots()
        //   - In order for VSD entities to be backpatchable:
        //     - A DispatchStub's entry point target is aligned and recorded for backpatching in BackpatchEntryPointSlots()
        //     - A ResolveCacheEntry's entry point target is recorded for backpatching in BackpatchEntryPointSlots()
        //
        // Slot lifetime and management of recorded slots:
        //   - A slot is recorded in the LoaderAllocator in which the slot is allocated, see
        //     RecordAndBackpatchEntryPointSlot()
        //   - An inherited slot that has a shorter lifetime than the MethodDesc, when recorded, needs to be accessible by the
        //     MethodDesc for backpatching, so the dependent LoaderAllocator with the slot to backpatch is also recorded in the
        //     MethodDesc's LoaderAllocator, see
        //     MethodDescBackpatchInfo::AddDependentLoaderAllocator_Locked()
        //   - At the end of a LoaderAllocator's lifetime, the LoaderAllocator is unregistered from dependency LoaderAllocators,
        //     see MethodDescBackpatchInfoTracker::ClearDependencyMethodDescEntryPointSlots()
        //   - When a MethodDesc's entry point changes, backpatching also includes iterating over recorded dependent
        //     LoaderAllocators to backpatch the relevant slots recorded there, see BackpatchEntryPointSlots()
        //
        // Synchronization between entry point changes and backpatching slots
        //   - A global lock is used to ensure that all recorded backpatchable slots corresponding to a MethodDesc point to the
        //     same entry point, see DoBackpatch() and BackpatchEntryPointSlots() for examples
        //
        // Typical slot value transitions when tiered compilation is enabled:
        //   - Initially, the slot contains the method's temporary entry point, which always points to the prestub (see above)
        //   - After the tier 0 JIT completes, the slot is transitioned to the tier 0 entry point, and the slot is recorded for
        //     backpatching
        //   - When tiered compilation decides to begin counting calls for the method, the slot is transitioned to the temporary
        //     entry point (call counting currently happens in the prestub)
        //   - When the call count reaches the tier 1 threshold, the slot is transitioned to the tier 0 entry point and a tier 1
        //     JIT is scheduled
        //   - After the tier 1 JIT completes, the slot is transitioned to the tier 1 entry point

        return
            // Policy
            g_pConfig->BackpatchEntryPointSlots() &&

            // Functional requirement - The entry point must be through a vtable slot in the MethodTable that may be recorded
            // and backpatched
            IsVtableSlot() &&

            // Functional requirement - True interface methods are not backpatched, see DoBackpatch()
            !(IsInterface() && !IsStatic());
#else
        // Entry point slot backpatch is disabled for CrossGen
        return false;
#endif
    }

public:
    bool MayHaveEntryPointSlotsToBackpatch()
    {
        WRAPPER_NO_CONTRACT;

        // This is the only case currently. In the future, a method that does not have a vtable slot may still record entry
        // point slots that need to be backpatched on entry point change, and in such cases the conditions here may be changed.
        return IsVersionableWithVtableSlotBackpatch();
    }


private:
#ifndef DACCESS_COMPILE
    // Gets the prestub entry point to use for backpatching. Entry point slot backpatch uses this entry point as an oracle to
    // determine if the entry point actually changed and warrants backpatching.
    PCODE GetPrestubEntryPointToBackpatch()
    {
        WRAPPER_NO_CONTRACT;
        _ASSERTE(MayHaveEntryPointSlotsToBackpatch());

        // At the moment this is the only case, see MayHaveEntryPointSlotsToBackpatch()
        _ASSERTE(IsVersionableWithVtableSlotBackpatch());
        return GetTemporaryEntryPoint();
    }
#endif // DACCESS_COMPILE

#ifndef DACCESS_COMPILE
    // Gets the entry point stored in the primary storage location for backpatching. Entry point slot backpatch uses this entry
    // point as an oracle to determine if the entry point actually changed and warrants backpatching.
    PCODE GetEntryPointToBackpatch_Locked()
    {
        WRAPPER_NO_CONTRACT;
        _ASSERTE(MethodDescBackpatchInfoTracker::IsLockOwnedByCurrentThread());
        _ASSERTE(MayHaveEntryPointSlotsToBackpatch());

        // At the moment this is the only case, see MayHaveEntryPointSlotsToBackpatch()
        _ASSERTE(IsVersionableWithVtableSlotBackpatch());
        return GetMethodEntryPoint();
    }
#endif // DACCESS_COMPILE

    // Sets the entry point stored in the primary storage location for backpatching. Entry point slot backpatch uses this entry
    // point as an oracle to determine if the entry point actually changed and warrants backpatching.
    void SetEntryPointToBackpatch_Locked(PCODE entryPoint)
    {
        WRAPPER_NO_CONTRACT;
        _ASSERTE(MethodDescBackpatchInfoTracker::IsLockOwnedByCurrentThread());
        _ASSERTE(entryPoint != (PCODE)NULL);
        _ASSERTE(MayHaveEntryPointSlotsToBackpatch());

        // At the moment this is the only case, see MayHaveEntryPointSlotsToBackpatch(). If that changes in the future, this
        // function may have to handle other cases in SetCodeEntryPoint().
        _ASSERTE(IsVersionableWithVtableSlotBackpatch());
        SetMethodEntryPoint(entryPoint);
    }

public:
    void RecordAndBackpatchEntryPointSlot(LoaderAllocator *slotLoaderAllocator, TADDR slot, EntryPointSlots::SlotType slotType);
private:
    void RecordAndBackpatchEntryPointSlot_Locked(LoaderAllocator *mdLoaderAllocator, LoaderAllocator *slotLoaderAllocator, TADDR slot, EntryPointSlots::SlotType slotType, PCODE currentEntryPoint);

public:
    bool TryBackpatchEntryPointSlotsFromPrestub(PCODE entryPoint)
    {
        WRAPPER_NO_CONTRACT;
        return TryBackpatchEntryPointSlots(entryPoint, false /* isPrestubEntryPoint */, true /* onlyFromPrestubEntryPoint */);
    }

    void BackpatchEntryPointSlots(PCODE entryPoint)
    {
        WRAPPER_NO_CONTRACT;
        BackpatchEntryPointSlots(entryPoint, false /* isPrestubEntryPoint */);
    }

#ifndef DACCESS_COMPILE
    void BackpatchToResetEntryPointSlots()
    {
        WRAPPER_NO_CONTRACT;
        BackpatchEntryPointSlots(GetPrestubEntryPointToBackpatch(), true /* isPrestubEntryPoint */);
    }
#endif // DACCESS_COMPILE

private:
    void BackpatchEntryPointSlots(PCODE entryPoint, bool isPrestubEntryPoint)
    {
        WRAPPER_NO_CONTRACT;

#ifdef _DEBUG // workaround for release build unused variable error
        bool success =
#endif
            TryBackpatchEntryPointSlots(entryPoint, isPrestubEntryPoint, false /* onlyFromPrestubEntryPoint */);
        _ASSERTE(success);
    }

    bool TryBackpatchEntryPointSlots(PCODE entryPoint, bool isPrestubEntryPoint, bool onlyFromPrestubEntryPoint);

public:
    void TrySetInitialCodeEntryPointForVersionableMethod(PCODE entryPoint, bool mayHaveEntryPointSlotsToBackpatch);
    void SetCodeEntryPoint(PCODE entryPoint);
    void ResetCodeEntryPoint();
    void ResetCodeEntryPointForEnC();


public:
    bool RequestedAggressiveOptimization()
    {
        WRAPPER_NO_CONTRACT;

        return
            IsIL() && // only makes sense for IL methods, and this implies !IsNoMetadata()
            IsMiAggressiveOptimization(GetImplAttrs());
    }

    // Does this method force the NativeCodeSlot to stay fixed after it
    // is first initialized to native code? Consumers of the native code
    // pointer need to be very careful about if and when they cache it
    // if it is not stable.
    //
    // The stability of the native code pointer is separate from the
    // stability of the entrypoint. A stable entrypoint can be a precode
    // which dispatches to an unstable native code pointer.
    BOOL IsNativeCodeStableAfterInit()
    {
        LIMITED_METHOD_DAC_CONTRACT;

#if defined(FEATURE_JIT_PITCHING)
        if (IsPitchable())
            return false;
#endif

        return !IsVersionable() && !InEnCEnabledModule();
    }

    //Is this method currently pointing to native code that will never change?
    BOOL IsPointingToStableNativeCode()
    {
        LIMITED_METHOD_DAC_CONTRACT;

        if (!IsNativeCodeStableAfterInit())
            return FALSE;

        return IsPointingToNativeCode();
    }

    // Note: We are skipping the prestub based on addition information from the JIT.
    // (e.g. that the call is on same this ptr or that the this ptr is not null).
    // Thus we can end up with a running NGENed method for which IsPointingToNativeCode is false!
    BOOL IsPointingToNativeCode()
    {
        LIMITED_METHOD_DAC_CONTRACT;

        if (!HasStableEntryPoint())
            return FALSE;

        if (!HasPrecode())
            return TRUE;

        return GetPrecode()->IsPointingToNativeCode(GetNativeCode());
    }

    // Be careful about races with profiler when using this method. The profiler can
    // replace preimplemented code of the method with jitted code.
    // Avoid code patterns like if(HasNativeCode()) { PCODE pCode = GetNativeCode(); ... }.
    // Use PCODE pCode = GetNativeCode(); if (pCode != NULL) { ... } instead.
    BOOL HasNativeCode()
    {
        LIMITED_METHOD_DAC_CONTRACT;

        return GetNativeCode() != (PCODE)0;
    }

    // Perf warning: takes the CodeVersionManagerLock on every call
    BOOL HasNativeCodeAnyVersion()
    {
        LIMITED_METHOD_DAC_CONTRACT;

        return GetNativeCodeAnyVersion() != (PCODE)0;
    }

    BOOL SetNativeCodeInterlocked(PCODE addr, PCODE pExpected = 0);

    PTR_PCODE GetAddrOfNativeCodeSlot();

    BOOL MayHaveNativeCode();

    ULONG GetRVA();

public:
#ifndef DACCESS_COMPILE
    // Returns address of code to call. The address is good for one immediate invocation only.
    // Use GetMultiCallableAddrOfCode() to get address that can be invoked multiple times.
    //
    // Only call GetSingleCallableAddrOfCode() if you can guarantee that no virtualization is
    // necessary, or if you can guarantee that it has already happened. For instance, the frame of a
    // stackwalk has obviously been virtualized as much as it will be.
    //
    PCODE GetSingleCallableAddrOfCode()
    {
        WRAPPER_NO_CONTRACT;
        _ASSERTE(!IsGenericMethodDefinition());
        return GetMethodEntryPoint();
    }
#endif

    // This one is used to implement "ldftn".
    PCODE GetMultiCallableAddrOfCode(CORINFO_ACCESS_FLAGS accessFlags = CORINFO_ACCESS_LDFTN);

    // Internal version of GetMultiCallableAddrOfCode. Returns NULL if attempt to acquire directly
    // callable entrypoint would result into unnecessary allocation of indirection stub. Caller should use
    // indirect call via slot in this case.
    PCODE TryGetMultiCallableAddrOfCode(CORINFO_ACCESS_FLAGS accessFlags);

    // These return an address after resolving "virtual methods" correctly, including any
    // handling of context proxies, other thunking layers and also including
    // instantiation of generic virtual methods if required.
    // The first one returns an address which cannot be invoked
    // multiple times. Use GetMultiCallableAddrOfVirtualizedCode() for that.
    //
    // The code that implements these was taken verbatim from elsewhere in the
    // codebase, and there may be subtle differences between the two, e.g. with
    // regard to thunking.
    PCODE GetSingleCallableAddrOfVirtualizedCode(OBJECTREF *orThis, TypeHandle staticTH);
    PCODE GetMultiCallableAddrOfVirtualizedCode(OBJECTREF *orThis, TypeHandle staticTH);

#ifndef DACCESS_COMPILE
    // The current method entrypoint. It is simply the value of the current method slot.
    // GetMethodEntryPoint() should be used to get an opaque method entrypoint, for instance
    // when copying or searching vtables. It should not be used to get address to call.
    //
    // GetSingleCallableAddrOfCode() and GetStableEntryPoint() are aliases with stricter preconditions.
    // Use of these aliases is as appropriate.
    //
    // Calling this function will allocate an Entrypoint and associate it with the MethodDesc if it
    // doesn't already exist.
    PCODE GetMethodEntryPoint();
#endif

    // The current method entrypoint. It is simply the value of the current method slot.
    // GetMethodEntryPoint() should be used to get an opaque method entrypoint, for instance
    // when copying or searching vtables. It should not be used to get address to call.
    //
    // GetSingleCallableAddrOfCode() and GetStableEntryPoint() are aliases with stricter preconditions.
    // Use of these aliases is as appropriate.
    //
    PCODE GetMethodEntryPointIfExists();

    // Ensure that the temporary entrypoint is allocated, and the slot is filled with some value
    void EnsureTemporaryEntryPoint();

    // pamTracker must be NULL for a MethodDesc which cannot be freed by an external AllocMemTracker
    // OR must be set to point to the same AllocMemTracker that controls allocation of the MethodDesc
    void EnsureTemporaryEntryPointCore(AllocMemTracker *pamTracker);

    //*******************************************************************************
    // Returns the address of the native code.
    PCODE GetNativeCode();

    // Returns GetNativeCode() if it exists, but also checks to see if there
    // is a non-default code version that is populated with a code body and returns that.
    // Perf warning: takes the CodeVersionManagerLock on every call
    PCODE GetNativeCodeAnyVersion();

#if defined(FEATURE_JIT_PITCHING)
    bool IsPitchable();
    void PitchNativeCode();
#endif

    //================================================================
    // FindOrCreateAssociatedMethodDesc
    //
    // You might think that every MethodDef in the metadata had
    // one and only one MethodDesc in the source...  Well, how wrong
    // you are :-)
    //
    // Some MethodDefs can be associated with more than one MethodDesc.
    // This can happen because:
    //      (1) The method is an instance method in a struct, which
    //          can be called with either an unboxed "this" pointer or
    //          a "boxed" this pointer..  There is a different MethodDesc for
    //          these two cases.
    //      (2) The method is a generic method.  There is one primary
    //          MethodDesc for each generic method, called the GenericMethodDefinition.
    //          This is the one stored in the vtable.  New MethodDescs will
    //          be created for instantiations according to the scheme described
    //          elsewhere in this file.
    // There are also various other stubs associated with MethodDesc, but these stubs
    // do not result in new MethodDescs.
    //
    // All of the above MethodDescs are called "associates" of the primary MethodDesc.
    // Note that the primary MethodDesc for an instance method on a struct is
    // the one that accepts an unboxed "this" pointer.
    //
    // FindOrCreateAssociatedMethodDesc is the _primary_ routine
    // in the codebase for getting an associated MethodDesc from a primary MethodDesc.
    // You should treat this routine as a black box, i.e. just specify the right
    // parameters and it will do all the hard work of finding the right
    // MethodDesc for you.
    //
    // This routine can be used for "normal" MethodDescs that have nothing
    // to do with generics.  For example, if you need an BoxedEntryPointStub then
    // you may call this routine to get it.  It may also return
    // the Primary MethodDesc itself if that MethodDesc is suitable given the
    // parameters.
    //
    // NOTE: The behaviour of this method is not thoroughly defined
    // if pPrimaryMD is not really a "primary" MD.  Primary MDs are:
    //     1. Primary MDs are:never a generic method instantiation,
    //        but are instead the "uninstantiated" generic MD.
    //     2. Primary MDs are never instantiating stubs.
    //     3. Primary MDs are never BoxedEntryPointStubs.
    //
    // We assert if cases (1) or (2) occur.  However, some places in the
    // code pass in an BoxedEntryPointStub when pPrimaryMD is a virtual/interface method on
    // a struct.  These cases are confusing and should be rooted
    // out: it is probably preferable in terms
    // of correctness to pass in the corresponding non-unboxing MD.
    //
    // allowCreate may be set to FALSE to enforce that the method searched
    // should already be in existence - thus preventing creation and GCs during
    // inappropriate times.
    //
    static MethodDesc* FindOrCreateAssociatedMethodDesc(MethodDesc* pPrimaryMD,
                                                        MethodTable *pExactMT,
                                                        BOOL forceBoxedEntryPoint,
                                                        Instantiation methodInst,
                                                        BOOL allowInstParam,
                                                        BOOL forceRemotableMethod = FALSE,
                                                        BOOL allowCreate = TRUE,
                                                        ClassLoadLevel level = CLASS_LOADED);

    // Normalize methoddesc for reflection
    static MethodDesc* FindOrCreateAssociatedMethodDescForReflection(MethodDesc *pMethod,
                                                                     TypeHandle instType,
                                                                     Instantiation methodInst);

    // True if a MD is an funny BoxedEntryPointStub (not from the method table) or
    // an MD for a generic instantiation...In other words the MethodDescs and the
    // MethodTable are guaranteed to be "tightly-knit", i.e. if one is present in
    // an NGEN image then the other will be, and if one is "used" at runtime then
    // the other will be too.
    BOOL IsTightlyBoundToMethodTable();

    // For method descriptors which are non-generic this is the identity function
    // (except it returns the primary descriptor, not an BoxedEntryPointStub).
    //
    // For a generic method definition C<T>.m<U> this will return
    // C<__Canon>.m<__Canon>
    //
    // allowCreate may be set to FALSE to enforce that the method searched
    // should already be in existence - thus preventing creation and GCs during
    // inappropriate times.
    //
    MethodDesc * FindOrCreateTypicalSharedInstantiation(BOOL allowCreate = TRUE);

    // Given an object and an method descriptor for an instantiation of
    // a virtualized generic method, get the
    // corresponding instantiation of the target of a call.
    MethodDesc *ResolveGenericVirtualMethod(OBJECTREF *orThis);


private:
    ReturnKind ParseReturnKindFromSig(INDEBUG(bool supportStringConstructors = false));

public:
    // This method is used to restore ReturnKind using the class handle, it is fully supported only on x64 Ubuntu,
    // other platforms do not support multi-reg return case with pointers.
    // Use this method only when you can't hit this case
    // (like CLRToCOMMethodFrame::GcScanRoots) or when you can tolerate RT_Illegal return.
    // Also, on the other platforms for a single field struct return case
    // the function can't distinguish RT_Object and RT_ByRef.
    ReturnKind GetReturnKind(INDEBUG(bool supportStringConstructors = false));

public:
    // In general you don't want to call GetCallTarget - you want to
    // use either "call" directly or call MethodDesc::GetSingleCallableAddrOfVirtualizedCode and
    // then "CallTarget".  Note that GetCallTarget is approximately GetSingleCallableAddrOfCode
    // but the additional weirdness that class-based-virtual calls (but not interface calls nor calls
    // on proxies) are resolved to their target.  Because of this, many clients of "Call" (see above)
    // end up doing some resolution for interface calls and/or proxies themselves.
    PCODE GetCallTarget(OBJECTREF* pThisObj, TypeHandle ownerType = TypeHandle());

    MethodImpl *GetMethodImpl();

    TADDR GetFixupList();

    void CheckRestore(ClassLoadLevel level = CLASS_LOADED);

    //================================================================
    // Running the Prestub preparation step.

    // The stub produced by prestub requires method desc to be passed
    // in dedicated register. Used to implement stubs shared between
    // MethodDescs (e.g. PInvoke stubs)
    BOOL RequiresMethodDescCallingConvention(BOOL fEstimateForChunk = FALSE);

    // Returns true if the method has to have stable entrypoint always.
    BOOL RequiresStableEntryPoint(BOOL fEstimateForChunk = FALSE);
private:
    BOOL RequiresStableEntryPointCore(BOOL fEstimateForChunk);
public:

    //
    // Backpatch method slots
    //
    // Arguments:
    //     pMT - cached value of code:MethodDesc::GetMethodTable()
    //     pDispatchingMT - method table of the object that the method is being dispatched on, can be NULL.
    //     fFullBackPatch - indicates whether to patch all possible slots, including the ones
    //                      expensive to patch
    //
    // Return value:
    //     stable entry point (code:MethodDesc::GetStableEntryPoint())
    //
    PCODE DoBackpatch(MethodTable * pMT, MethodTable * pDispatchingMT, BOOL fFullBackPatch);

    PCODE DoPrestub(MethodTable *pDispatchingMT, CallerGCMode callerGCMode = CallerGCMode::Unknown);

    VOID GetMethodInfo(SString &namespaceOrClassName, SString &methodName, SString &methodSignature);
    VOID GetMethodInfoWithNewSig(SString &namespaceOrClassName, SString &methodName, SString &methodSignature);
    VOID GetMethodInfoNoSig(SString &namespaceOrClassName, SString &methodName);
    VOID GetFullMethodInfo(SString& fullMethodSigName);

    typedef void (*WalkValueTypeParameterFnPtr)(Module *pModule, mdToken token, Module *pDefModule, mdToken tkDefToken, const SigParser *ptr, SigTypeContext *pTypeContext, void *pData);

    void WalkValueTypeParameters(MethodTable *pMT, WalkValueTypeParameterFnPtr function, void *pData);

    void PrepareForUseAsADependencyOfANativeImage()
    {
        WRAPPER_NO_CONTRACT;
        if (!HaveValueTypeParametersBeenWalked())
            PrepareForUseAsADependencyOfANativeImageWorker();
    }

    void PrepareForUseAsAFunctionPointer();

private:
    void PrepareForUseAsADependencyOfANativeImageWorker();

    //================================================================
    // The actual data stored in a MethodDesc follows.

#ifdef _DEBUG
public:
    // These are set only for MethodDescs but every time we want to use the debugger
    // to examine these fields, the code has the thing stored in a MethodDesc*.
    // So...
    LPCUTF8         m_pszDebugMethodName;
    LPCUTF8         m_pszDebugClassName;
    LPCUTF8         m_pszDebugMethodSignature;
    PTR_MethodTable m_pDebugMethodTable;

    PTR_GCCoverageInfo m_GcCover;

#endif // _DEBUG

protected:
    enum {
        // There are flags available for use here (currently 4 flags bits are available); however, new bits are hard to come by, so any new flags bits should
        // have a fairly strong justification for existence.
        enum_flag3_TokenRemainderMask                       = 0x0FFF, // This must equal METHOD_TOKEN_REMAINDER_MASK calculated higher in this file.
                                                                      // for this method.
        // enum_flag3_HasPrecode implies that enum_flag3_HasStableEntryPoint is set.
        enum_flag3_HasStableEntryPoint                      = 0x1000,   // The method entrypoint is stable (either precode or actual code)
        enum_flag3_HasPrecode                               = 0x2000,   // Precode has been allocated for this method

        enum_flag3_IsUnboxingStub                           = 0x4000,
        enum_flag3_IsEligibleForTieredCompilation           = 0x8000,
    };
    UINT16      m_wFlags3AndTokenRemainder;

    BYTE        m_chunkIndex;

    enum {
        enum_flag4_ComputedRequiresStableEntryPoint         = 0x01,
        enum_flag4_RequiresStableEntryPoint                 = 0x02,
        enum_flag4_TemporaryEntryPointAssigned              = 0x04,
    };

    void InterlockedSetFlags4(BYTE mask, BYTE newValue);
    BYTE        m_bFlags4; // Used to hold more flags

    WORD m_wSlotNumber; // The slot number of this MethodDesc in the vtable array.
    WORD m_wFlags; // See MethodDescFlags
    PTR_MethodDescCodeData m_codeData;

public:
#ifdef DACCESS_COMPILE
    void EnumMemoryRegions(CLRDataEnumMemoryFlags flags);
#endif

#ifndef DACCESS_COMPILE
    // pamTracker must be NULL for a MethodDesc which cannot be freed by an external AllocMemTracker
    // OR must be set to point to the same AllocMemTracker that controls allocation of the MethodDesc
    HRESULT EnsureCodeDataExists(AllocMemTracker *pamTracker);

    HRESULT SetMethodDescVersionState(PTR_MethodDescVersioningState state);
#endif //!DACCESS_COMPILE

    PTR_MethodDescVersioningState GetMethodDescVersionState();

public:
    inline DWORD GetClassification() const
    {
        LIMITED_METHOD_DAC_CONTRACT;

        return (m_wFlags & mdfClassification);
    }

    inline void SetClassification(DWORD classification)
    {
        LIMITED_METHOD_CONTRACT;
        _ASSERTE((m_wFlags & mdfClassification) == 0);
        m_wFlags |= classification;
    }

    inline BOOL HasNativeCodeSlot()
    {
        LIMITED_METHOD_DAC_CONTRACT;
        return (m_wFlags & mdfHasNativeCodeSlot) != 0;
    }

    inline void SetHasNativeCodeSlot()
    {
        LIMITED_METHOD_CONTRACT;
        m_wFlags |= mdfHasNativeCodeSlot;
    }

#ifdef FEATURE_METADATA_UPDATER
    inline BOOL IsEnCAddedMethod()
    {
        LIMITED_METHOD_DAC_CONTRACT;
        return (m_wFlags & mdfEnCAddedMethod) != 0;
    }

    inline void SetIsEnCAddedMethod()
    {
        LIMITED_METHOD_CONTRACT;
        m_wFlags |= mdfEnCAddedMethod;
    }
#else
    inline BOOL IsEnCAddedMethod()
    {
        LIMITED_METHOD_DAC_CONTRACT;
        return FALSE;
    }
#endif // !FEATURE_METADATA_UPDATER

    inline BOOL IsIntrinsic()
    {
        LIMITED_METHOD_DAC_CONTRACT;
        return (m_wFlags & mdfIsIntrinsic) != 0;
    }

    inline void SetIsIntrinsic()
    {
        LIMITED_METHOD_CONTRACT;
        m_wFlags |= mdfIsIntrinsic;
    }

    BOOL RequiresCovariantReturnTypeChecking()
    {
        LIMITED_METHOD_DAC_CONTRACT;

        return (m_wFlags & mdfRequiresCovariantReturnTypeChecking) != 0;
    }

    void SetRequiresCovariantReturnTypeChecking()
    {
        LIMITED_METHOD_CONTRACT;
        m_wFlags |= mdfRequiresCovariantReturnTypeChecking;
    }

    static const BYTE s_ClassificationSizeTable[];

    static SIZE_T GetBaseSize(DWORD classification)
    {
        LIMITED_METHOD_DAC_CONTRACT;
        _ASSERTE(classification < mdfClassificationCount);
        return s_ClassificationSizeTable[classification];
    }

    SIZE_T GetBaseSize()
    {
        LIMITED_METHOD_DAC_CONTRACT;
        return GetBaseSize(GetClassification());
    }

    SIZE_T SizeOf();

    inline BOOL HaveValueTypeParametersBeenWalked()
    {
        LIMITED_METHOD_DAC_CONTRACT;
        return (m_wFlags & mdfValueTypeParametersWalked) != 0;
    }

#ifndef DACCESS_COMPILE
    inline void SetValueTypeParametersWalked()
    {
        LIMITED_METHOD_CONTRACT;
        InterlockedUpdateFlags(mdfValueTypeParametersWalked, TRUE);
    }
#endif // DACCESS_COMPILE

    inline BOOL HaveValueTypeParametersBeenLoaded()
    {
        LIMITED_METHOD_DAC_CONTRACT;
        return (m_wFlags & mdfValueTypeParametersLoaded) != 0;
    }

#ifndef DACCESS_COMPILE
    inline void SetValueTypeParametersLoaded()
    {
        LIMITED_METHOD_CONTRACT;
        InterlockedUpdateFlags(mdfValueTypeParametersLoaded, TRUE);
    }
#endif // DACCESS_COMPILE

#ifdef FEATURE_TYPEEQUIVALENCE
    inline BOOL DoesNotHaveEquivalentValuetypeParameters()
    {
        LIMITED_METHOD_DAC_CONTRACT;
        return (m_wFlags & mdfDoesNotHaveEquivalentValuetypeParameters) != 0;
    }

#ifndef DACCESS_COMPILE
    inline void SetDoesNotHaveEquivalentValuetypeParameters()
    {
        LIMITED_METHOD_CONTRACT;
        InterlockedUpdateFlags(mdfDoesNotHaveEquivalentValuetypeParameters, TRUE);
    }
#endif // DACCESS_COMPILE
#endif // FEATURE_TYPEEQUIVALENCE

    //
    // Optional MethodDesc slots appear after the end of base MethodDesc in this order:
    //

    // class MethodImpl;                            // Present if HasMethodImplSlot() is true

    typedef PCODE NonVtableSlot;   // Present if HasNonVtableSlot() is true
    typedef PCODE NativeCodeSlot;  // Present if HasNativeCodeSlot() is true

// Stub Dispatch code
public:
    MethodDesc *GetInterfaceMD();

// StubMethodInfo for use in creating RuntimeMethodHandles
    REFLECTMETHODREF GetStubMethodInfo();

    PrecodeType GetPrecodeType();


    // ---------------------------------------------------------------------------------
    // IL based Code generation pipeline
    // ---------------------------------------------------------------------------------

#ifndef DACCESS_COMPILE
public:
    PCODE PrepareInitialCode(CallerGCMode callerGCMode = CallerGCMode::Unknown);
    PCODE PrepareCode(PrepareCodeConfig* pConfig);

private:
    PCODE PrepareILBasedCode(PrepareCodeConfig* pConfig);
    PCODE GetPrecompiledCode(PrepareCodeConfig* pConfig, bool shouldTier);
    PCODE GetPrecompiledR2RCode(PrepareCodeConfig* pConfig);
    PCODE GetMulticoreJitCode(PrepareCodeConfig* pConfig, bool* pWasTier0);
    PCODE JitCompileCode(PrepareCodeConfig* pConfig);
    PCODE JitCompileCodeLockedEventWrapper(PrepareCodeConfig* pConfig, JitListLockEntry* pEntry);
    PCODE JitCompileCodeLocked(PrepareCodeConfig* pConfig, COR_ILMETHOD_DECODER* pilHeader, JitListLockEntry* pLockEntry, ULONG* pSizeOfCode);

public:
    bool TryGenerateUnsafeAccessor(DynamicResolver** resolver, COR_ILMETHOD_DECODER** methodILDecoder);
#endif // DACCESS_COMPILE

#ifdef HAVE_GCCOVER
private:
    static CrstStatic m_GCCoverCrst;

public:
    static void Init();
#endif

<<<<<<< HEAD
    template<typename T> friend struct ::cdac_offsets;
};

template<> struct cdac_offsets<MethodDesc>
{
    static const size_t ChunkIndex = offsetof(MethodDesc, m_chunkIndex);
    static const size_t Slot = offsetof(MethodDesc, m_wSlotNumber);
    static const size_t Flags = offsetof(MethodDesc, m_wFlags);
=======
    template<typename T> friend struct ::cdac_data;
};

template<> struct cdac_data<MethodDesc>
{
    static constexpr size_t ChunkIndex = offsetof(MethodDesc, m_chunkIndex);
    static constexpr size_t Slot = offsetof(MethodDesc, m_wSlotNumber);
    static constexpr size_t Flags = offsetof(MethodDesc, m_wFlags);
>>>>>>> 51e99e12
};

#ifndef DACCESS_COMPILE
class PrepareCodeConfig
{
public:
    PrepareCodeConfig();
    PrepareCodeConfig(NativeCodeVersion nativeCodeVersion, BOOL needsMulticoreJitNotification, BOOL mayUsePrecompiledCode);

    MethodDesc* GetMethodDesc() const
    {
        LIMITED_METHOD_CONTRACT;
        return m_pMethodDesc;
    }

    NativeCodeVersion GetCodeVersion() const
    {
        LIMITED_METHOD_CONTRACT;
        return m_nativeCodeVersion;
    }

    BOOL NeedsMulticoreJitNotification();
    BOOL MayUsePrecompiledCode();
    virtual PCODE IsJitCancellationRequested();
    virtual BOOL SetNativeCode(PCODE pCode, PCODE * ppAlternateCodeToUse);
    virtual COR_ILMETHOD* GetILHeader();
    virtual CORJIT_FLAGS GetJitCompilationFlags();
#ifdef FEATURE_ON_STACK_REPLACEMENT
    virtual unsigned GetILOffset() const { return 0; }
#endif
    BOOL ProfilerRejectedPrecompiledCode();
    BOOL ReadyToRunRejectedPrecompiledCode();
    void SetProfilerRejectedPrecompiledCode();
    void SetReadyToRunRejectedPrecompiledCode();
    CallerGCMode GetCallerGCMode();
    void SetCallerGCMode(CallerGCMode mode);

public:
    bool IsForMulticoreJit() const
    {
        WRAPPER_NO_CONTRACT;

    #ifdef FEATURE_MULTICOREJIT
        return m_isForMulticoreJit;
    #else
        return false;
    #endif
    }

#ifdef FEATURE_MULTICOREJIT
protected:
    void SetIsForMulticoreJit()
    {
        WRAPPER_NO_CONTRACT;
        m_isForMulticoreJit = true;
    }
#endif

#ifdef FEATURE_CODE_VERSIONING
public:
    bool ProfilerMayHaveActivatedNonDefaultCodeVersion() const
    {
        WRAPPER_NO_CONTRACT;
        return m_profilerMayHaveActivatedNonDefaultCodeVersion;
    }

    void SetProfilerMayHaveActivatedNonDefaultCodeVersion()
    {
        WRAPPER_NO_CONTRACT;
        m_profilerMayHaveActivatedNonDefaultCodeVersion = true;
    }

    bool GeneratedOrLoadedNewCode() const
    {
        WRAPPER_NO_CONTRACT;
        return m_generatedOrLoadedNewCode;
    }

    void SetGeneratedOrLoadedNewCode()
    {
        WRAPPER_NO_CONTRACT;
        _ASSERTE(!m_generatedOrLoadedNewCode);

        m_generatedOrLoadedNewCode = true;
    }
#endif

#ifdef FEATURE_TIERED_COMPILATION
public:
    bool WasTieringDisabledBeforeJitting() const
    {
        WRAPPER_NO_CONTRACT;
        return m_wasTieringDisabledBeforeJitting;
    }

    void SetWasTieringDisabledBeforeJitting()
    {
        WRAPPER_NO_CONTRACT;
        _ASSERTE(GetMethodDesc()->IsEligibleForTieredCompilation());

        m_wasTieringDisabledBeforeJitting = true;
    }

    bool ShouldCountCalls() const
    {
        WRAPPER_NO_CONTRACT;
        return m_shouldCountCalls;
    }

    void SetShouldCountCalls()
    {
        WRAPPER_NO_CONTRACT;
        _ASSERTE(!m_shouldCountCalls);

        m_shouldCountCalls = true;
    }
#endif

public:
    enum class JitOptimizationTier : UINT8
    {
        Unknown, // to identify older runtimes that would send this value
        MinOptJitted,
        Optimized,
        QuickJitted,
        OptimizedTier1,
        OptimizedTier1OSR,
        InstrumentedTier,
        InstrumentedTierOptimized,

        Count
    };

    static JitOptimizationTier GetJitOptimizationTier(PrepareCodeConfig *config, MethodDesc *methodDesc);
    static const char *GetJitOptimizationTierStr(PrepareCodeConfig *config, MethodDesc *methodDesc);

    bool JitSwitchedToMinOpt() const
    {
        LIMITED_METHOD_CONTRACT;
        return m_jitSwitchedToMinOpt;
    }

    void SetJitSwitchedToMinOpt()
    {
        LIMITED_METHOD_CONTRACT;

#ifdef FEATURE_TIERED_COMPILATION
        m_jitSwitchedToOptimized = false;
#endif
        m_jitSwitchedToMinOpt = true;
    }

#ifdef FEATURE_TIERED_COMPILATION
public:
    bool JitSwitchedToOptimized() const
    {
        LIMITED_METHOD_CONTRACT;
        return m_jitSwitchedToOptimized;
    }

    void SetJitSwitchedToOptimized()
    {
        LIMITED_METHOD_CONTRACT;

        if (!m_jitSwitchedToMinOpt)
        {
            m_jitSwitchedToOptimized = true;
        }
    }

    bool FinalizeOptimizationTierForTier0Load();
    bool FinalizeOptimizationTierForTier0LoadOrJit();
#endif

public:
    PrepareCodeConfig *GetNextInSameThread() const
    {
        LIMITED_METHOD_CONTRACT;
        return m_nextInSameThread;
    }

    void SetNextInSameThread(PrepareCodeConfig *config)
    {
        LIMITED_METHOD_CONTRACT;
        _ASSERTE(config == nullptr || m_nextInSameThread == nullptr);

        m_nextInSameThread = config;
    }

protected:
    MethodDesc* m_pMethodDesc;
    NativeCodeVersion m_nativeCodeVersion;
    BOOL m_needsMulticoreJitNotification;
    BOOL m_mayUsePrecompiledCode;
    BOOL m_ProfilerRejectedPrecompiledCode;
    BOOL m_ReadyToRunRejectedPrecompiledCode;
    CallerGCMode m_callerGCMode;

#ifdef FEATURE_MULTICOREJIT
private:
    bool m_isForMulticoreJit;
#endif

#ifdef FEATURE_CODE_VERSIONING
private:
    bool m_profilerMayHaveActivatedNonDefaultCodeVersion;
    bool m_generatedOrLoadedNewCode;
#endif

#ifdef FEATURE_TIERED_COMPILATION
private:
    bool m_wasTieringDisabledBeforeJitting;
    bool m_shouldCountCalls;
#endif

private:
    bool m_jitSwitchedToMinOpt; // when it wasn't requested
#ifdef FEATURE_TIERED_COMPILATION
    bool m_jitSwitchedToOptimized; // when a different tier was requested
#endif
    PrepareCodeConfig *m_nextInSameThread;
};

#ifdef FEATURE_CODE_VERSIONING
class VersionedPrepareCodeConfig : public PrepareCodeConfig
{
public:
    VersionedPrepareCodeConfig();
    VersionedPrepareCodeConfig(NativeCodeVersion codeVersion);
    HRESULT FinishConfiguration();
    virtual PCODE IsJitCancellationRequested();
    virtual COR_ILMETHOD* GetILHeader();
    virtual CORJIT_FLAGS GetJitCompilationFlags();
private:
    ILCodeVersion m_ilCodeVersion;
};

class PrepareCodeConfigBuffer
{
private:
    UINT8 m_buffer[sizeof(VersionedPrepareCodeConfig)];

public:
    PrepareCodeConfigBuffer(NativeCodeVersion codeVersion);

public:
    PrepareCodeConfig *GetConfig() const
    {
        WRAPPER_NO_CONTRACT;
        return (PrepareCodeConfig *)m_buffer;
    }

    PrepareCodeConfigBuffer(const PrepareCodeConfigBuffer &) = delete;
    PrepareCodeConfigBuffer &operator =(const PrepareCodeConfigBuffer &) = delete;
};
#endif // FEATURE_CODE_VERSIONING

class MulticoreJitPrepareCodeConfig : public PrepareCodeConfig
{
private:
    bool m_wasTier0;

public:
    MulticoreJitPrepareCodeConfig(MethodDesc* pMethod);

    bool WasTier0() const
    {
        LIMITED_METHOD_CONTRACT;
        return m_wasTier0;
    }

    void SetWasTier0()
    {
        LIMITED_METHOD_CONTRACT;
        m_wasTier0 = true;
    }

    virtual BOOL SetNativeCode(PCODE pCode, PCODE * ppAlternateCodeToUse) override;
};
#endif // DACCESS_COMPILE

/******************************************************************/

// A code:MethodDescChunk is a container that holds one or more code:MethodDesc.  Logically it is just
// compression.  Basically fields that are common among methods descs in the chunk are stored in the chunk
// and the MethodDescs themselves just store and index that allows them to find their Chunk.  Semantically
// a code:MethodDescChunk is just a set of code:MethodDesc.
class MethodDescChunk
{
    friend class MethodDesc;

    enum {
        enum_flag_TokenRangeMask                           = 0x0FFF, // This must equal METHOD_TOKEN_RANGE_MASK calculated higher in this file
                                                                     // These are separate to allow the flags space available and used to be obvious here
                                                                     // and for the logic that splits the token to be algorithmically generated based on the
                                                                     // #define
        enum_flag_DeterminedIsEligibleForTieredCompilation = 0x4000, // Has this chunk had its methods been determined eligible for tiered compilation or not
        // unused                                          = 0x8000,
    };

#ifndef DACCESS_COMPILE
    WORD InterlockedUpdateFlags(WORD wMask, BOOL fSet);
#endif

public:
    //
    // Allocates methodDescCount identical MethodDescs in smallest possible number of chunks.
    // If methodDescCount is zero, one chunk with maximum number of MethodDescs is allocated.
    //
    static MethodDescChunk *CreateChunk(LoaderHeap *pHeap, DWORD methodDescCount,
                                        DWORD classification,
                                        BOOL fNonVtableSlot,
                                        BOOL fNativeCodeSlot,
                                        MethodTable *initialMT,
                                        class AllocMemTracker *pamTracker);

    bool DeterminedIfMethodsAreEligibleForTieredCompilation()
    {
        LIMITED_METHOD_DAC_CONTRACT;
        return (VolatileLoadWithoutBarrier(&m_flagsAndTokenRange) & enum_flag_DeterminedIsEligibleForTieredCompilation) != 0;
    }

    void DetermineAndSetIsEligibleForTieredCompilation();

    FORCEINLINE PTR_MethodTable GetMethodTable()
    {
        LIMITED_METHOD_DAC_CONTRACT;
        return m_methodTable;
    }

    inline DPTR(PTR_MethodTable) GetMethodTablePtr() const
    {
        LIMITED_METHOD_DAC_CONTRACT;
        return dac_cast<DPTR(PTR_MethodTable)>(PTR_HOST_MEMBER_TADDR(MethodDescChunk, this, m_methodTable));
    }

#ifndef DACCESS_COMPILE
    inline void SetMethodTable(MethodTable * pMT)
    {
        LIMITED_METHOD_CONTRACT;
        _ASSERTE(m_methodTable == NULL);
        _ASSERTE(pMT != NULL);
        m_methodTable = pMT;
    }

    inline void SetSizeAndCount(SIZE_T sizeOfMethodDescs, COUNT_T methodDescCount)
    {
        LIMITED_METHOD_CONTRACT;

        _ASSERTE(FitsIn<BYTE>((sizeOfMethodDescs / MethodDesc::ALIGNMENT) - 1));
        m_size = static_cast<BYTE>((sizeOfMethodDescs / MethodDesc::ALIGNMENT) - 1);
        _ASSERTE(SizeOf() == sizeof(MethodDescChunk) + sizeOfMethodDescs);

        _ASSERTE(FitsIn<BYTE>(methodDescCount - 1));
        m_count = static_cast<BYTE>(methodDescCount - 1);
        _ASSERTE(GetCount() == methodDescCount);
    }

    void SetNextChunk(MethodDescChunk *chunk)
    {
        LIMITED_METHOD_CONTRACT;
        m_next = chunk;
    }
#endif // !DACCESS_COMPILE

    PTR_MethodDescChunk GetNextChunk()
    {
        LIMITED_METHOD_CONTRACT;
        return m_next;
    }

    UINT32 GetCount()
    {
        LIMITED_METHOD_DAC_CONTRACT;
        return m_count + 1;
    }

    inline UINT16 GetTokRange()
    {
        LIMITED_METHOD_DAC_CONTRACT;
        return m_flagsAndTokenRange & enum_flag_TokenRangeMask;
    }

    inline SIZE_T SizeOf()
    {
        LIMITED_METHOD_DAC_CONTRACT;
        return sizeof(MethodDescChunk) + (m_size + 1) * MethodDesc::ALIGNMENT;
    }

    inline MethodDesc *GetFirstMethodDesc()
    {
        LIMITED_METHOD_DAC_CONTRACT;
        return PTR_MethodDesc(dac_cast<TADDR>(this) + sizeof(MethodDescChunk));
    }

    // Maximum size of one chunk (corresponts to the maximum of m_size = 0xFF)
    static const SIZE_T MaxSizeOfMethodDescs = 0x100 * MethodDesc::ALIGNMENT;

#ifdef DACCESS_COMPILE
    void EnumMemoryRegions(CLRDataEnumMemoryFlags flags);
#endif

private:
    void SetTokenRange(UINT16 tokenRange)
    {
        LIMITED_METHOD_CONTRACT;
        _ASSERTE((tokenRange & ~enum_flag_TokenRangeMask) == 0);
        static_assert_no_msg(enum_flag_TokenRangeMask == METHOD_TOKEN_RANGE_MASK);
        m_flagsAndTokenRange = (m_flagsAndTokenRange & ~enum_flag_TokenRangeMask) | tokenRange;
    }

    PTR_MethodTable m_methodTable;

    PTR_MethodDescChunk  m_next;

    BYTE                 m_size;        // The size of this chunk minus 1 (in multiples of MethodDesc::ALIGNMENT)
    BYTE                 m_count;       // The number of MethodDescs in this chunk minus 1
    UINT16               m_flagsAndTokenRange;

    // Followed by array of method descs...

<<<<<<< HEAD
    template<typename T> friend struct ::cdac_offsets;
};

template<>
struct cdac_offsets<MethodDescChunk>
=======
    template<typename T> friend struct ::cdac_data;
};

template<>
struct cdac_data<MethodDescChunk>
>>>>>>> 51e99e12
{
    static constexpr size_t MethodTable = offsetof(MethodDescChunk, m_methodTable);
    static constexpr size_t Next = offsetof(MethodDescChunk, m_next);
    static constexpr size_t Size = offsetof(MethodDescChunk, m_size);
    static constexpr size_t Count = offsetof(MethodDescChunk, m_count);
};

inline int MethodDesc::GetMethodDescChunkIndex() const
{
    LIMITED_METHOD_DAC_CONTRACT;

    return m_chunkIndex;
}

inline MethodDescChunk *MethodDesc::GetMethodDescChunk() const
{
    LIMITED_METHOD_DAC_CONTRACT;

    return
        PTR_MethodDescChunk(dac_cast<TADDR>(this) -
                            (sizeof(MethodDescChunk) + (GetMethodDescChunkIndex() * MethodDesc::ALIGNMENT)));
}

MethodDesc* NonVirtualEntry2MethodDesc(PCODE entryPoint);
// convert an entry point into a MethodDesc
MethodDesc* Entry2MethodDesc(PCODE entryPoint, MethodTable *pMT);


typedef DPTR(class StoredSigMethodDesc) PTR_StoredSigMethodDesc;
class StoredSigMethodDesc : public MethodDesc
{
public:
    // Put the sig RVA in here - this allows us to avoid
    // touching the method desc table when CoreLib is prejitted.

    TADDR           m_pSig;
    DWORD           m_cSig;

protected:
    // m_dwExtendedFlags is not used by StoredSigMethodDesc itself.
    // It is used by child classes. We allocate the space here to get
    // optimal layout.
    DWORD           m_dwExtendedFlags;

public:
    TADDR GetSigRVA()
    {
        LIMITED_METHOD_DAC_CONTRACT;
        return m_pSig;
    }

    bool HasStoredMethodSig(void)
    {
        LIMITED_METHOD_DAC_CONTRACT;
        return m_pSig != 0;
    }
    PCCOR_SIGNATURE GetStoredMethodSig(DWORD* sigLen = NULL)
    {
        LIMITED_METHOD_DAC_CONTRACT;
        if (sigLen)
        {
            *sigLen = m_cSig;
        }
#ifdef DACCESS_COMPILE
        return (PCCOR_SIGNATURE)
            DacInstantiateTypeByAddress(GetSigRVA(), m_cSig, true);
#else // !DACCESS_COMPILE
        return (PCCOR_SIGNATURE) m_pSig;
#endif // !DACCESS_COMPILE
    }
    void SetStoredMethodSig(PCCOR_SIGNATURE sig, DWORD sigBytes)
    {
#ifndef DACCESS_COMPILE
        m_pSig = (TADDR)sig;
        m_cSig = sigBytes;
#endif // !DACCESS_COMPILE
    }

#ifdef DACCESS_COMPILE
    void EnumMemoryRegions(CLRDataEnumMemoryFlags flags);
#endif
};

//-----------------------------------------------------------------------
// Operations specific to FCall methods. We use a derived class to get
// the compiler involved in enforcing proper method type usage.
// DO NOT ADD FIELDS TO THIS CLASS.
//-----------------------------------------------------------------------

class FCallMethodDesc : public MethodDesc
{

    DWORD   m_dwECallID;
#ifdef TARGET_64BIT
    DWORD   m_padding;
#endif

public:
    void SetECallID(DWORD dwID)
    {
        LIMITED_METHOD_CONTRACT;
        m_dwECallID = dwID;
    }

    DWORD GetECallID()
    {
        LIMITED_METHOD_CONTRACT;
        return m_dwECallID;
    }
};

class HostCodeHeap;
class LCGMethodResolver;
typedef DPTR(LCGMethodResolver)       PTR_LCGMethodResolver;
class ILStubResolver;
typedef DPTR(ILStubResolver)          PTR_ILStubResolver;
class DynamicResolver;
typedef DPTR(DynamicResolver)         PTR_DynamicResolver;

class DynamicMethodDesc : public StoredSigMethodDesc
{
    friend class ILStubCache;
    friend class DynamicMethodTable;

protected:
    PTR_CUTF8           m_pszMethodName;
    PTR_DynamicResolver m_pResolver;

public:
    enum ILStubType : DWORD
    {
        StubNotSet = 0,
        StubCLRToNativeInterop,
        StubCLRToCOMInterop,
        StubNativeToCLRInterop,
        StubCOMToCLRInterop,
        StubStructMarshalInterop,
        StubArrayOp,
        StubMulticastDelegate,
        StubWrapperDelegate,
#ifdef FEATURE_INSTANTIATINGSTUB_AS_IL
        StubUnboxingIL,
        StubInstantiating,
#endif
        StubTailCallStoreArgs,
        StubTailCallCallTarget,

        StubVirtualStaticMethodDispatch,

        StubLast
    };

    enum Flag : DWORD
    {
        // Flags for DynamicMethodDesc
        // Define new flags in descending order. This allows the IL type enumeration to increase naturally.
        FlagNone                = 0x00000000,
        FlagPublic              = 0x00000800,
        FlagStatic              = 0x00001000,
        FlagRequiresCOM         = 0x00002000,
        FlagIsLCGMethod         = 0x00004000,
        FlagIsILStub            = 0x00008000,
        FlagIsDelegate          = 0x00010000,
        FlagIsCALLI             = 0x00020000,
        FlagMask                = 0x0003f800,
        StackArgSizeMask        = 0xfffc0000, // native stack arg size for IL stubs
        ILStubTypeMask          = ~(FlagMask | StackArgSizeMask)
    };
    static_assert_no_msg((FlagMask & StubLast) == 0);
    static_assert_no_msg((StackArgSizeMask & FlagMask) == 0);

    // MethodDesc memory is acquired in an uninitialized state.
    // The first step should be to explicitly set the entire
    // flag state and then modify it.
    void InitializeFlags(DWORD flags)
    {
        m_dwExtendedFlags = flags;
    }
    bool HasFlags(DWORD flags) const
    {
        return !!(m_dwExtendedFlags & flags);
    }
    void SetFlags(DWORD flags)
    {
        m_dwExtendedFlags |= flags;
    }
    void ClearFlags(DWORD flags)
    {
        m_dwExtendedFlags = (m_dwExtendedFlags & ~flags);
    }

    ILStubType GetILStubType() const
    {
        ILStubType type = (ILStubType)(m_dwExtendedFlags & ILStubTypeMask);
        _ASSERTE(type == StubNotSet || HasFlags(FlagIsILStub));
        return type;
    }

    void SetILStubType(ILStubType type)
    {
        _ASSERTE(HasFlags(FlagIsILStub));
        m_dwExtendedFlags &= ~ILStubTypeMask;
        m_dwExtendedFlags |= type;
    }

public:
    bool IsILStub() const { LIMITED_METHOD_DAC_CONTRACT; return HasFlags(FlagIsILStub); }
    bool IsLCGMethod() const { LIMITED_METHOD_DAC_CONTRACT; return HasFlags(FlagIsLCGMethod); }

	inline PTR_DynamicResolver    GetResolver();
    inline PTR_LCGMethodResolver  GetLCGMethodResolver();
    inline PTR_ILStubResolver     GetILStubResolver();

    PTR_CUTF8 GetMethodName()
    {
        LIMITED_METHOD_DAC_CONTRACT;
        return m_pszMethodName;
    }

    // Based on the current flags, compute the equivalent as COR metadata.
    WORD GetAttrs() const
    {
        LIMITED_METHOD_CONTRACT;
        WORD asMetadata = 0;
        asMetadata |= HasFlags(FlagPublic) ? mdPublic : 0;
        asMetadata |= HasFlags(FlagStatic) ? mdStatic : 0;
        return asMetadata;
    }

    WORD GetNativeStackArgSize()
    {
        LIMITED_METHOD_DAC_CONTRACT;
        _ASSERTE(IsILStub());
        return (WORD)((m_dwExtendedFlags & StackArgSizeMask) >> 16);
    }

    void SetNativeStackArgSize(WORD cbArgSize)
    {
        LIMITED_METHOD_CONTRACT;
        _ASSERTE(IsILStub());
#if !defined(OSX_ARM64_ABI)
        _ASSERTE((cbArgSize % TARGET_POINTER_SIZE) == 0);
#endif
        m_dwExtendedFlags = (m_dwExtendedFlags & ~StackArgSizeMask) | ((DWORD)cbArgSize << 16);
    }

    bool IsReverseStub() const
    {
        LIMITED_METHOD_DAC_CONTRACT;
        _ASSERTE(IsILStub());
        ILStubType type = GetILStubType();
        return type == StubCOMToCLRInterop || type == StubNativeToCLRInterop;
    }

    bool IsStepThroughStub() const
    {
        LIMITED_METHOD_CONTRACT;
        _ASSERTE(IsILStub());

        bool isStepThrough = false;

#ifdef FEATURE_INSTANTIATINGSTUB_AS_IL
        ILStubType type = GetILStubType();
        isStepThrough = type == StubUnboxingIL || type == StubInstantiating;
#endif // FEATURE_INSTANTIATINGSTUB_AS_IL

        return isStepThrough;
    }

    bool IsCLRToCOMStub() const
    {
        LIMITED_METHOD_CONTRACT;
        _ASSERTE(IsILStub());
        return !HasFlags(FlagStatic) && GetILStubType() == StubCLRToCOMInterop;
    }
    bool IsCOMToCLRStub() const
    {
        LIMITED_METHOD_CONTRACT;
        _ASSERTE(IsILStub());
        return !HasFlags(FlagStatic) && GetILStubType() == StubCOMToCLRInterop;
    }
    bool IsPInvokeStub() const
    {
        LIMITED_METHOD_CONTRACT;
        _ASSERTE(IsILStub());
        return HasFlags(FlagStatic)
            && !HasFlags(FlagIsCALLI)
            && GetILStubType() == StubCLRToNativeInterop;
    }

    bool IsMulticastStub() const
    {
        LIMITED_METHOD_DAC_CONTRACT;
        _ASSERTE(IsILStub());
        return GetILStubType() == DynamicMethodDesc::StubMulticastDelegate;
    }
    bool IsWrapperDelegateStub() const
    {
        LIMITED_METHOD_DAC_CONTRACT;
        _ASSERTE(IsILStub());
        return GetILStubType() == DynamicMethodDesc::StubWrapperDelegate;
    }
#ifdef FEATURE_INSTANTIATINGSTUB_AS_IL
    bool IsUnboxingILStub() const
    {
        LIMITED_METHOD_DAC_CONTRACT;
        _ASSERTE(IsILStub());
        return GetILStubType() == DynamicMethodDesc::StubUnboxingIL;
    }
#endif

    // Whether the stub takes a context argument that is an interop MethodDesc.
    bool HasMDContextArg() const
    {
        LIMITED_METHOD_CONTRACT;
        return IsCLRToCOMStub() || (IsPInvokeStub() && !HasFlags(FlagIsDelegate));
    }

    //
    // following implementations defined in DynamicMethod.cpp
    //
    void Destroy();
};


class ArrayMethodDesc : public StoredSigMethodDesc
{
public:
    // The VTABLE for an array look like

    //  System.Object Vtable
    //  System.Array Vtable
    //  type[] Vtable
    //      Get(<rank specific)
    //      Set(<rank specific)
    //      Address(<rank specific)
    //      .ctor(int)      // Possibly more

    enum {
        ARRAY_FUNC_GET      = 0,
        ARRAY_FUNC_SET      = 1,
        ARRAY_FUNC_ADDRESS  = 2,
        ARRAY_FUNC_CTOR     = 3, // Anything >= ARRAY_FUNC_CTOR is .ctor
    };

    // Get the index of runtime provided array method
    DWORD GetArrayFuncIndex()
    {
        LIMITED_METHOD_DAC_CONTRACT;

        DWORD dwSlot = GetSlot();
        DWORD dwVirtuals = GetMethodTable()->GetNumVirtuals();
        _ASSERTE(dwSlot >= dwVirtuals);
        return dwSlot - dwVirtuals;
    }

    LPCUTF8 GetMethodName();
    DWORD GetAttrs();
};

#ifdef HAS_NDIRECT_IMPORT_PRECODE
typedef NDirectImportPrecode NDirectImportThunkGlue;
#else // HAS_NDIRECT_IMPORT_PRECODE

class NDirectImportThunkGlue
{
    PVOID m_dummy; // Dummy field to make the alignment right

public:
    LPVOID GetEntryPoint()
    {
        LIMITED_METHOD_CONTRACT;
        return NULL;
    }
    void Init(MethodDesc *pMethod)
    {
        LIMITED_METHOD_CONTRACT;
    }
};

#endif // HAS_NDIRECT_IMPORT_PRECODE

typedef DPTR(NDirectImportThunkGlue)      PTR_NDirectImportThunkGlue;


//-----------------------------------------------------------------------
// Operations specific to NDirect methods. We use a derived class to get
// the compiler involved in enforcing proper method type usage.
// DO NOT ADD FIELDS TO THIS CLASS.
//-----------------------------------------------------------------------
class NDirectMethodDesc : public MethodDesc
{
public:
    struct temp1
    {
        // Information about the entrypoint
        PTR_CUTF8   m_pszEntrypointName;

        union
        {
            PTR_CUTF8   m_pszLibName;
            DWORD       m_dwECallID;    // ECallID for QCalls
        };

        // The JIT generates an indirect call through this location in some cases.
        // Initialized to NDirectImportThunkGlue. Patched to the true target or
        // host interceptor stub or alignment thunk after linking.
        LPVOID      m_pNDirectTarget;

#ifdef HAS_NDIRECT_IMPORT_PRECODE
        PTR_NDirectImportThunkGlue  m_pImportThunkGlue;
#else // HAS_NDIRECT_IMPORT_PRECODE
        NDirectImportThunkGlue      m_ImportThunkGlue;
#endif // HAS_NDIRECT_IMPORT_PRECODE

        ULONG       m_DefaultDllImportSearchPathsAttributeValue; // DefaultDllImportSearchPathsAttribute is saved.

        // Various attributes needed at runtime.
        WORD        m_wFlags;

#if defined(TARGET_X86)
        // Size of outgoing arguments (on stack). Note that in order to get the @n stdcall name decoration,
        WORD        m_cbStackArgumentSize;
#endif // defined(TARGET_X86)

    } ndirect;

    enum Flags
    {
        // There are two groups of flag bits here each which gets initialized
        // at different times.

        //
        // Group 1: The init group.
        //
        //   This group is set during MethodDesc construction. No race issues
        //   here since they are initialized before the MD is ever published
        //   and never change after that.

        kEarlyBound                     = 0x0001,   // IJW managed->unmanaged thunk. Standard [sysimport] stuff otherwise.

        // unused                       = 0x0002,

        kDefaultDllImportSearchPathsIsCached = 0x0004, // set if we cache attribute value.

        // kUnusedMask                  = 0x0008

        //
        // Group 2: The runtime group.
        //
        //   This group is set during runtime potentially by multiple threads
        //   at the same time. All flags in this category has to be set via interlocked operation.
        //
        kIsMarshalingRequiredCached     = 0x0010,   // Set if we have cached the results of marshaling required computation
        kCachedMarshalingRequired       = 0x0020,   // The result of the marshaling required computation

        kNativeAnsi                     = 0x0040,

        kLastError                      = 0x0080,   // setLastError keyword specified
        kNativeNoMangle                 = 0x0100,   // nomangle keyword specified

        kVarArgs                        = 0x0200,
        kStdCall                        = 0x0400,
        kThisCall                       = 0x0800,

        kIsQCall                        = 0x1000,

        kDefaultDllImportSearchPathsStatus = 0x2000, // either method has custom attribute or not.

        kNDirectPopulated               = 0x8000, // Indicate if the NDirect has been fully populated.
    };

    // Resolve the import to the NDirect target and set it on the NDirectMethodDesc.
    static void* ResolveAndSetNDirectTarget(_In_ NDirectMethodDesc* pMD);

    // Attempt to get a resolved NDirect target. This will return true for already resolved
    // targets and methods that are resolved at JIT time, such as those marked SuppressGCTransition
    static BOOL TryGetResolvedNDirectTarget(_In_ NDirectMethodDesc* pMD, _Out_ void** ndirectTarget);

    // Retrieves the cached result of marshaling required computation, or performs the computation
    // if the result is not cached yet.
    BOOL MarshalingRequired()
    {
        STANDARD_VM_CONTRACT;

        if ((ndirect.m_wFlags & kIsMarshalingRequiredCached) == 0)
        {
            // Compute the flag and cache the result
            InterlockedSetNDirectFlags(kIsMarshalingRequiredCached |
                (ComputeMarshalingRequired() ? kCachedMarshalingRequired : 0));
        }
        _ASSERTE((ndirect.m_wFlags & kIsMarshalingRequiredCached) != 0);
        return (ndirect.m_wFlags & kCachedMarshalingRequired) != 0;
    }

    BOOL ComputeMarshalingRequired();

    // Atomically set specified flags. Only setting of the bits is supported.
    void InterlockedSetNDirectFlags(WORD wFlags);

    void SetIsEarlyBound()
    {
        LIMITED_METHOD_CONTRACT;
        ndirect.m_wFlags |= kEarlyBound;
    }

    BOOL IsEarlyBound()
    {
        LIMITED_METHOD_CONTRACT;
        return (ndirect.m_wFlags & kEarlyBound) != 0;
    }

    BOOL IsNativeAnsi() const
    {
        LIMITED_METHOD_CONTRACT;

        return (ndirect.m_wFlags & kNativeAnsi) != 0;
    }

    BOOL IsNativeNoMangled() const
    {
        LIMITED_METHOD_CONTRACT;

        return (ndirect.m_wFlags & kNativeNoMangle) != 0;
    }

    PTR_CUTF8 GetLibNameRaw()
    {
        LIMITED_METHOD_DAC_CONTRACT;

        return ndirect.m_pszLibName;
    }

#ifndef DACCESS_COMPILE
    LPCUTF8 GetLibName() const
    {
        LIMITED_METHOD_CONTRACT;

        return IsQCall() ? "QCall" : ndirect.m_pszLibName;
    }
#endif // !DACCESS_COMPILE

    PTR_CUTF8 GetEntrypointName() const
    {
        LIMITED_METHOD_DAC_CONTRACT;

        return ndirect.m_pszEntrypointName;
    }

    BOOL IsVarArgs() const
    {
        LIMITED_METHOD_DAC_CONTRACT;

        return (ndirect.m_wFlags & kVarArgs) != 0;
    }

    BOOL IsStdCall() const
    {
        LIMITED_METHOD_DAC_CONTRACT;

        return (ndirect.m_wFlags & kStdCall) != 0;
    }

    BOOL IsThisCall() const
    {
        LIMITED_METHOD_DAC_CONTRACT;

        return (ndirect.m_wFlags & kThisCall) != 0;
    }

    // Returns TRUE if this MethodDesc is internal call from CoreLib to VM
    BOOL IsQCall() const
    {
        LIMITED_METHOD_DAC_CONTRACT;

        return (ndirect.m_wFlags & kIsQCall) != 0;
    }

    BOOL HasDefaultDllImportSearchPathsAttribute();

    BOOL IsDefaultDllImportSearchPathsAttributeCached()
    {
        LIMITED_METHOD_CONTRACT;
        return (ndirect.m_wFlags & kDefaultDllImportSearchPathsIsCached) != 0;
    }

    BOOL IsPopulated()
    {
        LIMITED_METHOD_CONTRACT;
        return (ndirect.m_wFlags & kNDirectPopulated) != 0;
    }

    ULONG DefaultDllImportSearchPathsAttributeCachedValue()
    {
        LIMITED_METHOD_CONTRACT;
        return ndirect.m_DefaultDllImportSearchPathsAttributeValue & 0xFFFFFFFD;
    }

    BOOL DllImportSearchAssemblyDirectory()
    {
        LIMITED_METHOD_CONTRACT;
        return (ndirect.m_DefaultDllImportSearchPathsAttributeValue & 0x2) != 0;
    }

    PTR_NDirectImportThunkGlue GetNDirectImportThunkGlue()
    {
        LIMITED_METHOD_DAC_CONTRACT;

        return ndirect.m_pImportThunkGlue;
    }

    LPVOID GetNDirectTarget()
    {
        LIMITED_METHOD_CONTRACT;

        _ASSERTE(IsNDirect());
        return ndirect.m_pNDirectTarget;
    }

    VOID SetNDirectTarget(LPVOID pTarget);

#ifndef DACCESS_COMPILE
    BOOL NDirectTargetIsImportThunk()
    {
        WRAPPER_NO_CONTRACT;

        _ASSERTE(IsNDirect());

        return (GetNDirectTarget() == GetNDirectImportThunkGlue()->GetEntrypoint());
    }
#endif // !DACCESS_COMPILE

    //  Find the entry point name and function address
    //  based on the module and data from NDirectMethodDesc
    //
    LPVOID FindEntryPoint(NATIVE_LIBRARY_HANDLE hMod);

#ifdef TARGET_WINDOWS
private:
    FARPROC FindEntryPointWithMangling(NATIVE_LIBRARY_HANDLE mod, PTR_CUTF8 entryPointName);
    FARPROC FindEntryPointWithSuffix(NATIVE_LIBRARY_HANDLE mod, PTR_CUTF8 entryPointName, char suffix);
#endif
public:

    void SetStackArgumentSize(WORD cbDstBuffer, CorInfoCallConvExtension unmgdCallConv)
    {
        LIMITED_METHOD_CONTRACT;

#if defined(TARGET_X86)
        // thiscall passes the this pointer in ECX
        if (unmgdCallConv == CorInfoCallConvExtension::Thiscall)
        {
            _ASSERTE(cbDstBuffer >= sizeof(SLOT));
            cbDstBuffer -= sizeof(SLOT);
        }

        // Don't write to the field if it's already initialized to avoid creating private pages (NGEN)
        if (ndirect.m_cbStackArgumentSize == 0xFFFF)
        {
            ndirect.m_cbStackArgumentSize = cbDstBuffer;
        }
        else
        {
            _ASSERTE(ndirect.m_cbStackArgumentSize == cbDstBuffer);
        }
#endif // defined(TARGET_X86)
    }

#if defined(TARGET_X86)
    void EnsureStackArgumentSize();

    WORD GetStackArgumentSize() const
    {
        LIMITED_METHOD_DAC_CONTRACT;

        _ASSERTE(ndirect.m_cbStackArgumentSize != 0xFFFF);

        // If we have a methoddesc, stackArgSize is the number of bytes of
        // the outgoing marshalling buffer.
        return ndirect.m_cbStackArgumentSize;
    }
#endif // defined(TARGET_X86)

    VOID InitEarlyBoundNDirectTarget();

    // In AppDomains, we can trigger declarer's cctor when we link the P/Invoke,
    // which takes care of inlined calls as well. See code:NDirect.NDirectLink.
    // Although the cctor is guaranteed to run in the shared domain before the
    // target is invoked, we will trigger it at link time as well because linking
    // may depend on it - cctor may change the target DLL, DLL search path etc.
    BOOL IsClassConstructorTriggeredAtLinkTime()
    {
        LIMITED_METHOD_CONTRACT;
        MethodTable * pMT = GetMethodTable();
        // Try to avoid touching the EEClass if possible
        if (!pMT->HasClassConstructor())
            return FALSE;
        return !pMT->GetClass()->IsBeforeFieldInit();
    }
};  //class NDirectMethodDesc

//-----------------------------------------------------------------------
// Operations specific to EEImplCall methods. We use a derived class to get
// the compiler involved in enforcing proper method type usage.
//
// For now, the only EE impl is the delegate Invoke method. If we
// add other EE impl types in the future, may need a discriminator
// field here.
//-----------------------------------------------------------------------
class EEImplMethodDesc : public StoredSigMethodDesc
{ };

#ifdef FEATURE_COMINTEROP

// This is the extra information needed to be associated with a method in order to use it for
// CLR->COM calls. It is currently used by code:CLRToCOMCallMethodDesc (ordinary CLR->COM calls).
typedef DPTR(struct CLRToCOMCallInfo) PTR_CLRToCOMCallInfo;
struct CLRToCOMCallInfo
{
    // Returns CLRToCOMCallInfo associated with a method. pMD must be a CLRToCOMCallMethodDesc or
    // EEImplMethodDesc that has already been initialized for COM interop.
    inline static CLRToCOMCallInfo *FromMethodDesc(MethodDesc *pMD);

    union
    {
        // IL stub for CLR to COM call
        PCODE m_pILStub;

        // MethodDesc of the COM event provider to forward the call to (COM event interfaces)
        MethodDesc *m_pEventProviderMD;
    };

    // method table of the interface which this represents
    PTR_MethodTable m_pInterfaceMT;

    enum Flags
    {
        kRequiresArgumentWrapping       = 0x1,
    };
    BYTE        m_flags;

    // ComSlot() (is cached when we first invoke the method and generate
    // the stubs for it. There's probably a better place to do this
    // caching but I'm not sure I know all the places these things are
    // created.)
    WORD        m_cachedComSlot;

    PCODE * GetAddrOfILStubField()
    {
        LIMITED_METHOD_CONTRACT;
        return &m_pILStub;
    }

#ifdef TARGET_X86
    // Size of outgoing arguments (on stack). This is currently used only
    // on x86 when we have an InlinedCallFrame representing a CLR->COM call.
    WORD        m_cbStackArgumentSize;

    void InitStackArgumentSize()
    {
        LIMITED_METHOD_CONTRACT;

        m_cbStackArgumentSize = 0xFFFF;
    }

    void SetStackArgumentSize(WORD cbDstBuffer)
    {
        LIMITED_METHOD_CONTRACT;

        // Don't write to the field if it's already initialized to avoid creating private pages (NGEN)
        if (m_cbStackArgumentSize == 0xFFFF)
        {
            m_cbStackArgumentSize = cbDstBuffer;
        }
        _ASSERTE(m_cbStackArgumentSize == cbDstBuffer);
    }

    WORD GetStackArgumentSize()
    {
        LIMITED_METHOD_DAC_CONTRACT;

        _ASSERTE(m_cbStackArgumentSize != 0xFFFF);
        return m_cbStackArgumentSize;
    }

    LPVOID      m_pRetThunk;

#else // TARGET_X86
    void InitStackArgumentSize()
    {
        LIMITED_METHOD_CONTRACT;
    }

    void SetStackArgumentSize(WORD cbDstBuffer)
    {
        LIMITED_METHOD_CONTRACT;
    }
#endif // TARGET_X86
};


//-----------------------------------------------------------------------
// Operations specific to CLRToCOMCall methods. We use a derived class to get
// the compiler involved in enforcing proper method type usage.
// DO NOT ADD FIELDS TO THIS CLASS.
//-----------------------------------------------------------------------
class CLRToCOMCallMethodDesc : public MethodDesc
{
public:
    CLRToCOMCallInfo *m_pCLRToCOMCallInfo; // initialized in code:CLRToCOMCall.PopulateCLRToCOMCallMethodDesc

    void InitRetThunk();
    void InitComEventCallInfo();

    PCODE * GetAddrOfILStubField()
    {
        LIMITED_METHOD_CONTRACT;
        return m_pCLRToCOMCallInfo->GetAddrOfILStubField();
    }

    MethodTable* GetInterfaceMethodTable()
    {
        LIMITED_METHOD_CONTRACT;
        _ASSERTE(m_pCLRToCOMCallInfo->m_pInterfaceMT != NULL);
        return m_pCLRToCOMCallInfo->m_pInterfaceMT;
    }

    MethodDesc* GetEventProviderMD()
    {
        LIMITED_METHOD_CONTRACT;

        return m_pCLRToCOMCallInfo->m_pEventProviderMD;
    }


    BOOL RequiresArgumentWrapping()
    {
        LIMITED_METHOD_CONTRACT;

        return (m_pCLRToCOMCallInfo->m_flags & CLRToCOMCallInfo::kRequiresArgumentWrapping) != 0;
    }

    void SetLateBoundFlags(BYTE newFlags)
    {
        LIMITED_METHOD_CONTRACT;

        InterlockedOr((LONG*)&m_pCLRToCOMCallInfo->m_flags, newFlags);
    }

#ifdef TARGET_X86
    WORD GetStackArgumentSize()
    {
        LIMITED_METHOD_DAC_CONTRACT;
        return m_pCLRToCOMCallInfo->GetStackArgumentSize();
    }

    void SetStackArgumentSize(WORD cbDstBuffer)
    {
        LIMITED_METHOD_CONTRACT;
        m_pCLRToCOMCallInfo->SetStackArgumentSize(cbDstBuffer);
    }
#else // TARGET_X86
    void SetStackArgumentSize(WORD cbDstBuffer)
    {
        LIMITED_METHOD_CONTRACT;
    }
#endif // TARGET_X86
};
#endif // FEATURE_COMINTEROP

//-----------------------------------------------------------------------
// InstantiatedMethodDesc's are used for generics and
// come in four flavours, discriminated by the
// low order bits of the first field:
//
//  001 --> GenericMethodDefinition
//  010 --> UnsharedMethodInstantiation
//  011 --> SharedMethodInstantiation
//  100 --> WrapperStubWithInstantiations - and unboxing or instantiating stub
//
// A SharedMethodInstantiation descriptor extends MethodDesc
// with a pointer to dictionary layout and a representative instantiation.
//
// A GenericMethodDefinition is the instantiation of a
// generic method at its formals, used for verifying the method and
// also for reflection.
//
// A WrapperStubWithInstantiations extends MethodDesc with:
//    (1) a method instantiation
//    (2) an "underlying" method descriptor.
// A WrapperStubWithInstantiations may be placed in a MethodChunk for
// a method table which specifies an exact instantiation for the class/struct.
// A WrapperStubWithInstantiations may be either
// an BoxedEntryPointStub or an exact-instantiation stub.
//
// Exact-instantiation stubs are used as extra type-context parameters. When
// used as an entry, instantiating stubs pass an instantiation
// dictionary on to the underlying method.  These entries are required to
// implement ldftn instructions on instantiations of shared generic
// methods, as the InstantiatingStub's pointer does not expect a
// dictionary argument; instead, it passes itself on to the shared
// code as the dictionary.
//
// An UnsharedMethodInstantiation contains just an instantiation.
// These are fully-specialized wrt method and class type parameters.
// These satisfy (!IMD_IsGenericMethodDefinition() &&
//                !IMD_IsSharedByGenericMethodInstantiations() &&
//                !IMD_IsWrapperStubWithInstantiations())
//
// Note that plain MethodDescs may represent shared code w.r.t. class type
// parameters (see MethodDesc::IsSharedByGenericInstantiations()).
//-----------------------------------------------------------------------

class InstantiatedMethodDesc final : public MethodDesc
{

public:

    // All varities of InstantiatedMethodDesc's support this method.
    BOOL IMD_HasMethodInstantiation()
    {
        LIMITED_METHOD_DAC_CONTRACT;

        if (IMD_IsGenericMethodDefinition())
            return TRUE;
        else
            return m_pPerInstInfo != NULL;
    }

    // All varieties of InstantiatedMethodDesc's support this method.
    Instantiation IMD_GetMethodInstantiation()
    {
        LIMITED_METHOD_DAC_CONTRACT;

        // No lock needed here. In the case of a generic dictionary expansion, the values of the old dictionary
        // slots are copied to the newly allocated dictionary, and the old dictionary is kept around. Whether we
        // return the old or new dictionary here, the values of the instantiation arguments will always be the same.
        return (m_pPerInstInfo != NULL)
                ? Instantiation(m_pPerInstInfo->GetInstantiation(), m_wNumGenericArgs)
                : Instantiation();
    }

    PTR_Dictionary IMD_GetMethodDictionary()
    {
        LIMITED_METHOD_DAC_CONTRACT;

        return m_pPerInstInfo;
    }

    BOOL IMD_IsGenericMethodDefinition()
    {
        LIMITED_METHOD_DAC_CONTRACT;

        return((m_wFlags2 & KindMask) == GenericMethodDefinition);
    }

    BOOL IMD_IsSharedByGenericMethodInstantiations()
    {
        LIMITED_METHOD_DAC_CONTRACT;

        return((m_wFlags2 & KindMask) == SharedMethodInstantiation);
    }
    BOOL IMD_IsWrapperStubWithInstantiations()
    {
        LIMITED_METHOD_DAC_CONTRACT;

        return((m_wFlags2 & KindMask) == WrapperStubWithInstantiations);
    }

    PTR_DictionaryLayout GetDictLayoutRaw()
    {
        LIMITED_METHOD_DAC_CONTRACT;
        return m_pDictLayout;
    }

    PTR_MethodDesc IMD_GetWrappedMethodDesc()
    {
        LIMITED_METHOD_DAC_CONTRACT;

        _ASSERTE(IMD_IsWrapperStubWithInstantiations());
        return m_pWrappedMethodDesc;
    }

#ifndef DACCESS_COMPILE
    // Get the dictionary layout, if there is one
    DictionaryLayout* IMD_GetDictionaryLayout()
    {
        WRAPPER_NO_CONTRACT;
        if (IMD_IsWrapperStubWithInstantiations() && IMD_HasMethodInstantiation())
        {
            InstantiatedMethodDesc* pIMD = IMD_GetWrappedMethodDesc()->AsInstantiatedMethodDesc();
            return pIMD->m_pDictLayout;
        }
        else if (IMD_IsSharedByGenericMethodInstantiations())
            return m_pDictLayout;
        else
            return NULL;
    }

    void IMD_SetDictionaryLayout(DictionaryLayout* pNewLayout)
    {
        WRAPPER_NO_CONTRACT;
        if (IMD_IsWrapperStubWithInstantiations() && IMD_HasMethodInstantiation())
        {
            InstantiatedMethodDesc* pIMD = IMD_GetWrappedMethodDesc()->AsInstantiatedMethodDesc();
            pIMD->m_pDictLayout = pNewLayout;
        }
        else if (IMD_IsSharedByGenericMethodInstantiations())
        {
            m_pDictLayout = pNewLayout;
        }
    }
#endif // !DACCESS_COMPILE

    // Setup the IMD as shared code
    void SetupSharedMethodInstantiation(DWORD numGenericArgs, TypeHandle *pPerInstInfo, DictionaryLayout *pDL);

    // Setup the IMD as unshared code
    void SetupUnsharedMethodInstantiation(DWORD numGenericArgs, TypeHandle *pInst);

    // Setup the IMD as the special MethodDesc for a "generic" method
    void SetupGenericMethodDefinition(IMDInternalImport *pIMDII, LoaderAllocator* pAllocator, AllocMemTracker *pamTracker,
        Module *pModule, mdMethodDef tok);

    // Setup the IMD as a wrapper around another method desc
    void SetupWrapperStubWithInstantiations(MethodDesc* wrappedMD,DWORD numGenericArgs, TypeHandle *pGenericMethodInst);

private:
    friend class MethodDesc; // this fields are currently accessed by MethodDesc::Save/Restore etc.
    union {
        PTR_DictionaryLayout m_pDictLayout; //SharedMethodInstantiation

        PTR_MethodDesc m_pWrappedMethodDesc; // For WrapperStubWithInstantiations
    };

public: // <TODO>make private: JITinterface.cpp accesses through this </TODO>
    // Note we can't steal bits off m_pPerInstInfo as the JIT generates code to access through it!!

    // Type parameters to method (exact)
    // For non-unboxing instantiating stubs this is actually
    // a dictionary and further slots may hang off the end of the
    // instantiation.
    //
    // For generic method definitions that are not the typical method definition (e.g. C<int>.m<U>)
    // this field is null; to obtain the instantiation use LoadMethodInstantiation
    PTR_Dictionary m_pPerInstInfo;  //SHARED

private:
    enum
    {
        KindMask                        = 0x07,
        GenericMethodDefinition         = 0x01,
        UnsharedMethodInstantiation     = 0x02,
        SharedMethodInstantiation       = 0x03,
        WrapperStubWithInstantiations   = 0x04,
    };
    WORD          m_wFlags2;
    WORD          m_wNumGenericArgs;

public:
    static InstantiatedMethodDesc *FindOrCreateExactClassMethod(MethodTable *pExactMT,
                                                                MethodDesc *pCanonicalMD);

    static InstantiatedMethodDesc* FindLoadedInstantiatedMethodDesc(MethodTable *pMT,
                                                                    mdMethodDef methodDef,
                                                                    Instantiation methodInst,
                                                                    BOOL getSharedNotStub);

private:

    static InstantiatedMethodDesc *NewInstantiatedMethodDesc(MethodTable *pMT,
                                                             MethodDesc* pGenericMDescInRepMT,
                                                             MethodDesc* pSharedMDescForStub,
                                                             Instantiation methodInst,
                                                             BOOL getSharedNotStub);

};

inline PTR_MethodTable MethodDesc::GetMethodTable() const
{
    LIMITED_METHOD_DAC_CONTRACT;

    MethodDescChunk *pChunk = GetMethodDescChunk();
    PREFIX_ASSUME(pChunk != NULL);
    return pChunk->GetMethodTable();
}

inline DPTR(PTR_MethodTable) MethodDesc::GetMethodTablePtr() const
{
    LIMITED_METHOD_DAC_CONTRACT;

    MethodDescChunk *pChunk = GetMethodDescChunk();
    PREFIX_ASSUME(pChunk != NULL);
    return pChunk->GetMethodTablePtr();
}

inline MethodTable* MethodDesc::GetCanonicalMethodTable()
{
    LIMITED_METHOD_DAC_CONTRACT;

    return GetMethodTable()->GetCanonicalMethodTable();
}

inline mdMethodDef MethodDesc::GetMemberDef() const
{
    LIMITED_METHOD_DAC_CONTRACT;

    MethodDescChunk *pChunk = GetMethodDescChunk();
    PREFIX_ASSUME(pChunk != NULL);
    UINT16   tokrange = pChunk->GetTokRange();

    UINT16 tokremainder = m_wFlags3AndTokenRemainder & enum_flag3_TokenRemainderMask;
    static_assert_no_msg(enum_flag3_TokenRemainderMask == METHOD_TOKEN_REMAINDER_MASK);

    return MergeToken(tokrange, tokremainder);
}

// Set the offset of this method desc in a chunk table (which allows us
// to work back to the method table/module pointer stored at the head of
// the table.
inline void MethodDesc::SetChunkIndex(MethodDescChunk * pChunk)
{
    WRAPPER_NO_CONTRACT;

    // Calculate the offset (mod 8) from the chunk table header.
    SIZE_T offset = (BYTE*)this - (BYTE*)pChunk->GetFirstMethodDesc();
    _ASSERTE((offset & ALIGNMENT_MASK) == 0);
    offset >>= ALIGNMENT_SHIFT;

    // Make sure that we did not overflow the BYTE
    _ASSERTE(offset == (BYTE)offset);
    m_chunkIndex = (BYTE)offset;

    // Make sure that the MethodDescChunk is setup correctly
    _ASSERTE(GetMethodDescChunk() == pChunk);
}

inline void MethodDesc::SetMemberDef(mdMethodDef mb)
{
    WRAPPER_NO_CONTRACT;

    UINT16 tokrange;
    UINT16 tokremainder;
    SplitToken(mb, &tokrange, &tokremainder);

    _ASSERTE((tokremainder & ~enum_flag3_TokenRemainderMask) == 0);
    m_wFlags3AndTokenRemainder = (m_wFlags3AndTokenRemainder & ~enum_flag3_TokenRemainderMask) | tokremainder;

    if (GetMethodDescChunkIndex() == 0)
    {
        GetMethodDescChunk()->SetTokenRange(tokrange);
    }

#ifdef _DEBUG
    if (mb != 0)
    {
        _ASSERTE(GetMemberDef() == mb);
    }
#endif
}

#ifdef _DEBUG

inline BOOL MethodDesc::SanityCheck()
{
    CONTRACTL
    {
        NOTHROW;
        GC_NOTRIGGER;
        MODE_ANY;
        SUPPORTS_DAC;
    }
    CONTRACTL_END;

    // Sanity test - we don't care about the result we just want it to not AV.
    return GetMethodTable() == m_pDebugMethodTable && this->GetModule() != NULL;
}

#endif // _DEBUG

inline BOOL MethodDesc::HasNonVtableSlot()
{
    LIMITED_METHOD_DAC_CONTRACT;

    return (m_wFlags & mdfHasNonVtableSlot) != 0;
}

inline Instantiation MethodDesc::GetMethodInstantiation() const
{
    LIMITED_METHOD_DAC_CONTRACT;

    return
        (GetClassification() == mcInstantiated)
        ? AsInstantiatedMethodDesc()->IMD_GetMethodInstantiation()
        : Instantiation();
}

inline Instantiation MethodDesc::GetClassInstantiation() const
{
    LIMITED_METHOD_DAC_CONTRACT;

    return GetMethodTable()->GetInstantiation();
}

inline BOOL MethodDesc::IsGenericMethodDefinition() const
{
    LIMITED_METHOD_DAC_CONTRACT;

    return GetClassification() == mcInstantiated && AsInstantiatedMethodDesc()->IMD_IsGenericMethodDefinition();
}

// True if the method descriptor is an instantiation of a generic method.
inline BOOL MethodDesc::HasMethodInstantiation() const
{
    LIMITED_METHOD_DAC_CONTRACT;

    return mcInstantiated == GetClassification() && AsInstantiatedMethodDesc()->IMD_HasMethodInstantiation();
}

#if defined(FEATURE_GDBJIT)
class CalledMethod
{
private:
    MethodDesc * m_pMD;
    void * m_CallAddr;
    CalledMethod * m_pNext;
public:
    CalledMethod(MethodDesc *pMD, void * addr, CalledMethod * next) : m_pMD(pMD), m_CallAddr(addr), m_pNext(next)  {}
    ~CalledMethod() {}
    MethodDesc * GetMethodDesc() { return m_pMD; }
    void * GetCallAddr() { return m_CallAddr; }
    CalledMethod * GetNext() { return m_pNext; }
};
#endif

#ifdef FEATURE_READYTORUN
struct ReadyToRunStandaloneMethodMetadata
{
    ReadyToRunStandaloneMethodMetadata() :
        pByteData(nullptr),
        cByteData(0),
        pTypes(nullptr),
        cTypes(0)
    {}

    ~ReadyToRunStandaloneMethodMetadata()
    {
        if (pByteData != nullptr)
            delete[] pByteData;
        if (pTypes != nullptr)
            delete[] pTypes;
    }

    const uint8_t * pByteData;
    size_t cByteData;
    const TypeHandle * pTypes;
    size_t cTypes;
};

ReadyToRunStandaloneMethodMetadata* GetReadyToRunStandaloneMethodMetadata(MethodDesc *pMD);
void InitReadyToRunStandaloneMethodMetadata();
#endif // FEATURE_READYTORUN

#include "method.inl"

#endif // !_METHOD_H<|MERGE_RESOLUTION|>--- conflicted
+++ resolved
@@ -1909,16 +1909,6 @@
     static void Init();
 #endif
 
-<<<<<<< HEAD
-    template<typename T> friend struct ::cdac_offsets;
-};
-
-template<> struct cdac_offsets<MethodDesc>
-{
-    static const size_t ChunkIndex = offsetof(MethodDesc, m_chunkIndex);
-    static const size_t Slot = offsetof(MethodDesc, m_wSlotNumber);
-    static const size_t Flags = offsetof(MethodDesc, m_wFlags);
-=======
     template<typename T> friend struct ::cdac_data;
 };
 
@@ -1927,7 +1917,6 @@
     static constexpr size_t ChunkIndex = offsetof(MethodDesc, m_chunkIndex);
     static constexpr size_t Slot = offsetof(MethodDesc, m_wSlotNumber);
     static constexpr size_t Flags = offsetof(MethodDesc, m_wFlags);
->>>>>>> 51e99e12
 };
 
 #ifndef DACCESS_COMPILE
@@ -2349,19 +2338,11 @@
 
     // Followed by array of method descs...
 
-<<<<<<< HEAD
-    template<typename T> friend struct ::cdac_offsets;
-};
-
-template<>
-struct cdac_offsets<MethodDescChunk>
-=======
     template<typename T> friend struct ::cdac_data;
 };
 
 template<>
 struct cdac_data<MethodDescChunk>
->>>>>>> 51e99e12
 {
     static constexpr size_t MethodTable = offsetof(MethodDescChunk, m_methodTable);
     static constexpr size_t Next = offsetof(MethodDescChunk, m_next);
