--- conflicted
+++ resolved
@@ -1635,23 +1635,7 @@
     UINT16      m_wFlags3AndTokenRemainder;
 
     BYTE        m_chunkIndex;
-<<<<<<< HEAD
-
-    enum {
-        // enum_flag2_HasPrecode implies that enum_flag2_HasStableEntryPoint is set.
-        enum_flag2_HasStableEntryPoint                  = 0x01,   // The method entrypoint is stable (either precode or actual code)
-        enum_flag2_HasPrecode                           = 0x02,   // Precode has been allocated for this method
-        enum_flag2_IsUnboxingStub                       = 0x04,
-        // unused                                       = 0x08,
-        enum_flag2_IsIntrinsic                          = 0x10,   // Jit may expand method as an intrinsic
-        enum_flag2_IsEligibleForTieredCompilation       = 0x20,
-        enum_flag2_RequiresCovariantReturnTypeChecking  = 0x40
-        // unused                                       = 0x80,
-    };
-    BYTE        m_bFlags2;
-=======
     BYTE        m_methodIndex; // Used to hold the index into the chunk of this MethodDesc. Currently all 8 bits are used, but we could likely work with only 7 bits
->>>>>>> 8042facb
 
     // The slot number of this MethodDesc in the vtable array.
     WORD m_wSlotNumber;
