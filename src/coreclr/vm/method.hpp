--- conflicted
+++ resolved
@@ -1822,7 +1822,6 @@
         _ASSERTE(dac_cast<TADDR>(m_interpreterCode) != INTERPRETER_CODE_POISON);
         VolatileStore(&m_interpreterCode, interpreterCode);
     }
-<<<<<<< HEAD
 
     // Call this if the m_interpreterCode will never be set to a valid value
     void PoisonInterpreterCode()
@@ -1835,12 +1834,12 @@
     {
         LIMITED_METHOD_DAC_CONTRACT;
         return dac_cast<TADDR>(VolatileLoadWithoutBarrier(&m_interpreterCode)) == INTERPRETER_CODE_POISON;
-=======
+    }
+
     void ClearInterpreterCodePointer()
     {
         LIMITED_METHOD_CONTRACT;
         VolatileStore(&m_interpreterCode, dac_cast<PTR_InterpByteCodeStart>((TADDR)NULL));
->>>>>>> 29643081
     }
 #endif // FEATURE_INTERPRETER
 
