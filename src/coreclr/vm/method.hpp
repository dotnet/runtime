--- conflicted
+++ resolved
@@ -514,12 +514,6 @@
 
     Module* GetLoaderModule();
 
-<<<<<<< HEAD
-    // Does this immediate item live in an NGEN module?
-    BOOL IsZapped();
-
-=======
->>>>>>> 331cfe33
     // Strip off method and class instantiation if present and replace by the typical instantiation
     // e.g. C<int>.m<string> -> C<T>.m<U>.  Does not modify the MethodDesc, but returns
     // the appropriate stripped MethodDesc.
