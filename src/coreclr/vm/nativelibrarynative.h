// Licensed to the .NET Foundation under one or more agreements.
// The .NET Foundation licenses this file to you under the MIT license.
//
// File: NativeLibraryNative.h
//
//
// QCall's for the NativeLibrary class
//

#ifndef __NATIVELIBRARYNATIVE_H__
#define __NATIVELIBRARYNATIVE_H__

<<<<<<< HEAD
class NativeLibraryNative
{
public:
    static INT_PTR QCALLTYPE LoadFromPath(LPCWSTR path, BOOL throwOnError);
    static INT_PTR QCALLTYPE LoadByName(LPCWSTR name, QCall::AssemblyHandle callingAssembly,
                                               BOOL hasDllImportSearchPathFlag, DWORD dllImportSearchPathFlag,
                                               BOOL throwOnError);
    static void QCALLTYPE FreeLib(INT_PTR handle);
    static INT_PTR QCALLTYPE GetSymbol(INT_PTR handle, LPCWSTR symbolName, BOOL throwOnError);
};
=======
extern "C" INT_PTR QCALLTYPE NativeLibrary_LoadFromPath(LPCWSTR path, BOOL throwOnError);
extern "C" INT_PTR QCALLTYPE NativeLibrary_LoadByName(LPCWSTR name, QCall::AssemblyHandle callingAssembly,
                                            BOOL hasDllImportSearchPathFlag, DWORD dllImportSearchPathFlag,
                                            BOOL throwOnError);
extern "C" void QCALLTYPE NativeLibrary_FreeLib(INT_PTR handle);
extern "C" INT_PTR QCALLTYPE NativeLibrary_GetSymbol(INT_PTR handle, LPCWSTR symbolName, BOOL throwOnError);
>>>>>>> 338fa9f3

#endif // __NATIVELIBRARYNATIVE_H__<|MERGE_RESOLUTION|>--- conflicted
+++ resolved
@@ -10,24 +10,11 @@
 #ifndef __NATIVELIBRARYNATIVE_H__
 #define __NATIVELIBRARYNATIVE_H__
 
-<<<<<<< HEAD
-class NativeLibraryNative
-{
-public:
-    static INT_PTR QCALLTYPE LoadFromPath(LPCWSTR path, BOOL throwOnError);
-    static INT_PTR QCALLTYPE LoadByName(LPCWSTR name, QCall::AssemblyHandle callingAssembly,
-                                               BOOL hasDllImportSearchPathFlag, DWORD dllImportSearchPathFlag,
-                                               BOOL throwOnError);
-    static void QCALLTYPE FreeLib(INT_PTR handle);
-    static INT_PTR QCALLTYPE GetSymbol(INT_PTR handle, LPCWSTR symbolName, BOOL throwOnError);
-};
-=======
 extern "C" INT_PTR QCALLTYPE NativeLibrary_LoadFromPath(LPCWSTR path, BOOL throwOnError);
 extern "C" INT_PTR QCALLTYPE NativeLibrary_LoadByName(LPCWSTR name, QCall::AssemblyHandle callingAssembly,
                                             BOOL hasDllImportSearchPathFlag, DWORD dllImportSearchPathFlag,
                                             BOOL throwOnError);
 extern "C" void QCALLTYPE NativeLibrary_FreeLib(INT_PTR handle);
 extern "C" INT_PTR QCALLTYPE NativeLibrary_GetSymbol(INT_PTR handle, LPCWSTR symbolName, BOOL throwOnError);
->>>>>>> 338fa9f3
 
 #endif // __NATIVELIBRARYNATIVE_H__