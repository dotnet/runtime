--- conflicted
+++ resolved
@@ -308,11 +308,7 @@
         {
             return argLocDescForStructInRegs->m_cFloatReg > 0;
         }
-<<<<<<< HEAD
-    #elif defined(TARGET_RISCV64)
-=======
-    #elif defined(TARGET_LOONGARCH64)
->>>>>>> 17d88ed7
+    #elif defined(TARGET_LOONGARCH64) || defined(TARGET_RISCV64)
         if (argLocDescForStructInRegs != NULL)
         {
             return argLocDescForStructInRegs->m_cFloatReg > 0;
