// Licensed to the .NET Foundation under one or more agreements.
// The .NET Foundation licenses this file to you under the MIT license.
//
// File: methodtable.cpp
//

#include "common.h"

#include "clsload.hpp"
#include "method.hpp"
#include "class.h"
#include "classcompat.h"
#include "object.h"
#include "field.h"
#include "util.hpp"
#include "excep.h"
#include "siginfo.hpp"
#include "threads.h"
#include "stublink.h"
#include "ecall.h"
#include "dllimport.h"
#include "gcdesc.h"
#include "jitinterface.h"
#include "eeconfig.h"
#include "log.h"
#include "fieldmarshaler.h"
#include "cgensys.h"
#include "gcheaputilities.h"
#include "dbginterface.h"
#include "comdelegate.h"
#include "eventtrace.h"


#include "eeprofinterfaces.h"
#include "dllimportcallback.h"
#include "listlock.h"
#include "methodimpl.h"
#include "guidfromname.h"
#include "encee.h"
#include "encee.h"
#include "comsynchronizable.h"
#include "customattribute.h"
#include "virtualcallstub.h"
#include "contractimpl.h"

#ifdef FEATURE_COMINTEROP
#include "comcallablewrapper.h"
#include "clrtocomcall.h"
#include "runtimecallablewrapper.h"
#endif // FEATURE_COMINTEROP

#include "typeequivalencehash.hpp"

#include "generics.h"
#include "genericdict.h"
#include "typestring.h"
#include "typedesc.h"
#include "array.h"
#include "castcache.h"
#include "dynamicinterfacecastable.h"
#include "frozenobjectheap.h"

#ifdef FEATURE_INTERPRETER
#include "interpreter.h"
#endif // FEATURE_INTERPRETER

#ifndef DACCESS_COMPILE

// Typedef for string comparison functions.
typedef int (__cdecl *UTF8StringCompareFuncPtr)(const char *, const char *);

MethodDataCache *MethodTable::s_pMethodDataCache = NULL;

#ifdef _DEBUG
extern unsigned g_dupMethods;
#endif

#endif // !DACCESS_COMPILE

#ifndef DACCESS_COMPILE
//==========================================================================================
class MethodDataCache
{
    typedef MethodTable::MethodData MethodData;

  public:    // Ctor. Allocates cEntries entries. Throws.
    static UINT32 GetObjectSize(UINT32 cEntries);
    MethodDataCache(UINT32 cEntries);

    MethodData *Find(MethodTable *pMT);
    MethodData *Find(MethodTable *pMTDecl, MethodTable *pMTImpl);
    void Insert(MethodData *pMData);
    void Clear();

  protected:
    // This describes each entry in the cache.
    struct Entry
    {
        MethodData *m_pMData;
        UINT32      m_iTimestamp;
    };

    MethodData *FindHelper(MethodTable *pMTDecl, MethodTable *pMTImpl, UINT32 idx);

    inline UINT32 GetNextTimestamp()
        { return ++m_iCurTimestamp; }

    inline UINT32 NumEntries()
        { LIMITED_METHOD_CONTRACT; return m_cEntries; }

    inline void TouchEntry(UINT32 i)
        { WRAPPER_NO_CONTRACT; m_iLastTouched = i; GetEntry(i)->m_iTimestamp = GetNextTimestamp(); }

    inline UINT32 GetLastTouchedEntryIndex()
        { WRAPPER_NO_CONTRACT; return m_iLastTouched; }

    // The end of this object contains an array of Entry
    inline Entry *GetEntryData()
        { LIMITED_METHOD_CONTRACT; return (Entry *)(this + 1); }

    inline Entry *GetEntry(UINT32 i)
        { WRAPPER_NO_CONTRACT; return GetEntryData() + i; }

  private:
    // This serializes access to the cache
    SimpleRWLock    m_lock;

    // This allows ageing of entries to decide which to punt when
    // inserting a new entry.
    UINT32 m_iCurTimestamp;

    // The number of entries in the cache
    UINT32 m_cEntries;
    UINT32 m_iLastTouched;

#ifdef HOST_64BIT
    UINT32 pad;      // insures that we are a multiple of 8-bytes
#endif
};  // class MethodDataCache

//==========================================================================================
UINT32 MethodDataCache::GetObjectSize(UINT32 cEntries)
{
    LIMITED_METHOD_CONTRACT;
    return sizeof(MethodDataCache) + (sizeof(Entry) * cEntries);
}

//==========================================================================================
MethodDataCache::MethodDataCache(UINT32 cEntries)
    : m_lock(COOPERATIVE_OR_PREEMPTIVE, LOCK_TYPE_DEFAULT),
      m_iCurTimestamp(0),
      m_cEntries(cEntries),
      m_iLastTouched(0)
{
    WRAPPER_NO_CONTRACT;
    ZeroMemory(GetEntryData(), cEntries * sizeof(Entry));
}

//==========================================================================================
MethodTable::MethodData *MethodDataCache::FindHelper(
    MethodTable *pMTDecl, MethodTable *pMTImpl, UINT32 idx)
{
    CONTRACTL {
        NOTHROW;
        GC_NOTRIGGER;
        INSTANCE_CHECK;
    } CONTRACTL_END;

    MethodData *pEntry = GetEntry(idx)->m_pMData;
    if (pEntry != NULL) {
        MethodTable *pMTDeclEntry = pEntry->GetDeclMethodTable();
        MethodTable *pMTImplEntry = pEntry->GetImplMethodTable();
        if (pMTDeclEntry == pMTDecl && pMTImplEntry == pMTImpl) {
            return pEntry;
        }
        else if (pMTDecl == pMTImpl) {
            if (pMTDeclEntry == pMTDecl) {
                return pEntry->GetDeclMethodData();
            }
            if (pMTImplEntry == pMTDecl) {
                return pEntry->GetImplMethodData();
            }
        }
    }

    return NULL;
}

//==========================================================================================
MethodTable::MethodData *MethodDataCache::Find(MethodTable *pMTDecl, MethodTable *pMTImpl)
{
    CONTRACTL {
        NOTHROW;
        GC_NOTRIGGER;
        INSTANCE_CHECK;
    } CONTRACTL_END;

#ifdef LOGGING
    g_sdStats.m_cCacheLookups++;
#endif

    SimpleReadLockHolder lh(&m_lock);

    // Check the last touched entry.
    MethodData *pEntry = FindHelper(pMTDecl, pMTImpl, GetLastTouchedEntryIndex());

    // Now search the entire cache.
    if (pEntry == NULL) {
        for (UINT32 i = 0; i < NumEntries(); i++) {
            pEntry = FindHelper(pMTDecl, pMTImpl, i);
            if (pEntry != NULL) {
                TouchEntry(i);
                break;
            }
        }
    }

    if (pEntry != NULL) {
        pEntry->AddRef();
    }

#ifdef LOGGING
    else {
        // Failure to find the entry in the cache.
        g_sdStats.m_cCacheMisses++;
    }
#endif // LOGGING

    return pEntry;
}

//==========================================================================================
MethodTable::MethodData *MethodDataCache::Find(MethodTable *pMT)
{
    WRAPPER_NO_CONTRACT;
    return Find(pMT, pMT);
}

//==========================================================================================
void MethodDataCache::Insert(MethodData *pMData)
{
    CONTRACTL {
        NOTHROW; // for now, because it does not yet resize.
        GC_NOTRIGGER;
        INSTANCE_CHECK;
    } CONTRACTL_END;

    SimpleWriteLockHolder hLock(&m_lock);

    UINT32 iMin = UINT32_MAX;
    UINT32 idxMin = UINT32_MAX;
    for (UINT32 i = 0; i < NumEntries(); i++) {
        if (GetEntry(i)->m_iTimestamp < iMin) {
            idxMin = i;
            iMin = GetEntry(i)->m_iTimestamp;
        }
    }
    Entry *pEntry = GetEntry(idxMin);
    if (pEntry->m_pMData != NULL) {
        pEntry->m_pMData->Release();
    }
    pMData->AddRef();
    pEntry->m_pMData = pMData;
    pEntry->m_iTimestamp = GetNextTimestamp();
}

//==========================================================================================
void MethodDataCache::Clear()
{
    CONTRACTL {
        NOTHROW; // for now, because it does not yet resize.
        GC_NOTRIGGER;
        INSTANCE_CHECK;
    } CONTRACTL_END;

    // Taking the lock here is just a precaution. Really, the runtime
    // should be suspended because this is called while unloading an
    // AppDomain at the SysSuspendEE stage. But, if someone calls it
    // outside of that context, we should be extra cautious.
    SimpleWriteLockHolder lh(&m_lock);

    for (UINT32 i = 0; i < NumEntries(); i++) {
        Entry *pEntry = GetEntry(i);
        if (pEntry->m_pMData != NULL) {
            pEntry->m_pMData->Release();
        }
    }
    ZeroMemory(GetEntryData(), NumEntries() * sizeof(Entry));
    m_iCurTimestamp = 0;
}   // MethodDataCache::Clear

#endif // !DACCESS_COMPILE


//==========================================================================================
// Optimization intended for MethodTable::GetDispatchMap

#include <optsmallperfcritical.h>

//==========================================================================================
PTR_DispatchMap MethodTable::GetDispatchMap()
{
    LIMITED_METHOD_DAC_CONTRACT;

    MethodTable * pMT = this;

    if (!pMT->HasDispatchMapSlot())
    {
        pMT = pMT->GetCanonicalMethodTable();
        if (!pMT->HasDispatchMapSlot())
            return NULL;
    }

    return dac_cast<PTR_DispatchMap>((pMT->GetAuxiliaryData() + 1));
}

#include <optdefault.h>


//==========================================================================================
PTR_Module MethodTable::GetModuleIfLoaded()
{
    CONTRACTL
    {
        NOTHROW;
        GC_NOTRIGGER;
        MODE_ANY;
        FORBID_FAULT;
        SUPPORTS_DAC;
    }
    CONTRACTL_END;

    return GetModule();
}

//==========================================================================================
BOOL MethodTable::ValidateWithPossibleAV()
{
    CANNOT_HAVE_CONTRACT;
    SUPPORTS_DAC;

    // MethodTables have the canonicalization property below.
    // i.e. canonicalize, and canonicalize again, and check the result are
    // the same.  This is a property that holds for every single valid object in
    // the system, but which should hold for very few other addresses.

    // For non-generic classes, we can rely on comparing
    //    object->methodtable->class->methodtable
    // to
    //    object->methodtable
    //
    //  However, for generic instantiation this does not work. There we must
    //  compare
    //
    //    object->methodtable->class->methodtable->class
    // to
    //    object->methodtable->class
    //
    // Of course, that's not necessarily enough to verify that the method
    // table and class are absolutely valid - we rely on type soundness
    // for that. We need to do more sanity checking to
    // make sure that our pointer here is in fact a valid object.
    PTR_EEClass pEEClass = this->GetClassWithPossibleAV();
    return ((pEEClass && (this == pEEClass->GetMethodTableWithPossibleAV())) ||
        ((HasInstantiation() || IsArray()) &&
        (pEEClass && (pEEClass->GetMethodTableWithPossibleAV()->GetClassWithPossibleAV() == pEEClass))));
}


//==========================================================================================
<<<<<<< HEAD
=======
BOOL  MethodTable::IsClassInited()
{
    WRAPPER_NO_CONTRACT;

    if (IsClassPreInited())
        return TRUE;

    if (IsSharedByGenericInstantiations())
        return FALSE;

    PTR_DomainLocalModule pLocalModule = GetDomainLocalModule();

    _ASSERTE(pLocalModule != NULL);

    return pLocalModule->IsClassInitialized(this);
}

//==========================================================================================
BOOL  MethodTable::IsInitError()
{
    WRAPPER_NO_CONTRACT;

    PTR_DomainLocalModule pLocalModule = GetDomainLocalModule();
    _ASSERTE(pLocalModule != NULL);

    return pLocalModule->IsClassInitError(this);
}

#ifndef DACCESS_COMPILE
//==========================================================================================
// mark the class as having its .cctor run
void MethodTable::SetClassInited()
{
    WRAPPER_NO_CONTRACT;
    _ASSERTE(!IsClassPreInited());
    GetDomainLocalModule()->SetClassInitialized(this);
}

//==========================================================================================
void MethodTable::SetClassInitError()
{
    WRAPPER_NO_CONTRACT;
    GetDomainLocalModule()->SetClassInitError(this);
}

//==========================================================================================
>>>>>>> e7537125
// mark as COM object type (System.__ComObject and types deriving from it)
void MethodTable::SetComObjectType()
{
    LIMITED_METHOD_CONTRACT;
    SetFlag(enum_flag_ComObject);
}

#ifdef FEATURE_ICASTABLE
void MethodTable::SetICastable()
{
    LIMITED_METHOD_CONTRACT;
    SetFlag(enum_flag_ICastable);
}
#endif

BOOL MethodTable::IsICastable()
{
    LIMITED_METHOD_DAC_CONTRACT;
#ifdef FEATURE_ICASTABLE
    return GetFlag(enum_flag_ICastable);
#else
    return FALSE;
#endif
}

void MethodTable::SetIDynamicInterfaceCastable()
{
    LIMITED_METHOD_CONTRACT;
    SetFlag(enum_flag_IDynamicInterfaceCastable);
}

BOOL MethodTable::IsIDynamicInterfaceCastable()
{
    LIMITED_METHOD_DAC_CONTRACT;
    return GetFlag(enum_flag_IDynamicInterfaceCastable);
}

void MethodTable::SetIsTrackedReferenceWithFinalizer()
{
    LIMITED_METHOD_CONTRACT;
    SetFlag(enum_flag_IsTrackedReferenceWithFinalizer);
}

#endif // !DACCESS_COMPILE

BOOL MethodTable::IsTrackedReferenceWithFinalizer()
{
    LIMITED_METHOD_DAC_CONTRACT;
    return GetFlag(enum_flag_IsTrackedReferenceWithFinalizer);
}

//==========================================================================================
WORD MethodTable::GetNumMethods()
{
    LIMITED_METHOD_DAC_CONTRACT;
    return GetClass()->GetNumMethods();
}

PTR_MethodTable MethodTable::GetTypicalMethodTable()
{
    LIMITED_METHOD_DAC_CONTRACT;
    if (IsArray())
        return (PTR_MethodTable)this;

    PTR_MethodTable methodTableMaybe = GetModule()->LookupTypeDef(GetCl()).AsMethodTable();
    _ASSERTE(methodTableMaybe->IsTypicalTypeDefinition());
    return methodTableMaybe;
}

//==========================================================================================
BOOL MethodTable::HasSameTypeDefAs(MethodTable *pMT)
{
    LIMITED_METHOD_DAC_CONTRACT;

    if (this == pMT)
        return TRUE;

    // optimize for the negative case where we expect RID mismatch
    DWORD rid = GetTypeDefRid();
    if (rid != pMT->GetTypeDefRid())
        return FALSE;

    // Types without RIDs are unrelated to each other. This case is taken for arrays.
    if (rid == 0)
        return FALSE;

    return (GetModule() == pMT->GetModule());
}

#ifndef DACCESS_COMPILE

//==========================================================================================
PTR_MethodTable InterfaceInfo_t::GetApproxMethodTable(Module * pContainingModule)
{
    CONTRACTL
    {
        THROWS;
        GC_TRIGGERS;
        MODE_ANY;
    }
    CONTRACTL_END;
    MethodTable * pItfMT = GetMethodTable();
    ClassLoader::EnsureLoaded(TypeHandle(pItfMT), CLASS_LOAD_APPROXPARENTS);
    return pItfMT;
}

//==========================================================================================
// get the method desc given the interface method desc
/* static */ MethodDesc *MethodTable::GetMethodDescForInterfaceMethodAndServer(
                            TypeHandle ownerType, MethodDesc *pItfMD, OBJECTREF *pServer)
{
    CONTRACT(MethodDesc*)
    {
        THROWS;
        GC_TRIGGERS;
        MODE_COOPERATIVE;
        PRECONDITION(CheckPointer(pItfMD));
        PRECONDITION(pItfMD->IsInterface());
        PRECONDITION(!ownerType.IsNull());
        PRECONDITION(ownerType.GetMethodTable()->HasSameTypeDefAs(pItfMD->GetMethodTable()));
        POSTCONDITION(CheckPointer(RETVAL));
    }
    CONTRACT_END;
    VALIDATEOBJECTREF(*pServer);

#ifdef _DEBUG
    MethodTable * pItfMT =  ownerType.GetMethodTable();
    PREFIX_ASSUME(pItfMT != NULL);
#endif // _DEBUG

    MethodTable *pServerMT = (*pServer)->GetMethodTable();
    PREFIX_ASSUME(pServerMT != NULL);

#ifdef FEATURE_ICASTABLE
    // In case of ICastable, instead of trying to find method implementation in the real object type
    // we call GetMethodDescForInterfaceMethod() again with whatever type it returns.
    // It allows objects that implement ICastable to mimic behavior of other types.
    if (pServerMT->IsICastable() &&
        !pItfMD->HasMethodInstantiation() &&
        !TypeHandle(pServerMT).CanCastTo(ownerType)) // we need to make sure object doesn't implement this interface in a natural way
    {
        GCStress<cfg_any>::MaybeTrigger();

        // Make call to ICastableHelpers.GetImplType(obj, interfaceTypeObj)
        PREPARE_NONVIRTUAL_CALLSITE(METHOD__ICASTABLEHELPERS__GETIMPLTYPE);

        OBJECTREF ownerManagedType = ownerType.GetManagedClassObject(); //GC triggers

        DECLARE_ARGHOLDER_ARRAY(args, 2);
        args[ARGNUM_0] = OBJECTREF_TO_ARGHOLDER(*pServer);
        args[ARGNUM_1] = OBJECTREF_TO_ARGHOLDER(ownerManagedType);

        OBJECTREF impTypeObj = NULL;
        CALL_MANAGED_METHOD_RETREF(impTypeObj, OBJECTREF, args);

        INDEBUG(ownerManagedType = NULL); //ownerManagedType wasn't protected during the call
        if (impTypeObj == NULL) // GetImplType returns default(RuntimeTypeHandle)
        {
            COMPlusThrow(kEntryPointNotFoundException);
        }

        ReflectClassBaseObject* resultTypeObj = ((ReflectClassBaseObject*)OBJECTREFToObject(impTypeObj));
        TypeHandle resultTypeHnd = resultTypeObj->GetType();
        MethodTable *pResultMT = resultTypeHnd.GetMethodTable();

        RETURN(pResultMT->GetMethodDescForInterfaceMethod(ownerType, pItfMD, TRUE /* throwOnConflict */));
    }
#endif

    // For IDynamicInterfaceCastable, instead of trying to find method implementation in the real object type
    // we call GetInterfaceImplementation on the object and call GetMethodDescForInterfaceMethod
    // with whatever type it returns.
    if (pServerMT->IsIDynamicInterfaceCastable()
        && !TypeHandle(pServerMT).CanCastTo(ownerType)) // we need to make sure object doesn't implement this interface in a natural way
    {
        TypeHandle implTypeHandle;
        OBJECTREF obj = *pServer;

        GCPROTECT_BEGIN(obj);
        OBJECTREF implTypeRef = DynamicInterfaceCastable::GetInterfaceImplementation(&obj, ownerType);
        _ASSERTE(implTypeRef != NULL);

        ReflectClassBaseObject *implTypeObj = ((ReflectClassBaseObject *)OBJECTREFToObject(implTypeRef));
        implTypeHandle = implTypeObj->GetType();
        GCPROTECT_END();

        RETURN(implTypeHandle.GetMethodTable()->GetMethodDescForInterfaceMethod(ownerType, pItfMD, TRUE /* throwOnConflict */));
    }

#ifdef FEATURE_COMINTEROP
    if (pServerMT->IsComObjectType() && !pItfMD->HasMethodInstantiation())
    {
        // interop needs an exact MethodDesc
        pItfMD = MethodDesc::FindOrCreateAssociatedMethodDesc(
            pItfMD,
            ownerType.GetMethodTable(),
            FALSE,              // forceBoxedEntryPoint
            Instantiation(),    // methodInst
            FALSE,              // allowInstParam
            TRUE);              // forceRemotableMethod

        RETURN(pServerMT->GetMethodDescForComInterfaceMethod(pItfMD, false));
    }
#endif // !FEATURE_COMINTEROP

    // Handle pure COM+ types.
    RETURN (pServerMT->GetMethodDescForInterfaceMethod(ownerType, pItfMD, TRUE /* throwOnConflict */));
}

#ifdef FEATURE_COMINTEROP
//==========================================================================================
// get the method desc given the interface method desc on a COM implemented server
// (if fNullOk is set then NULL is an allowable return value)
MethodDesc *MethodTable::GetMethodDescForComInterfaceMethod(MethodDesc *pItfMD, bool fNullOk)
{
    CONTRACT(MethodDesc*)
    {
        THROWS;
        GC_TRIGGERS;
        MODE_COOPERATIVE;
        PRECONDITION(CheckPointer(pItfMD));
        PRECONDITION(pItfMD->IsInterface());
        PRECONDITION(IsComObjectType());
        POSTCONDITION(fNullOk || CheckPointer(RETVAL));
    }
    CONTRACT_END;

    MethodTable * pItfMT =  pItfMD->GetMethodTable();
    PREFIX_ASSUME(pItfMT != NULL);

        // We now handle __ComObject class that doesn't have Dynamic Interface Map
    if (!HasDynamicInterfaceMap())
    {
        RETURN(pItfMD);
    }
    else
    {
        // Now we handle the more complex extensible RCW's. The first thing to do is check
        // to see if the static definition of the extensible RCW specifies that the class
        // implements the interface.
        DWORD slot = (DWORD) -1;

        // Calling GetTarget here instead of FindDispatchImpl gives us caching functionality to increase speed.
        PCODE tgt = VirtualCallStubManager::GetTarget(
            pItfMT->GetLoaderAllocator()->GetDispatchToken(pItfMT->GetTypeID(), pItfMD->GetSlot()), this, TRUE /* throwOnConflict */);

        if (tgt != NULL)
        {
            RETURN(MethodTable::GetMethodDescForSlotAddress(tgt));
        }

        // The interface is not in the static class definition so we need to look at the
        // dynamic interfaces.
        else if (FindDynamicallyAddedInterface(pItfMT))
        {
            // This interface was added to the class dynamically so it is implemented
            // by the COM object. We treat this dynamically added interfaces the same
            // way we treat COM objects. That is by using the interface vtable.
            RETURN(pItfMD);
        }
        else
        {
            RETURN(NULL);
        }
    }
}
#endif // FEATURE_COMINTEROP

void MethodTable::AllocateAuxiliaryData(LoaderAllocator *pAllocator, Module *pLoaderModule, AllocMemTracker *pamTracker, MethodTableStaticsFlags staticsFlags, WORD nonVirtualSlots, S_SIZE_T extraAllocation)
{
    S_SIZE_T cbAuxiliaryData = S_SIZE_T(sizeof(MethodTableAuxiliaryData));

    size_t prependedAllocationSpace = nonVirtualSlots * sizeof(TADDR);

    int16_t sizeofStaticsStructure = 0;

    if (HasFlag(staticsFlags, MethodTableStaticsFlags::Thread))
    {
        _ASSERTE(HasFlag(staticsFlags, MethodTableStaticsFlags::Present));
        sizeofStaticsStructure = sizeof(ThreadStaticsInfo);
    }
    else if (HasFlag(staticsFlags, MethodTableStaticsFlags::Generic))
    {
        _ASSERTE(HasFlag(staticsFlags, MethodTableStaticsFlags::Present));
        sizeofStaticsStructure = sizeof(GenericsStaticsInfo);
    }
    else if (HasFlag(staticsFlags, MethodTableStaticsFlags::Present))
    {
        sizeofStaticsStructure = sizeof(DynamicStaticsInfo);
    }

    prependedAllocationSpace = prependedAllocationSpace + sizeofStaticsStructure;
    
    cbAuxiliaryData = cbAuxiliaryData + S_SIZE_T(prependedAllocationSpace) + extraAllocation;
    if (cbAuxiliaryData.IsOverflow())
        ThrowHR(COR_E_OVERFLOW);

    BYTE* pAuxiliaryDataRegion = (BYTE *)
        pamTracker->Track(pAllocator->GetHighFrequencyHeap()->AllocMem(cbAuxiliaryData));

    MethodTableAuxiliaryData * pMTAuxiliaryData;
    pMTAuxiliaryData = (MethodTableAuxiliaryData *)(pAuxiliaryDataRegion + prependedAllocationSpace);

    pMTAuxiliaryData->SetLoaderModule(pLoaderModule);
    pMTAuxiliaryData->SetOffsetToNonVirtualSlots(-sizeofStaticsStructure);
    m_pAuxiliaryData = pMTAuxiliaryData;

    if (HasFlag(staticsFlags, MethodTableStaticsFlags::Present))
    {
        MethodTableAuxiliaryData::GetDynamicStaticsInfo(pMTAuxiliaryData)->Init(this);
    }
    if (HasFlag(staticsFlags, MethodTableStaticsFlags::Thread))
    {
        MethodTableAuxiliaryData::GetThreadStaticsInfo(pMTAuxiliaryData)->Init();
    }
}



//---------------------------------------------------------------------------------------
//
MethodTable* CreateMinimalMethodTable(Module* pContainingModule,
                                      LoaderAllocator* pLoaderAllocator,
                                      AllocMemTracker* pamTracker)
{
    CONTRACTL
    {
        THROWS;
        GC_NOTRIGGER;
        MODE_ANY;
        INJECT_FAULT(COMPlusThrowOM());
    }
    CONTRACTL_END;

    EEClass* pClass = EEClass::CreateMinimalClass(pLoaderAllocator->GetHighFrequencyHeap(), pamTracker);

    LOG((LF_BCL, LL_INFO100, "Level2 - Creating MethodTable {0x%p}...\n", pClass));

    MethodTable* pMT = (MethodTable *)(void *)pamTracker->Track(pLoaderAllocator->GetHighFrequencyHeap()->AllocMem(S_SIZE_T(sizeof(MethodTable))));

    // Note: Memory allocated on loader heap is zero filled
    // memset(pMT, 0, sizeof(MethodTable));

    // Allocate the private data block ("private" during runtime in the ngen'ed case).
    pMT->AllocateAuxiliaryData(pLoaderAllocator, pContainingModule, pamTracker);
    pMT->SetModule(pContainingModule);
    pMT->SetLoaderAllocator(pLoaderAllocator);

    //
    // Set up the EEClass
    //
    pClass->SetMethodTable(pMT); // in the EEClass set the pointer to this MethodTable
    pClass->SetAttrClass(tdPublic | tdSealed);

    //
    // Set up the MethodTable
    //
    // Does not need parent. Note that MethodTable for COR_GLOBAL_PARENT_TOKEN does not have parent either,
    // so the system has to be wired for dealing with no parent anyway.
    pMT->SetParentMethodTable(NULL);
    pMT->SetClass(pClass);
    pMT->SetInternalCorElementType(ELEMENT_TYPE_CLASS);
    pMT->SetBaseSize(OBJECT_BASESIZE);

#ifdef _DEBUG
    pClass->SetDebugClassName("dynamicClass");
    pMT->SetDebugClassName("dynamicClass");
#endif

    LOG((LF_BCL, LL_INFO10, "Level1 - MethodTable created {0x%p}\n", pClass));

    return pMT;
}


#ifdef FEATURE_COMINTEROP
//==========================================================================================
OBJECTREF MethodTable::GetObjCreateDelegate()
{
    CONTRACTL
    {
        MODE_COOPERATIVE;
        GC_NOTRIGGER;
        NOTHROW;
    }
    CONTRACTL_END;
    _ASSERT(!IsInterface());
    if (GetOHDelegate())
        return ObjectFromHandle(GetOHDelegate());
    else
        return NULL;
}

//==========================================================================================
void MethodTable::SetObjCreateDelegate(OBJECTREF orDelegate)
{
    CONTRACTL
    {
        MODE_COOPERATIVE;
        GC_NOTRIGGER;
        THROWS; // From CreateHandle
    }
    CONTRACTL_END;

    if (GetOHDelegate())
        StoreObjectInHandle(GetOHDelegate(), orDelegate);
    else
        SetOHDelegate (GetAppDomain()->CreateHandle(orDelegate));
}
#endif // FEATURE_COMINTEROP


//==========================================================================================
void MethodTable::SetInterfaceMap(WORD wNumInterfaces, InterfaceInfo_t* iMap)
{
    LIMITED_METHOD_CONTRACT;
    if (wNumInterfaces == 0)
    {
        _ASSERTE(!HasInterfaceMap());
        return;
    }

    m_wNumInterfaces = wNumInterfaces;

    CONSISTENCY_CHECK(IS_ALIGNED(iMap, sizeof(void*)));
    m_pInterfaceMap = iMap;
}

//==========================================================================================
// Called after GetExtraInterfaceInfoSize above to setup a new MethodTable with the additional memory to track
// extra interface info. If there are a non-zero number of interfaces implemented on this class but
// GetExtraInterfaceInfoSize() returned zero, this call must still be made (with a NULL argument).
void MethodTable::InitializeExtraInterfaceInfo(PVOID pInfo)
{
    STANDARD_VM_CONTRACT;

    // Check that memory was allocated or not allocated in the right scenarios.
    _ASSERTE(((pInfo == NULL) && (GetExtraInterfaceInfoSize(GetNumInterfaces()) == 0)) ||
             ((pInfo != NULL) && (GetExtraInterfaceInfoSize(GetNumInterfaces()) != 0)));

    // This call is a no-op if we don't require extra interface info (in which case a buffer should never have
    // been allocated).
    if (!HasExtraInterfaceInfo())
    {
        _ASSERTE(pInfo == NULL);
        return;
    }

    // Get pointer to optional slot that holds either a small inlined bitmap of flags or the pointer to a
    // larger bitmap.
    PTR_TADDR pInfoSlot = GetExtraInterfaceInfoPtr();

    // In either case, data inlined or held in an external buffer, the correct thing to do is to write pInfo
    // to the slot. In the inlined case we wish to set all flags to their default value (zero, false) and
    // writing NULL does that. Otherwise we simply want to dump the buffer pointer directly into the slot (no
    // need for a discriminator bit, we can always infer which format we're using based on the interface
    // count).
    *pInfoSlot = (TADDR)pInfo;

    // There shouldn't be any need for further initialization in the buffered case since loader heap
    // allocation zeroes data.
#ifdef _DEBUG
    if (pInfo != NULL)
        for (DWORD i = 0; i < GetExtraInterfaceInfoSize(GetNumInterfaces()); i++)
            _ASSERTE(*((BYTE*)pInfo + i) == 0);
#endif // _DEBUG
}

// Define a macro that generates a mask for a given bit in a TADDR correctly on either 32 or 64 bit platforms.
#ifdef HOST_64BIT
#define SELECT_TADDR_BIT(_index) (1ULL << (_index))
#else
#define SELECT_TADDR_BIT(_index) (1U << (_index))
#endif

//==========================================================================================
// For the given interface in the map (specified via map index) mark the interface as declared explicitly on
// this class. This is not legal for dynamically added interfaces (as used by RCWs).
void MethodTable::SetInterfaceDeclaredOnClass(DWORD index)
{
    STANDARD_VM_CONTRACT;

    _ASSERTE(HasExtraInterfaceInfo());
    _ASSERTE(index < GetNumInterfaces());

    // Get address of optional slot for extra info.
    PTR_TADDR pInfoSlot = GetExtraInterfaceInfoPtr();

    if (GetNumInterfaces() <= kInlinedInterfaceInfoThreshold)
    {
        // Bitmap of flags is stored inline in the optional slot.
        *pInfoSlot |= SELECT_TADDR_BIT(index);
    }
    else
    {
        // Slot points to a buffer containing a larger bitmap.
        TADDR *pBitmap = (PTR_TADDR)*pInfoSlot;

        DWORD idxTaddr = index / (sizeof(TADDR) * 8);   // Select TADDR in array that covers the target bit
        DWORD idxInTaddr = index % (sizeof(TADDR) * 8);
        TADDR bitmask = SELECT_TADDR_BIT(idxInTaddr);

        pBitmap[idxTaddr] |= bitmask;
        _ASSERTE((pBitmap[idxTaddr] & bitmask) == bitmask);
    }
}

//==========================================================================================
// For the given interface return true if the interface was declared explicitly on this class.
bool MethodTable::IsInterfaceDeclaredOnClass(DWORD index)
{
    STANDARD_VM_CONTRACT;

    _ASSERTE(HasExtraInterfaceInfo());

    // Dynamic interfaces are always marked as not DeclaredOnClass (I don't know why but this is how the code
    // was originally authored).
    if (index >= GetNumInterfaces())
    {
#ifdef FEATURE_COMINTEROP
        _ASSERTE(HasDynamicInterfaceMap());
#endif // FEATURE_COMINTEROP
        return false;
    }

    // Get data from the optional extra info slot.
    TADDR taddrInfo = *GetExtraInterfaceInfoPtr();

    if (GetNumInterfaces() <= kInlinedInterfaceInfoThreshold)
    {
        // Bitmap of flags is stored directly in the value.
        return (taddrInfo & SELECT_TADDR_BIT(index)) != 0;
    }
    else
    {
        // Slot points to a buffer containing a larger bitmap.
        TADDR *pBitmap = (PTR_TADDR)taddrInfo;

        DWORD idxTaddr = index / (sizeof(TADDR) * 8);   // Select TADDR in array that covers the target bit
        DWORD idxInTaddr = index % (sizeof(TADDR) * 8);
        TADDR bitmask = SELECT_TADDR_BIT(idxInTaddr);

        return (pBitmap[idxTaddr] & bitmask) != 0;
    }
}

#ifdef FEATURE_COMINTEROP

//==========================================================================================
PTR_InterfaceInfo MethodTable::GetDynamicallyAddedInterfaceMap()
{
    LIMITED_METHOD_DAC_CONTRACT;
    PRECONDITION(HasDynamicInterfaceMap());

    return GetInterfaceMap() + GetNumInterfaces();
}

//==========================================================================================
unsigned MethodTable::GetNumDynamicallyAddedInterfaces()
{
    LIMITED_METHOD_DAC_CONTRACT;
    PRECONDITION(HasDynamicInterfaceMap());

    PTR_InterfaceInfo pInterfaces = GetInterfaceMap();
    PREFIX_ASSUME(pInterfaces != NULL);
    return (unsigned)*(dac_cast<PTR_SIZE_T>(pInterfaces) - 1);
}

//==========================================================================================
BOOL MethodTable::FindDynamicallyAddedInterface(MethodTable *pInterface)
{
    LIMITED_METHOD_CONTRACT;

    _ASSERTE(HasDynamicInterfaceMap());     // This should never be called on for a type that is not an extensible RCW.

    unsigned cDynInterfaces = GetNumDynamicallyAddedInterfaces();
    InterfaceInfo_t *pDynItfMap = GetDynamicallyAddedInterfaceMap();

    for (unsigned i = 0; i < cDynInterfaces; i++)
    {
        if (pDynItfMap[i].GetMethodTable() == pInterface)
            return TRUE;
    }

    return FALSE;
}

//==========================================================================================
void MethodTable::AddDynamicInterface(MethodTable *pItfMT)
{
    CONTRACTL
    {
        THROWS;
        GC_NOTRIGGER;
        MODE_ANY;
        PRECONDITION(HasDynamicInterfaceMap());    // This should never be called on for a type that is not an extensible RCW.
    }
    CONTRACTL_END;

    unsigned NumDynAddedInterfaces = GetNumDynamicallyAddedInterfaces();
    unsigned TotalNumInterfaces = GetNumInterfaces() + NumDynAddedInterfaces;

    InterfaceInfo_t *pNewItfMap = NULL;
    S_SIZE_T AllocSize =  (S_SIZE_T(S_UINT32(TotalNumInterfaces) + S_UINT32(1)) * S_SIZE_T(sizeof(InterfaceInfo_t))) + S_SIZE_T(sizeof(DWORD_PTR));
    if (AllocSize.IsOverflow())
        ThrowHR(COR_E_OVERFLOW);

    // Allocate the new interface table adding one for the new interface and one
    // more for the dummy slot before the start of the table..
    pNewItfMap = (InterfaceInfo_t*)(void*)GetLoaderAllocator()->GetHighFrequencyHeap()->AllocMem(AllocSize);

    pNewItfMap = (InterfaceInfo_t*)(((BYTE *)pNewItfMap) + sizeof(DWORD_PTR));

    // Copy the old map into the new one.
    if (TotalNumInterfaces > 0) {
        InterfaceInfo_t *pInterfaceMap = GetInterfaceMap();
        PREFIX_ASSUME(pInterfaceMap != NULL);

        for (unsigned index = 0; index < TotalNumInterfaces; ++index)
        {
          InterfaceInfo_t *pIntInfo = (InterfaceInfo_t *) (pNewItfMap + index);
          pIntInfo->SetMethodTable((pInterfaceMap + index)->GetMethodTable());
        }
    }

    // Add the new interface at the end of the map.
    pNewItfMap[TotalNumInterfaces].SetMethodTable(pItfMT);

    // Update the count of dynamically added interfaces.
    *(((DWORD_PTR *)pNewItfMap) - 1) = NumDynAddedInterfaces + 1;

    // Switch the old interface map with the new one.
    VolatileStore(&m_pInterfaceMap, pNewItfMap);

    // Log the fact that we leaked the interface vtable map.
#ifdef _DEBUG
    LOG((LF_INTEROP, LL_EVERYTHING,
        "Extensible RCW %s being cast to interface %s caused an interface vtable map leak",
        GetClass()->GetDebugClassName(), pItfMT->GetClass()->m_szDebugClassName));
#else // !_DEBUG
    LOG((LF_INTEROP, LL_EVERYTHING,
        "Extensible RCW being cast to an interface caused an interface vtable map leak"));
#endif // !_DEBUG
} // MethodTable::AddDynamicInterface

#endif // FEATURE_COMINTEROP

void MethodTable::SetupGenericsStaticsInfo(FieldDesc* pStaticFieldDescs)
{
    CONTRACTL
    {
        THROWS;
        GC_TRIGGERS;
        MODE_ANY;
    }
    CONTRACTL_END;

    GenericsStaticsInfo *pInfo = GetGenericsStaticsInfo();
    pInfo->m_pFieldDescs = pStaticFieldDescs;
}

#endif // !DACCESS_COMPILE

//==========================================================================================
// Calculate how many bytes of storage will be required to track additional information for interfaces. This
// will be zero if there are no interfaces, but can also be zero for small numbers of interfaces as well, and
// callers should be ready to handle this.
/* static */ SIZE_T MethodTable::GetExtraInterfaceInfoSize(DWORD cInterfaces)
{
    LIMITED_METHOD_DAC_CONTRACT;

    // For small numbers of interfaces we can record the info in the TADDR of the optional member itself (use
    // the TADDR as a bitmap).
    if (cInterfaces <= kInlinedInterfaceInfoThreshold)
        return 0;

    // Otherwise we'll cause an array of TADDRs to be allocated (use TADDRs since the heap space allocated
    // will almost certainly need to be TADDR aligned anyway).
    return ALIGN_UP(cInterfaces, sizeof(TADDR) * 8) / 8;
}

#ifdef DACCESS_COMPILE
//==========================================================================================
void MethodTable::EnumMemoryRegionsForExtraInterfaceInfo()
{
    SUPPORTS_DAC;

    // No extra data to enum if the number of interfaces is below the threshold -- there is either no data or
    // it all fits into the optional members inline.
    if (GetNumInterfaces() <= kInlinedInterfaceInfoThreshold)
        return;

    DacEnumMemoryRegion(*GetExtraInterfaceInfoPtr(), GetExtraInterfaceInfoSize(GetNumInterfaces()));
}
#endif // DACCESS_COMPILE

#ifndef DACCESS_COMPILE

#ifdef FEATURE_TYPEEQUIVALENCE
//==========================================================================================
// Equivalence based on Guid and TypeIdentifier attributes to support the "no-PIA" feature.
BOOL MethodTable::IsEquivalentTo_Worker(MethodTable *pOtherMT COMMA_INDEBUG(TypeHandlePairList *pVisited))
{
    CONTRACTL
    {
        THROWS;
        GC_TRIGGERS;
        MODE_ANY;
    }
    CONTRACTL_END;

    _ASSERTE(HasTypeEquivalence() && pOtherMT->HasTypeEquivalence());


#ifdef _DEBUG
    if (TypeHandlePairList::Exists(pVisited, TypeHandle(this), TypeHandle(pOtherMT)))
    {
        _ASSERTE(!"We are in the process of comparing these types already. That should never happen!");
        return TRUE;
    }
    TypeHandlePairList newVisited(TypeHandle(this), TypeHandle(pOtherMT), pVisited);
#endif


    if (HasInstantiation() != pOtherMT->HasInstantiation())
        return FALSE;

    if (IsArray())
    {
        if (!pOtherMT->IsArray() || GetRank() != pOtherMT->GetRank())
            return FALSE;

        if (IsMultiDimArray() != pOtherMT->IsMultiDimArray())
        {
            // A non-multidimensional array is not equivalent to an SzArray.
            // This case is handling the case of a Rank 1 multidimensional array
            // when compared to a normal array.
            return FALSE;
        }

        // arrays of structures have their own unshared MTs and will take this path
        return (GetArrayElementTypeHandle().IsEquivalentTo(pOtherMT->GetArrayElementTypeHandle() COMMA_INDEBUG(&newVisited)));
    }

    return IsEquivalentTo_WorkerInner(pOtherMT COMMA_INDEBUG(&newVisited));
}

//==========================================================================================
// Type equivalence - SO intolerant part.
BOOL MethodTable::IsEquivalentTo_WorkerInner(MethodTable *pOtherMT COMMA_INDEBUG(TypeHandlePairList *pVisited))
{
    CONTRACTL
    {
        THROWS;
        GC_TRIGGERS;
        MODE_ANY;
        LOADS_TYPE(CLASS_DEPENDENCIES_LOADED);
    }
    CONTRACTL_END;

    TypeEquivalenceHashTable *typeHashTable = NULL;
    AppDomain *pDomain = GetAppDomain();
    if (pDomain != NULL)
    {
        typeHashTable = pDomain->GetTypeEquivalenceCache();
        TypeEquivalenceHashTable::EquivalenceMatch match = typeHashTable->CheckEquivalence(TypeHandle(this), TypeHandle(pOtherMT));
        switch (match)
        {
        case TypeEquivalenceHashTable::Match:
            return TRUE;
        case TypeEquivalenceHashTable::NoMatch:
            return FALSE;
        case TypeEquivalenceHashTable::MatchUnknown:
            break;
        default:
            _ASSERTE(FALSE);
            break;
        }
    }

    BOOL fEquivalent = FALSE;

    // Check if type is generic
    if (HasInstantiation())
    {
        // Limit equivalence on generics only to interfaces
        if (!IsInterface() || !pOtherMT->IsInterface())
        {
            fEquivalent = FALSE;
            goto EquivalenceCalculated;
        }

        // check whether the instantiations are equivalent
        Instantiation inst1 = GetInstantiation();
        Instantiation inst2 = pOtherMT->GetInstantiation();

        // Verify generic argument count
        if (inst1.GetNumArgs() != inst2.GetNumArgs())
        {
            fEquivalent = FALSE;
            goto EquivalenceCalculated;
        }

        // Verify each generic argument type
        for (DWORD i = 0; i < inst1.GetNumArgs(); i++)
        {
            if (!inst1[i].IsEquivalentTo(inst2[i] COMMA_INDEBUG(pVisited)))
            {
                fEquivalent = FALSE;
                goto EquivalenceCalculated;
            }
        }

        if (GetTypeDefRid() == pOtherMT->GetTypeDefRid() && GetModule() == pOtherMT->GetModule())
        {
            // it's OK to declare the MTs equivalent at this point; the cases we care
            // about are IList<IFoo> and IList<IBar> where IFoo and IBar are equivalent
            fEquivalent = TRUE;
        }
        else
        {
            fEquivalent = FALSE;
        }
        goto EquivalenceCalculated;
    }

    if (IsArray())
    {
        if (!pOtherMT->IsArray() || GetRank() != pOtherMT->GetRank())
        {
            fEquivalent = FALSE;
            goto EquivalenceCalculated;
        }

        // arrays of structures have their own unshared MTs and will take this path
        TypeHandle elementType1 = GetArrayElementTypeHandle();
        TypeHandle elementType2 = pOtherMT->GetArrayElementTypeHandle();
        fEquivalent = elementType1.IsEquivalentTo(elementType2 COMMA_INDEBUG(pVisited));
        goto EquivalenceCalculated;
    }

    fEquivalent = CompareTypeDefsForEquivalence(GetCl(), pOtherMT->GetCl(), GetModule(), pOtherMT->GetModule(), NULL);

EquivalenceCalculated:
    // Record equivalence matches if a table exists
    if (typeHashTable != NULL)
    {
        // Collectible type results will not get cached.
        if ((!Collectible() && !pOtherMT->Collectible()))
        {
            auto match = fEquivalent ? TypeEquivalenceHashTable::Match : TypeEquivalenceHashTable::NoMatch;
            typeHashTable->RecordEquivalence(TypeHandle(this), TypeHandle(pOtherMT), match);
        }
    }

    return fEquivalent;
}
#endif // FEATURE_TYPEEQUIVALENCE

//==========================================================================================
BOOL MethodTable::CanCastToInterface(MethodTable *pTargetMT, TypeHandlePairList *pVisited)
{
    CONTRACTL
    {
        THROWS;
        GC_TRIGGERS;
        MODE_ANY;
        INSTANCE_CHECK;
        PRECONDITION(CheckPointer(pTargetMT));
        PRECONDITION(pTargetMT->IsInterface());
    }
    CONTRACTL_END

    if (!pTargetMT->HasVariance())
    {
        if (IsInterface() && IsEquivalentTo(pTargetMT))
            return TRUE;

        return ImplementsEquivalentInterface(pTargetMT);
    }
    else
    {
        if (CanCastByVarianceToInterfaceOrDelegate(pTargetMT, pVisited))
            return TRUE;

        if (pTargetMT->IsSpecialMarkerTypeForGenericCasting() && !GetAuxiliaryData()->MayHaveOpenInterfacesInInterfaceMap())
            return FALSE; // The special marker types cannot be cast to (at this time, they are the open generic types, so they are however, valid input to this method).

        InterfaceMapIterator it = IterateInterfaceMap();
        while (it.Next())
        {
            if (it.GetInterfaceApprox()->CanCastByVarianceToInterfaceOrDelegate(pTargetMT, pVisited, this))
                return TRUE;
        }
    }
    return FALSE;
}

//==========================================================================================
BOOL MethodTable::CanCastByVarianceToInterfaceOrDelegate(MethodTable *pTargetMT, TypeHandlePairList *pVisited, MethodTable* pMTInterfaceMapOwner /*= NULL*/)
{
    CONTRACTL
    {
        THROWS;
        GC_TRIGGERS;
        MODE_ANY;
        INSTANCE_CHECK;
        PRECONDITION(CheckPointer(pTargetMT));
        PRECONDITION(pTargetMT->HasVariance());
        PRECONDITION(pTargetMT->IsInterface() || pTargetMT->IsDelegate());
    }
    CONTRACTL_END

    // shortcut when having same types
    if (this == pTargetMT)
    {
        return TRUE;
    }

    // Shortcut for generic approx type scenario
    if (pMTInterfaceMapOwner != NULL &&
        !pMTInterfaceMapOwner->GetAuxiliaryData()->MayHaveOpenInterfacesInInterfaceMap() &&
        IsSpecialMarkerTypeForGenericCasting() &&
        GetTypeDefRid() == pTargetMT->GetTypeDefRid() &&
        GetModule() == pTargetMT->GetModule() &&
        pTargetMT->GetInstantiation().ContainsAllOneType(pMTInterfaceMapOwner))
    {
        return TRUE;
    }

    if (GetTypeDefRid() != pTargetMT->GetTypeDefRid() || GetModule() != pTargetMT->GetModule() ||
        TypeHandlePairList::Exists(pVisited, this, pTargetMT))
    {
        return FALSE;
    }

    EEClass* pClass = NULL;
    TypeHandlePairList pairList(this, pTargetMT, pVisited);
    BOOL returnValue = FALSE;

    {
        pClass = pTargetMT->GetClass();
        Instantiation inst = GetInstantiation();
        Instantiation targetInst = pTargetMT->GetInstantiation();

        for (DWORD i = 0; i < inst.GetNumArgs(); i++)
        {
            TypeHandle thArg = inst[i];
            if (IsSpecialMarkerTypeForGenericCasting() && pMTInterfaceMapOwner && !pMTInterfaceMapOwner->GetAuxiliaryData()->MayHaveOpenInterfacesInInterfaceMap())
            {
                thArg = pMTInterfaceMapOwner;
            }

            TypeHandle thTargetArg = targetInst[i];

            // If argument types are not equivalent, test them for compatibility
            // in accordance with the variance annotation
            if (!thArg.IsEquivalentTo(thTargetArg))
            {
                switch (pClass->GetVarianceOfTypeParameter(i))
                {
                case gpCovariant :
                    if (!thArg.IsBoxedAndCanCastTo(thTargetArg, &pairList))
                        goto Exit;
                    break;

                case gpContravariant :
                    if (!thTargetArg.IsBoxedAndCanCastTo(thArg, &pairList))
                        goto Exit;
                    break;

                case gpNonVariant :
                    goto Exit;

                default :
                    _ASSERTE(!"Illegal variance annotation");
                    goto Exit;
                }
            }
        }
    }

    returnValue = TRUE;

Exit:

    return returnValue;
}

//==========================================================================================
BOOL MethodTable::CanCastToClass(MethodTable *pTargetMT, TypeHandlePairList *pVisited)
{
    CONTRACTL
    {
        THROWS;
        GC_TRIGGERS;
        MODE_ANY;
        INSTANCE_CHECK;
        PRECONDITION(CheckPointer(pTargetMT));
        PRECONDITION(!pTargetMT->IsArray());
        PRECONDITION(!pTargetMT->IsInterface());
    }
    CONTRACTL_END

    MethodTable *pMT = this;

    // If the target type has variant type parameters, we take a slower path
    if (pTargetMT->HasVariance())
    {
        // At present, we support variance only on delegates and interfaces
        CONSISTENCY_CHECK(pTargetMT->IsDelegate());

        // First chase inheritance hierarchy until we hit a class that only differs in its instantiation
        do {
            // Cheap check for equivalence
            if (pMT->IsEquivalentTo(pTargetMT))
                return TRUE;

            if (pMT->CanCastByVarianceToInterfaceOrDelegate(pTargetMT, pVisited))
                return TRUE;

            pMT = pMT->GetParentMethodTable();
        } while (pMT);
    }

    // If there are no variant type parameters, just chase the hierarchy
    else
    {
        do {
            if (pMT->IsEquivalentTo(pTargetMT))
                return TRUE;

            pMT = pMT->GetParentMethodTable();
        } while (pMT);
    }

    return FALSE;
}

#include <optsmallperfcritical.h>

//==========================================================================================
BOOL MethodTable::CanCastTo(MethodTable* pTargetMT, TypeHandlePairList* pVisited)
{
    CONTRACTL
    {
        THROWS;
        GC_TRIGGERS;
        MODE_COOPERATIVE;
        INSTANCE_CHECK;
        PRECONDITION(CheckPointer(pTargetMT));
    }
    CONTRACTL_END

    // we cannot cache T --> Nullable<T> here since result is contextual.
    // callers should have handled this already according to their rules.
    _ASSERTE(!Nullable::IsNullableForType(TypeHandle(pTargetMT), this));

    if (IsArray())
    {
        if (pTargetMT->IsArray())
        {
            return ArrayIsInstanceOf(pTargetMT, pVisited);
        }
        else if (pTargetMT->IsInterface() && pTargetMT->HasInstantiation())
        {
            return ArraySupportsBizarreInterface(pTargetMT, pVisited);
        }
    }
    else if (pTargetMT->IsArray())
    {
        CastCache::TryAddToCache(this, pTargetMT, false);
        return false;
    }

    BOOL result = pTargetMT->IsInterface() ?
                                CanCastToInterface(pTargetMT, pVisited) :
                                CanCastToClass(pTargetMT, pVisited);

    // We only consider type-based conversion rules here.
    // Therefore a negative result cannot rule out convertibility for ICastable, IDynamicInterfaceCastable, and COM objects
    if (result || !(pTargetMT->IsInterface() && (this->IsComObjectType() || this->IsICastable() || this->IsIDynamicInterfaceCastable())))
    {
        CastCache::TryAddToCache(this, pTargetMT, (BOOL)result);
    }

    return result;
}

//==========================================================================================
BOOL MethodTable::ArraySupportsBizarreInterface(MethodTable * pInterfaceMT, TypeHandlePairList* pVisited)
{
    CONTRACTL {
        THROWS;
        GC_TRIGGERS;
        MODE_COOPERATIVE;
        PRECONDITION(this->IsArray());
        PRECONDITION(pInterfaceMT->IsInterface());
        PRECONDITION(pInterfaceMT->HasInstantiation());
    } CONTRACTL_END;

    // IList<T> & IReadOnlyList<T> only supported for SZ_ARRAYS
    if (this->IsMultiDimArray() ||
        !IsImplicitInterfaceOfSZArray(pInterfaceMT))
    {
        CastCache::TryAddToCache(this, pInterfaceMT, FALSE);
        return FALSE;
    }

    BOOL result = TypeDesc::CanCastParam(this->GetArrayElementTypeHandle(), pInterfaceMT->GetInstantiation()[0], pVisited);

    CastCache::TryAddToCache(this, pInterfaceMT, (BOOL)result);
    return result;
}

BOOL MethodTable::ArrayIsInstanceOf(MethodTable* pTargetMT, TypeHandlePairList* pVisited)
{
    CONTRACTL{
        THROWS;
        GC_TRIGGERS;
        MODE_COOPERATIVE;
        PRECONDITION(this->IsArray());
        PRECONDITION(pTargetMT->IsArray());
    } CONTRACTL_END;

    // GetRank touches EEClass. Try to avoid it for SZArrays.
    if (pTargetMT->GetInternalCorElementType() == ELEMENT_TYPE_SZARRAY)
    {
        if (this->IsMultiDimArray())
        {
            CastCache::TryAddToCache(this, pTargetMT, FALSE);
            return TypeHandle::CannotCast;
        }
    }
    else
    {
        if (this->GetRank() != pTargetMT->GetRank())
        {
            CastCache::TryAddToCache(this, pTargetMT, FALSE);
            return TypeHandle::CannotCast;
        }
    }
    _ASSERTE(this->GetRank() == pTargetMT->GetRank());

    TypeHandle elementTypeHandle = this->GetArrayElementTypeHandle();
    TypeHandle toElementTypeHandle = pTargetMT->GetArrayElementTypeHandle();

    BOOL result = (elementTypeHandle == toElementTypeHandle) ||
        TypeDesc::CanCastParam(elementTypeHandle, toElementTypeHandle, pVisited);

    CastCache::TryAddToCache(this, pTargetMT, (BOOL)result);
    return result;
}

#include <optdefault.h>

BOOL
MethodTable::IsExternallyVisible()
{
    CONTRACTL
    {
        THROWS;
        MODE_ANY;
        GC_TRIGGERS;
    }
    CONTRACTL_END;

    if (IsArray())
    {
        return GetArrayElementTypeHandle().IsExternallyVisible();
    }

    BOOL bIsVisible = IsTypeDefExternallyVisible(GetCl(), GetModule(), GetClass()->GetAttrClass());

    if (bIsVisible && HasInstantiation() && !IsGenericTypeDefinition())
    {
        for (COUNT_T i = 0; i < GetNumGenericArgs(); i++)
        {
            if (!GetInstantiation()[i].IsExternallyVisible())
                return FALSE;
        }
    }

    return bIsVisible;
} // MethodTable::IsExternallyVisible

BOOL MethodTable::IsAllGCPointers()
{
    if (this->ContainsPointers())
    {
        // check for canonical GC encoding for all-pointer types
        CGCDesc* pDesc = CGCDesc::GetCGCDescFromMT(this);
        if (pDesc->GetNumSeries() != 1)
            return false;

        int offsetToData = IsArray() ? ArrayBase::GetDataPtrOffset(this) : sizeof(size_t);
        CGCDescSeries* pSeries = pDesc->GetHighestSeries();
        return ((int)pSeries->GetSeriesOffset() == offsetToData) &&
            ((SSIZE_T)pSeries->GetSeriesSize() == -(SSIZE_T)(offsetToData + sizeof(size_t)));
    }

    return false;
}


#ifdef _DEBUG

void
MethodTable::DebugDumpVtable(LPCUTF8 szClassName, BOOL fDebug)
{
    //diag functions shouldn't affect normal behavior
    CONTRACTL
    {
        NOTHROW;
        GC_TRIGGERS;
    }
    CONTRACTL_END;

    CQuickBytes qb;
    const size_t cchBuff = MAX_CLASSNAME_LENGTH + 30;
    LPSTR buff = fDebug ? (LPSTR) qb.AllocNoThrow(cchBuff * sizeof(CHAR)) : NULL;

    if ((buff == NULL) && fDebug)
    {
        OutputDebugStringUtf8("OOM when dumping VTable - falling back to logging");
        fDebug = FALSE;
    }

    if (fDebug)
    {
        sprintf_s(buff, cchBuff, "Vtable (with interface dupes) for '%s':\n", szClassName);
#ifdef _DEBUG
        sprintf_s(&buff[strlen(buff)], cchBuff - strlen(buff) , "  Total duplicate slots = %d\n", g_dupMethods);
#endif
        OutputDebugStringUtf8(buff);
    }
    else
    {
        //LF_ALWAYS allowed here because this is controlled by special env var code:EEConfig::ShouldDumpOnClassLoad
        LOG((LF_ALWAYS, LL_ALWAYS, "Vtable (with interface dupes) for '%s':\n", szClassName));
        LOG((LF_ALWAYS, LL_ALWAYS, "  Total duplicate slots = %d\n", g_dupMethods));
    }

    HRESULT hr;
    EX_TRY
    {
        MethodIterator it(this);
        for (; it.IsValid(); it.Next())
        {
            MethodDesc *pMD = it.GetMethodDesc();
            LPCUTF8     pszName = pMD->GetName((USHORT) it.GetSlotNumber());
            DWORD       dwAttrs = pMD->GetAttrs();

            if (fDebug)
            {
                DefineFullyQualifiedNameForClass();
                LPCUTF8 name = GetFullyQualifiedNameForClass(pMD->GetMethodTable());
                sprintf_s(buff, cchBuff,
                           "  slot %2d: %s::%s%s  0x%p (slot = %2d)\n",
                           it.GetSlotNumber(),
                           name,
                           pszName,
                           IsMdFinal(dwAttrs) ? " (final)" : "",
                           (VOID *)pMD->GetMethodEntryPoint(),
                           pMD->GetSlot()
                          );
                OutputDebugStringUtf8(buff);
            }
            else
            {
                //LF_ALWAYS allowed here because this is controlled by special env var code:EEConfig::ShouldDumpOnClassLoad
                LOG((LF_ALWAYS, LL_ALWAYS,
                     "  slot %2d: %s::%s%s  0x%p (slot = %2d)\n",
                     it.GetSlotNumber(),
                     pMD->GetClass()->GetDebugClassName(),
                     pszName,
                     IsMdFinal(dwAttrs) ? " (final)" : "",
                     (VOID *)pMD->GetMethodEntryPoint(),
                     pMD->GetSlot()
                    ));
            }
            if (it.GetSlotNumber() == (DWORD)(GetNumMethods()-1))
            {
                if (fDebug)
                {
                    OutputDebugStringUtf8("  <-- vtable ends here\n");
                }
                else
                {
                    //LF_ALWAYS allowed here because this is controlled by special env var code:EEConfig::ShouldDumpOnClassLoad
                    LOG((LF_ALWAYS, LL_ALWAYS, "  <-- vtable ends here\n"));
                }
            }
        }
    }
    EX_CATCH_HRESULT(hr);

    if (fDebug)
    {
        OutputDebugStringUtf8("\n");
    }
    else
    {
        //LF_ALWAYS allowed here because this is controlled by special env var code:EEConfig::ShouldDumpOnClassLoad
        LOG((LF_ALWAYS, LL_ALWAYS, "\n"));
    }
} // MethodTable::DebugDumpVtable

void
MethodTable::Debug_DumpInterfaceMap(
    LPCSTR szInterfaceMapPrefix)
{
    // Diagnostic functions shouldn't affect normal behavior
    CONTRACTL
    {
        NOTHROW;
        GC_TRIGGERS;
    }
    CONTRACTL_END;

    if (GetNumInterfaces() == 0)
    {   // There are no interfaces, no point in printing interface map info
        return;
    }

    //LF_ALWAYS allowed here because this is controlled by special env var code:EEConfig::ShouldDumpOnClassLoad
    LOG((LF_ALWAYS, LL_ALWAYS,
        "%s Interface Map for '%s':\n",
        szInterfaceMapPrefix,
        GetDebugClassName()));
    LOG((LF_ALWAYS, LL_ALWAYS,
        "  Number of interfaces = %d\n",
        GetNumInterfaces()));

    HRESULT hr;
    EX_TRY
    {
        InterfaceMapIterator it(this);
        while (it.Next())
        {
            MethodTable *pInterfaceMT = it.GetInterfaceApprox();

            //LF_ALWAYS allowed here because this is controlled by special env var code:EEConfig::ShouldDumpOnClassLoad
            LOG((LF_ALWAYS, LL_ALWAYS,
                "  index %2d: %s  0x%p\n",
                it.GetIndex(),
                pInterfaceMT->GetDebugClassName(),
                pInterfaceMT));
        }
        //LF_ALWAYS allowed here because this is controlled by special env var code:EEConfig::ShouldDumpOnClassLoad
        LOG((LF_ALWAYS, LL_ALWAYS, "  <-- interface map ends here\n"));
    }
    EX_CATCH_HRESULT(hr);

    //LF_ALWAYS allowed here because this is controlled by special env var code:EEConfig::ShouldDumpOnClassLoad
    LOG((LF_ALWAYS, LL_ALWAYS, "\n"));
} // MethodTable::Debug_DumpInterfaceMap

void
MethodTable::Debug_DumpDispatchMap()
{
    WRAPPER_NO_CONTRACT;   // It's a dev helper, we don't care about contracts

    if (!HasDispatchMap())
    {   // There is no dipstch map for this type, no point in printing the info
        return;
    }

    //LF_ALWAYS allowed here because this is controlled by special env var code:EEConfig::ShouldDumpOnClassLoad
    LOG((LF_ALWAYS, LL_ALWAYS, "Dispatch Map for '%s':\n", GetDebugClassName()));

    InterfaceInfo_t * pInterfaceMap = GetInterfaceMap();
    DispatchMap::EncodedMapIterator it(this);

    while (it.IsValid())
    {
        DispatchMapEntry *pEntry = it.Entry();

        UINT32 nInterfaceIndex = pEntry->GetTypeID().GetInterfaceNum();
        _ASSERTE(nInterfaceIndex < GetNumInterfaces());

        MethodTable * pInterface = pInterfaceMap[nInterfaceIndex].GetMethodTable();
        UINT32 nInterfaceSlotNumber = pEntry->GetSlotNumber();
        UINT32 nImplementationSlotNumber = pEntry->GetTargetSlotNumber();
        //LF_ALWAYS allowed here because this is controlled by special env var code:EEConfig::ShouldDumpOnClassLoad
        LOG((LF_ALWAYS, LL_ALWAYS,
            "  Interface %d (%s) slot %d (%s) implemented in slot %d (%s)\n",
            nInterfaceIndex,
            pInterface->GetDebugClassName(),
            nInterfaceSlotNumber,
            pInterface->GetMethodDescForSlot(nInterfaceSlotNumber)->GetName(),
            nImplementationSlotNumber,
            GetMethodDescForSlot(nImplementationSlotNumber)->GetName()));

        it.Next();
    }
    //LF_ALWAYS allowed here because this is controlled by special env var code:EEConfig::ShouldDumpOnClassLoad
    LOG((LF_ALWAYS, LL_ALWAYS, "  <-- Dispatch map ends here\n"));
} // MethodTable::Debug_DumpDispatchMap

#endif //_DEBUG

//==========================================================================================
NOINLINE BOOL MethodTable::ImplementsInterface(MethodTable *pInterface)
{
    WRAPPER_NO_CONTRACT;

    if (pInterface->IsSpecialMarkerTypeForGenericCasting() && !GetAuxiliaryData()->MayHaveOpenInterfacesInInterfaceMap())
        return FALSE; // The special marker types cannot be cast to (at this time, they are the open generic types, so they are however, valid input to this method).

    return ImplementsInterfaceInline(pInterface);
}

//==========================================================================================
BOOL MethodTable::ImplementsEquivalentInterface(MethodTable *pInterface)
{
    CONTRACTL
    {
        THROWS;
        GC_TRIGGERS;
        PRECONDITION(pInterface->IsInterface()); // class we are looking up should be an interface
    }
    CONTRACTL_END;

    if (pInterface->IsSpecialMarkerTypeForGenericCasting() && !GetAuxiliaryData()->MayHaveOpenInterfacesInInterfaceMap())
        return FALSE; // The special marker types cannot be cast to (at this time, they are the open generic types, so they are however, valid input to this method).

    // look for exact match first (optimize for success)
    if (ImplementsInterfaceInline(pInterface))
        return TRUE;

    if (!pInterface->HasTypeEquivalence())
        return FALSE;

    DWORD numInterfaces = GetNumInterfaces();
    if (numInterfaces == 0)
        return FALSE;

    InterfaceInfo_t *pInfo = GetInterfaceMap();

    do
    {
        if (pInfo->GetMethodTable()->IsEquivalentTo(pInterface))
            return TRUE;

        pInfo++;
    }
    while (--numInterfaces);

    return FALSE;
}

//==========================================================================================
MethodDesc *MethodTable::GetMethodDescForInterfaceMethod(MethodDesc *pInterfaceMD, BOOL throwOnConflict)
{
    CONTRACTL
    {
        THROWS;
        GC_TRIGGERS;
        PRECONDITION(!pInterfaceMD->HasClassOrMethodInstantiation());
    }
    CONTRACTL_END;
    WRAPPER_NO_CONTRACT;

    return GetMethodDescForInterfaceMethod(TypeHandle(pInterfaceMD->GetMethodTable()), pInterfaceMD, throwOnConflict);
}

//==========================================================================================
MethodDesc *MethodTable::GetMethodDescForInterfaceMethod(TypeHandle ownerType, MethodDesc *pInterfaceMD, BOOL throwOnConflict)
{
    CONTRACTL
    {
        THROWS;
        GC_TRIGGERS;
        PRECONDITION(!ownerType.IsNull());
        PRECONDITION(ownerType.GetMethodTable()->IsInterface());
        PRECONDITION(ownerType.GetMethodTable()->HasSameTypeDefAs(pInterfaceMD->GetMethodTable()));
        PRECONDITION(IsArray() || ImplementsEquivalentInterface(ownerType.GetMethodTable()) || ownerType.GetMethodTable()->HasVariance());
    }
    CONTRACTL_END;

    MethodDesc *pMD = NULL;

    MethodTable *pInterfaceMT = ownerType.AsMethodTable();

    PCODE pTgt = VirtualCallStubManager::GetTarget(
        pInterfaceMT->GetLoaderAllocator()->GetDispatchToken(pInterfaceMT->GetTypeID(), pInterfaceMD->GetSlot()),
        this, throwOnConflict);
    if (pTgt == NULL)
    {
        _ASSERTE(!throwOnConflict);
        return NULL;
    }
    pMD = MethodTable::GetMethodDescForSlotAddress(pTgt);

#ifdef _DEBUG
    MethodDesc *pDispSlotMD = FindDispatchSlotForInterfaceMD(ownerType, pInterfaceMD, throwOnConflict).GetMethodDesc();
    _ASSERTE(pDispSlotMD == pMD);
#endif // _DEBUG

    pMD->CheckRestore();

    return pMD;
}
#endif // DACCESS_COMPILE

const DWORD EnCFieldIndex = 0x10000000;

//==========================================================================================
PTR_FieldDesc MethodTable::GetFieldDescByIndex(DWORD fieldIndex)
{
    LIMITED_METHOD_CONTRACT;

    // Check if the field index is for an EnC field lookup.
    // See GetIndexForFieldDesc() for when this is applied and why.
    if ((fieldIndex & EnCFieldIndex) == EnCFieldIndex)
    {
        DWORD rid = fieldIndex & ~EnCFieldIndex;
        LOG((LF_ENC, LL_INFO100, "MT:GFDBI: rid:0x%08x\n", rid));

        mdFieldDef tokenToFind = TokenFromRid(rid, mdtFieldDef);
        EncApproxFieldDescIterator fdIterator(
            this,
            ApproxFieldDescIterator::ALL_FIELDS,
            (EncApproxFieldDescIterator::FixUpEncFields | EncApproxFieldDescIterator::OnlyEncFields));
        PTR_FieldDesc pField;
        while ((pField = fdIterator.Next()) != NULL)
        {
            mdFieldDef token = pField->GetMemberDef();
            if (tokenToFind == token)
            {
                LOG((LF_ENC, LL_INFO100, "MT:GFDBI: Found pField:%p\n", pField));
                return pField;
            }
        }

        LOG((LF_ENC, LL_INFO100, "MT:GFDBI: Failed to find rid:0x%08x\n", rid));
        return NULL;
    }

    if (HasGenericsStaticsInfo() &&
        fieldIndex >= GetNumIntroducedInstanceFields())
    {
        return GetGenericsStaticFieldDescs() + (fieldIndex - GetNumIntroducedInstanceFields());
    }
    else
    {
        return GetClass()->GetFieldDescList() + fieldIndex;
    }
}

//==========================================================================================
DWORD MethodTable::GetIndexForFieldDesc(FieldDesc *pField)
{
    LIMITED_METHOD_CONTRACT;

    // EnC methods are not in a location where computing an index through
    // pointer arithmetic is possible. Instead we use the RID and a high
    // bit that is ECMA encodable (that is, < 0x1fffffff) and also doesn't
    // conflict with any other RID (that is, > 0x00ffffff).
    // See FieldDescSlot usage in the JIT interface.
    if (pField->IsEnCNew())
    {
        mdFieldDef tok = pField->GetMemberDef();
        DWORD rid = RidFromToken(tok);
        LOG((LF_ENC, LL_INFO100, "MT:GIFFD: pField:%p rid:0x%08x\n", pField, rid));
        return rid | EnCFieldIndex;
    }

    if (pField->IsStatic() && HasGenericsStaticsInfo())
    {
        FieldDesc *pStaticFields = GetGenericsStaticFieldDescs();

        return GetNumIntroducedInstanceFields() + DWORD(pField - pStaticFields);

    }
    else
    {
        FieldDesc *pFields = GetClass()->GetFieldDescList();

        return DWORD(pField - pFields);
    }
}

//========================================================================================

namespace
{
    // Does this type have fields that are implicitly defined through repetition and not explicitly defined in metadata?
    bool HasImpliedRepeatedFields(MethodTable* pMT, MethodTable* pFirstFieldValueType = nullptr)
    {
        CONTRACTL
        {
            STANDARD_VM_CHECK;
            PRECONDITION(CheckPointer(pMT));
        }
        CONTRACTL_END;

        // InlineArray types and fixed buffer types have implied repeated fields.
        // Checking if a type is an InlineArray type is cheap, so we'll do that first.
        if (pMT->GetClass()->IsInlineArray())
        {
            return true;
        }

        DWORD numIntroducedFields = pMT->GetNumIntroducedInstanceFields();
        FieldDesc *pFieldStart = pMT->GetApproxFieldDescListRaw();
        CorElementType firstFieldElementType = pFieldStart->GetFieldType();

        // A fixed buffer type is always a value type that has exactly one value type field at offset 0
        // and who's size is an exact multiple of the size of the field.
        // It is possible that we catch a false positive with this check, but that chance is extremely slim
        // and the user can always change their structure to something more descriptive of what they want
        // instead of adding additional padding at the end of a one-field structure.
        // We do this check here to save looking up the FixedBufferAttribute when loading the field
        // from metadata.
        return numIntroducedFields == 1
                        && ( CorTypeInfo::IsPrimitiveType_NoThrow(firstFieldElementType)
                            || firstFieldElementType == ELEMENT_TYPE_VALUETYPE)
                        && (pFieldStart->GetOffset() == 0)
                        && pMT->HasLayout()
                        && (pMT->GetNumInstanceFieldBytes() % pFieldStart->GetSize(pFirstFieldValueType) == 0);
    }
}

#if defined(UNIX_AMD64_ABI_ITF)

#if defined(_DEBUG) && defined(LOGGING)
static
const char* GetSystemVClassificationTypeName(SystemVClassificationType t)
{
    switch (t)
    {
    case SystemVClassificationTypeUnknown:              return "Unknown";
    case SystemVClassificationTypeStruct:               return "Struct";
    case SystemVClassificationTypeNoClass:              return "NoClass";
    case SystemVClassificationTypeMemory:               return "Memory";
    case SystemVClassificationTypeInteger:              return "Integer";
    case SystemVClassificationTypeIntegerReference:     return "IntegerReference";
    case SystemVClassificationTypeIntegerByRef:         return "IntegerByReference";
    case SystemVClassificationTypeSSE:                  return "SSE";
    default:                                            return "ERROR";
    }
};
#endif // _DEBUG && LOGGING

// Returns 'true' if the struct is passed in registers, 'false' otherwise.
bool MethodTable::ClassifyEightBytes(SystemVStructRegisterPassingHelperPtr helperPtr, unsigned int nestingLevel, unsigned int startOffsetOfStruct, bool useNativeLayout, MethodTable** pByValueClassCache)
{
    if (useNativeLayout)
    {
        _ASSERTE(pByValueClassCache == NULL);
        return ClassifyEightBytesWithNativeLayout(helperPtr, nestingLevel, startOffsetOfStruct, GetNativeLayoutInfo());
    }
    else
    {
        return ClassifyEightBytesWithManagedLayout(helperPtr, nestingLevel, startOffsetOfStruct, useNativeLayout, pByValueClassCache);
    }
}

// If we have a field classification already, but there is a union, we must merge the classification type of the field. Returns the
// new, merged classification type.
/* static */
static SystemVClassificationType ReClassifyField(SystemVClassificationType originalClassification, SystemVClassificationType newFieldClassification)
{
    _ASSERTE((newFieldClassification == SystemVClassificationTypeInteger) ||
             (newFieldClassification == SystemVClassificationTypeIntegerReference) ||
             (newFieldClassification == SystemVClassificationTypeIntegerByRef) ||
             (newFieldClassification == SystemVClassificationTypeSSE));

    switch (newFieldClassification)
    {
    case SystemVClassificationTypeInteger:
        // Integer overrides everything; the resulting classification is Integer. Can't merge Integer and IntegerReference.
        _ASSERTE((originalClassification == SystemVClassificationTypeInteger) ||
                 (originalClassification == SystemVClassificationTypeSSE));

        return SystemVClassificationTypeInteger;

    case SystemVClassificationTypeSSE:
        // If the old and new classifications are both SSE, then the merge is SSE, otherwise it will be integer. Can't merge SSE and IntegerReference.
        _ASSERTE((originalClassification == SystemVClassificationTypeInteger) ||
                 (originalClassification == SystemVClassificationTypeSSE));

        if (originalClassification == SystemVClassificationTypeSSE)
        {
            return SystemVClassificationTypeSSE;
        }
        else
        {
            return SystemVClassificationTypeInteger;
        }

    case SystemVClassificationTypeIntegerReference:
        // IntegerReference can only merge with IntegerReference.
        _ASSERTE(originalClassification == SystemVClassificationTypeIntegerReference);
        return SystemVClassificationTypeIntegerReference;

    case SystemVClassificationTypeIntegerByRef:
        // IntegerByReference can only merge with IntegerByReference.
        _ASSERTE(originalClassification == SystemVClassificationTypeIntegerByRef);
        return SystemVClassificationTypeIntegerByRef;

    default:
        _ASSERTE(false); // Unexpected type.
        return SystemVClassificationTypeUnknown;
    }
}

static MethodTable* ByValueClassCacheLookup(MethodTable** pByValueClassCache, unsigned index)
{
    LIMITED_METHOD_CONTRACT;
    if (pByValueClassCache == NULL)
        return NULL;
    else
        return pByValueClassCache[index];
}

// Returns 'true' if the struct is passed in registers, 'false' otherwise.
bool MethodTable::ClassifyEightBytesWithManagedLayout(SystemVStructRegisterPassingHelperPtr helperPtr,
                                                     unsigned int nestingLevel,
                                                     unsigned int startOffsetOfStruct,
                                                     bool useNativeLayout,
                                                     MethodTable** pByValueClassCache)
{
    STANDARD_VM_CONTRACT;

    DWORD numIntroducedFields = GetNumIntroducedInstanceFields();

    // It appears the VM gives a struct with no fields of size 1.
    // Don't pass in register such structure.
    if (numIntroducedFields == 0)
    {
        return false;
    }

    // The SIMD Intrinsic types are meant to be handled specially and should not be passed as struct registers
    if (IsIntrinsicType())
    {
        LPCUTF8 namespaceName;
        LPCUTF8 className = GetFullyQualifiedNameInfo(&namespaceName);

        if ((strcmp(className, "Vector512`1") == 0) || (strcmp(className, "Vector256`1") == 0) ||
            (strcmp(className, "Vector128`1") == 0) || (strcmp(className, "Vector64`1") == 0))
        {
            assert(strcmp(namespaceName, "System.Runtime.Intrinsics") == 0);

            LOG((LF_JIT, LL_EVERYTHING, "%*s**** ClassifyEightBytesWithManagedLayout: struct %s is a SIMD intrinsic type; will not be enregistered\n",
                nestingLevel * 5, "", this->GetDebugClassName()));

            return false;
        }

        if ((strcmp(className, "Vector`1") == 0) && (strcmp(namespaceName, "System.Numerics") == 0))
        {
            LOG((LF_JIT, LL_EVERYTHING, "%*s**** ClassifyEightBytesWithManagedLayout: struct %s is a SIMD intrinsic type; will not be enregistered\n",
                nestingLevel * 5, "", this->GetDebugClassName()));

            return false;
        }
    }

#ifdef _DEBUG
    LOG((LF_JIT, LL_EVERYTHING, "%*s**** Classify %s (%p), startOffset %d, total struct size %d\n",
        nestingLevel * 5, "", this->GetDebugClassName(), this, startOffsetOfStruct, helperPtr->structSize));
#endif // _DEBUG

    FieldDesc *pFieldStart = GetApproxFieldDescListRaw();

    bool hasImpliedRepeatedFields = HasImpliedRepeatedFields(this, ByValueClassCacheLookup(pByValueClassCache, 0));

    if (hasImpliedRepeatedFields)
    {
        numIntroducedFields = GetNumInstanceFieldBytes() / pFieldStart->GetSize(ByValueClassCacheLookup(pByValueClassCache, 0));
    }

    for (unsigned int fieldIndex = 0; fieldIndex < numIntroducedFields; fieldIndex++)
    {
        FieldDesc* pField;
        DWORD fieldOffset;
        unsigned int fieldIndexForCacheLookup = fieldIndex;

        if (hasImpliedRepeatedFields)
        {
            pField = pFieldStart;
            fieldIndexForCacheLookup = 0;
            fieldOffset = fieldIndex * pField->GetSize(ByValueClassCacheLookup(pByValueClassCache, fieldIndexForCacheLookup));
        }
        else
        {
            pField = &pFieldStart[fieldIndex];
            fieldOffset = pField->GetOffset();
        }

        unsigned int normalizedFieldOffset = fieldOffset + startOffsetOfStruct;

        unsigned int fieldSize = pField->GetSize(ByValueClassCacheLookup(pByValueClassCache, fieldIndexForCacheLookup));
        _ASSERTE(fieldSize != (unsigned int)-1);

        // The field can't span past the end of the struct.
        if ((normalizedFieldOffset + fieldSize) > helperPtr->structSize)
        {
            _ASSERTE(false && "Invalid struct size. The size of fields and overall size don't agree");
            return false;
        }

        CorElementType fieldType = pField->GetFieldType();
        SystemVClassificationType fieldClassificationType = CorInfoType2UnixAmd64Classification(fieldType);

#ifdef _DEBUG
        LPCUTF8 fieldName;
        pField->GetName_NoThrow(&fieldName);
#endif // _DEBUG
        if (fieldClassificationType == SystemVClassificationTypeStruct)
        {
            TypeHandle th;
            if (pByValueClassCache != NULL)
                th = TypeHandle(pByValueClassCache[fieldIndexForCacheLookup]);
            else
                th = pField->GetApproxFieldTypeHandleThrowing();
            _ASSERTE(!th.IsNull());
            MethodTable* pFieldMT = th.GetMethodTable();

            bool inEmbeddedStructPrev = helperPtr->inEmbeddedStruct;
            helperPtr->inEmbeddedStruct = true;

            bool structRet = false;
            // If classifying for marshaling/PInvoke and the aggregated struct has a native layout
            // use the native classification. If not, continue using the managed layout.
            if (useNativeLayout && pFieldMT->HasLayout())
            {
                structRet = pFieldMT->ClassifyEightBytesWithNativeLayout(helperPtr, nestingLevel + 1, normalizedFieldOffset, pFieldMT->GetNativeLayoutInfo());
            }
            else
            {
                structRet = pFieldMT->ClassifyEightBytesWithManagedLayout(helperPtr, nestingLevel + 1, normalizedFieldOffset, useNativeLayout, NULL);
            }

            helperPtr->inEmbeddedStruct = inEmbeddedStructPrev;

            if (!structRet)
            {
                // If the nested struct says not to enregister, there's no need to continue analyzing at this level. Just return do not enregister.
                return false;
            }

            continue;
        }

        if ((normalizedFieldOffset % fieldSize) != 0)
        {
            // The spec requires that struct values on the stack from register passed fields expects
            // those fields to be at their natural alignment.

            LOG((LF_JIT, LL_EVERYTHING, "     %*sxxxx Field %d %s: offset %d (normalized %d), size %d not at natural alignment; not enregistering struct\n",
                   nestingLevel * 5, "", fieldIndex, fieldName, fieldOffset, normalizedFieldOffset, fieldSize));
            return false;
        }

        if ((int)normalizedFieldOffset <= helperPtr->largestFieldOffset)
        {
            // Find the field corresponding to this offset and update the size if needed.
            // If the offset matches a previously encountered offset, update the classification and field size.
            int i;
            for (i = helperPtr->currentUniqueOffsetField - 1; i >= 0; i--)
            {
                if (helperPtr->fieldOffsets[i] == normalizedFieldOffset)
                {
                    if (fieldSize > helperPtr->fieldSizes[i])
                    {
                        helperPtr->fieldSizes[i] = fieldSize;
                    }

                    helperPtr->fieldClassifications[i] = ReClassifyField(helperPtr->fieldClassifications[i], fieldClassificationType);

                    LOG((LF_JIT, LL_EVERYTHING, "     %*sxxxx Field %d %s: offset %d (normalized %d), size %d, union with uniqueOffsetField %d, field type classification %s, reclassified field to %s\n",
                           nestingLevel * 5, "", fieldIndex, fieldName, fieldOffset, normalizedFieldOffset, fieldSize, i,
                           GetSystemVClassificationTypeName(fieldClassificationType),
                           GetSystemVClassificationTypeName(helperPtr->fieldClassifications[i])));

                    break;
                }
            }

            if (i >= 0)
            {
                // The proper size of the union set of fields has been set above; continue to the next field.
                continue;
            }
        }
        else
        {
            helperPtr->largestFieldOffset = (int)normalizedFieldOffset;
        }

        // Set the data for a new field.

        // The new field classification must not have been initialized yet.
        _ASSERTE(helperPtr->fieldClassifications[helperPtr->currentUniqueOffsetField] == SystemVClassificationTypeNoClass);

        // There are only a few field classifications that are allowed.
        _ASSERTE((fieldClassificationType == SystemVClassificationTypeInteger) ||
                 (fieldClassificationType == SystemVClassificationTypeIntegerReference) ||
                 (fieldClassificationType == SystemVClassificationTypeIntegerByRef) ||
                 (fieldClassificationType == SystemVClassificationTypeSSE));

        helperPtr->fieldClassifications[helperPtr->currentUniqueOffsetField] = fieldClassificationType;
        helperPtr->fieldSizes[helperPtr->currentUniqueOffsetField] = fieldSize;
        helperPtr->fieldOffsets[helperPtr->currentUniqueOffsetField] = normalizedFieldOffset;

        LOG((LF_JIT, LL_EVERYTHING, "     %*s**** Field %d %s: offset %d (normalized %d), size %d, currentUniqueOffsetField %d, field type classification %s, chosen field classification %s\n",
               nestingLevel * 5, "", fieldIndex, fieldName, fieldOffset, normalizedFieldOffset, fieldSize, helperPtr->currentUniqueOffsetField,
               GetSystemVClassificationTypeName(fieldClassificationType),
               GetSystemVClassificationTypeName(helperPtr->fieldClassifications[helperPtr->currentUniqueOffsetField])));

        _ASSERTE(helperPtr->currentUniqueOffsetField < SYSTEMV_MAX_NUM_FIELDS_IN_REGISTER_PASSED_STRUCT);
        helperPtr->currentUniqueOffsetField++;
    } // end per-field for loop

    AssignClassifiedEightByteTypes(helperPtr, nestingLevel);

    return true;
}

// Returns 'true' if the struct is passed in registers, 'false' otherwise.
bool MethodTable::ClassifyEightBytesWithNativeLayout(SystemVStructRegisterPassingHelperPtr helperPtr,
                                                    unsigned int nestingLevel,
                                                    unsigned int startOffsetOfStruct,
                                                    EEClassNativeLayoutInfo const* pNativeLayoutInfo)
{
    STANDARD_VM_CONTRACT;

#ifdef DACCESS_COMPILE
    // No register classification for this case.
    return false;
#else // DACCESS_COMPILE

    if (!HasLayout())
    {
        // If there is no native layout for this struct use the managed layout instead.
        return ClassifyEightBytesWithManagedLayout(helperPtr, nestingLevel, startOffsetOfStruct, true, NULL);
    }

    const NativeFieldDescriptor *pNativeFieldDescs = pNativeLayoutInfo->GetNativeFieldDescriptors();
    UINT  numIntroducedFields = pNativeLayoutInfo->GetNumFields();

    // No fields.
    if (numIntroducedFields == 0)
    {
        return false;
    }

    bool hasImpliedRepeatedFields = HasImpliedRepeatedFields(this);

    if (hasImpliedRepeatedFields)
    {
        numIntroducedFields = pNativeLayoutInfo->GetSize() / pNativeFieldDescs->NativeSize();
    }

    // The SIMD Intrinsic types are meant to be handled specially and should not be passed as struct registers
    if (IsIntrinsicType())
    {
        LPCUTF8 namespaceName;
        LPCUTF8 className = GetFullyQualifiedNameInfo(&namespaceName);

        if ((strcmp(className, "Vector512`1") == 0) || (strcmp(className, "Vector256`1") == 0) ||
            (strcmp(className, "Vector128`1") == 0) || (strcmp(className, "Vector64`1") == 0))
        {
            assert(strcmp(namespaceName, "System.Runtime.Intrinsics") == 0);

            LOG((LF_JIT, LL_EVERYTHING, "%*s**** ClassifyEightBytesWithNativeLayout: struct %s is a SIMD intrinsic type; will not be enregistered\n",
                nestingLevel * 5, "", this->GetDebugClassName()));

            return false;
        }

        if ((strcmp(className, "Vector`1") == 0) && (strcmp(namespaceName, "System.Numerics") == 0))
        {
            LOG((LF_JIT, LL_EVERYTHING, "%*s**** ClassifyEightBytesWithNativeLayout: struct %s is a SIMD intrinsic type; will not be enregistered\n",
                nestingLevel * 5, "", this->GetDebugClassName()));

            return false;
        }
    }

#ifdef _DEBUG
    LOG((LF_JIT, LL_EVERYTHING, "%*s**** Classify for native struct %s (%p), startOffset %d, total struct size %d\n",
        nestingLevel * 5, "", this->GetDebugClassName(), this, startOffsetOfStruct, helperPtr->structSize));
#endif // _DEBUG

    for (unsigned int fieldIndex = 0; fieldIndex < numIntroducedFields; fieldIndex++)
    {
        const NativeFieldDescriptor* pNFD;
        if (hasImpliedRepeatedFields)
        {
            // Reuse the first field marshaler for all fields if a fixed buffer.
            pNFD = pNativeFieldDescs;
        }
        else
        {
            pNFD = &pNativeFieldDescs[fieldIndex];
        }

        FieldDesc *pField = pNFD->GetFieldDesc();
        CorElementType fieldType = pField->GetFieldType();

        // Invalid field type.
        if (fieldType == ELEMENT_TYPE_END)
        {
            return false;
        }

        unsigned int fieldNativeSize = pNFD->NativeSize();
        DWORD fieldOffset = pNFD->GetExternalOffset();

        if (hasImpliedRepeatedFields)
        {
            // Since we reuse the NativeFieldDescriptor for fixed buffers, we need to adjust the offset.
            fieldOffset += fieldIndex * fieldNativeSize;
        }

        unsigned normalizedFieldOffset = fieldOffset + startOffsetOfStruct;


        _ASSERTE(fieldNativeSize != (unsigned int)-1);

        // The field can't span past the end of the struct.
        if ((normalizedFieldOffset + fieldNativeSize) > helperPtr->structSize)
        {
            _ASSERTE(false && "Invalid native struct size. The size of fields and overall size don't agree");
            return false;
        }

        SystemVClassificationType fieldClassificationType = SystemVClassificationTypeUnknown;

#ifdef _DEBUG
        LPCUTF8 fieldName;
        pField->GetName_NoThrow(&fieldName);
#endif // _DEBUG

        NativeFieldCategory nfc = pNFD->GetCategory();

        if (nfc == NativeFieldCategory::NESTED)
        {
            unsigned int numElements = pNFD->GetNumElements();
            unsigned int nestedElementOffset = normalizedFieldOffset;

            MethodTable* pFieldMT = pNFD->GetNestedNativeMethodTable();

            if (pFieldMT == nullptr)
            {
                // If there is no method table that represents the native layout, then assume
                // that the type cannot be enregistered.
                return false;
            }

            const unsigned int nestedElementSize = pFieldMT->GetNativeSize();
            for (unsigned int i = 0; i < numElements; ++i, nestedElementOffset += nestedElementSize)
            {
                bool inEmbeddedStructPrev = helperPtr->inEmbeddedStruct;
                helperPtr->inEmbeddedStruct = true;
                bool structRet = pFieldMT->ClassifyEightBytesWithNativeLayout(helperPtr, nestingLevel + 1, nestedElementOffset, pFieldMT->GetNativeLayoutInfo());
                helperPtr->inEmbeddedStruct = inEmbeddedStructPrev;

                if (!structRet)
                {
                    // If the nested struct says not to enregister, there's no need to continue analyzing at this level. Just return do not enregister.
                    return false;
                }
            }
            continue;
        }
        else if (nfc == NativeFieldCategory::FLOAT)
        {
            fieldClassificationType = SystemVClassificationTypeSSE;
        }
        else if (nfc == NativeFieldCategory::INTEGER)
        {
            fieldClassificationType = SystemVClassificationTypeInteger;
        }
        else if (nfc == NativeFieldCategory::ILLEGAL)
        {
            return false;
        }
        else
        {
            UNREACHABLE_MSG("Invalid native field subcategory.");
        }

        if ((normalizedFieldOffset % pNFD->AlignmentRequirement()) != 0)
        {
            // The spec requires that struct values on the stack from register passed fields expects
            // those fields to be at their natural alignment.

            LOG((LF_JIT, LL_EVERYTHING, "     %*sxxxx Native Field %d %s: offset %d (normalized %d), required alignment %d not at natural alignment; not enregistering struct\n",
                nestingLevel * 5, "", fieldIndex, fieldName, fieldOffset, normalizedFieldOffset, pNFD->AlignmentRequirement()));
            return false;
        }

        if ((int)normalizedFieldOffset <= helperPtr->largestFieldOffset)
        {
            // Find the field corresponding to this offset and update the size if needed.
            // If the offset matches a previously encountered offset, update the classification and field size.
            // We do not need to worry about this change incorrectly updating an eightbyte incorrectly
            // by updating a field that spans multiple eightbytes since the only field that does so is a fixed array
            // and a fixed array is represented by an array object in managed, which nothing can share an offset with.
            int i;
            for (i = helperPtr->currentUniqueOffsetField - 1; i >= 0; i--)
            {
                if (helperPtr->fieldOffsets[i] == normalizedFieldOffset)
                {
                    if (fieldNativeSize > helperPtr->fieldSizes[i])
                    {
                        helperPtr->fieldSizes[i] = fieldNativeSize;
                    }

                    helperPtr->fieldClassifications[i] = ReClassifyField(helperPtr->fieldClassifications[i], fieldClassificationType);

                    LOG((LF_JIT, LL_EVERYTHING, "     %*sxxxx Native Field %d %s: offset %d (normalized %d), native size %d, union with uniqueOffsetField %d, field type classification %s, reclassified field to %s\n",
                        nestingLevel * 5, "", fieldIndex, fieldName, fieldOffset, normalizedFieldOffset, fieldNativeSize, i,
                        GetSystemVClassificationTypeName(fieldClassificationType),
                        GetSystemVClassificationTypeName(helperPtr->fieldClassifications[i])));

                    break;
                }
            }

            if (i >= 0)
            {
                // The proper size of the union set of fields has been set above; continue to the next field.
                continue;
            }
        }
        else
        {
            helperPtr->largestFieldOffset = (int)normalizedFieldOffset;
        }

        // Set the data for a new field.

        // The new field classification must not have been initialized yet.
        _ASSERTE(helperPtr->fieldClassifications[helperPtr->currentUniqueOffsetField] == SystemVClassificationTypeNoClass);

        // There are only a few field classifications that are allowed.
        _ASSERTE((fieldClassificationType == SystemVClassificationTypeInteger) ||
            (fieldClassificationType == SystemVClassificationTypeIntegerReference) ||
            (fieldClassificationType == SystemVClassificationTypeIntegerByRef) ||
            (fieldClassificationType == SystemVClassificationTypeSSE));

        helperPtr->fieldClassifications[helperPtr->currentUniqueOffsetField] = fieldClassificationType;
        helperPtr->fieldSizes[helperPtr->currentUniqueOffsetField] = fieldNativeSize;
        helperPtr->fieldOffsets[helperPtr->currentUniqueOffsetField] = normalizedFieldOffset;

        LOG((LF_JIT, LL_EVERYTHING, "     %*s**** Native Field %d %s: offset %d (normalized %d), size %d, currentUniqueOffsetField %d, field type classification %s, chosen field classification %s\n",
            nestingLevel * 5, "", fieldIndex, fieldName, fieldOffset, normalizedFieldOffset, fieldNativeSize, helperPtr->currentUniqueOffsetField,
            GetSystemVClassificationTypeName(fieldClassificationType),
            GetSystemVClassificationTypeName(helperPtr->fieldClassifications[helperPtr->currentUniqueOffsetField])));

        _ASSERTE(helperPtr->currentUniqueOffsetField < SYSTEMV_MAX_NUM_FIELDS_IN_REGISTER_PASSED_STRUCT);
        helperPtr->currentUniqueOffsetField++;
    } // end per-field for loop

    AssignClassifiedEightByteTypes(helperPtr, nestingLevel);

    return true;
#endif // DACCESS_COMPILE
}

// Assigns the classification types to the array with eightbyte types.
void  MethodTable::AssignClassifiedEightByteTypes(SystemVStructRegisterPassingHelperPtr helperPtr, unsigned int nestingLevel) const
{
    static const size_t CLR_SYSTEMV_MAX_BYTES_TO_PASS_IN_REGISTERS = CLR_SYSTEMV_MAX_EIGHTBYTES_COUNT_TO_PASS_IN_REGISTERS * SYSTEMV_EIGHT_BYTE_SIZE_IN_BYTES;
    static_assert_no_msg(CLR_SYSTEMV_MAX_BYTES_TO_PASS_IN_REGISTERS == SYSTEMV_MAX_NUM_FIELDS_IN_REGISTER_PASSED_STRUCT);

    if (!helperPtr->inEmbeddedStruct)
    {
        _ASSERTE(nestingLevel == 0);

        int largestFieldOffset = helperPtr->largestFieldOffset;
        _ASSERTE(largestFieldOffset != -1);

        // We're at the top level of the recursion, and we're done looking at the fields.
        // Now sort the fields by offset and set the output data.

        int sortedFieldOrder[CLR_SYSTEMV_MAX_BYTES_TO_PASS_IN_REGISTERS];
        for (unsigned i = 0; i < CLR_SYSTEMV_MAX_BYTES_TO_PASS_IN_REGISTERS; i++)
        {
            sortedFieldOrder[i] = -1;
        }

        unsigned numFields = helperPtr->currentUniqueOffsetField;
        for (unsigned i = 0; i < numFields; i++)
        {
            _ASSERTE(helperPtr->fieldOffsets[i] < CLR_SYSTEMV_MAX_BYTES_TO_PASS_IN_REGISTERS);
            _ASSERTE(sortedFieldOrder[helperPtr->fieldOffsets[i]] == -1); // we haven't seen this field offset yet.
            sortedFieldOrder[helperPtr->fieldOffsets[i]] = i;
        }

        // Calculate the eightbytes and their types.

        int lastFieldOrdinal = sortedFieldOrder[largestFieldOffset];
        unsigned int offsetAfterLastFieldByte = largestFieldOffset + helperPtr->fieldSizes[lastFieldOrdinal];
        SystemVClassificationType lastFieldClassification = helperPtr->fieldClassifications[lastFieldOrdinal];

        unsigned int usedEightBytes = 0;
        unsigned int accumulatedSizeForEightBytes = 0;
        bool foundFieldInEightByte = false;
        for (unsigned int offset = 0; offset < helperPtr->structSize; offset++)
        {
            SystemVClassificationType fieldClassificationType;
            unsigned int fieldSize = 0;

            int ordinal = sortedFieldOrder[offset];
            if (ordinal == -1)
            {
                if (offset < accumulatedSizeForEightBytes)
                {
                    // We're within a field and there is not an overlapping field that starts here.
                    // There's no work we need to do, so go to the next loop iteration.
                    continue;
                }

                // If there is no field that starts as this offset and we are not within another field,
                // treat its contents as padding.
                // Any padding that follows the last field receives the same classification as the
                // last field; padding between fields receives the NO_CLASS classification as per
                // the SysV ABI spec.
                fieldSize = 1;
                fieldClassificationType = offset < offsetAfterLastFieldByte ? SystemVClassificationTypeNoClass : lastFieldClassification;
            }
            else
            {
                foundFieldInEightByte = true;
                fieldSize = helperPtr->fieldSizes[ordinal];
                _ASSERTE(fieldSize > 0);

                fieldClassificationType = helperPtr->fieldClassifications[ordinal];
                _ASSERTE(fieldClassificationType != SystemVClassificationTypeMemory && fieldClassificationType != SystemVClassificationTypeUnknown);
            }

            unsigned int fieldStartEightByte = offset / SYSTEMV_EIGHT_BYTE_SIZE_IN_BYTES;
            unsigned int fieldEndEightByte = (offset + fieldSize - 1) / SYSTEMV_EIGHT_BYTE_SIZE_IN_BYTES;

            _ASSERTE(fieldEndEightByte < CLR_SYSTEMV_MAX_EIGHTBYTES_COUNT_TO_PASS_IN_REGISTERS);

            usedEightBytes = Max(usedEightBytes, fieldEndEightByte + 1);

            for (unsigned int currentFieldEightByte = fieldStartEightByte; currentFieldEightByte <= fieldEndEightByte; currentFieldEightByte++)
            {
                if (helperPtr->eightByteClassifications[currentFieldEightByte] == fieldClassificationType)
                {
                    // Do nothing. The eight-byte already has this classification.
                }
                else if (helperPtr->eightByteClassifications[currentFieldEightByte] == SystemVClassificationTypeNoClass)
                {
                    helperPtr->eightByteClassifications[currentFieldEightByte] = fieldClassificationType;
                }
                else if ((helperPtr->eightByteClassifications[currentFieldEightByte] == SystemVClassificationTypeInteger) ||
                    (fieldClassificationType == SystemVClassificationTypeInteger))
                {
                    _ASSERTE((fieldClassificationType != SystemVClassificationTypeIntegerReference) &&
                        (fieldClassificationType != SystemVClassificationTypeIntegerByRef));

                    helperPtr->eightByteClassifications[currentFieldEightByte] = SystemVClassificationTypeInteger;
                }
                else if ((helperPtr->eightByteClassifications[currentFieldEightByte] == SystemVClassificationTypeIntegerReference) ||
                    (fieldClassificationType == SystemVClassificationTypeIntegerReference))
                {
                    helperPtr->eightByteClassifications[currentFieldEightByte] = SystemVClassificationTypeIntegerReference;
                }
                else if ((helperPtr->eightByteClassifications[currentFieldEightByte] == SystemVClassificationTypeIntegerByRef) ||
                    (fieldClassificationType == SystemVClassificationTypeIntegerByRef))
                {
                    helperPtr->eightByteClassifications[currentFieldEightByte] = SystemVClassificationTypeIntegerByRef;
                }
                else
                {
                    helperPtr->eightByteClassifications[currentFieldEightByte] = SystemVClassificationTypeSSE;
                }
            }

            if ((offset + 1) % SYSTEMV_EIGHT_BYTE_SIZE_IN_BYTES == 0) // If we just finished checking the last byte of an eightbyte
            {
                if (!foundFieldInEightByte)
                {
                    // If we didn't find a field in an eight-byte (i.e. there are no explicit offsets that start a field in this eightbyte)
                    // then the classification of this eightbyte might be NoClass. We can't hand a classification of NoClass to the JIT
                    // so set the class to Integer (as though the struct has a char[8] padding) if the class is NoClass.
                    if (helperPtr->eightByteClassifications[offset / SYSTEMV_EIGHT_BYTE_SIZE_IN_BYTES] == SystemVClassificationTypeNoClass)
                    {
                        helperPtr->eightByteClassifications[offset / SYSTEMV_EIGHT_BYTE_SIZE_IN_BYTES] = SystemVClassificationTypeInteger;
                    }
                }

                foundFieldInEightByte = false;
            }

            accumulatedSizeForEightBytes = Max(accumulatedSizeForEightBytes, offset + fieldSize);
        }

        for (unsigned int currentEightByte = 0; currentEightByte < usedEightBytes; currentEightByte++)
        {
            unsigned int eightByteSize = accumulatedSizeForEightBytes < (SYSTEMV_EIGHT_BYTE_SIZE_IN_BYTES * (currentEightByte + 1))
                ? accumulatedSizeForEightBytes % SYSTEMV_EIGHT_BYTE_SIZE_IN_BYTES
                :   SYSTEMV_EIGHT_BYTE_SIZE_IN_BYTES;

            // Save data for this eightbyte.
            helperPtr->eightByteSizes[currentEightByte] = eightByteSize;
            helperPtr->eightByteOffsets[currentEightByte] = currentEightByte * SYSTEMV_EIGHT_BYTE_SIZE_IN_BYTES;
        }

        helperPtr->eightByteCount = usedEightBytes;

        _ASSERTE(helperPtr->eightByteCount <= CLR_SYSTEMV_MAX_EIGHTBYTES_COUNT_TO_PASS_IN_REGISTERS);

#ifdef _DEBUG
        LOG((LF_JIT, LL_EVERYTHING, "     ----\n"));
        LOG((LF_JIT, LL_EVERYTHING, "     **** Number EightBytes: %d\n", helperPtr->eightByteCount));
        for (unsigned i = 0; i < helperPtr->eightByteCount; i++)
        {
            _ASSERTE(helperPtr->eightByteClassifications[i] != SystemVClassificationTypeNoClass);
            LOG((LF_JIT, LL_EVERYTHING, "     **** eightByte %d -- classType: %s, eightByteOffset: %d, eightByteSize: %d\n",
                i, GetSystemVClassificationTypeName(helperPtr->eightByteClassifications[i]), helperPtr->eightByteOffsets[i], helperPtr->eightByteSizes[i]));
        }
#endif // _DEBUG
    }
}

#endif // defined(UNIX_AMD64_ABI_ITF)

#if defined(TARGET_LOONGARCH64) || defined(TARGET_RISCV64)
bool MethodTable::IsOnlyOneField(MethodTable * pMT)
{
    TypeHandle th(pMT);

    bool ret = false;

    if (!th.IsTypeDesc())
    {
        MethodTable* pMethodTable = th.AsMethodTable();
        if (th.GetSize() <= 16 /*MAX_PASS_MULTIREG_BYTES*/)
        {
            DWORD numIntroducedFields = pMethodTable->GetNumIntroducedInstanceFields();

            if (numIntroducedFields == 1)
            {
                FieldDesc *pFieldStart = pMethodTable->GetApproxFieldDescListRaw();

                CorElementType fieldType = pFieldStart[0].GetFieldType();

                // InlineArray types and fixed buffer types have implied repeated fields.
                // Checking if a type is an InlineArray type is cheap, so we'll do that first.
                bool hasImpliedRepeatedFields = HasImpliedRepeatedFields(pMethodTable);

                if (hasImpliedRepeatedFields)
                {
                    numIntroducedFields = pMethodTable->GetNumInstanceFieldBytes() / pFieldStart->GetSize();
                    if (numIntroducedFields != 1)
                    {
                        goto _End_arg;
                    }
                }

                if (CorTypeInfo::IsPrimitiveType_NoThrow(fieldType))
                {
                    ret = true;
                }
                else if (fieldType == ELEMENT_TYPE_VALUETYPE)
                {
                    pMethodTable  = pFieldStart->GetApproxFieldTypeHandleThrowing().GetMethodTable();
                    if (pMethodTable->GetNumIntroducedInstanceFields() == 1)
                    {
                        ret = IsOnlyOneField(pMethodTable);
                    }
                }
            }
        }
    }
    else
    {
        MethodTable* pMethodTable = th.AsNativeValueType();

        if (th.GetSize() <= 16 /*MAX_PASS_MULTIREG_BYTES*/)
        {
            DWORD numIntroducedFields = pMethodTable->GetNativeLayoutInfo()->GetNumFields();
            FieldDesc *pFieldStart = nullptr;

            if (numIntroducedFields == 1)
            {
                pFieldStart = pMethodTable->GetApproxFieldDescListRaw();

                CorElementType fieldType = pFieldStart->GetFieldType();

                // InlineArray types and fixed buffer types have implied repeated fields.
                // Checking if a type is an InlineArray type is cheap, so we'll do that first.
                bool hasImpliedRepeatedFields = HasImpliedRepeatedFields(pMethodTable);

                if (hasImpliedRepeatedFields)
                {
                    numIntroducedFields = pMethodTable->GetNumInstanceFieldBytes() / pFieldStart->GetSize();
                    if (numIntroducedFields != 1)
                    {
                        goto _End_arg;
                    }
                }

                if (CorTypeInfo::IsPrimitiveType_NoThrow(fieldType))
                {
                    ret = true;
                }
                else if (fieldType == ELEMENT_TYPE_VALUETYPE)
                {
                    const NativeFieldDescriptor *pNativeFieldDescs = pMethodTable->GetNativeLayoutInfo()->GetNativeFieldDescriptors();
                    NativeFieldCategory nfc = pNativeFieldDescs->GetCategory();
                    if (nfc == NativeFieldCategory::NESTED)
                    {
                        pMethodTable = pNativeFieldDescs->GetNestedNativeMethodTable();
                        ret = IsOnlyOneField(pMethodTable);
                    }
                    else if (nfc != NativeFieldCategory::ILLEGAL)
                    {
                        ret = true;
                    }
                }
            }
            else
            {
                ret = false;
            }
        }
    }
_End_arg:

    return ret;
}
#endif

#if defined(TARGET_LOONGARCH64)
int MethodTable::GetLoongArch64PassStructInRegisterFlags(CORINFO_CLASS_HANDLE cls)
{
    TypeHandle th(cls);

    int size = STRUCT_NO_FLOAT_FIELD;

    if (!th.IsTypeDesc())
    {
        MethodTable* pMethodTable = th.AsMethodTable();
        if (th.GetSize() <= 16 /*MAX_PASS_MULTIREG_BYTES*/)
        {
            DWORD numIntroducedFields = pMethodTable->GetNumIntroducedInstanceFields();

            if (numIntroducedFields == 1)
            {
                FieldDesc *pFieldStart = pMethodTable->GetApproxFieldDescListRaw();

                CorElementType fieldType = pFieldStart[0].GetFieldType();

                // InlineArray types and fixed buffer types have implied repeated fields.
                // Checking if a type is an InlineArray type is cheap, so we'll do that first.
                bool hasImpliedRepeatedFields = HasImpliedRepeatedFields(pMethodTable);

                if (hasImpliedRepeatedFields)
                {
                    numIntroducedFields = pMethodTable->GetNumInstanceFieldBytes() / pFieldStart->GetSize();
                    if (numIntroducedFields > 2)
                    {
                        goto _End_arg;
                    }

                    if (fieldType == ELEMENT_TYPE_R4)
                    {
                        if (numIntroducedFields == 1)
                        {
                            size = STRUCT_FLOAT_FIELD_ONLY_ONE;
                        }
                        else if (numIntroducedFields == 2)
                        {
                            size = STRUCT_FLOAT_FIELD_ONLY_TWO;
                        }
                        goto _End_arg;
                    }
                    else if (fieldType == ELEMENT_TYPE_R8)
                    {
                        if (numIntroducedFields == 1)
                        {
                            size = STRUCT_FLOAT_FIELD_ONLY_ONE | STRUCT_FIRST_FIELD_SIZE_IS8;
                        }
                        else if (numIntroducedFields == 2)
                        {
                            size = STRUCT_FIELD_TWO_DOUBLES;
                        }
                        goto _End_arg;
                    }
                }

                if (CorTypeInfo::IsPrimitiveType_NoThrow(fieldType))
                {
                    if (fieldType == ELEMENT_TYPE_R4)
                    {
                        size = STRUCT_FLOAT_FIELD_ONLY_ONE;
                    }
                    else if (fieldType == ELEMENT_TYPE_R8)
                    {
                        size = STRUCT_FLOAT_FIELD_ONLY_ONE | STRUCT_FIRST_FIELD_SIZE_IS8;
                    }
                }
                else if (fieldType == ELEMENT_TYPE_VALUETYPE)
                {
                    pMethodTable  = pFieldStart->GetApproxFieldTypeHandleThrowing().GetMethodTable();
                    size = GetLoongArch64PassStructInRegisterFlags((CORINFO_CLASS_HANDLE)pMethodTable);
                }
            }
            else if (numIntroducedFields == 2)
            {
                FieldDesc *pFieldSecond;
                FieldDesc *pFieldFirst = pMethodTable->GetApproxFieldDescListRaw();
                if (pFieldFirst->GetOffset() == 0)
                {
                    pFieldSecond = pFieldFirst + 1;
                }
                else
                {
                    pFieldSecond = pFieldFirst;
                    pFieldFirst  = pFieldFirst + 1;
                }
                assert(pFieldFirst->GetOffset() == 0);

                if (pFieldFirst->GetSize() > 8)
                {
                    goto _End_arg;
                }

                if (pFieldFirst->GetSize() > pFieldSecond->GetOffset())
                {
                    goto _End_arg;
                }

                CorElementType fieldType = pFieldFirst[0].GetFieldType();
                if (CorTypeInfo::IsPrimitiveType_NoThrow(fieldType))
                {
                    if (fieldType == ELEMENT_TYPE_R4)
                    {
                        size = STRUCT_FLOAT_FIELD_FIRST;
                    }
                    else if (fieldType == ELEMENT_TYPE_R8)
                    {
                        size = STRUCT_FIRST_FIELD_DOUBLE;
                    }
                    else if (pFieldFirst[0].GetSize() == 8)
                    {
                        size = STRUCT_FIRST_FIELD_SIZE_IS8;
                    }

                }
                else if (fieldType == ELEMENT_TYPE_VALUETYPE)
                {
                    pMethodTable  = pFieldFirst->GetApproxFieldTypeHandleThrowing().GetMethodTable();
                    if (IsOnlyOneField(pMethodTable))
                    {
                        size = GetLoongArch64PassStructInRegisterFlags((CORINFO_CLASS_HANDLE)pMethodTable);
                        if ((size & STRUCT_FLOAT_FIELD_ONLY_ONE) != 0)
                        {
                            size = pFieldFirst[0].GetSize() == 8 ? STRUCT_FIRST_FIELD_DOUBLE : STRUCT_FLOAT_FIELD_FIRST;
                        }
                        else if (size == STRUCT_NO_FLOAT_FIELD)
                        {
                            size = pFieldFirst[0].GetSize() == 8 ? STRUCT_FIRST_FIELD_SIZE_IS8: 0;
                        }
                        else
                        {
                            size = STRUCT_NO_FLOAT_FIELD;
                            goto _End_arg;
                        }
                    }
                    else
                    {
                        size = STRUCT_NO_FLOAT_FIELD;
                        goto _End_arg;
                    }
                }
                else if (pFieldFirst[0].GetSize() == 8)
                {
                    size = STRUCT_FIRST_FIELD_SIZE_IS8;
                }

                fieldType = pFieldSecond[0].GetFieldType();
                if (pFieldSecond[0].GetSize() > 8)
                {
                    size = STRUCT_NO_FLOAT_FIELD;
                    goto _End_arg;
                }
                else if (CorTypeInfo::IsPrimitiveType_NoThrow(fieldType))
                {
                    if (fieldType == ELEMENT_TYPE_R4)
                    {
                        size = size & STRUCT_FLOAT_FIELD_FIRST ? (size ^ STRUCT_MERGE_FIRST_SECOND) : (size | STRUCT_FLOAT_FIELD_SECOND);
                    }
                    else if (fieldType == ELEMENT_TYPE_R8)
                    {
                        size = size & STRUCT_FLOAT_FIELD_FIRST ? (size ^ STRUCT_MERGE_FIRST_SECOND_8) : (size | STRUCT_SECOND_FIELD_DOUBLE);
                    }
                    else if ((size & STRUCT_FLOAT_FIELD_FIRST) == 0)
                    {
                        size = STRUCT_NO_FLOAT_FIELD;
                    }
                    else if (pFieldSecond[0].GetSize() == 8)
                    {
                        size |= STRUCT_SECOND_FIELD_SIZE_IS8;
                    }
                }
                else if (fieldType == ELEMENT_TYPE_VALUETYPE)
                {
                    pMethodTable  = pFieldSecond[0].GetApproxFieldTypeHandleThrowing().GetMethodTable();
                    if (IsOnlyOneField(pMethodTable))
                    {
                        int size2 = GetLoongArch64PassStructInRegisterFlags((CORINFO_CLASS_HANDLE)pMethodTable);
                        if ((size2 & STRUCT_FLOAT_FIELD_ONLY_ONE) != 0)
                        {
                            if (pFieldSecond[0].GetSize() == 8)
                            {
                                size = size & STRUCT_FLOAT_FIELD_FIRST ? (size ^ STRUCT_MERGE_FIRST_SECOND_8) : (size | STRUCT_SECOND_FIELD_DOUBLE);
                            }
                            else
                            {
                                size = size & STRUCT_FLOAT_FIELD_FIRST ? (size ^ STRUCT_MERGE_FIRST_SECOND) : (size | STRUCT_FLOAT_FIELD_SECOND);
                            }
                        }
                        else if ((size & STRUCT_FLOAT_FIELD_FIRST) == 0)
                        {
                            size = STRUCT_NO_FLOAT_FIELD;
                        }
                        else if (size2 == STRUCT_NO_FLOAT_FIELD)
                        {
                            size |= pFieldSecond[0].GetSize() == 8 ? STRUCT_SECOND_FIELD_SIZE_IS8 : 0;
                        }
                        else
                        {
                            size = STRUCT_NO_FLOAT_FIELD;
                        }
                    }
                    else
                    {
                        size = STRUCT_NO_FLOAT_FIELD;
                    }
                }
                else if ((size & STRUCT_FLOAT_FIELD_FIRST) == 0)
                {
                    size = STRUCT_NO_FLOAT_FIELD;
                }
                else if (pFieldSecond[0].GetSize() == 8)
                {
                    size |= STRUCT_SECOND_FIELD_SIZE_IS8;
                }
            }
        }
    }
    else
    {
        MethodTable* pMethodTable = th.AsNativeValueType();
        if (th.GetSize() <= 16 /*MAX_PASS_MULTIREG_BYTES*/)
        {
            DWORD numIntroducedFields = pMethodTable->GetNativeLayoutInfo()->GetNumFields();
            FieldDesc *pFieldStart = nullptr;

            if (numIntroducedFields == 1)
            {
                pFieldStart = pMethodTable->GetApproxFieldDescListRaw();

                CorElementType fieldType = pFieldStart->GetFieldType();

                // InlineArray types and fixed buffer types have implied repeated fields.
                // Checking if a type is an InlineArray type is cheap, so we'll do that first.
                bool hasImpliedRepeatedFields = HasImpliedRepeatedFields(pMethodTable);

                if (hasImpliedRepeatedFields)
                {
                    numIntroducedFields = pMethodTable->GetNumInstanceFieldBytes() / pFieldStart->GetSize();
                    if (numIntroducedFields > 2)
                    {
                        goto _End_arg;
                    }

                    if (fieldType == ELEMENT_TYPE_R4)
                    {
                        if (numIntroducedFields == 1)
                        {
                            size = STRUCT_FLOAT_FIELD_ONLY_ONE;
                        }
                        else if (numIntroducedFields == 2)
                        {
                            size = STRUCT_FLOAT_FIELD_ONLY_TWO;
                        }
                        goto _End_arg;
                    }
                    else if (fieldType == ELEMENT_TYPE_R8)
                    {
                        if (numIntroducedFields == 1)
                        {
                            size = STRUCT_FLOAT_FIELD_ONLY_ONE | STRUCT_FIRST_FIELD_SIZE_IS8;
                        }
                        else if (numIntroducedFields == 2)
                        {
                            size = STRUCT_FIELD_TWO_DOUBLES;
                        }
                        goto _End_arg;
                    }
                }

                if (CorTypeInfo::IsPrimitiveType_NoThrow(fieldType))
                {
                    if (fieldType == ELEMENT_TYPE_R4)
                    {
                        size = STRUCT_FLOAT_FIELD_ONLY_ONE;
                    }
                    else if (fieldType == ELEMENT_TYPE_R8)
                    {
                        size = STRUCT_FLOAT_FIELD_ONLY_ONE | STRUCT_FIRST_FIELD_SIZE_IS8;
                    }
                }
                else if (fieldType == ELEMENT_TYPE_VALUETYPE)
                {
                    const NativeFieldDescriptor *pNativeFieldDescs = pMethodTable->GetNativeLayoutInfo()->GetNativeFieldDescriptors();
                    NativeFieldCategory nfc = pNativeFieldDescs->GetCategory();
                    if (nfc == NativeFieldCategory::NESTED)
                    {
                        pMethodTable = pNativeFieldDescs->GetNestedNativeMethodTable();
                        size = GetLoongArch64PassStructInRegisterFlags((CORINFO_CLASS_HANDLE)pMethodTable);
                        return size;
                    }
                    else if (nfc == NativeFieldCategory::FLOAT)
                    {
                        if (pFieldStart->GetSize() == 4)
                        {
                            size = STRUCT_FLOAT_FIELD_ONLY_ONE;
                        }
                        else if (pFieldStart->GetSize() == 8)
                        {
                            size = STRUCT_FLOAT_FIELD_ONLY_ONE | STRUCT_FIRST_FIELD_SIZE_IS8;
                        }
                    }
                }
            }
            else if (numIntroducedFields == 2)
            {
                pFieldStart = pMethodTable->GetApproxFieldDescListRaw();

                if (pFieldStart->GetSize() > 8)
                {
                    goto _End_arg;
                }

                if (pFieldStart->GetOffset() || !pFieldStart[1].GetOffset() || (pFieldStart[0].GetSize() > pFieldStart[1].GetOffset()))
                {
                    goto _End_arg;
                }

                CorElementType fieldType = pFieldStart[0].GetFieldType();
                if (CorTypeInfo::IsPrimitiveType_NoThrow(fieldType))
                {
                    if (fieldType == ELEMENT_TYPE_R4)
                    {
                        size = STRUCT_FLOAT_FIELD_FIRST;
                    }
                    else if (fieldType == ELEMENT_TYPE_R8)
                    {
                        size = STRUCT_FIRST_FIELD_DOUBLE;
                    }
                    else if (pFieldStart[0].GetSize() == 8)
                    {
                        size = STRUCT_FIRST_FIELD_SIZE_IS8;
                    }

                    fieldType = pFieldStart[1].GetFieldType();
                    if (CorTypeInfo::IsPrimitiveType_NoThrow(fieldType))
                    {
                        if (fieldType == ELEMENT_TYPE_R4)
                        {
                            size = size & STRUCT_FLOAT_FIELD_FIRST ? (size ^ STRUCT_MERGE_FIRST_SECOND) : (size | STRUCT_FLOAT_FIELD_SECOND);
                        }
                        else if (fieldType == ELEMENT_TYPE_R8)
                        {
                            size = size & STRUCT_FLOAT_FIELD_FIRST ? (size ^ STRUCT_MERGE_FIRST_SECOND_8) : (size | STRUCT_SECOND_FIELD_DOUBLE);
                        }
                        else if ((size & STRUCT_FLOAT_FIELD_FIRST) == 0)
                        {
                            size = STRUCT_NO_FLOAT_FIELD;
                        }
                        else if (pFieldStart[1].GetSize() == 8)
                        {
                            size |= STRUCT_SECOND_FIELD_SIZE_IS8;
                        }
                        goto _End_arg;
                    }
                }
                else if (fieldType == ELEMENT_TYPE_VALUETYPE)
                {
                    const NativeFieldDescriptor *pNativeFieldDescs = pMethodTable->GetNativeLayoutInfo()->GetNativeFieldDescriptors();

                    NativeFieldCategory nfc = pNativeFieldDescs->GetCategory();

                    if (nfc == NativeFieldCategory::NESTED)
                    {
                        if (pNativeFieldDescs->GetNumElements() != 1)
                        {
                            size = STRUCT_NO_FLOAT_FIELD;
                            goto _End_arg;
                        }

                        MethodTable* pMethodTable2 = pNativeFieldDescs->GetNestedNativeMethodTable();

                        if (!IsOnlyOneField(pMethodTable2))
                        {
                            size = STRUCT_NO_FLOAT_FIELD;
                            goto _End_arg;
                        }

                        size = GetLoongArch64PassStructInRegisterFlags((CORINFO_CLASS_HANDLE)pMethodTable2);
                        if ((size & STRUCT_FLOAT_FIELD_ONLY_ONE) != 0)
                        {
                            if (pFieldStart->GetSize() == 8)
                            {
                                size = STRUCT_FIRST_FIELD_DOUBLE;
                            }
                            else
                            {
                                size = STRUCT_FLOAT_FIELD_FIRST;
                            }
                        }
                        else if (pFieldStart->GetSize() == 8)
                        {
                            size = STRUCT_FIRST_FIELD_SIZE_IS8;
                        }
                        else
                        {
                            size = STRUCT_NO_FLOAT_FIELD;
                            goto _End_arg;
                        }
                    }
                    else if (nfc == NativeFieldCategory::FLOAT)
                    {
                        if (pFieldStart[0].GetSize() == 4)
                        {
                            size = STRUCT_FLOAT_FIELD_FIRST;
                        }
                        else if (pFieldStart[0].GetSize() == 8)
                        {
                            _ASSERTE((pMethodTable->GetNativeSize() == 8) || (pMethodTable->GetNativeSize() == 16));
                            size = STRUCT_FIRST_FIELD_DOUBLE;
                        }
                    }
                    else if (pFieldStart[0].GetSize() == 8)
                    {
                        size = STRUCT_FIRST_FIELD_SIZE_IS8;
                    }
                }
                else if (fieldType == ELEMENT_TYPE_CLASS)
                {
                    size = STRUCT_NO_FLOAT_FIELD;
                    goto _End_arg;
                }
                else if (pFieldStart[0].GetSize() == 8)
                {
                    size = STRUCT_FIRST_FIELD_SIZE_IS8;
                }

                fieldType = pFieldStart[1].GetFieldType();
                if (pFieldStart[1].GetSize() > 8)
                {
                    size = STRUCT_NO_FLOAT_FIELD;
                    goto _End_arg;
                }
                else if (CorTypeInfo::IsPrimitiveType_NoThrow(fieldType))
                {
                    if (fieldType == ELEMENT_TYPE_R4)
                    {
                        size = size & STRUCT_FLOAT_FIELD_FIRST ? (size ^ STRUCT_MERGE_FIRST_SECOND) : (size | STRUCT_FLOAT_FIELD_SECOND);
                    }
                    else if (fieldType == ELEMENT_TYPE_R8)
                    {
                        size = size & STRUCT_FLOAT_FIELD_FIRST ? (size ^ STRUCT_MERGE_FIRST_SECOND_8) : (size | STRUCT_SECOND_FIELD_DOUBLE);
                    }
                    else if ((size & STRUCT_FLOAT_FIELD_FIRST) == 0)
                    {
                        size = STRUCT_NO_FLOAT_FIELD;
                    }
                    else if (pFieldStart[1].GetSize() == 8)
                    {
                        size |= STRUCT_SECOND_FIELD_SIZE_IS8;
                    }
                }
                else if (fieldType == ELEMENT_TYPE_VALUETYPE)
                {
                    const NativeFieldDescriptor *pNativeFieldDescs = pMethodTable->GetNativeLayoutInfo()->GetNativeFieldDescriptors();
                    NativeFieldCategory nfc = pNativeFieldDescs[1].GetCategory();

                    if (nfc == NativeFieldCategory::NESTED)
                    {
                        if (pNativeFieldDescs[1].GetNumElements() != 1)
                        {
                            size = STRUCT_NO_FLOAT_FIELD;
                            goto _End_arg;
                        }

                        MethodTable* pMethodTable2 = pNativeFieldDescs[1].GetNestedNativeMethodTable();

                        if (!IsOnlyOneField(pMethodTable2))
                        {
                            size = STRUCT_NO_FLOAT_FIELD;
                            goto _End_arg;
                        }

                        if ((GetLoongArch64PassStructInRegisterFlags((CORINFO_CLASS_HANDLE)pMethodTable2) & STRUCT_FLOAT_FIELD_ONLY_ONE) != 0)
                        {
                            if (pFieldStart[1].GetSize() == 4)
                            {
                                size = size & STRUCT_FLOAT_FIELD_FIRST ? (size ^ STRUCT_MERGE_FIRST_SECOND) : (size | STRUCT_FLOAT_FIELD_SECOND);
                            }
                            else if (pFieldStart[1].GetSize() == 8)
                            {
                                size = size & STRUCT_FLOAT_FIELD_FIRST ? (size ^ STRUCT_MERGE_FIRST_SECOND_8) : (size | STRUCT_SECOND_FIELD_DOUBLE);
                            }
                        }
                        else if ((size & STRUCT_FLOAT_FIELD_FIRST) == 0)
                        {
                            size = STRUCT_NO_FLOAT_FIELD;
                        }
                        else if (pFieldStart[1].GetSize() == 8)
                        {
                            size |= STRUCT_SECOND_FIELD_SIZE_IS8;
                        }
                    }
                    else if (nfc == NativeFieldCategory::FLOAT)
                    {
                        if (pFieldStart[1].GetSize() == 4)
                        {
                            size = size & STRUCT_FLOAT_FIELD_FIRST ? (size ^ STRUCT_MERGE_FIRST_SECOND) : (size | STRUCT_FLOAT_FIELD_SECOND);
                        }
                        else if (pFieldStart[1].GetSize() == 8)
                        {
                            size = size & STRUCT_FLOAT_FIELD_FIRST ? (size ^ STRUCT_MERGE_FIRST_SECOND_8) : (size | STRUCT_SECOND_FIELD_DOUBLE);
                        }
                    }
                    else if ((size & STRUCT_FLOAT_FIELD_FIRST) == 0)
                    {
                        size = STRUCT_NO_FLOAT_FIELD;
                    }
                    else if (pFieldStart[1].GetSize() == 8)
                    {
                        size |= STRUCT_SECOND_FIELD_SIZE_IS8;
                    }
                }
                else if (fieldType == ELEMENT_TYPE_CLASS)
                {
                    size = STRUCT_NO_FLOAT_FIELD;
                    goto _End_arg;
                }
                else if ((size & STRUCT_FLOAT_FIELD_FIRST) == 0)
                {
                    size = STRUCT_NO_FLOAT_FIELD;
                }
                else if (pFieldStart[1].GetSize() == 8)
                {
                    size |= STRUCT_SECOND_FIELD_SIZE_IS8;
                }
            }
        }
    }
_End_arg:

    return size;
}
#endif

#if defined(TARGET_RISCV64)
int MethodTable::GetRiscV64PassStructInRegisterFlags(CORINFO_CLASS_HANDLE cls)
{
    TypeHandle th(cls);

    int size = STRUCT_NO_FLOAT_FIELD;

    if (!th.IsTypeDesc())
    {
        MethodTable* pMethodTable = th.AsMethodTable();
        if (th.GetSize() <= 16 /*MAX_PASS_MULTIREG_BYTES*/)
        {
            DWORD numIntroducedFields = pMethodTable->GetNumIntroducedInstanceFields();

            if (numIntroducedFields == 1)
            {
                FieldDesc *pFieldStart = pMethodTable->GetApproxFieldDescListRaw();

                CorElementType fieldType = pFieldStart[0].GetFieldType();

                // InlineArray types and fixed buffer types have implied repeated fields.
                // Checking if a type is an InlineArray type is cheap, so we'll do that first.
                bool hasImpliedRepeatedFields = HasImpliedRepeatedFields(pMethodTable);

                if (hasImpliedRepeatedFields)
                {
                    numIntroducedFields = pMethodTable->GetNumInstanceFieldBytes() / pFieldStart->GetSize();
                    if (numIntroducedFields > 2)
                    {
                        goto _End_arg;
                    }

                    if (fieldType == ELEMENT_TYPE_R4)
                    {
                        if (numIntroducedFields == 1)
                        {
                            size = STRUCT_FLOAT_FIELD_ONLY_ONE;
                        }
                        else if (numIntroducedFields == 2)
                        {
                            size = STRUCT_FLOAT_FIELD_ONLY_TWO;
                        }
                        goto _End_arg;
                    }
                    else if (fieldType == ELEMENT_TYPE_R8)
                    {
                        if (numIntroducedFields == 1)
                        {
                            size = STRUCT_FLOAT_FIELD_ONLY_ONE | STRUCT_FIRST_FIELD_SIZE_IS8;
                        }
                        else if (numIntroducedFields == 2)
                        {
                            size = STRUCT_FIELD_TWO_DOUBLES;
                        }
                        goto _End_arg;
                    }
                }

                if (CorTypeInfo::IsPrimitiveType_NoThrow(fieldType))
                {
                    if (fieldType == ELEMENT_TYPE_R4)
                    {
                        size = STRUCT_FLOAT_FIELD_ONLY_ONE;
                    }
                    else if (fieldType == ELEMENT_TYPE_R8)
                    {
                        size = STRUCT_FLOAT_FIELD_ONLY_ONE | STRUCT_FIRST_FIELD_SIZE_IS8;
                    }
                }
                else if (fieldType == ELEMENT_TYPE_VALUETYPE)
                {
                    pMethodTable  = pFieldStart->GetApproxFieldTypeHandleThrowing().GetMethodTable();
                    size = GetRiscV64PassStructInRegisterFlags((CORINFO_CLASS_HANDLE)pMethodTable);
                }
            }
            else if (numIntroducedFields == 2)
            {
                FieldDesc *pFieldSecond;
                FieldDesc *pFieldFirst = pMethodTable->GetApproxFieldDescListRaw();
                if (pFieldFirst->GetOffset() == 0)
                {
                    pFieldSecond = pFieldFirst + 1;
                }
                else
                {
                    pFieldSecond = pFieldFirst;
                    pFieldFirst  = pFieldFirst + 1;
                }
                assert(pFieldFirst->GetOffset() == 0);

                if (pFieldFirst->GetSize() > 8)
                {
                    goto _End_arg;
                }

                if (pFieldFirst->GetSize() > pFieldSecond->GetOffset())
                {
                    goto _End_arg;
                }

                CorElementType fieldType = pFieldFirst[0].GetFieldType();
                if (CorTypeInfo::IsPrimitiveType_NoThrow(fieldType))
                {
                    if (fieldType == ELEMENT_TYPE_R4)
                    {
                        size = STRUCT_FLOAT_FIELD_FIRST;
                    }
                    else if (fieldType == ELEMENT_TYPE_R8)
                    {
                        size = STRUCT_FIRST_FIELD_DOUBLE;
                    }
                    else if (pFieldFirst[0].GetSize() == 8)
                    {
                        size = STRUCT_FIRST_FIELD_SIZE_IS8;
                    }

                }
                else if (fieldType == ELEMENT_TYPE_VALUETYPE)
                {
                    pMethodTable  = pFieldFirst->GetApproxFieldTypeHandleThrowing().GetMethodTable();
                    if (IsOnlyOneField(pMethodTable))
                    {
                        size = GetRiscV64PassStructInRegisterFlags((CORINFO_CLASS_HANDLE)pMethodTable);
                        if ((size & STRUCT_FLOAT_FIELD_ONLY_ONE) != 0)
                        {
                            size = pFieldFirst[0].GetSize() == 8 ? STRUCT_FIRST_FIELD_DOUBLE : STRUCT_FLOAT_FIELD_FIRST;
                        }
                        else if (size == STRUCT_NO_FLOAT_FIELD)
                        {
                            size = pFieldFirst[0].GetSize() == 8 ? STRUCT_FIRST_FIELD_SIZE_IS8: 0;
                        }
                        else
                        {
                            size = STRUCT_NO_FLOAT_FIELD;
                            goto _End_arg;
                        }
                    }
                    else
                    {
                        size = STRUCT_NO_FLOAT_FIELD;
                        goto _End_arg;
                    }
                }
                else if (pFieldFirst[0].GetSize() == 8)
                {
                    size = STRUCT_FIRST_FIELD_SIZE_IS8;
                }

                fieldType = pFieldSecond[0].GetFieldType();
                if (pFieldSecond[0].GetSize() > 8)
                {
                    size = STRUCT_NO_FLOAT_FIELD;
                    goto _End_arg;
                }
                else if (CorTypeInfo::IsPrimitiveType_NoThrow(fieldType))
                {
                    if (fieldType == ELEMENT_TYPE_R4)
                    {
                        size = size & STRUCT_FLOAT_FIELD_FIRST ? (size ^ STRUCT_MERGE_FIRST_SECOND) : (size | STRUCT_FLOAT_FIELD_SECOND);
                    }
                    else if (fieldType == ELEMENT_TYPE_R8)
                    {
                        size = size & STRUCT_FLOAT_FIELD_FIRST ? (size ^ STRUCT_MERGE_FIRST_SECOND_8) : (size | STRUCT_SECOND_FIELD_DOUBLE);
                    }
                    else if ((size & STRUCT_FLOAT_FIELD_FIRST) == 0)
                    {
                        size = STRUCT_NO_FLOAT_FIELD;
                    }
                    else if (pFieldSecond[0].GetSize() == 8)
                    {
                        size |= STRUCT_SECOND_FIELD_SIZE_IS8;
                    }
                }
                else if (fieldType == ELEMENT_TYPE_VALUETYPE)
                {
                    pMethodTable  = pFieldSecond[0].GetApproxFieldTypeHandleThrowing().GetMethodTable();
                    if (IsOnlyOneField(pMethodTable))
                    {
                        int size2 = GetRiscV64PassStructInRegisterFlags((CORINFO_CLASS_HANDLE)pMethodTable);
                        if ((size2 & STRUCT_FLOAT_FIELD_ONLY_ONE) != 0)
                        {
                            if (pFieldSecond[0].GetSize() == 8)
                            {
                                size = size & STRUCT_FLOAT_FIELD_FIRST ? (size ^ STRUCT_MERGE_FIRST_SECOND_8) : (size | STRUCT_SECOND_FIELD_DOUBLE);
                            }
                            else
                            {
                                size = size & STRUCT_FLOAT_FIELD_FIRST ? (size ^ STRUCT_MERGE_FIRST_SECOND) : (size | STRUCT_FLOAT_FIELD_SECOND);
                            }
                        }
                        else if ((size & STRUCT_FLOAT_FIELD_FIRST) == 0)
                        {
                            size = STRUCT_NO_FLOAT_FIELD;
                        }
                        else if (size2 == STRUCT_NO_FLOAT_FIELD)
                        {
                            size |= pFieldSecond[0].GetSize() == 8 ? STRUCT_SECOND_FIELD_SIZE_IS8 : 0;
                        }
                        else
                        {
                            size = STRUCT_NO_FLOAT_FIELD;
                        }
                    }
                    else
                    {
                        size = STRUCT_NO_FLOAT_FIELD;
                    }
                }
                else if ((size & STRUCT_FLOAT_FIELD_FIRST) == 0)
                {
                    size = STRUCT_NO_FLOAT_FIELD;
                }
                else if (pFieldSecond[0].GetSize() == 8)
                {
                    size |= STRUCT_SECOND_FIELD_SIZE_IS8;
                }
            }
        }
    }
    else
    {
        MethodTable* pMethodTable = th.AsNativeValueType();

        if (th.GetSize() <= 16 /*MAX_PASS_MULTIREG_BYTES*/)
        {
            DWORD numIntroducedFields = pMethodTable->GetNativeLayoutInfo()->GetNumFields();
            FieldDesc *pFieldStart = nullptr;

            if (numIntroducedFields == 1)
            {
                pFieldStart = pMethodTable->GetApproxFieldDescListRaw();

                CorElementType fieldType = pFieldStart->GetFieldType();

                // InlineArray types and fixed buffer types have implied repeated fields.
                // Checking if a type is an InlineArray type is cheap, so we'll do that first.
                bool hasImpliedRepeatedFields = HasImpliedRepeatedFields(pMethodTable);

                if (hasImpliedRepeatedFields)
                {
                    numIntroducedFields = pMethodTable->GetNumInstanceFieldBytes() / pFieldStart->GetSize();
                    if (numIntroducedFields > 2)
                    {
                        goto _End_arg;
                    }

                    if (fieldType == ELEMENT_TYPE_R4)
                    {
                        if (numIntroducedFields == 1)
                        {
                            size = STRUCT_FLOAT_FIELD_ONLY_ONE;
                        }
                        else if (numIntroducedFields == 2)
                        {
                            size = STRUCT_FLOAT_FIELD_ONLY_TWO;
                        }
                        goto _End_arg;
                    }
                    else if (fieldType == ELEMENT_TYPE_R8)
                    {
                        if (numIntroducedFields == 1)
                        {
                            size = STRUCT_FLOAT_FIELD_ONLY_ONE | STRUCT_FIRST_FIELD_SIZE_IS8;
                        }
                        else if (numIntroducedFields == 2)
                        {
                            size = STRUCT_FIELD_TWO_DOUBLES;
                        }
                        goto _End_arg;
                    }
                }

                if (CorTypeInfo::IsPrimitiveType_NoThrow(fieldType))
                {
                    if (fieldType == ELEMENT_TYPE_R4)
                    {
                        size = STRUCT_FLOAT_FIELD_ONLY_ONE;
                    }
                    else if (fieldType == ELEMENT_TYPE_R8)
                    {
                        size = STRUCT_FLOAT_FIELD_ONLY_ONE | STRUCT_FIRST_FIELD_SIZE_IS8;
                    }
                }
                else if (fieldType == ELEMENT_TYPE_VALUETYPE)
                {
                    const NativeFieldDescriptor *pNativeFieldDescs = pMethodTable->GetNativeLayoutInfo()->GetNativeFieldDescriptors();
                    NativeFieldCategory nfc = pNativeFieldDescs->GetCategory();
                    if (nfc == NativeFieldCategory::NESTED)
                    {
                        pMethodTable = pNativeFieldDescs->GetNestedNativeMethodTable();
                        size = GetRiscV64PassStructInRegisterFlags((CORINFO_CLASS_HANDLE)pMethodTable);
                        return size;
                    }
                    else if (nfc == NativeFieldCategory::FLOAT)
                    {
                        if (pFieldStart->GetSize() == 4)
                        {
                            size = STRUCT_FLOAT_FIELD_ONLY_ONE;
                        }
                        else if (pFieldStart->GetSize() == 8)
                        {
                            size = STRUCT_FLOAT_FIELD_ONLY_ONE | STRUCT_FIRST_FIELD_SIZE_IS8;
                        }
                    }
                }
            }
            else if (numIntroducedFields == 2)
            {
                pFieldStart = pMethodTable->GetApproxFieldDescListRaw();

                if (pFieldStart->GetSize() > 8)
                {
                    goto _End_arg;
                }

                if (pFieldStart->GetOffset() || !pFieldStart[1].GetOffset() || (pFieldStart[0].GetSize() > pFieldStart[1].GetOffset()))
                {
                    goto _End_arg;
                }

                CorElementType fieldType = pFieldStart[0].GetFieldType();
                if (CorTypeInfo::IsPrimitiveType_NoThrow(fieldType))
                {
                    if (fieldType == ELEMENT_TYPE_R4)
                    {
                        size = STRUCT_FLOAT_FIELD_FIRST;
                    }
                    else if (fieldType == ELEMENT_TYPE_R8)
                    {
                        size = STRUCT_FIRST_FIELD_DOUBLE;
                    }
                    else if (pFieldStart[0].GetSize() == 8)
                    {
                        size = STRUCT_FIRST_FIELD_SIZE_IS8;
                    }

                    fieldType = pFieldStart[1].GetFieldType();
                    if (CorTypeInfo::IsPrimitiveType_NoThrow(fieldType))
                    {
                        if (fieldType == ELEMENT_TYPE_R4)
                        {
                            size = size & STRUCT_FLOAT_FIELD_FIRST ? (size ^ STRUCT_MERGE_FIRST_SECOND) : (size | STRUCT_FLOAT_FIELD_SECOND);
                        }
                        else if (fieldType == ELEMENT_TYPE_R8)
                        {
                            size = size & STRUCT_FLOAT_FIELD_FIRST ? (size ^ STRUCT_MERGE_FIRST_SECOND_8) : (size | STRUCT_SECOND_FIELD_DOUBLE);
                        }
                        else if ((size & STRUCT_FLOAT_FIELD_FIRST) == 0)
                        {
                            size = STRUCT_NO_FLOAT_FIELD;
                        }
                        else if (pFieldStart[1].GetSize() == 8)
                        {
                            size |= STRUCT_SECOND_FIELD_SIZE_IS8;
                        }
                        goto _End_arg;
                    }
                }
                else if (fieldType == ELEMENT_TYPE_VALUETYPE)
                {
                    const NativeFieldDescriptor *pNativeFieldDescs = pMethodTable->GetNativeLayoutInfo()->GetNativeFieldDescriptors();

                    NativeFieldCategory nfc = pNativeFieldDescs->GetCategory();

                    if (nfc == NativeFieldCategory::NESTED)
                    {
                        if (pNativeFieldDescs->GetNumElements() != 1)
                        {
                            size = STRUCT_NO_FLOAT_FIELD;
                            goto _End_arg;
                        }

                        MethodTable* pMethodTable2 = pNativeFieldDescs->GetNestedNativeMethodTable();

                        if (!IsOnlyOneField(pMethodTable2))
                        {
                            size = STRUCT_NO_FLOAT_FIELD;
                            goto _End_arg;
                        }

                        size = GetRiscV64PassStructInRegisterFlags((CORINFO_CLASS_HANDLE)pMethodTable2);
                        if ((size & STRUCT_FLOAT_FIELD_ONLY_ONE) != 0)
                        {
                            if (pFieldStart->GetSize() == 8)
                            {
                                size = STRUCT_FIRST_FIELD_DOUBLE;
                            }
                            else
                            {
                                size = STRUCT_FLOAT_FIELD_FIRST;
                            }
                        }
                        else if (pFieldStart->GetSize() == 8)
                        {
                            size = STRUCT_FIRST_FIELD_SIZE_IS8;
                        }
                        else
                        {
                            size = STRUCT_NO_FLOAT_FIELD;
                            goto _End_arg;
                        }
                    }
                    else if (nfc == NativeFieldCategory::FLOAT)
                    {
                        if (pFieldStart[0].GetSize() == 4)
                        {
                            size = STRUCT_FLOAT_FIELD_FIRST;
                        }
                        else if (pFieldStart[0].GetSize() == 8)
                        {
                            _ASSERTE((pMethodTable->GetNativeSize() == 8) || (pMethodTable->GetNativeSize() == 16));
                            size = STRUCT_FIRST_FIELD_DOUBLE;
                        }
                    }
                    else if (pFieldStart[0].GetSize() == 8)
                    {
                        size = STRUCT_FIRST_FIELD_SIZE_IS8;
                    }
                }
                else if (pFieldStart[0].GetSize() == 8)
                {
                    size = STRUCT_FIRST_FIELD_SIZE_IS8;
                }

                fieldType = pFieldStart[1].GetFieldType();
                if (pFieldStart[1].GetSize() > 8)
                {
                    size = STRUCT_NO_FLOAT_FIELD;
                    goto _End_arg;
                }
                else if (CorTypeInfo::IsPrimitiveType_NoThrow(fieldType))
                {
                    if (fieldType == ELEMENT_TYPE_R4)
                    {
                        size = size & STRUCT_FLOAT_FIELD_FIRST ? (size ^ STRUCT_MERGE_FIRST_SECOND) : (size | STRUCT_FLOAT_FIELD_SECOND);
                    }
                    else if (fieldType == ELEMENT_TYPE_R8)
                    {
                        size = size & STRUCT_FLOAT_FIELD_FIRST ? (size ^ STRUCT_MERGE_FIRST_SECOND_8) : (size | STRUCT_SECOND_FIELD_DOUBLE);
                    }
                    else if ((size & STRUCT_FLOAT_FIELD_FIRST) == 0)
                    {
                        size = STRUCT_NO_FLOAT_FIELD;
                    }
                    else if (pFieldStart[1].GetSize() == 8)
                    {
                        size |= STRUCT_SECOND_FIELD_SIZE_IS8;
                    }

                    // Pass with two integer registers in `struct {int a, int b, float/double c}` cases
                    if ((size | STRUCT_FIRST_FIELD_SIZE_IS8 | STRUCT_FLOAT_FIELD_SECOND) == size)
                    {
                        size = STRUCT_NO_FLOAT_FIELD;
                    }
                }
                else if (fieldType == ELEMENT_TYPE_VALUETYPE)
                {
                    const NativeFieldDescriptor *pNativeFieldDescs = pMethodTable->GetNativeLayoutInfo()->GetNativeFieldDescriptors();
                    NativeFieldCategory nfc = pNativeFieldDescs[1].GetCategory();

                    if (nfc == NativeFieldCategory::NESTED)
                    {
                        if (pNativeFieldDescs[1].GetNumElements() != 1)
                        {
                            size = STRUCT_NO_FLOAT_FIELD;
                            goto _End_arg;
                        }

                        MethodTable* pMethodTable2 = pNativeFieldDescs[1].GetNestedNativeMethodTable();

                        if (!IsOnlyOneField(pMethodTable2))
                        {
                            size = STRUCT_NO_FLOAT_FIELD;
                            goto _End_arg;
                        }

                        if ((GetRiscV64PassStructInRegisterFlags((CORINFO_CLASS_HANDLE)pMethodTable2) & STRUCT_FLOAT_FIELD_ONLY_ONE) != 0)
                        {
                            if (pFieldStart[1].GetSize() == 4)
                            {
                                size = size & STRUCT_FLOAT_FIELD_FIRST ? (size ^ STRUCT_MERGE_FIRST_SECOND) : (size | STRUCT_FLOAT_FIELD_SECOND);
                            }
                            else if (pFieldStart[1].GetSize() == 8)
                            {
                                size = size & STRUCT_FLOAT_FIELD_FIRST ? (size ^ STRUCT_MERGE_FIRST_SECOND_8) : (size | STRUCT_SECOND_FIELD_DOUBLE);
                            }
                        }
                        else if ((size & STRUCT_FLOAT_FIELD_FIRST) == 0)
                        {
                            size = STRUCT_NO_FLOAT_FIELD;
                        }
                        else if (pFieldStart[1].GetSize() == 8)
                        {
                            size |= STRUCT_SECOND_FIELD_SIZE_IS8;
                        }
                    }
                    else if (nfc == NativeFieldCategory::FLOAT)
                    {
                        if (pFieldStart[1].GetSize() == 4)
                        {
                            size = size & STRUCT_FLOAT_FIELD_FIRST ? (size ^ STRUCT_MERGE_FIRST_SECOND) : (size | STRUCT_FLOAT_FIELD_SECOND);
                        }
                        else if (pFieldStart[1].GetSize() == 8)
                        {
                            size = size & STRUCT_FLOAT_FIELD_FIRST ? (size ^ STRUCT_MERGE_FIRST_SECOND_8) : (size | STRUCT_SECOND_FIELD_DOUBLE);
                        }
                    }
                    else if ((size & STRUCT_FLOAT_FIELD_FIRST) == 0)
                    {
                        size = STRUCT_NO_FLOAT_FIELD;
                    }
                    else if (pFieldStart[1].GetSize() == 8)
                    {
                        size |= STRUCT_SECOND_FIELD_SIZE_IS8;
                    }
                }
                else if ((size & STRUCT_FLOAT_FIELD_FIRST) == 0)
                {
                    size = STRUCT_NO_FLOAT_FIELD;
                }
                else if (pFieldStart[1].GetSize() == 8)
                {
                    size |= STRUCT_SECOND_FIELD_SIZE_IS8;
                }
            }
        }
    }
_End_arg:

    return size;
}
#endif

#if !defined(DACCESS_COMPILE)
namespace
{
    // Underlying type specified so we can use memset in the algorithm below
    // to set a range of values to a particular tag.
    enum class SwiftPhysicalLoweringTag : uint8_t
    {
        Empty,
        Opaque,
        Int64,
        Float,
        Double
    };

    uint32_t GetAlignment(SwiftPhysicalLoweringTag tag)
    {
        LIMITED_METHOD_CONTRACT;

        switch (tag)
        {
            case SwiftPhysicalLoweringTag::Int64:
                return 8;
            case SwiftPhysicalLoweringTag::Float:
                return 4;
            case SwiftPhysicalLoweringTag::Double:
                return 8;
            default:
                return 1;
        }
    }

    void SetLoweringRange(CQuickArray<SwiftPhysicalLoweringTag>& intervals, uint32_t start, uint32_t size, SwiftPhysicalLoweringTag tag)
    {
        STANDARD_VM_CONTRACT;

        bool forceOpaque = false;

        if (!IS_ALIGNED(start, GetAlignment(tag)))
        {
            // If the start of the range is not aligned, we need to force the entire range to be opaque.
            forceOpaque = true;
        }

        // Check if any of the range is non-empty.
        // If so, we need to force this range to be opaque
        // and extend the range mark the existing tag's range as opaque.
        for (uint32_t i = 0; i < size; i++)
        {
            SwiftPhysicalLoweringTag currentTag = intervals[start + i];
            if (currentTag != SwiftPhysicalLoweringTag::Empty
                && currentTag != tag)
            {
                forceOpaque = true;

                // Extend out start to the beginning of the existing tag's range
                // and extend size to the end of the existing tag's range (if non-opaque/empty).
                start = (uint32_t)ALIGN_DOWN(start, GetAlignment(currentTag));
                size = (uint32_t)ALIGN_UP(size + start, GetAlignment(currentTag)) - start;
                break;
            }
        }

        if (forceOpaque)
        {
            tag = SwiftPhysicalLoweringTag::Opaque;
        }

        memset(&intervals[start], (uint8_t)tag, sizeof(SwiftPhysicalLoweringTag) * size);
    }

    void GetNativeSwiftPhysicalLowering(CQuickArray<SwiftPhysicalLoweringTag>& intervals, PTR_MethodTable pMT, uint32_t offset = 0);
    void GetNativeSwiftPhysicalLoweringForInlineArray(CQuickArray<SwiftPhysicalLoweringTag>& intervals, PTR_MethodTable pMT, uint32_t offset = 0);

    void GetNativeSwiftPhysicalLoweringForField(CQuickArray<SwiftPhysicalLoweringTag>& intervals, FieldDesc* pFieldDesc, uint32_t offset = 0)
    {
        STANDARD_VM_CONTRACT;

        PTR_MethodTable fieldType = pFieldDesc->GetFieldTypeHandleThrowing().GetMethodTable();
        CorElementType corType = fieldType->GetVerifierCorElementType();

        if (corType == ELEMENT_TYPE_VALUETYPE)
        {
            if (fieldType->GetClass()->IsInlineArray())
            {
                GetNativeSwiftPhysicalLoweringForInlineArray(intervals, fieldType, offset);
            }
            else
            {
                GetNativeSwiftPhysicalLowering(intervals, fieldType, offset);
            }
        }
        else if (corType == ELEMENT_TYPE_R4)
        {
            SetLoweringRange(intervals, offset, 4, SwiftPhysicalLoweringTag::Float);
        }
        else if (corType == ELEMENT_TYPE_R8)
        {
            SetLoweringRange(intervals, offset, 8, SwiftPhysicalLoweringTag::Double);
        }
        else if (corType == ELEMENT_TYPE_I8 || corType == ELEMENT_TYPE_U8)
        {
            SetLoweringRange(intervals, offset, 8, SwiftPhysicalLoweringTag::Int64);
        }
        else
        {
            SetLoweringRange(intervals, offset, fieldType->GetNumInstanceFieldBytes(), SwiftPhysicalLoweringTag::Opaque);
        }
    }

    void GetNativeSwiftPhysicalLoweringForInlineArray(CQuickArray<SwiftPhysicalLoweringTag>& intervals, PTR_MethodTable pMT, uint32_t offset)
    {
        STANDARD_VM_CONTRACT;
        _ASSERTE(pMT->GetClass()->IsInlineArray());
        FieldDesc* pElementField = pMT->GetApproxFieldDescListRaw();

        // If the type is an inline array, we need to calculate the size based on the number of elements.
        const void* pVal;                  // The custom value.
        ULONG       cbVal;                 // Size of the custom value.
        HRESULT hr = pMT->GetCustomAttribute(
            WellKnownAttribute::InlineArrayAttribute,
            &pVal, &cbVal);

        _ASSERTE(hr == S_OK);
        if (hr != S_OK)
        {
            ThrowHR(hr);
        }

        // Validity of the InlineArray attribute is checked at type-load time,
        // so we only assert here as we should have already checked this and failed
        // type load if this condition is false.
        _ASSERTE(cbVal >= (sizeof(INT32) + 2));
        if (cbVal <= (sizeof(INT32) + 2))
        {
            return;
        }

        INT32 repeat = GET_UNALIGNED_VAL32((byte*)pVal + 2);

        // Use the one FieldDesc to calculate the Swift intervals
        // Use FieldDescs to calculate the Swift intervals
        PTR_FieldDesc pFieldDesc = pMT->GetApproxFieldDescListRaw();
        for (int32_t i = 0; i < repeat; i++)
        {
            GetNativeSwiftPhysicalLoweringForField(intervals, pFieldDesc, offset + pFieldDesc->GetOffset() + pFieldDesc->GetSize() * i);
        }
    }

    void GetNativeSwiftPhysicalLowering(CQuickArray<SwiftPhysicalLoweringTag>& intervals, PTR_MethodTable pMT, uint32_t offset)
    {
        STANDARD_VM_CONTRACT;
        // Use FieldDescs to calculate the Swift intervals
        PTR_FieldDesc pFieldDescList = pMT->GetApproxFieldDescListRaw();
        for (uint32_t i = 0; i < pMT->GetNumIntroducedInstanceFields(); i++)
        {
            PTR_FieldDesc pFieldDesc = pFieldDescList + i;
            GetNativeSwiftPhysicalLoweringForField(intervals, pFieldDesc, offset + pFieldDesc->GetOffset());
        }
    }

    void GetNativeSwiftPhysicalLowering(CQuickArray<SwiftPhysicalLoweringTag>& intervals, EEClassNativeLayoutInfo const* pNativeLayoutInfo, uint32_t offset = 0)
    {
        STANDARD_VM_CONTRACT;
        // Use NativeLayout to calculate the Swift intervals
        NativeFieldDescriptor const* pNativeFieldDescs = pNativeLayoutInfo->GetNativeFieldDescriptors();
        for (uint32_t i = 0; i < pNativeLayoutInfo->GetNumFields(); i++)
        {
            NativeFieldDescriptor const& nfd = pNativeFieldDescs[i];
            if (nfd.GetCategory() == NativeFieldCategory::NESTED)
            {
                PTR_MethodTable fieldType = nfd.GetNestedNativeMethodTable();
                for (uint32_t i = 0; i < nfd.GetNumElements(); i++)
                {
                    if (fieldType->IsBlittable())
                    {
                        GetNativeSwiftPhysicalLowering(intervals, fieldType, offset + nfd.GetExternalOffset() + fieldType->GetNativeSize() * i);
                    }
                    else
                    {
                        GetNativeSwiftPhysicalLowering(intervals, fieldType->GetNativeLayoutInfo(), offset + nfd.GetExternalOffset() + fieldType->GetNativeSize() * i);
                    }
                }
            }
            else if (nfd.GetCategory() == NativeFieldCategory::FLOAT)
            {
                _ASSERTE(nfd.NativeSize() == 4 || nfd.NativeSize() == 8);
                SetLoweringRange(intervals, offset + nfd.GetExternalOffset(), nfd.NativeSize(), nfd.NativeSize() == 4 ? SwiftPhysicalLoweringTag::Float : SwiftPhysicalLoweringTag::Double);
            }
            else if (nfd.GetCategory() == NativeFieldCategory::INTEGER && nfd.NativeSize() == 8)
            {
                SetLoweringRange(intervals, offset + nfd.GetExternalOffset(), nfd.NativeSize(), SwiftPhysicalLoweringTag::Int64);
            }
            else
            {
                SetLoweringRange(intervals, offset + nfd.GetExternalOffset(), nfd.NativeSize(), SwiftPhysicalLoweringTag::Opaque);
            }
        }
    }
}

void MethodTable::GetNativeSwiftPhysicalLowering(CORINFO_SWIFT_LOWERING* pSwiftLowering, bool useNativeLayout)
{
    STANDARD_VM_CONTRACT;

    // We'll build the intervals by scanning the fields byte-by-byte and then calculate the lowering intervals
    // from that information.
    CQuickArray<SwiftPhysicalLoweringTag> loweredBytes;
    loweredBytes.AllocThrows(GetNumInstanceFieldBytes());
    memset(loweredBytes.Ptr(), (uint8_t)SwiftPhysicalLoweringTag::Empty, sizeof(SwiftPhysicalLoweringTag) * loweredBytes.Size());

    if (useNativeLayout && !IsBlittable())
    {
        // Use NativeLayout to calculate the layout
        ::GetNativeSwiftPhysicalLowering(loweredBytes, GetNativeLayoutInfo());
    }
    else if (GetClass()->IsInlineArray())
    {
        // Use InlineArray to calculate the layout
        ::GetNativeSwiftPhysicalLoweringForInlineArray(loweredBytes, PTR_MethodTable(this));
    }
    else
    {
        ::GetNativeSwiftPhysicalLowering(loweredBytes, PTR_MethodTable(this));
    }

    struct SwiftLoweringInterval
    {
        uint32_t offset;
        uint32_t size;
        SwiftPhysicalLoweringTag tag;
    };

    // Build intervals from the byte sequences
    CQuickArrayList<SwiftLoweringInterval> intervals;
    for (uint32_t i = 0; i < loweredBytes.Size(); ++i)
    {
        // Don't create an interval for empty bytes
        if (loweredBytes[i] == SwiftPhysicalLoweringTag::Empty)
        {
            continue;
        }

        bool startNewInterval =
            // We're at the start of the type
            i == 0
            // We're starting a new float (as we're aligned)
            || (IS_ALIGNED(i, 4) && loweredBytes[i] == SwiftPhysicalLoweringTag::Float)
            // We're starting a new double or int64_t (as we're aligned)
            || (IS_ALIGNED(i, 8) && (loweredBytes[i] == SwiftPhysicalLoweringTag::Double || loweredBytes[i] == SwiftPhysicalLoweringTag::Int64))
            // We've changed interval types
            || loweredBytes[i] != loweredBytes[i - 1];

        if (startNewInterval)
        {
            SwiftLoweringInterval interval;
            interval.offset = i;
            interval.size = 1;
            interval.tag = loweredBytes[i];
            intervals.Push(interval);
        }
        else
        {
            intervals[intervals.Size() - 1].size++;
        }
    }

    // Merge opaque intervals that are in the same pointer-sized block.
    CQuickArrayList<SwiftLoweringInterval> mergedIntervals;

    for (uint32_t i = 0; i < intervals.Size(); ++i)
    {
        SwiftLoweringInterval interval = intervals[i];

        if (i != 0 && interval.tag == SwiftPhysicalLoweringTag::Opaque)
        {
            // Merge two opaque intervals when the previous interval ends in the same pointer-sized block
            SwiftLoweringInterval prevInterval = intervals[i - 1];
            if (prevInterval.tag == SwiftPhysicalLoweringTag::Opaque &&
                (prevInterval.offset + prevInterval.size) / TARGET_POINTER_SIZE == interval.offset / TARGET_POINTER_SIZE)
            {
                SwiftLoweringInterval& lastInterval = mergedIntervals[mergedIntervals.Size() - 1];
                lastInterval.size = interval.offset + interval.size - lastInterval.offset;
                continue;
            }
        }

        // Otherwise keep all intervals
        mergedIntervals.Push(interval);
    }

    // Now we have the intervals, we can calculate the lowering.
    CorInfoType loweredTypes[MAX_SWIFT_LOWERED_ELEMENTS];
    uint32_t offsets[MAX_SWIFT_LOWERED_ELEMENTS];
    uint32_t numLoweredTypes = 0;

    for (uint32_t i = 0; i < mergedIntervals.Size(); i++)
    {
        SwiftLoweringInterval interval = mergedIntervals[i];

        if (numLoweredTypes == ARRAY_SIZE(loweredTypes))
        {
            // If we have more than four intervals, this type is passed by-reference in Swift.
            pSwiftLowering->byReference = true;
            return;
        }

        offsets[numLoweredTypes] = interval.offset;

        switch (interval.tag)
        {
            case SwiftPhysicalLoweringTag::Empty:
                _ASSERTE(!"Empty intervals should have been dropped during interval construction");
                break;

            case SwiftPhysicalLoweringTag::Int64:
                loweredTypes[numLoweredTypes++] = CORINFO_TYPE_LONG;
                break;
            case SwiftPhysicalLoweringTag::Float:
                loweredTypes[numLoweredTypes++] = CORINFO_TYPE_FLOAT;
                break;
            case SwiftPhysicalLoweringTag::Double:
                loweredTypes[numLoweredTypes++] = CORINFO_TYPE_DOUBLE;
                break;
            case SwiftPhysicalLoweringTag::Opaque:
            {
                // We need to split the opaque ranges into integer parameters.
                // As part of this splitting, we must ensure that we don't introduce alignment padding.
                // This lowering algorithm should produce a lowered type sequence that would have the same padding for
                // a naturally-aligned struct with the lowered fields as the original type has.
                // This algorithm intends to split the opaque range into the least number of lowered elements that covers the entire range.
                // The lowered range is allowed to extend past the end of the opaque range (including past the end of the struct),
                // but not into the next non-empty interval.
                // However, due to the properties of the lowering (the only non-8 byte elements of the lowering are 4-byte floats),
                // we'll never encounter a scneario where we need would need to account for a correctly-aligned
                // opaque range of > 4 bytes that we must not pad to 8 bytes.


                // As long as we need to fill more than 4 bytes and the sequence is currently 8-byte aligned, we'll split into 8-byte integers.
                // If we have more than 2 bytes but less than 4 and the sequence is 4-byte aligned, we'll use a 4-byte integer to represent the rest of the parameters.
                // If we have 2 bytes and the sequence is 2-byte aligned, we'll use a 2-byte integer to represent the rest of the parameters.
                // If we have 1 byte, we'll use a 1-byte integer to represent the rest of the parameters.
                uint32_t opaqueIntervalStart = interval.offset;
                // The remaining size here may become negative, so use a signed type.
                int32_t remainingIntervalSize = static_cast<int32_t>(interval.size);
                while (remainingIntervalSize > 0)
                {
                    if (numLoweredTypes == ARRAY_SIZE(loweredTypes))
                    {
                        // If we have more than four intervals and we still need to add another interval, this type is passed by-reference in Swift.
                        pSwiftLowering->byReference = true;
                        return;
                    }

                    offsets[numLoweredTypes] = opaqueIntervalStart;

                    if (remainingIntervalSize > 4 && IS_ALIGNED(opaqueIntervalStart, 8))
                    {
                        loweredTypes[numLoweredTypes] = CORINFO_TYPE_LONG;
                        opaqueIntervalStart += 8;
                        remainingIntervalSize -= 8;
                    }
                    else if (remainingIntervalSize > 2 && IS_ALIGNED(opaqueIntervalStart, 4))
                    {
                        loweredTypes[numLoweredTypes] = CORINFO_TYPE_INT;
                        opaqueIntervalStart += 4;
                        remainingIntervalSize -= 4;
                    }
                    else if (remainingIntervalSize > 1 && IS_ALIGNED(opaqueIntervalStart, 2))
                    {
                        loweredTypes[numLoweredTypes] = CORINFO_TYPE_SHORT;
                        opaqueIntervalStart += 2;
                        remainingIntervalSize -= 2;
                    }
                    else
                    {
                        loweredTypes[numLoweredTypes] = CORINFO_TYPE_BYTE;
                        opaqueIntervalStart += 1;
                        remainingIntervalSize -= 1;
                    }

                    numLoweredTypes++;
                }
            }
        }
    }

    memcpy(pSwiftLowering->loweredElements, loweredTypes, numLoweredTypes * sizeof(CorInfoType));
    memcpy(pSwiftLowering->offsets, offsets, numLoweredTypes * sizeof(uint32_t));
    pSwiftLowering->numLoweredElements = numLoweredTypes;
    pSwiftLowering->byReference = false;
}

#endif // !DACCESS_COMPILE

#if !defined(DACCESS_COMPILE)
//==========================================================================================
void MethodTable::AllocateRegularStaticBoxes(OBJECTREF** ppStaticBase)
{
    CONTRACTL
    {
        THROWS;
        GC_TRIGGERS;
        PRECONDITION(!ContainsGenericVariables());
        MODE_COOPERATIVE;
    }
    CONTRACTL_END;

    LOG((LF_CLASSLOADER, LL_INFO10000, "STATICS: Instantiating static handles for %s\n", GetDebugClassName()));

    if (HasBoxedRegularStatics())
    {
        FieldDesc *pField = HasGenericsStaticsInfo() ?
            GetGenericsStaticFieldDescs() : (GetApproxFieldDescListRaw() + GetNumIntroducedInstanceFields());
        FieldDesc *pFieldEnd = pField + GetNumStaticFields();

        while (pField < pFieldEnd)
        {
            _ASSERTE(pField->IsStatic());

            if (!pField->IsSpecialStatic() && pField->IsByValue())
            {
                AllocateRegularStaticBox(pField, (Object**)(((PTR_BYTE)*ppStaticBase) + pField->GetOffset()));
            }

            pField++;
        }
    }
}

void MethodTable::AllocateRegularStaticBox(FieldDesc* pField, Object** boxedStaticHandle)
{
    CONTRACTL
    {
        THROWS;
        GC_TRIGGERS;
        MODE_COOPERATIVE;
    }
    CONTRACTL_END

    _ASSERT(pField->IsStatic() && !pField->IsSpecialStatic() && pField->IsByValue());

    // Static fields are not pinned in collectible types so we need to protect the address
    GCPROTECT_BEGININTERIOR(boxedStaticHandle);
    _ASSERTE(*boxedStaticHandle == nullptr);
    MethodTable* pFieldMT = pField->GetFieldTypeHandleThrowing().GetMethodTable();
    bool hasFixedAddr = HasFixedAddressVTStatics();

    LOG((LF_CLASSLOADER, LL_INFO10000, "\tInstantiating static of type %s\n", pFieldMT->GetDebugClassName()));
    const bool canBeFrozen = !pFieldMT->ContainsPointers() && !Collectible();
    OBJECTREF obj = AllocateStaticBox(pFieldMT, hasFixedAddr, canBeFrozen);
    SetObjectReference((OBJECTREF*)(boxedStaticHandle), obj);
    GCPROTECT_END();
}

//==========================================================================================
OBJECTREF MethodTable::AllocateStaticBox(MethodTable* pFieldMT, BOOL fPinned, bool canBeFrozen)
{
    CONTRACTL
    {
        THROWS;
        GC_TRIGGERS;
        MODE_COOPERATIVE;
    }
    CONTRACTL_END

    _ASSERTE(pFieldMT->IsValueType());

    // Activate any dependent modules if necessary
    pFieldMT->EnsureInstanceActive();

    OBJECTREF obj = NULL;
    if (canBeFrozen)
    {
        // In case if we don't plan to collect this handle we may try to allocate it on FOH
        _ASSERT(!pFieldMT->ContainsPointers());
        FrozenObjectHeapManager* foh = SystemDomain::GetFrozenObjectHeapManager();
        obj = ObjectToOBJECTREF(foh->TryAllocateObject(pFieldMT, pFieldMT->GetBaseSize()));
        // obj can be null in case if struct is huge (>64kb)
        if (obj != NULL)
        {
            return obj;
        }
    }

    obj = AllocateObject(pFieldMT, fPinned ? GC_ALLOC_PINNED_OBJECT_HEAP : GC_ALLOC_NO_FLAGS);

    return obj;
}

//==========================================================================================
BOOL MethodTable::RunClassInitEx(OBJECTREF *pThrowable)
{
    CONTRACTL
    {
        THROWS;
        GC_TRIGGERS;
        MODE_COOPERATIVE;
        PRECONDITION(IsFullyLoaded());
        PRECONDITION(IsProtectedByGCFrame(pThrowable));
    }
    CONTRACTL_END;

    // A somewhat unusual function, can both return throwable and throw.
    // The difference is, we throw on restartable operations and just return throwable
    // on exceptions fatal for the .cctor
    // (Of course in the latter case the caller is supposed to throw pThrowable)
    // Doing the opposite ( i.e. throwing on fatal and returning on nonfatal)
    // would be more intuitive but it's more convenient the way it is

    BOOL fRet = FALSE;

    // During the <clinit>, this thread must not be asynchronously
    // stopped or interrupted.  That would leave the class unavailable
    // and is therefore a security hole.  We don't have to worry about
    // multithreading, since we only manipulate the current thread's count.
    ThreadPreventAsyncHolder preventAsync;

    // If the static initialiser throws an exception that it doesn't catch, it has failed
    EX_TRY
    {
        // Activate our module if necessary
        EnsureInstanceActive();

        STRESS_LOG1(LF_CLASSLOADER, LL_INFO1000, "RunClassInit: Calling class constructor for type %pT\n", this);

        MethodTable * pCanonMT = GetCanonicalMethodTable();

        // Call the code method without touching MethodDesc if possible
        PCODE pCctorCode = pCanonMT->GetSlot(pCanonMT->GetClassConstructorSlot());

        if (pCanonMT->IsSharedByGenericInstantiations())
        {
            PREPARE_NONVIRTUAL_CALLSITE_USING_CODE(pCctorCode);
            DECLARE_ARGHOLDER_ARRAY(args, 1);
            args[ARGNUM_0] = PTR_TO_ARGHOLDER(this);
            CATCH_HANDLER_FOUND_NOTIFICATION_CALLSITE;
            CALL_MANAGED_METHOD_NORET(args);
        }
        else
        {
            PREPARE_NONVIRTUAL_CALLSITE_USING_CODE(pCctorCode);
            DECLARE_ARGHOLDER_ARRAY(args, 0);
            CATCH_HANDLER_FOUND_NOTIFICATION_CALLSITE;
            CALL_MANAGED_METHOD_NORET(args);
        }

        STRESS_LOG1(LF_CLASSLOADER, LL_INFO100000, "RunClassInit: Returned Successfully from class constructor for type %pT\n", this);

        fRet = TRUE;
    }
    EX_CATCH
    {
        // Exception set by parent
        // <TODO>@TODO: We should make this an ExceptionInInitializerError if the exception thrown is not
        // a subclass of Error</TODO>
        *pThrowable = GET_THROWABLE();
        _ASSERTE(fRet == FALSE);
    }
    EX_END_CATCH(SwallowAllExceptions)

    return fRet;
}

//==========================================================================================
void MethodTable::DoRunClassInitThrowing()
{
    CONTRACTL
    {
        THROWS;
        GC_TRIGGERS;
        MODE_ANY;
    }
    CONTRACTL_END;

    GCX_COOP();

    // This is a fairly aggressive policy. Merely asking that the class be initialized is grounds for kicking you out.
    // Alternately, we could simply NOP out the class initialization. Since the aggressive policy is also the more secure
    // policy, keep this unless it proves intractable to remove all premature classinits in the system.
    EnsureActive();

    Thread* pThread = GetThread();

    AppDomain *pDomain = GetAppDomain();

    HRESULT hrResult = E_FAIL;
    const char *description;
    STRESS_LOG2(LF_CLASSLOADER, LL_INFO100000, "DoRunClassInit: Request to init %pT in appdomain %p\n", this, pDomain);

    //
    // Take the global lock
    //

    ListLock *_pLock = pDomain->GetClassInitLock();

    ListLockHolder pInitLock(_pLock);

    // Check again
    if (IsClassInited())
        goto Exit;

    //
    // Handle cases where the .cctor has already tried to run but failed.
    //


    if (IsInitError())
    {
        // Some error occurred trying to init this class
        ListLockEntry*     pEntry= (ListLockEntry *) _pLock->Find(this);
        _ASSERTE(pEntry!=NULL);
        _ASSERTE(pEntry->m_pLoaderAllocator == GetLoaderAllocator());

        // If this isn't a TypeInitializationException, then its creation failed
        // somehow previously, so we should make one last attempt to create it. If
        // that fails, just throw the exception that was originally thrown.
        // Primarily, this deals with the problem that the exception is a
        // ThreadAbortException, because this must be executing on a different
        // thread. If in fact this thread is also aborting, then rethrowing the
        // other thread's exception will not do any worse.

        // If we need to create the type init exception object, we'll need to
        // GC protect these, so might as well create the structure now.
        struct _gc {
            OBJECTREF pInitException;
            OBJECTREF pNewInitException;
            OBJECTREF pThrowable;
        } gc;

        gc.pInitException = pEntry->m_pLoaderAllocator->GetHandleValue(pEntry->m_hInitException);
        gc.pNewInitException = NULL;
        gc.pThrowable = NULL;

        GCPROTECT_BEGIN(gc);

        // We need to release this lock because CreateTypeInitializationExceptionObject and fetching the TypeLoad exception can cause
        // managed code to re-enter into this codepath, causing a locking order violation.
        pInitLock.Release();

        if (CoreLibBinder::GetException(kTypeInitializationException) != gc.pInitException->GetMethodTable())
        {
            DefineFullyQualifiedNameForClassWOnStack();
            LPCWSTR wszName = GetFullyQualifiedNameForClassW(this);

            CreateTypeInitializationExceptionObject(wszName, &gc.pInitException, &gc.pNewInitException, &gc.pThrowable);

            LOADERHANDLE hOrigInitException = pEntry->m_hInitException;
            if (!CLRException::IsPreallocatedExceptionObject(pEntry->m_pLoaderAllocator->GetHandleValue(hOrigInitException)))
            {
                // Now put the new init exception in the handle. If another thread beat us (because we released the
                // lock above), then we'll just let the extra init exception object get collected later.
                pEntry->m_pLoaderAllocator->CompareExchangeValueInHandle(pEntry->m_hInitException, gc.pNewInitException, gc.pInitException);
            } else {
                // if the stored exception is a preallocated one we cannot store the new Exception object in it.
                // we'll attempt to create a new handle for the new TypeInitializationException object
                LOADERHANDLE hNewInitException = NULL;
                // CreateHandle can throw due to OOM. We need to catch this so that we make sure to set the
                // init error. Whatever exception was thrown will be rethrown below, so no worries.
                EX_TRY {
                    hNewInitException = pEntry->m_pLoaderAllocator->AllocateHandle(gc.pNewInitException);
                } EX_CATCH {
                    // If we failed to create the handle we'll just leave the originally alloc'd one in place.
                } EX_END_CATCH(SwallowAllExceptions);

                // if two threads are racing to set m_hInitException, clear the handle created by the loser
                if (hNewInitException != NULL &&
                    InterlockedCompareExchangeT((&pEntry->m_hInitException), hNewInitException, hOrigInitException) != hOrigInitException)
                {
                    pEntry->m_pLoaderAllocator->FreeHandle(hNewInitException);
                }
            }
        }
        else {
            gc.pThrowable = gc.pInitException;
        }

        GCPROTECT_END();

        // Throw the saved exception. Since we may be rethrowing a previously cached exception, must clear the stack trace first.
        // Rethrowing a previously cached exception is distasteful but is required for appcompat with Everett.
        //
        // (The IsException() is probably more appropriate as an assert but as this isn't a heavily tested code path,
        // I prefer to be defensive here.)
        if (IsException(gc.pThrowable->GetMethodTable()))
        {
            ((EXCEPTIONREF)(gc.pThrowable))->ClearStackTraceForThrow();
        }

        COMPlusThrow(gc.pThrowable);
    }

    description = ".cctor lock";
#ifdef _DEBUG
    description = GetDebugClassName();
#endif

    // Take the lock
    {
        //nontrivial holder, might take a lock in destructor
        ListLockEntryHolder pEntry(ListLockEntry::Find(pInitLock, this, description));

        ListLockEntryLockHolder pLock(pEntry, FALSE);

        // We have a list entry, we can release the global lock now
        pInitLock.Release();

        if (pLock.DeadlockAwareAcquire())
        {
            if (pEntry->m_hrResultCode == S_FALSE)
            {
                EnsureStaticDataAllocated();

                // Nobody has run the .cctor yet
                if (HasClassConstructor())
                {
                    struct _gc {
                        OBJECTREF pInnerException;
                        OBJECTREF pInitException;
                        OBJECTREF pThrowable;
                    } gc;
                    gc.pInnerException = NULL;
                    gc.pInitException = NULL;
                    gc.pThrowable = NULL;
                    GCPROTECT_BEGIN(gc);

                    if (!RunClassInitEx(&gc.pInnerException))
                    {
                        // The .cctor failed and we want to store the exception that resulted
                        // in the entry. Increment the ref count to keep the entry alive for
                        // subsequent attempts to run the .cctor.
                        pEntry->AddRef();
                        // For collectible types, register the entry for cleanup.
                        if (GetLoaderAllocator()->IsCollectible())
                        {
                            GetLoaderAllocator()->RegisterFailedTypeInitForCleanup(pEntry);
                        }

                        _ASSERTE(g_pThreadAbortExceptionClass == CoreLibBinder::GetException(kThreadAbortException));

                        if(gc.pInnerException->GetMethodTable() == g_pThreadAbortExceptionClass)
                        {
                            gc.pThrowable = gc.pInnerException;
                            gc.pInitException = gc.pInnerException;
                            gc.pInnerException = NULL;
                        }
                        else
                        {
                            DefineFullyQualifiedNameForClassWOnStack();
                            LPCWSTR wszName = GetFullyQualifiedNameForClassW(this);

                            // Note that this may not succeed due to problems creating the exception
                            // object. On failure, it will first try to
                            CreateTypeInitializationExceptionObject(
                                wszName, &gc.pInnerException, &gc.pInitException, &gc.pThrowable);
                        }

                        pEntry->m_pLoaderAllocator = GetLoaderAllocator();

                        // CreateHandle can throw due to OOM. We need to catch this so that we make sure to set the
                        // init error. Whatever exception was thrown will be rethrown below, so no worries.
                        EX_TRY {
                            // Save the exception object, and return to caller as well.
                            pEntry->m_hInitException = pEntry->m_pLoaderAllocator->AllocateHandle(gc.pInitException);
                        } EX_CATCH {
                            // If we failed to create the handle (due to OOM), we'll just store the preallocated OOM
                            // handle here instead.
                            pEntry->m_hInitException = pEntry->m_pLoaderAllocator->AllocateHandle(CLRException::GetPreallocatedOutOfMemoryException());
                        } EX_END_CATCH(SwallowAllExceptions);

                        pEntry->m_hrResultCode = E_FAIL;
                        SetClassInitError();

                        COMPlusThrow(gc.pThrowable);
                    }

                    GCPROTECT_END();
                }

                pEntry->m_hrResultCode = S_OK;

                // Set the initialization flag
                SetClassInited();

            }
            else
            {
                // Use previous result

                hrResult = pEntry->m_hrResultCode;
                if(FAILED(hrResult))
                {
                    // An exception may have occurred in the cctor. DoRunClassInit() should return FALSE in that
                    // case.
                    _ASSERTE(pEntry->m_hInitException);
                    _ASSERTE(pEntry->m_pLoaderAllocator == GetLoaderAllocator());
                    _ASSERTE(IsInitError());

                    // Throw the saved exception. Since we are rethrowing a previously cached exception, must clear the stack trace first.
                    // Rethrowing a previously cached exception is distasteful but is required for appcompat with Everett.
                    //
                    // (The IsException() is probably more appropriate as an assert but as this isn't a heavily tested code path,
                    // I prefer to be defensive here.)
                    if (IsException(pEntry->m_pLoaderAllocator->GetHandleValue(pEntry->m_hInitException)->GetMethodTable()))
                    {
                        ((EXCEPTIONREF)(pEntry->m_pLoaderAllocator->GetHandleValue(pEntry->m_hInitException)))->ClearStackTraceForThrow();
                    }
                    COMPlusThrow(pEntry->m_pLoaderAllocator->GetHandleValue(pEntry->m_hInitException));
                }
            }
        }
    }

    //
    // Notify any entries waiting on the current entry and wait for the required entries.
    //

    // We need to take the global lock before we play with the list of entries.

    STRESS_LOG2(LF_CLASSLOADER, LL_INFO100000, "DoRunClassInit: returning SUCCESS for init %pT in appdomain %p\n", this, pDomain);
    // No need to set pThrowable in case of error it will already have been set.
Exit:
    ;
}

//==========================================================================================
void MethodTable::CheckRunClassInitThrowing()
{
    CONTRACTL
    {
        THROWS;
        GC_TRIGGERS;
        INJECT_FAULT(COMPlusThrowOM());
        PRECONDITION(IsFullyLoaded());
    }
    CONTRACTL_END;

    {   // Debug-only code causes SO volation, so add exception.
        CONSISTENCY_CHECK(CheckActivated());
    }

    // To find GC hole easier...
    TRIGGERSGC();

    // Don't initialize shared generic instantiations (e.g. MyClass<__Canon>)
    if (IsSharedByGenericInstantiations())
        return;

    EnsureStaticDataAllocated();
    DoRunClassInitThrowing();
}

void MethodTable::EnsureStaticDataAllocated()
{
    WRAPPER_NO_CONTRACT;
    PTR_MethodTableAuxiliaryData pAuxiliaryData = GetAuxiliaryDataForWrite();
    if (!pAuxiliaryData->IsStaticDataAllocated() && IsDynamicStatics())
    {
        DynamicStaticsInfo *pDynamicStaticsInfo = GetDynamicStaticsInfo();
        // Allocate space for normal statics if we might have them
        if (pDynamicStaticsInfo->GetNonGCStaticsPointer() == NULL)
            GetLoaderAllocator()->AllocateBytesForStaticVariables(pDynamicStaticsInfo, GetClass()->GetNonGCRegularStaticFieldBytes());

        if (pDynamicStaticsInfo->GetGCStaticsPointer() == NULL)
            GetLoaderAllocator()->AllocateGCHandlesBytesForStaticVariables(pDynamicStaticsInfo, GetClass()->GetNumHandleRegularStatics(), this->HasBoxedRegularStatics() ? this : NULL);
    }
    pAuxiliaryData->SetIsStaticDataAllocated();
}

void MethodTable::AttemptToPreinit()
{
    if (IsClassInited())
        return;

    if (HasClassConstructor())
    {
        // If there is a class constructor, then the class cannot be preinitted.
        return;
    }
    
    if (GetClass()->GetNonGCRegularStaticFieldBytes() == 0 && GetClass()->GetNumHandleRegularStatics() == 0)
    {
        // If there are static fields that are not thread statics, then the class is preinitted.
        SetClassInited();
        return;
    }

    // At this point, we are looking at a class that has no class constructor, but does have static fields

    if (IsSharedByGenericInstantiations())
    {
        // If we don't know the exact type, we can't pre-allocate the fields
        return;
    }

    // All this class needs to be initialized is to allocate the memory for the static fields. Do so, and mark the type as initialized
    EnsureStaticDataAllocated();
    SetClassInited();
    return;
}

void MethodTable::EnsureTlsIndexAllocated()
{
    WRAPPER_NO_CONTRACT;
    PTR_MethodTableAuxiliaryData pAuxiliaryData = GetAuxiliaryDataForWrite();
    if (!pAuxiliaryData->IsTlsIndexAllocated() && GetNumThreadStaticFields() > 0)
    {
        ThreadStaticsInfo *pThreadStaticsInfo = MethodTableAuxiliaryData::GetThreadStaticsInfo(GetAuxiliaryDataForWrite());
        // Allocate space for normal statics if we might have them
        if (!pThreadStaticsInfo->NonGCTlsIndex.IsAllocated() && GetClass()->GetNonGCThreadStaticFieldBytes() > 0)
            GetTLSIndexForThreadStatic(this, false, &pThreadStaticsInfo->NonGCTlsIndex);

        if (!pThreadStaticsInfo->GCTlsIndex.IsAllocated() && GetClass()->GetNumHandleThreadStatics() > 0)
            GetTLSIndexForThreadStatic(this, true, &pThreadStaticsInfo->GCTlsIndex);
    }
    pAuxiliaryData->SetIsTlsIndexAllocated();
}

//==========================================================================================
void MethodTable::CheckRunClassInitAsIfConstructingThrowing()
{
    CONTRACTL
    {
        THROWS;
        GC_TRIGGERS;
        MODE_ANY;
    }
    CONTRACTL_END;
    if (HasPreciseInitCctors())
    {
        MethodTable *pMTCur = this;
        while (pMTCur != NULL)
        {
            if (!pMTCur->GetClass()->IsBeforeFieldInit())
                pMTCur->CheckRunClassInitThrowing();

            pMTCur = pMTCur->GetParentMethodTable();
        }
    }
}

//==========================================================================================
OBJECTREF MethodTable::Allocate()
{
    CONTRACTL
    {
        MODE_COOPERATIVE;
        GC_TRIGGERS;
        THROWS;
    }
    CONTRACTL_END;

    CONSISTENCY_CHECK(IsFullyLoaded());

    EnsureInstanceActive();

    if (HasPreciseInitCctors())
    {
        CheckRunClassInitAsIfConstructingThrowing();
    }

    return AllocateObject(this);
}

//==========================================================================================
// box 'data' creating a new object and return it.  This routine understands the special
// handling needed for Nullable values.
// see code:Nullable#NullableVerification

OBJECTREF MethodTable::Box(void* data)
{
    CONTRACTL
    {
        THROWS;
        GC_TRIGGERS;
        MODE_COOPERATIVE;
        PRECONDITION(IsValueType());
    }
    CONTRACTL_END;

    OBJECTREF ref;

    GCPROTECT_BEGININTERIOR (data);

    if (IsByRefLike())
    {
        // We should never box a type that contains stack pointers.
        COMPlusThrow(kInvalidOperationException, W("InvalidOperation_TypeCannotBeBoxed"));
    }

    ref = FastBox(&data);
    GCPROTECT_END ();
    return ref;
}

OBJECTREF MethodTable::FastBox(void** data)
{
    CONTRACTL
    {
        THROWS;
        GC_TRIGGERS;
        MODE_COOPERATIVE;
        PRECONDITION(IsValueType());
    }
    CONTRACTL_END;

    // See code:Nullable#NullableArchitecture for more
    if (IsNullable())
        return Nullable::Box(*data, this);

    OBJECTREF ref = Allocate();
    CopyValueClass(ref->UnBox(), *data, this);
    return ref;
}

#if TARGET_X86 || TARGET_AMD64
//==========================================================================================
static void FastCallFinalize(Object *obj, PCODE funcPtr, BOOL fCriticalCall)
{
    STATIC_CONTRACT_THROWS;
    STATIC_CONTRACT_GC_TRIGGERS;
    STATIC_CONTRACT_MODE_COOPERATIVE;

    BEGIN_CALL_TO_MANAGEDEX(fCriticalCall ? EEToManagedCriticalCall : EEToManagedDefault);

#if defined(TARGET_X86)

    __asm
    {
        mov     ecx, [obj]
        call    [funcPtr]
        INDEBUG(nop)            // Mark the fact that we can call managed code
    }

#else // TARGET_X86

    FastCallFinalizeWorker(obj, funcPtr);

#endif // TARGET_X86

    END_CALL_TO_MANAGED();
}

#endif // TARGET_X86 || TARGET_AMD64

void CallFinalizerOnThreadObject(Object *obj)
{
    STATIC_CONTRACT_MODE_COOPERATIVE;

    THREADBASEREF   refThis = (THREADBASEREF)ObjectToOBJECTREF(obj);
    Thread*         thread  = refThis->GetInternal();

    // Prevent multiple calls to Finalize
    // Objects can be resurrected after being finalized.  However, there is no
    // race condition here.  We always check whether an exposed thread object is
    // still attached to the internal Thread object, before proceeding.
    if (thread)
    {
        refThis->ResetStartHelper();

        // During process shutdown, we finalize even reachable objects.  But if we break
        // the link between the System.Thread and the internal Thread object, the runtime
        // may not work correctly.  In particular, we won't be able to transition between
        // contexts and domains to finalize other objects.  Since the runtime doesn't
        // require that Threads finalize during shutdown, we need to disable this.  If
        // we wait until phase 2 of shutdown finalization (when the EE is suspended and
        // will never resume) then we can simply skip the side effects of Thread
        // finalization.
        if ((g_fEEShutDown & ShutDown_Finalize2) == 0)
        {
            if (GetThreadNULLOk() != thread)
            {
                refThis->ClearInternal();
            }

            thread->SetThreadState(Thread::TS_Finalized);
            Thread::SetCleanupNeededForFinalizedThread();
        }
    }
}

//==========================================================================================
// From the GC finalizer thread, invoke the Finalize() method on an object.
void MethodTable::CallFinalizer(Object *obj)
{
    CONTRACTL
    {
        THROWS;
        GC_TRIGGERS;
        MODE_COOPERATIVE;
        PRECONDITION(obj->GetMethodTable()->HasFinalizer());
    }
    CONTRACTL_END;

    MethodTable *pMT = obj->GetMethodTable();

    // Check for precise init class constructors that have failed, if any have failed, then we didn't run the
    // constructor for the object, and running the finalizer for the object would violate the CLI spec by running
    // instance code without having successfully run the precise-init class constructor.
    if (pMT->HasPreciseInitCctors())
    {
        MethodTable *pMTCur = pMT;
        do
        {
            if ((!pMTCur->GetClass()->IsBeforeFieldInit()) && pMTCur->IsInitError())
            {
                // Precise init Type Initializer for type failed... do not run finalizer
                return;
            }

            pMTCur = pMTCur->GetParentMethodTable();
        }
        while (pMTCur != NULL);
    }

    if (pMT == g_pThreadClass)
    {
        // Finalizing Thread object requires ThreadStoreLock.  It is expensive if
        // we keep taking ThreadStoreLock.  This is very bad if we have high retiring
        // rate of Thread objects.
        // To avoid taking ThreadStoreLock multiple times, we mark Thread with TS_Finalized
        // and clean up a batch of them when we take ThreadStoreLock next time.

        // To avoid possible hierarchy requirement between critical finalizers, we call cleanup
        // code directly.
        CallFinalizerOnThreadObject(obj);
        return;
    }


    // Determine if the object has a critical or normal finalizer.
    BOOL fCriticalFinalizer = pMT->HasCriticalFinalizer();

    // There's no reason to actually set up a frame here.  If we crawl out of the
    // Finalize() method on this thread, we will see FRAME_TOP which indicates
    // that the crawl should terminate.  This is analogous to how KickOffThread()
    // starts new threads in the runtime.
    PCODE funcPtr = pMT->GetRestoredSlot(g_pObjectFinalizerMD->GetSlot());

#ifdef STRESS_LOG
    if (fCriticalFinalizer)
    {
        STRESS_LOG1(LF_GCALLOC, LL_INFO100, "Finalizing CriticalFinalizer %pM\n",
                    pMT);
    }
#endif

#if defined(TARGET_X86) || defined(TARGET_AMD64)

#ifdef DEBUGGING_SUPPORTED
    if (CORDebuggerTraceCall())
        g_pDebugInterface->TraceCall((const BYTE *) funcPtr);
#endif // DEBUGGING_SUPPORTED

    FastCallFinalize(obj, funcPtr, fCriticalFinalizer);

#else // defined(TARGET_X86) || defined(TARGET_AMD64)

    PREPARE_NONVIRTUAL_CALLSITE_USING_CODE(funcPtr);

    DECLARE_ARGHOLDER_ARRAY(args, 1);

    args[ARGNUM_0] = PTR_TO_ARGHOLDER(obj);

    if (fCriticalFinalizer)
    {
        CRITICAL_CALLSITE;
    }

    CALL_MANAGED_METHOD_NORET(args);

#endif // (defined(TARGET_X86) && defined(TARGET_AMD64)

#ifdef STRESS_LOG
    if (fCriticalFinalizer)
    {
        STRESS_LOG1(LF_GCALLOC, LL_INFO100, "Finalized CriticalFinalizer %pM without exception\n",
                    pMT);
    }
#endif
}

//==========================================================================
// If the MethodTable doesn't yet know the Exposed class that represents it via
// Reflection, acquire that class now.  Regardless, return it to the caller.
//==========================================================================
OBJECTREF MethodTable::GetManagedClassObject()
{
    CONTRACT(OBJECTREF) {

        THROWS;
        GC_TRIGGERS;
        MODE_COOPERATIVE;
        INJECT_FAULT(COMPlusThrowOM());
        POSTCONDITION(GetAuxiliaryData()->m_hExposedClassObject != 0);
        //REENTRANT
    }
    CONTRACT_END;

#ifdef _DEBUG
    // Force a GC here because GetManagedClassObject could trigger GC nondeterministicaly
    GCStress<cfg_any, PulseGcTriggerPolicy>::MaybeTrigger();
#endif // _DEBUG

    if (GetAuxiliaryData()->m_hExposedClassObject == NULL)
    {
        // Make sure that we have been restored
        CheckRestore();
        TypeHandle(this).AllocateManagedClassObject(&GetAuxiliaryDataForWrite()->m_hExposedClassObject);
    }
    RETURN(GetManagedClassObjectIfExists());
}

#endif //!DACCESS_COMPILE

//==========================================================================================
void MethodTable::CheckRestore()
{
    CONTRACTL
    {
        if (FORBIDGC_LOADER_USE_ENABLED()) NOTHROW; else THROWS;
        if (FORBIDGC_LOADER_USE_ENABLED()) GC_NOTRIGGER; else GC_TRIGGERS;
    }
    CONTRACTL_END

    if (!IsFullyLoaded())
    {
        ClassLoader::EnsureLoaded(this);
        _ASSERTE(IsFullyLoaded());
    }
}

#ifndef DACCESS_COMPILE

BOOL SatisfiesClassConstraints(TypeHandle instanceTypeHnd, TypeHandle typicalTypeHnd,
                               const InstantiationContext *pInstContext);

static VOID DoAccessibilityCheck(MethodTable *pAskingMT, MethodTable *pTargetMT, UINT resIDWhy)
{
    CONTRACTL
    {
        THROWS;
        GC_TRIGGERS;
    }
    CONTRACTL_END;

    AccessCheckContext accessContext(NULL, pAskingMT);

    if (!ClassLoader::CanAccessClass(&accessContext,
                                     pTargetMT,                 //the desired class
                                     pTargetMT->GetAssembly(),  //the desired class's assembly
                                     *AccessCheckOptions::s_pNormalAccessChecks
                                    ))
    {
        SString displayName;
        pAskingMT->GetAssembly()->GetDisplayName(displayName);
        SString targetName;

        // Error string is either E_ACCESSDENIED which requires the type name of the target, vs
        // a more normal TypeLoadException which displays the requesting type.
       _ASSERTE((resIDWhy == (UINT)E_ACCESSDENIED) || (resIDWhy == (UINT)IDS_CLASSLOAD_INTERFACE_NO_ACCESS));
        TypeString::AppendType(targetName, TypeHandle((resIDWhy == (UINT)E_ACCESSDENIED) ? pTargetMT : pAskingMT));

        COMPlusThrow(kTypeLoadException, resIDWhy, targetName.GetUnicode(), displayName.GetUnicode());
    }

}

VOID DoAccessibilityCheckForConstraint(MethodTable *pAskingMT, TypeHandle thConstraint, UINT resIDWhy)
{
    CONTRACTL
    {
        THROWS;
        GC_TRIGGERS;
    }
    CONTRACTL_END;

    if (thConstraint.IsArray())
    {
        DoAccessibilityCheckForConstraint(pAskingMT, thConstraint.GetArrayElementTypeHandle(), resIDWhy);
    }
    else if (thConstraint.IsTypeDesc())
    {
        TypeDesc *pTypeDesc = thConstraint.AsTypeDesc();

        if (pTypeDesc->IsGenericVariable())
        {
            // since the metadata respresents a generic type param constraint as an index into
            // the declaring type's list of generic params, it is structurally impossible
            // to express a violation this way. So there's no check to be done here.
        }
        else
        if (pTypeDesc->HasTypeParam())
        {
            DoAccessibilityCheckForConstraint(pAskingMT, pTypeDesc->GetTypeParam(), resIDWhy);
        }
        else
        {
            COMPlusThrow(kTypeLoadException, E_ACCESSDENIED);
        }

    }
    else
    {
        DoAccessibilityCheck(pAskingMT, thConstraint.GetMethodTable(), resIDWhy);
    }

}

VOID DoAccessibilityCheckForConstraints(MethodTable *pAskingMT, TypeVarTypeDesc *pTyVar, UINT resIDWhy)
{
    CONTRACTL
    {
        THROWS;
        GC_TRIGGERS;
    }
    CONTRACTL_END;

    DWORD numConstraints;
    TypeHandle *pthConstraints = pTyVar->GetCachedConstraints(&numConstraints);
    for (DWORD cidx = 0; cidx < numConstraints; cidx++)
    {
        TypeHandle thConstraint = pthConstraints[cidx];

        DoAccessibilityCheckForConstraint(pAskingMT, thConstraint, resIDWhy);
    }
}


// Recursive worker that pumps the transitive closure of a type's dependencies to the specified target level.
// Dependencies include:
//
//   - parent
//   - interfaces
//   - canonical type, for non-canonical instantiations
//   - typical type, for non-typical instantiations
//
// Parameters:
//
//   pVisited - used to prevent endless recursion in the case of cyclic dependencies
//
//   level    - target level to pump to - must be CLASS_DEPENDENCIES_LOADED or CLASS_LOADED
//
//              if CLASS_DEPENDENCIES_LOADED, all transitive dependencies are resolved to their
//                 exact types.
//
//              if CLASS_LOADED, all type-safety checks are done on the type and all its transitive
//                 dependencies. Note that for the CLASS_LOADED case, some types may be left
//                 on the pending list rather that pushed to CLASS_LOADED in the case of cyclic
//                 dependencies - the root caller must handle this.
//
//   pfBailed - if we or one of our dependencies bails early due to cyclic dependencies, we
//              must set *pfBailed to TRUE. Otherwise, we must *leave it unchanged* (thus, the
//              boolean acts as a cumulative OR.)
//
//   pPending - if one of our dependencies bailed, the type cannot yet be promoted to CLASS_LOADED
//              as the dependencies will be checked later and may fail a security check then.
//              Instead, DoFullyLoad() will add the type to the pending list - the root caller
//              is responsible for promoting the type after the full transitive closure has been
//              walked. Note that it would be just as correct to always defer to the pending list -
//              however, that is a little less performant.
//


// Closure of locals necessary for implementing CheckForEquivalenceAndFullyLoadType.
// Used so that we can have one valuetype walking algorithm used for type equivalence walking of the parameters of the method.
struct DoFullyLoadLocals
{
    DoFullyLoadLocals(DFLPendingList *pPendingParam, ClassLoadLevel levelParam, MethodTable *pMT, Generics::RecursionGraph *pVisited)
        : newVisited(pVisited, TypeHandle(pMT))
        , pPending(pPendingParam)
        , level(levelParam)
        , fBailed(FALSE)
#ifdef FEATURE_TYPEEQUIVALENCE
        , fHasEquivalentStructParameter(FALSE)
#endif
    {
        LIMITED_METHOD_CONTRACT;
    }

    Generics::RecursionGraph newVisited;
    DFLPendingList * const pPending;
    const ClassLoadLevel level;
    BOOL fBailed;
#ifdef FEATURE_TYPEEQUIVALENCE
    BOOL fHasEquivalentStructParameter;
#endif
};

#if defined(FEATURE_TYPEEQUIVALENCE) && !defined(DACCESS_COMPILE)
static void CheckForEquivalenceAndFullyLoadType(Module *pModule, mdToken token, Module *pDefModule, mdToken defToken, const SigParser *ptr, SigTypeContext *pTypeContext, void *pData)
{
    CONTRACTL
    {
        THROWS;
        GC_TRIGGERS;
    }
    CONTRACTL_END;

    SigPointer sigPtr(*ptr);

    DoFullyLoadLocals *pLocals = (DoFullyLoadLocals *)pData;

    if (IsTypeDefEquivalent(defToken, pDefModule))
    {
        TypeHandle th = sigPtr.GetTypeHandleThrowing(pModule, pTypeContext, ClassLoader::LoadTypes, (ClassLoadLevel)(pLocals->level - 1));
        CONSISTENCY_CHECK(!th.IsNull());

        th.DoFullyLoad(&pLocals->newVisited, pLocals->level, pLocals->pPending, &pLocals->fBailed, NULL);
        pLocals->fHasEquivalentStructParameter = TRUE;
    }
}

#endif // defined(FEATURE_TYPEEQUIVALENCE) && !defined(DACCESS_COMPILE)

#endif //!DACCESS_COMPILE

void MethodTable::DoFullyLoad(Generics::RecursionGraph * const pVisited,  const ClassLoadLevel level, DFLPendingList * const pPending,
                              BOOL * const pfBailed, const InstantiationContext * const pInstContext)
{
    STANDARD_VM_CONTRACT;

    _ASSERTE(level == CLASS_LOADED || level == CLASS_DEPENDENCIES_LOADED);
    _ASSERTE(pfBailed != NULL);
    _ASSERTE(!(level == CLASS_LOADED && pPending == NULL));


#ifndef DACCESS_COMPILE

    if (Generics::RecursionGraph::HasSeenType(pVisited, TypeHandle(this)))
    {
        *pfBailed = TRUE;
        return;
    }

    if (GetLoadLevel() >= level)
    {
        return;
    }

    if (level == CLASS_LOADED)
    {
        UINT numTH = pPending->Count();
        TypeHandle *pTypeHndPending = pPending->Table();
        for (UINT idxPending = 0; idxPending < numTH; idxPending++)
        {
            if (pTypeHndPending[idxPending] == this)
            {
                *pfBailed = TRUE;
                return;
            }
        }

    }

    // First ensure that we're loaded to just below CLASS_DEPENDENCIES_LOADED
    ClassLoader::EnsureLoaded(this, (ClassLoadLevel) (level-1));

    CONSISTENCY_CHECK(!HasApproxParent());

    if ((level == CLASS_LOADED) && !IsSharedByGenericInstantiations())
    {
        _ASSERTE(GetLoadLevel() >= CLASS_DEPENDENCIES_LOADED);
        ClassLoader::ValidateMethodsWithCovariantReturnTypes(this);
    }

    if (IsArray())
    {
        Generics::RecursionGraph newVisited(pVisited, TypeHandle(this));

        // Fully load the element type
        GetArrayElementTypeHandle().DoFullyLoad(&newVisited, level, pPending, pfBailed, pInstContext);
    }

    DoFullyLoadLocals locals(pPending, level, this, pVisited);

    bool fNeedsSanityChecks = true;

#ifdef FEATURE_READYTORUN
    Module * pModule = GetModule();

    // No sanity checks for ready-to-run compiled images if possible
    if (pModule->IsSystem() || (pModule->IsReadyToRun() && pModule->GetReadyToRunInfo()->SkipTypeValidation()))
        fNeedsSanityChecks = false;
#endif

    bool fNeedAccessChecks = (level == CLASS_LOADED) &&
                             fNeedsSanityChecks &&
                             IsTypicalTypeDefinition();

    TypeHandle typicalTypeHnd;

    // Fully load the typical instantiation. Make sure that this is done before loading other dependencies
    // as the recursive generics detection algorithm needs to examine typical instantiations of the types
    // in the closure.
    if (!IsTypicalTypeDefinition())
    {
        typicalTypeHnd = ClassLoader::LoadTypeDefThrowing(GetModule(), GetCl(),
            ClassLoader::ThrowIfNotFound, ClassLoader::PermitUninstDefOrRef, tdNoTypes,
            (ClassLoadLevel) (level - 1));
        CONSISTENCY_CHECK(!typicalTypeHnd.IsNull());
        typicalTypeHnd.DoFullyLoad(&locals.newVisited, level, pPending, &locals.fBailed, pInstContext);
    }
    else if (level == CLASS_DEPENDENCIES_LOADED && HasInstantiation())
    {
        // This is a typical instantiation of a generic type. When attaining CLASS_DEPENDENCIES_LOADED, the
        // recursive inheritance graph (ECMA part.II Section 9.2) will be constructed and checked for "expanding
        // cycles" to detect infinite recursion, e.g. A<T> : B<A<A<T>>>.
        //
        // The dependencies loaded by this method (parent type, implemented interfaces, generic arguments)
        // ensure that we will generate the finite instantiation closure as defined in ECMA. This load level
        // is not being attained under lock so it's not possible to use TypeVarTypeDesc to represent graph
        // nodes because multiple threads trying to fully load types from the closure at the same time would
        // interfere with each other. In addition, the graph is only used for loading and can be discarded
        // when the closure is fully loaded (TypeVarTypeDesc need to stay).
        //
        // The graph is represented by Generics::RecursionGraph instances organized in a linked list with
        // each of them holding part of the graph. They live on the stack and are cleaned up automatically
        // before returning from DoFullyLoad.

        if (locals.newVisited.CheckForIllegalRecursion())
        {
            // An expanding cycle was detected, this type is part of a closure that is defined recursively.
            IMDInternalImport* pInternalImport = GetModule()->GetMDImport();
            GetModule()->GetAssembly()->ThrowTypeLoadException(pInternalImport, GetCl(), IDS_CLASSLOAD_GENERICTYPE_RECURSIVE);
        }
    }

    // Fully load the parent
    MethodTable *pParentMT = GetParentMethodTable();

    if (pParentMT)
    {
        pParentMT->DoFullyLoad(&locals.newVisited, level, pPending, &locals.fBailed, pInstContext);

        if (fNeedAccessChecks)
        {
            if (!IsComObjectType()) //RCW's are special - they are manufactured by the runtime and derive from the non-public type System.__ComObject
            {
                // A transparent type should not be allowed to derive from a critical type.
                // However since this has never been enforced before we have many classes that
                // violate this rule. Enforcing it now will be a breaking change.
                DoAccessibilityCheck(this, pParentMT, E_ACCESSDENIED);
            }
        }
    }

    // Fully load the interfaces
    MethodTable::InterfaceMapIterator it = IterateInterfaceMap();
    while (it.Next())
    {
        MethodTable* pItf = it.GetInterfaceApprox();
        pItf->DoFullyLoad(&locals.newVisited, level, pPending, &locals.fBailed, pInstContext);

        if (fNeedAccessChecks)
        {
            if (IsInterfaceDeclaredOnClass(it.GetIndex())) // only test directly implemented interfaces (it's
                                                           // legal for an inherited interface to be private.)
            {
                // A transparent type should not be allowed to implement a critical interface.
                // However since this has never been enforced before we have many classes that
                // violate this rule. Enforcing it now will be a breaking change.
                DoAccessibilityCheck(this, pItf, IDS_CLASSLOAD_INTERFACE_NO_ACCESS);
            }
        }
    }

    // Fully load the generic arguments
    Instantiation inst = GetInstantiation();
    for (DWORD i = 0; i < inst.GetNumArgs(); i++)
    {
        inst[i].DoFullyLoad(&locals.newVisited, level, pPending, &locals.fBailed, pInstContext);
    }

    // Fully load the canonical methodtable
    if (!IsCanonicalMethodTable())
    {
        GetCanonicalMethodTable()->DoFullyLoad(&locals.newVisited, level, pPending, &locals.fBailed, NULL);
    }

    if (fNeedsSanityChecks)
    {
        // Fully load the exact field types for value type fields
        // Note that MethodTableBuilder::InitializeFieldDescs() loads the type of the
        // field only upto level CLASS_LOAD_APPROXPARENTS.
        FieldDesc *pField = GetApproxFieldDescListRaw();
        FieldDesc *pFieldEnd = pField + GetNumStaticFields() + GetNumIntroducedInstanceFields();

        while (pField < pFieldEnd)
        {
            if (pField->GetFieldType() == ELEMENT_TYPE_VALUETYPE)
            {
                TypeHandle th = pField->GetFieldTypeHandleThrowing((ClassLoadLevel) (level - 1));
                CONSISTENCY_CHECK(!th.IsNull());

                th.DoFullyLoad(&locals.newVisited, level, pPending, &locals.fBailed, pInstContext);

                if (fNeedAccessChecks)
                {
                    DoAccessibilityCheck(this, th.GetMethodTable(), E_ACCESSDENIED);
                }

            }
            pField++;
        }

        // Fully load the exact field types for generic value type fields
        if (HasGenericsStaticsInfo())
        {
            FieldDesc *pGenStaticField = GetGenericsStaticFieldDescs();
            FieldDesc *pGenStaticFieldEnd = pGenStaticField + GetNumStaticFields();
            while (pGenStaticField < pGenStaticFieldEnd)
            {
                if (pGenStaticField->GetFieldType() == ELEMENT_TYPE_VALUETYPE)
                {
                    TypeHandle th = pGenStaticField->GetFieldTypeHandleThrowing((ClassLoadLevel) (level - 1));
                    CONSISTENCY_CHECK(!th.IsNull());

                    th.DoFullyLoad(&locals.newVisited, level, pPending, &locals.fBailed, pInstContext);

                    // The accessibility check is not necessary for generic fields. The generic fields are copy
                    // of the regular fields, the only difference is that they have the exact type.
                }
                pGenStaticField++;
            }
        }
    }

    // Fully load exact parameter types for value type parameters opted into equivalence. This is required in case GC is
    // triggered during prestub. GC needs to know where references are on the stack and if the parameter (as read from
    // the method signature) is a structure, it relies on the loaded type to get the layout information from. For ordinary
    // structures we are guaranteed to have loaded the type before entering prestub - the caller must have loaded it.
    // However due to type equivalence, the caller may work with a different type than what's in the method signature.
    //
    // We deal with situation by eagerly loading types that may cause these problems, i.e. value types in signatures of
    // methods introduced by this type. To avoid the perf hit for scenarios without type equivalence, we only preload
    // structures that marked as type equivalent. In the no-PIA world
    // these structures are called "local types" and are usually generated automatically by the compiler. Note that there
    // is a related logic in code:CompareTypeDefsForEquivalence that declares two tokens corresponding to structures as
    // equivalent based on an extensive set of equivalency checks.

#ifdef FEATURE_TYPEEQUIVALENCE
    if ((level == CLASS_LOADED)
        && (GetCl() != mdTypeDefNil)
        && !ContainsGenericVariables())
    {
        MethodTable::IntroducedMethodIterator itMethods(this, FALSE);
        for (; itMethods.IsValid(); itMethods.Next())
        {
            MethodDesc * pMD = itMethods.GetMethodDesc();
            if (!pMD->DoesNotHaveEquivalentValuetypeParameters() && pMD->IsVirtual())
            {
                locals.fHasEquivalentStructParameter = FALSE;
                pMD->WalkValueTypeParameters(this, CheckForEquivalenceAndFullyLoadType, &locals);
                if (!locals.fHasEquivalentStructParameter)
                    pMD->SetDoesNotHaveEquivalentValuetypeParameters();
            }
        }
    }
#endif //FEATURE_TYPEEQUIVALENCE

    // The rules for constraint cycles are same as rules for access checks
    if (fNeedAccessChecks)
    {
        // Check for cyclical class constraints
        {
            Instantiation formalParams = GetInstantiation();

            for (DWORD i = 0; i < formalParams.GetNumArgs(); i++)
            {
                BOOL Bounded(TypeVarTypeDesc *tyvar, DWORD depth);

                TypeVarTypeDesc *pTyVar = formalParams[i].AsGenericVariable();
                pTyVar->LoadConstraints(CLASS_DEPENDENCIES_LOADED);
                if (!Bounded(pTyVar, formalParams.GetNumArgs()))
                {
                    COMPlusThrow(kTypeLoadException, VER_E_CIRCULAR_VAR_CONSTRAINTS);
                }

                DoAccessibilityCheckForConstraints(this, pTyVar, E_ACCESSDENIED);
            }
        }

        // Check for cyclical method constraints
        {
            if (GetCl() != mdTypeDefNil)  // Make sure this is actually a metadata type!
            {
                MethodTable::IntroducedMethodIterator itMethods(this, FALSE);
                for (; itMethods.IsValid(); itMethods.Next())
                {
                    MethodDesc * pMD = itMethods.GetMethodDesc();

                    if (pMD->IsGenericMethodDefinition() && pMD->IsTypicalMethodDefinition())
                    {
                        BOOL fHasCircularClassConstraints = TRUE;
                        BOOL fHasCircularMethodConstraints = TRUE;

                        pMD->LoadConstraintsForTypicalMethodDefinition(&fHasCircularClassConstraints, &fHasCircularMethodConstraints, CLASS_DEPENDENCIES_LOADED);

                        if (fHasCircularClassConstraints)
                        {
                            COMPlusThrow(kTypeLoadException, VER_E_CIRCULAR_VAR_CONSTRAINTS);
                        }
                        if (fHasCircularMethodConstraints)
                        {
                            COMPlusThrow(kTypeLoadException, VER_E_CIRCULAR_MVAR_CONSTRAINTS);
                        }
                    }
                }
            }
        }

    }


#ifdef _DEBUG
    if (LoggingOn(LF_CLASSLOADER, LL_INFO10000))
    {
        SString name;
        TypeString::AppendTypeDebug(name, this);
        LOG((LF_CLASSLOADER, LL_INFO10000, "PHASEDLOAD: Completed full dependency load of type %s\n", name.GetUTF8()));
    }
#endif

    switch (level)
    {
        case CLASS_DEPENDENCIES_LOADED:
            SetIsDependenciesLoaded();
            break;

        case CLASS_LOADED:
            if (!IsTypicalTypeDefinition() &&
                !IsSharedByGenericInstantiations())
            {
                TypeHandle thThis = TypeHandle(this);

                // If we got here, we about to mark a generic instantiation as fully loaded. Before we do so,
                // check to see if has constraints that aren't being satisfied.
                SatisfiesClassConstraints(thThis, typicalTypeHnd, pInstContext);

            }

            // Validate implementation of virtual static methods on all implemented interfaces unless:
            // 1) The type resides in a module where sanity checks are disabled (such as System.Private.CoreLib, or an
            //    R2R module with type checks disabled)
            // 2) There are no virtual static methods defined on any of the interfaces implemented by this type;
            // 3) The type is abstract in which case it's allowed to leave some virtual static methods unimplemented
            //    akin to equivalent behavior of virtual instance method overriding in abstract classes;
            // 4) The type is a not the typical type definition. (The typical type is always checked)

            if (fNeedsSanityChecks &&
                IsTypicalTypeDefinition() &&
                !IsAbstract())
            {
                if (HasVirtualStaticMethods())
                    VerifyThatAllVirtualStaticMethodsAreImplemented();
            }

            if (locals.fBailed)
            {
                // We couldn't complete security checks on some dependency because it is already being processed by one of our callers.
                // Do not mark this class fully loaded yet. Put it on the pending list and it will be marked fully loaded when
                // everything unwinds.

                *pfBailed = TRUE;

                TypeHandle *pTHPending = pPending->AppendThrowing();
                *pTHPending = TypeHandle(this);
            }
            else
            {
                // Finally, mark this method table as fully loaded
                SetIsFullyLoaded();
            }
            break;

        default:
            _ASSERTE(!"Can't get here.");
            break;

    }
#endif //!DACCESS_COMPILE
} //MethodTable::DoFullyLoad


#ifndef DACCESS_COMPILE

#ifdef FEATURE_COMINTEROP

//==========================================================================================
BOOL MethodTable::IsExtensibleRCW()
{
    WRAPPER_NO_CONTRACT;
    _ASSERTE(GetClass());
    return IsComObjectType() && !GetClass()->IsComImport();
}

//==========================================================================================
OBJECTHANDLE MethodTable::GetOHDelegate()
{
    WRAPPER_NO_CONTRACT;
    _ASSERTE(GetClass());
    return GetClass()->GetOHDelegate();
}

//==========================================================================================
void MethodTable::SetOHDelegate (OBJECTHANDLE _ohDelegate)
{
    LIMITED_METHOD_CONTRACT;
    _ASSERTE(GetClass());
    GetClass()->SetOHDelegate(_ohDelegate);
}

//==========================================================================================
// Helper to skip over COM class in the hierarchy
MethodTable* MethodTable::GetComPlusParentMethodTable()
{
    CONTRACTL
    {
        THROWS;
        GC_TRIGGERS;
        MODE_ANY;
    }
    CONTRACTL_END

    MethodTable* pParent = GetParentMethodTable();

    if (pParent && pParent->IsComImport())
    {
        // Skip the single ComImport class we expect
        _ASSERTE(pParent->GetParentMethodTable() != NULL);
        pParent = pParent->GetParentMethodTable();
        _ASSERTE(!pParent->IsComImport());

        // Skip over System.__ComObject, expect System.MarshalByRefObject
        pParent=pParent->GetParentMethodTable();
        _ASSERTE(pParent != NULL);
        _ASSERTE(pParent->GetParentMethodTable() != NULL);
        _ASSERTE(pParent->GetParentMethodTable() == g_pObjectClass);
    }

    return pParent;
}

#endif // FEATURE_COMINTEROP

#endif // !DACCESS_COMPILE

//==========================================================================================
// Return a pointer to the dictionary for an instantiated type
// Return NULL if not instantiated
PTR_Dictionary MethodTable::GetDictionary()
{
    LIMITED_METHOD_DAC_CONTRACT;

    if (HasInstantiation())
    {
        // The instantiation for this class is stored in the type slots table
        // *after* any inherited slots
        return GetPerInstInfo()[GetNumDicts()-1];
    }
    else
    {
        return NULL;
    }
}

//==========================================================================================
// As above, but assert if an instantiated type is not restored
Instantiation MethodTable::GetInstantiation()
{
    LIMITED_METHOD_CONTRACT;
    SUPPORTS_DAC;
    if (HasInstantiation())
    {
        PTR_GenericsDictInfo  pDictInfo = GetGenericsDictInfo();
        return Instantiation(GetPerInstInfo()[pDictInfo->m_wNumDicts-1]->GetInstantiation(), pDictInfo->m_wNumTyPars);
    }
    else
    {
        return Instantiation();
    }
}

//==========================================================================================
// Obtain instantiation from an instantiated type or a pointer to the
// element type of an array
Instantiation MethodTable::GetClassOrArrayInstantiation()
{
    LIMITED_METHOD_CONTRACT;
    SUPPORTS_DAC;
    if (IsArray()) {
        return GetArrayInstantiation();
    }
    else {
        return GetInstantiation();
    }
}

//==========================================================================================
Instantiation MethodTable::GetArrayInstantiation()
{
    LIMITED_METHOD_CONTRACT;
    SUPPORTS_DAC;
    _ASSERTE(IsArray());
    return Instantiation((TypeHandle *)&m_ElementTypeHnd, 1);
}

//==========================================================================================
CorElementType MethodTable::GetInternalCorElementType()
{
    LIMITED_METHOD_CONTRACT;
    SUPPORTS_DAC;

    // This should not touch the EEClass, at least not in the
    // common cases of ELEMENT_TYPE_CLASS and ELEMENT_TYPE_VALUETYPE.
    CorElementType ret;

    switch (GetFlag(enum_flag_Category_ElementTypeMask))
    {
    case enum_flag_Category_Array:
        ret = ELEMENT_TYPE_ARRAY;
        break;

    case enum_flag_Category_Array | enum_flag_Category_IfArrayThenSzArray:
        ret = ELEMENT_TYPE_SZARRAY;
        break;

    case enum_flag_Category_ValueType:
        ret = ELEMENT_TYPE_VALUETYPE;
        break;

    case enum_flag_Category_PrimitiveValueType:
        // This path should only be taken for the builtin CoreLib types
        // and primitive valuetypes
        ret = GetClass()->GetInternalCorElementType();
        _ASSERTE((ret != ELEMENT_TYPE_CLASS) &&
                    (ret != ELEMENT_TYPE_VALUETYPE));
        break;

    default:
        ret = ELEMENT_TYPE_CLASS;
        break;
    }

    // DAC may be targeting a dump; dumps do not guarantee you can retrieve the EEClass from
    // the MethodTable so this is not expected to work in a DAC build.
#if defined(_DEBUG) && !defined(DACCESS_COMPILE)
    PTR_EEClass pClass = GetClass();
    if (ret != pClass->GetInternalCorElementType())
    {
        _ASSERTE(!"Mismatched results in MethodTable::GetInternalCorElementType");
    }
#endif // defined(_DEBUG) && !defined(DACCESS_COMPILE)
    return ret;
}

//==========================================================================================
CorElementType MethodTable::GetVerifierCorElementType()
{
    LIMITED_METHOD_CONTRACT;
    SUPPORTS_DAC;

    // This should not touch the EEClass, at least not in the
    // common cases of ELEMENT_TYPE_CLASS and ELEMENT_TYPE_VALUETYPE.
    CorElementType ret;

    switch (GetFlag(enum_flag_Category_ElementTypeMask))
    {
    case enum_flag_Category_Array:
        ret = ELEMENT_TYPE_ARRAY;
        break;

    case enum_flag_Category_Array | enum_flag_Category_IfArrayThenSzArray:
        ret = ELEMENT_TYPE_SZARRAY;
        break;

    case enum_flag_Category_ValueType:
        ret = ELEMENT_TYPE_VALUETYPE;
        break;

    case enum_flag_Category_PrimitiveValueType:
        //
        // This is the only difference from MethodTable::GetInternalCorElementType()
        //
        if (IsTruePrimitive() || IsEnum())
            ret = GetClass()->GetInternalCorElementType();
        else
            ret = ELEMENT_TYPE_VALUETYPE;
        break;

    default:
        ret = ELEMENT_TYPE_CLASS;
        break;
    }

    return ret;
}

//==========================================================================================
CorElementType MethodTable::GetSignatureCorElementType()
{
    LIMITED_METHOD_CONTRACT;
    SUPPORTS_DAC;

    // This should not touch the EEClass, at least not in the
    // common cases of ELEMENT_TYPE_CLASS and ELEMENT_TYPE_VALUETYPE.
    CorElementType ret;

    switch (GetFlag(enum_flag_Category_ElementTypeMask))
    {
    case enum_flag_Category_Array:
        ret = ELEMENT_TYPE_ARRAY;
        break;

    case enum_flag_Category_Array | enum_flag_Category_IfArrayThenSzArray:
        ret = ELEMENT_TYPE_SZARRAY;
        break;

    case enum_flag_Category_ValueType:
        ret = ELEMENT_TYPE_VALUETYPE;
        break;

    case enum_flag_Category_PrimitiveValueType:
        //
        // This is the only difference from MethodTable::GetInternalCorElementType()
        //
        if (IsTruePrimitive())
            ret = GetClass()->GetInternalCorElementType();
        else
            ret = ELEMENT_TYPE_VALUETYPE;
        break;

    default:
        ret = ELEMENT_TYPE_CLASS;
        break;
    }

    return ret;
}

#ifndef DACCESS_COMPILE

//==========================================================================================
void MethodTable::SetInternalCorElementType (CorElementType _NormType)
{
    WRAPPER_NO_CONTRACT;

    switch (_NormType)
    {
    case ELEMENT_TYPE_CLASS:
        _ASSERTE(!IsArray());
        // Nothing to do
        break;
    case ELEMENT_TYPE_VALUETYPE:
        SetFlag(enum_flag_Category_ValueType);
        _ASSERTE(GetFlag(enum_flag_Category_Mask) == enum_flag_Category_ValueType);
        break;
    default:
        SetFlag(enum_flag_Category_PrimitiveValueType);
        _ASSERTE(GetFlag(enum_flag_Category_Mask) == enum_flag_Category_PrimitiveValueType);
        break;
    }

    GetClass()->SetInternalCorElementType(_NormType);
    _ASSERTE(GetInternalCorElementType() == _NormType);
}

#endif // !DACCESS_COMPILE

#ifdef FEATURE_TYPEEQUIVALENCE
#ifndef DACCESS_COMPILE

WORD GetEquivalentMethodSlot(MethodTable * pOldMT, MethodTable * pNewMT, WORD wMTslot, BOOL *pfFound)
{
    CONTRACTL {
        THROWS;
        GC_NOTRIGGER;
    } CONTRACTL_END;

    *pfFound = FALSE;

    WORD wVTslot = wMTslot;

#ifdef FEATURE_COMINTEROP
    // Get the COM vtable slot corresponding to the given MT slot
    if (pOldMT->IsSparseForCOMInterop())
        wVTslot = pOldMT->GetClass()->GetSparseCOMInteropVTableMap()->LookupVTSlot(wMTslot);

    // If the other MT is not sparse, we can return the COM slot directly
    if (!pNewMT->IsSparseForCOMInterop())
    {
        if (wVTslot < pNewMT->GetNumVirtuals())
            *pfFound = TRUE;

        return wVTslot;
    }

    // Otherwise we iterate over all virtuals in the other MT trying to find a match
    for (WORD wSlot = 0; wSlot < pNewMT->GetNumVirtuals(); wSlot++)
    {
        if (wVTslot == pNewMT->GetClass()->GetSparseCOMInteropVTableMap()->LookupVTSlot(wSlot))
        {
            *pfFound = TRUE;
            return wSlot;
        }
    }

    _ASSERTE(!*pfFound);
    return 0;

#else
    // No COM means there is no sparse interface
    if (wVTslot < pNewMT->GetNumVirtuals())
        *pfFound = TRUE;

    return wVTslot;

#endif // FEATURE_COMINTEROP
}
#endif // #ifdef DACCESS_COMPILE
#endif // #ifdef FEATURE_TYPEEQUIVALENCE

//==========================================================================================
BOOL
MethodTable::FindEncodedMapDispatchEntry(
    UINT32             typeID,
    UINT32             slotNumber,
    DispatchMapEntry * pEntry)
{
    CONTRACTL {
        // NOTE: LookupDispatchMapType may or may not throw. Currently, it
        // should never throw because lazy interface restore is disabled.
        THROWS;
        GC_TRIGGERS;
        INSTANCE_CHECK;
        PRECONDITION(CheckPointer(pEntry));
        PRECONDITION(typeID != TYPE_ID_THIS_CLASS);
    } CONTRACTL_END;

    CONSISTENCY_CHECK(HasDispatchMap());

    MethodTable * dispatchTokenType = GetThread()->GetDomain()->LookupType(typeID);

    // Search for an exact type match.
    {
        DispatchMap::EncodedMapIterator it(this);
        for (; it.IsValid(); it.Next())
        {
            DispatchMapEntry * pCurEntry = it.Entry();
            if (pCurEntry->GetSlotNumber() == slotNumber)
            {
                if (DispatchMapTypeMatchesMethodTable(pCurEntry->GetTypeID(), dispatchTokenType))
                {
                    *pEntry = *pCurEntry;
                    return TRUE;
                }
            }
        }
    }

    // Repeat the search if any variance is involved, allowing a CanCastTo match.  (We do
    // this in a separate pass because we want to avoid touching the type
    // to see if it has variance or not)
    //
    // NOTE: CERs are not guaranteed for interfaces with co- and contra-variance involved.
    if (dispatchTokenType->HasVariance() || dispatchTokenType->HasTypeEquivalence())
    {
        DispatchMap::EncodedMapIterator it(this);
        for (; it.IsValid(); it.Next())
        {
            DispatchMapEntry * pCurEntry = it.Entry();
            if (pCurEntry->GetSlotNumber() == slotNumber)
            {
#ifndef DACCESS_COMPILE
                MethodTable * pCurEntryType = LookupDispatchMapType(pCurEntry->GetTypeID());
                //@TODO: This is currently not guaranteed to work without throwing,
                //@TODO: even with lazy interface restore disabled.
                if (dispatchTokenType->HasVariance() &&
                    pCurEntryType->CanCastByVarianceToInterfaceOrDelegate(dispatchTokenType, NULL))
                {
                    *pEntry = *pCurEntry;
                    return TRUE;
                }

                if (dispatchTokenType->HasInstantiation() && dispatchTokenType->HasTypeEquivalence())
                {
                    if (dispatchTokenType->IsEquivalentTo(pCurEntryType))
                    {
                        *pEntry = *pCurEntry;
                        return TRUE;
                    }
                }
#endif // !DACCESS_COMPILE
            }
#if !defined(DACCESS_COMPILE) && defined(FEATURE_TYPEEQUIVALENCE)
            if (this->HasTypeEquivalence() &&
                !dispatchTokenType->HasInstantiation() &&
                dispatchTokenType->HasTypeEquivalence() &&
                dispatchTokenType->GetClass()->IsEquivalentType())
            {
                _ASSERTE(dispatchTokenType->IsInterface());
                MethodTable * pCurEntryType = LookupDispatchMapType(pCurEntry->GetTypeID());

                if (pCurEntryType->IsEquivalentTo(dispatchTokenType))
                {
                    MethodDesc * pMD = dispatchTokenType->GetMethodDescForSlot(slotNumber);
                    _ASSERTE(FitsIn<WORD>(slotNumber));
                    BOOL fNewSlotFound = FALSE;
                    DWORD newSlot = GetEquivalentMethodSlot(
                        dispatchTokenType,
                        pCurEntryType,
                        static_cast<WORD>(slotNumber),
                        &fNewSlotFound);
                    if (fNewSlotFound && (newSlot == pCurEntry->GetSlotNumber()))
                    {
                        MethodDesc * pNewMD = pCurEntryType->GetMethodDescForSlot(newSlot);

                        MetaSig msig(pMD);
                        MetaSig msignew(pNewMD);

                        if (MetaSig::CompareMethodSigs(msig, msignew, FALSE))
                        {
                            *pEntry = *pCurEntry;
                            return TRUE;
                        }
                    }
                }
            }
#endif
        }
    }
    return FALSE;
} // MethodTable::FindEncodedMapDispatchEntry

//==========================================================================================
BOOL MethodTable::FindDispatchEntryForCurrentType(UINT32 typeID,
                                                  UINT32 slotNumber,
                                                  DispatchMapEntry *pEntry)
{
    CONTRACTL {
        THROWS;
        GC_TRIGGERS;
        INSTANCE_CHECK;
        PRECONDITION(CheckPointer(pEntry));
        PRECONDITION(typeID != TYPE_ID_THIS_CLASS);
    } CONTRACTL_END;

    BOOL fRes = FALSE;

    if (HasDispatchMap())
    {
        fRes = FindEncodedMapDispatchEntry(
            typeID, slotNumber, pEntry);
    }

    return fRes;
}

//==========================================================================================
BOOL MethodTable::FindDispatchEntry(UINT32 typeID,
                                    UINT32 slotNumber,
                                    DispatchMapEntry *pEntry)
{
    CONTRACT (BOOL) {
        INSTANCE_CHECK;
        MODE_ANY;
        THROWS;
        GC_TRIGGERS;
        POSTCONDITION(!RETVAL || pEntry->IsValid());
        PRECONDITION(typeID != TYPE_ID_THIS_CLASS);
    } CONTRACT_END;

    // Start at the current type and work up the inheritance chain
    MethodTable *pCurMT = this;
    UINT32 iCurInheritanceChainDelta = 0;
    while (pCurMT != NULL)
    {
        if (pCurMT->FindDispatchEntryForCurrentType(
                typeID, slotNumber, pEntry))
        {
            RETURN (TRUE);
        }
        pCurMT = pCurMT->GetParentMethodTable();
        iCurInheritanceChainDelta++;
    }
    RETURN (FALSE);
}

#ifndef DACCESS_COMPILE

void ThrowExceptionForAbstractOverride(
    MethodTable *pTargetClass,
    MethodTable *pInterfaceMT,
    MethodDesc *pInterfaceMD)
{
    LIMITED_METHOD_CONTRACT;

    SString assemblyName;

    pTargetClass->GetAssembly()->GetDisplayName(assemblyName);

    SString strInterfaceName;
    TypeString::AppendType(strInterfaceName, TypeHandle(pInterfaceMT));

    SString strMethodName;
    TypeString::AppendMethod(strMethodName, pInterfaceMD, pInterfaceMD->GetMethodInstantiation());

    SString strTargetClassName;
    TypeString::AppendType(strTargetClassName, pTargetClass);

    COMPlusThrow(
        kEntryPointNotFoundException,
        IDS_CLASSLOAD_METHOD_NOT_IMPLEMENTED,
        strMethodName,
        strInterfaceName,
        strTargetClassName,
        assemblyName);
}

#endif // !DACCESS_COMPILE

//==========================================================================================
// Possible cases:
//      1. Typed (interface) contract
//          a. To non-virtual implementation (NYI). Just
//             return the DispatchSlot as the implementation
//          b. Mapped virtually to virtual slot on 'this'. Need to
//             further resolve the new 'this' virtual slot.
//      2. 'this' contract
//          a. To non-virtual implementation. Return the DispatchSlot
//             as the implementation.
//          b. Mapped virtually to another virtual slot. Need to further
//             resolve the new slot on 'this'.
BOOL
MethodTable::FindDispatchImpl(
    UINT32         typeID,
    UINT32         slotNumber,
    DispatchSlot * pImplSlot,
    BOOL           throwOnConflict)
{
    CONTRACT (BOOL) {
        INSTANCE_CHECK;
        MODE_ANY;
        THROWS;
        GC_TRIGGERS;
        PRECONDITION(CheckPointer(pImplSlot));
        POSTCONDITION(!RETVAL || !pImplSlot->IsNull() || IsComObjectType());
    } CONTRACT_END;

    LOG((LF_LOADER, LL_INFO10000, "SD: MT::FindDispatchImpl: searching %s.\n", GetClass()->GetDebugClassName()));

    ///////////////////////////////////
    // 1. Typed (interface) contract

    INDEBUG(MethodTable *dbg_pMTTok = NULL; dbg_pMTTok = this;)
    DispatchMapEntry declEntry;
    DispatchMapEntry implEntry;

#ifndef DACCESS_COMPILE
    if (typeID != TYPE_ID_THIS_CLASS)
    {
        INDEBUG(dbg_pMTTok = GetThread()->GetDomain()->LookupType(typeID));
        DispatchMapEntry e;
        if (!FindDispatchEntry(typeID, slotNumber, &e))
        {
            // Figure out the interface being called
            MethodTable *pIfcMT = GetThread()->GetDomain()->LookupType(typeID);

            // Figure out which method of the interface the caller requested.
            MethodDesc * pIfcMD = pIfcMT->GetMethodDescForSlot(slotNumber);

            // A call to an array thru IList<T> (or IEnumerable<T> or ICollection<T>) has to be handled specially.
            // These interfaces are "magic" (mostly due to working set concerned - they are created on demand internally
            // even though semantically, these are static interfaces.)
            //
            // NOTE: CERs are not currently supported with generic array interfaces.
            if (IsArray())
            {
                // At this, we know that we're trying to cast an array to an interface and that the normal static lookup failed.

                // FindDispatchImpl assumes that the cast is legal so we should be able to assume now that it is a valid
                // IList<T> call thru an array.

                // Get the MT of IList<T> or IReadOnlyList<T>


                // Quick sanity check
                if (!(pIfcMT->HasInstantiation()))
                {
                    _ASSERTE(!"Should not have gotten here. If you did, it's probably because multiple interface instantiation hasn't been checked in yet. This code only works on top of that.");
                    RETURN(FALSE);
                }

                // Get the type of T (as in IList<T>)
                TypeHandle theT = pIfcMT->GetInstantiation()[0];

                // Retrieve the corresponding method of SZArrayHelper. This is what will actually execute.
                // This method will be an instantiation of a generic method. I.e. if the caller requested
                // IList<T>.Meth(), he will actually be diverted to SZArrayHelper.Meth<T>().
                MethodDesc * pActualImplementor = GetActualImplementationForArrayGenericIListOrIReadOnlyListMethod(pIfcMD, theT);

                // Now, construct a DispatchSlot to return in *pImplSlot
                DispatchSlot ds(pActualImplementor->GetMethodEntryPoint());

                if (pImplSlot != NULL)
                {
                   *pImplSlot = ds;
                }

                RETURN(TRUE);

            }
            else
            {
                //
                // See if we can find a default method from one of the implemented interfaces
                //

                // Try exact match first
                MethodDesc *pDefaultMethod = NULL;

                FindDefaultInterfaceImplementationFlags flags = FindDefaultInterfaceImplementationFlags::InstantiateFoundMethodDesc;
                if (throwOnConflict)
                    flags = flags | FindDefaultInterfaceImplementationFlags::ThrowOnConflict;

                BOOL foundDefaultInterfaceImplementation  = FindDefaultInterfaceImplementation(
                    pIfcMD,     // the interface method being resolved
                    pIfcMT,     // the interface being resolved
                    &pDefaultMethod,
                    flags);

                // If there's no exact match, try a variant match
                if (!foundDefaultInterfaceImplementation && pIfcMT->HasVariance())
                {
                    flags = flags | FindDefaultInterfaceImplementationFlags::AllowVariance;
                    foundDefaultInterfaceImplementation = FindDefaultInterfaceImplementation(
                        pIfcMD,     // the interface method being resolved
                        pIfcMT,     // the interface being resolved
                        &pDefaultMethod,
                        flags);
                }

                if (foundDefaultInterfaceImplementation)
                {
                    //
                    // If the default implementation we found is abstract, we hit a reabstraction.
                    //
                    // interface IFoo { void Frob() { ... } }
                    // interface IBar { abstract void IFoo.Frob() }
                    // class Foo : IBar { /* IFoo.Frob not implemented here */ }
                    //
                    if (pDefaultMethod->IsAbstract())
                    {
                        if (throwOnConflict)
                        {
                            ThrowExceptionForAbstractOverride(this, pIfcMT, pIfcMD);
                        }
                    }
                    else
                    {
                        // Now, construct a DispatchSlot to return in *pImplSlot
                        DispatchSlot ds(pDefaultMethod->GetMethodEntryPoint());

                        if (pImplSlot != NULL)
                        {
                            *pImplSlot = ds;
                        }

                        RETURN(TRUE);
                    }
                }
            }

            // This contract is not implemented by this class or any parent class.
            RETURN(FALSE);
        }


        /////////////////////////////////
        // 1.1. Update the typeID and slotNumber so that the full search can commense below
        typeID = TYPE_ID_THIS_CLASS;
        slotNumber = e.GetTargetSlotNumber();
    }
#endif // !DACCESS_COMPILE

    //////////////////////////////////
    // 2. 'this' contract

    // Just grab the target out of the vtable
    *pImplSlot = GetRestoredSlot(slotNumber);

    // Successfully determined the target for the given target
    RETURN (TRUE);
}

#ifndef DACCESS_COMPILE

struct MatchCandidate
{
    MethodTable *pMT;
    MethodDesc *pMD;
};

void ThrowExceptionForConflictingOverride(
    MethodTable *pTargetClass,
    MethodTable *pInterfaceMT,
    MethodDesc *pInterfaceMD)
{
    LIMITED_METHOD_CONTRACT;

    SString assemblyName;

    pTargetClass->GetAssembly()->GetDisplayName(assemblyName);

    SString strInterfaceName;
    TypeString::AppendType(strInterfaceName, TypeHandle(pInterfaceMT));

    SString strMethodName;
    TypeString::AppendMethod(strMethodName, pInterfaceMD, pInterfaceMD->GetMethodInstantiation());

    SString strTargetClassName;
    TypeString::AppendType(strTargetClassName, pTargetClass);

    COMPlusThrow(
        kAmbiguousImplementationException,
        IDS_CLASSLOAD_AMBIGUOUS_OVERRIDE,
        strMethodName,
        strInterfaceName,
        strTargetClassName,
        assemblyName);
}

namespace
{
    bool TryGetCandidateImplementation(
        MethodTable *pMT,
        MethodDesc *interfaceMD,
        MethodTable *interfaceMT,
        FindDefaultInterfaceImplementationFlags findDefaultImplementationFlags,
        MethodDesc **candidateMD,
        ClassLoadLevel level)
    {
        bool allowVariance = (findDefaultImplementationFlags & FindDefaultInterfaceImplementationFlags::AllowVariance) != FindDefaultInterfaceImplementationFlags::None;
        bool instantiateMethodInstantiation = (findDefaultImplementationFlags & FindDefaultInterfaceImplementationFlags::InstantiateFoundMethodDesc) != FindDefaultInterfaceImplementationFlags::None;

        *candidateMD = NULL;

        MethodDesc *candidateMaybe = NULL;
        if (pMT == interfaceMT)
        {
            if (!interfaceMD->IsAbstract())
            {
                // exact match
                candidateMaybe = interfaceMD;
            }
        }
        else if (pMT->CanCastToInterface(interfaceMT))
        {
            if (pMT->HasSameTypeDefAs(interfaceMT))
            {
                if (allowVariance && !interfaceMD->IsAbstract())
                {
                    // Generic variance match - we'll instantiate pCurMD with the right type arguments later
                    candidateMaybe = interfaceMD;
                }
            }
            else if (!interfaceMD->IsStatic())
            {
                //
                // A more specific interface - search for an methodimpl for explicit override
                // Implicit override in default interface methods are not allowed
                //
                MethodTable::MethodIterator methodIt(pMT);
                for (; methodIt.IsValid() && candidateMaybe == NULL; methodIt.Next())
                {
                    MethodDesc *pMD = methodIt.GetMethodDesc();
                    int targetSlot = interfaceMD->GetSlot();

                    if (pMD->IsMethodImpl())
                    {
                        // We have a MethodImpl with slots - iterate over all the declarations it's implementing,
                        // looking for the interface method we need.
                        MethodImpl::Iterator it(pMD);
                        for (; it.IsValid() && candidateMaybe == NULL; it.Next())
                        {
                            MethodDesc *pDeclMD = it.GetMethodDesc();

                            // Is this the right slot?
                            if (pDeclMD->GetSlot() != targetSlot)
                                continue;

                            // Is this the right interface?
                            if (!pDeclMD->HasSameMethodDefAs(interfaceMD))
                                continue;

                            if (interfaceMD->HasClassInstantiation())
                            {
                                // pInterfaceMD will be in the canonical form, so we need to check the specific
                                // instantiation against pInterfaceMT.
                                //
                                // The parent of pDeclMD is unreliable for this purpose because it may or
                                // may not be canonicalized. Let's go from the metadata.

                                SigTypeContext typeContext = SigTypeContext(pMT);

                                mdTypeRef tkParent;
                                IfFailThrow(pMD->GetModule()->GetMDImport()->GetParentToken(it.GetToken(), &tkParent));

                                MethodTable *pDeclMT = ClassLoader::LoadTypeDefOrRefOrSpecThrowing(
                                    pMD->GetModule(),
                                    tkParent,
                                    &typeContext).AsMethodTable();

                                // We do CanCastToInterface to also cover variance.
                                // We already know this is a method on the same type definition as the (generic)
                                // interface but we need to make sure the instantiations match.
                                if ((allowVariance && pDeclMT->CanCastToInterface(interfaceMT))
                                    || pDeclMT == interfaceMT)
                                {
                                    // We have a match
                                    candidateMaybe = pMD;
                                }
                            }
                            else
                            {
                                // No generics involved. If the method definitions match, it's a match.
                                candidateMaybe = pMD;
                            }
                        }
                    }
                }
            }
            else
            {
                // Static virtual methods don't record MethodImpl slots so they need special handling
                ResolveVirtualStaticMethodFlags resolveVirtualStaticMethodFlags = ResolveVirtualStaticMethodFlags::None;
                if (allowVariance)
                {
                    resolveVirtualStaticMethodFlags |= ResolveVirtualStaticMethodFlags::AllowVariantMatches;
                }
                if (instantiateMethodInstantiation)
                {
                    resolveVirtualStaticMethodFlags |= ResolveVirtualStaticMethodFlags::InstantiateResultOverFinalMethodDesc;
                }

                candidateMaybe = pMT->TryResolveVirtualStaticMethodOnThisType(
                    interfaceMT,
                    interfaceMD,
                    resolveVirtualStaticMethodFlags,
                    /* level */ level);
            }
        }

        if (candidateMaybe == NULL)
            return false;

        if (candidateMaybe->HasClassOrMethodInstantiation())
        {
            // Instantiate the MethodDesc
            // We don't want generic dictionary from this pointer - we need pass secret type argument
            // from instantiating stubs to resolve ambiguity
            candidateMaybe = MethodDesc::FindOrCreateAssociatedMethodDesc(
                candidateMaybe,
                pMT,
                FALSE,                  // forceBoxedEntryPoint
                candidateMaybe->HasMethodInstantiation() ?
                candidateMaybe->AsInstantiatedMethodDesc()->IMD_GetMethodInstantiation() :
                Instantiation(),        // for method themselves that are generic
                FALSE,                  // allowInstParam
                TRUE,                   // forceRemoteableMethod
                TRUE,                   // allowCreate
                level                   // level
            );
        }

        *candidateMD = candidateMaybe;
        return true;
    }
}

// Find the default interface implementation method for interface dispatch
// It is either the interface method with default interface method implementation,
// or an most specific interface with an explicit methodimpl overriding the method
BOOL MethodTable::FindDefaultInterfaceImplementation(
    MethodDesc *pInterfaceMD,
    MethodTable *pInterfaceMT,
    MethodDesc **ppDefaultMethod,
    FindDefaultInterfaceImplementationFlags findDefaultImplementationFlags,
    ClassLoadLevel level
)
{
    CONTRACT(BOOL) {
        INSTANCE_CHECK;
        MODE_ANY;
        THROWS;
        GC_TRIGGERS;
        PRECONDITION(CheckPointer(pInterfaceMD));
        PRECONDITION(CheckPointer(pInterfaceMT));
        PRECONDITION(CheckPointer(ppDefaultMethod));
        POSTCONDITION(!RETVAL || (*ppDefaultMethod) != nullptr);
    } CONTRACT_END;

#ifdef FEATURE_DEFAULT_INTERFACES
    bool allowVariance = (findDefaultImplementationFlags & FindDefaultInterfaceImplementationFlags::AllowVariance) != FindDefaultInterfaceImplementationFlags::None;
    CQuickArray<MatchCandidate> candidates;
    unsigned candidatesCount = 0;

    // Check the current method table itself
    MethodDesc *candidateMaybe = NULL;
    if (IsInterface() && TryGetCandidateImplementation(this, pInterfaceMD, pInterfaceMT, findDefaultImplementationFlags, &candidateMaybe, level))
    {
        _ASSERTE(candidateMaybe != NULL);

        candidates.AllocThrows(this->GetNumInterfaces() + 1);
        candidates[candidatesCount].pMT = this;
        candidates[candidatesCount].pMD = candidateMaybe;
        candidatesCount++;
    }
    else
    {
        candidates.AllocThrows(this->GetNumInterfaces());
    }

    //
    // Walk interface from derived class to parent class
    // We went with a straight-forward implementation as in most cases the number of interfaces are small
    // and the result of the interface dispatch are already cached. If there are significant usage of default
    // interface methods in highly complex interface hierarchies we can revisit this
    //
    MethodTable *pMT = this;

    while (pMT != NULL)
    {
        MethodTable *pParentMT = pMT->GetParentMethodTable();
        unsigned dwParentInterfaces = 0;
        if (pParentMT)
            dwParentInterfaces = pParentMT->GetNumInterfaces();

        // Scanning only current class only if the current class have more interface than parent
        // (parent interface are laid out first in interface map)
        if (pMT->GetNumInterfaces() > dwParentInterfaces)
        {
            // Only iterate the interfaceimpls on current class
            MethodTable::InterfaceMapIterator it = pMT->IterateInterfaceMapFrom(dwParentInterfaces);
            while (!it.Finished())
            {
                MethodTable *pCurMT = it.GetInterface(pMT, level);

                MethodDesc *pCurMD = NULL;
                if (TryGetCandidateImplementation(pCurMT, pInterfaceMD, pInterfaceMT, findDefaultImplementationFlags, &pCurMD, level))
                {
                    //
                    // Found a match. But is it a more specific match (we want most specific interfaces)
                    //
                    _ASSERTE(pCurMD != NULL);
                    bool needToInsert = true;
                    bool seenMoreSpecific = false;

                    // We need to maintain the invariant that the candidates are always the most specific
                    // in all path scaned so far. There might be multiple incompatible candidates
                    for (unsigned i = 0; i < candidatesCount; ++i)
                    {
                        MethodTable *pCandidateMT = candidates[i].pMT;
                        if (pCandidateMT == NULL)
                            continue;

                        if (pCandidateMT == pCurMT)
                        {
                            // A dup - we are done
                            needToInsert = false;
                            break;
                        }

                        if (allowVariance && pCandidateMT->HasSameTypeDefAs(pCurMT))
                        {
                            // Variant match on the same type - this is a tie
                        }
                        else if (pCurMT->CanCastToInterface(pCandidateMT))
                        {
                            // pCurMT is a more specific choice than IFoo/IBar both overrides IBlah :
                            if (!seenMoreSpecific)
                            {
                                seenMoreSpecific = true;
                                candidates[i].pMT = pCurMT;
                                candidates[i].pMD = pCurMD;
                            }
                            else
                            {
                                candidates[i].pMT = NULL;
                                candidates[i].pMD = NULL;
                            }

                            needToInsert = false;
                        }
                        else if (pCandidateMT->CanCastToInterface(pCurMT))
                        {
                            // pCurMT is less specific - we don't need to scan more entries as this entry can
                            // represent pCurMT (other entries are incompatible with pCurMT)
                            needToInsert = false;
                            break;
                        }
                        else
                        {
                            // pCurMT is incompatible - keep scanning
                        }
                    }

                    if (needToInsert)
                    {
                        ASSERT(candidatesCount < candidates.Size());
                        candidates[candidatesCount].pMT = pCurMT;
                        candidates[candidatesCount].pMD = pCurMD;
                        candidatesCount++;
                    }
                }

                it.Next();
            }
        }

        pMT = pParentMT;
    }

    // scan to see if there are any conflicts
    // If we are doing second pass (allowing variance), we know don't actually look for
    // a conflict anymore, but pick the first match.
    MethodTable *pBestCandidateMT = NULL;
    MethodDesc *pBestCandidateMD = NULL;
    for (unsigned i = 0; i < candidatesCount; ++i)
    {
        if (candidates[i].pMT == NULL)
            continue;

        if (pBestCandidateMT == NULL)
        {
            pBestCandidateMT = candidates[i].pMT;
            pBestCandidateMD = candidates[i].pMD;

            // If this is a second pass lookup, we know this is a variant match. As such
            // we pick the first result as the winner and don't look for a conflict for instance methods.
            if (allowVariance && !pInterfaceMD->IsStatic())
                break;
        }
        else if (pBestCandidateMT != candidates[i].pMT)
        {
            bool throwOnConflict = (findDefaultImplementationFlags & FindDefaultInterfaceImplementationFlags::ThrowOnConflict) != FindDefaultInterfaceImplementationFlags::None;

            if (throwOnConflict)
                ThrowExceptionForConflictingOverride(this, pInterfaceMT, pInterfaceMD);

            *ppDefaultMethod = pBestCandidateMD;
            RETURN(FALSE);
        }
    }

    if (pBestCandidateMD != NULL)
    {
        *ppDefaultMethod = pBestCandidateMD;
        RETURN(TRUE);
    }
#else
    *ppDefaultMethod = NULL;
#endif // FEATURE_DEFAULT_INTERFACES

    RETURN(FALSE);
}
#endif // DACCESS_COMPILE

//==========================================================================================
DispatchSlot MethodTable::FindDispatchSlot(UINT32 typeID, UINT32 slotNumber, BOOL throwOnConflict)
{
    CONTRACTL
    {
        THROWS;
        GC_TRIGGERS;
        MODE_ANY;
    }
    CONTRACTL_END;

    DispatchSlot implSlot(NULL);
    FindDispatchImpl(typeID, slotNumber, &implSlot, throwOnConflict);
    return implSlot;
}

#ifndef DACCESS_COMPILE

//==========================================================================================
DispatchSlot MethodTable::FindDispatchSlotForInterfaceMD(MethodDesc *pMD, BOOL throwOnConflict)
{
    WRAPPER_NO_CONTRACT;
    CONSISTENCY_CHECK(CheckPointer(pMD));
    CONSISTENCY_CHECK(pMD->IsInterface());
    return FindDispatchSlotForInterfaceMD(TypeHandle(pMD->GetMethodTable()), pMD, throwOnConflict);
}

//==========================================================================================
DispatchSlot MethodTable::FindDispatchSlotForInterfaceMD(TypeHandle ownerType, MethodDesc *pMD, BOOL throwOnConflict)
{
    WRAPPER_NO_CONTRACT;
    CONSISTENCY_CHECK(!ownerType.IsNull());
    CONSISTENCY_CHECK(CheckPointer(pMD));
    CONSISTENCY_CHECK(pMD->IsInterface());
    return FindDispatchSlot(ownerType.GetMethodTable()->GetTypeID(), pMD->GetSlot(), throwOnConflict);
}

//==========================================================================================
// This is used for reverse methodimpl lookups by ComPlusMethodCall MDs.
// This assumes the following:
//      The methodimpl is for an interfaceToken->slotNumber
//      There is ONLY ONE such mapping for this slot number
//      The mapping exists in this type, not a parent type.
MethodDesc * MethodTable::ReverseInterfaceMDLookup(UINT32 slotNumber)
{
    CONTRACTL {
        THROWS;
        GC_TRIGGERS;
    } CONTRACTL_END;
    DispatchMap::Iterator it(this);
    for (; it.IsValid(); it.Next())
    {
        if (it.Entry()->GetTargetSlotNumber() == slotNumber)
        {
            DispatchMapTypeID typeID = it.Entry()->GetTypeID();
            _ASSERTE(!typeID.IsThisClass());
            UINT32 slotNum = it.Entry()->GetSlotNumber();
            MethodTable * pMTItf = LookupDispatchMapType(typeID);
            CONSISTENCY_CHECK(CheckPointer(pMTItf));

            MethodDesc *pCanonMD = pMTItf->GetMethodDescForSlot((DWORD)slotNum);
            return MethodDesc::FindOrCreateAssociatedMethodDesc(
                        pCanonMD,
                        pMTItf,
                        FALSE,              // forceBoxedEntryPoint
                        Instantiation(),    // methodInst
                        FALSE,              // allowInstParam
                        TRUE);              // forceRemotableMethod
        }
    }
    return NULL;
}

//==========================================================================================
UINT32 MethodTable::GetTypeID()
{
    CONTRACTL {
        THROWS;
        GC_TRIGGERS;
    } CONTRACTL_END;

    PTR_MethodTable pMT = PTR_MethodTable(this);

    return AppDomain::GetCurrentDomain()->GetTypeID(pMT);
}

//==========================================================================================
UINT32 MethodTable::LookupTypeID()
{
    CONTRACTL
    {
        NOTHROW;
        GC_NOTRIGGER;
        MODE_ANY;
    }
    CONTRACTL_END;
    PTR_MethodTable pMT = PTR_MethodTable(this);

    return AppDomain::GetCurrentDomain()->LookupTypeID(pMT);
}

//==========================================================================================
BOOL MethodTable::ImplementsInterfaceWithSameSlotsAsParent(MethodTable *pItfMT, MethodTable *pParentMT)
{
    CONTRACTL
    {
        THROWS;
        GC_TRIGGERS;
        PRECONDITION(!IsInterface() && !pParentMT->IsInterface());
        PRECONDITION(pItfMT->IsInterface());
    } CONTRACTL_END;

    MethodTable *pMT = this;
    do
    {
        DispatchMap::EncodedMapIterator it(pMT);
        for (; it.IsValid(); it.Next())
        {
            DispatchMapEntry *pCurEntry = it.Entry();
            if (DispatchMapTypeMatchesMethodTable(pCurEntry->GetTypeID(), pItfMT))
            {
                // this class and its parents up to pParentMT must have no mappings for the interface
                return FALSE;
            }
        }

        pMT = pMT->GetParentMethodTable();
        _ASSERTE(pMT != NULL);
    }
    while (pMT != pParentMT);

    return TRUE;
}

#endif // !DACCESS_COMPILE

//==========================================================================================
#ifndef DACCESS_COMPILE
MethodTable * MethodTable::LookupDispatchMapType(DispatchMapTypeID typeID)
{
    CONTRACTL {
        WRAPPER(THROWS);
        GC_TRIGGERS;
    } CONTRACTL_END;

    _ASSERTE(!typeID.IsThisClass());

    InterfaceMapIterator intIt = IterateInterfaceMapFrom(typeID.GetInterfaceNum());
    return intIt.GetInterface(this);
}
#endif // DACCESS_COMPILE

//==========================================================================================
bool MethodTable::DispatchMapTypeMatchesMethodTable(DispatchMapTypeID typeID, MethodTable* pMT)
{
    CONTRACTL {
        WRAPPER(THROWS);
        GC_TRIGGERS;
    } CONTRACTL_END;

    _ASSERTE(!typeID.IsThisClass());
    InterfaceMapIterator intIt = IterateInterfaceMapFrom(typeID.GetInterfaceNum());
    return intIt.CurrentInterfaceMatches(this, pMT);
}

//==========================================================================================
MethodDesc * MethodTable::GetIntroducingMethodDesc(DWORD slotNumber)
{
    CONTRACTL
    {
        NOTHROW;
        GC_NOTRIGGER;
        MODE_ANY;
    }
    CONTRACTL_END;

    MethodDesc * pCurrentMD = GetMethodDescForSlot(slotNumber);
    DWORD        dwSlot = pCurrentMD->GetSlot();
    MethodDesc * pIntroducingMD = NULL;

    MethodTable * pParentType = GetParentMethodTable();
    MethodTable * pPrevParentType = NULL;

    // Find this method in the parent.
    // If it does exist in the parent, it would be at the same vtable slot.
    while ((pParentType != NULL) &&
           (dwSlot < pParentType->GetNumVirtuals()))
    {
        pPrevParentType = pParentType;
        pParentType = pParentType->GetParentMethodTable();
    }

    if (pPrevParentType != NULL)
    {
        pIntroducingMD = pPrevParentType->GetMethodDescForSlot(dwSlot);
    }

    return pIntroducingMD;
}

//==========================================================================================
// There is a case where a method declared in a type can be explicitly
// overridden by a methodImpl on another method within the same type. In
// this case, we need to call the methodImpl target, and this will map
// things appropriately for us.
MethodDesc * MethodTable::MapMethodDeclToMethodImpl(MethodDesc * pMDDecl)
{
    STATIC_CONTRACT_THROWS;
    STATIC_CONTRACT_GC_TRIGGERS;

    MethodTable * pMT = pMDDecl->GetMethodTable();

    //
    // Fast negative case check
    //

    // If it's not virtual, then it could not have been methodImpl'd.
    if (!pMDDecl->IsVirtual() ||
        // Is it a non-virtual call to the instantiating stub
        (pMT->IsValueType() && !pMDDecl->IsUnboxingStub()))
    {
        return pMDDecl;
    }

    MethodDesc * pMDImpl = pMT->GetParallelMethodDesc(pMDDecl);

    // If the method is instantiated, then we need to resolve to the corresponding
    // instantiated MD for the new slot number.
    if (pMDDecl->HasMethodInstantiation())
    {
        if (pMDDecl->GetSlot() != pMDImpl->GetSlot())
        {
            if (!pMDDecl->IsGenericMethodDefinition())
            {
#ifndef DACCESS_COMPILE
                pMDImpl = pMDDecl->FindOrCreateAssociatedMethodDesc(
                                        pMDImpl,
                                        pMT,
                                        pMDDecl->IsUnboxingStub(),
                                        pMDDecl->GetMethodInstantiation(),
                                        pMDDecl->IsInstantiatingStub());
#else
                DacNotImpl();
#endif
            }
        }
        else
        {
            // Since the generic method definition is always in the actual
            // slot for the method table, and since the slot numbers for
            // the Decl and Impl MDs are the same, then the call to
            // FindOrCreateAssociatedMethodDesc would just result in the
            // same pMDDecl being returned. In this case, we can skip all
            // the work.
            pMDImpl = pMDDecl;
        }
    }

    CONSISTENCY_CHECK(CheckPointer(pMDImpl));
    CONSISTENCY_CHECK(!pMDImpl->IsGenericMethodDefinition());
    return pMDImpl;
} // MethodTable::MapMethodDeclToMethodImpl


//==========================================================================================
HRESULT MethodTable::GetGuidNoThrow(GUID *pGuid, BOOL bGenerateIfNotFound, BOOL bClassic /*= TRUE*/)
{
    CONTRACTL {
        NOTHROW;
        GC_TRIGGERS;
        MODE_ANY;
        SUPPORTS_DAC;
    } CONTRACTL_END;

    HRESULT hr = S_OK;
    EX_TRY
    {
        GetGuid(pGuid, bGenerateIfNotFound, bClassic);
    }
    EX_CATCH_HRESULT(hr);

    // ensure we return a failure hr when pGuid is not filled in
    if (SUCCEEDED(hr) && (*pGuid == GUID_NULL))
        hr = E_FAIL;

    return hr;
}

//==========================================================================================
// Returns the GUID of this MethodTable.
// If metadata does not specify GUID for the type, GUID_NULL is returned (if bGenerateIfNotFound
// is FALSE) or a GUID is auto-generated on the fly from the name and members of the type
// (bGenerateIfNotFound is TRUE).
void MethodTable::GetGuid(GUID *pGuid, BOOL bGenerateIfNotFound, BOOL bClassic /*=TRUE*/)
{
    CONTRACTL {
        THROWS;
        GC_TRIGGERS;
        MODE_ANY;
        SUPPORTS_DAC;
    } CONTRACTL_END;


#ifdef DACCESS_COMPILE

    _ASSERTE(pGuid != NULL);
    PTR_GuidInfo pGuidInfo = GetClass()->GetGuidInfo();
    if (pGuidInfo != NULL)
       *pGuid = pGuidInfo->m_Guid;
    else
        *pGuid = GUID_NULL;

#else // DACCESS_COMPILE

    SIZE_T      cchName = 0;            // Length of the name (possibly after decoration).
    SIZE_T      cbCur;                  // Current offset.
    LPCWSTR     szName = NULL;          // Name to turn to a guid.
    CQuickArray<BYTE> rName;            // Buffer to accumulate signatures.
    BOOL        bGenerated = FALSE;     // A flag indicating if we generated the GUID from name.

    _ASSERTE(pGuid != NULL);
    _ASSERTE(!this->IsArray());

    GuidInfo *pInfo = GetClass()->GetGuidInfo();

    // First check to see if we have already cached the guid for this type.
    // We currently only cache guids on interfaces and WinRT delegates.
    // In classic mode, though, ensure we don't retrieve the GuidInfo for redirected interfaces
    if ((IsInterface()) && pInfo != NULL
        && (!bClassic))
    {
        if (pInfo->m_bGeneratedFromName)
        {
            // If the GUID was generated from the name then only return it
            // if bGenerateIfNotFound is set.
            if (bGenerateIfNotFound)
                *pGuid = pInfo->m_Guid;
            else
                *pGuid = GUID_NULL;
            }
        else
        {
            *pGuid = pInfo->m_Guid;
        }
        return;
    }

    if (GetClass()->HasNoGuid())
    {
        *pGuid = GUID_NULL;
    }
    else
    {
        // If there is a GUID in the metadata then return that.
        IfFailThrow(GetMDImport()->GetItemGuid(GetCl(), pGuid));

        if (*pGuid == GUID_NULL)
        {
            // Remember that we didn't find the GUID, so we can skip looking during
            // future checks. (Note that this is a very important optimization in the
            // prejit case.)
            GetClass()->SetHasNoGuid();
        }
    }

    if (*pGuid == GUID_NULL && bGenerateIfNotFound)
    {
        // For interfaces, concatenate the signatures of the methods and fields.
        if (!IsNilToken(GetCl()) && IsInterface())
        {
            // Retrieve the stringized interface definition.
            cbCur = GetStringizedItfDef(TypeHandle(this), rName);

            // Pad up to a whole WCHAR.
            if (cbCur % sizeof(WCHAR))
            {
                SIZE_T cbDelta = sizeof(WCHAR) - (cbCur % sizeof(WCHAR));
                rName.ReSizeThrows(cbCur + cbDelta);
                memset(rName.Ptr() + cbCur, 0, cbDelta);
                cbCur += cbDelta;
            }

            // Point to the new buffer.
            cchName = cbCur / sizeof(WCHAR);
            szName = reinterpret_cast<LPWSTR>(rName.Ptr());
        }
        else
        {
            // Get the name of the class.
            DefineFullyQualifiedNameForClassW();
            szName = GetFullyQualifiedNameForClassNestedAwareW(this);
            if (szName == NULL)
                return;
            cchName = u16_strlen(szName);

            // Enlarge buffer for class name.
            cbCur = cchName * sizeof(WCHAR);
            rName.ReSizeThrows(cbCur + sizeof(WCHAR));
            wcscpy_s(reinterpret_cast<LPWSTR>(rName.Ptr()), cchName + 1, szName);

            // Add the assembly guid string to the class name.
            ULONG cbCurOUT = (ULONG)cbCur;
            IfFailThrow(GetStringizedTypeLibGuidForAssembly(GetAssembly(), rName, (ULONG)cbCur, &cbCurOUT));
            cbCur = (SIZE_T) cbCurOUT;

            // Pad to a whole WCHAR.
            if (cbCur % sizeof(WCHAR))
            {
                rName.ReSizeThrows(cbCur + sizeof(WCHAR)-(cbCur%sizeof(WCHAR)));
                while (cbCur % sizeof(WCHAR))
                    rName[cbCur++] = 0;
            }

            // Point to the new buffer.
            szName = reinterpret_cast<LPWSTR>(rName.Ptr());
            cchName = cbCur / sizeof(WCHAR);
            // Dont' want to have to pad.
            _ASSERTE((sizeof(GUID) % sizeof(WCHAR)) == 0);
        }

        // Generate guid from name.
        CorGuidFromNameW(pGuid, szName, cchName);

        // Remeber we generated the guid from the type name.
        bGenerated = TRUE;
    }

    // Cache the guid in the type, if not already cached.
    // We currently only do this for interfaces.
    // Also, in classic mode do NOT cache GUID for redirected interfaces.
    if ((IsInterface()) && (pInfo == NULL) && (*pGuid != GUID_NULL))
    {
        AllocMemTracker amTracker;

        // We will always store the GuidInfo on the methodTable.
        // Since the GUIDInfo will be stored on the EEClass,
        // the memory should be allocated on the loaderAllocator of the class.
        // The definining module and the loaded module could be different in some scenarios.
        // For example - in case of shared generic instantiations
        // a shared generic i.e. System.__Canon which would be loaded in shared domain
        // but the this->GetLoaderAllocator will be the loader allocator for the definining
        // module which can get unloaded anytime.
        _ASSERTE(GetClass());
        _ASSERTE(GetClass()->GetMethodTable());
        PTR_LoaderAllocator pLoaderAllocator = GetClass()->GetMethodTable()->GetLoaderAllocator();

        _ASSERTE(pLoaderAllocator);

        // Allocate the guid information.
        pInfo = (GuidInfo *)amTracker.Track(
            pLoaderAllocator->GetHighFrequencyHeap()->AllocMem(S_SIZE_T(sizeof(GuidInfo))));
        pInfo->m_Guid = *pGuid;
        pInfo->m_bGeneratedFromName = bGenerated;

        // Set the per-EEClass GuidInfo
        // The MethodTable may be NGENed and read-only - and there's no point in saving
        // classic GUIDs in non-WinRT MethodTables anyway.
        GetClass()->SetGuidInfo(pInfo);

        amTracker.SuppressRelease();
    }
#endif // !DACCESS_COMPILE
}


//==========================================================================================
MethodDesc* MethodTable::GetMethodDescForSlotAddress(PCODE addr, BOOL fSpeculative /*=FALSE*/)
{
    CONTRACT(MethodDesc *)
    {
        GC_NOTRIGGER;
        NOTHROW;
        POSTCONDITION(CheckPointer(RETVAL, NULL_NOT_OK));
        POSTCONDITION(RETVAL->m_pDebugMethodTable == NULL || // We must be in BuildMethdTableThrowing()
                      RETVAL->SanityCheck());
    }
    CONTRACT_END;

    // If we see shared fcall implementation as an argument to this
    // function, it means that a vtable slot for the shared fcall
    // got backpatched when it shouldn't have.  The reason we can't
    // backpatch this method is that it is an FCall that has many
    // MethodDescs for one implementation.  If we backpatch delegate
    // constructors, this function will not be able to recover the
    // MethodDesc for the method.
    //
    _ASSERTE_IMPL(!ECall::IsSharedFCallImpl(addr) &&
                  "someone backpatched shared fcall implementation -- "
                  "see comment in code");

    MethodDesc* pMethodDesc = ExecutionManager::GetCodeMethodDesc(addr);
    if (NULL != pMethodDesc)
    {
        goto lExit;
    }

#ifdef FEATURE_INTERPRETER
    // I don't really know why this helps.  Figure it out.
#ifndef DACCESS_COMPILE
    // If we didn't find it above, try as an Interpretation stub...
    pMethodDesc = Interpreter::InterpretationStubToMethodInfo(addr);

    if (NULL != pMethodDesc)
    {
        goto lExit;
    }
#endif
#endif // FEATURE_INTERPRETER

    // Is it an FCALL?
    pMethodDesc = ECall::MapTargetBackToMethod(addr);
    if (pMethodDesc != 0)
    {
        goto lExit;
    }

    pMethodDesc = MethodDesc::GetMethodDescFromStubAddr(addr, fSpeculative);

lExit:

    RETURN(pMethodDesc);
}

//==========================================================================================
/* static*/
BOOL MethodTable::ComputeContainsGenericVariables(Instantiation inst)
{
    CONTRACTL
    {
        NOTHROW;
        GC_NOTRIGGER;
        MODE_ANY;
    }
    CONTRACTL_END;

    for (DWORD j = 0; j < inst.GetNumArgs(); j++)
    {
        if (inst[j].ContainsGenericVariables())
        {
            return TRUE;
        }
    }
    return FALSE;
}

//==========================================================================================
BOOL MethodTable::SanityCheck()
{
    LIMITED_METHOD_CONTRACT;
    SUPPORTS_DAC;

    // strings have component size2, all other non-arrays should have 0
    _ASSERTE((GetComponentSize() <= 2) || IsArray());

    if (m_pEEClass == NULL)
    {
        return FALSE;
    }

    EEClass * pClass = GetClass();
    MethodTable * pCanonMT = pClass->GetMethodTable();

    // Let's try to make sure we have a valid EEClass pointer.
    if (pCanonMT == NULL)
        return FALSE;

    if (GetNumGenericArgs() != 0)
        return (pCanonMT->GetClass() == pClass);
    else
        return (pCanonMT == this) || IsArray();
}


//==========================================================================================
void MethodTable::SetCl(mdTypeDef token)
{
    LIMITED_METHOD_CONTRACT;

    unsigned rid = RidFromToken(token);
    m_dwFlags2 = (rid << 8) | (m_dwFlags2 & 0xFF);
    _ASSERTE(GetCl() == token);
}

//==========================================================================================
MethodDesc * MethodTable::GetClassConstructor()
{
    CONTRACTL
    {
        NOTHROW;
        GC_NOTRIGGER;
        MODE_ANY;
    }
    CONTRACTL_END;
    return GetMethodDescForSlot(GetClassConstructorSlot());
}

//==========================================================================================
DWORD MethodTable::HasFixedAddressVTStatics()
{
    LIMITED_METHOD_CONTRACT;

    return GetClass()->HasFixedAddressVTStatics();
}

//==========================================================================================
BOOL MethodTable::HasOnlyAbstractMethods()
{
    LIMITED_METHOD_CONTRACT;

    return GetClass()->HasOnlyAbstractMethods();
}

//==========================================================================================
WORD MethodTable::GetNumHandleRegularStatics()
{
    LIMITED_METHOD_CONTRACT;

    return GetClass()->GetNumHandleRegularStatics();
}

#ifdef _DEBUG
//==========================================================================================
// Returns true if pointer to the parent method table has been initialized/restored already.
BOOL MethodTable::IsParentMethodTablePointerValid()
{
    LIMITED_METHOD_CONTRACT;
    SUPPORTS_DAC;

    // workaround: Type loader accesses partially initialized datastructures
    if (!GetAuxiliaryData()->IsParentMethodTablePointerValid())
        return FALSE;

    return TRUE;
}
#endif


//---------------------------------------------------------------------------------------
//
// Ascends the parent class chain of "this", until a MethodTable is found whose typeDef
// matches that of the specified pWhichParent. Why is this useful? See
// code:MethodTable::GetInstantiationOfParentClass below and
// code:Generics::GetExactInstantiationsOfMethodAndItsClassFromCallInformation for use
// cases.
//
// Arguments:
//      pWhichParent - MethodTable whose typeDef we're trying to match as we go up
//      "this"'s parent chain.
//
// Return Value:
//      If a matching parent MethodTable is found, it is returned. Else, NULL is
//      returned.
//

MethodTable * MethodTable::GetMethodTableMatchingParentClass(MethodTable * pWhichParent)
{
    CONTRACTL
    {
        NOTHROW;
        GC_NOTRIGGER;
        PRECONDITION(CheckPointer(pWhichParent));
        SUPPORTS_DAC;
    } CONTRACTL_END;

    MethodTable *pMethodTableSearch = this;

#ifdef DACCESS_COMPILE
    unsigned parentCount = 0;
    MethodTable *pOldMethodTable = NULL;
#endif // DACCESS_COMPILE

    while (pMethodTableSearch != NULL)
    {
#ifdef DACCESS_COMPILE
        if (pMethodTableSearch == pOldMethodTable ||
            parentCount > 1000)
        {
            break;
        }
        pOldMethodTable = pMethodTableSearch;
        parentCount++;
#endif // DACCESS_COMPILE

        if (pMethodTableSearch->HasSameTypeDefAs(pWhichParent))
        {
            return pMethodTableSearch;
        }

        pMethodTableSearch = pMethodTableSearch->GetParentMethodTable();
    }

    return NULL;
}


//==========================================================================================
// Given D<T> : C<List<T>> and a type handle D<string> we sometimes
// need to find the corresponding type handle
// C<List<string>> (C may also be some type
// further up the inheritance hierarchy).  GetInstantiationOfParentClass
// helps us do this by getting the corresponding instantiation of C, i.e.
// <List<string>>.
//
// pWhichParent: this is used identify which parent type we're interested in.
// It must be a canonical EEClass, e.g. for C<ref>.  This is used as a token for
// C<List<T>>. This method can also be called with the minimal methodtable used
// for dynamic methods. In that case, we need to return an empty instantiation.
//
// Note this only works for parent classes, not parent interfaces.
Instantiation MethodTable::GetInstantiationOfParentClass(MethodTable *pWhichParent)
{
    CONTRACTL {
        NOTHROW;
        GC_NOTRIGGER;
        PRECONDITION(CheckPointer(pWhichParent));
        SUPPORTS_DAC;
    } CONTRACTL_END;


    MethodTable * pMatchingParent = GetMethodTableMatchingParentClass(pWhichParent);
    if (pMatchingParent != NULL)
    {
        return pMatchingParent->GetInstantiation();
    }

    // The parameter should always be a parent class or the dynamic method
    // class. Since there is no bit on the dynamicclass methodtable to indicate
    // that it is the dynamic method methodtable, we simply check the debug name
    // This is good enough for an assert.
    _ASSERTE(strcmp(pWhichParent->GetDebugClassName(), "dynamicClass") == 0);
    return Instantiation();
}

#ifndef DACCESS_COMPILE

#ifdef FEATURE_COMINTEROP

//
// This is for COM Interop backwards compatibility
//

//==========================================================================================
// Returns the data pointer if present, NULL otherwise
InteropMethodTableData *MethodTable::LookupComInteropData()
{
    WRAPPER_NO_CONTRACT;

    return GetLoaderAllocator()->LookupComInteropData(this);
}

//==========================================================================================
// Returns TRUE if successfully inserted, FALSE if this would be a duplicate entry
BOOL MethodTable::InsertComInteropData(InteropMethodTableData *pData)
{
    WRAPPER_NO_CONTRACT;

    return GetLoaderAllocator()->InsertComInteropData(this, pData);
}

//==========================================================================================
InteropMethodTableData *MethodTable::CreateComInteropData(AllocMemTracker *pamTracker)
{
    CONTRACTL {
        STANDARD_VM_CHECK;
        PRECONDITION(GetParentMethodTable() == NULL || GetParentMethodTable()->LookupComInteropData() != NULL);
    } CONTRACTL_END;

    ACQUIRE_STACKING_ALLOCATOR(pStackingAllocator);

    ClassCompat::MethodTableBuilder builder(this, pStackingAllocator);

    InteropMethodTableData *pData = builder.BuildInteropVTable(pamTracker);
    _ASSERTE(pData);
    return (pData);
}

//==========================================================================================
InteropMethodTableData *MethodTable::GetComInteropData()
{
    CONTRACTL {
        THROWS;
        GC_TRIGGERS;
    } CONTRACTL_END;

    InteropMethodTableData *pData = LookupComInteropData();

    if (!pData)
    {
        GCX_PREEMP();

        // Make sure that the parent's interop data has been created
        MethodTable *pParentMT = GetParentMethodTable();
        if (pParentMT)
            pParentMT->GetComInteropData();

        AllocMemTracker amTracker;

        pData = CreateComInteropData(&amTracker);
        if (InsertComInteropData(pData))
        {
            amTracker.SuppressRelease();
        }
        else
        {
            pData = LookupComInteropData();
        }
    }

    _ASSERTE(pData);
    return (pData);
}

#endif // FEATURE_COMINTEROP

//==========================================================================================
ULONG MethodTable::MethodData::Release()
{
    LIMITED_METHOD_CONTRACT;
    //@TODO: Must adjust this to use an alternate allocator so that we don't
    //@TODO: potentially cause deadlocks on the debug thread.
    SUPPRESS_ALLOCATION_ASSERTS_IN_THIS_SCOPE;
    ULONG cRef = (ULONG) InterlockedDecrement((LONG*)&m_cRef);
    if (cRef == 0) {
        delete this;
    }
    return (cRef);
}

//==========================================================================================
void
MethodTable::MethodData::ProcessMap(
    const DispatchMapTypeID * rgTypeIDs,
    UINT32                    cTypeIDs,
    MethodTable *             pMT,
    UINT32                    iCurrentChainDepth,
    MethodDataEntry *         rgWorkingData,
    size_t                    cWorkingData)
{
    LIMITED_METHOD_CONTRACT;

    for (DispatchMap::EncodedMapIterator it(pMT); it.IsValid(); it.Next())
    {
        for (UINT32 nTypeIDIndex = 0; nTypeIDIndex < cTypeIDs; nTypeIDIndex++)
        {
            if (it.Entry()->GetTypeID() == rgTypeIDs[nTypeIDIndex])
            {
                UINT32 curSlot = it.Entry()->GetSlotNumber();
                // This if check is defensive, and should never fail
                if (curSlot < cWorkingData)
                {
                    MethodDataEntry * pCurEntry = &rgWorkingData[curSlot];
                    if (!pCurEntry->IsDeclInit() && !pCurEntry->IsImplInit())
                    {
                        pCurEntry->SetImplData(it.Entry()->GetTargetSlotNumber());
                    }
                }
            }
        }
    }
} // MethodTable::MethodData::ProcessMap

//==========================================================================================
UINT32 MethodTable::MethodDataObject::GetObjectSize(MethodTable *pMT, MethodDataComputeOptions computeOptions)
{
    WRAPPER_NO_CONTRACT;
    _ASSERTE(computeOptions != MethodDataComputeOptions::CacheOnly);

    UINT32 cb = sizeof(MethodTable::MethodDataObject);
    cb += ComputeNumMethods(pMT, computeOptions) * sizeof(MethodDataObjectEntry);
    return cb;
}

//==========================================================================================
// This will fill in all the MethodEntry slots present in the current MethodTable
void MethodTable::MethodDataObject::Init(MethodData *pParentData)
{
    CONTRACTL {
        THROWS;
        WRAPPER(GC_TRIGGERS);
        PRECONDITION(CheckPointer(m_pDeclMT));
        PRECONDITION(CheckPointer(pParentData, NULL_OK));
        PRECONDITION(!m_pDeclMT->IsInterface());
        PRECONDITION(pParentData == NULL ||
                     (m_pDeclMT->ParentEquals(pParentData->GetDeclMethodTable()) &&
                      m_pDeclMT->ParentEquals(pParentData->GetImplMethodTable())));
    } CONTRACTL_END;

    m_iNextChainDepth = 0;
    m_containsMethodImpl = FALSE;

    ZeroMemory(GetEntryData(), sizeof(MethodDataObjectEntry) * GetNumMethods());
} // MethodTable::MethodDataObject::Init

//==========================================================================================
BOOL MethodTable::MethodDataObject::PopulateNextLevel()
{
    LIMITED_METHOD_CONTRACT;

    // Get the chain depth to next decode.
    UINT32 iChainDepth = GetNextChainDepth();

    // If the chain depth is MAX_CHAIN_DEPTH, then we've already parsed every parent.
    if (iChainDepth == MAX_CHAIN_DEPTH) {
        return FALSE;
    }
    // Now move up the chain to the target.
    MethodTable *pMTCur = m_pDeclMT;
    for (UINT32 i = 0; pMTCur != NULL && i < iChainDepth; i++) {
        pMTCur = pMTCur->GetParentMethodTable();
    }

    // If we reached the end, then we're done.
    if (pMTCur == NULL) {
        SetNextChainDepth(MAX_CHAIN_DEPTH);
        return FALSE;
    }

    FillEntryDataForAncestor(pMTCur);

    SetNextChainDepth(iChainDepth + 1);

    return TRUE;
} // MethodTable::MethodDataObject::PopulateNextLevel

//==========================================================================================
void MethodTable::MethodDataObject::FillEntryDataForAncestor(MethodTable * pMT)
{
    LIMITED_METHOD_CONTRACT;

    // Since we traverse ancestors from lowest in the inheritance hierarchy
    // to highest, the first method we come across for a slot is normally
    // both the declaring and implementing method desc.
    //
    // However if this slot is the target of a methodImpl, pMD is not
    // necessarily either.  Rather than track this on a per-slot basis,
    // we conservatively avoid filling out virtual methods once we
    // have found that this inheritance chain contains a methodImpl.
    //
    // Note that there may be a methodImpl higher in the inheritance chain
    // that we have not seen yet, and so we will fill out virtual methods
    // until we reach that level.  We are safe doing that because the slots
    // we fill have been introduced/overridden by a subclass and so take
    // precedence over any inherited methodImpl.

    // Before we fill the entry data, find if the current ancestor has any methodImpls

    if (pMT->GetClass()->ContainsMethodImpls())
        m_containsMethodImpl = TRUE;

    if (m_containsMethodImpl && pMT != m_pDeclMT)
        return;

    unsigned nVirtuals = pMT->GetNumVirtuals();
    unsigned nVTableLikeSlots = pMT->GetCanonicalMethodTable()->GetNumVtableSlots();

    MethodTable::IntroducedMethodIterator it(pMT, FALSE);
    for (; it.IsValid(); it.Next())
    {
        MethodDesc * pMD = it.GetMethodDesc();

        unsigned slot = pMD->GetSlot();
        if (slot == MethodTable::NO_SLOT)
            continue;

        // We want to fill all methods introduced by the actual type we're gathering
        // data for, and the virtual methods of the parent and above
        if (pMT == m_pDeclMT)
        {
            if (m_containsMethodImpl && slot < nVirtuals)
                continue;

            if (m_virtualsOnly && slot >= nVTableLikeSlots)
            {
                _ASSERTE(!pMD->IsVirtual() || (pMT->IsValueType() && !pMD->IsUnboxingStub()));
                continue;
            }
        }
        else
        {
            if (slot >= nVirtuals)
                continue;
        }

        MethodDataObjectEntry * pEntry = GetEntry(slot);

        if (pEntry->GetDeclMethodDesc() == NULL)
        {
            pEntry->SetDeclMethodDesc(pMD);
        }

        if (pEntry->GetImplMethodDesc() == NULL)
        {
            pEntry->SetImplMethodDesc(pMD);
        }
    }
} // MethodTable::MethodDataObject::FillEntryDataForAncestor

//==========================================================================================
MethodDesc * MethodTable::MethodDataObject::GetDeclMethodDesc(UINT32 slotNumber)
{
    WRAPPER_NO_CONTRACT;
    _ASSERTE(slotNumber < GetNumMethods());

    MethodDataObjectEntry * pEntry = GetEntry(slotNumber);

    // Fill the entries one level of inheritance at a time,
    // stopping when we have filled the MD we are looking for.
    while (!pEntry->GetDeclMethodDesc() && PopulateNextLevel());

    MethodDesc * pMDRet = pEntry->GetDeclMethodDesc();
    if (pMDRet == NULL)
    {
        pMDRet = GetImplMethodDesc(slotNumber)->GetDeclMethodDesc(slotNumber);
        _ASSERTE(CheckPointer(pMDRet));
        pEntry->SetDeclMethodDesc(pMDRet);
    }
    else
    {
        _ASSERTE(pMDRet == GetImplMethodDesc(slotNumber)->GetDeclMethodDesc(slotNumber));
    }
    return pMDRet;
}

//==========================================================================================
DispatchSlot MethodTable::MethodDataObject::GetImplSlot(UINT32 slotNumber)
{
    WRAPPER_NO_CONTRACT;
    _ASSERTE(slotNumber < GetNumMethods());
    return DispatchSlot(m_pDeclMT->GetRestoredSlot(slotNumber));
}

//==========================================================================================
UINT32 MethodTable::MethodDataObject::GetImplSlotNumber(UINT32 slotNumber)
{
    WRAPPER_NO_CONTRACT;
    _ASSERTE(slotNumber < GetNumMethods());
    return slotNumber;
}

//==========================================================================================
MethodDesc *MethodTable::MethodDataObject::GetImplMethodDesc(UINT32 slotNumber)
{
    CONTRACTL
    {
        NOTHROW;
        GC_NOTRIGGER;
        MODE_ANY;
    }
    CONTRACTL_END;

    _ASSERTE(slotNumber < GetNumMethods());
    MethodDataObjectEntry *pEntry = GetEntry(slotNumber);

    // Fill the entries one level of inheritance at a time,
    // stopping when we have filled the MD we are looking for.
    while (!pEntry->GetImplMethodDesc() && PopulateNextLevel());

    MethodDesc *pMDRet = pEntry->GetImplMethodDesc();

    if (pMDRet == NULL)
    {
        _ASSERTE(slotNumber < GetNumVirtuals());
        pMDRet = m_pDeclMT->GetMethodDescForSlot(slotNumber);
        _ASSERTE(CheckPointer(pMDRet));
        pEntry->SetImplMethodDesc(pMDRet);
    }
    else
    {
        _ASSERTE(slotNumber >= GetNumVirtuals() || pMDRet == m_pDeclMT->GetMethodDescForSlot(slotNumber));
    }

    return pMDRet;
}

//==========================================================================================
void MethodTable::MethodDataObject::UpdateImplMethodDesc(MethodDesc* pMD, UINT32 slotNumber)
{
    WRAPPER_NO_CONTRACT;
    _ASSERTE(slotNumber < GetNumVirtuals());
    _ASSERTE(pMD->IsMethodImpl());

    MethodDataObjectEntry* pEntry = GetEntry(slotNumber);

    // Fill the entries one level of inheritance at a time,
    // stopping when we have filled the MD we are looking for.
    while (!pEntry->GetImplMethodDesc() && PopulateNextLevel());

    pEntry->SetImplMethodDesc(pMD);
}

//==========================================================================================
void MethodTable::MethodDataObject::InvalidateCachedVirtualSlot(UINT32 slotNumber)
{
    WRAPPER_NO_CONTRACT;
    _ASSERTE(slotNumber < GetNumVirtuals());

    MethodDataObjectEntry *pEntry = GetEntry(slotNumber);
    pEntry->SetImplMethodDesc(NULL);
}

//==========================================================================================
MethodDesc *MethodTable::MethodDataInterface::GetDeclMethodDesc(UINT32 slotNumber)
{
    WRAPPER_NO_CONTRACT;
    return m_pDeclMT->GetMethodDescForSlot(slotNumber);
}

//==========================================================================================
MethodDesc *MethodTable::MethodDataInterface::GetImplMethodDesc(UINT32 slotNumber)
{
    WRAPPER_NO_CONTRACT;
    return MethodTable::MethodDataInterface::GetDeclMethodDesc(slotNumber);
}

//==========================================================================================
void MethodTable::MethodDataInterface::InvalidateCachedVirtualSlot(UINT32 slotNumber)
{
    LIMITED_METHOD_CONTRACT;

    // MethodDataInterface does not store any cached MethodDesc values
    return;
}

//==========================================================================================
UINT32 MethodTable::MethodDataInterfaceImpl::GetObjectSize(MethodTable *pMTDecl)
{
    WRAPPER_NO_CONTRACT;
    UINT32 cb = sizeof(MethodDataInterfaceImpl);
    cb += pMTDecl->GetNumVirtuals() * sizeof(MethodDataEntry);
    return cb;
}

//==========================================================================================
// This will fill in all the MethodEntry slots present in the current MethodTable
void
MethodTable::MethodDataInterfaceImpl::Init(
    const DispatchMapTypeID * rgDeclTypeIDs,
    UINT32                    cDeclTypeIDs,
    MethodData *              pDecl,
    MethodData *              pImpl)
{
    CONTRACTL {
        THROWS;
        WRAPPER(GC_TRIGGERS);
        PRECONDITION(CheckPointer(pDecl));
        PRECONDITION(CheckPointer(pImpl));
        PRECONDITION(pDecl->GetDeclMethodTable()->IsInterface());
        PRECONDITION(!pImpl->GetDeclMethodTable()->IsInterface());
        PRECONDITION(pDecl->GetDeclMethodTable() == pDecl->GetImplMethodTable());
        PRECONDITION(pImpl->GetDeclMethodTable() == pImpl->GetImplMethodTable());
        PRECONDITION(pDecl != pImpl);
    } CONTRACTL_END;

    // Store and AddRef the decl and impl data.
    m_pDecl = pDecl;
    m_pDecl->AddRef();
    m_pImpl = pImpl;
    m_pImpl->AddRef();

    m_iNextChainDepth = 0;
    // Need side effects of the calls, but not the result.
    /* MethodTable *pDeclMT = */ pDecl->GetDeclMethodTable();
    /* MethodTable *pImplMT = */ pImpl->GetImplMethodTable();
    m_rgDeclTypeIDs = rgDeclTypeIDs;
    m_cDeclTypeIDs = cDeclTypeIDs;

    // Initialize each entry.
    for (UINT32 i = 0; i < GetNumMethods(); i++) {
        // Initialize the entry
        GetEntry(i)->Init();
    }
} // MethodTable::MethodDataInterfaceImpl::Init

//==========================================================================================
MethodTable::MethodDataInterfaceImpl::MethodDataInterfaceImpl(
    const DispatchMapTypeID * rgDeclTypeIDs,
    UINT32                    cDeclTypeIDs,
    MethodData *              pDecl,
    MethodData *              pImpl) :
    MethodData(pImpl->GetDeclMethodTable(), pDecl->GetDeclMethodTable())
{
    WRAPPER_NO_CONTRACT;
    Init(rgDeclTypeIDs, cDeclTypeIDs, pDecl, pImpl);
}

//==========================================================================================
MethodTable::MethodDataInterfaceImpl::~MethodDataInterfaceImpl()
{
    WRAPPER_NO_CONTRACT;
    CONSISTENCY_CHECK(CheckPointer(m_pDecl));
    CONSISTENCY_CHECK(CheckPointer(m_pImpl));
    m_pDecl->Release();
    m_pImpl->Release();
}

//==========================================================================================
BOOL
MethodTable::MethodDataInterfaceImpl::PopulateNextLevel()
{
    LIMITED_METHOD_CONTRACT;

    // Get the chain depth to next decode.
    UINT32 iChainDepth = GetNextChainDepth();

    // If the chain depth is MAX_CHAIN_DEPTH, then we've already parsed every parent.
    if (iChainDepth == MAX_CHAIN_DEPTH) {
        return FALSE;
    }

    // Now move up the chain to the target.
    MethodTable *pMTCur = m_pImpl->GetImplMethodTable();
    for (UINT32 i = 0; pMTCur != NULL && i < iChainDepth; i++) {
        pMTCur = pMTCur->GetParentMethodTable();
    }

    // If we reached the end, then we're done.
    if (pMTCur == NULL) {
        SetNextChainDepth(MAX_CHAIN_DEPTH);
        return FALSE;
    }

    if (m_cDeclTypeIDs != 0)
    {   // We got the TypeIDs from TypeLoader, use them
        ProcessMap(m_rgDeclTypeIDs, m_cDeclTypeIDs, pMTCur, iChainDepth, GetEntryData(), GetNumVirtuals());
    }
    else
    {   // We should decode all interface duplicates of code:m_pDecl
        MethodTable * pDeclMT = m_pDecl->GetImplMethodTable();
        INDEBUG(BOOL dbg_fInterfaceFound = FALSE);

        // Call code:ProcessMap for every (duplicate) occurrence of interface code:pDeclMT in the interface
        // map of code:m_pImpl
        MethodTable::InterfaceMapIterator it = m_pImpl->GetImplMethodTable()->IterateInterfaceMap();
        while (it.Next())
        {
            if (it.CurrentInterfaceMatches(m_pImpl->GetImplMethodTable(), pDeclMT))
            {   // We found the interface
                INDEBUG(dbg_fInterfaceFound = TRUE);
                DispatchMapTypeID declTypeID = DispatchMapTypeID::InterfaceClassID(it.GetIndex());

                ProcessMap(&declTypeID, 1, pMTCur, iChainDepth, GetEntryData(), GetNumVirtuals());
            }
        }
        // The interface code:m_Decl should be found at least once in the interface map of code:m_pImpl,
        // otherwise someone passed wrong information
        _ASSERTE(dbg_fInterfaceFound);
    }

    SetNextChainDepth(iChainDepth + 1);

    return TRUE;
} // MethodTable::MethodDataInterfaceImpl::PopulateNextLevel

//==========================================================================================
UINT32 MethodTable::MethodDataInterfaceImpl::MapToImplSlotNumber(UINT32 slotNumber)
{
    LIMITED_METHOD_CONTRACT;

    _ASSERTE(slotNumber < GetNumMethods());

    MethodDataEntry *pEntry = GetEntry(slotNumber);
    while (!pEntry->IsImplInit() && PopulateNextLevel()) {}
    if (pEntry->IsImplInit()) {
        return pEntry->GetImplSlotNum();
    }
    else {
        return INVALID_SLOT_NUMBER;
    }
}

//==========================================================================================
DispatchSlot MethodTable::MethodDataInterfaceImpl::GetImplSlot(UINT32 slotNumber)
{
    WRAPPER_NO_CONTRACT;
    UINT32 implSlotNumber = MapToImplSlotNumber(slotNumber);
    if (implSlotNumber == INVALID_SLOT_NUMBER) {
        return DispatchSlot(NULL);
    }
    return m_pImpl->GetImplSlot(implSlotNumber);
}

//==========================================================================================
UINT32 MethodTable::MethodDataInterfaceImpl::GetImplSlotNumber(UINT32 slotNumber)
{
    WRAPPER_NO_CONTRACT;
    return MapToImplSlotNumber(slotNumber);
}

//==========================================================================================
MethodDesc *MethodTable::MethodDataInterfaceImpl::GetImplMethodDesc(UINT32 slotNumber)
{
    WRAPPER_NO_CONTRACT;
    UINT32 implSlotNumber = MapToImplSlotNumber(slotNumber);
    if (implSlotNumber == INVALID_SLOT_NUMBER) {
        return NULL;
    }
    return m_pImpl->GetImplMethodDesc(implSlotNumber);
}

//==========================================================================================
void MethodTable::MethodDataInterfaceImpl::InvalidateCachedVirtualSlot(UINT32 slotNumber)
{
    WRAPPER_NO_CONTRACT;
    UINT32 implSlotNumber = MapToImplSlotNumber(slotNumber);
    if (implSlotNumber == INVALID_SLOT_NUMBER) {
        return;
    }
    return m_pImpl->InvalidateCachedVirtualSlot(implSlotNumber);
}

//==========================================================================================
void MethodTable::InitMethodDataCache()
{
    CONTRACTL {
        THROWS;
        GC_NOTRIGGER;
    } CONTRACTL_END;
    _ASSERTE(s_pMethodDataCache == NULL);

    UINT32 cb = MethodDataCache::GetObjectSize(8);
    NewArrayHolder<BYTE> hb(new BYTE[cb]);
    s_pMethodDataCache = new (hb.GetValue()) MethodDataCache(8);
    hb.SuppressRelease();
}

//==========================================================================================
void MethodTable::ClearMethodDataCache()
{
    LIMITED_METHOD_CONTRACT;
    if (s_pMethodDataCache != NULL) {
        s_pMethodDataCache->Clear();
    }
}

//==========================================================================================
MethodTable::MethodData *MethodTable::FindMethodDataHelper(MethodTable *pMTDecl, MethodTable *pMTImpl)
{
    CONTRACTL {
        NOTHROW;
        GC_NOTRIGGER;
    } CONTRACTL_END;

    return s_pMethodDataCache->Find(pMTDecl, pMTImpl);
}

//==========================================================================================
MethodTable::MethodData *MethodTable::FindParentMethodDataHelper(MethodTable *pMT)
{
    CONTRACTL
    {
        NOTHROW;
        GC_NOTRIGGER;
        MODE_ANY;
    }
    CONTRACTL_END;
    MethodData *pData = NULL;
    if (!pMT->IsInterface()) {
        //@todo : this won't be correct for non-shared code
        MethodTable *pMTParent = pMT->GetParentMethodTable();
        if (pMTParent != NULL) {
            pData = FindMethodDataHelper(pMTParent, pMTParent);
        }
    }
    return pData;
}

//==========================================================================================
// This method does not cache the resulting MethodData object in the global MethodDataCache.
// The TypeIDs (rgDeclTypeIDs with cDeclTypeIDs items) have to be sorted.
MethodTable::MethodData *
MethodTable::GetMethodDataHelper(
    const DispatchMapTypeID * rgDeclTypeIDs,
    UINT32                    cDeclTypeIDs,
    MethodTable *             pMTDecl,
    MethodTable *             pMTImpl,
    MethodDataComputeOptions  computeOptions)
{
    CONTRACTL {
        THROWS;
        WRAPPER(GC_TRIGGERS);
        PRECONDITION(CheckPointer(pMTDecl));
        PRECONDITION(CheckPointer(pMTImpl));
    } CONTRACTL_END;

    //@TODO: Must adjust this to use an alternate allocator so that we don't
    //@TODO: potentially cause deadlocks on the debug thread.
    SUPPRESS_ALLOCATION_ASSERTS_IN_THIS_SCOPE;

    CONSISTENCY_CHECK(pMTDecl->IsInterface() && !pMTImpl->IsInterface());

#ifdef _DEBUG
    // Check that rgDeclTypeIDs are sorted, are valid interface indexes and reference only pMTDecl interface
    {
        InterfaceInfo_t * rgImplInterfaceMap = pMTImpl->GetInterfaceMap();
        UINT32            cImplInterfaceMap = pMTImpl->GetNumInterfaces();
        // Verify that all types referenced by code:rgDeclTypeIDs are code:pMTDecl (declared interface)
        for (UINT32 nDeclTypeIDIndex = 0; nDeclTypeIDIndex < cDeclTypeIDs; nDeclTypeIDIndex++)
        {
            if (nDeclTypeIDIndex > 0)
            {   // Verify that interface indexes are sorted
                _ASSERTE(rgDeclTypeIDs[nDeclTypeIDIndex - 1].GetInterfaceNum() < rgDeclTypeIDs[nDeclTypeIDIndex].GetInterfaceNum());
            }
            UINT32 nInterfaceIndex = rgDeclTypeIDs[nDeclTypeIDIndex].GetInterfaceNum();
            _ASSERTE(nInterfaceIndex <= cImplInterfaceMap);
            {
                OVERRIDE_TYPE_LOAD_LEVEL_LIMIT(CLASS_LOAD_APPROXPARENTS);
                _ASSERTE(rgImplInterfaceMap[nInterfaceIndex].GetApproxMethodTable(pMTImpl->GetLoaderModule())->HasSameTypeDefAs(pMTDecl));
            }
        }
    }
#endif //_DEBUG

    // Can't cache, since this is a custom method used in BuildMethodTable
    MethodDataWrapper hDecl(GetMethodData(pMTDecl, computeOptions));
    MethodDataWrapper hImpl(GetMethodData(pMTImpl, computeOptions));

    MethodDataInterfaceImpl * pData = new ({ pMTDecl}) MethodDataInterfaceImpl(rgDeclTypeIDs, cDeclTypeIDs, hDecl, hImpl);

    return pData;
} // MethodTable::GetMethodDataHelper

//==========================================================================================
// The computeOptions argument determines if the resulting MethodData object can
// be added to the global MethodDataCache. This is used when requesting a
// MethodData object for a type currently being built.
MethodTable::MethodData *MethodTable::GetMethodDataHelper(MethodTable *pMTDecl,
                                                          MethodTable *pMTImpl,
                                                          MethodDataComputeOptions computeOptions)
{
    CONTRACTL {
        THROWS;
        WRAPPER(GC_TRIGGERS);
        PRECONDITION(CheckPointer(pMTDecl));
        PRECONDITION(CheckPointer(pMTImpl));
        PRECONDITION(pMTDecl == pMTImpl ||
                     (pMTDecl->IsInterface() && !pMTImpl->IsInterface()));
    } CONTRACTL_END;

    //@TODO: Must adjust this to use an alternate allocator so that we don't
    //@TODO: potentially cause deadlocks on the debug thread.
    SUPPRESS_ALLOCATION_ASSERTS_IN_THIS_SCOPE;

    MethodData *pData = FindMethodDataHelper(pMTDecl, pMTImpl);
    if (pData != NULL) {
        return pData;
    }

    if (computeOptions == MethodDataComputeOptions::CacheOnly) {
        return NULL;
    }

    // If we get here, there are no entries in the cache.
    if (pMTDecl == pMTImpl) {
        if (pMTDecl->IsInterface()) {
            pData = new MethodDataInterface(pMTDecl);
        }
        else {
            MethodDataHolder h(FindParentMethodDataHelper(pMTDecl));
            pData = new ({pMTDecl}, computeOptions) MethodDataObject(pMTDecl, h.GetValue(), computeOptions);
        }
    }
    else {
        pData = GetMethodDataHelper(
            NULL,
            0,
            pMTDecl,
            pMTImpl,
            computeOptions);
    }

    // Insert in the cache if it is active.
    if (computeOptions == MethodDataComputeOptions::Cache) {
        s_pMethodDataCache->Insert(pData);
    }

    // Do not AddRef, already initialized to 1.
    return pData;
}

//==========================================================================================
// The computeOptions argument determines if the resulting MethodData object can
// be added to the global MethodDataCache. This is used when requesting a
// MethodData object for a type currently being built.
MethodTable::MethodData *MethodTable::GetMethodData(MethodTable *pMTDecl,
                                                    MethodTable *pMTImpl,
                                                    MethodDataComputeOptions computeOptions)
{
    WRAPPER_NO_CONTRACT;
    return GetMethodDataHelper(pMTDecl, pMTImpl, computeOptions);
}

//==========================================================================================
// This method does not cache the resulting MethodData object in the global MethodDataCache.
MethodTable::MethodData *
MethodTable::GetMethodData(
    const DispatchMapTypeID * rgDeclTypeIDs,
    UINT32                    cDeclTypeIDs,
    MethodTable *             pMTDecl,
    MethodTable *             pMTImpl,
    MethodDataComputeOptions  computeOptions)
{
    CONTRACTL {
        THROWS;
        WRAPPER(GC_TRIGGERS);
        PRECONDITION(pMTDecl != pMTImpl);
        PRECONDITION(pMTDecl->IsInterface());
        PRECONDITION(!pMTImpl->IsInterface());
    } CONTRACTL_END;

    return GetMethodDataHelper(rgDeclTypeIDs, cDeclTypeIDs, pMTDecl, pMTImpl, computeOptions);
}

//==========================================================================================
// The computeOptions argument determines if the resulting MethodData object can
// be added to the global MethodDataCache. This is used when requesting a
// MethodData object for a type currently being built.
MethodTable::MethodData *MethodTable::GetMethodData(MethodTable *pMT,
                                                    MethodDataComputeOptions computeOptions)
{
    WRAPPER_NO_CONTRACT;
    return GetMethodData(pMT, pMT, computeOptions);
}

//==========================================================================================
MethodTable::MethodIterator::MethodIterator(MethodTable *pMTDecl, MethodTable *pMTImpl)
{
    WRAPPER_NO_CONTRACT;
    Init(pMTDecl, pMTImpl);
}

//==========================================================================================
MethodTable::MethodIterator::MethodIterator(MethodTable *pMT)
{
    WRAPPER_NO_CONTRACT;
    Init(pMT, pMT);
}

//==========================================================================================
MethodTable::MethodIterator::MethodIterator(MethodData *pMethodData)
{
    CONTRACTL {
        NOTHROW;
        GC_NOTRIGGER;
        PRECONDITION(CheckPointer(pMethodData));
    } CONTRACTL_END;

    m_pMethodData = pMethodData;
    m_pMethodData->AddRef();
    m_iCur = 0;
    m_iMethods = (INT32)m_pMethodData->GetNumMethods();
}

//==========================================================================================
MethodTable::MethodIterator::MethodIterator(const MethodIterator &it)
{
    WRAPPER_NO_CONTRACT;
    m_pMethodData = it.m_pMethodData;
    m_pMethodData->AddRef();
    m_iCur = it.m_iCur;
    m_iMethods = it.m_iMethods;
}

//==========================================================================================
void MethodTable::MethodIterator::Init(MethodTable *pMTDecl, MethodTable *pMTImpl)
{
    CONTRACTL {
        THROWS;
        WRAPPER(GC_TRIGGERS);
        INJECT_FAULT(COMPlusThrowOM());
        PRECONDITION(CheckPointer(pMTDecl));
        PRECONDITION(CheckPointer(pMTImpl));
    } CONTRACTL_END;

    LOG((LF_LOADER, LL_INFO10000, "MT::MethodIterator created for %s.\n", pMTDecl->GetDebugClassName()));

    m_pMethodData = MethodTable::GetMethodData(pMTDecl, pMTImpl, MethodDataComputeOptions::Cache);
    CONSISTENCY_CHECK(CheckPointer(m_pMethodData));
    m_iCur = 0;
    m_iMethods = (INT32)m_pMethodData->GetNumMethods();
}
#endif // !DACCESS_COMPILE

//==========================================================================================

void MethodTable::IntroducedMethodIterator::SetChunk(MethodDescChunk * pChunk)
{
    LIMITED_METHOD_CONTRACT;

    if (pChunk)
    {
        m_pMethodDesc = pChunk->GetFirstMethodDesc();

        m_pChunk = pChunk;
        m_pChunkEnd = dac_cast<TADDR>(pChunk) + pChunk->SizeOf();
    }
    else
    {
        m_pMethodDesc = NULL;
    }
}

//==========================================================================================

MethodDesc * MethodTable::IntroducedMethodIterator::GetFirst(MethodTable *pMT)
{
    LIMITED_METHOD_CONTRACT;
    MethodDescChunk * pChunk = pMT->GetClass()->GetChunks();
    return (pChunk != NULL) ? pChunk->GetFirstMethodDesc() : NULL;
}

//==========================================================================================
MethodDesc * MethodTable::IntroducedMethodIterator::GetNext(MethodDesc * pMD)
{
    WRAPPER_NO_CONTRACT;

    MethodDescChunk * pChunk = pMD->GetMethodDescChunk();

    // Check whether the next MethodDesc is still within the bounds of the current chunk
    TADDR pNext = dac_cast<TADDR>(pMD) + pMD->SizeOf();
    TADDR pEnd = dac_cast<TADDR>(pChunk) + pChunk->SizeOf();

    if (pNext < pEnd)
    {
        // Just skip to the next method in the same chunk
        pMD = PTR_MethodDesc(pNext);
    }
    else
    {
        _ASSERTE(pNext == pEnd);

        // We have walked all the methods in the current chunk. Move on
        // to the next chunk.
        pChunk = pChunk->GetNextChunk();

        pMD = (pChunk != NULL) ? pChunk->GetFirstMethodDesc() : NULL;
    }

    return pMD;
}

//==========================================================================================
CHECK MethodTable::CheckActivated()
{
    WRAPPER_NO_CONTRACT;

    if (!IsArray())
    {
        CHECK(GetModule()->CheckActivated());
    }

    // <TODO> Check all generic type parameters as well </TODO>

    CHECK_OK;
}

#ifdef _MSC_VER
// Optimization intended for EnsureInstanceActive, EnsureActive only
#pragma optimize("t", on)
#endif // _MSC_VER
//==========================================================================================

#ifndef DACCESS_COMPILE
VOID MethodTable::EnsureInstanceActive()
{
    CONTRACTL
    {
        GC_TRIGGERS;
        THROWS;
        MODE_ANY;
    }
    CONTRACTL_END;

    Module * pModule = GetModule();
    pModule->EnsureActive();

    MethodTable * pMT = this;
    while (pMT->HasModuleDependencies())
    {
        pMT = pMT->GetParentMethodTable();
        _ASSERTE(pMT != NULL);

        Module * pParentModule = pMT->GetModule();
        if (pParentModule != pModule)
        {
            pModule = pParentModule;
            pModule->EnsureActive();
        }
    }

    if (HasInstantiation())
    {
        {
            Instantiation inst = GetInstantiation();
            for (DWORD i = 0; i < inst.GetNumArgs(); i++)
            {
                TypeHandle thArg = inst[i];
                if (!thArg.IsTypeDesc())
                {
                    thArg.AsMethodTable()->EnsureInstanceActive();
                }
            }
        }
    }

}
#endif //!DACCESS_COMPILE

//==========================================================================================
#ifndef DACCESS_COMPILE
VOID MethodTable::EnsureActive()
{
    WRAPPER_NO_CONTRACT;

    GetModule()->EnsureActive();
}
#endif

#ifdef _MSC_VER
#pragma optimize("", on)
#endif // _MSC_VER

//==========================================================================================
CHECK MethodTable::CheckInstanceActivated()
{
    WRAPPER_NO_CONTRACT;

    if (IsArray())
        CHECK_OK;

    Module * pModule = GetModule();
    CHECK(pModule->CheckActivated());

    MethodTable * pMT = this;
    while (pMT->HasModuleDependencies())
    {
        pMT = pMT->GetParentMethodTable();
        _ASSERTE(pMT != NULL);

        Module * pParentModule = pMT->GetModule();
        if (pParentModule != pModule)
        {
            pModule = pParentModule;
            CHECK(pModule->CheckActivated());
        }
    }

    CHECK_OK;
}

#ifdef DACCESS_COMPILE

//==========================================================================================
void
MethodTable::EnumMemoryRegions(CLRDataEnumMemoryFlags flags)
{
    WRAPPER_NO_CONTRACT;

    DAC_CHECK_ENUM_THIS();
    EMEM_OUT(("MEM: %p MethodTable\n", dac_cast<TADDR>(this)));

    DWORD size = GetEndOffsetOfOptionalMembers();
    DacEnumMemoryRegion(dac_cast<TADDR>(this), size);

    // Make sure the GCDescs are added to the dump
    if (ContainsPointers())
    {
        PTR_CGCDesc gcdesc = CGCDesc::GetCGCDescFromMT(this);
        size_t size = gcdesc->GetSize();
        // Manually calculate the start of the GCDescs because CGCDesc::GetStartOfGCData() isn't DAC'ified.
        TADDR gcdescStart = dac_cast<TADDR>(this) - size;
        DacEnumMemoryRegion(gcdescStart, size);
    }

    if (!IsCanonicalMethodTable())
    {
        PTR_MethodTable pMTCanonical = GetCanonicalMethodTable();

        if (pMTCanonical.IsValid())
        {
            pMTCanonical->EnumMemoryRegions(flags);
        }
        else
        {
            DacLogMessage("MT %p invalid canonical MT %p\n", dac_cast<TADDR>(this), dac_cast<TADDR>(pMTCanonical));
        }
    }
    else
    {
        PTR_EEClass pClass = GetClass();

        if (pClass.IsValid())
        {
            if (IsArray())
            {
                // This is kind of a workaround, in that ArrayClass is derived from EEClass, but
                // it's not virtual, we only cast if the IsArray() predicate holds above.
                // For minidumps, DAC will choke if we don't have the full size given
                // by ArrayClass available. If ArrayClass becomes more complex, it
                // should get it's own EnumMemoryRegions().
                DacEnumMemoryRegion(dac_cast<TADDR>(pClass), sizeof(ArrayClass));
            }
            pClass->EnumMemoryRegions(flags, this);
        }
        else
        {
            DacLogMessage("MT %p invalid class %p\n", dac_cast<TADDR>(this), dac_cast<TADDR>(pClass));
        }
    }

    PTR_MethodTable pMTParent = GetParentMethodTable();

    if (pMTParent.IsValid())
    {
        pMTParent->EnumMemoryRegions(flags);
    }

    if (HasNonVirtualSlots())
    {
        DacEnumMemoryRegion(dac_cast<TADDR>(MethodTableAuxiliaryData::GetNonVirtualSlotsArray(GetAuxiliaryData())) - GetNonVirtualSlotsArraySize(), GetNonVirtualSlotsArraySize());
    }

    if (HasGenericsStaticsInfo())
    {
        DacEnumMemoryRegion(dac_cast<TADDR>(GetGenericsStaticsInfo()), sizeof(GenericsStaticsInfo));
    }

    if (HasInterfaceMap())
    {
#ifdef FEATURE_COMINTEROP
        if (HasDynamicInterfaceMap())
            DacEnumMemoryRegion(dac_cast<TADDR>(GetInterfaceMap()) - sizeof(DWORD_PTR), GetInterfaceMapSize());
        else
#endif // FEATURE_COMINTEROP
            DacEnumMemoryRegion(dac_cast<TADDR>(GetInterfaceMap()), GetInterfaceMapSize());

        EnumMemoryRegionsForExtraInterfaceInfo();
    }

    if (HasPerInstInfo() != NULL)
    {
        DacEnumMemoryRegion(dac_cast<TADDR>(GetPerInstInfo()) - sizeof(GenericsDictInfo), GetPerInstInfoSize() + sizeof(GenericsDictInfo));
    }

    if (GetDictionary() != NULL)
    {
        DWORD slotSize;
        DWORD allocSize = GetInstAndDictSize(&slotSize);
        DacEnumMemoryRegion(dac_cast<TADDR>(GetDictionary()), slotSize);
    }

    VtableIndirectionSlotIterator it = IterateVtableIndirectionSlots();
    while (it.Next())
    {
        DacEnumMemoryRegion(dac_cast<TADDR>(it.GetIndirectionSlot()), it.GetSize());
    }

    PTR_MethodTableAuxiliaryData pAuxiliaryData = m_pAuxiliaryData;
    if (pAuxiliaryData.IsValid())
    {
        pAuxiliaryData.EnumMem();
    }

    if (flags != CLRDATA_ENUM_MEM_MINI && flags != CLRDATA_ENUM_MEM_TRIAGE && flags != CLRDATA_ENUM_MEM_HEAP2)
    {
        DispatchMap * pMap = GetDispatchMap();
        if (pMap != NULL)
        {
            pMap->EnumMemoryRegions(flags);
        }
    }
} // MethodTable::EnumMemoryRegions

#endif // DACCESS_COMPILE

//==========================================================================================
BOOL MethodTable::ContainsGenericMethodVariables()
{
    CONTRACTL
    {
        NOTHROW;
        GC_NOTRIGGER;
        FORBID_FAULT;
        SUPPORTS_DAC;
    }
    CONTRACTL_END

    Instantiation inst = GetInstantiation();
    for (DWORD i = 0; i < inst.GetNumArgs(); i++)
    {
        if (inst[i].ContainsGenericVariables(TRUE))
            return TRUE;
    }

    return FALSE;
}

//==========================================================================================
Module *MethodTable::GetDefiningModuleForOpenType()
{
    CONTRACT(Module*)
    {
        NOTHROW;
        GC_NOTRIGGER;
        FORBID_FAULT;
        POSTCONDITION((ContainsGenericVariables() != 0) == (RETVAL != NULL));
        SUPPORTS_DAC;
    }
    CONTRACT_END

    if (ContainsGenericVariables())
    {
        Instantiation inst = GetInstantiation();
        for (DWORD i = 0; i < inst.GetNumArgs(); i++)
        {
            Module *pModule = inst[i].GetDefiningModuleForOpenType();
            if (pModule != NULL)
                RETURN pModule;
        }
    }

    RETURN NULL;
}

//==========================================================================================
PCODE MethodTable::GetRestoredSlot(DWORD slotNumber)
{
    CONTRACTL {
        NOTHROW;
        GC_NOTRIGGER;
        MODE_ANY;
        SUPPORTS_DAC;
    } CONTRACTL_END;

    //
    // Keep in sync with code:MethodTable::GetRestoredSlotMT
    //

    PCODE slot = GetCanonicalMethodTable()->GetSlot(slotNumber);
    _ASSERTE(slot != NULL);
    return slot;
}

//==========================================================================================
MethodTable * MethodTable::GetRestoredSlotMT(DWORD slotNumber)
{
    CONTRACTL {
        NOTHROW;
        GC_NOTRIGGER;
        MODE_ANY;
        SUPPORTS_DAC;
    } CONTRACTL_END;

    //
    // Keep in sync with code:MethodTable::GetRestoredSlot
    //

    return GetCanonicalMethodTable();
}

//==========================================================================================
namespace
{
    // Methods added by EnC cannot be looked up by slot since
    // they have none, see EEClass::AddMethodDesc(). We must perform
    // a slow lookup instead of using the fast slot lookup path.
    MethodDesc* GetParallelMethodDescForEnC(MethodTable* pMT, MethodDesc* pDefMD)
    {
        CONTRACTL
        {
            NOTHROW;
            GC_NOTRIGGER;
            MODE_ANY;
            PRECONDITION(pMT != NULL);
            PRECONDITION(pMT->IsCanonicalMethodTable());
            PRECONDITION(pDefMD != NULL);
            PRECONDITION(pDefMD->IsEnCAddedMethod());
            PRECONDITION(pDefMD->GetSlot() == MethodTable::NO_SLOT);
        }
        CONTRACTL_END;

        mdMethodDef tkMethod = pDefMD->GetMemberDef();
        Module* mod = pDefMD->GetModule();
        LOG((LF_ENC, LL_INFO100, "GPMDENC: pMT:%p tok:0x%08x mod:%p\n", pMT, tkMethod, mod));

        MethodTable::IntroducedMethodIterator it(pMT);
        for (; it.IsValid(); it.Next())
        {
            MethodDesc* pMD = it.GetMethodDesc();
            if (pMD->GetMemberDef() == tkMethod
                && pMD->GetModule() == mod)
            {
                return pMD;
            }
        }
        LOG((LF_ENC, LL_INFO10000, "GPMDENC: Not found\n"));
        return NULL;
    }
}

MethodDesc* MethodTable::GetParallelMethodDesc(MethodDesc* pDefMD)
{
    CONTRACTL
    {
        NOTHROW;
        GC_NOTRIGGER;
        MODE_ANY;
    }
    CONTRACTL_END;

#ifdef FEATURE_METADATA_UPDATER
    if (pDefMD->IsEnCAddedMethod())
        return GetParallelMethodDescForEnC(this, pDefMD);
#endif // FEATURE_METADATA_UPDATER

    return GetMethodDescForSlot(pDefMD->GetSlot());
}

#ifndef DACCESS_COMPILE

//==========================================================================================
void MethodTable::SetSlot(UINT32 slotNumber, PCODE slotCode)
{
    CONTRACTL {
        NOTHROW;
        GC_NOTRIGGER;
        MODE_ANY;
    } CONTRACTL_END;

#ifdef _DEBUG
    if (slotNumber < GetNumVirtuals())
    {
        //
        // Verify that slots in shared vtable chunks not owned by this methodtable are only ever patched to stable entrypoint.
        // This invariant is required to prevent races with code:MethodDesc::SetStableEntryPointInterlocked.
        //
        BOOL fSharedVtableChunk = FALSE;
        DWORD indirectionIndex = MethodTable::GetIndexOfVtableIndirection(slotNumber);

        if (!IsCanonicalMethodTable())
        {
            if (GetVtableIndirections()[indirectionIndex] == GetCanonicalMethodTable()->GetVtableIndirections()[indirectionIndex])
                fSharedVtableChunk = TRUE;
        }

        if (slotNumber < GetNumParentVirtuals())
        {
            if (GetVtableIndirections()[indirectionIndex] == GetParentMethodTable()->GetVtableIndirections()[indirectionIndex])
                fSharedVtableChunk = TRUE;
        }

        if (fSharedVtableChunk)
        {
            MethodDesc* pMD = GetMethodDescForSlotAddress(slotCode);
            _ASSERTE(pMD->IsVersionableWithVtableSlotBackpatch() || pMD->GetStableEntryPoint() == slotCode);
        }
    }
#endif

#ifdef TARGET_ARM
    // Ensure on ARM that all target addresses are marked as thumb code.
    _ASSERTE(IsThumbCode(slotCode));
#endif

    *GetSlotPtrRaw(slotNumber) = slotCode;
}

//==========================================================================================
BOOL MethodTable::HasExplicitOrImplicitPublicDefaultConstructor()
{
    CONTRACTL
    {
        NOTHROW;
        GC_NOTRIGGER;
    }
    CONTRACTL_END

    if (IsValueType())
    {
        // valuetypes have public default ctors implicitly
        return TRUE;
    }

    if (!HasDefaultConstructor())
    {
        return FALSE;
    }

    MethodDesc * pCanonMD = GetMethodDescForSlot(GetDefaultConstructorSlot());
    return pCanonMD != NULL && pCanonMD->IsPublic();
}

//==========================================================================================
MethodDesc *MethodTable::GetDefaultConstructor(BOOL forceBoxedEntryPoint /* = FALSE */)
{
    WRAPPER_NO_CONTRACT;
    _ASSERTE(HasDefaultConstructor());
    MethodDesc *pCanonMD = GetMethodDescForSlot(GetDefaultConstructorSlot());
    // The default constructor for a value type is an instantiating stub.
    // The easiest way to find the right stub is to use the following function,
    // which in the simple case of the default constructor for a class simply
    // returns pCanonMD immediately.
    return MethodDesc::FindOrCreateAssociatedMethodDesc(pCanonMD,
                                                        this,
                                                        forceBoxedEntryPoint,
                                                        Instantiation(), /* no method instantiation */
                                                        FALSE /* no allowInstParam */);
}

//==========================================================================================
// Finds the (non-unboxing) MethodDesc that implements the interface virtual static method pInterfaceMD.
MethodDesc *
MethodTable::ResolveVirtualStaticMethod(
    MethodTable* pInterfaceType,
    MethodDesc* pInterfaceMD,
    ResolveVirtualStaticMethodFlags resolveVirtualStaticMethodFlags,
    BOOL* uniqueResolution,
    ClassLoadLevel level)
{
    bool verifyImplemented = (resolveVirtualStaticMethodFlags & ResolveVirtualStaticMethodFlags::VerifyImplemented) != ResolveVirtualStaticMethodFlags::None;
    bool allowVariantMatches = (resolveVirtualStaticMethodFlags & ResolveVirtualStaticMethodFlags::AllowVariantMatches) != ResolveVirtualStaticMethodFlags::None;
    bool instantiateMethodParameters = (resolveVirtualStaticMethodFlags & ResolveVirtualStaticMethodFlags::InstantiateResultOverFinalMethodDesc) != ResolveVirtualStaticMethodFlags::None;
    bool allowNullResult = (resolveVirtualStaticMethodFlags & ResolveVirtualStaticMethodFlags::AllowNullResult) != ResolveVirtualStaticMethodFlags::None;

    if (uniqueResolution != nullptr)
    {
        *uniqueResolution = TRUE;
    }
    if (!pInterfaceMD->IsSharedByGenericMethodInstantiations() && !pInterfaceType->IsSharedByGenericInstantiations())
    {
        // Check that there is no implementation of the interface on this type which is the canonical interface for a shared generic. If so, that indicates that
        // we cannot exactly compute a target method result, as even if there is an exact match in the type hierarchy
        // it isn't guaranteed that we will always find the right result, as we may find a match on a base type when we should find the match
        // on a more derived type.

        MethodTable *pInterfaceTypeCanonical = pInterfaceType->GetCanonicalMethodTable();
        bool canonicalEquivalentFound = false;
        if (pInterfaceType != pInterfaceTypeCanonical)
        {
            InterfaceMapIterator it = IterateInterfaceMap();
            while (it.Next())
            {
                if (it.CurrentInterfaceMatches(this, pInterfaceTypeCanonical))
                {
                    canonicalEquivalentFound = true;
                    break;
                }
            }
        }

        if (!canonicalEquivalentFound)
        {
            // Search for match on a per-level in the type hierarchy
            for (MethodTable* pMT = this; pMT != nullptr; pMT = pMT->GetParentMethodTable())
            {
                MethodDesc* pMD = pMT->TryResolveVirtualStaticMethodOnThisType(pInterfaceType, pInterfaceMD, resolveVirtualStaticMethodFlags & ~ResolveVirtualStaticMethodFlags::AllowVariantMatches, level);
                if (pMD != nullptr)
                {
                    return pMD;
                }

                if (pInterfaceType->HasVariance() || pInterfaceType->HasTypeEquivalence())
                {
                    // Variant interface dispatch
                    MethodTable::InterfaceMapIterator it = pMT->IterateInterfaceMap();
                    while (it.Next())
                    {
                        if (it.CurrentInterfaceMatches(this, pInterfaceType))
                        {
                            // This is the variant interface check logic, skip the exact matches as they were handled above
                            continue;
                        }

                        if (!it.HasSameTypeDefAs(pInterfaceType))
                        {
                            // Variance matches require a typedef match
                            // Equivalence isn't sufficient, and is uninteresting as equivalent interfaces cannot have static virtuals.
                            continue;
                        }

                        BOOL equivalentOrVariantCompatible;

                        MethodTable *pItfInMap = it.GetInterface(this, CLASS_LOAD_EXACTPARENTS);

                        if (allowVariantMatches)
                        {
                            equivalentOrVariantCompatible = pItfInMap->CanCastToInterface(pInterfaceType, NULL);
                        }
                        else
                        {
                            // When performing override checking to ensure that a concrete type is valid, require the implementation
                            // actually implement the exact or equivalent interface.
                            equivalentOrVariantCompatible = pItfInMap->IsEquivalentTo(pInterfaceType);
                        }

                        if (equivalentOrVariantCompatible)
                        {
                            // Variant or equivalent matching interface found
                            // Attempt to resolve on variance matched interface
                            pMD = pMT->TryResolveVirtualStaticMethodOnThisType(pItfInMap, pInterfaceMD, resolveVirtualStaticMethodFlags & ~ResolveVirtualStaticMethodFlags::AllowVariantMatches, level);
                            if (pMD != nullptr)
                            {
                                return pMD;
                            }
                        }
                    }
                }
            }

            MethodDesc *pMDDefaultImpl = nullptr;
            BOOL allowVariantMatchInDefaultImplementationLookup = FALSE;
            do
            {
                FindDefaultInterfaceImplementationFlags findDefaultImplementationFlags = FindDefaultInterfaceImplementationFlags::None;
                if (allowVariantMatchInDefaultImplementationLookup)
                {
                    findDefaultImplementationFlags |= FindDefaultInterfaceImplementationFlags::AllowVariance;
                }
                if (uniqueResolution == nullptr)
                {
                    findDefaultImplementationFlags |= FindDefaultInterfaceImplementationFlags::ThrowOnConflict;
                }
                if (instantiateMethodParameters)
                {
                    findDefaultImplementationFlags |= FindDefaultInterfaceImplementationFlags::InstantiateFoundMethodDesc;
                }

                BOOL haveUniqueDefaultImplementation = FindDefaultInterfaceImplementation(
                    pInterfaceMD,
                    pInterfaceType,
                    &pMDDefaultImpl,
                    findDefaultImplementationFlags,
                    level);
                if (haveUniqueDefaultImplementation || (pMDDefaultImpl != nullptr && (verifyImplemented || uniqueResolution != nullptr)))
                {
                    // We tolerate conflicts upon verification of implemented SVMs so that they only blow up when actually called at execution time.
                    if (uniqueResolution != nullptr)
                    {
                        // Always report a unique resolution when reporting results of a variant match
                        if (allowVariantMatchInDefaultImplementationLookup)
                            *uniqueResolution = TRUE;
                        else
                            *uniqueResolution = haveUniqueDefaultImplementation;
                    }
                    return pMDDefaultImpl;
                }

                // We only loop at most twice here
                if (allowVariantMatchInDefaultImplementationLookup)
                {
                    break;
                }

                allowVariantMatchInDefaultImplementationLookup = allowVariantMatches;
            } while (allowVariantMatchInDefaultImplementationLookup);
        }

        // Default implementation logic, which only kicks in for default implementations when looking up on an exact interface target
        if (!pInterfaceMD->IsAbstract() && !(this == g_pCanonMethodTableClass) && !IsSharedByGenericInstantiations())
        {
            return pInterfaceMD->FindOrCreateAssociatedMethodDesc(pInterfaceMD, pInterfaceType, FALSE, pInterfaceMD->GetMethodInstantiation(), FALSE);
        }
    }

    if (allowNullResult)
        return NULL;
    else
        COMPlusThrow(kTypeLoadException, E_NOTIMPL);
}

//==========================================================================================
// Try to locate the appropriate MethodImpl matching a given interface static virtual method.
// Returns nullptr on failure.
MethodDesc*
MethodTable::TryResolveVirtualStaticMethodOnThisType(MethodTable* pInterfaceType, MethodDesc* pInterfaceMD, ResolveVirtualStaticMethodFlags resolveVirtualStaticMethodFlags, ClassLoadLevel level)
{
    bool instantiateMethodParameters = (resolveVirtualStaticMethodFlags & ResolveVirtualStaticMethodFlags::InstantiateResultOverFinalMethodDesc) != ResolveVirtualStaticMethodFlags::None;
    bool allowVariance = (resolveVirtualStaticMethodFlags & ResolveVirtualStaticMethodFlags::AllowVariantMatches) != ResolveVirtualStaticMethodFlags::None;
    bool verifyImplemented = (resolveVirtualStaticMethodFlags & ResolveVirtualStaticMethodFlags::VerifyImplemented) != ResolveVirtualStaticMethodFlags::None;

    HRESULT hr = S_OK;
    IMDInternalImport* pMDInternalImport = GetMDImport();
    HENUMInternalMethodImplHolder hEnumMethodImpl(pMDInternalImport);
    hr = hEnumMethodImpl.EnumMethodImplInitNoThrow(GetCl());
    SigTypeContext sigTypeContext(this);

    if (FAILED(hr))
    {
        COMPlusThrow(kTypeLoadException, hr);
    }

    // This gets the count out of the metadata interface.
    uint32_t dwNumberMethodImpls = hEnumMethodImpl.EnumMethodImplGetCount();
    MethodDesc* pPrevMethodImpl = nullptr;

    // Iterate through each MethodImpl declared on this class
    for (uint32_t i = 0; i < dwNumberMethodImpls; i++)
    {
        mdToken methodBody;
        mdToken methodDecl;
        hr = hEnumMethodImpl.EnumMethodImplNext(&methodBody, &methodDecl);
        if (FAILED(hr))
        {
            COMPlusThrow(kTypeLoadException, hr);
        }
        if (hr == S_FALSE)
        {
            // In the odd case that the enumerator fails before we've reached the total reported
            // entries, let's reset the count and just break out. (Should we throw?)
            break;
        }
        mdToken tkParent;
        hr = pMDInternalImport->GetParentToken(methodDecl, &tkParent);
        if (FAILED(hr))
        {
            COMPlusThrow(kTypeLoadException, hr);
        }
        MethodTable *pInterfaceMT = ClassLoader::LoadTypeDefOrRefOrSpecThrowing(
            GetModule(),
            tkParent,
            &sigTypeContext,
            ClassLoader::ThrowIfNotFound,
            ClassLoader::FailIfUninstDefOrRef,
            ClassLoader::LoadTypes,
            CLASS_LOAD_EXACTPARENTS)
            .GetMethodTable();

        if (allowVariance)
        {
            // Allow variant, but not equivalent interface match
            if (!pInterfaceType->HasSameTypeDefAs(pInterfaceMT) ||
                !pInterfaceMT->CanCastTo(pInterfaceType, NULL))
            {
                continue;
            }
        }
        else
        {
            if (pInterfaceMT != pInterfaceType)
            {
                continue;
            }
        }
        MethodDesc *pMethodDecl;

        if ((TypeFromToken(methodDecl) == mdtMethodDef) || pInterfaceMT->IsFullyLoaded())
        {
            pMethodDecl =  MemberLoader::GetMethodDescFromMemberDefOrRefOrSpec(
            GetModule(),
            methodDecl,
            &sigTypeContext,
            /* strictMetadataChecks */ FALSE,
            /* allowInstParam */ FALSE,
            /* owningTypeLoadLevel */ CLASS_LOAD_EXACTPARENTS);
        }
        else if (TypeFromToken(methodDecl) == mdtMemberRef)
        {
            LPCUTF8     szMember;
            PCCOR_SIGNATURE pSig;
            DWORD       cSig;

            IfFailThrow(pMDInternalImport->GetNameAndSigOfMemberRef(methodDecl, &pSig, &cSig, &szMember));

            // Do a quick name check to avoid excess use of FindMethod
            if (strcmp(szMember, pInterfaceMD->GetName()) != 0)
            {
                continue;
            }

            pMethodDecl = MemberLoader::FindMethod(pInterfaceMT, szMember, pSig, cSig, GetModule());
        }
        else
        {
            COMPlusThrow(kTypeLoadException, E_FAIL);
        }

        if (pMethodDecl == nullptr)
        {
            COMPlusThrow(kTypeLoadException, E_FAIL);
        }
        if (!pMethodDecl->HasSameMethodDefAs(pInterfaceMD))
        {
            continue;
        }

        // Spec requires that all body token for MethodImpls that refer to static virtual implementation methods must be MethodDef tokens.
        if (TypeFromToken(methodBody) != mdtMethodDef)
        {
            COMPlusThrow(kTypeLoadException, E_FAIL);
        }

        MethodDesc *pMethodImpl = MemberLoader::GetMethodDescFromMethodDef(
            GetModule(),
            methodBody,
            FALSE,
            CLASS_LOAD_EXACTPARENTS);
        if (pMethodImpl == nullptr)
        {
            COMPlusThrow(kTypeLoadException, E_FAIL);
        }

        // Spec requires that all body token for MethodImpls that refer to static virtual implementation methods must to methods
        // defined on the same type that defines the MethodImpl
        if (!HasSameTypeDefAs(pMethodImpl->GetMethodTable()))
        {
            COMPlusThrow(kTypeLoadException, E_FAIL);
        }

        if (!verifyImplemented && instantiateMethodParameters)
        {
            pMethodImpl = pMethodImpl->FindOrCreateAssociatedMethodDesc(
                pMethodImpl,
                this,
                FALSE,
                pInterfaceMD->GetMethodInstantiation(),
                /* allowInstParam */ FALSE,
                /* forceRemotableMethod */ FALSE,
                /* allowCreate */ TRUE,
                /* level */ level);
        }
        if (pMethodImpl != nullptr)
        {
            if (!verifyImplemented)
            {
                return pMethodImpl;
            }
            if (pPrevMethodImpl != nullptr)
            {
                // Two MethodImpl records found for the same virtual static interface method
                COMPlusThrow(kTypeLoadException, E_FAIL);
            }
            pPrevMethodImpl = pMethodImpl;
        }
    }

    return pPrevMethodImpl;
}

void
MethodTable::VerifyThatAllVirtualStaticMethodsAreImplemented()
{
    InterfaceMapIterator it = IterateInterfaceMap();
    while (it.Next())
    {
        MethodTable *pInterfaceMT = it.GetInterfaceApprox();
        if (pInterfaceMT->HasVirtualStaticMethods())
        {
            pInterfaceMT = it.GetInterface(this, CLASS_LOAD_EXACTPARENTS);
            for (MethodIterator it(pInterfaceMT); it.IsValid(); it.Next())
            {
                MethodDesc *pMD = it.GetMethodDesc();
                // This flag is not really used, passing its address to ResolveVirtualStaticMethod just suppresses
                // the ambiguous resolution exception throw as we should delay the exception until we actually hit
                // the ambiguity at execution time.
                BOOL uniqueResolution;
                if (pMD->IsVirtual() &&
                    pMD->IsStatic() &&
                    !pMD->HasMethodImplSlot() && // Re-abstractions are virtual static abstract with a MethodImpl
                    (pMD->IsAbstract() &&
                    !ResolveVirtualStaticMethod(
                        pInterfaceMT,
                        pMD,
                        ResolveVirtualStaticMethodFlags::AllowNullResult | ResolveVirtualStaticMethodFlags::VerifyImplemented,
                        /* uniqueResolution */ &uniqueResolution,
                        /* level */ CLASS_LOAD_EXACTPARENTS)))
                {
                    IMDInternalImport* pInternalImport = GetModule()->GetMDImport();
                    GetModule()->GetAssembly()->ThrowTypeLoadException(pInternalImport, GetCl(), pMD->GetName(), IDS_CLASSLOAD_STATICVIRTUAL_NOTIMPL);
                }
            }
        }
    }
}

//==========================================================================================
// Finds the (non-unboxing) MethodDesc that implements the interface method pInterfaceMD.
//
// Note our ability to resolve constraint methods is affected by the degree of code sharing we are
// performing for generic code.
//
// Return Value:
//   MethodDesc which can be used as unvirtualized call. Returns NULL if VSD has to be used.
MethodDesc *
MethodTable::TryResolveConstraintMethodApprox(
    TypeHandle   thInterfaceType,
    MethodDesc * pInterfaceMD,
    BOOL *       pfForceUseRuntimeLookup)   // = NULL
{
    CONTRACTL {
        THROWS;
        GC_TRIGGERS;
    } CONTRACTL_END;

    if (pInterfaceMD->IsStatic())
    {
        _ASSERTE(!thInterfaceType.IsTypeDesc());
        _ASSERTE(thInterfaceType.IsInterface());
        BOOL uniqueResolution = TRUE;

        ResolveVirtualStaticMethodFlags flags = ResolveVirtualStaticMethodFlags::AllowVariantMatches
                                              | ResolveVirtualStaticMethodFlags::InstantiateResultOverFinalMethodDesc;
        if (pfForceUseRuntimeLookup != NULL)
        {
            flags |= ResolveVirtualStaticMethodFlags::AllowNullResult;
        }

        MethodDesc *result = ResolveVirtualStaticMethod(
            thInterfaceType.GetMethodTable(),
            pInterfaceMD,
            flags,
            (pfForceUseRuntimeLookup != NULL ? &uniqueResolution : NULL));

        if (result == NULL || !uniqueResolution)
        {
            _ASSERTE(pfForceUseRuntimeLookup != NULL);
            *pfForceUseRuntimeLookup = TRUE;
            result = NULL;
        }
        return result;
    }

    // We can't resolve constraint calls effectively for reference types, and there's
    // not a lot of perf. benefit in doing it anyway.
    //
    if (!IsValueType())
    {
        LOG((LF_JIT, LL_INFO10000, "TryResolveConstraintmethodApprox: not a value type %s\n", GetDebugClassName()));
        return NULL;
    }

    // 1. Find the (possibly generic) method that would implement the
    // constraint if we were making a call on a boxed value type.

    MethodTable * pCanonMT = GetCanonicalMethodTable();

    MethodDesc * pGenInterfaceMD = pInterfaceMD->StripMethodInstantiation();
    MethodDesc * pMD = NULL;
    if (pGenInterfaceMD->IsInterface())
    {   // Sometimes (when compiling shared generic code)
        // we don't have enough exact type information at JIT time
        // even to decide whether we will be able to resolve to an unboxed entry point...
        // To cope with this case we always go via the helper function if there's any
        // chance of this happening by checking for all interfaces which might possibly
        // be compatible with the call (verification will have ensured that
        // at least one of them will be)

        // Enumerate all potential interface instantiations
        MethodTable::InterfaceMapIterator it = pCanonMT->IterateInterfaceMap();
        DWORD cPotentialMatchingInterfaces = 0;
        while (it.Next())
        {
            TypeHandle thPotentialInterfaceType(it.GetInterface(pCanonMT));
            if (thPotentialInterfaceType.AsMethodTable()->GetCanonicalMethodTable() ==
                thInterfaceType.AsMethodTable()->GetCanonicalMethodTable())
            {
                cPotentialMatchingInterfaces++;
                pMD = pCanonMT->GetMethodDescForInterfaceMethod(thPotentialInterfaceType, pGenInterfaceMD, FALSE /* throwOnConflict */);

                // See code:#TryResolveConstraintMethodApprox_DoNotReturnParentMethod
                if ((pMD != NULL) && !pMD->GetMethodTable()->IsValueType() && !pMD->IsInterface())
                {
                    LOG((LF_JIT, LL_INFO10000, "TryResolveConstraintMethodApprox: %s::%s not a value type method\n",
                        pMD->m_pszDebugClassName, pMD->m_pszDebugMethodName));
                    return NULL;
                }
            }
        }

        _ASSERTE_MSG((cPotentialMatchingInterfaces != 0),
            "At least one interface has to implement the method, otherwise there's a bug in JIT/verification.");

        if (cPotentialMatchingInterfaces > 1)
        {   // We have more potentially matching interfaces
            MethodTable * pInterfaceMT = thInterfaceType.GetMethodTable();
            _ASSERTE(pInterfaceMT->HasInstantiation());

            BOOL fIsExactMethodResolved = FALSE;

            if (!pInterfaceMT->IsSharedByGenericInstantiations() &&
                !pInterfaceMT->IsGenericTypeDefinition() &&
                !this->IsSharedByGenericInstantiations() &&
                !this->IsGenericTypeDefinition())
            {   // We have exact interface and type instantiations (no generic variables and __Canon used
                // anywhere)
                if (this->CanCastToInterface(pInterfaceMT))
                {
                    // We can resolve to exact method
                    pMD = this->GetMethodDescForInterfaceMethod(pInterfaceMT, pInterfaceMD, FALSE /* throwOnConflict */);
                    fIsExactMethodResolved = pMD != NULL;
                }
            }

            if (!fIsExactMethodResolved)
            {   // We couldn't resolve the interface statically
                _ASSERTE(pfForceUseRuntimeLookup != NULL);
                // Notify the caller that it should use runtime lookup
                // Note that we can leave pMD incorrect, because we will use runtime lookup
                *pfForceUseRuntimeLookup = TRUE;
            }
        }
        else
        {
            // If we can resolve the interface exactly then do so (e.g. when doing the exact
            // lookup at runtime, or when not sharing generic code).
            if (pCanonMT->CanCastToInterface(thInterfaceType.GetMethodTable()))
            {
                pMD = pCanonMT->GetMethodDescForInterfaceMethod(thInterfaceType, pGenInterfaceMD, FALSE /* throwOnConflict */);
                if (pMD == NULL)
                {
                    LOG((LF_JIT, LL_INFO10000, "TryResolveConstraintMethodApprox: failed to find method desc for interface method\n"));
                }
            }
        }
    }
    else if (pGenInterfaceMD->IsVirtual())
    {
        if (pGenInterfaceMD->HasNonVtableSlot() && pGenInterfaceMD->GetMethodTable()->IsValueType())
        {   // GetMethodDescForSlot would AV for this slot
            // We can get here for (invalid and unverifiable) IL:
            //    constrained. int32
            //    callvirt System.Int32::GetHashCode()
            pMD = pGenInterfaceMD;
        }
        else
        {
            pMD = GetMethodDescForSlot(pGenInterfaceMD->GetSlot());
        }
    }
    else
    {
        // The pMD will be NULL if calling a non-virtual instance
        // methods on System.Object, i.e. when these are used as a constraint.
        pMD = NULL;
    }

    if (pMD == NULL)
    {   // Fall back to VSD
        return NULL;
    }

    if (!pMD->GetMethodTable()->IsInterface())
    {
        //#TryResolveConstraintMethodApprox_DoNotReturnParentMethod
        // Only return a method if the value type itself declares the method
        // otherwise we might get a method from Object or System.ValueType
        if (!pMD->GetMethodTable()->IsValueType())
        {   // Fall back to VSD
            return NULL;
        }

        // We've resolved the method, ignoring its generic method arguments
        // If the method is a generic method then go and get the instantiated descriptor
        pMD = MethodDesc::FindOrCreateAssociatedMethodDesc(
            pMD,
            this,
            FALSE /* no BoxedEntryPointStub */,
            pInterfaceMD->GetMethodInstantiation(),
            FALSE /* no allowInstParam */);

        // FindOrCreateAssociatedMethodDesc won't return an BoxedEntryPointStub.
        _ASSERTE(pMD != NULL);
        _ASSERTE(!pMD->IsUnboxingStub());
    }

    return pMD;
} // MethodTable::TryResolveConstraintMethodApprox

//==========================================================================================
// Make best-case effort to obtain an image name for use in an error message.
//
// This routine must expect to be called before the this object is fully loaded.
// It can return an empty if the name isn't available or the object isn't initialized
// enough to get a name, but it mustn't crash.
//==========================================================================================
LPCWSTR MethodTable::GetPathForErrorMessages()
{
    CONTRACTL
    {
        THROWS;
        GC_TRIGGERS;
        INJECT_FAULT(COMPlusThrowOM(););
    }
    CONTRACTL_END

    Module *pModule = GetModule();

    if (pModule)
    {
        return pModule->GetPathForErrorMessages();
    }
    else
    {
        return W("");
    }
}

BOOL MethodTable::Validate()
{
    LIMITED_METHOD_CONTRACT;

    ASSERT_AND_CHECK(SanityCheck());

#ifdef _DEBUG
    ASSERT_AND_CHECK(m_pAuxiliaryData != NULL);

    MethodTableAuxiliaryData *pAuxiliaryData = m_pAuxiliaryData;
    DWORD dwLastVerifiedGCCnt = pAuxiliaryData->m_dwLastVerifedGCCnt;
    // Here we used to assert that (dwLastVerifiedGCCnt <= GCHeapUtilities::GetGCHeap()->GetGcCount()) but
    // this is no longer true because with background gc. Since the purpose of having
    // m_dwLastVerifedGCCnt is just to only verify the same method table once for each GC
    // I am getting rid of the assert.
    if (g_pConfig->FastGCStressLevel () > 1 && dwLastVerifiedGCCnt == GCHeapUtilities::GetGCHeap()->GetGcCount())
        return TRUE;
#endif //_DEBUG

    if (IsArray())
    {
        if (!SanityCheck())
        {
            ASSERT_AND_CHECK(!"Detected use of a corrupted OBJECTREF. Possible GC hole.");
        }
    }
    else if (!IsCanonicalMethodTable())
    {
        // Non-canonical method tables has to have non-empty instantiation
        if (GetInstantiation().IsEmpty())
        {
            ASSERT_AND_CHECK(!"Detected use of a corrupted OBJECTREF. Possible GC hole.");
        }
    }

#ifdef _DEBUG
    pAuxiliaryData->m_dwLastVerifedGCCnt = GCHeapUtilities::GetGCHeap()->GetGcCount();
#endif //_DEBUG

    return TRUE;
}

#endif // !DACCESS_COMPILE

NOINLINE BYTE *MethodTable::GetLoaderAllocatorObjectForGC()
{
    WRAPPER_NO_CONTRACT;
    if (!Collectible())
    {
        return NULL;
    }
    BYTE * retVal = *(BYTE**)GetLoaderAllocatorObjectHandle();
    return retVal;
}

int MethodTable::GetFieldAlignmentRequirement()
{
    if (HasLayout())
    {
        return GetLayoutInfo()->m_ManagedLargestAlignmentRequirementOfAllMembers;
    }
    else if (GetClass()->HasCustomFieldAlignment())
    {
        return GetClass()->GetOverriddenFieldAlignmentRequirement();
    }
    return min(GetNumInstanceFieldBytes(), TARGET_POINTER_SIZE);
}

UINT32 MethodTable::GetNativeSize()
{
    CONTRACTL
    {
        THROWS;
        MODE_ANY;
        PRECONDITION(CheckPointer(GetClass()));
    }
    CONTRACTL_END;
    if (IsBlittable())
    {
        return GetClass()->GetLayoutInfo()->GetManagedSize();
    }
    return GetNativeLayoutInfo()->GetSize();
}

EEClassNativeLayoutInfo const* MethodTable::GetNativeLayoutInfo()
{
    CONTRACTL
    {
        THROWS;
        MODE_ANY;
        PRECONDITION(HasLayout());
    }
    CONTRACTL_END;
    EEClassNativeLayoutInfo* pNativeLayoutInfo = GetClass()->GetNativeLayoutInfo();
    if (pNativeLayoutInfo != nullptr)
    {
        return pNativeLayoutInfo;
    }
    return EnsureNativeLayoutInfoInitialized();
}

EEClassNativeLayoutInfo const* MethodTable::EnsureNativeLayoutInfoInitialized()
{
    CONTRACTL
    {
        THROWS;
        MODE_ANY;
        PRECONDITION(HasLayout());
    }
    CONTRACTL_END;
#ifndef DACCESS_COMPILE
    EEClassNativeLayoutInfo::InitializeNativeLayoutFieldMetadataThrowing(this);
    return this->GetClass()->GetNativeLayoutInfo();
#else
    DacNotImpl();
    return nullptr;
#endif
}

#ifndef DACCESS_COMPILE
PTR_MethodTable MethodTable::InterfaceMapIterator::GetInterface(MethodTable* pMTOwner, ClassLoadLevel loadLevel /*= CLASS_LOADED*/)
{
    CONTRACT(PTR_MethodTable)
    {
        GC_TRIGGERS;
        THROWS;
        PRECONDITION(m_i != (DWORD) -1 && m_i < m_count);
        PRECONDITION(CheckPointer(pMTOwner));
        POSTCONDITION(CheckPointer(RETVAL));
    }
    CONTRACT_END;

    MethodTable *pResult = m_pMap->GetMethodTable();
    if (pResult->IsSpecialMarkerTypeForGenericCasting() && !pMTOwner->GetAuxiliaryData()->MayHaveOpenInterfacesInInterfaceMap())
    {
        TypeHandle ownerAsInst[MaxGenericParametersForSpecialMarkerType];
        for (DWORD i = 0; i < MaxGenericParametersForSpecialMarkerType; i++)
            ownerAsInst[i] = pMTOwner;

        _ASSERTE(pResult->GetInstantiation().GetNumArgs() <= MaxGenericParametersForSpecialMarkerType);
        Instantiation inst(ownerAsInst, pResult->GetInstantiation().GetNumArgs());
        pResult = ClassLoader::LoadGenericInstantiationThrowing(pResult->GetModule(), pResult->GetCl(), inst, ClassLoader::LoadTypes, loadLevel).AsMethodTable();
        if (pResult->IsFullyLoaded())
            SetInterface(pResult);
    }
    RETURN (pResult);
}
#endif // DACCESS_COMPILE

void MethodTable::GetStaticsOffsets(StaticsOffsetType offsetType, bool fGenericStatics, uint32_t *dwGCOffset, uint32_t *dwNonGCOffset)
{
    if (offsetType == StaticsOffsetType::Normal)
    {
        *dwNonGCOffset = 0;
        *dwGCOffset = 0;
    }
    else
    {
        *dwNonGCOffset = (uint32_t)sizeof(TADDR) * 2;
        *dwGCOffset = (uint32_t)sizeof(TADDR) * 2;
    }
}<|MERGE_RESOLUTION|>--- conflicted
+++ resolved
@@ -368,55 +368,6 @@
 
 
 //==========================================================================================
-<<<<<<< HEAD
-=======
-BOOL  MethodTable::IsClassInited()
-{
-    WRAPPER_NO_CONTRACT;
-
-    if (IsClassPreInited())
-        return TRUE;
-
-    if (IsSharedByGenericInstantiations())
-        return FALSE;
-
-    PTR_DomainLocalModule pLocalModule = GetDomainLocalModule();
-
-    _ASSERTE(pLocalModule != NULL);
-
-    return pLocalModule->IsClassInitialized(this);
-}
-
-//==========================================================================================
-BOOL  MethodTable::IsInitError()
-{
-    WRAPPER_NO_CONTRACT;
-
-    PTR_DomainLocalModule pLocalModule = GetDomainLocalModule();
-    _ASSERTE(pLocalModule != NULL);
-
-    return pLocalModule->IsClassInitError(this);
-}
-
-#ifndef DACCESS_COMPILE
-//==========================================================================================
-// mark the class as having its .cctor run
-void MethodTable::SetClassInited()
-{
-    WRAPPER_NO_CONTRACT;
-    _ASSERTE(!IsClassPreInited());
-    GetDomainLocalModule()->SetClassInitialized(this);
-}
-
-//==========================================================================================
-void MethodTable::SetClassInitError()
-{
-    WRAPPER_NO_CONTRACT;
-    GetDomainLocalModule()->SetClassInitError(this);
-}
-
-//==========================================================================================
->>>>>>> e7537125
 // mark as COM object type (System.__ComObject and types deriving from it)
 void MethodTable::SetComObjectType()
 {
