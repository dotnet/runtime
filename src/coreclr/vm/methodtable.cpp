// Licensed to the .NET Foundation under one or more agreements.
// The .NET Foundation licenses this file to you under the MIT license.
//
// File: methodtable.cpp
//

#include "common.h"

#include "clsload.hpp"
#include "method.hpp"
#include "class.h"
#include "classcompat.h"
#include "object.h"
#include "field.h"
#include "util.hpp"
#include "excep.h"
#include "siginfo.hpp"
#include "threads.h"
#include "stublink.h"
#include "ecall.h"
#include "dllimport.h"
#include "gcdesc.h"
#include "jitinterface.h"
#include "eeconfig.h"
#include "log.h"
#include "fieldmarshaler.h"
#include "cgensys.h"
#include "gcheaputilities.h"
#include "dbginterface.h"
#include "comdelegate.h"
#include "eventtrace.h"


#include "eeprofinterfaces.h"
#include "dllimportcallback.h"
#include "listlock.h"
#include "methodimpl.h"
#include "guidfromname.h"
#include "encee.h"
#include "encee.h"
#include "comsynchronizable.h"
#include "customattribute.h"
#include "virtualcallstub.h"
#include "contractimpl.h"

#ifdef FEATURE_COMINTEROP
#include "comcallablewrapper.h"
#include "clrtocomcall.h"
#include "runtimecallablewrapper.h"
#endif // FEATURE_COMINTEROP

#include "typeequivalencehash.hpp"

#include "generics.h"
#include "genericdict.h"
#include "typestring.h"
#include "typedesc.h"
#include "array.h"
#include "castcache.h"
#include "dynamicinterfacecastable.h"
#include "frozenobjectheap.h"

#ifdef FEATURE_INTERPRETER
#include "interpreter.h"
#endif // FEATURE_INTERPRETER

#ifndef DACCESS_COMPILE

// Typedef for string comparison functions.
typedef int (__cdecl *UTF8StringCompareFuncPtr)(const char *, const char *);

MethodDataCache *MethodTable::s_pMethodDataCache = NULL;

#ifdef _DEBUG
extern unsigned g_dupMethods;
#endif

#endif // !DACCESS_COMPILE

#ifndef DACCESS_COMPILE
//==========================================================================================
class MethodDataCache
{
    typedef MethodTable::MethodData MethodData;

  public:    // Ctor. Allocates cEntries entries. Throws.
    static UINT32 GetObjectSize(UINT32 cEntries);
    MethodDataCache(UINT32 cEntries);

    MethodData *Find(MethodTable *pMT);
    MethodData *Find(MethodTable *pMTDecl, MethodTable *pMTImpl);
    void Insert(MethodData *pMData);
    void Clear();

  protected:
    // This describes each entry in the cache.
    struct Entry
    {
        MethodData *m_pMData;
        UINT32      m_iTimestamp;
    };

    MethodData *FindHelper(MethodTable *pMTDecl, MethodTable *pMTImpl, UINT32 idx);

    inline UINT32 GetNextTimestamp()
        { return ++m_iCurTimestamp; }

    inline UINT32 NumEntries()
        { LIMITED_METHOD_CONTRACT; return m_cEntries; }

    inline void TouchEntry(UINT32 i)
        { WRAPPER_NO_CONTRACT; m_iLastTouched = i; GetEntry(i)->m_iTimestamp = GetNextTimestamp(); }

    inline UINT32 GetLastTouchedEntryIndex()
        { WRAPPER_NO_CONTRACT; return m_iLastTouched; }

    // The end of this object contains an array of Entry
    inline Entry *GetEntryData()
        { LIMITED_METHOD_CONTRACT; return (Entry *)(this + 1); }

    inline Entry *GetEntry(UINT32 i)
        { WRAPPER_NO_CONTRACT; return GetEntryData() + i; }

  private:
    // This serializes access to the cache
    SimpleRWLock    m_lock;

    // This allows ageing of entries to decide which to punt when
    // inserting a new entry.
    UINT32 m_iCurTimestamp;

    // The number of entries in the cache
    UINT32 m_cEntries;
    UINT32 m_iLastTouched;

#ifdef HOST_64BIT
    UINT32 pad;      // insures that we are a multiple of 8-bytes
#endif
};  // class MethodDataCache

//==========================================================================================
UINT32 MethodDataCache::GetObjectSize(UINT32 cEntries)
{
    LIMITED_METHOD_CONTRACT;
    return sizeof(MethodDataCache) + (sizeof(Entry) * cEntries);
}

//==========================================================================================
MethodDataCache::MethodDataCache(UINT32 cEntries)
    : m_lock(COOPERATIVE_OR_PREEMPTIVE, LOCK_TYPE_DEFAULT),
      m_iCurTimestamp(0),
      m_cEntries(cEntries),
      m_iLastTouched(0)
{
    WRAPPER_NO_CONTRACT;
    ZeroMemory(GetEntryData(), cEntries * sizeof(Entry));
}

//==========================================================================================
MethodTable::MethodData *MethodDataCache::FindHelper(
    MethodTable *pMTDecl, MethodTable *pMTImpl, UINT32 idx)
{
    CONTRACTL {
        NOTHROW;
        GC_NOTRIGGER;
        INSTANCE_CHECK;
    } CONTRACTL_END;

    MethodData *pEntry = GetEntry(idx)->m_pMData;
    if (pEntry != NULL) {
        MethodTable *pMTDeclEntry = pEntry->GetDeclMethodTable();
        MethodTable *pMTImplEntry = pEntry->GetImplMethodTable();
        if (pMTDeclEntry == pMTDecl && pMTImplEntry == pMTImpl) {
            return pEntry;
        }
        else if (pMTDecl == pMTImpl) {
            if (pMTDeclEntry == pMTDecl) {
                return pEntry->GetDeclMethodData();
            }
            if (pMTImplEntry == pMTDecl) {
                return pEntry->GetImplMethodData();
            }
        }
    }

    return NULL;
}

//==========================================================================================
MethodTable::MethodData *MethodDataCache::Find(MethodTable *pMTDecl, MethodTable *pMTImpl)
{
    CONTRACTL {
        NOTHROW;
        GC_NOTRIGGER;
        INSTANCE_CHECK;
    } CONTRACTL_END;

#ifdef LOGGING
    g_sdStats.m_cCacheLookups++;
#endif

    SimpleReadLockHolder lh(&m_lock);

    // Check the last touched entry.
    MethodData *pEntry = FindHelper(pMTDecl, pMTImpl, GetLastTouchedEntryIndex());

    // Now search the entire cache.
    if (pEntry == NULL) {
        for (UINT32 i = 0; i < NumEntries(); i++) {
            pEntry = FindHelper(pMTDecl, pMTImpl, i);
            if (pEntry != NULL) {
                TouchEntry(i);
                break;
            }
        }
    }

    if (pEntry != NULL) {
        pEntry->AddRef();
    }

#ifdef LOGGING
    else {
        // Failure to find the entry in the cache.
        g_sdStats.m_cCacheMisses++;
    }
#endif // LOGGING

    return pEntry;
}

//==========================================================================================
MethodTable::MethodData *MethodDataCache::Find(MethodTable *pMT)
{
    WRAPPER_NO_CONTRACT;
    return Find(pMT, pMT);
}

//==========================================================================================
void MethodDataCache::Insert(MethodData *pMData)
{
    CONTRACTL {
        NOTHROW; // for now, because it does not yet resize.
        GC_NOTRIGGER;
        INSTANCE_CHECK;
    } CONTRACTL_END;

    SimpleWriteLockHolder hLock(&m_lock);

    UINT32 iMin = UINT32_MAX;
    UINT32 idxMin = UINT32_MAX;
    for (UINT32 i = 0; i < NumEntries(); i++) {
        if (GetEntry(i)->m_iTimestamp < iMin) {
            idxMin = i;
            iMin = GetEntry(i)->m_iTimestamp;
        }
    }
    Entry *pEntry = GetEntry(idxMin);
    if (pEntry->m_pMData != NULL) {
        pEntry->m_pMData->Release();
    }
    pMData->AddRef();
    pEntry->m_pMData = pMData;
    pEntry->m_iTimestamp = GetNextTimestamp();
}

//==========================================================================================
void MethodDataCache::Clear()
{
    CONTRACTL {
        NOTHROW; // for now, because it does not yet resize.
        GC_NOTRIGGER;
        INSTANCE_CHECK;
    } CONTRACTL_END;

    // Taking the lock here is just a precaution. Really, the runtime
    // should be suspended because this is called while unloading an
    // AppDomain at the SysSuspendEE stage. But, if someone calls it
    // outside of that context, we should be extra cautious.
    SimpleWriteLockHolder lh(&m_lock);

    for (UINT32 i = 0; i < NumEntries(); i++) {
        Entry *pEntry = GetEntry(i);
        if (pEntry->m_pMData != NULL) {
            pEntry->m_pMData->Release();
        }
    }
    ZeroMemory(GetEntryData(), NumEntries() * sizeof(Entry));
    m_iCurTimestamp = 0;
}   // MethodDataCache::Clear

#endif // !DACCESS_COMPILE


//==========================================================================================
// Optimization intended for MethodTable::GetDispatchMap

#include <optsmallperfcritical.h>

//==========================================================================================
PTR_DispatchMap MethodTable::GetDispatchMap()
{
    LIMITED_METHOD_DAC_CONTRACT;

    MethodTable * pMT = this;

    if (!pMT->HasDispatchMapSlot())
    {
        pMT = pMT->GetCanonicalMethodTable();
        if (!pMT->HasDispatchMapSlot())
            return NULL;
    }

    return dac_cast<PTR_DispatchMap>((pMT->GetAuxiliaryData() + 1));
}

#include <optdefault.h>


//==========================================================================================
PTR_Module MethodTable::GetModuleIfLoaded()
{
    CONTRACTL
    {
        NOTHROW;
        GC_NOTRIGGER;
        MODE_ANY;
        FORBID_FAULT;
        SUPPORTS_DAC;
    }
    CONTRACTL_END;

    return GetModule();
}

//==========================================================================================
BOOL MethodTable::ValidateWithPossibleAV()
{
    CANNOT_HAVE_CONTRACT;
    SUPPORTS_DAC;

    // MethodTables have the canonicalization property below.
    // i.e. canonicalize, and canonicalize again, and check the result are
    // the same.  This is a property that holds for every single valid object in
    // the system, but which should hold for very few other addresses.

    // For non-generic classes, we can rely on comparing
    //    object->methodtable->class->methodtable
    // to
    //    object->methodtable
    //
    //  However, for generic instantiation this does not work. There we must
    //  compare
    //
    //    object->methodtable->class->methodtable->class
    // to
    //    object->methodtable->class
    //
    // Of course, that's not necessarily enough to verify that the method
    // table and class are absolutely valid - we rely on type soundness
    // for that. We need to do more sanity checking to
    // make sure that our pointer here is in fact a valid object.
    PTR_EEClass pEEClass = this->GetClassWithPossibleAV();
    return ((pEEClass && (this == pEEClass->GetMethodTableWithPossibleAV())) ||
        ((HasInstantiation() || IsArray()) &&
        (pEEClass && (pEEClass->GetMethodTableWithPossibleAV()->GetClassWithPossibleAV() == pEEClass))));
}


//==========================================================================================
// mark as COM object type (System.__ComObject and types deriving from it)
void MethodTable::SetComObjectType()
{
    LIMITED_METHOD_CONTRACT;
    SetFlag(enum_flag_ComObject);
}

void MethodTable::SetIDynamicInterfaceCastable()
{
    LIMITED_METHOD_CONTRACT;
    SetFlag(enum_flag_IDynamicInterfaceCastable);
}

BOOL MethodTable::IsIDynamicInterfaceCastable()
{
    LIMITED_METHOD_DAC_CONTRACT;
    return GetFlag(enum_flag_IDynamicInterfaceCastable);
}

void MethodTable::SetIsTrackedReferenceWithFinalizer()
{
    LIMITED_METHOD_CONTRACT;
    SetFlag(enum_flag_IsTrackedReferenceWithFinalizer);
}

BOOL MethodTable::IsTrackedReferenceWithFinalizer()
{
    LIMITED_METHOD_DAC_CONTRACT;
    return GetFlag(enum_flag_IsTrackedReferenceWithFinalizer);
}

//==========================================================================================
WORD MethodTable::GetNumMethods()
{
    LIMITED_METHOD_DAC_CONTRACT;
    return GetClass()->GetNumMethods();
}

PTR_MethodTable MethodTable::GetTypicalMethodTable()
{
    LIMITED_METHOD_DAC_CONTRACT;
    if (IsArray())
        return (PTR_MethodTable)this;

    PTR_MethodTable methodTableMaybe = GetModule()->LookupTypeDef(GetCl()).AsMethodTable();
    _ASSERTE(methodTableMaybe->IsTypicalTypeDefinition());
    return methodTableMaybe;
}

//==========================================================================================
BOOL MethodTable::HasSameTypeDefAs(MethodTable *pMT)
{
    LIMITED_METHOD_DAC_CONTRACT;

    if (this == pMT)
        return TRUE;

    // optimize for the negative case where we expect RID mismatch
    DWORD rid = GetTypeDefRid();
    if (rid != pMT->GetTypeDefRid())
        return FALSE;

    // Types without RIDs are unrelated to each other. This case is taken for arrays.
    if (rid == 0)
        return FALSE;

    return (GetModule() == pMT->GetModule());
}

#ifndef DACCESS_COMPILE

//==========================================================================================
PTR_MethodTable InterfaceInfo_t::GetApproxMethodTable(Module * pContainingModule)
{
    CONTRACTL
    {
        THROWS;
        GC_TRIGGERS;
        MODE_ANY;
    }
    CONTRACTL_END;
    MethodTable * pItfMT = GetMethodTable();
    ClassLoader::EnsureLoaded(TypeHandle(pItfMT), CLASS_LOAD_APPROXPARENTS);
    return pItfMT;
}

//==========================================================================================
// get the method desc given the interface method desc
/* static */ MethodDesc *MethodTable::GetMethodDescForInterfaceMethodAndServer(
                            TypeHandle ownerType, MethodDesc *pItfMD, OBJECTREF *pServer)
{
    CONTRACT(MethodDesc*)
    {
        THROWS;
        GC_TRIGGERS;
        MODE_COOPERATIVE;
        PRECONDITION(CheckPointer(pItfMD));
        PRECONDITION(pItfMD->IsInterface());
        PRECONDITION(!ownerType.IsNull());
        PRECONDITION(ownerType.GetMethodTable()->HasSameTypeDefAs(pItfMD->GetMethodTable()));
        POSTCONDITION(CheckPointer(RETVAL));
    }
    CONTRACT_END;
    VALIDATEOBJECTREF(*pServer);

#ifdef _DEBUG
    MethodTable * pItfMT =  ownerType.GetMethodTable();
    PREFIX_ASSUME(pItfMT != NULL);
#endif // _DEBUG

    MethodTable *pServerMT = (*pServer)->GetMethodTable();
    PREFIX_ASSUME(pServerMT != NULL);

#ifdef FEATURE_COMINTEROP
    if (pServerMT->IsComObjectType() && !pItfMD->HasMethodInstantiation())
    {
        // interop needs an exact MethodDesc
        pItfMD = MethodDesc::FindOrCreateAssociatedMethodDesc(
            pItfMD,
            ownerType.GetMethodTable(),
            FALSE,              // forceBoxedEntryPoint
            Instantiation(),    // methodInst
            FALSE,              // allowInstParam
            TRUE);              // forceRemotableMethod

        RETURN(pServerMT->GetMethodDescForComInterfaceMethod(pItfMD, false));
    }
#endif // !FEATURE_COMINTEROP

    // For IDynamicInterfaceCastable, instead of trying to find method implementation in the real object type
    // we call GetInterfaceImplementation on the object and call GetMethodDescForInterfaceMethod
    // with whatever type it returns.
    if (pServerMT->IsIDynamicInterfaceCastable()
        && !TypeHandle(pServerMT).CanCastTo(ownerType)) // we need to make sure object doesn't implement this interface in a natural way
    {
        TypeHandle implTypeHandle;
        OBJECTREF obj = *pServer;

        GCPROTECT_BEGIN(obj);
        OBJECTREF implTypeRef = DynamicInterfaceCastable::GetInterfaceImplementation(&obj, ownerType);
        _ASSERTE(implTypeRef != NULL);

        ReflectClassBaseObject *implTypeObj = ((ReflectClassBaseObject *)OBJECTREFToObject(implTypeRef));
        implTypeHandle = implTypeObj->GetType();
        GCPROTECT_END();

        RETURN(implTypeHandle.GetMethodTable()->GetMethodDescForInterfaceMethod(ownerType, pItfMD, TRUE /* throwOnConflict */));
    }

    // Handle pure COM+ types.
    RETURN (pServerMT->GetMethodDescForInterfaceMethod(ownerType, pItfMD, TRUE /* throwOnConflict */));
}

#ifdef FEATURE_COMINTEROP
//==========================================================================================
// get the method desc given the interface method desc on a COM implemented server
// (if fNullOk is set then NULL is an allowable return value)
MethodDesc *MethodTable::GetMethodDescForComInterfaceMethod(MethodDesc *pItfMD, bool fNullOk)
{
    CONTRACT(MethodDesc*)
    {
        THROWS;
        GC_TRIGGERS;
        MODE_COOPERATIVE;
        PRECONDITION(CheckPointer(pItfMD));
        PRECONDITION(pItfMD->IsInterface());
        PRECONDITION(IsComObjectType());
        POSTCONDITION(fNullOk || CheckPointer(RETVAL));
    }
    CONTRACT_END;

    MethodTable * pItfMT =  pItfMD->GetMethodTable();
    PREFIX_ASSUME(pItfMT != NULL);

        // We now handle __ComObject class that doesn't have Dynamic Interface Map
    if (!HasDynamicInterfaceMap())
    {
        RETURN(pItfMD);
    }
    else
    {
        // Now we handle the more complex extensible RCW's. The first thing to do is check
        // to see if the static definition of the extensible RCW specifies that the class
        // implements the interface.
        DWORD slot = (DWORD) -1;

        // Calling GetTarget here instead of FindDispatchImpl gives us caching functionality to increase speed.
        PCODE tgt = VirtualCallStubManager::GetTarget(
            pItfMT->GetLoaderAllocator()->GetDispatchToken(pItfMT->GetTypeID(), pItfMD->GetSlot()), this, TRUE /* throwOnConflict */);

        if (tgt != NULL)
        {
            RETURN(MethodTable::GetMethodDescForSlotAddress(tgt));
        }

        // The interface is not in the static class definition so we need to look at the
        // dynamic interfaces.
        else if (FindDynamicallyAddedInterface(pItfMT))
        {
            // This interface was added to the class dynamically so it is implemented
            // by the COM object. We treat this dynamically added interfaces the same
            // way we treat COM objects. That is by using the interface vtable.
            RETURN(pItfMD);
        }
        else
        {
            RETURN(NULL);
        }
    }
}
#endif // FEATURE_COMINTEROP

void MethodTable::AllocateAuxiliaryData(LoaderAllocator *pAllocator, Module *pLoaderModule, AllocMemTracker *pamTracker, MethodTableStaticsFlags staticsFlags, WORD nonVirtualSlots, S_SIZE_T extraAllocation)
{
    S_SIZE_T cbAuxiliaryData = S_SIZE_T(sizeof(MethodTableAuxiliaryData));

    size_t prependedAllocationSpace = nonVirtualSlots * sizeof(TADDR);

    int16_t sizeofStaticsStructure = 0;

    if (HasFlag(staticsFlags, MethodTableStaticsFlags::Thread))
    {
        _ASSERTE(HasFlag(staticsFlags, MethodTableStaticsFlags::Present));
        sizeofStaticsStructure = sizeof(ThreadStaticsInfo);
    }
    else if (HasFlag(staticsFlags, MethodTableStaticsFlags::Generic))
    {
        _ASSERTE(HasFlag(staticsFlags, MethodTableStaticsFlags::Present));
        sizeofStaticsStructure = sizeof(GenericsStaticsInfo);
    }
    else if (HasFlag(staticsFlags, MethodTableStaticsFlags::Present))
    {
        sizeofStaticsStructure = sizeof(DynamicStaticsInfo);
    }

    prependedAllocationSpace = prependedAllocationSpace + sizeofStaticsStructure;

    cbAuxiliaryData = cbAuxiliaryData + S_SIZE_T(prependedAllocationSpace) + extraAllocation;
    if (cbAuxiliaryData.IsOverflow())
        ThrowHR(COR_E_OVERFLOW);

    BYTE* pAuxiliaryDataRegion = (BYTE *)
        pamTracker->Track(pAllocator->GetHighFrequencyHeap()->AllocMem(cbAuxiliaryData));

    MethodTableAuxiliaryData * pMTAuxiliaryData;
    pMTAuxiliaryData = (MethodTableAuxiliaryData *)(pAuxiliaryDataRegion + prependedAllocationSpace);

    pMTAuxiliaryData->SetLoaderModule(pLoaderModule);

    // NOTE: There is a - sign here making it so that the offset points to BEFORE the MethodTableAuxiliaryData
    pMTAuxiliaryData->SetOffsetToNonVirtualSlots(-sizeofStaticsStructure);

    m_pAuxiliaryData = pMTAuxiliaryData;

    if (HasFlag(staticsFlags, MethodTableStaticsFlags::Present))
    {
        MethodTableAuxiliaryData::GetDynamicStaticsInfo(pMTAuxiliaryData)->Init(this);
#ifdef _DEBUG
        pMTAuxiliaryData->m_debugOnlyDynamicStatics = MethodTableAuxiliaryData::GetDynamicStaticsInfo(pMTAuxiliaryData);
#endif
    }
#ifdef _DEBUG
    if (HasFlag(staticsFlags, MethodTableStaticsFlags::Generic))
    {
        pMTAuxiliaryData->m_debugOnlyGenericStatics = MethodTableAuxiliaryData::GetGenericStaticsInfo(pMTAuxiliaryData);
    }
#endif
    if (HasFlag(staticsFlags, MethodTableStaticsFlags::Thread))
    {
        MethodTableAuxiliaryData::GetThreadStaticsInfo(pMTAuxiliaryData)->Init();
#ifdef _DEBUG
        pMTAuxiliaryData->m_debugOnlyThreadStatics = MethodTableAuxiliaryData::GetThreadStaticsInfo(pMTAuxiliaryData);
#endif
    }
}



//---------------------------------------------------------------------------------------
//
MethodTable* CreateMinimalMethodTable(Module* pContainingModule,
                                      LoaderAllocator* pLoaderAllocator,
                                      AllocMemTracker* pamTracker)
{
    CONTRACTL
    {
        THROWS;
        GC_NOTRIGGER;
        MODE_ANY;
        INJECT_FAULT(COMPlusThrowOM());
    }
    CONTRACTL_END;

    EEClass* pClass = EEClass::CreateMinimalClass(pLoaderAllocator->GetHighFrequencyHeap(), pamTracker);

    LOG((LF_BCL, LL_INFO100, "Level2 - Creating MethodTable {0x%p}...\n", pClass));

    MethodTable* pMT = (MethodTable *)(void *)pamTracker->Track(pLoaderAllocator->GetHighFrequencyHeap()->AllocMem(S_SIZE_T(sizeof(MethodTable))));

    // Note: Memory allocated on loader heap is zero filled
    // memset(pMT, 0, sizeof(MethodTable));

    // Allocate the private data block ("private" during runtime in the ngen'ed case).
    pMT->AllocateAuxiliaryData(pLoaderAllocator, pContainingModule, pamTracker);
    pMT->SetModule(pContainingModule);
    pMT->SetLoaderAllocator(pLoaderAllocator);

    //
    // Set up the EEClass
    //
    pClass->SetMethodTable(pMT); // in the EEClass set the pointer to this MethodTable
    pClass->SetAttrClass(tdPublic | tdSealed);

    //
    // Set up the MethodTable
    //
    // Does not need parent. Note that MethodTable for COR_GLOBAL_PARENT_TOKEN does not have parent either,
    // so the system has to be wired for dealing with no parent anyway.
    pMT->SetParentMethodTable(NULL);
    pMT->SetClass(pClass);
    pMT->SetInternalCorElementType(ELEMENT_TYPE_CLASS);
    pMT->SetBaseSize(OBJECT_BASESIZE);

#ifdef _DEBUG
    pClass->SetDebugClassName("dynamicClass");
    pMT->SetDebugClassName("dynamicClass");
    pMT->GetAuxiliaryDataForWrite()->SetIsPublished();
#endif

    LOG((LF_BCL, LL_INFO10, "Level1 - MethodTable created {0x%p}\n", pClass));

    return pMT;
}


#ifdef FEATURE_COMINTEROP
//==========================================================================================
OBJECTREF MethodTable::GetObjCreateDelegate()
{
    CONTRACTL
    {
        MODE_COOPERATIVE;
        GC_NOTRIGGER;
        NOTHROW;
    }
    CONTRACTL_END;
    _ASSERT(!IsInterface());
    if (GetOHDelegate())
        return ObjectFromHandle(GetOHDelegate());
    else
        return NULL;
}

//==========================================================================================
void MethodTable::SetObjCreateDelegate(OBJECTREF orDelegate)
{
    CONTRACTL
    {
        MODE_COOPERATIVE;
        GC_NOTRIGGER;
        THROWS; // From CreateHandle
    }
    CONTRACTL_END;

    if (GetOHDelegate())
        StoreObjectInHandle(GetOHDelegate(), orDelegate);
    else
        SetOHDelegate (GetAppDomain()->CreateHandle(orDelegate));
}
#endif // FEATURE_COMINTEROP


//==========================================================================================
void MethodTable::SetInterfaceMap(WORD wNumInterfaces, InterfaceInfo_t* iMap)
{
    LIMITED_METHOD_CONTRACT;
    if (wNumInterfaces == 0)
    {
        _ASSERTE(!HasInterfaceMap());
        return;
    }

    m_wNumInterfaces = wNumInterfaces;

    CONSISTENCY_CHECK(IS_ALIGNED(iMap, sizeof(void*)));
    m_pInterfaceMap = iMap;
}

//==========================================================================================
// Called after GetExtraInterfaceInfoSize above to setup a new MethodTable with the additional memory to track
// extra interface info. If there are a non-zero number of interfaces implemented on this class but
// GetExtraInterfaceInfoSize() returned zero, this call must still be made (with a NULL argument).
void MethodTable::InitializeExtraInterfaceInfo(PVOID pInfo)
{
    STANDARD_VM_CONTRACT;

    // Check that memory was allocated or not allocated in the right scenarios.
    _ASSERTE(((pInfo == NULL) && (GetExtraInterfaceInfoSize(GetNumInterfaces()) == 0)) ||
             ((pInfo != NULL) && (GetExtraInterfaceInfoSize(GetNumInterfaces()) != 0)));

    // This call is a no-op if we don't require extra interface info (in which case a buffer should never have
    // been allocated).
    if (!HasExtraInterfaceInfo())
    {
        _ASSERTE(pInfo == NULL);
        return;
    }

    // Get pointer to optional slot that holds either a small inlined bitmap of flags or the pointer to a
    // larger bitmap.
    PTR_TADDR pInfoSlot = GetExtraInterfaceInfoPtr();

    // In either case, data inlined or held in an external buffer, the correct thing to do is to write pInfo
    // to the slot. In the inlined case we wish to set all flags to their default value (zero, false) and
    // writing NULL does that. Otherwise we simply want to dump the buffer pointer directly into the slot (no
    // need for a discriminator bit, we can always infer which format we're using based on the interface
    // count).
    *pInfoSlot = (TADDR)pInfo;

    // There shouldn't be any need for further initialization in the buffered case since loader heap
    // allocation zeroes data.
#ifdef _DEBUG
    if (pInfo != NULL)
        for (DWORD i = 0; i < GetExtraInterfaceInfoSize(GetNumInterfaces()); i++)
            _ASSERTE(*((BYTE*)pInfo + i) == 0);
#endif // _DEBUG
}

// Define a macro that generates a mask for a given bit in a TADDR correctly on either 32 or 64 bit platforms.
#ifdef HOST_64BIT
#define SELECT_TADDR_BIT(_index) (1ULL << (_index))
#else
#define SELECT_TADDR_BIT(_index) (1U << (_index))
#endif

//==========================================================================================
// For the given interface in the map (specified via map index) mark the interface as declared explicitly on
// this class. This is not legal for dynamically added interfaces (as used by RCWs).
void MethodTable::SetInterfaceDeclaredOnClass(DWORD index)
{
    STANDARD_VM_CONTRACT;

    _ASSERTE(HasExtraInterfaceInfo());
    _ASSERTE(index < GetNumInterfaces());

    // Get address of optional slot for extra info.
    PTR_TADDR pInfoSlot = GetExtraInterfaceInfoPtr();

    if (GetNumInterfaces() <= kInlinedInterfaceInfoThreshold)
    {
        // Bitmap of flags is stored inline in the optional slot.
        *pInfoSlot |= SELECT_TADDR_BIT(index);
    }
    else
    {
        // Slot points to a buffer containing a larger bitmap.
        TADDR *pBitmap = (PTR_TADDR)*pInfoSlot;

        DWORD idxTaddr = index / (sizeof(TADDR) * 8);   // Select TADDR in array that covers the target bit
        DWORD idxInTaddr = index % (sizeof(TADDR) * 8);
        TADDR bitmask = SELECT_TADDR_BIT(idxInTaddr);

        pBitmap[idxTaddr] |= bitmask;
        _ASSERTE((pBitmap[idxTaddr] & bitmask) == bitmask);
    }
}

//==========================================================================================
// For the given interface return true if the interface was declared explicitly on this class.
bool MethodTable::IsInterfaceDeclaredOnClass(DWORD index)
{
    STANDARD_VM_CONTRACT;

    _ASSERTE(HasExtraInterfaceInfo());

    // Dynamic interfaces are always marked as not DeclaredOnClass (I don't know why but this is how the code
    // was originally authored).
    if (index >= GetNumInterfaces())
    {
#ifdef FEATURE_COMINTEROP
        _ASSERTE(HasDynamicInterfaceMap());
#endif // FEATURE_COMINTEROP
        return false;
    }

    // Get data from the optional extra info slot.
    TADDR taddrInfo = *GetExtraInterfaceInfoPtr();

    if (GetNumInterfaces() <= kInlinedInterfaceInfoThreshold)
    {
        // Bitmap of flags is stored directly in the value.
        return (taddrInfo & SELECT_TADDR_BIT(index)) != 0;
    }
    else
    {
        // Slot points to a buffer containing a larger bitmap.
        TADDR *pBitmap = (PTR_TADDR)taddrInfo;

        DWORD idxTaddr = index / (sizeof(TADDR) * 8);   // Select TADDR in array that covers the target bit
        DWORD idxInTaddr = index % (sizeof(TADDR) * 8);
        TADDR bitmask = SELECT_TADDR_BIT(idxInTaddr);

        return (pBitmap[idxTaddr] & bitmask) != 0;
    }
}

#ifdef FEATURE_COMINTEROP

//==========================================================================================
PTR_InterfaceInfo MethodTable::GetDynamicallyAddedInterfaceMap()
{
    LIMITED_METHOD_DAC_CONTRACT;
    PRECONDITION(HasDynamicInterfaceMap());

    return GetInterfaceMap() + GetNumInterfaces();
}

//==========================================================================================
unsigned MethodTable::GetNumDynamicallyAddedInterfaces()
{
    LIMITED_METHOD_DAC_CONTRACT;
    PRECONDITION(HasDynamicInterfaceMap());

    PTR_InterfaceInfo pInterfaces = GetInterfaceMap();
    PREFIX_ASSUME(pInterfaces != NULL);
    return (unsigned)*(dac_cast<PTR_SIZE_T>(pInterfaces) - 1);
}

//==========================================================================================
BOOL MethodTable::FindDynamicallyAddedInterface(MethodTable *pInterface)
{
    LIMITED_METHOD_CONTRACT;

    _ASSERTE(HasDynamicInterfaceMap());     // This should never be called on for a type that is not an extensible RCW.

    unsigned cDynInterfaces = GetNumDynamicallyAddedInterfaces();
    InterfaceInfo_t *pDynItfMap = GetDynamicallyAddedInterfaceMap();

    for (unsigned i = 0; i < cDynInterfaces; i++)
    {
        if (pDynItfMap[i].GetMethodTable() == pInterface)
            return TRUE;
    }

    return FALSE;
}

//==========================================================================================
void MethodTable::AddDynamicInterface(MethodTable *pItfMT)
{
    CONTRACTL
    {
        THROWS;
        GC_NOTRIGGER;
        MODE_ANY;
        PRECONDITION(HasDynamicInterfaceMap());    // This should never be called on for a type that is not an extensible RCW.
    }
    CONTRACTL_END;

    unsigned NumDynAddedInterfaces = GetNumDynamicallyAddedInterfaces();
    unsigned TotalNumInterfaces = GetNumInterfaces() + NumDynAddedInterfaces;

    InterfaceInfo_t *pNewItfMap = NULL;
    S_SIZE_T AllocSize =  (S_SIZE_T(S_UINT32(TotalNumInterfaces) + S_UINT32(1)) * S_SIZE_T(sizeof(InterfaceInfo_t))) + S_SIZE_T(sizeof(DWORD_PTR));
    if (AllocSize.IsOverflow())
        ThrowHR(COR_E_OVERFLOW);

    // Allocate the new interface table adding one for the new interface and one
    // more for the dummy slot before the start of the table..
    pNewItfMap = (InterfaceInfo_t*)(void*)GetLoaderAllocator()->GetHighFrequencyHeap()->AllocMem(AllocSize);

    pNewItfMap = (InterfaceInfo_t*)(((BYTE *)pNewItfMap) + sizeof(DWORD_PTR));

    // Copy the old map into the new one.
    if (TotalNumInterfaces > 0) {
        InterfaceInfo_t *pInterfaceMap = GetInterfaceMap();
        PREFIX_ASSUME(pInterfaceMap != NULL);

        for (unsigned index = 0; index < TotalNumInterfaces; ++index)
        {
          InterfaceInfo_t *pIntInfo = (InterfaceInfo_t *) (pNewItfMap + index);
          pIntInfo->SetMethodTable((pInterfaceMap + index)->GetMethodTable());
        }
    }

    // Add the new interface at the end of the map.
    pNewItfMap[TotalNumInterfaces].SetMethodTable(pItfMT);

    // Update the count of dynamically added interfaces.
    *(((DWORD_PTR *)pNewItfMap) - 1) = NumDynAddedInterfaces + 1;

    // Switch the old interface map with the new one.
    VolatileStore(&m_pInterfaceMap, pNewItfMap);

    // Log the fact that we leaked the interface vtable map.
#ifdef _DEBUG
    LOG((LF_INTEROP, LL_EVERYTHING,
        "Extensible RCW %s being cast to interface %s caused an interface vtable map leak",
        GetClass()->GetDebugClassName(), pItfMT->GetClass()->m_szDebugClassName));
#else // !_DEBUG
    LOG((LF_INTEROP, LL_EVERYTHING,
        "Extensible RCW being cast to an interface caused an interface vtable map leak"));
#endif // !_DEBUG
} // MethodTable::AddDynamicInterface

#endif // FEATURE_COMINTEROP

void MethodTable::SetupGenericsStaticsInfo(FieldDesc* pStaticFieldDescs)
{
    CONTRACTL
    {
        THROWS;
        GC_TRIGGERS;
        MODE_ANY;
    }
    CONTRACTL_END;

    GenericsStaticsInfo *pInfo = GetGenericsStaticsInfo();
    pInfo->m_pFieldDescs = pStaticFieldDescs;
}

#endif // !DACCESS_COMPILE

//==========================================================================================
// Calculate how many bytes of storage will be required to track additional information for interfaces. This
// will be zero if there are no interfaces, but can also be zero for small numbers of interfaces as well, and
// callers should be ready to handle this.
/* static */ SIZE_T MethodTable::GetExtraInterfaceInfoSize(DWORD cInterfaces)
{
    LIMITED_METHOD_DAC_CONTRACT;

    // For small numbers of interfaces we can record the info in the TADDR of the optional member itself (use
    // the TADDR as a bitmap).
    if (cInterfaces <= kInlinedInterfaceInfoThreshold)
        return 0;

    // Otherwise we'll cause an array of TADDRs to be allocated (use TADDRs since the heap space allocated
    // will almost certainly need to be TADDR aligned anyway).
    return ALIGN_UP(cInterfaces, sizeof(TADDR) * 8) / 8;
}

#ifdef DACCESS_COMPILE
//==========================================================================================
void MethodTable::EnumMemoryRegionsForExtraInterfaceInfo()
{
    SUPPORTS_DAC;

    // No extra data to enum if the number of interfaces is below the threshold -- there is either no data or
    // it all fits into the optional members inline.
    if (GetNumInterfaces() <= kInlinedInterfaceInfoThreshold)
        return;

    DacEnumMemoryRegion(*GetExtraInterfaceInfoPtr(), GetExtraInterfaceInfoSize(GetNumInterfaces()));
}
#endif // DACCESS_COMPILE

#ifndef DACCESS_COMPILE

#ifdef FEATURE_TYPEEQUIVALENCE
//==========================================================================================
// Equivalence based on Guid and TypeIdentifier attributes to support the "no-PIA" feature.
BOOL MethodTable::IsEquivalentTo_Worker(MethodTable *pOtherMT COMMA_INDEBUG(TypeHandlePairList *pVisited))
{
    CONTRACTL
    {
        THROWS;
        GC_TRIGGERS;
        MODE_ANY;
    }
    CONTRACTL_END;

    _ASSERTE(HasTypeEquivalence() && pOtherMT->HasTypeEquivalence());


#ifdef _DEBUG
    if (TypeHandlePairList::Exists(pVisited, TypeHandle(this), TypeHandle(pOtherMT)))
    {
        _ASSERTE(!"We are in the process of comparing these types already. That should never happen!");
        return TRUE;
    }
    TypeHandlePairList newVisited(TypeHandle(this), TypeHandle(pOtherMT), pVisited);
#endif


    if (HasInstantiation() != pOtherMT->HasInstantiation())
        return FALSE;

    if (IsArray())
    {
        if (!pOtherMT->IsArray() || GetRank() != pOtherMT->GetRank())
            return FALSE;

        if (IsMultiDimArray() != pOtherMT->IsMultiDimArray())
        {
            // A non-multidimensional array is not equivalent to an SzArray.
            // This case is handling the case of a Rank 1 multidimensional array
            // when compared to a normal array.
            return FALSE;
        }

        // arrays of structures have their own unshared MTs and will take this path
        return (GetArrayElementTypeHandle().IsEquivalentTo(pOtherMT->GetArrayElementTypeHandle() COMMA_INDEBUG(&newVisited)));
    }

    return IsEquivalentTo_WorkerInner(pOtherMT COMMA_INDEBUG(&newVisited));
}

//==========================================================================================
// Type equivalence - SO intolerant part.
BOOL MethodTable::IsEquivalentTo_WorkerInner(MethodTable *pOtherMT COMMA_INDEBUG(TypeHandlePairList *pVisited))
{
    CONTRACTL
    {
        THROWS;
        GC_TRIGGERS;
        MODE_ANY;
        LOADS_TYPE(CLASS_DEPENDENCIES_LOADED);
    }
    CONTRACTL_END;

    TypeEquivalenceHashTable *typeHashTable = NULL;
    AppDomain *pDomain = GetAppDomain();
    if (pDomain != NULL)
    {
        typeHashTable = pDomain->GetTypeEquivalenceCache();
        TypeEquivalenceHashTable::EquivalenceMatch match = typeHashTable->CheckEquivalence(TypeHandle(this), TypeHandle(pOtherMT));
        switch (match)
        {
        case TypeEquivalenceHashTable::Match:
            return TRUE;
        case TypeEquivalenceHashTable::NoMatch:
            return FALSE;
        case TypeEquivalenceHashTable::MatchUnknown:
            break;
        default:
            _ASSERTE(FALSE);
            break;
        }
    }

    BOOL fEquivalent = FALSE;

    // Check if type is generic
    if (HasInstantiation())
    {
        // Limit equivalence on generics only to interfaces
        if (!IsInterface() || !pOtherMT->IsInterface())
        {
            fEquivalent = FALSE;
            goto EquivalenceCalculated;
        }

        // check whether the instantiations are equivalent
        Instantiation inst1 = GetInstantiation();
        Instantiation inst2 = pOtherMT->GetInstantiation();

        // Verify generic argument count
        if (inst1.GetNumArgs() != inst2.GetNumArgs())
        {
            fEquivalent = FALSE;
            goto EquivalenceCalculated;
        }

        // Verify each generic argument type
        for (DWORD i = 0; i < inst1.GetNumArgs(); i++)
        {
            if (!inst1[i].IsEquivalentTo(inst2[i] COMMA_INDEBUG(pVisited)))
            {
                fEquivalent = FALSE;
                goto EquivalenceCalculated;
            }
        }

        if (GetTypeDefRid() == pOtherMT->GetTypeDefRid() && GetModule() == pOtherMT->GetModule())
        {
            // it's OK to declare the MTs equivalent at this point; the cases we care
            // about are IList<IFoo> and IList<IBar> where IFoo and IBar are equivalent
            fEquivalent = TRUE;
        }
        else
        {
            fEquivalent = FALSE;
        }
        goto EquivalenceCalculated;
    }

    if (IsArray())
    {
        if (!pOtherMT->IsArray() || GetRank() != pOtherMT->GetRank())
        {
            fEquivalent = FALSE;
            goto EquivalenceCalculated;
        }

        // arrays of structures have their own unshared MTs and will take this path
        TypeHandle elementType1 = GetArrayElementTypeHandle();
        TypeHandle elementType2 = pOtherMT->GetArrayElementTypeHandle();
        fEquivalent = elementType1.IsEquivalentTo(elementType2 COMMA_INDEBUG(pVisited));
        goto EquivalenceCalculated;
    }

    fEquivalent = CompareTypeDefsForEquivalence(GetCl(), pOtherMT->GetCl(), GetModule(), pOtherMT->GetModule(), NULL);

EquivalenceCalculated:
    // Record equivalence matches if a table exists
    if (typeHashTable != NULL)
    {
        // Collectible type results will not get cached.
        if ((!Collectible() && !pOtherMT->Collectible()))
        {
            auto match = fEquivalent ? TypeEquivalenceHashTable::Match : TypeEquivalenceHashTable::NoMatch;
            typeHashTable->RecordEquivalence(TypeHandle(this), TypeHandle(pOtherMT), match);
        }
    }

    return fEquivalent;
}
#endif // FEATURE_TYPEEQUIVALENCE

//==========================================================================================
BOOL MethodTable::CanCastToInterface(MethodTable *pTargetMT, TypeHandlePairList *pVisited)
{
    CONTRACTL
    {
        THROWS;
        GC_TRIGGERS;
        MODE_ANY;
        INSTANCE_CHECK;
        PRECONDITION(CheckPointer(pTargetMT));
        PRECONDITION(pTargetMT->IsInterface());
    }
    CONTRACTL_END

    if (!pTargetMT->HasVariance())
    {
        if (IsInterface() && IsEquivalentTo(pTargetMT))
            return TRUE;

        return ImplementsEquivalentInterface(pTargetMT);
    }
    else
    {
        if (CanCastByVarianceToInterfaceOrDelegate(pTargetMT, pVisited))
            return TRUE;

        if (pTargetMT->IsSpecialMarkerTypeForGenericCasting() && !GetAuxiliaryData()->MayHaveOpenInterfacesInInterfaceMap())
            return FALSE; // The special marker types cannot be cast to (at this time, they are the open generic types, so they are however, valid input to this method).

        InterfaceMapIterator it = IterateInterfaceMap();
        while (it.Next())
        {
            if (it.GetInterfaceApprox()->CanCastByVarianceToInterfaceOrDelegate(pTargetMT, pVisited, this))
                return TRUE;
        }
    }
    return FALSE;
}

//==========================================================================================
BOOL MethodTable::CanCastByVarianceToInterfaceOrDelegate(MethodTable *pTargetMT, TypeHandlePairList *pVisited, MethodTable* pMTInterfaceMapOwner /*= NULL*/)
{
    CONTRACTL
    {
        THROWS;
        GC_TRIGGERS;
        MODE_ANY;
        INSTANCE_CHECK;
        PRECONDITION(CheckPointer(pTargetMT));
        PRECONDITION(pTargetMT->HasVariance());
        PRECONDITION(pTargetMT->IsInterface() || pTargetMT->IsDelegate());
    }
    CONTRACTL_END

    // shortcut when having same types
    if (this == pTargetMT)
    {
        return TRUE;
    }

    // Shortcut for generic approx type scenario
    if (pMTInterfaceMapOwner != NULL &&
        !pMTInterfaceMapOwner->GetAuxiliaryData()->MayHaveOpenInterfacesInInterfaceMap() &&
        IsSpecialMarkerTypeForGenericCasting() &&
        GetTypeDefRid() == pTargetMT->GetTypeDefRid() &&
        GetModule() == pTargetMT->GetModule() &&
        pTargetMT->GetInstantiation().ContainsAllOneType(pMTInterfaceMapOwner))
    {
        return TRUE;
    }

    if (GetTypeDefRid() != pTargetMT->GetTypeDefRid() || GetModule() != pTargetMT->GetModule() ||
        TypeHandlePairList::Exists(pVisited, this, pTargetMT))
    {
        return FALSE;
    }

    EEClass* pClass = NULL;
    TypeHandlePairList pairList(this, pTargetMT, pVisited);
    BOOL returnValue = FALSE;

    {
        pClass = pTargetMT->GetClass();
        Instantiation inst = GetInstantiation();
        Instantiation targetInst = pTargetMT->GetInstantiation();

        for (DWORD i = 0; i < inst.GetNumArgs(); i++)
        {
            TypeHandle thArg = inst[i];
            if (IsSpecialMarkerTypeForGenericCasting() && pMTInterfaceMapOwner && !pMTInterfaceMapOwner->GetAuxiliaryData()->MayHaveOpenInterfacesInInterfaceMap())
            {
                thArg = pMTInterfaceMapOwner;
            }

            TypeHandle thTargetArg = targetInst[i];

            // If argument types are not equivalent, test them for compatibility
            // in accordance with the variance annotation
            if (!thArg.IsEquivalentTo(thTargetArg))
            {
                switch (pClass->GetVarianceOfTypeParameter(i))
                {
                case gpCovariant :
                    if (!thArg.IsBoxedAndCanCastTo(thTargetArg, &pairList))
                        goto Exit;
                    break;

                case gpContravariant :
                    if (!thTargetArg.IsBoxedAndCanCastTo(thArg, &pairList))
                        goto Exit;
                    break;

                case gpNonVariant :
                    goto Exit;

                default :
                    _ASSERTE(!"Illegal variance annotation");
                    goto Exit;
                }
            }
        }
    }

    returnValue = TRUE;

Exit:

    return returnValue;
}

//==========================================================================================
BOOL MethodTable::CanCastToClass(MethodTable *pTargetMT, TypeHandlePairList *pVisited)
{
    CONTRACTL
    {
        THROWS;
        GC_TRIGGERS;
        MODE_ANY;
        INSTANCE_CHECK;
        PRECONDITION(CheckPointer(pTargetMT));
        PRECONDITION(!pTargetMT->IsArray());
        PRECONDITION(!pTargetMT->IsInterface());
    }
    CONTRACTL_END

    MethodTable *pMT = this;

    // If the target type has variant type parameters, we take a slower path
    if (pTargetMT->HasVariance())
    {
        // At present, we support variance only on delegates and interfaces
        CONSISTENCY_CHECK(pTargetMT->IsDelegate());

        // First chase inheritance hierarchy until we hit a class that only differs in its instantiation
        do {
            // Cheap check for equivalence
            if (pMT->IsEquivalentTo(pTargetMT))
                return TRUE;

            if (pMT->CanCastByVarianceToInterfaceOrDelegate(pTargetMT, pVisited))
                return TRUE;

            pMT = pMT->GetParentMethodTable();
        } while (pMT);
    }

    // If there are no variant type parameters, just chase the hierarchy
    else
    {
        do {
            if (pMT->IsEquivalentTo(pTargetMT))
                return TRUE;

            pMT = pMT->GetParentMethodTable();
        } while (pMT);
    }

    return FALSE;
}

#include <optsmallperfcritical.h>

//==========================================================================================
BOOL MethodTable::CanCastTo(MethodTable* pTargetMT, TypeHandlePairList* pVisited)
{
    CONTRACTL
    {
        THROWS;
        GC_TRIGGERS;
        MODE_COOPERATIVE;
        INSTANCE_CHECK;
        PRECONDITION(CheckPointer(pTargetMT));
    }
    CONTRACTL_END

    // we cannot cache T --> Nullable<T> here since result is contextual.
    // callers should have handled this already according to their rules.
    _ASSERTE(!Nullable::IsNullableForType(TypeHandle(pTargetMT), this));

    if (IsArray())
    {
        if (pTargetMT->IsArray())
        {
            return ArrayIsInstanceOf(pTargetMT, pVisited);
        }
        else if (pTargetMT->IsInterface() && pTargetMT->HasInstantiation())
        {
            return ArraySupportsBizarreInterface(pTargetMT, pVisited);
        }
    }
    else if (pTargetMT->IsArray())
    {
        CastCache::TryAddToCache(this, pTargetMT, false);
        return false;
    }

    BOOL result = pTargetMT->IsInterface() ?
                                CanCastToInterface(pTargetMT, pVisited) :
                                CanCastToClass(pTargetMT, pVisited);

    // We only consider type-based conversion rules here.
    // Therefore a negative result cannot rule out convertibility for IDynamicInterfaceCastable and COM objects
    if (result || !(pTargetMT->IsInterface() && (this->IsComObjectType() || this->IsIDynamicInterfaceCastable())))
    {
        CastCache::TryAddToCache(this, pTargetMT, (BOOL)result);
    }

    return result;
}

//==========================================================================================
BOOL MethodTable::ArraySupportsBizarreInterface(MethodTable * pInterfaceMT, TypeHandlePairList* pVisited)
{
    CONTRACTL {
        THROWS;
        GC_TRIGGERS;
        MODE_COOPERATIVE;
        PRECONDITION(this->IsArray());
        PRECONDITION(pInterfaceMT->IsInterface());
        PRECONDITION(pInterfaceMT->HasInstantiation());
    } CONTRACTL_END;

    // IList<T> & IReadOnlyList<T> only supported for SZ_ARRAYS
    if (this->IsMultiDimArray() ||
        !IsImplicitInterfaceOfSZArray(pInterfaceMT))
    {
        CastCache::TryAddToCache(this, pInterfaceMT, FALSE);
        return FALSE;
    }

    BOOL result = TypeDesc::CanCastParam(this->GetArrayElementTypeHandle(), pInterfaceMT->GetInstantiation()[0], pVisited);

    CastCache::TryAddToCache(this, pInterfaceMT, (BOOL)result);
    return result;
}

BOOL MethodTable::ArrayIsInstanceOf(MethodTable* pTargetMT, TypeHandlePairList* pVisited)
{
    CONTRACTL{
        THROWS;
        GC_TRIGGERS;
        MODE_COOPERATIVE;
        PRECONDITION(this->IsArray());
        PRECONDITION(pTargetMT->IsArray());
    } CONTRACTL_END;

    // GetRank touches EEClass. Try to avoid it for SZArrays.
    if (pTargetMT->GetInternalCorElementType() == ELEMENT_TYPE_SZARRAY)
    {
        if (this->IsMultiDimArray())
        {
            CastCache::TryAddToCache(this, pTargetMT, FALSE);
            return TypeHandle::CannotCast;
        }
    }
    else
    {
        if (this->GetRank() != pTargetMT->GetRank())
        {
            CastCache::TryAddToCache(this, pTargetMT, FALSE);
            return TypeHandle::CannotCast;
        }
    }
    _ASSERTE(this->GetRank() == pTargetMT->GetRank());

    TypeHandle elementTypeHandle = this->GetArrayElementTypeHandle();
    TypeHandle toElementTypeHandle = pTargetMT->GetArrayElementTypeHandle();

    BOOL result = (elementTypeHandle == toElementTypeHandle) ||
        TypeDesc::CanCastParam(elementTypeHandle, toElementTypeHandle, pVisited);

    CastCache::TryAddToCache(this, pTargetMT, (BOOL)result);
    return result;
}

#include <optdefault.h>

BOOL
MethodTable::IsExternallyVisible()
{
    CONTRACTL
    {
        THROWS;
        MODE_ANY;
        GC_TRIGGERS;
    }
    CONTRACTL_END;

    if (IsArray())
    {
        return GetArrayElementTypeHandle().IsExternallyVisible();
    }

    BOOL bIsVisible = IsTypeDefExternallyVisible(GetCl(), GetModule(), GetClass()->GetAttrClass());

    if (bIsVisible && HasInstantiation() && !IsGenericTypeDefinition())
    {
        for (COUNT_T i = 0; i < GetNumGenericArgs(); i++)
        {
            if (!GetInstantiation()[i].IsExternallyVisible())
                return FALSE;
        }
    }

    return bIsVisible;
} // MethodTable::IsExternallyVisible

BOOL MethodTable::IsAllGCPointers()
{
    if (this->ContainsGCPointers())
    {
        // check for canonical GC encoding for all-pointer types
        CGCDesc* pDesc = CGCDesc::GetCGCDescFromMT(this);
        if (pDesc->GetNumSeries() != 1)
            return false;

        int offsetToData = IsArray() ? ArrayBase::GetDataPtrOffset(this) : sizeof(size_t);
        CGCDescSeries* pSeries = pDesc->GetHighestSeries();
        return ((int)pSeries->GetSeriesOffset() == offsetToData) &&
            ((SSIZE_T)pSeries->GetSeriesSize() == -(SSIZE_T)(offsetToData + sizeof(size_t)));
    }

    return false;
}


#ifdef _DEBUG

void
MethodTable::DebugDumpVtable(LPCUTF8 szClassName, BOOL fDebug)
{
    //diag functions shouldn't affect normal behavior
    CONTRACTL
    {
        NOTHROW;
        GC_TRIGGERS;
    }
    CONTRACTL_END;

    CQuickBytes qb;
    const size_t cchBuff = MAX_CLASSNAME_LENGTH + 30;
    LPSTR buff = fDebug ? (LPSTR) qb.AllocNoThrow(cchBuff * sizeof(CHAR)) : NULL;

    if ((buff == NULL) && fDebug)
    {
        OutputDebugStringUtf8("OOM when dumping VTable - falling back to logging");
        fDebug = FALSE;
    }

    if (fDebug)
    {
        sprintf_s(buff, cchBuff, "Vtable (with interface dupes) for '%s':\n", szClassName);
#ifdef _DEBUG
        sprintf_s(&buff[strlen(buff)], cchBuff - strlen(buff) , "  Total duplicate slots = %d\n", g_dupMethods);
#endif
        OutputDebugStringUtf8(buff);
    }
    else
    {
        //LF_ALWAYS allowed here because this is controlled by special env var code:EEConfig::ShouldDumpOnClassLoad
        LOG((LF_ALWAYS, LL_ALWAYS, "Vtable (with interface dupes) for '%s':\n", szClassName));
        LOG((LF_ALWAYS, LL_ALWAYS, "  Total duplicate slots = %d\n", g_dupMethods));
    }

    HRESULT hr;
    EX_TRY
    {
        MethodIterator it(this);
        for (; it.IsValid(); it.Next())
        {
            MethodDesc *pMD = it.GetMethodDesc();
            LPCUTF8     pszName = pMD->GetName((USHORT) it.GetSlotNumber());
            DWORD       dwAttrs = pMD->GetAttrs();

            if (fDebug)
            {
                DefineFullyQualifiedNameForClass();
                LPCUTF8 name = GetFullyQualifiedNameForClass(pMD->GetMethodTable());
                sprintf_s(buff, cchBuff,
                           "  slot %2d: %s::%s%s  0x%p (slot = %2d)\n",
                           it.GetSlotNumber(),
                           name,
                           pszName,
                           IsMdFinal(dwAttrs) ? " (final)" : "",
                           (VOID *)pMD->GetMethodEntryPointIfExists(),
                           pMD->GetSlot()
                          );
                OutputDebugStringUtf8(buff);
            }
            else
            {
                //LF_ALWAYS allowed here because this is controlled by special env var code:EEConfig::ShouldDumpOnClassLoad
                LOG((LF_ALWAYS, LL_ALWAYS,
                     "  slot %2d: %s::%s%s  0x%p (slot = %2d)\n",
                     it.GetSlotNumber(),
                     pMD->GetClass()->GetDebugClassName(),
                     pszName,
                     IsMdFinal(dwAttrs) ? " (final)" : "",
                     (VOID *)pMD->GetMethodEntryPointIfExists(),
                     pMD->GetSlot()
                    ));
            }
            if (it.GetSlotNumber() == (DWORD)(GetNumMethods()-1))
            {
                if (fDebug)
                {
                    OutputDebugStringUtf8("  <-- vtable ends here\n");
                }
                else
                {
                    //LF_ALWAYS allowed here because this is controlled by special env var code:EEConfig::ShouldDumpOnClassLoad
                    LOG((LF_ALWAYS, LL_ALWAYS, "  <-- vtable ends here\n"));
                }
            }
        }
    }
    EX_CATCH_HRESULT(hr);

    if (fDebug)
    {
        OutputDebugStringUtf8("\n");
    }
    else
    {
        //LF_ALWAYS allowed here because this is controlled by special env var code:EEConfig::ShouldDumpOnClassLoad
        LOG((LF_ALWAYS, LL_ALWAYS, "\n"));
    }
} // MethodTable::DebugDumpVtable

void
MethodTable::Debug_DumpInterfaceMap(
    LPCSTR szInterfaceMapPrefix)
{
    // Diagnostic functions shouldn't affect normal behavior
    CONTRACTL
    {
        NOTHROW;
        GC_TRIGGERS;
    }
    CONTRACTL_END;

    if (GetNumInterfaces() == 0)
    {   // There are no interfaces, no point in printing interface map info
        return;
    }

    //LF_ALWAYS allowed here because this is controlled by special env var code:EEConfig::ShouldDumpOnClassLoad
    LOG((LF_ALWAYS, LL_ALWAYS,
        "%s Interface Map for '%s':\n",
        szInterfaceMapPrefix,
        GetDebugClassName()));
    LOG((LF_ALWAYS, LL_ALWAYS,
        "  Number of interfaces = %d\n",
        GetNumInterfaces()));

    HRESULT hr;
    EX_TRY
    {
        InterfaceMapIterator it(this);
        while (it.Next())
        {
            MethodTable *pInterfaceMT = it.GetInterfaceApprox();

            //LF_ALWAYS allowed here because this is controlled by special env var code:EEConfig::ShouldDumpOnClassLoad
            LOG((LF_ALWAYS, LL_ALWAYS,
                "  index %2d: %s  0x%p\n",
                it.GetIndex(),
                pInterfaceMT->GetDebugClassName(),
                pInterfaceMT));
        }
        //LF_ALWAYS allowed here because this is controlled by special env var code:EEConfig::ShouldDumpOnClassLoad
        LOG((LF_ALWAYS, LL_ALWAYS, "  <-- interface map ends here\n"));
    }
    EX_CATCH_HRESULT(hr);

    //LF_ALWAYS allowed here because this is controlled by special env var code:EEConfig::ShouldDumpOnClassLoad
    LOG((LF_ALWAYS, LL_ALWAYS, "\n"));
} // MethodTable::Debug_DumpInterfaceMap

void
MethodTable::Debug_DumpDispatchMap()
{
    WRAPPER_NO_CONTRACT;   // It's a dev helper, we don't care about contracts

    if (!HasDispatchMap())
    {   // There is no dipstch map for this type, no point in printing the info
        return;
    }

    //LF_ALWAYS allowed here because this is controlled by special env var code:EEConfig::ShouldDumpOnClassLoad
    LOG((LF_ALWAYS, LL_ALWAYS, "Dispatch Map for '%s':\n", GetDebugClassName()));

    InterfaceInfo_t * pInterfaceMap = GetInterfaceMap();
    DispatchMap::EncodedMapIterator it(this);

    while (it.IsValid())
    {
        DispatchMapEntry *pEntry = it.Entry();

        UINT32 nInterfaceIndex = pEntry->GetTypeID().GetInterfaceNum();
        _ASSERTE(nInterfaceIndex < GetNumInterfaces());

        MethodTable * pInterface = pInterfaceMap[nInterfaceIndex].GetMethodTable();
        UINT32 nInterfaceSlotNumber = pEntry->GetSlotNumber();
        UINT32 nImplementationSlotNumber = pEntry->GetTargetSlotNumber();
        //LF_ALWAYS allowed here because this is controlled by special env var code:EEConfig::ShouldDumpOnClassLoad
        LOG((LF_ALWAYS, LL_ALWAYS,
            "  Interface %d (%s) slot %d (%s) implemented in slot %d (%s)\n",
            nInterfaceIndex,
            pInterface->GetDebugClassName(),
            nInterfaceSlotNumber,
            pInterface->GetMethodDescForSlot_NoThrow(nInterfaceSlotNumber)->GetName(),
            nImplementationSlotNumber,
            GetMethodDescForSlot_NoThrow(nImplementationSlotNumber)->GetName()));

        it.Next();
    }
    //LF_ALWAYS allowed here because this is controlled by special env var code:EEConfig::ShouldDumpOnClassLoad
    LOG((LF_ALWAYS, LL_ALWAYS, "  <-- Dispatch map ends here\n"));
} // MethodTable::Debug_DumpDispatchMap

#endif //_DEBUG

//==========================================================================================
NOINLINE BOOL MethodTable::ImplementsInterface(MethodTable *pInterface)
{
    WRAPPER_NO_CONTRACT;

    if (pInterface->IsSpecialMarkerTypeForGenericCasting() && !GetAuxiliaryData()->MayHaveOpenInterfacesInInterfaceMap())
        return FALSE; // The special marker types cannot be cast to (at this time, they are the open generic types, so they are however, valid input to this method).

    return ImplementsInterfaceInline(pInterface);
}

//==========================================================================================
BOOL MethodTable::ImplementsEquivalentInterface(MethodTable *pInterface)
{
    CONTRACTL
    {
        THROWS;
        GC_TRIGGERS;
        PRECONDITION(pInterface->IsInterface()); // class we are looking up should be an interface
    }
    CONTRACTL_END;

    if (pInterface->IsSpecialMarkerTypeForGenericCasting() && !GetAuxiliaryData()->MayHaveOpenInterfacesInInterfaceMap())
        return FALSE; // The special marker types cannot be cast to (at this time, they are the open generic types, so they are however, valid input to this method).

    // look for exact match first (optimize for success)
    if (ImplementsInterfaceInline(pInterface))
        return TRUE;

    if (!pInterface->HasTypeEquivalence())
        return FALSE;

    DWORD numInterfaces = GetNumInterfaces();
    if (numInterfaces == 0)
        return FALSE;

    InterfaceInfo_t *pInfo = GetInterfaceMap();

    do
    {
        if (pInfo->GetMethodTable()->IsEquivalentTo(pInterface))
            return TRUE;

        pInfo++;
    }
    while (--numInterfaces);

    return FALSE;
}

//==========================================================================================
MethodDesc *MethodTable::GetMethodDescForInterfaceMethod(MethodDesc *pInterfaceMD, BOOL throwOnConflict)
{
    CONTRACTL
    {
        THROWS;
        GC_TRIGGERS;
        PRECONDITION(!pInterfaceMD->HasClassOrMethodInstantiation());
    }
    CONTRACTL_END;
    WRAPPER_NO_CONTRACT;

    return GetMethodDescForInterfaceMethod(TypeHandle(pInterfaceMD->GetMethodTable()), pInterfaceMD, throwOnConflict);
}

//==========================================================================================
MethodDesc *MethodTable::GetMethodDescForInterfaceMethod(TypeHandle ownerType, MethodDesc *pInterfaceMD, BOOL throwOnConflict)
{
    CONTRACTL
    {
        THROWS;
        GC_TRIGGERS;
        PRECONDITION(!ownerType.IsNull());
        PRECONDITION(ownerType.GetMethodTable()->IsInterface());
        PRECONDITION(ownerType.GetMethodTable()->HasSameTypeDefAs(pInterfaceMD->GetMethodTable()));
        PRECONDITION(IsArray() || ImplementsEquivalentInterface(ownerType.GetMethodTable()) || ownerType.GetMethodTable()->HasVariance());
    }
    CONTRACTL_END;

    MethodDesc *pMD = NULL;

    MethodTable *pInterfaceMT = ownerType.AsMethodTable();

    PCODE pTgt = VirtualCallStubManager::GetTarget(
        pInterfaceMT->GetLoaderAllocator()->GetDispatchToken(pInterfaceMT->GetTypeID(), pInterfaceMD->GetSlot()),
        this, throwOnConflict);
    if (pTgt == (PCODE)NULL)
    {
        _ASSERTE(!throwOnConflict);
        return NULL;
    }
    pMD = MethodTable::GetMethodDescForSlotAddress(pTgt);

#ifdef _DEBUG
    MethodDesc *pDispSlotMD = FindDispatchSlotForInterfaceMD(ownerType, pInterfaceMD, throwOnConflict).GetMethodDesc();
    _ASSERTE(pDispSlotMD == pMD);
#endif // _DEBUG

    pMD->CheckRestore();

    return pMD;
}
#endif // DACCESS_COMPILE

const DWORD EnCFieldIndex = 0x10000000;

//==========================================================================================
PTR_FieldDesc MethodTable::GetFieldDescByIndex(DWORD fieldIndex)
{
    LIMITED_METHOD_CONTRACT;

    // Check if the field index is for an EnC field lookup.
    // See GetIndexForFieldDesc() for when this is applied and why.
    if ((fieldIndex & EnCFieldIndex) == EnCFieldIndex)
    {
        DWORD rid = fieldIndex & ~EnCFieldIndex;
        LOG((LF_ENC, LL_INFO100, "MT:GFDBI: rid:0x%08x\n", rid));

        mdFieldDef tokenToFind = TokenFromRid(rid, mdtFieldDef);
        EncApproxFieldDescIterator fdIterator(
            this,
            ApproxFieldDescIterator::ALL_FIELDS,
            (EncApproxFieldDescIterator::FixUpEncFields | EncApproxFieldDescIterator::OnlyEncFields));
        PTR_FieldDesc pField;
        while ((pField = fdIterator.Next()) != NULL)
        {
            mdFieldDef token = pField->GetMemberDef();
            if (tokenToFind == token)
            {
                LOG((LF_ENC, LL_INFO100, "MT:GFDBI: Found pField:%p\n", pField));
                return pField;
            }
        }

        LOG((LF_ENC, LL_INFO100, "MT:GFDBI: Failed to find rid:0x%08x\n", rid));
        return NULL;
    }

    if (HasGenericsStaticsInfo() &&
        fieldIndex >= GetNumIntroducedInstanceFields())
    {
        return GetGenericsStaticFieldDescs() + (fieldIndex - GetNumIntroducedInstanceFields());
    }
    else
    {
        return GetClass()->GetFieldDescList() + fieldIndex;
    }
}

//==========================================================================================
DWORD MethodTable::GetIndexForFieldDesc(FieldDesc *pField)
{
    LIMITED_METHOD_CONTRACT;

    // EnC methods are not in a location where computing an index through
    // pointer arithmetic is possible. Instead we use the RID and a high
    // bit that is ECMA encodable (that is, < 0x1fffffff) and also doesn't
    // conflict with any other RID (that is, > 0x00ffffff).
    // See FieldDescSlot usage in the JIT interface.
    if (pField->IsEnCNew())
    {
        mdFieldDef tok = pField->GetMemberDef();
        DWORD rid = RidFromToken(tok);
        LOG((LF_ENC, LL_INFO100, "MT:GIFFD: pField:%p rid:0x%08x\n", pField, rid));
        return rid | EnCFieldIndex;
    }

    if (pField->IsStatic() && HasGenericsStaticsInfo())
    {
        FieldDesc *pStaticFields = GetGenericsStaticFieldDescs();

        return GetNumIntroducedInstanceFields() + DWORD(pField - pStaticFields);

    }
    else
    {
        FieldDesc *pFields = GetClass()->GetFieldDescList();

        return DWORD(pField - pFields);
    }
}

//========================================================================================

namespace
{
    // Does this type have fields that are implicitly defined through repetition and not explicitly defined in metadata?
    bool HasImpliedRepeatedFields(MethodTable* pMT, MethodTable* pFirstFieldValueType = nullptr)
    {
        CONTRACTL
        {
            STANDARD_VM_CHECK;
            PRECONDITION(CheckPointer(pMT));
        }
        CONTRACTL_END;

        // InlineArray types and fixed buffer types have implied repeated fields.
        // Checking if a type is an InlineArray type is cheap, so we'll do that first.
        if (pMT->GetClass()->IsInlineArray())
        {
            return true;
        }

        DWORD numIntroducedFields = pMT->GetNumIntroducedInstanceFields();
        if (numIntroducedFields != 1)
        {
            return false;
        }

        FieldDesc *pFieldStart = pMT->GetApproxFieldDescListRaw();
        CorElementType firstFieldElementType = pFieldStart->GetFieldType();

        // A fixed buffer type is always a value type that has exactly one value type field at offset 0
        // and who's size is an exact multiple of the size of the field.
        // It is possible that we catch a false positive with this check, but that chance is extremely slim
        // and the user can always change their structure to something more descriptive of what they want
        // instead of adding additional padding at the end of a one-field structure.
        // We do this check here to save looking up the FixedBufferAttribute when loading the field
        // from metadata.
        return (CorTypeInfo::IsPrimitiveType_NoThrow(firstFieldElementType)
                            || firstFieldElementType == ELEMENT_TYPE_VALUETYPE)
                        && (pFieldStart->GetOffset() == 0)
                        && pMT->HasLayout()
                        && (pMT->GetNumInstanceFieldBytes() % pFieldStart->GetSize(pFirstFieldValueType) == 0);
    }
}

#if defined(UNIX_AMD64_ABI_ITF)

#if defined(_DEBUG) && defined(LOGGING)
static
const char* GetSystemVClassificationTypeName(SystemVClassificationType t)
{
    switch (t)
    {
    case SystemVClassificationTypeUnknown:              return "Unknown";
    case SystemVClassificationTypeStruct:               return "Struct";
    case SystemVClassificationTypeNoClass:              return "NoClass";
    case SystemVClassificationTypeMemory:               return "Memory";
    case SystemVClassificationTypeInteger:              return "Integer";
    case SystemVClassificationTypeIntegerReference:     return "IntegerReference";
    case SystemVClassificationTypeIntegerByRef:         return "IntegerByReference";
    case SystemVClassificationTypeSSE:                  return "SSE";
    default:                                            return "ERROR";
    }
};
#endif // _DEBUG && LOGGING

// Returns 'true' if the struct is passed in registers, 'false' otherwise.
bool MethodTable::ClassifyEightBytes(SystemVStructRegisterPassingHelperPtr helperPtr, unsigned int nestingLevel, unsigned int startOffsetOfStruct, bool useNativeLayout, MethodTable** pByValueClassCache)
{
    if (useNativeLayout)
    {
        _ASSERTE(pByValueClassCache == NULL);
        return ClassifyEightBytesWithNativeLayout(helperPtr, nestingLevel, startOffsetOfStruct, GetNativeLayoutInfo());
    }
    else
    {
        return ClassifyEightBytesWithManagedLayout(helperPtr, nestingLevel, startOffsetOfStruct, useNativeLayout, pByValueClassCache);
    }
}

// If we have a field classification already, but there is a union, we must merge the classification type of the field. Returns the
// new, merged classification type.
/* static */
static SystemVClassificationType ReClassifyField(SystemVClassificationType originalClassification, SystemVClassificationType newFieldClassification)
{
    _ASSERTE((newFieldClassification == SystemVClassificationTypeInteger) ||
             (newFieldClassification == SystemVClassificationTypeIntegerReference) ||
             (newFieldClassification == SystemVClassificationTypeIntegerByRef) ||
             (newFieldClassification == SystemVClassificationTypeSSE));

    switch (newFieldClassification)
    {
    case SystemVClassificationTypeInteger:
        // Integer overrides everything; the resulting classification is Integer. Can't merge Integer and IntegerReference.
        _ASSERTE((originalClassification == SystemVClassificationTypeInteger) ||
                 (originalClassification == SystemVClassificationTypeSSE));

        return SystemVClassificationTypeInteger;

    case SystemVClassificationTypeSSE:
        // If the old and new classifications are both SSE, then the merge is SSE, otherwise it will be integer. Can't merge SSE and IntegerReference.
        _ASSERTE((originalClassification == SystemVClassificationTypeInteger) ||
                 (originalClassification == SystemVClassificationTypeSSE));

        if (originalClassification == SystemVClassificationTypeSSE)
        {
            return SystemVClassificationTypeSSE;
        }
        else
        {
            return SystemVClassificationTypeInteger;
        }

    case SystemVClassificationTypeIntegerReference:
        // IntegerReference can only merge with IntegerReference.
        _ASSERTE(originalClassification == SystemVClassificationTypeIntegerReference);
        return SystemVClassificationTypeIntegerReference;

    case SystemVClassificationTypeIntegerByRef:
        // IntegerByReference can only merge with IntegerByReference.
        _ASSERTE(originalClassification == SystemVClassificationTypeIntegerByRef);
        return SystemVClassificationTypeIntegerByRef;

    default:
        _ASSERTE(false); // Unexpected type.
        return SystemVClassificationTypeUnknown;
    }
}

static MethodTable* ByValueClassCacheLookup(MethodTable** pByValueClassCache, unsigned index)
{
    LIMITED_METHOD_CONTRACT;
    if (pByValueClassCache == NULL)
        return NULL;
    else
        return pByValueClassCache[index];
}

// Returns 'true' if the struct is passed in registers, 'false' otherwise.
bool MethodTable::ClassifyEightBytesWithManagedLayout(SystemVStructRegisterPassingHelperPtr helperPtr,
                                                     unsigned int nestingLevel,
                                                     unsigned int startOffsetOfStruct,
                                                     bool useNativeLayout,
                                                     MethodTable** pByValueClassCache)
{
    STANDARD_VM_CONTRACT;

    DWORD numIntroducedFields = GetNumIntroducedInstanceFields();

    if (numIntroducedFields == 0)
    {
        helperPtr->largestFieldOffset = startOffsetOfStruct;
        LOG((LF_JIT, LL_EVERYTHING, "%*s**** Classify empty struct %s (%p) like padding, startOffset %d, total struct size %d\n",
            nestingLevel * 5, "", this->GetDebugClassName(), this, startOffsetOfStruct, helperPtr->structSize));

        AssignClassifiedEightByteTypes(helperPtr, nestingLevel);
        return true;
    }

    // The SIMD Intrinsic types are meant to be handled specially and should not be passed as struct registers
    if (IsIntrinsicType())
    {
        LPCUTF8 namespaceName;
        LPCUTF8 className = GetFullyQualifiedNameInfo(&namespaceName);

        if ((strcmp(className, "Vector512`1") == 0) || (strcmp(className, "Vector256`1") == 0) ||
            (strcmp(className, "Vector128`1") == 0) || (strcmp(className, "Vector64`1") == 0))
        {
            assert(strcmp(namespaceName, "System.Runtime.Intrinsics") == 0);

            LOG((LF_JIT, LL_EVERYTHING, "%*s**** ClassifyEightBytesWithManagedLayout: struct %s is a SIMD intrinsic type; will not be enregistered\n",
                nestingLevel * 5, "", this->GetDebugClassName()));

            return false;
        }

        if ((strcmp(className, "Vector`1") == 0) && (strcmp(namespaceName, "System.Numerics") == 0))
        {
            LOG((LF_JIT, LL_EVERYTHING, "%*s**** ClassifyEightBytesWithManagedLayout: struct %s is a SIMD intrinsic type; will not be enregistered\n",
                nestingLevel * 5, "", this->GetDebugClassName()));

            return false;
        }
    }

#ifdef _DEBUG
    LOG((LF_JIT, LL_EVERYTHING, "%*s**** Classify %s (%p), startOffset %d, total struct size %d\n",
        nestingLevel * 5, "", this->GetDebugClassName(), this, startOffsetOfStruct, helperPtr->structSize));
#endif // _DEBUG

    FieldDesc *pFieldStart = GetApproxFieldDescListRaw();

    bool hasImpliedRepeatedFields = HasImpliedRepeatedFields(this, ByValueClassCacheLookup(pByValueClassCache, 0));

    if (hasImpliedRepeatedFields)
    {
        numIntroducedFields = GetNumInstanceFieldBytes() / pFieldStart->GetSize(ByValueClassCacheLookup(pByValueClassCache, 0));
    }

    for (unsigned int fieldIndex = 0; fieldIndex < numIntroducedFields; fieldIndex++)
    {
        FieldDesc* pField;
        DWORD fieldOffset;
        unsigned int fieldIndexForCacheLookup = fieldIndex;

        if (hasImpliedRepeatedFields)
        {
            pField = pFieldStart;
            fieldIndexForCacheLookup = 0;
            fieldOffset = fieldIndex * pField->GetSize(ByValueClassCacheLookup(pByValueClassCache, fieldIndexForCacheLookup));
        }
        else
        {
            pField = &pFieldStart[fieldIndex];
            fieldOffset = pField->GetOffset();
        }

        unsigned int normalizedFieldOffset = fieldOffset + startOffsetOfStruct;

        unsigned int fieldSize = pField->GetSize(ByValueClassCacheLookup(pByValueClassCache, fieldIndexForCacheLookup));
        _ASSERTE(fieldSize != (unsigned int)-1);

        // The field can't span past the end of the struct.
        if ((normalizedFieldOffset + fieldSize) > helperPtr->structSize)
        {
            _ASSERTE(false && "Invalid struct size. The size of fields and overall size don't agree");
            return false;
        }

        CorElementType fieldType = pField->GetFieldType();
        SystemVClassificationType fieldClassificationType = CorInfoType2UnixAmd64Classification(fieldType);

#ifdef _DEBUG
        LPCUTF8 fieldName;
        pField->GetName_NoThrow(&fieldName);
#endif // _DEBUG
        if (fieldClassificationType == SystemVClassificationTypeStruct)
        {
            TypeHandle th;
            if (pByValueClassCache != NULL)
                th = TypeHandle(pByValueClassCache[fieldIndexForCacheLookup]);
            else
                th = pField->GetApproxFieldTypeHandleThrowing();
            _ASSERTE(!th.IsNull());
            MethodTable* pFieldMT = th.GetMethodTable();

            bool inEmbeddedStructPrev = helperPtr->inEmbeddedStruct;
            helperPtr->inEmbeddedStruct = true;

            bool structRet = false;
            // If classifying for marshaling/PInvoke and the aggregated struct has a native layout
            // use the native classification. If not, continue using the managed layout.
            if (useNativeLayout && pFieldMT->HasLayout())
            {
                structRet = pFieldMT->ClassifyEightBytesWithNativeLayout(helperPtr, nestingLevel + 1, normalizedFieldOffset, pFieldMT->GetNativeLayoutInfo());
            }
            else
            {
                structRet = pFieldMT->ClassifyEightBytesWithManagedLayout(helperPtr, nestingLevel + 1, normalizedFieldOffset, useNativeLayout, NULL);
            }

            helperPtr->inEmbeddedStruct = inEmbeddedStructPrev;

            if (!structRet)
            {
                // If the nested struct says not to enregister, there's no need to continue analyzing at this level. Just return do not enregister.
                return false;
            }

            continue;
        }

        if ((normalizedFieldOffset % fieldSize) != 0)
        {
            // The spec requires that struct values on the stack from register passed fields expects
            // those fields to be at their natural alignment.

            LOG((LF_JIT, LL_EVERYTHING, "     %*sxxxx Field %d %s: offset %d (normalized %d), size %d not at natural alignment; not enregistering struct\n",
                   nestingLevel * 5, "", fieldIndex, fieldName, fieldOffset, normalizedFieldOffset, fieldSize));
            return false;
        }

        if ((int)normalizedFieldOffset <= helperPtr->largestFieldOffset)
        {
            // Find the field corresponding to this offset and update the size if needed.
            // If the offset matches a previously encountered offset, update the classification and field size.
            int i;
            for (i = helperPtr->currentUniqueOffsetField - 1; i >= 0; i--)
            {
                if (helperPtr->fieldOffsets[i] == normalizedFieldOffset)
                {
                    if (fieldSize > helperPtr->fieldSizes[i])
                    {
                        helperPtr->fieldSizes[i] = fieldSize;
                    }

                    helperPtr->fieldClassifications[i] = ReClassifyField(helperPtr->fieldClassifications[i], fieldClassificationType);

                    LOG((LF_JIT, LL_EVERYTHING, "     %*sxxxx Field %d %s: offset %d (normalized %d), size %d, union with uniqueOffsetField %d, field type classification %s, reclassified field to %s\n",
                           nestingLevel * 5, "", fieldIndex, fieldName, fieldOffset, normalizedFieldOffset, fieldSize, i,
                           GetSystemVClassificationTypeName(fieldClassificationType),
                           GetSystemVClassificationTypeName(helperPtr->fieldClassifications[i])));

                    break;
                }
            }

            if (i >= 0)
            {
                // The proper size of the union set of fields has been set above; continue to the next field.
                continue;
            }
        }
        else
        {
            helperPtr->largestFieldOffset = (int)normalizedFieldOffset;
        }

        // Set the data for a new field.

        // The new field classification must not have been initialized yet.
        _ASSERTE(helperPtr->fieldClassifications[helperPtr->currentUniqueOffsetField] == SystemVClassificationTypeNoClass);

        // There are only a few field classifications that are allowed.
        _ASSERTE((fieldClassificationType == SystemVClassificationTypeInteger) ||
                 (fieldClassificationType == SystemVClassificationTypeIntegerReference) ||
                 (fieldClassificationType == SystemVClassificationTypeIntegerByRef) ||
                 (fieldClassificationType == SystemVClassificationTypeSSE));

        helperPtr->fieldClassifications[helperPtr->currentUniqueOffsetField] = fieldClassificationType;
        helperPtr->fieldSizes[helperPtr->currentUniqueOffsetField] = fieldSize;
        helperPtr->fieldOffsets[helperPtr->currentUniqueOffsetField] = normalizedFieldOffset;

        LOG((LF_JIT, LL_EVERYTHING, "     %*s**** Field %d %s: offset %d (normalized %d), size %d, currentUniqueOffsetField %d, field type classification %s, chosen field classification %s\n",
               nestingLevel * 5, "", fieldIndex, fieldName, fieldOffset, normalizedFieldOffset, fieldSize, helperPtr->currentUniqueOffsetField,
               GetSystemVClassificationTypeName(fieldClassificationType),
               GetSystemVClassificationTypeName(helperPtr->fieldClassifications[helperPtr->currentUniqueOffsetField])));

        _ASSERTE(helperPtr->currentUniqueOffsetField < SYSTEMV_MAX_NUM_FIELDS_IN_REGISTER_PASSED_STRUCT);
        helperPtr->currentUniqueOffsetField++;
    } // end per-field for loop

    AssignClassifiedEightByteTypes(helperPtr, nestingLevel);

    return true;
}

// Returns 'true' if the struct is passed in registers, 'false' otherwise.
bool MethodTable::ClassifyEightBytesWithNativeLayout(SystemVStructRegisterPassingHelperPtr helperPtr,
                                                    unsigned int nestingLevel,
                                                    unsigned int startOffsetOfStruct,
                                                    EEClassNativeLayoutInfo const* pNativeLayoutInfo)
{
    STANDARD_VM_CONTRACT;

#ifdef DACCESS_COMPILE
    // No register classification for this case.
    return false;
#else // DACCESS_COMPILE

    if (!HasLayout())
    {
        // If there is no native layout for this struct use the managed layout instead.
        return ClassifyEightBytesWithManagedLayout(helperPtr, nestingLevel, startOffsetOfStruct, true, NULL);
    }

    const NativeFieldDescriptor *pNativeFieldDescs = pNativeLayoutInfo->GetNativeFieldDescriptors();
    UINT  numIntroducedFields = pNativeLayoutInfo->GetNumFields();

    // No fields.
    if (numIntroducedFields == 0)
    {
        helperPtr->largestFieldOffset = startOffsetOfStruct;
        LOG((LF_JIT, LL_EVERYTHING, "%*s**** Classify empty struct %s (%p) like padding, startOffset %d, total struct size %d\n",
            nestingLevel * 5, "", this->GetDebugClassName(), this, startOffsetOfStruct, helperPtr->structSize));

        AssignClassifiedEightByteTypes(helperPtr, nestingLevel);
        return true;
    }

    bool hasImpliedRepeatedFields = HasImpliedRepeatedFields(this);

    if (hasImpliedRepeatedFields)
    {
        numIntroducedFields = pNativeLayoutInfo->GetSize() / pNativeFieldDescs->NativeSize();
    }

    // The SIMD Intrinsic types are meant to be handled specially and should not be passed as struct registers
    if (IsIntrinsicType())
    {
        LPCUTF8 namespaceName;
        LPCUTF8 className = GetFullyQualifiedNameInfo(&namespaceName);

        if ((strcmp(className, "Vector512`1") == 0) || (strcmp(className, "Vector256`1") == 0) ||
            (strcmp(className, "Vector128`1") == 0) || (strcmp(className, "Vector64`1") == 0))
        {
            assert(strcmp(namespaceName, "System.Runtime.Intrinsics") == 0);

            LOG((LF_JIT, LL_EVERYTHING, "%*s**** ClassifyEightBytesWithNativeLayout: struct %s is a SIMD intrinsic type; will not be enregistered\n",
                nestingLevel * 5, "", this->GetDebugClassName()));

            return false;
        }

        if ((strcmp(className, "Vector`1") == 0) && (strcmp(namespaceName, "System.Numerics") == 0))
        {
            LOG((LF_JIT, LL_EVERYTHING, "%*s**** ClassifyEightBytesWithNativeLayout: struct %s is a SIMD intrinsic type; will not be enregistered\n",
                nestingLevel * 5, "", this->GetDebugClassName()));

            return false;
        }
    }

#ifdef _DEBUG
    LOG((LF_JIT, LL_EVERYTHING, "%*s**** Classify for native struct %s (%p), startOffset %d, total struct size %d\n",
        nestingLevel * 5, "", this->GetDebugClassName(), this, startOffsetOfStruct, helperPtr->structSize));
#endif // _DEBUG

    for (unsigned int fieldIndex = 0; fieldIndex < numIntroducedFields; fieldIndex++)
    {
        const NativeFieldDescriptor* pNFD;
        if (hasImpliedRepeatedFields)
        {
            // Reuse the first field marshaler for all fields if a fixed buffer.
            pNFD = pNativeFieldDescs;
        }
        else
        {
            pNFD = &pNativeFieldDescs[fieldIndex];
        }

        FieldDesc *pField = pNFD->GetFieldDesc();
        CorElementType fieldType = pField->GetFieldType();

        // Invalid field type.
        if (fieldType == ELEMENT_TYPE_END)
        {
            return false;
        }

        unsigned int fieldNativeSize = pNFD->NativeSize();
        DWORD fieldOffset = pNFD->GetExternalOffset();

        if (hasImpliedRepeatedFields)
        {
            // Since we reuse the NativeFieldDescriptor for fixed buffers, we need to adjust the offset.
            fieldOffset += fieldIndex * fieldNativeSize;
        }

        unsigned normalizedFieldOffset = fieldOffset + startOffsetOfStruct;


        _ASSERTE(fieldNativeSize != (unsigned int)-1);

        // The field can't span past the end of the struct.
        if ((normalizedFieldOffset + fieldNativeSize) > helperPtr->structSize)
        {
            _ASSERTE(false && "Invalid native struct size. The size of fields and overall size don't agree");
            return false;
        }

        SystemVClassificationType fieldClassificationType = SystemVClassificationTypeUnknown;

#ifdef _DEBUG
        LPCUTF8 fieldName;
        pField->GetName_NoThrow(&fieldName);
#endif // _DEBUG

        NativeFieldCategory nfc = pNFD->GetCategory();

        if (nfc == NativeFieldCategory::NESTED)
        {
            unsigned int numElements = pNFD->GetNumElements();
            unsigned int nestedElementOffset = normalizedFieldOffset;

            MethodTable* pFieldMT = pNFD->GetNestedNativeMethodTable();

            if (pFieldMT == nullptr)
            {
                // If there is no method table that represents the native layout, then assume
                // that the type cannot be enregistered.
                return false;
            }

            const unsigned int nestedElementSize = pFieldMT->GetNativeSize();
            for (unsigned int i = 0; i < numElements; ++i, nestedElementOffset += nestedElementSize)
            {
                bool inEmbeddedStructPrev = helperPtr->inEmbeddedStruct;
                helperPtr->inEmbeddedStruct = true;
                bool structRet = pFieldMT->ClassifyEightBytesWithNativeLayout(helperPtr, nestingLevel + 1, nestedElementOffset, pFieldMT->GetNativeLayoutInfo());
                helperPtr->inEmbeddedStruct = inEmbeddedStructPrev;

                if (!structRet)
                {
                    // If the nested struct says not to enregister, there's no need to continue analyzing at this level. Just return do not enregister.
                    return false;
                }
            }
            continue;
        }
        else if (nfc == NativeFieldCategory::FLOAT)
        {
            fieldClassificationType = SystemVClassificationTypeSSE;
        }
        else if (nfc == NativeFieldCategory::INTEGER)
        {
            fieldClassificationType = SystemVClassificationTypeInteger;
        }
        else if (nfc == NativeFieldCategory::ILLEGAL)
        {
            return false;
        }
        else
        {
            UNREACHABLE_MSG("Invalid native field subcategory.");
        }

        if ((normalizedFieldOffset % pNFD->AlignmentRequirement()) != 0)
        {
            // The spec requires that struct values on the stack from register passed fields expects
            // those fields to be at their natural alignment.

            LOG((LF_JIT, LL_EVERYTHING, "     %*sxxxx Native Field %d %s: offset %d (normalized %d), required alignment %d not at natural alignment; not enregistering struct\n",
                nestingLevel * 5, "", fieldIndex, fieldName, fieldOffset, normalizedFieldOffset, pNFD->AlignmentRequirement()));
            return false;
        }

        if ((int)normalizedFieldOffset <= helperPtr->largestFieldOffset)
        {
            // Find the field corresponding to this offset and update the size if needed.
            // If the offset matches a previously encountered offset, update the classification and field size.
            // We do not need to worry about this change incorrectly updating an eightbyte incorrectly
            // by updating a field that spans multiple eightbytes since the only field that does so is a fixed array
            // and a fixed array is represented by an array object in managed, which nothing can share an offset with.
            int i;
            for (i = helperPtr->currentUniqueOffsetField - 1; i >= 0; i--)
            {
                if (helperPtr->fieldOffsets[i] == normalizedFieldOffset)
                {
                    if (fieldNativeSize > helperPtr->fieldSizes[i])
                    {
                        helperPtr->fieldSizes[i] = fieldNativeSize;
                    }

                    helperPtr->fieldClassifications[i] = ReClassifyField(helperPtr->fieldClassifications[i], fieldClassificationType);

                    LOG((LF_JIT, LL_EVERYTHING, "     %*sxxxx Native Field %d %s: offset %d (normalized %d), native size %d, union with uniqueOffsetField %d, field type classification %s, reclassified field to %s\n",
                        nestingLevel * 5, "", fieldIndex, fieldName, fieldOffset, normalizedFieldOffset, fieldNativeSize, i,
                        GetSystemVClassificationTypeName(fieldClassificationType),
                        GetSystemVClassificationTypeName(helperPtr->fieldClassifications[i])));

                    break;
                }
            }

            if (i >= 0)
            {
                // The proper size of the union set of fields has been set above; continue to the next field.
                continue;
            }
        }
        else
        {
            helperPtr->largestFieldOffset = (int)normalizedFieldOffset;
        }

        // Set the data for a new field.

        // The new field classification must not have been initialized yet.
        _ASSERTE(helperPtr->fieldClassifications[helperPtr->currentUniqueOffsetField] == SystemVClassificationTypeNoClass);

        // There are only a few field classifications that are allowed.
        _ASSERTE((fieldClassificationType == SystemVClassificationTypeInteger) ||
            (fieldClassificationType == SystemVClassificationTypeIntegerReference) ||
            (fieldClassificationType == SystemVClassificationTypeIntegerByRef) ||
            (fieldClassificationType == SystemVClassificationTypeSSE));

        helperPtr->fieldClassifications[helperPtr->currentUniqueOffsetField] = fieldClassificationType;
        helperPtr->fieldSizes[helperPtr->currentUniqueOffsetField] = fieldNativeSize;
        helperPtr->fieldOffsets[helperPtr->currentUniqueOffsetField] = normalizedFieldOffset;

        LOG((LF_JIT, LL_EVERYTHING, "     %*s**** Native Field %d %s: offset %d (normalized %d), size %d, currentUniqueOffsetField %d, field type classification %s, chosen field classification %s\n",
            nestingLevel * 5, "", fieldIndex, fieldName, fieldOffset, normalizedFieldOffset, fieldNativeSize, helperPtr->currentUniqueOffsetField,
            GetSystemVClassificationTypeName(fieldClassificationType),
            GetSystemVClassificationTypeName(helperPtr->fieldClassifications[helperPtr->currentUniqueOffsetField])));

        _ASSERTE(helperPtr->currentUniqueOffsetField < SYSTEMV_MAX_NUM_FIELDS_IN_REGISTER_PASSED_STRUCT);
        helperPtr->currentUniqueOffsetField++;
    } // end per-field for loop

    AssignClassifiedEightByteTypes(helperPtr, nestingLevel);

    return true;
#endif // DACCESS_COMPILE
}

// Assigns the classification types to the array with eightbyte types.
void  MethodTable::AssignClassifiedEightByteTypes(SystemVStructRegisterPassingHelperPtr helperPtr, unsigned int nestingLevel) const
{
    static const size_t CLR_SYSTEMV_MAX_BYTES_TO_PASS_IN_REGISTERS = CLR_SYSTEMV_MAX_EIGHTBYTES_COUNT_TO_PASS_IN_REGISTERS * SYSTEMV_EIGHT_BYTE_SIZE_IN_BYTES;
    static_assert_no_msg(CLR_SYSTEMV_MAX_BYTES_TO_PASS_IN_REGISTERS == SYSTEMV_MAX_NUM_FIELDS_IN_REGISTER_PASSED_STRUCT);

    if (!helperPtr->inEmbeddedStruct)
    {
        _ASSERTE(nestingLevel == 0);

        int largestFieldOffset = helperPtr->largestFieldOffset;
        _ASSERTE(largestFieldOffset != -1);

        // We're at the top level of the recursion, and we're done looking at the fields.
        // Now sort the fields by offset and set the output data.

        int sortedFieldOrder[CLR_SYSTEMV_MAX_BYTES_TO_PASS_IN_REGISTERS];
        for (unsigned i = 0; i < CLR_SYSTEMV_MAX_BYTES_TO_PASS_IN_REGISTERS; i++)
        {
            sortedFieldOrder[i] = -1;
        }

        unsigned numFields = helperPtr->currentUniqueOffsetField;
        for (unsigned i = 0; i < numFields; i++)
        {
            _ASSERTE(helperPtr->fieldOffsets[i] < CLR_SYSTEMV_MAX_BYTES_TO_PASS_IN_REGISTERS);
            _ASSERTE(sortedFieldOrder[helperPtr->fieldOffsets[i]] == -1); // we haven't seen this field offset yet.
            sortedFieldOrder[helperPtr->fieldOffsets[i]] = i;
        }

        // Calculate the eightbytes and their types.

        int lastFieldOrdinal = sortedFieldOrder[largestFieldOffset];
        unsigned int lastFieldSize = (lastFieldOrdinal >= 0) ? helperPtr->fieldSizes[lastFieldOrdinal] : 0;
        unsigned int offsetAfterLastFieldByte = largestFieldOffset + lastFieldSize;
        _ASSERTE(offsetAfterLastFieldByte <= helperPtr->structSize);
        SystemVClassificationType lastFieldClassification = (lastFieldOrdinal >= 0)
            ? helperPtr->fieldClassifications[lastFieldOrdinal]
            : SystemVClassificationTypeNoClass;

        unsigned int usedEightBytes = 0;
        unsigned int accumulatedSizeForEightBytes = 0;
        bool foundFieldInEightByte = false;
        for (unsigned int offset = 0; offset < helperPtr->structSize; offset++)
        {
            SystemVClassificationType fieldClassificationType;
            unsigned int fieldSize = 0;

            int ordinal = sortedFieldOrder[offset];
            if (ordinal == -1)
            {
                if (offset < accumulatedSizeForEightBytes)
                {
                    // We're within a field and there is not an overlapping field that starts here.
                    // There's no work we need to do, so go to the next loop iteration.
                    continue;
                }

                // If there is no field that starts as this offset and we are not within another field,
                // treat its contents as padding.
                // Any padding that follows the last field receives the same classification as the
                // last field; padding between fields receives the NO_CLASS classification as per
                // the SysV ABI spec.
                fieldSize = 1;
                fieldClassificationType = offset < offsetAfterLastFieldByte ? SystemVClassificationTypeNoClass : lastFieldClassification;
                if (offset % SYSTEMV_EIGHT_BYTE_SIZE_IN_BYTES == 0) // new eightbyte
                    foundFieldInEightByte = false;
            }
            else
            {
                foundFieldInEightByte = true;
                fieldSize = helperPtr->fieldSizes[ordinal];
                _ASSERTE(fieldSize > 0);

                fieldClassificationType = helperPtr->fieldClassifications[ordinal];
                _ASSERTE(fieldClassificationType != SystemVClassificationTypeMemory && fieldClassificationType != SystemVClassificationTypeUnknown);
            }

            unsigned int fieldStartEightByte = offset / SYSTEMV_EIGHT_BYTE_SIZE_IN_BYTES;
            unsigned int fieldEndEightByte = (offset + fieldSize - 1) / SYSTEMV_EIGHT_BYTE_SIZE_IN_BYTES;

            _ASSERTE(fieldEndEightByte < CLR_SYSTEMV_MAX_EIGHTBYTES_COUNT_TO_PASS_IN_REGISTERS);

            usedEightBytes = Max(usedEightBytes, fieldEndEightByte + 1);

            for (unsigned int currentFieldEightByte = fieldStartEightByte; currentFieldEightByte <= fieldEndEightByte; currentFieldEightByte++)
            {
                if (helperPtr->eightByteClassifications[currentFieldEightByte] == fieldClassificationType)
                {
                    // Do nothing. The eight-byte already has this classification.
                }
                else if (helperPtr->eightByteClassifications[currentFieldEightByte] == SystemVClassificationTypeNoClass)
                {
                    helperPtr->eightByteClassifications[currentFieldEightByte] = fieldClassificationType;
                }
                else if ((helperPtr->eightByteClassifications[currentFieldEightByte] == SystemVClassificationTypeInteger) ||
                    (fieldClassificationType == SystemVClassificationTypeInteger))
                {
                    _ASSERTE((fieldClassificationType != SystemVClassificationTypeIntegerReference) &&
                        (fieldClassificationType != SystemVClassificationTypeIntegerByRef));

                    helperPtr->eightByteClassifications[currentFieldEightByte] = SystemVClassificationTypeInteger;
                }
                else if ((helperPtr->eightByteClassifications[currentFieldEightByte] == SystemVClassificationTypeIntegerReference) ||
                    (fieldClassificationType == SystemVClassificationTypeIntegerReference))
                {
                    helperPtr->eightByteClassifications[currentFieldEightByte] = SystemVClassificationTypeIntegerReference;
                }
                else if ((helperPtr->eightByteClassifications[currentFieldEightByte] == SystemVClassificationTypeIntegerByRef) ||
                    (fieldClassificationType == SystemVClassificationTypeIntegerByRef))
                {
                    helperPtr->eightByteClassifications[currentFieldEightByte] = SystemVClassificationTypeIntegerByRef;
                }
                else
                {
                    helperPtr->eightByteClassifications[currentFieldEightByte] = SystemVClassificationTypeSSE;
                }
            }

            //  If we just finished checking the last byte of an eightbyte or the entire struct
            if ((offset + 1) % SYSTEMV_EIGHT_BYTE_SIZE_IN_BYTES == 0 || (offset + 1) == helperPtr->structSize)
            {
                if (!foundFieldInEightByte)
                {
                    // If we didn't find a field in an eightbyte (i.e. there are no explicit offsets that start a field in this eightbyte)
                    // then the classification of this eightbyte might be NoClass. We can't hand a classification of NoClass to the JIT
                    // so set the class to Integer (as though the struct has a char[8] padding) if the class is NoClass.
                    //
                    // TODO: Fix JIT, NoClass eightbytes are valid and passing them is broken because of this.
                    if (helperPtr->eightByteClassifications[offset / SYSTEMV_EIGHT_BYTE_SIZE_IN_BYTES] == SystemVClassificationTypeNoClass)
                    {
                        helperPtr->eightByteClassifications[offset / SYSTEMV_EIGHT_BYTE_SIZE_IN_BYTES] = SystemVClassificationTypeInteger;
                    }
                }

                foundFieldInEightByte = false;
            }

            accumulatedSizeForEightBytes = Max(accumulatedSizeForEightBytes, offset + fieldSize);
        }

        for (unsigned int currentEightByte = 0; currentEightByte < usedEightBytes; currentEightByte++)
        {
            unsigned int eightByteSize = accumulatedSizeForEightBytes < (SYSTEMV_EIGHT_BYTE_SIZE_IN_BYTES * (currentEightByte + 1))
                ? accumulatedSizeForEightBytes % SYSTEMV_EIGHT_BYTE_SIZE_IN_BYTES
                :   SYSTEMV_EIGHT_BYTE_SIZE_IN_BYTES;

            // Save data for this eightbyte.
            helperPtr->eightByteSizes[currentEightByte] = eightByteSize;
            helperPtr->eightByteOffsets[currentEightByte] = currentEightByte * SYSTEMV_EIGHT_BYTE_SIZE_IN_BYTES;
        }

        helperPtr->eightByteCount = usedEightBytes;

        _ASSERTE(helperPtr->eightByteCount <= CLR_SYSTEMV_MAX_EIGHTBYTES_COUNT_TO_PASS_IN_REGISTERS);

#ifdef _DEBUG
        LOG((LF_JIT, LL_EVERYTHING, "     ----\n"));
        LOG((LF_JIT, LL_EVERYTHING, "     **** Number EightBytes: %d\n", helperPtr->eightByteCount));
        for (unsigned i = 0; i < helperPtr->eightByteCount; i++)
        {
            LOG((LF_JIT, LL_EVERYTHING, "     **** eightByte %d -- classType: %s, eightByteOffset: %d, eightByteSize: %d\n",
                i, GetSystemVClassificationTypeName(helperPtr->eightByteClassifications[i]), helperPtr->eightByteOffsets[i], helperPtr->eightByteSizes[i]));
            _ASSERTE(helperPtr->eightByteClassifications[i] != SystemVClassificationTypeNoClass);
        }
#endif // _DEBUG
    }
}

#endif // defined(UNIX_AMD64_ABI_ITF)

#if defined(TARGET_RISCV64) || defined(TARGET_LOONGARCH64)
static void SetFpStructInRegistersInfoField(FpStructInRegistersInfo& info, int index,
    bool isFloating, unsigned size, uint32_t offset)
{
    assert(index < 2);
    if (isFloating)
        assert(size == sizeof(float) || size == sizeof(double));

    assert(size >= 1 && size <= 8);
    assert((size & (size - 1)) == 0); // size needs to be a power of 2
    static const int sizeShiftLUT = (0 << (1*2)) | (1 << (2*2)) | (2 << (4*2)) | (3 << (8*2));
    int sizeShift = (sizeShiftLUT >> (size * 2)) & 0b11;

    using namespace FpStruct;
    // Use FloatInt and IntFloat as marker flags for 1st and 2nd field respectively being floating.
    // Fix to real flags (with OnlyOne and BothFloat) after flattening is complete.
    static_assert(PosIntFloat == PosFloatInt + 1, "FloatInt and IntFloat need to be adjacent");
    static_assert(PosSizeShift2nd == PosSizeShift1st + 2, "SizeShift1st and 2nd need to be adjacent");
    int floatFlag = isFloating << (PosFloatInt + index);
    int sizeShiftMask = sizeShift << (PosSizeShift1st + 2 * index);

    info.flags = FpStruct::Flags(info.flags | floatFlag | sizeShiftMask);
    (index == 0 ? info.offset1st : info.offset2nd) = offset;
}

static bool HandleInlineArray(int elementTypeIndex, int nElements, FpStructInRegistersInfo& info, int& typeIndex
    DEBUG_ARG(int nestingLevel))
{
    int nFlattenedFieldsPerElement = typeIndex - elementTypeIndex;
    if (nFlattenedFieldsPerElement == 0)
    {
        assert(nElements == 1); // HasImpliedRepeatedFields must have returned a false positive, it can't be an array
        LOG((LF_JIT, LL_EVERYTHING, "FpStructInRegistersInfo:%*s  * ignoring empty struct\n",
            nestingLevel * 4, ""));
        return true;
    }

    assert(nFlattenedFieldsPerElement == 1 || nFlattenedFieldsPerElement == 2);

    if (nElements > 2)
    {
        LOG((LF_JIT, LL_EVERYTHING, "FpStructInRegistersInfo:%*s  * array has too many elements: %i\n",
            nestingLevel * 4, "", nElements));
        return false;
    }

    if (nElements == 2)
    {
        if (typeIndex + nFlattenedFieldsPerElement > 2)
        {
            LOG((LF_JIT, LL_EVERYTHING, "FpStructInRegistersInfo:%*s  * array has too many fields per element: %i, fields already found: %i\n",
                nestingLevel * 4, "", nFlattenedFieldsPerElement, typeIndex));
            return false;
        }

        assert(elementTypeIndex == 0);
        assert(typeIndex == 1);

        // Duplicate the array element info
        static_assert(FpStruct::IntFloat == (FpStruct::FloatInt << 1),
            "FloatInt and IntFloat need to be adjacent");
        static_assert(FpStruct::SizeShift2ndMask == (FpStruct::SizeShift1stMask << 2),
            "SizeShift1st and 2nd need to be adjacent");
        // Take the 1st field info and shift up to the 2nd field's positions
        int floatFlag = (info.flags & FpStruct::FloatInt) << 1;
        int sizeShiftMask = (info.flags & FpStruct::SizeShift1stMask) << 2;
        info.flags = FpStruct::Flags(info.flags | floatFlag | sizeShiftMask); // merge with 1st field
        info.offset2nd = info.offset1st + info.Size1st(); // bump up the field offset
        LOG((LF_JIT, LL_EVERYTHING, "FpStructInRegistersInfo:%*s  * duplicated array element type\n",
            nestingLevel * 4, ""));
    }
    return true;
}

static bool FlattenFields(TypeHandle th, uint32_t offset, FpStructInRegistersInfo& info, int& typeIndex
    DEBUG_ARG(int nestingLevel))
{
    bool isManaged = !th.IsTypeDesc();
    MethodTable* pMT = isManaged ? th.AsMethodTable() : th.AsNativeValueType();
    int nFields = isManaged ? pMT->GetNumIntroducedInstanceFields() : pMT->GetNativeLayoutInfo()->GetNumFields();

    LOG((LF_JIT, LL_EVERYTHING, "FpStructInRegistersInfo:%*s flattening %s (%s, %i fields)\n",
        nestingLevel * 4, "", pMT->GetDebugClassName(), (isManaged ? "managed" : "native"), nFields));

    // TODO: templatize isManaged and use if constexpr for differences when we migrate to C++17
    // because the logic for both branches is nearly the same.
    if (isManaged)
    {
        FieldDesc* fields = pMT->GetApproxFieldDescListRaw();
        int elementTypeIndex = typeIndex;
        for (int i = 0; i < nFields; ++i)
        {
            if (i > 0 && fields[i-1].GetOffset() + fields[i-1].GetSize() > fields[i].GetOffset())
            {
                LOG((LF_JIT, LL_EVERYTHING, "FpStructInRegistersInfo:%*s "
                    " * fields %s [%i..%i) and %s [%i..%i) overlap, treat as union\n",
                    nestingLevel * 4, "",
                    fields[i-1].GetDebugName(), fields[i-1].GetOffset(), fields[i-1].GetOffset() + fields[i-1].GetSize(),
                    fields[i].GetDebugName(), fields[i].GetOffset(), fields[i].GetOffset() + fields[i].GetSize()));
                return false;
            }

            CorElementType type = fields[i].GetFieldType();
            if (type == ELEMENT_TYPE_VALUETYPE)
            {
                MethodTable* nested = fields[i].GetApproxFieldTypeHandleThrowing().GetMethodTable();
                if (!FlattenFields(TypeHandle(nested), offset + fields[i].GetOffset(), info, typeIndex DEBUG_ARG(nestingLevel + 1)))
                    return false;
            }
            else if (fields[i].GetSize() <= TARGET_POINTER_SIZE)
            {
                if (typeIndex >= 2)
                {
                    LOG((LF_JIT, LL_EVERYTHING, "FpStructInRegistersInfo:%*s  * too many fields\n",
                        nestingLevel * 4, ""));
                    return false;
                }

                bool isFloating = CorTypeInfo::IsFloat_NoThrow(type);
                SetFpStructInRegistersInfoField(info, typeIndex++,
                    isFloating, CorTypeInfo::Size_NoThrow(type), offset + fields[i].GetOffset());

                LOG((LF_JIT, LL_EVERYTHING, "FpStructInRegistersInfo:%*s  * found field %s [%i..%i), type: %s\n",
                    nestingLevel * 4, "", fields[i].GetDebugName(),
                    fields[i].GetOffset(), fields[i].GetOffset() + fields[i].GetSize(), CorTypeInfo::GetName(type)));
            }
            else
            {
                LOG((LF_JIT, LL_EVERYTHING, "FpStructInRegistersInfo:%*s "
                    " * field %s, type: %s, is too big (%i bytes)\n",
                    nestingLevel * 4, "", fields[i].GetDebugName(),
                    CorTypeInfo::GetName(type), fields[i].GetSize()));
                return false;
            }
        }

        if (HasImpliedRepeatedFields(pMT)) // inline array or fixed buffer
        {
            assert(nFields == 1);
            int nElements = pMT->GetNumInstanceFieldBytes() / fields[0].GetSize();

            // Only InlineArrays can have element type of empty struct, fixed-size buffers take only primitives
            if ((typeIndex - elementTypeIndex) == 0 && pMT->GetClass()->IsInlineArray())
            {
                assert(nElements > 0); // InlineArray length must be > 0
                LOG((LF_JIT, LL_EVERYTHING, "FpStructInRegistersInfo:%*s "
                    " * struct %s containing a %i-element array of empty structs %s is passed by integer calling convention\n",
                    nestingLevel * 4, "", pMT->GetDebugClassName(), nElements, fields[0].GetDebugName()));
                return false;
            }

            if (!HandleInlineArray(elementTypeIndex, nElements, info, typeIndex DEBUG_ARG(nestingLevel + 1)))
                return false;
        }
    }
    else // native layout
    {
        const NativeFieldDescriptor* fields = pMT->GetNativeLayoutInfo()->GetNativeFieldDescriptors();
        for (int i = 0; i < nFields; ++i)
        {
            if (i > 0 && fields[i-1].GetExternalOffset() + fields[i-1].NativeSize() > fields[i].GetExternalOffset())
            {
                LOG((LF_JIT, LL_EVERYTHING, "FpStructInRegistersInfo:%*s "
                    " * fields %s [%i..%i) and %s [%i..%i) overlap, treat as union\n",
                    nestingLevel * 4, "",
                    fields[i-1].GetFieldDesc()->GetDebugName(), fields[i-1].GetExternalOffset(), fields[i-1].GetExternalOffset() + fields[i-1].NativeSize(),
                    fields[i].GetFieldDesc()->GetDebugName(), fields[i].GetExternalOffset(), fields[i].GetExternalOffset() + fields[i].NativeSize()));
                return false;
            }

            static const char* categoryNames[] = {"FLOAT", "NESTED", "INTEGER", "ILLEGAL"};
            NativeFieldCategory category = fields[i].GetCategory();
            if (category == NativeFieldCategory::NESTED)
            {
                int elementTypeIndex = typeIndex;

                MethodTable* nested = fields[i].GetNestedNativeMethodTable();
                if (!FlattenFields(TypeHandle(nested), offset + fields[i].GetExternalOffset(), info, typeIndex DEBUG_ARG(nestingLevel + 1)))
                    return false;

                // In native layout fixed arrays are marked as NESTED just like structs
                int nElements = fields[i].GetNumElements();
                if (!HandleInlineArray(elementTypeIndex, nElements, info, typeIndex DEBUG_ARG(nestingLevel + 1)))
                    return false;
            }
            else if (fields[i].NativeSize() <= TARGET_POINTER_SIZE)
            {
                if (typeIndex >= 2)
                {
                    LOG((LF_JIT, LL_EVERYTHING, "FpStructInRegistersInfo:%*s  * too many fields\n",
                        nestingLevel * 4, ""));
                    return false;
                }

                bool isFloating = (category == NativeFieldCategory::FLOAT);

                SetFpStructInRegistersInfoField(info, typeIndex++,
                    isFloating, fields[i].NativeSize(), offset + fields[i].GetExternalOffset());

                LOG((LF_JIT, LL_EVERYTHING, "FpStructInRegistersInfo:%*s  * found field %s [%i..%i), type: %s\n",
                    nestingLevel * 4, "", fields[i].GetFieldDesc()->GetDebugName(),
                    fields[i].GetExternalOffset(), fields[i].GetExternalOffset() + fields[i].NativeSize(), categoryNames[(int)category]));
            }
            else
            {
                LOG((LF_JIT, LL_EVERYTHING, "FpStructInRegistersInfo:%*s "
                    " * field %s, type: %s, is too big (%i bytes)\n",
                    nestingLevel * 4, "", fields[i].GetFieldDesc()->GetDebugName(),
                    categoryNames[(int)category], fields[i].NativeSize()));
                return false;
            }
        }
    }
    return true;
}

FpStructInRegistersInfo MethodTable::GetFpStructInRegistersInfo(TypeHandle th)
{
    if (th.GetSize() > ENREGISTERED_PARAMTYPE_MAXSIZE)
    {
        LOG((LF_JIT, LL_EVERYTHING, "FpStructInRegistersInfo: struct %s (%u bytes) is too big\n",
            (!th.IsTypeDesc() ? th.AsMethodTable() : th.AsNativeValueType())->GetDebugClassName(), th.GetSize()));
        return FpStructInRegistersInfo{};
    }

    FpStructInRegistersInfo info = {};
    int nFields = 0;
    if (!FlattenFields(th, 0, info, nFields DEBUG_ARG(0)))
        return FpStructInRegistersInfo{};

    using namespace FpStruct;
    if ((info.flags & (FloatInt | IntFloat)) == 0)
    {
        LOG((LF_JIT, LL_EVERYTHING, "FpStructInRegistersInfo: struct %s (%u bytes) has no floating fields\n",
            (!th.IsTypeDesc() ? th.AsMethodTable() : th.AsNativeValueType())->GetDebugClassName(), th.GetSize()));
        return FpStructInRegistersInfo{};
    }

    assert(nFields == 1 || nFields == 2);

    if ((info.flags & (FloatInt | IntFloat)) == (FloatInt | IntFloat))
    {
        assert(nFields == 2);
        info.flags = FpStruct::Flags(info.flags ^ (FloatInt | IntFloat | BothFloat)); // replace (FloatInt | IntFloat) with BothFloat
    }
    else if (nFields == 1)
    {
        assert((info.flags & FloatInt) != 0);
        assert((info.flags & (IntFloat | SizeShift2ndMask)) == 0);
        assert(info.offset2nd == 0);
        info.flags = FpStruct::Flags(info.flags ^ (FloatInt | OnlyOne)); // replace FloatInt with OnlyOne
    }
    assert(nFields == ((info.flags & OnlyOne) != 0 ? 1 : 2));
    int floatFlags = info.flags & (OnlyOne | BothFloat | FloatInt | IntFloat);
    assert(floatFlags != 0);
    assert((floatFlags & (floatFlags - 1)) == 0); // there can be only one of (OnlyOne | BothFloat | FloatInt | IntFloat)
    if (nFields == 2)
    {
        unsigned end1st = info.offset1st + info.Size1st();
        unsigned end2nd = info.offset2nd + info.Size2nd();
        assert(end1st <= info.offset2nd || end2nd <= info.offset1st); // fields must not overlap
    }
    assert(info.offset1st + info.Size1st() <= th.GetSize());
    assert(info.offset2nd + info.Size2nd() <= th.GetSize());

    LOG((LF_JIT, LL_EVERYTHING, "FpStructInRegistersInfo: "
        "struct %s (%u bytes) can be passed with floating-point calling convention, flags=%#03x; "
        "%s, sizes={%u, %u}, offsets={%u, %u}\n",
        (!th.IsTypeDesc() ? th.AsMethodTable() : th.AsNativeValueType())->GetDebugClassName(), th.GetSize(), info.flags,
        info.FlagName(), info.Size1st(), info.Size2nd(), info.offset1st, info.offset2nd
    ));
    return info;
}
#endif // defined(TARGET_RISCV64) || defined(TARGET_LOONGARCH64)

#if !defined(DACCESS_COMPILE)
namespace
{
    // Underlying type specified so we can use memset in the algorithm below
    // to set a range of values to a particular tag.
    enum class SwiftPhysicalLoweringTag : uint8_t
    {
        Empty,
        Opaque,
        Int64,
        Float,
        Double
    };

    uint32_t GetAlignment(SwiftPhysicalLoweringTag tag)
    {
        LIMITED_METHOD_CONTRACT;

        switch (tag)
        {
            case SwiftPhysicalLoweringTag::Int64:
                return 8;
            case SwiftPhysicalLoweringTag::Float:
                return 4;
            case SwiftPhysicalLoweringTag::Double:
                return 8;
            default:
                return 1;
        }
    }

    void SetLoweringRange(CQuickArray<SwiftPhysicalLoweringTag>& intervals, uint32_t start, uint32_t size, SwiftPhysicalLoweringTag tag)
    {
        STANDARD_VM_CONTRACT;

        bool forceOpaque = false;

        if (!IS_ALIGNED(start, GetAlignment(tag)))
        {
            // If the start of the range is not aligned, we need to force the entire range to be opaque.
            forceOpaque = true;
        }

        // Check if any of the range is non-empty.
        // If so, we need to force this range to be opaque
        // and extend the range mark the existing tag's range as opaque.
        for (uint32_t i = 0; i < size; i++)
        {
            SwiftPhysicalLoweringTag currentTag = intervals[start + i];
            if (currentTag != SwiftPhysicalLoweringTag::Empty
                && currentTag != tag)
            {
                forceOpaque = true;

                // Extend out start to the beginning of the existing tag's range
                // and extend size to the end of the existing tag's range (if non-opaque/empty).
                start = (uint32_t)ALIGN_DOWN(start, GetAlignment(currentTag));
                size = (uint32_t)ALIGN_UP(size + start, GetAlignment(currentTag)) - start;
                break;
            }
        }

        if (forceOpaque)
        {
            tag = SwiftPhysicalLoweringTag::Opaque;
        }

        memset(&intervals[start], (uint8_t)tag, sizeof(SwiftPhysicalLoweringTag) * size);
    }

    void GetNativeSwiftPhysicalLowering(CQuickArray<SwiftPhysicalLoweringTag>& intervals, PTR_MethodTable pMT, uint32_t offset = 0);
    void GetNativeSwiftPhysicalLoweringForInlineArray(CQuickArray<SwiftPhysicalLoweringTag>& intervals, PTR_MethodTable pMT, uint32_t offset = 0);

    void GetNativeSwiftPhysicalLoweringForField(CQuickArray<SwiftPhysicalLoweringTag>& intervals, FieldDesc* pFieldDesc, uint32_t offset = 0)
    {
        STANDARD_VM_CONTRACT;

        PTR_MethodTable fieldType = pFieldDesc->GetFieldTypeHandleThrowing().GetMethodTable();
        CorElementType corType = fieldType->GetVerifierCorElementType();

        if (corType == ELEMENT_TYPE_VALUETYPE)
        {
            if (fieldType->GetClass()->IsInlineArray())
            {
                GetNativeSwiftPhysicalLoweringForInlineArray(intervals, fieldType, offset);
            }
            else
            {
                GetNativeSwiftPhysicalLowering(intervals, fieldType, offset);
            }
        }
        else if (corType == ELEMENT_TYPE_R4)
        {
            SetLoweringRange(intervals, offset, 4, SwiftPhysicalLoweringTag::Float);
        }
        else if (corType == ELEMENT_TYPE_R8)
        {
            SetLoweringRange(intervals, offset, 8, SwiftPhysicalLoweringTag::Double);
        }
        else if (corType == ELEMENT_TYPE_I8 || corType == ELEMENT_TYPE_U8)
        {
            SetLoweringRange(intervals, offset, 8, SwiftPhysicalLoweringTag::Int64);
        }
        else
        {
            SetLoweringRange(intervals, offset, fieldType->GetNumInstanceFieldBytes(), SwiftPhysicalLoweringTag::Opaque);
        }
    }

    void GetNativeSwiftPhysicalLoweringForInlineArray(CQuickArray<SwiftPhysicalLoweringTag>& intervals, PTR_MethodTable pMT, uint32_t offset)
    {
        STANDARD_VM_CONTRACT;
        _ASSERTE(pMT->GetClass()->IsInlineArray());
        FieldDesc* pElementField = pMT->GetApproxFieldDescListRaw();

        // If the type is an inline array, we need to calculate the size based on the number of elements.
        const void* pVal;                  // The custom value.
        ULONG       cbVal;                 // Size of the custom value.
        HRESULT hr = pMT->GetCustomAttribute(
            WellKnownAttribute::InlineArrayAttribute,
            &pVal, &cbVal);

        _ASSERTE(hr == S_OK);
        if (hr != S_OK)
        {
            ThrowHR(hr);
        }

        // Validity of the InlineArray attribute is checked at type-load time,
        // so we only assert here as we should have already checked this and failed
        // type load if this condition is false.
        _ASSERTE(cbVal >= (sizeof(INT32) + 2));
        if (cbVal <= (sizeof(INT32) + 2))
        {
            return;
        }

        INT32 repeat = GET_UNALIGNED_VAL32((byte*)pVal + 2);

        // Use the one FieldDesc to calculate the Swift intervals
        // Use FieldDescs to calculate the Swift intervals
        PTR_FieldDesc pFieldDesc = pMT->GetApproxFieldDescListRaw();
        for (int32_t i = 0; i < repeat; i++)
        {
            GetNativeSwiftPhysicalLoweringForField(intervals, pFieldDesc, offset + pFieldDesc->GetOffset() + pFieldDesc->GetSize() * i);
        }
    }

    void GetNativeSwiftPhysicalLowering(CQuickArray<SwiftPhysicalLoweringTag>& intervals, PTR_MethodTable pMT, uint32_t offset)
    {
        STANDARD_VM_CONTRACT;
        // Use FieldDescs to calculate the Swift intervals
        PTR_FieldDesc pFieldDescList = pMT->GetApproxFieldDescListRaw();
        for (uint32_t i = 0; i < pMT->GetNumIntroducedInstanceFields(); i++)
        {
            PTR_FieldDesc pFieldDesc = pFieldDescList + i;
            GetNativeSwiftPhysicalLoweringForField(intervals, pFieldDesc, offset + pFieldDesc->GetOffset());
        }
    }

    void GetNativeSwiftPhysicalLowering(CQuickArray<SwiftPhysicalLoweringTag>& intervals, EEClassNativeLayoutInfo const* pNativeLayoutInfo, uint32_t offset = 0)
    {
        STANDARD_VM_CONTRACT;
        // Use NativeLayout to calculate the Swift intervals
        NativeFieldDescriptor const* pNativeFieldDescs = pNativeLayoutInfo->GetNativeFieldDescriptors();
        for (uint32_t i = 0; i < pNativeLayoutInfo->GetNumFields(); i++)
        {
            NativeFieldDescriptor const& nfd = pNativeFieldDescs[i];
            if (nfd.GetCategory() == NativeFieldCategory::NESTED)
            {
                PTR_MethodTable fieldType = nfd.GetNestedNativeMethodTable();
                for (uint32_t i = 0; i < nfd.GetNumElements(); i++)
                {
                    if (fieldType->IsBlittable())
                    {
                        GetNativeSwiftPhysicalLowering(intervals, fieldType, offset + nfd.GetExternalOffset() + fieldType->GetNativeSize() * i);
                    }
                    else
                    {
                        GetNativeSwiftPhysicalLowering(intervals, fieldType->GetNativeLayoutInfo(), offset + nfd.GetExternalOffset() + fieldType->GetNativeSize() * i);
                    }
                }
            }
            else if (nfd.GetCategory() == NativeFieldCategory::FLOAT)
            {
                _ASSERTE(nfd.NativeSize() == 4 || nfd.NativeSize() == 8);
                SetLoweringRange(intervals, offset + nfd.GetExternalOffset(), nfd.NativeSize(), nfd.NativeSize() == 4 ? SwiftPhysicalLoweringTag::Float : SwiftPhysicalLoweringTag::Double);
            }
            else if (nfd.GetCategory() == NativeFieldCategory::INTEGER && nfd.NativeSize() == 8)
            {
                SetLoweringRange(intervals, offset + nfd.GetExternalOffset(), nfd.NativeSize(), SwiftPhysicalLoweringTag::Int64);
            }
            else
            {
                SetLoweringRange(intervals, offset + nfd.GetExternalOffset(), nfd.NativeSize(), SwiftPhysicalLoweringTag::Opaque);
            }
        }
    }
}

void MethodTable::GetNativeSwiftPhysicalLowering(CORINFO_SWIFT_LOWERING* pSwiftLowering, bool useNativeLayout)
{
    STANDARD_VM_CONTRACT;

    // We'll build the intervals by scanning the fields byte-by-byte and then calculate the lowering intervals
    // from that information.
    CQuickArray<SwiftPhysicalLoweringTag> loweredBytes;
    loweredBytes.AllocThrows(GetNumInstanceFieldBytes());
    memset(loweredBytes.Ptr(), (uint8_t)SwiftPhysicalLoweringTag::Empty, sizeof(SwiftPhysicalLoweringTag) * loweredBytes.Size());

    if (useNativeLayout && !IsBlittable())
    {
        // Use NativeLayout to calculate the layout
        ::GetNativeSwiftPhysicalLowering(loweredBytes, GetNativeLayoutInfo());
    }
    else if (GetClass()->IsInlineArray())
    {
        // Use InlineArray to calculate the layout
        ::GetNativeSwiftPhysicalLoweringForInlineArray(loweredBytes, PTR_MethodTable(this));
    }
    else
    {
        ::GetNativeSwiftPhysicalLowering(loweredBytes, PTR_MethodTable(this));
    }

    struct SwiftLoweringInterval
    {
        uint32_t offset;
        uint32_t size;
        SwiftPhysicalLoweringTag tag;
    };

    // Build intervals from the byte sequences
    CQuickArrayList<SwiftLoweringInterval> intervals;
    for (uint32_t i = 0; i < loweredBytes.Size(); ++i)
    {
        // Don't create an interval for empty bytes
        if (loweredBytes[i] == SwiftPhysicalLoweringTag::Empty)
        {
            continue;
        }

        bool startNewInterval =
            // We're at the start of the type
            i == 0
            // We're starting a new float (as we're aligned)
            || (IS_ALIGNED(i, 4) && loweredBytes[i] == SwiftPhysicalLoweringTag::Float)
            // We're starting a new double or int64_t (as we're aligned)
            || (IS_ALIGNED(i, 8) && (loweredBytes[i] == SwiftPhysicalLoweringTag::Double || loweredBytes[i] == SwiftPhysicalLoweringTag::Int64))
            // We've changed interval types
            || loweredBytes[i] != loweredBytes[i - 1];

        if (startNewInterval)
        {
            SwiftLoweringInterval interval;
            interval.offset = i;
            interval.size = 1;
            interval.tag = loweredBytes[i];
            intervals.Push(interval);
        }
        else
        {
            intervals[intervals.Size() - 1].size++;
        }
    }

    // Merge opaque intervals that are in the same pointer-sized block.
    CQuickArrayList<SwiftLoweringInterval> mergedIntervals;

    for (uint32_t i = 0; i < intervals.Size(); ++i)
    {
        SwiftLoweringInterval interval = intervals[i];

        if (i != 0 && interval.tag == SwiftPhysicalLoweringTag::Opaque)
        {
            // Merge two opaque intervals when the previous interval ends in the same pointer-sized block
            SwiftLoweringInterval prevInterval = intervals[i - 1];
            if (prevInterval.tag == SwiftPhysicalLoweringTag::Opaque &&
                (prevInterval.offset + prevInterval.size) / TARGET_POINTER_SIZE == interval.offset / TARGET_POINTER_SIZE)
            {
                SwiftLoweringInterval& lastInterval = mergedIntervals[mergedIntervals.Size() - 1];
                lastInterval.size = interval.offset + interval.size - lastInterval.offset;
                continue;
            }
        }

        // Otherwise keep all intervals
        mergedIntervals.Push(interval);
    }

    // Now we have the intervals, we can calculate the lowering.
    CorInfoType loweredTypes[MAX_SWIFT_LOWERED_ELEMENTS];
    uint32_t offsets[MAX_SWIFT_LOWERED_ELEMENTS];
    uint32_t numLoweredTypes = 0;

    for (uint32_t i = 0; i < mergedIntervals.Size(); i++)
    {
        SwiftLoweringInterval interval = mergedIntervals[i];

        if (numLoweredTypes == ARRAY_SIZE(loweredTypes))
        {
            // If we have more than four intervals, this type is passed by-reference in Swift.
            pSwiftLowering->byReference = true;
            return;
        }

        offsets[numLoweredTypes] = interval.offset;

        switch (interval.tag)
        {
            case SwiftPhysicalLoweringTag::Empty:
                _ASSERTE(!"Empty intervals should have been dropped during interval construction");
                break;

            case SwiftPhysicalLoweringTag::Int64:
                loweredTypes[numLoweredTypes++] = CORINFO_TYPE_LONG;
                break;
            case SwiftPhysicalLoweringTag::Float:
                loweredTypes[numLoweredTypes++] = CORINFO_TYPE_FLOAT;
                break;
            case SwiftPhysicalLoweringTag::Double:
                loweredTypes[numLoweredTypes++] = CORINFO_TYPE_DOUBLE;
                break;
            case SwiftPhysicalLoweringTag::Opaque:
            {
                // We need to split the opaque ranges into integer parameters.
                // As part of this splitting, we must ensure that we don't introduce alignment padding.
                // This lowering algorithm should produce a lowered type sequence that would have the same padding for
                // a naturally-aligned struct with the lowered fields as the original type has.
                // This algorithm intends to split the opaque range into the least number of lowered elements that covers the entire range.
                // The lowered range is allowed to extend past the end of the opaque range (including past the end of the struct),
                // but not into the next non-empty interval.
                // However, due to the properties of the lowering (the only non-8 byte elements of the lowering are 4-byte floats),
                // we'll never encounter a scneario where we need would need to account for a correctly-aligned
                // opaque range of > 4 bytes that we must not pad to 8 bytes.


                // As long as we need to fill more than 4 bytes and the sequence is currently 8-byte aligned, we'll split into 8-byte integers.
                // If we have more than 2 bytes but less than 4 and the sequence is 4-byte aligned, we'll use a 4-byte integer to represent the rest of the parameters.
                // If we have 2 bytes and the sequence is 2-byte aligned, we'll use a 2-byte integer to represent the rest of the parameters.
                // If we have 1 byte, we'll use a 1-byte integer to represent the rest of the parameters.
                uint32_t opaqueIntervalStart = interval.offset;
                // The remaining size here may become negative, so use a signed type.
                int32_t remainingIntervalSize = static_cast<int32_t>(interval.size);
                while (remainingIntervalSize > 0)
                {
                    if (numLoweredTypes == ARRAY_SIZE(loweredTypes))
                    {
                        // If we have more than four intervals and we still need to add another interval, this type is passed by-reference in Swift.
                        pSwiftLowering->byReference = true;
                        return;
                    }

                    offsets[numLoweredTypes] = opaqueIntervalStart;

                    if (remainingIntervalSize > 4 && IS_ALIGNED(opaqueIntervalStart, 8))
                    {
                        loweredTypes[numLoweredTypes] = CORINFO_TYPE_LONG;
                        opaqueIntervalStart += 8;
                        remainingIntervalSize -= 8;
                    }
                    else if (remainingIntervalSize > 2 && IS_ALIGNED(opaqueIntervalStart, 4))
                    {
                        loweredTypes[numLoweredTypes] = CORINFO_TYPE_INT;
                        opaqueIntervalStart += 4;
                        remainingIntervalSize -= 4;
                    }
                    else if (remainingIntervalSize > 1 && IS_ALIGNED(opaqueIntervalStart, 2))
                    {
                        loweredTypes[numLoweredTypes] = CORINFO_TYPE_SHORT;
                        opaqueIntervalStart += 2;
                        remainingIntervalSize -= 2;
                    }
                    else
                    {
                        loweredTypes[numLoweredTypes] = CORINFO_TYPE_BYTE;
                        opaqueIntervalStart += 1;
                        remainingIntervalSize -= 1;
                    }

                    numLoweredTypes++;
                }
            }
        }
    }

    memcpy(pSwiftLowering->loweredElements, loweredTypes, numLoweredTypes * sizeof(CorInfoType));
    memcpy(pSwiftLowering->offsets, offsets, numLoweredTypes * sizeof(uint32_t));
    pSwiftLowering->numLoweredElements = numLoweredTypes;
    pSwiftLowering->byReference = false;
}

#endif // !DACCESS_COMPILE

#if !defined(DACCESS_COMPILE)
//==========================================================================================
void MethodTable::AllocateRegularStaticBoxes(OBJECTREF** ppStaticBase)
{
    CONTRACTL
    {
        THROWS;
        GC_TRIGGERS;
        PRECONDITION(!ContainsGenericVariables());
        MODE_COOPERATIVE;
    }
    CONTRACTL_END;

    LOG((LF_CLASSLOADER, LL_INFO10000, "STATICS: Instantiating static handles for %s\n", GetDebugClassName()));

    if (HasBoxedRegularStatics())
    {
        FieldDesc *pField = HasGenericsStaticsInfo() ?
            GetGenericsStaticFieldDescs() : (GetApproxFieldDescListRaw() + GetNumIntroducedInstanceFields());
        FieldDesc *pFieldEnd = pField + GetNumStaticFields();

        while (pField < pFieldEnd)
        {
            _ASSERTE(pField->IsStatic());

            if (!pField->IsSpecialStatic() && pField->IsByValue())
            {
                AllocateRegularStaticBox(pField, (Object**)(((PTR_BYTE)*ppStaticBase) + pField->GetOffset()));
            }

            pField++;
        }
    }
}

void MethodTable::AllocateRegularStaticBox(FieldDesc* pField, Object** boxedStaticHandle)
{
    CONTRACTL
    {
        THROWS;
        GC_TRIGGERS;
        MODE_COOPERATIVE;
    }
    CONTRACTL_END

    _ASSERT(pField->IsStatic() && !pField->IsSpecialStatic() && pField->IsByValue());

    // Static fields are not pinned in collectible types so we need to protect the address
    GCPROTECT_BEGININTERIOR(boxedStaticHandle);
    _ASSERTE(*boxedStaticHandle == nullptr);
    MethodTable* pFieldMT = pField->GetFieldTypeHandleThrowing(CLASS_DEPENDENCIES_LOADED).GetMethodTable();
    bool hasFixedAddr = HasFixedAddressVTStatics();

    LOG((LF_CLASSLOADER, LL_INFO10000, "\tInstantiating static of type %s\n", pFieldMT->GetDebugClassName()));
    const bool canBeFrozen = !pFieldMT->ContainsGCPointers() && !Collectible();
    OBJECTREF obj = AllocateStaticBox(pFieldMT, hasFixedAddr, canBeFrozen);
    SetObjectReference((OBJECTREF*)(boxedStaticHandle), obj);
    GCPROTECT_END();
}

//==========================================================================================
OBJECTREF MethodTable::AllocateStaticBox(MethodTable* pFieldMT, BOOL fPinned, bool canBeFrozen)
{
    CONTRACTL
    {
        THROWS;
        GC_TRIGGERS;
        MODE_COOPERATIVE;
    }
    CONTRACTL_END

    _ASSERTE(pFieldMT->IsValueType());

    // Activate any dependent modules if necessary
    pFieldMT->EnsureInstanceActive();

    OBJECTREF obj = NULL;
    if (canBeFrozen)
    {
        // In case if we don't plan to collect this handle we may try to allocate it on FOH
        _ASSERT(!pFieldMT->ContainsGCPointers());
        FrozenObjectHeapManager* foh = SystemDomain::GetFrozenObjectHeapManager();
        obj = ObjectToOBJECTREF(foh->TryAllocateObject(pFieldMT, pFieldMT->GetBaseSize()));
        // obj can be null in case if struct is huge (>64kb)
        if (obj != NULL)
        {
            return obj;
        }
    }

    obj = AllocateObject(pFieldMT, fPinned ? GC_ALLOC_PINNED_OBJECT_HEAP : GC_ALLOC_NO_FLAGS);

    return obj;
}

//==========================================================================================
BOOL MethodTable::RunClassInitEx(OBJECTREF *pThrowable)
{
    CONTRACTL
    {
        THROWS;
        GC_TRIGGERS;
        MODE_COOPERATIVE;
        PRECONDITION(IsFullyLoaded());
        PRECONDITION(IsProtectedByGCFrame(pThrowable));
    }
    CONTRACTL_END;

    // A somewhat unusual function, can both return throwable and throw.
    // The difference is, we throw on restartable operations and just return throwable
    // on exceptions fatal for the .cctor
    // (Of course in the latter case the caller is supposed to throw pThrowable)
    // Doing the opposite ( i.e. throwing on fatal and returning on nonfatal)
    // would be more intuitive but it's more convenient the way it is

    BOOL fRet = FALSE;

    // During the <clinit>, this thread must not be asynchronously
    // stopped or interrupted.  That would leave the class unavailable
    // and is therefore a security hole.  We don't have to worry about
    // multithreading, since we only manipulate the current thread's count.
    ThreadPreventAsyncHolder preventAsync;

    // If the static initialiser throws an exception that it doesn't catch, it has failed
    EX_TRY
    {
        // Activate our module if necessary
        EnsureInstanceActive();

        STRESS_LOG1(LF_CLASSLOADER, LL_INFO1000, "RunClassInit: Calling class constructor for type %pT\n", this);

        MethodTable * pCanonMT = GetCanonicalMethodTable();

        // Call the code method without touching MethodDesc if possible
        PCODE pCctorCode = pCanonMT->GetRestoredSlot(pCanonMT->GetClassConstructorSlot());

        if (pCanonMT->IsSharedByGenericInstantiations())
        {
            PREPARE_NONVIRTUAL_CALLSITE_USING_CODE(pCctorCode);
            DECLARE_ARGHOLDER_ARRAY(args, 1);
            args[ARGNUM_0] = PTR_TO_ARGHOLDER(this);
            CATCH_HANDLER_FOUND_NOTIFICATION_CALLSITE;
            CALL_MANAGED_METHOD_NORET(args);
        }
        else
        {
            PREPARE_NONVIRTUAL_CALLSITE_USING_CODE(pCctorCode);
            DECLARE_ARGHOLDER_ARRAY(args, 0);
            CATCH_HANDLER_FOUND_NOTIFICATION_CALLSITE;
            CALL_MANAGED_METHOD_NORET(args);
        }

        STRESS_LOG1(LF_CLASSLOADER, LL_INFO100000, "RunClassInit: Returned Successfully from class constructor for type %pT\n", this);

        fRet = TRUE;
    }
    EX_CATCH
    {
        // Exception set by parent
        // <TODO>@TODO: We should make this an ExceptionInInitializerError if the exception thrown is not
        // a subclass of Error</TODO>
        *pThrowable = GET_THROWABLE();
        _ASSERTE(fRet == FALSE);
    }
    EX_END_CATCH(SwallowAllExceptions)

    return fRet;
}

//==========================================================================================
void MethodTable::DoRunClassInitThrowing()
{
    CONTRACTL
    {
        THROWS;
        GC_TRIGGERS;
        MODE_ANY;
    }
    CONTRACTL_END;

    GCX_COOP();

    // This is a fairly aggressive policy. Merely asking that the class be initialized is grounds for kicking you out.
    // Alternately, we could simply NOP out the class initialization. Since the aggressive policy is also the more secure
    // policy, keep this unless it proves intractable to remove all premature classinits in the system.
    EnsureActive();

    Thread* pThread = GetThread();

    AppDomain *pDomain = GetAppDomain();

    HRESULT hrResult = E_FAIL;
    const char *description;
    STRESS_LOG2(LF_CLASSLOADER, LL_INFO100000, "DoRunClassInit: Request to init %pT in appdomain %p\n", this, pDomain);

    //
    // Take the global lock
    //

    ListLock *_pLock = pDomain->GetClassInitLock();

    ListLockHolder pInitLock(_pLock);

    // Check again
    if (IsClassInited())
        goto Exit;

    //
    // Handle cases where the .cctor has already tried to run but failed.
    //


    if (IsInitError())
    {
        // Some error occurred trying to init this class
        ListLockEntry*     pEntry= (ListLockEntry *) _pLock->Find(this);
        _ASSERTE(pEntry!=NULL);
        _ASSERTE(pEntry->m_pLoaderAllocator == GetLoaderAllocator());

        // If this isn't a TypeInitializationException, then its creation failed
        // somehow previously, so we should make one last attempt to create it. If
        // that fails, just throw the exception that was originally thrown.
        // Primarily, this deals with the problem that the exception is a
        // ThreadAbortException, because this must be executing on a different
        // thread. If in fact this thread is also aborting, then rethrowing the
        // other thread's exception will not do any worse.

        // If we need to create the type init exception object, we'll need to
        // GC protect these, so might as well create the structure now.
        struct _gc {
            OBJECTREF pInitException;
            OBJECTREF pNewInitException;
            OBJECTREF pThrowable;
        } gc;

        gc.pInitException = pEntry->m_pLoaderAllocator->GetHandleValue(pEntry->m_hInitException);
        gc.pNewInitException = NULL;
        gc.pThrowable = NULL;

        GCPROTECT_BEGIN(gc);

        // We need to release this lock because CreateTypeInitializationExceptionObject and fetching the TypeLoad exception can cause
        // managed code to re-enter into this codepath, causing a locking order violation.
        pInitLock.Release();

        if (CoreLibBinder::GetException(kTypeInitializationException) != gc.pInitException->GetMethodTable())
        {
            DefineFullyQualifiedNameForClassWOnStack();
            LPCWSTR wszName = GetFullyQualifiedNameForClassW(this);

            CreateTypeInitializationExceptionObject(wszName, &gc.pInitException, &gc.pNewInitException, &gc.pThrowable);

            LOADERHANDLE hOrigInitException = pEntry->m_hInitException;
            if (!CLRException::IsPreallocatedExceptionObject(pEntry->m_pLoaderAllocator->GetHandleValue(hOrigInitException)))
            {
                // Now put the new init exception in the handle. If another thread beat us (because we released the
                // lock above), then we'll just let the extra init exception object get collected later.
                pEntry->m_pLoaderAllocator->CompareExchangeValueInHandle(pEntry->m_hInitException, gc.pNewInitException, gc.pInitException);
            } else {
                // if the stored exception is a preallocated one we cannot store the new Exception object in it.
                // we'll attempt to create a new handle for the new TypeInitializationException object
                LOADERHANDLE hNewInitException = 0;
                // CreateHandle can throw due to OOM. We need to catch this so that we make sure to set the
                // init error. Whatever exception was thrown will be rethrown below, so no worries.
                EX_TRY {
                    hNewInitException = pEntry->m_pLoaderAllocator->AllocateHandle(gc.pNewInitException);
                } EX_CATCH {
                    // If we failed to create the handle we'll just leave the originally alloc'd one in place.
                } EX_END_CATCH(SwallowAllExceptions);

                // if two threads are racing to set m_hInitException, clear the handle created by the loser
                if (hNewInitException != 0 &&
                    InterlockedCompareExchangeT((&pEntry->m_hInitException), hNewInitException, hOrigInitException) != hOrigInitException)
                {
                    pEntry->m_pLoaderAllocator->FreeHandle(hNewInitException);
                }
            }
        }
        else {
            gc.pThrowable = gc.pInitException;
        }

        GCPROTECT_END();

        // Throw the saved exception. Since we may be rethrowing a previously cached exception, must clear the stack trace first.
        // Rethrowing a previously cached exception is distasteful but is required for appcompat with Everett.
        //
        // (The IsException() is probably more appropriate as an assert but as this isn't a heavily tested code path,
        // I prefer to be defensive here.)
        if (IsException(gc.pThrowable->GetMethodTable()))
        {
            ((EXCEPTIONREF)(gc.pThrowable))->ClearStackTraceForThrow();
        }

        COMPlusThrow(gc.pThrowable);
    }

    description = ".cctor lock";
#ifdef _DEBUG
    description = GetDebugClassName();
#endif

    // Take the lock
    {
        //nontrivial holder, might take a lock in destructor
        ListLockEntryHolder pEntry(ListLockEntry::Find(pInitLock, this, description));

        ListLockEntryLockHolder pLock(pEntry, FALSE);

        // We have a list entry, we can release the global lock now
        pInitLock.Release();

        if (pLock.DeadlockAwareAcquire())
        {
            if (pEntry->m_hrResultCode == S_FALSE)
            {
                EnsureStaticDataAllocated();

                // Nobody has run the .cctor yet
                if (HasClassConstructor())
                {
                    struct _gc {
                        OBJECTREF pInnerException;
                        OBJECTREF pInitException;
                        OBJECTREF pThrowable;
                    } gc;
                    gc.pInnerException = NULL;
                    gc.pInitException = NULL;
                    gc.pThrowable = NULL;
                    GCPROTECT_BEGIN(gc);

                    if (!RunClassInitEx(&gc.pInnerException))
                    {
                        // The .cctor failed and we want to store the exception that resulted
                        // in the entry. Increment the ref count to keep the entry alive for
                        // subsequent attempts to run the .cctor.
                        pEntry->AddRef();
                        // For collectible types, register the entry for cleanup.
                        if (GetLoaderAllocator()->IsCollectible())
                        {
                            GetLoaderAllocator()->RegisterFailedTypeInitForCleanup(pEntry);
                        }

                        _ASSERTE(g_pThreadAbortExceptionClass == CoreLibBinder::GetException(kThreadAbortException));

                        if(gc.pInnerException->GetMethodTable() == g_pThreadAbortExceptionClass)
                        {
                            gc.pThrowable = gc.pInnerException;
                            gc.pInitException = gc.pInnerException;
                            gc.pInnerException = NULL;
                        }
                        else
                        {
                            DefineFullyQualifiedNameForClassWOnStack();
                            LPCWSTR wszName = GetFullyQualifiedNameForClassW(this);

                            // Note that this may not succeed due to problems creating the exception
                            // object. On failure, it will first try to
                            CreateTypeInitializationExceptionObject(
                                wszName, &gc.pInnerException, &gc.pInitException, &gc.pThrowable);
                        }

                        pEntry->m_pLoaderAllocator = GetLoaderAllocator();

                        // CreateHandle can throw due to OOM. We need to catch this so that we make sure to set the
                        // init error. Whatever exception was thrown will be rethrown below, so no worries.
                        EX_TRY {
                            // Save the exception object, and return to caller as well.
                            pEntry->m_hInitException = pEntry->m_pLoaderAllocator->AllocateHandle(gc.pInitException);
                        } EX_CATCH {
                            // If we failed to create the handle (due to OOM), we'll just store the preallocated OOM
                            // handle here instead.
                            pEntry->m_hInitException = pEntry->m_pLoaderAllocator->AllocateHandle(CLRException::GetPreallocatedOutOfMemoryException());
                        } EX_END_CATCH(SwallowAllExceptions);

                        pEntry->m_hrResultCode = E_FAIL;
                        SetClassInitError();

                        COMPlusThrow(gc.pThrowable);
                    }

                    GCPROTECT_END();
                }

                pEntry->m_hrResultCode = S_OK;

                // Set the initialization flag
                SetClassInited();

            }
            else
            {
                // Use previous result

                hrResult = pEntry->m_hrResultCode;
                if(FAILED(hrResult))
                {
                    // An exception may have occurred in the cctor. DoRunClassInit() should return FALSE in that
                    // case.
                    _ASSERTE(pEntry->m_hInitException);
                    _ASSERTE(pEntry->m_pLoaderAllocator == GetLoaderAllocator());
                    _ASSERTE(IsInitError());

                    // Throw the saved exception. Since we are rethrowing a previously cached exception, must clear the stack trace first.
                    // Rethrowing a previously cached exception is distasteful but is required for appcompat with Everett.
                    //
                    // (The IsException() is probably more appropriate as an assert but as this isn't a heavily tested code path,
                    // I prefer to be defensive here.)
                    if (IsException(pEntry->m_pLoaderAllocator->GetHandleValue(pEntry->m_hInitException)->GetMethodTable()))
                    {
                        ((EXCEPTIONREF)(pEntry->m_pLoaderAllocator->GetHandleValue(pEntry->m_hInitException)))->ClearStackTraceForThrow();
                    }
                    COMPlusThrow(pEntry->m_pLoaderAllocator->GetHandleValue(pEntry->m_hInitException));
                }
            }
        }
    }

    //
    // Notify any entries waiting on the current entry and wait for the required entries.
    //

    // We need to take the global lock before we play with the list of entries.

    STRESS_LOG2(LF_CLASSLOADER, LL_INFO100000, "DoRunClassInit: returning SUCCESS for init %pT in appdomain %p\n", this, pDomain);
    // No need to set pThrowable in case of error it will already have been set.
Exit:
    ;
}

//==========================================================================================
void MethodTable::CheckRunClassInitThrowing()
{
    CONTRACTL
    {
        THROWS;
        GC_TRIGGERS;
        INJECT_FAULT(COMPlusThrowOM());
        PRECONDITION(IsFullyLoaded());
    }
    CONTRACTL_END;

    {   // Debug-only code causes SO volation, so add exception.
        CONSISTENCY_CHECK(CheckActivated());
    }

    // To find GC hole easier...
    TRIGGERSGC();

    // Don't initialize shared generic instantiations (e.g. MyClass<__Canon>), or an already initialized MethodTable
    if (IsClassInited() || IsSharedByGenericInstantiations())
        return;

    _ASSERTE(!ContainsGenericVariables());

    EnsureStaticDataAllocated();
    DoRunClassInitThrowing();
}

void MethodTable::EnsureStaticDataAllocated()
{
    CONTRACTL
    {
        THROWS;
        GC_TRIGGERS;
        INJECT_FAULT(COMPlusThrowOM());
    }
    CONTRACTL_END;

    PTR_MethodTableAuxiliaryData pAuxiliaryData = GetAuxiliaryDataForWrite();
    if (!pAuxiliaryData->IsStaticDataAllocated())
    {
        bool isInitedIfStaticDataAllocated = IsInitedIfStaticDataAllocated();
        if (IsDynamicStatics() && !IsSharedByGenericInstantiations())
        {
            DynamicStaticsInfo *pDynamicStaticsInfo = GetDynamicStaticsInfo();
            // Allocate space for normal statics if we might have them
            if (pDynamicStaticsInfo->GetNonGCStaticsPointer() == NULL)
                GetLoaderAllocator()->AllocateBytesForStaticVariables(pDynamicStaticsInfo, GetClass()->GetNonGCRegularStaticFieldBytes(), isInitedIfStaticDataAllocated);

            if (pDynamicStaticsInfo->GetGCStaticsPointer() == NULL)
                GetLoaderAllocator()->AllocateGCHandlesBytesForStaticVariables(pDynamicStaticsInfo, GetClass()->GetNumHandleRegularStatics(), this->HasBoxedRegularStatics() ? this : NULL, isInitedIfStaticDataAllocated);
        }
        pAuxiliaryData->SetIsStaticDataAllocated(isInitedIfStaticDataAllocated);
    }
}

bool MethodTable::IsClassInitedOrPreinited()
{
    CONTRACTL
    {
        THROWS;
        GC_TRIGGERS;
        INJECT_FAULT(COMPlusThrowOM());
    }
    CONTRACTL_END;

    bool initResult;
    if (GetAuxiliaryData()->IsClassInitedOrPreinitedDecided(&initResult))
        return initResult;

    EnsureStaticDataAllocated();
    return IsClassInited();
}

bool MethodTable::IsInitedIfStaticDataAllocated()
{
    CONTRACTL
    {
        THROWS;
        GC_TRIGGERS;
        INJECT_FAULT(COMPlusThrowOM());
    }
    CONTRACTL_END;

    if (IsClassInited())
    {
        return true;
    }

    if (HasClassConstructor())
    {
        // If there is a class constructor, then the class cannot be preinitted.
        return false;
    }

    if (GetClass()->GetNonGCRegularStaticFieldBytes() == 0 && GetClass()->GetNumHandleRegularStatics() == 0)
    {
        // If there aren't static fields that are not thread statics, then the class is preinitted.
        return true;
    }

    // At this point, we are looking at a class that has no class constructor, but does have static fields

    if (IsSharedByGenericInstantiations())
    {
        // If we don't know the exact type, we can't pre-init the the fields
        return false;
    }

    // All this class needs to be initialized is to allocate the memory for the static fields. Do so, and mark the type as initialized
    return true;
}

void MethodTable::EnsureTlsIndexAllocated()
{
    CONTRACTL
    {
        THROWS;
        GC_NOTRIGGER;
        MODE_ANY;
    }
    CONTRACTL_END;

    PTR_MethodTableAuxiliaryData pAuxiliaryData = GetAuxiliaryDataForWrite();

    if (pAuxiliaryData->IsTlsIndexAllocated())
        return;

    if (GetNumThreadStaticFields() > 0)
    {
        ThreadStaticsInfo *pThreadStaticsInfo = MethodTableAuxiliaryData::GetThreadStaticsInfo(GetAuxiliaryDataForWrite());
        // Allocate space for normal statics if we might have them
        if (!pThreadStaticsInfo->NonGCTlsIndex.IsAllocated())
        {
            DWORD bytesNeeded = GetClass()->GetNonGCThreadStaticFieldBytes();
            if (bytesNeeded > 0)
            {
                GetTLSIndexForThreadStatic(this, false, &pThreadStaticsInfo->NonGCTlsIndex, bytesNeeded);
            }
        }

        if (!pThreadStaticsInfo->GCTlsIndex.IsAllocated())
        {
            DWORD bytesNeeded = GetClass()->GetNumHandleThreadStatics() * sizeof(OBJECTREF);
            if (bytesNeeded > 0)
            {
                GetTLSIndexForThreadStatic(this, true, &pThreadStaticsInfo->GCTlsIndex, bytesNeeded);
            }
        }
    }
    pAuxiliaryData->SetIsTlsIndexAllocated();
}

//==========================================================================================
void MethodTable::CheckRunClassInitAsIfConstructingThrowing()
{
    CONTRACTL
    {
        THROWS;
        GC_TRIGGERS;
        MODE_ANY;
    }
    CONTRACTL_END;
    if (HasPreciseInitCctors())
    {
        MethodTable *pMTCur = this;
        while (pMTCur != NULL)
        {
            if (!pMTCur->GetClass()->IsBeforeFieldInit())
                pMTCur->CheckRunClassInitThrowing();

            pMTCur = pMTCur->GetParentMethodTable();
        }
    }
}

//==========================================================================================
OBJECTREF MethodTable::Allocate()
{
    CONTRACTL
    {
        MODE_COOPERATIVE;
        GC_TRIGGERS;
        THROWS;
    }
    CONTRACTL_END;

    CONSISTENCY_CHECK(IsFullyLoaded());

    EnsureInstanceActive();

    if (HasPreciseInitCctors())
    {
        CheckRunClassInitAsIfConstructingThrowing();
    }

    return AllocateObject(this);
}

//==========================================================================================
// box 'data' creating a new object and return it.  This routine understands the special
// handling needed for Nullable values.
// see code:Nullable#NullableVerification

OBJECTREF MethodTable::Box(void* data)
{
    CONTRACTL
    {
        THROWS;
        GC_TRIGGERS;
        MODE_COOPERATIVE;
        PRECONDITION(IsValueType());
    }
    CONTRACTL_END;

    OBJECTREF ref;

    GCPROTECT_BEGININTERIOR (data);

    if (IsByRefLike())
    {
        // We should never box a type that contains stack pointers.
        COMPlusThrow(kInvalidOperationException, W("InvalidOperation_TypeCannotBeBoxed"));
    }

    ref = FastBox(&data);
    GCPROTECT_END ();
    return ref;
}

OBJECTREF MethodTable::FastBox(void** data)
{
    CONTRACTL
    {
        THROWS;
        GC_TRIGGERS;
        MODE_COOPERATIVE;
        PRECONDITION(IsValueType());
    }
    CONTRACTL_END;

    // See code:Nullable#NullableArchitecture for more
    if (IsNullable())
        return Nullable::Box(*data, this);

    // MethodTable::Allocate() triggers cctors, so to avoid that we
    // allocate directly without triggering cctors - boxing should not trigger cctors.
    EnsureInstanceActive();
    OBJECTREF ref = AllocateObject(this);

    CopyValueClass(ref->UnBox(), *data, this);
    return ref;
}

//==========================================================================
// If the MethodTable doesn't yet know the Exposed class that represents it via
// Reflection, acquire that class now.  Regardless, return it to the caller.
//==========================================================================
OBJECTREF MethodTable::GetManagedClassObject()
{
    CONTRACT(OBJECTREF) {

        THROWS;
        GC_TRIGGERS;
        MODE_COOPERATIVE;
        INJECT_FAULT(COMPlusThrowOM());
        POSTCONDITION(GetAuxiliaryData()->m_hExposedClassObject != 0);
        //REENTRANT
    }
    CONTRACT_END;

#ifdef _DEBUG
    // Force a GC here because GetManagedClassObject could trigger GC nondeterministicaly
    GCStress<cfg_any, PulseGcTriggerPolicy>::MaybeTrigger();
#endif // _DEBUG

    if (GetAuxiliaryData()->m_hExposedClassObject == 0)
    {
        // Make sure that we have been restored
        CheckRestore();
        TypeHandle(this).AllocateManagedClassObject(&GetAuxiliaryDataForWrite()->m_hExposedClassObject);
    }
    RETURN(GetManagedClassObjectIfExists());
}

#endif //!DACCESS_COMPILE

//==========================================================================================
void MethodTable::CheckRestore()
{
    CONTRACTL
    {
        if (FORBIDGC_LOADER_USE_ENABLED()) NOTHROW; else THROWS;
        if (FORBIDGC_LOADER_USE_ENABLED()) GC_NOTRIGGER; else GC_TRIGGERS;
    }
    CONTRACTL_END

    if (!IsFullyLoaded())
    {
        ClassLoader::EnsureLoaded(this);
        _ASSERTE(IsFullyLoaded());
    }
}

#ifndef DACCESS_COMPILE

BOOL SatisfiesClassConstraints(TypeHandle instanceTypeHnd, TypeHandle typicalTypeHnd,
                               const InstantiationContext *pInstContext);

static VOID DoAccessibilityCheck(MethodTable *pAskingMT, MethodTable *pTargetMT, UINT resIDWhy)
{
    CONTRACTL
    {
        THROWS;
        GC_TRIGGERS;
    }
    CONTRACTL_END;

    AccessCheckContext accessContext(NULL, pAskingMT);

    if (!ClassLoader::CanAccessClass(&accessContext,
                                     pTargetMT,                 //the desired class
                                     pTargetMT->GetAssembly(),  //the desired class's assembly
                                     *AccessCheckOptions::s_pNormalAccessChecks
                                    ))
    {
        SString displayName;
        pAskingMT->GetAssembly()->GetDisplayName(displayName);
        SString targetName;

        // Error string is either E_ACCESSDENIED which requires the type name of the target, vs
        // a more normal TypeLoadException which displays the requesting type.
       _ASSERTE((resIDWhy == (UINT)E_ACCESSDENIED) || (resIDWhy == (UINT)IDS_CLASSLOAD_INTERFACE_NO_ACCESS));
        TypeString::AppendType(targetName, TypeHandle((resIDWhy == (UINT)E_ACCESSDENIED) ? pTargetMT : pAskingMT));

        COMPlusThrow(kTypeLoadException, resIDWhy, targetName.GetUnicode(), displayName.GetUnicode());
    }

}

VOID DoAccessibilityCheckForConstraint(MethodTable *pAskingMT, TypeHandle thConstraint, UINT resIDWhy)
{
    CONTRACTL
    {
        THROWS;
        GC_TRIGGERS;
    }
    CONTRACTL_END;

    if (thConstraint.IsArray())
    {
        DoAccessibilityCheckForConstraint(pAskingMT, thConstraint.GetArrayElementTypeHandle(), resIDWhy);
    }
    else if (thConstraint.IsTypeDesc())
    {
        TypeDesc *pTypeDesc = thConstraint.AsTypeDesc();

        if (pTypeDesc->IsGenericVariable())
        {
            // since the metadata respresents a generic type param constraint as an index into
            // the declaring type's list of generic params, it is structurally impossible
            // to express a violation this way. So there's no check to be done here.
        }
        else
        if (pTypeDesc->HasTypeParam())
        {
            DoAccessibilityCheckForConstraint(pAskingMT, pTypeDesc->GetTypeParam(), resIDWhy);
        }
        else
        {
            COMPlusThrow(kTypeLoadException, E_ACCESSDENIED);
        }

    }
    else
    {
        DoAccessibilityCheck(pAskingMT, thConstraint.GetMethodTable(), resIDWhy);
    }

}

VOID DoAccessibilityCheckForConstraints(MethodTable *pAskingMT, TypeVarTypeDesc *pTyVar, UINT resIDWhy)
{
    CONTRACTL
    {
        THROWS;
        GC_TRIGGERS;
    }
    CONTRACTL_END;

    DWORD numConstraints;
    TypeHandle *pthConstraints = pTyVar->GetCachedConstraints(&numConstraints);
    for (DWORD cidx = 0; cidx < numConstraints; cidx++)
    {
        TypeHandle thConstraint = pthConstraints[cidx];

        DoAccessibilityCheckForConstraint(pAskingMT, thConstraint, resIDWhy);
    }
}


// Recursive worker that pumps the transitive closure of a type's dependencies to the specified target level.
// Dependencies include:
//
//   - parent
//   - interfaces
//   - canonical type, for non-canonical instantiations
//   - typical type, for non-typical instantiations
//
// Parameters:
//
//   pVisited - used to prevent endless recursion in the case of cyclic dependencies
//
//   level    - target level to pump to - must be CLASS_DEPENDENCIES_LOADED or CLASS_LOADED
//
//              if CLASS_DEPENDENCIES_LOADED, all transitive dependencies are resolved to their
//                 exact types.
//
//              if CLASS_LOADED, all type-safety checks are done on the type and all its transitive
//                 dependencies. Note that for the CLASS_LOADED case, some types may be left
//                 on the pending list rather that pushed to CLASS_LOADED in the case of cyclic
//                 dependencies - the root caller must handle this.
//
//   pfBailed - if we or one of our dependencies bails early due to cyclic dependencies, we
//              must set *pfBailed to TRUE. Otherwise, we must *leave it unchanged* (thus, the
//              boolean acts as a cumulative OR.)
//
//   pPending - if one of our dependencies bailed, the type cannot yet be promoted to CLASS_LOADED
//              as the dependencies will be checked later and may fail a security check then.
//              Instead, DoFullyLoad() will add the type to the pending list - the root caller
//              is responsible for promoting the type after the full transitive closure has been
//              walked. Note that it would be just as correct to always defer to the pending list -
//              however, that is a little less performant.
//


// Closure of locals necessary for implementing CheckForEquivalenceAndFullyLoadType.
// Used so that we can have one valuetype walking algorithm used for type equivalence walking of the parameters of the method.
struct DoFullyLoadLocals
{
    DoFullyLoadLocals(DFLPendingList *pPendingParam, ClassLoadLevel levelParam, MethodTable *pMT, Generics::RecursionGraph *pVisited)
        : newVisited(pVisited, TypeHandle(pMT))
        , pPending(pPendingParam)
        , level(levelParam)
        , fBailed(FALSE)
#ifdef FEATURE_TYPEEQUIVALENCE
        , fHasEquivalentStructParameter(FALSE)
#endif
    {
        LIMITED_METHOD_CONTRACT;
    }

    Generics::RecursionGraph newVisited;
    DFLPendingList * const pPending;
    const ClassLoadLevel level;
    BOOL fBailed;
#ifdef FEATURE_TYPEEQUIVALENCE
    BOOL fHasEquivalentStructParameter;
#endif
};

#if defined(FEATURE_TYPEEQUIVALENCE) && !defined(DACCESS_COMPILE)
static void CheckForEquivalenceAndFullyLoadType(Module *pModule, mdToken token, Module *pDefModule, mdToken defToken, const SigParser *ptr, SigTypeContext *pTypeContext, void *pData)
{
    CONTRACTL
    {
        THROWS;
        GC_TRIGGERS;
    }
    CONTRACTL_END;

    SigPointer sigPtr(*ptr);

    DoFullyLoadLocals *pLocals = (DoFullyLoadLocals *)pData;

    if (IsTypeDefEquivalent(defToken, pDefModule))
    {
        TypeHandle th = sigPtr.GetTypeHandleThrowing(pModule, pTypeContext, ClassLoader::LoadTypes, (ClassLoadLevel)(pLocals->level - 1));
        CONSISTENCY_CHECK(!th.IsNull());

        th.DoFullyLoad(&pLocals->newVisited, pLocals->level, pLocals->pPending, &pLocals->fBailed, NULL);
        pLocals->fHasEquivalentStructParameter = TRUE;
    }
}

#endif // defined(FEATURE_TYPEEQUIVALENCE) && !defined(DACCESS_COMPILE)

#endif //!DACCESS_COMPILE

void MethodTable::DoFullyLoad(Generics::RecursionGraph * const pVisited,  const ClassLoadLevel level, DFLPendingList * const pPending,
                              BOOL * const pfBailed, const InstantiationContext * const pInstContext)
{
    STANDARD_VM_CONTRACT;

    _ASSERTE(level == CLASS_LOADED || level == CLASS_DEPENDENCIES_LOADED);
    _ASSERTE(pfBailed != NULL);
    _ASSERTE(!(level == CLASS_LOADED && pPending == NULL));


#ifndef DACCESS_COMPILE

    if (Generics::RecursionGraph::HasSeenType(pVisited, TypeHandle(this)))
    {
        *pfBailed = TRUE;
        return;
    }

    if (GetLoadLevel() >= level)
    {
        return;
    }

    if (level == CLASS_LOADED)
    {
        UINT numTH = pPending->Count();
        TypeHandle *pTypeHndPending = pPending->Table();
        for (UINT idxPending = 0; idxPending < numTH; idxPending++)
        {
            if (pTypeHndPending[idxPending] == this)
            {
                *pfBailed = TRUE;
                return;
            }
        }

    }

    // First ensure that we're loaded to just below CLASS_DEPENDENCIES_LOADED
    ClassLoader::EnsureLoaded(this, (ClassLoadLevel) (level-1));

    CONSISTENCY_CHECK(!HasApproxParent());

    if ((level == CLASS_LOADED) && !IsSharedByGenericInstantiations())
    {
        _ASSERTE(GetLoadLevel() >= CLASS_DEPENDENCIES_LOADED);
        ClassLoader::ValidateMethodsWithCovariantReturnTypes(this);
    }

    if ((level == CLASS_LOADED) && CORDisableJITOptimizations(this->GetModule()->GetDebuggerInfoBits()) && !HasInstantiation())
    {
        if (g_fEEStarted)
        {
            // If the module is DEBUG, then allocate static variable memory now, so that the debugger will always be able to examine
            // the static variables of the type. Never do this in the EEStartup path, as it can cause incorrect load orders to happen.
            // (This only happens in practice in DEBUG builds of coreclr, or when the profiler disables all optimizations.)
            EnsureStaticDataAllocated();
        }
    }

    if (IsArray())
    {
        Generics::RecursionGraph newVisited(pVisited, TypeHandle(this));

        // Fully load the element type
        GetArrayElementTypeHandle().DoFullyLoad(&newVisited, level, pPending, pfBailed, pInstContext);
    }

    DoFullyLoadLocals locals(pPending, level, this, pVisited);

    bool fNeedsSanityChecks = true;

#ifdef FEATURE_READYTORUN
    Module * pModule = GetModule();

    // No sanity checks for ready-to-run compiled images if possible
    if (pModule->IsSystem() || (pModule->IsReadyToRun() && pModule->GetReadyToRunInfo()->SkipTypeValidation()))
        fNeedsSanityChecks = false;
#endif

    bool fNeedAccessChecks = (level == CLASS_LOADED) &&
                             fNeedsSanityChecks &&
                             IsTypicalTypeDefinition();

    TypeHandle typicalTypeHnd;

    // Fully load the typical instantiation. Make sure that this is done before loading other dependencies
    // as the recursive generics detection algorithm needs to examine typical instantiations of the types
    // in the closure.
    if (!IsTypicalTypeDefinition())
    {
        typicalTypeHnd = ClassLoader::LoadTypeDefThrowing(GetModule(), GetCl(),
            ClassLoader::ThrowIfNotFound, ClassLoader::PermitUninstDefOrRef, tdNoTypes,
            (ClassLoadLevel) (level - 1));
        CONSISTENCY_CHECK(!typicalTypeHnd.IsNull());
        typicalTypeHnd.DoFullyLoad(&locals.newVisited, level, pPending, &locals.fBailed, pInstContext);
    }
    else if (level == CLASS_DEPENDENCIES_LOADED && HasInstantiation())
    {
        // This is a typical instantiation of a generic type. When attaining CLASS_DEPENDENCIES_LOADED, the
        // recursive inheritance graph (ECMA part.II Section 9.2) will be constructed and checked for "expanding
        // cycles" to detect infinite recursion, e.g. A<T> : B<A<A<T>>>.
        //
        // The dependencies loaded by this method (parent type, implemented interfaces, generic arguments)
        // ensure that we will generate the finite instantiation closure as defined in ECMA. This load level
        // is not being attained under lock so it's not possible to use TypeVarTypeDesc to represent graph
        // nodes because multiple threads trying to fully load types from the closure at the same time would
        // interfere with each other. In addition, the graph is only used for loading and can be discarded
        // when the closure is fully loaded (TypeVarTypeDesc need to stay).
        //
        // The graph is represented by Generics::RecursionGraph instances organized in a linked list with
        // each of them holding part of the graph. They live on the stack and are cleaned up automatically
        // before returning from DoFullyLoad.

        if (locals.newVisited.CheckForIllegalRecursion())
        {
            // An expanding cycle was detected, this type is part of a closure that is defined recursively.
            IMDInternalImport* pInternalImport = GetModule()->GetMDImport();
            GetModule()->GetAssembly()->ThrowTypeLoadException(pInternalImport, GetCl(), IDS_CLASSLOAD_GENERICTYPE_RECURSIVE);
        }
    }

    // Fully load the parent
    MethodTable *pParentMT = GetParentMethodTable();

    if (pParentMT)
    {
        pParentMT->DoFullyLoad(&locals.newVisited, level, pPending, &locals.fBailed, pInstContext);

        if (fNeedAccessChecks)
        {
            if (!IsComObjectType()) //RCW's are special - they are manufactured by the runtime and derive from the non-public type System.__ComObject
            {
                // A transparent type should not be allowed to derive from a critical type.
                // However since this has never been enforced before we have many classes that
                // violate this rule. Enforcing it now will be a breaking change.
                DoAccessibilityCheck(this, pParentMT, E_ACCESSDENIED);
            }
        }
    }

    // Fully load the interfaces
    MethodTable::InterfaceMapIterator it = IterateInterfaceMap();
    while (it.Next())
    {
        MethodTable* pItf = it.GetInterfaceApprox();
        pItf->DoFullyLoad(&locals.newVisited, level, pPending, &locals.fBailed, pInstContext);

        if (fNeedAccessChecks)
        {
            if (IsInterfaceDeclaredOnClass(it.GetIndex())) // only test directly implemented interfaces (it's
                                                           // legal for an inherited interface to be private.)
            {
                // A transparent type should not be allowed to implement a critical interface.
                // However since this has never been enforced before we have many classes that
                // violate this rule. Enforcing it now will be a breaking change.
                DoAccessibilityCheck(this, pItf, IDS_CLASSLOAD_INTERFACE_NO_ACCESS);
            }
        }
    }

    // Fully load the generic arguments
    Instantiation inst = GetInstantiation();
    for (DWORD i = 0; i < inst.GetNumArgs(); i++)
    {
        inst[i].DoFullyLoad(&locals.newVisited, level, pPending, &locals.fBailed, pInstContext);
    }

    // Fully load the canonical methodtable
    if (!IsCanonicalMethodTable())
    {
        GetCanonicalMethodTable()->DoFullyLoad(&locals.newVisited, level, pPending, &locals.fBailed, NULL);
    }

    if (fNeedsSanityChecks)
    {
        // Fully load the exact field types for value type fields
        // Note that MethodTableBuilder::InitializeFieldDescs() loads the type of the
        // field only upto level CLASS_LOAD_APPROXPARENTS.
        FieldDesc *pField = GetApproxFieldDescListRaw();
        FieldDesc *pFieldEnd = pField + GetNumStaticFields() + GetNumIntroducedInstanceFields();

        while (pField < pFieldEnd)
        {
            if (pField->GetFieldType() == ELEMENT_TYPE_VALUETYPE)
            {
                TypeHandle th = pField->GetFieldTypeHandleThrowing((ClassLoadLevel) (level - 1));
                CONSISTENCY_CHECK(!th.IsNull());

                th.DoFullyLoad(&locals.newVisited, level, pPending, &locals.fBailed, pInstContext);

                if (fNeedAccessChecks)
                {
                    DoAccessibilityCheck(this, th.GetMethodTable(), E_ACCESSDENIED);
                }

            }
            pField++;
        }

        // Fully load the exact field types for generic value type fields
        if (HasGenericsStaticsInfo())
        {
            FieldDesc *pGenStaticField = GetGenericsStaticFieldDescs();
            FieldDesc *pGenStaticFieldEnd = pGenStaticField + GetNumStaticFields();
            while (pGenStaticField < pGenStaticFieldEnd)
            {
                if (pGenStaticField->GetFieldType() == ELEMENT_TYPE_VALUETYPE)
                {
                    TypeHandle th = pGenStaticField->GetFieldTypeHandleThrowing((ClassLoadLevel) (level - 1));
                    CONSISTENCY_CHECK(!th.IsNull());

                    th.DoFullyLoad(&locals.newVisited, level, pPending, &locals.fBailed, pInstContext);

                    // The accessibility check is not necessary for generic fields. The generic fields are copy
                    // of the regular fields, the only difference is that they have the exact type.
                }
                pGenStaticField++;
            }
        }
    }

    // Fully load exact parameter types for value type parameters opted into equivalence. This is required in case GC is
    // triggered during prestub. GC needs to know where references are on the stack and if the parameter (as read from
    // the method signature) is a structure, it relies on the loaded type to get the layout information from. For ordinary
    // structures we are guaranteed to have loaded the type before entering prestub - the caller must have loaded it.
    // However due to type equivalence, the caller may work with a different type than what's in the method signature.
    //
    // We deal with situation by eagerly loading types that may cause these problems, i.e. value types in signatures of
    // methods introduced by this type. To avoid the perf hit for scenarios without type equivalence, we only preload
    // structures that marked as type equivalent. In the no-PIA world
    // these structures are called "local types" and are usually generated automatically by the compiler. Note that there
    // is a related logic in code:CompareTypeDefsForEquivalence that declares two tokens corresponding to structures as
    // equivalent based on an extensive set of equivalency checks.

#ifdef FEATURE_TYPEEQUIVALENCE
    if ((level == CLASS_LOADED)
        && (GetCl() != mdTypeDefNil)
        && !ContainsGenericVariables())
    {
        MethodTable::IntroducedMethodIterator itMethods(this, FALSE);
        for (; itMethods.IsValid(); itMethods.Next())
        {
            MethodDesc * pMD = itMethods.GetMethodDesc();
            if (!pMD->DoesNotHaveEquivalentValuetypeParameters() && pMD->IsVirtual())
            {
                locals.fHasEquivalentStructParameter = FALSE;
                pMD->WalkValueTypeParameters(this, CheckForEquivalenceAndFullyLoadType, &locals);
                if (!locals.fHasEquivalentStructParameter)
                    pMD->SetDoesNotHaveEquivalentValuetypeParameters();
            }
        }
    }
#endif //FEATURE_TYPEEQUIVALENCE

    // The rules for constraint cycles are same as rules for access checks
    if (fNeedAccessChecks)
    {
        // Check for cyclical class constraints
        {
            Instantiation formalParams = GetInstantiation();

            for (DWORD i = 0; i < formalParams.GetNumArgs(); i++)
            {
                BOOL Bounded(TypeVarTypeDesc *tyvar, DWORD depth);

                TypeVarTypeDesc *pTyVar = formalParams[i].AsGenericVariable();
                pTyVar->LoadConstraints(CLASS_DEPENDENCIES_LOADED);
                if (!Bounded(pTyVar, formalParams.GetNumArgs()))
                {
                    COMPlusThrow(kTypeLoadException, VER_E_CIRCULAR_VAR_CONSTRAINTS);
                }

                DoAccessibilityCheckForConstraints(this, pTyVar, E_ACCESSDENIED);
            }
        }

        // Check for cyclical method constraints
        {
            if (GetCl() != mdTypeDefNil)  // Make sure this is actually a metadata type!
            {
                MethodTable::IntroducedMethodIterator itMethods(this, FALSE);
                for (; itMethods.IsValid(); itMethods.Next())
                {
                    MethodDesc * pMD = itMethods.GetMethodDesc();

                    if (pMD->IsGenericMethodDefinition() && pMD->IsTypicalMethodDefinition())
                    {
                        BOOL fHasCircularClassConstraints = TRUE;
                        BOOL fHasCircularMethodConstraints = TRUE;

                        pMD->LoadConstraintsForTypicalMethodDefinition(&fHasCircularClassConstraints, &fHasCircularMethodConstraints, CLASS_DEPENDENCIES_LOADED);

                        if (fHasCircularClassConstraints)
                        {
                            COMPlusThrow(kTypeLoadException, VER_E_CIRCULAR_VAR_CONSTRAINTS);
                        }
                        if (fHasCircularMethodConstraints)
                        {
                            COMPlusThrow(kTypeLoadException, VER_E_CIRCULAR_MVAR_CONSTRAINTS);
                        }
                    }
                }
            }
        }

    }


#ifdef _DEBUG
    if (LoggingOn(LF_CLASSLOADER, LL_INFO10000))
    {
        SString name;
        TypeString::AppendTypeDebug(name, this);
        LOG((LF_CLASSLOADER, LL_INFO10000, "PHASEDLOAD: Completed full dependency load of type %s\n", name.GetUTF8()));
    }
#endif

    switch (level)
    {
        case CLASS_DEPENDENCIES_LOADED:
            SetIsDependenciesLoaded();
            break;

        case CLASS_LOADED:
            if (!IsTypicalTypeDefinition() &&
                !IsSharedByGenericInstantiations())
            {
                TypeHandle thThis = TypeHandle(this);

                // If we got here, we about to mark a generic instantiation as fully loaded. Before we do so,
                // check to see if has constraints that aren't being satisfied.
                SatisfiesClassConstraints(thThis, typicalTypeHnd, pInstContext);

            }

            // Validate implementation of virtual static methods on all implemented interfaces unless:
            // 1) The type resides in a module where sanity checks are disabled (such as System.Private.CoreLib, or an
            //    R2R module with type checks disabled)
            // 2) There are no virtual static methods defined on any of the interfaces implemented by this type;
            // 3) The type is abstract in which case it's allowed to leave some virtual static methods unimplemented
            //    akin to equivalent behavior of virtual instance method overriding in abstract classes;
            // 4) The type is a not the typical type definition. (The typical type is always checked)

            if (fNeedsSanityChecks &&
                IsTypicalTypeDefinition() &&
                !IsAbstract())
            {
                if (HasVirtualStaticMethods())
                    VerifyThatAllVirtualStaticMethodsAreImplemented();
            }

            if (locals.fBailed)
            {
                // We couldn't complete security checks on some dependency because it is already being processed by one of our callers.
                // Do not mark this class fully loaded yet. Put it on the pending list and it will be marked fully loaded when
                // everything unwinds.

                *pfBailed = TRUE;

                TypeHandle *pTHPending = pPending->AppendThrowing();
                *pTHPending = TypeHandle(this);
            }
            else
            {
                // Finally, mark this method table as fully loaded
                SetIsFullyLoaded();
            }
            break;

        default:
            _ASSERTE(!"Can't get here.");
            break;

    }
#endif //!DACCESS_COMPILE
} //MethodTable::DoFullyLoad


#ifndef DACCESS_COMPILE

#ifdef FEATURE_COMINTEROP

//==========================================================================================
BOOL MethodTable::IsExtensibleRCW()
{
    WRAPPER_NO_CONTRACT;
    _ASSERTE(GetClass());
    return IsComObjectType() && !GetClass()->IsComImport();
}

//==========================================================================================
OBJECTHANDLE MethodTable::GetOHDelegate()
{
    WRAPPER_NO_CONTRACT;
    _ASSERTE(GetClass());
    return GetClass()->GetOHDelegate();
}

//==========================================================================================
void MethodTable::SetOHDelegate (OBJECTHANDLE _ohDelegate)
{
    LIMITED_METHOD_CONTRACT;
    _ASSERTE(GetClass());
    GetClass()->SetOHDelegate(_ohDelegate);
}

//==========================================================================================
// Helper to skip over COM class in the hierarchy
MethodTable* MethodTable::GetComPlusParentMethodTable()
{
    CONTRACTL
    {
        THROWS;
        GC_TRIGGERS;
        MODE_ANY;
    }
    CONTRACTL_END

    MethodTable* pParent = GetParentMethodTable();

    if (pParent && pParent->IsComImport())
    {
        // Skip the single ComImport class we expect
        _ASSERTE(pParent->GetParentMethodTable() != NULL);
        pParent = pParent->GetParentMethodTable();
        _ASSERTE(!pParent->IsComImport());

        // Skip over System.__ComObject, expect System.MarshalByRefObject
        pParent=pParent->GetParentMethodTable();
        _ASSERTE(pParent != NULL);
        _ASSERTE(pParent->GetParentMethodTable() != NULL);
        _ASSERTE(pParent->GetParentMethodTable() == g_pObjectClass);
    }

    return pParent;
}

#endif // FEATURE_COMINTEROP

#endif // !DACCESS_COMPILE

//==========================================================================================
// Return a pointer to the dictionary for an instantiated type
// Return NULL if not instantiated
PTR_Dictionary MethodTable::GetDictionary()
{
    LIMITED_METHOD_DAC_CONTRACT;

    if (HasInstantiation())
    {
        // The instantiation for this class is stored in the type slots table
        // *after* any inherited slots
        return GetPerInstInfo()[GetNumDicts()-1];
    }
    else
    {
        return NULL;
    }
}

//==========================================================================================
// As above, but assert if an instantiated type is not restored
Instantiation MethodTable::GetInstantiation()
{
    LIMITED_METHOD_CONTRACT;
    SUPPORTS_DAC;
    if (HasInstantiation())
    {
        PTR_GenericsDictInfo  pDictInfo = GetGenericsDictInfo();
        return Instantiation(GetPerInstInfo()[pDictInfo->m_wNumDicts-1]->GetInstantiation(), pDictInfo->m_wNumTyPars);
    }
    else
    {
        return Instantiation();
    }
}

//==========================================================================================
// Obtain instantiation from an instantiated type or a pointer to the
// element type of an array
Instantiation MethodTable::GetClassOrArrayInstantiation()
{
    LIMITED_METHOD_CONTRACT;
    SUPPORTS_DAC;
    if (IsArray()) {
        return GetArrayInstantiation();
    }
    else {
        return GetInstantiation();
    }
}

//==========================================================================================
Instantiation MethodTable::GetArrayInstantiation()
{
    LIMITED_METHOD_CONTRACT;
    SUPPORTS_DAC;
    _ASSERTE(IsArray());
    return Instantiation((TypeHandle *)&m_ElementTypeHnd, 1);
}

//==========================================================================================
CorElementType MethodTable::GetInternalCorElementType()
{
    LIMITED_METHOD_CONTRACT;
    SUPPORTS_DAC;

    // This should not touch the EEClass, at least not in the
    // common cases of ELEMENT_TYPE_CLASS and ELEMENT_TYPE_VALUETYPE.
    CorElementType ret;

    switch (GetFlag(enum_flag_Category_ElementTypeMask))
    {
    case enum_flag_Category_Array:
        ret = ELEMENT_TYPE_ARRAY;
        break;

    case enum_flag_Category_Array | enum_flag_Category_IfArrayThenSzArray:
        ret = ELEMENT_TYPE_SZARRAY;
        break;

    case enum_flag_Category_ValueType:
        ret = ELEMENT_TYPE_VALUETYPE;
        break;

    case enum_flag_Category_PrimitiveValueType:
        // This path should only be taken for the builtin CoreLib types
        // and primitive valuetypes
        ret = GetClass()->GetInternalCorElementType();
        _ASSERTE((ret != ELEMENT_TYPE_CLASS) &&
                    (ret != ELEMENT_TYPE_VALUETYPE));
        break;

    default:
        ret = ELEMENT_TYPE_CLASS;
        break;
    }

    // DAC may be targeting a dump; dumps do not guarantee you can retrieve the EEClass from
    // the MethodTable so this is not expected to work in a DAC build.
#if defined(_DEBUG) && !defined(DACCESS_COMPILE)
    PTR_EEClass pClass = GetClass();
    if (ret != pClass->GetInternalCorElementType())
    {
        _ASSERTE(!"Mismatched results in MethodTable::GetInternalCorElementType");
    }
#endif // defined(_DEBUG) && !defined(DACCESS_COMPILE)
    return ret;
}

//==========================================================================================
CorElementType MethodTable::GetVerifierCorElementType()
{
    LIMITED_METHOD_CONTRACT;
    SUPPORTS_DAC;

    // This should not touch the EEClass, at least not in the
    // common cases of ELEMENT_TYPE_CLASS and ELEMENT_TYPE_VALUETYPE.
    CorElementType ret;

    switch (GetFlag(enum_flag_Category_ElementTypeMask))
    {
    case enum_flag_Category_Array:
        ret = ELEMENT_TYPE_ARRAY;
        break;

    case enum_flag_Category_Array | enum_flag_Category_IfArrayThenSzArray:
        ret = ELEMENT_TYPE_SZARRAY;
        break;

    case enum_flag_Category_ValueType:
        ret = ELEMENT_TYPE_VALUETYPE;
        break;

    case enum_flag_Category_PrimitiveValueType:
        //
        // This is the only difference from MethodTable::GetInternalCorElementType()
        //
        if (IsTruePrimitive() || IsEnum())
            ret = GetClass()->GetInternalCorElementType();
        else
            ret = ELEMENT_TYPE_VALUETYPE;
        break;

    default:
        ret = ELEMENT_TYPE_CLASS;
        break;
    }

    return ret;
}

//==========================================================================================
CorElementType MethodTable::GetSignatureCorElementType()
{
    LIMITED_METHOD_CONTRACT;
    SUPPORTS_DAC;

    // This should not touch the EEClass, at least not in the
    // common cases of ELEMENT_TYPE_CLASS and ELEMENT_TYPE_VALUETYPE.
    CorElementType ret;

    switch (GetFlag(enum_flag_Category_Mask))
    {
    case enum_flag_Category_Array:
        ret = ELEMENT_TYPE_ARRAY;
        break;

    case enum_flag_Category_Array | enum_flag_Category_IfArrayThenSzArray:
        ret = ELEMENT_TYPE_SZARRAY;
        break;

    case enum_flag_Category_ValueType:
    case enum_flag_Category_Nullable:
    case enum_flag_Category_PrimitiveValueType:
        ret = ELEMENT_TYPE_VALUETYPE;
        break;

    case enum_flag_Category_TruePrimitive:
        ret = GetClass()->GetInternalCorElementType();
        break;

    default:
        ret = ELEMENT_TYPE_CLASS;
        break;
    }

    return ret;
}

#ifndef DACCESS_COMPILE

//==========================================================================================
void MethodTable::SetInternalCorElementType (CorElementType _NormType)
{
    WRAPPER_NO_CONTRACT;

    switch (_NormType)
    {
    case ELEMENT_TYPE_CLASS:
        _ASSERTE(!IsArray());
        // Nothing to do
        break;
    case ELEMENT_TYPE_VALUETYPE:
        SetFlag(enum_flag_Category_ValueType);
        _ASSERTE(GetFlag(enum_flag_Category_Mask) == enum_flag_Category_ValueType);
        break;
    default:
        SetFlag(enum_flag_Category_PrimitiveValueType);
        _ASSERTE(GetFlag(enum_flag_Category_Mask) == enum_flag_Category_PrimitiveValueType);
        break;
    }

    GetClass()->SetInternalCorElementType(_NormType);
    _ASSERTE(GetInternalCorElementType() == _NormType);
}

#endif // !DACCESS_COMPILE

#ifdef FEATURE_TYPEEQUIVALENCE
#ifndef DACCESS_COMPILE

WORD GetEquivalentMethodSlot(MethodTable * pOldMT, MethodTable * pNewMT, WORD wMTslot, BOOL *pfFound)
{
    CONTRACTL {
        THROWS;
        GC_NOTRIGGER;
    } CONTRACTL_END;

    *pfFound = FALSE;

    WORD wVTslot = wMTslot;

#ifdef FEATURE_COMINTEROP
    // Get the COM vtable slot corresponding to the given MT slot
    if (pOldMT->IsSparseForCOMInterop())
        wVTslot = pOldMT->GetClass()->GetSparseCOMInteropVTableMap()->LookupVTSlot(wMTslot);

    // If the other MT is not sparse, we can return the COM slot directly
    if (!pNewMT->IsSparseForCOMInterop())
    {
        if (wVTslot < pNewMT->GetNumVirtuals())
            *pfFound = TRUE;

        return wVTslot;
    }

    // Otherwise we iterate over all virtuals in the other MT trying to find a match
    for (WORD wSlot = 0; wSlot < pNewMT->GetNumVirtuals(); wSlot++)
    {
        if (wVTslot == pNewMT->GetClass()->GetSparseCOMInteropVTableMap()->LookupVTSlot(wSlot))
        {
            *pfFound = TRUE;
            return wSlot;
        }
    }

    _ASSERTE(!*pfFound);
    return 0;

#else
    // No COM means there is no sparse interface
    if (wVTslot < pNewMT->GetNumVirtuals())
        *pfFound = TRUE;

    return wVTslot;

#endif // FEATURE_COMINTEROP
}
#endif // #ifdef DACCESS_COMPILE
#endif // #ifdef FEATURE_TYPEEQUIVALENCE

//==========================================================================================
BOOL
MethodTable::FindEncodedMapDispatchEntry(
    UINT32             typeID,
    UINT32             slotNumber,
    DispatchMapEntry * pEntry)
{
    CONTRACTL {
        // NOTE: LookupDispatchMapType may or may not throw. Currently, it
        // should never throw because lazy interface restore is disabled.
        THROWS;
        GC_TRIGGERS;
        INSTANCE_CHECK;
        PRECONDITION(CheckPointer(pEntry));
        PRECONDITION(typeID != TYPE_ID_THIS_CLASS);
    } CONTRACTL_END;

    CONSISTENCY_CHECK(HasDispatchMap());

    MethodTable * dispatchTokenType = AppDomain::GetCurrentDomain()->LookupType(typeID);

    // Search for an exact type match.
    {
        DispatchMap::EncodedMapIterator it(this);
        for (; it.IsValid(); it.Next())
        {
            DispatchMapEntry * pCurEntry = it.Entry();
            if (pCurEntry->GetSlotNumber() == slotNumber)
            {
                if (DispatchMapTypeMatchesMethodTable(pCurEntry->GetTypeID(), dispatchTokenType))
                {
                    *pEntry = *pCurEntry;
                    return TRUE;
                }
            }
        }
    }

    // Repeat the search if any variance is involved, allowing a CanCastTo match.  (We do
    // this in a separate pass because we want to avoid touching the type
    // to see if it has variance or not)
    //
    // NOTE: CERs are not guaranteed for interfaces with co- and contra-variance involved.
    if (dispatchTokenType->HasVariance() || dispatchTokenType->HasTypeEquivalence())
    {
        DispatchMap::EncodedMapIterator it(this);
        for (; it.IsValid(); it.Next())
        {
            DispatchMapEntry * pCurEntry = it.Entry();
            if (pCurEntry->GetSlotNumber() == slotNumber)
            {
#ifndef DACCESS_COMPILE
                MethodTable * pCurEntryType = LookupDispatchMapType(pCurEntry->GetTypeID());
                //@TODO: This is currently not guaranteed to work without throwing,
                //@TODO: even with lazy interface restore disabled.
                if (dispatchTokenType->HasVariance() &&
                    pCurEntryType->CanCastByVarianceToInterfaceOrDelegate(dispatchTokenType, NULL))
                {
                    *pEntry = *pCurEntry;
                    return TRUE;
                }

                if (dispatchTokenType->HasInstantiation() && dispatchTokenType->HasTypeEquivalence())
                {
                    if (dispatchTokenType->IsEquivalentTo(pCurEntryType))
                    {
                        *pEntry = *pCurEntry;
                        return TRUE;
                    }
                }
#endif // !DACCESS_COMPILE
            }
#if !defined(DACCESS_COMPILE) && defined(FEATURE_TYPEEQUIVALENCE)
            if (this->HasTypeEquivalence() &&
                !dispatchTokenType->HasInstantiation() &&
                dispatchTokenType->HasTypeEquivalence() &&
                dispatchTokenType->GetClass()->IsEquivalentType())
            {
                _ASSERTE(dispatchTokenType->IsInterface());
                MethodTable * pCurEntryType = LookupDispatchMapType(pCurEntry->GetTypeID());

                if (pCurEntryType->IsEquivalentTo(dispatchTokenType))
                {
                    MethodDesc * pMD = dispatchTokenType->GetMethodDescForSlot(slotNumber);
                    _ASSERTE(FitsIn<WORD>(slotNumber));
                    BOOL fNewSlotFound = FALSE;
                    DWORD newSlot = GetEquivalentMethodSlot(
                        dispatchTokenType,
                        pCurEntryType,
                        static_cast<WORD>(slotNumber),
                        &fNewSlotFound);
                    if (fNewSlotFound && (newSlot == pCurEntry->GetSlotNumber()))
                    {
                        MethodDesc * pNewMD = pCurEntryType->GetMethodDescForSlot(newSlot);

                        MetaSig msig(pMD);
                        MetaSig msignew(pNewMD);

                        if (MetaSig::CompareMethodSigs(msig, msignew, FALSE))
                        {
                            *pEntry = *pCurEntry;
                            return TRUE;
                        }
                    }
                }
            }
#endif
        }
    }
    return FALSE;
} // MethodTable::FindEncodedMapDispatchEntry

//==========================================================================================
BOOL MethodTable::FindDispatchEntryForCurrentType(UINT32 typeID,
                                                  UINT32 slotNumber,
                                                  DispatchMapEntry *pEntry)
{
    CONTRACTL {
        THROWS;
        GC_TRIGGERS;
        INSTANCE_CHECK;
        PRECONDITION(CheckPointer(pEntry));
        PRECONDITION(typeID != TYPE_ID_THIS_CLASS);
    } CONTRACTL_END;

    BOOL fRes = FALSE;

    if (HasDispatchMap())
    {
        fRes = FindEncodedMapDispatchEntry(
            typeID, slotNumber, pEntry);
    }

    return fRes;
}

//==========================================================================================
BOOL MethodTable::FindDispatchEntry(UINT32 typeID,
                                    UINT32 slotNumber,
                                    DispatchMapEntry *pEntry)
{
    CONTRACT (BOOL) {
        INSTANCE_CHECK;
        MODE_ANY;
        THROWS;
        GC_TRIGGERS;
        POSTCONDITION(!RETVAL || pEntry->IsValid());
        PRECONDITION(typeID != TYPE_ID_THIS_CLASS);
    } CONTRACT_END;

    // Start at the current type and work up the inheritance chain
    MethodTable *pCurMT = this;
    UINT32 iCurInheritanceChainDelta = 0;
    while (pCurMT != NULL)
    {
        if (pCurMT->FindDispatchEntryForCurrentType(
                typeID, slotNumber, pEntry))
        {
            RETURN (TRUE);
        }
        pCurMT = pCurMT->GetParentMethodTable();
        iCurInheritanceChainDelta++;
    }
    RETURN (FALSE);
}

#ifndef DACCESS_COMPILE

void ThrowEntryPointNotFoundException(
    MethodTable *pTargetClass,
    MethodTable *pInterfaceMT,
    MethodDesc *pInterfaceMD)
{
    STANDARD_VM_CONTRACT;

    SString assemblyName;

    pTargetClass->GetAssembly()->GetDisplayName(assemblyName);

    SString strInterfaceName;
    TypeString::AppendType(strInterfaceName, TypeHandle(pInterfaceMT));

    SString strMethodName;
    TypeString::AppendMethod(strMethodName, pInterfaceMD, pInterfaceMD->GetMethodInstantiation());

    SString strTargetClassName;
    TypeString::AppendType(strTargetClassName, pTargetClass);

    COMPlusThrow(
        kEntryPointNotFoundException,
        IDS_CLASSLOAD_METHOD_NOT_IMPLEMENTED,
        strMethodName,
        strInterfaceName,
        strTargetClassName,
        assemblyName);
}

#endif // !DACCESS_COMPILE

//==========================================================================================
// Possible cases:
//      1. Typed (interface) contract
//          a. To non-virtual implementation (NYI). Just
//             return the DispatchSlot as the implementation
//          b. Mapped virtually to virtual slot on 'this'. Need to
//             further resolve the new 'this' virtual slot.
//      2. 'this' contract
//          a. To non-virtual implementation. Return the DispatchSlot
//             as the implementation.
//          b. Mapped virtually to another virtual slot. Need to further
//             resolve the new slot on 'this'.
BOOL
MethodTable::FindDispatchImpl(
    UINT32         typeID,
    UINT32         slotNumber,
    DispatchSlot * pImplSlot,
    BOOL           throwOnConflict)
{
    CONTRACT (BOOL) {
        INSTANCE_CHECK;
        STANDARD_VM_CHECK;
        PRECONDITION(CheckPointer(pImplSlot));
        POSTCONDITION(!RETVAL || !pImplSlot->IsNull() || IsComObjectType());
    } CONTRACT_END;

    LOG((LF_LOADER, LL_INFO10000, "SD: MT::FindDispatchImpl: searching %s.\n", GetClass()->GetDebugClassName()));

    ///////////////////////////////////
    // 1. Typed (interface) contract

    INDEBUG(MethodTable *dbg_pMTTok = NULL; dbg_pMTTok = this;)
    DispatchMapEntry declEntry;
    DispatchMapEntry implEntry;

#ifndef DACCESS_COMPILE
    if (typeID != TYPE_ID_THIS_CLASS)
    {
        INDEBUG(dbg_pMTTok = AppDomain::GetCurrentDomain()->LookupType(typeID));
        DispatchMapEntry e;
        if (!FindDispatchEntry(typeID, slotNumber, &e))
        {
            // Figure out the interface being called
            MethodTable *pIfcMT = AppDomain::GetCurrentDomain()->LookupType(typeID);

            // Figure out which method of the interface the caller requested.
            MethodDesc * pIfcMD = pIfcMT->GetMethodDescForSlot(slotNumber);

            // A call to an array thru IList<T> (or IEnumerable<T> or ICollection<T>) has to be handled specially.
            // These interfaces are "magic" (mostly due to working set concerned - they are created on demand internally
            // even though semantically, these are static interfaces.)
            //
            // NOTE: CERs are not currently supported with generic array interfaces.
            if (IsArray())
            {
                // At this, we know that we're trying to cast an array to an interface and that the normal static lookup failed.

                // FindDispatchImpl assumes that the cast is legal so we should be able to assume now that it is a valid
                // IList<T> call thru an array.

                // Get the MT of IList<T> or IReadOnlyList<T>


                // Quick sanity check
                if (!(pIfcMT->HasInstantiation()))
                {
                    _ASSERTE(!"Should not have gotten here. If you did, it's probably because multiple interface instantiation hasn't been checked in yet. This code only works on top of that.");
                    RETURN(FALSE);
                }

                // Get the type of T (as in IList<T>)
                TypeHandle theT = pIfcMT->GetInstantiation()[0];

                // Retrieve the corresponding method of SZArrayHelper. This is what will actually execute.
                // This method will be an instantiation of a generic method. I.e. if the caller requested
                // IList<T>.Meth(), he will actually be diverted to SZArrayHelper.Meth<T>().
                MethodDesc * pActualImplementor = GetActualImplementationForArrayGenericIListOrIReadOnlyListMethod(pIfcMD, theT);

                // Now, construct a DispatchSlot to return in *pImplSlot
                DispatchSlot ds(pActualImplementor->GetMethodEntryPoint());

                if (pImplSlot != NULL)
                {
                   *pImplSlot = ds;
                }

                RETURN(TRUE);

            }
            else
            {
                //
                // See if we can find a default method from one of the implemented interfaces
                //

                // Try exact match first
                MethodDesc *pDefaultMethod = NULL;

                FindDefaultInterfaceImplementationFlags flags = FindDefaultInterfaceImplementationFlags::InstantiateFoundMethodDesc;
                if (throwOnConflict)
                    flags = flags | FindDefaultInterfaceImplementationFlags::ThrowOnConflict;

                BOOL foundDefaultInterfaceImplementation  = FindDefaultInterfaceImplementation(
                    pIfcMD,     // the interface method being resolved
                    pIfcMT,     // the interface being resolved
                    &pDefaultMethod,
                    flags);

                // If there's no exact match, try a variant match
                if (!foundDefaultInterfaceImplementation && pIfcMT->HasVariance())
                {
                    flags = flags | FindDefaultInterfaceImplementationFlags::AllowVariance;
                    foundDefaultInterfaceImplementation = FindDefaultInterfaceImplementation(
                        pIfcMD,     // the interface method being resolved
                        pIfcMT,     // the interface being resolved
                        &pDefaultMethod,
                        flags);
                }

                if (foundDefaultInterfaceImplementation)
                {
                    //
                    // If the default implementation we found is abstract, we hit a reabstraction.
                    //
                    // interface IFoo { void Frob() { ... } }
                    // interface IBar { abstract void IFoo.Frob() }
                    // class Foo : IBar { /* IFoo.Frob not implemented here */ }
                    //
                    if (pDefaultMethod->IsAbstract())
                    {
                        if (throwOnConflict)
                            ThrowEntryPointNotFoundException(this, pIfcMT, pIfcMD);
                    }
                    else
                    {
                        // Now, construct a DispatchSlot to return in *pImplSlot
                        DispatchSlot ds(pDefaultMethod->GetMethodEntryPoint());

                        if (pImplSlot != NULL)
                        {
                            *pImplSlot = ds;
                        }

                        RETURN(TRUE);
                    }
                }
            }

            // This contract is not implemented by this class or any parent class.
            RETURN(FALSE);
        }


        /////////////////////////////////
        // 1.1. Update the typeID and slotNumber so that the full search can commense below
        typeID = TYPE_ID_THIS_CLASS;
        slotNumber = e.GetTargetSlotNumber();
    }
#endif // !DACCESS_COMPILE

    //////////////////////////////////
    // 2. 'this' contract

    // Just grab the target out of the vtable
    *pImplSlot = GetRestoredSlot(slotNumber);

    // Successfully determined the target for the given target
    RETURN (TRUE);
}

#ifndef DACCESS_COMPILE

void ThrowAmbiguousResolutionException(
    MethodTable *pTargetClass,
    MethodTable *pInterfaceMT,
    MethodDesc *pInterfaceMD)
{
    STANDARD_VM_CONTRACT;

    SString assemblyName;

    pTargetClass->GetAssembly()->GetDisplayName(assemblyName);

    SString strInterfaceName;
    TypeString::AppendType(strInterfaceName, TypeHandle(pInterfaceMT));

    SString strMethodName;
    TypeString::AppendMethod(strMethodName, pInterfaceMD, pInterfaceMD->GetMethodInstantiation());

    SString strTargetClassName;
    TypeString::AppendType(strTargetClassName, pTargetClass);

    COMPlusThrow(
        kAmbiguousImplementationException,
        IDS_CLASSLOAD_AMBIGUOUS_OVERRIDE,
        strMethodName,
        strInterfaceName,
        strTargetClassName,
        assemblyName);
}

namespace
{
    bool TryGetCandidateImplementation(
        MethodTable *pMT,
        MethodDesc *interfaceMD,
        MethodTable *interfaceMT,
        FindDefaultInterfaceImplementationFlags findDefaultImplementationFlags,
        MethodDesc **candidateMD,
        ClassLoadLevel level)
    {
        bool allowVariance = (findDefaultImplementationFlags & FindDefaultInterfaceImplementationFlags::AllowVariance) != FindDefaultInterfaceImplementationFlags::None;
        bool instantiateMethodInstantiation = (findDefaultImplementationFlags & FindDefaultInterfaceImplementationFlags::InstantiateFoundMethodDesc) != FindDefaultInterfaceImplementationFlags::None;

        *candidateMD = NULL;

        MethodDesc *candidateMaybe = NULL;
        if (pMT == interfaceMT)
        {
            if (!interfaceMD->IsAbstract())
            {
                // exact match
                candidateMaybe = interfaceMD;
            }
        }
        else if (pMT->CanCastToInterface(interfaceMT))
        {
            if (pMT->HasSameTypeDefAs(interfaceMT))
            {
                if (allowVariance && !interfaceMD->IsAbstract())
                {
                    // Generic variance match - we'll instantiate pCurMD with the right type arguments later
                    candidateMaybe = interfaceMD;
                }
            }
            else if (!interfaceMD->IsStatic())
            {
                //
                // A more specific interface - search for an methodimpl for explicit override
                // Implicit override in default interface methods are not allowed
                //
                MethodTable::MethodIterator methodIt(pMT);
                for (; methodIt.IsValid() && candidateMaybe == NULL; methodIt.Next())
                {
                    MethodDesc *pMD = methodIt.GetMethodDesc();
                    int targetSlot = interfaceMD->GetSlot();

                    if (pMD->IsMethodImpl())
                    {
                        // We have a MethodImpl with slots - iterate over all the declarations it's implementing,
                        // looking for the interface method we need.
                        MethodImpl::Iterator it(pMD);
                        for (; it.IsValid() && candidateMaybe == NULL; it.Next())
                        {
                            MethodDesc *pDeclMD = it.GetMethodDesc();

                            // Is this the right slot?
                            if (pDeclMD->GetSlot() != targetSlot)
                                continue;

                            // Is this the right interface?
                            if (!pDeclMD->HasSameMethodDefAs(interfaceMD))
                                continue;

                            if (interfaceMD->HasClassInstantiation())
                            {
                                // pInterfaceMD will be in the canonical form, so we need to check the specific
                                // instantiation against pInterfaceMT.
                                //
                                // The parent of pDeclMD is unreliable for this purpose because it may or
                                // may not be canonicalized. Let's go from the metadata.

                                SigTypeContext typeContext = SigTypeContext(pMT);

                                mdTypeRef tkParent;
                                IfFailThrow(pMD->GetModule()->GetMDImport()->GetParentToken(it.GetToken(), &tkParent));

                                MethodTable *pDeclMT = ClassLoader::LoadTypeDefOrRefOrSpecThrowing(
                                    pMD->GetModule(),
                                    tkParent,
                                    &typeContext).AsMethodTable();

                                // We do CanCastToInterface to also cover variance.
                                // We already know this is a method on the same type definition as the (generic)
                                // interface but we need to make sure the instantiations match.
                                if ((allowVariance && pDeclMT->CanCastToInterface(interfaceMT))
                                    || pDeclMT == interfaceMT)
                                {
                                    // We have a match
                                    candidateMaybe = pMD;
                                }
                            }
                            else
                            {
                                // No generics involved. If the method definitions match, it's a match.
                                candidateMaybe = pMD;
                            }
                        }
                    }
                }
            }
            else
            {
                // Static virtual methods don't record MethodImpl slots so they need special handling
                ResolveVirtualStaticMethodFlags resolveVirtualStaticMethodFlags = ResolveVirtualStaticMethodFlags::None;
                if (allowVariance)
                {
                    resolveVirtualStaticMethodFlags |= ResolveVirtualStaticMethodFlags::AllowVariantMatches;
                }
                if (instantiateMethodInstantiation)
                {
                    resolveVirtualStaticMethodFlags |= ResolveVirtualStaticMethodFlags::InstantiateResultOverFinalMethodDesc;
                }

                candidateMaybe = pMT->TryResolveVirtualStaticMethodOnThisType(
                    interfaceMT,
                    interfaceMD,
                    resolveVirtualStaticMethodFlags,
                    /* level */ level);
            }
        }

        if (candidateMaybe == NULL)
            return false;

        if (candidateMaybe->HasClassOrMethodInstantiation())
        {
            // Instantiate the MethodDesc
            // We don't want generic dictionary from this pointer - we need pass secret type argument
            // from instantiating stubs to resolve ambiguity
            candidateMaybe = MethodDesc::FindOrCreateAssociatedMethodDesc(
                candidateMaybe,
                pMT,
                FALSE,                  // forceBoxedEntryPoint
                candidateMaybe->HasMethodInstantiation() ?
                candidateMaybe->AsInstantiatedMethodDesc()->IMD_GetMethodInstantiation() :
                Instantiation(),        // for method themselves that are generic
                FALSE,                  // allowInstParam
                TRUE,                   // forceRemoteableMethod
                TRUE,                   // allowCreate
                level                   // level
            );
        }

        *candidateMD = candidateMaybe;
        return true;
    }
}

// Find the default interface implementation method for interface dispatch
// It is either the interface method with default interface method implementation,
// or an most specific interface with an explicit methodimpl overriding the method
BOOL MethodTable::FindDefaultInterfaceImplementation(
    MethodDesc *pInterfaceMD,
    MethodTable *pInterfaceMT,
    MethodDesc **ppDefaultMethod,
    FindDefaultInterfaceImplementationFlags findDefaultImplementationFlags,
    ClassLoadLevel level
)
{
    CONTRACT(BOOL) {
        INSTANCE_CHECK;
        THROWS;
        GC_TRIGGERS;
        PRECONDITION(CheckPointer(pInterfaceMD));
        PRECONDITION(CheckPointer(pInterfaceMT));
        PRECONDITION(CheckPointer(ppDefaultMethod));
        POSTCONDITION(!RETVAL || (*ppDefaultMethod) != nullptr);
    } CONTRACT_END;

#ifdef FEATURE_DEFAULT_INTERFACES
    struct MatchCandidate
    {
        MethodTable *pMT;
        MethodDesc *pMD;
    };
    bool allowVariance = (findDefaultImplementationFlags & FindDefaultInterfaceImplementationFlags::AllowVariance) != FindDefaultInterfaceImplementationFlags::None;
    CQuickArray<MatchCandidate> candidates;
    unsigned candidatesCount = 0;

    // Check the current method table itself
    MethodDesc *candidateMaybe = NULL;
    if (IsInterface() && TryGetCandidateImplementation(this, pInterfaceMD, pInterfaceMT, findDefaultImplementationFlags, &candidateMaybe, level))
    {
        _ASSERTE(candidateMaybe != NULL);

        candidates.AllocThrows(this->GetNumInterfaces() + 1);
        candidates[candidatesCount].pMT = this;
        candidates[candidatesCount].pMD = candidateMaybe;
        candidatesCount++;
    }
    else
    {
        candidates.AllocThrows(this->GetNumInterfaces());
    }

    //
    // Walk interface from derived class to parent class
    // We went with a straight-forward implementation as in most cases the number of interfaces are small
    // and the result of the interface dispatch are already cached. If there are significant usage of default
    // interface methods in highly complex interface hierarchies we can revisit this
    //
    MethodTable *pMT = this;

    while (pMT != NULL)
    {
        MethodTable *pParentMT = pMT->GetParentMethodTable();
        unsigned dwParentInterfaces = 0;
        if (pParentMT)
            dwParentInterfaces = pParentMT->GetNumInterfaces();

        // Scanning only current class only if the current class have more interface than parent
        // (parent interface are laid out first in interface map)
        if (pMT->GetNumInterfaces() > dwParentInterfaces)
        {
            // Only iterate the interfaceimpls on current class
            MethodTable::InterfaceMapIterator it = pMT->IterateInterfaceMapFrom(dwParentInterfaces);
            while (!it.Finished())
            {
                MethodTable *pCurMT = it.GetInterface(pMT, level);

                MethodDesc *pCurMD = NULL;
                if (TryGetCandidateImplementation(pCurMT, pInterfaceMD, pInterfaceMT, findDefaultImplementationFlags, &pCurMD, level))
                {
                    //
                    // Found a match. But is it a more specific match (we want most specific interfaces)
                    //
                    _ASSERTE(pCurMD != NULL);
                    bool needToInsert = true;
                    bool seenMoreSpecific = false;

                    // We need to maintain the invariant that the candidates are always the most specific
                    // in all path scaned so far. There might be multiple incompatible candidates
                    for (unsigned i = 0; i < candidatesCount; ++i)
                    {
                        MethodTable *pCandidateMT = candidates[i].pMT;
                        if (pCandidateMT == NULL)
                            continue;

                        if (pCandidateMT == pCurMT)
                        {
                            // A dup - we are done
                            needToInsert = false;
                            break;
                        }

                        if (allowVariance && pCandidateMT->HasSameTypeDefAs(pCurMT))
                        {
                            // Variant match on the same type - this is a tie
                        }
                        else if (pCurMT->CanCastToInterface(pCandidateMT))
                        {
                            // pCurMT is a more specific choice than IFoo/IBar both overrides IBlah :
                            if (!seenMoreSpecific)
                            {
                                seenMoreSpecific = true;
                                candidates[i].pMT = pCurMT;
                                candidates[i].pMD = pCurMD;
                            }
                            else
                            {
                                candidates[i].pMT = NULL;
                                candidates[i].pMD = NULL;
                            }

                            needToInsert = false;
                        }
                        else if (pCandidateMT->CanCastToInterface(pCurMT))
                        {
                            // pCurMT is less specific - we don't need to scan more entries as this entry can
                            // represent pCurMT (other entries are incompatible with pCurMT)
                            needToInsert = false;
                            break;
                        }
                        else
                        {
                            // pCurMT is incompatible - keep scanning
                        }
                    }

                    if (needToInsert)
                    {
                        ASSERT(candidatesCount < candidates.Size());
                        candidates[candidatesCount].pMT = pCurMT;
                        candidates[candidatesCount].pMD = pCurMD;
                        candidatesCount++;
                    }
                }

                it.Next();
            }
        }

        pMT = pParentMT;
    }

    // scan to see if there are any conflicts
    // If we are doing second pass (allowing variance), we know don't actually look for
    // a conflict anymore, but pick the first match.
    MethodTable *pBestCandidateMT = NULL;
    MethodDesc *pBestCandidateMD = NULL;
    for (unsigned i = 0; i < candidatesCount; ++i)
    {
        if (candidates[i].pMT == NULL)
            continue;

        if (pBestCandidateMT == NULL)
        {
            pBestCandidateMT = candidates[i].pMT;
            pBestCandidateMD = candidates[i].pMD;

            // If this is a second pass lookup, we know this is a variant match. As such
            // we pick the first result as the winner and don't look for a conflict for instance methods.
            if (allowVariance && !pInterfaceMD->IsStatic())
                break;
        }
        else if (pBestCandidateMT != candidates[i].pMT)
        {
            bool throwOnConflict = (findDefaultImplementationFlags & FindDefaultInterfaceImplementationFlags::ThrowOnConflict) != FindDefaultInterfaceImplementationFlags::None;

            if (throwOnConflict)
                ThrowAmbiguousResolutionException(this, pInterfaceMT, pInterfaceMD);

            *ppDefaultMethod = pBestCandidateMD;
            RETURN(FALSE);
        }
    }

    if (pBestCandidateMD != NULL)
    {
        *ppDefaultMethod = pBestCandidateMD;
        RETURN(TRUE);
    }
#else
    *ppDefaultMethod = NULL;
#endif // FEATURE_DEFAULT_INTERFACES

    RETURN(FALSE);
}
#endif // DACCESS_COMPILE

//==========================================================================================
DispatchSlot MethodTable::FindDispatchSlot(UINT32 typeID, UINT32 slotNumber, BOOL throwOnConflict)
{
    CONTRACTL
    {
        THROWS;
        GC_TRIGGERS;
        MODE_ANY;
    }
    CONTRACTL_END;

    GCX_PREEMP();
    DispatchSlot implSlot(0);
    FindDispatchImpl(typeID, slotNumber, &implSlot, throwOnConflict);
    return implSlot;
}

#ifndef DACCESS_COMPILE

//==========================================================================================
DispatchSlot MethodTable::FindDispatchSlotForInterfaceMD(MethodDesc *pMD, BOOL throwOnConflict)
{
    WRAPPER_NO_CONTRACT;
    CONSISTENCY_CHECK(CheckPointer(pMD));
    CONSISTENCY_CHECK(pMD->IsInterface());
    return FindDispatchSlotForInterfaceMD(TypeHandle(pMD->GetMethodTable()), pMD, throwOnConflict);
}

//==========================================================================================
DispatchSlot MethodTable::FindDispatchSlotForInterfaceMD(TypeHandle ownerType, MethodDesc *pMD, BOOL throwOnConflict)
{
    WRAPPER_NO_CONTRACT;
    CONSISTENCY_CHECK(!ownerType.IsNull());
    CONSISTENCY_CHECK(CheckPointer(pMD));
    CONSISTENCY_CHECK(pMD->IsInterface());
    return FindDispatchSlot(ownerType.GetMethodTable()->GetTypeID(), pMD->GetSlot(), throwOnConflict);
}

//==========================================================================================
// This is used for reverse methodimpl lookups by ComPlusMethodCall MDs.
// This assumes the following:
//      The methodimpl is for an interfaceToken->slotNumber
//      There is ONLY ONE such mapping for this slot number
//      The mapping exists in this type, not a parent type.
MethodDesc * MethodTable::ReverseInterfaceMDLookup(UINT32 slotNumber)
{
    CONTRACTL {
        THROWS;
        GC_TRIGGERS;
    } CONTRACTL_END;
    DispatchMap::Iterator it(this);
    for (; it.IsValid(); it.Next())
    {
        if (it.Entry()->GetTargetSlotNumber() == slotNumber)
        {
            DispatchMapTypeID typeID = it.Entry()->GetTypeID();
            _ASSERTE(!typeID.IsThisClass());
            UINT32 slotNum = it.Entry()->GetSlotNumber();
            MethodTable * pMTItf = LookupDispatchMapType(typeID);
            CONSISTENCY_CHECK(CheckPointer(pMTItf));

            MethodDesc *pCanonMD = pMTItf->GetMethodDescForSlot((DWORD)slotNum);
            return MethodDesc::FindOrCreateAssociatedMethodDesc(
                        pCanonMD,
                        pMTItf,
                        FALSE,              // forceBoxedEntryPoint
                        Instantiation(),    // methodInst
                        FALSE,              // allowInstParam
                        TRUE);              // forceRemotableMethod
        }
    }
    return NULL;
}

//==========================================================================================
UINT32 MethodTable::GetTypeID()
{
    CONTRACTL {
        THROWS;
        GC_TRIGGERS;
    } CONTRACTL_END;

    PTR_MethodTable pMT = PTR_MethodTable(this);

    return AppDomain::GetCurrentDomain()->GetTypeID(pMT);
}

//==========================================================================================
UINT32 MethodTable::LookupTypeID()
{
    CONTRACTL
    {
        NOTHROW;
        GC_NOTRIGGER;
        MODE_ANY;
    }
    CONTRACTL_END;
    PTR_MethodTable pMT = PTR_MethodTable(this);

    return AppDomain::GetCurrentDomain()->LookupTypeID(pMT);
}

//==========================================================================================
BOOL MethodTable::ImplementsInterfaceWithSameSlotsAsParent(MethodTable *pItfMT, MethodTable *pParentMT)
{
    CONTRACTL
    {
        THROWS;
        GC_TRIGGERS;
        PRECONDITION(!IsInterface() && !pParentMT->IsInterface());
        PRECONDITION(pItfMT->IsInterface());
    } CONTRACTL_END;

    MethodTable *pMT = this;
    do
    {
        DispatchMap::EncodedMapIterator it(pMT);
        for (; it.IsValid(); it.Next())
        {
            DispatchMapEntry *pCurEntry = it.Entry();
            if (DispatchMapTypeMatchesMethodTable(pCurEntry->GetTypeID(), pItfMT))
            {
                // this class and its parents up to pParentMT must have no mappings for the interface
                return FALSE;
            }
        }

        pMT = pMT->GetParentMethodTable();
        _ASSERTE(pMT != NULL);
    }
    while (pMT != pParentMT);

    return TRUE;
}

#endif // !DACCESS_COMPILE

//==========================================================================================
#ifndef DACCESS_COMPILE
MethodTable * MethodTable::LookupDispatchMapType(DispatchMapTypeID typeID)
{
    CONTRACTL {
        WRAPPER(THROWS);
        GC_TRIGGERS;
    } CONTRACTL_END;

    _ASSERTE(!typeID.IsThisClass());

    InterfaceMapIterator intIt = IterateInterfaceMapFrom(typeID.GetInterfaceNum());
    return intIt.GetInterface(this);
}
#endif // DACCESS_COMPILE

//==========================================================================================
bool MethodTable::DispatchMapTypeMatchesMethodTable(DispatchMapTypeID typeID, MethodTable* pMT)
{
    CONTRACTL {
        WRAPPER(THROWS);
        GC_TRIGGERS;
    } CONTRACTL_END;

    _ASSERTE(!typeID.IsThisClass());
    InterfaceMapIterator intIt = IterateInterfaceMapFrom(typeID.GetInterfaceNum());
    return intIt.CurrentInterfaceMatches(this, pMT);
}

//==========================================================================================
// There is a case where a method declared in a type can be explicitly
// overridden by a methodImpl on another method within the same type. In
// this case, we need to call the methodImpl target, and this will map
// things appropriately for us.
MethodDesc * MethodTable::MapMethodDeclToMethodImpl(MethodDesc * pMDDecl)
{
    STATIC_CONTRACT_THROWS;
    STATIC_CONTRACT_GC_TRIGGERS;

    MethodTable * pMT = pMDDecl->GetMethodTable();

    //
    // Fast negative case check
    //

    // If it's not virtual, then it could not have been methodImpl'd.
    if (!pMDDecl->IsVirtual() ||
        // Is it a non-virtual call to the instantiating stub
        (pMT->IsValueType() && !pMDDecl->IsUnboxingStub()))
    {
        return pMDDecl;
    }

    MethodDesc * pMDImpl = pMT->GetParallelMethodDesc(pMDDecl);

    // If the method is instantiated, then we need to resolve to the corresponding
    // instantiated MD for the new slot number.
    if (pMDDecl->HasMethodInstantiation())
    {
        if (pMDDecl->GetSlot() != pMDImpl->GetSlot())
        {
            if (!pMDDecl->IsGenericMethodDefinition())
            {
#ifndef DACCESS_COMPILE
                pMDImpl = pMDDecl->FindOrCreateAssociatedMethodDesc(
                                        pMDImpl,
                                        pMT,
                                        pMDDecl->IsUnboxingStub(),
                                        pMDDecl->GetMethodInstantiation(),
                                        pMDDecl->IsInstantiatingStub());
#else
                DacNotImpl();
#endif
            }
        }
        else
        {
            // Since the generic method definition is always in the actual
            // slot for the method table, and since the slot numbers for
            // the Decl and Impl MDs are the same, then the call to
            // FindOrCreateAssociatedMethodDesc would just result in the
            // same pMDDecl being returned. In this case, we can skip all
            // the work.
            pMDImpl = pMDDecl;
        }
    }

    CONSISTENCY_CHECK(CheckPointer(pMDImpl));
    CONSISTENCY_CHECK(!pMDImpl->IsGenericMethodDefinition());
    return pMDImpl;
} // MethodTable::MapMethodDeclToMethodImpl


//==========================================================================================
HRESULT MethodTable::GetGuidNoThrow(GUID *pGuid, BOOL bGenerateIfNotFound, BOOL bClassic /*= TRUE*/)
{
    CONTRACTL {
        NOTHROW;
        GC_TRIGGERS;
        MODE_ANY;
        SUPPORTS_DAC;
    } CONTRACTL_END;

    HRESULT hr = S_OK;
    EX_TRY
    {
        GetGuid(pGuid, bGenerateIfNotFound, bClassic);
    }
    EX_CATCH_HRESULT(hr);

    // ensure we return a failure hr when pGuid is not filled in
    if (SUCCEEDED(hr) && (*pGuid == GUID_NULL))
        hr = E_FAIL;

    return hr;
}

//==========================================================================================
// Returns the GUID of this MethodTable.
// If metadata does not specify GUID for the type, GUID_NULL is returned (if bGenerateIfNotFound
// is FALSE) or a GUID is auto-generated on the fly from the name and members of the type
// (bGenerateIfNotFound is TRUE).
void MethodTable::GetGuid(GUID *pGuid, BOOL bGenerateIfNotFound, BOOL bClassic /*=TRUE*/)
{
    CONTRACTL {
        THROWS;
        GC_TRIGGERS;
        MODE_ANY;
        SUPPORTS_DAC;
    } CONTRACTL_END;


#ifdef DACCESS_COMPILE

    _ASSERTE(pGuid != NULL);
    PTR_GuidInfo pGuidInfo = GetClass()->GetGuidInfo();
    if (pGuidInfo != NULL)
       *pGuid = pGuidInfo->m_Guid;
    else
        *pGuid = GUID_NULL;

#else // DACCESS_COMPILE

    SIZE_T      cchName = 0;            // Length of the name (possibly after decoration).
    SIZE_T      cbCur;                  // Current offset.
    LPCWSTR     szName = NULL;          // Name to turn to a guid.
    CQuickArray<BYTE> rName;            // Buffer to accumulate signatures.
    BOOL        bGenerated = FALSE;     // A flag indicating if we generated the GUID from name.

    _ASSERTE(pGuid != NULL);
    _ASSERTE(!this->IsArray());

    GuidInfo *pInfo = GetClass()->GetGuidInfo();

    // First check to see if we have already cached the guid for this type.
    // We currently only cache guids on interfaces.
    // In classic mode, though, ensure we don't retrieve the GuidInfo for redirected interfaces
    if ((IsInterface()) && pInfo != NULL
        && (!bClassic))
    {
        if (pInfo->m_bGeneratedFromName)
        {
            // If the GUID was generated from the name then only return it
            // if bGenerateIfNotFound is set.
            if (bGenerateIfNotFound)
                *pGuid = pInfo->m_Guid;
            else
                *pGuid = GUID_NULL;
            }
        else
        {
            *pGuid = pInfo->m_Guid;
        }
        return;
    }

    if (GetClass()->HasNoGuid())
    {
        *pGuid = GUID_NULL;
    }
    else
    {
        // If there is a GUID in the metadata then return that.
        IfFailThrow(GetMDImport()->GetItemGuid(GetCl(), pGuid));

        if (*pGuid == GUID_NULL)
        {
            // Remember that we didn't find the GUID, so we can skip looking during
            // future checks. (Note that this is a very important optimization in the
            // prejit case.)
            GetClass()->SetHasNoGuid();
        }
    }

    if (*pGuid == GUID_NULL && bGenerateIfNotFound)
    {
        // For interfaces, concatenate the signatures of the methods and fields.
        if (!IsNilToken(GetCl()) && IsInterface())
        {
            // Retrieve the stringized interface definition.
            cbCur = GetStringizedItfDef(TypeHandle(this), rName);

            // Pad up to a whole WCHAR.
            if (cbCur % sizeof(WCHAR))
            {
                SIZE_T cbDelta = sizeof(WCHAR) - (cbCur % sizeof(WCHAR));
                rName.ReSizeThrows(cbCur + cbDelta);
                memset(rName.Ptr() + cbCur, 0, cbDelta);
                cbCur += cbDelta;
            }

            // Point to the new buffer.
            cchName = cbCur / sizeof(WCHAR);
            szName = reinterpret_cast<LPWSTR>(rName.Ptr());
        }
        else
        {
            // Get the name of the class.
            DefineFullyQualifiedNameForClassW();
            szName = GetFullyQualifiedNameForClassNestedAwareW(this);
            if (szName == NULL)
                return;
            cchName = u16_strlen(szName);

            // Enlarge buffer for class name.
            cbCur = cchName * sizeof(WCHAR);
            rName.ReSizeThrows(cbCur + sizeof(WCHAR));
            wcscpy_s(reinterpret_cast<LPWSTR>(rName.Ptr()), cchName + 1, szName);

            // Add the assembly guid string to the class name.
            ULONG cbCurOUT = (ULONG)cbCur;
            IfFailThrow(GetStringizedTypeLibGuidForAssembly(GetAssembly(), rName, (ULONG)cbCur, &cbCurOUT));
            cbCur = (SIZE_T) cbCurOUT;

            // Pad to a whole WCHAR.
            if (cbCur % sizeof(WCHAR))
            {
                rName.ReSizeThrows(cbCur + sizeof(WCHAR)-(cbCur%sizeof(WCHAR)));
                while (cbCur % sizeof(WCHAR))
                    rName[cbCur++] = 0;
            }

            // Point to the new buffer.
            szName = reinterpret_cast<LPWSTR>(rName.Ptr());
            cchName = cbCur / sizeof(WCHAR);
            // Dont' want to have to pad.
            _ASSERTE((sizeof(GUID) % sizeof(WCHAR)) == 0);
        }

        // Generate guid from name.
        CorGuidFromNameW(pGuid, szName, cchName);

        // Remeber we generated the guid from the type name.
        bGenerated = TRUE;
    }

    // Cache the guid in the type, if not already cached.
    // We currently only do this for interfaces.
    // Also, in classic mode do NOT cache GUID for redirected interfaces.
    if ((IsInterface()) && (pInfo == NULL) && (*pGuid != GUID_NULL))
    {
        AllocMemTracker amTracker;

        // We will always store the GuidInfo on the methodTable.
        // Since the GUIDInfo will be stored on the EEClass,
        // the memory should be allocated on the loaderAllocator of the class.
        // The definining module and the loaded module could be different in some scenarios.
        // For example - in case of shared generic instantiations
        // a shared generic i.e. System.__Canon which would be loaded in shared domain
        // but the this->GetLoaderAllocator will be the loader allocator for the definining
        // module which can get unloaded anytime.
        _ASSERTE(GetClass());
        _ASSERTE(GetClass()->GetMethodTable());
        PTR_LoaderAllocator pLoaderAllocator = GetClass()->GetMethodTable()->GetLoaderAllocator();

        _ASSERTE(pLoaderAllocator);

        // Allocate the guid information.
        pInfo = (GuidInfo *)amTracker.Track(
            pLoaderAllocator->GetHighFrequencyHeap()->AllocMem(S_SIZE_T(sizeof(GuidInfo))));
        pInfo->m_Guid = *pGuid;
        pInfo->m_bGeneratedFromName = bGenerated;

        // Set the per-EEClass GuidInfo
        // The MethodTable may be NGENed and read-only - and there's no point in saving
        // classic GUIDs in non-WinRT MethodTables anyway.
        GetClass()->SetGuidInfo(pInfo);

        amTracker.SuppressRelease();
    }
#endif // !DACCESS_COMPILE
}


//==========================================================================================
MethodDesc* MethodTable::GetMethodDescForSlotAddress(PCODE addr, BOOL fSpeculative /*=FALSE*/)
{
    CONTRACT(MethodDesc *)
    {
        GC_NOTRIGGER;
        NOTHROW;
        POSTCONDITION(CheckPointer(RETVAL, NULL_NOT_OK));
        POSTCONDITION(RETVAL->m_pDebugMethodTable == NULL || // We must be in BuildMethdTableThrowing()
                      RETVAL->SanityCheck());
    }
    CONTRACT_END;

    // If we see shared fcall implementation as an argument to this
    // function, it means that a vtable slot for the shared fcall
    // got backpatched when it shouldn't have.  The reason we can't
    // backpatch this method is that it is an FCall that has many
    // MethodDescs for one implementation.  If we backpatch delegate
    // constructors, this function will not be able to recover the
    // MethodDesc for the method.
    //
    _ASSERTE_IMPL(!ECall::IsSharedFCallImpl(addr) &&
                  "someone backpatched shared fcall implementation -- "
                  "see comment in code");

    MethodDesc* pMethodDesc = ExecutionManager::GetCodeMethodDesc(addr);
    if (NULL != pMethodDesc)
    {
        goto lExit;
    }

#ifdef FEATURE_INTERPRETER
    // I don't really know why this helps.  Figure it out.
#ifndef DACCESS_COMPILE
    // If we didn't find it above, try as an Interpretation stub...
    pMethodDesc = Interpreter::InterpretationStubToMethodInfo(addr);

    if (NULL != pMethodDesc)
    {
        goto lExit;
    }
#endif
#endif // FEATURE_INTERPRETER

    // Is it an FCALL?
    pMethodDesc = ECall::MapTargetBackToMethod(addr);
    if (pMethodDesc != 0)
    {
        goto lExit;
    }

    pMethodDesc = MethodDesc::GetMethodDescFromStubAddr(addr, fSpeculative);

lExit:

    RETURN(pMethodDesc);
}

//==========================================================================================
/* static*/
BOOL MethodTable::ComputeContainsGenericVariables(Instantiation inst)
{
    CONTRACTL
    {
        NOTHROW;
        GC_NOTRIGGER;
        MODE_ANY;
    }
    CONTRACTL_END;

    for (DWORD j = 0; j < inst.GetNumArgs(); j++)
    {
        if (inst[j].ContainsGenericVariables())
        {
            return TRUE;
        }
    }
    return FALSE;
}

//==========================================================================================
BOOL MethodTable::SanityCheck()
{
    LIMITED_METHOD_CONTRACT;
    SUPPORTS_DAC;

    // strings have component size2, all other non-arrays should have 0
    _ASSERTE((GetComponentSize() <= 2) || IsArray());

    if (m_pEEClass == NULL)
    {
        return FALSE;
    }

    EEClass * pClass = GetClass();
    MethodTable * pCanonMT = pClass->GetMethodTable();

    // Let's try to make sure we have a valid EEClass pointer.
    if (pCanonMT == NULL)
        return FALSE;

    if (GetNumGenericArgs() != 0)
        return (pCanonMT->GetClass() == pClass);
    else
        return (pCanonMT == this) || IsArray();
}


//==========================================================================================
void MethodTable::SetCl(mdTypeDef token)
{
    LIMITED_METHOD_CONTRACT;

    unsigned rid = RidFromToken(token);
    m_dwFlags2 = (rid << 8) | (m_dwFlags2 & 0xFF);
    _ASSERTE(GetCl() == token);
}

//==========================================================================================
DWORD MethodTable::HasFixedAddressVTStatics()
{
    LIMITED_METHOD_CONTRACT;

    return GetClass()->HasFixedAddressVTStatics();
}

//==========================================================================================
BOOL MethodTable::HasOnlyAbstractMethods()
{
    LIMITED_METHOD_CONTRACT;

    return GetClass()->HasOnlyAbstractMethods();
}

//==========================================================================================
WORD MethodTable::GetNumHandleRegularStatics()
{
    LIMITED_METHOD_CONTRACT;

    return GetClass()->GetNumHandleRegularStatics();
}

#ifdef _DEBUG
//==========================================================================================
// Returns true if pointer to the parent method table has been initialized/restored already.
BOOL MethodTable::IsParentMethodTablePointerValid()
{
    LIMITED_METHOD_CONTRACT;
    SUPPORTS_DAC;

    // workaround: Type loader accesses partially initialized datastructures
    if (!GetAuxiliaryData()->IsParentMethodTablePointerValid())
        return FALSE;

    return TRUE;
}
#endif


//---------------------------------------------------------------------------------------
//
// Ascends the parent class chain of "this", until a MethodTable is found whose typeDef
// matches that of the specified pWhichParent. Why is this useful? See
// code:MethodTable::GetInstantiationOfParentClass below and
// code:Generics::GetExactInstantiationsOfMethodAndItsClassFromCallInformation for use
// cases.
//
// Arguments:
//      pWhichParent - MethodTable whose typeDef we're trying to match as we go up
//      "this"'s parent chain.
//
// Return Value:
//      If a matching parent MethodTable is found, it is returned. Else, NULL is
//      returned.
//

MethodTable * MethodTable::GetMethodTableMatchingParentClass(MethodTable * pWhichParent)
{
    CONTRACTL
    {
        NOTHROW;
        GC_NOTRIGGER;
        PRECONDITION(CheckPointer(pWhichParent));
        SUPPORTS_DAC;
    } CONTRACTL_END;

    MethodTable *pMethodTableSearch = this;

#ifdef DACCESS_COMPILE
    unsigned parentCount = 0;
    MethodTable *pOldMethodTable = NULL;
#endif // DACCESS_COMPILE

    while (pMethodTableSearch != NULL)
    {
#ifdef DACCESS_COMPILE
        if (pMethodTableSearch == pOldMethodTable ||
            parentCount > 1000)
        {
            break;
        }
        pOldMethodTable = pMethodTableSearch;
        parentCount++;
#endif // DACCESS_COMPILE

        if (pMethodTableSearch->HasSameTypeDefAs(pWhichParent))
        {
            return pMethodTableSearch;
        }

        pMethodTableSearch = pMethodTableSearch->GetParentMethodTable();
    }

    return NULL;
}


//==========================================================================================
// Given D<T> : C<List<T>> and a type handle D<string> we sometimes
// need to find the corresponding type handle
// C<List<string>> (C may also be some type
// further up the inheritance hierarchy).  GetInstantiationOfParentClass
// helps us do this by getting the corresponding instantiation of C, i.e.
// <List<string>>.
//
// pWhichParent: this is used identify which parent type we're interested in.
// It must be a canonical EEClass, e.g. for C<ref>.  This is used as a token for
// C<List<T>>. This method can also be called with the minimal methodtable used
// for dynamic methods. In that case, we need to return an empty instantiation.
//
// Note this only works for parent classes, not parent interfaces.
Instantiation MethodTable::GetInstantiationOfParentClass(MethodTable *pWhichParent)
{
    CONTRACTL {
        NOTHROW;
        GC_NOTRIGGER;
        PRECONDITION(CheckPointer(pWhichParent));
        SUPPORTS_DAC;
    } CONTRACTL_END;


    MethodTable * pMatchingParent = GetMethodTableMatchingParentClass(pWhichParent);
    if (pMatchingParent != NULL)
    {
        return pMatchingParent->GetInstantiation();
    }

    // The parameter should always be a parent class or the dynamic method
    // class. Since there is no bit on the dynamicclass methodtable to indicate
    // that it is the dynamic method methodtable, we simply check the debug name
    // This is good enough for an assert.
    _ASSERTE(strcmp(pWhichParent->GetDebugClassName(), "dynamicClass") == 0);
    return Instantiation();
}

#ifndef DACCESS_COMPILE

#ifdef FEATURE_COMINTEROP

//
// This is for COM Interop backwards compatibility
//

//==========================================================================================
// Returns the data pointer if present, NULL otherwise
InteropMethodTableData *MethodTable::LookupComInteropData()
{
    WRAPPER_NO_CONTRACT;

    return GetLoaderAllocator()->LookupComInteropData(this);
}

//==========================================================================================
// Returns TRUE if successfully inserted, FALSE if this would be a duplicate entry
BOOL MethodTable::InsertComInteropData(InteropMethodTableData *pData)
{
    WRAPPER_NO_CONTRACT;

    return GetLoaderAllocator()->InsertComInteropData(this, pData);
}

//==========================================================================================
InteropMethodTableData *MethodTable::CreateComInteropData(AllocMemTracker *pamTracker)
{
    CONTRACTL {
        STANDARD_VM_CHECK;
        PRECONDITION(GetParentMethodTable() == NULL || GetParentMethodTable()->LookupComInteropData() != NULL);
    } CONTRACTL_END;

    ACQUIRE_STACKING_ALLOCATOR(pStackingAllocator);

    ClassCompat::MethodTableBuilder builder(this, pStackingAllocator);

    InteropMethodTableData *pData = builder.BuildInteropVTable(pamTracker);
    _ASSERTE(pData);
    return (pData);
}

//==========================================================================================
InteropMethodTableData *MethodTable::GetComInteropData()
{
    CONTRACTL {
        THROWS;
        GC_TRIGGERS;
    } CONTRACTL_END;

    _ASSERTE(GetAuxiliaryData()->IsPublished());

    InteropMethodTableData *pData = LookupComInteropData();

    if (!pData)
    {
        GCX_PREEMP();

        // Make sure that the parent's interop data has been created
        MethodTable *pParentMT = GetParentMethodTable();
        if (pParentMT)
            pParentMT->GetComInteropData();

        AllocMemTracker amTracker;

        pData = CreateComInteropData(&amTracker);
        if (InsertComInteropData(pData))
        {
            amTracker.SuppressRelease();
        }
        else
        {
            pData = LookupComInteropData();
        }
    }

    _ASSERTE(pData);
    return (pData);
}

#endif // FEATURE_COMINTEROP

//==========================================================================================
ULONG MethodTable::MethodData::Release()
{
    LIMITED_METHOD_CONTRACT;
    //@TODO: Must adjust this to use an alternate allocator so that we don't
    //@TODO: potentially cause deadlocks on the debug thread.
    SUPPRESS_ALLOCATION_ASSERTS_IN_THIS_SCOPE;
    ULONG cRef = (ULONG) InterlockedDecrement((LONG*)&m_cRef);
    if (cRef == 0) {
        delete this;
    }
    return (cRef);
}

//==========================================================================================
void
MethodTable::MethodData::ProcessMap(
    const DispatchMapTypeID * rgTypeIDs,
    UINT32                    cTypeIDs,
    MethodTable *             pMT,
    UINT32                    iCurrentChainDepth,
    MethodDataEntry *         rgWorkingData,
    size_t                    cWorkingData)
{
    LIMITED_METHOD_CONTRACT;

    for (DispatchMap::EncodedMapIterator it(pMT); it.IsValid(); it.Next())
    {
        for (UINT32 nTypeIDIndex = 0; nTypeIDIndex < cTypeIDs; nTypeIDIndex++)
        {
            if (it.Entry()->GetTypeID() == rgTypeIDs[nTypeIDIndex])
            {
                UINT32 curSlot = it.Entry()->GetSlotNumber();
                // This if check is defensive, and should never fail
                if (curSlot < cWorkingData)
                {
                    MethodDataEntry * pCurEntry = &rgWorkingData[curSlot];
                    if (!pCurEntry->IsDeclInit() && !pCurEntry->IsImplInit())
                    {
                        pCurEntry->SetImplData(it.Entry()->GetTargetSlotNumber());
                    }
                }
            }
        }
    }
} // MethodTable::MethodData::ProcessMap

//==========================================================================================
UINT32 MethodTable::MethodDataObject::GetObjectSize(MethodTable *pMT, MethodDataComputeOptions computeOptions)
{
    WRAPPER_NO_CONTRACT;
    _ASSERTE(computeOptions != MethodDataComputeOptions::CacheOnly);

    UINT32 cb = sizeof(MethodTable::MethodDataObject);
    cb += ComputeNumMethods(pMT, computeOptions) * sizeof(MethodDataObjectEntry);
    return cb;
}

//==========================================================================================
// This will fill in all the MethodEntry slots present in the current MethodTable
void MethodTable::MethodDataObject::Init(MethodData *pParentData)
{
    CONTRACTL {
        THROWS;
        WRAPPER(GC_TRIGGERS);
        PRECONDITION(CheckPointer(m_pDeclMT));
        PRECONDITION(CheckPointer(pParentData, NULL_OK));
        PRECONDITION(!m_pDeclMT->IsInterface());
        PRECONDITION(pParentData == NULL ||
                     (m_pDeclMT->ParentEquals(pParentData->GetDeclMethodTable()) &&
                      m_pDeclMT->ParentEquals(pParentData->GetImplMethodTable())));
    } CONTRACTL_END;

    m_iNextChainDepth = 0;
    m_containsMethodImpl = FALSE;

    ZeroMemory(GetEntryData(), sizeof(MethodDataObjectEntry) * GetNumMethods());
} // MethodTable::MethodDataObject::Init

//==========================================================================================
BOOL MethodTable::MethodDataObject::PopulateNextLevel()
{
    LIMITED_METHOD_CONTRACT;

    // Get the chain depth to next decode.
    UINT32 iChainDepth = GetNextChainDepth();

    // If the chain depth is MAX_CHAIN_DEPTH, then we've already parsed every parent.
    if (iChainDepth == MAX_CHAIN_DEPTH) {
        return FALSE;
    }
    // Now move up the chain to the target.
    MethodTable *pMTCur = m_pDeclMT;
    for (UINT32 i = 0; pMTCur != NULL && i < iChainDepth; i++) {
        pMTCur = pMTCur->GetParentMethodTable();
    }

    // If we reached the end, then we're done.
    if (pMTCur == NULL) {
        SetNextChainDepth(MAX_CHAIN_DEPTH);
        return FALSE;
    }

    FillEntryDataForAncestor(pMTCur);

    SetNextChainDepth(iChainDepth + 1);

    return TRUE;
} // MethodTable::MethodDataObject::PopulateNextLevel

//==========================================================================================
void MethodTable::MethodDataObject::FillEntryDataForAncestor(MethodTable * pMT)
{
    LIMITED_METHOD_CONTRACT;

    // Since we traverse ancestors from lowest in the inheritance hierarchy
    // to highest, the first method we come across for a slot is normally
    // both the declaring and implementing method desc.
    //
    // However if this slot is the target of a methodImpl, pMD is not
    // necessarily either.  Rather than track this on a per-slot basis,
    // we conservatively avoid filling out virtual methods once we
    // have found that this inheritance chain contains a methodImpl.
    //
    // Note that there may be a methodImpl higher in the inheritance chain
    // that we have not seen yet, and so we will fill out virtual methods
    // until we reach that level.  We are safe doing that because the slots
    // we fill have been introduced/overridden by a subclass and so take
    // precedence over any inherited methodImpl.

    // Before we fill the entry data, find if the current ancestor has any methodImpls

    if (pMT->GetClass()->ContainsMethodImpls())
        m_containsMethodImpl = TRUE;

    if (m_containsMethodImpl && pMT != m_pDeclMT)
        return;

    unsigned nVirtuals = pMT->GetNumVirtuals();
    unsigned nVTableLikeSlots = pMT->GetCanonicalMethodTable()->GetNumVtableSlots();

    MethodTable::IntroducedMethodIterator it(pMT, FALSE);
    for (; it.IsValid(); it.Next())
    {
        MethodDesc * pMD = it.GetMethodDesc();

        unsigned slot = pMD->GetSlot();
        if (slot == MethodTable::NO_SLOT)
            continue;

        // We want to fill all methods introduced by the actual type we're gathering
        // data for, and the virtual methods of the parent and above
        if (pMT == m_pDeclMT)
        {
            if (m_containsMethodImpl && slot < nVirtuals)
                continue;

            if (m_virtualsOnly && slot >= nVTableLikeSlots)
            {
                _ASSERTE(!pMD->IsVirtual() || (pMT->IsValueType() && !pMD->IsUnboxingStub()));
                continue;
            }
        }
        else
        {
            if (slot >= nVirtuals)
                continue;
        }

        MethodDataObjectEntry * pEntry = GetEntry(slot);

        if (pEntry->GetDeclMethodDesc() == NULL)
        {
            pEntry->SetDeclMethodDesc(pMD);
        }

        if (pEntry->GetImplMethodDesc() == NULL)
        {
            pEntry->SetImplMethodDesc(pMD);
        }
    }
} // MethodTable::MethodDataObject::FillEntryDataForAncestor

//==========================================================================================
MethodDesc * MethodTable::MethodDataObject::GetDeclMethodDesc(UINT32 slotNumber)
{
    WRAPPER_NO_CONTRACT;
    _ASSERTE(slotNumber < GetNumMethods());

    MethodDataObjectEntry * pEntry = GetEntry(slotNumber);

    // Fill the entries one level of inheritance at a time,
    // stopping when we have filled the MD we are looking for.
    while (!pEntry->GetDeclMethodDesc() && PopulateNextLevel());

    MethodDesc * pMDRet = pEntry->GetDeclMethodDesc();
    if (pMDRet == NULL)
    {
        pMDRet = GetImplMethodDesc(slotNumber)->GetDeclMethodDesc(slotNumber);
        _ASSERTE(CheckPointer(pMDRet));
        pEntry->SetDeclMethodDesc(pMDRet);
    }
    else
    {
        _ASSERTE(pMDRet == GetImplMethodDesc(slotNumber)->GetDeclMethodDesc(slotNumber));
    }
    return pMDRet;
}

//==========================================================================================
DispatchSlot MethodTable::MethodDataObject::GetImplSlot(UINT32 slotNumber)
{
    WRAPPER_NO_CONTRACT;
    _ASSERTE(slotNumber < GetNumMethods());
    return DispatchSlot(m_pDeclMT->GetRestoredSlot(slotNumber));
}

//==========================================================================================
UINT32 MethodTable::MethodDataObject::GetImplSlotNumber(UINT32 slotNumber)
{
    WRAPPER_NO_CONTRACT;
    _ASSERTE(slotNumber < GetNumMethods());
    return slotNumber;
}

//==========================================================================================
MethodDesc *MethodTable::MethodDataObject::GetImplMethodDesc(UINT32 slotNumber)
{
    CONTRACTL
    {
        NOTHROW;
        GC_NOTRIGGER;
        MODE_ANY;
    }
    CONTRACTL_END;

    _ASSERTE(slotNumber < GetNumMethods());
    MethodDataObjectEntry *pEntry = GetEntry(slotNumber);

    // Fill the entries one level of inheritance at a time,
    // stopping when we have filled the MD we are looking for.
    while (!pEntry->GetImplMethodDesc() && PopulateNextLevel());

    MethodDesc *pMDRet = pEntry->GetImplMethodDesc();

    if (pMDRet == NULL)
    {
        _ASSERTE(slotNumber < GetNumVirtuals());
        pMDRet = m_pDeclMT->GetMethodDescForSlot_NoThrow(slotNumber);
        _ASSERTE(CheckPointer(pMDRet));
        pEntry->SetImplMethodDesc(pMDRet);
    }
    else
    {
        _ASSERTE(slotNumber >= GetNumVirtuals() || pMDRet == m_pDeclMT->GetMethodDescForSlot_NoThrow(slotNumber));
    }

    return pMDRet;
}

//==========================================================================================
void MethodTable::MethodDataObject::UpdateImplMethodDesc(MethodDesc* pMD, UINT32 slotNumber)
{
    WRAPPER_NO_CONTRACT;
    _ASSERTE(slotNumber < GetNumVirtuals());
    _ASSERTE(pMD->IsMethodImpl());

    MethodDataObjectEntry* pEntry = GetEntry(slotNumber);

    // Fill the entries one level of inheritance at a time,
    // stopping when we have filled the MD we are looking for.
    while (!pEntry->GetImplMethodDesc() && PopulateNextLevel());

    pEntry->SetImplMethodDesc(pMD);
}

//==========================================================================================
void MethodTable::MethodDataObject::InvalidateCachedVirtualSlot(UINT32 slotNumber)
{
    WRAPPER_NO_CONTRACT;
    _ASSERTE(slotNumber < GetNumVirtuals());

    MethodDataObjectEntry *pEntry = GetEntry(slotNumber);
    pEntry->SetImplMethodDesc(NULL);
}

//==========================================================================================
MethodDesc *MethodTable::MethodDataInterface::GetDeclMethodDesc(UINT32 slotNumber)
{
    WRAPPER_NO_CONTRACT;
    return m_pDeclMT->GetMethodDescForSlot_NoThrow(slotNumber);
}

//==========================================================================================
MethodDesc *MethodTable::MethodDataInterface::GetImplMethodDesc(UINT32 slotNumber)
{
    WRAPPER_NO_CONTRACT;
    return MethodTable::MethodDataInterface::GetDeclMethodDesc(slotNumber);
}

//==========================================================================================
void MethodTable::MethodDataInterface::InvalidateCachedVirtualSlot(UINT32 slotNumber)
{
    LIMITED_METHOD_CONTRACT;

    // MethodDataInterface does not store any cached MethodDesc values
    return;
}

//==========================================================================================
UINT32 MethodTable::MethodDataInterfaceImpl::GetObjectSize(MethodTable *pMTDecl)
{
    WRAPPER_NO_CONTRACT;
    UINT32 cb = sizeof(MethodDataInterfaceImpl);
    cb += pMTDecl->GetNumVirtuals() * sizeof(MethodDataEntry);
    return cb;
}

//==========================================================================================
// This will fill in all the MethodEntry slots present in the current MethodTable
void
MethodTable::MethodDataInterfaceImpl::Init(
    const DispatchMapTypeID * rgDeclTypeIDs,
    UINT32                    cDeclTypeIDs,
    MethodData *              pDecl,
    MethodData *              pImpl)
{
    CONTRACTL {
        THROWS;
        WRAPPER(GC_TRIGGERS);
        PRECONDITION(CheckPointer(pDecl));
        PRECONDITION(CheckPointer(pImpl));
        PRECONDITION(pDecl->GetDeclMethodTable()->IsInterface());
        PRECONDITION(!pImpl->GetDeclMethodTable()->IsInterface());
        PRECONDITION(pDecl->GetDeclMethodTable() == pDecl->GetImplMethodTable());
        PRECONDITION(pImpl->GetDeclMethodTable() == pImpl->GetImplMethodTable());
        PRECONDITION(pDecl != pImpl);
    } CONTRACTL_END;

    // Store and AddRef the decl and impl data.
    m_pDecl = pDecl;
    m_pDecl->AddRef();
    m_pImpl = pImpl;
    m_pImpl->AddRef();

    m_iNextChainDepth = 0;
    // Need side effects of the calls, but not the result.
    /* MethodTable *pDeclMT = */ pDecl->GetDeclMethodTable();
    /* MethodTable *pImplMT = */ pImpl->GetImplMethodTable();
    m_rgDeclTypeIDs = rgDeclTypeIDs;
    m_cDeclTypeIDs = cDeclTypeIDs;

    // Initialize each entry.
    for (UINT32 i = 0; i < GetNumMethods(); i++) {
        // Initialize the entry
        GetEntry(i)->Init();
    }
} // MethodTable::MethodDataInterfaceImpl::Init

//==========================================================================================
MethodTable::MethodDataInterfaceImpl::MethodDataInterfaceImpl(
    const DispatchMapTypeID * rgDeclTypeIDs,
    UINT32                    cDeclTypeIDs,
    MethodData *              pDecl,
    MethodData *              pImpl) :
    MethodData(pImpl->GetDeclMethodTable(), pDecl->GetDeclMethodTable())
{
    WRAPPER_NO_CONTRACT;
    Init(rgDeclTypeIDs, cDeclTypeIDs, pDecl, pImpl);
}

//==========================================================================================
MethodTable::MethodDataInterfaceImpl::~MethodDataInterfaceImpl()
{
    WRAPPER_NO_CONTRACT;
    CONSISTENCY_CHECK(CheckPointer(m_pDecl));
    CONSISTENCY_CHECK(CheckPointer(m_pImpl));
    m_pDecl->Release();
    m_pImpl->Release();
}

//==========================================================================================
BOOL
MethodTable::MethodDataInterfaceImpl::PopulateNextLevel()
{
    LIMITED_METHOD_CONTRACT;

    // Get the chain depth to next decode.
    UINT32 iChainDepth = GetNextChainDepth();

    // If the chain depth is MAX_CHAIN_DEPTH, then we've already parsed every parent.
    if (iChainDepth == MAX_CHAIN_DEPTH) {
        return FALSE;
    }

    // Now move up the chain to the target.
    MethodTable *pMTCur = m_pImpl->GetImplMethodTable();
    for (UINT32 i = 0; pMTCur != NULL && i < iChainDepth; i++) {
        pMTCur = pMTCur->GetParentMethodTable();
    }

    // If we reached the end, then we're done.
    if (pMTCur == NULL) {
        SetNextChainDepth(MAX_CHAIN_DEPTH);
        return FALSE;
    }

    if (m_cDeclTypeIDs != 0)
    {   // We got the TypeIDs from TypeLoader, use them
        ProcessMap(m_rgDeclTypeIDs, m_cDeclTypeIDs, pMTCur, iChainDepth, GetEntryData(), GetNumVirtuals());
    }
    else
    {   // We should decode all interface duplicates of code:m_pDecl
        MethodTable * pDeclMT = m_pDecl->GetImplMethodTable();
        INDEBUG(BOOL dbg_fInterfaceFound = FALSE);

        // Call code:ProcessMap for every (duplicate) occurrence of interface code:pDeclMT in the interface
        // map of code:m_pImpl
        MethodTable::InterfaceMapIterator it = m_pImpl->GetImplMethodTable()->IterateInterfaceMap();
        while (it.Next())
        {
            if (it.CurrentInterfaceMatches(m_pImpl->GetImplMethodTable(), pDeclMT))
            {   // We found the interface
                INDEBUG(dbg_fInterfaceFound = TRUE);
                DispatchMapTypeID declTypeID = DispatchMapTypeID::InterfaceClassID(it.GetIndex());

                ProcessMap(&declTypeID, 1, pMTCur, iChainDepth, GetEntryData(), GetNumVirtuals());
            }
        }
        // The interface code:m_Decl should be found at least once in the interface map of code:m_pImpl,
        // otherwise someone passed wrong information
        _ASSERTE(dbg_fInterfaceFound);
    }

    SetNextChainDepth(iChainDepth + 1);

    return TRUE;
} // MethodTable::MethodDataInterfaceImpl::PopulateNextLevel

//==========================================================================================
UINT32 MethodTable::MethodDataInterfaceImpl::MapToImplSlotNumber(UINT32 slotNumber)
{
    LIMITED_METHOD_CONTRACT;

    _ASSERTE(slotNumber < GetNumMethods());

    MethodDataEntry *pEntry = GetEntry(slotNumber);
    while (!pEntry->IsImplInit() && PopulateNextLevel()) {}
    if (pEntry->IsImplInit()) {
        return pEntry->GetImplSlotNum();
    }
    else {
        return INVALID_SLOT_NUMBER;
    }
}

//==========================================================================================
DispatchSlot MethodTable::MethodDataInterfaceImpl::GetImplSlot(UINT32 slotNumber)
{
    WRAPPER_NO_CONTRACT;
    UINT32 implSlotNumber = MapToImplSlotNumber(slotNumber);
    if (implSlotNumber == INVALID_SLOT_NUMBER) {
        return DispatchSlot(0);
    }
    return m_pImpl->GetImplSlot(implSlotNumber);
}

//==========================================================================================
bool MethodTable::MethodDataInterfaceImpl::IsImplSlotNull(UINT32 slotNumber)
{
    WRAPPER_NO_CONTRACT;
    UINT32 implSlotNumber = MapToImplSlotNumber(slotNumber);
    return (implSlotNumber == INVALID_SLOT_NUMBER);
}

//==========================================================================================
UINT32 MethodTable::MethodDataInterfaceImpl::GetImplSlotNumber(UINT32 slotNumber)
{
    WRAPPER_NO_CONTRACT;
    return MapToImplSlotNumber(slotNumber);
}

//==========================================================================================
MethodDesc *MethodTable::MethodDataInterfaceImpl::GetImplMethodDesc(UINT32 slotNumber)
{
    WRAPPER_NO_CONTRACT;
    UINT32 implSlotNumber = MapToImplSlotNumber(slotNumber);
    if (implSlotNumber == INVALID_SLOT_NUMBER) {
        return NULL;
    }
    return m_pImpl->GetImplMethodDesc(implSlotNumber);
}

//==========================================================================================
void MethodTable::MethodDataInterfaceImpl::InvalidateCachedVirtualSlot(UINT32 slotNumber)
{
    WRAPPER_NO_CONTRACT;
    UINT32 implSlotNumber = MapToImplSlotNumber(slotNumber);
    if (implSlotNumber == INVALID_SLOT_NUMBER) {
        return;
    }
    return m_pImpl->InvalidateCachedVirtualSlot(implSlotNumber);
}

//==========================================================================================
void MethodTable::InitMethodDataCache()
{
    CONTRACTL {
        THROWS;
        GC_NOTRIGGER;
    } CONTRACTL_END;
    _ASSERTE(s_pMethodDataCache == NULL);

    UINT32 cb = MethodDataCache::GetObjectSize(8);
    NewArrayHolder<BYTE> hb(new BYTE[cb]);
    s_pMethodDataCache = new (hb.GetValue()) MethodDataCache(8);
    hb.SuppressRelease();
}

//==========================================================================================
void MethodTable::ClearMethodDataCache()
{
    LIMITED_METHOD_CONTRACT;
    if (s_pMethodDataCache != NULL) {
        s_pMethodDataCache->Clear();
    }
}

//==========================================================================================
MethodTable::MethodData *MethodTable::FindMethodDataHelper(MethodTable *pMTDecl, MethodTable *pMTImpl)
{
    CONTRACTL {
        NOTHROW;
        GC_NOTRIGGER;
    } CONTRACTL_END;

    return s_pMethodDataCache->Find(pMTDecl, pMTImpl);
}

//==========================================================================================
MethodTable::MethodData *MethodTable::FindParentMethodDataHelper(MethodTable *pMT)
{
    CONTRACTL
    {
        NOTHROW;
        GC_NOTRIGGER;
        MODE_ANY;
    }
    CONTRACTL_END;
    MethodData *pData = NULL;
    if (!pMT->IsInterface()) {
        //@todo : this won't be correct for non-shared code
        MethodTable *pMTParent = pMT->GetParentMethodTable();
        if (pMTParent != NULL) {
            pData = FindMethodDataHelper(pMTParent, pMTParent);
        }
    }
    return pData;
}

//==========================================================================================
// This method does not cache the resulting MethodData object in the global MethodDataCache.
// The TypeIDs (rgDeclTypeIDs with cDeclTypeIDs items) have to be sorted.
MethodTable::MethodData *
MethodTable::GetMethodDataHelper(
    const DispatchMapTypeID * rgDeclTypeIDs,
    UINT32                    cDeclTypeIDs,
    MethodTable *             pMTDecl,
    MethodTable *             pMTImpl,
    MethodDataComputeOptions  computeOptions)
{
    CONTRACTL {
        THROWS;
        WRAPPER(GC_TRIGGERS);
        PRECONDITION(CheckPointer(pMTDecl));
        PRECONDITION(CheckPointer(pMTImpl));
    } CONTRACTL_END;

    //@TODO: Must adjust this to use an alternate allocator so that we don't
    //@TODO: potentially cause deadlocks on the debug thread.
    SUPPRESS_ALLOCATION_ASSERTS_IN_THIS_SCOPE;

    CONSISTENCY_CHECK(pMTDecl->IsInterface() && !pMTImpl->IsInterface());

#ifdef _DEBUG
    // Check that rgDeclTypeIDs are sorted, are valid interface indexes and reference only pMTDecl interface
    {
        InterfaceInfo_t * rgImplInterfaceMap = pMTImpl->GetInterfaceMap();
        UINT32            cImplInterfaceMap = pMTImpl->GetNumInterfaces();
        // Verify that all types referenced by code:rgDeclTypeIDs are code:pMTDecl (declared interface)
        for (UINT32 nDeclTypeIDIndex = 0; nDeclTypeIDIndex < cDeclTypeIDs; nDeclTypeIDIndex++)
        {
            if (nDeclTypeIDIndex > 0)
            {   // Verify that interface indexes are sorted
                _ASSERTE(rgDeclTypeIDs[nDeclTypeIDIndex - 1].GetInterfaceNum() < rgDeclTypeIDs[nDeclTypeIDIndex].GetInterfaceNum());
            }
            UINT32 nInterfaceIndex = rgDeclTypeIDs[nDeclTypeIDIndex].GetInterfaceNum();
            _ASSERTE(nInterfaceIndex <= cImplInterfaceMap);
            {
                OVERRIDE_TYPE_LOAD_LEVEL_LIMIT(CLASS_LOAD_APPROXPARENTS);
                _ASSERTE(rgImplInterfaceMap[nInterfaceIndex].GetApproxMethodTable(pMTImpl->GetLoaderModule())->HasSameTypeDefAs(pMTDecl));
            }
        }
    }
#endif //_DEBUG

    // Can't cache, since this is a custom method used in BuildMethodTable
    MethodDataWrapper hDecl(GetMethodData(pMTDecl, computeOptions));
    MethodDataWrapper hImpl(GetMethodData(pMTImpl, computeOptions));

    MethodDataInterfaceImpl * pData = new ({ pMTDecl}) MethodDataInterfaceImpl(rgDeclTypeIDs, cDeclTypeIDs, hDecl, hImpl);

    return pData;
} // MethodTable::GetMethodDataHelper

//==========================================================================================
// The computeOptions argument determines if the resulting MethodData object can
// be added to the global MethodDataCache. This is used when requesting a
// MethodData object for a type currently being built.
MethodTable::MethodData *MethodTable::GetMethodDataHelper(MethodTable *pMTDecl,
                                                          MethodTable *pMTImpl,
                                                          MethodDataComputeOptions computeOptions)
{
    CONTRACTL {
        THROWS;
        WRAPPER(GC_TRIGGERS);
        PRECONDITION(CheckPointer(pMTDecl));
        PRECONDITION(CheckPointer(pMTImpl));
        PRECONDITION(pMTDecl == pMTImpl ||
                     (pMTDecl->IsInterface() && !pMTImpl->IsInterface()));
    } CONTRACTL_END;

    //@TODO: Must adjust this to use an alternate allocator so that we don't
    //@TODO: potentially cause deadlocks on the debug thread.
    SUPPRESS_ALLOCATION_ASSERTS_IN_THIS_SCOPE;

    MethodData *pData = FindMethodDataHelper(pMTDecl, pMTImpl);
    if (pData != NULL) {
        return pData;
    }

    if (computeOptions == MethodDataComputeOptions::CacheOnly) {
        return NULL;
    }

    // If we get here, there are no entries in the cache.
    if (pMTDecl == pMTImpl) {
        if (pMTDecl->IsInterface()) {
            pData = new MethodDataInterface(pMTDecl);
        }
        else {
            MethodDataHolder h(FindParentMethodDataHelper(pMTDecl));
            pData = new ({pMTDecl}, computeOptions) MethodDataObject(pMTDecl, h.GetValue(), computeOptions);
        }
    }
    else {
        pData = GetMethodDataHelper(
            NULL,
            0,
            pMTDecl,
            pMTImpl,
            computeOptions);
    }

    // Insert in the cache if it is active.
    if (computeOptions == MethodDataComputeOptions::Cache) {
        s_pMethodDataCache->Insert(pData);
    }

    // Do not AddRef, already initialized to 1.
    return pData;
}

//==========================================================================================
// The computeOptions argument determines if the resulting MethodData object can
// be added to the global MethodDataCache. This is used when requesting a
// MethodData object for a type currently being built.
MethodTable::MethodData *MethodTable::GetMethodData(MethodTable *pMTDecl,
                                                    MethodTable *pMTImpl,
                                                    MethodDataComputeOptions computeOptions)
{
    WRAPPER_NO_CONTRACT;
    return GetMethodDataHelper(pMTDecl, pMTImpl, computeOptions);
}

//==========================================================================================
// This method does not cache the resulting MethodData object in the global MethodDataCache.
MethodTable::MethodData *
MethodTable::GetMethodData(
    const DispatchMapTypeID * rgDeclTypeIDs,
    UINT32                    cDeclTypeIDs,
    MethodTable *             pMTDecl,
    MethodTable *             pMTImpl,
    MethodDataComputeOptions  computeOptions)
{
    CONTRACTL {
        THROWS;
        WRAPPER(GC_TRIGGERS);
        PRECONDITION(pMTDecl != pMTImpl);
        PRECONDITION(pMTDecl->IsInterface());
        PRECONDITION(!pMTImpl->IsInterface());
    } CONTRACTL_END;

    return GetMethodDataHelper(rgDeclTypeIDs, cDeclTypeIDs, pMTDecl, pMTImpl, computeOptions);
}

//==========================================================================================
// The computeOptions argument determines if the resulting MethodData object can
// be added to the global MethodDataCache. This is used when requesting a
// MethodData object for a type currently being built.
MethodTable::MethodData *MethodTable::GetMethodData(MethodTable *pMT,
                                                    MethodDataComputeOptions computeOptions)
{
    WRAPPER_NO_CONTRACT;
    return GetMethodData(pMT, pMT, computeOptions);
}

//==========================================================================================
MethodTable::MethodIterator::MethodIterator(MethodTable *pMTDecl, MethodTable *pMTImpl)
{
    WRAPPER_NO_CONTRACT;
    Init(pMTDecl, pMTImpl);
}

//==========================================================================================
MethodTable::MethodIterator::MethodIterator(MethodTable *pMT)
{
    WRAPPER_NO_CONTRACT;
    Init(pMT, pMT);
}

//==========================================================================================
MethodTable::MethodIterator::MethodIterator(MethodData *pMethodData)
{
    CONTRACTL {
        NOTHROW;
        GC_NOTRIGGER;
        PRECONDITION(CheckPointer(pMethodData));
    } CONTRACTL_END;

    m_pMethodData = pMethodData;
    m_pMethodData->AddRef();
    m_iCur = 0;
    m_iMethods = (INT32)m_pMethodData->GetNumMethods();
}

//==========================================================================================
MethodTable::MethodIterator::MethodIterator(const MethodIterator &it)
{
    WRAPPER_NO_CONTRACT;
    m_pMethodData = it.m_pMethodData;
    m_pMethodData->AddRef();
    m_iCur = it.m_iCur;
    m_iMethods = it.m_iMethods;
}

//==========================================================================================
void MethodTable::MethodIterator::Init(MethodTable *pMTDecl, MethodTable *pMTImpl)
{
    CONTRACTL {
        THROWS;
        WRAPPER(GC_TRIGGERS);
        INJECT_FAULT(COMPlusThrowOM());
        PRECONDITION(CheckPointer(pMTDecl));
        PRECONDITION(CheckPointer(pMTImpl));
    } CONTRACTL_END;

    LOG((LF_LOADER, LL_INFO10000, "MT::MethodIterator created for %s.\n", pMTDecl->GetDebugClassName()));

    m_pMethodData = MethodTable::GetMethodData(pMTDecl, pMTImpl, MethodDataComputeOptions::Cache);
    CONSISTENCY_CHECK(CheckPointer(m_pMethodData));
    m_iCur = 0;
    m_iMethods = (INT32)m_pMethodData->GetNumMethods();
}
#endif // !DACCESS_COMPILE

//==========================================================================================

void MethodTable::IntroducedMethodIterator::SetChunk(MethodDescChunk * pChunk)
{
    LIMITED_METHOD_CONTRACT;

    if (pChunk)
    {
        m_pMethodDesc = pChunk->GetFirstMethodDesc();

        m_pChunk = pChunk;
        m_pChunkEnd = dac_cast<TADDR>(pChunk) + pChunk->SizeOf();
    }
    else
    {
        m_pMethodDesc = NULL;
    }
}

//==========================================================================================

MethodDesc * MethodTable::IntroducedMethodIterator::GetFirst(MethodTable *pMT)
{
    LIMITED_METHOD_CONTRACT;
    MethodDescChunk * pChunk = pMT->GetClass()->GetChunks();
    return (pChunk != NULL) ? pChunk->GetFirstMethodDesc() : NULL;
}

//==========================================================================================
MethodDesc * MethodTable::IntroducedMethodIterator::GetNext(MethodDesc * pMD)
{
    WRAPPER_NO_CONTRACT;

    MethodDescChunk * pChunk = pMD->GetMethodDescChunk();

    // Check whether the next MethodDesc is still within the bounds of the current chunk
    TADDR pNext = dac_cast<TADDR>(pMD) + pMD->SizeOf();
    TADDR pEnd = dac_cast<TADDR>(pChunk) + pChunk->SizeOf();

    if (pNext < pEnd)
    {
        // Just skip to the next method in the same chunk
        pMD = PTR_MethodDesc(pNext);
    }
    else
    {
        _ASSERTE(pNext == pEnd);

        // We have walked all the methods in the current chunk. Move on
        // to the next chunk.
        pChunk = pChunk->GetNextChunk();

        pMD = (pChunk != NULL) ? pChunk->GetFirstMethodDesc() : NULL;
    }

    return pMD;
}

//==========================================================================================
CHECK MethodTable::CheckActivated()
{
    WRAPPER_NO_CONTRACT;

    if (!IsArray())
    {
        CHECK(GetModule()->CheckActivated());
    }

    // <TODO> Check all generic type parameters as well </TODO>

    CHECK_OK;
}

#ifdef _MSC_VER
// Optimization intended for EnsureInstanceActive, EnsureActive only
#pragma optimize("t", on)
#endif // _MSC_VER
//==========================================================================================

#ifndef DACCESS_COMPILE

struct ShouldEnsureInstanceActiveBeRecorded
{
    bool ShouldRecord = true;
    ShouldEnsureInstanceActiveBeRecorded *Next;

    ShouldEnsureInstanceActiveBeRecorded();
    ~ShouldEnsureInstanceActiveBeRecorded();
};

static thread_local ShouldEnsureInstanceActiveBeRecorded* t_shouldEnsureInstanceActiveBeRecorded = nullptr;

ShouldEnsureInstanceActiveBeRecorded::ShouldEnsureInstanceActiveBeRecorded()
{
    Next = t_shouldEnsureInstanceActiveBeRecorded;
    t_shouldEnsureInstanceActiveBeRecorded = this;
}

ShouldEnsureInstanceActiveBeRecorded::~ShouldEnsureInstanceActiveBeRecorded()
{
    if (ShouldRecord)
    {
        t_shouldEnsureInstanceActiveBeRecorded = Next;
    }
}

<<<<<<< HEAD
void DoNotRecordTheResultOfEnsureLoadLevel()
{
=======
struct EnsureInstanceActiveRecursionDetector
{
    MethodTable *pMTBeingEnsured;
    EnsureInstanceActiveRecursionDetector *Next;

    EnsureInstanceActiveRecursionDetector(MethodTable* pMT, EnsureInstanceActiveRecursionDetector* next)
        : pMTBeingEnsured(pMT), Next(next)
    {
    }

    bool IsMethodTableBeingEnsured(MethodTable *pMT)
    {
        EnsureInstanceActiveRecursionDetector* current = this;
        while (current != NULL)
        {
            if (current->pMTBeingEnsured == pMT)
            {
                return true;
            }
            current = current->Next;
        }
        return false;
    }
};

void DoNotRecordTheResultOfEnsureLoadLevel()
{
    LIMITED_METHOD_CONTRACT;

>>>>>>> be013ed3
    // Mark all current ensure instance active calls on the stack as not to be recorded, and
    // then remove them all from the stack, so that later calls to the this function don't need
    // to walk the list.
    ShouldEnsureInstanceActiveBeRecorded* current = t_shouldEnsureInstanceActiveBeRecorded;
    while (current != NULL)
    {
        current->ShouldRecord = false;
        current = current->Next;
    }

    t_shouldEnsureInstanceActiveBeRecorded = NULL;
}

<<<<<<< HEAD
VOID MethodTable::EnsureInstanceActive()
=======
void MethodTable_EnsureInstanceActiveHelper(MethodTable *pMT, EnsureInstanceActiveRecursionDetector* recursionDetectorInput)
>>>>>>> be013ed3
{
    CONTRACTL
    {
        GC_TRIGGERS;
        THROWS;
        MODE_ANY;
    }
    CONTRACTL_END;

<<<<<<< HEAD
    if (GetAuxiliaryData()->IsEnsuredInstanceActive())
    {
        return;
    }

    ShouldEnsureInstanceActiveBeRecorded shouldEnsureInstanceActiveBeRecorded;
    Module * pModule = GetModule();
    pModule->EnsureActive();
=======
    if (pMT->GetAuxiliaryData()->IsEnsuredInstanceActive())
    {
        return;
    }
>>>>>>> be013ed3

    if (recursionDetectorInput != NULL && recursionDetectorInput->IsMethodTableBeingEnsured(pMT))
    {
        return;
    }

    EnsureInstanceActiveRecursionDetector recursionDetector(pMT, recursionDetectorInput);
    ShouldEnsureInstanceActiveBeRecorded shouldEnsureInstanceActiveBeRecorded;

    Module * pModule = pMT->GetModule();
    pModule->EnsureActive();

    MethodTable * pMTInteritanceHierarchy = pMT->GetParentMethodTable();
    while(pMTInteritanceHierarchy != NULL && !pMTInteritanceHierarchy->GetAuxiliaryData()->IsEnsuredInstanceActive())
    {
        MethodTable_EnsureInstanceActiveHelper(pMTInteritanceHierarchy, &recursionDetector);
        pMTInteritanceHierarchy = pMTInteritanceHierarchy->GetParentMethodTable();
    }

    if (pMT->HasInstantiation())
    {
        Instantiation inst = pMT->GetInstantiation();
        for (DWORD i = 0; i < inst.GetNumArgs(); i++)
        {
            TypeHandle thArg = inst[i];
            if (!thArg.IsTypeDesc())
            {
                MethodTable_EnsureInstanceActiveHelper(thArg.AsMethodTable(), &recursionDetector);
            }
        }
    }

<<<<<<< HEAD
    // The EnsureInstanceActive function may be called during the final stage of assembly load
=======
    // The EnsureInstanceActive function may be called during the final stage of assembly load in the module constructor
>>>>>>> be013ed3
    // in which case we are permitted to not actually raise the load level of an assembly all the way
    // to FILE_ACTIVE. In that case, it isn't safe to record that the MethodTable instance is active.
    if (shouldEnsureInstanceActiveBeRecorded.ShouldRecord)
    {
<<<<<<< HEAD
        GetAuxiliaryDataForWrite()->SetEnsuredInstanceActive();
    }
=======
        pMT->GetAuxiliaryDataForWrite()->SetEnsuredInstanceActive();
    }
}

VOID MethodTable::EnsureInstanceActive()
{
    CONTRACTL
    {
        GC_TRIGGERS;
        THROWS;
        MODE_ANY;
    }
    CONTRACTL_END;

    MethodTable_EnsureInstanceActiveHelper(this, NULL);
>>>>>>> be013ed3
}
#endif //!DACCESS_COMPILE

//==========================================================================================
#ifndef DACCESS_COMPILE
VOID MethodTable::EnsureActive()
{
    WRAPPER_NO_CONTRACT;

    GetModule()->EnsureActive();
}
#endif

#ifdef _MSC_VER
#pragma optimize("", on)
#endif // _MSC_VER

//==========================================================================================
CHECK MethodTable::CheckInstanceActivated()
{
    WRAPPER_NO_CONTRACT;

    if (IsArray())
        CHECK_OK;


    MethodTable * pMT = this;

    if (pMT->GetAuxiliaryData()->IsEnsuredInstanceActive())
    {
        CHECK_OK;
    }
    else
    {
        Module * pModule = GetModule();
        CHECK(pModule->CheckActivated());

        while (pMT->GetModule()->IsSystem())
        {
            pMT = pMT->GetParentMethodTable();
            if (pMT == NULL)
            {
                CHECK_OK;
            }

            Module * pParentModule = pMT->GetModule();
            if (pParentModule != pModule)
            {
                pModule = pParentModule;
                CHECK(pModule->CheckActivated());
            }
        }
    }

    CHECK_OK;
}

#ifdef DACCESS_COMPILE

//==========================================================================================
void
MethodTable::EnumMemoryRegions(CLRDataEnumMemoryFlags flags)
{
    WRAPPER_NO_CONTRACT;

    DAC_CHECK_ENUM_THIS();
    EMEM_OUT(("MEM: %p MethodTable\n", dac_cast<TADDR>(this)));

    DWORD size = GetEndOffsetOfOptionalMembers();
    DacEnumMemoryRegion(dac_cast<TADDR>(this), size);

    // Make sure the GCDescs are added to the dump
    if (ContainsGCPointers())
    {
        PTR_CGCDesc gcdesc = CGCDesc::GetCGCDescFromMT(this);
        size_t size = gcdesc->GetSize();
        // Manually calculate the start of the GCDescs because CGCDesc::GetStartOfGCData() isn't DAC'ified.
        TADDR gcdescStart = dac_cast<TADDR>(this) - size;
        DacEnumMemoryRegion(gcdescStart, size);
    }

    if (!IsCanonicalMethodTable())
    {
        PTR_MethodTable pMTCanonical = GetCanonicalMethodTable();

        if (pMTCanonical.IsValid())
        {
            pMTCanonical->EnumMemoryRegions(flags);
        }
        else
        {
            DacLogMessage("MT %p invalid canonical MT %p\n", dac_cast<TADDR>(this), dac_cast<TADDR>(pMTCanonical));
        }
    }
    else
    {
        PTR_EEClass pClass = GetClass();

        if (pClass.IsValid())
        {
            if (IsArray())
            {
                // This is kind of a workaround, in that ArrayClass is derived from EEClass, but
                // it's not virtual, we only cast if the IsArray() predicate holds above.
                // For minidumps, DAC will choke if we don't have the full size given
                // by ArrayClass available. If ArrayClass becomes more complex, it
                // should get it's own EnumMemoryRegions().
                DacEnumMemoryRegion(dac_cast<TADDR>(pClass), sizeof(ArrayClass));
            }
            pClass->EnumMemoryRegions(flags, this);
        }
        else
        {
            DacLogMessage("MT %p invalid class %p\n", dac_cast<TADDR>(this), dac_cast<TADDR>(pClass));
        }
    }

    PTR_MethodTable pMTParent = GetParentMethodTable();

    if (pMTParent.IsValid())
    {
        pMTParent->EnumMemoryRegions(flags);
    }

    if (HasInterfaceMap())
    {
#ifdef FEATURE_COMINTEROP
        if (HasDynamicInterfaceMap())
            DacEnumMemoryRegion(dac_cast<TADDR>(GetInterfaceMap()) - sizeof(DWORD_PTR), GetInterfaceMapSize());
        else
#endif // FEATURE_COMINTEROP
            DacEnumMemoryRegion(dac_cast<TADDR>(GetInterfaceMap()), GetInterfaceMapSize());

        EnumMemoryRegionsForExtraInterfaceInfo();
    }

    if (HasPerInstInfo() != FALSE)
    {
        DacEnumMemoryRegion(dac_cast<TADDR>(GetPerInstInfo()) - sizeof(GenericsDictInfo), GetPerInstInfoSize() + sizeof(GenericsDictInfo));
    }

    if (GetDictionary() != NULL)
    {
        DWORD slotSize;
        DWORD allocSize = GetInstAndDictSize(&slotSize);
        DacEnumMemoryRegion(dac_cast<TADDR>(GetDictionary()), slotSize);
    }

    VtableIndirectionSlotIterator it = IterateVtableIndirectionSlots();
    while (it.Next())
    {
        DacEnumMemoryRegion(dac_cast<TADDR>(it.GetIndirectionSlot()), it.GetSize());
    }

    PTR_MethodTableAuxiliaryData pAuxiliaryData = m_pAuxiliaryData;
    if (pAuxiliaryData.IsValid())
    {
        pAuxiliaryData.EnumMem();

        if (HasGenericsStaticsInfo())
        {
            MethodTableAuxiliaryData::GetGenericStaticsInfo(pAuxiliaryData).EnumMem();
        }
        if (IsDynamicStatics())
        {
            MethodTableAuxiliaryData::GetDynamicStaticsInfo(pAuxiliaryData).EnumMem();
        }
        if (GetNumThreadStaticFields() > 0)
        {
            MethodTableAuxiliaryData::GetThreadStaticsInfo(pAuxiliaryData).EnumMem();
        }
        if (HasNonVirtualSlots())
        {
            DacEnumMemoryRegion(dac_cast<TADDR>(MethodTableAuxiliaryData::GetNonVirtualSlotsArray(pAuxiliaryData)) - GetNonVirtualSlotsArraySize(), GetNonVirtualSlotsArraySize());
        }
    }

    if (flags != CLRDATA_ENUM_MEM_MINI && flags != CLRDATA_ENUM_MEM_TRIAGE && flags != CLRDATA_ENUM_MEM_HEAP2)
    {
        DispatchMap * pMap = GetDispatchMap();
        if (pMap != NULL)
        {
            pMap->EnumMemoryRegions(flags);
        }
    }
} // MethodTable::EnumMemoryRegions

#endif // DACCESS_COMPILE

//==========================================================================================
BOOL MethodTable::ContainsGenericMethodVariables()
{
    CONTRACTL
    {
        NOTHROW;
        GC_NOTRIGGER;
        FORBID_FAULT;
        SUPPORTS_DAC;
    }
    CONTRACTL_END

    Instantiation inst = GetInstantiation();
    for (DWORD i = 0; i < inst.GetNumArgs(); i++)
    {
        if (inst[i].ContainsGenericVariables(TRUE))
            return TRUE;
    }

    return FALSE;
}

//==========================================================================================
Module *MethodTable::GetDefiningModuleForOpenType()
{
    CONTRACT(Module*)
    {
        NOTHROW;
        GC_NOTRIGGER;
        FORBID_FAULT;
        POSTCONDITION((ContainsGenericVariables() != 0) == (RETVAL != NULL));
        SUPPORTS_DAC;
    }
    CONTRACT_END

    if (ContainsGenericVariables())
    {
        Instantiation inst = GetInstantiation();
        for (DWORD i = 0; i < inst.GetNumArgs(); i++)
        {
            Module *pModule = inst[i].GetDefiningModuleForOpenType();
            if (pModule != NULL)
                RETURN pModule;
        }
    }

    RETURN NULL;
}

//==========================================================================================
PCODE MethodTable::GetRestoredSlot(DWORD slotNumber)
{
    CONTRACTL {
        THROWS;
        GC_NOTRIGGER;
        MODE_ANY;
        SUPPORTS_DAC;
    } CONTRACTL_END;

    // Since this can allocate memory that won't be freed until the LoaderAllocator is release, we need
    // to make sure that the associated MethodTable is fully allocated and permanent.
    _ASSERTE(GetAuxiliaryData()->IsPublished());

    //
    // Keep in sync with code:MethodTable::GetRestoredSlotMT
    //

    PCODE slot = GetCanonicalMethodTable()->GetSlot(slotNumber);
#ifndef DACCESS_COMPILE
    if (slot == (PCODE)NULL)
    {
        // This is a slot that has not been filled in yet. This can happen if we are
        // looking at a slot which has not yet been given a temporary entry point.
        MethodDesc *pMD = GetCanonicalMethodTable()->GetMethodDescForSlot_NoThrow(slotNumber);
        PCODE temporaryEntryPoint = pMD->GetTemporaryEntryPoint();
        slot = GetCanonicalMethodTable()->GetSlot(slotNumber);
        if (slot == (PCODE)NULL)
        {
            InterlockedCompareExchangeT(GetCanonicalMethodTable()->GetSlotPtrRaw(slotNumber), temporaryEntryPoint, (PCODE)NULL);
            slot = GetCanonicalMethodTable()->GetSlot(slotNumber);
        }
    }
    _ASSERTE(slot != (PCODE)NULL);
#endif // DACCESS_COMPILE
    return slot;
}

//==========================================================================================
MethodTable * MethodTable::GetRestoredSlotMT(DWORD slotNumber)
{
    CONTRACTL {
        NOTHROW;
        GC_NOTRIGGER;
        MODE_ANY;
        SUPPORTS_DAC;
    } CONTRACTL_END;

    //
    // Keep in sync with code:MethodTable::GetRestoredSlot
    //

    return GetCanonicalMethodTable();
}

//==========================================================================================
namespace
{
    // Methods added by EnC cannot be looked up by slot since
    // they have none, see EEClass::AddMethodDesc(). We must perform
    // a slow lookup instead of using the fast slot lookup path.
    MethodDesc* GetParallelMethodDescForEnC(MethodTable* pMT, MethodDesc* pDefMD)
    {
        CONTRACTL
        {
            NOTHROW;
            GC_NOTRIGGER;
            MODE_ANY;
            PRECONDITION(pMT != NULL);
            PRECONDITION(pMT->IsCanonicalMethodTable());
            PRECONDITION(pDefMD != NULL);
            PRECONDITION(pDefMD->IsEnCAddedMethod());
            PRECONDITION(pDefMD->GetSlot() == MethodTable::NO_SLOT);
        }
        CONTRACTL_END;

        mdMethodDef tkMethod = pDefMD->GetMemberDef();
        Module* mod = pDefMD->GetModule();
        LOG((LF_ENC, LL_INFO100, "GPMDENC: pMT:%p tok:0x%08x mod:%p\n", pMT, tkMethod, mod));

        MethodTable::IntroducedMethodIterator it(pMT);
        for (; it.IsValid(); it.Next())
        {
            MethodDesc* pMD = it.GetMethodDesc();
            if (pMD->GetMemberDef() == tkMethod
                && pMD->GetModule() == mod)
            {
                return pMD;
            }
        }
        LOG((LF_ENC, LL_INFO10000, "GPMDENC: Not found\n"));
        return NULL;
    }
}

MethodDesc* MethodTable::GetParallelMethodDesc(MethodDesc* pDefMD)
{
    CONTRACTL
    {
        NOTHROW;
        GC_NOTRIGGER;
        MODE_ANY;
    }
    CONTRACTL_END;

#ifdef FEATURE_METADATA_UPDATER
    if (pDefMD->IsEnCAddedMethod())
        return GetParallelMethodDescForEnC(this, pDefMD);
#endif // FEATURE_METADATA_UPDATER

    return GetMethodDescForSlot_NoThrow(pDefMD->GetSlot()); // TODO! We should probably use the throwing variant where possible
}

#ifndef DACCESS_COMPILE

//==========================================================================================
void MethodTable::SetSlot(UINT32 slotNumber, PCODE slotCode)
{
    CONTRACTL {
        NOTHROW;
        GC_NOTRIGGER;
        MODE_ANY;
    } CONTRACTL_END;

#ifdef _DEBUG
    if (slotNumber < GetNumVirtuals())
    {
        //
        // Verify that slots in shared vtable chunks not owned by this methodtable are only ever patched to stable entrypoint.
        // This invariant is required to prevent races with code:MethodDesc::SetStableEntryPointInterlocked.
        //
        BOOL fSharedVtableChunk = FALSE;
        DWORD indirectionIndex = MethodTable::GetIndexOfVtableIndirection(slotNumber);

        if (!IsCanonicalMethodTable())
        {
            if (GetVtableIndirections()[indirectionIndex] == GetCanonicalMethodTable()->GetVtableIndirections()[indirectionIndex])
                fSharedVtableChunk = TRUE;
        }

        if (slotNumber < GetNumParentVirtuals())
        {
            if (GetVtableIndirections()[indirectionIndex] == GetParentMethodTable()->GetVtableIndirections()[indirectionIndex])
                fSharedVtableChunk = TRUE;
        }

        if (fSharedVtableChunk)
        {
            MethodDesc* pMD = GetMethodDescForSlotAddress(slotCode);
            _ASSERTE(pMD->IsVersionableWithVtableSlotBackpatch() || pMD->GetStableEntryPoint() == slotCode);
        }
    }
#endif

#ifdef TARGET_ARM
    // Ensure on ARM that all target addresses are marked as thumb code.
    _ASSERTE(IsThumbCode(slotCode));
#endif

    *GetSlotPtrRaw(slotNumber) = slotCode;
}

//==========================================================================================
BOOL MethodTable::HasExplicitOrImplicitPublicDefaultConstructor()
{
    CONTRACTL
    {
        NOTHROW;
        GC_NOTRIGGER;
    }
    CONTRACTL_END

    if (IsValueType())
    {
        // valuetypes have public default ctors implicitly
        return TRUE;
    }

    if (!HasDefaultConstructor())
    {
        return FALSE;
    }

    MethodDesc * pCanonMD = GetMethodDescForSlot_NoThrow(GetDefaultConstructorSlot());
    return pCanonMD != NULL && pCanonMD->IsPublic();
}

//==========================================================================================
MethodDesc *MethodTable::GetDefaultConstructor(BOOL forceBoxedEntryPoint /* = FALSE */)
{
    WRAPPER_NO_CONTRACT;
    _ASSERTE(HasDefaultConstructor());
    MethodDesc *pCanonMD = GetMethodDescForSlot(GetDefaultConstructorSlot());
    // The default constructor for a value type is an instantiating stub.
    // The easiest way to find the right stub is to use the following function,
    // which in the simple case of the default constructor for a class simply
    // returns pCanonMD immediately.
    return MethodDesc::FindOrCreateAssociatedMethodDesc(pCanonMD,
                                                        this,
                                                        forceBoxedEntryPoint,
                                                        Instantiation(), /* no method instantiation */
                                                        FALSE /* no allowInstParam */);
}

//==========================================================================================
// Finds the (non-unboxing) MethodDesc that implements the interface virtual static method pInterfaceMD.
MethodDesc *
MethodTable::ResolveVirtualStaticMethod(
    MethodTable* pInterfaceType,
    MethodDesc* pInterfaceMD,
    ResolveVirtualStaticMethodFlags resolveVirtualStaticMethodFlags,
    BOOL* uniqueResolution,
    ClassLoadLevel level)
{
    CONTRACTL{
        MODE_ANY;
        THROWS;
        GC_TRIGGERS;
    } CONTRACTL_END;

    bool verifyImplemented = (resolveVirtualStaticMethodFlags & ResolveVirtualStaticMethodFlags::VerifyImplemented) != ResolveVirtualStaticMethodFlags::None;
    bool allowVariantMatches = (resolveVirtualStaticMethodFlags & ResolveVirtualStaticMethodFlags::AllowVariantMatches) != ResolveVirtualStaticMethodFlags::None;
    bool instantiateMethodParameters = (resolveVirtualStaticMethodFlags & ResolveVirtualStaticMethodFlags::InstantiateResultOverFinalMethodDesc) != ResolveVirtualStaticMethodFlags::None;
    bool allowNullResult = (resolveVirtualStaticMethodFlags & ResolveVirtualStaticMethodFlags::AllowNullResult) != ResolveVirtualStaticMethodFlags::None;

    if (uniqueResolution != nullptr)
    {
        *uniqueResolution = TRUE;
    }
    if (!pInterfaceMD->IsSharedByGenericMethodInstantiations() && !pInterfaceType->IsSharedByGenericInstantiations())
    {
        // Check that there is no implementation of the interface on this type which is the canonical interface for a shared generic. If so, that indicates that
        // we cannot exactly compute a target method result, as even if there is an exact match in the type hierarchy
        // it isn't guaranteed that we will always find the right result, as we may find a match on a base type when we should find the match
        // on a more derived type.

        MethodTable *pInterfaceTypeCanonical = pInterfaceType->GetCanonicalMethodTable();
        bool canonicalEquivalentFound = false;
        if (pInterfaceType != pInterfaceTypeCanonical)
        {
            InterfaceMapIterator it = IterateInterfaceMap();
            while (it.Next())
            {
                if (it.CurrentInterfaceMatches(this, pInterfaceTypeCanonical))
                {
                    canonicalEquivalentFound = true;
                    break;
                }
            }
        }

        if (!canonicalEquivalentFound)
        {
            // Search for match on a per-level in the type hierarchy
            for (MethodTable* pMT = this; pMT != nullptr; pMT = pMT->GetParentMethodTable())
            {
                MethodDesc* pMD = pMT->TryResolveVirtualStaticMethodOnThisType(pInterfaceType, pInterfaceMD, resolveVirtualStaticMethodFlags & ~ResolveVirtualStaticMethodFlags::AllowVariantMatches, level);
                if (pMD != nullptr)
                {
                    return pMD;
                }

                if (pInterfaceType->HasVariance() || pInterfaceType->HasTypeEquivalence())
                {
                    // Variant interface dispatch
                    MethodTable::InterfaceMapIterator it = pMT->IterateInterfaceMap();
                    while (it.Next())
                    {
                        if (it.CurrentInterfaceMatches(this, pInterfaceType))
                        {
                            // This is the variant interface check logic, skip the exact matches as they were handled above
                            continue;
                        }

                        if (!it.HasSameTypeDefAs(pInterfaceType))
                        {
                            // Variance matches require a typedef match
                            // Equivalence isn't sufficient, and is uninteresting as equivalent interfaces cannot have static virtuals.
                            continue;
                        }

                        BOOL equivalentOrVariantCompatible;

                        MethodTable *pItfInMap = it.GetInterface(this, CLASS_LOAD_EXACTPARENTS);

                        if (allowVariantMatches)
                        {
                            equivalentOrVariantCompatible = pItfInMap->CanCastToInterface(pInterfaceType, NULL);
                        }
                        else
                        {
                            // When performing override checking to ensure that a concrete type is valid, require the implementation
                            // actually implement the exact or equivalent interface.
                            equivalentOrVariantCompatible = pItfInMap->IsEquivalentTo(pInterfaceType);
                        }

                        if (equivalentOrVariantCompatible)
                        {
                            // Variant or equivalent matching interface found
                            // Attempt to resolve on variance matched interface
                            pMD = pMT->TryResolveVirtualStaticMethodOnThisType(pItfInMap, pInterfaceMD, resolveVirtualStaticMethodFlags & ~ResolveVirtualStaticMethodFlags::AllowVariantMatches, level);
                            if (pMD != nullptr)
                            {
                                return pMD;
                            }
                        }
                    }
                }
            }

            MethodDesc *pMDDefaultImpl = nullptr;
            BOOL allowVariantMatchInDefaultImplementationLookup = FALSE;
            do
            {
                FindDefaultInterfaceImplementationFlags findDefaultImplementationFlags = FindDefaultInterfaceImplementationFlags::None;
                if (allowVariantMatchInDefaultImplementationLookup)
                {
                    findDefaultImplementationFlags |= FindDefaultInterfaceImplementationFlags::AllowVariance;
                }
                if (uniqueResolution == nullptr)
                {
                    findDefaultImplementationFlags |= FindDefaultInterfaceImplementationFlags::ThrowOnConflict;
                }
                if (instantiateMethodParameters)
                {
                    findDefaultImplementationFlags |= FindDefaultInterfaceImplementationFlags::InstantiateFoundMethodDesc;
                }

                BOOL haveUniqueDefaultImplementation = FindDefaultInterfaceImplementation(
                    pInterfaceMD,
                    pInterfaceType,
                    &pMDDefaultImpl,
                    findDefaultImplementationFlags,
                    level);
                if (haveUniqueDefaultImplementation || (pMDDefaultImpl != nullptr && (verifyImplemented || uniqueResolution != nullptr)))
                {
                    // We tolerate conflicts upon verification of implemented SVMs so that they only blow up when actually called at execution time.
                    if (uniqueResolution != nullptr)
                    {
                        // Always report a unique resolution when reporting results of a variant match
                        if (allowVariantMatchInDefaultImplementationLookup)
                            *uniqueResolution = TRUE;
                        else
                            *uniqueResolution = haveUniqueDefaultImplementation;
                    }
                    return pMDDefaultImpl;
                }

                // We only loop at most twice here
                if (allowVariantMatchInDefaultImplementationLookup)
                {
                    break;
                }

                allowVariantMatchInDefaultImplementationLookup = allowVariantMatches;
            } while (allowVariantMatchInDefaultImplementationLookup);
        }

        // Default implementation logic, which only kicks in for default implementations when looking up on an exact interface target
        if (!pInterfaceMD->IsAbstract() && !(this == g_pCanonMethodTableClass) && !IsSharedByGenericInstantiations())
        {
            return pInterfaceMD->FindOrCreateAssociatedMethodDesc(pInterfaceMD, pInterfaceType, FALSE, pInterfaceMD->GetMethodInstantiation(), FALSE);
        }
    }

    if (allowNullResult)
        return NULL;
    else
        COMPlusThrow(kTypeLoadException, E_NOTIMPL);
}

//==========================================================================================
// Try to locate the appropriate MethodImpl matching a given interface static virtual method.
// Returns nullptr on failure.
MethodDesc*
MethodTable::TryResolveVirtualStaticMethodOnThisType(MethodTable* pInterfaceType, MethodDesc* pInterfaceMD, ResolveVirtualStaticMethodFlags resolveVirtualStaticMethodFlags, ClassLoadLevel level)
{
    CONTRACTL{
        MODE_ANY;
        THROWS;
        GC_TRIGGERS;
    } CONTRACTL_END;

    bool instantiateMethodParameters = (resolveVirtualStaticMethodFlags & ResolveVirtualStaticMethodFlags::InstantiateResultOverFinalMethodDesc) != ResolveVirtualStaticMethodFlags::None;
    bool allowVariance = (resolveVirtualStaticMethodFlags & ResolveVirtualStaticMethodFlags::AllowVariantMatches) != ResolveVirtualStaticMethodFlags::None;
    bool verifyImplemented = (resolveVirtualStaticMethodFlags & ResolveVirtualStaticMethodFlags::VerifyImplemented) != ResolveVirtualStaticMethodFlags::None;

    HRESULT hr = S_OK;
    IMDInternalImport* pMDInternalImport = GetMDImport();
    HENUMInternalMethodImplHolder hEnumMethodImpl(pMDInternalImport);
    hr = hEnumMethodImpl.EnumMethodImplInitNoThrow(GetCl());
    SigTypeContext sigTypeContext(this);

    if (FAILED(hr))
    {
        COMPlusThrow(kTypeLoadException, hr);
    }

    // This gets the count out of the metadata interface.
    uint32_t dwNumberMethodImpls = hEnumMethodImpl.EnumMethodImplGetCount();
    MethodDesc* pPrevMethodImpl = nullptr;

    // Iterate through each MethodImpl declared on this class
    for (uint32_t i = 0; i < dwNumberMethodImpls; i++)
    {
        mdToken methodBody;
        mdToken methodDecl;
        hr = hEnumMethodImpl.EnumMethodImplNext(&methodBody, &methodDecl);
        if (FAILED(hr))
        {
            COMPlusThrow(kTypeLoadException, hr);
        }
        if (hr == S_FALSE)
        {
            // In the odd case that the enumerator fails before we've reached the total reported
            // entries, let's reset the count and just break out. (Should we throw?)
            break;
        }
        mdToken tkParent;
        hr = pMDInternalImport->GetParentToken(methodDecl, &tkParent);
        if (FAILED(hr))
        {
            COMPlusThrow(kTypeLoadException, hr);
        }
        MethodTable *pInterfaceMT = ClassLoader::LoadTypeDefOrRefOrSpecThrowing(
            GetModule(),
            tkParent,
            &sigTypeContext,
            ClassLoader::ThrowIfNotFound,
            ClassLoader::FailIfUninstDefOrRef,
            ClassLoader::LoadTypes,
            CLASS_LOAD_EXACTPARENTS)
            .GetMethodTable();

        if (allowVariance)
        {
            // Allow variant, but not equivalent interface match
            if (!pInterfaceType->HasSameTypeDefAs(pInterfaceMT) ||
                !TypeHandle(pInterfaceMT).CanCastTo(pInterfaceType, NULL))
            {
                continue;
            }
        }
        else
        {
            if (pInterfaceMT != pInterfaceType)
            {
                continue;
            }
        }
        MethodDesc *pMethodDecl;

        if ((TypeFromToken(methodDecl) == mdtMethodDef) || pInterfaceMT->IsFullyLoaded())
        {
            pMethodDecl =  MemberLoader::GetMethodDescFromMemberDefOrRefOrSpec(
            GetModule(),
            methodDecl,
            &sigTypeContext,
            /* strictMetadataChecks */ FALSE,
            /* allowInstParam */ FALSE,
            /* owningTypeLoadLevel */ CLASS_LOAD_EXACTPARENTS);
        }
        else if (TypeFromToken(methodDecl) == mdtMemberRef)
        {
            LPCUTF8     szMember;
            PCCOR_SIGNATURE pSig;
            DWORD       cSig;

            IfFailThrow(pMDInternalImport->GetNameAndSigOfMemberRef(methodDecl, &pSig, &cSig, &szMember));

            // Do a quick name check to avoid excess use of FindMethod
            if (strcmp(szMember, pInterfaceMD->GetName()) != 0)
            {
                continue;
            }

            pMethodDecl = MemberLoader::FindMethod(pInterfaceMT, szMember, pSig, cSig, GetModule());
        }
        else
        {
            COMPlusThrow(kTypeLoadException, E_FAIL);
        }

        if (pMethodDecl == nullptr)
        {
            COMPlusThrow(kTypeLoadException, E_FAIL);
        }
        if (!pMethodDecl->HasSameMethodDefAs(pInterfaceMD))
        {
            continue;
        }

        // Spec requires that all body token for MethodImpls that refer to static virtual implementation methods must be MethodDef tokens.
        if (TypeFromToken(methodBody) != mdtMethodDef)
        {
            COMPlusThrow(kTypeLoadException, E_FAIL);
        }

        MethodDesc *pMethodImpl = MemberLoader::GetMethodDescFromMethodDef(
            GetModule(),
            methodBody,
            FALSE,
            CLASS_LOAD_EXACTPARENTS);
        if (pMethodImpl == nullptr)
        {
            COMPlusThrow(kTypeLoadException, E_FAIL);
        }

        // Spec requires that all body token for MethodImpls that refer to static virtual implementation methods must to methods
        // defined on the same type that defines the MethodImpl
        if (!HasSameTypeDefAs(pMethodImpl->GetMethodTable()))
        {
            COMPlusThrow(kTypeLoadException, E_FAIL);
        }

        if (!verifyImplemented && instantiateMethodParameters)
        {
            pMethodImpl = pMethodImpl->FindOrCreateAssociatedMethodDesc(
                pMethodImpl,
                this,
                FALSE,
                pInterfaceMD->GetMethodInstantiation(),
                /* allowInstParam */ FALSE,
                /* forceRemotableMethod */ FALSE,
                /* allowCreate */ TRUE,
                /* level */ level);
        }
        if (pMethodImpl != nullptr)
        {
            if (!verifyImplemented)
            {
                return pMethodImpl;
            }
            if (pPrevMethodImpl != nullptr)
            {
                // Two MethodImpl records found for the same virtual static interface method
                COMPlusThrow(kTypeLoadException, E_FAIL);
            }
            pPrevMethodImpl = pMethodImpl;
        }
    }

    return pPrevMethodImpl;
}

void
MethodTable::VerifyThatAllVirtualStaticMethodsAreImplemented()
{
    InterfaceMapIterator it = IterateInterfaceMap();
    while (it.Next())
    {
        MethodTable *pInterfaceMT = it.GetInterfaceApprox();
        if (pInterfaceMT->HasVirtualStaticMethods())
        {
            pInterfaceMT = it.GetInterface(this, CLASS_LOAD_EXACTPARENTS);
            for (MethodIterator it(pInterfaceMT); it.IsValid(); it.Next())
            {
                MethodDesc *pMD = it.GetMethodDesc();
                // This flag is not really used, passing its address to ResolveVirtualStaticMethod just suppresses
                // the ambiguous resolution exception throw as we should delay the exception until we actually hit
                // the ambiguity at execution time.
                BOOL uniqueResolution;
                if (pMD->IsVirtual() &&
                    pMD->IsStatic() &&
                    !pMD->HasMethodImplSlot() && // Re-abstractions are virtual static abstract with a MethodImpl
                    (pMD->IsAbstract() &&
                    !ResolveVirtualStaticMethod(
                        pInterfaceMT,
                        pMD,
                        ResolveVirtualStaticMethodFlags::AllowNullResult | ResolveVirtualStaticMethodFlags::VerifyImplemented,
                        /* uniqueResolution */ &uniqueResolution,
                        /* level */ CLASS_LOAD_EXACTPARENTS)))
                {
                    IMDInternalImport* pInternalImport = GetModule()->GetMDImport();
                    GetModule()->GetAssembly()->ThrowTypeLoadException(pInternalImport, GetCl(), pMD->GetName(), IDS_CLASSLOAD_STATICVIRTUAL_NOTIMPL);
                }
            }
        }
    }
}

//==========================================================================================
// Finds the (non-unboxing) MethodDesc that implements the interface method pInterfaceMD.
//
// Note our ability to resolve constraint methods is affected by the degree of code sharing we are
// performing for generic code.
//
// Return Value:
//   MethodDesc which can be used as unvirtualized call. Returns NULL if VSD has to be used.
MethodDesc *
MethodTable::TryResolveConstraintMethodApprox(
    TypeHandle   thInterfaceType,
    MethodDesc * pInterfaceMD,
    BOOL *       pfForceUseRuntimeLookup)   // = NULL
{
    CONTRACTL {
        THROWS;
        GC_TRIGGERS;
    } CONTRACTL_END;

    if (pInterfaceMD->IsStatic())
    {
        _ASSERTE(!thInterfaceType.IsTypeDesc());
        _ASSERTE(thInterfaceType.IsInterface());
        BOOL uniqueResolution = TRUE;

        ResolveVirtualStaticMethodFlags flags = ResolveVirtualStaticMethodFlags::AllowVariantMatches
                                              | ResolveVirtualStaticMethodFlags::InstantiateResultOverFinalMethodDesc;
        if (pfForceUseRuntimeLookup != NULL)
        {
            flags |= ResolveVirtualStaticMethodFlags::AllowNullResult;
        }

        MethodDesc *result = ResolveVirtualStaticMethod(
            thInterfaceType.GetMethodTable(),
            pInterfaceMD,
            flags,
            (pfForceUseRuntimeLookup != NULL ? &uniqueResolution : NULL));

        if (result == NULL || !uniqueResolution)
        {
            _ASSERTE(pfForceUseRuntimeLookup != NULL);
            *pfForceUseRuntimeLookup = TRUE;
            result = NULL;
        }
        return result;
    }

    // We can't resolve constraint calls effectively for reference types, and there's
    // not a lot of perf. benefit in doing it anyway.
    //
    if (!IsValueType())
    {
        LOG((LF_JIT, LL_INFO10000, "TryResolveConstraintmethodApprox: not a value type %s\n", GetDebugClassName()));
        return NULL;
    }

    // 1. Find the (possibly generic) method that would implement the
    // constraint if we were making a call on a boxed value type.

    MethodTable * pCanonMT = GetCanonicalMethodTable();

    MethodDesc * pGenInterfaceMD = pInterfaceMD->StripMethodInstantiation();
    MethodDesc * pMD = NULL;
    if (pGenInterfaceMD->IsInterface())
    {   // Sometimes (when compiling shared generic code)
        // we don't have enough exact type information at JIT time
        // even to decide whether we will be able to resolve to an unboxed entry point...
        // To cope with this case we always go via the helper function if there's any
        // chance of this happening by checking for all interfaces which might possibly
        // be compatible with the call (verification will have ensured that
        // at least one of them will be)

        // Enumerate all potential interface instantiations
        MethodTable::InterfaceMapIterator it = pCanonMT->IterateInterfaceMap();
        DWORD cPotentialMatchingInterfaces = 0;
        while (it.Next())
        {
            TypeHandle thPotentialInterfaceType(it.GetInterface(pCanonMT));
            if (thPotentialInterfaceType.AsMethodTable()->GetCanonicalMethodTable() ==
                thInterfaceType.AsMethodTable()->GetCanonicalMethodTable())
            {
                cPotentialMatchingInterfaces++;
                pMD = pCanonMT->GetMethodDescForInterfaceMethod(thPotentialInterfaceType, pGenInterfaceMD, FALSE /* throwOnConflict */);

                // See code:#TryResolveConstraintMethodApprox_DoNotReturnParentMethod
                if ((pMD != NULL) && !pMD->GetMethodTable()->IsValueType() && !pMD->IsInterface())
                {
                    LOG((LF_JIT, LL_INFO10000, "TryResolveConstraintMethodApprox: %s::%s not a value type method\n",
                        pMD->m_pszDebugClassName, pMD->m_pszDebugMethodName));
                    return NULL;
                }
            }
        }

        _ASSERTE_MSG((cPotentialMatchingInterfaces != 0),
            "At least one interface has to implement the method, otherwise there's a bug in JIT/verification.");

        if (cPotentialMatchingInterfaces > 1)
        {   // We have more potentially matching interfaces
            MethodTable * pInterfaceMT = thInterfaceType.GetMethodTable();
            _ASSERTE(pInterfaceMT->HasInstantiation());

            BOOL fIsExactMethodResolved = FALSE;

            if (!pInterfaceMT->IsSharedByGenericInstantiations() &&
                !pInterfaceMT->IsGenericTypeDefinition() &&
                !this->IsSharedByGenericInstantiations() &&
                !this->IsGenericTypeDefinition())
            {   // We have exact interface and type instantiations (no generic variables and __Canon used
                // anywhere)
                if (this->CanCastToInterface(pInterfaceMT))
                {
                    // We can resolve to exact method
                    pMD = this->GetMethodDescForInterfaceMethod(pInterfaceMT, pInterfaceMD, FALSE /* throwOnConflict */);
                    fIsExactMethodResolved = pMD != NULL;
                }
            }

            if (!fIsExactMethodResolved)
            {   // We couldn't resolve the interface statically
                _ASSERTE(pfForceUseRuntimeLookup != NULL);
                // Notify the caller that it should use runtime lookup
                // Note that we can leave pMD incorrect, because we will use runtime lookup
                *pfForceUseRuntimeLookup = TRUE;
            }
        }
        else
        {
            // If we can resolve the interface exactly then do so (e.g. when doing the exact
            // lookup at runtime, or when not sharing generic code).
            if (pCanonMT->CanCastToInterface(thInterfaceType.GetMethodTable()))
            {
                pMD = pCanonMT->GetMethodDescForInterfaceMethod(thInterfaceType, pGenInterfaceMD, FALSE /* throwOnConflict */);
                if (pMD == NULL)
                {
                    LOG((LF_JIT, LL_INFO10000, "TryResolveConstraintMethodApprox: failed to find method desc for interface method\n"));
                }
            }
        }
    }
    else if (pGenInterfaceMD->IsVirtual())
    {
        if (pGenInterfaceMD->HasNonVtableSlot() && pGenInterfaceMD->GetMethodTable()->IsValueType())
        {   // GetMethodDescForSlot would AV for this slot
            // We can get here for (invalid and unverifiable) IL:
            //    constrained. int32
            //    callvirt System.Int32::GetHashCode()
            pMD = pGenInterfaceMD;
        }
        else
        {
            pMD = GetMethodDescForSlot(pGenInterfaceMD->GetSlot());
        }
    }
    else
    {
        // The pMD will be NULL if calling a non-virtual instance
        // methods on System.Object, i.e. when these are used as a constraint.
        pMD = NULL;
    }

    if (pMD == NULL)
    {   // Fall back to VSD
        return NULL;
    }

    if (!pMD->GetMethodTable()->IsInterface())
    {
        //#TryResolveConstraintMethodApprox_DoNotReturnParentMethod
        // Only return a method if the value type itself declares the method
        // otherwise we might get a method from Object or System.ValueType
        if (!pMD->GetMethodTable()->IsValueType())
        {   // Fall back to VSD
            return NULL;
        }

        // We've resolved the method, ignoring its generic method arguments
        // If the method is a generic method then go and get the instantiated descriptor
        pMD = MethodDesc::FindOrCreateAssociatedMethodDesc(
            pMD,
            this,
            FALSE /* no BoxedEntryPointStub */,
            pInterfaceMD->GetMethodInstantiation(),
            FALSE /* no allowInstParam */);

        // FindOrCreateAssociatedMethodDesc won't return an BoxedEntryPointStub.
        _ASSERTE(pMD != NULL);
        _ASSERTE(!pMD->IsUnboxingStub());
    }

    return pMD;
} // MethodTable::TryResolveConstraintMethodApprox

//==========================================================================================
// Make best-case effort to obtain an image name for use in an error message.
//
// This routine must expect to be called before the this object is fully loaded.
// It can return an empty if the name isn't available or the object isn't initialized
// enough to get a name, but it mustn't crash.
//==========================================================================================
LPCWSTR MethodTable::GetPathForErrorMessages()
{
    CONTRACTL
    {
        THROWS;
        GC_TRIGGERS;
        INJECT_FAULT(COMPlusThrowOM(););
    }
    CONTRACTL_END

    Module *pModule = GetModule();

    if (pModule)
    {
        return pModule->GetPathForErrorMessages();
    }
    else
    {
        return W("");
    }
}

BOOL MethodTable::Validate()
{
    LIMITED_METHOD_CONTRACT;

    ASSERT_AND_CHECK(SanityCheck());

#ifdef _DEBUG
    ASSERT_AND_CHECK(m_pAuxiliaryData != NULL);

    MethodTableAuxiliaryData *pAuxiliaryData = m_pAuxiliaryData;
    DWORD dwLastVerifiedGCCnt = pAuxiliaryData->m_dwLastVerifedGCCnt;
    // Here we used to assert that (dwLastVerifiedGCCnt <= GCHeapUtilities::GetGCHeap()->GetGcCount()) but
    // this is no longer true because with background gc. Since the purpose of having
    // m_dwLastVerifedGCCnt is just to only verify the same method table once for each GC
    // I am getting rid of the assert.
    if (g_pConfig->FastGCStressLevel () > 1 && dwLastVerifiedGCCnt == GCHeapUtilities::GetGCHeap()->GetGcCount())
        return TRUE;
#endif //_DEBUG

    if (IsArray())
    {
        if (!SanityCheck())
        {
            ASSERT_AND_CHECK(!"Detected use of a corrupted OBJECTREF. Possible GC hole.");
        }
    }
    else if (!IsCanonicalMethodTable())
    {
        // Non-canonical method tables has to have non-empty instantiation
        if (GetInstantiation().IsEmpty())
        {
            ASSERT_AND_CHECK(!"Detected use of a corrupted OBJECTREF. Possible GC hole.");
        }
    }

#ifdef _DEBUG
    pAuxiliaryData->m_dwLastVerifedGCCnt = GCHeapUtilities::GetGCHeap()->GetGcCount();
#endif //_DEBUG

    return TRUE;
}

#endif // !DACCESS_COMPILE

NOINLINE BYTE *MethodTable::GetLoaderAllocatorObjectForGC()
{
    WRAPPER_NO_CONTRACT;
    if (!Collectible())
    {
        return NULL;
    }
    BYTE * retVal = *(BYTE**)GetLoaderAllocatorObjectHandle();
    return retVal;
}

int MethodTable::GetFieldAlignmentRequirement()
{
    if (HasLayout())
    {
        return GetLayoutInfo()->m_ManagedLargestAlignmentRequirementOfAllMembers;
    }
    else if (GetClass()->HasCustomFieldAlignment())
    {
        return GetClass()->GetOverriddenFieldAlignmentRequirement();
    }
    return min((int)GetNumInstanceFieldBytes(), TARGET_POINTER_SIZE);
}

#if defined(TARGET_ARM64) && defined(__llvm__)
// Workaround bug https://github.com/dotnet/runtime/issues/103489
[[clang::optnone]]
#endif
UINT32 MethodTable::GetNativeSize()
{
    CONTRACTL
    {
        THROWS;
        MODE_ANY;
        PRECONDITION(CheckPointer(GetClass()));
    }
    CONTRACTL_END;
    if (IsBlittable())
    {
        return GetClass()->GetLayoutInfo()->GetManagedSize();
    }
    return GetNativeLayoutInfo()->GetSize();
}

EEClassNativeLayoutInfo const* MethodTable::GetNativeLayoutInfo()
{
    CONTRACTL
    {
        THROWS;
        MODE_ANY;
        PRECONDITION(HasLayout());
    }
    CONTRACTL_END;
    EEClassNativeLayoutInfo* pNativeLayoutInfo = GetClass()->GetNativeLayoutInfo();
    if (pNativeLayoutInfo != nullptr)
    {
        return pNativeLayoutInfo;
    }
    return EnsureNativeLayoutInfoInitialized();
}

EEClassNativeLayoutInfo const* MethodTable::EnsureNativeLayoutInfoInitialized()
{
    CONTRACTL
    {
        THROWS;
        MODE_ANY;
        PRECONDITION(HasLayout());
    }
    CONTRACTL_END;
#ifndef DACCESS_COMPILE
    EEClassNativeLayoutInfo::InitializeNativeLayoutFieldMetadataThrowing(this);
    return this->GetClass()->GetNativeLayoutInfo();
#else
    DacNotImpl();
    return nullptr;
#endif
}

#ifndef DACCESS_COMPILE
PTR_MethodTable MethodTable::InterfaceMapIterator::GetInterface(MethodTable* pMTOwner, ClassLoadLevel loadLevel /*= CLASS_LOADED*/)
{
    CONTRACT(PTR_MethodTable)
    {
        GC_TRIGGERS;
        THROWS;
        PRECONDITION(m_i != (DWORD) -1 && m_i < m_count);
        PRECONDITION(CheckPointer(pMTOwner));
        POSTCONDITION(CheckPointer(RETVAL));
    }
    CONTRACT_END;

    MethodTable *pResult = m_pMap->GetMethodTable();
    if (pResult->IsSpecialMarkerTypeForGenericCasting() && !pMTOwner->GetAuxiliaryData()->MayHaveOpenInterfacesInInterfaceMap())
    {
        TypeHandle ownerAsInst[MaxGenericParametersForSpecialMarkerType];
        for (DWORD i = 0; i < MaxGenericParametersForSpecialMarkerType; i++)
            ownerAsInst[i] = pMTOwner;

        _ASSERTE(pResult->GetInstantiation().GetNumArgs() <= MaxGenericParametersForSpecialMarkerType);
        Instantiation inst(ownerAsInst, pResult->GetInstantiation().GetNumArgs());
        pResult = ClassLoader::LoadGenericInstantiationThrowing(pResult->GetModule(), pResult->GetCl(), inst, ClassLoader::LoadTypes, loadLevel).AsMethodTable();
        if (pResult->IsFullyLoaded())
            SetInterface(pResult);
    }
    RETURN (pResult);
}
#endif // DACCESS_COMPILE

void MethodTable::GetStaticsOffsets(StaticsOffsetType offsetType, bool fGenericStatics, uint32_t *dwGCOffset, uint32_t *dwNonGCOffset)
{
    LIMITED_METHOD_CONTRACT;
    if (offsetType == StaticsOffsetType::Normal)
    {
        *dwNonGCOffset = 0;
        *dwGCOffset = 0;
    }
    else
    {
        *dwNonGCOffset = (uint32_t)sizeof(TADDR) * 2;
        *dwGCOffset = (uint32_t)sizeof(TADDR) * 2;
    }
}<|MERGE_RESOLUTION|>--- conflicted
+++ resolved
@@ -7372,10 +7372,6 @@
     }
 }
 
-<<<<<<< HEAD
-void DoNotRecordTheResultOfEnsureLoadLevel()
-{
-=======
 struct EnsureInstanceActiveRecursionDetector
 {
     MethodTable *pMTBeingEnsured;
@@ -7405,7 +7401,6 @@
 {
     LIMITED_METHOD_CONTRACT;
 
->>>>>>> be013ed3
     // Mark all current ensure instance active calls on the stack as not to be recorded, and
     // then remove them all from the stack, so that later calls to the this function don't need
     // to walk the list.
@@ -7419,11 +7414,7 @@
     t_shouldEnsureInstanceActiveBeRecorded = NULL;
 }
 
-<<<<<<< HEAD
-VOID MethodTable::EnsureInstanceActive()
-=======
 void MethodTable_EnsureInstanceActiveHelper(MethodTable *pMT, EnsureInstanceActiveRecursionDetector* recursionDetectorInput)
->>>>>>> be013ed3
 {
     CONTRACTL
     {
@@ -7433,21 +7424,10 @@
     }
     CONTRACTL_END;
 
-<<<<<<< HEAD
-    if (GetAuxiliaryData()->IsEnsuredInstanceActive())
+    if (pMT->GetAuxiliaryData()->IsEnsuredInstanceActive())
     {
         return;
     }
-
-    ShouldEnsureInstanceActiveBeRecorded shouldEnsureInstanceActiveBeRecorded;
-    Module * pModule = GetModule();
-    pModule->EnsureActive();
-=======
-    if (pMT->GetAuxiliaryData()->IsEnsuredInstanceActive())
-    {
-        return;
-    }
->>>>>>> be013ed3
 
     if (recursionDetectorInput != NULL && recursionDetectorInput->IsMethodTableBeingEnsured(pMT))
     {
@@ -7480,19 +7460,11 @@
         }
     }
 
-<<<<<<< HEAD
-    // The EnsureInstanceActive function may be called during the final stage of assembly load
-=======
     // The EnsureInstanceActive function may be called during the final stage of assembly load in the module constructor
->>>>>>> be013ed3
     // in which case we are permitted to not actually raise the load level of an assembly all the way
     // to FILE_ACTIVE. In that case, it isn't safe to record that the MethodTable instance is active.
     if (shouldEnsureInstanceActiveBeRecorded.ShouldRecord)
     {
-<<<<<<< HEAD
-        GetAuxiliaryDataForWrite()->SetEnsuredInstanceActive();
-    }
-=======
         pMT->GetAuxiliaryDataForWrite()->SetEnsuredInstanceActive();
     }
 }
@@ -7508,7 +7480,6 @@
     CONTRACTL_END;
 
     MethodTable_EnsureInstanceActiveHelper(this, NULL);
->>>>>>> be013ed3
 }
 #endif //!DACCESS_COMPILE
 
