// Licensed to the .NET Foundation under one or more agreements.
// The .NET Foundation licenses this file to you under the MIT license.

#include "common.h"
#include "jitinterface.h"
#include "codeman.h"
#include "method.hpp"
#include "class.h"
#include "object.h"
#include "field.h"
#include "stublink.h"
#include "virtualcallstub.h"
#include "corjit.h"
#include "eeconfig.h"
#include "excep.h"
#include "log.h"
#include "excep.h"
#include "float.h"      // for isnan
#include "dbginterface.h"
#include "dllimport.h"
#include "gcheaputilities.h"
#include "comdelegate.h"
#include "corprof.h"
#include "eeprofinterfaces.h"
#include "dynamicinterfacecastable.h"

#ifndef TARGET_UNIX
// Included for referencing __report_gsfailure
#include "process.h"
#endif // !TARGET_UNIX

#ifdef PROFILING_SUPPORTED
#include "proftoeeinterfaceimpl.h"
#endif
#include "ecall.h"
#include "generics.h"
#include "typestring.h"
#include "typedesc.h"
#include "genericdict.h"
#include "array.h"
#include "debuginfostore.h"
#include "safemath.h"
#include "threadstatics.h"

#ifdef HAVE_GCCOVER
#include "gccover.h"
#endif // HAVE_GCCOVER

#include "runtimehandles.h"
#include "castcache.h"
#include "onstackreplacement.h"
#include "pgo.h"
#include "pgo_formatprocessing.h"

#ifndef FEATURE_EH_FUNCLETS
#include "excep.h"
#endif
#include "exinfo.h"
#include "arraynative.inl"

using std::isfinite;
using std::isnan;

//========================================================================
//
// This file contains implementation of all JIT helpers. The helpers are
// divided into following categories:
//
//      INTEGER ARITHMETIC HELPERS
//      FLOATING POINT HELPERS
//      INSTANCE FIELD HELPERS
//      STATIC FIELD HELPERS
//      SHARED STATIC FIELD HELPERS
//      CASTING HELPERS
//      ALLOCATION HELPERS
//      STRING HELPERS
//      ARRAY HELPERS
//      VALUETYPE/BYREF HELPERS
//      GENERICS HELPERS
//      EXCEPTION HELPERS
//      DEBUGGER/PROFILER HELPERS
//      GC HELPERS
//      INTEROP HELPERS
//
//========================================================================



//========================================================================
//
//      INTEGER ARITHMETIC HELPERS
//
//========================================================================

#include <optsmallperfcritical.h>

//
// helper macro to multiply two 32-bit uints
//
#define Mul32x32To64(a, b)  ((UINT64)((UINT32)(a)) * (UINT64)((UINT32)(b)))

//
// helper macro to get high 32-bit of 64-bit int
//
#define Hi32Bits(a)         ((UINT32)((UINT64)(a) >> 32))

//
// helper macro to check whether 64-bit signed int fits into 32-bit signed (compiles into one 32-bit compare)
//
#define Is32BitSigned(a)    (Hi32Bits(a) == Hi32Bits((INT64)(INT32)(a)))

#if !defined(TARGET_X86) || defined(TARGET_UNIX)
/*********************************************************************/
HCIMPL2_VV(INT64, JIT_LMul, INT64 val1, INT64 val2)
{
    FCALL_CONTRACT;

    UINT32 val1High = Hi32Bits(val1);
    UINT32 val2High = Hi32Bits(val2);

    if ((val1High == 0) && (val2High == 0))
        return Mul32x32To64(val1, val2);

    return (val1 * val2);
}
HCIMPLEND
#endif // !TARGET_X86 || TARGET_UNIX

/*********************************************************************/
HCIMPL2(INT32, JIT_Div, INT32 dividend, INT32 divisor)
{
    FCALL_CONTRACT;

    RuntimeExceptionKind ehKind;

    if (((UINT32) (divisor + 1)) <= 1)  // Unsigned test for divisor in [-1 .. 0]
    {
        if (divisor == 0)
        {
            ehKind = kDivideByZeroException;
            goto ThrowExcep;
        }
        else if (divisor == -1)
        {
            if (dividend == INT32_MIN)
            {
                ehKind = kOverflowException;
                goto ThrowExcep;
            }
            return -dividend;
        }
    }

    return(dividend / divisor);

ThrowExcep:
    FCThrow(ehKind);
}
HCIMPLEND

/*********************************************************************/
HCIMPL2(INT32, JIT_Mod, INT32 dividend, INT32 divisor)
{
    FCALL_CONTRACT;

    RuntimeExceptionKind ehKind;

    if (((UINT32) (divisor + 1)) <= 1)  // Unsigned test for divisor in [-1 .. 0]
    {
        if (divisor == 0)
        {
            ehKind = kDivideByZeroException;
            goto ThrowExcep;
        }
        else if (divisor == -1)
        {
            if (dividend == INT32_MIN)
            {
                ehKind = kOverflowException;
                goto ThrowExcep;
            }
            return 0;
        }
    }

    return(dividend % divisor);

ThrowExcep:
    FCThrow(ehKind);
}
HCIMPLEND

/*********************************************************************/
HCIMPL2(UINT32, JIT_UDiv, UINT32 dividend, UINT32 divisor)
{
    FCALL_CONTRACT;

    if (divisor == 0)
        FCThrow(kDivideByZeroException);

    return(dividend / divisor);
}
HCIMPLEND

/*********************************************************************/
HCIMPL2(UINT32, JIT_UMod, UINT32 dividend, UINT32 divisor)
{
    FCALL_CONTRACT;

    if (divisor == 0)
        FCThrow(kDivideByZeroException);

    return(dividend % divisor);
}
HCIMPLEND

/*********************************************************************/
HCIMPL2_VV(INT64, JIT_LDiv, INT64 dividend, INT64 divisor)
{
    FCALL_CONTRACT;

    RuntimeExceptionKind ehKind;

    if (Is32BitSigned(divisor))
    {
        if ((INT32)divisor == 0)
        {
            ehKind = kDivideByZeroException;
            goto ThrowExcep;
        }

        if ((INT32)divisor == -1)
        {
            if ((UINT64) dividend == UI64(0x8000000000000000))
            {
                ehKind = kOverflowException;
                goto ThrowExcep;
            }
            return -dividend;
        }

        // Check for -ive or +ive numbers in the range -2**31 to 2**31
        if (Is32BitSigned(dividend))
            return((INT32)dividend / (INT32)divisor);
    }

    // For all other combinations fallback to int64 div.
    return(dividend / divisor);

ThrowExcep:
    FCThrow(ehKind);
}
HCIMPLEND

/*********************************************************************/
HCIMPL2_VV(INT64, JIT_LMod, INT64 dividend, INT64 divisor)
{
    FCALL_CONTRACT;

    RuntimeExceptionKind ehKind;

    if (Is32BitSigned(divisor))
    {
        if ((INT32)divisor == 0)
        {
            ehKind = kDivideByZeroException;
            goto ThrowExcep;
        }

        if ((INT32)divisor == -1)
        {
            // <TODO>TODO, we really should remove this as it lengthens the code path
            // and the spec really says that it should not throw an exception. </TODO>
            if ((UINT64) dividend == UI64(0x8000000000000000))
            {
                ehKind = kOverflowException;
                goto ThrowExcep;
            }
            return 0;
        }

        // Check for -ive or +ive numbers in the range -2**31 to 2**31
        if (Is32BitSigned(dividend))
            return((INT32)dividend % (INT32)divisor);
    }

    // For all other combinations fallback to int64 div.
    return(dividend % divisor);

ThrowExcep:
    FCThrow(ehKind);
}
HCIMPLEND

/*********************************************************************/
HCIMPL2_VV(UINT64, JIT_ULDiv, UINT64 dividend, UINT64 divisor)
{
    FCALL_CONTRACT;

    if (Hi32Bits(divisor) == 0)
    {
        if ((UINT32)(divisor) == 0)
        FCThrow(kDivideByZeroException);

        if (Hi32Bits(dividend) == 0)
            return((UINT32)dividend / (UINT32)divisor);
    }

    return(dividend / divisor);
}
HCIMPLEND

/*********************************************************************/
HCIMPL2_VV(UINT64, JIT_ULMod, UINT64 dividend, UINT64 divisor)
{
    FCALL_CONTRACT;

    if (Hi32Bits(divisor) == 0)
    {
        if ((UINT32)(divisor) == 0)
        FCThrow(kDivideByZeroException);

        if (Hi32Bits(dividend) == 0)
            return((UINT32)dividend % (UINT32)divisor);
    }

    return(dividend % divisor);
}
HCIMPLEND

#if !defined(HOST_64BIT) && !defined(TARGET_X86)
/*********************************************************************/
HCIMPL2_VV(UINT64, JIT_LLsh, UINT64 num, int shift)
{
    FCALL_CONTRACT;
    return num << (shift & 0x3F);
}
HCIMPLEND

/*********************************************************************/
HCIMPL2_VV(INT64, JIT_LRsh, INT64 num, int shift)
{
    FCALL_CONTRACT;
    return num >> (shift & 0x3F);
}
HCIMPLEND

/*********************************************************************/
HCIMPL2_VV(UINT64, JIT_LRsz, UINT64 num, int shift)
{
    FCALL_CONTRACT;
    return num >> (shift & 0x3F);
}
HCIMPLEND
#endif // !HOST_64BIT && !TARGET_X86

#include <optdefault.h>


//========================================================================
//
//      FLOATING POINT HELPERS
//
//========================================================================

#include <optsmallperfcritical.h>

/*********************************************************************/
HCIMPL1_V(double, JIT_ULng2Dbl, uint64_t val)
{
    FCALL_CONTRACT;
    return (double)val;
}
HCIMPLEND

/*********************************************************************/
HCIMPL1_V(double, JIT_Lng2Dbl, int64_t val)
{
    FCALL_CONTRACT;
    return (double)val;
}
HCIMPLEND

/*********************************************************************/
HCIMPL1_V(int64_t, JIT_Dbl2Lng, double val)
{
    FCALL_CONTRACT;

#if defined(TARGET_X86) || defined(TARGET_AMD64) || defined(TARGET_ARM)
    const double int64_min = -2147483648.0 * 4294967296.0;
    const double int64_max = 2147483648.0 * 4294967296.0;
    return (val != val) ? 0 : (val <= int64_min) ? INT64_MIN : (val >= int64_max) ? INT64_MAX : (int64_t)val;
#else
    return (int64_t)val;
#endif
}
HCIMPLEND

/*********************************************************************/
HCIMPL1_V(uint32_t, JIT_Dbl2UInt, double val)
{
    FCALL_CONTRACT;

#if defined(TARGET_X86) || defined(TARGET_AMD64)
    const double uint_max = 4294967295.0;
    // Note that this expression also works properly for val = NaN case
    return (val >= 0) ? ((val >= uint_max) ? UINT32_MAX : (uint32_t)val) : 0;
#else
    return (uint32_t)val;
#endif
}
HCIMPLEND

/*********************************************************************/
HCIMPL1_V(int32_t, JIT_Dbl2Int, double val)
{
    FCALL_CONTRACT;

#if defined(TARGET_X86) || defined(TARGET_AMD64)
    const double int32_min = -2147483648.0;
    const double int32_max_plus_1 = 2147483648.0;
    return (val != val) ? 0 : (val <= int32_min) ? INT32_MIN : (val >= int32_max_plus_1) ? INT32_MAX : (int32_t)val;
#else
    return (int32_t)val;
#endif
}
HCIMPLEND

/*********************************************************************/
HCIMPL1_V(uint64_t, JIT_Dbl2ULng, double val)
{
    FCALL_CONTRACT;

#if defined(TARGET_X86) || defined(TARGET_AMD64)
    const double uint64_max_plus_1 = 4294967296.0 * 4294967296.0;
    // Note that this expression also works properly for val = NaN case
    return (val >= 0) ? ((val >= uint64_max_plus_1) ? UINT64_MAX : (uint64_t)val) : 0;
#else
    return (uint64_t)val;
#endif
}
HCIMPLEND

/*********************************************************************/
HCIMPL2_VV(float, JIT_FltRem, float dividend, float divisor)
{
    FCALL_CONTRACT;

    return fmodf(dividend, divisor);
}
HCIMPLEND

/*********************************************************************/
HCIMPL2_VV(double, JIT_DblRem, double dividend, double divisor)
{
    FCALL_CONTRACT;

    return fmod(dividend, divisor);
}
HCIMPLEND

#include <optdefault.h>


//========================================================================
//
//      INSTANCE FIELD HELPERS
//
//========================================================================

/*********************************************************************/
// Returns the address of the instance field in the object (This is an interior
// pointer and the caller has to use it appropriately) or a static field.
// obj can be either a reference or a byref
HCIMPL2(void*, JIT_GetFieldAddr_Framed, Object *obj, FieldDesc* pFD)
{
    CONTRACTL {
        FCALL_CHECK;
        PRECONDITION(CheckPointer(pFD));
    } CONTRACTL_END;

    void * fldAddr = NULL;
    OBJECTREF objRef = ObjectToOBJECTREF(obj);

    HELPER_METHOD_FRAME_BEGIN_RET_1(objRef);

    if (!pFD->IsStatic() && objRef == NULL)
        COMPlusThrow(kNullReferenceException);

    fldAddr = pFD->GetAddress(OBJECTREFToObject(objRef));

    HELPER_METHOD_FRAME_END();

    return fldAddr;
}
HCIMPLEND

#include <optsmallperfcritical.h>
HCIMPL2(void*, JIT_GetFieldAddr, Object *obj, FieldDesc* pFD)
{
    CONTRACTL {
        FCALL_CHECK;
        PRECONDITION(CheckPointer(pFD));
    } CONTRACTL_END;

    if (obj == NULL || pFD->IsEnCNew())
    {
        ENDFORBIDGC();
        return HCCALL2(JIT_GetFieldAddr_Framed, obj, pFD);
    }

    return pFD->GetAddressGuaranteedInHeap(obj);
}
HCIMPLEND
#include <optdefault.h>

#include <optsmallperfcritical.h>
HCIMPL1(void*, JIT_GetStaticFieldAddr, FieldDesc* pFD)
{
    CONTRACTL {
        FCALL_CHECK;
        PRECONDITION(CheckPointer(pFD));
    } CONTRACTL_END;

    // [TODO] Only handling EnC for now
    _ASSERTE(pFD->IsEnCNew());

    {
        ENDFORBIDGC();
        return HCCALL2(JIT_GetFieldAddr_Framed, NULL, pFD);
    }
}
HCIMPLEND
#include <optdefault.h>

/*********************************************************************/
#define HCallAssert(cache, target) // suppressed to avoid ambiguous cast errors caused by use of template
template <typename FIELDTYPE>
NOINLINE HCIMPL2(FIELDTYPE, JIT_GetField_Framed, Object *obj, FieldDesc *pFD)
#undef HCallAssert
{
    FCALL_CONTRACT;

    FIELDTYPE value = 0;

    // This is an instance field helper
    _ASSERTE(!pFD->IsStatic());

    OBJECTREF objRef = ObjectToOBJECTREF(obj);

    HELPER_METHOD_FRAME_BEGIN_RET_1(objRef);
    if (objRef == NULL)
        COMPlusThrow(kNullReferenceException);
    pFD->GetInstanceField(objRef, &value);
    HELPER_METHOD_POLL();
    HELPER_METHOD_FRAME_END();

    return value;
}
HCIMPLEND

/*********************************************************************/
#include <optsmallperfcritical.h>

HCIMPL2(INT8, JIT_GetField8, Object *obj, FieldDesc *pFD)
{
    FCALL_CONTRACT;

    if (obj == NULL || pFD->IsEnCNew())
    {
        ENDFORBIDGC();
        return HCCALL2(JIT_GetField_Framed<INT8>, obj, pFD);
    }

    INT8 val = VolatileLoad<INT8>((INT8*)pFD->GetAddressGuaranteedInHeap(obj));
    FC_GC_POLL_RET();
    return val;
}
HCIMPLEND

HCIMPL2(INT16, JIT_GetField16, Object *obj, FieldDesc *pFD)
{
    FCALL_CONTRACT;

    if (obj == NULL || pFD->IsEnCNew())
    {
        ENDFORBIDGC();
        return HCCALL2(JIT_GetField_Framed<INT16>, obj, pFD);
    }

    INT16 val = VolatileLoad<INT16>((INT16*)pFD->GetAddressGuaranteedInHeap(obj));
    FC_GC_POLL_RET();
    return val;
}
HCIMPLEND

HCIMPL2(INT32, JIT_GetField32, Object *obj, FieldDesc *pFD)
{
    FCALL_CONTRACT;

    if (obj == NULL || pFD->IsEnCNew())
    {
        ENDFORBIDGC();
        return HCCALL2(JIT_GetField_Framed<INT32>, obj, pFD);
    }

    INT32 val = VolatileLoad<INT32>((INT32*)pFD->GetAddressGuaranteedInHeap(obj));
    FC_GC_POLL_RET();
    return val;
}
HCIMPLEND

HCIMPL2(INT64, JIT_GetField64, Object *obj, FieldDesc *pFD)
{
    FCALL_CONTRACT;

    if (obj == NULL || pFD->IsEnCNew())
    {
        ENDFORBIDGC();
        return HCCALL2(JIT_GetField_Framed<INT64>, obj, pFD);
    }

    INT64 val = VolatileLoad<INT64>((INT64*)pFD->GetAddressGuaranteedInHeap(obj));
    FC_GC_POLL_RET();
    return val;
}
HCIMPLEND

HCIMPL2(FLOAT, JIT_GetFieldFloat, Object *obj, FieldDesc *pFD)
{
    FCALL_CONTRACT;

    if (obj == NULL || pFD->IsEnCNew())
    {
        ENDFORBIDGC();
        return HCCALL2(JIT_GetField_Framed<FLOAT>, obj, pFD);
    }

    FLOAT val;
    (INT32&)val = VolatileLoad<INT32>((INT32*)pFD->GetAddressGuaranteedInHeap(obj));
    FC_GC_POLL_RET();
    return val;
}
HCIMPLEND

HCIMPL2(DOUBLE, JIT_GetFieldDouble, Object *obj, FieldDesc *pFD)
{
    FCALL_CONTRACT;

    if (obj == NULL || pFD->IsEnCNew())
    {
        ENDFORBIDGC();
        return HCCALL2(JIT_GetField_Framed<DOUBLE>, obj, pFD);
    }

    DOUBLE val;
    (INT64&)val = VolatileLoad<INT64>((INT64*)pFD->GetAddressGuaranteedInHeap(obj));
    FC_GC_POLL_RET();
    return val;
}
HCIMPLEND

#include <optdefault.h>

/*********************************************************************/
#define HCallAssert(cache, target) // suppressed to avoid ambiguous cast errors caused by use of template
template <typename FIELDTYPE>
NOINLINE HCIMPL3(VOID, JIT_SetField_Framed, Object *obj, FieldDesc* pFD, FIELDTYPE val)
#undef HCallAssert
{
    FCALL_CONTRACT;

    // This is an instance field helper
    _ASSERTE(!pFD->IsStatic());

    OBJECTREF objRef = ObjectToOBJECTREF(obj);

    HELPER_METHOD_FRAME_BEGIN_1(objRef);
    if (objRef == NULL)
        COMPlusThrow(kNullReferenceException);
    pFD->SetInstanceField(objRef, &val);
    HELPER_METHOD_POLL();
    HELPER_METHOD_FRAME_END();
}
HCIMPLEND

/*********************************************************************/
#include <optsmallperfcritical.h>

HCIMPL3(VOID, JIT_SetField8, Object *obj, FieldDesc *pFD, INT8 val)
{
    FCALL_CONTRACT;

    if (obj == NULL || pFD->IsEnCNew())
    {
        ENDFORBIDGC();
        return HCCALL3(JIT_SetField_Framed<INT8>, obj, pFD, val);
    }

    VolatileStore<INT8>((INT8*)pFD->GetAddressGuaranteedInHeap(obj), val);
    FC_GC_POLL();
}
HCIMPLEND

HCIMPL3(VOID, JIT_SetField16, Object *obj, FieldDesc *pFD, INT16 val)
{
    FCALL_CONTRACT;

    if (obj == NULL || pFD->IsEnCNew())
    {
        ENDFORBIDGC();
        return HCCALL3(JIT_SetField_Framed<INT16>, obj, pFD, val);
    }

    VolatileStore<INT16>((INT16*)pFD->GetAddressGuaranteedInHeap(obj), val);
    FC_GC_POLL();
}
HCIMPLEND

HCIMPL3(VOID, JIT_SetField32, Object *obj, FieldDesc *pFD, INT32 val)
{
    FCALL_CONTRACT;

    if (obj == NULL || pFD->IsEnCNew())
    {
        ENDFORBIDGC();
        return HCCALL3(JIT_SetField_Framed<INT32>, obj, pFD, val);
    }

    VolatileStore<INT32>((INT32*)pFD->GetAddressGuaranteedInHeap(obj), val);
    FC_GC_POLL();
}
HCIMPLEND

HCIMPL3(VOID, JIT_SetField64, Object *obj, FieldDesc *pFD, INT64 val)
{
    FCALL_CONTRACT;

    if (obj == NULL || pFD->IsEnCNew())
    {
        ENDFORBIDGC();
        return HCCALL3(JIT_SetField_Framed<INT64>, obj, pFD, val);
    }

    VolatileStore<INT64>((INT64*)pFD->GetAddressGuaranteedInHeap(obj), val);
    FC_GC_POLL();
}
HCIMPLEND

HCIMPL3(VOID, JIT_SetFieldFloat, Object *obj, FieldDesc *pFD, FLOAT val)
{
    FCALL_CONTRACT;

    if (obj == NULL || pFD->IsEnCNew())
    {
        ENDFORBIDGC();
        return HCCALL3(JIT_SetField_Framed<FLOAT>, obj, pFD, val);
    }

    VolatileStore<INT32>((INT32*)pFD->GetAddressGuaranteedInHeap(obj), (INT32&)val);
    FC_GC_POLL();
}
HCIMPLEND

HCIMPL3(VOID, JIT_SetFieldDouble, Object *obj, FieldDesc *pFD, DOUBLE val)
{
    FCALL_CONTRACT;

    if (obj == NULL || pFD->IsEnCNew())
    {
        ENDFORBIDGC();
        return HCCALL3(JIT_SetField_Framed<DOUBLE>, obj, pFD, val);
    }

    VolatileStore<INT64>((INT64*)pFD->GetAddressGuaranteedInHeap(obj), (INT64&)val);
    FC_GC_POLL();
}
HCIMPLEND

#include <optdefault.h>

/*********************************************************************/
HCIMPL2(Object*, JIT_GetFieldObj_Framed, Object *obj, FieldDesc *pFD)
{
    CONTRACTL {
        FCALL_CHECK;
        PRECONDITION(!pFD->IsStatic());
        PRECONDITION(!pFD->IsPrimitive() && !pFD->IsByValue());  // Assert that we are called only for objects
    } CONTRACTL_END;

    OBJECTREF objRef = ObjectToOBJECTREF(obj);
    OBJECTREF val = NULL;

    HELPER_METHOD_FRAME_BEGIN_RET_2(objRef, val);        // Set up a frame
    if (objRef == NULL)
        COMPlusThrow(kNullReferenceException);
    pFD->GetInstanceField(objRef, &val);
    HELPER_METHOD_POLL();
    HELPER_METHOD_FRAME_END();

    return OBJECTREFToObject(val);
}
HCIMPLEND

#include <optsmallperfcritical.h>
HCIMPL2(Object*, JIT_GetFieldObj, Object *obj, FieldDesc *pFD)
{
    CONTRACTL {
        FCALL_CHECK;
        PRECONDITION(!pFD->IsStatic());
        PRECONDITION(!pFD->IsPrimitive() && !pFD->IsByValue());  // Assert that we are called only for objects
    } CONTRACTL_END;

    if (obj == NULL || pFD->IsEnCNew())
    {
        ENDFORBIDGC();
        return HCCALL2(JIT_GetFieldObj_Framed, obj, pFD);
    }

    void * address = pFD->GetAddressGuaranteedInHeap(obj);
    OBJECTREF val = ObjectToOBJECTREF(VolatileLoad((Object **)address));

    FC_GC_POLL_AND_RETURN_OBJREF(val);
}
HCIMPLEND
#include <optdefault.h>

/*********************************************************************/
HCIMPL3(VOID, JIT_SetFieldObj_Framed, Object *obj, FieldDesc *pFD, Object *value)
{
    CONTRACTL {
        FCALL_CHECK;
        PRECONDITION(!pFD->IsStatic());
        PRECONDITION(!pFD->IsPrimitive() && !pFD->IsByValue());  // Assert that we are called only for objects
    } CONTRACTL_END;

    OBJECTREF objRef = ObjectToOBJECTREF(obj);
    OBJECTREF val = ObjectToOBJECTREF(value);

    HELPER_METHOD_FRAME_BEGIN_2(objRef, val);
    if (objRef == NULL)
        COMPlusThrow(kNullReferenceException);
    pFD->SetInstanceField(objRef, &val);
    HELPER_METHOD_POLL();
    HELPER_METHOD_FRAME_END();
}
HCIMPLEND

#include <optsmallperfcritical.h>
HCIMPL3(VOID, JIT_SetFieldObj, Object *obj, FieldDesc *pFD, Object *value)
{
    CONTRACTL {
        FCALL_CHECK;
        PRECONDITION(!pFD->IsStatic());
        PRECONDITION(!pFD->IsPrimitive() && !pFD->IsByValue());  // Assert that we are called only for objects
    } CONTRACTL_END;

    if (obj == NULL || pFD->IsEnCNew())
    {
        ENDFORBIDGC();
        return HCCALL3(JIT_SetFieldObj_Framed, obj, pFD, value);
    }

    void * address = pFD->GetAddressGuaranteedInHeap(obj);
    SetObjectReference((OBJECTREF*)address, ObjectToOBJECTREF(value));
    FC_GC_POLL();
}
HCIMPLEND
#include <optdefault.h>

/*********************************************************************/
HCIMPL4(VOID, JIT_GetFieldStruct_Framed, LPVOID retBuff, Object *obj, FieldDesc *pFD, MethodTable *pFieldMT)
{
    FCALL_CONTRACT;

    // This may be a  cross context field access. Setup a frame as we will
    // transition to managed code later

    // This is an instance field helper
    _ASSERTE(!pFD->IsStatic());

    // Assert that we are not called for objects or primitive types
    _ASSERTE(!pFD->IsPrimitive());

    OBJECTREF objRef = ObjectToOBJECTREF(obj);

    HELPER_METHOD_FRAME_BEGIN_1(objRef);        // Set up a frame

    if (objRef == NULL)
        COMPlusThrow(kNullReferenceException);

    // Try an unwrap operation in case that we are not being called
    // in the same context as the server.
    // If that is the case then GetObjectFromProxy will return
    // the server object.
    BOOL fRemoted = FALSE;


    if (!fRemoted)
    {
        void * pAddr = pFD->GetAddress(OBJECTREFToObject(objRef));
        CopyValueClass(retBuff, pAddr, pFieldMT);
    }

    HELPER_METHOD_FRAME_END();          // Tear down the frame
}
HCIMPLEND

#include <optsmallperfcritical.h>
HCIMPL4(VOID, JIT_GetFieldStruct, LPVOID retBuff, Object *obj, FieldDesc *pFD, MethodTable *pFieldMT)
{
    FCALL_CONTRACT;

    _ASSERTE(pFieldMT->IsValueType());

    if (obj == NULL || pFD->IsEnCNew())
    {
        ENDFORBIDGC();
        return HCCALL4(JIT_GetFieldStruct_Framed, retBuff, obj, pFD, pFieldMT);
    }

    void * pAddr = pFD->GetAddressGuaranteedInHeap(obj);
    CopyValueClass(retBuff, pAddr, pFieldMT);
}
HCIMPLEND
#include <optdefault.h>

/*********************************************************************/
HCIMPL4(VOID, JIT_SetFieldStruct_Framed, Object *obj, FieldDesc *pFD, MethodTable *pFieldMT, LPVOID valuePtr)
{
    FCALL_CONTRACT;

    // Assert that we are not called for objects or primitive types
    _ASSERTE(!pFD->IsPrimitive());

    OBJECTREF objRef = ObjectToOBJECTREF(obj);

    // This may be a  cross context field access. Setup a frame as we will
    // transition to managed code later

    HELPER_METHOD_FRAME_BEGIN_1(objRef);        // Set up a frame

    if (objRef == NULL)
        COMPlusThrow(kNullReferenceException);

    // Try an unwrap operation in case that we are not being called
    // in the same context as the server.
    // If that is the case then GetObjectFromProxy will return
    // the server object.
    BOOL fRemoted = FALSE;


    if (!fRemoted)
    {
        void * pAddr = pFD->GetAddress(OBJECTREFToObject(objRef));
        CopyValueClass(pAddr, valuePtr, pFieldMT);
    }

    HELPER_METHOD_FRAME_END();          // Tear down the frame
}
HCIMPLEND

#include <optsmallperfcritical.h>
HCIMPL4(VOID, JIT_SetFieldStruct, Object *obj, FieldDesc *pFD, MethodTable *pFieldMT, LPVOID valuePtr)
{
    FCALL_CONTRACT;

    _ASSERTE(pFieldMT->IsValueType());

    if (obj == NULL || pFD->IsEnCNew())
    {
        ENDFORBIDGC();
        return HCCALL4(JIT_SetFieldStruct_Framed, obj, pFD, pFieldMT, valuePtr);
    }

    void * pAddr = pFD->GetAddressGuaranteedInHeap(obj);
    CopyValueClass(pAddr, valuePtr, pFieldMT);
}
HCIMPLEND
#include <optdefault.h>



//========================================================================
//
//      STATIC FIELD HELPERS
//
//========================================================================



// Slow helper to tailcall from the fast one
NOINLINE HCIMPL1(void, JIT_InitClass_Framed, MethodTable* pMT)
{
    FCALL_CONTRACT;

    HELPER_METHOD_FRAME_BEGIN_0();

    // We don't want to be calling JIT_InitClass at all for perf reasons
    // on the Global Class <Module> as the Class loading logic ensures that we
    // already have initialized the Global Class <Module>
    CONSISTENCY_CHECK(!pMT->IsGlobalClass());

    _ASSERTE(pMT->IsFullyLoaded());
    pMT->CheckRunClassInitThrowing();

    HELPER_METHOD_FRAME_END();
}
HCIMPLEND


/*************************************************************/
#include <optsmallperfcritical.h>
HCIMPL1(void, JIT_InitClass, CORINFO_CLASS_HANDLE typeHnd_)
{
    FCALL_CONTRACT;

    TypeHandle typeHnd(typeHnd_);
    MethodTable *pMT = typeHnd.AsMethodTable();

    if (pMT->IsClassInited())
        return;

    // Tailcall to the slow helper
    ENDFORBIDGC();
    HCCALL1(JIT_InitClass_Framed, pMT);
}
HCIMPLEND
#include <optdefault.h>

/*************************************************************/
HCIMPL2(void, JIT_InitInstantiatedClass, CORINFO_CLASS_HANDLE typeHnd_, CORINFO_METHOD_HANDLE methHnd_)
{
    CONTRACTL {
        FCALL_CHECK;
        PRECONDITION(methHnd_ != NULL);
    } CONTRACTL_END;

    HELPER_METHOD_FRAME_BEGIN_NOPOLL();    // Set up a frame

    MethodTable * pMT = (MethodTable*) typeHnd_;
    MethodDesc *  pMD = (MethodDesc*)  methHnd_;

    MethodTable * pTemplateMT = pMD->GetMethodTable();
    if (pTemplateMT->IsSharedByGenericInstantiations())
    {
        pMT = ClassLoader::LoadGenericInstantiationThrowing(pTemplateMT->GetModule(),
                                                            pTemplateMT->GetCl(),
                                                            pMD->GetExactClassInstantiation(pMT)).AsMethodTable();
    }
    else
    {
        pMT = pTemplateMT;
    }

    _ASSERTE(pMT->IsFullyLoaded());
    pMT->EnsureInstanceActive();
    pMT->CheckRunClassInitThrowing();
    HELPER_METHOD_FRAME_END();
}
HCIMPLEND


//========================================================================
//
//      SHARED STATIC FIELD HELPERS
//
//========================================================================

#include <optsmallperfcritical.h>

HCIMPL1(void*, JIT_GetNonGCStaticBase_Portable, MethodTable* pMT)
{
    FCALL_CONTRACT;

    PTR_BYTE pBase;
    if (pMT->GetDynamicStaticsInfo()->GetIsInitedAndNonGCStaticsPointerIfInited(&pBase))
    {
        return pBase;
    }

    // Tailcall to the slow helper
    ENDFORBIDGC();
    return HCCALL1(JIT_GetNonGCStaticBase_Helper, pMT);
}
HCIMPLEND


HCIMPL1(void*, JIT_GetDynamicNonGCStaticBase_Portable, DynamicStaticsInfo* pStaticsInfo)
{
    FCALL_CONTRACT;

    PTR_BYTE pBase;
    if (pStaticsInfo->GetIsInitedAndNonGCStaticsPointerIfInited(&pBase))
    {
        return pBase;
    }

    // Tailcall to the slow helper
    ENDFORBIDGC();
    return HCCALL1(JIT_GetNonGCStaticBase_Helper, pStaticsInfo->GetMethodTable());
}
HCIMPLEND
// No constructor version of JIT_GetSharedNonGCStaticBase.  Does not check if class has
// been initialized.
HCIMPL1(void*, JIT_GetNonGCStaticBaseNoCtor_Portable, MethodTable* pMT)
{
    FCALL_CONTRACT;

    return pMT->GetDynamicStaticsInfo()->GetNonGCStaticsPointerAssumeIsInited();
}
HCIMPLEND

// No constructor version of JIT_GetSharedNonGCStaticBase.  Does not check if class has
// been initialized.
HCIMPL1(void*, JIT_GetDynamicNonGCStaticBaseNoCtor_Portable, DynamicStaticsInfo* pDynamicStaticsInfo)
{
    FCALL_CONTRACT;

    return pDynamicStaticsInfo->GetNonGCStaticsPointerAssumeIsInited();
}
HCIMPLEND

HCIMPL1(void*, JIT_GetGCStaticBase_Portable, MethodTable* pMT)
{
    FCALL_CONTRACT;

    PTR_OBJECTREF pBase;
    if (pMT->GetDynamicStaticsInfo()->GetIsInitedAndGCStaticsPointerIfInited(&pBase))
    {
        return pBase;
    }

    // Tailcall to the slow helper
    ENDFORBIDGC();
    return HCCALL1(JIT_GetGCStaticBase_Helper, pMT);
}
HCIMPLEND

HCIMPL1(void*, JIT_GetDynamicGCStaticBase_Portable, DynamicStaticsInfo* pStaticsInfo)
{
    FCALL_CONTRACT;

    PTR_OBJECTREF pBase;
    if (pStaticsInfo->GetIsInitedAndGCStaticsPointerIfInited(&pBase))
    {
        return pBase;
    }

    // Tailcall to the slow helper
    ENDFORBIDGC();
    return HCCALL1(JIT_GetGCStaticBase_Helper, pStaticsInfo->GetMethodTable());
}
HCIMPLEND

// No constructor version of JIT_GetSharedGCStaticBase.  Does not check if class has been
// initialized.
HCIMPL1(void*, JIT_GetGCStaticBaseNoCtor_Portable, MethodTable* pMT)
{
    FCALL_CONTRACT;

    return pMT->GetDynamicStaticsInfo()->GetGCStaticsPointerAssumeIsInited();
}
HCIMPLEND

// No constructor version of JIT_GetSharedGCStaticBase.  Does not check if class has been
// initialized.
HCIMPL1(void*, JIT_GetDynamicGCStaticBaseNoCtor_Portable, DynamicStaticsInfo* pDynamicStaticsInfo)
{
    FCALL_CONTRACT;

    return pDynamicStaticsInfo->GetGCStaticsPointerAssumeIsInited();
}
HCIMPLEND

#include <optdefault.h>


// The following two functions can be tail called from platform dependent versions of
// JIT_GetSharedGCStaticBase and JIT_GetShareNonGCStaticBase
HCIMPL1(void*, JIT_GetNonGCStaticBase_Helper, MethodTable* pMT)
{
    FCALL_CONTRACT;

    HELPER_METHOD_FRAME_BEGIN_RET_0();

    PREFIX_ASSUME(pMT != NULL);
    pMT->CheckRunClassInitThrowing();
    HELPER_METHOD_FRAME_END();

    return (void*)pMT->GetDynamicStaticsInfo()->GetNonGCStaticsPointer();
}
HCIMPLEND

HCIMPL1(void*, JIT_GetGCStaticBase_Helper, MethodTable* pMT)
{
    FCALL_CONTRACT;

    HELPER_METHOD_FRAME_BEGIN_RET_0();

    PREFIX_ASSUME(pMT != NULL);
    pMT->CheckRunClassInitThrowing();
    HELPER_METHOD_FRAME_END();

    return (void*)pMT->GetDynamicStaticsInfo()->GetGCStaticsPointer();
}
HCIMPLEND

//========================================================================
//
//      THREAD STATIC FIELD HELPERS
//
//========================================================================

// Define the t_ThreadStatics variable here, so that these helpers can use
// the most optimal TLS access pattern for the platform when inlining the
// GetThreadLocalStaticBaseIfExistsAndInitialized function
#ifdef _MSC_VER
__declspec(selectany) __declspec(thread)  ThreadLocalData t_ThreadStatics;
#else
__thread ThreadLocalData t_ThreadStatics;
#endif // _MSC_VER

// This is the routine used by the JIT helpers for the fast path. It is not used by the JIT for the slow path, or by the EE for any path.
// This is inlined in the header to improve code gen quality
FORCEINLINE void* GetThreadLocalStaticBaseIfExistsAndInitialized(TLSIndex index)
{
    LIMITED_METHOD_CONTRACT;
    TADDR pTLSBaseAddress = (TADDR)NULL;

    if (index.GetTLSIndexType() == TLSIndexType::NonCollectible)
    {
        PTRARRAYREF tlsArray = (PTRARRAYREF)UNCHECKED_OBJECTREF_TO_OBJECTREF(t_ThreadStatics.pNonCollectibleTlsArrayData);
        if (t_ThreadStatics.cNonCollectibleTlsData <= index.GetIndexOffset())
        {
            return NULL;
        }
        pTLSBaseAddress = (TADDR)OBJECTREFToObject(tlsArray->GetAt(index.GetIndexOffset() - NUMBER_OF_TLSOFFSETS_NOT_USED_IN_NONCOLLECTIBLE_ARRAY));
    }
    else if (index.GetTLSIndexType() == TLSIndexType::DirectOnThreadLocalData)
    {
        return ((BYTE*)&t_ThreadStatics) + index.GetIndexOffset();
    }
    else
    {
        int32_t cCollectibleTlsData = t_ThreadStatics.cCollectibleTlsData;
        if (cCollectibleTlsData <= index.GetIndexOffset())
        {
            return NULL;
        }

        OBJECTHANDLE* pCollectibleTlsArrayData = t_ThreadStatics.pCollectibleTlsArrayData;
        pCollectibleTlsArrayData += index.GetIndexOffset();
        OBJECTHANDLE objHandle = *pCollectibleTlsArrayData;
        if (IsHandleNullUnchecked(objHandle))
            return NULL;
        pTLSBaseAddress = dac_cast<TADDR>(OBJECTREFToObject(ObjectFromHandle(objHandle)));
    }
    return reinterpret_cast<void*>(pTLSBaseAddress);
}

// *** These framed helpers get called if allocation needs to occur or
//     if the class constructor needs to run

HCIMPL1(void*, JIT_GetNonGCThreadStaticBase_Helper, MethodTable * pMT)
{
    CONTRACTL {
        FCALL_CHECK;
        PRECONDITION(CheckPointer(pMT));
    } CONTRACTL_END;

    void* base = NULL;

    HELPER_METHOD_FRAME_BEGIN_RET_0();

    // Check if the class constructor needs to be run
    pMT->CheckRunClassInitThrowing();

    // Lookup the non-GC statics base pointer
    base = (void*) pMT->GetNonGCThreadStaticsBasePointer();
    CONSISTENCY_CHECK(base != NULL);

    HELPER_METHOD_FRAME_END();

    return base;
}
HCIMPLEND

HCIMPL1(void*, JIT_GetGCThreadStaticBase_Helper, MethodTable * pMT)
{
    CONTRACTL {
        FCALL_CHECK;
        PRECONDITION(CheckPointer(pMT));
    } CONTRACTL_END;

    void* base = NULL;

    HELPER_METHOD_FRAME_BEGIN_RET_0();

    // Check if the class constructor needs to be run
    pMT->CheckRunClassInitThrowing();

    // Lookup the GC statics base pointer
    base = (void*) pMT->GetGCThreadStaticsBasePointer();
    CONSISTENCY_CHECK(base != NULL);

    HELPER_METHOD_FRAME_END();

    return base;
}
HCIMPLEND

// *** This helper corresponds to both CORINFO_HELP_GETSHARED_NONGCTHREADSTATIC_BASE and
//     CORINFO_HELP_GETSHARED_NONGCTHREADSTATIC_BASE_NOCTOR. Even though we always check
//     if the class constructor has been run, we have a separate helper ID for the "no ctor"
//     version because it allows the JIT to do some reordering that otherwise wouldn't be
//     possible.

#include <optsmallperfcritical.h>
HCIMPL1(void*, JIT_GetNonGCThreadStaticBase, MethodTable *pMT)
{
    FCALL_CONTRACT;

    void* pThreadStaticBase = GetThreadLocalStaticBaseIfExistsAndInitialized(pMT->GetThreadStaticsInfo()->NonGCTlsIndex);
    if (pThreadStaticBase != NULL)
    {
        return pThreadStaticBase;
    }

    ENDFORBIDGC();
    return HCCALL1(JIT_GetNonGCThreadStaticBase_Helper, pMT);
}
HCIMPLEND

HCIMPL1(void*, JIT_GetDynamicNonGCThreadStaticBase, ThreadStaticsInfo *pThreadStaticsInfo)
{
    FCALL_CONTRACT;

    void* pThreadStaticBase = GetThreadLocalStaticBaseIfExistsAndInitialized(pThreadStaticsInfo->NonGCTlsIndex);
    if (pThreadStaticBase != NULL)
    {
        return pThreadStaticBase;
    }

    ENDFORBIDGC();
    return HCCALL1(JIT_GetNonGCThreadStaticBase_Helper, pThreadStaticsInfo->m_genericStatics.m_DynamicStatics.GetMethodTable());
}
HCIMPLEND

// *** This helper corresponds CORINFO_HELP_GETSHARED_NONGCTHREADSTATIC_BASE_NOCTOR_OPTIMIZED.
//      Even though we always check if the class constructor has been run, we have a separate
//      helper ID for the "no ctor" version because it allows the JIT to do some reordering that
//      otherwise wouldn't be possible.
HCIMPL1(void*, JIT_GetNonGCThreadStaticBaseOptimized, UINT32 staticBlockIndex)
{
    void* staticBlock = nullptr;

    FCALL_CONTRACT;

    HELPER_METHOD_FRAME_BEGIN_RET_0();    // Set up a frame
    TLSIndex tlsIndex(staticBlockIndex);
    // Check if the class constructor needs to be run
    MethodTable *pMT = LookupMethodTableForThreadStaticKnownToBeAllocated(tlsIndex);
    pMT->CheckRunClassInitThrowing();

    // Lookup the non-GC statics base pointer
    staticBlock = (void*) pMT->GetNonGCThreadStaticsBasePointer();
    HELPER_METHOD_FRAME_END();

    return staticBlock;
}
HCIMPLEND

// *** This helper corresponds CORINFO_HELP_GETSHARED_NONGCTHREADSTATIC_BASE_NOCTOR_OPTIMIZED2.
HCIMPL1(void*, JIT_GetNonGCThreadStaticBaseOptimized2, UINT32 staticBlockIndex)
{
    FCALL_CONTRACT;

    return ((BYTE*)&t_ThreadStatics) + staticBlockIndex;
}
HCIMPLEND

#include <optdefault.h>

// *** This helper corresponds to both CORINFO_HELP_GETSHARED_GCTHREADSTATIC_BASE and
//     CORINFO_HELP_GETSHARED_GCTHREADSTATIC_BASE_NOCTOR. Even though we always check
//     if the class constructor has been run, we have a separate helper ID for the "no ctor"
//     version because it allows the JIT to do some reordering that otherwise wouldn't be
//     possible.

#include <optsmallperfcritical.h>
HCIMPL1(void*, JIT_GetGCThreadStaticBase, MethodTable *pMT)
{
    FCALL_CONTRACT;

    void* pThreadStaticBase = GetThreadLocalStaticBaseIfExistsAndInitialized(pMT->GetThreadStaticsInfo()->GCTlsIndex);
    if (pThreadStaticBase != NULL)
    {
        return pThreadStaticBase;
    }

    ENDFORBIDGC();
    return HCCALL1(JIT_GetGCThreadStaticBase_Helper, pMT);
}
HCIMPLEND

HCIMPL1(void*, JIT_GetDynamicGCThreadStaticBase, ThreadStaticsInfo *pThreadStaticsInfo)
{
    FCALL_CONTRACT;

    void* pThreadStaticBase = GetThreadLocalStaticBaseIfExistsAndInitialized(pThreadStaticsInfo->GCTlsIndex);
    if (pThreadStaticBase != NULL)
    {
        return pThreadStaticBase;
    }

    ENDFORBIDGC();
    return HCCALL1(JIT_GetGCThreadStaticBase_Helper, pThreadStaticsInfo->m_genericStatics.m_DynamicStatics.GetMethodTable());
}
HCIMPLEND

#include <optdefault.h>

// *** This helper corresponds CORINFO_HELP_GETSHARED_GCTHREADSTATIC_BASE_NOCTOR_OPTIMIZED.
//      Even though we always check if the class constructor has been run, we have a separate
//      helper ID for the "no ctor" version because it allows the JIT to do some reordering that
//      otherwise wouldn't be possible.
HCIMPL1(void*, JIT_GetGCThreadStaticBaseOptimized, UINT32 staticBlockIndex)
{
    void* staticBlock = nullptr;

    FCALL_CONTRACT;

    HELPER_METHOD_FRAME_BEGIN_RET_0();    // Set up a frame

    TLSIndex tlsIndex(staticBlockIndex);
    // Check if the class constructor needs to be run
    MethodTable *pMT = LookupMethodTableForThreadStaticKnownToBeAllocated(tlsIndex);
    pMT->CheckRunClassInitThrowing();

    // Lookup the non-GC statics base pointer
    staticBlock = (void*) pMT->GetGCThreadStaticsBasePointer();
    HELPER_METHOD_FRAME_END();

    return staticBlock;
}
HCIMPLEND

//========================================================================
//
//      STATIC FIELD DYNAMIC HELPERS
//
//========================================================================

#include <optsmallperfcritical.h>
HCIMPL1_RAW(TADDR, JIT_StaticFieldAddress_Dynamic, StaticFieldAddressArgs * pArgs)
{
    FCALL_CONTRACT;

    TADDR base = HCCALL1(pArgs->staticBaseHelper, pArgs->arg0);
    return base + pArgs->offset;
}
HCIMPLEND_RAW
#include <optdefault.h>

#include <optsmallperfcritical.h>
HCIMPL1_RAW(TADDR, JIT_StaticFieldAddressUnbox_Dynamic, StaticFieldAddressArgs * pArgs)
{
    FCALL_CONTRACT;

    TADDR base = HCCALL1(pArgs->staticBaseHelper, pArgs->arg0);
    return *(TADDR *)(base + pArgs->offset) + Object::GetOffsetOfFirstField();
}
HCIMPLEND_RAW
#include <optdefault.h>

//========================================================================
//
//      CASTING HELPERS
//
//========================================================================

TypeHandle::CastResult STDCALL ObjIsInstanceOfCached(Object *pObject, TypeHandle toTypeHnd)
{
    CONTRACTL {
        NOTHROW;
        GC_NOTRIGGER;
        MODE_COOPERATIVE;
        PRECONDITION(CheckPointer(pObject));
    } CONTRACTL_END;

    MethodTable* pMT = pObject->GetMethodTable();
    return CastCache::TryGetFromCache(pMT, toTypeHnd);
}

BOOL ObjIsInstanceOfCore(Object *pObject, TypeHandle toTypeHnd, BOOL throwCastException)
{
    CONTRACTL {
        THROWS;
        GC_TRIGGERS;
        MODE_COOPERATIVE;
        PRECONDITION(CheckPointer(pObject));
    } CONTRACTL_END;

    BOOL fCast = FALSE;
    MethodTable* pMT = pObject->GetMethodTable();

    OBJECTREF obj = ObjectToOBJECTREF(pObject);
    GCPROTECT_BEGIN(obj);

    // we check nullable case first because it is not cacheable.
    // object castability and type castability disagree on T --> Nullable<T>,
    // so we can't put this in the cache
    if (Nullable::IsNullableForType(toTypeHnd, pMT))
    {
        // allow an object of type T to be cast to Nullable<T> (they have the same representation)
        fCast = TRUE;
    }
    else if (toTypeHnd.IsTypeDesc())
    {
        CastCache::TryAddToCache(pMT, toTypeHnd, FALSE);
        fCast = FALSE;
    }
    else if (pMT->CanCastTo(toTypeHnd.AsMethodTable(), /* pVisited */ NULL))
    {
        fCast = TRUE;
    }
    else if (toTypeHnd.IsInterface())
    {
#ifdef FEATURE_COMINTEROP
        // If we are casting a COM object from interface then we need to do a check to see
        // if it implements the interface.
        if (pMT->IsComObjectType())
        {
            fCast = ComObject::SupportsInterface(obj, toTypeHnd.AsMethodTable());
        }
        else
#endif // FEATURE_COMINTEROP
#ifdef FEATURE_ICASTABLE
        // If type implements ICastable interface we give it a chance to tell us if it can be casted
        // to a given type.
        if (pMT->IsICastable())
        {
            // Make actual call to ICastableHelpers.IsInstanceOfInterface(obj, interfaceTypeObj, out exception)
            OBJECTREF exception = NULL;
            GCPROTECT_BEGIN(exception);

            PREPARE_NONVIRTUAL_CALLSITE(METHOD__ICASTABLEHELPERS__ISINSTANCEOF);

            OBJECTREF managedType = toTypeHnd.GetManagedClassObject(); //GC triggers

            DECLARE_ARGHOLDER_ARRAY(args, 3);
            args[ARGNUM_0] = OBJECTREF_TO_ARGHOLDER(obj);
            args[ARGNUM_1] = OBJECTREF_TO_ARGHOLDER(managedType);
            args[ARGNUM_2] = PTR_TO_ARGHOLDER(&exception);

            CALL_MANAGED_METHOD(fCast, BOOL, args);
            INDEBUG(managedType = NULL); // managedType isn't protected during the call

            if (!fCast && throwCastException && exception != NULL)
            {
                RealCOMPlusThrow(exception);
            }
            GCPROTECT_END(); //exception
        }
        else
#endif // FEATURE_ICASTABLE
        if (pMT->IsIDynamicInterfaceCastable())
        {
            fCast = DynamicInterfaceCastable::IsInstanceOf(&obj, toTypeHnd, throwCastException);
        }
    }

    if (!fCast && throwCastException)
    {
        COMPlusThrowInvalidCastException(&obj, toTypeHnd);
    }

    GCPROTECT_END(); // obj

    return(fCast);
}

BOOL ObjIsInstanceOf(Object* pObject, TypeHandle toTypeHnd, BOOL throwCastException)
{
    CONTRACTL{
        THROWS;
        GC_TRIGGERS;
        MODE_COOPERATIVE;
        PRECONDITION(CheckPointer(pObject));
    } CONTRACTL_END;

    MethodTable* pMT = pObject->GetMethodTable();
    TypeHandle::CastResult result = CastCache::TryGetFromCache(pMT, toTypeHnd);

    if (result == TypeHandle::CanCast ||
        (result == TypeHandle::CannotCast && !throwCastException))
    {
        return (BOOL)result;
    }

    return ObjIsInstanceOfCore(pObject, toTypeHnd, throwCastException);
}

HCIMPL2(Object*, ChkCastAny_NoCacheLookup, CORINFO_CLASS_HANDLE type, Object* obj)
{
    FCALL_CONTRACT;

    // This case should be handled by frameless helper
    _ASSERTE(obj != NULL);

    OBJECTREF oref = ObjectToOBJECTREF(obj);
    VALIDATEOBJECTREF(oref);

    TypeHandle clsHnd(type);

    HELPER_METHOD_FRAME_BEGIN_RET_1(oref);
    if (!ObjIsInstanceOfCore(OBJECTREFToObject(oref), clsHnd, TRUE))
    {
        UNREACHABLE(); //ObjIsInstanceOf will throw if cast can't be done
    }
    HELPER_METHOD_POLL();
    HELPER_METHOD_FRAME_END();

    return OBJECTREFToObject(oref);
}
HCIMPLEND

HCIMPL2(Object*, IsInstanceOfAny_NoCacheLookup, CORINFO_CLASS_HANDLE type, Object* obj)
{
    FCALL_CONTRACT;

    // This case should be handled by frameless helper
    _ASSERTE(obj != NULL);

    OBJECTREF oref = ObjectToOBJECTREF(obj);
    VALIDATEOBJECTREF(oref);

    TypeHandle clsHnd(type);

    HELPER_METHOD_FRAME_BEGIN_RET_1(oref);
    if (!ObjIsInstanceOfCore(OBJECTREFToObject(oref), clsHnd))
        oref = NULL;
    HELPER_METHOD_POLL();
    HELPER_METHOD_FRAME_END();

    return OBJECTREFToObject(oref);
}
HCIMPLEND

//========================================================================
//
//      ALLOCATION HELPERS
//
//========================================================================

#include <optsmallperfcritical.h>

//*************************************************************
// Allocation fast path for typical objects
//
HCIMPL1(Object*, JIT_NewS_MP_FastPortable, CORINFO_CLASS_HANDLE typeHnd_)
{
    FCALL_CONTRACT;

    do
    {
        _ASSERTE(GCHeapUtilities::UseThreadAllocationContexts());

        // This is typically the only call in the fast path. Making the call early seems to be better, as it allows the compiler
        // to use volatile registers for intermediate values. This reduces the number of push/pop instructions and eliminates
        // some reshuffling of intermediate values into nonvolatile registers around the call.
        Thread *thread = GetThread();

        TypeHandle typeHandle(typeHnd_);
        _ASSERTE(!typeHandle.IsTypeDesc()); // heap objects must have method tables
        MethodTable *methodTable = typeHandle.AsMethodTable();

        SIZE_T size = methodTable->GetBaseSize();
        _ASSERTE(size % DATA_ALIGNMENT == 0);

        gc_alloc_context *allocContext = thread->GetAllocContext();
        BYTE *allocPtr = allocContext->alloc_ptr;
        _ASSERTE(allocPtr <= allocContext->alloc_limit);
        if (size > static_cast<SIZE_T>(allocContext->alloc_limit - allocPtr))
        {
            break;
        }
        allocContext->alloc_ptr = allocPtr + size;

        _ASSERTE(allocPtr != nullptr);
        Object *object = reinterpret_cast<Object *>(allocPtr);
        _ASSERTE(object->HasEmptySyncBlockInfo());
        object->SetMethodTable(methodTable);

        return object;
    } while (false);

    // Tail call to the slow helper
    ENDFORBIDGC();
    return HCCALL1(JIT_New, typeHnd_);
}
HCIMPLEND

#include <optdefault.h>

/*************************************************************/
HCIMPL1(Object*, JIT_New, CORINFO_CLASS_HANDLE typeHnd_)
{
    FCALL_CONTRACT;

    OBJECTREF newobj = NULL;
    HELPER_METHOD_FRAME_BEGIN_RET_0();    // Set up a frame

    TypeHandle typeHnd(typeHnd_);

    _ASSERTE(!typeHnd.IsTypeDesc());  // heap objects must have method tables
    MethodTable *pMT = typeHnd.AsMethodTable();

#ifdef _DEBUG
    if (g_pConfig->FastGCStressLevel()) {
        GetThread()->DisableStressHeap();
    }
#endif // _DEBUG

    newobj = AllocateObject(pMT);

    HELPER_METHOD_FRAME_END();
    return(OBJECTREFToObject(newobj));
}
HCIMPLEND

/*************************************************************/
HCIMPL1(Object*, JIT_NewMaybeFrozen, CORINFO_CLASS_HANDLE typeHnd_)
{
    FCALL_CONTRACT;

    OBJECTREF newobj = NULL;
    HELPER_METHOD_FRAME_BEGIN_RET_0();    // Set up a frame

    TypeHandle typeHnd(typeHnd_);

    _ASSERTE(!typeHnd.IsTypeDesc());  // heap objects must have method tables
    MethodTable* pMT = typeHnd.AsMethodTable();

#ifdef _DEBUG
    if (g_pConfig->FastGCStressLevel()) {
        GetThread()->DisableStressHeap();
    }
#endif // _DEBUG

    newobj = TryAllocateFrozenObject(pMT);
    if (newobj == NULL)
    {
        // Fallback to normal heap allocation.
        newobj = AllocateObject(pMT);
    }

    HELPER_METHOD_FRAME_END();
    return(OBJECTREFToObject(newobj));
}
HCIMPLEND


//========================================================================
//
//      STRING HELPERS
//
//========================================================================

#include <optsmallperfcritical.h>

//*************************************************************
// Allocation fast path for typical objects
//
HCIMPL1(StringObject*, AllocateString_MP_FastPortable, DWORD stringLength)
{
    FCALL_CONTRACT;

    do
    {
        _ASSERTE(GCHeapUtilities::UseThreadAllocationContexts());

        // Instead of doing elaborate overflow checks, we just limit the number of elements. This will avoid all overflow
        // problems, as well as making sure big string objects are correctly allocated in the big object heap.
        if (stringLength >= (LARGE_OBJECT_SIZE - 256) / sizeof(WCHAR))
        {
            break;
        }

        // This is typically the only call in the fast path. Making the call early seems to be better, as it allows the compiler
        // to use volatile registers for intermediate values. This reduces the number of push/pop instructions and eliminates
        // some reshuffling of intermediate values into nonvolatile registers around the call.
        Thread *thread = GetThread();

        SIZE_T totalSize = StringObject::GetSize(stringLength);

        // The method table's base size includes space for a terminating null character
        _ASSERTE(totalSize >= g_pStringClass->GetBaseSize());
        _ASSERTE((totalSize - g_pStringClass->GetBaseSize()) / sizeof(WCHAR) == stringLength);

        SIZE_T alignedTotalSize = ALIGN_UP(totalSize, DATA_ALIGNMENT);
        _ASSERTE(alignedTotalSize >= totalSize);
        totalSize = alignedTotalSize;

        gc_alloc_context *allocContext = thread->GetAllocContext();
        BYTE *allocPtr = allocContext->alloc_ptr;
        _ASSERTE(allocPtr <= allocContext->alloc_limit);
        if (totalSize > static_cast<SIZE_T>(allocContext->alloc_limit - allocPtr))
        {
            break;
        }
        allocContext->alloc_ptr = allocPtr + totalSize;

        _ASSERTE(allocPtr != nullptr);
        StringObject *stringObject = reinterpret_cast<StringObject *>(allocPtr);
        stringObject->SetMethodTable(g_pStringClass);
        stringObject->SetStringLength(stringLength);
        _ASSERTE(stringObject->GetBuffer()[stringLength] == W('\0'));

        return stringObject;
    } while (false);

    // Tail call to the slow helper
    ENDFORBIDGC();
    return HCCALL1(FramedAllocateString, stringLength);
}
HCIMPLEND

#include <optdefault.h>

/*********************************************************************/
/* We don't use HCIMPL macros because this is not a real helper call */
/* This function just needs mangled arguments like a helper call     */

HCIMPL1_RAW(StringObject*, UnframedAllocateString, DWORD stringLength)
{
    // This isn't _really_ an FCALL and therefore shouldn't have the
    // SO_TOLERANT part of the FCALL_CONTRACT b/c it is not entered
    // from managed code.
    CONTRACTL {
        THROWS;
        GC_TRIGGERS;
        MODE_COOPERATIVE;
    } CONTRACTL_END;

    STRINGREF result;
    result = AllocateString(stringLength);

    return((StringObject*) OBJECTREFToObject(result));
}
HCIMPLEND_RAW

HCIMPL1(StringObject*, FramedAllocateString, DWORD stringLength)
{
    FCALL_CONTRACT;

    STRINGREF result = NULL;
    HELPER_METHOD_FRAME_BEGIN_RET_0();    // Set up a frame

    result = AllocateString(stringLength);

    HELPER_METHOD_FRAME_END();
    return((StringObject*) OBJECTREFToObject(result));
}
HCIMPLEND

/*********************************************************************/
OBJECTHANDLE ConstructStringLiteral(CORINFO_MODULE_HANDLE scopeHnd, mdToken metaTok, void** ppPinnedString)
{
    CONTRACTL {
        THROWS;
        GC_TRIGGERS;
        MODE_ANY;
    } CONTRACTL_END;

    _ASSERTE(TypeFromToken(metaTok) == mdtString);

    Module* module = GetModule(scopeHnd);
    return module->ResolveStringRef(metaTok, ppPinnedString);
}

/*********************************************************************/
HCIMPL2(Object *, JIT_StrCns, unsigned rid, CORINFO_MODULE_HANDLE scopeHnd)
{
    FCALL_CONTRACT;

    OBJECTHANDLE hndStr = 0;

    HELPER_METHOD_FRAME_BEGIN_RET_0();

    // Retrieve the handle to the COM+ string object.
    hndStr = ConstructStringLiteral(scopeHnd, RidToToken(rid, mdtString));
    HELPER_METHOD_FRAME_END();

    // Don't use ObjectFromHandle; this isn't a real handle
    return *(Object**)hndStr;
}
HCIMPLEND


//========================================================================
//
//      ARRAY HELPERS
//
//========================================================================

#include <optsmallperfcritical.h>

//*************************************************************
// Array allocation fast path for arrays of value type elements
//
HCIMPL2(Object*, JIT_NewArr1VC_MP_FastPortable, CORINFO_CLASS_HANDLE arrayMT, INT_PTR size)
{
    FCALL_CONTRACT;

    do
    {
        _ASSERTE(GCHeapUtilities::UseThreadAllocationContexts());

        // Do a conservative check here.  This is to avoid overflow while doing the calculations.  We don't
        // have to worry about "large" objects, since the allocation quantum is never big enough for
        // LARGE_OBJECT_SIZE.
        //
        // For Value Classes, this needs to be 2^16 - slack (2^32 / max component size),
        // The slack includes the size for the array header and round-up ; for alignment.  Use 256 for the
        // slack value out of laziness.
        SIZE_T componentCount = static_cast<SIZE_T>(size);
        if (componentCount >= static_cast<SIZE_T>(65535 - 256))
        {
            break;
        }

        // This is typically the only call in the fast path. Making the call early seems to be better, as it allows the compiler
        // to use volatile registers for intermediate values. This reduces the number of push/pop instructions and eliminates
        // some reshuffling of intermediate values into nonvolatile registers around the call.
        Thread *thread = GetThread();

        MethodTable *pArrayMT = (MethodTable *)arrayMT;

        _ASSERTE(pArrayMT->HasComponentSize());
        SIZE_T componentSize = pArrayMT->RawGetComponentSize();
        SIZE_T totalSize = componentCount * componentSize;
        _ASSERTE(totalSize / componentSize == componentCount);

        SIZE_T baseSize = pArrayMT->GetBaseSize();
        totalSize += baseSize;
        _ASSERTE(totalSize >= baseSize);

        SIZE_T alignedTotalSize = ALIGN_UP(totalSize, DATA_ALIGNMENT);
        _ASSERTE(alignedTotalSize >= totalSize);
        totalSize = alignedTotalSize;

        gc_alloc_context *allocContext = thread->GetAllocContext();
        BYTE *allocPtr = allocContext->alloc_ptr;
        _ASSERTE(allocPtr <= allocContext->alloc_limit);
        if (totalSize > static_cast<SIZE_T>(allocContext->alloc_limit - allocPtr))
        {
            break;
        }
        allocContext->alloc_ptr = allocPtr + totalSize;

        _ASSERTE(allocPtr != nullptr);
        ArrayBase *array = reinterpret_cast<ArrayBase *>(allocPtr);
        array->SetMethodTable(pArrayMT);
        _ASSERTE(static_cast<DWORD>(componentCount) == componentCount);
        array->m_NumComponents = static_cast<DWORD>(componentCount);

        return array;
    } while (false);

    // Tail call to the slow helper
    ENDFORBIDGC();
    return HCCALL2(JIT_NewArr1, arrayMT, size);
}
HCIMPLEND

//*************************************************************
// Array allocation fast path for arrays of object elements
//
HCIMPL2(Object*, JIT_NewArr1OBJ_MP_FastPortable, CORINFO_CLASS_HANDLE arrayMT, INT_PTR size)
{
    FCALL_CONTRACT;

    do
    {
        _ASSERTE(GCHeapUtilities::UseThreadAllocationContexts());

        // Make sure that the total size cannot reach LARGE_OBJECT_SIZE, which also allows us to avoid overflow checks. The
        // "256" slack is to cover the array header size and round-up, using a constant value here out of laziness.
        SIZE_T componentCount = static_cast<SIZE_T>(size);
        if (componentCount >= static_cast<SIZE_T>((LARGE_OBJECT_SIZE - 256) / sizeof(void *)))
        {
            break;
        }

        // This is typically the only call in the fast path. Making the call early seems to be better, as it allows the compiler
        // to use volatile registers for intermediate values. This reduces the number of push/pop instructions and eliminates
        // some reshuffling of intermediate values into nonvolatile registers around the call.
        Thread *thread = GetThread();

        SIZE_T totalSize = componentCount * sizeof(void *);
        _ASSERTE(totalSize / sizeof(void *) == componentCount);

        MethodTable *pArrayMT = (MethodTable *)arrayMT;

        SIZE_T baseSize = pArrayMT->GetBaseSize();
        totalSize += baseSize;
        _ASSERTE(totalSize >= baseSize);

        _ASSERTE(ALIGN_UP(totalSize, DATA_ALIGNMENT) == totalSize);

        gc_alloc_context *allocContext = thread->GetAllocContext();
        BYTE *allocPtr = allocContext->alloc_ptr;
        _ASSERTE(allocPtr <= allocContext->alloc_limit);
        if (totalSize > static_cast<SIZE_T>(allocContext->alloc_limit - allocPtr))
        {
            break;
        }
        allocContext->alloc_ptr = allocPtr + totalSize;

        _ASSERTE(allocPtr != nullptr);
        ArrayBase *array = reinterpret_cast<ArrayBase *>(allocPtr);
        array->SetMethodTable(pArrayMT);
        _ASSERTE(static_cast<DWORD>(componentCount) == componentCount);
        array->m_NumComponents = static_cast<DWORD>(componentCount);

        return array;
    } while (false);

    // Tail call to the slow helper
    ENDFORBIDGC();
    return HCCALL2(JIT_NewArr1, arrayMT, size);
}
HCIMPLEND

#include <optdefault.h>

/*************************************************************/
HCIMPL2(Object*, JIT_NewArr1, CORINFO_CLASS_HANDLE arrayMT, INT_PTR size)
{
    FCALL_CONTRACT;

    OBJECTREF newArray = NULL;

    HELPER_METHOD_FRAME_BEGIN_RET_0();    // Set up a frame

    MethodTable *pArrayMT = (MethodTable *)arrayMT;

    _ASSERTE(pArrayMT->IsFullyLoaded());
    _ASSERTE(pArrayMT->IsArray());
    _ASSERTE(!pArrayMT->IsMultiDimArray());

    if (size < 0)
        COMPlusThrow(kOverflowException);

#ifdef HOST_64BIT
    // Even though ECMA allows using a native int as the argument to newarr instruction
    // (therefore size is INT_PTR), ArrayBase::m_NumComponents is 32-bit, so even on 64-bit
    // platforms we can't create an array whose size exceeds 32 bits.
    if (size > INT_MAX)
        EX_THROW(EEMessageException, (kOverflowException, IDS_EE_ARRAY_DIMENSIONS_EXCEEDED));
#endif

#ifdef _DEBUG
    if (g_pConfig->FastGCStressLevel()) {
        GetThread()->DisableStressHeap();
    }
#endif // _DEBUG

    newArray = AllocateSzArray(pArrayMT, (INT32)size);
    HELPER_METHOD_FRAME_END();

    return(OBJECTREFToObject(newArray));
}
HCIMPLEND


/*************************************************************/
HCIMPL2(Object*, JIT_NewArr1MaybeFrozen, CORINFO_CLASS_HANDLE arrayMT, INT_PTR size)
{
    FCALL_CONTRACT;

    OBJECTREF newArray = NULL;

    HELPER_METHOD_FRAME_BEGIN_RET_0();    // Set up a frame

    MethodTable* pArrayMT = (MethodTable*)arrayMT;

    _ASSERTE(pArrayMT->IsFullyLoaded());
    _ASSERTE(pArrayMT->IsArray());
    _ASSERTE(!pArrayMT->IsMultiDimArray());

    if (size < 0)
        COMPlusThrow(kOverflowException);

#ifdef HOST_64BIT
    // Even though ECMA allows using a native int as the argument to newarr instruction
    // (therefore size is INT_PTR), ArrayBase::m_NumComponents is 32-bit, so even on 64-bit
    // platforms we can't create an array whose size exceeds 32 bits.
    if (size > INT_MAX)
        EX_THROW(EEMessageException, (kOverflowException, IDS_EE_ARRAY_DIMENSIONS_EXCEEDED));
#endif

#ifdef _DEBUG
    if (g_pConfig->FastGCStressLevel()) {
        GetThread()->DisableStressHeap();
    }
#endif // _DEBUG

    newArray = TryAllocateFrozenSzArray(pArrayMT, (INT32)size);
    if (newArray == NULL)
    {
        // Fallback to default heap allocation
        newArray = AllocateSzArray(pArrayMT, (INT32)size);
    }
    _ASSERTE(newArray != NULL);

    HELPER_METHOD_FRAME_END();

    return(OBJECTREFToObject(newArray));
}
HCIMPLEND

/*************************************************************/
HCIMPL3(Object*, JIT_NewMDArr, CORINFO_CLASS_HANDLE classHnd, unsigned dwNumArgs, INT32 * pArgList)
{
    FCALL_CONTRACT;

    OBJECTREF    ret = 0;
    HELPER_METHOD_FRAME_BEGIN_RET_1(ret);    // Set up a frame

    TypeHandle typeHnd(classHnd);
    _ASSERTE(typeHnd.IsFullyLoaded());
    _ASSERTE(typeHnd.GetMethodTable()->IsArray());

    ret = AllocateArrayEx(typeHnd, pArgList, dwNumArgs);

    HELPER_METHOD_FRAME_END();
    return OBJECTREFToObject(ret);
}
HCIMPLEND

#include <optdefault.h>

<<<<<<< HEAD
//===========================================================================
// This routine is called if the Array store needs a frame constructed
// in order to do the array check.  It should only be called from
// the array store check helpers.

HCIMPL2(LPVOID, ArrayStoreCheck, Object** pElement, PtrArray** pArray)
{
    FCALL_CONTRACT;

    HELPER_METHOD_FRAME_BEGIN_RET_ATTRIB_2(Frame::FRAME_ATTR_EXACT_DEPTH|Frame::FRAME_ATTR_CAPTURE_DEPTH_2, *pElement, *pArray);

    GCStress<cfg_any, EeconfigFastGcSPolicy>::MaybeTrigger();

    // call "Core" version directly since all the callers do the "NoGC" call first and that checks the cache
    if (!ObjIsInstanceOfCore(*pElement, (*pArray)->GetArrayElementTypeHandle()))
        COMPlusThrow(kArrayTypeMismatchException);

    HELPER_METHOD_FRAME_END();

    return (LPVOID)0; // Used to aid epilog walker
}
HCIMPLEND

extern "C" BOOL QCALLTYPE CastHelpers_AreTypesAssignable(CORINFO_CLASS_HANDLE fromTypeHnd, CORINFO_CLASS_HANDLE toTypeHnd)
{
    QCALL_CONTRACT;

    BOOL ret = FALSE;

    BEGIN_QCALL;
    TypeHandle fromType(fromTypeHnd);
    TypeHandle toType(toTypeHnd);
    ret = fromType.CanCastTo(toType);
    END_QCALL;

    return ret;
}

=======
>>>>>>> af49288b
//========================================================================
//
//      VALUETYPE/BYREF HELPERS
//
//========================================================================

/*************************************************************/
HCIMPL2(Object*, JIT_Box, CORINFO_CLASS_HANDLE type, void* unboxedData)
{
    FCALL_CONTRACT;

    // <TODO>TODO: if we care, we could do a fast trial allocation
    // and avoid the building the frame most times</TODO>
    OBJECTREF newobj = NULL;
    HELPER_METHOD_FRAME_BEGIN_RET_NOPOLL();    // Set up a frame
    GCPROTECT_BEGININTERIOR(unboxedData);
    HELPER_METHOD_POLL();

    // A null can be passed for boxing of a null ref.
    if (unboxedData == NULL)
        COMPlusThrow(kNullReferenceException);

    TypeHandle clsHnd(type);

    _ASSERTE(!clsHnd.IsTypeDesc());  // boxable types have method tables

    MethodTable *pMT = clsHnd.AsMethodTable();

    _ASSERTE(pMT->IsFullyLoaded());

    _ASSERTE (pMT->IsValueType() && !pMT->IsByRefLike());

#ifdef _DEBUG
    if (g_pConfig->FastGCStressLevel()) {
        GetThread()->DisableStressHeap();
    }
#endif // _DEBUG

    newobj = pMT->FastBox(&unboxedData);

    GCPROTECT_END();
    HELPER_METHOD_FRAME_END();
    return(OBJECTREFToObject(newobj));
}
HCIMPLEND

/*************************************************************/
NOINLINE HCIMPL3(VOID, JIT_Unbox_Nullable_Framed, void * destPtr, MethodTable* typeMT, OBJECTREF objRef)
{
    FCALL_CONTRACT;

    HELPER_METHOD_FRAME_BEGIN_1(objRef);
    if (!Nullable::UnBox(destPtr, objRef, typeMT))
    {
        COMPlusThrowInvalidCastException(&objRef, TypeHandle(typeMT));
    }
    HELPER_METHOD_POLL();
    HELPER_METHOD_FRAME_END();
}
HCIMPLEND

/*************************************************************/
HCIMPL3(VOID, JIT_Unbox_Nullable, void * destPtr, CORINFO_CLASS_HANDLE type, Object* obj)
{
    FCALL_CONTRACT;

    TypeHandle typeHnd(type);
    _ASSERTE(Nullable::IsNullableType(typeHnd));

    MethodTable* typeMT = typeHnd.AsMethodTable();

    OBJECTREF objRef = ObjectToOBJECTREF(obj);

    if (Nullable::UnBoxNoGC(destPtr, objRef, typeMT))
    {
        // exact match (type equivalence not needed)
        FC_GC_POLL();
        return;
    }

    // Fall back to a framed helper that handles type equivalence.
    ENDFORBIDGC();
    HCCALL3(JIT_Unbox_Nullable_Framed, destPtr, typeMT, objRef);
}
HCIMPLEND

/*************************************************************/
/* framed Unbox helper that handles enums and full-blown type equivalence */
NOINLINE HCIMPL2(LPVOID, Unbox_Helper_Framed, MethodTable* pMT1, Object* obj)
{
    FCALL_CONTRACT;

    LPVOID result = NULL;
    MethodTable* pMT2 = obj->GetMethodTable();

    OBJECTREF objRef = ObjectToOBJECTREF(obj);
    HELPER_METHOD_FRAME_BEGIN_RET_1(objRef);
    HELPER_METHOD_POLL();

    if (pMT1->GetInternalCorElementType() == pMT2->GetInternalCorElementType() &&
            (pMT1->IsEnum() || pMT1->IsTruePrimitive()) &&
            (pMT2->IsEnum() || pMT2->IsTruePrimitive()))
    {
        // we allow enums and their primitive type to be interchangeable
        result = objRef->GetData();
    }
    else if (pMT1->IsEquivalentTo(pMT2))
    {
        // the structures are equivalent
        result = objRef->GetData();
    }
    else
    {
        COMPlusThrowInvalidCastException(&objRef, TypeHandle(pMT1));
    }
    HELPER_METHOD_FRAME_END();

    return result;
}
HCIMPLEND

/*************************************************************/
/* Unbox helper that handles enums */
HCIMPL2(LPVOID, Unbox_Helper, CORINFO_CLASS_HANDLE type, Object* obj)
{
    FCALL_CONTRACT;

    TypeHandle typeHnd(type);
    // boxable types have method tables
    _ASSERTE(!typeHnd.IsTypeDesc());

    MethodTable* pMT1 = typeHnd.AsMethodTable();
    // must be a value type
    _ASSERTE(pMT1->IsValueType());

    MethodTable* pMT2 = obj->GetMethodTable();

    // we allow enums and their primitive type to be interchangeable.
    // if suspension is requested, defer to the framed helper.
    if (pMT1->GetInternalCorElementType() == pMT2->GetInternalCorElementType() &&
            (pMT1->IsEnum() || pMT1->IsTruePrimitive()) &&
            (pMT2->IsEnum() || pMT2->IsTruePrimitive()) &&
            g_TrapReturningThreads == 0)
    {
        return obj->GetData();
    }

    // Fall back to a framed helper that can also handle GC suspension and type equivalence.
    ENDFORBIDGC();
    return HCCALL2(Unbox_Helper_Framed, pMT1, obj);
}
HCIMPLEND

/*************************************************************/
HCIMPL2_IV(LPVOID, JIT_GetRefAny, CORINFO_CLASS_HANDLE type, TypedByRef typedByRef)
{
    FCALL_CONTRACT;

    TypeHandle clsHnd(type);
    // <TODO>@TODO right now we check for precisely the correct type.
    // do we want to allow inheritance?  (watch out since value
    // classes inherit from object but do not normal object layout).</TODO>
    if (clsHnd != typedByRef.type) {
        FCThrow(kInvalidCastException);
    }

    return(typedByRef.data);
}
HCIMPLEND


/*************************************************************/
HCIMPL2(BOOL, JIT_IsInstanceOfException, CORINFO_CLASS_HANDLE type, Object* obj)
{
    FCALL_CONTRACT;
    TypeHandle clsHnd(type);
    return ExceptionIsOfRightType(clsHnd, obj->GetTypeHandle());
}
HCIMPLEND


//========================================================================
//
//      GENERICS HELPERS
//
//========================================================================

/***********************************************************************/
// JIT_GenericHandle and its cache
//
// Perform a "polytypic" operation related to shared generic code at runtime, possibly filling in an entry in
// either a generic dictionary cache associated with a descriptor or placing an entry in the global
// JitGenericHandle cache.
//
// A polytypic operation is one such as
//      * new List<T>
//      * castclass List<T>
// where the code being executed is shared generic code. In these cases the outcome of the operation depends
// on the exact value for T, which is acquired from a dynamic parameter.
//
// The actual operation always boils down to finding a "handle" (TypeHandle, MethodDesc, call address,
// dispatch stub address etc.) based on some static information (passed as tokens) and on the exact runtime
// type context (passed as one or two parameters classHnd and methodHnd).
//
// The static information specifies which polytypic operation (and thus which kind of handle) we're
// interested in.
//
// The dynamic information (the type context, i.e. the exact instantiation of class and method type
// parameters is specified in one of two ways:
// * If classHnd is null then the methodHnd should be an exact method descriptor wrapping shared code that
//     satisfies SharedByGenericMethodInstantiations().
//
//     For example:
//         * We may be running the shared code for a generic method instantiation C::m<object>. The methodHnd
//             will carry the exact instantiation, e.g. C::m<string>
//
// * If classHnd is non-null (e.g. a type D<exact>) then:
//     * methodHnd will indicate the representative code being run (which will be
//         !SharedByGenericMethodInstantiations but will be SharedByGenericClassInstantiations). Let's say
//         this code is C<repr>::m().
//     * the type D will be a descendent of type C. In particular D<exact> will relate to some type C<exact'>
//         where C<repr> is the representative instantiation of C<exact>'
//     * the relevant dictionary will be the one attached to C<exact'>.
//
// The JitGenericHandleCache is a global data structure shared across all application domains. It is only
// used if generic dictionaries have overflowed. It is flushed each time an application domain is unloaded.

struct JitGenericHandleCacheKey
{
    JitGenericHandleCacheKey(CORINFO_CLASS_HANDLE classHnd, CORINFO_METHOD_HANDLE methodHnd, void *signature)
    {
        LIMITED_METHOD_CONTRACT;
        m_Data1 = (size_t)classHnd;
        m_Data2 = (size_t)methodHnd;
        m_Data3 = (size_t)signature;
        m_type = 0;
    }

    JitGenericHandleCacheKey(MethodTable* pMT, CORINFO_CLASS_HANDLE classHnd, CORINFO_METHOD_HANDLE methodHnd)
    {
        LIMITED_METHOD_CONTRACT;
        m_Data1 = (size_t)pMT;
        m_Data2 = (size_t)classHnd;
        m_Data3 = (size_t)methodHnd;
        m_type = 1;
    }

    size_t  m_Data1;
    size_t  m_Data2;
    size_t  m_Data3;

    // The type of the entry:
    //  0 - JIT_GenericHandle entry
    //  1 - JIT_VirtualFunctionPointer entry
    unsigned char m_type;
};

class JitGenericHandleCacheTraits
{
public:
    static EEHashEntry_t *AllocateEntry(const JitGenericHandleCacheKey *pKey, BOOL bDeepCopy, AllocationHeap pHeap = 0)
    {
        LIMITED_METHOD_CONTRACT;
        EEHashEntry_t *pEntry = (EEHashEntry_t *) new (nothrow) BYTE[SIZEOF_EEHASH_ENTRY + sizeof(JitGenericHandleCacheKey)];
        if (!pEntry)
            return NULL;
        *((JitGenericHandleCacheKey*)pEntry->Key) = *pKey;
        return pEntry;
    }

    static void DeleteEntry(EEHashEntry_t *pEntry, AllocationHeap pHeap = 0)
    {
        LIMITED_METHOD_CONTRACT;
        delete [] (BYTE*)pEntry;
    }

    static BOOL CompareKeys(EEHashEntry_t *pEntry, const JitGenericHandleCacheKey *e2)
    {
        LIMITED_METHOD_CONTRACT;
        const JitGenericHandleCacheKey *e1 = (const JitGenericHandleCacheKey*)&pEntry->Key;
        return (e1->m_Data1 == e2->m_Data1) && (e1->m_Data2 == e2->m_Data2) && (e1->m_Data3 == e2->m_Data3) &&
            (e1->m_type == e2->m_type);
    }

    static DWORD Hash(const JitGenericHandleCacheKey *k)
    {
        LIMITED_METHOD_CONTRACT;
        return (DWORD)k->m_Data1 + _rotl((DWORD)k->m_Data2,5) + _rotr((DWORD)k->m_Data3,5);
    }

    static const JitGenericHandleCacheKey *GetKey(EEHashEntry_t *pEntry)
    {
        LIMITED_METHOD_CONTRACT;
        return (const JitGenericHandleCacheKey*)&pEntry->Key;
    }
};

typedef EEHashTable<const JitGenericHandleCacheKey *, JitGenericHandleCacheTraits, FALSE> JitGenericHandleCache;

JitGenericHandleCache *g_pJitGenericHandleCache = NULL;    //cache of calls to JIT_GenericHandle
CrstStatic g_pJitGenericHandleCacheCrst;

void AddToGenericHandleCache(JitGenericHandleCacheKey* pKey, HashDatum datum)
{
     CONTRACTL {
        NOTHROW;
        GC_TRIGGERS;
        MODE_ANY;
        PRECONDITION(CheckPointer(pKey));
        PRECONDITION(CheckPointer(datum));
    } CONTRACTL_END;

    EX_TRY
    {
        GCX_COOP();

        CrstHolder lock(&g_pJitGenericHandleCacheCrst);

        HashDatum entry;
        if (!g_pJitGenericHandleCache->GetValue(pKey,&entry))
            g_pJitGenericHandleCache->InsertValue(pKey,datum);
    }
    EX_CATCH
    {
    }
    EX_END_CATCH(SwallowAllExceptions)  // Swallow OOM
}

/* static */
void ClearJitGenericHandleCache()
{
    CONTRACTL {
        NOTHROW;
        GC_NOTRIGGER;
    } CONTRACTL_END;


    // We call this on every ALC unload, because entries in the cache might include
    // pointers into the ALC being unloaded.  We would prefer to
    // only flush entries that have that are no longer valid, but the entries don't yet contain
    // enough information to do that.  However everything in the cache can be found again by calling
    // loader functions, and the total number of entries in the cache is typically very small (indeed
    // normally the cache is not used at all - it is only used when the generic dictionaries overflow).
    if (g_pJitGenericHandleCache)
    {
        // It's not necessary to take the lock here because this function should only be called when EE is suspended,
        // the lock is only taken to fulfill the threadsafety check and to be consistent. If the lock becomes a problem, we
        // could put it in a "ifdef _DEBUG" block
        CrstHolder lock(&g_pJitGenericHandleCacheCrst);
        EEHashTableIteration iter;
        g_pJitGenericHandleCache->IterateStart(&iter);
        BOOL keepGoing = g_pJitGenericHandleCache->IterateNext(&iter);
        while(keepGoing)
        {
            const JitGenericHandleCacheKey *key = g_pJitGenericHandleCache->IterateGetKey(&iter);
            // Advance the iterator before we delete!!  See notes in EEHash.h
            keepGoing = g_pJitGenericHandleCache->IterateNext(&iter);
            g_pJitGenericHandleCache->DeleteValue(key);
        }
    }
}

// Factored out most of the body of JIT_GenericHandle so it could be called easily from the CER reliability code to pre-populate the
// cache.
CORINFO_GENERIC_HANDLE JIT_GenericHandleWorker(MethodDesc * pMD, MethodTable * pMT, LPVOID signature, DWORD dictionaryIndexAndSlot, Module* pModule)
{
     CONTRACTL {
        THROWS;
        GC_TRIGGERS;
    } CONTRACTL_END;

     uint32_t dictionaryIndex = 0;
     MethodTable * pDeclaringMT = NULL;

    if (pMT != NULL)
    {
        if (pModule != NULL)
        {
#ifdef _DEBUG
            // Only in R2R mode are the module, dictionary index and dictionary slot provided as an input
            _ASSERTE(dictionaryIndexAndSlot != (DWORD)-1);
            _ASSERT(ReadyToRunInfo::IsNativeImageSharedBy(pModule, ExecutionManager::FindReadyToRunModule(dac_cast<TADDR>(signature))));
#endif
            dictionaryIndex = (dictionaryIndexAndSlot >> 16);
        }
        else
        {
            SigPointer ptr((PCCOR_SIGNATURE)signature);

            uint32_t kind; // DictionaryEntryKind
            IfFailThrow(ptr.GetData(&kind));

            // We need to normalize the class passed in (if any) for reliability purposes. That's because preparation of a code region that
            // contains these handle lookups depends on being able to predict exactly which lookups are required (so we can pre-cache the
            // answers and remove any possibility of failure at runtime). This is hard to do if the lookup (in this case the lookup of the
            // dictionary overflow cache) is keyed off the somewhat arbitrary type of the instance on which the call is made (we'd need to
            // prepare for every possible derived type of the type containing the method). So instead we have to locate the exactly
            // instantiated (non-shared) super-type of the class passed in.

            _ASSERTE(dictionaryIndexAndSlot == (DWORD)-1);
            IfFailThrow(ptr.GetData(&dictionaryIndex));
        }

        pDeclaringMT = pMT;
        while (true)
        {
            MethodTable * pParentMT = pDeclaringMT->GetParentMethodTable();
            if (pParentMT->GetNumDicts() <= dictionaryIndex)
                break;
            pDeclaringMT = pParentMT;
        }

        if (pDeclaringMT != pMT)
        {
            JitGenericHandleCacheKey key((CORINFO_CLASS_HANDLE)pDeclaringMT, NULL, signature);
            HashDatum res;
            if (g_pJitGenericHandleCache->GetValue(&key,&res))
            {
                // Add the denormalized key for faster lookup next time. This is not a critical entry - no need
                // to specify appdomain affinity.
                JitGenericHandleCacheKey denormKey((CORINFO_CLASS_HANDLE)pMT, NULL, signature);
                AddToGenericHandleCache(&denormKey, res);
                return (CORINFO_GENERIC_HANDLE) (DictionaryEntry) res;
            }
        }
    }

    DictionaryEntry * pSlot;
    CORINFO_GENERIC_HANDLE result = (CORINFO_GENERIC_HANDLE)Dictionary::PopulateEntry(pMD, pDeclaringMT, signature, FALSE, &pSlot, dictionaryIndexAndSlot, pModule);

    if (pSlot == NULL)
    {
        // If we've overflowed the dictionary write the result to the cache.
        // Add the normalized key (pDeclaringMT) here so that future lookups of any
        // inherited types are faster next time rather than just just for this specific pMT.
        JitGenericHandleCacheKey key((CORINFO_CLASS_HANDLE)pDeclaringMT, (CORINFO_METHOD_HANDLE)pMD, signature);
        AddToGenericHandleCache(&key, (HashDatum)result);
    }

    if (pMT != NULL && pDeclaringMT != pMT)
    {
        // If the dictionary on the base type got expanded, update the current type's base type dictionary
        // pointer to use the new one on the base type.

        Dictionary* pMTDictionary = pMT->GetPerInstInfo()[dictionaryIndex];
        Dictionary* pDeclaringMTDictionary = pDeclaringMT->GetPerInstInfo()[dictionaryIndex];
        if (pMTDictionary != pDeclaringMTDictionary)
        {
            TypeHandle** pPerInstInfo = (TypeHandle**)pMT->GetPerInstInfo();
            InterlockedExchangeT(pPerInstInfo + dictionaryIndex, (TypeHandle*)pDeclaringMTDictionary);
        }
    }

    return result;
} // JIT_GenericHandleWorker

/*********************************************************************/
// slow helper to tail call from the fast one
NOINLINE HCIMPL5(CORINFO_GENERIC_HANDLE, JIT_GenericHandle_Framed,
        CORINFO_CLASS_HANDLE classHnd,
        CORINFO_METHOD_HANDLE methodHnd,
        LPVOID signature,
        DWORD dictionaryIndexAndSlot,
        CORINFO_MODULE_HANDLE moduleHnd)
{
    CONTRACTL {
        FCALL_CHECK;
        PRECONDITION(classHnd != NULL || methodHnd != NULL);
        PRECONDITION(classHnd == NULL || methodHnd == NULL);
    } CONTRACTL_END;

    // Result is a generic handle (in fact, a CORINFO_CLASS_HANDLE, CORINFO_METHOD_HANDLE, or a code pointer)
    CORINFO_GENERIC_HANDLE result = NULL;

    MethodDesc * pMD = GetMethod(methodHnd);
    MethodTable * pMT = TypeHandle(classHnd).AsMethodTable();
    Module * pModule = GetModule(moduleHnd);

    // Set up a frame
    HELPER_METHOD_FRAME_BEGIN_RET_0();

    result = JIT_GenericHandleWorker(pMD, pMT, signature, dictionaryIndexAndSlot, pModule);

    HELPER_METHOD_FRAME_END();

    _ASSERTE(result != NULL);

    // Return the handle
    return result;
}
HCIMPLEND

/*********************************************************************/
#include <optsmallperfcritical.h>
HCIMPL2(CORINFO_GENERIC_HANDLE, JIT_GenericHandleMethod, CORINFO_METHOD_HANDLE  methodHnd, LPVOID signature)
{
     CONTRACTL {
        FCALL_CHECK;
        PRECONDITION(CheckPointer(methodHnd));
        PRECONDITION(CheckPointer(signature));
    } CONTRACTL_END;

    JitGenericHandleCacheKey key(NULL, methodHnd, signature);
    HashDatum res;
    if (g_pJitGenericHandleCache->GetValueSpeculative(&key,&res))
        return (CORINFO_GENERIC_HANDLE) (DictionaryEntry) res;

    // Tailcall to the slow helper
    ENDFORBIDGC();
    return HCCALL5(JIT_GenericHandle_Framed, NULL, methodHnd, signature, -1, NULL);
}
HCIMPLEND

HCIMPL2(CORINFO_GENERIC_HANDLE, JIT_GenericHandleMethodWithSlotAndModule, CORINFO_METHOD_HANDLE  methodHnd, GenericHandleArgs * pArgs)
{
    CONTRACTL{
        FCALL_CHECK;
        PRECONDITION(CheckPointer(methodHnd));
        PRECONDITION(CheckPointer(pArgs));
    } CONTRACTL_END;

    JitGenericHandleCacheKey key(NULL, methodHnd, pArgs->signature);
    HashDatum res;
    if (g_pJitGenericHandleCache->GetValueSpeculative(&key, &res))
        return (CORINFO_GENERIC_HANDLE)(DictionaryEntry)res;

    // Tailcall to the slow helper
    ENDFORBIDGC();
    return HCCALL5(JIT_GenericHandle_Framed, NULL, methodHnd, pArgs->signature, pArgs->dictionaryIndexAndSlot, pArgs->module);
}
HCIMPLEND
#include <optdefault.h>

/*********************************************************************/
HCIMPL2(CORINFO_GENERIC_HANDLE, JIT_GenericHandleMethodLogging, CORINFO_METHOD_HANDLE  methodHnd, LPVOID signature)
{
     CONTRACTL {
        FCALL_CHECK;
        PRECONDITION(CheckPointer(methodHnd));
        PRECONDITION(CheckPointer(signature));
    } CONTRACTL_END;

    JitGenericHandleCacheKey key(NULL, methodHnd, signature);
    HashDatum res;
    if (g_pJitGenericHandleCache->GetValueSpeculative(&key,&res))
        return (CORINFO_GENERIC_HANDLE) (DictionaryEntry) res;

    // Tailcall to the slow helper
    ENDFORBIDGC();
    return HCCALL5(JIT_GenericHandle_Framed, NULL, methodHnd, signature, -1, NULL);
}
HCIMPLEND

/*********************************************************************/
#include <optsmallperfcritical.h>
HCIMPL2(CORINFO_GENERIC_HANDLE, JIT_GenericHandleClass, CORINFO_CLASS_HANDLE classHnd, LPVOID signature)
{
     CONTRACTL {
        FCALL_CHECK;
        PRECONDITION(CheckPointer(classHnd));
        PRECONDITION(CheckPointer(signature));
    } CONTRACTL_END;

    JitGenericHandleCacheKey key(classHnd, NULL, signature);
    HashDatum res;
    if (g_pJitGenericHandleCache->GetValueSpeculative(&key,&res))
        return (CORINFO_GENERIC_HANDLE) (DictionaryEntry) res;

    // Tailcall to the slow helper
    ENDFORBIDGC();
    return HCCALL5(JIT_GenericHandle_Framed, classHnd, NULL, signature, -1, NULL);
}
HCIMPLEND

HCIMPL2(CORINFO_GENERIC_HANDLE, JIT_GenericHandleClassWithSlotAndModule, CORINFO_CLASS_HANDLE classHnd, GenericHandleArgs * pArgs)
{
    CONTRACTL{
        FCALL_CHECK;
        PRECONDITION(CheckPointer(classHnd));
        PRECONDITION(CheckPointer(pArgs));
    } CONTRACTL_END;

    JitGenericHandleCacheKey key(classHnd, NULL, pArgs->signature);
    HashDatum res;
    if (g_pJitGenericHandleCache->GetValueSpeculative(&key, &res))
        return (CORINFO_GENERIC_HANDLE)(DictionaryEntry)res;

    // Tailcall to the slow helper
    ENDFORBIDGC();
    return HCCALL5(JIT_GenericHandle_Framed, classHnd, NULL, pArgs->signature, pArgs->dictionaryIndexAndSlot, pArgs->module);
}
HCIMPLEND
#include <optdefault.h>

/*********************************************************************/
HCIMPL2(CORINFO_GENERIC_HANDLE, JIT_GenericHandleClassLogging, CORINFO_CLASS_HANDLE classHnd, LPVOID signature)
{
     CONTRACTL {
        FCALL_CHECK;
        PRECONDITION(CheckPointer(classHnd));
        PRECONDITION(CheckPointer(signature));
    } CONTRACTL_END;

    JitGenericHandleCacheKey key(classHnd, NULL, signature);
    HashDatum res;
    if (g_pJitGenericHandleCache->GetValueSpeculative(&key,&res))
        return (CORINFO_GENERIC_HANDLE) (DictionaryEntry) res;

    // Tailcall to the slow helper
    ENDFORBIDGC();
    return HCCALL5(JIT_GenericHandle_Framed, classHnd, NULL, signature, -1, NULL);
}
HCIMPLEND

/*********************************************************************/
// Resolve a virtual method at run-time, either because of
// aggressive backpatching or because the call is to a generic
// method which is itself virtual.
//
// classHnd is the actual run-time type for the call is made.
// methodHnd is the exact (instantiated) method descriptor corresponding to the
// static method signature (i.e. might be for a superclass of classHnd)

// slow helper to tail call from the fast one
NOINLINE HCIMPL3(CORINFO_MethodPtr, JIT_VirtualFunctionPointer_Framed, Object * objectUNSAFE,
                                                       CORINFO_CLASS_HANDLE classHnd,
                                                       CORINFO_METHOD_HANDLE methodHnd)
{
    FCALL_CONTRACT;

        // The address of the method that's returned.
    CORINFO_MethodPtr   addr = NULL;

    OBJECTREF objRef = ObjectToOBJECTREF(objectUNSAFE);

    HELPER_METHOD_FRAME_BEGIN_RET_1(objRef);    // Set up a frame

    if (objRef == NULL)
        COMPlusThrow(kNullReferenceException);

    // This is the static method descriptor describing the call.
    // It is not the destination of the call, which we must compute.
    MethodDesc* pStaticMD = (MethodDesc*) methodHnd;
    TypeHandle staticTH(classHnd);

    pStaticMD->CheckRestore();

    // MDIL: If IL specifies callvirt/ldvirtftn it remains a "virtual" instruction
    // even if the target is an instance method at MDIL generation time because
    // we want to keep MDIL as resilient as IL. Right now we can end up here with
    // non-virtual generic methods called from a "shared generic code".
    // As soon as this deficiency is fixed in the binder we can get rid of this test.
    if (!pStaticMD->IsVtableMethod())
    {
        addr = (CORINFO_MethodPtr) pStaticMD->GetMultiCallableAddrOfCode();
        _ASSERTE(addr);
    }
    else
    {
        // This is the new way of resolving a virtual call, including generic virtual methods.
        // The code is now also used by reflection, remoting etc.
        addr = (CORINFO_MethodPtr) pStaticMD->GetMultiCallableAddrOfVirtualizedCode(&objRef, staticTH);
        _ASSERTE(addr);

        // This is not a critical entry - no need to specify appdomain affinity
        JitGenericHandleCacheKey key(objRef->GetMethodTable(), classHnd, methodHnd);
        AddToGenericHandleCache(&key, (HashDatum)addr);
    }

    HELPER_METHOD_FRAME_END();

    return addr;
}
HCIMPLEND

HCIMPL3(void, Jit_NativeMemSet, void* pDest, int value, size_t length)
{
    _ASSERTE(pDest != nullptr);
    FCALL_CONTRACT;
    memset(pDest, value, length);
}
HCIMPLEND

HCIMPL1(Object*, JIT_GetRuntimeFieldStub, CORINFO_FIELD_HANDLE field)
{
    FCALL_CONTRACT;

    OBJECTREF stubRuntimeField = NULL;

    HELPER_METHOD_FRAME_BEGIN_RET_0();    // Set up a frame

    FieldDesc *pField = (FieldDesc *)field;
    stubRuntimeField = (OBJECTREF)pField->GetStubFieldInfo();

    HELPER_METHOD_FRAME_END();

    return (OBJECTREFToObject(stubRuntimeField));
}
HCIMPLEND

HCIMPL1(Object*, JIT_GetRuntimeMethodStub, CORINFO_METHOD_HANDLE method)
{
    FCALL_CONTRACT;

    OBJECTREF stubRuntimeMethod = NULL;

    HELPER_METHOD_FRAME_BEGIN_RET_0();    // Set up a frame

    MethodDesc *pMethod = (MethodDesc *)method;
    stubRuntimeMethod = (OBJECTREF)pMethod->GetStubMethodInfo();

    HELPER_METHOD_FRAME_END();

    return (OBJECTREFToObject(stubRuntimeMethod));
}
HCIMPLEND


NOINLINE HCIMPL1(Object*, JIT_GetRuntimeType_Framed, CORINFO_CLASS_HANDLE type)
{
    FCALL_CONTRACT;

    TypeHandle typeHandle(type);

    // Array/other type handle case.
    OBJECTREF refType = typeHandle.GetManagedClassObjectIfExists();
    if (refType == NULL)
    {
        HELPER_METHOD_FRAME_BEGIN_RET_1(refType);
        refType = typeHandle.GetManagedClassObject();
        HELPER_METHOD_FRAME_END();
    }

    return OBJECTREFToObject(refType);
}
HCIMPLEND

#include <optsmallperfcritical.h>
HCIMPL1(Object*, JIT_GetRuntimeType, CORINFO_CLASS_HANDLE type)
{
    FCALL_CONTRACT;

    TypeHandle typeHnd(type);

    if (!typeHnd.IsTypeDesc())
    {
        // Most common... and fastest case
        OBJECTREF typePtr = typeHnd.AsMethodTable()->GetManagedClassObjectIfExists();
        if (typePtr != NULL)
        {
            return OBJECTREFToObject(typePtr);
        }
    }

    ENDFORBIDGC();
    return HCCALL1(JIT_GetRuntimeType_Framed, type);
}
HCIMPLEND

HCIMPL1(Object*, JIT_GetRuntimeType_MaybeNull, CORINFO_CLASS_HANDLE type)
{
    FCALL_CONTRACT;

    if (type == NULL)
        return NULL;;

    ENDFORBIDGC();
    return HCCALL1(JIT_GetRuntimeType, type);
}
HCIMPLEND
#include <optdefault.h>

/*********************************************************************/
#include <optsmallperfcritical.h>
HCIMPL3(CORINFO_MethodPtr, JIT_VirtualFunctionPointer, Object * objectUNSAFE,
                                                       CORINFO_CLASS_HANDLE classHnd,
                                                       CORINFO_METHOD_HANDLE methodHnd)
{
    FCALL_CONTRACT;

    OBJECTREF objRef = ObjectToOBJECTREF(objectUNSAFE);

    if (objRef != NULL)
    {
        JitGenericHandleCacheKey key(objRef->GetMethodTable(), classHnd, methodHnd);
        HashDatum res;
        if (g_pJitGenericHandleCache->GetValueSpeculative(&key,&res))
            return (CORINFO_GENERIC_HANDLE)res;
    }

    // Tailcall to the slow helper
    ENDFORBIDGC();
    return HCCALL3(JIT_VirtualFunctionPointer_Framed, OBJECTREFToObject(objRef), classHnd, methodHnd);
}
HCIMPLEND

HCIMPL2(CORINFO_MethodPtr, JIT_VirtualFunctionPointer_Dynamic, Object * objectUNSAFE, VirtualFunctionPointerArgs * pArgs)
{
    FCALL_CONTRACT;

    OBJECTREF objRef = ObjectToOBJECTREF(objectUNSAFE);

    if (objRef != NULL)
    {
        JitGenericHandleCacheKey key(objRef->GetMethodTable(), pArgs->classHnd, pArgs->methodHnd);
        HashDatum res;
        if (g_pJitGenericHandleCache->GetValueSpeculative(&key,&res))
            return (CORINFO_GENERIC_HANDLE)res;
    }

    // Tailcall to the slow helper
    ENDFORBIDGC();
    return HCCALL3(JIT_VirtualFunctionPointer_Framed, OBJECTREFToObject(objRef), pArgs->classHnd, pArgs->methodHnd);
}
HCIMPLEND

#include <optdefault.h>

// Helper for synchronized static methods in shared generics code
#include <optsmallperfcritical.h>
HCIMPL1(CORINFO_CLASS_HANDLE, JIT_GetClassFromMethodParam, CORINFO_METHOD_HANDLE methHnd_)
    CONTRACTL {
        FCALL_CHECK;
        PRECONDITION(methHnd_ != NULL);
    } CONTRACTL_END;

    MethodDesc *  pMD = (MethodDesc*)  methHnd_;

    MethodTable * pMT = pMD->GetMethodTable();
    _ASSERTE(!pMT->IsSharedByGenericInstantiations());

    return((CORINFO_CLASS_HANDLE)pMT);
HCIMPLEND
#include <optdefault.h>



//========================================================================
//
//      MONITOR HELPERS
//
//========================================================================

/*********************************************************************/
NOINLINE static void JIT_MonEnter_Helper(Object* obj, BYTE* pbLockTaken, LPVOID __me)
{
    FC_INNER_PROLOG_NO_ME_SETUP();

    OBJECTREF objRef = ObjectToOBJECTREF(obj);

    // Monitor helpers are used as both hcalls and fcalls, thus we need exact depth.
    HELPER_METHOD_FRAME_BEGIN_ATTRIB_1(Frame::FRAME_ATTR_EXACT_DEPTH|Frame::FRAME_ATTR_CAPTURE_DEPTH_2, objRef);

    if (objRef == NULL)
        COMPlusThrow(kArgumentNullException);

    GCPROTECT_BEGININTERIOR(pbLockTaken);

    if (GET_THREAD()->CatchAtSafePoint())
    {
        GET_THREAD()->PulseGCMode();
    }
    objRef->EnterObjMonitor();

    if (pbLockTaken != 0) *pbLockTaken = 1;

    GCPROTECT_END();
    HELPER_METHOD_FRAME_END();

    FC_INNER_EPILOG();
}

/*********************************************************************/
#include <optsmallperfcritical.h>

HCIMPL_MONHELPER(JIT_MonEnterWorker_Portable, Object* obj)
{
    FCALL_CONTRACT;

    if (obj != nullptr && obj->TryEnterObjMonitorSpinHelper())
    {
        MONHELPER_STATE(*pbLockTaken = 1);
        return;
    }

    FC_INNER_RETURN_VOID(JIT_MonEnter_Helper(obj, MONHELPER_ARG, GetEEFuncEntryPointMacro(JIT_MonEnter)));
}
HCIMPLEND

HCIMPL1(void, JIT_MonEnter_Portable, Object* obj)
{
    FCALL_CONTRACT;

    if (obj != nullptr && obj->TryEnterObjMonitorSpinHelper())
    {
        return;
    }

    FC_INNER_RETURN_VOID(JIT_MonEnter_Helper(obj, NULL, GetEEFuncEntryPointMacro(JIT_MonEnter)));
}
HCIMPLEND

HCIMPL2(void, JIT_MonReliableEnter_Portable, Object* obj, BYTE* pbLockTaken)
{
    FCALL_CONTRACT;

    if (obj != nullptr && obj->TryEnterObjMonitorSpinHelper())
    {
        *pbLockTaken = 1;
        return;
    }

    FC_INNER_RETURN_VOID(JIT_MonEnter_Helper(obj, pbLockTaken, GetEEFuncEntryPointMacro(JIT_MonReliableEnter)));
}
HCIMPLEND

#include <optdefault.h>


/*********************************************************************/
NOINLINE static void JIT_MonTryEnter_Helper(Object* obj, INT32 timeOut, BYTE* pbLockTaken)
{
    FC_INNER_PROLOG(JIT_MonTryEnter);

    OBJECTREF objRef = ObjectToOBJECTREF(obj);

    // Monitor helpers are used as both hcalls and fcalls, thus we need exact depth.
    HELPER_METHOD_FRAME_BEGIN_ATTRIB_1(Frame::FRAME_ATTR_EXACT_DEPTH|Frame::FRAME_ATTR_CAPTURE_DEPTH_2, objRef);

    if (objRef == NULL)
        COMPlusThrow(kArgumentNullException);

    if (timeOut < -1)
        COMPlusThrow(kArgumentOutOfRangeException);

    GCPROTECT_BEGININTERIOR(pbLockTaken);

    if (GET_THREAD()->CatchAtSafePoint())
    {
        GET_THREAD()->PulseGCMode();
    }

    BOOL result = objRef->TryEnterObjMonitor(timeOut);
    *pbLockTaken = result != FALSE;

    GCPROTECT_END();
    HELPER_METHOD_FRAME_END();

    FC_INNER_EPILOG();
}

#include <optsmallperfcritical.h>
HCIMPL3(void, JIT_MonTryEnter_Portable, Object* obj, INT32 timeOut, BYTE* pbLockTaken)
{
    FCALL_CONTRACT;

    AwareLock::EnterHelperResult result;
    Thread * pCurThread;

    if (obj == NULL)
    {
        goto FramedLockHelper;
    }

    if (timeOut < -1)
    {
        goto FramedLockHelper;
    }

    pCurThread = GetThread();

    if (pCurThread->CatchAtSafePoint())
    {
        goto FramedLockHelper;
    }

    result = obj->EnterObjMonitorHelper(pCurThread);
    if (result == AwareLock::EnterHelperResult_Entered)
    {
        *pbLockTaken = 1;
        return;
    }
    if (result == AwareLock::EnterHelperResult_Contention)
    {
        if (timeOut == 0)
        {
            return;
        }

        result = obj->EnterObjMonitorHelperSpin(pCurThread);
        if (result == AwareLock::EnterHelperResult_Entered)
        {
            *pbLockTaken = 1;
            return;
        }
    }

FramedLockHelper:
    FC_INNER_RETURN_VOID(JIT_MonTryEnter_Helper(obj, timeOut, pbLockTaken));
}
HCIMPLEND
#include <optdefault.h>

/*********************************************************************/
NOINLINE static void JIT_MonExit_Helper(Object* obj, BYTE* pbLockTaken)
{
    FC_INNER_PROLOG(JIT_MonExit);

    OBJECTREF objRef = ObjectToOBJECTREF(obj);

    // Monitor helpers are used as both hcalls and fcalls, thus we need exact depth.
    HELPER_METHOD_FRAME_BEGIN_ATTRIB_1(Frame::FRAME_ATTR_NO_THREAD_ABORT|Frame::FRAME_ATTR_EXACT_DEPTH|Frame::FRAME_ATTR_CAPTURE_DEPTH_2, objRef);

    if (objRef == NULL)
        COMPlusThrow(kArgumentNullException);

    if (!objRef->LeaveObjMonitor())
        COMPlusThrow(kSynchronizationLockException);

    if (pbLockTaken != 0) *pbLockTaken = 0;

    if (GET_THREAD()->IsAbortRequested()) {
        GET_THREAD()->HandleThreadAbort();
    }

    HELPER_METHOD_FRAME_END();

    FC_INNER_EPILOG();
}

NOINLINE static void JIT_MonExit_Signal(Object* obj)
{
    FC_INNER_PROLOG(JIT_MonExit);

    OBJECTREF objRef = ObjectToOBJECTREF(obj);

    // Monitor helpers are used as both hcalls and fcalls, thus we need exact depth.
    HELPER_METHOD_FRAME_BEGIN_ATTRIB_1(Frame::FRAME_ATTR_NO_THREAD_ABORT|Frame::FRAME_ATTR_EXACT_DEPTH|Frame::FRAME_ATTR_CAPTURE_DEPTH_2, objRef);

    // Signal the event
    SyncBlock *psb = objRef->PassiveGetSyncBlock();
    if (psb != NULL)
        psb->QuickGetMonitor()->Signal();

    if (GET_THREAD()->IsAbortRequested()) {
        GET_THREAD()->HandleThreadAbort();
    }

    HELPER_METHOD_FRAME_END();

    FC_INNER_EPILOG();
}

#include <optsmallperfcritical.h>
FCIMPL1(void, JIT_MonExit_Portable, Object* obj)
{
    FCALL_CONTRACT;

    AwareLock::LeaveHelperAction action;

    if (obj == NULL)
    {
        goto FramedLockHelper;
    }

    // Handle the simple case without erecting helper frame
    action = obj->LeaveObjMonitorHelper(GetThread());
    if (action == AwareLock::LeaveHelperAction_None)
    {
        return;
    }
    if (action == AwareLock::LeaveHelperAction_Signal)
    {
        FC_INNER_RETURN_VOID(JIT_MonExit_Signal(obj));
    }

FramedLockHelper:
    FC_INNER_RETURN_VOID(JIT_MonExit_Helper(obj, NULL));
}
HCIMPLEND

HCIMPL_MONHELPER(JIT_MonExitWorker_Portable, Object* obj)
{
    FCALL_CONTRACT;

    MONHELPER_STATE(_ASSERTE(pbLockTaken != NULL));
    MONHELPER_STATE(if (*pbLockTaken == 0) return;)

    AwareLock::LeaveHelperAction action;

    if (obj == NULL)
    {
        goto FramedLockHelper;
    }

    // Handle the simple case without erecting helper frame
    action = obj->LeaveObjMonitorHelper(GetThread());
    if (action == AwareLock::LeaveHelperAction_None)
    {
        MONHELPER_STATE(*pbLockTaken = 0;)
        return;
    }
    if (action == AwareLock::LeaveHelperAction_Signal)
    {
        MONHELPER_STATE(*pbLockTaken = 0;)
        FC_INNER_RETURN_VOID(JIT_MonExit_Signal(obj));
    }

FramedLockHelper:
    FC_INNER_RETURN_VOID(JIT_MonExit_Helper(obj, MONHELPER_ARG));
}
HCIMPLEND
#include <optdefault.h>

/*********************************************************************/
NOINLINE static void JIT_MonEnterStatic_Helper(AwareLock *lock, BYTE* pbLockTaken)
{
    // The following makes sure that Monitor.Enter shows up on thread abort
    // stack walks (otherwise Monitor.Enter called within a CER can block a
    // thread abort indefinitely). Setting the __me internal variable (normally
    // only set for fcalls) will cause the helper frame below to be able to
    // backtranslate into the method desc for the Monitor.Enter fcall.
    FC_INNER_PROLOG(JIT_MonEnter);

    // Monitor helpers are used as both hcalls and fcalls, thus we need exact depth.
    HELPER_METHOD_FRAME_BEGIN_ATTRIB_NOPOLL(Frame::FRAME_ATTR_EXACT_DEPTH|Frame::FRAME_ATTR_CAPTURE_DEPTH_2);
    lock->Enter();
    MONHELPER_STATE(*pbLockTaken = 1;)
    HELPER_METHOD_FRAME_END_POLL();

    FC_INNER_EPILOG();
}

#include <optsmallperfcritical.h>
HCIMPL_MONHELPER(JIT_MonEnterStatic_Portable, AwareLock *lock)
{
    FCALL_CONTRACT;

    _ASSERTE(lock);

    MONHELPER_STATE(_ASSERTE(pbLockTaken != NULL && *pbLockTaken == 0));

    Thread *pCurThread = GetThread();
    if (pCurThread->CatchAtSafePoint())
    {
        goto FramedLockHelper;
    }

    if (lock->TryEnterHelper(pCurThread))
    {
#if defined(_DEBUG) && defined(TRACK_SYNC)
        // The best place to grab this is from the ECall frame
        Frame * pFrame = pCurThread->GetFrame();
        int     caller = (pFrame && pFrame != FRAME_TOP ? (int) pFrame->GetReturnAddress() : -1);
        pCurThread->m_pTrackSync->EnterSync(caller, lock);
#endif

        MONHELPER_STATE(*pbLockTaken = 1;)
        return;
    }

FramedLockHelper:
    FC_INNER_RETURN_VOID(JIT_MonEnterStatic_Helper(lock, MONHELPER_ARG));
}
HCIMPLEND
#include <optdefault.h>

/*********************************************************************/
NOINLINE static void JIT_MonExitStatic_Helper(AwareLock *lock, BYTE* pbLockTaken)
{
    FC_INNER_PROLOG(JIT_MonExit);

    HELPER_METHOD_FRAME_BEGIN_ATTRIB(Frame::FRAME_ATTR_NO_THREAD_ABORT|Frame::FRAME_ATTR_EXACT_DEPTH|Frame::FRAME_ATTR_CAPTURE_DEPTH_2);

    // Error, yield or contention
    if (!lock->Leave())
        COMPlusThrow(kSynchronizationLockException);
    MONHELPER_STATE(*pbLockTaken = 0;)

    if (GET_THREAD()->IsAbortRequested()) {
        GET_THREAD()->HandleThreadAbort();
    }

    HELPER_METHOD_FRAME_END();

    FC_INNER_EPILOG();
}

NOINLINE static void JIT_MonExitStatic_Signal(AwareLock *lock)
{
    FC_INNER_PROLOG(JIT_MonExit);

    HELPER_METHOD_FRAME_BEGIN_ATTRIB(Frame::FRAME_ATTR_NO_THREAD_ABORT|Frame::FRAME_ATTR_EXACT_DEPTH|Frame::FRAME_ATTR_CAPTURE_DEPTH_2);

    lock->Signal();

    if (GET_THREAD()->IsAbortRequested()) {
        GET_THREAD()->HandleThreadAbort();
    }

    HELPER_METHOD_FRAME_END();

    FC_INNER_EPILOG();
}

#include <optsmallperfcritical.h>
HCIMPL_MONHELPER(JIT_MonExitStatic_Portable, AwareLock *lock)
{
    FCALL_CONTRACT;

    _ASSERTE(lock);

    MONHELPER_STATE(_ASSERTE(pbLockTaken != NULL));
    MONHELPER_STATE(if (*pbLockTaken == 0) return;)

    // Handle the simple case without erecting helper frame
    AwareLock::LeaveHelperAction action = lock->LeaveHelper(GetThread());
    if (action == AwareLock::LeaveHelperAction_None)
    {
        MONHELPER_STATE(*pbLockTaken = 0;)
        return;
    }
    else
    if (action == AwareLock::LeaveHelperAction_Signal)
    {
        MONHELPER_STATE(*pbLockTaken = 0;)
        FC_INNER_RETURN_VOID(JIT_MonExitStatic_Signal(lock));
    }

    FC_INNER_RETURN_VOID(JIT_MonExitStatic_Helper(lock, MONHELPER_ARG));
}
HCIMPLEND
#include <optdefault.h>

HCIMPL1(void *, JIT_GetSyncFromClassHandle, CORINFO_CLASS_HANDLE typeHnd_)
    CONTRACTL {
        FCALL_CHECK;
        PRECONDITION(typeHnd_ != NULL);
    } CONTRACTL_END;

    void * result = NULL;

    HELPER_METHOD_FRAME_BEGIN_RET_NOPOLL();    // Set up a frame

    TypeHandle typeHnd(typeHnd_);
    MethodTable *pMT = typeHnd.AsMethodTable();

    OBJECTREF ref = pMT->GetManagedClassObject();
    _ASSERTE(ref);

    result = (void*)ref->GetSyncBlock()->GetMonitor();

    HELPER_METHOD_FRAME_END();

    return(result);

HCIMPLEND


//========================================================================
//
//      EXCEPTION HELPERS
//
//========================================================================

// In general, we want to use COMPlusThrow to throw exceptions.  However,
// the IL_Throw helper is a special case.  Here, we're called from
// managed code.  We have a guarantee that the first FS:0 handler
// is our COMPlusFrameHandler.  We could call COMPlusThrow(), which pushes
// another handler, but there is a significant (10% on JGFExceptionBench)
// performance gain if we avoid this by calling RaiseTheException()
// directly.
//

/*************************************************************/

#ifdef FEATURE_EH_FUNCLETS
void ThrowNew(OBJECTREF oref)
{
    if (oref == 0)
        DispatchManagedException(kNullReferenceException);
    else
    if (!IsException(oref->GetMethodTable()))
    {
        GCPROTECT_BEGIN(oref);

        WrapNonCompliantException(&oref);

        GCPROTECT_END();
    }
    else
    {   // We know that the object derives from System.Exception

        // If the flag indicating ForeignExceptionRaise has been set,
        // then do not clear the "_stackTrace" field of the exception object.
        if (GetThread()->GetExceptionState()->IsRaisingForeignException())
        {
            ((EXCEPTIONREF)oref)->SetStackTraceString(NULL);
        }
        else
        {
            ((EXCEPTIONREF)oref)->ClearStackTracePreservingRemoteStackTrace();
        }
    }

    DispatchManagedException(oref, /* preserveStackTrace */ false);
}
#endif // FEATURE_EH_FUNCLETS

HCIMPL1(void, IL_Throw,  Object* obj)
{
    FCALL_CONTRACT;

    /* Make no assumptions about the current machine state */
    ResetCurrentContext();

    FC_GC_POLL_NOT_NEEDED();    // throws always open up for GC

    HELPER_METHOD_FRAME_BEGIN_ATTRIB_NOPOLL(Frame::FRAME_ATTR_EXCEPTION);    // Set up a frame

    OBJECTREF oref = ObjectToOBJECTREF(obj);

#if defined(_DEBUG) && defined(TARGET_X86)
    __helperframe.InsureInit(false, NULL);
    g_ExceptionEIP = (LPVOID)__helperframe.GetReturnAddress();
#endif // defined(_DEBUG) && defined(TARGET_X86)

#ifdef FEATURE_EH_FUNCLETS
    if (g_isNewExceptionHandlingEnabled)
    {
        ThrowNew(oref);
        UNREACHABLE();
    }
#endif

    if (oref == 0)
        COMPlusThrow(kNullReferenceException);
    else
    if (!IsException(oref->GetMethodTable()))
    {
        GCPROTECT_BEGIN(oref);

        WrapNonCompliantException(&oref);

        GCPROTECT_END();
    }
    else
    {   // We know that the object derives from System.Exception

        // If the flag indicating ForeignExceptionRaise has been set,
        // then do not clear the "_stackTrace" field of the exception object.
        if (GetThread()->GetExceptionState()->IsRaisingForeignException())
        {
            ((EXCEPTIONREF)oref)->SetStackTraceString(NULL);
        }
        else
        {
            ((EXCEPTIONREF)oref)->ClearStackTracePreservingRemoteStackTrace();
        }
    }

    RaiseTheExceptionInternalOnly(oref, FALSE);

    HELPER_METHOD_FRAME_END();
}
HCIMPLEND

/*************************************************************/

#ifdef FEATURE_EH_FUNCLETS
void RethrowNew()
{
    Thread *pThread = GetThread();

    ExInfo *pActiveExInfo = (ExInfo*)pThread->GetExceptionState()->GetCurrentExceptionTracker();

    CONTEXT exceptionContext;
    RtlCaptureContext(&exceptionContext);

    ExInfo exInfo(pThread, pActiveExInfo->m_ptrs.ExceptionRecord, &exceptionContext, ExKind::None);

    GCPROTECT_BEGIN(exInfo.m_exception);
    PREPARE_NONVIRTUAL_CALLSITE(METHOD__EH__RH_RETHROW);
    DECLARE_ARGHOLDER_ARRAY(args, 2);

    args[ARGNUM_0] = PTR_TO_ARGHOLDER(pActiveExInfo);
    args[ARGNUM_1] = PTR_TO_ARGHOLDER(&exInfo);

    pThread->IncPreventAbort();

    //Ex.RhRethrow(ref ExInfo activeExInfo, ref ExInfo exInfo)
    CALL_MANAGED_METHOD_NORET(args)
    GCPROTECT_END();
}
#endif // FEATURE_EH_FUNCLETS

HCIMPL0(void, IL_Rethrow)
{
    FCALL_CONTRACT;

    FC_GC_POLL_NOT_NEEDED();    // throws always open up for GC

    HELPER_METHOD_FRAME_BEGIN_ATTRIB_NOPOLL(Frame::FRAME_ATTR_EXCEPTION);    // Set up a frame

#ifdef FEATURE_EH_FUNCLETS
    if (g_isNewExceptionHandlingEnabled)
    {
        RethrowNew();
        UNREACHABLE();
    }
#endif

    OBJECTREF throwable = GetThread()->GetThrowable();
    if (throwable != NULL)
    {
        RaiseTheExceptionInternalOnly(throwable, TRUE);
    }
    else
    {
        // This can only be the result of bad IL (or some internal EE failure).
        _ASSERTE(!"No throwable on rethrow");
        RealCOMPlusThrow(kInvalidProgramException, (UINT)IDS_EE_RETHROW_NOT_ALLOWED);
    }

    HELPER_METHOD_FRAME_END();
}
HCIMPLEND

/*********************************************************************/
HCIMPL0(void, JIT_RngChkFail)
{
    FCALL_CONTRACT;

    /* Make no assumptions about the current machine state */
    ResetCurrentContext();

    FC_GC_POLL_NOT_NEEDED();    // throws always open up for GC

    HELPER_METHOD_FRAME_BEGIN_ATTRIB_NOPOLL(Frame::FRAME_ATTR_EXCEPTION);    // Set up a frame

    COMPlusThrow(kIndexOutOfRangeException);

    HELPER_METHOD_FRAME_END();
}
HCIMPLEND

/*********************************************************************/
HCIMPL0(void, JIT_ThrowArgumentException)
{
    FCALL_CONTRACT;

    /* Make no assumptions about the current machine state */
    ResetCurrentContext();

    FC_GC_POLL_NOT_NEEDED();    // throws always open up for GC

    HELPER_METHOD_FRAME_BEGIN_ATTRIB_NOPOLL(Frame::FRAME_ATTR_EXCEPTION);    // Set up a frame

    COMPlusThrow(kArgumentException);

    HELPER_METHOD_FRAME_END();
}
HCIMPLEND

/*********************************************************************/
HCIMPL0(void, JIT_ThrowArgumentOutOfRangeException)
{
    FCALL_CONTRACT;

    /* Make no assumptions about the current machine state */
    ResetCurrentContext();

    FC_GC_POLL_NOT_NEEDED();    // throws always open up for GC

    HELPER_METHOD_FRAME_BEGIN_ATTRIB_NOPOLL(Frame::FRAME_ATTR_EXCEPTION);    // Set up a frame

    COMPlusThrow(kArgumentOutOfRangeException);

    HELPER_METHOD_FRAME_END();
}
HCIMPLEND

/*********************************************************************/
HCIMPL0(void, JIT_ThrowNotImplementedException)
{
    FCALL_CONTRACT;

    /* Make no assumptions about the current machine state */
    ResetCurrentContext();

    FC_GC_POLL_NOT_NEEDED();    // throws always open up for GC

    HELPER_METHOD_FRAME_BEGIN_ATTRIB_NOPOLL(Frame::FRAME_ATTR_EXCEPTION);    // Set up a frame

    COMPlusThrow(kNotImplementedException);

    HELPER_METHOD_FRAME_END();
}
HCIMPLEND

/*********************************************************************/
HCIMPL0(void, JIT_ThrowPlatformNotSupportedException)
{
    FCALL_CONTRACT;

    /* Make no assumptions about the current machine state */
    ResetCurrentContext();

    FC_GC_POLL_NOT_NEEDED();    // throws always open up for GC

    HELPER_METHOD_FRAME_BEGIN_ATTRIB_NOPOLL(Frame::FRAME_ATTR_EXCEPTION);    // Set up a frame

    COMPlusThrow(kPlatformNotSupportedException);

    HELPER_METHOD_FRAME_END();
}
HCIMPLEND

/*********************************************************************/
HCIMPL0(void, JIT_ThrowTypeNotSupportedException)
{
    FCALL_CONTRACT;

    /* Make no assumptions about the current machine state */
    ResetCurrentContext();

    FC_GC_POLL_NOT_NEEDED();    // throws always open up for GC

    HELPER_METHOD_FRAME_BEGIN_ATTRIB_NOPOLL(Frame::FRAME_ATTR_EXCEPTION);    // Set up a frame

    COMPlusThrow(kNotSupportedException, W("Arg_TypeNotSupported"));

    HELPER_METHOD_FRAME_END();
}
HCIMPLEND

/*********************************************************************/
HCIMPL3(void, JIT_ThrowAmbiguousResolutionException,
    MethodDesc *method,
    MethodTable *interfaceType,
    MethodTable *targetType)
{
    FCALL_CONTRACT;

    SString strMethodName;
    SString strInterfaceName;
    SString strTargetClassName;

    HELPER_METHOD_FRAME_BEGIN_0();    // Set up a frame

    TypeString::AppendMethod(strMethodName, method, method->GetMethodInstantiation());
    TypeString::AppendType(strInterfaceName, TypeHandle(interfaceType));
    TypeString::AppendType(strTargetClassName, targetType);

    HELPER_METHOD_FRAME_END();    // Set up a frame

    FCThrowExVoid(
        kAmbiguousImplementationException,
        IDS_CLASSLOAD_AMBIGUOUS_OVERRIDE,
        strMethodName,
        strInterfaceName,
        strTargetClassName);
}
HCIMPLEND

/*********************************************************************/
HCIMPL3(void, JIT_ThrowEntryPointNotFoundException,
    MethodDesc *method,
    MethodTable *interfaceType,
    MethodTable *targetType)
{
    FCALL_CONTRACT;

    HELPER_METHOD_FRAME_BEGIN_0();    // Set up a frame

    SString strMethodName;
    SString strInterfaceName;
    SString strTargetClassName;
    SString assemblyName;

    targetType->GetAssembly()->GetDisplayName(assemblyName);
    TypeString::AppendMethod(strMethodName, method, method->GetMethodInstantiation());
    TypeString::AppendType(strInterfaceName, TypeHandle(interfaceType));
    TypeString::AppendType(strTargetClassName, targetType);

    COMPlusThrow(
        kEntryPointNotFoundException,
        IDS_CLASSLOAD_METHOD_NOT_IMPLEMENTED,
        strMethodName,
        strInterfaceName,
        strTargetClassName,
        assemblyName);

    HELPER_METHOD_FRAME_END();    // Set up a frame
}
HCIMPLEND

/*********************************************************************/
HCIMPL0(void, JIT_Overflow)
{
    FCALL_CONTRACT;

    /* Make no assumptions about the current machine state */
    ResetCurrentContext();

    FC_GC_POLL_NOT_NEEDED();    // throws always open up for GC

    HELPER_METHOD_FRAME_BEGIN_ATTRIB_NOPOLL(Frame::FRAME_ATTR_EXCEPTION);    // Set up a frame

    COMPlusThrow(kOverflowException);

    HELPER_METHOD_FRAME_END();
}
HCIMPLEND

/*********************************************************************/
HCIMPL0(void, JIT_ThrowDivZero)
{
    FCALL_CONTRACT;

    /* Make no assumptions about the current machine state */
    ResetCurrentContext();

    FC_GC_POLL_NOT_NEEDED();    // throws always open up for GC

    HELPER_METHOD_FRAME_BEGIN_ATTRIB_NOPOLL(Frame::FRAME_ATTR_EXCEPTION);    // Set up a frame

    COMPlusThrow(kDivideByZeroException);

    HELPER_METHOD_FRAME_END();
}
HCIMPLEND

/*********************************************************************/
HCIMPL0(void, JIT_ThrowNullRef)
{
  FCALL_CONTRACT;

  /* Make no assumptions about the current machine state */
  ResetCurrentContext();

  FC_GC_POLL_NOT_NEEDED();    // throws always open up for GC

  HELPER_METHOD_FRAME_BEGIN_ATTRIB_NOPOLL(Frame::FRAME_ATTR_EXCEPTION);    // Set up a frame

  COMPlusThrow(kNullReferenceException);

  HELPER_METHOD_FRAME_END();
}
HCIMPLEND

/*********************************************************************/
HCIMPL1(void, IL_VerificationError,  int ilOffset)
{
    FCALL_CONTRACT;

    FC_GC_POLL_NOT_NEEDED();    // throws always open up for GC
    HELPER_METHOD_FRAME_BEGIN_ATTRIB_NOPOLL(Frame::FRAME_ATTR_EXCEPTION);    // Set up a frame

    COMPlusThrow(kVerificationException);

    HELPER_METHOD_FRAME_END();
}
HCIMPLEND

/*********************************************************************/
static RuntimeExceptionKind MapCorInfoExceptionToRuntimeExceptionKind(unsigned exceptNum)
{
    LIMITED_METHOD_CONTRACT;

    static const RuntimeExceptionKind map[CORINFO_Exception_Count] =
    {
        kNullReferenceException,
        kDivideByZeroException,
        kInvalidCastException,
        kIndexOutOfRangeException,
        kOverflowException,
        kSynchronizationLockException,
        kArrayTypeMismatchException,
        kRankException,
        kArgumentNullException,
        kArgumentException,
    };

        // spot check of the array above
    _ASSERTE(map[CORINFO_NullReferenceException] == kNullReferenceException);
    _ASSERTE(map[CORINFO_DivideByZeroException] == kDivideByZeroException);
    _ASSERTE(map[CORINFO_IndexOutOfRangeException] == kIndexOutOfRangeException);
    _ASSERTE(map[CORINFO_OverflowException] == kOverflowException);
    _ASSERTE(map[CORINFO_SynchronizationLockException] == kSynchronizationLockException);
    _ASSERTE(map[CORINFO_ArrayTypeMismatchException] == kArrayTypeMismatchException);
    _ASSERTE(map[CORINFO_RankException] == kRankException);
    _ASSERTE(map[CORINFO_ArgumentNullException] == kArgumentNullException);
    _ASSERTE(map[CORINFO_ArgumentException] == kArgumentException);

    PREFIX_ASSUME(exceptNum < CORINFO_Exception_Count);
    return map[exceptNum];
}

/*********************************************************************/
HCIMPL1(void, JIT_InternalThrow, unsigned exceptNum)
{
    FCALL_CONTRACT;

    FC_GC_POLL_NOT_NEEDED();    // throws always open up for GC

    HELPER_METHOD_FRAME_BEGIN_ATTRIB_NOPOLL(Frame::FRAME_ATTR_EXACT_DEPTH);
    COMPlusThrow(MapCorInfoExceptionToRuntimeExceptionKind(exceptNum));
    HELPER_METHOD_FRAME_END();
}
HCIMPLEND

/*********************************************************************/
HCIMPL1(void*, JIT_InternalThrowFromHelper, unsigned exceptNum)
{
    FCALL_CONTRACT;

    FC_GC_POLL_NOT_NEEDED();    // throws always open up for GC
    HELPER_METHOD_FRAME_BEGIN_RET_ATTRIB_NOPOLL(Frame::FRAME_ATTR_CAPTURE_DEPTH_2|Frame::FRAME_ATTR_EXACT_DEPTH);
    COMPlusThrow(MapCorInfoExceptionToRuntimeExceptionKind(exceptNum));
    HELPER_METHOD_FRAME_END();
    return NULL;
}
HCIMPLEND

#ifndef STATUS_STACK_BUFFER_OVERRUN  // Not defined yet in CESDK includes
# define STATUS_STACK_BUFFER_OVERRUN      ((NTSTATUS)0xC0000409L)
#endif

/*********************************************************************
 * Kill process without using any potentially corrupted data:
 *      o Do not throw an exception
 *      o Do not call any indirect/virtual functions
 *      o Do not depend on any global data
 *
 * This function is used by the security checks for unsafe buffers (VC's -GS checks)
 */

void DoJITFailFast ()
{
    CONTRACTL {
        MODE_ANY;
        WRAPPER(GC_TRIGGERS);
        WRAPPER(THROWS);
    } CONTRACTL_END;

    LOG((LF_ALWAYS, LL_FATALERROR, "Unsafe buffer security check failure: Buffer overrun detected"));

#ifdef _DEBUG
    if (g_pConfig->fAssertOnFailFast())
        _ASSERTE(!"About to FailFast. set DOTNET_AssertOnFailFast=0 if this is expected");
#endif

#ifndef TARGET_UNIX
    // Use the function provided by the C runtime.
    //
    // Ideally, this function is called directly from managed code so
    // that the address of the managed function will be included in the
    // error log. However, this function is also used by the stackwalker.
    // To keep things simple, we just call it from here.
#if defined(TARGET_X86)
    __report_gsfailure();
#else // !defined(TARGET_X86)
    // On AMD64/IA64/ARM, we need to pass a stack cookie, which will be saved in the context record
    // that is used to raise the buffer-overrun exception by __report_gsfailure.
    __report_gsfailure((ULONG_PTR)0);
#endif // defined(TARGET_X86)
#else // TARGET_UNIX
    if(ETW_EVENT_ENABLED(MICROSOFT_WINDOWS_DOTNETRUNTIME_PRIVATE_PROVIDER_DOTNET_Context, FailFast))
    {
        // Fire an ETW FailFast event
        FireEtwFailFast(W("Unsafe buffer security check failure: Buffer overrun detected"),
                       (const PVOID)GetThread()->GetFrame()->GetIP(),
                       STATUS_STACK_BUFFER_OVERRUN,
                       COR_E_EXECUTIONENGINE,
                       GetClrInstanceId());
    }

    CrashDumpAndTerminateProcess(STATUS_STACK_BUFFER_OVERRUN);
#endif // !TARGET_UNIX
}

HCIMPL0(void, JIT_FailFast)
{
    FCALL_CONTRACT;
    DoJITFailFast ();
}
HCIMPLEND

HCIMPL2(void, JIT_ThrowMethodAccessException, CORINFO_METHOD_HANDLE caller, CORINFO_METHOD_HANDLE callee)
{
    FCALL_CONTRACT;

    FC_GC_POLL_NOT_NEEDED();    // throws always open up for GC

    HELPER_METHOD_FRAME_BEGIN_ATTRIB_NOPOLL(Frame::FRAME_ATTR_EXCEPTION);    // Set up a frame

    MethodDesc* pCallerMD = GetMethod(caller);

    _ASSERTE(pCallerMD != NULL);
    AccessCheckContext accessContext(pCallerMD);

    ThrowMethodAccessException(&accessContext, GetMethod(callee));

    HELPER_METHOD_FRAME_END();
}
HCIMPLEND

HCIMPL2(void, JIT_ThrowFieldAccessException, CORINFO_METHOD_HANDLE caller, CORINFO_FIELD_HANDLE callee)
{
    FCALL_CONTRACT;

    FC_GC_POLL_NOT_NEEDED();    // throws always open up for GC

    HELPER_METHOD_FRAME_BEGIN_ATTRIB_NOPOLL(Frame::FRAME_ATTR_EXCEPTION);    // Set up a frame

    MethodDesc* pCallerMD = GetMethod(caller);

    _ASSERTE(pCallerMD != NULL);
    AccessCheckContext accessContext(pCallerMD);

    ThrowFieldAccessException(&accessContext, reinterpret_cast<FieldDesc *>(callee));

    HELPER_METHOD_FRAME_END();
}
HCIMPLEND;

HCIMPL2(void, JIT_ThrowClassAccessException, CORINFO_METHOD_HANDLE caller, CORINFO_CLASS_HANDLE callee)
{
    FCALL_CONTRACT;

    FC_GC_POLL_NOT_NEEDED();    // throws always open up for GC

    HELPER_METHOD_FRAME_BEGIN_ATTRIB_NOPOLL(Frame::FRAME_ATTR_EXCEPTION);    // Set up a frame

    MethodDesc* pCallerMD = GetMethod(caller);

    _ASSERTE(pCallerMD != NULL);
    AccessCheckContext accessContext(pCallerMD);

    ThrowTypeAccessException(&accessContext, TypeHandle(callee).GetMethodTable());

    HELPER_METHOD_FRAME_END();
}
HCIMPLEND;

//========================================================================
//
//      DEBUGGER/PROFILER HELPERS
//
//========================================================================

/*********************************************************************/
// Called by the JIT whenever a cee_break instruction should be executed.
//
HCIMPL0(void, JIT_UserBreakpoint)
{
    FCALL_CONTRACT;

    HELPER_METHOD_FRAME_BEGIN_NOPOLL();    // Set up a frame

#ifdef DEBUGGING_SUPPORTED
    FrameWithCookie<DebuggerExitFrame> __def;

    MethodDescCallSite debuggerBreak(METHOD__DEBUGGER__BREAK);

    debuggerBreak.Call((ARG_SLOT*)NULL);

    __def.Pop();
#else // !DEBUGGING_SUPPORTED
    _ASSERTE(!"JIT_UserBreakpoint called, but debugging support is not available in this build.");
#endif // !DEBUGGING_SUPPORTED

    HELPER_METHOD_FRAME_END_POLL();
}
HCIMPLEND

#if defined(_MSC_VER)
// VC++ Compiler intrinsic.
extern "C" void * _ReturnAddress(void);
#endif

/*********************************************************************/
// Callback for Just-My-Code probe
// Probe looks like:
//  if (*pFlag != 0) call JIT_DbgIsJustMyCode
// So this is only called if the flag (obtained by GetJMCFlagAddr) is
// non-zero.
HCIMPL0(void, JIT_DbgIsJustMyCode)
{
    FCALL_CONTRACT;

    // We need to get both the ip of the managed function this probe is in
    // (which will be our return address) and the frame pointer for that
    // function (since we can't get it later because we're pushing unmanaged
    // frames on the stack).
    void * ip = NULL;

    // <NOTE>
    // In order for the return address to be correct, we must NOT call any
    // function before calling _ReturnAddress().
    // </NOTE>
    ip = _ReturnAddress();

    _ASSERTE(ip != NULL);

    // Call into debugger proper
    g_pDebugInterface->OnMethodEnter(ip);

    return;
}
HCIMPLEND

#ifdef PROFILING_SUPPORTED

//---------------------------------------------------------------------------------------
//
// Sets the profiler's enter/leave/tailcall hooks into the JIT's dynamic helper
// function table.
//
// Arguments:
//      pFuncEnter - Enter hook
//      pFuncLeave - Leave hook
//      pFuncTailcall - Tailcall hook
//
//      For each hook parameter, if NULL is passed in, that will cause the JIT
//      to insert calls to its default stub replacement for that hook, which
//      just does a ret.
//
// Return Value:
//      HRESULT indicating success or failure
//
// Notes:
//      On IA64, this will allocate space for stubs to update GP, and that
//      allocation may take locks and may throw on failure.  Callers be warned.
//

HRESULT EEToProfInterfaceImpl::SetEnterLeaveFunctionHooksForJit(FunctionEnter3 * pFuncEnter,
                                                                FunctionLeave3 * pFuncLeave,
                                                                FunctionTailcall3 * pFuncTailcall)
{
    CONTRACTL {
        THROWS;
        GC_NOTRIGGER;
    } CONTRACTL_END;

    SetJitHelperFunction(
        CORINFO_HELP_PROF_FCN_ENTER,
        (pFuncEnter == NULL) ?
            reinterpret_cast<void *>(JIT_ProfilerEnterLeaveTailcallStub) :
            reinterpret_cast<void *>(pFuncEnter));

    SetJitHelperFunction(
        CORINFO_HELP_PROF_FCN_LEAVE,
        (pFuncLeave == NULL) ?
            reinterpret_cast<void *>(JIT_ProfilerEnterLeaveTailcallStub) :
            reinterpret_cast<void *>(pFuncLeave));

    SetJitHelperFunction(
        CORINFO_HELP_PROF_FCN_TAILCALL,
        (pFuncTailcall == NULL) ?
            reinterpret_cast<void *>(JIT_ProfilerEnterLeaveTailcallStub) :
            reinterpret_cast<void *>(pFuncTailcall));

    return (S_OK);
}
#endif // PROFILING_SUPPORTED

/*************************************************************/
HCIMPL1(void, JIT_LogMethodEnter, CORINFO_METHOD_HANDLE methHnd_)
    FCALL_CONTRACT;

    //
    // Record an access to this method desc
    //

HCIMPLEND



//========================================================================
//
//      GC HELPERS
//
//========================================================================

/*************************************************************/
// Slow helper to tailcall from the fast one
NOINLINE HCIMPL0(void, JIT_PollGC_Framed)
{
    BEGIN_PRESERVE_LAST_ERROR;

    FCALL_CONTRACT;
    FC_GC_POLL_NOT_NEEDED();

    HELPER_METHOD_FRAME_BEGIN_NOPOLL();    // Set up a frame
#ifdef _DEBUG
    BOOL GCOnTransition = FALSE;
    if (g_pConfig->FastGCStressLevel()) {
        GCOnTransition = GC_ON_TRANSITIONS (FALSE);
    }
#endif // _DEBUG
    CommonTripThread();         // Indicate we are at a GC safe point
#ifdef _DEBUG
    if (g_pConfig->FastGCStressLevel()) {
        GC_ON_TRANSITIONS (GCOnTransition);
    }
#endif // _DEBUG
    HELPER_METHOD_FRAME_END();
    END_PRESERVE_LAST_ERROR;
}
HCIMPLEND

HCIMPL0(VOID, JIT_PollGC)
{
    FCALL_CONTRACT;

    // As long as we can have GCPOLL_CALL polls, it would not hurt to check the trap flag.
    if (!g_TrapReturningThreads)
        return;

    // Does someone want this thread stopped?
    if (!GetThread()->CatchAtSafePoint())
        return;

    // Tailcall to the slow helper
    ENDFORBIDGC();
    HCCALL0(JIT_PollGC_Framed);
}
HCIMPLEND


/*************************************************************/
// This helper is similar to JIT_RareDisableHelper, but has more operations
// tailored to the post-pinvoke operations.
extern "C" FCDECL0(VOID, JIT_PInvokeEndRarePath);

HCIMPL0(void, JIT_PInvokeEndRarePath)
{
    BEGIN_PRESERVE_LAST_ERROR;

    FCALL_CONTRACT;

    Thread *thread = GetThread();

    // We need to disable the implicit FORBID GC region that exists inside an FCALL
    // in order to call RareDisablePreemptiveGC().
    FC_CAN_TRIGGER_GC();
    thread->RareDisablePreemptiveGC();
    FC_CAN_TRIGGER_GC_END();

    FC_GC_POLL_NOT_NEEDED();

    HELPER_METHOD_FRAME_BEGIN_NOPOLL();    // Set up a frame
    thread->HandleThreadAbort();
    HELPER_METHOD_FRAME_END();

    thread->m_pFrame->Pop(thread);

    END_PRESERVE_LAST_ERROR;
}
HCIMPLEND

/*************************************************************/
// For an inlined N/Direct call (and possibly for other places that need this service)
// we have noticed that the returning thread should trap for one reason or another.
// ECall sets up the frame.

extern "C" FCDECL0(VOID, JIT_RareDisableHelper);

#if defined(TARGET_ARM) || defined(TARGET_AMD64)
// The JIT expects this helper to preserve the return value on AMD64 and ARM. We should eventually
// switch other platforms to the same convention since it produces smaller code.
extern "C" FCDECL0(VOID, JIT_RareDisableHelperWorker);

HCIMPL0(void, JIT_RareDisableHelperWorker)
#else
HCIMPL0(void, JIT_RareDisableHelper)
#endif
{
    // We do this here (before we set up a frame), because the following scenario
    // We are in the process of doing an inlined pinvoke.  Since we are in preemtive
    // mode, the thread is allowed to continue.  The thread continues and gets a context
    // switch just after it has cleared the preemptive mode bit but before it gets
    // to this helper.    When we do our stack crawl now, we think this thread is
    // in cooperative mode (and believed that it was suspended in the SuspendEE), so
    // we do a getthreadcontext (on the unsuspended thread!) and get an EIP in jitted code.
    // and proceed.   Assume the crawl of jitted frames is proceeding on the other thread
    // when this thread wakes up and sets up a frame.   Eventually the other thread
    // runs out of jitted frames and sees the frame we just established.  This causes
    // an assert in the stack crawling code.  If this assert is ignored, however, we
    // will end up scanning the jitted frames twice, which will lead to GC holes
    //
    // <TODO>TODO:  It would be MUCH more robust if we should remember which threads
    // we suspended in the SuspendEE, and only even consider using EIP if it was suspended
    // in the first phase.
    //      </TODO>

    BEGIN_PRESERVE_LAST_ERROR;

    FCALL_CONTRACT;

    Thread *thread = GetThread();

    // We need to disable the implicit FORBID GC region that exists inside an FCALL
    // in order to call RareDisablePreemptiveGC().
    FC_CAN_TRIGGER_GC();
    thread->RareDisablePreemptiveGC();
    FC_CAN_TRIGGER_GC_END();

    FC_GC_POLL_NOT_NEEDED();

    HELPER_METHOD_FRAME_BEGIN_NOPOLL();    // Set up a frame
    thread->HandleThreadAbort();
    HELPER_METHOD_FRAME_END();

    END_PRESERVE_LAST_ERROR;
}
HCIMPLEND

/*********************************************************************/
// This is called by the JIT after every instruction in fully interruptible
// code to make certain our GC tracking is OK
HCIMPL0(VOID, JIT_StressGC_NOP)
{
    FCALL_CONTRACT;
}
HCIMPLEND


HCIMPL0(VOID, JIT_StressGC)
{
    FCALL_CONTRACT;

#ifdef _DEBUG
    HELPER_METHOD_FRAME_BEGIN_0();    // Set up a frame

    bool fSkipGC = false;

    if (!fSkipGC)
        GCHeapUtilities::GetGCHeap()->GarbageCollect();

// <TODO>@TODO: the following ifdef is in error, but if corrected the
// compiler complains about the *__ms->pRetAddr() saying machine state
// doesn't allow -></TODO>
#ifdef _X86
                // Get the machine state, (from HELPER_METHOD_FRAME_BEGIN)
                // and wack our return address to a nop function
        BYTE* retInstrs = ((BYTE*) *__ms->pRetAddr()) - 4;
        _ASSERTE(retInstrs[-1] == 0xE8);                // it is a call instruction
                // Wack it to point to the JITStressGCNop instead
        InterlockedExchange((LONG*) retInstrs), (LONG) JIT_StressGC_NOP);
#endif // _X86

    HELPER_METHOD_FRAME_END();
#endif // _DEBUG
}
HCIMPLEND



FCIMPL0(INT32, JIT_GetCurrentManagedThreadId)
{
    FCALL_CONTRACT;

    FC_GC_POLL_NOT_NEEDED();

    Thread * pThread = GetThread();
    return pThread->GetThreadId();
}
FCIMPLEND


/*********************************************************************/
/* we don't use HCIMPL macros because we don't want the overhead even in debug mode */

HCIMPL1_RAW(Object*, JIT_CheckObj, Object* obj)
{
    FCALL_CONTRACT;

    if (obj != 0) {
        MethodTable* pMT = obj->GetMethodTable();
        if (!pMT->ValidateWithPossibleAV()) {
            _ASSERTE_ALL_BUILDS(!"Bad Method Table");
        }
    }
    return obj;
}
HCIMPLEND_RAW

static int loopChoice = 0;

// This function supports a JIT mode in which we're debugging the mechanism for loop cloning.
// We want to clone loops, then make a semi-random choice, on each execution of the loop,
// whether to run the original loop or the cloned copy.  We do this by incrementing the contents
// of a memory location, and testing whether the result is odd or even.  The "loopChoice" variable
// above provides that memory location, and this JIT helper merely informs the JIT of the address of
// "loopChoice".
HCIMPL0(void*, JIT_LoopCloneChoiceAddr)
{
     CONTRACTL {
        FCALL_CHECK;
     } CONTRACTL_END;

     return &loopChoice;
}
HCIMPLEND

// Prints a message that loop cloning optimization has occurred.
HCIMPL0(void, JIT_DebugLogLoopCloning)
{
     CONTRACTL {
        FCALL_CHECK;
     } CONTRACTL_END;

#ifdef _DEBUG
     printf(">> Logging loop cloning optimization\n");
#endif
}
HCIMPLEND

#ifdef FEATURE_ON_STACK_REPLACEMENT

// Helper method to jit the OSR version of a method.
//
// Returns the address of the jitted code.
// Returns NULL if osr method can't be created.
static PCODE JitPatchpointWorker(MethodDesc* pMD, EECodeInfo& codeInfo, int ilOffset)
{
    STANDARD_VM_CONTRACT;
    PCODE osrVariant = (PCODE)NULL;

    // Fetch the patchpoint info for the current method
    EEJitManager* jitMgr = ExecutionManager::GetEEJitManager();
    CodeHeader* codeHdr = jitMgr->GetCodeHeaderFromStartAddress(codeInfo.GetStartAddress());
    PTR_BYTE debugInfo = codeHdr->GetDebugInfo();
    PatchpointInfo* patchpointInfo = CompressDebugInfo::RestorePatchpointInfo(debugInfo);

    if (patchpointInfo == NULL)
    {
        // Unexpected, but not fatal
        STRESS_LOG1(LF_TIEREDCOMPILATION, LL_WARNING, "JitPatchpointWorker: failed to restore patchpoint info for Method=0x%pM\n", pMD);
        return (PCODE)NULL;
    }

    // Set up a new native code version for the OSR variant of this method.
    NativeCodeVersion osrNativeCodeVersion;
    {
        CodeVersionManager::LockHolder codeVersioningLockHolder;

        NativeCodeVersion currentNativeCodeVersion = codeInfo.GetNativeCodeVersion();
        ILCodeVersion ilCodeVersion = currentNativeCodeVersion.GetILCodeVersion();
        HRESULT hr = ilCodeVersion.AddNativeCodeVersion(pMD, NativeCodeVersion::OptimizationTier1OSR, &osrNativeCodeVersion, patchpointInfo, ilOffset);
        if (FAILED(hr))
        {
            // Unexpected, but not fatal
            STRESS_LOG1(LF_TIEREDCOMPILATION, LL_WARNING, "JitPatchpointWorker: failed to add native code version for Method=0x%pM\n", pMD);
            return (PCODE)NULL;
        }
    }

    // Invoke the jit to compile the OSR version
    LOG((LF_TIEREDCOMPILATION, LL_INFO10, "JitPatchpointWorker: creating OSR version of Method=0x%pM (%s::%s) at offset %d\n",
        pMD, pMD->m_pszDebugClassName, pMD->m_pszDebugMethodName, ilOffset));

    PrepareCodeConfigBuffer configBuffer(osrNativeCodeVersion);
    PrepareCodeConfig *config = configBuffer.GetConfig();
    osrVariant = pMD->PrepareCode(config);

    return osrVariant;
}

// Helper method wrapper to set up a frame so we can invoke methods that might GC
HCIMPL3(PCODE, JIT_Patchpoint_Framed, MethodDesc* pMD, EECodeInfo& codeInfo, int ilOffset)
{
    PCODE result = (PCODE)NULL;

    HELPER_METHOD_FRAME_BEGIN_RET_0();

    GCX_PREEMP();
    result = JitPatchpointWorker(pMD, codeInfo, ilOffset);

    HELPER_METHOD_FRAME_END();

    return result;
}
HCIMPLEND

// Jit helper invoked at a patchpoint.
//
// Checks to see if this is a known patchpoint, if not,
// an entry is added to the patchpoint table.
//
// When the patchpoint has been hit often enough to trigger
// a transition, create an OSR method.
//
// Currently, counter is a pointer into the Tier0 method stack
// frame so we have exclusive access.

void JIT_Patchpoint(int* counter, int ilOffset)
{
    // BEGIN_PRESERVE_LAST_ERROR;
    DWORD dwLastError = ::GetLastError();

    // This method may not return normally
    STATIC_CONTRACT_GC_NOTRIGGER;
    STATIC_CONTRACT_MODE_COOPERATIVE;

    // Patchpoint identity is the helper return address
    PCODE ip = (PCODE)_ReturnAddress();

    // Fetch or setup patchpoint info for this patchpoint.
    EECodeInfo codeInfo(ip);
    MethodDesc* pMD = codeInfo.GetMethodDesc();
    LoaderAllocator* allocator = pMD->GetLoaderAllocator();
    OnStackReplacementManager* manager = allocator->GetOnStackReplacementManager();
    PerPatchpointInfo * ppInfo = manager->GetPerPatchpointInfo(ip);
    PCODE osrMethodCode = (PCODE)NULL;
    bool isNewMethod = false;

    // In the current prototype, counter is shared by all patchpoints
    // in a method, so no matter what happens below, we don't want to
    // impair those other patchpoints.
    //
    // One might be tempted, for instance, to set the counter for
    // invalid or ignored patchpoints to some high value to reduce
    // the amount of back and forth with the runtime, but this would
    // lock out other patchpoints in the method.
    //
    // So we always reset the counter to the bump value.
    //
    // In the prototype, counter is a location in a stack frame,
    // so we can update it without worrying about other threads.
    const int counterBump = g_pConfig->OSR_CounterBump();
    *counter = counterBump;

#ifdef _DEBUG
    const int ppId = ppInfo->m_patchpointId;
#endif

    // Is this a patchpoint that was previously marked as invalid? If so, just return to the Tier0 method.
    if ((ppInfo->m_flags & PerPatchpointInfo::patchpoint_invalid) == PerPatchpointInfo::patchpoint_invalid)
    {
        LOG((LF_TIEREDCOMPILATION, LL_INFO1000, "Jit_Patchpoint: invalid patchpoint [%d] (0x%p) in Method=0x%pM (%s::%s) at offset %d\n",
                ppId, ip, pMD, pMD->m_pszDebugClassName, pMD->m_pszDebugMethodName, ilOffset));

        goto DONE;
    }

    // See if we have an OSR method for this patchpoint.
    osrMethodCode = ppInfo->m_osrMethodCode;

    if (osrMethodCode == (PCODE)NULL)
    {
        // No OSR method yet, let's see if we should create one.
        //
        // First, optionally ignore some patchpoints to increase
        // coverage (stress mode).
        //
        // Because there are multiple patchpoints in a method, and
        // each OSR method covers the remainder of the method from
        // that point until the method returns, if we trigger on an
        // early patchpoint in a method, we may never see triggers on
        // a later one.

#ifdef _DEBUG
        const int lowId = g_pConfig->OSR_LowId();
        const int highId = g_pConfig->OSR_HighId();

        if ((ppId < lowId) || (ppId > highId))
        {
            LOG((LF_TIEREDCOMPILATION, LL_INFO10, "Jit_Patchpoint: ignoring patchpoint [%d] (0x%p) in Method=0x%pM (%s::%s) at offset %d\n",
                    ppId, ip, pMD, pMD->m_pszDebugClassName, pMD->m_pszDebugMethodName, ilOffset));
            goto DONE;
        }
#endif

        // Second, only request the OSR method if this patchpoint has
        // been hit often enough.
        //
        // Note the initial invocation of the helper depends on the
        // initial counter value baked into jitted code (call this J);
        // subsequent invocations depend on the counter bump (call
        // this B).
        //
        // J and B may differ, so the total number of loop iterations
        // before an OSR method is created is:
        //
        // J, if hitLimit <= 1;
        // J + (hitLimit-1)* B, if hitLimit > 1;
        //
        // Current thinking is:
        //
        // J should be in the range of tens to hundreds, so that newly
        // called Tier0 methods that already have OSR methods
        // available can transition to OSR methods quickly, but
        // methods called only a few times do not invoke this
        // helper and so create PerPatchpoint runtime state.
        //
        // B should be in the range of hundreds to thousands, so that
        // we're not too eager to create OSR methods (since there is
        // some jit cost), but are eager enough to transition before
        // we run too much Tier0 code.
        //
        const int hitLimit = g_pConfig->OSR_HitLimit();
        const int hitCount = InterlockedIncrement(&ppInfo->m_patchpointCount);
        const int hitLogLevel = (hitCount == 1) ? LL_INFO10 : LL_INFO1000;

        LOG((LF_TIEREDCOMPILATION, hitLogLevel, "Jit_Patchpoint: patchpoint [%d] (0x%p) hit %d in Method=0x%pM (%s::%s) [il offset %d] (limit %d)\n",
            ppId, ip, hitCount, pMD, pMD->m_pszDebugClassName, pMD->m_pszDebugMethodName, ilOffset, hitLimit));

        // Defer, if we haven't yet reached the limit
        if (hitCount < hitLimit)
        {
            goto DONE;
        }

        // Third, make sure no other thread is trying to create the OSR method.
        LONG oldFlags = ppInfo->m_flags;
        if ((oldFlags & PerPatchpointInfo::patchpoint_triggered) == PerPatchpointInfo::patchpoint_triggered)
        {
            LOG((LF_TIEREDCOMPILATION, LL_INFO1000, "Jit_Patchpoint: AWAITING OSR method for patchpoint [%d] (0x%p)\n", ppId, ip));
            goto DONE;
        }

        LONG newFlags = oldFlags | PerPatchpointInfo::patchpoint_triggered;
        BOOL triggerTransition = InterlockedCompareExchange(&ppInfo->m_flags, newFlags, oldFlags) == oldFlags;

        if (!triggerTransition)
        {
            LOG((LF_TIEREDCOMPILATION, LL_INFO1000, "Jit_Patchpoint: (lost race) AWAITING OSR method for patchpoint [%d] (0x%p)\n", ppId, ip));
            goto DONE;
        }

        // Time to create the OSR method.
        //
        // We currently do this synchronously. We could instead queue
        // up a request on some worker thread, like we do for
        // rejitting, and return control to the Tier0 method. It may
        // eventually return here, if the patchpoint is hit often
        // enough.
        //
        // There is a chance the async version will create methods
        // that are never used (just like there is a chance that Tier1
        // methods are ever called).
        //
        // In this prototype we want to expose bugs in the jitted code
        // for OSR methods, so we stick with synchronous creation.
        LOG((LF_TIEREDCOMPILATION, LL_INFO10, "Jit_Patchpoint: patchpoint [%d] (0x%p) TRIGGER at count %d\n", ppId, ip, hitCount));

        // Invoke the helper to build the OSR method
        osrMethodCode = HCCALL3(JIT_Patchpoint_Framed, pMD, codeInfo, ilOffset);

        // If that failed, mark the patchpoint as invalid.
        if (osrMethodCode == (PCODE)NULL)
        {
            // Unexpected, but not fatal
            STRESS_LOG3(LF_TIEREDCOMPILATION, LL_WARNING, "Jit_Patchpoint: patchpoint (0x%p) OSR method creation failed,"
                " marking patchpoint invalid for Method=0x%pM il offset %d\n", ip, pMD, ilOffset);

            InterlockedOr(&ppInfo->m_flags, (LONG)PerPatchpointInfo::patchpoint_invalid);
            goto DONE;
        }

        // We've successfully created the osr method; make it available.
        _ASSERTE(ppInfo->m_osrMethodCode == NULL);
        ppInfo->m_osrMethodCode = osrMethodCode;
        isNewMethod = true;
    }

    // If we get here, we have code to transition to...
    _ASSERTE(osrMethodCode != NULL);

    {
        Thread *pThread = GetThread();

#ifdef FEATURE_HIJACK
        // We can't crawl the stack of a thread that currently has a hijack pending
        // (since the hijack routine won't be recognized by any code manager). So we
        // Undo any hijack, the EE will re-attempt it later.
        pThread->UnhijackThread();
#endif

        // Find context for the original method
        CONTEXT *pFrameContext = NULL;
#if defined(TARGET_WINDOWS) && defined(TARGET_AMD64)
        DWORD contextSize = 0;
        ULONG64 xStateCompactionMask = 0;
        DWORD contextFlags = CONTEXT_FULL;
        if (Thread::AreShadowStacksEnabled())
        {
            xStateCompactionMask = XSTATE_MASK_CET_U;
            contextFlags |= CONTEXT_XSTATE;
        }

        // The initialize call should fail but return contextSize
        BOOL success = g_pfnInitializeContext2 ?
            g_pfnInitializeContext2(NULL, contextFlags, NULL, &contextSize, xStateCompactionMask) :
            InitializeContext(NULL, contextFlags, NULL, &contextSize);

        _ASSERTE(!success && (GetLastError() == ERROR_INSUFFICIENT_BUFFER));

        PVOID pBuffer = _alloca(contextSize);
        success = g_pfnInitializeContext2 ?
            g_pfnInitializeContext2(pBuffer, contextFlags, &pFrameContext, &contextSize, xStateCompactionMask) :
            InitializeContext(pBuffer, contextFlags, &pFrameContext, &contextSize);
        _ASSERTE(success);
#else // TARGET_WINDOWS && TARGET_AMD64
        CONTEXT frameContext;
        frameContext.ContextFlags = CONTEXT_FULL;
        pFrameContext = &frameContext;
#endif // TARGET_WINDOWS && TARGET_AMD64

        // Find context for the original method
        RtlCaptureContext(pFrameContext);

#if defined(TARGET_WINDOWS) && defined(TARGET_AMD64)
        if (Thread::AreShadowStacksEnabled())
        {
            pFrameContext->ContextFlags |= CONTEXT_XSTATE;
            SetXStateFeaturesMask(pFrameContext, xStateCompactionMask);
            SetSSP(pFrameContext, _rdsspq());
        }
#endif // TARGET_WINDOWS && TARGET_AMD64

        // Walk back to the original method frame
        pThread->VirtualUnwindToFirstManagedCallFrame(pFrameContext);

        // Remember original method FP and SP because new method will inherit them.
        UINT_PTR currentSP = GetSP(pFrameContext);
        UINT_PTR currentFP = GetFP(pFrameContext);

        // We expect to be back at the right IP
        if ((UINT_PTR)ip != GetIP(pFrameContext))
        {
            // Should be fatal
            STRESS_LOG2(LF_TIEREDCOMPILATION, LL_FATALERROR, "Jit_Patchpoint: patchpoint (0x%p) TRANSITION"
                " unexpected context IP 0x%p\n", ip, GetIP(pFrameContext));
            EEPOLICY_HANDLE_FATAL_ERROR(COR_E_EXECUTIONENGINE);
        }

        // Now unwind back to the original method caller frame.
        EECodeInfo callerCodeInfo(GetIP(pFrameContext));
        ULONG_PTR establisherFrame = 0;
        PVOID handlerData = NULL;
        RtlVirtualUnwind(UNW_FLAG_NHANDLER, callerCodeInfo.GetModuleBase(), GetIP(pFrameContext), callerCodeInfo.GetFunctionEntry(),
            pFrameContext, &handlerData, &establisherFrame, NULL);

        // Now, set FP and SP back to the values they had just before this helper was called,
        // since the new method must have access to the original method frame.
        //
        // TODO: if we access the patchpointInfo here, we can read out the FP-SP delta from there and
        // use that to adjust the stack, likely saving some stack space.

#if defined(TARGET_AMD64)
        // If calls push the return address, we need to simulate that here, so the OSR
        // method sees the "expected" SP misalgnment on entry.
        _ASSERTE(currentSP % 16 == 0);
        currentSP -= 8;

#if defined(TARGET_WINDOWS)
        DWORD64 ssp = GetSSP(pFrameContext);
        if (ssp != 0)
        {
            SetSSP(pFrameContext, ssp - 8);
        }
#endif // TARGET_WINDOWS

        pFrameContext->Rbp = currentFP;
#endif // TARGET_AMD64

        SetSP(pFrameContext, currentSP);

        // Note we can get here w/o triggering, if there is an existing OSR method and
        // we hit the patchpoint.
        const int transitionLogLevel = isNewMethod ? LL_INFO10 : LL_INFO1000;
        LOG((LF_TIEREDCOMPILATION, transitionLogLevel, "Jit_Patchpoint: patchpoint [%d] (0x%p) TRANSITION to ip 0x%p\n", ppId, ip, osrMethodCode));

        // Install new entry point as IP
        SetIP(pFrameContext, osrMethodCode);

#ifdef _DEBUG
        // Keep this context around to aid in debugging OSR transition problems
        static CONTEXT s_lastOSRTransitionContext;
        s_lastOSRTransitionContext = *pFrameContext;
#endif

        // Restore last error (since call below does not return)
        // END_PRESERVE_LAST_ERROR;
        ::SetLastError(dwLastError);

        // Transition!
        ClrRestoreNonvolatileContext(pFrameContext);
    }

 DONE:

    // END_PRESERVE_LAST_ERROR;
    ::SetLastError(dwLastError);
}

// Jit helper invoked at a partial compilation patchpoint.
//
// Similar to Jit_Patchpoint, but invoked when execution
// reaches a point in a method where the continuation
// was never jitted (eg an exceptional path).
//
// Unlike regular patchpoints, partial compilation patchpoints
// must always transition.
//
HCIMPL1(VOID, JIT_PartialCompilationPatchpoint, int ilOffset)
{
    FCALL_CONTRACT;

    // BEGIN_PRESERVE_LAST_ERROR;
    DWORD dwLastError = ::GetLastError();
    PerPatchpointInfo* ppInfo = NULL;
    bool isNewMethod = false;
    CONTEXT frameContext;

    // Patchpoint identity is the helper return address
    PCODE ip = (PCODE)_ReturnAddress();

#ifdef _DEBUG
    // Friendly ID number
    int ppId = 0;
#endif

    HELPER_METHOD_FRAME_BEGIN_0();

    // Fetch or setup patchpoint info for this patchpoint.
    EECodeInfo codeInfo(ip);
    MethodDesc* pMD = codeInfo.GetMethodDesc();
    LoaderAllocator* allocator = pMD->GetLoaderAllocator();
    OnStackReplacementManager* manager = allocator->GetOnStackReplacementManager();
    ppInfo = manager->GetPerPatchpointInfo(ip);

#ifdef _DEBUG
    ppId = ppInfo->m_patchpointId;
#endif

    // See if we have an OSR method for this patchpoint.
    DWORD backoffs = 0;

    // Enable GC while we jit or wait for the continuation to be jitted.
    {
        GCX_PREEMP();

        while (ppInfo->m_osrMethodCode == (PCODE)NULL)
        {
            // Invalid patchpoints are fatal, for partial compilation patchpoints
            //
            if ((ppInfo->m_flags & PerPatchpointInfo::patchpoint_invalid) == PerPatchpointInfo::patchpoint_invalid)
            {
                LOG((LF_TIEREDCOMPILATION, LL_FATALERROR, "Jit_PartialCompilationPatchpoint: invalid patchpoint [%d] (0x%p) in Method=0x%pM (%s::%s) at offset %d\n",
                        ppId, ip, pMD, pMD->m_pszDebugClassName, pMD->m_pszDebugMethodName, ilOffset));
                EEPOLICY_HANDLE_FATAL_ERROR(COR_E_EXECUTIONENGINE);
            }

            // Make sure no other thread is trying to create the OSR method.
            //
            LONG oldFlags = ppInfo->m_flags;
            if ((oldFlags & PerPatchpointInfo::patchpoint_triggered) == PerPatchpointInfo::patchpoint_triggered)
            {
                LOG((LF_TIEREDCOMPILATION, LL_INFO1000, "Jit_PartialCompilationPatchpoint: AWAITING OSR method for patchpoint [%d] (0x%p)\n", ppId, ip));
                __SwitchToThread(0, backoffs++);
                continue;
            }

            // Make sure we win the race to create the OSR method
            //
            LONG newFlags = ppInfo->m_flags | PerPatchpointInfo::patchpoint_triggered;
            BOOL triggerTransition = InterlockedCompareExchange(&ppInfo->m_flags, newFlags, oldFlags) == oldFlags;

            if (!triggerTransition)
            {
                LOG((LF_TIEREDCOMPILATION, LL_INFO1000, "Jit_PartialCompilationPatchpoint: (lost race) AWAITING OSR method for patchpoint [%d] (0x%p)\n", ppId, ip));
                __SwitchToThread(0, backoffs++);
                continue;
            }

            // Invoke the helper to build the OSR method
            //
            // TODO: may not want to optimize this part of the method, if it's truly partial compilation
            // and can't possibly rejoin into the main flow.
            //
            // (but consider: throw path in method with try/catch, OSR method will contain more than just the throw?)
            //
            LOG((LF_TIEREDCOMPILATION, LL_INFO10, "Jit_PartialCompilationPatchpoint: patchpoint [%d] (0x%p) TRIGGER\n", ppId, ip));
            PCODE newMethodCode = JitPatchpointWorker(pMD, codeInfo, ilOffset);

            // If that failed, mark the patchpoint as invalid.
            // This is fatal, for partial compilation patchpoints
            //
            if (newMethodCode == (PCODE)NULL)
            {
                STRESS_LOG3(LF_TIEREDCOMPILATION, LL_WARNING, "Jit_PartialCompilationPatchpoint: patchpoint (0x%p) OSR method creation failed,"
                    " marking patchpoint invalid for Method=0x%pM il offset %d\n", ip, pMD, ilOffset);
                InterlockedOr(&ppInfo->m_flags, (LONG)PerPatchpointInfo::patchpoint_invalid);
                EEPOLICY_HANDLE_FATAL_ERROR(COR_E_EXECUTIONENGINE);
                break;
            }

            // We've successfully created the osr method; make it available.
            _ASSERTE(ppInfo->m_osrMethodCode == NULL);
            ppInfo->m_osrMethodCode = newMethodCode;
            isNewMethod = true;
        }
    }

    // If we get here, we have code to transition to...
    PCODE osrMethodCode = ppInfo->m_osrMethodCode;
    _ASSERTE(osrMethodCode != NULL);

    Thread *pThread = GetThread();

#ifdef FEATURE_HIJACK
    // We can't crawl the stack of a thread that currently has a hijack pending
    // (since the hijack routine won't be recognized by any code manager). So we
    // Undo any hijack, the EE will re-attempt it later.
    pThread->UnhijackThread();
#endif

    // Find context for the original method
    frameContext.ContextFlags = CONTEXT_FULL;
    RtlCaptureContext(&frameContext);

    // Walk back to the original method frame
    pThread->VirtualUnwindToFirstManagedCallFrame(&frameContext);

    // Remember original method FP and SP because new method will inherit them.
    UINT_PTR currentSP = GetSP(&frameContext);
    UINT_PTR currentFP = GetFP(&frameContext);

    // We expect to be back at the right IP
    if ((UINT_PTR)ip != GetIP(&frameContext))
    {
        // Should be fatal
        STRESS_LOG2(LF_TIEREDCOMPILATION, LL_INFO10, "Jit_PartialCompilationPatchpoint: patchpoint (0x%p) TRANSITION"
            " unexpected context IP 0x%p\n", ip, GetIP(&frameContext));
        EEPOLICY_HANDLE_FATAL_ERROR(COR_E_EXECUTIONENGINE);
    }

    // Now unwind back to the original method caller frame.
    EECodeInfo callerCodeInfo(GetIP(&frameContext));
    frameContext.ContextFlags = CONTEXT_FULL;
    ULONG_PTR establisherFrame = 0;
    PVOID handlerData = NULL;
    RtlVirtualUnwind(UNW_FLAG_NHANDLER, callerCodeInfo.GetModuleBase(), GetIP(&frameContext), callerCodeInfo.GetFunctionEntry(),
        &frameContext, &handlerData, &establisherFrame, NULL);

    // Now, set FP and SP back to the values they had just before this helper was called,
    // since the new method must have access to the original method frame.
    //
    // TODO: if we access the patchpointInfo here, we can read out the FP-SP delta from there and
    // use that to adjust the stack, likely saving some stack space.

#if defined(TARGET_AMD64)
    // If calls push the return address, we need to simulate that here, so the OSR
    // method sees the "expected" SP misalgnment on entry.
    _ASSERTE(currentSP % 16 == 0);
    currentSP -= 8;
#endif

    SetSP(&frameContext, currentSP);

#if defined(TARGET_AMD64)
    frameContext.Rbp = currentFP;
#endif

    // Note we can get here w/o triggering, if there is an existing OSR method and
    // we hit the patchpoint.
    const int transitionLogLevel = isNewMethod ? LL_INFO10 : LL_INFO1000;
    LOG((LF_TIEREDCOMPILATION, transitionLogLevel, "Jit_PartialCompilationPatchpoint: patchpoint [%d] (0x%p) TRANSITION to ip 0x%p\n", ppId, ip, osrMethodCode));

    // Install new entry point as IP
    SetIP(&frameContext, osrMethodCode);

    // This method doesn't return normally so we have to manually restore things.
    HELPER_METHOD_FRAME_END();
    ENDFORBIDGC();
    ::SetLastError(dwLastError);

    // Transition!
    __asan_handle_no_return();
    RtlRestoreContext(&frameContext, NULL);
}
HCIMPLEND

#else

void JIT_Patchpoint(int* counter, int ilOffset)
{
    // Stub version if OSR feature is disabled
    //
    // Should not be called.

    UNREACHABLE();
}

HCIMPL1(VOID, JIT_PartialCompilationPatchpoint, int ilOffset)
{
    // Stub version if OSR feature is disabled
    //
    // Should not be called.

    UNREACHABLE();
}
HCIMPLEND

#endif // FEATURE_ON_STACK_REPLACEMENT

static unsigned HandleHistogramProfileRand()
{
    // Generate a random number (xorshift32)
    //
    // Intentionally simple for faster random. It's stored in TLS to avoid
    // multithread contention.
    //
    static thread_local unsigned s_rng = 100;

    unsigned x = s_rng;
    x ^= x << 13;
    x ^= x >> 17;
    x ^= x << 5;
    s_rng = x;
    return x;
}

template<typename T>
FORCEINLINE static bool CheckSample(T* pIndex, size_t* sampleIndex)
{
    const unsigned S = ICorJitInfo::HandleHistogram32::SIZE;
    const unsigned N = ICorJitInfo::HandleHistogram32::SAMPLE_INTERVAL;
    static_assert_no_msg(N >= S);
    static_assert_no_msg((std::is_same<T, uint32_t>::value || std::is_same<T, uint64_t>::value));

    // If table is not yet full, just add entries in
    // and increment the table index.
    //
    T const index = *pIndex;

    if (index < S)
    {
        *sampleIndex = static_cast<size_t>(index);
        *pIndex = index + 1;
        return true;
    }

    unsigned const x = HandleHistogramProfileRand();

    // N is the sampling window size,
    // it should be larger than the table size.
    //
    // If we let N == count then we are building an entire
    // run sample -- probability of update decreases over time.
    // Would be a good strategy for an AOT profiler.
    //
    // But for TieredPGO we would prefer something that is more
    // weighted to recent observations.
    //
    // For S=4, N=128, we'll sample (on average) every 32nd call.
    //
    if ((x % N) >= S)
    {
        return false;
    }

    *sampleIndex = static_cast<size_t>(x % S);
    return true;
}

HCIMPL2(void, JIT_ValueProfile32, intptr_t val, ICorJitInfo::ValueHistogram32* valueProfile)
{
    FCALL_CONTRACT;
    FC_GC_POLL_NOT_NEEDED();

    size_t sampleIndex;
    if (!CheckSample(&valueProfile->Count, &sampleIndex))
    {
        return;
    }

#ifdef _DEBUG
    PgoManager::VerifyAddress(valueProfile);
    PgoManager::VerifyAddress(valueProfile + 1);
#endif

    valueProfile->ValueTable[sampleIndex] = val;
}
HCIMPLEND

HCIMPL2(void, JIT_ValueProfile64, intptr_t val, ICorJitInfo::ValueHistogram64* valueProfile)
{
    FCALL_CONTRACT;
    FC_GC_POLL_NOT_NEEDED();

    size_t sampleIndex;
    if (!CheckSample(&valueProfile->Count, &sampleIndex))
    {
        return;
    }

#ifdef _DEBUG
    PgoManager::VerifyAddress(valueProfile);
    PgoManager::VerifyAddress(valueProfile + 1);
#endif

    valueProfile->ValueTable[sampleIndex] = val;
}
HCIMPLEND

HCIMPL2(void, JIT_ClassProfile32, Object *obj, ICorJitInfo::HandleHistogram32* classProfile)
{
    FCALL_CONTRACT;
    FC_GC_POLL_NOT_NEEDED();

    OBJECTREF objRef = ObjectToOBJECTREF(obj);
    VALIDATEOBJECTREF(objRef);

    size_t sampleIndex;
    if (!CheckSample(&classProfile->Count, &sampleIndex) || objRef == NULL)
    {
        return;
    }

    MethodTable* pMT = objRef->GetMethodTable();

    // If the object class is collectible, record an unknown typehandle.
    // We do this instead of recording NULL so that we won't over-estimate
    // the likelihood of known type handles.
    //
    if (pMT->Collectible())
    {
        pMT = (MethodTable*)DEFAULT_UNKNOWN_HANDLE;
    }

#ifdef _DEBUG
    PgoManager::VerifyAddress(classProfile);
    PgoManager::VerifyAddress(classProfile + 1);
#endif

    classProfile->HandleTable[sampleIndex] = (CORINFO_CLASS_HANDLE)pMT;
}
HCIMPLEND

// Version of helper above used when the count is 64-bit
HCIMPL2(void, JIT_ClassProfile64, Object *obj, ICorJitInfo::HandleHistogram64* classProfile)
{
    FCALL_CONTRACT;
    FC_GC_POLL_NOT_NEEDED();

    OBJECTREF objRef = ObjectToOBJECTREF(obj);
    VALIDATEOBJECTREF(objRef);

    size_t sampleIndex;
    if (!CheckSample(&classProfile->Count, &sampleIndex) || objRef == NULL)
    {
        return;
    }

    MethodTable* pMT = objRef->GetMethodTable();

    if (pMT->Collectible())
    {
        pMT = (MethodTable*)DEFAULT_UNKNOWN_HANDLE;
    }

#ifdef _DEBUG
    PgoManager::VerifyAddress(classProfile);
    PgoManager::VerifyAddress(classProfile + 1);
#endif

    classProfile->HandleTable[sampleIndex] = (CORINFO_CLASS_HANDLE)pMT;
}
HCIMPLEND

HCIMPL2(void, JIT_DelegateProfile32, Object *obj, ICorJitInfo::HandleHistogram32* methodProfile)
{
    FCALL_CONTRACT;
    FC_GC_POLL_NOT_NEEDED();

    OBJECTREF objRef = ObjectToOBJECTREF(obj);
    VALIDATEOBJECTREF(objRef);

    size_t methodSampleIndex;
    if (!CheckSample(&methodProfile->Count, &methodSampleIndex) || objRef == NULL)
    {
        return;
    }

    MethodTable* pMT = objRef->GetMethodTable();

    _ASSERTE(pMT->IsDelegate());

    // Resolve method. We handle only the common "direct" delegate as that is
    // in any case the only one we can reasonably do GDV for. For instance,
    // open delegates are filtered out here, and many cases with inner
    // "complicated" logic as well (e.g. static functions, multicast, unmanaged
    // functions).
    //
    MethodDesc* pRecordedMD = (MethodDesc*)DEFAULT_UNKNOWN_HANDLE;
    DELEGATEREF del = (DELEGATEREF)objRef;
    if ((del->GetInvocationCount() == 0) && (del->GetMethodPtrAux() == (PCODE)NULL))
    {
        MethodDesc* pMD = NonVirtualEntry2MethodDesc(del->GetMethodPtr());
        if ((pMD != nullptr) && !pMD->GetLoaderAllocator()->IsCollectible() && !pMD->IsDynamicMethod())
        {
            pRecordedMD = pMD;
        }
    }

#ifdef _DEBUG
    PgoManager::VerifyAddress(methodProfile);
    PgoManager::VerifyAddress(methodProfile + 1);
#endif

    // If table is not yet full, just add entries in.
    //
    methodProfile->HandleTable[methodSampleIndex] = (CORINFO_METHOD_HANDLE)pRecordedMD;
}
HCIMPLEND

// Version of helper above used when the count is 64-bit
HCIMPL2(void, JIT_DelegateProfile64, Object *obj, ICorJitInfo::HandleHistogram64* methodProfile)
{
    FCALL_CONTRACT;
    FC_GC_POLL_NOT_NEEDED();

    OBJECTREF objRef = ObjectToOBJECTREF(obj);
    VALIDATEOBJECTREF(objRef);

    size_t methodSampleIndex;
    if (!CheckSample(&methodProfile->Count, &methodSampleIndex) || objRef == NULL)
    {
        return;
    }

    MethodTable* pMT = objRef->GetMethodTable();

    _ASSERTE(pMT->IsDelegate());

    // Resolve method. We handle only the common "direct" delegate as that is
    // in any case the only one we can reasonably do GDV for. For instance,
    // open delegates are filtered out here, and many cases with inner
    // "complicated" logic as well (e.g. static functions, multicast, unmanaged
    // functions).
    //
    MethodDesc* pRecordedMD = (MethodDesc*)DEFAULT_UNKNOWN_HANDLE;
    DELEGATEREF del = (DELEGATEREF)objRef;
    if ((del->GetInvocationCount() == 0) && (del->GetMethodPtrAux() == (PCODE)NULL))
    {
        MethodDesc* pMD = NonVirtualEntry2MethodDesc(del->GetMethodPtr());
        if ((pMD != nullptr) && !pMD->GetLoaderAllocator()->IsCollectible() && !pMD->IsDynamicMethod())
        {
            pRecordedMD = pMD;
        }
    }

#ifdef _DEBUG
    PgoManager::VerifyAddress(methodProfile);
    PgoManager::VerifyAddress(methodProfile + 1);
#endif

    // If table is not yet full, just add entries in.
    //
    methodProfile->HandleTable[methodSampleIndex] = (CORINFO_METHOD_HANDLE)pRecordedMD;
}
HCIMPLEND

HCIMPL3(void, JIT_VTableProfile32, Object* obj, CORINFO_METHOD_HANDLE baseMethod, ICorJitInfo::HandleHistogram32* methodProfile)
{
    FCALL_CONTRACT;
    FC_GC_POLL_NOT_NEEDED();

    OBJECTREF objRef = ObjectToOBJECTREF(obj);
    VALIDATEOBJECTREF(objRef);

    size_t methodSampleIndex;
    if (!CheckSample(&methodProfile->Count, &methodSampleIndex) || objRef == NULL)
    {
        return;
    }

    MethodDesc* pBaseMD = GetMethod(baseMethod);

    // Method better be virtual
    _ASSERTE(pBaseMD->IsVirtual());

    // We do not expect to see interface methods here as we cannot efficiently
    // use method handle information for these anyway.
    _ASSERTE(!pBaseMD->IsInterface());

    // Shouldn't be doing this for instantiated methods as they live elsewhere
    _ASSERTE(!pBaseMD->HasMethodInstantiation());

    MethodTable* pMT = objRef->GetMethodTable();

    // Resolve method
    WORD slot = pBaseMD->GetSlot();
    _ASSERTE(slot < pBaseMD->GetMethodTable()->GetNumVirtuals());

    MethodDesc* pMD = pMT->GetMethodDescForSlot(slot);

    MethodDesc* pRecordedMD = (MethodDesc*)DEFAULT_UNKNOWN_HANDLE;
    if (!pMD->GetLoaderAllocator()->IsCollectible() && !pMD->IsDynamicMethod())
    {
        pRecordedMD = pMD;
    }

#ifdef _DEBUG
    PgoManager::VerifyAddress(methodProfile);
    PgoManager::VerifyAddress(methodProfile + 1);
#endif

    methodProfile->HandleTable[methodSampleIndex] = (CORINFO_METHOD_HANDLE)pRecordedMD;
}
HCIMPLEND

HCIMPL3(void, JIT_VTableProfile64, Object* obj, CORINFO_METHOD_HANDLE baseMethod, ICorJitInfo::HandleHistogram64* methodProfile)
{
    FCALL_CONTRACT;
    FC_GC_POLL_NOT_NEEDED();

    OBJECTREF objRef = ObjectToOBJECTREF(obj);
    VALIDATEOBJECTREF(objRef);

    size_t methodSampleIndex;
    if (!CheckSample(&methodProfile->Count, &methodSampleIndex) || objRef == NULL)
    {
        return;
    }

    MethodDesc* pBaseMD = GetMethod(baseMethod);

    // Method better be virtual
    _ASSERTE(pBaseMD->IsVirtual());

    // We do not expect to see interface methods here as we cannot efficiently
    // use method handle information for these anyway.
    _ASSERTE(!pBaseMD->IsInterface());

    // Shouldn't be doing this for instantiated methods as they live elsewhere
    _ASSERTE(!pBaseMD->HasMethodInstantiation());

    MethodTable* pMT = objRef->GetMethodTable();

    // Resolve method
    WORD slot = pBaseMD->GetSlot();
    _ASSERTE(slot < pBaseMD->GetMethodTable()->GetNumVirtuals());

    MethodDesc* pMD = pMT->GetMethodDescForSlot(slot);

    MethodDesc* pRecordedMD = (MethodDesc*)DEFAULT_UNKNOWN_HANDLE;
    if (!pMD->GetLoaderAllocator()->IsCollectible() && !pMD->IsDynamicMethod())
    {
        pRecordedMD = pMD;
    }

#ifdef _DEBUG
    PgoManager::VerifyAddress(methodProfile);
    PgoManager::VerifyAddress(methodProfile + 1);
#endif

    methodProfile->HandleTable[methodSampleIndex] = (CORINFO_METHOD_HANDLE)pRecordedMD;
}
HCIMPLEND

// Helpers for scalable approximate counters
//
// Here threshold = 13 means we count accurately up to 2^13 = 8192 and
// then start counting probabilistically.
//
// See docs/design/features/ScalableApproximateCounting.md
//
HCIMPL1(void, JIT_CountProfile32, volatile LONG* pCounter)
{
    FCALL_CONTRACT;
    FC_GC_POLL_NOT_NEEDED();

    LONG count = *pCounter;
    LONG delta = 1;
    DWORD threshold = g_pConfig->TieredPGO_ScalableCountThreshold();

    if (count > 0)
    {
        DWORD logCount = 0;
        BitScanReverse(&logCount, count);

        if (logCount >= threshold)
        {
            delta = 1 << (logCount - (threshold - 1));
            const unsigned rand = HandleHistogramProfileRand();
            const bool update = (rand & (delta - 1)) == 0;
            if (!update)
            {
                return;
            }
        }
    }

    InterlockedAdd(pCounter, delta);
}
HCIMPLEND

HCIMPL1(void, JIT_CountProfile64, volatile LONG64* pCounter)
{
    FCALL_CONTRACT;
    FC_GC_POLL_NOT_NEEDED();

    LONG64 count = *pCounter;
    LONG64 delta = 1;
    DWORD threshold = g_pConfig->TieredPGO_ScalableCountThreshold();

    if (count > 0)
    {
        DWORD logCount = 0;
        BitScanReverse64(&logCount, count);

        if (logCount >= threshold)
        {
            delta = 1LL << (logCount - (threshold - 1));
            const unsigned rand = HandleHistogramProfileRand();
            const bool update = (rand & (delta - 1)) == 0;
            if (!update)
            {
                return;
            }
        }
    }

    InterlockedAdd64(pCounter, delta);
}
HCIMPLEND

//========================================================================
//
//      INTEROP HELPERS
//
//========================================================================

#ifdef HOST_64BIT

/**********************************************************************/
/* Fills out portions of an InlinedCallFrame for JIT64    */
/* The idea here is to allocate and initialize the frame to only once, */
/* regardless of how many PInvokes there are in the method            */
Thread * JIT_InitPInvokeFrame(InlinedCallFrame *pFrame)
{
    CONTRACTL
    {
        NOTHROW;
        GC_TRIGGERS;
    } CONTRACTL_END;

    Thread *pThread = GetThread();

    // The JIT messed up and is initializing a frame that is already live on the stack?!?!?!?!
    _ASSERTE(pFrame != pThread->GetFrame());

    pFrame->Init();
    pFrame->m_Next = pThread->GetFrame();

    return pThread;
}

#endif // HOST_64BIT

EXTERN_C void JIT_PInvokeBegin(InlinedCallFrame* pFrame);
EXTERN_C void JIT_PInvokeEnd(InlinedCallFrame* pFrame);

// Forward declaration
EXTERN_C void STDCALL ReversePInvokeBadTransition();

#ifndef FEATURE_EH_FUNCLETS
EXCEPTION_HANDLER_DECL(FastNExportExceptHandler);
#endif

// This is a slower version of the reverse PInvoke enter function.
NOINLINE static void JIT_ReversePInvokeEnterRare(ReversePInvokeFrame* frame, void* returnAddr, UMEntryThunk* pThunk = NULL)
{
    _ASSERTE(frame != NULL);

    Thread* thread = GetThreadNULLOk();
    if (thread == NULL)
        CREATETHREAD_IF_NULL_FAILFAST(thread, W("Failed to setup new thread during reverse P/Invoke"));

    // Verify the current thread isn't in COOP mode.
    if (thread->PreemptiveGCDisabled())
        ReversePInvokeBadTransition();

    frame->currentThread = thread;

#ifdef PROFILING_SUPPORTED
        if (CORProfilerTrackTransitions())
        {
            ProfilerUnmanagedToManagedTransitionMD(frame->pMD, COR_PRF_TRANSITION_CALL);
        }
#endif

    thread->DisablePreemptiveGC();
#ifdef DEBUGGING_SUPPORTED
    // If the debugger is attached, we use this opportunity to see if
    // we're disabling preemptive GC on the way into the runtime from
    // unmanaged code. We end up here because
    // Increment/DecrementTraceCallCount() will bump
    // g_TrapReturningThreads for us.
    if (CORDebuggerTraceCall())
        g_pDebugInterface->TraceCall(pThunk ? (const BYTE*)pThunk->GetManagedTarget() : (const BYTE*)returnAddr);
#endif // DEBUGGING_SUPPORTED
}

NOINLINE static void JIT_ReversePInvokeEnterRare2(ReversePInvokeFrame* frame, void* returnAddr, UMEntryThunk* pThunk = NULL)
{
    frame->currentThread->RareDisablePreemptiveGC();
#ifdef DEBUGGING_SUPPORTED
    // If the debugger is attached, we use this opportunity to see if
    // we're disabling preemptive GC on the way into the runtime from
    // unmanaged code. We end up here because
    // Increment/DecrementTraceCallCount() will bump
    // g_TrapReturningThreads for us.
    if (CORDebuggerTraceCall())
        g_pDebugInterface->TraceCall(pThunk ? (const BYTE*)pThunk->GetManagedTarget() : (const BYTE*)returnAddr);
#endif // DEBUGGING_SUPPORTED
}

// The following JIT_ReversePInvoke helpers are special.
// They handle setting up Reverse P/Invoke calls and transitioning back to unmanaged code.
// As a result, we may not have a thread in JIT_ReversePInvokeEnter and we will be in the wrong GC mode for the HCALL prolog.
// Additionally, we set up and tear down SEH handlers when we're on x86, so we can't use dynamic contracts anyway.
// As a result, we specially decorate this method to have the correct calling convention
// and argument ordering for an HCALL, but we don't use the HCALL macros and contracts
// since this method doesn't follow the contracts.
HCIMPL3_RAW(void, JIT_ReversePInvokeEnterTrackTransitions, ReversePInvokeFrame* frame, CORINFO_METHOD_HANDLE handle, void* secretArg)
{
    _ASSERTE(frame != NULL && handle != NULL);

    MethodDesc* pMD = GetMethod(handle);
    if (pMD->IsILStub() && secretArg != NULL)
    {
        pMD = ((UMEntryThunk*)secretArg)->GetMethod();
    }
    frame->pMD = pMD;

    Thread* thread = GetThreadNULLOk();

    // If a thread instance exists and is in the
    // correct GC mode attempt a quick transition.
    if (thread != NULL
        && !thread->PreemptiveGCDisabled())
    {
        frame->currentThread = thread;

#ifdef PROFILING_SUPPORTED
        if (CORProfilerTrackTransitions())
        {
            ProfilerUnmanagedToManagedTransitionMD(frame->pMD, COR_PRF_TRANSITION_CALL);
        }
#endif

        // Manually inline the fast path in Thread::DisablePreemptiveGC().
        thread->m_fPreemptiveGCDisabled.StoreWithoutBarrier(1);
        if (g_TrapReturningThreads != 0)
        {
            // If we're in an IL stub, we want to trace the address of the target method,
            // not the next instruction in the stub.
            JIT_ReversePInvokeEnterRare2(frame, _ReturnAddress(), GetMethod(handle)->IsILStub() ? (UMEntryThunk*)secretArg : (UMEntryThunk*)NULL);
        }
    }
    else
    {
        // If we're in an IL stub, we want to trace the address of the target method,
        // not the next instruction in the stub.
        JIT_ReversePInvokeEnterRare(frame, _ReturnAddress(), GetMethod(handle)->IsILStub() ? (UMEntryThunk*)secretArg  : (UMEntryThunk*)NULL);
    }

#ifndef FEATURE_EH_FUNCLETS
    frame->record.m_pEntryFrame = frame->currentThread->GetFrame();
    frame->record.m_ExReg.Handler = (PEXCEPTION_ROUTINE)FastNExportExceptHandler;
    INSTALL_EXCEPTION_HANDLING_RECORD(&frame->record.m_ExReg);
#endif
}
HCIMPLEND_RAW

HCIMPL1_RAW(void, JIT_ReversePInvokeEnter, ReversePInvokeFrame* frame)
{
    _ASSERTE(frame != NULL);

    Thread* thread = GetThreadNULLOk();

    // If a thread instance exists and is in the
    // correct GC mode attempt a quick transition.
    if (thread != NULL
        && !thread->PreemptiveGCDisabled())
    {
        frame->currentThread = thread;

        // Manually inline the fast path in Thread::DisablePreemptiveGC().
        thread->m_fPreemptiveGCDisabled.StoreWithoutBarrier(1);
        if (g_TrapReturningThreads != 0)
        {
            JIT_ReversePInvokeEnterRare2(frame, _ReturnAddress());
        }
    }
    else
    {
        JIT_ReversePInvokeEnterRare(frame, _ReturnAddress());
    }

#ifndef FEATURE_EH_FUNCLETS
    frame->record.m_pEntryFrame = frame->currentThread->GetFrame();
    frame->record.m_ExReg.Handler = (PEXCEPTION_ROUTINE)FastNExportExceptHandler;
    INSTALL_EXCEPTION_HANDLING_RECORD(&frame->record.m_ExReg);
#endif
}
HCIMPLEND_RAW

HCIMPL1_RAW(void, JIT_ReversePInvokeExitTrackTransitions, ReversePInvokeFrame* frame)
{
    _ASSERTE(frame != NULL);
    _ASSERTE(frame->currentThread == GetThread());

    // Manually inline the fast path in Thread::EnablePreemptiveGC().
    // This is a trade off with GC suspend performance. We are opting
    // to make this exit faster.
    frame->currentThread->m_fPreemptiveGCDisabled.StoreWithoutBarrier(0);

#ifndef FEATURE_EH_FUNCLETS
    UNINSTALL_EXCEPTION_HANDLING_RECORD(&frame->record.m_ExReg);
#endif

#ifdef PROFILING_SUPPORTED
    if (CORProfilerTrackTransitions())
    {
        ProfilerManagedToUnmanagedTransitionMD(frame->pMD, COR_PRF_TRANSITION_RETURN);
    }
#endif
}
HCIMPLEND_RAW

HCIMPL1_RAW(void, JIT_ReversePInvokeExit, ReversePInvokeFrame* frame)
{
    _ASSERTE(frame != NULL);
    _ASSERTE(frame->currentThread == GetThread());

    // Manually inline the fast path in Thread::EnablePreemptiveGC().
    // This is a trade off with GC suspend performance. We are opting
    // to make this exit faster.
    frame->currentThread->m_fPreemptiveGCDisabled.StoreWithoutBarrier(0);

#ifndef FEATURE_EH_FUNCLETS
    UNINSTALL_EXCEPTION_HANDLING_RECORD(&frame->record.m_ExReg);
#endif
}
HCIMPLEND_RAW

// These two do take args but have a custom calling convention.
EXTERN_C void JIT_ValidateIndirectCall();
EXTERN_C void JIT_DispatchIndirectCall();

//========================================================================
//
//      JIT HELPERS INITIALIZATION
//
//========================================================================

// verify consistency of jithelpers.h and corinfo.h
enum __CorInfoHelpFunc {
#define JITHELPER(code, pfnHelper, sig) __##code,
#include "jithelpers.h"
};
#define JITHELPER(code, pfnHelper, sig) C_ASSERT((int)__##code == (int)code);
#include "jithelpers.h"

#ifdef _DEBUG
#define HELPERDEF(code, lpv, sig) { (LPVOID)(lpv), #code },
#else // !_DEBUG
#define HELPERDEF(code, lpv, sig) { (LPVOID)(lpv) },
#endif // !_DEBUG

// static helpers - constant array
const VMHELPDEF hlpFuncTable[CORINFO_HELP_COUNT] =
{
#define JITHELPER(code, pfnHelper, sig) HELPERDEF(code, pfnHelper,sig)
#define DYNAMICJITHELPER(code, pfnHelper,sig) HELPERDEF(code, 1 + DYNAMIC_##code, sig)
#include "jithelpers.h"
};

// dynamic helpers - filled in at runtime
VMHELPDEF hlpDynamicFuncTable[DYNAMIC_CORINFO_HELP_COUNT] =
{
#define JITHELPER(code, pfnHelper, sig)
#define DYNAMICJITHELPER(code, pfnHelper, sig) HELPERDEF(DYNAMIC_ ## code, pfnHelper, sig)
#include "jithelpers.h"
};

#if defined(_DEBUG) && (defined(TARGET_AMD64) || defined(TARGET_X86)) && !defined(TARGET_UNIX)
#define HELPERCOUNTDEF(lpv) { (LPVOID)(lpv), NULL, 0 },

VMHELPCOUNTDEF hlpFuncCountTable[CORINFO_HELP_COUNT+1] =
{
#define JITHELPER(code, pfnHelper, sig) HELPERCOUNTDEF(pfnHelper)
#define DYNAMICJITHELPER(code, pfnHelper, sig) HELPERCOUNTDEF(1 + DYNAMIC_##code)
#include "jithelpers.h"
};
#endif

// Set the JIT helper function in the helper table
// Handles the case where the function does not reside in mscorwks.dll

void    _SetJitHelperFunction(DynamicCorInfoHelpFunc ftnNum, void * pFunc)
{
    CONTRACTL {
        NOTHROW;
        GC_NOTRIGGER;
    } CONTRACTL_END;

    _ASSERTE(ftnNum < DYNAMIC_CORINFO_HELP_COUNT);

    LOG((LF_JIT, LL_INFO1000000, "Setting JIT dynamic helper %3d (%s) to %p\n",
        ftnNum, hlpDynamicFuncTable[ftnNum].name, pFunc));

    hlpDynamicFuncTable[ftnNum].pfnHelper = (void *) pFunc;
}

/*********************************************************************/
// Initialize the part of the JIT helpers that require much of the
// EE infrastructure to be in place.
/*********************************************************************/
void InitJITHelpers2()
{
    STANDARD_VM_CONTRACT;

#if defined(TARGET_X86) || defined(TARGET_ARM)
    SetJitHelperFunction(CORINFO_HELP_INIT_PINVOKE_FRAME, (void *)GenerateInitPInvokeFrameHelper()->GetEntryPoint());
#endif // TARGET_X86 || TARGET_ARM

    InitJitHelperLogging();

    g_pJitGenericHandleCacheCrst.Init(CrstJitGenericHandleCache, CRST_UNSAFE_COOPGC);

    // Allocate and initialize the generic handle cache
    NewHolder <JitGenericHandleCache> tempGenericHandleCache (new JitGenericHandleCache());
    LockOwner sLock = {&g_pJitGenericHandleCacheCrst, IsOwnerOfCrst};
    if (!tempGenericHandleCache->Init(59, &sLock))
        COMPlusThrowOM();
    g_pJitGenericHandleCache = tempGenericHandleCache.Extract();
}

//========================================================================
//
//      JIT HELPERS LOGGING
//
//========================================================================

#if defined(_DEBUG) && (defined(TARGET_AMD64) || defined(TARGET_X86)) && !defined(TARGET_UNIX)
// *****************************************************************************
//  JitHelperLogging usage:
//      1) Ngen using:
//              DOTNET_HardPrejitEnabled=0
//
//         This allows us to instrument even ngen'd image calls to JIT helpers.
//         Remember to clear the key after ngen-ing and before actually running
//         the app you want to log.
//
//      2) Then set:
//              DOTNET_JitHelperLogging=1
//              DOTNET_LogEnable=1
//              DOTNET_LogLevel=1
//              DOTNET_LogToFile=1
//
//      3) Run the app that you want to log; Results will be in COMPLUS.LOG(.X)
//
//      4) JitHelperLogging=2 and JitHelperLogging=3 result in different output
//         as per code in WriteJitHelperCountToSTRESSLOG() below.
// *****************************************************************************
void WriteJitHelperCountToSTRESSLOG()
{
    CONTRACTL
    {
        THROWS;
        GC_NOTRIGGER;
        MODE_ANY;
    }
    CONTRACTL_END;
    int jitHelperLoggingLevel = CLRConfig::GetConfigValue(CLRConfig::INTERNAL_JitHelperLogging);
    if (jitHelperLoggingLevel != 0)
    {
        DWORD logFacility, logLevel;

        logFacility = LF_ALL;     //LF_ALL/LL_ALWAYS is okay here only because this logging would normally
        logLevel = LL_ALWAYS;     // would never be turned on at all (used only for performance measurements)

        const int countPos = 60;

        STRESS_LOG0(logFacility, logLevel, "Writing Jit Helper COUNT table to log\n");

        VMHELPCOUNTDEF* hlpFuncCount = hlpFuncCountTable;
        while(hlpFuncCount < (hlpFuncCountTable + CORINFO_HELP_COUNT))
        {
            const char* name;
            LONG count;

            name = hlpFuncCount->helperName;
            count = hlpFuncCount->count;

            int nameLen = 0;
            switch (jitHelperLoggingLevel)
            {
            case 1:
                // This will print a comma separated list:
                // CORINFO_XXX_HELPER, 10
                // CORINFO_YYYY_HELPER, 11
                STRESS_LOG2(logFacility, logLevel, "%s, %d\n", name, count);
                break;

            case 2:
                // This will print a table like:
                // CORINFO_XXX_HELPER                       10
                // CORINFO_YYYY_HELPER                      11
                if (hlpFuncCount->helperName != NULL)
                    nameLen = (int)strlen(name);
                else
                    nameLen = (int)strlen("(null)");

                if (nameLen < countPos)
                {
                    char* buffer = new char[(countPos - nameLen) + 1];
                    memset(buffer, (int)' ', (countPos-nameLen));
                    buffer[(countPos - nameLen)] = '\0';
                    STRESS_LOG3(logFacility, logLevel, "%s%s %d\n", name, buffer, count);
                }
                else
                {
                    STRESS_LOG2(logFacility, logLevel, "%s %d\n", name, count);
                }
                break;

            case 3:
                // This will print out the counts and the address range of the helper (if we know it)
                // CORINFO_XXX_HELPER, 10, (0x12345678 -> 0x12345778)
                // CORINFO_YYYY_HELPER, 11, (0x00011234 -> 0x00012234)
                STRESS_LOG4(logFacility, logLevel, "%s, %d, (0x%p -> 0x%p)\n", name, count, hlpFuncCount->pfnRealHelper, ((LPBYTE)hlpFuncCount->pfnRealHelper + hlpFuncCount->helperSize));
                break;

            default:
                STRESS_LOG1(logFacility, logLevel, "Unsupported JitHelperLogging mode (%d)\n", jitHelperLoggingLevel);
                break;
            }

            hlpFuncCount++;
        }
    }
}
// This will do the work to instrument the JIT helper table.
void InitJitHelperLogging()
{
    STANDARD_VM_CONTRACT;

    if ((CLRConfig::GetConfigValue(CLRConfig::INTERNAL_JitHelperLogging) != 0))
    {

#ifdef TARGET_X86
        IMAGE_DOS_HEADER *pDOS = (IMAGE_DOS_HEADER *)GetClrModuleBase();
        _ASSERTE(pDOS->e_magic == VAL16(IMAGE_DOS_SIGNATURE) && pDOS->e_lfanew != 0);

        IMAGE_NT_HEADERS *pNT = (IMAGE_NT_HEADERS*)((LPBYTE)GetClrModuleBase() + VAL32(pDOS->e_lfanew));
#ifdef HOST_64BIT
        _ASSERTE(pNT->Signature == VAL32(IMAGE_NT_SIGNATURE)
            && pNT->FileHeader.SizeOfOptionalHeader == VAL16(sizeof(IMAGE_OPTIONAL_HEADER64))
            && pNT->OptionalHeader.Magic == VAL16(IMAGE_NT_OPTIONAL_HDR_MAGIC) );
#else
        _ASSERTE(pNT->Signature == VAL32(IMAGE_NT_SIGNATURE)
            && pNT->FileHeader.SizeOfOptionalHeader == VAL16(sizeof(IMAGE_OPTIONAL_HEADER32))
            && pNT->OptionalHeader.Magic == VAL16(IMAGE_NT_OPTIONAL_HDR_MAGIC) );
#endif
#endif // TARGET_X86

        // Make the static hlpFuncTable read/write for purposes of writing the logging thunks
        DWORD dwOldProtect;
        if (!ClrVirtualProtect((LPVOID)hlpFuncTable, (sizeof(VMHELPDEF) * CORINFO_HELP_COUNT), PAGE_EXECUTE_READWRITE, &dwOldProtect))
        {
            ThrowLastError();
        }

        LoaderHeap* pHeap = SystemDomain::GetGlobalLoaderAllocator()->GetStubHeap();

        // iterate through the jit helper tables replacing helpers with logging thunks
        //
        // NOTE: if NGEN'd images were NGEN'd with hard binding on then static helper
        //       calls will NOT be instrumented.
        VMHELPDEF* hlpFunc = const_cast<VMHELPDEF*>(hlpFuncTable);
        VMHELPCOUNTDEF* hlpFuncCount = hlpFuncCountTable;
        while(hlpFunc < (hlpFuncTable + CORINFO_HELP_COUNT))
        {
            if (hlpFunc->pfnHelper != NULL)
            {
                CPUSTUBLINKER   sl;
                CPUSTUBLINKER*  pSl = &sl;

                if (((size_t)hlpFunc->pfnHelper - 1) > DYNAMIC_CORINFO_HELP_COUNT)
                {
                    // While we're here initialize the table of VMHELPCOUNTDEF
                    // guys with info about this helper
                    hlpFuncCount->pfnRealHelper = hlpFunc->pfnHelper;
                    hlpFuncCount->helperName = hlpFunc->name;
                    hlpFuncCount->count = 0;
#ifdef TARGET_AMD64
                    ULONGLONG           uImageBase;
                    PT_RUNTIME_FUNCTION   pFunctionEntry;
                    pFunctionEntry  = RtlLookupFunctionEntry((ULONGLONG)hlpFunc->pfnHelper, &uImageBase, NULL);

                    if (pFunctionEntry != NULL)
                    {
                        _ASSERTE((uImageBase + pFunctionEntry->BeginAddress) == (ULONGLONG)hlpFunc->pfnHelper);
                        hlpFuncCount->helperSize = pFunctionEntry->EndAddress - pFunctionEntry->BeginAddress;
                    }
                    else
                    {
                        hlpFuncCount->helperSize = 0;
                    }
#else // TARGET_X86
                    // How do I get this for x86?
                    hlpFuncCount->helperSize = 0;
#endif // TARGET_AMD64

                    pSl->EmitJITHelperLoggingThunk(GetEEFuncEntryPoint(hlpFunc->pfnHelper), (LPVOID)hlpFuncCount);
                    Stub* pStub = pSl->Link(pHeap);
                    hlpFunc->pfnHelper = (void*)pStub->GetEntryPoint();
                }
                else
                {
                    _ASSERTE(((size_t)hlpFunc->pfnHelper - 1) >= 0 &&
                             ((size_t)hlpFunc->pfnHelper - 1) < ARRAY_SIZE(hlpDynamicFuncTable));
                    VMHELPDEF* dynamicHlpFunc = &hlpDynamicFuncTable[((size_t)hlpFunc->pfnHelper - 1)];

                    // While we're here initialize the table of VMHELPCOUNTDEF
                    // guys with info about this helper. There is only one table
                    // for the count dudes that contains info about both dynamic
                    // and static helpers.

#ifdef _PREFAST_
#pragma warning(push)
#pragma warning(disable:26001) //  "Bounds checked above"
#endif /*_PREFAST_ */
                    hlpFuncCount->pfnRealHelper = dynamicHlpFunc->pfnHelper;
                    hlpFuncCount->helperName = dynamicHlpFunc->name;
                    hlpFuncCount->count = 0;
#ifdef _PREFAST_
#pragma warning(pop)
#endif /*_PREFAST_*/

#ifdef TARGET_AMD64
                    ULONGLONG           uImageBase;
                    PT_RUNTIME_FUNCTION   pFunctionEntry;
                    pFunctionEntry  = RtlLookupFunctionEntry((ULONGLONG)hlpFunc->pfnHelper, &uImageBase, NULL);

                    if (pFunctionEntry != NULL)
                    {
                        _ASSERTE((uImageBase + pFunctionEntry->BeginAddress) == (ULONGLONG)hlpFunc->pfnHelper);
                        hlpFuncCount->helperSize = pFunctionEntry->EndAddress - pFunctionEntry->BeginAddress;
                    }
                    else
                    {
                        // if we can't get a function entry for this we'll just pretend the size is 0
                        hlpFuncCount->helperSize = 0;
                    }
#else // TARGET_X86
                    // Is the address in mscoree.dll at all? (All helpers are in
                    // mscoree.dll)
                    if (dynamicHlpFunc->pfnHelper >= (LPBYTE*)GetClrModuleBase() && dynamicHlpFunc->pfnHelper < (LPBYTE*)GetClrModuleBase() + VAL32(pNT->OptionalHeader.SizeOfImage))
                    {
                        // See note above. How do I get the size on x86 for a static method?
                        hlpFuncCount->helperSize = 0;
                    }
                    else
                    {
                        Stub::RecoverStubAndSize((TADDR)dynamicHlpFunc->pfnHelper, (DWORD*)&hlpFuncCount->helperSize);
                        hlpFuncCount->helperSize -= sizeof(Stub);
                    }

#endif // TARGET_AMD64

                    pSl->EmitJITHelperLoggingThunk(GetEEFuncEntryPoint(dynamicHlpFunc->pfnHelper), (LPVOID)hlpFuncCount);
                    Stub* pStub = pSl->Link(pHeap);
                    dynamicHlpFunc->pfnHelper = (void*)pStub->GetEntryPoint();
                }
            }

            hlpFunc++;
            hlpFuncCount++;
        }

        // Restore original access rights to the static hlpFuncTable
        ClrVirtualProtect((LPVOID)hlpFuncTable, (sizeof(VMHELPDEF) * CORINFO_HELP_COUNT), dwOldProtect, &dwOldProtect);
    }

    return;
}
#endif // _DEBUG && (TARGET_AMD64 || TARGET_X86)<|MERGE_RESOLUTION|>--- conflicted
+++ resolved
@@ -2141,32 +2141,6 @@
 }
 HCIMPLEND
 
-#include <optdefault.h>
-
-<<<<<<< HEAD
-//===========================================================================
-// This routine is called if the Array store needs a frame constructed
-// in order to do the array check.  It should only be called from
-// the array store check helpers.
-
-HCIMPL2(LPVOID, ArrayStoreCheck, Object** pElement, PtrArray** pArray)
-{
-    FCALL_CONTRACT;
-
-    HELPER_METHOD_FRAME_BEGIN_RET_ATTRIB_2(Frame::FRAME_ATTR_EXACT_DEPTH|Frame::FRAME_ATTR_CAPTURE_DEPTH_2, *pElement, *pArray);
-
-    GCStress<cfg_any, EeconfigFastGcSPolicy>::MaybeTrigger();
-
-    // call "Core" version directly since all the callers do the "NoGC" call first and that checks the cache
-    if (!ObjIsInstanceOfCore(*pElement, (*pArray)->GetArrayElementTypeHandle()))
-        COMPlusThrow(kArrayTypeMismatchException);
-
-    HELPER_METHOD_FRAME_END();
-
-    return (LPVOID)0; // Used to aid epilog walker
-}
-HCIMPLEND
-
 extern "C" BOOL QCALLTYPE CastHelpers_AreTypesAssignable(CORINFO_CLASS_HANDLE fromTypeHnd, CORINFO_CLASS_HANDLE toTypeHnd)
 {
     QCALL_CONTRACT;
@@ -2182,8 +2156,8 @@
     return ret;
 }
 
-=======
->>>>>>> af49288b
+#include <optdefault.h>
+
 //========================================================================
 //
 //      VALUETYPE/BYREF HELPERS
