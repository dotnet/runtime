--- conflicted
+++ resolved
@@ -636,36 +636,7 @@
 }
 HCIMPLEND
 
-<<<<<<< HEAD
-#ifndef TARGET_WINDOWS
-namespace
-{
-    bool isnan(float val)
-    {
-        UINT32 bits = *reinterpret_cast<UINT32*>(&val);
-        return (bits & 0x7FFFFFFFU) > 0x7F800000U;
-    }
-    bool isnan(double val)
-    {
-        UINT64 bits = *reinterpret_cast<UINT64*>(&val);
-        return (bits & 0x7FFFFFFFFFFFFFFFULL) > 0x7FF0000000000000ULL;
-    }
-    bool isfinite(float val)
-    {
-        UINT32 bits = *reinterpret_cast<UINT32*>(&val);
-        return (~bits & 0x7F800000U) != 0;
-    }
-    bool isfinite(double val)
-    {
-        UINT64 bits = *reinterpret_cast<UINT64*>(&val);
-        return (~bits & 0x7FF0000000000000ULL) != 0;
-    }
-}
-#endif
-
-/*********************************************************************/
-=======
->>>>>>> 83b0d939
+/*********************************************************************/
 HCIMPL2_VV(float, JIT_FltRem, float dividend, float divisor)
 {
     FCALL_CONTRACT;
