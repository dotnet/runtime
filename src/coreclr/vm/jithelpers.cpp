// Licensed to the .NET Foundation under one or more agreements.
// The .NET Foundation licenses this file to you under the MIT license.

#include "common.h"
#include "jitinterface.h"
#include "codeman.h"
#include "method.hpp"
#include "class.h"
#include "object.h"
#include "field.h"
#include "stublink.h"
#include "virtualcallstub.h"
#include "corjit.h"
#include "eeconfig.h"
#include "excep.h"
#include "log.h"
#include "excep.h"
#include "float.h"      // for isnan
#include "dbginterface.h"
#include "dllimport.h"
#include "gcheaputilities.h"
#include "comdelegate.h"
#include "corprof.h"
#include "eeprofinterfaces.h"
#include "dynamicinterfacecastable.h"
#include "comsynchronizable.h"

#ifndef TARGET_UNIX
// Included for referencing __report_gsfailure
#include "process.h"
#endif // !TARGET_UNIX

#ifdef PROFILING_SUPPORTED
#include "proftoeeinterfaceimpl.h"
#endif
#include "ecall.h"
#include "generics.h"
#include "typestring.h"
#include "typedesc.h"
#include "genericdict.h"
#include "array.h"
#include "debuginfostore.h"
#include "safemath.h"
#include "threadstatics.h"

#ifdef HAVE_GCCOVER
#include "gccover.h"
#endif // HAVE_GCCOVER

#include "runtimehandles.h"
#include "castcache.h"
#include "onstackreplacement.h"
#include "pgo.h"
#include "pgo_formatprocessing.h"

#ifndef FEATURE_EH_FUNCLETS
#include "excep.h"
#endif
#include "exinfo.h"
#include "arraynative.inl"

using std::isfinite;
using std::isnan;

//========================================================================
//
// This file contains implementation of all JIT helpers. The helpers are
// divided into following categories:
//
//      INTEGER ARITHMETIC HELPERS
//      FLOATING POINT HELPERS
//      INSTANCE FIELD HELPERS
//      STATIC FIELD HELPERS
//      SHARED STATIC FIELD HELPERS
//      CASTING HELPERS
//      ALLOCATION HELPERS
//      STRING HELPERS
//      ARRAY HELPERS
//      VALUETYPE/BYREF HELPERS
//      GENERICS HELPERS
//      EXCEPTION HELPERS
//      DEBUGGER/PROFILER HELPERS
//      GC HELPERS
//      INTEROP HELPERS
//
//========================================================================



//========================================================================
//
//      INTEGER ARITHMETIC HELPERS
//
//========================================================================

#include <optsmallperfcritical.h>

//
// helper macro to get high 32-bit of 64-bit int
//
#define Hi32Bits(a)         ((UINT32)((UINT64)(a) >> 32))

//
// helper macro to check whether 64-bit signed int fits into 32-bit signed (compiles into one 32-bit compare)
//
#define Is32BitSigned(a)    (Hi32Bits(a) == Hi32Bits((INT64)(INT32)(a)))

#if !defined(TARGET_X86) || defined(TARGET_UNIX)
/*********************************************************************/
HCIMPL2_VV(INT64, JIT_LMul, INT64 val1, INT64 val2)
{
    FCALL_CONTRACT;

    return (val1 * val2);
}
HCIMPLEND
#endif // !TARGET_X86 || TARGET_UNIX

/*********************************************************************/
HCIMPL2(INT32, JIT_Div, INT32 dividend, INT32 divisor)
{
    FCALL_CONTRACT;

    RuntimeExceptionKind ehKind;

    if (((UINT32) (divisor + 1)) <= 1)  // Unsigned test for divisor in [-1 .. 0]
    {
        if (divisor == 0)
        {
            ehKind = kDivideByZeroException;
            goto ThrowExcep;
        }
        else if (divisor == -1)
        {
            if (dividend == INT32_MIN)
            {
                ehKind = kOverflowException;
                goto ThrowExcep;
            }
            return -dividend;
        }
    }

    return(dividend / divisor);

ThrowExcep:
    FCThrow(ehKind);
}
HCIMPLEND

/*********************************************************************/
HCIMPL2(INT32, JIT_Mod, INT32 dividend, INT32 divisor)
{
    FCALL_CONTRACT;

    RuntimeExceptionKind ehKind;

    if (((UINT32) (divisor + 1)) <= 1)  // Unsigned test for divisor in [-1 .. 0]
    {
        if (divisor == 0)
        {
            ehKind = kDivideByZeroException;
            goto ThrowExcep;
        }
        else if (divisor == -1)
        {
            if (dividend == INT32_MIN)
            {
                ehKind = kOverflowException;
                goto ThrowExcep;
            }
            return 0;
        }
    }

    return(dividend % divisor);

ThrowExcep:
    FCThrow(ehKind);
}
HCIMPLEND

/*********************************************************************/
HCIMPL2(UINT32, JIT_UDiv, UINT32 dividend, UINT32 divisor)
{
    FCALL_CONTRACT;

    if (divisor == 0)
        FCThrow(kDivideByZeroException);

    return(dividend / divisor);
}
HCIMPLEND

/*********************************************************************/
HCIMPL2(UINT32, JIT_UMod, UINT32 dividend, UINT32 divisor)
{
    FCALL_CONTRACT;

    if (divisor == 0)
        FCThrow(kDivideByZeroException);

    return(dividend % divisor);
}
HCIMPLEND

/*********************************************************************/
HCIMPL2_VV(INT64, JIT_LDiv, INT64 dividend, INT64 divisor)
{
    FCALL_CONTRACT;

    RuntimeExceptionKind ehKind;

    if (Is32BitSigned(divisor))
    {
        if ((INT32)divisor == 0)
        {
            ehKind = kDivideByZeroException;
            goto ThrowExcep;
        }

        if ((INT32)divisor == -1)
        {
            if ((UINT64) dividend == UI64(0x8000000000000000))
            {
                ehKind = kOverflowException;
                goto ThrowExcep;
            }
            return -dividend;
        }

        // Check for -ive or +ive numbers in the range -2**31 to 2**31
        if (Is32BitSigned(dividend))
            return((INT32)dividend / (INT32)divisor);
    }

    // For all other combinations fallback to int64 div.
    return(dividend / divisor);

ThrowExcep:
    FCThrow(ehKind);
}
HCIMPLEND

/*********************************************************************/
HCIMPL2_VV(INT64, JIT_LMod, INT64 dividend, INT64 divisor)
{
    FCALL_CONTRACT;

    RuntimeExceptionKind ehKind;

    if (Is32BitSigned(divisor))
    {
        if ((INT32)divisor == 0)
        {
            ehKind = kDivideByZeroException;
            goto ThrowExcep;
        }

        if ((INT32)divisor == -1)
        {
            // <TODO>TODO, we really should remove this as it lengthens the code path
            // and the spec really says that it should not throw an exception. </TODO>
            if ((UINT64) dividend == UI64(0x8000000000000000))
            {
                ehKind = kOverflowException;
                goto ThrowExcep;
            }
            return 0;
        }

        // Check for -ive or +ive numbers in the range -2**31 to 2**31
        if (Is32BitSigned(dividend))
            return((INT32)dividend % (INT32)divisor);
    }

    // For all other combinations fallback to int64 div.
    return(dividend % divisor);

ThrowExcep:
    FCThrow(ehKind);
}
HCIMPLEND

/*********************************************************************/
HCIMPL2_VV(UINT64, JIT_ULDiv, UINT64 dividend, UINT64 divisor)
{
    FCALL_CONTRACT;

    if (Hi32Bits(divisor) == 0)
    {
        if ((UINT32)(divisor) == 0)
        FCThrow(kDivideByZeroException);

        if (Hi32Bits(dividend) == 0)
            return((UINT32)dividend / (UINT32)divisor);
    }

    return(dividend / divisor);
}
HCIMPLEND

/*********************************************************************/
HCIMPL2_VV(UINT64, JIT_ULMod, UINT64 dividend, UINT64 divisor)
{
    FCALL_CONTRACT;

    if (Hi32Bits(divisor) == 0)
    {
        if ((UINT32)(divisor) == 0)
        FCThrow(kDivideByZeroException);

        if (Hi32Bits(dividend) == 0)
            return((UINT32)dividend % (UINT32)divisor);
    }

    return(dividend % divisor);
}
HCIMPLEND

#if !defined(HOST_64BIT) && !defined(TARGET_X86)
/*********************************************************************/
HCIMPL2_VV(UINT64, JIT_LLsh, UINT64 num, int shift)
{
    FCALL_CONTRACT;
    return num << (shift & 0x3F);
}
HCIMPLEND

/*********************************************************************/
HCIMPL2_VV(INT64, JIT_LRsh, INT64 num, int shift)
{
    FCALL_CONTRACT;
    return num >> (shift & 0x3F);
}
HCIMPLEND

/*********************************************************************/
HCIMPL2_VV(UINT64, JIT_LRsz, UINT64 num, int shift)
{
    FCALL_CONTRACT;
    return num >> (shift & 0x3F);
}
HCIMPLEND
#endif // !HOST_64BIT && !TARGET_X86

#include <optdefault.h>


//========================================================================
//
//      FLOATING POINT HELPERS
//
//========================================================================

#include <optsmallperfcritical.h>

/*********************************************************************/
HCIMPL1_V(double, JIT_ULng2Dbl, uint64_t val)
{
    FCALL_CONTRACT;
    return (double)val;
}
HCIMPLEND

/*********************************************************************/
HCIMPL1_V(double, JIT_Lng2Dbl, int64_t val)
{
    FCALL_CONTRACT;
    return (double)val;
}
HCIMPLEND

/*********************************************************************/
HCIMPL1_V(int64_t, JIT_Dbl2Lng, double val)
{
    FCALL_CONTRACT;

#if defined(TARGET_X86) || defined(TARGET_AMD64) || defined(TARGET_ARM)
    const double int64_min = -2147483648.0 * 4294967296.0;
    const double int64_max = 2147483648.0 * 4294967296.0;
    return (val != val) ? 0 : (val <= int64_min) ? INT64_MIN : (val >= int64_max) ? INT64_MAX : (int64_t)val;
#else
    return (int64_t)val;
#endif
}
HCIMPLEND

/*********************************************************************/
HCIMPL1_V(uint32_t, JIT_Dbl2UInt, double val)
{
    FCALL_CONTRACT;

#if defined(TARGET_X86) || defined(TARGET_AMD64)
    const double uint_max = 4294967295.0;
    // Note that this expression also works properly for val = NaN case
    return (val >= 0) ? ((val >= uint_max) ? UINT32_MAX : (uint32_t)val) : 0;
#else
    return (uint32_t)val;
#endif
}
HCIMPLEND

/*********************************************************************/
HCIMPL1_V(int32_t, JIT_Dbl2Int, double val)
{
    FCALL_CONTRACT;

#if defined(TARGET_X86) || defined(TARGET_AMD64)
    const double int32_min = -2147483648.0;
    const double int32_max_plus_1 = 2147483648.0;
    return (val != val) ? 0 : (val <= int32_min) ? INT32_MIN : (val >= int32_max_plus_1) ? INT32_MAX : (int32_t)val;
#else
    return (int32_t)val;
#endif
}
HCIMPLEND

/*********************************************************************/
HCIMPL1_V(uint64_t, JIT_Dbl2ULng, double val)
{
    FCALL_CONTRACT;

#if defined(TARGET_X86) || defined(TARGET_AMD64)
    const double uint64_max_plus_1 = 4294967296.0 * 4294967296.0;
    // Note that this expression also works properly for val = NaN case
    return (val >= 0) ? ((val >= uint64_max_plus_1) ? UINT64_MAX : (uint64_t)val) : 0;
#else
    return (uint64_t)val;
#endif
}
HCIMPLEND

/*********************************************************************/
HCIMPL2_VV(float, JIT_FltRem, float dividend, float divisor)
{
    FCALL_CONTRACT;

    return fmodf(dividend, divisor);
}
HCIMPLEND

/*********************************************************************/
HCIMPL2_VV(double, JIT_DblRem, double dividend, double divisor)
{
    FCALL_CONTRACT;

    return fmod(dividend, divisor);
}
HCIMPLEND

#include <optdefault.h>

// Helper for the managed InitClass implementations
extern "C" void QCALLTYPE InitClassHelper(MethodTable* pMT)
{
    QCALL_CONTRACT;
    BEGIN_QCALL;

    _ASSERTE(pMT->IsFullyLoaded());
    pMT->EnsureInstanceActive();
    pMT->CheckRunClassInitThrowing();
    END_QCALL;
}

//========================================================================
//
//      SHARED STATIC FIELD HELPERS
//
//========================================================================

#include <optsmallperfcritical.h>

// No constructor version of JIT_GetSharedNonGCStaticBase.  Does not check if class has
// been initialized.
HCIMPL1(void*, JIT_GetNonGCStaticBaseNoCtor_Portable, MethodTable* pMT)
{
    FCALL_CONTRACT;

    return pMT->GetDynamicStaticsInfo()->GetNonGCStaticsPointerAssumeIsInited();
}
HCIMPLEND

// No constructor version of JIT_GetSharedNonGCStaticBase.  Does not check if class has
// been initialized.
HCIMPL1(void*, JIT_GetDynamicNonGCStaticBaseNoCtor_Portable, DynamicStaticsInfo* pDynamicStaticsInfo)
{
    FCALL_CONTRACT;

    return pDynamicStaticsInfo->GetNonGCStaticsPointerAssumeIsInited();
}
HCIMPLEND

// No constructor version of JIT_GetSharedGCStaticBase.  Does not check if class has been
// initialized.
HCIMPL1(void*, JIT_GetGCStaticBaseNoCtor_Portable, MethodTable* pMT)
{
    FCALL_CONTRACT;

    return pMT->GetDynamicStaticsInfo()->GetGCStaticsPointerAssumeIsInited();
}
HCIMPLEND

// No constructor version of JIT_GetSharedGCStaticBase.  Does not check if class has been
// initialized.
HCIMPL1(void*, JIT_GetDynamicGCStaticBaseNoCtor_Portable, DynamicStaticsInfo* pDynamicStaticsInfo)
{
    FCALL_CONTRACT;

    return pDynamicStaticsInfo->GetGCStaticsPointerAssumeIsInited();
}
HCIMPLEND

#include <optdefault.h>

//========================================================================
//
//      THREAD STATIC FIELD HELPERS
//
//========================================================================

// Define the t_ThreadStatics variable here, so that these helpers can use
// the most optimal TLS access pattern for the platform when inlining the
// GetThreadLocalStaticBaseIfExistsAndInitialized function
#ifdef _MSC_VER
__declspec(selectany) __declspec(thread)  ThreadLocalData t_ThreadStatics;
#else
__thread ThreadLocalData t_ThreadStatics;
#endif // _MSC_VER

extern "C" void QCALLTYPE GetThreadStaticsByMethodTable(QCall::ByteRefOnStack refHandle, MethodTable* pMT, bool gcStatic)
{
    QCALL_CONTRACT;

    BEGIN_QCALL;

    pMT->CheckRunClassInitThrowing();

    GCX_COOP();
    if (gcStatic)
    {
        refHandle.Set(pMT->GetGCThreadStaticsBasePointer());
    }
    else
    {
        refHandle.Set(pMT->GetNonGCThreadStaticsBasePointer());
    }

    END_QCALL;
}

extern "C" void QCALLTYPE GetThreadStaticsByIndex(QCall::ByteRefOnStack refHandle, uint32_t staticBlockIndex, bool gcStatic)
{
    QCALL_CONTRACT;

    BEGIN_QCALL;

    TLSIndex tlsIndex(staticBlockIndex);
    // Check if the class constructor needs to be run
    MethodTable *pMT = LookupMethodTableForThreadStaticKnownToBeAllocated(tlsIndex);
    pMT->CheckRunClassInitThrowing();

    GCX_COOP();
    if (gcStatic)
    {
        refHandle.Set(pMT->GetGCThreadStaticsBasePointer());
    }
    else
    {
        refHandle.Set(pMT->GetNonGCThreadStaticsBasePointer());
    }

    END_QCALL;
}

// *** This helper corresponds CORINFO_HELP_GETSHARED_NONGCTHREADSTATIC_BASE_NOCTOR_OPTIMIZED2.
HCIMPL1(void*, JIT_GetNonGCThreadStaticBaseOptimized2, UINT32 staticBlockIndex)
{
    FCALL_CONTRACT;

    return ((BYTE*)&t_ThreadStatics) + staticBlockIndex;
}
HCIMPLEND

#include <optdefault.h>

//========================================================================
//
//      STATIC FIELD DYNAMIC HELPERS
//
//========================================================================

#include <optsmallperfcritical.h>
HCIMPL1_RAW(TADDR, JIT_StaticFieldAddress_Dynamic, StaticFieldAddressArgs * pArgs)
{
    FCALL_CONTRACT;

    TADDR base = HCCALL1(pArgs->staticBaseHelper, pArgs->arg0);
    return base + pArgs->offset;
}
HCIMPLEND_RAW
#include <optdefault.h>

#include <optsmallperfcritical.h>
HCIMPL1_RAW(TADDR, JIT_StaticFieldAddressUnbox_Dynamic, StaticFieldAddressArgs * pArgs)
{
    FCALL_CONTRACT;

    TADDR base = HCCALL1(pArgs->staticBaseHelper, pArgs->arg0);
    return *(TADDR *)(base + pArgs->offset) + Object::GetOffsetOfFirstField();
}
HCIMPLEND_RAW
#include <optdefault.h>

//========================================================================
//
//      CASTING HELPERS
//
//========================================================================

static BOOL ObjIsInstanceOfCore(Object *pObject, TypeHandle toTypeHnd, BOOL throwCastException)
{
    CONTRACTL {
        THROWS;
        GC_TRIGGERS;
        MODE_COOPERATIVE;
        PRECONDITION(CheckPointer(pObject));
    } CONTRACTL_END;

    BOOL fCast = FALSE;
    MethodTable* pMT = pObject->GetMethodTable();

    OBJECTREF obj = ObjectToOBJECTREF(pObject);
    GCPROTECT_BEGIN(obj);

    // we check nullable case first because it is not cacheable.
    // object castability and type castability disagree on T --> Nullable<T>,
    // so we can't put this in the cache
    if (Nullable::IsNullableForType(toTypeHnd, pMT))
    {
        // allow an object of type T to be cast to Nullable<T> (they have the same representation)
        fCast = TRUE;
    }
    else if (toTypeHnd.IsTypeDesc())
    {
        CastCache::TryAddToCache(pMT, toTypeHnd, FALSE);
        fCast = FALSE;
    }
    else if (pMT->CanCastTo(toTypeHnd.AsMethodTable(), /* pVisited */ NULL))
    {
        fCast = TRUE;
    }
    else if (toTypeHnd.IsInterface())
    {
#ifdef FEATURE_COMINTEROP
        // If we are casting a COM object from interface then we need to do a check to see
        // if it implements the interface.
        if (pMT->IsComObjectType())
        {
            fCast = ComObject::SupportsInterface(obj, toTypeHnd.AsMethodTable());
        }
        else
#endif // FEATURE_COMINTEROP
        if (pMT->IsIDynamicInterfaceCastable())
        {
            fCast = DynamicInterfaceCastable::IsInstanceOf(&obj, toTypeHnd, throwCastException);
        }
    }

    if (!fCast && throwCastException)
    {
        COMPlusThrowInvalidCastException(&obj, toTypeHnd);
    }

    GCPROTECT_END(); // obj

    return(fCast);
}

BOOL ObjIsInstanceOf(Object* pObject, TypeHandle toTypeHnd, BOOL throwCastException)
{
    CONTRACTL{
        THROWS;
        GC_TRIGGERS;
        MODE_COOPERATIVE;
        PRECONDITION(CheckPointer(pObject));
    } CONTRACTL_END;

    MethodTable* pMT = pObject->GetMethodTable();
    TypeHandle::CastResult result = CastCache::TryGetFromCache(pMT, toTypeHnd);

    if (result == TypeHandle::CanCast ||
        (result == TypeHandle::CannotCast && !throwCastException))
    {
        return (BOOL)result;
    }

    return ObjIsInstanceOfCore(pObject, toTypeHnd, throwCastException);
}

extern "C" BOOL QCALLTYPE IsInstanceOf_NoCacheLookup(CORINFO_CLASS_HANDLE type, BOOL throwCastException, QCall::ObjectHandleOnStack objOnStack)
{
    QCALL_CONTRACT;
    BOOL result = FALSE;

    BEGIN_QCALL;

    GCX_COOP();

    TypeHandle clsHnd(type);
    result = ObjIsInstanceOfCore(OBJECTREFToObject(objOnStack.Get()), clsHnd, throwCastException);

    END_QCALL;

    return result;
}

//========================================================================
//
//      ALLOCATION HELPERS
//
//========================================================================

#include <optsmallperfcritical.h>

//*************************************************************
// Allocation fast path for typical objects
//
HCIMPL1_RAW(Object*, JIT_NewS_MP_FastPortable, CORINFO_CLASS_HANDLE typeHnd_)
{
    CONTRACTL {
        THROWS;
        DISABLED(GC_TRIGGERS);
        MODE_COOPERATIVE;
    } CONTRACTL_END;

    _ASSERTE(GCHeapUtilities::UseThreadAllocationContexts());
    ee_alloc_context *eeAllocContext = &t_runtime_thread_locals.alloc_context;
    gc_alloc_context *allocContext = &eeAllocContext->m_GCAllocContext;

    TypeHandle typeHandle(typeHnd_);
    _ASSERTE(!typeHandle.IsTypeDesc()); // heap objects must have method tables
    MethodTable *methodTable = typeHandle.AsMethodTable();

    SIZE_T size = methodTable->GetBaseSize();
    _ASSERTE(size % DATA_ALIGNMENT == 0);

    BYTE *allocPtr = allocContext->alloc_ptr;
    _ASSERTE(allocPtr <= eeAllocContext->getCombinedLimit());
    if (size > static_cast<SIZE_T>(eeAllocContext->getCombinedLimit() - allocPtr))
    {
        // Tail call to the slow helper
        return HCCALL1(JIT_New, typeHnd_);
    }

    allocContext->alloc_ptr = allocPtr + size;

    _ASSERTE(allocPtr != nullptr);
    Object *object = reinterpret_cast<Object *>(allocPtr);
    _ASSERTE(object->HasEmptySyncBlockInfo());
    object->SetMethodTable(methodTable);

    return object;
}
HCIMPLEND_RAW

#include <optdefault.h>

/*************************************************************/
HCIMPL1(Object*, JIT_New, CORINFO_CLASS_HANDLE typeHnd_)
{
    FCALL_CONTRACT;

    OBJECTREF newobj = NULL;
    HELPER_METHOD_FRAME_BEGIN_RET_0();    // Set up a frame

    TypeHandle typeHnd(typeHnd_);

    _ASSERTE(!typeHnd.IsTypeDesc());  // heap objects must have method tables
    MethodTable *pMT = typeHnd.AsMethodTable();

#ifdef _DEBUG
    if (g_pConfig->FastGCStressLevel()) {
        GetThread()->DisableStressHeap();
    }
#endif // _DEBUG

    newobj = AllocateObject(pMT);

    HELPER_METHOD_FRAME_END();
    return(OBJECTREFToObject(newobj));
}
HCIMPLEND

/*************************************************************/
HCIMPL1(Object*, JIT_NewMaybeFrozen, CORINFO_CLASS_HANDLE typeHnd_)
{
    FCALL_CONTRACT;

    OBJECTREF newobj = NULL;
    HELPER_METHOD_FRAME_BEGIN_RET_0();    // Set up a frame

    TypeHandle typeHnd(typeHnd_);

    _ASSERTE(!typeHnd.IsTypeDesc());  // heap objects must have method tables
    MethodTable* pMT = typeHnd.AsMethodTable();

#ifdef _DEBUG
    if (g_pConfig->FastGCStressLevel()) {
        GetThread()->DisableStressHeap();
    }
#endif // _DEBUG

    newobj = TryAllocateFrozenObject(pMT);
    if (newobj == NULL)
    {
        // Fallback to normal heap allocation.
        newobj = AllocateObject(pMT);
    }

    HELPER_METHOD_FRAME_END();
    return(OBJECTREFToObject(newobj));
}
HCIMPLEND


//========================================================================
//
//      STRING HELPERS
//
//========================================================================

#include <optsmallperfcritical.h>

//*************************************************************
// Allocation fast path for typical objects
//
HCIMPL1_RAW(StringObject*, AllocateString_MP_FastPortable, DWORD stringLength)
{
    CONTRACTL {
        THROWS;
        DISABLED(GC_TRIGGERS);
        MODE_COOPERATIVE;
    } CONTRACTL_END;

    _ASSERTE(GCHeapUtilities::UseThreadAllocationContexts());

    // Instead of doing elaborate overflow checks, we just limit the number of elements. This will avoid all overflow
    // problems, as well as making sure big string objects are correctly allocated in the big object heap.
    if (stringLength >= (LARGE_OBJECT_SIZE - 256) / sizeof(WCHAR))
    {
        // Tail call to the slow helper
        return HCCALL1(FramedAllocateString, stringLength);
    }

    ee_alloc_context *eeAllocContext = &t_runtime_thread_locals.alloc_context;
    gc_alloc_context *allocContext = &eeAllocContext->m_GCAllocContext;

    SIZE_T totalSize = StringObject::GetSize(stringLength);

    // The method table's base size includes space for a terminating null character
    _ASSERTE(totalSize >= g_pStringClass->GetBaseSize());
    _ASSERTE((totalSize - g_pStringClass->GetBaseSize()) / sizeof(WCHAR) == stringLength);

    SIZE_T alignedTotalSize = ALIGN_UP(totalSize, DATA_ALIGNMENT);
    _ASSERTE(alignedTotalSize >= totalSize);
    totalSize = alignedTotalSize;

    BYTE *allocPtr = allocContext->alloc_ptr;
    _ASSERTE(allocPtr <= eeAllocContext->getCombinedLimit());
    if (totalSize > static_cast<SIZE_T>(eeAllocContext->getCombinedLimit() - allocPtr))
    {
        // Tail call to the slow helper
        return HCCALL1(FramedAllocateString, stringLength);
    }
    allocContext->alloc_ptr = allocPtr + totalSize;

    _ASSERTE(allocPtr != nullptr);
    StringObject *stringObject = reinterpret_cast<StringObject *>(allocPtr);
    stringObject->SetMethodTable(g_pStringClass);
    stringObject->SetStringLength(stringLength);
    _ASSERTE(stringObject->GetBuffer()[stringLength] == W('\0'));

    return stringObject;
}
HCIMPLEND_RAW

#include <optdefault.h>

HCIMPL1(StringObject*, FramedAllocateString, DWORD stringLength)
{
    FCALL_CONTRACT;

    STRINGREF result = NULL;
    HELPER_METHOD_FRAME_BEGIN_RET_0();    // Set up a frame

    result = AllocateString(stringLength);

    HELPER_METHOD_FRAME_END();
    return((StringObject*) OBJECTREFToObject(result));
}
HCIMPLEND

/*********************************************************************/
STRINGREF* ConstructStringLiteral(CORINFO_MODULE_HANDLE scopeHnd, mdToken metaTok, void** ppPinnedString)
{
    STANDARD_VM_CONTRACT;

    _ASSERTE(TypeFromToken(metaTok) == mdtString);
    Module* module = GetModule(scopeHnd);
    return module->ResolveStringRef(metaTok, ppPinnedString);
}

//========================================================================
//
//      ARRAY HELPERS
//
//========================================================================

#include <optsmallperfcritical.h>

//*************************************************************
// Array allocation fast path for arrays of value type elements
//
HCIMPL2_RAW(Object*, JIT_NewArr1VC_MP_FastPortable, CORINFO_CLASS_HANDLE arrayMT, INT_PTR size)
{
    CONTRACTL {
        THROWS;
        DISABLED(GC_TRIGGERS);
        MODE_COOPERATIVE;
    } CONTRACTL_END;

    _ASSERTE(GCHeapUtilities::UseThreadAllocationContexts());

    // Do a conservative check here.  This is to avoid overflow while doing the calculations.  We don't
    // have to worry about "large" objects, since the allocation quantum is never big enough for
    // LARGE_OBJECT_SIZE.
    //
    // For Value Classes, this needs to be 2^16 - slack (2^32 / max component size),
    // The slack includes the size for the array header and round-up ; for alignment.  Use 256 for the
    // slack value out of laziness.
    SIZE_T componentCount = static_cast<SIZE_T>(size);
    if (componentCount >= static_cast<SIZE_T>(65535 - 256))
    {
        // Tail call to the slow helper
        return HCCALL2(JIT_NewArr1, arrayMT, size);
    }

    ee_alloc_context* eeAllocContext = &t_runtime_thread_locals.alloc_context;
    gc_alloc_context* allocContext = &eeAllocContext->m_GCAllocContext;

    MethodTable *pArrayMT = (MethodTable *)arrayMT;

    _ASSERTE(pArrayMT->HasComponentSize());
    SIZE_T componentSize = pArrayMT->RawGetComponentSize();
    SIZE_T totalSize = componentCount * componentSize;
    _ASSERTE(totalSize / componentSize == componentCount);

    SIZE_T baseSize = pArrayMT->GetBaseSize();
    totalSize += baseSize;
    _ASSERTE(totalSize >= baseSize);

    SIZE_T alignedTotalSize = ALIGN_UP(totalSize, DATA_ALIGNMENT);
    _ASSERTE(alignedTotalSize >= totalSize);
    totalSize = alignedTotalSize;

    BYTE *allocPtr = allocContext->alloc_ptr;
    _ASSERTE(allocPtr <= eeAllocContext->getCombinedLimit());
    if (totalSize > static_cast<SIZE_T>(eeAllocContext->getCombinedLimit() - allocPtr))
    {
        // Tail call to the slow helper
        return HCCALL2(JIT_NewArr1, arrayMT, size);
    }
    allocContext->alloc_ptr = allocPtr + totalSize;

    _ASSERTE(allocPtr != nullptr);
    ArrayBase *array = reinterpret_cast<ArrayBase *>(allocPtr);
    array->SetMethodTable(pArrayMT);
    _ASSERTE(static_cast<DWORD>(componentCount) == componentCount);
    array->m_NumComponents = static_cast<DWORD>(componentCount);

    return array;
}
HCIMPLEND_RAW

//*************************************************************
// Array allocation fast path for arrays of object elements
//
HCIMPL2_RAW(Object*, JIT_NewArr1OBJ_MP_FastPortable, CORINFO_CLASS_HANDLE arrayMT, INT_PTR size)
{
    CONTRACTL {
        THROWS;
        DISABLED(GC_TRIGGERS);
        MODE_COOPERATIVE;
    } CONTRACTL_END;

    _ASSERTE(GCHeapUtilities::UseThreadAllocationContexts());

    // Make sure that the total size cannot reach LARGE_OBJECT_SIZE, which also allows us to avoid overflow checks. The
    // "256" slack is to cover the array header size and round-up, using a constant value here out of laziness.
    SIZE_T componentCount = static_cast<SIZE_T>(size);
    if (componentCount >= static_cast<SIZE_T>((LARGE_OBJECT_SIZE - 256) / sizeof(void *)))
    {
        // Tail call to the slow helper
        return HCCALL2(JIT_NewArr1, arrayMT, size);
    }

    SIZE_T totalSize = componentCount * sizeof(void *);
    _ASSERTE(totalSize / sizeof(void *) == componentCount);

    MethodTable *pArrayMT = (MethodTable *)arrayMT;

    SIZE_T baseSize = pArrayMT->GetBaseSize();
    totalSize += baseSize;
    _ASSERTE(totalSize >= baseSize);

    _ASSERTE(ALIGN_UP(totalSize, DATA_ALIGNMENT) == totalSize);

    ee_alloc_context* eeAllocContext = &t_runtime_thread_locals.alloc_context;
    gc_alloc_context* allocContext = &eeAllocContext->m_GCAllocContext;
    BYTE *allocPtr = allocContext->alloc_ptr;
    _ASSERTE(allocPtr <= eeAllocContext->getCombinedLimit());
    if (totalSize > static_cast<SIZE_T>(eeAllocContext->getCombinedLimit() - allocPtr))
    {
        // Tail call to the slow helper
        return HCCALL2(JIT_NewArr1, arrayMT, size);
    }
    allocContext->alloc_ptr = allocPtr + totalSize;

    _ASSERTE(allocPtr != nullptr);
    ArrayBase *array = reinterpret_cast<ArrayBase *>(allocPtr);
    array->SetMethodTable(pArrayMT);
    _ASSERTE(static_cast<DWORD>(componentCount) == componentCount);
    array->m_NumComponents = static_cast<DWORD>(componentCount);

    return array;
}
HCIMPLEND_RAW

#include <optdefault.h>

/*************************************************************/
HCIMPL2(Object*, JIT_NewArr1, CORINFO_CLASS_HANDLE arrayMT, INT_PTR size)
{
    FCALL_CONTRACT;

    OBJECTREF newArray = NULL;

    HELPER_METHOD_FRAME_BEGIN_RET_0();    // Set up a frame

    MethodTable *pArrayMT = (MethodTable *)arrayMT;

    _ASSERTE(pArrayMT->IsFullyLoaded());
    _ASSERTE(pArrayMT->IsArray());
    _ASSERTE(!pArrayMT->IsMultiDimArray());

    if (size < 0)
        COMPlusThrow(kOverflowException);

#ifdef HOST_64BIT
    // Even though ECMA allows using a native int as the argument to newarr instruction
    // (therefore size is INT_PTR), ArrayBase::m_NumComponents is 32-bit, so even on 64-bit
    // platforms we can't create an array whose size exceeds 32 bits.
    if (size > INT_MAX)
        EX_THROW(EEMessageException, (kOverflowException, IDS_EE_ARRAY_DIMENSIONS_EXCEEDED));
#endif

#ifdef _DEBUG
    if (g_pConfig->FastGCStressLevel()) {
        GetThread()->DisableStressHeap();
    }
#endif // _DEBUG

    newArray = AllocateSzArray(pArrayMT, (INT32)size);
    HELPER_METHOD_FRAME_END();

    return(OBJECTREFToObject(newArray));
}
HCIMPLEND


/*************************************************************/
HCIMPL2(Object*, JIT_NewArr1MaybeFrozen, CORINFO_CLASS_HANDLE arrayMT, INT_PTR size)
{
    FCALL_CONTRACT;

    OBJECTREF newArray = NULL;

    HELPER_METHOD_FRAME_BEGIN_RET_0();    // Set up a frame

    MethodTable* pArrayMT = (MethodTable*)arrayMT;

    _ASSERTE(pArrayMT->IsFullyLoaded());
    _ASSERTE(pArrayMT->IsArray());
    _ASSERTE(!pArrayMT->IsMultiDimArray());

    if (size < 0)
        COMPlusThrow(kOverflowException);

#ifdef HOST_64BIT
    // Even though ECMA allows using a native int as the argument to newarr instruction
    // (therefore size is INT_PTR), ArrayBase::m_NumComponents is 32-bit, so even on 64-bit
    // platforms we can't create an array whose size exceeds 32 bits.
    if (size > INT_MAX)
        EX_THROW(EEMessageException, (kOverflowException, IDS_EE_ARRAY_DIMENSIONS_EXCEEDED));
#endif

#ifdef _DEBUG
    if (g_pConfig->FastGCStressLevel()) {
        GetThread()->DisableStressHeap();
    }
#endif // _DEBUG

    newArray = TryAllocateFrozenSzArray(pArrayMT, (INT32)size);
    if (newArray == NULL)
    {
        // Fallback to default heap allocation
        newArray = AllocateSzArray(pArrayMT, (INT32)size);
    }
    _ASSERTE(newArray != NULL);

    HELPER_METHOD_FRAME_END();

    return(OBJECTREFToObject(newArray));
}
HCIMPLEND

#include <optdefault.h>

//========================================================================
//
//      VALUETYPE/BYREF HELPERS
//
//========================================================================
/*************************************************************/
HCIMPL2_RAW(Object*, JIT_Box_MP_FastPortable, CORINFO_CLASS_HANDLE type, void* unboxedData)
{
    CONTRACTL {
        THROWS;
        DISABLED(GC_TRIGGERS);
        MODE_COOPERATIVE;
    } CONTRACTL_END;

    if (unboxedData == nullptr)
    {
        // Tail call to the slow helper
        return HCCALL2(JIT_Box, type, unboxedData);
    }

    _ASSERTE(GCHeapUtilities::UseThreadAllocationContexts());
    ee_alloc_context* eeAllocContext = &t_runtime_thread_locals.alloc_context;
    gc_alloc_context* allocContext = &eeAllocContext->m_GCAllocContext;

    TypeHandle typeHandle(type);
    _ASSERTE(!typeHandle.IsTypeDesc()); // heap objects must have method tables
    MethodTable *methodTable = typeHandle.AsMethodTable();
    // The fast helper should never be called for nullable types.
    _ASSERTE(!methodTable->IsNullable());

#ifdef FEATURE_64BIT_ALIGNMENT
    if (methodTable->RequiresAlign8())
    {
        return HCCALL2(JIT_Box, type, unboxedData);
    }
#endif

    SIZE_T size = methodTable->GetBaseSize();
    _ASSERTE(size % DATA_ALIGNMENT == 0);

    BYTE *allocPtr = allocContext->alloc_ptr;
    _ASSERTE(allocPtr <= eeAllocContext->getCombinedLimit());
    if (size > static_cast<SIZE_T>(eeAllocContext->getCombinedLimit() - allocPtr))
    {
        // Tail call to the slow helper
        return HCCALL2(JIT_Box, type, unboxedData);
    }

    allocContext->alloc_ptr = allocPtr + size;

    _ASSERTE(allocPtr != nullptr);
    Object *object = reinterpret_cast<Object *>(allocPtr);
    _ASSERTE(object->HasEmptySyncBlockInfo());
    object->SetMethodTable(methodTable);

    // Copy the data into the object
    CopyValueClass(object->UnBox(), unboxedData, methodTable);

    return object;
}
HCIMPLEND_RAW

/*************************************************************/
HCIMPL2(Object*, JIT_Box, CORINFO_CLASS_HANDLE type, void* unboxedData)
{
    FCALL_CONTRACT;

    OBJECTREF newobj = NULL;
    HELPER_METHOD_FRAME_BEGIN_RET_NOPOLL();    // Set up a frame
    GCPROTECT_BEGININTERIOR(unboxedData);
    HELPER_METHOD_POLL();

    // A null can be passed for boxing of a null ref.
    if (unboxedData == NULL)
        COMPlusThrow(kNullReferenceException);

    TypeHandle clsHnd(type);

    _ASSERTE(!clsHnd.IsTypeDesc());  // boxable types have method tables

    MethodTable *pMT = clsHnd.AsMethodTable();

    _ASSERTE(pMT->IsFullyLoaded());

    _ASSERTE (pMT->IsValueType() && !pMT->IsByRefLike());

#ifdef _DEBUG
    if (g_pConfig->FastGCStressLevel()) {
        GetThread()->DisableStressHeap();
    }
#endif // _DEBUG

    newobj = pMT->FastBox(&unboxedData);

    GCPROTECT_END();
    HELPER_METHOD_FRAME_END();
    return(OBJECTREFToObject(newobj));
}
HCIMPLEND

/*************************************************************/
HCIMPL2(BOOL, JIT_IsInstanceOfException, CORINFO_CLASS_HANDLE type, Object* obj)
{
    FCALL_CONTRACT;
    TypeHandle clsHnd(type);
    return ExceptionIsOfRightType(clsHnd, obj->GetTypeHandle());
}
HCIMPLEND

extern "C" void QCALLTYPE ThrowInvalidCastException(CORINFO_CLASS_HANDLE pTargetType, CORINFO_CLASS_HANDLE pSourceType)
{
    QCALL_CONTRACT;

    BEGIN_QCALL;

    TypeHandle targetType(pTargetType);
    TypeHandle sourceType(pSourceType);

    GCX_COOP();

    COMPlusThrowInvalidCastException(sourceType, targetType);

    END_QCALL;
}

//========================================================================
//
//      GENERICS HELPERS
//
//========================================================================

extern "C" CORINFO_GENERIC_HANDLE QCALLTYPE GenericHandleWorker(MethodDesc * pMD, MethodTable * pMT, LPVOID signature, DWORD dictionaryIndexAndSlot, Module* pModule)
{
    QCALL_CONTRACT;

    CORINFO_GENERIC_HANDLE result = NULL;

    BEGIN_QCALL;

    _ASSERTE(pMT != NULL || pMD != NULL);
    _ASSERTE(pMT == NULL || pMD == NULL);

    uint32_t dictionaryIndex = 0;
    MethodTable * pDeclaringMT = NULL;

    if (pMT != NULL)
    {
        if (pModule != NULL)
        {
#ifdef _DEBUG
            // Only in R2R mode are the module, dictionary index and dictionary slot provided as an input
            _ASSERTE(dictionaryIndexAndSlot != (DWORD)-1);
            _ASSERT(ReadyToRunInfo::IsNativeImageSharedBy(pModule, ExecutionManager::FindReadyToRunModule(dac_cast<TADDR>(signature))));
#endif
            dictionaryIndex = (dictionaryIndexAndSlot >> 16);
        }
        else
        {
            SigPointer ptr((PCCOR_SIGNATURE)signature);

            uint32_t kind; // DictionaryEntryKind
            IfFailThrow(ptr.GetData(&kind));

            // We need to normalize the class passed in (if any) for reliability purposes. That's because preparation of a code region that
            // contains these handle lookups depends on being able to predict exactly which lookups are required (so we can pre-cache the
            // answers and remove any possibility of failure at runtime). This is hard to do if the lookup (in this case the lookup of the
            // dictionary overflow cache) is keyed off the somewhat arbitrary type of the instance on which the call is made (we'd need to
            // prepare for every possible derived type of the type containing the method). So instead we have to locate the exactly
            // instantiated (non-shared) super-type of the class passed in.

            _ASSERTE(dictionaryIndexAndSlot == (DWORD)-1);
            IfFailThrow(ptr.GetData(&dictionaryIndex));
        }

        pDeclaringMT = pMT;
        while (true)
        {
            MethodTable * pParentMT = pDeclaringMT->GetParentMethodTable();
            if (pParentMT->GetNumDicts() <= dictionaryIndex)
                break;
            pDeclaringMT = pParentMT;
        }
    }

    DictionaryEntry * pSlot;
    result = (CORINFO_GENERIC_HANDLE)Dictionary::PopulateEntry(pMD, pDeclaringMT, signature, FALSE, &pSlot, dictionaryIndexAndSlot, pModule);

    if (pMT != NULL && pDeclaringMT != pMT)
    {
        // If the dictionary on the base type got expanded, update the current type's base type dictionary
        // pointer to use the new one on the base type.

        Dictionary* pMTDictionary = pMT->GetPerInstInfo()[dictionaryIndex];
        Dictionary* pDeclaringMTDictionary = pDeclaringMT->GetPerInstInfo()[dictionaryIndex];
        if (pMTDictionary != pDeclaringMTDictionary)
        {
            TypeHandle** pPerInstInfo = (TypeHandle**)pMT->GetPerInstInfo();
            InterlockedExchangeT(pPerInstInfo + dictionaryIndex, (TypeHandle*)pDeclaringMTDictionary);
        }
    }

    END_QCALL;

    return result;
} // GenericHandleWorker

FieldDesc* g_pVirtualFunctionPointerCache;

void FlushGenericCache(PTR_GenericCacheStruct genericCache)
{
    CONTRACTL
    {
        NOTHROW;
        GC_NOTRIGGER;
        MODE_COOPERATIVE;
    }
    CONTRACTL_END;

    int32_t lastSize = genericCache->CacheElementCount();
    if (lastSize < genericCache->GetInitialCacheSize())
    {
        lastSize = genericCache->GetInitialCacheSize();
    }

    // store the last size to use when creating a new table
    // it is just a hint, not needed for correctness, so no synchronization
    // with the writing of the table
    genericCache->SetLastFlushSize(lastSize);
    // flushing is just replacing the table with a sentinel.
    genericCache->SetTable(genericCache->GetSentinelTable());
}

void FlushVirtualFunctionPointerCaches()
{
    CONTRACTL
    {
        NOTHROW;
        GC_NOTRIGGER;
        MODE_COOPERATIVE;
    }
    CONTRACTL_END;

    FieldDesc *virtualCache = VolatileLoad(&g_pVirtualFunctionPointerCache);

    if (virtualCache != NULL)
    {
        // We can't use GetCurrentStaticAddress, as that may throw, since it will attempt to
        // allocate memory for statics if that hasn't happened yet. But, since we force the
        // statics memory to be allocated before initializing g_pVirtualFunctionPointerCache
        // we can safely use the combo of GetBase and GetStaticAddress here.
        FlushGenericCache((PTR_GenericCacheStruct)virtualCache->GetStaticAddress(virtualCache->GetBase()));
    }
}

/*********************************************************************/
// Resolve a virtual method at run-time, either because of
// aggressive backpatching or because the call is to a generic
// method which is itself virtual.
//
// classHnd is the actual run-time type for the call is made. (May be NULL for cases where methodHnd describes an interface)
// methodHnd is the exact (instantiated) method descriptor corresponding to the
// static method signature (i.e. might be for a superclass of classHnd)

// slow helper to call from the fast one
extern "C" void* QCALLTYPE ResolveVirtualFunctionPointer(QCall::ObjectHandleOnStack obj,
                                                       CORINFO_CLASS_HANDLE classHnd,
                                                       CORINFO_METHOD_HANDLE methodHnd)
{
    QCALL_CONTRACT;

    // The address of the method that's returned.
    CORINFO_MethodPtr   addr = NULL;

    BEGIN_QCALL;

    if (VolatileLoadWithoutBarrier(&g_pVirtualFunctionPointerCache) == NULL)
    {
        {
            GCX_COOP();
            CoreLibBinder::GetClass(CLASS__VIRTUALDISPATCHHELPERS)->CheckRunClassInitThrowing();
        }

        VolatileStore(&g_pVirtualFunctionPointerCache, CoreLibBinder::GetField(FIELD__VIRTUALDISPATCHHELPERS__CACHE));
#ifdef DEBUG
        FieldDesc *virtualCache = VolatileLoad(&g_pVirtualFunctionPointerCache);
        GenericCacheStruct::ValidateLayout(virtualCache->GetApproxFieldTypeHandleThrowing().GetMethodTable());
#endif
    }

    GCX_COOP();
    OBJECTREF objRef = obj.Get();
    GCPROTECT_BEGIN(objRef);

    if (objRef == NULL)
        COMPlusThrow(kNullReferenceException);

    // This is the static method descriptor describing the call.
    // It is not the destination of the call, which we must compute.
    MethodDesc* pStaticMD = (MethodDesc*) methodHnd;
    TypeHandle staticTH(classHnd);

    if (staticTH.IsNull())
    {
        // This may be NULL on input for cases where the methodHnd is not an interface method, or if getting the method table from the
        // MethodDesc will return an exact type.
        if (pStaticMD->IsInterface())
        {
            staticTH = pStaticMD->GetMethodTable();
            _ASSERTE(!staticTH.IsCanonicalSubtype());
        }
    }

    pStaticMD->CheckRestore();

    // ReadyToRun: If the method was compiled using ldvirtftn to reference a non-virtual method
    // resolve without using the VirtualizedCode call path here.
    // This can happen if the method was converted from virtual to non-virtual after the R2R image was created.
    // While this is not a common scenario and is documented as a breaking change, we should still handle it
    // as we have no good scheme for reporting an actionable error here.
    if (!pStaticMD->IsVtableMethod())
    {
        addr = (CORINFO_MethodPtr) pStaticMD->GetMultiCallableAddrOfCode();
        _ASSERTE(addr);
    }
    else
    {
        // This is the new way of resolving a virtual call, including generic virtual methods.
        // The code is now also used by reflection, remoting etc.
        addr = (CORINFO_MethodPtr) pStaticMD->GetMultiCallableAddrOfVirtualizedCode(&objRef, staticTH);
        _ASSERTE(addr);
    }

    GCPROTECT_END();
    END_QCALL;

    return addr;
}

HCIMPL3(void, Jit_NativeMemSet, void* pDest, int value, size_t length)
{
    _ASSERTE(pDest != nullptr);
    FCALL_CONTRACT;
    memset(pDest, value, length);
}
HCIMPLEND

// Helper for synchronized static methods in shared generics code
#include <optsmallperfcritical.h>
HCIMPL1(CORINFO_CLASS_HANDLE, JIT_GetClassFromMethodParam, CORINFO_METHOD_HANDLE methHnd_)
    CONTRACTL {
        FCALL_CHECK;
        PRECONDITION(methHnd_ != NULL);
    } CONTRACTL_END;

    MethodDesc *  pMD = (MethodDesc*)  methHnd_;

    MethodTable * pMT = pMD->GetMethodTable();
    _ASSERTE(!pMT->IsSharedByGenericInstantiations());

    return((CORINFO_CLASS_HANDLE)pMT);
HCIMPLEND
#include <optdefault.h>




//========================================================================
//
//      EXCEPTION HELPERS
//
//========================================================================

// In general, we want to use COMPlusThrow to throw exceptions.  However,
// the IL_Throw helper is a special case.  Here, we're called from
// managed code.  We have a guarantee that the first FS:0 handler
// is our COMPlusFrameHandler.  We could call COMPlusThrow(), which pushes
// another handler, but there is a significant (10% on JGFExceptionBench)
// performance gain if we avoid this by calling RaiseTheException()
// directly.
//

/*************************************************************/

#if defined(TARGET_X86) && defined(FEATURE_EH_FUNCLETS)
EXTERN_C FCDECL1(void, IL_Throw,  Object* obj);
EXTERN_C HCIMPL2(void, IL_Throw_x86,  Object* obj, TransitionBlock* transitionBlock)
#else
HCIMPL1(void, IL_Throw,  Object* obj)
#endif
{
    FCALL_CONTRACT;

    /* Make no assumptions about the current machine state */
    ResetCurrentContext();

    FC_GC_POLL_NOT_NEEDED();    // throws always open up for GC

    OBJECTREF oref = ObjectToOBJECTREF(obj);

#ifdef FEATURE_EH_FUNCLETS

<<<<<<< HEAD
    Thread *pThread = GetThread();
=======
        SoftwareExceptionFrame exceptionFrame;
#ifdef TARGET_X86
        exceptionFrame.UpdateContextFromTransitionBlock(transitionBlock);
#else
        RtlCaptureContext(exceptionFrame.GetContext());
#endif
        exceptionFrame.InitAndLink(pThread);
>>>>>>> f91289ff

    SoftwareExceptionFrame exceptionFrame;
    RtlCaptureContext(exceptionFrame.GetContext());
    exceptionFrame.InitAndLink(pThread);

    FC_CAN_TRIGGER_GC();

    if (oref == 0)
        DispatchManagedException(kNullReferenceException);
    else
    if (!IsException(oref->GetMethodTable()))
    {
        GCPROTECT_BEGIN(oref);

        WrapNonCompliantException(&oref);

        GCPROTECT_END();
    }
    else
    {   // We know that the object derives from System.Exception

        // If the flag indicating ForeignExceptionRaise has been set,
        // then do not clear the "_stackTrace" field of the exception object.
        if (pThread->GetExceptionState()->IsRaisingForeignException())
        {
            ((EXCEPTIONREF)oref)->SetStackTraceString(NULL);
        }
        else
        {
            ((EXCEPTIONREF)oref)->ClearStackTracePreservingRemoteStackTrace();
        }
    }

    DispatchManagedException(oref, exceptionFrame.GetContext());
    FC_CAN_TRIGGER_GC_END();
    UNREACHABLE();
#endif // FEATURE_EH_FUNCLETS

    HELPER_METHOD_FRAME_BEGIN_ATTRIB_NOPOLL(Frame::FRAME_ATTR_EXCEPTION);    // Set up a frame

#if defined(_DEBUG) && defined(TARGET_X86)
    __helperframe.EnsureInit(NULL);
    g_ExceptionEIP = (LPVOID)__helperframe.GetReturnAddress();
#endif // defined(_DEBUG) && defined(TARGET_X86)

    if (oref == 0)
        COMPlusThrow(kNullReferenceException);
    else
    if (!IsException(oref->GetMethodTable()))
    {
        GCPROTECT_BEGIN(oref);

        WrapNonCompliantException(&oref);

        GCPROTECT_END();
    }
    else
    {   // We know that the object derives from System.Exception

        // If the flag indicating ForeignExceptionRaise has been set,
        // then do not clear the "_stackTrace" field of the exception object.
        if (GetThread()->GetExceptionState()->IsRaisingForeignException())
        {
            ((EXCEPTIONREF)oref)->SetStackTraceString(NULL);
        }
        else
        {
            ((EXCEPTIONREF)oref)->ClearStackTracePreservingRemoteStackTrace();
        }
    }

    RaiseTheExceptionInternalOnly(oref, FALSE);

    HELPER_METHOD_FRAME_END();
}
HCIMPLEND

/*************************************************************/

#if defined(TARGET_X86) && defined(FEATURE_EH_FUNCLETS)
EXTERN_C FCDECL0(void, IL_Rethrow);
EXTERN_C HCIMPL1(void, IL_Rethrow_x86, TransitionBlock* transitionBlock)
#else
HCIMPL0(void, IL_Rethrow)
#endif
{
    FCALL_CONTRACT;

    FC_GC_POLL_NOT_NEEDED();    // throws always open up for GC

#ifdef FEATURE_EH_FUNCLETS
    Thread *pThread = GetThread();

<<<<<<< HEAD
    SoftwareExceptionFrame exceptionFrame;
    RtlCaptureContext(exceptionFrame.GetContext());
    exceptionFrame.InitAndLink(pThread);
=======
        SoftwareExceptionFrame exceptionFrame;
#ifdef TARGET_X86
        exceptionFrame.UpdateContextFromTransitionBlock(transitionBlock);
#else
        RtlCaptureContext(exceptionFrame.GetContext());
#endif
        exceptionFrame.InitAndLink(pThread);
>>>>>>> f91289ff

    ExInfo *pActiveExInfo = (ExInfo*)pThread->GetExceptionState()->GetCurrentExceptionTracker();

    ExInfo exInfo(pThread, pActiveExInfo->m_ptrs.ExceptionRecord, exceptionFrame.GetContext(), ExKind::None);

    FC_CAN_TRIGGER_GC();

    GCPROTECT_BEGIN(exInfo.m_exception);
    PREPARE_NONVIRTUAL_CALLSITE(METHOD__EH__RH_RETHROW);
    DECLARE_ARGHOLDER_ARRAY(args, 2);

    args[ARGNUM_0] = PTR_TO_ARGHOLDER(pActiveExInfo);
    args[ARGNUM_1] = PTR_TO_ARGHOLDER(&exInfo);

    pThread->IncPreventAbort();

    //Ex.RhRethrow(ref ExInfo activeExInfo, ref ExInfo exInfo)
    CALL_MANAGED_METHOD_NORET(args)
    GCPROTECT_END();

    FC_CAN_TRIGGER_GC_END();
    UNREACHABLE();
#endif

    HELPER_METHOD_FRAME_BEGIN_ATTRIB_NOPOLL(Frame::FRAME_ATTR_EXCEPTION);    // Set up a frame

    OBJECTREF throwable = GetThread()->GetThrowable();
    if (throwable != NULL)
    {
        RaiseTheExceptionInternalOnly(throwable, TRUE);
    }
    else
    {
        // This can only be the result of bad IL (or some internal EE failure).
        _ASSERTE(!"No throwable on rethrow");
        RealCOMPlusThrow(kInvalidProgramException, (UINT)IDS_EE_RETHROW_NOT_ALLOWED);
    }

    HELPER_METHOD_FRAME_END();
}
HCIMPLEND

#ifndef STATUS_STACK_BUFFER_OVERRUN  // Not defined yet in CESDK includes
# define STATUS_STACK_BUFFER_OVERRUN      ((NTSTATUS)0xC0000409L)
#endif

/*********************************************************************
 * Kill process without using any potentially corrupted data:
 *      o Do not throw an exception
 *      o Do not call any indirect/virtual functions
 *      o Do not depend on any global data
 *
 * This function is used by the security checks for unsafe buffers (VC's -GS checks)
 */

void DoJITFailFast ()
{
    CONTRACTL {
        MODE_ANY;
        WRAPPER(GC_TRIGGERS);
        WRAPPER(THROWS);
    } CONTRACTL_END;

    LOG((LF_ALWAYS, LL_FATALERROR, "Unsafe buffer security check failure: Buffer overrun detected"));

#ifdef _DEBUG
    if (g_pConfig->fAssertOnFailFast())
        _ASSERTE(!"About to FailFast. set DOTNET_AssertOnFailFast=0 if this is expected");
#endif

#ifndef TARGET_UNIX
    // Use the function provided by the C runtime.
    //
    // Ideally, this function is called directly from managed code so
    // that the address of the managed function will be included in the
    // error log. However, this function is also used by the stackwalker.
    // To keep things simple, we just call it from here.
#if defined(TARGET_X86)
    __report_gsfailure();
#else // !defined(TARGET_X86)
    // On AMD64/IA64/ARM, we need to pass a stack cookie, which will be saved in the context record
    // that is used to raise the buffer-overrun exception by __report_gsfailure.
    __report_gsfailure((ULONG_PTR)0);
#endif // defined(TARGET_X86)
#else // TARGET_UNIX
    if(ETW_EVENT_ENABLED(MICROSOFT_WINDOWS_DOTNETRUNTIME_PRIVATE_PROVIDER_DOTNET_Context, FailFast))
    {
        // Fire an ETW FailFast event
        FireEtwFailFast(W("Unsafe buffer security check failure: Buffer overrun detected"),
                       (const PVOID)GetThread()->GetFrame()->GetIP(),
                       STATUS_STACK_BUFFER_OVERRUN,
                       COR_E_EXECUTIONENGINE,
                       GetClrInstanceId());
    }

    CrashDumpAndTerminateProcess(STATUS_STACK_BUFFER_OVERRUN);
#endif // !TARGET_UNIX
}

HCIMPL0(void, JIT_FailFast)
{
    FCALL_CONTRACT;
    DoJITFailFast ();
}
HCIMPLEND

//========================================================================
//
//      DEBUGGER/PROFILER HELPERS
//
//========================================================================

#if defined(_MSC_VER)
// VC++ Compiler intrinsic.
extern "C" void * _ReturnAddress(void);
#endif

/*********************************************************************/
// Callback for Just-My-Code probe
// Probe looks like:
//  if (*pFlag != 0) call JIT_DbgIsJustMyCode
// So this is only called if the flag (obtained by GetJMCFlagAddr) is
// non-zero.
HCIMPL0(void, JIT_DbgIsJustMyCode)
{
    FCALL_CONTRACT;

    // We need to get both the ip of the managed function this probe is in
    // (which will be our return address) and the frame pointer for that
    // function (since we can't get it later because we're pushing unmanaged
    // frames on the stack).
    void * ip = NULL;

    // <NOTE>
    // In order for the return address to be correct, we must NOT call any
    // function before calling _ReturnAddress().
    // </NOTE>
    ip = _ReturnAddress();

    _ASSERTE(ip != NULL);

    // Call into debugger proper
    g_pDebugInterface->OnMethodEnter(ip);

    return;
}
HCIMPLEND

#ifdef PROFILING_SUPPORTED

//---------------------------------------------------------------------------------------
//
// Sets the profiler's enter/leave/tailcall hooks into the JIT's dynamic helper
// function table.
//
// Arguments:
//      pFuncEnter - Enter hook
//      pFuncLeave - Leave hook
//      pFuncTailcall - Tailcall hook
//
//      For each hook parameter, if NULL is passed in, that will cause the JIT
//      to insert calls to its default stub replacement for that hook, which
//      just does a ret.
//
// Return Value:
//      HRESULT indicating success or failure
//
// Notes:
//      On IA64, this will allocate space for stubs to update GP, and that
//      allocation may take locks and may throw on failure.  Callers be warned.
//

HRESULT EEToProfInterfaceImpl::SetEnterLeaveFunctionHooksForJit(FunctionEnter3 * pFuncEnter,
                                                                FunctionLeave3 * pFuncLeave,
                                                                FunctionTailcall3 * pFuncTailcall)
{
    CONTRACTL {
        THROWS;
        GC_NOTRIGGER;
    } CONTRACTL_END;

    SetJitHelperFunction(
        CORINFO_HELP_PROF_FCN_ENTER,
        (pFuncEnter == NULL) ?
            reinterpret_cast<void *>(JIT_ProfilerEnterLeaveTailcallStub) :
            reinterpret_cast<void *>(pFuncEnter));

    SetJitHelperFunction(
        CORINFO_HELP_PROF_FCN_LEAVE,
        (pFuncLeave == NULL) ?
            reinterpret_cast<void *>(JIT_ProfilerEnterLeaveTailcallStub) :
            reinterpret_cast<void *>(pFuncLeave));

    SetJitHelperFunction(
        CORINFO_HELP_PROF_FCN_TAILCALL,
        (pFuncTailcall == NULL) ?
            reinterpret_cast<void *>(JIT_ProfilerEnterLeaveTailcallStub) :
            reinterpret_cast<void *>(pFuncTailcall));

    return (S_OK);
}
#endif // PROFILING_SUPPORTED




//========================================================================
//
//      GC HELPERS
//
//========================================================================

/*************************************************************/
// This helper is similar to JIT_RareDisableHelper, but has more operations
// tailored to the post-pinvoke operations.
extern "C" VOID JIT_PInvokeEndRarePath();

void JIT_PInvokeEndRarePath()
{
    PreserveLastErrorHolder preserveLastError;

    Thread *thread = GetThread();

    // We execute RareDisablePreemptiveGC manually before checking any abort conditions
    // as that operation may run the allocator, etc, and we need to have handled any suspensions requested
    // by the GC before we reach that point.
    thread->RareDisablePreemptiveGC();

    if (thread->IsAbortRequested())
    {
        // This function is called after a pinvoke finishes, in the rare case that either a GC
        // or ThreadAbort is requested. This means that the pinvoke frame is still on the stack and
        // enabled, but the thread has been marked as returning to cooperative mode. Thus we can
        // use that frame to provide GC suspension safety, but we need to manually call EnablePreemptiveGC
        // and DisablePreemptiveGC to put the function in a state where the BEGIN_QCALL/END_QCALL macros
        // will work correctly.
        thread->EnablePreemptiveGC();
        BEGIN_QCALL;
        thread->HandleThreadAbort();
        END_QCALL;
        thread->DisablePreemptiveGC();
    }

    thread->m_pFrame->Pop(thread);
}

/*************************************************************/
// For an inlined N/Direct call (and possibly for other places that need this service)
// we have noticed that the returning thread should trap for one reason or another.
// ECall sets up the frame.

extern "C" VOID JIT_RareDisableHelper();

#if defined(TARGET_ARM) || defined(TARGET_AMD64)
// The JIT expects this helper to preserve the return value on AMD64 and ARM. We should eventually
// switch other platforms to the same convention since it produces smaller code.
extern "C" VOID JIT_RareDisableHelperWorker();

void JIT_RareDisableHelperWorker()
#else
void JIT_RareDisableHelper()
#endif
{
    // We do this here (before we enter the BEGIN_QCALL macro), because the following scenario
    // We are in the process of doing an inlined pinvoke.  Since we are in preemtive
    // mode, the thread is allowed to continue.  The thread continues and gets a context
    // switch just after it has cleared the preemptive mode bit but before it gets
    // to this helper.    When we do our stack crawl now, we think this thread is
    // in cooperative mode (and believed that it was suspended in the SuspendEE), so
    // we do a getthreadcontext (on the unsuspended thread!) and get an EIP in jitted code.
    // and proceed.   Assume the crawl of jitted frames is proceeding on the other thread
    // when this thread wakes up and sets up a frame.   Eventually the other thread
    // runs out of jitted frames and sees the frame we just established.  This causes
    // an assert in the stack crawling code.  If this assert is ignored, however, we
    // will end up scanning the jitted frames twice, which will lead to GC holes
    //
    // <TODO>TODO:  It would be MUCH more robust if we should remember which threads
    // we suspended in the SuspendEE, and only even consider using EIP if it was suspended
    // in the first phase.
    //      </TODO>

    PreserveLastErrorHolder preserveLastError;

    Thread *thread = GetThread();
    // We execute RareDisablePreemptiveGC manually before checking any abort conditions
    // as that operation may run the allocator, etc, and we need to be have have handled any suspensions requested
    // by the GC before we reach that point.
    thread->RareDisablePreemptiveGC();

    if (thread->IsAbortRequested())
    {
        // This function is called after a pinvoke finishes, in the rare case that either a GC
        // or ThreadAbort is requested. This means that the pinvoke frame is still on the stack and
        // enabled, but the thread has been marked as returning to cooperative mode. Thus we can
        // use that frame to provide GC suspension safety, but we need to manually call EnablePreemptiveGC
        // and DisablePreemptiveGC to put the function in a state where the BEGIN_QCALL/END_QCALL macros
        // will work correctly.
        thread->EnablePreemptiveGC();
        BEGIN_QCALL;
        thread->HandleThreadAbort();
        END_QCALL;
        thread->DisablePreemptiveGC();
    }
}

FCIMPL0(INT32, JIT_GetCurrentManagedThreadId)
{
    FCALL_CONTRACT;

    FC_GC_POLL_NOT_NEEDED();

    Thread * pThread = GetThread();
    return pThread->GetThreadId();
}
FCIMPLEND

/*********************************************************************/
/* we don't use HCIMPL macros because we don't want the overhead even in debug mode */

HCIMPL1_RAW(Object*, JIT_CheckObj, Object* obj)
{
    FCALL_CONTRACT;

    if (obj != 0) {
        MethodTable* pMT = obj->GetMethodTable();
        if (!pMT->ValidateWithPossibleAV()) {
            _ASSERTE_ALL_BUILDS(!"Bad Method Table");
        }
    }
    return obj;
}
HCIMPLEND_RAW

static int loopChoice = 0;

// This function supports a JIT mode in which we're debugging the mechanism for loop cloning.
// We want to clone loops, then make a semi-random choice, on each execution of the loop,
// whether to run the original loop or the cloned copy.  We do this by incrementing the contents
// of a memory location, and testing whether the result is odd or even.  The "loopChoice" variable
// above provides that memory location, and this JIT helper merely informs the JIT of the address of
// "loopChoice".
HCIMPL0(void*, JIT_LoopCloneChoiceAddr)
{
     CONTRACTL {
        FCALL_CHECK;
     } CONTRACTL_END;

     return &loopChoice;
}
HCIMPLEND

// Prints a message that loop cloning optimization has occurred.
HCIMPL0(void, JIT_DebugLogLoopCloning)
{
     CONTRACTL {
        FCALL_CHECK;
     } CONTRACTL_END;

#ifdef _DEBUG
     printf(">> Logging loop cloning optimization\n");
#endif
}
HCIMPLEND

#ifdef FEATURE_ON_STACK_REPLACEMENT

// Helper method to jit the OSR version of a method.
//
// Returns the address of the jitted code.
// Returns NULL if osr method can't be created.
static PCODE JitPatchpointWorker(MethodDesc* pMD, const EECodeInfo& codeInfo, int ilOffset)
{
    STANDARD_VM_CONTRACT;
    PCODE osrVariant = (PCODE)NULL;

    // Fetch the patchpoint info for the current method
    EEJitManager* jitMgr = ExecutionManager::GetEEJitManager();
    CodeHeader* codeHdr = jitMgr->GetCodeHeaderFromStartAddress(codeInfo.GetStartAddress());
    PTR_BYTE debugInfo = codeHdr->GetDebugInfo();
    PatchpointInfo* patchpointInfo = CompressDebugInfo::RestorePatchpointInfo(debugInfo);

    if (patchpointInfo == NULL)
    {
        // Unexpected, but not fatal
        STRESS_LOG1(LF_TIEREDCOMPILATION, LL_WARNING, "JitPatchpointWorker: failed to restore patchpoint info for Method=0x%pM\n", pMD);
        return (PCODE)NULL;
    }

    // Set up a new native code version for the OSR variant of this method.
    NativeCodeVersion osrNativeCodeVersion;
    {
        CodeVersionManager::LockHolder codeVersioningLockHolder;

        NativeCodeVersion currentNativeCodeVersion = codeInfo.GetNativeCodeVersion();
        ILCodeVersion ilCodeVersion = currentNativeCodeVersion.GetILCodeVersion();
        HRESULT hr = ilCodeVersion.AddNativeCodeVersion(pMD, NativeCodeVersion::OptimizationTier1OSR, &osrNativeCodeVersion, patchpointInfo, ilOffset);
        if (FAILED(hr))
        {
            // Unexpected, but not fatal
            STRESS_LOG1(LF_TIEREDCOMPILATION, LL_WARNING, "JitPatchpointWorker: failed to add native code version for Method=0x%pM\n", pMD);
            return (PCODE)NULL;
        }
    }

    // Invoke the jit to compile the OSR version
    LOG((LF_TIEREDCOMPILATION, LL_INFO10, "JitPatchpointWorker: creating OSR version of Method=0x%pM (%s::%s) at offset %d\n",
        pMD, pMD->m_pszDebugClassName, pMD->m_pszDebugMethodName, ilOffset));

    PrepareCodeConfigBuffer configBuffer(osrNativeCodeVersion);
    PrepareCodeConfig *config = configBuffer.GetConfig();
    osrVariant = pMD->PrepareCode(config);

    return osrVariant;
}

static PCODE PatchpointOptimizationPolicy(TransitionBlock* pTransitionBlock, int* counter, int ilOffset, PerPatchpointInfo * ppInfo, const EECodeInfo& codeInfo, bool *pIsNewMethod)
{
    STATIC_CONTRACT_NOTHROW;
    STATIC_CONTRACT_GC_TRIGGERS;
    STATIC_CONTRACT_MODE_COOPERATIVE;

    // See if we have an OSR method for this patchpoint.
    PCODE osrMethodCode = ppInfo->m_osrMethodCode;
    *pIsNewMethod = false;
    TADDR ip = codeInfo.GetCodeAddress();

    MethodDesc* pMD = codeInfo.GetMethodDesc();

    // In the current implementation, counter is shared by all patchpoints
    // in a method, so no matter what happens below, we don't want to
    // impair those other patchpoints.
    //
    // One might be tempted, for instance, to set the counter for
    // invalid or ignored patchpoints to some high value to reduce
    // the amount of back and forth with the runtime, but this would
    // lock out other patchpoints in the method.
    //
    // So we always reset the counter to the bump value.
    //
    // In the implementation, counter is a location in a stack frame,
    // so we can update it without worrying about other threads.
    const int counterBump = g_pConfig->OSR_CounterBump();
    *counter = counterBump;

#ifdef _DEBUG
    const int ppId = ppInfo->m_patchpointId;
#endif

    if ((ppInfo->m_flags & PerPatchpointInfo::patchpoint_invalid) == PerPatchpointInfo::patchpoint_invalid)
    {
        LOG((LF_TIEREDCOMPILATION, LL_INFO1000, "PatchpointOptimizationPolicy: invalid patchpoint [%d] (0x%p) in Method=0x%pM (%s::%s) at offset %d\n",
                ppId, ip, pMD, pMD->m_pszDebugClassName, pMD->m_pszDebugMethodName, ilOffset));

        goto DONE;
    }

    if (osrMethodCode == (PCODE)NULL)
    {
        // No OSR method yet, let's see if we should create one.
        //
        // First, optionally ignore some patchpoints to increase
        // coverage (stress mode).
        //
        // Because there are multiple patchpoints in a method, and
        // each OSR method covers the remainder of the method from
        // that point until the method returns, if we trigger on an
        // early patchpoint in a method, we may never see triggers on
        // a later one.

#ifdef _DEBUG
        const int lowId = g_pConfig->OSR_LowId();
        const int highId = g_pConfig->OSR_HighId();

        if ((ppId < lowId) || (ppId > highId))
        {
            LOG((LF_TIEREDCOMPILATION, LL_INFO10, "PatchpointOptimizationPolicy: ignoring patchpoint [%d] (0x%p) in Method=0x%pM (%s::%s) at offset %d\n",
                    ppId, ip, pMD, pMD->m_pszDebugClassName, pMD->m_pszDebugMethodName, ilOffset));
            goto DONE;
        }
#endif

        // Second, only request the OSR method if this patchpoint has
        // been hit often enough.
        //
        // Note the initial invocation of the helper depends on the
        // initial counter value baked into jitted code (call this J);
        // subsequent invocations depend on the counter bump (call
        // this B).
        //
        // J and B may differ, so the total number of loop iterations
        // before an OSR method is created is:
        //
        // J, if hitLimit <= 1;
        // J + (hitLimit-1)* B, if hitLimit > 1;
        //
        // Current thinking is:
        //
        // J should be in the range of tens to hundreds, so that newly
        // called Tier0 methods that already have OSR methods
        // available can transition to OSR methods quickly, but
        // methods called only a few times do not invoke this
        // helper and so create PerPatchpoint runtime state.
        //
        // B should be in the range of hundreds to thousands, so that
        // we're not too eager to create OSR methods (since there is
        // some jit cost), but are eager enough to transition before
        // we run too much Tier0 code.
        //
        const int hitLimit = g_pConfig->OSR_HitLimit();
        const int hitCount = InterlockedIncrement(&ppInfo->m_patchpointCount);
        const int hitLogLevel = (hitCount == 1) ? LL_INFO10 : LL_INFO1000;

        LOG((LF_TIEREDCOMPILATION, hitLogLevel, "PatchpointOptimizationPolicy: patchpoint [%d] (0x%p) hit %d in Method=0x%pM (%s::%s) [il offset %d] (limit %d)\n",
            ppId, ip, hitCount, pMD, pMD->m_pszDebugClassName, pMD->m_pszDebugMethodName, ilOffset, hitLimit));

        // Defer, if we haven't yet reached the limit
        if (hitCount < hitLimit)
        {
            goto DONE;
        }

        // Third, make sure no other thread is trying to create the OSR method.
        LONG oldFlags = ppInfo->m_flags;
        if ((oldFlags & PerPatchpointInfo::patchpoint_triggered) == PerPatchpointInfo::patchpoint_triggered)
        {
            LOG((LF_TIEREDCOMPILATION, LL_INFO1000, "PatchpointOptimizationPolicy: AWAITING OSR method for patchpoint [%d] (0x%p)\n", ppId, ip));
            goto DONE;
        }

        LONG newFlags = oldFlags | PerPatchpointInfo::patchpoint_triggered;
        BOOL triggerTransition = InterlockedCompareExchange(&ppInfo->m_flags, newFlags, oldFlags) == oldFlags;

        if (!triggerTransition)
        {
            LOG((LF_TIEREDCOMPILATION, LL_INFO1000, "PatchpointOptimizationPolicy: (lost race) AWAITING OSR method for patchpoint [%d] (0x%p)\n", ppId, ip));
            goto DONE;
        }

        MAKE_CURRENT_THREAD_AVAILABLE();

    #ifdef _DEBUG
        Thread::ObjectRefFlush(CURRENT_THREAD);
    #endif

        DynamicHelperFrame frame(pTransitionBlock, 0);
        DynamicHelperFrame * pFrame = &frame;

        pFrame->Push(CURRENT_THREAD);

        INSTALL_MANAGED_EXCEPTION_DISPATCHER;
        INSTALL_UNWIND_AND_CONTINUE_HANDLER;

        GCX_PREEMP();

        osrMethodCode = ppInfo->m_osrMethodCode;
        if (osrMethodCode == (PCODE)NULL)
        {
            // Time to create the OSR method.
            //
            // We currently do this synchronously. We could instead queue
            // up a request on some worker thread, like we do for
            // rejitting, and return control to the Tier0 method. It may
            // eventually return here, if the patchpoint is hit often
            // enough.
            //
            // There is a chance the async version will create methods
            // that are never used (just like there is a chance that Tier1
            // methods are ever called).
            //
            // We want to expose bugs in the jitted code
            // for OSR methods, so we stick with synchronous creation.
            LOG((LF_TIEREDCOMPILATION, LL_INFO10, "PatchpointOptimizationPolicy: patchpoint [%d] (0x%p) TRIGGER at count %d\n", ppId, ip, hitCount));

            // Invoke the helper to build the OSR method
            osrMethodCode = JitPatchpointWorker(pMD, codeInfo, ilOffset);

            // If that failed, mark the patchpoint as invalid.
            if (osrMethodCode == (PCODE)NULL)
            {
                // Unexpected, but not fatal
                STRESS_LOG3(LF_TIEREDCOMPILATION, LL_WARNING, "PatchpointOptimizationPolicy: patchpoint (0x%p) OSR method creation failed,"
                    " marking patchpoint invalid for Method=0x%pM il offset %d\n", ip, pMD, ilOffset);

                InterlockedOr(&ppInfo->m_flags, (LONG)PerPatchpointInfo::patchpoint_invalid);
            }
            else
            {
                *pIsNewMethod = true;
                ppInfo->m_osrMethodCode = osrMethodCode;
            }
        }

        UNINSTALL_UNWIND_AND_CONTINUE_HANDLER;
        UNINSTALL_MANAGED_EXCEPTION_DISPATCHER;

        pFrame->Pop(CURRENT_THREAD);
    }
    return osrMethodCode;

DONE:
    return (PCODE)NULL;
}

static PCODE PatchpointRequiredPolicy(TransitionBlock* pTransitionBlock, int* counter, int ilOffset, PerPatchpointInfo * ppInfo, const EECodeInfo& codeInfo, bool *pIsNewMethod)
{
    STATIC_CONTRACT_NOTHROW;
    STATIC_CONTRACT_GC_TRIGGERS;
    STATIC_CONTRACT_MODE_COOPERATIVE;

    *pIsNewMethod = false;
    MethodDesc* pMD = codeInfo.GetMethodDesc();
    TADDR ip = codeInfo.GetCodeAddress();

#ifdef _DEBUG
    const int ppId = ppInfo->m_patchpointId;
#endif

    if ((ppInfo->m_flags & PerPatchpointInfo::patchpoint_invalid) == PerPatchpointInfo::patchpoint_invalid)
    {
        LOG((LF_TIEREDCOMPILATION, LL_FATALERROR, "PatchpointRequiredPolicy: invalid patchpoint [%d] (0x%p) in Method=0x%pM (%s::%s) at offset %d\n",
                ppId, ip, pMD, pMD->m_pszDebugClassName, pMD->m_pszDebugMethodName, ilOffset));
        EEPOLICY_HANDLE_FATAL_ERROR(COR_E_EXECUTIONENGINE);
    }

    MAKE_CURRENT_THREAD_AVAILABLE();

#ifdef _DEBUG
    Thread::ObjectRefFlush(CURRENT_THREAD);
#endif

    DynamicHelperFrame frame(pTransitionBlock, 0);
    DynamicHelperFrame * pFrame = &frame;

    pFrame->Push(CURRENT_THREAD);

    INSTALL_MANAGED_EXCEPTION_DISPATCHER;
    INSTALL_UNWIND_AND_CONTINUE_HANDLER;

    {
        GCX_PREEMP();

        DWORD backoffs = 0;
        while (ppInfo->m_osrMethodCode == (PCODE)NULL)
        {
            // Invalid patchpoints are fatal, for partial compilation patchpoints
            //
            if ((ppInfo->m_flags & PerPatchpointInfo::patchpoint_invalid) == PerPatchpointInfo::patchpoint_invalid)
            {
                LOG((LF_TIEREDCOMPILATION, LL_FATALERROR, "PatchpointRequiredPolicy: invalid patchpoint [%d] (0x%p) in Method=0x%pM (%s::%s) at offset %d\n",
                        ppId, ip, pMD, pMD->m_pszDebugClassName, pMD->m_pszDebugMethodName, ilOffset));
                EEPOLICY_HANDLE_FATAL_ERROR(COR_E_EXECUTIONENGINE);
            }

            // Make sure no other thread is trying to create the OSR method.
            //
            LONG oldFlags = ppInfo->m_flags;
            if ((oldFlags & PerPatchpointInfo::patchpoint_triggered) == PerPatchpointInfo::patchpoint_triggered)
            {
                LOG((LF_TIEREDCOMPILATION, LL_INFO1000, "PatchpointRequiredPolicy: AWAITING OSR method for patchpoint [%d] (0x%p)\n", ppId, ip));
                __SwitchToThread(0, backoffs++);
                continue;
            }

            // Make sure we win the race to create the OSR method
            //
            LONG newFlags = ppInfo->m_flags | PerPatchpointInfo::patchpoint_triggered;
            BOOL triggerTransition = InterlockedCompareExchange(&ppInfo->m_flags, newFlags, oldFlags) == oldFlags;

            if (!triggerTransition)
            {
                LOG((LF_TIEREDCOMPILATION, LL_INFO1000, "PatchpointRequiredPolicy: (lost race) AWAITING OSR method for patchpoint [%d] (0x%p)\n", ppId, ip));
                __SwitchToThread(0, backoffs++);
                continue;
            }

            // Invoke the helper to build the OSR method
            //
            // TODO: may not want to optimize this part of the method, if it's truly partial compilation
            // and can't possibly rejoin into the main flow.
            //
            // (but consider: throw path in method with try/catch, OSR method will contain more than just the throw?)
            //
            LOG((LF_TIEREDCOMPILATION, LL_INFO10, "PatchpointRequiredPolicy: patchpoint [%d] (0x%p) TRIGGER\n", ppId, ip));
            PCODE newMethodCode = JitPatchpointWorker(pMD, codeInfo, ilOffset);

            // If that failed, mark the patchpoint as invalid.
            // This is fatal, for partial compilation patchpoints
            //
            if (newMethodCode == (PCODE)NULL)
            {
                STRESS_LOG3(LF_TIEREDCOMPILATION, LL_WARNING, "PatchpointRequiredPolicy: patchpoint (0x%p) OSR method creation failed,"
                    " marking patchpoint invalid for Method=0x%pM il offset %d\n", ip, pMD, ilOffset);
                InterlockedOr(&ppInfo->m_flags, (LONG)PerPatchpointInfo::patchpoint_invalid);
                EEPOLICY_HANDLE_FATAL_ERROR(COR_E_EXECUTIONENGINE);
                break;
            }

            // We've successfully created the osr method; make it available.
            _ASSERTE(ppInfo->m_osrMethodCode == (PCODE)NULL);
            ppInfo->m_osrMethodCode = newMethodCode;
            *pIsNewMethod = true;
        }
    }

    UNINSTALL_UNWIND_AND_CONTINUE_HANDLER;
    UNINSTALL_MANAGED_EXCEPTION_DISPATCHER;

    pFrame->Pop(CURRENT_THREAD);

    // If we get here, we have code to transition to...
    PCODE osrMethodCode = ppInfo->m_osrMethodCode;
    _ASSERTE(osrMethodCode != (PCODE)NULL);

    return osrMethodCode;
}

// Jit helper invoked at a patchpoint.
//
// Checks to see if this is a known patchpoint, if not,
// an entry is added to the patchpoint table.
//
// When the patchpoint has been hit often enough to trigger
// a transition, create an OSR method. OR if the first argument
// is NULL, always create an OSR method and transition to it.
//
// Currently, counter(the first argument) is a pointer into the Tier0 method stack
// frame if it exists so we have exclusive access.

extern "C" void JIT_PatchpointWorkerWorkerWithPolicy(TransitionBlock * pTransitionBlock)
{
    // Manually preserve the last error as we may not return normally from this method.
    DWORD dwLastError = ::GetLastError();

    // This method may not return normally
    STATIC_CONTRACT_NOTHROW;
    STATIC_CONTRACT_GC_TRIGGERS;
    STATIC_CONTRACT_MODE_COOPERATIVE;

    PTR_PCODE pReturnAddress = (PTR_PCODE)(((BYTE*)pTransitionBlock) + TransitionBlock::GetOffsetOfReturnAddress());
    PCODE ip = *pReturnAddress;
    int* counter = *(int**)GetFirstArgumentRegisterValuePtr(pTransitionBlock);
    int ilOffset = *(int*)GetSecondArgumentRegisterValuePtr(pTransitionBlock);
    int hitCount = 1; // This will stay at 1 for forced transition scenarios, but will be updated to the actual hit count for normal patch points

    // Patchpoint identity is the helper return address

    // Fetch or setup patchpoint info for this patchpoint.
    EECodeInfo codeInfo(ip);
    MethodDesc* pMD = codeInfo.GetMethodDesc();
    LoaderAllocator* allocator = pMD->GetLoaderAllocator();
    OnStackReplacementManager* manager = allocator->GetOnStackReplacementManager();
    PerPatchpointInfo * ppInfo = manager->GetPerPatchpointInfo(ip);

#ifdef _DEBUG
    const int ppId = ppInfo->m_patchpointId;
#endif

    bool isNewMethod = false;
    PCODE osrMethodCode = (PCODE)NULL;


    bool patchpointMustFindOptimizedCode = counter == NULL;

    if (patchpointMustFindOptimizedCode)
    {
        osrMethodCode = PatchpointRequiredPolicy(pTransitionBlock, counter, ilOffset, ppInfo, codeInfo, &isNewMethod);
    }
    else
    {
        osrMethodCode = PatchpointOptimizationPolicy(pTransitionBlock, counter, ilOffset, ppInfo, codeInfo, &isNewMethod);
    }

    if (osrMethodCode == (PCODE)NULL)
    {
        _ASSERTE(!patchpointMustFindOptimizedCode);
        goto DONE;
    }

    // If we get here, we have code to transition to...

    {
        Thread *pThread = GetThread();

#ifdef FEATURE_HIJACK
        // We can't crawl the stack of a thread that currently has a hijack pending
        // (since the hijack routine won't be recognized by any code manager). So we
        // Undo any hijack, the EE will re-attempt it later.
        pThread->UnhijackThread();
#endif

        // Find context for the original method
        CONTEXT *pFrameContext = NULL;
#if defined(TARGET_WINDOWS) && defined(TARGET_AMD64)
        DWORD contextSize = 0;
        ULONG64 xStateCompactionMask = 0;
        DWORD contextFlags = CONTEXT_FULL;
        if (Thread::AreShadowStacksEnabled())
        {
            xStateCompactionMask = XSTATE_MASK_CET_U;
            contextFlags |= CONTEXT_XSTATE;
        }

        // The initialize call should fail but return contextSize
        BOOL success = g_pfnInitializeContext2 ?
            g_pfnInitializeContext2(NULL, contextFlags, NULL, &contextSize, xStateCompactionMask) :
            InitializeContext(NULL, contextFlags, NULL, &contextSize);

        _ASSERTE(!success && (GetLastError() == ERROR_INSUFFICIENT_BUFFER));

        PVOID pBuffer = _alloca(contextSize);
        success = g_pfnInitializeContext2 ?
            g_pfnInitializeContext2(pBuffer, contextFlags, &pFrameContext, &contextSize, xStateCompactionMask) :
            InitializeContext(pBuffer, contextFlags, &pFrameContext, &contextSize);
        _ASSERTE(success);
#else // TARGET_WINDOWS && TARGET_AMD64
        CONTEXT frameContext;
        frameContext.ContextFlags = CONTEXT_FULL;
        pFrameContext = &frameContext;
#endif // TARGET_WINDOWS && TARGET_AMD64

        // Find context for the original method
        RtlCaptureContext(pFrameContext);

#if defined(TARGET_WINDOWS) && defined(TARGET_AMD64)
        if (Thread::AreShadowStacksEnabled())
        {
            pFrameContext->ContextFlags |= CONTEXT_XSTATE;
            SetXStateFeaturesMask(pFrameContext, xStateCompactionMask);
            SetSSP(pFrameContext, _rdsspq());
        }
#endif // TARGET_WINDOWS && TARGET_AMD64

        // Walk back to the original method frame
        pThread->VirtualUnwindToFirstManagedCallFrame(pFrameContext);

        // Remember original method FP and SP because new method will inherit them.
        UINT_PTR currentSP = GetSP(pFrameContext);
        UINT_PTR currentFP = GetFP(pFrameContext);

        // We expect to be back at the right IP
        if ((UINT_PTR)ip != GetIP(pFrameContext))
        {
            // Should be fatal
            STRESS_LOG2(LF_TIEREDCOMPILATION, LL_FATALERROR, "Jit_Patchpoint: patchpoint (0x%p) TRANSITION"
                " unexpected context IP 0x%p\n", ip, GetIP(pFrameContext));
            EEPOLICY_HANDLE_FATAL_ERROR(COR_E_EXECUTIONENGINE);
        }

        // Now unwind back to the original method caller frame.
        EECodeInfo callerCodeInfo(GetIP(pFrameContext));
        ULONG_PTR establisherFrame = 0;
        PVOID handlerData = NULL;
        RtlVirtualUnwind(UNW_FLAG_NHANDLER, callerCodeInfo.GetModuleBase(), GetIP(pFrameContext), callerCodeInfo.GetFunctionEntry(),
            pFrameContext, &handlerData, &establisherFrame, NULL);

        // Now, set FP and SP back to the values they had just before this helper was called,
        // since the new method must have access to the original method frame.
        //
        // TODO: if we access the patchpointInfo here, we can read out the FP-SP delta from there and
        // use that to adjust the stack, likely saving some stack space.

#if defined(TARGET_AMD64)
        // If calls push the return address, we need to simulate that here, so the OSR
        // method sees the "expected" SP misalgnment on entry.
        _ASSERTE(currentSP % 16 == 0);
        currentSP -= 8;

#if defined(TARGET_WINDOWS)
        DWORD64 ssp = GetSSP(pFrameContext);
        if (ssp != 0)
        {
            SetSSP(pFrameContext, ssp - 8);
        }
#endif // TARGET_WINDOWS

        pFrameContext->Rbp = currentFP;
#endif // TARGET_AMD64

        SetSP(pFrameContext, currentSP);

        // Note we can get here w/o triggering, if there is an existing OSR method and
        // we hit the patchpoint.
        const int transitionLogLevel = isNewMethod ? LL_INFO10 : LL_INFO1000;
        LOG((LF_TIEREDCOMPILATION, transitionLogLevel, "Jit_Patchpoint: patchpoint [%d] (0x%p) TRANSITION to ip 0x%p\n", ppId, ip, osrMethodCode));

        // Install new entry point as IP
        SetIP(pFrameContext, osrMethodCode);

#ifdef _DEBUG
        // Keep this context around to aid in debugging OSR transition problems
        static CONTEXT s_lastOSRTransitionContext;
        s_lastOSRTransitionContext = *pFrameContext;
#endif

        // Restore last error (since call below does not return)
        ::SetLastError(dwLastError);

        // Transition!
        ClrRestoreNonvolatileContext(pFrameContext);
    }

 DONE:
    ::SetLastError(dwLastError);
}


#else

HCIMPL2(void, JIT_Patchpoint, int* counter, int ilOffset)
{
    // Stub version if OSR feature is disabled
    //
    // Should not be called.

    UNREACHABLE();
}
HCIMPLEND

HCIMPL1(VOID, JIT_PartialCompilationPatchpoint, int ilOffset)
{
    // Stub version if OSR feature is disabled
    //
    // Should not be called.

    UNREACHABLE();
}
HCIMPLEND

#endif // FEATURE_ON_STACK_REPLACEMENT

static unsigned HandleHistogramProfileRand()
{
    // Generate a random number (xorshift32)
    //
    // Intentionally simple for faster random. It's stored in TLS to avoid
    // multithread contention.
    //
    static thread_local unsigned s_rng = 100;

    unsigned x = s_rng;
    x ^= x << 13;
    x ^= x >> 17;
    x ^= x << 5;
    s_rng = x;
    return x;
}

template<typename T>
FORCEINLINE static bool CheckSample(T* pIndex, size_t* sampleIndex)
{
    const unsigned S = ICorJitInfo::HandleHistogram32::SIZE;
    const unsigned N = ICorJitInfo::HandleHistogram32::SAMPLE_INTERVAL;
    static_assert_no_msg(N >= S);
    static_assert_no_msg((std::is_same<T, uint32_t>::value || std::is_same<T, uint64_t>::value));

    // If table is not yet full, just add entries in
    // and increment the table index.
    //
    T const index = *pIndex;

    if (index < S)
    {
        *sampleIndex = static_cast<size_t>(index);
        *pIndex = index + 1;
        return true;
    }

    unsigned const x = HandleHistogramProfileRand();

    // N is the sampling window size,
    // it should be larger than the table size.
    //
    // If we let N == count then we are building an entire
    // run sample -- probability of update decreases over time.
    // Would be a good strategy for an AOT profiler.
    //
    // But for TieredPGO we would prefer something that is more
    // weighted to recent observations.
    //
    // For S=4, N=128, we'll sample (on average) every 32nd call.
    //
    if ((x % N) >= S)
    {
        return false;
    }

    *sampleIndex = static_cast<size_t>(x % S);
    return true;
}

HCIMPL2(void, JIT_ValueProfile32, intptr_t val, ICorJitInfo::ValueHistogram32* valueProfile)
{
    FCALL_CONTRACT;
    FC_GC_POLL_NOT_NEEDED();

    size_t sampleIndex;
    if (!CheckSample(&valueProfile->Count, &sampleIndex))
    {
        return;
    }

#ifdef _DEBUG
    PgoManager::VerifyAddress(valueProfile);
    PgoManager::VerifyAddress(valueProfile + 1);
#endif

    valueProfile->ValueTable[sampleIndex] = val;
}
HCIMPLEND

HCIMPL2(void, JIT_ValueProfile64, intptr_t val, ICorJitInfo::ValueHistogram64* valueProfile)
{
    FCALL_CONTRACT;
    FC_GC_POLL_NOT_NEEDED();

    size_t sampleIndex;
    if (!CheckSample(&valueProfile->Count, &sampleIndex))
    {
        return;
    }

#ifdef _DEBUG
    PgoManager::VerifyAddress(valueProfile);
    PgoManager::VerifyAddress(valueProfile + 1);
#endif

    valueProfile->ValueTable[sampleIndex] = val;
}
HCIMPLEND

HCIMPL2(void, JIT_ClassProfile32, Object *obj, ICorJitInfo::HandleHistogram32* classProfile)
{
    FCALL_CONTRACT;
    FC_GC_POLL_NOT_NEEDED();

    OBJECTREF objRef = ObjectToOBJECTREF(obj);
    VALIDATEOBJECTREF(objRef);

    size_t sampleIndex;
    if (!CheckSample(&classProfile->Count, &sampleIndex) || objRef == NULL)
    {
        return;
    }

    MethodTable* pMT = objRef->GetMethodTable();

    // If the object class is collectible, record an unknown typehandle.
    // We do this instead of recording NULL so that we won't over-estimate
    // the likelihood of known type handles.
    //
    if (pMT->Collectible())
    {
        pMT = (MethodTable*)DEFAULT_UNKNOWN_HANDLE;
    }

#ifdef _DEBUG
    PgoManager::VerifyAddress(classProfile);
    PgoManager::VerifyAddress(classProfile + 1);
#endif

    classProfile->HandleTable[sampleIndex] = (CORINFO_CLASS_HANDLE)pMT;
}
HCIMPLEND

// Version of helper above used when the count is 64-bit
HCIMPL2(void, JIT_ClassProfile64, Object *obj, ICorJitInfo::HandleHistogram64* classProfile)
{
    FCALL_CONTRACT;
    FC_GC_POLL_NOT_NEEDED();

    OBJECTREF objRef = ObjectToOBJECTREF(obj);
    VALIDATEOBJECTREF(objRef);

    size_t sampleIndex;
    if (!CheckSample(&classProfile->Count, &sampleIndex) || objRef == NULL)
    {
        return;
    }

    MethodTable* pMT = objRef->GetMethodTable();

    if (pMT->Collectible())
    {
        pMT = (MethodTable*)DEFAULT_UNKNOWN_HANDLE;
    }

#ifdef _DEBUG
    PgoManager::VerifyAddress(classProfile);
    PgoManager::VerifyAddress(classProfile + 1);
#endif

    classProfile->HandleTable[sampleIndex] = (CORINFO_CLASS_HANDLE)pMT;
}
HCIMPLEND

HCIMPL2(void, JIT_DelegateProfile32, Object *obj, ICorJitInfo::HandleHistogram32* methodProfile)
{
    FCALL_CONTRACT;
    FC_GC_POLL_NOT_NEEDED();

    OBJECTREF objRef = ObjectToOBJECTREF(obj);
    VALIDATEOBJECTREF(objRef);

    size_t methodSampleIndex;
    if (!CheckSample(&methodProfile->Count, &methodSampleIndex) || objRef == NULL)
    {
        return;
    }

    MethodTable* pMT = objRef->GetMethodTable();

    _ASSERTE(pMT->IsDelegate());

    // Resolve method. We handle only the common "direct" delegate as that is
    // in any case the only one we can reasonably do GDV for. For instance,
    // open delegates are filtered out here, and many cases with inner
    // "complicated" logic as well (e.g. static functions, multicast, unmanaged
    // functions).
    //
    MethodDesc* pRecordedMD = (MethodDesc*)DEFAULT_UNKNOWN_HANDLE;
    DELEGATEREF del = (DELEGATEREF)objRef;
    if ((del->GetInvocationCount() == 0) && (del->GetMethodPtrAux() == (PCODE)NULL))
    {
        MethodDesc* pMD = NonVirtualEntry2MethodDesc(del->GetMethodPtr());
        if ((pMD != nullptr) && !pMD->GetLoaderAllocator()->IsCollectible() && !pMD->IsDynamicMethod())
        {
            pRecordedMD = pMD;
        }
    }

#ifdef _DEBUG
    PgoManager::VerifyAddress(methodProfile);
    PgoManager::VerifyAddress(methodProfile + 1);
#endif

    // If table is not yet full, just add entries in.
    //
    methodProfile->HandleTable[methodSampleIndex] = (CORINFO_METHOD_HANDLE)pRecordedMD;
}
HCIMPLEND

// Version of helper above used when the count is 64-bit
HCIMPL2(void, JIT_DelegateProfile64, Object *obj, ICorJitInfo::HandleHistogram64* methodProfile)
{
    FCALL_CONTRACT;
    FC_GC_POLL_NOT_NEEDED();

    OBJECTREF objRef = ObjectToOBJECTREF(obj);
    VALIDATEOBJECTREF(objRef);

    size_t methodSampleIndex;
    if (!CheckSample(&methodProfile->Count, &methodSampleIndex) || objRef == NULL)
    {
        return;
    }

    MethodTable* pMT = objRef->GetMethodTable();

    _ASSERTE(pMT->IsDelegate());

    // Resolve method. We handle only the common "direct" delegate as that is
    // in any case the only one we can reasonably do GDV for. For instance,
    // open delegates are filtered out here, and many cases with inner
    // "complicated" logic as well (e.g. static functions, multicast, unmanaged
    // functions).
    //
    MethodDesc* pRecordedMD = (MethodDesc*)DEFAULT_UNKNOWN_HANDLE;
    DELEGATEREF del = (DELEGATEREF)objRef;
    if ((del->GetInvocationCount() == 0) && (del->GetMethodPtrAux() == (PCODE)NULL))
    {
        MethodDesc* pMD = NonVirtualEntry2MethodDesc(del->GetMethodPtr());
        if ((pMD != nullptr) && !pMD->GetLoaderAllocator()->IsCollectible() && !pMD->IsDynamicMethod())
        {
            pRecordedMD = pMD;
        }
    }

#ifdef _DEBUG
    PgoManager::VerifyAddress(methodProfile);
    PgoManager::VerifyAddress(methodProfile + 1);
#endif

    // If table is not yet full, just add entries in.
    //
    methodProfile->HandleTable[methodSampleIndex] = (CORINFO_METHOD_HANDLE)pRecordedMD;
}
HCIMPLEND

HCIMPL3(void, JIT_VTableProfile32, Object* obj, CORINFO_METHOD_HANDLE baseMethod, ICorJitInfo::HandleHistogram32* methodProfile)
{
    FCALL_CONTRACT;
    FC_GC_POLL_NOT_NEEDED();

    OBJECTREF objRef = ObjectToOBJECTREF(obj);
    VALIDATEOBJECTREF(objRef);

    size_t methodSampleIndex;
    if (!CheckSample(&methodProfile->Count, &methodSampleIndex) || objRef == NULL)
    {
        return;
    }

    MethodDesc* pBaseMD = GetMethod(baseMethod);

    // Method better be virtual
    _ASSERTE(pBaseMD->IsVirtual());

    // We do not expect to see interface methods here as we cannot efficiently
    // use method handle information for these anyway.
    _ASSERTE(!pBaseMD->IsInterface());

    // Shouldn't be doing this for instantiated methods as they live elsewhere
    _ASSERTE(!pBaseMD->HasMethodInstantiation());

    MethodTable* pMT = objRef->GetMethodTable();

    // Resolve method
    WORD slot = pBaseMD->GetSlot();
    _ASSERTE(slot < pBaseMD->GetMethodTable()->GetNumVirtuals());

    MethodDesc* pMD = pMT->GetMethodDescForSlot_NoThrow(slot);

    MethodDesc* pRecordedMD = (MethodDesc*)DEFAULT_UNKNOWN_HANDLE;
    if (!pMD->GetLoaderAllocator()->IsCollectible() && !pMD->IsDynamicMethod())
    {
        pRecordedMD = pMD;
    }

#ifdef _DEBUG
    PgoManager::VerifyAddress(methodProfile);
    PgoManager::VerifyAddress(methodProfile + 1);
#endif

    methodProfile->HandleTable[methodSampleIndex] = (CORINFO_METHOD_HANDLE)pRecordedMD;
}
HCIMPLEND

HCIMPL3(void, JIT_VTableProfile64, Object* obj, CORINFO_METHOD_HANDLE baseMethod, ICorJitInfo::HandleHistogram64* methodProfile)
{
    FCALL_CONTRACT;
    FC_GC_POLL_NOT_NEEDED();

    OBJECTREF objRef = ObjectToOBJECTREF(obj);
    VALIDATEOBJECTREF(objRef);

    size_t methodSampleIndex;
    if (!CheckSample(&methodProfile->Count, &methodSampleIndex) || objRef == NULL)
    {
        return;
    }

    MethodDesc* pBaseMD = GetMethod(baseMethod);

    // Method better be virtual
    _ASSERTE(pBaseMD->IsVirtual());

    // We do not expect to see interface methods here as we cannot efficiently
    // use method handle information for these anyway.
    _ASSERTE(!pBaseMD->IsInterface());

    // Shouldn't be doing this for instantiated methods as they live elsewhere
    _ASSERTE(!pBaseMD->HasMethodInstantiation());

    MethodTable* pMT = objRef->GetMethodTable();

    // Resolve method
    WORD slot = pBaseMD->GetSlot();
    _ASSERTE(slot < pBaseMD->GetMethodTable()->GetNumVirtuals());

    MethodDesc* pMD = pMT->GetMethodDescForSlot_NoThrow(slot);

    MethodDesc* pRecordedMD = (MethodDesc*)DEFAULT_UNKNOWN_HANDLE;
    if (!pMD->GetLoaderAllocator()->IsCollectible() && !pMD->IsDynamicMethod())
    {
        pRecordedMD = pMD;
    }

#ifdef _DEBUG
    PgoManager::VerifyAddress(methodProfile);
    PgoManager::VerifyAddress(methodProfile + 1);
#endif

    methodProfile->HandleTable[methodSampleIndex] = (CORINFO_METHOD_HANDLE)pRecordedMD;
}
HCIMPLEND

// Helpers for scalable approximate counters
//
// Here threshold = 13 means we count accurately up to 2^13 = 8192 and
// then start counting probabilistically.
//
// See docs/design/features/ScalableApproximateCounting.md
//
HCIMPL1(void, JIT_CountProfile32, volatile LONG* pCounter)
{
    FCALL_CONTRACT;
    FC_GC_POLL_NOT_NEEDED();

    LONG count = *pCounter;
    LONG delta = 1;
    DWORD threshold = g_pConfig->TieredPGO_ScalableCountThreshold();

    if (count >= (LONG)(1 << threshold))
    {
        DWORD logCount;
        BitScanReverse(&logCount, count);

        delta = 1 << (logCount - (threshold - 1));
        const unsigned rand = HandleHistogramProfileRand();
        const bool update = (rand & (delta - 1)) == 0;
        if (!update)
        {
            return;
        }
    }

    InterlockedAdd(pCounter, delta);
}
HCIMPLEND

HCIMPL1(void, JIT_CountProfile64, volatile LONG64* pCounter)
{
    FCALL_CONTRACT;
    FC_GC_POLL_NOT_NEEDED();

    LONG64 count = *pCounter;
    LONG64 delta = 1;
    DWORD threshold = g_pConfig->TieredPGO_ScalableCountThreshold();

    if (count >= (LONG64)(1LL << threshold))
    {
        DWORD logCount;
        BitScanReverse64(&logCount, count);

        delta = 1LL << (logCount - (threshold - 1));
        const unsigned rand = HandleHistogramProfileRand();
        const bool update = (rand & (delta - 1)) == 0;
        if (!update)
        {
            return;
        }
    }

    InterlockedAdd64(pCounter, delta);
}
HCIMPLEND

//========================================================================
//
//      INTEROP HELPERS
//
//========================================================================

#ifdef HOST_64BIT

/**********************************************************************/
/* Fills out portions of an InlinedCallFrame for JIT64    */
/* The idea here is to allocate and initialize the frame to only once, */
/* regardless of how many PInvokes there are in the method            */
Thread * JIT_InitPInvokeFrame(InlinedCallFrame *pFrame)
{
    CONTRACTL
    {
        NOTHROW;
        GC_TRIGGERS;
    } CONTRACTL_END;

    Thread *pThread = GetThread();

    // The JIT messed up and is initializing a frame that is already live on the stack?!?!?!?!
    _ASSERTE(pFrame != pThread->GetFrame());

    pFrame->Init();
    pFrame->m_Next = pThread->GetFrame();

    return pThread;
}

#endif // HOST_64BIT

EXTERN_C void JIT_PInvokeBegin(InlinedCallFrame* pFrame);
EXTERN_C void JIT_PInvokeEnd(InlinedCallFrame* pFrame);

// Forward declaration
EXTERN_C void STDCALL ReversePInvokeBadTransition();

#ifndef FEATURE_EH_FUNCLETS
EXCEPTION_HANDLER_DECL(FastNExportExceptHandler);
#endif

// This is a slower version of the reverse PInvoke enter function.
NOINLINE static void JIT_ReversePInvokeEnterRare(ReversePInvokeFrame* frame, void* returnAddr, UMEntryThunk* pThunk = NULL)
{
    _ASSERTE(frame != NULL);

    Thread* thread = GetThreadNULLOk();
    if (thread == NULL)
        CREATETHREAD_IF_NULL_FAILFAST(thread, W("Failed to setup new thread during reverse P/Invoke"));

    // Verify the current thread isn't in COOP mode.
    if (thread->PreemptiveGCDisabled())
        ReversePInvokeBadTransition();

    frame->currentThread = thread;

#ifdef PROFILING_SUPPORTED
        if (CORProfilerTrackTransitions())
        {
            ProfilerUnmanagedToManagedTransitionMD(frame->pMD, COR_PRF_TRANSITION_CALL);
        }
#endif

    thread->DisablePreemptiveGC();
#ifdef DEBUGGING_SUPPORTED
    // If the debugger is attached, we use this opportunity to see if
    // we're disabling preemptive GC on the way into the runtime from
    // unmanaged code. We end up here because
    // Increment/DecrementTraceCallCount() will bump
    // g_TrapReturningThreads for us.
    if (CORDebuggerTraceCall())
        g_pDebugInterface->TraceCall(pThunk ? (const BYTE*)pThunk->GetManagedTarget() : (const BYTE*)returnAddr);
#endif // DEBUGGING_SUPPORTED
}

NOINLINE static void JIT_ReversePInvokeEnterRare2(ReversePInvokeFrame* frame, void* returnAddr, UMEntryThunk* pThunk = NULL)
{
    frame->currentThread->RareDisablePreemptiveGC();
#ifdef DEBUGGING_SUPPORTED
    // If the debugger is attached, we use this opportunity to see if
    // we're disabling preemptive GC on the way into the runtime from
    // unmanaged code. We end up here because
    // Increment/DecrementTraceCallCount() will bump
    // g_TrapReturningThreads for us.
    if (CORDebuggerTraceCall())
        g_pDebugInterface->TraceCall(pThunk ? (const BYTE*)pThunk->GetManagedTarget() : (const BYTE*)returnAddr);
#endif // DEBUGGING_SUPPORTED
}

// The following JIT_ReversePInvoke helpers are special.
// They handle setting up Reverse P/Invoke calls and transitioning back to unmanaged code.
// As a result, we may not have a thread in JIT_ReversePInvokeEnter and we will be in the wrong GC mode for the HCALL prolog.
// Additionally, we set up and tear down SEH handlers when we're on x86, so we can't use dynamic contracts anyway.
// As a result, we specially decorate this method to have the correct calling convention
// and argument ordering for an HCALL, but we don't use the HCALL macros and contracts
// since this method doesn't follow the contracts.
HCIMPL3_RAW(void, JIT_ReversePInvokeEnterTrackTransitions, ReversePInvokeFrame* frame, CORINFO_METHOD_HANDLE handle, void* secretArg)
{
    _ASSERTE(frame != NULL && handle != NULL);

    MethodDesc* pMD = GetMethod(handle);
    if (pMD->IsILStub() && secretArg != NULL)
    {
        pMD = ((UMEntryThunkData*)secretArg)->m_pMD;
    }
    frame->pMD = pMD;

    Thread* thread = GetThreadNULLOk();

    // If a thread instance exists and is in the
    // correct GC mode attempt a quick transition.
    if (thread != NULL
        && !thread->PreemptiveGCDisabled())
    {
        frame->currentThread = thread;

#ifdef PROFILING_SUPPORTED
        if (CORProfilerTrackTransitions())
        {
            ProfilerUnmanagedToManagedTransitionMD(frame->pMD, COR_PRF_TRANSITION_CALL);
        }
#endif

        // Manually inline the fast path in Thread::DisablePreemptiveGC().
        thread->m_fPreemptiveGCDisabled.StoreWithoutBarrier(1);
        if (g_TrapReturningThreads != 0)
        {
            // If we're in an IL stub, we want to trace the address of the target method,
            // not the next instruction in the stub.
            JIT_ReversePInvokeEnterRare2(frame, _ReturnAddress(), GetMethod(handle)->IsILStub() ? ((UMEntryThunkData*)secretArg)->m_pUMEntryThunk : (UMEntryThunk*)NULL);
        }
    }
    else
    {
        // If we're in an IL stub, we want to trace the address of the target method,
        // not the next instruction in the stub.
        JIT_ReversePInvokeEnterRare(frame, _ReturnAddress(), GetMethod(handle)->IsILStub() ? ((UMEntryThunkData*)secretArg)->m_pUMEntryThunk  : (UMEntryThunk*)NULL);
    }

#ifndef FEATURE_EH_FUNCLETS
    frame->record.m_pEntryFrame = frame->currentThread->GetFrame();
    frame->record.m_ExReg.Handler = (PEXCEPTION_ROUTINE)FastNExportExceptHandler;
    INSTALL_EXCEPTION_HANDLING_RECORD(&frame->record.m_ExReg);
#endif
}
HCIMPLEND_RAW

HCIMPL1_RAW(void, JIT_ReversePInvokeEnter, ReversePInvokeFrame* frame)
{
    _ASSERTE(frame != NULL);

    Thread* thread = GetThreadNULLOk();

    // If a thread instance exists and is in the
    // correct GC mode attempt a quick transition.
    if (thread != NULL
        && !thread->PreemptiveGCDisabled())
    {
        frame->currentThread = thread;

        // Manually inline the fast path in Thread::DisablePreemptiveGC().
        thread->m_fPreemptiveGCDisabled.StoreWithoutBarrier(1);
        if (g_TrapReturningThreads != 0)
        {
            JIT_ReversePInvokeEnterRare2(frame, _ReturnAddress());
        }
    }
    else
    {
        JIT_ReversePInvokeEnterRare(frame, _ReturnAddress());
    }

#ifndef FEATURE_EH_FUNCLETS
    frame->record.m_pEntryFrame = frame->currentThread->GetFrame();
    frame->record.m_ExReg.Handler = (PEXCEPTION_ROUTINE)FastNExportExceptHandler;
    INSTALL_EXCEPTION_HANDLING_RECORD(&frame->record.m_ExReg);
#endif
}
HCIMPLEND_RAW

HCIMPL1_RAW(void, JIT_ReversePInvokeExitTrackTransitions, ReversePInvokeFrame* frame)
{
    _ASSERTE(frame != NULL);
    _ASSERTE(frame->currentThread == GetThread());

    // Manually inline the fast path in Thread::EnablePreemptiveGC().
    // This is a trade off with GC suspend performance. We are opting
    // to make this exit faster.
    frame->currentThread->m_fPreemptiveGCDisabled.StoreWithoutBarrier(0);

#ifndef FEATURE_EH_FUNCLETS
    UNINSTALL_EXCEPTION_HANDLING_RECORD(&frame->record.m_ExReg);
#endif

#ifdef PROFILING_SUPPORTED
    if (CORProfilerTrackTransitions())
    {
        ProfilerManagedToUnmanagedTransitionMD(frame->pMD, COR_PRF_TRANSITION_RETURN);
    }
#endif
}
HCIMPLEND_RAW

HCIMPL1_RAW(void, JIT_ReversePInvokeExit, ReversePInvokeFrame* frame)
{
    _ASSERTE(frame != NULL);
    _ASSERTE(frame->currentThread == GetThread());

    // Manually inline the fast path in Thread::EnablePreemptiveGC().
    // This is a trade off with GC suspend performance. We are opting
    // to make this exit faster.
    frame->currentThread->m_fPreemptiveGCDisabled.StoreWithoutBarrier(0);

#ifndef FEATURE_EH_FUNCLETS
    UNINSTALL_EXCEPTION_HANDLING_RECORD(&frame->record.m_ExReg);
#endif
}
HCIMPLEND_RAW

// These two do take args but have a custom calling convention.
EXTERN_C void JIT_ValidateIndirectCall();
EXTERN_C void JIT_DispatchIndirectCall();

//========================================================================
//
//      JIT HELPERS INITIALIZATION
//
//========================================================================

// verify consistency of jithelpers.h and corinfo.h
enum __CorInfoHelpFunc {
#define JITHELPER(code, pfnHelper, sig) __##code,
#include "jithelpers.h"
};
#define JITHELPER(code, pfnHelper, sig) C_ASSERT((int)__##code == (int)code);
#include "jithelpers.h"

#ifdef _DEBUG
#define HELPERDEF(code, lpv, sig) { (LPVOID)(lpv), #code },
#else // !_DEBUG
#define HELPERDEF(code, lpv, sig) { (LPVOID)(lpv) },
#endif // !_DEBUG

// static helpers - constant array
const VMHELPDEF hlpFuncTable[CORINFO_HELP_COUNT] =
{
#define JITHELPER(code, pfnHelper, binderId) HELPERDEF(code, pfnHelper, binderId)
#define DYNAMICJITHELPER(code, pfnHelper, binderId) HELPERDEF(code, 1 + DYNAMIC_##code, binderId)
#include "jithelpers.h"
};

// dynamic helpers - filled in at runtime - See definition of DynamicCorInfoHelpFunc.
VMHELPDEF hlpDynamicFuncTable[DYNAMIC_CORINFO_HELP_COUNT] =
{
#define JITHELPER(code, pfnHelper, binderId)
#define DYNAMICJITHELPER(code, pfnHelper, binderId) HELPERDEF(DYNAMIC_ ## code, pfnHelper, binderId)
#include "jithelpers.h"
};

// dynamic helpers to Binder ID mapping - See definition of DynamicCorInfoHelpFunc.
static const BinderMethodID hlpDynamicToBinderMap[DYNAMIC_CORINFO_HELP_COUNT] =
{
#define JITHELPER(code, pfnHelper, binderId)
#define DYNAMICJITHELPER(code, pfnHelper, binderId) (pfnHelper != NULL) ? (BinderMethodID)METHOD__NIL : (BinderMethodID)binderId, // If pre-compiled code is provided for a jit helper, prefer that over the IL implementation
#include "jithelpers.h"
};

// Set the JIT helper function in the helper table
// Handles the case where the function does not reside in mscorwks.dll

void _SetJitHelperFunction(DynamicCorInfoHelpFunc ftnNum, void * pFunc)
{
    CONTRACTL
    {
        NOTHROW;
        GC_NOTRIGGER;
    }
    CONTRACTL_END;

    _ASSERTE(ftnNum < DYNAMIC_CORINFO_HELP_COUNT);

    LOG((LF_JIT, LL_INFO1000000, "Setting JIT dynamic helper %3d (%s) to %p\n",
        ftnNum, hlpDynamicFuncTable[ftnNum].name, pFunc));

    hlpDynamicFuncTable[ftnNum].pfnHelper = (void*)pFunc;
}

VMHELPDEF LoadDynamicJitHelper(DynamicCorInfoHelpFunc ftnNum, MethodDesc** methodDesc)
{
    STANDARD_VM_CONTRACT;

    _ASSERTE(ftnNum < DYNAMIC_CORINFO_HELP_COUNT);

    MethodDesc* pMD = NULL;
    void* helper = VolatileLoad(&hlpDynamicFuncTable[ftnNum].pfnHelper);
    if (helper == NULL)
    {
        BinderMethodID binderId = hlpDynamicToBinderMap[ftnNum];

        LOG((LF_JIT, LL_INFO1000000, "Loading JIT dynamic helper %3d (%s) to binderID %u\n",
            ftnNum, hlpDynamicFuncTable[ftnNum].name, binderId));

        if (binderId == METHOD__NIL)
            return {};

        pMD = CoreLibBinder::GetMethod(binderId);
        PCODE pFunc = pMD->GetMultiCallableAddrOfCode();
        InterlockedCompareExchangeT<void*>(&hlpDynamicFuncTable[ftnNum].pfnHelper, (void*)pFunc, nullptr);
    }

    // If the caller wants the MethodDesc, we may need to try and load it.
    if (methodDesc != NULL)
    {
        if (pMD == NULL)
        {
            BinderMethodID binderId = hlpDynamicToBinderMap[ftnNum];
            pMD = binderId != METHOD__NIL
                ? CoreLibBinder::GetMethod(binderId)
                : NULL;
        }
        *methodDesc = pMD;
    }

    return hlpDynamicFuncTable[ftnNum];
}

bool HasILBasedDynamicJitHelper(DynamicCorInfoHelpFunc ftnNum)
{
    STANDARD_VM_CONTRACT;

    _ASSERTE(ftnNum < DYNAMIC_CORINFO_HELP_COUNT);

    return (METHOD__NIL != hlpDynamicToBinderMap[ftnNum]);
}

bool IndirectionAllowedForJitHelper(CorInfoHelpFunc ftnNum)
{
    STANDARD_VM_CONTRACT;

    _ASSERTE(ftnNum < CORINFO_HELP_COUNT);

    if (
#define DYNAMICJITHELPER(code,fn,binderId)
#define JITHELPER(code,fn,binderId)
#define DYNAMICJITHELPER_NOINDIRECT(code,fn,binderId) (code == ftnNum) ||
#include "jithelpers.h"
        false)
    {
        return false;
    }

    return true;
}<|MERGE_RESOLUTION|>--- conflicted
+++ resolved
@@ -1528,17 +1528,15 @@
 
 #ifdef FEATURE_EH_FUNCLETS
 
-<<<<<<< HEAD
     Thread *pThread = GetThread();
-=======
-        SoftwareExceptionFrame exceptionFrame;
+    
+    SoftwareExceptionFrame exceptionFrame;
 #ifdef TARGET_X86
-        exceptionFrame.UpdateContextFromTransitionBlock(transitionBlock);
+    exceptionFrame.UpdateContextFromTransitionBlock(transitionBlock);
 #else
-        RtlCaptureContext(exceptionFrame.GetContext());
-#endif
-        exceptionFrame.InitAndLink(pThread);
->>>>>>> f91289ff
+    RtlCaptureContext(exceptionFrame.GetContext());
+#endif
+    exceptionFrame.InitAndLink(pThread);
 
     SoftwareExceptionFrame exceptionFrame;
     RtlCaptureContext(exceptionFrame.GetContext());
@@ -1632,19 +1630,13 @@
 #ifdef FEATURE_EH_FUNCLETS
     Thread *pThread = GetThread();
 
-<<<<<<< HEAD
     SoftwareExceptionFrame exceptionFrame;
+#ifdef TARGET_X86
+    exceptionFrame.UpdateContextFromTransitionBlock(transitionBlock);
+#else
     RtlCaptureContext(exceptionFrame.GetContext());
+#endif
     exceptionFrame.InitAndLink(pThread);
-=======
-        SoftwareExceptionFrame exceptionFrame;
-#ifdef TARGET_X86
-        exceptionFrame.UpdateContextFromTransitionBlock(transitionBlock);
-#else
-        RtlCaptureContext(exceptionFrame.GetContext());
-#endif
-        exceptionFrame.InitAndLink(pThread);
->>>>>>> f91289ff
 
     ExInfo *pActiveExInfo = (ExInfo*)pThread->GetExceptionState()->GetCurrentExceptionTracker();
 
