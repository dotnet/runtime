// Licensed to the .NET Foundation under one or more agreements.
// The .NET Foundation licenses this file to you under the MIT license.
//
// File: COMDelegate.h
//
// This module contains the native methods for the Delegate class.
//


#ifndef _COMDELEGATE_H_
#define _COMDELEGATE_H_

class Stub;
class ShuffleThunkCache;

#include "cgensys.h"
#include "dllimportcallback.h"
#include "stubcache.h"

VOID GenerateShuffleArray(MethodDesc* pInvoke, MethodDesc *pTargetMeth, struct ShuffleEntry * pShuffleEntryArray, size_t nEntries);

enum class ShuffleComputationType
{
    InstantiatingStub,
    DelegateShuffleThunk
};
BOOL GenerateShuffleArrayPortable(MethodDesc* pMethodSrc, MethodDesc *pMethodDst, SArray<ShuffleEntry> * pShuffleEntryArray, ShuffleComputationType shuffleType);

// This class represents the native methods for the Delegate class
class COMDelegate
{
public:
    // One time init.
    static void Init();

    // Get the invoke method for the delegate. Used to transition delegates to multicast delegates.
    static FCDECL1(PCODE, GetMulticastInvoke, MethodTable* pDelegateMT);
    static FCDECL1(MethodDesc*, GetInvokeMethod, MethodTable* pDelegateMT);
    static PCODE GetWrapperInvoke(MethodDesc* pMD);
    // determines where the delegate needs to be wrapped for non-security reason
    static BOOL NeedsWrapperDelegate(MethodDesc* pTargetMD);
    // on entry delegate points to the delegate to wrap
    static DELEGATEREF CreateWrapperDelegate(DELEGATEREF delegate, MethodDesc* pTargetMD);

    // Marshals a delegate to a unmanaged callback.
    static LPVOID ConvertToCallback(OBJECTREF pDelegate);

    // Marshals an unmanaged callback to Delegate
    static OBJECTREF ConvertToDelegate(LPVOID pCallback, MethodTable* pMT);

#ifdef FEATURE_COMINTEROP
    static CLRToCOMCallInfo * PopulateCLRToCOMCallInfo(MethodTable * pDelMT);
#endif // FEATURE_COMINTEROP

    static PCODE GetStubForILStub(EEImplMethodDesc* pDelegateMD, MethodDesc** ppStubMD, DWORD dwStubFlags);
    static MethodDesc* GetILStubMethodDesc(EEImplMethodDesc* pDelegateMD, DWORD dwStubFlags);

    static void ValidateDelegatePInvoke(MethodDesc* pMD);

    static void RemoveEntryFromFPtrHash(UPTR key);

    // Decides if pcls derives from Delegate.
    static BOOL IsDelegate(MethodTable *pMT);

    // Decides if this is a wrapper delegate
    static BOOL IsWrapperDelegate(DELEGATEREF dRef);

    // Get the cpu stub for a delegate invoke.
    static Stub* GetInvokeMethodStub(EEImplMethodDesc* pMD);

    static MethodDesc * __fastcall GetMethodDesc(OBJECTREF obj);
    static OBJECTREF GetTargetObject(OBJECTREF obj);

    static BOOL IsTrueMulticastDelegate(OBJECTREF delegate);

    // Throw if the method violates any usage restrictions
    // for UnmanagedCallersOnlyAttribute.
    static void ThrowIfInvalidUnmanagedCallersOnlyUsage(MethodDesc* pMD);

<<<<<<< HEAD
private:
    static PCODE SetupShuffleThunk(MethodTable * pDelMT, MethodDesc *pTargetMeth);

public:
=======
>>>>>>> 01aa3d96
    static MethodDesc* FindDelegateInvokeMethod(MethodTable *pMT);
    static BOOL IsDelegateInvokeMethod(MethodDesc *pMD);

    static bool IsMethodDescCompatible(TypeHandle   thFirstArg,
                                       TypeHandle   thExactMethodType,
                                       MethodDesc  *pTargetMethod,
                                       TypeHandle   thDelegate,
                                       MethodDesc  *pInvokeMethod,
                                       int          flags,
                                       bool        *pfIsOpenDelegate);
    static MethodDesc* GetDelegateCtor(TypeHandle delegateType, MethodDesc *pTargetMethod, DelegateCtorArgs *pCtorData);

    static void BindToMethod(DELEGATEREF   *pRefThis,
                             OBJECTREF     *pRefFirstArg,
                             MethodDesc    *pTargetMethod,
                             MethodTable   *pExactMethodType,
                             BOOL           fIsOpenDelegate);
};

extern "C" void QCALLTYPE Delegate_Construct(QCall::ObjectHandleOnStack _this, QCall::ObjectHandleOnStack target, PCODE method);

extern "C" PCODE QCALLTYPE Delegate_GetMulticastInvokeSlow(MethodTable* pDelegateMT);

extern "C" PCODE QCALLTYPE Delegate_AdjustTarget(QCall::ObjectHandleOnStack target, PCODE method);

extern "C" void QCALLTYPE Delegate_InitializeVirtualCallStub(QCall::ObjectHandleOnStack d, PCODE method);

// These flags effect the way BindToMethodInfo and BindToMethodName are allowed to bind a delegate to a target method. Their
// values must be kept in sync with the definition in bcl\system\delegate.cs.
enum DelegateBindingFlags
{
    DBF_StaticMethodOnly    =   0x00000001, // Can only bind to static target methods
    DBF_InstanceMethodOnly  =   0x00000002, // Can only bind to instance (including virtual) methods
    DBF_OpenDelegateOnly    =   0x00000004, // Only allow the creation of delegates open over the 1st argument
    DBF_ClosedDelegateOnly  =   0x00000008, // Only allow the creation of delegates closed over the 1st argument
    DBF_NeverCloseOverNull  =   0x00000010, // A null target will never been considered as a possible null 1st argument
    DBF_CaselessMatching    =   0x00000020, // Use case insensitive lookup for methods matched by name
    DBF_RelaxedSignature    =   0x00000040, // Allow relaxed signature matching (co/contra variance)
};

extern "C" BOOL QCALLTYPE Delegate_BindToMethodName(QCall::ObjectHandleOnStack d, QCall::ObjectHandleOnStack target,
    QCall::TypeHandle pMethodType, LPCUTF8 pszMethodName, DelegateBindingFlags flags);

extern "C" BOOL QCALLTYPE Delegate_BindToMethodInfo(QCall::ObjectHandleOnStack d, QCall::ObjectHandleOnStack target,
    MethodDesc * method, QCall::TypeHandle pMethodType, DelegateBindingFlags flags);

extern "C" void QCALLTYPE Delegate_InternalAlloc(QCall::TypeHandle pType, QCall::ObjectHandleOnStack d);

extern "C" void QCALLTYPE Delegate_InternalAllocLike(QCall::ObjectHandleOnStack d);

extern "C" void QCALLTYPE Delegate_FindMethodHandle(QCall::ObjectHandleOnStack d, QCall::ObjectHandleOnStack retMethodInfo);

extern "C" BOOL QCALLTYPE Delegate_InternalEqualMethodHandles(QCall::ObjectHandleOnStack left, QCall::ObjectHandleOnStack right);


void DistributeEvent(OBJECTREF *pDelegate,
                     OBJECTREF *pDomain);

void DistributeUnhandledExceptionReliably(OBJECTREF *pDelegate,
                                          OBJECTREF *pDomain,
                                          OBJECTREF *pThrowable,
                                          BOOL       isTerminating);

// Want no unused bits in ShuffleEntry since unused bits can make
// equivalent ShuffleEntry arrays look unequivalent and deoptimize our
// hashing.
#include <pshpack1.h>

// To handle a call to a static delegate, we create an array of ShuffleEntry
// structures. Each entry instructs the shuffler to move a chunk of bytes.
// The size of the chunk is StackElemSize (typically a DWORD): long arguments
// have to be expressed as multiple ShuffleEntry's.
//
// The ShuffleEntry array serves two purposes:
//
//  1. A platform-independent blueprint for creating the platform-specific
//     shuffle thunk.
//  2. A hash key for finding the shared shuffle thunk for a particular
//     signature.
struct ShuffleEntry
{
    // Offset masks and special value
    enum {
        REGMASK      = 0x8000, // Register offset bit
        FPREGMASK    = 0x4000, // Floating point register bit
        FPSINGLEMASK = 0x2000, // Single precising floating point register
        OFSMASK      = 0x7fff, // Mask to get stack offset
        OFSREGMASK   = 0x1fff, // Mask to get register index
        SENTINEL     = 0xffff, // Indicates end of shuffle array
        HELPERREG    = 0xcfff, // Use a helper register as source or destination (used to handle cycles in the shuffling)
    };

    UINT16    srcofs;

    union {
        UINT16    dstofs;           //if srcofs != SENTINEL
        UINT16    stacksizedelta;   //if srcofs == SENTINEL, difference in stack size between virtual and static sigs
    };
};


#include <poppack.h>

class ShuffleThunkCache : public StubCacheBase
{
public:
    ShuffleThunkCache(LoaderHeap* heap) : StubCacheBase(heap)
    {
    }
private:
    //---------------------------------------------------------
    // Compile a static delegate shufflethunk. Always returns
    // STANDALONE since we don't interpret these things.
    //---------------------------------------------------------
    virtual DWORD CompileStub(const BYTE *pRawStub,
                             StubLinker *pstublinker)
    {
        STANDARD_VM_CONTRACT;

        ((CPUSTUBLINKER*)pstublinker)->EmitShuffleThunk((ShuffleEntry*)pRawStub);
        return NEWSTUB_FL_SHUFFLE_THUNK;
    }

    //---------------------------------------------------------
    // Tells the StubCacheBase the length of a ShuffleEntryArray.
    //---------------------------------------------------------
    virtual UINT Length(const BYTE *pRawStub)
    {
        LIMITED_METHOD_CONTRACT;
        ShuffleEntry *pse = (ShuffleEntry*)pRawStub;
        while (pse->srcofs != ShuffleEntry::SENTINEL)
        {
            pse++;
        }
        return sizeof(ShuffleEntry) * (UINT)(1 + (pse - (ShuffleEntry*)pRawStub));
    }
};

#endif  // _COMDELEGATE_H_<|MERGE_RESOLUTION|>--- conflicted
+++ resolved
@@ -77,13 +77,6 @@
     // for UnmanagedCallersOnlyAttribute.
     static void ThrowIfInvalidUnmanagedCallersOnlyUsage(MethodDesc* pMD);
 
-<<<<<<< HEAD
-private:
-    static PCODE SetupShuffleThunk(MethodTable * pDelMT, MethodDesc *pTargetMeth);
-
-public:
-=======
->>>>>>> 01aa3d96
     static MethodDesc* FindDelegateInvokeMethod(MethodTable *pMT);
     static BOOL IsDelegateInvokeMethod(MethodDesc *pMD);
 
