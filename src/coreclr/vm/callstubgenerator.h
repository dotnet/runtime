// Licensed to the .NET Foundation under one or more agreements.
// The .NET Foundation licenses this file to you under the MIT license.

#ifndef CALLSTUBGENERATOR_H
#define CALLSTUBGENERATOR_H

#include "callingconvention.h"

class MethodDesc;
class AllocMemTracker;

// This is a header for a call stub that translates arguments from the interpreter stack to the CPU registers and native
// stack, invokes the target method, and translates the return value back to the interpreter stack.
struct CallStubHeader
{
    typedef void (*InvokeFunctionPtr)(PCODE *routines, int8_t*pArgs, int8_t*pRet, int totalStackSize);

    // Number of routines in the Routines array. The last one is the target method to call.
    int NumRoutines;
    // Total stack size used for the arguments.
    int TotalStackSize;
    // This is a pointer to a helper function that invokes the target method. There are several
    // versions of this function, depending on the return type of the target method.
    InvokeFunctionPtr Invoke;
    // This is an array of routines that translate the arguments from the interpreter stack to the CPU registers and native stack.
    PCODE Routines[0];

    CallStubHeader(int numRoutines, PCODE *pRoutines, int totalStackSize, InvokeFunctionPtr pInvokeFunction)
    {
        LIMITED_METHOD_CONTRACT;

        NumRoutines = numRoutines;
        TotalStackSize = totalStackSize;
        Invoke = pInvokeFunction;

        memcpy(Routines, pRoutines, NumRoutines * sizeof(PCODE));
    }

    // Set the address of the target method to call.
    void SetTarget(PCODE target)
    {
        LIMITED_METHOD_CONTRACT;

        _ASSERTE(target != 0);
        VolatileStore(&Routines[NumRoutines - 1], target);
    }

    PCODE GetTarget()
    {
        LIMITED_METHOD_CONTRACT;

        return VolatileLoadWithoutBarrier(&Routines[NumRoutines - 1]);
    }

    size_t GetSize()
    {
        LIMITED_METHOD_CONTRACT;

        // The size of the CallStubHeader is the size of the header plus the size of the routines array.
        return sizeof(CallStubHeader) + (NumRoutines * sizeof(PCODE));
    }
};

// This class generates the call stub for a given method. It uses the calling convention of the target CPU to determine
// how to translate the arguments from the interpreter stack to the CPU registers and native stack.
class CallStubGenerator
{
    enum ReturnType
    {
        ReturnTypeVoid,
        ReturnTypeI8,
        ReturnTypeDouble,
#if defined(TARGET_WINDOWS) && defined(TARGET_AMD64)
        ReturnTypeBuffArg1,
        ReturnTypeBuffArg2,
#else
        ReturnTypeBuff,
#endif
#ifdef UNIX_AMD64_ABI
        ReturnTypeI8I8,
        ReturnTypeDoubleDouble,
        ReturnTypeI8Double,
        ReturnTypeDoubleI8,
#endif // UNIX_AMD64_ABI
#ifdef TARGET_ARM64
        ReturnType2I8,
        ReturnType2Double,
        ReturnType3Double,
        ReturnType4Double,
        ReturnTypeFloat,
        ReturnType2Float,
        ReturnType3Float,
        ReturnType4Float,
        ReturnTypeVector64,
        ReturnTypeVector128
#endif // TARGET_ARM64
    };

    // When the m_r1, m_x1 or m_s1 are set to NoRange, it means that there is no active range of registers or stack arguments.
    static const int NoRange = -1;

    // Current sequential range of general purpose registers used to pass arguments.
    int m_r1 = NoRange;
    int m_r2 = NoRange;
    // Current sequential range of floating point registers used to pass arguments.
    int m_x1 = NoRange;
    int m_x2 = NoRange;
    // Current sequential range of offsets of stack arguments used to pass arguments.
    int m_s1 = NoRange;
    int m_s2 = NoRange;
    // The index of the next routine to store in the Routines array.
    int m_routineIndex = 0;
    // The total stack size used for the arguments.
    int m_totalStackSize = 0;

    CallStubHeader::InvokeFunctionPtr m_pInvokeFunction = NULL;
    bool m_interpreterToNative = false;

#ifndef UNIX_AMD64_ABI
    PCODE GetGPRegRefRoutine(int r);
    PCODE GetStackRefRoutine();
#endif // !UNIX_AMD64_ABI
    PCODE GetStackRoutine();
#if defined(TARGET_APPLE) && defined(TARGET_ARM64)
    PCODE GetStackRoutine_1B();
    PCODE GetStackRoutine_2B();
    PCODE GetStackRoutine_4B();
#endif // TARGET_APPLE && TARGET_ARM64
    PCODE GetFPRegRangeRoutine(int x1, int x2);
    PCODE GetGPRegRangeRoutine(int r1, int r2);
    ReturnType GetReturnType(ArgIterator *pArgIt);
    CallStubHeader::InvokeFunctionPtr GetInvokeFunctionPtr(ReturnType returnType);
    PCODE GetInterpreterReturnTypeHandler(ReturnType returnType);

    // Process the argument described by argLocDesc. This function is called for each argument in the method signature.
    void ProcessArgument(ArgIterator *pArgIt, ArgLocDesc& argLocDesc, PCODE *pRoutines);
public:
    // Generate the call stub for the given method.
    CallStubHeader *GenerateCallStub(MethodDesc *pMD, AllocMemTracker *pamTracker, bool interpreterToNative);
    CallStubHeader *GenerateCallStubForSig(MetaSig &sig);

private:
    static size_t ComputeTempStorageSize(const MetaSig& sig)
    {
        int numArgs = sig.NumFixedArgs() + (sig.HasThis() ? 1 : 0);

        // The size of the temporary storage is the size of the CallStubHeader plus the size of the routines array.
<<<<<<< HEAD
        // The size of the routines array is three the number of arguments plus one slot for the target method pointer.
=======
        // The size of the routines array is three times the number of arguments plus one slot for the target method pointer.
>>>>>>> bc12cc3c
        return sizeof(CallStubHeader) + ((numArgs + 1) * 3 + 1) * sizeof(PCODE);
    }
    void ComputeCallStub(MetaSig &sig, PCODE *pRoutines);

    enum class RoutineType
    {
        None,
        GPReg,
        FPReg,
        Stack
    };

    void TerminateCurrentRoutineIfNotOfNewType(RoutineType type, PCODE *pRoutines);
};

void InitCallStubGenerator();

#endif // CALLSTUBGENERATOR_H<|MERGE_RESOLUTION|>--- conflicted
+++ resolved
@@ -145,11 +145,7 @@
         int numArgs = sig.NumFixedArgs() + (sig.HasThis() ? 1 : 0);
 
         // The size of the temporary storage is the size of the CallStubHeader plus the size of the routines array.
-<<<<<<< HEAD
-        // The size of the routines array is three the number of arguments plus one slot for the target method pointer.
-=======
         // The size of the routines array is three times the number of arguments plus one slot for the target method pointer.
->>>>>>> bc12cc3c
         return sizeof(CallStubHeader) + ((numArgs + 1) * 3 + 1) * sizeof(PCODE);
     }
     void ComputeCallStub(MetaSig &sig, PCODE *pRoutines);
