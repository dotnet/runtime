// Licensed to the .NET Foundation under one or more agreements.
// The .NET Foundation licenses this file to you under the MIT license.
// --------------------------------------------------------------------------------
// PEFile.cpp
//

// --------------------------------------------------------------------------------


#include "common.h"
#include "pefile.h"
#include "eecontract.h"
#include "eeconfig.h"
#include "eventtrace.h"
#include "dbginterface.h"
#include "peimagelayout.inl"
#include "dlwrap.h"
#include "invokeutil.h"
#include "strongnameinternal.h"

#include "../binder/inc/applicationcontext.hpp"

#include "assemblybinderutil.h"
#include "../binder/inc/assemblybindercommon.hpp"

#include "sha1.h"


#ifndef DACCESS_COMPILE

// ================================================================================
// PEFile class - this is an abstract base class for PEModule and PEAssembly
// <TODO>@todo: rename TargetFile</TODO>
// ================================================================================

PEFile::PEFile(PEImage *identity) :
#if _DEBUG
    m_pDebugName(NULL),
#endif
    m_identity(NULL),
    m_openedILimage(NULL),
    m_MDImportIsRW_Debugger_Use_Only(FALSE),
    m_bHasPersistentMDImport(FALSE),
    m_pMDImport(NULL),
    m_pImporter(NULL),
    m_pEmitter(NULL),
    m_pMetadataLock(::new SimpleRWLock(PREEMPTIVE, LOCK_TYPE_DEFAULT)),
    m_refCount(1),
    m_flags(0),
    m_pAssemblyLoadContext(nullptr),
    m_pHostAssembly(nullptr),
    m_pFallbackLoadContextBinder(nullptr)
{
    CONTRACTL
    {
        CONSTRUCTOR_CHECK;
        THROWS;
        GC_TRIGGERS;
        MODE_ANY;
    }
    CONTRACTL_END;

    if (identity)
    {
        identity->AddRef();
        m_identity = identity;

        if(identity->IsOpened())
        {
            //already opened, prepopulate
            identity->AddRef();
            m_openedILimage = identity;
        }
    }


}



PEFile::~PEFile()
{
    CONTRACTL
    {
        DESTRUCTOR_CHECK;
        NOTHROW;
        GC_TRIGGERS;
        MODE_ANY;
    }
    CONTRACTL_END;

    ReleaseMetadataInterfaces(TRUE);


    if (m_openedILimage != NULL)
        m_openedILimage->Release();
    if (m_identity != NULL)
        m_identity->Release();
    if (m_pMetadataLock)
        delete m_pMetadataLock;

    if (m_pHostAssembly != NULL)
    {
        m_pHostAssembly->Release();
    }
}

/* static */
PEFile *PEFile::Open(PEImage *image)
{
    CONTRACT(PEFile *)
    {
        PRECONDITION(image != NULL);
        PRECONDITION(image->CheckFormat());
        POSTCONDITION(RETVAL != NULL);
        POSTCONDITION(!RETVAL->IsModule());
        POSTCONDITION(!RETVAL->IsAssembly());
        THROWS;
        GC_TRIGGERS;
        MODE_ANY;
        INJECT_FAULT(COMPlusThrowOM(););
    }
    CONTRACT_END;

    PEFile *pFile = new PEFile(image);

    if (image->HasNTHeaders() && image->HasCorHeader())
        pFile->OpenMDImport_Unsafe(); //no one else can see the object yet

#if _DEBUG
    pFile->m_debugName = image->GetPath();
    pFile->m_debugName.Normalize();
    pFile->m_pDebugName = pFile->m_debugName;
#endif

    RETURN pFile;
}

//-----------------------------------------------------------------------------------------------------
// Catch attempts to load x64 assemblies on x86, etc.
//-----------------------------------------------------------------------------------------------------
static void ValidatePEFileMachineType(PEFile *peFile)
{
    STANDARD_VM_CONTRACT;

    if (peFile->IsDynamic())
        return;    // PEFiles for ReflectionEmit assemblies don't cache the machine type.

    if (peFile->IsResource())
        return;    // PEFiles for resource assemblies don't cache the machine type.

    DWORD peKind;
    DWORD actualMachineType;
    peFile->GetPEKindAndMachine(&peKind, &actualMachineType);

    if (actualMachineType == IMAGE_FILE_MACHINE_I386 && ((peKind & (peILonly | pe32BitRequired)) == peILonly))
        return;    // Image is marked CPU-agnostic.

    if (actualMachineType != IMAGE_FILE_MACHINE_NATIVE && actualMachineType != IMAGE_FILE_MACHINE_NATIVE_NI)
    {
#ifdef TARGET_AMD64
        // v4.0 64-bit compatibility workaround. The 64-bit v4.0 CLR's Reflection.Load(byte[]) api does not detect cpu-matches. We should consider fixing that in
        // the next SxS release. In the meantime, this bypass will retain compat for 64-bit v4.0 CLR for target platforms that existed at the time.
        //
        // Though this bypass kicks in for all Load() flavors, the other Load() flavors did detect cpu-matches through various other code paths that still exist.
        // Or to put it another way, this #ifdef makes the (4.5 only) ValidatePEFileMachineType() a NOP for x64, hence preserving 4.0 compatibility.
        if (actualMachineType == IMAGE_FILE_MACHINE_I386 || actualMachineType == IMAGE_FILE_MACHINE_IA64)
            return;
#endif // BIT64_

        // Image has required machine that doesn't match the CLR.
        StackSString name;
        if (peFile->IsAssembly())
            ((PEAssembly*)peFile)->GetDisplayName(name);
        else
            name = StackSString(SString::Utf8, peFile->GetSimpleName());

        COMPlusThrow(kBadImageFormatException, IDS_CLASSLOAD_WRONGCPU, name.GetUnicode());
    }

    return;   // If we got here, all is good.
}

void PEFile::LoadLibrary(BOOL allowNativeSkip/*=TRUE*/) // if allowNativeSkip==FALSE force IL image load
{
    CONTRACT_VOID
    {
        INSTANCE_CHECK;
        POSTCONDITION(CheckLoaded());
        STANDARD_VM_CHECK;
    }
    CONTRACT_END;

    // Catch attempts to load x64 assemblies on x86, etc.
    ValidatePEFileMachineType(this);

    // See if we've already loaded it.
    if (CheckLoaded(allowNativeSkip))
    {
        RETURN;
    }

    // Note that we may be racing other threads here, in the case of domain neutral files

    // Resource images are always flat.
    if (IsResource())
    {
        GetILimage()->LoadNoMetaData();
        RETURN;
    }

#if !defined(TARGET_64BIT)
    if (!GetILimage()->Has32BitNTHeaders())
    {
        // Tried to load 64-bit assembly on 32-bit platform.
        EEFileLoadException::Throw(this, COR_E_BADIMAGEFORMAT, NULL);
    }
#endif

    // We need contents now
    EnsureImageOpened();

    // Since we couldn't call LoadLibrary, we must be an IL only image
    // or the image may still contain unfixed up stuff
    if (!GetILimage()->IsILOnly())
    {
        if (!GetILimage()->HasV1Metadata())
            ThrowHR(COR_E_FIXUPSINEXE); // <TODO>@todo: better error</TODO>
    }

    if (GetILimage()->IsFile())
    {
#ifdef TARGET_UNIX
        bool loadILImage = GetILimage()->IsILOnly();
#else // TARGET_UNIX
        bool loadILImage = GetILimage()->IsILOnly() && GetILimage()->IsInBundle();
#endif // TARGET_UNIX
        if (loadILImage)
        {
            GetILimage()->Load();
        }
        else
        {
            GetILimage()->LoadFromMapped();
        }
    }
    else
    {
        GetILimage()->LoadNoFile();
    }

    RETURN;
}

void PEFile::SetLoadedHMODULE(HMODULE hMod)
{
    CONTRACT_VOID
    {
        INSTANCE_CHECK;
        PRECONDITION(CheckPointer(hMod));
        POSTCONDITION(CheckLoaded());
        THROWS;
        GC_TRIGGERS;
        MODE_ANY;
        INJECT_FAULT(COMPlusThrowOM(););
    }
    CONTRACT_END;

    // See if the image is an internal PEImage.
    GetILimage()->SetLoadedHMODULE(hMod);

    RETURN;
}

/* static */
void PEFile::DefineEmitScope(
    GUID   iid,
    void **ppEmit)
{
    CONTRACT_VOID
    {
        PRECONDITION(CheckPointer(ppEmit));
        POSTCONDITION(CheckPointer(*ppEmit));
        THROWS;
        GC_TRIGGERS;
        MODE_ANY;
        INJECT_FAULT(COMPlusThrowOM(););
    }
    CONTRACT_END;

    SafeComHolder<IMetaDataDispenserEx> pDispenser;

    // Get the Dispenser interface.
    MetaDataGetDispenser(
        CLSID_CorMetaDataDispenser,
        IID_IMetaDataDispenserEx,
        (void **)&pDispenser);
    if (pDispenser == NULL)
    {
        ThrowOutOfMemory();
    }

    // Set the option on the dispenser turn on duplicate check for TypeDef and moduleRef
    VARIANT varOption;
    V_VT(&varOption) = VT_UI4;
    V_I4(&varOption) = MDDupDefault | MDDupTypeDef | MDDupModuleRef | MDDupExportedType | MDDupAssemblyRef | MDDupPermission | MDDupFile;
    IfFailThrow(pDispenser->SetOption(MetaDataCheckDuplicatesFor, &varOption));

    // Set minimal MetaData size
    V_VT(&varOption) = VT_UI4;
    V_I4(&varOption) = MDInitialSizeMinimal;
    IfFailThrow(pDispenser->SetOption(MetaDataInitialSize, &varOption));

    // turn on the thread safety!
    V_I4(&varOption) = MDThreadSafetyOn;
    IfFailThrow(pDispenser->SetOption(MetaDataThreadSafetyOptions, &varOption));

    IfFailThrow(pDispenser->DefineScope(CLSID_CorMetaDataRuntime, 0, iid, (IUnknown **)ppEmit));

    RETURN;
} // PEFile::DefineEmitScope

// ------------------------------------------------------------
// Identity
// ------------------------------------------------------------

BOOL PEFile::Equals(PEFile *pFile)
{
    CONTRACTL
    {
        INSTANCE_CHECK;
        PRECONDITION(CheckPointer(pFile));
        GC_NOTRIGGER;
        NOTHROW;
        CANNOT_TAKE_LOCK;
        MODE_ANY;
    }
    CONTRACTL_END;

    // Same object is equal
    if (pFile == this)
        return TRUE;

    // Different host assemblies cannot be equal unless they are associated with the same host binder
    // It's ok if only one has a host binder because multiple threads can race to load the same assembly
    // and that may cause temporary candidate PEAssembly objects that never get bound to a host assembly
    // because another thread beats it; the losing thread will pick up the PEAssembly in the cache.
    if (pFile->HasHostAssembly() && this->HasHostAssembly())
    {
        AssemblyBinder* fileBinderId = pFile->GetHostAssembly()->GetBinder();
        AssemblyBinder* thisBinderId = this->GetHostAssembly()->GetBinder();

        if (fileBinderId != thisBinderId || fileBinderId == NULL)
            return FALSE;
    }

    // Same identity is equal
    if (m_identity != NULL && pFile->m_identity != NULL
        && m_identity->Equals(pFile->m_identity))
        return TRUE;

    // Same image is equal
    if (m_openedILimage != NULL && pFile->m_openedILimage != NULL
        && m_openedILimage->Equals(pFile->m_openedILimage))
        return TRUE;

    return FALSE;
}

BOOL PEFile::Equals(PEImage *pImage)
{
    CONTRACTL
    {
        INSTANCE_CHECK;
        PRECONDITION(CheckPointer(pImage));
        GC_NOTRIGGER;
        NOTHROW;
        MODE_ANY;
    }
    CONTRACTL_END;

    // Same object is equal
    if (pImage == m_identity || pImage == m_openedILimage)
        return TRUE;

    // Same identity is equal
    if (m_identity != NULL
        && m_identity->Equals(pImage))
        return TRUE;

    // Same image is equal
    if (m_openedILimage != NULL
        && m_openedILimage->Equals(pImage))
        return TRUE;


    return FALSE;
}

// ------------------------------------------------------------
// Descriptive strings
// ------------------------------------------------------------

void PEFile::GetCodeBaseOrName(SString &result)
{
    CONTRACTL
    {
        INSTANCE_CHECK;
        THROWS;
        GC_TRIGGERS;
        MODE_ANY;
        INJECT_FAULT(COMPlusThrowOM(););
    }
    CONTRACTL_END;

    if (m_identity != NULL && !m_identity->GetPath().IsEmpty())
    {
        result.Set(m_identity->GetPath());
    }
    else if (IsAssembly())
    {
        ((PEAssembly*)this)->GetCodeBase(result);
    }
    else
        result.SetUTF8(GetSimpleName());
}


// ------------------------------------------------------------
// Checks
// ------------------------------------------------------------



CHECK PEFile::CheckLoaded(BOOL bAllowNativeSkip/*=TRUE*/)
{
    CONTRACT_CHECK
    {
        INSTANCE_CHECK;
        NOTHROW;
        GC_NOTRIGGER;
        MODE_ANY;
    }
    CONTRACT_CHECK_END;

    CHECK(IsLoaded(bAllowNativeSkip));

    CHECK_OK;
}


// ------------------------------------------------------------
// Metadata access
// ------------------------------------------------------------

PTR_CVOID PEFile::GetMetadata(COUNT_T *pSize)
{
    CONTRACT(PTR_CVOID)
    {
        INSTANCE_CHECK;
        POSTCONDITION(CheckPointer(pSize, NULL_OK));
        POSTCONDITION(CheckPointer(RETVAL, NULL_OK));
        THROWS;
        GC_TRIGGERS;
        MODE_ANY;
        SUPPORTS_DAC;
    }
    CONTRACT_END;

    if (IsDynamic()
         || !GetILimage()->HasNTHeaders()
         || !GetILimage()->HasCorHeader())
    {
        if (pSize != NULL)
            *pSize = 0;
        RETURN NULL;
    }
    else
    {
        RETURN GetILimage()->GetMetadata(pSize);
    }
}
#endif // #ifndef DACCESS_COMPILE

PTR_CVOID PEFile::GetLoadedMetadata(COUNT_T *pSize)
{
    CONTRACT(PTR_CVOID)
    {
        INSTANCE_CHECK;
        POSTCONDITION(CheckPointer(pSize, NULL_OK));
        POSTCONDITION(CheckPointer(RETVAL, NULL_OK));
        NOTHROW;
        GC_NOTRIGGER;
        MODE_ANY;
        SUPPORTS_DAC;
    }
    CONTRACT_END;

    if (!HasLoadedIL()
         || !GetLoadedIL()->HasNTHeaders()
         || !GetLoadedIL()->HasCorHeader())
    {
        if (pSize != NULL)
            *pSize = 0;
        RETURN NULL;
    }
    else
    {
        RETURN GetLoadedIL()->GetMetadata(pSize);
    }
}

TADDR PEFile::GetIL(RVA il)
{
    CONTRACT(TADDR)
    {
        INSTANCE_CHECK;
        PRECONDITION(il != 0);
        PRECONDITION(!IsDynamic());
        PRECONDITION(!IsResource());
#ifndef DACCESS_COMPILE
        PRECONDITION(CheckLoaded());
#endif
        POSTCONDITION(RETVAL != NULL);
        THROWS;
        GC_NOTRIGGER;
        MODE_ANY;
        SUPPORTS_DAC;
    }
    CONTRACT_END;

    PEImageLayout *image = NULL;

    image = GetLoadedIL();

#ifndef DACCESS_COMPILE
    // Verify that the IL blob is valid before giving it out
    if (!image->CheckILMethod(il))
        COMPlusThrowHR(COR_E_BADIMAGEFORMAT, BFA_BAD_IL_RANGE);
#endif

    RETURN image->GetRvaData(il);
}

#ifndef DACCESS_COMPILE

void PEFile::OpenImporter()
{
    CONTRACTL
    {
        INSTANCE_CHECK;
        THROWS;
        GC_NOTRIGGER;
        MODE_ANY;
        INJECT_FAULT(COMPlusThrowOM(););
    }
    CONTRACTL_END;

    // Make sure internal MD is in RW format.
    ConvertMDInternalToReadWrite();

    IMetaDataImport2 *pIMDImport = NULL;
    IfFailThrow(GetMetaDataPublicInterfaceFromInternal((void*)GetPersistentMDImport(),
                                                       IID_IMetaDataImport2,
                                                       (void **)&pIMDImport));

    // Atomically swap it into the field (release it if we lose the race)
    if (FastInterlockCompareExchangePointer(&m_pImporter, pIMDImport, NULL) != NULL)
        pIMDImport->Release();
}

void PEFile::ConvertMDInternalToReadWrite()
{
    CONTRACTL
    {
        INSTANCE_CHECK;
        THROWS;
        GC_NOTRIGGER;
        MODE_ANY;
        INJECT_FAULT(EX_THROW(EEMessageException, (E_OUTOFMEMORY)););
    }
    CONTRACTL_END;

    IMDInternalImport *pOld;            // Old (current RO) value of internal import.
    IMDInternalImport *pNew = NULL;     // New (RW) value of internal import.

    // Take a local copy of *ppImport.  This may be a pointer to an RO
    //  or to an RW MDInternalXX.
    pOld = m_pMDImport;
    IMetaDataImport *pIMDImport = m_pImporter;
    if (pIMDImport != NULL)
    {
        HRESULT hr = GetMetaDataInternalInterfaceFromPublic(pIMDImport, IID_IMDInternalImport, (void **)&pNew);
        if (FAILED(hr))
        {
            EX_THROW(EEMessageException, (hr));
        }
        if (pNew == pOld)
        {
            pNew->Release();
            return;
        }
    }
    else
    {
        // If an RO, convert to an RW, return S_OK.  If already RW, no conversion
        //  needed, return S_FALSE.
        HRESULT hr = ConvertMDInternalImport(pOld, &pNew);

        if (FAILED(hr))
        {
            EX_THROW(EEMessageException, (hr));
        }

        // If no conversion took place, don't change pointers.
        if (hr == S_FALSE)
            return;
    }

    // Swap the pointers in a thread safe manner.  If the contents of *ppImport
    //  equals pOld then no other thread got here first, and the old contents are
    //  replaced with pNew.  The old contents are returned.
    _ASSERTE(m_bHasPersistentMDImport);
    if (FastInterlockCompareExchangePointer(&m_pMDImport, pNew, pOld) == pOld)
    {
        //if the debugger queries, it will now see that we have RW metadata
        m_MDImportIsRW_Debugger_Use_Only = TRUE;

        // Swapped -- get the metadata to hang onto the old Internal import.
        HRESULT hr=m_pMDImport->SetUserContextData(pOld);
        _ASSERTE(SUCCEEDED(hr)||!"Leaking old MDImport");
        IfFailThrow(hr);
    }
    else
    {   // Some other thread finished first.  Just free the results of this conversion.
        pNew->Release();
    }
}

void PEFile::OpenMDImport_Unsafe()
{
    CONTRACTL
    {
        INSTANCE_CHECK;
        THROWS;
        GC_TRIGGERS;
        MODE_ANY;
        INJECT_FAULT(COMPlusThrowOM(););
    }
    CONTRACTL_END;

    if (m_pMDImport != NULL)
        return;
    if (!IsDynamic()
        && GetILimage()->HasNTHeaders()
            && GetILimage()->HasCorHeader())
    {
        m_pMDImport=GetILimage()->GetMDImport();
    }
    else
    {
        ThrowHR(COR_E_BADIMAGEFORMAT);
    }

    m_bHasPersistentMDImport=TRUE;

    _ASSERTE(m_pMDImport);
    m_pMDImport->AddRef();
}

void PEFile::OpenEmitter()
{
    CONTRACTL
    {
        INSTANCE_CHECK;
        THROWS;
        GC_NOTRIGGER;
        MODE_ANY;
        INJECT_FAULT(COMPlusThrowOM(););
    }
    CONTRACTL_END;

    // Make sure internal MD is in RW format.
    ConvertMDInternalToReadWrite();

    IMetaDataEmit *pIMDEmit = NULL;
    IfFailThrow(GetMetaDataPublicInterfaceFromInternal((void*)GetPersistentMDImport(),
                                                       IID_IMetaDataEmit,
                                                       (void **)&pIMDEmit));

    // Atomically swap it into the field (release it if we lose the race)
    if (FastInterlockCompareExchangePointer(&m_pEmitter, pIMDEmit, NULL) != NULL)
        pIMDEmit->Release();
}


void PEFile::ReleaseMetadataInterfaces(BOOL bDestructor)
{
    CONTRACTL
    {
        INSTANCE_CHECK;
        NOTHROW;
        GC_NOTRIGGER;
        MODE_ANY;
        PRECONDITION(bDestructor||m_pMetadataLock->IsWriterLock());
    }
    CONTRACTL_END;
    _ASSERTE(bDestructor || !m_bHasPersistentMDImport);

    if (m_pImporter != NULL)
    {
        m_pImporter->Release();
        m_pImporter = NULL;
    }
    if (m_pEmitter != NULL)
    {
        m_pEmitter->Release();
        m_pEmitter = NULL;
    }

    if (m_pMDImport != NULL)
    {
        m_pMDImport->Release();
        m_pMDImport=NULL;
     }
}


// ------------------------------------------------------------
// PE file access
// ------------------------------------------------------------

// Note that most of these APIs are currently passed through
// to the main image.  However, in the near future they will
// be rerouted to the native image in the prejitted case so
// we can avoid using the original IL image.

#endif //!DACCESS_COMPILE

#ifndef DACCESS_COMPILE

// ------------------------------------------------------------
// Resource access
// ------------------------------------------------------------

void PEFile::GetEmbeddedResource(DWORD dwOffset, DWORD *cbResource, PBYTE *pbInMemoryResource)
{
    CONTRACTL
    {
        INSTANCE_CHECK;
        THROWS;
        GC_TRIGGERS;
        MODE_ANY;
        INJECT_FAULT(ThrowOutOfMemory(););
    }
    CONTRACTL_END;

    // NOTE: it's not clear whether to load this from m_image or m_loadedImage.
    // m_loadedImage is probably preferable, but this may be called by security
    // before the image is loaded.

    EnsureImageOpened();
    PEImage* image = GetILimage();

    PEImageLayoutHolder theImage(image->GetLayout(PEImageLayout::LAYOUT_ANY,PEImage::LAYOUT_CREATEIFNEEDED));
    if (!theImage->CheckResource(dwOffset))
        ThrowHR(COR_E_BADIMAGEFORMAT);

    COUNT_T size;
    const void *resource = theImage->GetResource(dwOffset, &size);

    *cbResource = size;
    *pbInMemoryResource = (PBYTE) resource;
}

// ------------------------------------------------------------
// File loading
// ------------------------------------------------------------

PEAssembly *
PEFile::LoadAssembly(
    mdAssemblyRef       kAssemblyRef,
    IMDInternalImport * pImport)
{
    CONTRACT(PEAssembly *)
    {
        INSTANCE_CHECK;
        THROWS;
        GC_TRIGGERS;
        MODE_ANY;
        POSTCONDITION(CheckPointer(RETVAL));
        INJECT_FAULT(COMPlusThrowOM(););
    }
    CONTRACT_END;

    if (pImport == NULL)
        pImport = GetPersistentMDImport();

    if (((TypeFromToken(kAssemblyRef) != mdtAssembly) &&
         (TypeFromToken(kAssemblyRef) != mdtAssemblyRef)) ||
        (!pImport->IsValidToken(kAssemblyRef)))
    {
        ThrowHR(COR_E_BADIMAGEFORMAT);
    }

    AssemblySpec spec;

    spec.InitializeSpec(kAssemblyRef, pImport, GetAppDomain()->FindAssembly(GetAssembly()));

    RETURN GetAppDomain()->BindAssemblySpec(&spec, TRUE);
}


BOOL PEFile::GetResource(LPCSTR szName, DWORD *cbResource,
                                 PBYTE *pbInMemoryResource, DomainAssembly** pAssemblyRef,
                                 LPCSTR *szFileName, DWORD *dwLocation,
                                 BOOL fSkipRaiseResolveEvent, DomainAssembly* pDomainAssembly, AppDomain* pAppDomain)
{
    CONTRACTL
    {
        INSTANCE_CHECK;
        THROWS;
        MODE_ANY;
        INJECT_FAULT(COMPlusThrowOM(););
        WRAPPER(GC_TRIGGERS);
    }
    CONTRACTL_END;


    mdToken            mdLinkRef;
    DWORD              dwResourceFlags;
    DWORD              dwOffset;
    mdManifestResource mdResource;
    Assembly*          pAssembly = NULL;
    PEFile*            pPEFile = NULL;
    ReleaseHolder<IMDInternalImport> pImport (GetMDImportWithRef());
    if (SUCCEEDED(pImport->FindManifestResourceByName(szName, &mdResource)))
    {
        pPEFile = this;
        IfFailThrow(pImport->GetManifestResourceProps(
            mdResource,
            NULL,           //&szName,
            &mdLinkRef,
            &dwOffset,
            &dwResourceFlags));
    }
    else
    {
        if (fSkipRaiseResolveEvent || pAppDomain == NULL)
            return FALSE;

        DomainAssembly* pParentAssembly = GetAppDomain()->FindAssembly(GetAssembly());
        pAssembly = pAppDomain->RaiseResourceResolveEvent(pParentAssembly, szName);
        if (pAssembly == NULL)
            return FALSE;

        pDomainAssembly = pAssembly->GetDomainAssembly();
        pPEFile = pDomainAssembly->GetFile();

        if (FAILED(pAssembly->GetManifestImport()->FindManifestResourceByName(
            szName,
            &mdResource)))
        {
            return FALSE;
        }

        if (dwLocation != 0)
        {
            if (pAssemblyRef != NULL)
                *pAssemblyRef = pDomainAssembly;

            *dwLocation = *dwLocation | 2; // ResourceLocation.containedInAnotherAssembly
        }
        IfFailThrow(pPEFile->GetPersistentMDImport()->GetManifestResourceProps(
            mdResource,
            NULL,           //&szName,
            &mdLinkRef,
            &dwOffset,
            &dwResourceFlags));
    }


    switch(TypeFromToken(mdLinkRef)) {
    case mdtAssemblyRef:
        {
            if (pDomainAssembly == NULL)
                return FALSE;

            AssemblySpec spec;
            spec.InitializeSpec(mdLinkRef, GetPersistentMDImport(), pDomainAssembly);
            pDomainAssembly = spec.LoadDomainAssembly(FILE_LOADED);

            if (dwLocation) {
                if (pAssemblyRef)
                    *pAssemblyRef = pDomainAssembly;

                *dwLocation = *dwLocation | 2; // ResourceLocation.containedInAnotherAssembly
            }

            return pDomainAssembly->GetResource(szName,
                                                cbResource,
                                                pbInMemoryResource,
                                                pAssemblyRef,
                                                szFileName,
                                                dwLocation,
                                                fSkipRaiseResolveEvent);
        }

    case mdtFile:
        if (mdLinkRef == mdFileNil)
        {
            // The resource is embedded in the manifest file

            if (dwLocation) {
                *dwLocation = *dwLocation | 5; // ResourceLocation.embedded |

                                               // ResourceLocation.containedInManifestFile
                return TRUE;
            }

            pPEFile->GetEmbeddedResource(dwOffset, cbResource, pbInMemoryResource);

            return TRUE;
        }
        return FALSE;

    default:
        ThrowHR(COR_E_BADIMAGEFORMAT, BFA_INVALID_TOKEN_IN_MANIFESTRES);
    }
}

void PEFile::GetPEKindAndMachine(DWORD* pdwKind, DWORD* pdwMachine)
{
    WRAPPER_NO_CONTRACT;

    if (IsResource() || IsDynamic())
    {
        if (pdwKind)
            *pdwKind = 0;
        if (pdwMachine)
            *pdwMachine = 0;
        return;
    }

    GetILimage()->GetPEKindAndMachine(pdwKind, pdwMachine);
    return;
}

ULONG PEFile::GetILImageTimeDateStamp()
{
    CONTRACTL
    {
        NOTHROW;
        GC_NOTRIGGER;
        MODE_ANY;
    }
    CONTRACTL_END;

    return GetLoadedIL()->GetTimeDateStamp();
}


// ================================================================================
// PEAssembly class - a PEFile which represents an assembly
// ================================================================================

// Statics initialization.
/* static */
void PEAssembly::Attach()
{
    STANDARD_VM_CONTRACT;
}

#ifndef DACCESS_COMPILE
PEAssembly::PEAssembly(
                CoreBindResult* pBindResultInfo,
                IMetaDataEmit* pEmit,
                PEFile *creator,
                BOOL system,
                PEImage * pPEImageIL /*= NULL*/,
                BINDER_SPACE::Assembly * pHostAssembly /*= NULL*/)

<<<<<<< HEAD
  : PEFile(pBindResultInfo ? (pBindResultInfo->GetPEImage() ? pBindResultInfo->GetPEImage() :
                                                              NULL
                              ): pPEImageIL? pPEImageIL:(pPEImageNI? pPEImageNI:NULL)),
=======
  : PEFile(pBindResultInfo ? pBindResultInfo->GetPEImage()
                           : pPEImageIL),
>>>>>>> 1d32e0a5
    m_creator(clr::SafeAddRef(creator))
{
    CONTRACTL
    {
        CONSTRUCTOR_CHECK;
        PRECONDITION(CheckPointer(pEmit, NULL_OK));
        PRECONDITION(CheckPointer(creator, NULL_OK));
        PRECONDITION(pBindResultInfo == NULL || pPEImageIL == NULL);
        STANDARD_VM_CHECK;
    }
    CONTRACTL_END;

    m_flags |= PEFILE_ASSEMBLY;
    if (system)
        m_flags |= PEFILE_SYSTEM;

    // We require a mapping for the file.
    EnsureImageOpened();

    // Open metadata eagerly to minimize failure windows
    if (pEmit == NULL)
        OpenMDImport_Unsafe(); //constructor, cannot race with anything
    else
    {
        _ASSERTE(!m_bHasPersistentMDImport);
        IfFailThrow(GetMetaDataInternalInterfaceFromPublic(pEmit, IID_IMDInternalImport,
                                                           (void **)&m_pMDImport));
        m_pEmitter = pEmit;
        pEmit->AddRef();
        m_bHasPersistentMDImport=TRUE;
        m_MDImportIsRW_Debugger_Use_Only = TRUE;
    }

    // m_pMDImport can be external
    // Make sure this is an assembly
    if (!m_pMDImport->IsValidToken(TokenFromRid(1, mdtAssembly)))
        ThrowHR(COR_E_ASSEMBLYEXPECTED);

    // Verify name eagerly
    LPCUTF8 szName = GetSimpleName();
    if (!*szName)
    {
        ThrowHR(COR_E_BADIMAGEFORMAT, BFA_EMPTY_ASSEMDEF_NAME);
    }

    // Set the host assembly and binding context as the AssemblySpec initialization
    // for CoreCLR will expect to have it set.
    if (pHostAssembly != nullptr)
    {
        m_pHostAssembly = clr::SafeAddRef(pHostAssembly);
    }

    if(pBindResultInfo != nullptr)
    {
        // Cannot have both pHostAssembly and a coreclr based bind
        _ASSERTE(pHostAssembly == nullptr);
        pBindResultInfo->GetBindAssembly(&m_pHostAssembly);
    }

#if _DEBUG
    GetCodeBaseOrName(m_debugName);
    m_debugName.Normalize();
    m_pDebugName = m_debugName;
#endif

    SetupAssemblyLoadContext();
}
#endif // !DACCESS_COMPILE


PEAssembly *PEAssembly::Open(
    PEAssembly *       pParent,
    PEImage *          pPEImageIL,
    BINDER_SPACE::Assembly * pHostAssembly)
{
    STANDARD_VM_CONTRACT;

    PEAssembly * pPEAssembly = new PEAssembly(
        nullptr,        // BindResult
        nullptr,        // IMetaDataEmit
        pParent,        // PEFile creator
        FALSE,          // isSystem
        pPEImageIL,
        pHostAssembly);

    return pPEAssembly;
}


PEAssembly::~PEAssembly()
{
    CONTRACTL
    {
        DESTRUCTOR_CHECK;
        NOTHROW;
        GC_TRIGGERS; // Fusion uses crsts on AddRef/Release
        MODE_ANY;
    }
    CONTRACTL_END;

    GCX_PREEMP();
    if (m_creator != NULL)
        m_creator->Release();

}

/* static */
PEAssembly *PEAssembly::OpenSystem()
{
    STANDARD_VM_CONTRACT;

    PEAssembly *result = NULL;

    EX_TRY
    {
        result = DoOpenSystem();
    }
    EX_HOOK
    {
        Exception *ex = GET_EXCEPTION();

        // Rethrow non-transient exceptions as file load exceptions with proper
        // context

        if (!ex->IsTransient())
            EEFileLoadException::Throw(SystemDomain::System()->BaseLibrary(), ex->GetHR(), ex);
    }
    EX_END_HOOK;
    return result;
}

/* static */
PEAssembly *PEAssembly::DoOpenSystem()
{
    CONTRACT(PEAssembly *)
    {
        POSTCONDITION(CheckPointer(RETVAL));
        STANDARD_VM_CHECK;
    }
    CONTRACT_END;

    ETWOnStartup (FusionBinding_V1, FusionBindingEnd_V1);
    CoreBindResult bindResult;
    ReleaseHolder<BINDER_SPACE::Assembly> pPrivAsm;
    IfFailThrow(BINDER_SPACE::AssemblyBinderCommon::BindToSystem(&pPrivAsm));
    if(pPrivAsm != NULL)
    {
        bindResult.Init(pPrivAsm);
    }

    RETURN new PEAssembly(&bindResult, NULL, NULL, TRUE);
}

PEAssembly* PEAssembly::Open(CoreBindResult* pBindResult,
                                   BOOL isSystem)
{

    return new PEAssembly(pBindResult,NULL,NULL,isSystem);

};

/* static */
PEAssembly *PEAssembly::Create(PEAssembly *pParentAssembly,
                               IMetaDataAssemblyEmit *pAssemblyEmit)
{
    CONTRACT(PEAssembly *)
    {
        PRECONDITION(CheckPointer(pParentAssembly));
        PRECONDITION(CheckPointer(pAssemblyEmit));
        STANDARD_VM_CHECK;
        POSTCONDITION(CheckPointer(RETVAL));
    }
    CONTRACT_END;

    // Set up the metadata pointers in the PEAssembly. (This is the only identity
    // we have.)
    SafeComHolder<IMetaDataEmit> pEmit;
    pAssemblyEmit->QueryInterface(IID_IMetaDataEmit, (void **)&pEmit);
    PEAssemblyHolder pFile(new PEAssembly(NULL, pEmit, pParentAssembly, FALSE));
    RETURN pFile.Extract();
}


#endif // #ifndef DACCESS_COMPILE



#ifndef DACCESS_COMPILE

// ------------------------------------------------------------
// Descriptive strings
// ------------------------------------------------------------

// Effective path is the path of nearest parent (creator) assembly which has a nonempty path.

const SString &PEAssembly::GetEffectivePath()
{
    CONTRACTL
    {
        INSTANCE_CHECK;
        NOTHROW;
        GC_NOTRIGGER;
        MODE_ANY;
    }
    CONTRACTL_END;

    PEAssembly *pAssembly = this;

    while (pAssembly->m_identity == NULL
           || pAssembly->m_identity->GetPath().IsEmpty())
    {
        if (pAssembly->m_creator)
            pAssembly = pAssembly->m_creator->GetAssembly();
        else // Unmanaged exe which loads byte[]/IStream assemblies
            return SString::Empty();
    }

    return pAssembly->m_identity->GetPath();
}


// Codebase is the fusion codebase or path for the assembly.  It is in URL format.
// Note this may be obtained from the parent PEFile if we don't have a path or fusion
// assembly.
// Returns false if the assembly was loaded from a bundle, true otherwise
BOOL PEAssembly::GetCodeBase(SString &result)
{
    CONTRACTL
    {
        INSTANCE_CHECK;
        THROWS;
        GC_TRIGGERS;
        MODE_ANY;
        INJECT_FAULT(COMPlusThrowOM(););
    }
    CONTRACTL_END;

    auto ilImage = GetILimage();
    if (ilImage == nullptr || !ilImage->IsInBundle())
    {
        // All other cases use the file path.
        result.Set(GetEffectivePath());
        if (!result.IsEmpty())
            PathToUrl(result);
        return TRUE;
    }
    else
    {
        result.Set(SString::Empty());
        return FALSE;
    }
}

/* static */
void PEAssembly::PathToUrl(SString &string)
{
    CONTRACTL
    {
        PRECONDITION(PEImage::CheckCanonicalFullPath(string));
        THROWS;
        GC_NOTRIGGER;
        MODE_ANY;
        INJECT_FAULT(COMPlusThrowOM(););
    }
    CONTRACTL_END;

    SString::Iterator i = string.Begin();

#if !defined(TARGET_UNIX)
    if (i[0] == W('\\'))
    {
        // Network path
        string.Insert(i, SL("file://"));
        string.Skip(i, SL("file://"));
    }
    else
    {
        // Disk path
        string.Insert(i, SL("file:///"));
        string.Skip(i, SL("file:///"));
    }
#else
    // Unix doesn't have a distinction between a network or a local path
    _ASSERTE( i[0] == W('\\') || i[0] == W('/'));
    SString sss(SString::Literal, W("file://"));
    string.Insert(i, sss);
    string.Skip(i, sss);
#endif

    while (string.Find(i, W('\\')))
    {
        string.Replace(i, W('/'));
    }
}

void PEAssembly::UrlToPath(SString &string)
{
    CONTRACT_VOID
    {
        THROWS;
        GC_NOTRIGGER;
    }
    CONTRACT_END;

    SString::Iterator i = string.Begin();

    SString sss2(SString::Literal, W("file://"));
#if !defined(TARGET_UNIX)
    SString sss3(SString::Literal, W("file:///"));
    if (string.MatchCaseInsensitive(i, sss3))
        string.Delete(i, 8);
    else
#endif
    if (string.MatchCaseInsensitive(i, sss2))
        string.Delete(i, 7);

    while (string.Find(i, W('/')))
    {
        string.Replace(i, W('\\'));
    }

    RETURN;
}

BOOL PEAssembly::FindLastPathSeparator(const SString &path, SString::Iterator &i)
{
#ifdef TARGET_UNIX
    SString::Iterator slash = i;
    SString::Iterator backSlash = i;
    BOOL foundSlash = path.FindBack(slash, '/');
    BOOL foundBackSlash = path.FindBack(backSlash, '\\');
    if (!foundSlash && !foundBackSlash)
        return FALSE;
    else if (foundSlash && !foundBackSlash)
        i = slash;
    else if (!foundSlash && foundBackSlash)
        i = backSlash;
    else
        i = (backSlash > slash) ? backSlash : slash;
    return TRUE;
#else
    return path.FindBack(i, '\\');
#endif //TARGET_UNIX
}

// ------------------------------------------------------------
// Metadata access
// ------------------------------------------------------------

HRESULT PEFile::GetVersion(USHORT *pMajor, USHORT *pMinor, USHORT *pBuild, USHORT *pRevision)
{
    CONTRACTL
    {
        INSTANCE_CHECK;
        PRECONDITION(CheckPointer(pMajor, NULL_OK));
        PRECONDITION(CheckPointer(pMinor, NULL_OK));
        PRECONDITION(CheckPointer(pBuild, NULL_OK));
        PRECONDITION(CheckPointer(pRevision, NULL_OK));
        NOTHROW;
        WRAPPER(GC_TRIGGERS);
        MODE_ANY;
    }
    CONTRACTL_END;

    AssemblyMetaDataInternal md;
    HRESULT hr = S_OK;;
    if (m_bHasPersistentMDImport)
    {
        _ASSERTE(GetPersistentMDImport()->IsValidToken(TokenFromRid(1, mdtAssembly)));
        IfFailRet(GetPersistentMDImport()->GetAssemblyProps(TokenFromRid(1, mdtAssembly), NULL, NULL, NULL, NULL, &md, NULL));
    }
    else
    {
        ReleaseHolder<IMDInternalImport> pImport(GetMDImportWithRef());
        _ASSERTE(pImport->IsValidToken(TokenFromRid(1, mdtAssembly)));
        IfFailRet(pImport->GetAssemblyProps(TokenFromRid(1, mdtAssembly), NULL, NULL, NULL, NULL, &md, NULL));
    }

    if (pMajor != NULL)
        *pMajor = md.usMajorVersion;
    if (pMinor != NULL)
        *pMinor = md.usMinorVersion;
    if (pBuild != NULL)
        *pBuild = md.usBuildNumber;
    if (pRevision != NULL)
        *pRevision = md.usRevisionNumber;

    return hr;
}



void PEFile::EnsureImageOpened()
{
    WRAPPER_NO_CONTRACT;
    if (IsDynamic())
        return;

    GetILimage()->GetLayout(PEImageLayout::LAYOUT_ANY,PEImage::LAYOUT_CREATEIFNEEDED)->Release();
}

void PEFile::SetupAssemblyLoadContext()
{
    PTR_AssemblyBinder pBindingContext = GetBindingContext();

    m_pAssemblyLoadContext = (pBindingContext != NULL) ?
        (AssemblyLoadContext*)pBindingContext :
        AppDomain::GetCurrentDomain()->CreateBinderContext();
}

#endif // #ifndef DACCESS_COMPILE

#ifdef DACCESS_COMPILE

void
PEFile::EnumMemoryRegions(CLRDataEnumMemoryFlags flags)
{
    WRAPPER_NO_CONTRACT;
    SUPPORTS_DAC;

    // sizeof(PEFile) == 0xb8
    DAC_ENUM_VTHIS();
    EMEM_OUT(("MEM: %p PEFile\n", dac_cast<TADDR>(this)));

#ifdef _DEBUG
    // Not a big deal if it's NULL or fails.
    m_debugName.EnumMemoryRegions(flags);
#endif

    if (m_identity.IsValid())
    {
        m_identity->EnumMemoryRegions(flags);
    }
    if (GetILimage().IsValid())
    {
        GetILimage()->EnumMemoryRegions(flags);
    }
}

void
PEAssembly::EnumMemoryRegions(CLRDataEnumMemoryFlags flags)
{
    WRAPPER_NO_CONTRACT;

    PEFile::EnumMemoryRegions(flags);

    if (m_creator.IsValid())
    {
        m_creator->EnumMemoryRegions(flags);
    }
}

#endif // #ifdef DACCESS_COMPILE


//-------------------------------------------------------------------------------
// Make best-case effort to obtain an image name for use in an error message.
//
// This routine must expect to be called before the this object is fully loaded.
// It can return an empty if the name isn't available or the object isn't initialized
// enough to get a name, but it mustn't crash.
//-------------------------------------------------------------------------------
LPCWSTR PEFile::GetPathForErrorMessages()
{
    CONTRACTL
    {
        THROWS;
        GC_TRIGGERS;
        INJECT_FAULT(COMPlusThrowOM(););
        SUPPORTS_DAC_HOST_ONLY;
    }
    CONTRACTL_END

    if (!IsDynamic())
    {
        return m_identity->GetPathForErrorMessages();
    }
    else
    {
        return W("");
    }
}


#ifdef DACCESS_COMPILE
TADDR PEFile::GetMDInternalRWAddress()
{
    if (!m_MDImportIsRW_Debugger_Use_Only)
        return 0;
    else
    {
        // This line of code is a bit scary, but it is correct for now at least...
        // 1) We are using 'm_pMDImport_Use_Accessor' directly, and not the accessor. The field is
        //    named this way to prevent debugger code that wants a host implementation of IMDInternalImport
        //    from accidentally trying to use this pointer. This pointer is a target pointer, not
        //    a host pointer. However in this function we do want the target pointer, so the usage is
        //    accurate.
        // 2) ASSUMPTION: We are assuming that the only valid implementation of RW metadata is
        //    MDInternalRW. If that ever changes we would need some way to disambiguate, and
        //    probably this entire code path would need to be redesigned.
        // 3) ASSUMPTION: We are assuming that no pointer adjustment is required to convert between
        //    IMDInternalImport*, IMDInternalImportENC* and MDInternalRW*. Ideally I was hoping to do this with a
        //    static_cast<> but the compiler complains that the ENC<->RW is an unrelated conversion.
        return (TADDR) m_pMDImport_UseAccessor;
    }
}
#endif

// Returns the AssemblyBinder* instance associated with the PEFile
PTR_AssemblyBinder PEFile::GetBindingContext()
{
    LIMITED_METHOD_CONTRACT;

    PTR_AssemblyBinder pBindingContext = NULL;

    // CoreLibrary is always bound in context of the TPA Binder. However, since it gets loaded and published
    // during EEStartup *before* DefaultContext Binder (aka TPAbinder) is initialized, we dont have a binding context to publish against.
    if (!IsSystem())
    {
        BINDER_SPACE::Assembly* pHostAssembly = GetHostAssembly();
        if (pHostAssembly)
        {
            pBindingContext = dac_cast<PTR_AssemblyBinder>(pHostAssembly->GetBinder());
        }
        else
        {
            // If we do not have a host assembly, check if we are dealing with
            // a dynamically emitted assembly and if so, use its fallback load context
            // binder reference.
            if (IsDynamic())
            {
                pBindingContext = GetFallbackLoadContextBinder();
            }
        }
    }

    return pBindingContext;
}<|MERGE_RESOLUTION|>--- conflicted
+++ resolved
@@ -980,14 +980,8 @@
                 PEImage * pPEImageIL /*= NULL*/,
                 BINDER_SPACE::Assembly * pHostAssembly /*= NULL*/)
 
-<<<<<<< HEAD
-  : PEFile(pBindResultInfo ? (pBindResultInfo->GetPEImage() ? pBindResultInfo->GetPEImage() :
-                                                              NULL
-                              ): pPEImageIL? pPEImageIL:(pPEImageNI? pPEImageNI:NULL)),
-=======
   : PEFile(pBindResultInfo ? pBindResultInfo->GetPEImage()
                            : pPEImageIL),
->>>>>>> 1d32e0a5
     m_creator(clr::SafeAddRef(creator))
 {
     CONTRACTL
