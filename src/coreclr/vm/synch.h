// Licensed to the .NET Foundation under one or more agreements.
// The .NET Foundation licenses this file to you under the MIT license.
//

//


#ifndef __Synch_h__
#define __Synch_h__

enum WaitMode
{
    WaitMode_None =0x0,
    WaitMode_Alertable = 0x1,         // Can be waken by APC.  May pumping message.
<<<<<<< HEAD
=======
    WaitMode_IgnoreSyncCtx = 0x2,     // Dispatch to synchronization context if existed.
    WaitMode_DoNotSendWaitEvents = 0x4, // Has an associated managed object with this wait.
>>>>>>> 19ca5df4
};

class CLREventBase
{
public:
    CLREventBase()
    {
        LIMITED_METHOD_CONTRACT;
        m_handle = INVALID_HANDLE_VALUE;
        m_dwFlags = 0;
    }

    // Create an Event that is host aware
    void CreateAutoEvent(BOOL bInitialState);
    void CreateManualEvent(BOOL bInitialState);

    // Non-throwing variants of the functions above
    BOOL CreateAutoEventNoThrow(BOOL bInitialState);
    BOOL CreateManualEventNoThrow(BOOL bInitialState);

    // Create an Event that is not host aware
    void CreateOSAutoEvent (BOOL bInitialState);
    void CreateOSManualEvent (BOOL bInitialState);

    // Non-throwing variants of the functions above
    BOOL CreateOSAutoEventNoThrow (BOOL bInitialState);
    BOOL CreateOSManualEventNoThrow (BOOL bInitialState);

    void CloseEvent();

    BOOL IsValid() const
    {
        LIMITED_METHOD_CONTRACT;
        return m_handle != INVALID_HANDLE_VALUE;
    }

#ifndef DACCESS_COMPILE
    HANDLE GetHandleUNHOSTED() {
        LIMITED_METHOD_CONTRACT;
        return m_handle;
    }
#endif // DACCESS_COMPILE

    BOOL Set();
    BOOL Reset();
    DWORD Wait(DWORD dwMilliseconds, BOOL bAlertable);
    DWORD WaitEx(DWORD dwMilliseconds, WaitMode mode);

protected:
    HANDLE m_handle;

private:
    enum
    {
        CLREVENT_FLAGS_AUTO_EVENT = 0x0001,
        CLREVENT_FLAGS_OS_EVENT = 0x0002,

        CLREVENT_FLAGS_STATIC = 0x0020,

        // Several bits unused;
    };

    Volatile<DWORD> m_dwFlags;

    BOOL IsAutoEvent() { LIMITED_METHOD_CONTRACT; return m_dwFlags & CLREVENT_FLAGS_AUTO_EVENT; }
    void SetAutoEvent ()
    {
        LIMITED_METHOD_CONTRACT;
        // cannot use `|=' operator on `Volatile<DWORD>'
        m_dwFlags = m_dwFlags | CLREVENT_FLAGS_AUTO_EVENT;
    }
    BOOL IsOSEvent() { LIMITED_METHOD_CONTRACT; return m_dwFlags & CLREVENT_FLAGS_OS_EVENT; }
    void SetOSEvent ()
    {
        LIMITED_METHOD_CONTRACT;
        // cannot use `|=' operator on `Volatile<DWORD>'
        m_dwFlags = m_dwFlags | CLREVENT_FLAGS_OS_EVENT;
    }
};


class CLREvent : public CLREventBase
{
public:

#ifndef DACCESS_COMPILE
    ~CLREvent()
    {
        WRAPPER_NO_CONTRACT;

        CloseEvent();
    }
#endif
};


// CLREventStatic
//   Same as CLREvent, but intended to be used for global variables.
//   Instances may leak their handle, because of the order in which
//   global destructors are run.  Note that you can still explicitly
//   call CloseHandle, which will indeed not leak the handle.
class CLREventStatic : public CLREventBase
{
};

BOOL CLREventWaitWithTry(CLREventBase *pEvent, DWORD timeout, BOOL fAlertable, DWORD *pStatus);
#endif<|MERGE_RESOLUTION|>--- conflicted
+++ resolved
@@ -12,11 +12,6 @@
 {
     WaitMode_None =0x0,
     WaitMode_Alertable = 0x1,         // Can be waken by APC.  May pumping message.
-<<<<<<< HEAD
-=======
-    WaitMode_IgnoreSyncCtx = 0x2,     // Dispatch to synchronization context if existed.
-    WaitMode_DoNotSendWaitEvents = 0x4, // Has an associated managed object with this wait.
->>>>>>> 19ca5df4
 };
 
 class CLREventBase
