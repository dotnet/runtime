// Licensed to the .NET Foundation under one or more agreements.
// The .NET Foundation licenses this file to you under the MIT license.

/*
 * GCENV.EE.CPP
 *
 * GCToEEInterface implementation
 *

 *
 */

#include "common.h"
#include "gcenv.h"
#include "../gc/env/gcenv.ee.h"
#include "threadsuspend.h"
#include "interoplibinterface.h"

#ifdef FEATURE_COMINTEROP
#include "runtimecallablewrapper.h"
#include "comcallablewrapper.h"
#endif // FEATURE_COMINTEROP

#include "gctoclreventsink.h"
#include "configuration.h"
#include "genanalysis.h"
#include "eventpipeadapter.h"

// Finalizes a weak reference directly.
extern void FinalizeWeakReference(Object* obj);

extern GCHeapHardLimitInfo g_gcHeapHardLimitInfo;
extern bool g_gcHeapHardLimitInfoSpecified;

#include <generatedumpflags.h>
#include "gcrefmap.h"

void GCToEEInterface::SuspendEE(SUSPEND_REASON reason)
{
    WRAPPER_NO_CONTRACT;

    static_assert_no_msg(SUSPEND_FOR_GC == (int)ThreadSuspend::SUSPEND_FOR_GC);
    static_assert_no_msg(SUSPEND_FOR_GC_PREP == (int)ThreadSuspend::SUSPEND_FOR_GC_PREP);

    _ASSERTE(reason == SUSPEND_FOR_GC || reason == SUSPEND_FOR_GC_PREP);

    g_pDebugInterface->SuspendForGarbageCollectionStarted();

    ThreadSuspend::SuspendEE((ThreadSuspend::SUSPEND_REASON)reason);

    g_pDebugInterface->SuspendForGarbageCollectionCompleted();
}

void GCToEEInterface::RestartEE(bool bFinishedGC)
{
    WRAPPER_NO_CONTRACT;

    g_pDebugInterface->ResumeForGarbageCollectionStarted();

    ThreadSuspend::RestartEE(bFinishedGC, TRUE);
}

VOID GCToEEInterface::SyncBlockCacheWeakPtrScan(HANDLESCANPROC scanProc, uintptr_t lp1, uintptr_t lp2)
{
    CONTRACTL
    {
        NOTHROW;
        GC_NOTRIGGER;
    }
    CONTRACTL_END;

    SyncBlockCache::GetSyncBlockCache()->GCWeakPtrScan(scanProc, lp1, lp2);
}

void GCToEEInterface::BeforeGcScanRoots(int condemned, bool is_bgc, bool is_concurrent)
{
    CONTRACTL
    {
        NOTHROW;
        GC_NOTRIGGER;
    }
    CONTRACTL_END;

#ifdef VERIFY_HEAP
    if (is_bgc)
    {
        // Validate byrefs pinned by IL stubs since the last GC.
        StubHelpers::ProcessByrefValidationList();
    }
#endif // VERIFY_HEAP

    Interop::OnBeforeGCScanRoots(is_concurrent);
}

//EE can perform post stack scanning action, while the
// user threads are still suspended
VOID GCToEEInterface::AfterGcScanRoots (int condemned, int max_gen,
                                   ScanContext* sc)
{
    CONTRACTL
    {
        NOTHROW;
        GC_NOTRIGGER;
    }
    CONTRACTL_END;

#ifdef FEATURE_COMINTEROP
    // Go through all the only app domain and detach all the *unmarked* RCWs to prevent
    // the RCW cache from resurrecting them.
    ::GetAppDomain()->DetachRCWs();
#endif // FEATURE_COMINTEROP

    Interop::OnAfterGCScanRoots(sc->concurrent);
}

/*
 * Scan all stack roots
 */

static void ScanStackRoots(Thread * pThread, promote_func* fn, ScanContext* sc)
{
    GCCONTEXT   gcctx;

    gcctx.f  = fn;
    gcctx.sc = sc;
    gcctx.cf = NULL;

    ENABLE_FORBID_GC_LOADER_USE_IN_THIS_SCOPE();

    // Either we are in a concurrent situation (in which case the thread is unknown to
    // us), or we are performing a synchronous GC and we are the GC thread, holding
    // the threadstore lock.

    _ASSERTE(dbgOnly_IsSpecialEEThread() ||
                GetThreadNULLOk() == NULL ||
                // this is for background GC threads which always call this when EE is suspended.
                IsGCSpecialThread() ||
                (GetThread() == ThreadSuspend::GetSuspensionThread() && ThreadStore::HoldingThreadStore()));

#if defined(FEATURE_CONSERVATIVE_GC) || defined(USE_FEF)
    Frame* pTopFrame = pThread->GetFrame();
    Object ** topStack = (Object **)pTopFrame;
    if (InlinedCallFrame::FrameHasActiveCall(pTopFrame))
    {
        // It is an InlinedCallFrame with active call. Get SP from it.
        InlinedCallFrame* pInlinedFrame = (InlinedCallFrame*)pTopFrame;
        topStack = (Object **)pInlinedFrame->GetCallSiteSP();
    }
#endif // FEATURE_CONSERVATIVE_GC || USE_FEF

#ifdef USE_FEF
    // We only set the stack_limit when FEF (FaultingExceptionFrame) is enabled, because without the
    // FEF, the code above would have to check if hardware exception is being handled and get the limit
    // from the exception frame. Since the stack_limit is strictly necessary only on Unix and FEF is
    // not enabled on Window x86 only, it is sufficient to keep the stack_limit set to 0 in this case.
    // See the comment on the stack_limit usage in the PromoteCarefully function for more details.
    sc->stack_limit = (uintptr_t)topStack;
#else // USE_FEF
    // It should be set to 0 in the ScanContext constructor
    _ASSERTE(sc->stack_limit == 0);
#endif // USE_FEF

#ifdef FEATURE_CONSERVATIVE_GC
    if (g_pConfig->GetGCConservative())
    {
        // Conservative stack root reporting
        // We will treat everything on stack as a pinned interior GC pointer
        // Since we report every thing as pinned, we don't need to run following code for relocation phase.
        if (sc->promotion)
        {
            Object ** bottomStack = (Object **) pThread->GetCachedStackBase();
            Object ** walk;
            for (walk = topStack; walk < bottomStack; walk ++)
            {
                if (((void*)*walk > (void*)bottomStack || (void*)*walk < (void*)topStack) &&
                    ((void*)*walk >= (void*)g_lowest_address && (void*)*walk <= (void*)g_highest_address)
                    )
                {
                    //DbgPrintf("promote " FMT_ADDR " : " FMT_ADDR "\n", walk, *walk);
                    fn(walk, sc, GC_CALL_INTERIOR|GC_CALL_PINNED);
                }
            }
        }

        // Also ask the explicit Frames to report any references they might know about.
        // Generally these will be a subset of the objects reported below but there's
        // nothing that guarantees that and in the specific case of a GC protect frame the
        // references it protects may live at a lower address than the frame itself (and
        // thus escape the stack range we scanned above).
        Frame *pFrame = pThread->GetFrame();
        while (pFrame != FRAME_TOP)
        {
            pFrame->GcScanRoots(fn, sc);
            pFrame = pFrame->PtrNextFrame();
        }
    }
    else
#endif
    {
        unsigned flagsStackWalk = ALLOW_ASYNC_STACK_WALK | ALLOW_INVALID_OBJECTS;
#if defined(FEATURE_EH_FUNCLETS)
        flagsStackWalk |= GC_FUNCLET_REFERENCE_REPORTING;
#endif // defined(FEATURE_EH_FUNCLETS)
        pThread->StackWalkFrames( GcStackCrawlCallBack, &gcctx, flagsStackWalk);
    }

    GCFrame* pGCFrame = pThread->GetGCFrame();
    while (pGCFrame != NULL)
    {
        pGCFrame->GcScanRoots(fn, sc);
        pGCFrame = pGCFrame->PtrNextFrame();
    }
}

static void ScanTailCallArgBufferRoots(Thread* pThread, promote_func* fn, ScanContext* sc)
{
    TailCallTls* tls = pThread->GetTailCallTls();
    // Keep loader associated with CallTailCallTarget alive.
    if (sc->promotion)
    {
#ifndef DACCESS_COMPILE
        const PortableTailCallFrame* frame = tls->GetFrame();
        if (frame->NextCall != NULL)
        {
            MethodDesc* pMD = NonVirtualEntry2MethodDesc((PCODE)frame->NextCall);
            if (pMD != NULL)
                GcReportLoaderAllocator(fn, sc, pMD->GetLoaderAllocator());
        }
#endif
    }

    TailCallArgBuffer* argBuffer = tls->GetArgBuffer();
    if (argBuffer == NULL || argBuffer->GCDesc == NULL)
        return;

    if (argBuffer->State == TAILCALLARGBUFFER_ABANDONED)
        return;

    bool instArgOnly = argBuffer->State == TAILCALLARGBUFFER_INSTARG_ONLY;

    GCRefMapDecoder decoder(static_cast<PTR_BYTE>(argBuffer->GCDesc));
    while (!decoder.AtEnd())
    {
        int pos = decoder.CurrentPos();
        int token = decoder.ReadToken();

        PTR_TADDR ppObj = dac_cast<PTR_TADDR>(((BYTE*)argBuffer->Args) + pos * sizeof(TADDR));
        switch (token)
        {
        case GCREFMAP_SKIP:
            break;
        case GCREFMAP_REF:
            if (!instArgOnly)
                fn(dac_cast<PTR_PTR_Object>(ppObj), sc, CHECK_APP_DOMAIN);
            break;
        case GCREFMAP_INTERIOR:
            if (!instArgOnly)
                PromoteCarefully(fn, dac_cast<PTR_PTR_Object>(ppObj), sc, GC_CALL_INTERIOR);
            break;
        case GCREFMAP_METHOD_PARAM:
            if (sc->promotion)
            {
#ifndef DACCESS_COMPILE
                MethodDesc *pMDReal = dac_cast<PTR_MethodDesc>(*ppObj);
                if (pMDReal != NULL)
                    GcReportLoaderAllocator(fn, sc, pMDReal->GetLoaderAllocator());
#endif
            }
            break;
        case GCREFMAP_TYPE_PARAM:
            if (sc->promotion)
            {
#ifndef DACCESS_COMPILE
                MethodTable *pMTReal = dac_cast<PTR_MethodTable>(*ppObj);
                if (pMTReal != NULL)
                    GcReportLoaderAllocator(fn, sc, pMTReal->GetLoaderAllocator());
#endif
            }
            break;
        default:
            _ASSERTE(!"Unhandled GCREFMAP token in arg buffer GC desc");
            break;
        }
    }
}

void GCToEEInterface::GcScanRoots(promote_func* fn, int condemned, int max_gen, ScanContext* sc)
{
    STRESS_LOG1(LF_GCROOTS, LL_INFO10, "GCScan: Promotion Phase = %d\n", sc->promotion);

    Thread* pThread = NULL;
    while ((pThread = ThreadStore::GetThreadList(pThread)) != NULL)
    {
        gc_alloc_context* palloc_context = pThread->GetAllocContext();
        if (palloc_context != nullptr
            && GCHeapUtilities::GetGCHeap()->IsThreadUsingAllocationContextHeap(
                palloc_context, sc->thread_number))
        {
            STRESS_LOG2(LF_GC | LF_GCROOTS, LL_INFO100, "{ Starting scan of Thread %p ID = %x\n", pThread, pThread->GetThreadId());

            sc->thread_under_crawl = pThread;
#ifdef FEATURE_EVENT_TRACE
            sc->dwEtwRootKind = kEtwGCRootKindStack;
#endif // FEATURE_EVENT_TRACE
            ScanStackRoots(pThread, fn, sc);
            ScanTailCallArgBufferRoots(pThread, fn, sc);
            ScanThreadStaticRoots(pThread, fn, sc);
#ifdef FEATURE_EVENT_TRACE
            sc->dwEtwRootKind = kEtwGCRootKindOther;
#endif // FEATURE_EVENT_TRACE

            STRESS_LOG2(LF_GC | LF_GCROOTS, LL_INFO100, "Ending scan of Thread %p ID = 0x%x }\n", pThread, pThread->GetThreadId());
        }
    }

    // In server GC, we should be competing for marking the statics
    // It's better to do this *after* stack scanning, because this way
    // we can make up for imbalances in stack scanning
    // This would not apply to the initial mark phase in background GC,
    // but it would apply to blocking Gen 2 collections and the final
    // marking stage in background GC where we catch up to the user program
    if (GCHeapUtilities::MarkShouldCompeteForStatics())
    {
        if (condemned == max_gen && sc->promotion)
        {
            SystemDomain::EnumAllStaticGCRefs(fn, sc);
        }
    }
}

void GCToEEInterface::GcStartWork (int condemned, int max_gen)
{
    CONTRACTL
    {
        NOTHROW;
        GC_NOTRIGGER;
    }
    CONTRACTL_END;

#ifdef VERIFY_HEAP
    // Validate byrefs pinned by IL stubs since the last GC.
    StubHelpers::ProcessByrefValidationList();
#endif // VERIFY_HEAP

    ExecutionManager::CleanupCodeHeaps();

#ifdef FEATURE_EVENT_TRACE
    ETW::TypeSystemLog::Cleanup();
#endif

    Interop::OnGCStarted(condemned);

    if (condemned == max_gen)
    {
        ThreadStore::s_pThreadStore->OnMaxGenerationGCStarted();
    }
}

void GCToEEInterface::GcDone(int condemned)
{
    CONTRACTL
    {
        NOTHROW;
        GC_NOTRIGGER;
    }
    CONTRACTL_END;

    Interop::OnGCFinished(condemned);
}

bool GCToEEInterface::RefCountedHandleCallbacks(Object * pObject)
{
    CONTRACTL
    {
        NOTHROW;
        GC_NOTRIGGER;
    }
    CONTRACTL_END;

#ifdef FEATURE_COMINTEROP
    //<REVISIT_TODO>@todo optimize the access to the ref-count
    ComCallWrapper* pWrap = ComCallWrapper::GetWrapperForObject((OBJECTREF)pObject);

    if (pWrap != NULL && pWrap->IsWrapperActive())
        return true;
#endif
#ifdef FEATURE_COMWRAPPERS
    bool isRooted = false;
    if (ComWrappersNative::HasManagedObjectComWrapper((OBJECTREF)pObject, &isRooted))
        return isRooted;
#endif
#ifdef FEATURE_OBJCMARSHAL
    bool isReferenced = false;
    if (ObjCMarshalNative::IsTrackedReference((OBJECTREF)pObject, &isReferenced))
        return isReferenced;
#endif

    return false;
}

void GCToEEInterface::SyncBlockCacheDemote(int max_gen)
{
    CONTRACTL
    {
        NOTHROW;
        GC_NOTRIGGER;
    }
    CONTRACTL_END;

    SyncBlockCache::GetSyncBlockCache()->GCDone(TRUE, max_gen);
}

void GCToEEInterface::SyncBlockCachePromotionsGranted(int max_gen)
{
    CONTRACTL
    {
        NOTHROW;
        GC_NOTRIGGER;
    }
    CONTRACTL_END;

    SyncBlockCache::GetSyncBlockCache()->GCDone(FALSE, max_gen);
}

uint32_t GCToEEInterface::GetActiveSyncBlockCount()
{
    CONTRACTL
    {
        NOTHROW;
        GC_NOTRIGGER;
    }
    CONTRACTL_END;

    return SyncBlockCache::GetSyncBlockCache()->GetActiveCount();
}

gc_alloc_context * GCToEEInterface::GetAllocContext()
{
    WRAPPER_NO_CONTRACT;

    if (!::GetThreadNULLOk())
    {
        return nullptr;
    }

    return &t_runtime_thread_locals.alloc_context;
}

void InvokeGCAllocCallback(ee_alloc_context* pEEAllocContext, enum_alloc_context_func* fn, void* param)
{
    // NOTE: Its possible that alloc_ptr = alloc_limit = combined_limit = NULL at this point
    gc_alloc_context* pAllocContext = &pEEAllocContext->gc_alloc_context;

    // The allocation context might be modified by the callback, so we need to save
    // the remaining sampling budget and restore it after the callback if needed.
    size_t currentSamplingBudget = (size_t)(pEEAllocContext->combined_limit - pAllocContext->alloc_ptr);
    size_t currentSize = (size_t)(pAllocContext->alloc_limit - pAllocContext->alloc_ptr);

    fn(pAllocContext, param);

    // If the GC changed the size of the allocation context, we need to recompute the sampling limit
    // This includes the case where the AC was initially zero-sized/uninitialized.
    // Functionally we'd get valid results if we called UpdateCombinedLimit() unconditionally but its
    // empirically a little more performant to only call it when the AC size has changed.
    if (currentSize != (size_t)(pAllocContext->alloc_limit - pAllocContext->alloc_ptr))
    {
        pEEAllocContext->UpdateCombinedLimit();
    }
    else
    {
        // Restore the remaining sampling budget as the size is the same.
        pEEAllocContext->combined_limit = pAllocContext->alloc_ptr + currentSamplingBudget;
    }
}

void GCToEEInterface::GcEnumAllocContexts(enum_alloc_context_func* fn, void* param)
{
    CONTRACTL
    {
        NOTHROW;
        GC_NOTRIGGER;
    }
    CONTRACTL_END;

    if (GCHeapUtilities::UseThreadAllocationContexts())
    {
        Thread * pThread = NULL;
        while ((pThread = ThreadStore::GetThreadList(pThread)) != NULL)
        {
<<<<<<< HEAD
            InvokeGCAllocCallback(pThread->GetEEAllocContext(), fn, param);
=======
            gc_alloc_context* palloc_context = pThread->GetAllocContext();
            if (palloc_context != nullptr)
            {
                fn(palloc_context, param);
            }
>>>>>>> 6effb8f6
        }
    }
    else
    {
        InvokeGCAllocCallback(&g_global_ee_alloc_context, fn, param);
    }
}


uint8_t* GCToEEInterface::GetLoaderAllocatorObjectForGC(Object* pObject)
{
    CONTRACTL
    {
        NOTHROW;
        GC_NOTRIGGER;
    }
    CONTRACTL_END;

    return pObject->GetGCSafeMethodTable()->GetLoaderAllocatorObjectForGC();
}

bool GCToEEInterface::IsPreemptiveGCDisabled()
{
    WRAPPER_NO_CONTRACT;

    Thread* pThread = ::GetThreadNULLOk();
    return (pThread && pThread->PreemptiveGCDisabled());
}

bool GCToEEInterface::EnablePreemptiveGC()
{
    WRAPPER_NO_CONTRACT;

    Thread* pThread = ::GetThreadNULLOk();

    if (pThread && pThread->PreemptiveGCDisabled())
    {
        pThread->EnablePreemptiveGC();
        return true;
    }

    return false;
}

void GCToEEInterface::DisablePreemptiveGC()
{
    WRAPPER_NO_CONTRACT;

    Thread* pThread = ::GetThreadNULLOk();
    if (pThread)
    {
        pThread->DisablePreemptiveGC();
    }
}

Thread* GCToEEInterface::GetThread()
{
    WRAPPER_NO_CONTRACT;

    return ::GetThreadNULLOk();
}

//
// Diagnostics code
//

#if defined(GC_PROFILING) || defined(FEATURE_EVENT_TRACE)

// Tracks all surviving objects (moved or otherwise).
inline bool ShouldTrackSurvivorsForProfilerOrEtw()
{
#ifdef GC_PROFILING
    if (CORProfilerTrackGC())
        return true;
#endif

#ifdef FEATURE_EVENT_TRACE
    if (ETW::GCLog::ShouldTrackMovementForEtw())
        return true;
#endif

    return false;
}

// Only tracks surviving objects in compacting GCs (moved or otherwise).
inline bool ShouldTrackSurvivorsInCompactingGCsForProfiler()
{
#ifdef GC_PROFILING
    if (CORProfilerTrackGCMovedObjects())
        return true;
#endif
    return false;
}
#endif // defined(GC_PROFILING) || defined(FEATURE_EVENT_TRACE)

void ProfScanRootsHelper(Object** ppObject, ScanContext *pSC, uint32_t dwFlags)
{
#if defined(GC_PROFILING) || defined(FEATURE_EVENT_TRACE)
    Object *pObj = *ppObject;
    if (dwFlags & GC_CALL_INTERIOR)
    {
        pObj = GCHeapUtilities::GetGCHeap()->GetContainingObject(pObj, true);
        if (pObj == nullptr)
            return;
    }
    ScanRootsHelper(pObj, ppObject, pSC, dwFlags);
#endif // defined(GC_PROFILING) || defined(FEATURE_EVENT_TRACE)
}

// TODO - at some point we would like to completely decouple profiling
// from ETW tracing using a pattern similar to this, where the
// ProfilingScanContext has flags about whether or not certain things
// should be tracked, and each one of these ProfilerShouldXYZ functions
// will check these flags and determine what to do based upon that.
// GCProfileWalkHeapWorker can, in turn, call those methods without fear
// of things being ifdef'd out.

// Returns TRUE if GC profiling is enabled and the profiler
// should scan dependent handles, FALSE otherwise.
BOOL ProfilerShouldTrackConditionalWeakTableElements()
{
#if defined(GC_PROFILING)
    return CORProfilerTrackConditionalWeakTableElements();
#else
    return FALSE;
#endif // defined (GC_PROFILING)
}

// If GC profiling is enabled, informs the profiler that we are done
// tracing dependent handles.
void ProfilerEndConditionalWeakTableElementReferences(void* heapId)
{
#if defined (GC_PROFILING)
    (&g_profControlBlock)->EndConditionalWeakTableElementReferences(heapId);
#else
    UNREFERENCED_PARAMETER(heapId);
#endif // defined (GC_PROFILING)
}

// If GC profiling is enabled, informs the profiler that we are done
// tracing root references.
void ProfilerEndRootReferences2(void* heapId)
{
#if defined (GC_PROFILING)
    (&g_profControlBlock)->EndRootReferences2(heapId);
#else
    UNREFERENCED_PARAMETER(heapId);
#endif // defined (GC_PROFILING)
}

void GcScanRootsForProfilerAndETW(promote_func* fn, int condemned, int max_gen, ScanContext* sc)
{
    Thread* pThread = NULL;
    while ((pThread = ThreadStore::GetThreadList(pThread)) != NULL)
    {
        sc->thread_under_crawl = pThread;
#ifdef FEATURE_EVENT_TRACE
        sc->dwEtwRootKind = kEtwGCRootKindStack;
#endif // FEATURE_EVENT_TRACE
        ScanStackRoots(pThread, fn, sc);
        ScanTailCallArgBufferRoots(pThread, fn, sc);
        ScanThreadStaticRoots(pThread, fn, sc);
#ifdef FEATURE_EVENT_TRACE
        sc->dwEtwRootKind = kEtwGCRootKindOther;
#endif // FEATURE_EVENT_TRACE
    }
}

void ScanHandleForProfilerAndETW(Object** pRef, Object* pSec, uint32_t flags, ScanContext* context, bool isDependent)
{
    ProfilingScanContext* pSC = (ProfilingScanContext*)context;

#ifdef GC_PROFILING
    // Give the profiler the objectref.
    if (pSC->fProfilerPinned)
    {
        if (!isDependent)
        {
            BEGIN_PROFILER_CALLBACK(CORProfilerTrackGC());
            (&g_profControlBlock)->RootReference2(
                (uint8_t *)*pRef,
                kEtwGCRootKindHandle,
                (EtwGCRootFlags)flags,
                pRef,
                &pSC->pHeapId);
            END_PROFILER_CALLBACK();
        }
        else
        {
            BEGIN_PROFILER_CALLBACK(CORProfilerTrackConditionalWeakTableElements());
            (&g_profControlBlock)->ConditionalWeakTableElementReference(
                (uint8_t*)*pRef,
                (uint8_t*)pSec,
                pRef,
                &pSC->pHeapId);
            END_PROFILER_CALLBACK();
        }
    }
#endif // GC_PROFILING

#if defined(FEATURE_EVENT_TRACE)
    // Notify ETW of the handle
    if (ETW::GCLog::ShouldWalkHeapRootsForEtw())
    {
        ETW::GCLog::RootReference(
            pRef,
            *pRef,          // object being rooted
            pSec,           // pSecondaryNodeForDependentHandle
            isDependent,
            pSC,
            0,              // dwGCFlags,
            flags);     // ETW handle flags
    }
#endif // defined(FEATURE_EVENT_TRACE)
}

// This is called only if we've determined that either:
//     a) The Profiling API wants to do a walk of the heap, and it has pinned the
//     profiler in place (so it cannot be detached), and it's thus safe to call into the
//     profiler, OR
//     b) ETW infrastructure wants to do a walk of the heap either to log roots,
//     objects, or both.
// This can also be called to do a single walk for BOTH a) and b) simultaneously.  Since
// ETW can ask for roots, but not objects
#if defined(GC_PROFILING) || defined(FEATURE_EVENT_TRACE)
void GCProfileWalkHeapWorker(BOOL fProfilerPinned, BOOL fShouldWalkHeapRootsForEtw, BOOL fShouldWalkHeapObjectsForEtw)
{
    {
        ProfilingScanContext SC(fProfilerPinned);
        unsigned max_generation = GCHeapUtilities::GetGCHeap()->GetMaxGeneration();

        // **** Scan roots:  Only scan roots if profiling API wants them or ETW wants them.
        if (fProfilerPinned || fShouldWalkHeapRootsForEtw)
        {
            GcScanRootsForProfilerAndETW(&ProfScanRootsHelper, max_generation, max_generation, &SC);
            SC.dwEtwRootKind = kEtwGCRootKindFinalizer;
            GCHeapUtilities::GetGCHeap()->DiagScanFinalizeQueue(&ProfScanRootsHelper, &SC);

            // Handles are kept independent of wks/svr/concurrent builds
            SC.dwEtwRootKind = kEtwGCRootKindHandle;
            GCHeapUtilities::GetGCHeap()->DiagScanHandles(&ScanHandleForProfilerAndETW, max_generation, &SC);

            // indicate that regular handle scanning is over, so we can flush the buffered roots
            // to the profiler.  (This is for profapi only.  ETW will flush after the
            // entire heap was is complete, via ETW::GCLog::EndHeapDump.)
            if (fProfilerPinned)
            {
                ProfilerEndRootReferences2(&SC.pHeapId);
            }
        }

        // **** Scan dependent handles: only if the profiler supports it or ETW wants roots
        if ((fProfilerPinned && ProfilerShouldTrackConditionalWeakTableElements()) ||
            fShouldWalkHeapRootsForEtw)
        {
            // GcScanDependentHandlesForProfiler double-checks
            // CORProfilerTrackConditionalWeakTableElements() before calling into the profiler

            ProfilingScanContext* pSC = &SC;

            // we'll re-use pHeapId (which was either unused (0) or freed by EndRootReferences2
            // (-1)), so reset it to NULL
            _ASSERTE((*((size_t *)(&pSC->pHeapId)) == (size_t)(-1)) ||
                    (*((size_t *)(&pSC->pHeapId)) == (size_t)(0)));
            pSC->pHeapId = NULL;

            GCHeapUtilities::GetGCHeap()->DiagScanDependentHandles(&ScanHandleForProfilerAndETW, max_generation, &SC);

            // indicate that dependent handle scanning is over, so we can flush the buffered roots
            // to the profiler.  (This is for profapi only.  ETW will flush after the
            // entire heap was is complete, via ETW::GCLog::EndHeapDump.)
            if (fProfilerPinned && ProfilerShouldTrackConditionalWeakTableElements())
            {
                ProfilerEndConditionalWeakTableElementReferences(&SC.pHeapId);
            }
        }

        ProfilerWalkHeapContext profilerWalkHeapContext(fProfilerPinned, SC.pvEtwContext);

        // **** Walk objects on heap: only if profiling API wants them or ETW wants them.
        if (fProfilerPinned || fShouldWalkHeapObjectsForEtw)
        {
            GCHeapUtilities::GetGCHeap()->DiagWalkHeap(&HeapWalkHelper, &profilerWalkHeapContext, max_generation, true /* walk the large object heap */);
        }

#ifdef FEATURE_EVENT_TRACE
        // **** Done! Indicate to ETW helpers that the heap walk is done, so any buffers
        // should be flushed into the ETW stream
        if (fShouldWalkHeapObjectsForEtw || fShouldWalkHeapRootsForEtw)
        {
            ETW::GCLog::EndHeapDump(&profilerWalkHeapContext);
        }
#endif // FEATURE_EVENT_TRACE
    }
}
#endif // defined(GC_PROFILING) || defined(FEATURE_EVENT_TRACE)

void GCProfileWalkHeap(bool etwOnly)
{
    BOOL fWalkedHeapForProfiler = FALSE;

#ifdef FEATURE_EVENT_TRACE
    if (ETW::GCLog::ShouldWalkStaticsAndCOMForEtw())
        ETW::GCLog::WalkStaticsAndCOMForETW();

    BOOL fShouldWalkHeapRootsForEtw = ETW::GCLog::ShouldWalkHeapRootsForEtw();
    BOOL fShouldWalkHeapObjectsForEtw = ETW::GCLog::ShouldWalkHeapObjectsForEtw();
#else // !FEATURE_EVENT_TRACE
    BOOL fShouldWalkHeapRootsForEtw = FALSE;
    BOOL fShouldWalkHeapObjectsForEtw = FALSE;
#endif // FEATURE_EVENT_TRACE

#if defined (GC_PROFILING)
    {
        BEGIN_PROFILER_CALLBACK(!etwOnly && CORProfilerTrackGC());
        GCProfileWalkHeapWorker(TRUE /* fProfilerPinned */, fShouldWalkHeapRootsForEtw, fShouldWalkHeapObjectsForEtw);
        fWalkedHeapForProfiler = TRUE;
        END_PROFILER_CALLBACK();
    }
#endif // defined (GC_PROFILING)

#if defined (GC_PROFILING) || defined(FEATURE_EVENT_TRACE)
    // we need to walk the heap if one of GC_PROFILING or FEATURE_EVENT_TRACE
    // is defined, since both of them make use of the walk heap worker.
    if (!fWalkedHeapForProfiler &&
        (fShouldWalkHeapRootsForEtw || fShouldWalkHeapObjectsForEtw))
    {
        GCProfileWalkHeapWorker(FALSE /* fProfilerPinned */, fShouldWalkHeapRootsForEtw, fShouldWalkHeapObjectsForEtw);
    }
#endif // defined(GC_PROFILING) || defined(FEATURE_EVENT_TRACE)
}

void WalkFReachableObjects(bool isCritical, void* objectID)
{
	(&g_profControlBlock)->FinalizeableObjectQueued(isCritical, (ObjectID)objectID);
}

static fq_walk_fn g_FQWalkFn = &WalkFReachableObjects;

void GCToEEInterface::DiagGCStart(int gen, bool isInduced)
{
#ifdef GC_PROFILING
    DiagUpdateGenerationBounds();
    GarbageCollectionStartedCallback(gen, isInduced);
    {
        BEGIN_PROFILER_CALLBACK(CORProfilerTrackGC());
        size_t context = 0;

        // When we're walking objects allocated by class, then we don't want to walk the large
        // object heap because then it would count things that may have been around for a while.
        GCHeapUtilities::GetGCHeap()->DiagWalkHeap(&AllocByClassHelper, (void *)&context, 0, false);

        // Notify that we've reached the end of the Gen 0 scan
        (&g_profControlBlock)->EndAllocByClass(&context);
        END_PROFILER_CALLBACK();
    }

#endif // GC_PROFILING
}

void GCToEEInterface::DiagUpdateGenerationBounds()
{
#ifdef GC_PROFILING
    if (CORProfilerTrackGC() || CORProfilerTrackBasicGC())
        UpdateGenerationBounds();
#endif // GC_PROFILING
}

void GCToEEInterface::DiagGCEnd(size_t index, int gen, int reason, bool fConcurrent)
{
#ifdef GC_PROFILING
    // We were only doing generation bounds and GC finish callback for non concurrent GCs so
    // I am keeping that behavior to not break profilers. But if BasicGC monitoring is enabled
    // we will do these for all GCs.
    if (!fConcurrent)
    {
        GCProfileWalkHeap(false);
    }

    if (CORProfilerTrackBasicGC() || (!fConcurrent && CORProfilerTrackGC()))
    {
        DiagUpdateGenerationBounds();
        GarbageCollectionFinishedCallback();
    }
#endif // GC_PROFILING
}

void GCToEEInterface::DiagWalkFReachableObjects(void* gcContext)
{
#ifdef GC_PROFILING
    BEGIN_PROFILER_CALLBACK(CORProfilerTrackGC());
    GCHeapUtilities::GetGCHeap()->DiagWalkFinalizeQueue(gcContext, g_FQWalkFn);
    END_PROFILER_CALLBACK();
#endif //GC_PROFILING
}

// Note on last parameter: when calling this for bgc, only ETW
// should be sending these events so that existing profapi profilers
// don't get confused.
void WalkMovedReferences(uint8_t* begin, uint8_t* end,
                         ptrdiff_t reloc,
                         void* context,
                         bool fCompacting,
                         bool fBGC)
{
    ETW::GCLog::MovedReference(begin, end,
                               (fCompacting ? reloc : 0),
                               (size_t)context,
                               fCompacting,
                               !fBGC);
}

void GCToEEInterface::DiagWalkSurvivors(void* gcContext, bool fCompacting)
{
#if defined(GC_PROFILING) || defined(FEATURE_EVENT_TRACE)
    if (ShouldTrackSurvivorsForProfilerOrEtw() ||
        (fCompacting && ShouldTrackSurvivorsInCompactingGCsForProfiler()))
    {
        size_t context = 0;
        ETW::GCLog::BeginMovedReferences(&context);
        GCHeapUtilities::GetGCHeap()->DiagWalkSurvivorsWithType(gcContext, &WalkMovedReferences, (void*)context, walk_for_gc);
        ETW::GCLog::EndMovedReferences(context);
    }
#endif //GC_PROFILING || FEATURE_EVENT_TRACE
}

void GCToEEInterface::DiagWalkUOHSurvivors(void* gcContext, int gen)
{
#if defined(GC_PROFILING) || defined(FEATURE_EVENT_TRACE)
    if (ShouldTrackSurvivorsForProfilerOrEtw())
    {
        size_t context = 0;
        ETW::GCLog::BeginMovedReferences(&context);
        GCHeapUtilities::GetGCHeap()->DiagWalkSurvivorsWithType(gcContext, &WalkMovedReferences, (void*)context, walk_for_uoh, gen);
        ETW::GCLog::EndMovedReferences(context);
    }
#endif //GC_PROFILING || FEATURE_EVENT_TRACE
}

void GCToEEInterface::DiagWalkBGCSurvivors(void* gcContext)
{
#if defined(GC_PROFILING) || defined(FEATURE_EVENT_TRACE)
    if (ShouldTrackSurvivorsForProfilerOrEtw())
    {
        size_t context = 0;
        ETW::GCLog::BeginMovedReferences(&context);
        GCHeapUtilities::GetGCHeap()->DiagWalkSurvivorsWithType(gcContext, &WalkMovedReferences, (void*)context, walk_for_bgc);
        ETW::GCLog::EndMovedReferences(context);
    }
#endif //GC_PROFILING || FEATURE_EVENT_TRACE
}

void GCToEEInterface::StompWriteBarrier(WriteBarrierParameters* args)
{
    assert(args != nullptr);
    int stompWBCompleteActions = SWB_PASS;
    bool is_runtime_suspended = args->is_runtime_suspended;

    switch (args->operation)
    {
    case WriteBarrierOp::StompResize:
        // StompResize requires a new card table, a new lowest address, and
        // a new highest address
        assert(args->card_table != nullptr);
        assert(args->lowest_address != nullptr);
        assert(args->highest_address != nullptr);

        // We are sensitive to the order of writes here (more comments on this further in the method)
        // In particular g_card_table must be written before writing the heap bounds.
        // For platforms with weak memory ordering we will issue fences, for x64/x86 we are ok
        // as long as compiler does not reorder these writes.
        // That is unlikely since we have method calls in between.
        // Just to be robust agains possible refactoring/inlining we will do a compiler-fenced store here.
        VolatileStoreWithoutBarrier(&g_card_table, args->card_table);

#ifdef FEATURE_MANUALLY_MANAGED_CARD_BUNDLES
        assert(args->card_bundle_table != nullptr);
        g_card_bundle_table = args->card_bundle_table;
#endif

#ifdef FEATURE_USE_SOFTWARE_WRITE_WATCH_FOR_GC_HEAP
        if (g_sw_ww_enabled_for_gc_heap && (args->write_watch_table != nullptr))
        {
            assert(args->is_runtime_suspended);
            g_sw_ww_table = args->write_watch_table;
        }
#endif // FEATURE_USE_SOFTWARE_WRITE_WATCH_FOR_GC_HEAP

        stompWBCompleteActions |= ::StompWriteBarrierResize(is_runtime_suspended, args->requires_upper_bounds_check);
        is_runtime_suspended = (stompWBCompleteActions & SWB_EE_RESTART) || is_runtime_suspended;

        if (stompWBCompleteActions & SWB_ICACHE_FLUSH)
        {
            // flushing/invalidating the write barrier's body for the current process
            // NOTE: the underlying API may flush more than needed or nothing at all if Icache is coherent.
            ::FlushWriteBarrierInstructionCache();
        }

        // IMPORTANT: managed heap segments may surround unmanaged/stack segments. In such cases adding another managed
        //     heap segment may put a stack/unmanaged write inside the new heap range. However the old card table would
        //     not cover it. Therefore we must ensure that the write barriers see the new table before seeing the new bounds.
        //
        //     On architectures with strong ordering, we only need to prevent compiler reordering.
        //     Otherwise we put a process-wide fence here (so that we could use an ordinary read in the barrier)

#if defined(HOST_ARM64) || defined(HOST_ARM) || defined(HOST_LOONGARCH64) || defined(HOST_RISCV64)
        if (!is_runtime_suspended)
        {
            // If runtime is not suspended, force all threads to see the changed table before seeing updated heap boundaries.
            // See: http://vstfdevdiv:8080/DevDiv2/DevDiv/_workitems/edit/346765
            FlushProcessWriteBuffers();
        }
#endif

        g_lowest_address = args->lowest_address;
        g_highest_address = args->highest_address;

#if defined(HOST_ARM64) || defined(HOST_ARM) || defined(HOST_LOONGARCH64) || defined(HOST_RISCV64)
        // Need to reupdate for changes to g_highest_address g_lowest_address
        stompWBCompleteActions |= ::StompWriteBarrierResize(is_runtime_suspended, args->requires_upper_bounds_check);

#ifdef HOST_ARM
        if (stompWBCompleteActions & SWB_ICACHE_FLUSH)
        {
            // flushing/invalidating the write barrier's body for the current process
            // NOTE: the underlying API may flush more than needed or nothing at all if Icache is coherent.
            ::FlushWriteBarrierInstructionCache();
        }
#endif
#endif

        // At this point either the old or the new set of globals (card_table, bounds etc) can be used. Card tables and card bundles allow such use.
        // When card tables are de-published (at EE suspension) all the info will be merged, so the information will not be lost.
        // Another point - we should not yet have any managed objects/addresses outside of the former bounds, so either old or new bounds are fine.
        // That is - because bounds can only become wider and we are not yet done with widening.
        //
        // However!!
        // Once we are done, a new object can (and likely will) be allocated outside of the former bounds.
        // So, before such object can be used in a write barier, we must ensure that the barrier also uses the new bounds.
        //
        // This is easy to arrange for architectures with strong memory ordering. We only need to ensure that
        // - object is allocated/published _after_ we publish bounds here
        // - write barrier reads bounds after reading the new object locations
        //
        // for architectures with strong memory ordering (x86/x64) both conditions above are naturally guaranteed.
        // Systems with weak ordering are more interesting. We could either:
        // a) issue a write fence here and pair it with a read fence in the write barrier, or
        // b) issue a process-wide full fence here and do ordinary reads in the barrier.
        //
        // We will do "b" because executing write barrier is by far more common than updating card table.
        //
        // I.E. - for weak architectures we have to do a process-wide fence.
        //
        // NOTE: suspending/resuming EE works the same as process-wide fence for our purposes here.
        //       (we care only about managed threads and suspend/resume will do full fences - good enough for us).
        //

#if defined(HOST_ARM64) || defined(HOST_ARM) || defined(HOST_LOONGARCH64) || defined(HOST_RISCV64)
        is_runtime_suspended = (stompWBCompleteActions & SWB_EE_RESTART) || is_runtime_suspended;
        if (!is_runtime_suspended)
        {
            // If runtime is not suspended, force all threads to see the changed state before observing future allocations.
            FlushProcessWriteBuffers();
        }
#endif

        if (stompWBCompleteActions & SWB_EE_RESTART)
        {
            assert(!args->is_runtime_suspended &&
                "if runtime was suspended in patching routines then it was in running state at beginning");
            ThreadSuspend::RestartEE(FALSE, TRUE);
        }
        return; // unlike other branches we have already done cleanup so bailing out here
    case WriteBarrierOp::StompEphemeral:
        assert(args->is_runtime_suspended && "the runtime must be suspended here!");
        // StompEphemeral requires a new ephemeral low and a new ephemeral high
        assert(args->ephemeral_low != nullptr);
        assert(args->ephemeral_high != nullptr);
        g_ephemeral_low = args->ephemeral_low;
        g_ephemeral_high = args->ephemeral_high;
        g_region_to_generation_table = args->region_to_generation_table;
        g_region_shr = args->region_shr;
        g_region_use_bitwise_write_barrier = args->region_use_bitwise_write_barrier;
        stompWBCompleteActions |= ::StompWriteBarrierEphemeral(args->is_runtime_suspended);
        break;
    case WriteBarrierOp::Initialize:
        assert(args->is_runtime_suspended && "the runtime must be suspended here!");
        // This operation should only be invoked once, upon initialization.
        assert(g_card_table == nullptr);
        assert(g_lowest_address == nullptr);
        assert(g_highest_address == nullptr);
        assert(args->card_table != nullptr);
        assert(args->lowest_address != nullptr);
        assert(args->highest_address != nullptr);
        assert(args->ephemeral_low != nullptr);
        assert(args->ephemeral_high != nullptr);
        assert(!args->requires_upper_bounds_check && "the ephemeral generation must be at the top of the heap!");

        g_card_table = args->card_table;

#ifdef FEATURE_MANUALLY_MANAGED_CARD_BUNDLES
        assert(g_card_bundle_table == nullptr);
        g_card_bundle_table = args->card_bundle_table;
#endif

        g_lowest_address = args->lowest_address;
        g_highest_address = args->highest_address;
        g_region_to_generation_table = args->region_to_generation_table;
        g_region_shr = args->region_shr;
        g_region_use_bitwise_write_barrier = args->region_use_bitwise_write_barrier;
        stompWBCompleteActions |= ::StompWriteBarrierResize(true, false);

        // StompWriteBarrierResize does not necessarily bash g_ephemeral_low
        // usages, so we must do so here. This is particularly true on x86,
        // where StompWriteBarrierResize will not bash g_ephemeral_low when
        // called with the parameters (true, false), as it is above.
        g_ephemeral_low = args->ephemeral_low;
        g_ephemeral_high = args->ephemeral_high;
        stompWBCompleteActions |= ::StompWriteBarrierEphemeral(true);
        break;
    case WriteBarrierOp::SwitchToWriteWatch:
#ifdef FEATURE_USE_SOFTWARE_WRITE_WATCH_FOR_GC_HEAP
        assert(args->is_runtime_suspended && "the runtime must be suspended here!");
        assert(args->write_watch_table != nullptr);
        g_sw_ww_table = args->write_watch_table;
        g_sw_ww_enabled_for_gc_heap = true;
        stompWBCompleteActions |= ::SwitchToWriteWatchBarrier(true);
#else
        assert(!"should never be called without FEATURE_USE_SOFTWARE_WRITE_WATCH_FOR_GC_HEAP");
#endif // FEATURE_USE_SOFTWARE_WRITE_WATCH_FOR_GC_HEAP
        break;
    case WriteBarrierOp::SwitchToNonWriteWatch:
#ifdef FEATURE_USE_SOFTWARE_WRITE_WATCH_FOR_GC_HEAP
        assert(args->is_runtime_suspended && "the runtime must be suspended here!");
        g_sw_ww_table = 0;
        g_sw_ww_enabled_for_gc_heap = false;
        stompWBCompleteActions |= ::SwitchToNonWriteWatchBarrier(true);
#else
        assert(!"should never be called without FEATURE_USE_SOFTWARE_WRITE_WATCH_FOR_GC_HEAP");
#endif // FEATURE_USE_SOFTWARE_WRITE_WATCH_FOR_GC_HEAP
        break;
    default:
        assert(!"unknown WriteBarrierOp enum");
    }
    if (stompWBCompleteActions & SWB_ICACHE_FLUSH)
    {
        ::FlushWriteBarrierInstructionCache();
    }
    if (stompWBCompleteActions & SWB_EE_RESTART)
    {
        assert(!args->is_runtime_suspended &&
            "if runtime was suspended in patching routines then it was in running state at beginning");
        ThreadSuspend::RestartEE(FALSE, TRUE);
    }
}

void GCToEEInterface::EnableFinalization(bool gcHasWorkForFinalizerThread)
{
    if (gcHasWorkForFinalizerThread || FinalizerThread::HaveExtraWorkForFinalizer())
    {
        FinalizerThread::EnableFinalization();
    }
}

void GCToEEInterface::HandleFatalError(unsigned int exitCode)
{
    EEPOLICY_HANDLE_FATAL_ERROR(exitCode);
}

bool GCToEEInterface::EagerFinalized(Object* obj)
{
    MethodTable* pMT = obj->GetGCSafeMethodTable();
    if (pMT == g_pWeakReferenceClass ||
        pMT->HasSameTypeDefAs(g_pWeakReferenceOfTClass))
    {
        FinalizeWeakReference(obj);
        return true;
    }
#ifdef FEATURE_OBJCMARSHAL
    else if (pMT->IsTrackedReferenceWithFinalizer())
    {
        ObjCMarshalNative::OnEnteredFinalizerQueue((OBJECTREF)obj);
        return false;
    }
#endif // FEATURE_OBJCMARSHAL

    return false;
}

MethodTable* GCToEEInterface::GetFreeObjectMethodTable()
{
    assert(g_pFreeObjectMethodTable != nullptr);
    return g_pFreeObjectMethodTable;
}

// This is arbitrary, we shouldn't ever be having config keys
// longer than these lengths.
const size_t MaxConfigKeyLength = 255;

bool GCToEEInterface::GetBooleanConfigValue(const char* privateKey, const char* publicKey, bool* value)
{
    CONTRACTL {
        NOTHROW;
        GC_NOTRIGGER;
    } CONTRACTL_END;

    // these configuration values are given to us via startup flags.
    if (strcmp(privateKey, "gcServer") == 0)
    {
        *value = g_heap_type == GC_HEAP_SVR;
        return true;
    }

    if (strcmp(privateKey, "gcConcurrent") == 0)
    {
        *value = !!g_pConfig->GetGCconcurrent();
        return true;
    }

    if (strcmp(privateKey, "GCRetainVM") == 0)
    {
        *value = !!g_pConfig->GetGCRetainVM();
        return true;
    }

    WCHAR configKey[MaxConfigKeyLength];
    if (MultiByteToWideChar(CP_ACP, 0, privateKey, -1 /* key is null-terminated */, configKey, MaxConfigKeyLength) == 0)
    {
        // whatever this is... it's not something we care about. (It was too long, wasn't unicode, etc.)
        return false;
    }

    // otherwise, ask the config subsystem.
    if (CLRConfig::IsConfigOptionSpecified(configKey))
    {
        CLRConfig::ConfigDWORDInfo info { configKey , 0, CLRConfig::LookupOptions::Default };
        *value = CLRConfig::GetConfigValue(info) != 0;
        return true;
    }
    else if (publicKey != NULL)
    {
        if (MultiByteToWideChar(CP_ACP, 0, publicKey, -1 /* key is null-terminated */, configKey, MaxConfigKeyLength) == 0)
        {
            // whatever this is... it's not something we care about. (It was too long, wasn't unicode, etc.)
            return false;
        }
        if (Configuration::GetKnobStringValue(configKey) != NULL)
        {
            *value = Configuration::GetKnobBooleanValue(configKey, false);
            return true;
        }
    }

    return false;
}

bool GCToEEInterface::GetIntConfigValue(const char* privateKey, const char* publicKey, int64_t* value)
{
    CONTRACTL {
      NOTHROW;
      GC_NOTRIGGER;
    } CONTRACTL_END;

    if (g_gcHeapHardLimitInfoSpecified)
    {
        if ((g_gcHeapHardLimitInfo.heapHardLimit != UINT64_MAX) && strcmp(privateKey, "GCHeapHardLimit") == 0) { *value = g_gcHeapHardLimitInfo.heapHardLimit; return true; }
        if ((g_gcHeapHardLimitInfo.heapHardLimitPercent != UINT64_MAX) && strcmp(privateKey, "GCHeapHardLimitPercent") == 0) { *value = g_gcHeapHardLimitInfo.heapHardLimitPercent; return true; }
        if ((g_gcHeapHardLimitInfo.heapHardLimitSOH != UINT64_MAX) && strcmp(privateKey, "GCHeapHardLimitSOH") == 0) { *value = g_gcHeapHardLimitInfo.heapHardLimitSOH; return true; }
        if ((g_gcHeapHardLimitInfo.heapHardLimitLOH != UINT64_MAX) && strcmp(privateKey, "GCHeapHardLimitLOH") == 0) { *value = g_gcHeapHardLimitInfo.heapHardLimitLOH; return true; }
        if ((g_gcHeapHardLimitInfo.heapHardLimitPOH != UINT64_MAX) && strcmp(privateKey, "GCHeapHardLimitPOH") == 0) { *value = g_gcHeapHardLimitInfo.heapHardLimitPOH; return true; }
        if ((g_gcHeapHardLimitInfo.heapHardLimitSOHPercent != UINT64_MAX) && strcmp(privateKey, "GCHeapHardLimitSOHPercent") == 0) { *value = g_gcHeapHardLimitInfo.heapHardLimitSOHPercent; return true; }
        if ((g_gcHeapHardLimitInfo.heapHardLimitLOHPercent != UINT64_MAX) && strcmp(privateKey, "GCHeapHardLimitLOHPercent") == 0) { *value = g_gcHeapHardLimitInfo.heapHardLimitLOHPercent; return true; }
        if ((g_gcHeapHardLimitInfo.heapHardLimitPOHPercent != UINT64_MAX) && strcmp(privateKey, "GCHeapHardLimitPOHPercent") == 0) { *value = g_gcHeapHardLimitInfo.heapHardLimitPOHPercent; return true; }
    }

    WCHAR configKey[MaxConfigKeyLength];
    if (MultiByteToWideChar(CP_ACP, 0, privateKey, -1 /* key is null-terminated */, configKey, MaxConfigKeyLength) == 0)
    {
        // whatever this is... it's not something we care about. (It was too long, wasn't unicode, etc.)
        return false;
    }

    // There is no ConfigULONGLONGInfo, and the GC uses 64 bit values for things like GCHeapAffinitizeMask,
    // so have to fake it with getting the string and converting to uint64_t
    if (CLRConfig::IsConfigOptionSpecified(configKey))
    {
        CLRConfig::ConfigStringInfo info { configKey, CLRConfig::LookupOptions::Default };
        LPWSTR out = CLRConfig::GetConfigValue(info);
        if (!out)
        {
            // config not found
            CLRConfig::FreeConfigString(out);
            return false;
        }

        WCHAR *end;
        uint64_t result;
        errno = 0;
        result = u16_strtoui64(out, &end, 16);
        // errno is ERANGE if the number is out of range, and end is set to pvalue if
        // no valid conversion exists.
        if (errno == ERANGE || end == out)
        {
            CLRConfig::FreeConfigString(out);
            return false;
        }

        *value = static_cast<int64_t>(result);
        CLRConfig::FreeConfigString(out);
        return true;
    }
    else if (publicKey != NULL)
    {
        if (MultiByteToWideChar(CP_ACP, 0, publicKey, -1 /* key is null-terminated */, configKey, MaxConfigKeyLength) == 0)
        {
            // whatever this is... it's not something we care about. (It was too long, wasn't unicode, etc.)
            return false;
        }
        if (Configuration::GetKnobStringValue(configKey) != NULL)
        {
            *value = Configuration::GetKnobULONGLONGValue(configKey, 0);
            return true;
        }
    }

    return false;
}

bool GCToEEInterface::GetStringConfigValue(const char* privateKey, const char* publicKey, const char** value)
{
    CONTRACTL {
      NOTHROW;
      GC_NOTRIGGER;
    } CONTRACTL_END;

    WCHAR configKey[MaxConfigKeyLength];
    if (MultiByteToWideChar(CP_ACP, 0, privateKey, -1 /* key is null-terminated */, configKey, MaxConfigKeyLength) == 0)
    {
        // whatever this is... it's not something we care about. (It was too long, wasn't unicode, etc.)
        return false;
    }

    CLRConfig::ConfigStringInfo info { configKey, CLRConfig::LookupOptions::Default };
    LPWSTR fromClrConfig = CLRConfig::GetConfigValue(info);
    LPCWSTR out = fromClrConfig;
    if (out == NULL)
    {
        if (publicKey != NULL)
        {
            if (MultiByteToWideChar(CP_ACP, 0, publicKey, -1 /* key is null-terminated */, configKey, MaxConfigKeyLength) == 0)
            {
                // whatever this is... it's not something we care about. (It was too long, wasn't unicode, etc.)
                return false;
            }
            out =  Configuration::GetKnobStringValue(configKey);
            if (out == NULL)
            {
                return false;
            }
        }
    }

    int charCount = WideCharToMultiByte(CP_ACP, 0, out, -1 /* out is null-terminated */, NULL, 0, nullptr, nullptr);
    if (charCount == 0)
    {
        // this should only happen if the config subsystem gives us a string that's not valid
        // unicode.
        if (fromClrConfig)
        {
            CLRConfig::FreeConfigString(fromClrConfig);
        }
        return false;
    }

    // not allocated on the stack since it escapes this function
    AStringHolder configResult = new (nothrow) char[charCount];
    if (!configResult)
    {
        if (fromClrConfig)
        {
            CLRConfig::FreeConfigString(fromClrConfig);
        }
        return false;
    }

    if (WideCharToMultiByte(CP_ACP, 0, out, -1 /* out is null-terminated */,
          configResult.GetValue(), charCount, nullptr, nullptr) == 0)
    {
        // this should never happen, the previous call to WideCharToMultiByte that computed the charCount should
        // have caught all issues.
        assert(false);
        if (fromClrConfig)
        {
            CLRConfig::FreeConfigString(fromClrConfig);
        }
        return false;
    }

    *value = configResult.Extract();
    if (fromClrConfig)
    {
        CLRConfig::FreeConfigString(fromClrConfig);
    }
    return true;
}

void GCToEEInterface::FreeStringConfigValue(const char* value)
{
    delete [] value;
}

bool GCToEEInterface::IsGCThread()
{
    return !!::IsGCThread();
}

bool GCToEEInterface::WasCurrentThreadCreatedByGC()
{
    return !!::IsGCSpecialThread();
}

struct SuspendableThreadStubArguments
{
    void* Argument;
    void (*ThreadStart)(void*);
    class Thread* Thread;
    bool HasStarted;
    CLREvent ThreadStartedEvent;
};

struct ThreadStubArguments
{
    void* Argument;
    void (*ThreadStart)(void*);
    HANDLE Thread;
    bool HasStarted;
    CLREvent ThreadStartedEvent;
};

namespace
{
    const size_t MaxThreadNameSize = 255;

    bool CreateSuspendableThread(
        void (*threadStart)(void*),
        void* argument,
        const WCHAR* name)
    {
        LIMITED_METHOD_CONTRACT;

        SuspendableThreadStubArguments args;
        args.Argument = argument;
        args.ThreadStart = threadStart;
        args.Thread = nullptr;
        args.HasStarted = false;
        if (!args.ThreadStartedEvent.CreateAutoEventNoThrow(FALSE))
        {
            return false;
        }

        EX_TRY
        {
            args.Thread = SetupUnstartedThread(SUTF_ThreadStoreLockAlreadyTaken);
        }
        EX_CATCH
        {
        }
        EX_END_CATCH(SwallowAllExceptions)

        if (!args.Thread)
        {
            args.ThreadStartedEvent.CloseEvent();
            return false;
        }

        auto threadStub = [](void* argument) -> DWORD
        {
            SuspendableThreadStubArguments* args = static_cast<SuspendableThreadStubArguments*>(argument);
            assert(args != nullptr);

            ClrFlsSetThreadType(ThreadType_GC);
            args->Thread->SetGCSpecial();
            STRESS_LOG_RESERVE_MEM(GC_STRESSLOG_MULTIPLY);
            args->HasStarted = !!args->Thread->HasStarted();

            Thread* thread = args->Thread;
            auto threadStart = args->ThreadStart;
            void* threadArgument = args->Argument;
            bool hasStarted = args->HasStarted;
            args->ThreadStartedEvent.Set();

            // The stubArgs cannot be used once the event is set, since that releases wait on the
            // event in the function that created this thread and the stubArgs go out of scope.
            if (hasStarted)
            {
                threadStart(threadArgument);
                DestroyThread(thread);
            }

            return 0;
        };
        if (!args.Thread->CreateNewThread(0, threadStub, &args, name))
        {
            args.Thread->DecExternalCount(FALSE);
            args.ThreadStartedEvent.CloseEvent();
            return false;
        }

        args.Thread->SetBackground(TRUE);
        args.Thread->StartThread();

        // Wait for the thread to be in its main loop
        uint32_t res = args.ThreadStartedEvent.Wait(INFINITE, FALSE);
        args.ThreadStartedEvent.CloseEvent();
        _ASSERTE(res == WAIT_OBJECT_0);

        if (!args.HasStarted)
        {
            // The thread has failed to start and the Thread object was destroyed in the Thread::HasStarted
            // failure code path.
            return false;
        }

        return true;
    }

    bool CreateNonSuspendableThread(
        void (*threadStart)(void*),
        void* argument,
        const WCHAR* name)
    {
        LIMITED_METHOD_CONTRACT;

        ThreadStubArguments args;
        args.Argument = argument;
        args.ThreadStart = threadStart;
        args.Thread = INVALID_HANDLE_VALUE;
        if (!args.ThreadStartedEvent.CreateAutoEventNoThrow(FALSE))
        {
            return false;
        }

        auto threadStub = [](void* argument) -> DWORD
        {
            ThreadStubArguments* args = static_cast<ThreadStubArguments*>(argument);
            assert(args != nullptr);

            ClrFlsSetThreadType(ThreadType_GC);
            STRESS_LOG_RESERVE_MEM(GC_STRESSLOG_MULTIPLY);

            args->HasStarted = true;
            auto threadStart = args->ThreadStart;
            void* threadArgument = args->Argument;
            args->ThreadStartedEvent.Set();

            // The stub args cannot be used once the event is set, since that releases wait on the
            // event in the function that created this thread and the stubArgs go out of scope.
            threadStart(threadArgument);
            return 0;
        };

        args.Thread = Thread::CreateUtilityThread(Thread::StackSize_Medium, threadStub, &args, name);
        if (args.Thread == INVALID_HANDLE_VALUE)
        {
            args.ThreadStartedEvent.CloseEvent();
            return false;
        }

        // Wait for the thread to be in its main loop
        uint32_t res = args.ThreadStartedEvent.Wait(INFINITE, FALSE);
        args.ThreadStartedEvent.CloseEvent();
        _ASSERTE(res == WAIT_OBJECT_0);

        CloseHandle(args.Thread);
        return true;
    }
} // anonymous namespace

bool GCToEEInterface::CreateThread(void (*threadStart)(void*), void* arg, bool is_suspendable, const char* name)
{
    InlineSString<MaxThreadNameSize> wideName;
    const WCHAR* namePtr = nullptr;
    EX_TRY
    {
        if (name != nullptr)
        {
            wideName.SetUTF8(name);
            namePtr = wideName.GetUnicode();
        }
    }
        EX_CATCH
    {
        // we're not obligated to provide a name - if it's not valid,
        // just report nullptr as the name.
    }
    EX_END_CATCH(SwallowAllExceptions)

    LIMITED_METHOD_CONTRACT;
    if (is_suspendable)
    {
        return CreateSuspendableThread(threadStart, arg, namePtr);
    }
    else
    {
        return CreateNonSuspendableThread(threadStart, arg, namePtr);
    }
}

void GCToEEInterface::WalkAsyncPinnedForPromotion(Object* object, ScanContext* sc, promote_func* callback)
{
    LIMITED_METHOD_CONTRACT;

    assert(object != nullptr);
    assert(sc != nullptr);
    assert(callback != nullptr);

    // Unused
}

void GCToEEInterface::WalkAsyncPinned(Object* object, void* context, void (*callback)(Object*, Object*, void*))
{
    LIMITED_METHOD_CONTRACT;

    assert(object != nullptr);
    assert(callback != nullptr);

    // Unused
}

IGCToCLREventSink* GCToEEInterface::EventSink()
{
    LIMITED_METHOD_CONTRACT;

    return &g_gcToClrEventSink;
}

uint32_t GCToEEInterface::GetTotalNumSizedRefHandles()
{
    LIMITED_METHOD_CONTRACT;

    return SystemDomain::System()->GetTotalNumSizedRefHandles();
}

NormalizedTimer analysisTimer;

bool GenAwareMatchingGeneration(int condemnedGeneration)
{
    return (gcGenAnalysisState == GcGenAnalysisState::Enabled) && (condemnedGeneration == gcGenAnalysisGen);
}

bool GenAwareMatchingCondition(size_t gcIndex, int condemnedGeneration, uint64_t promoted_bytes, uint64_t elapsed)
{
    if (!GenAwareMatchingGeneration(condemnedGeneration))
    {
        return false;
    }
    if (gcIndex < (uint64_t)gcGenAnalysisIndex)
    {
        return false;
    }
    if ((gcGenAnalysisBytes > 0) && (promoted_bytes <= gcGenAnalysisBytes))
    {
        return false;
    }
    if ((gcGenAnalysisTime > 0) && (elapsed <= gcGenAnalysisTime))
    {
        return false;
    }
    return true;
}

bool GCToEEInterface::AnalyzeSurvivorsRequested(int condemnedGeneration)
{
    LIMITED_METHOD_CONTRACT;

    if (GenAwareMatchingGeneration(condemnedGeneration) && gcGenAnalysisTime > 0)
    {
        analysisTimer.Start();
    }

    // Is the list active?
    GcNotifications gn(g_pGcNotificationTable);
    if (gn.IsActive())
    {
        GcEvtArgs gea = { GC_MARK_END, { (1<<condemnedGeneration) } };
        if (gn.GetNotification(gea) != 0)
        {
            return true;
        }
    }

    return false;
}

void GCToEEInterface::AnalyzeSurvivorsFinished(size_t gcIndex, int condemnedGeneration, uint64_t promoted_bytes, void (*reportGenerationBounds)())
{
    LIMITED_METHOD_CONTRACT;

    uint64_t elapsed = 0;
    if (GenAwareMatchingGeneration(condemnedGeneration) && gcGenAnalysisTime > 0)
    {
        analysisTimer.Stop();
        elapsed = analysisTimer.Elapsed100nsTicks();
    }

    // Is the list active?
    GcNotifications gn(g_pGcNotificationTable);
    if (gn.IsActive())
    {
        GcEvtArgs gea = { GC_MARK_END, { (1<<condemnedGeneration) } };
        if (gn.GetNotification(gea) != 0)
        {
            DACNotify::DoGCNotification(gea);
        }
    }

    if (gcGenAnalysisState == GcGenAnalysisState::Enabled)
    {
#ifndef GEN_ANALYSIS_STRESS
        if (GenAwareMatchingCondition(gcIndex, condemnedGeneration, promoted_bytes, elapsed))
#endif
        {
            if (gcGenAnalysisTrace)
            {
                EventPipeAdapter::ResumeSession(gcGenAnalysisEventPipeSession);
                FireEtwGenAwareBegin((int)gcIndex, GetClrInstanceId());
                s_forcedGCInProgress = true;
                GCProfileWalkHeap(true);
                s_forcedGCInProgress = false;
                reportGenerationBounds();
                FireEtwGenAwareEnd((int)gcIndex, GetClrInstanceId());
                EventPipeAdapter::PauseSession(gcGenAnalysisEventPipeSession);
            }
            if (gcGenAnalysisDump)
            {
                EX_TRY
                {
                    WCHAR outputPath[MAX_PATH];
                    ReplacePid(GENAWARE_DUMP_FILE_NAME, outputPath, MAX_PATH);
                    GenerateDump (outputPath, 2, GenerateDumpFlagsNone, nullptr, 0);
                }
                EX_CATCH {}
                EX_END_CATCH(SwallowAllExceptions);
            }
            gcGenAnalysisState = GcGenAnalysisState::Done;
            EnableFinalization(true);
        }
    }
}

void GCToEEInterface::VerifySyncTableEntry()
{
    LIMITED_METHOD_CONTRACT;

#ifdef VERIFY_HEAP
    SyncBlockCache::GetSyncBlockCache()->VerifySyncTableEntry();
#endif // VERIFY_HEAP
}

void GCToEEInterface::UpdateGCEventStatus(int currentPublicLevel, int currentPublicKeywords, int currentPrivateLevel, int currentPrivateKeywords)
{
#if defined(__linux__) && defined(FEATURE_EVENT_TRACE)
    LIMITED_METHOD_CONTRACT;
    // LTTng does not have a notion of enabling events via "keyword"/"level" but we have to
    // somehow implement a similar behavior to it.

    // To do this, we manaully check for events that are enabled via different provider/keywords/level.
    // Ex 1. GCJoin_V2 is what we use to check whether the GC keyword is enabled in verbose level in the public provider
    // Ex 2. SetGCHandle is what we use to check whether the GCHandle keyword is enabled in informational level in the public provider
    // Refer to the comments in src/gc/gcevents.h see which events are enabled.

    // WARNING: To change an event's GC level, perfcollect script needs to be updated simultaneously to reflect it.
    BOOL keyword_gc_verbose = EventXplatEnabledGCJoin_V2() || EventPipeEventEnabledGCJoin_V2();
    BOOL keyword_gc_informational = EventXplatEnabledGCStart() || EventPipeEventEnabledGCStart();

    BOOL keyword_gc_heapsurvival_and_movement_informational = EventXplatEnabledGCGenerationRange() || EventPipeEventEnabledGCGenerationRange();
    BOOL keyword_gchandle_informational = EventXplatEnabledSetGCHandle() || EventPipeEventEnabledSetGCHandle();
    BOOL keyword_gchandle_prv_informational = EventXplatEnabledPrvSetGCHandle() || EventPipeEventEnabledPrvSetGCHandle();

    BOOL prv_gcprv_informational = EventXplatEnabledBGCBegin() || EventPipeEventEnabledBGCBegin();
    BOOL prv_gcprv_verbose = EventXplatEnabledPinPlugAtGCTime() || EventPipeEventEnabledPinPlugAtGCTime();

    int publicProviderLevel = keyword_gc_verbose ? GCEventLevel_Verbose :
                                 ((keyword_gc_informational || keyword_gc_heapsurvival_and_movement_informational) ? GCEventLevel_Information : GCEventLevel_None);
    int publicProviderKeywords = (keyword_gc_informational ? GCEventKeyword_GC : GCEventKeyword_None) |
                                 (keyword_gchandle_informational ? GCEventKeyword_GCHandle : GCEventKeyword_None) |
                                 (keyword_gc_heapsurvival_and_movement_informational ? GCEventKeyword_GCHeapSurvivalAndMovement : GCEventKeyword_None);

    int privateProviderLevel = prv_gcprv_verbose ? GCEventLevel_Verbose : (prv_gcprv_informational ? GCEventLevel_Information : GCEventLevel_None);
    int privateProviderKeywords = (prv_gcprv_informational ? GCEventKeyword_GCPrivate : GCEventKeyword_None) |
        (keyword_gchandle_prv_informational ? GCEventKeyword_GCHandlePrivate : GCEventKeyword_None);

    if (publicProviderLevel != currentPublicLevel || publicProviderKeywords != currentPublicKeywords)
    {
        GCEventLevel publicLevel = static_cast<GCEventLevel>(publicProviderLevel);
        GCEventKeyword publicKeywords = static_cast<GCEventKeyword>(publicProviderKeywords);
        GCHeapUtilities::RecordEventStateChange(true, publicKeywords, publicLevel);
    }
    if (privateProviderLevel != currentPrivateLevel || privateProviderKeywords != currentPrivateKeywords)
    {
        GCEventLevel privateLevel = static_cast<GCEventLevel>(privateProviderLevel);
        GCEventKeyword privateKeywords = static_cast<GCEventKeyword>(privateProviderKeywords);
        GCHeapUtilities::RecordEventStateChange(false, privateKeywords, privateLevel);
    }
#endif // __linux__ && FEATURE_EVENT_TRACE
}

void GCToEEInterface::LogStressMsg(unsigned level, unsigned facility, const StressLogMsg &msg)
{
    StressLog::LogMsg(level, facility, msg);
}

uint32_t GCToEEInterface::GetCurrentProcessCpuCount()
{
    return ::GetCurrentProcessCpuCount();
}

void GCToEEInterface::DiagAddNewRegion(int generation, uint8_t* rangeStart, uint8_t* rangeEnd, uint8_t* rangeEndReserved)
{
    ProfilerAddNewRegion(generation, rangeStart, rangeEnd, rangeEndReserved);
}

void GCToEEInterface::LogErrorToHost(const char *message)
{
    ::LogErrorToHost("GC: %s", message);
}<|MERGE_RESOLUTION|>--- conflicted
+++ resolved
@@ -487,15 +487,7 @@
         Thread * pThread = NULL;
         while ((pThread = ThreadStore::GetThreadList(pThread)) != NULL)
         {
-<<<<<<< HEAD
             InvokeGCAllocCallback(pThread->GetEEAllocContext(), fn, param);
-=======
-            gc_alloc_context* palloc_context = pThread->GetAllocContext();
-            if (palloc_context != nullptr)
-            {
-                fn(palloc_context, param);
-            }
->>>>>>> 6effb8f6
         }
     }
     else
