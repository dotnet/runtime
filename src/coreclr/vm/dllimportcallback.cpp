--- conflicted
+++ resolved
@@ -251,14 +251,10 @@
         AllocMemTracker *pamTracker = &amTracker;
        
         UMEntryThunkData *pData = (UMEntryThunkData *)pamTracker->Track(pLoaderAllocator->GetLowFrequencyHeap()->AllocMem(S_SIZE_T(sizeof(UMEntryThunkData))));
-<<<<<<< HEAD
         p = (UMEntryThunk*)pamTracker->Track(pLoaderAllocator->GetNewStubPrecodeHeap()->AllocStub());
-=======
-        p = (UMEntryThunk*)pamTracker->Track(pLoaderAllocator->GetNewStubPrecodeHeap()->AllocAlignedMem(size, 1));
 #ifdef FEATURE_PERFMAP
         PerfMap::LogStubs(__FUNCTION__, "UMEntryThunk", (PCODE)p, size, PerfMapStubType::IndividualWithinBlock);
 #endif
->>>>>>> 720f517d
         pData->m_pUMEntryThunk = p;
         p->Init(p, dac_cast<TADDR>(pData), NULL, dac_cast<TADDR>(PRECODE_UMENTRY_THUNK));
         pamTracker->SuppressRelease();
