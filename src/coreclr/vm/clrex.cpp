// Licensed to the .NET Foundation under one or more agreements.
// The .NET Foundation licenses this file to you under the MIT license.
//

//
// ---------------------------------------------------------------------------
// Clrex.cpp
// ---------------------------------------------------------------------------


#include "common.h"
#include "clrex.h"
#include "field.h"
#include "eetoprofinterfacewrapper.inl"
#include "typestring.h"
#include "sigformat.h"
#include "eeconfig.h"

#ifdef FEATURE_EH_FUNCLETS
#include "exceptionhandling.h"
#endif // FEATURE_EH_FUNCLETS

#ifdef FEATURE_COMINTEROP
#include "interoputil.inl"
#endif // FEATURE_COMINTEROP

// ---------------------------------------------------------------------------
// CLRException methods
// ---------------------------------------------------------------------------

CLRException::~CLRException()
{
    CONTRACTL
    {
        GC_NOTRIGGER;
        NOTHROW;
        MODE_ANY;
        if (GetThrowableHandle() == NULL)
        {
            CANNOT_TAKE_LOCK;
        }
        else
        {
            CAN_TAKE_LOCK;         // because of DestroyHandle
        }
    }
    CONTRACTL_END;

    OBJECTHANDLE throwableHandle = GetThrowableHandle();
    if (throwableHandle != NULL)
    {
        STRESS_LOG1(LF_EH, LL_INFO100, "CLRException::~CLRException destroying throwable: obj = %x\n", GetThrowableHandle());
        // clear the handle first, so if we SO on destroying it, we don't have a dangling reference
        SetThrowableHandle(NULL);
        DestroyHandle(throwableHandle);
    }
}

OBJECTREF CLRException::GetThrowable()
{
    CONTRACTL
    {
        GC_TRIGGERS;
        NOTHROW;
        MODE_COOPERATIVE;
        FORBID_FAULT;
    }
    CONTRACTL_END;

    OBJECTREF throwable = NULL;

    Thread *pThread = GetThread();

    if (pThread->IsRudeAbortInitiated()) {
        return GetBestThreadAbortException();
    }

    if ((IsType(CLRLastThrownObjectException::GetType()) &&
         pThread->LastThrownObject() == GetPreallocatedStackOverflowException()))
    {
        return GetPreallocatedStackOverflowException();
    }

    OBJECTHANDLE oh = GetThrowableHandle();
    if (oh != NULL)
    {
        return ObjectFromHandle(oh);
    }

    Exception *pLastException = pThread->m_pCreatingThrowableForException;
    if (pLastException != NULL)
    {
        if (IsSameInstanceType(pLastException))
        {
#if defined(_DEBUG)
            static int BreakOnExceptionInGetThrowable = -1;
            if (BreakOnExceptionInGetThrowable == -1)
            {
                BreakOnExceptionInGetThrowable = CLRConfig::GetConfigValue(CLRConfig::INTERNAL_BreakOnExceptionInGetThrowable);
            }
            if (BreakOnExceptionInGetThrowable)
            {
                _ASSERTE(!"BreakOnExceptionInGetThrowable");
            }
            LOG((LF_EH, LL_INFO100, "GetThrowable: Exception in GetThrowable, translating to a preallocated exception.\n"));
#endif // _DEBUG
            // Look at the type of GET_EXCEPTION() and see if it is OOM or SO.
            if (IsPreallocatedOOMException())
            {
                throwable = GetPreallocatedOutOfMemoryException();
            }
            else if (GetInstanceType() == EEException::GetType() && GetHR() == COR_E_THREADABORTED)
            {
                // the only use for thread abort in coreclr is when debugger needs to tear down
                // a runaway expression evaluation.
                // it would not escalate OOM into another abort, so OOM in low memory case is appropriate.
                throwable = GetBestThreadAbortException();
            }
            else
            {
                // I am not convinced if this case is actually a fatal error in the runtime.
                // There have been two bugs in early 2006 (VSW 575647 and 575650) that came in here,
                // both because of OOM and resulted in the ThreadAbort clause above being added since
                // we were creating a ThreadAbort throwable that, due to OOM, got us on a path
                // which came here. Both were valid execution paths and scenarios and not a fatal condition.
                //
                // I am tempted to return preallocated OOM from here but my concern is that it *may*
                // result in fake OOM exceptions being thrown that could break valid scenarios.
                //
                // Hence, we return preallocated System.Exception instance. Lossy information is better
                // than wrong or no information (or even FailFast).
                _ASSERTE (!"Recursion in CLRException::GetThrowable");

                // We didn't recognize it, so use the preallocated System.Exception instance.
                STRESS_LOG0(LF_EH, LL_INFO100, "CLRException::GetThrowable: Recursion! Translating to preallocated System.Exception.\n");
                throwable = GetBestBaseException();
            }
        }
    }

    GCPROTECT_BEGIN(throwable);

    if (throwable == NULL)
    {
        class RestoreLastException
        {
            Thread *m_pThread;
            Exception *m_pLastException;
        public:
            RestoreLastException(Thread *pThread, Exception *pException)
            {
                m_pThread = pThread;
                m_pLastException = m_pThread->m_pCreatingThrowableForException;
                m_pThread->m_pCreatingThrowableForException = pException;
            }
            ~RestoreLastException()
            {
                m_pThread->m_pCreatingThrowableForException = m_pLastException;
            }
        };

        RestoreLastException restore(pThread, this);

        EX_TRY
        {
            FAULT_NOT_FATAL();
            throwable = CreateThrowable();
        }
        EX_CATCH
        {
            // This code used to be this line:
            //      throwable = GET_THROWABLE();
            // GET_THROWABLE() expands to CLRException::GetThrowable(GET_EXCEPTION()),
            //  (where GET_EXCEPTION() refers to the exception that was thrown from
            //  CreateThrowable() and is being caught in this EX_TRY/EX_CATCH.)
            //  If that exception is the same as the one for which this GetThrowable()
            //  was called, we're in a recursive situation.
            // Since the CreateThrowable() call should return a type from CoreLib,
            //  there really shouldn't be much opportunity for error.  We could be
            //  out of memory, we could overflow the stack, or the runtime could
            //  be in a weird state(the thread could be aborted as well).
            // Because we've seen a number of recursive death bugs here, just look
            //  explicitly for OOM and SO, and otherwise use ExecutionEngineException.

            // Check whether the exception from CreateThrowable() is the same as the current
            //  exception.  If not, call GetThrowable(), otherwise, settle for a
            //  preallocated exception.
            Exception *pException = GET_EXCEPTION();

            if (GetHR() == COR_E_THREADABORTED)
            {
                // the only use for thread abort in coreclr is when debugger needs to tear down
                // a runaway expression evaluation.
                // it would not escalate OOM into another abort, so OOM in low memory case is appropriate.
                throwable = GetBestThreadAbortException();
            }
            else
            {
                throwable = CLRException::GetThrowableFromException(pException);
            }
        }
        EX_END_CATCH(SwallowAllExceptions)

    }

    {
        if (throwable == NULL)
        {
            STRESS_LOG0(LF_EH, LL_INFO100, "CLRException::GetThrowable: We have failed to track exceptions accurately through the system.\n");

            // There's no reason to believe that it is an OOM.  A better choice is ExecutionEngineException.
            // We have failed to track exceptions accurately through the system.  However, it's arguably
            // better to give the wrong exception object than it is to rip the process.  So let's leave
            // it as an Assert for now and convert it to ExecutionEngineException in the next release.

            // SQL Stress is hitting the assert.  We want to remove it, so that we can see if there are further errors
            //  masked by the assert.
            // _ASSERTE(FALSE);

            throwable = GetPreallocatedOutOfMemoryException();
        }

        EX_TRY
        {
            SetThrowableHandle(GetAppDomain()->CreateHandle(throwable));
            if (m_innerException != NULL && !CLRException::IsPreallocatedExceptionObject(throwable))
            {
                // Only set inner exception if the exception is not preallocated.
                FAULT_NOT_FATAL();

                // If inner exception is not empty, then set the managed exception's
                // _innerException field properly
                OBJECTREF throwableValue = CLRException::GetThrowableFromException(m_innerException);
                ((EXCEPTIONREF)throwable)->SetInnerException(throwableValue);
            }

        }
        EX_CATCH
        {
            // No matter... we just don't get to cache the throwable.
        }
        EX_END_CATCH(SwallowAllExceptions)
    }

    GCPROTECT_END();

    return throwable;
}

HRESULT CLRException::GetHR()
{
    CONTRACTL
    {
        DISABLED(NOTHROW);
        GC_TRIGGERS;
        MODE_ANY;
    }
    CONTRACTL_END;

    GCX_COOP();
    return GetExceptionHResult(GetThrowable());
}

#ifdef FEATURE_COMINTEROP
HRESULT CLRException::SetErrorInfo()
{
   CONTRACTL
    {
        GC_TRIGGERS;
        NOTHROW;
        MODE_ANY;
    }
    CONTRACTL_END;

    HRESULT hr = S_OK;

    IErrorInfo *pErrorInfo = NULL;

    // Try to get IErrorInfo
    EX_TRY
    {
        pErrorInfo = GetErrorInfo();
    }
    EX_CATCH
    {
        // Since there was an exception getting IErrorInfo get the exception's HR so
        // that we return it back to the caller as the new exception.
        hr = GET_EXCEPTION()->GetHR();
        pErrorInfo = NULL;
        LOG((LF_EH, LL_INFO100, "CLRException::SetErrorInfo: caught exception (hr = %08X) while trying to get IErrorInfo\n", hr));
    }
    EX_END_CATCH(SwallowAllExceptions)

    if (!pErrorInfo)
    {
        // Return the HR to the caller if we dont get IErrorInfo - if the HR is E_NOINTERFACE, then
        // there was no IErrorInfo available. If its anything else, it implies we failed to get the
        // interface and have the HR corresponding to the exception we took while trying to get IErrorInfo.
        return hr;
    }
    else
    {
        GCX_PREEMP();

        EX_TRY
        {
            ::SetErrorInfo(0, pErrorInfo);
            pErrorInfo->Release();

            // Success in setting the ErrorInfo on the thread
            hr = S_OK;
        }
        EX_CATCH
        {
            hr = GET_EXCEPTION()->GetHR();
            // Log the failure
            LOG((LF_EH, LL_INFO100, "CLRException::SetErrorInfo: caught exception (hr = %08X) while trying to set IErrorInfo\n", hr));
        }
        EX_END_CATCH(SwallowAllExceptions)
    }

    return hr;
}

IErrorInfo *CLRException::GetErrorInfo()
{
    CONTRACTL
    {
        GC_TRIGGERS;
        THROWS;
        MODE_ANY;
    }
    CONTRACTL_END;

    IErrorInfo *pErrorInfo = NULL;

    // Attempt to get IErrorInfo only if COM is initialized.
    // Not all codepaths expect to have it initialized (e.g. hosting APIs).
    if (g_fComStarted)
    {
        // Get errorinfo only when our SO probe succeeds
        {
            // Switch to coop mode since GetComIPFromObjectRef requires that
            // and we could be here in any mode...
            GCX_COOP();

            OBJECTREF e = NULL;
            GCPROTECT_BEGIN(e);

            e = GetThrowable();

            if (e != NULL)
            {
                pErrorInfo = (IErrorInfo *)GetComIPFromObjectRef(&e, IID_IErrorInfo);
            }

            GCPROTECT_END();
        }
    }
    else
    {
        // Write to the log incase COM isnt initialized.
        LOG((LF_EH, LL_INFO100, "CLRException::GetErrorInfo: exiting since COM is not initialized.\n"));
    }

    // return the IErrorInfo we got...
    return pErrorInfo;
}
#else   // FEATURE_COMINTEROP
IErrorInfo *CLRException::GetErrorInfo()
{
    LIMITED_METHOD_CONTRACT;
    return NULL;
}
HRESULT CLRException::SetErrorInfo()
{
    LIMITED_METHOD_CONTRACT;

    return S_OK;
 }
#endif  // FEATURE_COMINTEROP

void CLRException::GetMessage(SString &result)
{
    CONTRACTL
    {
        GC_TRIGGERS;
        THROWS;
        MODE_ANY;
    }
    CONTRACTL_END;

    GCX_COOP();

    OBJECTREF e = GetThrowable();
    if (e != NULL)
    {
        _ASSERTE(IsException(e->GetMethodTable()));

        GCPROTECT_BEGIN (e);

        STRINGREF message = ((EXCEPTIONREF)e)->GetMessage();

        if (!message)
            result.Clear();
        else
            message->GetSString(result);

        GCPROTECT_END ();
    }
}


OBJECTREF CLRException::GetPreallocatedOutOfMemoryException()
{
    WRAPPER_NO_CONTRACT;
    _ASSERTE(g_pPreallocatedOutOfMemoryException != NULL);
    return ObjectFromHandle(g_pPreallocatedOutOfMemoryException);
}

OBJECTREF CLRException::GetPreallocatedStackOverflowException()
{
    WRAPPER_NO_CONTRACT;
    _ASSERTE(g_pPreallocatedStackOverflowException != NULL);
    return ObjectFromHandle(g_pPreallocatedStackOverflowException);
}

OBJECTREF CLRException::GetPreallocatedExecutionEngineException()
{
    WRAPPER_NO_CONTRACT;
    _ASSERTE(g_pPreallocatedExecutionEngineException != NULL);
    return ObjectFromHandle(g_pPreallocatedExecutionEngineException);
}

OBJECTHANDLE CLRException::GetPreallocatedStackOverflowExceptionHandle()
{
    LIMITED_METHOD_CONTRACT;
    _ASSERTE(g_pPreallocatedStackOverflowException != NULL);
    return g_pPreallocatedStackOverflowException;
}

//
// Returns TRUE if the given object ref is one of the preallocated exception objects.
//
BOOL CLRException::IsPreallocatedExceptionObject(OBJECTREF o)
{
    CONTRACTL
    {
        NOTHROW;
        GC_NOTRIGGER;
        MODE_COOPERATIVE;
        FORBID_FAULT;
    }
    CONTRACTL_END;

    if ((o == ObjectFromHandle(g_pPreallocatedOutOfMemoryException)) ||
        (o == ObjectFromHandle(g_pPreallocatedStackOverflowException)) ||
        (o == ObjectFromHandle(g_pPreallocatedExecutionEngineException)))
    {
        return TRUE;
    }

    return FALSE;
}

//
// Returns TRUE if the given object ref is one of the preallocated exception handles
//
BOOL CLRException::IsPreallocatedExceptionHandle(OBJECTHANDLE h)
{
    CONTRACTL
    {
        NOTHROW;
        GC_NOTRIGGER;
        MODE_ANY;
        FORBID_FAULT;
    }
    CONTRACTL_END;

    if ((h == g_pPreallocatedOutOfMemoryException) ||
        (h == g_pPreallocatedStackOverflowException) ||
        (h == g_pPreallocatedExecutionEngineException))
    {
        return TRUE;
    }

    return FALSE;
}

//
// Returns a preallocated handle to match a preallocated exception object, or NULL if the object isn't one of the
// preallocated exception objects.
//
OBJECTHANDLE CLRException::GetPreallocatedHandleForObject(OBJECTREF o)
{
    CONTRACTL
    {
        NOTHROW;
        GC_NOTRIGGER;
        MODE_COOPERATIVE;
        FORBID_FAULT;
    }
    CONTRACTL_END;

    if (o == ObjectFromHandle(g_pPreallocatedOutOfMemoryException))
    {
        return g_pPreallocatedOutOfMemoryException;
    }
    else if (o == ObjectFromHandle(g_pPreallocatedStackOverflowException))
    {
        return g_pPreallocatedStackOverflowException;
    }
    else if (o == ObjectFromHandle(g_pPreallocatedExecutionEngineException))
    {
        return g_pPreallocatedExecutionEngineException;
    }

    return NULL;
}

// Prefer a new exception if we can make one.  If we cannot, then give back the pre-allocated OOM.
OBJECTREF CLRException::GetBestException(HRESULT hr, PTR_MethodTable mt)
{
    CONTRACTL
    {
        NOTHROW;
        MODE_COOPERATIVE;
    }
    CONTRACTL_END;

    OBJECTREF retVal = NULL;

    EX_TRY
    {
        FAULT_NOT_FATAL();

        EXCEPTIONREF pOutOfMemory = (EXCEPTIONREF)AllocateObject(mt);
        pOutOfMemory->SetHResult(hr);
        pOutOfMemory->SetXCode(EXCEPTION_COMPLUS);

        retVal = pOutOfMemory;
    }
    EX_CATCH
    {
        retVal = GetPreallocatedOutOfMemoryException();
    }
    EX_END_CATCH(SwallowAllExceptions)

    _ASSERTE(retVal != NULL);

    return retVal;
}

OBJECTREF CLRException::GetBestOutOfMemoryException()
{
    CONTRACTL
    {
        NOTHROW;
        MODE_COOPERATIVE;
    }
    CONTRACTL_END;

    return GetBestException(COR_E_OUTOFMEMORY, g_pOutOfMemoryExceptionClass);
}

OBJECTREF CLRException::GetBestBaseException()
{
    CONTRACTL
    {
        NOTHROW;
        MODE_COOPERATIVE;
    }
    CONTRACTL_END;

    return GetBestException(COR_E_EXCEPTION, g_pOutOfMemoryExceptionClass);
}

// thread abort is generally not supported in coreclr
// FX is not hardened to handle thread aborts and it may cause corruptions and deadlocks
// the only permitted scenario is when debugger needs to tear down a runaway expression evaluation.
// while unsafe, practically it is better than debuggee termination.
// For the same reasons, in a rare case if ThreadAbortException cannot be obtained,
// throwing OOM could be a good enough substitute that may still work.
OBJECTREF CLRException::GetBestThreadAbortException()
{
    CONTRACTL
    {
        NOTHROW;
        MODE_COOPERATIVE;
    }
    CONTRACTL_END;

    return GetBestException(COR_E_THREADABORTED, g_pThreadAbortExceptionClass);
}

// Works on non-CLRExceptions as well
// static function
OBJECTREF CLRException::GetThrowableFromException(Exception *pException)
{
    CONTRACTL
    {
        GC_TRIGGERS;
        NOTHROW;
        MODE_COOPERATIVE;
    }
    CONTRACTL_END;

    // Can't have a throwable without a Thread.
    Thread* pThread = GetThread();

    if (NULL == pException)
    {
        return pThread->LastThrownObject();
    }

    if (pException->IsType(CLRException::GetType()))
        return ((CLRException*)pException)->GetThrowable();

    if (pException->IsType(EEException::GetType()))
        return ((EEException*)pException)->GetThrowable();

    // Note: we are creating a throwable on the fly in this case - so
    // multiple calls will return different objects.  If we really need identity,
    // we could store a throwable handle at the catch site, or store it
    // on the thread object.

    if (pException->IsType(SEHException::GetType()))
    {
        SEHException *pSEHException = (SEHException*)pException;

        switch (pSEHException->m_exception.ExceptionCode)
        {
        case EXCEPTION_COMPLUS:
            // Note: even though the switch compared the exception code,
            // we have to call the official IsComPlusException() routine
            // for side-by-side correctness. If that check fails, treat
            // as an unrelated unmanaged exception.
            if (IsComPlusException(&(pSEHException->m_exception)))
            {
                return pThread->LastThrownObject();
            }
            else
            {
                break;
            }

        case STATUS_NO_MEMORY:
            return GetBestOutOfMemoryException();

        case STATUS_STACK_OVERFLOW:
            return GetPreallocatedStackOverflowException();
        }

        DWORD exceptionCode =
          MapWin32FaultToCOMPlusException(&pSEHException->m_exception);

        EEException e((RuntimeExceptionKind)exceptionCode);

        OBJECTREF throwable = e.GetThrowable();
        GCPROTECT_BEGIN (throwable);
        EX_TRY
        {
            SCAN_IGNORE_FAULT;
            if (throwable != NULL  && !CLRException::IsPreallocatedExceptionObject(throwable))
            {
                _ASSERTE(IsException(throwable->GetMethodTable()));

                // set the exception code
                ((EXCEPTIONREF)throwable)->SetXCode(pSEHException->m_exception.ExceptionCode);
            }
        }
        EX_CATCH
        {
        }
        EX_END_CATCH(SwallowAllExceptions)
        GCPROTECT_END ();

        return throwable;
    }
    else
    {
        // We can enter here for HRException, COMException, DelegatingException
        // just to name a few.
        OBJECTREF oRetVal = NULL;
        GCPROTECT_BEGIN(oRetVal);
        {
            EX_TRY
            {
                HRESULT hr = pException->GetHR();

                if (hr == E_OUTOFMEMORY || hr == HRESULT_FROM_WIN32(ERROR_NOT_ENOUGH_MEMORY))
                {
                    oRetVal = GetBestOutOfMemoryException();
                }
                else if (hr == COR_E_STACKOVERFLOW)
                {
                    oRetVal = GetPreallocatedStackOverflowException();
                }
                else
                {
                    SafeComHolder<IErrorInfo> pErrInfo(pException->GetErrorInfo());

                    if (pErrInfo != NULL)
                    {
                        GetExceptionForHR(hr, pErrInfo, &oRetVal);
                    }
                    else
                    {
                        SString message;
                        pException->GetMessage(message);

                        EEMessageException e(hr, IDS_EE_GENERIC, message);

                        oRetVal = e.CreateThrowable();
                    }
                }
            }
            EX_CATCH
            {
                // We have caught an exception trying to get a Throwable for the pException we
                //  were given.  It is tempting to want to get the Throwable for the new
                //  exception, but that is dangerous, due to infinitely cascading
                //  exceptions, leading to a stack overflow.

                // If we can see that the exception was OOM, return the preallocated OOM,
                //  if we can see that it is SO, return the preallocated SO,
                //  if we can see that it is some other managed exception, return that
                //  exception, otherwise return the preallocated System.Exception.
                Exception *pNewException = GET_EXCEPTION();

                if (pNewException->IsPreallocatedOOMException())
                {   // It definitely was an OOM
                    STRESS_LOG0(LF_EH, LL_INFO100, "CLRException::GetThrowableFromException: OOM creating throwable; getting pre-alloc'd OOM.\n");
                    if (oRetVal == NULL)
                        oRetVal = GetPreallocatedOutOfMemoryException();
                }
                else
                if (pNewException->IsType(CLRLastThrownObjectException::GetType()) &&
                    (pThread->LastThrownObject() != NULL))
                {
                    STRESS_LOG0(LF_EH, LL_INFO100, "CLRException::GetThrowableFromException: LTO Exception creating throwable; getting LastThrownObject.\n");
                    if (oRetVal == NULL)
                        oRetVal = pThread->LastThrownObject();
                }
                else
                {
                    // We *could* come here if one of the calls in the EX_TRY above throws an exception (e.g. MissingMethodException if we attempt
                    // to invoke CreateThrowable for a type that does not have a default constructor) that is neither preallocated OOM nor a
                    // CLRLastThrownObject type.
                    //
                    // Like the comment says above, we cannot afford to get the throwable lest we hit SO. In such a case, runtime is not in a bad shape
                    // but we dont know what to return as well. A reasonable answer is to return something less appropriate than ripping down process
                    // or returning an incorrect exception (e.g. OOM) that could break execution paths.
                    //
                    // Hence, we return preallocated System.Exception instance.
                    if (oRetVal == NULL)
                    {
                        oRetVal = GetBestBaseException();
                        STRESS_LOG0(LF_EH, LL_INFO100, "CLRException::GetThrowableFromException: Unknown Exception creating throwable; getting System.Exception.\n");
                    }
                }

            }
            EX_END_CATCH(SwallowAllExceptions)
        }
        GCPROTECT_END();

        return oRetVal;
    }
} // OBJECTREF CLRException::GetThrowableFromException()

OBJECTREF CLRException::GetThrowableFromExceptionRecord(EXCEPTION_RECORD *pExceptionRecord)
{
    CONTRACTL
    {
        GC_NOTRIGGER;
        NOTHROW;
        MODE_ANY;
    }
    CONTRACTL_END;

    if (IsComPlusException(pExceptionRecord))
    {
        return GetThread()->LastThrownObject();
    }

    return NULL;
}

void CLRException::HandlerState::CleanupTry()
{
    STATIC_CONTRACT_NOTHROW;
    STATIC_CONTRACT_GC_NOTRIGGER;
    STATIC_CONTRACT_MODE_ANY;

    if (m_pThread != NULL)
    {
        // If there is no frame to unwind, UnwindFrameChain call is just an expensive NOP
        // due to setting up and tear down of EH records. So we avoid it if we can.
        if (m_pThread->GetFrame() < m_pFrame)
            UnwindFrameChain(m_pThread, m_pFrame);

        if (m_fPreemptiveGCDisabled != m_pThread->PreemptiveGCDisabled())
        {
            if (m_fPreemptiveGCDisabled)
                m_pThread->DisablePreemptiveGC();
            else
                m_pThread->EnablePreemptiveGC();
        }
    }

    // Make sure to call the base class's CleanupTry so it can do whatever it wants to do.
    Exception::HandlerState::CleanupTry();
}

void CLRException::HandlerState::SetupCatch(INDEBUG_COMMA(_In_z_ const char * szFile) int lineNum)
{
    STATIC_CONTRACT_NOTHROW;
    STATIC_CONTRACT_GC_NOTRIGGER;
    STATIC_CONTRACT_MODE_ANY;
    STATIC_CONTRACT_CANNOT_TAKE_LOCK;

    Exception::HandlerState::SetupCatch(INDEBUG_COMMA(szFile) lineNum);

    Thread *pThread = NULL;
    DWORD exceptionCode = 0;

    if (g_fEEStarted)
    {
        pThread = GetThreadNULLOk();
        exceptionCode = GetCurrentExceptionCode();
    }

    if (!DidCatchCxx())
    {
        if (exceptionCode == STATUS_STACK_OVERFLOW)
        {
            // Handle SO exception
            //
            // We should ensure that a valid Thread object exists before trying to set SO as the LTO.
            if (pThread != NULL)
            {
                // We have a nasty issue with our EX_TRY/EX_CATCH.  If EX_CATCH catches SEH exception,
                // GET_THROWABLE uses CLRLastThrownObjectException instead, because we don't know
                // what exception to use.  But for SO, we can use preallocated SO exception.
                GCX_COOP();
                pThread->SetSOForLastThrownObject();
            }

            if (exceptionCode == STATUS_STACK_OVERFLOW)
            {
                // We have called HandleStackOverflow for soft SO through our vectored exception handler.
                EEPolicy::HandleStackOverflow();
            }
        }
    }

#ifdef FEATURE_EH_FUNCLETS
    if (!DidCatchCxx())
    {
        // this must be done after the second pass has run, it does not
        // reference anything on the stack, so it is safe to run in an
        // SEH __except clause as well as a C++ catch clause.
        ExceptionTracker::PopTrackers(this);
    }
#endif // FEATURE_EH_FUNCLETS
}

#ifdef LOGGING
void CLRException::HandlerState::SucceedCatch()
{
    STATIC_CONTRACT_NOTHROW;
    STATIC_CONTRACT_GC_NOTRIGGER;
    STATIC_CONTRACT_MODE_ANY;
    STATIC_CONTRACT_CANNOT_TAKE_LOCK;

    LOG((LF_EH, LL_INFO100, "EX_CATCH catch succeeded (CLRException::HandlerState)\n"));

    //
    // At this point, we don't believe we need to do any unwinding of the ExInfo chain after an EX_CATCH. The chain
    // is unwound by CPFH_UnwindFrames1() when it detects that the exception is being caught by an unmanaged
    // catcher. EX_CATCH looks just like an unmanaged catcher now, so the unwind is already done by the time we get
    // into the catch. That's different than before the big switch to the new exeption system, and it effects
    // rethrows. Fixing rethrows is a work item for a little later. For now, we're simplying removing the unwind
    // from here to avoid the extra unwind, which is harmless in many cases, but is very harmful when a managed
    // filter throws an exception.
    //
    //

    Exception::HandlerState::SucceedCatch();
}
#endif


// ---------------------------------------------------------------------------
// EEException methods
// ---------------------------------------------------------------------------

//------------------------------------------------------------------------
// Array that is used to retrieve the right exception for a given HRESULT.
//------------------------------------------------------------------------

struct ExceptionHRInfo
{
    int cHRs;
    const HRESULT *aHRs;
};

#define DEFINE_EXCEPTION(ns, reKind, bHRformessage, ...) static const HRESULT s_##reKind##HRs[] = { __VA_ARGS__ };
#include "rexcep.h"

static const
ExceptionHRInfo gExceptionHRInfos[] = {
#define DEFINE_EXCEPTION(ns, reKind, bHRformessage, ...) {sizeof(s_##reKind##HRs) / sizeof(HRESULT), s_##reKind##HRs},
#include "rexcep.h"
};


static const
bool gShouldDisplayHR[] =
{
#define DEFINE_EXCEPTION(ns, reKind, bHRformessage, ...) bHRformessage,
#include "rexcep.h"
};


/*static*/
HRESULT EEException::GetHRFromKind(RuntimeExceptionKind reKind)
{
    LIMITED_METHOD_CONTRACT;
    return gExceptionHRInfos[reKind].aHRs[0];
}

HRESULT EEException::GetHR()
{
    LIMITED_METHOD_CONTRACT;

    return EEException::GetHRFromKind(m_kind);
}

IErrorInfo *EEException::GetErrorInfo()
{
    LIMITED_METHOD_CONTRACT;

    return NULL;
}

BOOL EEException::GetThrowableMessage(SString &result)
{
    CONTRACTL
    {
        GC_TRIGGERS;
        THROWS;
        MODE_ANY;
    }
    CONTRACTL_END;

    // Return a meaningful HR message, if there is one.

    HRESULT hr = GetHR();

    // If the hr is more interesting than the kind, use that
    // for a message.

    if (hr != S_OK
        && hr != E_FAIL
        && (gShouldDisplayHR[m_kind]
            || gExceptionHRInfos[m_kind].aHRs[0] !=  hr))
    {
        // If it has only one HR, the original message should be good enough
        _ASSERTE(gExceptionHRInfos[m_kind].cHRs > 1 ||
                 gExceptionHRInfos[m_kind].aHRs[0] !=  hr);

        GenerateTopLevelHRExceptionMessage(hr, result);
        return TRUE;
    }

    // No interesting hr - just keep the class default message.

    return FALSE;
}

void EEException::GetMessage(SString &result)
{
    CONTRACTL
    {
        GC_TRIGGERS;
        THROWS;
        MODE_ANY;
    }
    CONTRACTL_END;

    // First look for a specialized message
    if (GetThrowableMessage(result))
        return;

    // Otherwise, report the class's generic message
    LPCUTF8 pszExceptionName = CoreLibBinder::GetExceptionName(m_kind);
    MAKE_WIDEPTR_FROMUTF8(pwszExceptionName, pszExceptionName);
    result.Set(pwszExceptionName);
}

OBJECTREF EEException::CreateThrowable()
{
    CONTRACTL
    {
        GC_TRIGGERS;
        THROWS;
        MODE_COOPERATIVE;
    }
    CONTRACTL_END;

    _ASSERTE(g_pPreallocatedOutOfMemoryException != NULL);
    static int allocCount = 0;

    MethodTable *pMT = CoreLibBinder::GetException(m_kind);

    ThreadPreventAsyncHolder preventAsyncHolder(m_kind == kThreadAbortException);

    OBJECTREF throwable = AllocateObject(pMT);
    allocCount++;
    GCPROTECT_BEGIN(throwable);

    {
        ThreadPreventAsyncHolder preventAbort(m_kind == kThreadAbortException ||
                                              m_kind == kThreadInterruptedException);
        CallDefaultConstructor(throwable);
    }

    HRESULT hr = GetHR();
    ((EXCEPTIONREF)throwable)->SetHResult(hr);

    SString message;
    if (GetThrowableMessage(message))
    {
        // Set the message field. It is not safe doing this through the constructor
        // since the string constructor for some exceptions add a prefix to the message
        // which we don't want.
        //
        // We only want to replace whatever the default constructor put there, if we
        // have something meaningful to add.

        STRINGREF s = StringObject::NewString(message);
        ((EXCEPTIONREF)throwable)->SetMessage(s);
    }

    GCPROTECT_END();

    return throwable;
}

RuntimeExceptionKind EEException::GetKindFromHR(HRESULT hr)
{
    LIMITED_METHOD_CONTRACT;
    for (int i = 0; i < kLastException; i++)
    {
        for (int j = 0; j < gExceptionHRInfos[i].cHRs; j++)
        {
            if (gExceptionHRInfos[i].aHRs[j] == hr)
                return (RuntimeExceptionKind) i;
        }
    }

    return kCOMException;

} // RuntimeExceptionKind EEException::GetKindFromHR()

BOOL EEException::GetResourceMessage(UINT iResourceID, SString &result,
                                     const SString &arg1, const SString &arg2,
                                     const SString &arg3, const SString &arg4,
                                     const SString &arg5, const SString &arg6)
{
    CONTRACTL
    {
        GC_TRIGGERS;
        THROWS;
        MODE_ANY;
    }
    CONTRACTL_END;

    BOOL ok;

    StackSString temp;
    ok = LoadResource(temp, CCompRC::Error, iResourceID);

    if (ok)
        result.FormatMessage(FORMAT_MESSAGE_FROM_STRING,
         (LPCWSTR)temp, 0, 0, arg1, arg2, arg3, arg4, arg5, arg6);

    return ok;
}

// ---------------------------------------------------------------------------
// EEMessageException methods
// ---------------------------------------------------------------------------

HRESULT EEMessageException::GetHR()
{
    WRAPPER_NO_CONTRACT;

    return m_hr;
}

BOOL EEMessageException::GetThrowableMessage(SString &result)
{
    CONTRACTL
    {
        GC_TRIGGERS;
        THROWS;
        MODE_ANY;
    }
    CONTRACTL_END;

    if (m_resID != 0 && GetResourceMessage(m_resID, result))
        return TRUE;

    return EEException::GetThrowableMessage(result);
}

BOOL EEMessageException::GetResourceMessage(UINT iResourceID, SString &result)
{
    WRAPPER_NO_CONTRACT;

    return EEException::GetResourceMessage(
        iResourceID, result, m_arg1, m_arg2, m_arg3, m_arg4, m_arg5, m_arg6);
}

// ---------------------------------------------------------------------------
// EEResourceException methods
// ---------------------------------------------------------------------------

void EEResourceException::GetMessage(SString &result)
{
    WRAPPER_NO_CONTRACT;
    //
    // Return a simplified message,
    // since we don't want to call managed code here.
    //

    result.Printf(W("%S (message resource %s)"),
                  CoreLibBinder::GetExceptionName(m_kind), (LPCWSTR)m_resourceName);
}

BOOL EEResourceException::GetThrowableMessage(SString &result)
{
    CONTRACTL
    {
        GC_TRIGGERS;
        THROWS;
        MODE_COOPERATIVE;
    }
    CONTRACTL_END;

    STRINGREF message = NULL;
    ResMgrGetString(m_resourceName, &message);

    if (message != NULL)
    {
        message->GetSString(result);
        return TRUE;
    }

    return EEException::GetThrowableMessage(result);
}

// ---------------------------------------------------------------------------
// EEFieldException is an EE exception subclass composed of a field
// ---------------------------------------------------------------------------


BOOL EEFieldException::GetThrowableMessage(SString &result)
{
    CONTRACTL
    {
        GC_TRIGGERS;
        THROWS;
        MODE_ANY;
    }
    CONTRACTL_END;

    if (m_messageID == 0)
    {
        LPUTF8 szFullName;
        LPCUTF8 szClassName, szMember;
        szMember = m_pFD->GetName();
        DefineFullyQualifiedNameForClass();
        szClassName = GetFullyQualifiedNameForClass(m_pFD->GetApproxEnclosingMethodTable());
        MAKE_FULLY_QUALIFIED_MEMBER_NAME(szFullName, NULL, szClassName, szMember, "");
        MAKE_WIDEPTR_FROMUTF8(wszFullName, szFullName);
        result.Set(wszFullName);

        return TRUE;
    }
    else
    {
        _ASSERTE(m_pAccessingMD != NULL);

        const TypeString::FormatFlags formatFlags = static_cast<TypeString::FormatFlags>(
            TypeString::FormatNamespace |
            TypeString::FormatAngleBrackets |
            TypeString::FormatSignature);

        StackSString caller;
        TypeString::AppendMethod(caller,
                                 m_pAccessingMD,
                                 m_pAccessingMD->GetClassInstantiation(),
                                 formatFlags);

        StackSString field;
        TypeString::AppendField(field,
                                m_pFD,
                                m_pFD->GetApproxEnclosingMethodTable()->GetInstantiation(),
                                formatFlags);

        return GetResourceMessage(m_messageID, result, caller, field, m_additionalContext);
    }
}

// ---------------------------------------------------------------------------
// EEMethodException is an EE exception subclass composed of a field
// ---------------------------------------------------------------------------

BOOL EEMethodException::GetThrowableMessage(SString &result)
{
    CONTRACTL
    {
        GC_TRIGGERS;
        THROWS;
        MODE_ANY;
    }
    CONTRACTL_END;

    if (m_messageID == 0)
    {
        LPUTF8 szFullName;
        LPCUTF8 szClassName, szMember;
        szMember = m_pMD->GetName();
        DefineFullyQualifiedNameForClass();
        szClassName = GetFullyQualifiedNameForClass(m_pMD->GetMethodTable());
        //@todo GENERICS: exact instantiations?
        MetaSig tmp(m_pMD);
        SigFormat sigFormatter(tmp, szMember);
        const char * sigStr = sigFormatter.GetCStringParmsOnly();
        MAKE_FULLY_QUALIFIED_MEMBER_NAME(szFullName, NULL, szClassName, szMember, sigStr);
        MAKE_WIDEPTR_FROMUTF8(wszFullName, szFullName);
        result.Set(wszFullName);

        return TRUE;
    }
    else
    {
        _ASSERTE(m_pAccessingMD != NULL);

        const TypeString::FormatFlags formatFlags = static_cast<TypeString::FormatFlags>(
            TypeString::FormatNamespace |
            TypeString::FormatAngleBrackets |
            TypeString::FormatSignature);

        StackSString caller;
        TypeString::AppendMethod(caller,
                                 m_pAccessingMD,
                                 m_pAccessingMD->GetClassInstantiation(),
                                 formatFlags);

        StackSString callee;
        TypeString::AppendMethod(callee,
                                 m_pMD,
                                 m_pMD->GetClassInstantiation(),
                                 formatFlags);

        return GetResourceMessage(m_messageID, result, caller, callee, m_additionalContext);
    }
}

BOOL EETypeAccessException::GetThrowableMessage(SString &result)
{
    CONTRACTL
    {
        GC_TRIGGERS;
        THROWS;
        MODE_ANY;
    }
    CONTRACTL_END;

    const TypeString::FormatFlags formatFlags = static_cast<TypeString::FormatFlags>(
            TypeString::FormatNamespace |
            TypeString::FormatAngleBrackets |
            TypeString::FormatSignature);
    StackSString type;
    TypeString::AppendType(type, TypeHandle(m_pMT), formatFlags);

    if (m_messageID == 0)
    {
        result.Set(type);
        return TRUE;
    }
    else
    {
        _ASSERTE(m_pAccessingMD != NULL);

        StackSString caller;
        TypeString::AppendMethod(caller,
                                 m_pAccessingMD,
                                 m_pAccessingMD->GetClassInstantiation(),
                                 formatFlags);

        return GetResourceMessage(m_messageID, result, caller, type, m_additionalContext);
    }
}

// ---------------------------------------------------------------------------
// EEArgumentException is an EE exception subclass representing a bad argument
// ---------------------------------------------------------------------------

typedef struct {
    OBJECTREF pThrowable;
    STRINGREF s1;
    OBJECTREF pTmpThrowable;
} ProtectArgsStruct;

OBJECTREF EEArgumentException::CreateThrowable()
{

    CONTRACTL
    {
        GC_TRIGGERS;
        THROWS;
        MODE_COOPERATIVE;
    }
    CONTRACTL_END;

    _ASSERTE(GetThreadNULLOk() != NULL);

    ProtectArgsStruct prot;
    memset(&prot, 0, sizeof(ProtectArgsStruct));
    ResMgrGetString(m_resourceName, &prot.s1);
    GCPROTECT_BEGIN(prot);

    MethodTable *pMT = CoreLibBinder::GetException(m_kind);
    prot.pThrowable = AllocateObject(pMT);

    MethodDesc* pMD = MemberLoader::FindMethod(prot.pThrowable->GetMethodTable(),
                            COR_CTOR_METHOD_NAME, &gsig_IM_Str_Str_RetVoid);

    if (!pMD)
    {
        MAKE_WIDEPTR_FROMUTF8(wzMethodName, COR_CTOR_METHOD_NAME);
        COMPlusThrowNonLocalized(kMissingMethodException, wzMethodName);
    }

    MethodDescCallSite exceptionCtor(pMD);

    STRINGREF argName = StringObject::NewString(m_argumentName);

    // Note that ArgumentException takes arguments to its constructor in a different order,
    // for usability reasons.  However it is inconsistent with our other exceptions.
    if (m_kind == kArgumentException)
    {
        ARG_SLOT args1[] = {
            ObjToArgSlot(prot.pThrowable),
            ObjToArgSlot(prot.s1),
            ObjToArgSlot(argName),
        };
        exceptionCtor.Call(args1);
    }
    else
    {
        ARG_SLOT args1[] = {
            ObjToArgSlot(prot.pThrowable),
            ObjToArgSlot(argName),
            ObjToArgSlot(prot.s1),
        };
        exceptionCtor.Call(args1);
    }

    GCPROTECT_END(); //Prot

    return prot.pThrowable;
}


// ---------------------------------------------------------------------------
// EETypeLoadException is an EE exception subclass representing a type loading
// error
// ---------------------------------------------------------------------------

EETypeLoadException::EETypeLoadException(LPCUTF8 pszNameSpace, LPCUTF8 pTypeName,
                    LPCWSTR pAssemblyName, LPCUTF8 pMessageArg, UINT resIDWhy)
  : EEException(kTypeLoadException),
    m_pAssemblyName(pAssemblyName),
    m_pMessageArg(SString::Empty()),
    m_resIDWhy(resIDWhy)
{
    CONTRACTL
    {
        GC_NOTRIGGER;
        THROWS;
        MODE_ANY;
    }
    CONTRACTL_END;

    EString<EncodingUTF8>(pMessageArg).ConvertToUnicode(m_pMessageArg);

    if(pszNameSpace)
    {
        EString<EncodingUTF8> sNameSpace(pszNameSpace);
        EString<EncodingUTF8> sTypeName(pTypeName);
        EString<EncodingUTF8> fullName;
        ns::MakePath(fullName, sNameSpace, fullName);
        fullName.ConvertToUnicode(m_fullName);
    }
    else if (pTypeName)
    {
<<<<<<< HEAD
        MAKE_WIDEPTR_FROMUTF8(name, pTypeName);
        m_fullName.Set(name);
    }
    else
    {
        WCHAR wszTemplate[30];
        if (FAILED(UtilLoadStringRC(IDS_EE_NAME_UNKNOWN,
                                    wszTemplate,
                                    sizeof(wszTemplate)/sizeof(wszTemplate[0]),
                                    FALSE)))
            wszTemplate[0] = W('\0');
        m_fullName.Set(wszTemplate);
=======
        m_fullName.SetUTF8(pTypeName);
    }
    else
    {
        m_fullName.SetUTF8("<Unknown>");
>>>>>>> 1313fda8
    }
}

EETypeLoadException::EETypeLoadException(LPCWSTR pFullName,
                                         LPCWSTR pAssemblyName,
                                         LPCUTF8 pMessageArg,
                                         UINT resIDWhy)
  : EEException(kTypeLoadException),
    m_fullName(pFullName),
    m_pAssemblyName(pAssemblyName),
    m_pMessageArg(SString::Empty()),
    m_resIDWhy(resIDWhy)
{
    CONTRACTL
    {
        GC_NOTRIGGER;
        THROWS;
        MODE_ANY;
    }
    CONTRACTL_END;
    
    EString<EncodingUTF8>(pMessageArg).ConvertToUnicode(m_pMessageArg);
}

EETypeLoadException::EETypeLoadException(LPCWSTR pFullName,
                                         LPCWSTR pAssemblyName,
                                         LPCWSTR pMessageArg,
                                         UINT resIDWhy)
  : EEException(kTypeLoadException),
    m_fullName(pFullName),
    m_pAssemblyName(pAssemblyName),
    m_pMessageArg(pMessageArg),
    m_resIDWhy(resIDWhy)
{
    LIMITED_METHOD_CONTRACT;
}

void EETypeLoadException::GetMessage(SString &result)
{
    WRAPPER_NO_CONTRACT;
    SString fullNameUnicode;
    m_fullName.ConvertToUnicode(fullNameUnicode);
    GetResourceMessage(IDS_CLASSLOAD_GENERAL, result,
                       fullNameUnicode, m_pAssemblyName, m_pMessageArg);
}

OBJECTREF EETypeLoadException::CreateThrowable()
{
    CONTRACTL
    {
        GC_TRIGGERS;
        THROWS;
        MODE_COOPERATIVE;
    }
    CONTRACTL_END;

    MethodTable *pMT = CoreLibBinder::GetException(kTypeLoadException);

    struct _gc {
        OBJECTREF pNewException;
        STRINGREF pNewAssemblyString;
        STRINGREF pNewClassString;
        STRINGREF pNewMessageArgString;
    } gc;
    ZeroMemory(&gc, sizeof(gc));
    GCPROTECT_BEGIN(gc);

    gc.pNewClassString = StringObject::NewString(m_fullName);

    if (!m_pMessageArg.IsEmpty())
        gc.pNewMessageArgString = StringObject::NewString(m_pMessageArg);

    if (!m_pAssemblyName.IsEmpty())
        gc.pNewAssemblyString = StringObject::NewString(m_pAssemblyName);

    gc.pNewException = AllocateObject(pMT);

    MethodDesc* pMD = MemberLoader::FindMethod(gc.pNewException->GetMethodTable(),
                            COR_CTOR_METHOD_NAME, &gsig_IM_Str_Str_Str_Int_RetVoid);

    if (!pMD)
    {
        MAKE_WIDEPTR_FROMUTF8(wzMethodName, COR_CTOR_METHOD_NAME);
        COMPlusThrowNonLocalized(kMissingMethodException, wzMethodName);
    }

    MethodDescCallSite exceptionCtor(pMD);

    ARG_SLOT args[] = {
        ObjToArgSlot(gc.pNewException),
        ObjToArgSlot(gc.pNewClassString),
        ObjToArgSlot(gc.pNewAssemblyString),
        ObjToArgSlot(gc.pNewMessageArgString),
        (ARG_SLOT)m_resIDWhy,
    };

    exceptionCtor.Call(args);

    GCPROTECT_END();

    return gc.pNewException;
}

// ---------------------------------------------------------------------------
// EEFileLoadException is an EE exception subclass representing a file loading
// error
// ---------------------------------------------------------------------------
EEFileLoadException::EEFileLoadException(const SString &name, HRESULT hr, Exception *pInnerException/* = NULL*/)
  : EEException(GetFileLoadKind(hr)),
    m_name(name),
    m_hr(hr)
{
    CONTRACTL
    {
        GC_NOTRIGGER;
        THROWS;
        MODE_ANY;
    }
    CONTRACTL_END;

    // We don't want to wrap IsTransient() exceptions. The caller should really have checked this
    // before invoking the ctor.
    _ASSERTE(pInnerException == NULL || !(pInnerException->IsTransient()));
    m_innerException = pInnerException ? pInnerException->DomainBoundClone() : NULL;

    if (m_name.IsEmpty())
        m_name.Set(W("<Unknown>"));
}


EEFileLoadException::~EEFileLoadException()
{
    STATIC_CONTRACT_NOTHROW;
    STATIC_CONTRACT_GC_NOTRIGGER;

}



void EEFileLoadException::SetFileName(const SString &fileName, BOOL removePath)
{
    CONTRACTL
    {
        GC_NOTRIGGER;
        THROWS;
        MODE_ANY;
    }
    CONTRACTL_END;

    //<TODO>@TODO: security: It would be nice for debugging purposes if the
    // user could have the full path, if the user has the right permission.</TODO>
    if (removePath)
    {
        SString::CIterator i = fileName.End();

        if (fileName.FindBack(i, W('\\')))
            i++;

        if (fileName.FindBack(i, W('/')))
            i++;

        m_name.Set(fileName, i, fileName.End());
    }
    else
        m_name.Set(fileName);
}

void EEFileLoadException::GetMessage(SString &result)
{
    WRAPPER_NO_CONTRACT;

    SString sHR;
    GetHRMsg(m_hr, sHR);
    GetResourceMessage(GetResourceIDForFileLoadExceptionHR(m_hr), result, m_name, sHR);
}

void EEFileLoadException::GetName(SString &result)
{
    WRAPPER_NO_CONTRACT;

    result.Set(m_name);
}

/* static */
RuntimeExceptionKind EEFileLoadException::GetFileLoadKind(HRESULT hr)
{
    CONTRACTL
    {
        GC_NOTRIGGER;
        NOTHROW;
        MODE_ANY;
    }
    CONTRACTL_END;

    if (Assembly::FileNotFound(hr))
        return kFileNotFoundException;
    else
    {
        // Make sure this matches the list in rexcep.h
        if ((hr == COR_E_BADIMAGEFORMAT) ||
            (hr == CLDB_E_FILE_OLDVER)   ||
            (hr == CLDB_E_INDEX_NOTFOUND)   ||
            (hr == CLDB_E_FILE_CORRUPT)   ||
            (hr == COR_E_NEWER_RUNTIME)   ||
            (hr == COR_E_ASSEMBLYEXPECTED)   ||
            (hr == HRESULT_FROM_WIN32(ERROR_BAD_EXE_FORMAT)) ||
            (hr == HRESULT_FROM_WIN32(ERROR_EXE_MARKED_INVALID)) ||
            (hr == CORSEC_E_INVALID_IMAGE_FORMAT) ||
            (hr == HRESULT_FROM_WIN32(ERROR_NOACCESS)) ||
            (hr == HRESULT_FROM_WIN32(ERROR_INVALID_ORDINAL))   ||
            (hr == HRESULT_FROM_WIN32(ERROR_INVALID_DLL)) ||
            (hr == HRESULT_FROM_WIN32(ERROR_FILE_CORRUPT)) ||
            (hr == (HRESULT) IDS_CLASSLOAD_32BITCLRLOADING64BITASSEMBLY) ||
            (hr == COR_E_LOADING_REFERENCE_ASSEMBLY) ||
            (hr == META_E_BAD_SIGNATURE))
            return kBadImageFormatException;
        else
        {
            if ((hr == E_OUTOFMEMORY) || (hr == NTE_NO_MEMORY))
                return kOutOfMemoryException;
            else
                return kFileLoadException;
        }
    }
}

OBJECTREF EEFileLoadException::CreateThrowable()
{

    CONTRACTL
    {
        GC_TRIGGERS;
        THROWS;
        MODE_COOPERATIVE;
    }
    CONTRACTL_END;

    struct _gc {
        OBJECTREF pNewException;
        STRINGREF pNewFileString;
    } gc;
    ZeroMemory(&gc, sizeof(gc));
    GCPROTECT_BEGIN(gc);

    gc.pNewFileString = StringObject::NewString(m_name);
    gc.pNewException = AllocateObject(CoreLibBinder::GetException(m_kind));

    MethodDesc* pMD = MemberLoader::FindMethod(gc.pNewException->GetMethodTable(),
                            COR_CTOR_METHOD_NAME, &gsig_IM_Str_Int_RetVoid);

    if (!pMD)
    {
        MAKE_WIDEPTR_FROMUTF8(wzMethodName, COR_CTOR_METHOD_NAME);
        COMPlusThrowNonLocalized(kMissingMethodException, wzMethodName);
    }

    MethodDescCallSite  exceptionCtor(pMD);

    ARG_SLOT args[] = {
        ObjToArgSlot(gc.pNewException),
        ObjToArgSlot(gc.pNewFileString),
        (ARG_SLOT) m_hr
    };

    exceptionCtor.Call(args);

    GCPROTECT_END();

    return gc.pNewException;
}


/* static */
BOOL EEFileLoadException::CheckType(Exception* ex)
{
    LIMITED_METHOD_CONTRACT;

    // used as typeof(EEFileLoadException)
    RuntimeExceptionKind kind = kException;
    if (ex->IsType(EEException::GetType()))
        kind=((EEException*)ex)->m_kind;


    switch(kind)
    {
        case kFileLoadException:
        case kFileNotFoundException:
        case kBadImageFormatException:
            return TRUE;
        default:
            return FALSE;
    }
};


// <TODO>@todo: ideally we would use inner exceptions with these routines</TODO>

/* static */

/* static */
void DECLSPEC_NORETURN EEFileLoadException::Throw(AssemblySpec  *pSpec, HRESULT hr, Exception *pInnerException/* = NULL*/)
{
    CONTRACTL
    {
        GC_TRIGGERS;
        THROWS;
        MODE_ANY;
    }
    CONTRACTL_END;

    if (hr == COR_E_THREADABORTED)
        COMPlusThrow(kThreadAbortException);
    if (hr == E_OUTOFMEMORY)
        COMPlusThrowOM();

    StackSString name;
    pSpec->GetDisplayName(0, name);
    EX_THROW_WITH_INNER(EEFileLoadException, (name, hr), pInnerException);
}

/* static */
void DECLSPEC_NORETURN EEFileLoadException::Throw(PEAssembly *pPEAssembly, HRESULT hr, Exception *pInnerException /* = NULL*/)
{
    CONTRACTL
    {
        GC_TRIGGERS;
        THROWS;
        MODE_ANY;
    }
    CONTRACTL_END;

    if (hr == COR_E_THREADABORTED)
        COMPlusThrow(kThreadAbortException);
    if (hr == E_OUTOFMEMORY)
        COMPlusThrowOM();

    StackSString name;
    pPEAssembly->GetDisplayName(name);

    EX_THROW_WITH_INNER(EEFileLoadException, (name, hr), pInnerException);

}

/* static */
void DECLSPEC_NORETURN EEFileLoadException::Throw(LPCWSTR path, HRESULT hr, Exception *pInnerException/* = NULL*/)
{
    CONTRACTL
    {
        GC_TRIGGERS;
        THROWS;
        MODE_ANY;
    }
    CONTRACTL_END;

    if (hr == COR_E_THREADABORTED)
        COMPlusThrow(kThreadAbortException);
    if (hr == E_OUTOFMEMORY)
        COMPlusThrowOM();

    EX_THROW_WITH_INNER(EEFileLoadException, (StackSString(path), hr), pInnerException);
}

/* static */
/* static */
void DECLSPEC_NORETURN EEFileLoadException::Throw(PEAssembly *parent,
                                                  const void *memory, COUNT_T size, HRESULT hr, Exception *pInnerException/* = NULL*/)
{
    CONTRACTL
    {
        GC_TRIGGERS;
        THROWS;
        MODE_ANY;
    }
    CONTRACTL_END;

    if (hr == COR_E_THREADABORTED)
        COMPlusThrow(kThreadAbortException);
    if (hr == E_OUTOFMEMORY)
        COMPlusThrowOM();

    StackSString name;
    name.Printf(W("%d bytes loaded from "), size);

    StackSString parentName;
    parent->GetDisplayName(parentName);

    name.Append(parentName);
    EX_THROW_WITH_INNER(EEFileLoadException, (name, hr), pInnerException);
}

// ---------------------------------------------------------------------------
// EEComException methods
// ---------------------------------------------------------------------------

static HRESULT Undefer(EXCEPINFO *pExcepInfo)
{
    CONTRACTL
    {
        GC_NOTRIGGER;
        NOTHROW;
        MODE_ANY;
    }
    CONTRACTL_END;

    if (pExcepInfo->pfnDeferredFillIn)
    {
        EXCEPINFO FilledInExcepInfo;

        HRESULT hr = pExcepInfo->pfnDeferredFillIn(&FilledInExcepInfo);
        if (SUCCEEDED(hr))
        {
            // Free the strings in the original EXCEPINFO.
            if (pExcepInfo->bstrDescription)
            {
                SysFreeString(pExcepInfo->bstrDescription);
                pExcepInfo->bstrDescription = NULL;
            }
            if (pExcepInfo->bstrSource)
            {
                SysFreeString(pExcepInfo->bstrSource);
                pExcepInfo->bstrSource = NULL;
            }
            if (pExcepInfo->bstrHelpFile)
            {
                SysFreeString(pExcepInfo->bstrHelpFile);
                pExcepInfo->bstrHelpFile = NULL;
            }

            // Fill in the new data
            *pExcepInfo = FilledInExcepInfo;
        }
    }

    if (pExcepInfo->scode != 0)
        return pExcepInfo->scode;
    else
        return (HRESULT)pExcepInfo->wCode;
}

EECOMException::EECOMException(EXCEPINFO *pExcepInfo)
  : EEException(GetKindFromHR(Undefer(pExcepInfo)))
{
    WRAPPER_NO_CONTRACT;

    if (pExcepInfo->scode != 0)
        m_ED.hr = pExcepInfo->scode;
    else
        m_ED.hr = (HRESULT)pExcepInfo->wCode;

    m_ED.bstrDescription = pExcepInfo->bstrDescription;
    m_ED.bstrSource = pExcepInfo->bstrSource;
    m_ED.bstrHelpFile = pExcepInfo->bstrHelpFile;
    m_ED.dwHelpContext = pExcepInfo->dwHelpContext;
    m_ED.guid = GUID_NULL;

    // Zero the EXCEPINFO.
    memset(pExcepInfo, NULL, sizeof(EXCEPINFO));
}

EECOMException::EECOMException(ExceptionData *pData)
  : EEException(GetKindFromHR(pData->hr))
{
    LIMITED_METHOD_CONTRACT;

    m_ED = *pData;

    // Zero the data.
    ZeroMemory(pData, sizeof(ExceptionData));
}

EECOMException::EECOMException(
    HRESULT hr,
    IErrorInfo *pErrInfo
    COMMA_INDEBUG(BOOL bCheckInProcCCWTearOff))
  : EEException(GetKindFromHR(hr))
{
    WRAPPER_NO_CONTRACT;

#ifdef FEATURE_COMINTEROP
    // Must use another path for managed IErrorInfos...
    //  note that this doesn't cover out-of-proc managed IErrorInfos.
    _ASSERTE(!bCheckInProcCCWTearOff || !IsInProcCCWTearOff(pErrInfo));
#endif  // FEATURE_COMINTEROP

    m_ED.hr = hr;
    m_ED.bstrDescription = NULL;
    m_ED.bstrSource = NULL;
    m_ED.bstrHelpFile = NULL;
    m_ED.dwHelpContext = NULL;
    m_ED.guid = GUID_NULL;

    FillExceptionData(&m_ED, pErrInfo);
}

BOOL EECOMException::GetThrowableMessage(SString &result)
{
     CONTRACTL
    {
        GC_TRIGGERS;
        THROWS;
        MODE_ANY;
    }
    CONTRACTL_END;

    if (m_ED.bstrDescription != NULL)
    {
        result.Set(m_ED.bstrDescription, SysStringLen(m_ED.bstrDescription));
    }
    else
    {
        GenerateTopLevelHRExceptionMessage(GetHR(), result);
    }

    return TRUE;
}

EECOMException::~EECOMException()
{
    WRAPPER_NO_CONTRACT;

    FreeExceptionData(&m_ED);
}

HRESULT EECOMException::GetHR()
{
    LIMITED_METHOD_CONTRACT;

    return m_ED.hr;
}

OBJECTREF EECOMException::CreateThrowable()
{
    CONTRACTL
    {
        GC_TRIGGERS;
        THROWS;
        MODE_COOPERATIVE;
    }
    CONTRACTL_END;

    OBJECTREF throwable = NULL;
    GCPROTECT_BEGIN(throwable);

    // Note that this will pick up the message from GetThrowableMessage
    throwable = EEException::CreateThrowable();

    // Set the _helpURL field in the exception.
    if (m_ED.bstrHelpFile)
    {
        // Create the help link from the help file and the help context.
        STRINGREF helpStr = NULL;
        if (m_ED.dwHelpContext != 0)
        {
            // We have a non 0 help context so use it to form the help link.
            SString strMessage;
            strMessage.Printf(W("%s#%d"), m_ED.bstrHelpFile, m_ED.dwHelpContext);
            helpStr = StringObject::NewString(strMessage);
        }
        else
        {
            // The help context is 0 so we simply use the help file to from the help link.
            helpStr = StringObject::NewString(m_ED.bstrHelpFile, SysStringLen(m_ED.bstrHelpFile));
        }

        ((EXCEPTIONREF)throwable)->SetHelpURL(helpStr);
    }

    // Set the Source field in the exception.
    STRINGREF sourceStr = NULL;
    if (m_ED.bstrSource)
    {
        sourceStr = StringObject::NewString(m_ED.bstrSource, SysStringLen(m_ED.bstrSource));
    }
    else
    {
        // for now set a null source
        sourceStr = StringObject::GetEmptyString();
    }
    ((EXCEPTIONREF)throwable)->SetSource(sourceStr);

    GCPROTECT_END();


    return throwable;
}

// ---------------------------------------------------------------------------
// ObjrefException methods
// ---------------------------------------------------------------------------

ObjrefException::ObjrefException()
{
    LIMITED_METHOD_CONTRACT;
}

ObjrefException::ObjrefException(OBJECTREF throwable)
{
    CONTRACTL
    {
        THROWS;
        GC_NOTRIGGER;
        MODE_ANY;
    }
    CONTRACTL_END;

    SetThrowableHandle(GetAppDomain()->CreateHandle(throwable));
}

// --------------------------------------------------------------------------------------------------------------------------------------
// ObjrefException and CLRLastThrownObjectException are never set as inner exception for an internal CLR exception.
// As a result, if we invoke DomainBoundClone against an exception, it will never reach these implementations.
// If someone does set them as inner, it will trigger contract violation - which is valid and should be fixed by whoever
// set them as inner since Exception::DomainBoundClone is implemented in utilcode that has to work outside the context of CLR and thus,
// should never trigger GC. This is also why GC_TRIGGERS is not supported in utilcode (refer to its definition in contracts.h).
// --------------------------------------------------------------------------------------------------------------------------------------
Exception *ObjrefException::DomainBoundCloneHelper()
{
    CONTRACTL
    {
        THROWS;
        GC_TRIGGERS;
        MODE_ANY;
    }
    CONTRACTL_END;
    GCX_COOP();
    return new ObjrefException(GetThrowable());
}

// ---------------------------------------------------------------------------
// CLRLastThrownException methods
// ---------------------------------------------------------------------------

CLRLastThrownObjectException::CLRLastThrownObjectException()
{
    LIMITED_METHOD_CONTRACT;
}

Exception *CLRLastThrownObjectException::CloneHelper()
 {
    WRAPPER_NO_CONTRACT;
    GCX_COOP();
    return new ObjrefException(GetThrowable());
}

// ---------------------------------------------------------------------------
// See ObjrefException::DomainBoundCloneHelper comments.
// ---------------------------------------------------------------------------
Exception *CLRLastThrownObjectException::DomainBoundCloneHelper()
{
    CONTRACTL
    {
        THROWS;
        GC_TRIGGERS;
        MODE_ANY;
    }
    CONTRACTL_END;
    GCX_COOP();
    return new ObjrefException(GetThrowable());
}

OBJECTREF CLRLastThrownObjectException::CreateThrowable()
{
    CONTRACTL
    {
        NOTHROW;
        GC_NOTRIGGER;
        MODE_COOPERATIVE;
    }
    CONTRACTL_END;

    DEBUG_STMT(Validate());

    return GetThread()->LastThrownObject();
} // OBJECTREF CLRLastThrownObjectException::CreateThrowable()

#if defined(_DEBUG)
CLRLastThrownObjectException* CLRLastThrownObjectException::Validate()
{
    CONTRACTL {
        NOTHROW;
        GC_NOTRIGGER;
        DEBUG_ONLY;
    }
    CONTRACTL_END;

    // Have to be in coop for GCPROTECT_BEGIN.
    GCX_COOP();

    OBJECTREF throwable = NULL;

    GCPROTECT_BEGIN(throwable);

    Thread * pThread = GetThread();
    throwable = pThread->LastThrownObject();

    DWORD dwCurrentExceptionCode = GetCurrentExceptionCode();

    if (dwCurrentExceptionCode == BOOTUP_EXCEPTION_COMPLUS)
    {
        // BOOTUP_EXCEPTION_COMPLUS can be thrown when a thread setup is failed due to reasons like
        // runtime is being shutdown or managed code is no longer allowed to be executed.
        //
        // If this exception is caught in EX_CATCH, there may not be any LTO setup since:
        //
        // 1) It is setup against the thread that may not exist (due to thread setup failure)
        // 2) This exception is raised using RaiseException (and not the managed raise implementation in RaiseTheExceptionInternalOnly)
        //    since managed code may not be allowed to be executed.
        //
        // However, code inside EX_CATCH is abstracted of this specificity of EH and thus, will attempt to fetch the throwble
        // using GET_THROWABLE that will, in turn, use the GET_EXCEPTION macro to fetch the C++ exception type corresponding to the caught exception.
        // Since BOOTUP_EXCEPTION_COMPLUS is a SEH exception, this (C++ exception) type will be CLRLastThrownObjectException.
        //
        // GET_EXCEPTION will call this method to validate the presence of LTO for a SEH exception caught by EX_CATCH. This is based upon the assumption
        // that by the time a SEH exception is caught in EX_CATCH, the LTO is setup:
        //
        // A) For a managed exception thrown, this is done by RaiseTheExceptionInternalOnly.
        // B) For a SEH exception that enters managed code from a PInvoke call, this is done by calling SafeSetThrowables after the corresponding throwable is created
        //    using CreateCOMPlusExceptionObject.

        // Clearly, BOOTUP_EXCEPTION_COMPLUS can also be caught in EX_CATCH. However:
        //
        // (A) above is not applicable since the exception is raised using RaiseException.
        //
        // (B) scenario is interesting. On x86, CPFH_FirstPassHandler also invokes CLRVectoredExceptionHandler (for legacy purposes) that, in Phase3, will return EXCEPTION_CONTINUE_SEARCH for
        //     BOOTUP_EXCEPTION_COMPLUS. This will result in CPFH_FirstPassHandler to simply return from the x86 personality routine without invoking CreateCOMPlusExceptionObject even if managed
        //     frames were present on the stack (as happens in PInvoke). Thus, there is no LTO setup for X86.
        //
        //     On X64, the personality routine does not invoke VEH but simply creates the exception tracker and will also create throwable and setup LTO if managed frames are present on the stack.
        //     But if there are no managed frames on the stack, then the managed personality routine may or may not get invoked (depending upon if any VM native function is present on the stack whose
        //     personality routine is the managed personality routine). Thus, we may have a case of LTO not being present on X64 as well, for this exception.
        //
        // Thus, when we see BOOTUP_EXCEPTION_COMPLUS, we will return back successfully (without doing anything) to imply a successful LTO validation. Eventually, a valid
        // throwable will be returned to the user of GET_THROWABLE (for details, trace the call to CLRException::GetThrowableFromException for CLRLastThrownObjectException type).
        //
        // This also ensures that the handling of BOOTUP_EXCEPTION_COMPLUS is now insync between the chk and fre builds in terms of the throwable returned.
    }
    else if (throwable == NULL)
    {   // If there isn't a LastThrownObject at all, that's a problem for GetLastThrownObject
        // We've lost track of the exception's type.  Raise an assert.  (This is configurable to allow
        //  stress labs to turn off the assert.)

        static int iSuppress = -1;
        if (iSuppress == -1)
            iSuppress = CLRConfig::GetConfigValue(CLRConfig::INTERNAL_SuppressLostExceptionTypeAssert);
        if (!iSuppress)
        {
            // Raising an assert message can  cause a mode violation.
            CONTRACT_VIOLATION(ModeViolation);

            // Use DbgAssertDialog to get the formatting right.
            DbgAssertDialog(__FILE__, __LINE__,
                "The 'LastThrownObject' should not be, but is, NULL.\n"
                "The runtime may have lost track of the type of an exception in flight.\n"
                "Please get a good stack trace, find the caller of Validate, and file a bug against the owner.\n\n"
                "To suppress this assert 'set COMPlus_SuppressLostExceptionTypeAssert=1'");
        }
    }

    GCPROTECT_END();

    return this;
} // CLRLastThrownObjectException* CLRLastThrownObjectException::Validate()
#endif // _DEBUG

// ---------------------------------------------------------------------------
// Helper function to get an exception from outside the exception.
//  Create and return a LastThrownObjectException.  Its virtual destructor
//  will clean up properly.
void GetLastThrownObjectExceptionFromThread(Exception **ppException)
{
    CONTRACTL
    {
        GC_TRIGGERS;
        THROWS;
        MODE_ANY;
    }
    CONTRACTL_END;

    // If the Thread has been set up, then the LastThrownObject may make sense...
    if (GetThreadNULLOk())
    {
        // give back an object that knows about Threads and their exceptions.
        *ppException = new CLRLastThrownObjectException();
    }
    else
    {
        // but if no Thread, don't pretend to know about LastThrownObject.
        *ppException = NULL;
    }

} // void GetLastThrownObjectExceptionFromThread()


//@TODO: Make available generally?
// Wrapper class to encapsulate both array pointer and element count.
template <typename T>
class ArrayReference
{
public:
    typedef T value_type;
    typedef const typename std::remove_const<T>::type const_value_type;

    typedef ArrayDPTR(value_type) array_type;
    typedef ArrayDPTR(const_value_type) const_array_type;

    // Constructor taking array pointer and size.
    ArrayReference(array_type array, size_t size)
        : _array(dac_cast<array_type>(array))
        , _size(size)
    { LIMITED_METHOD_CONTRACT; }

    // Constructor taking a statically sized array by reference.
    template <size_t N>
    ArrayReference(T (&array)[N])
        : _array(dac_cast<array_type>(&array[0]))
        , _size(N)
    { LIMITED_METHOD_CONTRACT; }

    // Copy constructor.
    ArrayReference(ArrayReference const & other)
        : _array(other._array)
        , _size(other._size)
    { LIMITED_METHOD_CONTRACT; }

    // Indexer
    template <typename IdxT>
    T & operator[](IdxT idx)
    { LIMITED_METHOD_CONTRACT; _ASSERTE(idx < _size); return _array[idx]; }

    // Implicit conversion operators.
    operator array_type()
    { LIMITED_METHOD_CONTRACT; return _array; }

    operator const_array_type() const
    { LIMITED_METHOD_CONTRACT; return dac_cast<const_array_type>(_array); }

    // Returns the array element count.
    size_t size() const
    { LIMITED_METHOD_CONTRACT; return _size; }

    // Iteration methods and types.
    typedef array_type iterator;

    iterator begin()
    { LIMITED_METHOD_CONTRACT; return _array; }

    iterator end()
    { LIMITED_METHOD_CONTRACT; return _array + _size; }

    typedef const_array_type const_iterator;

    const_iterator begin() const
    { LIMITED_METHOD_CONTRACT; return dac_cast<const_array_type>(_array); }

    const_iterator end() const
    { LIMITED_METHOD_CONTRACT; return dac_cast<const_array_type>(_array) + _size; }

private:
    array_type   _array;
    size_t       _size;
};

ArrayReference<const HRESULT> GetHRESULTsForExceptionKind(RuntimeExceptionKind kind)
{
    LIMITED_METHOD_CONTRACT;

    switch (kind)
    {
        #define DEFINE_EXCEPTION(ns, reKind, bHRformessage, ...)    \
            case k##reKind:                                         \
                return ArrayReference<const HRESULT>(s_##reKind##HRs);    \
                break;
        #include "rexcep.h"

        default:
            _ASSERTE(!"Unknown exception kind!");
            break;

    }

    return ArrayReference<const HRESULT>(nullptr, 0);
}

bool IsHRESULTForExceptionKind(HRESULT hr, RuntimeExceptionKind kind)
{
    LIMITED_METHOD_CONTRACT;

    ArrayReference<const HRESULT> rgHR = GetHRESULTsForExceptionKind(kind);
    for (ArrayReference<const HRESULT>::iterator i = rgHR.begin(); i != rgHR.end(); ++i)
    {
        if (*i == hr)
        {
            return true;
        }
    }

    return false;
}

<|MERGE_RESOLUTION|>--- conflicted
+++ resolved
@@ -1411,26 +1411,11 @@
     }
     else if (pTypeName)
     {
-<<<<<<< HEAD
-        MAKE_WIDEPTR_FROMUTF8(name, pTypeName);
-        m_fullName.Set(name);
+        m_fullName.Set(EString<EncodingUTF8>(pTypeName).MoveToUnicode());
     }
     else
     {
-        WCHAR wszTemplate[30];
-        if (FAILED(UtilLoadStringRC(IDS_EE_NAME_UNKNOWN,
-                                    wszTemplate,
-                                    sizeof(wszTemplate)/sizeof(wszTemplate[0]),
-                                    FALSE)))
-            wszTemplate[0] = W('\0');
-        m_fullName.Set(wszTemplate);
-=======
-        m_fullName.SetUTF8(pTypeName);
-    }
-    else
-    {
-        m_fullName.SetUTF8("<Unknown>");
->>>>>>> 1313fda8
+        m_fullName.Set(W("<Unknown>"));
     }
 }
 
