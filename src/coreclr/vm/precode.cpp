--- conflicted
+++ resolved
@@ -534,19 +534,13 @@
 #else
     _ASSERTE((SIZE_T)((BYTE*)StubPrecodeCode_End - (BYTE*)StubPrecodeCode) <= StubPrecode::CodeSize);
 #endif
-<<<<<<< HEAD
     _ASSERTE(IsStubPrecodeByASM_DAC((PCODE)StubPrecodeCode));
-=======
-#ifdef TARGET_LOONGARCH64
-    _ASSERTE(((*((short*)PCODEToPINSTR((PCODE)StubPrecodeCode) + OFFSETOF_PRECODE_TYPE)) >> 5) == StubPrecode::Type);
-#elif TARGET_RISCV64
-    _ASSERTE((*((BYTE*)PCODEToPINSTR((PCODE)StubPrecodeCode) + OFFSETOF_PRECODE_TYPE)) == StubPrecode::Type);
-#else
-    _ASSERTE((*((BYTE*)PCODEToPINSTR((PCODE)StubPrecodeCode) + OFFSETOF_PRECODE_TYPE)) == StubPrecode::Type);
-#endif
+    if (StubPrecodeCodeTemplate != NULL)
+    {
+        IsStubPrecodeByASM_DAC((PCODE)StubPrecodeCodeTemplate);
+    }
 
     InitializeLoaderHeapConfig(&s_stubPrecodeHeapConfig, StubPrecode::CodeSize, (void*)StubPrecodeCodeTemplate, StubPrecode::GenerateCodePage);
->>>>>>> 35514cad
 }
 
 void StubPrecode::GenerateCodePage(uint8_t* pageBase, uint8_t* pageBaseRX, size_t pageSize)
@@ -683,20 +677,12 @@
 #else
     _ASSERTE((SIZE_T)((BYTE*)FixupPrecodeCode_End - (BYTE*)FixupPrecodeCode) <= FixupPrecode::CodeSize);
 #endif
-<<<<<<< HEAD
-
     _ASSERTE(IsFixupPrecodeByASM_DAC((PCODE)FixupPrecodeCode));
-=======
-#ifdef TARGET_LOONGARCH64
-    _ASSERTE(((*((short*)PCODEToPINSTR((PCODE)StubPrecodeCode) + OFFSETOF_PRECODE_TYPE)) >> 5) == StubPrecode::Type);
-#elif TARGET_RISCV64
-    _ASSERTE((*((BYTE*)PCODEToPINSTR((PCODE)FixupPrecodeCode) + OFFSETOF_PRECODE_TYPE)) == FixupPrecode::Type);
-#else
-    _ASSERTE(*((BYTE*)PCODEToPINSTR((PCODE)FixupPrecodeCode) + OFFSETOF_PRECODE_TYPE) == FixupPrecode::Type);
-#endif
-
+    if (FixupPrecodeCodeTemplate != NULL)
+    {
+        IsFixupPrecodeByASM_DAC((PCODE)FixupPrecodeCodeTemplate));
+    }
     InitializeLoaderHeapConfig(&s_fixupStubPrecodeHeapConfig, FixupPrecode::CodeSize, (void*)FixupPrecodeCodeTemplate, FixupPrecode::GenerateCodePage);
->>>>>>> 35514cad
 }
 
 void FixupPrecode::GenerateCodePage(uint8_t* pageBase, uint8_t* pageBaseRX, size_t pageSize)
