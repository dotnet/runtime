--- conflicted
+++ resolved
@@ -641,18 +641,8 @@
 #else
     _ASSERTE((SIZE_T)((BYTE*)FixupPrecodeCode_End - (BYTE*)FixupPrecodeCode) <= FixupPrecode::CodeSize);
 #endif
-<<<<<<< HEAD
-
-    InitializeLoaderHeapConfig(&s_fixupStubPrecodeHeapConfig, FixupPrecode::CodeSize, (void*)FixupPrecodeCodeTemplate, FixupPrecode::GenerateCodePage);
-=======
-#ifdef TARGET_LOONGARCH64
-    _ASSERTE(((*((short*)PCODEToPINSTR((PCODE)StubPrecodeCode) + OFFSETOF_PRECODE_TYPE)) >> 5) == StubPrecode::Type);
-#elif TARGET_RISCV64
-    _ASSERTE((*((BYTE*)PCODEToPINSTR((PCODE)FixupPrecodeCode) + OFFSETOF_PRECODE_TYPE)) == FixupPrecode::Type);
-#else
-    _ASSERTE(*((BYTE*)PCODEToPINSTR((PCODE)FixupPrecodeCode) + OFFSETOF_PRECODE_TYPE) == FixupPrecode::Type);
-#endif
->>>>>>> 307d19ea
+
+    _ASSERTE(IsFixedPrecodeByASM((PCODE)FixupPrecodeCode));
 }
 
 void FixupPrecode::GenerateCodePage(BYTE* pageBase, BYTE* pageBaseRX, SIZE_T pageSize)
@@ -685,7 +675,7 @@
 {
     BYTE *pInstr = (BYTE*)PCODEToPINSTR(addr);
 #ifdef TARGET_X86
-    return
+    BOOL result =
         *(WORD*)(pInstr) == *(WORD*)(FixupPrecodeCode) &&
         *(DWORD*)(pInstr + SYMBOL_VALUE(FixupPrecodeCode_Target_Offset)) == (DWORD)(pInstr + GetStubCodePageSize() + offsetof(FixupPrecodeData, Target)) &&
         *(pInstr + 6) == *((BYTE*)FixupPrecodeCode + 6) &&
@@ -701,8 +691,11 @@
         pTemplateInstr++;
     }
 
-    return pTemplateInstr == pTemplateInstrEnd;
+    BOOL result = pTemplateInstr == pTemplateInstrEnd;
 #endif // TARGET_X86
+
+    _ASSERTE(IsFixupPrecodeByASM_DAC(addr) == result);
+    return result;
 }
 
 #endif // HAS_FIXUP_PRECODE
@@ -800,7 +793,11 @@
 #include <cdacplatformmetadata.hpp>
 
 #ifdef HAS_FIXUP_PRECODE
+#ifndef DACCESS_COMPILE
+BOOL FixupPrecode::IsFixupPrecodeByASM_DAC(PCODE addr)
+#else
 BOOL FixupPrecode::IsFixupPrecodeByASM(PCODE addr)
+#endif
 {
     LIMITED_METHOD_DAC_CONTRACT;
     PrecodeMachineDescriptor *precodeDescriptor = &(&g_cdacPlatformMetadata)->precode;
@@ -821,8 +818,11 @@
 }
 #endif // HAS_FIXUP_PRECODE
 
-#ifdef HAS_FIXUP_PRECODE
+#ifndef DACCESS_COMPILE
+BOOL StubPrecode::IsStubPrecodeByASM_DAC(PCODE addr)
+#else
 BOOL StubPrecode::IsStubPrecodeByASM(PCODE addr)
+#endif
 {
     LIMITED_METHOD_DAC_CONTRACT;
     PrecodeMachineDescriptor *precodeDescriptor = &(&g_cdacPlatformMetadata)->precode;
@@ -841,5 +841,4 @@
 
     return TRUE;
 }
-#endif // HAS_FIXUP_PRECODE
 #endif // DACCESS_COMPILE