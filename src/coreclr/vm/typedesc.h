--- conflicted
+++ resolved
@@ -204,19 +204,11 @@
 
     // internal RuntimeType object handle
     RUNTIMETYPEHANDLE m_hExposedClassObject;
-<<<<<<< HEAD
-    template<typename T> friend struct ::cdac_offsets;
-};
-
-template<>
-struct cdac_offsets<TypeDesc>
-=======
     template<typename T> friend struct ::cdac_data;
 };
 
 template<>
 struct cdac_data<TypeDesc>
->>>>>>> 51e99e12
 {
     static constexpr size_t TypeAndFlags = offsetof(TypeDesc, m_typeAndFlags);
 };
@@ -277,19 +269,11 @@
 
     // The type that is being modified
     TypeHandle        m_Arg;
-<<<<<<< HEAD
-    template<typename T> friend struct ::cdac_offsets;
-};
-
-template<>
-struct cdac_offsets<ParamTypeDesc>
-=======
     template<typename T> friend struct ::cdac_data;
 };
 
 template<>
 struct cdac_data<ParamTypeDesc>
->>>>>>> 51e99e12
 {
     static constexpr size_t TypeArg = offsetof(ParamTypeDesc, m_Arg);
 };
@@ -411,19 +395,11 @@
     // index within declaring type or method, numbered from zero
     unsigned int m_index;
 
-<<<<<<< HEAD
-    template<typename T> friend struct ::cdac_offsets;
-};
-
-template<>
-struct cdac_offsets<TypeVarTypeDesc>
-=======
     template<typename T> friend struct ::cdac_data;
 };
 
 template<>
 struct cdac_data<TypeVarTypeDesc>
->>>>>>> 51e99e12
 {
     static constexpr size_t Module = offsetof(TypeVarTypeDesc, m_pModule);
     static constexpr size_t Token = offsetof(TypeVarTypeDesc, m_token);
@@ -514,19 +490,11 @@
     // Return type first, then argument types
     TypeHandle m_RetAndArgTypes[1];
 
-<<<<<<< HEAD
-    template<typename T> friend struct ::cdac_offsets;
-}; // class FnPtrTypeDesc
-
-template<>
-struct cdac_offsets<FnPtrTypeDesc>
-=======
     template<typename T> friend struct ::cdac_data;
 }; // class FnPtrTypeDesc
 
 template<>
 struct cdac_data<FnPtrTypeDesc>
->>>>>>> 51e99e12
 {
     static constexpr size_t NumArgs = offsetof(FnPtrTypeDesc, m_NumArgs);
     static constexpr size_t RetAndArgTypes = offsetof(FnPtrTypeDesc, m_RetAndArgTypes);
