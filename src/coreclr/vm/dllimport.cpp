// Licensed to the .NET Foundation under one or more agreements.
// The .NET Foundation licenses this file to you under the MIT license.
//
// File: DllImport.cpp
//

//
// P/Invoke support.
//


#include "common.h"

#include "vars.hpp"
#include "stublink.h"
#include "threads.h"
#include "excep.h"
#include "dllimport.h"
#include "method.hpp"
#include "siginfo.hpp"
#include "callconvbuilder.hpp"
#include "comdelegate.h"
#include "ceeload.h"
#include "mlinfo.h"
#include "eeconfig.h"
#include "comutilnative.h"
#include "corhost.h"
#include "asmconstants.h"
#include "customattribute.h"
#include "ilstubcache.h"
#include "typeparse.h"
#include "typestring.h"
#include "sigbuilder.h"
#include "sigformat.h"
#include "ecall.h"
#include "qcall.h"
#include "fieldmarshaler.h"
#include "pinvokeoverride.h"
#include "nativelibrary.h"
#include "interoplibinterface.h"

#include <formattype.h>
#include "../md/compiler/custattr.h"

#ifdef FEATURE_COMINTEROP
#include "runtimecallablewrapper.h"
#include "clrtocomcall.h"
#endif // FEATURE_COMINTEROP

#include "eventtrace.h"

namespace
{
    void AppendEHClause(int nClauses, COR_ILMETHOD_SECT_EH * pEHSect, ILStubEHClause * pClause, int * pCurIdx)
    {
        LIMITED_METHOD_CONTRACT;
        if (pClause->kind == ILStubEHClause::kNone)
            return;

        int idx = *pCurIdx;
        *pCurIdx = idx + 1;

        CorExceptionFlag flags;
        switch (pClause->kind)
        {
        case ILStubEHClause::kFinally: flags = COR_ILEXCEPTION_CLAUSE_FINALLY; break;
        case ILStubEHClause::kTypedCatch: flags = COR_ILEXCEPTION_CLAUSE_NONE; break;
        default:
            UNREACHABLE_MSG("unexpected ILStubEHClause kind");
        }
        _ASSERTE(idx < nClauses);
        pEHSect->Fat.Clauses[idx].Flags = flags;
        pEHSect->Fat.Clauses[idx].TryOffset = pClause->dwTryBeginOffset;
        pEHSect->Fat.Clauses[idx].TryLength = pClause->cbTryLength;
        pEHSect->Fat.Clauses[idx].HandlerOffset = pClause->dwHandlerBeginOffset;
        pEHSect->Fat.Clauses[idx].HandlerLength = pClause->cbHandlerLength;
        pEHSect->Fat.Clauses[idx].ClassToken = pClause->dwTypeToken;
    }

    VOID PopulateEHSect(COR_ILMETHOD_SECT_EH * pEHSect, int nClauses, ILStubEHClause * pOne, ILStubEHClause * pTwo)
    {
        LIMITED_METHOD_CONTRACT;
        pEHSect->Fat.Kind       = (CorILMethod_Sect_EHTable | CorILMethod_Sect_FatFormat);
        pEHSect->Fat.DataSize   = COR_ILMETHOD_SECT_EH_FAT::Size(nClauses);

        int curIdx = 0;
        AppendEHClause(nClauses, pEHSect, pOne, &curIdx);
        AppendEHClause(nClauses, pEHSect, pTwo, &curIdx);
    }
}

StubSigDesc::StubSigDesc(MethodDesc *pMD)
{
    CONTRACTL
    {
        NOTHROW;
        GC_NOTRIGGER;
        SUPPORTS_DAC;
        PRECONDITION(pMD != NULL);
    }
    CONTRACTL_END;

    m_pMD = pMD;
    m_pMT = nullptr;
    m_sig           = pMD->GetSignature();
    m_pModule       = pMD->GetModule();         // Used for token resolution.

    m_tkMethodDef = pMD->GetMemberDef();
    SigTypeContext::InitTypeContext(pMD, &m_typeContext);
    m_pMetadataModule = pMD->GetModule();
    m_pLoaderModule = pMD->GetLoaderModule();   // Used for ILStubCache selection and MethodTable creation.

    INDEBUG(InitDebugNames());
}

StubSigDesc::StubSigDesc(MethodDesc* pMD, const Signature& sig, Module* pModule)
{
    CONTRACTL
    {
        NOTHROW;
        GC_NOTRIGGER;
        SUPPORTS_DAC;
        PRECONDITION(!sig.IsEmpty());
        PRECONDITION(pModule != NULL);
    }
    CONTRACTL_END;

    m_pMD = pMD;
    m_pMT = nullptr;
    m_sig = sig;
    m_pModule = pModule;

    if (pMD != NULL)
    {
        m_tkMethodDef = pMD->GetMemberDef();
        SigTypeContext::InitTypeContext(pMD, &m_typeContext);
        m_pMetadataModule = pMD->GetModule();
        m_pLoaderModule = pMD->GetLoaderModule();   // Used for ILStubCache selection and MethodTable creation.
    }
    else
    {
        m_tkMethodDef = mdMethodDefNil;
        m_pMetadataModule = m_pModule;
        m_pLoaderModule = m_pModule;
    }

    INDEBUG(InitDebugNames());
}

StubSigDesc::StubSigDesc(MethodTable* pMT, const Signature& sig, Module* pModule)
{
    CONTRACTL
    {
        NOTHROW;
        GC_NOTRIGGER;
        SUPPORTS_DAC;
        PRECONDITION(!sig.IsEmpty());
        PRECONDITION(pModule != NULL);
    }
    CONTRACTL_END;

    m_pMD = nullptr;
    m_pMT = pMT;
    m_sig = sig;
    m_pModule = pModule;

    m_tkMethodDef = mdMethodDefNil;

    if (pMT != NULL)
    {
        SigTypeContext::InitTypeContext(pMT, &m_typeContext);
        m_pMetadataModule = pMT->GetModule();
        m_pLoaderModule = pMT->GetLoaderModule();
    }
    else
    {
        m_pLoaderModule = m_pModule;
    }

    INDEBUG(InitDebugNames());
}

StubSigDesc::StubSigDesc(const Signature& sig, Module* pModule)
{
    CONTRACTL
    {
        NOTHROW;
        GC_NOTRIGGER;
        SUPPORTS_DAC;
        PRECONDITION(!sig.IsEmpty());
        PRECONDITION(pModule != NULL);
    }
    CONTRACTL_END;

    m_pMD = nullptr;
    m_pMT = nullptr;
    m_sig = sig;
    m_pModule = pModule;
    m_tkMethodDef = mdMethodDefNil;
    m_pMetadataModule = m_pModule;
    m_pLoaderModule = m_pModule;

    INDEBUG(InitDebugNames());
}

#ifndef DACCESS_COMPILE

class StubState
{
public:
    virtual void SetLastError(BOOL fSetLastError) = 0;
    virtual void BeginEmit(DWORD dwStubFlags) = 0;
    virtual void MarshalReturn(MarshalInfo* pInfo, int argOffset) = 0;
    virtual void MarshalArgument(MarshalInfo* pInfo, int argOffset, UINT nativeStackOffset) = 0;
    virtual void MarshalLCID(int argIdx) = 0;
    virtual void MarshalField(MarshalInfo* pInfo, UINT32 managedOffset, UINT32 nativeOffset, FieldDesc* pFieldDesc) = 0;

    virtual void EmitInvokeTarget(MethodDesc *pStubMD) = 0;

    virtual void FinishEmit(MethodDesc* pMD) = 0;

    virtual ~StubState()
    {
        LIMITED_METHOD_CONTRACT;
    }
};

class ILStubState : public StubState
{
protected:

    ILStubState(
                Module* pStubModule,
                const Signature &signature,
                SigTypeContext* pTypeContext,
                DWORD dwStubFlags,
                int iLCIDParamIdx,
                MethodDesc* pTargetMD)
        : m_slIL(dwStubFlags, pStubModule, signature, pTypeContext, pTargetMD, iLCIDParamIdx)
        , m_dwStubFlags(dwStubFlags)
    {
        STANDARD_VM_CONTRACT;

        m_fSetLastError = 0;
    }

public:
    void SetLastError(BOOL fSetLastError)
    {
        LIMITED_METHOD_CONTRACT;

        m_fSetLastError = fSetLastError;
    }

    // We use three stub linkers to generate IL stubs.  The pre linker is the main one.  It does all the marshaling and
    // then calls the target method.  The post return linker is only used to unmarshal the return value after we return
    // from the target method.  The post linker handles all the unmarshaling for by ref arguments and clean-up.  It
    // also checks if we should throw an exception etc.
    //
    // Currently, we have two "emittable" ILCodeLabel's.  The first one is at the beginning of the pre linker.  This
    // label is used to emit code to declare and initialize clean-up flags.  Each argument which requires clean-up
    // emits one flag.  This flag is set only after the marshaling is done, and it is checked before we do any clean-up
    // in the finally.
    //
    // The second "emittable" ILCodeLabel is at the beginning of the post linker.  It is used to emit code which is
    // not safe to run in the case of an exception.  The rest of the post linker is wrapped in a finally, and it contains
    // with the necessary clean-up which should be executed in both normal and exception cases.
    void BeginEmit(DWORD dwStubFlags)
    {
        WRAPPER_NO_CONTRACT;
        m_slIL.Begin(dwStubFlags);
        _ASSERTE(m_dwStubFlags == dwStubFlags);
    }

    void MarshalReturn(MarshalInfo* pInfo, int argOffset)
    {
        CONTRACTL
        {
            STANDARD_VM_CHECK;

            PRECONDITION(CheckPointer(pInfo));
        }
        CONTRACTL_END;

        pInfo->GenerateReturnIL(&m_slIL, argOffset,
                                SF_IsForwardStub(m_dwStubFlags),
                                SF_IsFieldGetterStub(m_dwStubFlags),
                                SF_IsHRESULTSwapping(m_dwStubFlags));
    }

    void MarshalArgument(MarshalInfo* pInfo, int argOffset, UINT nativeStackOffset)
    {
        CONTRACTL
        {
            STANDARD_VM_CHECK;
            PRECONDITION(CheckPointer(pInfo));
        }
        CONTRACTL_END;

        pInfo->GenerateArgumentIL(&m_slIL, argOffset, nativeStackOffset, SF_IsForwardStub(m_dwStubFlags));
    }

    void MarshalField(MarshalInfo* pInfo, UINT32 managedOffset, UINT32 nativeOffset, FieldDesc* pFieldDesc)
    {
        CONTRACTL
        {
            STANDARD_VM_CHECK;
            PRECONDITION(CheckPointer(pInfo));
        }
        CONTRACTL_END;

        pInfo->GenerateFieldIL(&m_slIL, managedOffset, nativeOffset, pFieldDesc);
    }

#ifdef FEATURE_COMINTEROP
    static void EmitInterfaceClearNative(ILCodeStream* pcsEmit, DWORD dwLocalNum)
    {
        STANDARD_VM_CONTRACT;

        ILCodeLabel *pSkipClearNativeLabel = pcsEmit->NewCodeLabel();
        pcsEmit->EmitLDLOC(dwLocalNum);
        pcsEmit->EmitBRFALSE(pSkipClearNativeLabel);
        pcsEmit->EmitLDLOC(dwLocalNum);
        pcsEmit->EmitCALL(METHOD__INTERFACEMARSHALER__CLEAR_NATIVE, 1, 0);
        pcsEmit->EmitLabel(pSkipClearNativeLabel);
    }
#endif // FEATURE_COMINTEROP

    void MarshalLCID(int argIdx)
    {
        STANDARD_VM_CONTRACT;

        ILCodeStream* pcs = m_slIL.GetDispatchCodeStream();

        if (SF_IsReverseStub(m_dwStubFlags))
        {
            if ((m_slIL.GetStubTargetCallingConv() & IMAGE_CEE_CS_CALLCONV_HASTHIS) == IMAGE_CEE_CS_CALLCONV_HASTHIS)
            {
                // the arg number will be incremented by LDARG if we are in an instance method
                _ASSERTE(argIdx > 0);
                argIdx--;
            }

            // call CultureInfo.get_CurrentCulture()
            pcs->EmitCALL(METHOD__CULTURE_INFO__GET_CURRENT_CULTURE, 0, 1);

            // save the current culture
            LocalDesc locDescCulture(CoreLibBinder::GetClass(CLASS__CULTURE_INFO));
            DWORD dwCultureLocalNum = pcs->NewLocal(locDescCulture);

            pcs->EmitSTLOC(dwCultureLocalNum);

            // set a new one based on the LCID passed from unmanaged
            pcs->EmitLDARG(argIdx);

            // call CultureInfo..ctor(lcid)
            // call CultureInfo.set_CurrentCulture(culture)
            pcs->EmitNEWOBJ(METHOD__CULTURE_INFO__INT_CTOR, 1);
            pcs->EmitCALL(METHOD__CULTURE_INFO__SET_CURRENT_CULTURE, 1, 0);

            // and restore the current one after the call
            m_slIL.SetCleanupNeeded();
            ILCodeStream *pcsCleanup = m_slIL.GetCleanupCodeStream();

            // call CultureInfo.set_CurrentCulture(original_culture)
            pcsCleanup->EmitLDLOC(dwCultureLocalNum);
            pcsCleanup->EmitCALL(METHOD__CULTURE_INFO__SET_CURRENT_CULTURE, 1, 0);
        }
        else
        {
            if (SF_IsCOMStub(m_dwStubFlags))
            {
                // We used to get LCID from current thread's culture here. The code
                // was replaced by the hardcoded LCID_ENGLISH_US as requested by VSTO.
                pcs->EmitLDC(0x0409); // LCID_ENGLISH_US
            }
            else
            {
                // call CultureInfo.get_CurrentCulture()
                pcs->EmitCALL(METHOD__CULTURE_INFO__GET_CURRENT_CULTURE, 0, 1);

                //call CultureInfo.get_LCID(this)
                pcs->EmitCALL(METHOD__CULTURE_INFO__GET_ID, 1, 1);
            }
        }

        // add the extra arg to the unmanaged signature
        LocalDesc locDescNative(ELEMENT_TYPE_I4);
        pcs->SetStubTargetArgType(&locDescNative, false);
    }

    void SwapStubSignatures(MethodDesc* pStubMD)
    {
        STANDARD_VM_CONTRACT;

        //
        // Since the stub handles native-to-managed transitions, we have to swap the
        // stub-state-calculated stub target sig with the stub sig itself.  This is
        // because the stub target sig represents the native signature and the stub
        // sig represents the managed signature.
        //
        // The first step is to convert the managed signature to a module-independent
        // signature and then pass it off to SetStubTargetMethodSig.  Note that the
        // ILStubResolver will copy the sig, so we only need to make a temporary copy
        // of it.
        //
        SigBuilder sigBuilder;

        {
            SigPointer sigPtr(pStubMD->GetSig());
            sigPtr.ConvertToInternalSignature(pStubMD->GetModule(), NULL, &sigBuilder);
        }

        //
        // The second step is to reset the sig on the stub MethodDesc to be the
        // stub-state-calculated stub target sig.
        //
        {
            //
            // make a domain-local copy of the sig so that this state can outlive the
            // compile time state.
            //
            DWORD           cbNewSig;
            PCCOR_SIGNATURE pNewSig;

            cbNewSig = GetStubTargetMethodSigLength();
            pNewSig  = (PCCOR_SIGNATURE)(void *)pStubMD->GetLoaderAllocator()->GetHighFrequencyHeap()->AllocMem(S_SIZE_T(cbNewSig));

            memcpyNoGCRefs((void *)pNewSig, GetStubTargetMethodSig(), cbNewSig);

            pStubMD->AsDynamicMethodDesc()->SetStoredMethodSig(pNewSig, cbNewSig);

            SigPointer  sigPtr(pNewSig, cbNewSig);
            uint32_t    callConvInfo;
            IfFailThrow(sigPtr.GetCallingConvInfo(&callConvInfo));

            if (callConvInfo & CORINFO_CALLCONV_HASTHIS)
            {
                ((PTR_DynamicMethodDesc)pStubMD)->ClearFlags(DynamicMethodDesc::FlagStatic);
                pStubMD->ClearStatic();
            }
            else
            {
                ((PTR_DynamicMethodDesc)pStubMD)->SetFlags(DynamicMethodDesc::FlagStatic);
                pStubMD->SetStatic();
            }

#ifndef TARGET_X86
            // we store the real managed argument stack size in the stub MethodDesc on non-X86
            UINT stackSize = pStubMD->SizeOfNativeArgStack();

            if (!FitsInU2(stackSize))
                COMPlusThrow(kMarshalDirectiveException, IDS_EE_SIGTOOCOMPLEX);

            pStubMD->AsDynamicMethodDesc()->SetNativeStackArgSize(static_cast<WORD>(stackSize));
#endif // TARGET_X86
        }

        DWORD   cbTempModuleIndependentSigLength;
        BYTE *  pTempModuleIndependentSig = (BYTE *)sigBuilder.GetSignature(&cbTempModuleIndependentSigLength);

        // Finish it
        SetStubTargetMethodSig(pTempModuleIndependentSig,
                               cbTempModuleIndependentSigLength);
    }

    void EmitInvokeTarget(MethodDesc *pStubMD)
    {
        STANDARD_VM_CONTRACT;

        m_slIL.DoNDirect(m_slIL.GetDispatchCodeStream(), m_dwStubFlags, pStubMD);
    }

    virtual void EmitExceptionHandler(LocalDesc* pNativeReturnType, LocalDesc* pManagedReturnType,
        ILCodeLabel** ppTryBeginLabel, ILCodeLabel** ppTryEndAndCatchBeginLabel, ILCodeLabel** ppCatchEndAndReturnLabel)
    {
#ifdef FEATURE_COMINTEROP
        STANDARD_VM_CONTRACT;

        ILCodeStream* pcsExceptionHandler = m_slIL.NewCodeStream(ILStubLinker::kExceptionHandler);
        *ppTryEndAndCatchBeginLabel = pcsExceptionHandler->NewCodeLabel(); // try ends at the same place the catch begins
        *ppCatchEndAndReturnLabel = pcsExceptionHandler->NewCodeLabel();   // catch ends at the same place we resume afterwards

        pcsExceptionHandler->EmitLEAVE(*ppCatchEndAndReturnLabel);
        pcsExceptionHandler->EmitLabel(*ppTryEndAndCatchBeginLabel);

        BYTE nativeReturnElemType = pNativeReturnType->ElementType[0];      // return type of the stub
        BYTE managedReturnElemType = pManagedReturnType->ElementType[0];    // return type of the mananged target

        bool returnTheHRESULT = SF_IsHRESULTSwapping(m_dwStubFlags) ||
                                    (managedReturnElemType == ELEMENT_TYPE_I4) ||
                                    (managedReturnElemType == ELEMENT_TYPE_U4);

        DWORD retvalLocalNum = m_slIL.GetReturnValueLocalNum();
        BinderMethodID getHRForException;
        getHRForException = METHOD__MARSHAL__GET_HR_FOR_EXCEPTION;

        pcsExceptionHandler->EmitCALL(getHRForException,
            0,  // WARNING: This method takes 1 input arg, the exception object.  But the ILStubLinker
                //          has no knowledge that the exception object is on the stack (because it is
                //          unaware that we've just entered a catch block), so we lie and claim that we
                //          don't take any input arguments.
            1);

        switch (nativeReturnElemType)
        {
        default:
            UNREACHABLE_MSG("Unexpected element type found on native return type.");
            break;
        case ELEMENT_TYPE_VOID:
            _ASSERTE(retvalLocalNum == (DWORD)-1);
            pcsExceptionHandler->EmitPOP();
            break;
        case ELEMENT_TYPE_I4:
        case ELEMENT_TYPE_U4:
            {
                if (!returnTheHRESULT)
                {
                    pcsExceptionHandler->EmitPOP();
                    pcsExceptionHandler->EmitLDC(0);
                    pcsExceptionHandler->EmitCONV_T((CorElementType)nativeReturnElemType);
                }
                _ASSERTE(retvalLocalNum != (DWORD)-1);
                pcsExceptionHandler->EmitSTLOC(retvalLocalNum);
            }
            break;
        case ELEMENT_TYPE_R4:
            pcsExceptionHandler->EmitPOP();
            pcsExceptionHandler->EmitLDC_R4(CLR_NAN_32);
            _ASSERTE(retvalLocalNum != (DWORD)-1);
            pcsExceptionHandler->EmitSTLOC(retvalLocalNum);
            break;
        case ELEMENT_TYPE_R8:
            pcsExceptionHandler->EmitPOP();
            pcsExceptionHandler->EmitLDC_R8(CLR_NAN_64);
            _ASSERTE(retvalLocalNum != (DWORD)-1);
            pcsExceptionHandler->EmitSTLOC(retvalLocalNum);
            break;
        case ELEMENT_TYPE_INTERNAL:
            {
                TypeHandle returnTypeHnd = pNativeReturnType->InternalToken;
                CONSISTENCY_CHECK(returnTypeHnd.IsValueType());
                _ASSERTE(retvalLocalNum != (DWORD)-1);
                pcsExceptionHandler->EmitLDLOCA(retvalLocalNum);
                pcsExceptionHandler->EmitINITOBJ(m_slIL.GetDispatchCodeStream()->GetToken(returnTypeHnd));
            }
            break;
        case ELEMENT_TYPE_BOOLEAN:
        case ELEMENT_TYPE_CHAR:
        case ELEMENT_TYPE_I1:
        case ELEMENT_TYPE_U1:
        case ELEMENT_TYPE_I2:
        case ELEMENT_TYPE_U2:
        case ELEMENT_TYPE_I8:
        case ELEMENT_TYPE_U8:
        case ELEMENT_TYPE_I:
        case ELEMENT_TYPE_U:
            pcsExceptionHandler->EmitPOP();
            pcsExceptionHandler->EmitLDC(0);
            pcsExceptionHandler->EmitCONV_T((CorElementType)nativeReturnElemType);
            _ASSERTE(retvalLocalNum != (DWORD)-1);
            pcsExceptionHandler->EmitSTLOC(retvalLocalNum);
            break;
        }

        pcsExceptionHandler->EmitLEAVE(*ppCatchEndAndReturnLabel);
        pcsExceptionHandler->EmitLabel(*ppCatchEndAndReturnLabel);
        if (nativeReturnElemType != ELEMENT_TYPE_VOID)
        {
            _ASSERTE(retvalLocalNum != (DWORD)-1);
            pcsExceptionHandler->EmitLDLOC(retvalLocalNum);
        }
        pcsExceptionHandler->EmitRET();
#endif // FEATURE_COMINTEROP
    }

#ifndef DACCESS_COMPILE
    void FinishEmit(MethodDesc* pStubMD)
    {
        STANDARD_VM_CONTRACT;

        ILCodeStream* pcsMarshal = m_slIL.GetMarshalCodeStream();
        ILCodeStream* pcsUnmarshal = m_slIL.GetUnmarshalCodeStream();
        ILCodeStream* pcsDispatch = m_slIL.GetDispatchCodeStream();

        if (SF_IsHRESULTSwapping(m_dwStubFlags) && m_slIL.StubHasVoidReturnType())
        {
            // if the return type is void, but we're doing HRESULT swapping, we
            // need to set the return type here.  Otherwise, the return value
            // marshaler will do this.
            pcsMarshal->SetStubTargetReturnType(ELEMENT_TYPE_I4);    // HRESULT

            if (SF_IsReverseStub(m_dwStubFlags))
            {
                // reverse interop needs to seed the return value if the
                // managed function returns void but we're doing hresult
                // swapping.
                pcsUnmarshal->EmitLDC(S_OK);
            }
        }

        LocalDesc nativeReturnType;
        LocalDesc managedReturnType;
        bool hasTryCatchForHRESULT = SF_IsReverseCOMStub(m_dwStubFlags)
                                    && !SF_IsFieldGetterStub(m_dwStubFlags)
                                    && !SF_IsFieldSetterStub(m_dwStubFlags);

        bool hasTryCatchExceptionHandler = hasTryCatchForHRESULT || SF_IsStructMarshalStub(m_dwStubFlags);

#ifdef FEATURE_COMINTEROP
        if (hasTryCatchForHRESULT)
        {
            m_slIL.GetStubTargetReturnType(&nativeReturnType);
            m_slIL.GetStubReturnType(&managedReturnType);
        }
#endif // FEATURE_COMINTEROP

        // Don't touch target signatures from this point on otherwise it messes up the
        // cache in ILStubState::GetStubTargetMethodSig.

#ifdef _DEBUG
        {
            // The native and local signatures should not have any tokens.
            // All token references should have been converted to
            // ELEMENT_TYPE_INTERNAL.
            //
            // Note that MetaSig::GetReturnType and NextArg will normalize
            // ELEMENT_TYPE_INTERNAL back to CLASS or VALUETYPE.
            //
            // <TODO> need to recursively check ELEMENT_TYPE_FNPTR signatures </TODO>

            SigTypeContext typeContext;  // this is an empty type context: COM calls are guaranteed to not be generics.
            MetaSig nsig(
                GetStubTargetMethodSig(),
                GetStubTargetMethodSigLength(),
                CoreLibBinder::GetModule(),
                &typeContext);

            CorElementType type;
            IfFailThrow(nsig.GetReturnProps().PeekElemType(&type));
            CONSISTENCY_CHECK(ELEMENT_TYPE_CLASS != type && ELEMENT_TYPE_VALUETYPE != type);

            while (ELEMENT_TYPE_END != (type = nsig.NextArg()))
            {
                IfFailThrow(nsig.GetArgProps().PeekElemType(&type));
                CONSISTENCY_CHECK(ELEMENT_TYPE_CLASS != type && ELEMENT_TYPE_VALUETYPE != type);
            }
        }
#endif // _DEBUG

        // <NOTE>
        // The profiler helpers below must be called immediately before and after the call to the target.
        // The debugger trace call helpers are invoked from StubRareDisableWorker
        // </NOTE>

#if defined(PROFILING_SUPPORTED)
        DWORD dwMethodDescLocalNum = (DWORD)-1;

        // Notify the profiler of call out of the runtime
        if (!SF_IsReverseCOMStub(m_dwStubFlags) && !SF_IsReverseDelegateStub(m_dwStubFlags) && !SF_IsStructMarshalStub(m_dwStubFlags) && CORProfilerTrackTransitions())
        {
            dwMethodDescLocalNum = m_slIL.EmitProfilerBeginTransitionCallback(pcsDispatch, m_dwStubFlags);
            _ASSERTE(dwMethodDescLocalNum != (DWORD)-1);
        }
#endif // PROFILING_SUPPORTED

        // For CoreClr, clear the last error before calling the target that returns last error.
        // There isn't always a way to know the function have failed without checking last error,
        // in particular on Unix.
        if (m_fSetLastError && SF_IsForwardStub(m_dwStubFlags))
        {
            pcsDispatch->EmitCALL(METHOD__STUBHELPERS__CLEAR_LAST_ERROR, 0, 0);
        }

        // Invoke the target (calli, call method, call delegate, get/set field, etc.)
        EmitInvokeTarget(pStubMD);

        // Saving last error must be the first thing we do after returning from the target
        if (m_fSetLastError && SF_IsForwardStub(m_dwStubFlags))
        {
            pcsDispatch->EmitCALL(METHOD__STUBHELPERS__SET_LAST_ERROR, 0, 0);
        }

#if defined(TARGET_X86)
        if (SF_IsForwardDelegateStub(m_dwStubFlags))
        {
            // the delegate may have an intercept stub attached to its sync block so we should
            // prevent it from being garbage collected when the call is in progress
            pcsDispatch->EmitLoadThis();
            pcsDispatch->EmitCALL(METHOD__GC__KEEP_ALIVE, 1, 0);
        }
#endif // defined(TARGET_X86)

#ifdef VERIFY_HEAP
        if (SF_IsForwardStub(m_dwStubFlags) && g_pConfig->InteropValidatePinnedObjects())
        {
            // call StubHelpers.ValidateObject/StubHelpers.ValidateByref on pinned locals
            m_slIL.EmitObjectValidation(pcsDispatch, m_dwStubFlags);
        }
#endif // VERIFY_HEAP

#if defined(PROFILING_SUPPORTED)
        // Notify the profiler of return back into the runtime
        if (dwMethodDescLocalNum != (DWORD)-1)
        {
            m_slIL.EmitProfilerEndTransitionCallback(pcsDispatch, m_dwStubFlags, dwMethodDescLocalNum);
        }
#endif // PROFILING_SUPPORTED

#ifdef FEATURE_COMINTEROP
        if (SF_IsForwardCOMStub(m_dwStubFlags))
        {
            // Make sure that the RCW stays alive for the duration of the call. Note that if we do HRESULT
            // swapping, we'll pass 'this' to GetCOMHRExceptionObject after returning from the target so
            // GC.KeepAlive is not necessary.
            if (!SF_IsHRESULTSwapping(m_dwStubFlags))
            {
                m_slIL.EmitLoadRCWThis(pcsDispatch, m_dwStubFlags);
                pcsDispatch->EmitCALL(METHOD__GC__KEEP_ALIVE, 1, 0);
            }
        }
#endif // FEATURE_COMINTEROP

        if (SF_IsHRESULTSwapping(m_dwStubFlags))
        {
            if (SF_IsForwardStub(m_dwStubFlags))
            {
                ILCodeLabel* pSkipThrowLabel = pcsDispatch->NewCodeLabel();

                pcsDispatch->EmitDUP();
                pcsDispatch->EmitLDC(0); // Compare against S_OK (i.e. 0).
                pcsDispatch->EmitBGE(pSkipThrowLabel);

#ifdef FEATURE_COMINTEROP
                if (SF_IsCOMStub(m_dwStubFlags))
                {
                    m_slIL.EmitLoadStubContext(pcsDispatch, m_dwStubFlags);
                    m_slIL.EmitLoadRCWThis(pcsDispatch, m_dwStubFlags);

                    pcsDispatch->EmitCALL(METHOD__STUBHELPERS__GET_COM_HR_EXCEPTION_OBJECT, 3, 1);
                }
                else
#endif // FEATURE_COMINTEROP
                {
                    pcsDispatch->EmitCALL(METHOD__STUBHELPERS__GET_HR_EXCEPTION_OBJECT, 1, 1);
                }

                pcsDispatch->EmitTHROW();
                pcsDispatch->EmitLDC(0);   // keep the IL stack balanced across the branch and the fall-through
                pcsDispatch->EmitLabel(pSkipThrowLabel);
                pcsDispatch->EmitPOP();
            }
        }

        if (SF_IsCheckPendingException(m_dwStubFlags)
            && SF_IsForwardStub(m_dwStubFlags))
        {
            ILCodeLabel* pSkipThrowLabel = pcsDispatch->NewCodeLabel();

            pcsDispatch->EmitCALL(METHOD__STUBHELPERS__GET_PENDING_EXCEPTION_OBJECT, 0, 1);
            pcsDispatch->EmitDUP();
            pcsDispatch->EmitBRFALSE(pSkipThrowLabel);
            pcsDispatch->EmitTHROW();
            pcsDispatch->EmitLDC(0);   // keep the IL stack balanced across the branch and the fall-through
            pcsDispatch->EmitLabel(pSkipThrowLabel);
            pcsDispatch->EmitPOP();
        }

        m_slIL.End(m_dwStubFlags);
        if (!hasTryCatchForHRESULT) // we will 'leave' the try scope and then 'ret' from outside
        {
            pcsUnmarshal->EmitRET();
        }

        CORJIT_FLAGS jitFlags(CORJIT_FLAGS::CORJIT_FLAG_IL_STUB);

        if (m_slIL.HasInteropParamExceptionInfo())
        {
            // This code will not use the secret parameter, so we do not
            // tell the JIT to bother with it.
            m_slIL.ClearCode();
            m_slIL.GenerateInteropParamException(pcsMarshal);
        }
        else if (SF_IsFieldGetterStub(m_dwStubFlags) || SF_IsFieldSetterStub(m_dwStubFlags))
        {
            // Field access stubs are not shared and do not use the secret parameter.
        }
        else if (SF_IsStructMarshalStub(m_dwStubFlags))
        {
            // Struct marshal stubs don't actually call anything so they do not need the secrect parameter.
        }
        else if (SF_IsForwardDelegateStub(m_dwStubFlags))
        {
            // Forward delegate stubs get all the context they need in 'this' so they
            // don't use the secret parameter.
        }
        else
        {
            // All other IL stubs will need to use the secret parameter.
            jitFlags.Set(CORJIT_FLAGS::CORJIT_FLAG_PUBLISH_SECRET_PARAM);
        }

        if (SF_IsReverseStub(m_dwStubFlags))
        {
            SwapStubSignatures(pStubMD);
        }

        ILCodeLabel* pTryBeginLabel = nullptr;
        ILCodeLabel* pTryEndAndCatchBeginLabel = nullptr;
        ILCodeLabel* pCatchEndLabel = nullptr;
        if (hasTryCatchExceptionHandler)
        {
            EmitExceptionHandler(&nativeReturnType, &managedReturnType, &pTryBeginLabel, &pTryEndAndCatchBeginLabel, &pCatchEndLabel);
        }

        UINT   maxStack;
        size_t cbCode;
        DWORD  cbSig;
        BYTE * pbBuffer;
        BYTE * pbLocalSig;

        cbCode = m_slIL.Link(&maxStack);
        cbSig = m_slIL.GetLocalSigSize();

        ILStubResolver *       pResolver = pStubMD->AsDynamicMethodDesc()->GetILStubResolver();
        COR_ILMETHOD_DECODER * pILHeader = pResolver->AllocGeneratedIL(cbCode, cbSig, maxStack);
        pbBuffer   = (BYTE *)pILHeader->Code;
        pbLocalSig = (BYTE *)pILHeader->LocalVarSig;
        _ASSERTE(cbSig == pILHeader->cbLocalVarSig);

        ILStubEHClause cleanupTryFinally{};
        m_slIL.GetCleanupFinallyOffsets(&cleanupTryFinally);

        ILStubEHClause tryCatchClause{};
        if (hasTryCatchExceptionHandler)
        {
            tryCatchClause.kind = ILStubEHClause::kTypedCatch;
            tryCatchClause.dwTryBeginOffset = pTryBeginLabel != nullptr ? (DWORD)pTryBeginLabel->GetCodeOffset() : 0;
            tryCatchClause.dwHandlerBeginOffset = ((DWORD)pTryEndAndCatchBeginLabel->GetCodeOffset());
            tryCatchClause.cbTryLength = tryCatchClause.dwHandlerBeginOffset - tryCatchClause.dwTryBeginOffset;
            tryCatchClause.cbHandlerLength = ((DWORD)pCatchEndLabel->GetCodeOffset()) - tryCatchClause.dwHandlerBeginOffset;
            tryCatchClause.dwTypeToken = pcsMarshal->GetToken(g_pObjectClass);
        }

        int nEHClauses = 0;

        if (tryCatchClause.cbHandlerLength != 0)
            nEHClauses++;

        if (cleanupTryFinally.cbHandlerLength != 0)
            nEHClauses++;

        if (nEHClauses > 0)
        {
            COR_ILMETHOD_SECT_EH* pEHSect = pResolver->AllocEHSect(nEHClauses);
            PopulateEHSect(pEHSect, nEHClauses, &cleanupTryFinally, &tryCatchClause);
        }

        m_slIL.GenerateCode(pbBuffer, cbCode);
        m_slIL.GetLocalSig(pbLocalSig, cbSig);

        pResolver->SetJitFlags(jitFlags);

#ifdef LOGGING
        LOG((LF_STUBS, LL_INFO1000, "---------------------------------------------------------------------\n"));
        LOG((LF_STUBS, LL_INFO1000, "NDirect IL stub dump: %s::%s\n", pStubMD->m_pszDebugClassName, pStubMD->m_pszDebugMethodName));
        if (LoggingEnabled() && LoggingOn(LF_STUBS, LL_INFO1000))
        {
            CQuickBytes qbManaged;
            CQuickBytes qbLocal;

            PCCOR_SIGNATURE pManagedSig;
            ULONG           cManagedSig;

            IMDInternalImport* pIMDI = CoreLibBinder::GetModule()->GetMDImport();

            pStubMD->GetSig(&pManagedSig, &cManagedSig);

            PrettyPrintSig(pManagedSig,  cManagedSig, "*",  &qbManaged, pStubMD->GetMDImport(), NULL);
            PrettyPrintSig(pbLocalSig,   cbSig, NULL, &qbLocal,   pIMDI, NULL);

            LOG((LF_STUBS, LL_INFO1000, "incoming managed sig: %p: %s\n", pManagedSig, qbManaged.Ptr()));
            LOG((LF_STUBS, LL_INFO1000, "locals sig:           %p: %s\n", pbLocalSig+1, qbLocal.Ptr()));

            if (cleanupTryFinally.cbHandlerLength != 0)
            {
                LOG((LF_STUBS, LL_INFO1000, "try_begin: 0x%04x try_end: 0x%04x finally_begin: 0x%04x finally_end: 0x%04x \n",
                    cleanupTryFinally.dwTryBeginOffset, cleanupTryFinally.dwTryBeginOffset + cleanupTryFinally.cbTryLength,
                    cleanupTryFinally.dwHandlerBeginOffset, cleanupTryFinally.dwHandlerBeginOffset + cleanupTryFinally.cbHandlerLength));
            }
            if (tryCatchClause.cbHandlerLength != 0)
            {
                LOG((LF_STUBS, LL_INFO1000, "try_begin: 0x%04x try_end: 0x%04x catch_begin: 0x%04x catch_end: 0x%04x type_token: 0x%08x\n",
                    tryCatchClause.dwTryBeginOffset, tryCatchClause.dwTryBeginOffset + tryCatchClause.cbTryLength,
                    tryCatchClause.dwHandlerBeginOffset, tryCatchClause.dwHandlerBeginOffset + tryCatchClause.cbHandlerLength,
                    tryCatchClause.dwTypeToken));
            }

            LogILStubFlags(LF_STUBS, LL_INFO1000, m_dwStubFlags);

            m_slIL.LogILStub(jitFlags);
        }
        LOG((LF_STUBS, LL_INFO1000, "^^^^^^^^^^^^^^^^^^^^^^^^^^^^^^^^^^^^^^^^^^^^^^^^^^^^^^^^^^^^^^^^^^^^^\n"));
#endif // LOGGING

        //
        // Publish ETW events for IL stubs
        //

        // If the category and the event is enabled...
        if (ETW_EVENT_ENABLED(MICROSOFT_WINDOWS_DOTNETRUNTIME_PROVIDER_DOTNET_Context, ILStubGenerated))
        {
            EtwOnILStubGenerated(
                pStubMD,
                pbLocalSig,
                cbSig,
                jitFlags,
                &tryCatchClause,
                &cleanupTryFinally,
                maxStack,
                (DWORD)cbCode
                );
        }

    }

    //
    // Truncates a EString by first converting it to unicode and truncate it
    // if it is larger than size. "..." will be appended if it is truncated.
    //
    void TruncateUnicodeString(SString &string, COUNT_T bufSize)
    {
        if ((string.GetCount() + 1) * sizeof(WCHAR) > bufSize)
        {
            _ASSERTE(bufSize / sizeof(WCHAR) > 4);
            string.Truncate(string.Begin() + bufSize / sizeof(WCHAR) - 4);
            string.Append(W("..."));
        }
    }

    //---------------------------------------------------------------------------------------
    //
    void
    EtwOnILStubGenerated(
        MethodDesc *    pStubMD,
        PCCOR_SIGNATURE pbLocalSig,
        DWORD           cbSig,
        CORJIT_FLAGS    jitFlags,
        ILStubEHClause * pConvertToHRTryCatchBounds,
        ILStubEHClause * pCleanupTryFinallyBounds,
        DWORD           maxStack,
        DWORD           cbCode)
    {
        STANDARD_VM_CONTRACT;

        //
        // Interop Method Information
        //
        MethodDesc *pTargetMD = m_slIL.GetTargetMD();
        SString strNamespaceOrClassName;
        EString<EncodingUTF8> strMethodName, strMethodSignature;
        UINT64 uModuleId = 0;

        if (pTargetMD)
        {
            pTargetMD->GetMethodInfoWithNewSig(strNamespaceOrClassName, strMethodName, strMethodSignature);
            uModuleId = (UINT64)(TADDR)pTargetMD->GetModule_NoLogging();
        }

        //
        // Stub Method Signature
        //
        SString stubNamespaceOrClassName;
        EString<EncodingUTF8> stubMethodName, stubMethodSignature;
        pStubMD->GetMethodInfoWithNewSig(stubNamespaceOrClassName, stubMethodName, stubMethodSignature);

        IMDInternalImport *pStubImport = pStubMD->GetModule()->GetMDImport();

        CQuickBytes qbLocal;
        PrettyPrintSig(pbLocalSig, (DWORD)cbSig, NULL, &qbLocal,  pStubImport, NULL);

        EString<EncodingUTF8> strLocalSig((LPCUTF8)qbLocal.Ptr());

        //
        // Native Signature
        //
<<<<<<< HEAD
        EString<EncodingUTF8> strNativeSignature {};
=======
        SString strNativeSignature;
>>>>>>> 1313fda8
        if (m_dwStubFlags & NDIRECTSTUB_FL_REVERSE_INTEROP)
        {
            // Reverse interop. Use StubSignature
            strNativeSignature = stubMethodSignature;
        }
        else
        {
            // Forward interop. Use StubTarget siganture
            PCCOR_SIGNATURE pCallTargetSig = GetStubTargetMethodSig();
            DWORD           cCallTargetSig = GetStubTargetMethodSigLength();

            CQuickBytes qbCallTargetSig;

            PrettyPrintSig(pCallTargetSig, cCallTargetSig, "", &qbCallTargetSig,  pStubImport, NULL);

            strNativeSignature.Set((LPCUTF8)qbCallTargetSig.Ptr());
        }

        //
        // Dump IL stub code
        //
        EString<EncodingUTF8> strILStubCode;
        strILStubCode.Preallocate(4096);    // Preallocate 4K bytes to avoid unnecessary growth

<<<<<<< HEAD
        SString codeSizeFormat;
        LoadResource(codeSizeFormat, CCompRC::Optional, IDS_EE_INTEROP_CODE_SIZE_COMMENT);
        EString<EncodingUTF8> codeSizeFormatUTF8;
        codeSizeFormat.ConvertToUTF8(codeSizeFormatUTF8);
        strILStubCode.AppendPrintf("// %s\t%d (0x%04x)\n", (LPCUTF8)codeSizeFormatUTF8, cbCode, cbCode);
        strILStubCode.AppendPrintf(".maxstack %d \n", maxStack);
        strILStubCode.AppendPrintf(".locals %s\n", (LPCUTF8)strLocalSig);
=======
        strILStubCode.AppendPrintf("// Code size\t%d (0x%04x)\n", cbCode, cbCode);
        strILStubCode.AppendPrintf(".maxstack %d \n", maxStack);
        strILStubCode.AppendPrintf(".locals %s\n", strLocalSig.GetUTF8NoConvert());
>>>>>>> 1313fda8

        m_slIL.LogILStub(jitFlags, &strILStubCode);

        if (pConvertToHRTryCatchBounds->cbTryLength != 0 && pConvertToHRTryCatchBounds->cbHandlerLength != 0)
        {
            strILStubCode.AppendPrintf(
<<<<<<< HEAD
                ".try IL_%04x to IL_%04x catch handler IL_%04x to IL_%4x\n",
=======
                ".try IL_%04x to IL_%04x catch handler IL_%04x to IL_%04x\n",
>>>>>>> 1313fda8
                pConvertToHRTryCatchBounds->dwTryBeginOffset,
                pConvertToHRTryCatchBounds->dwTryBeginOffset + pConvertToHRTryCatchBounds->cbTryLength,
                pConvertToHRTryCatchBounds->dwHandlerBeginOffset,
                pConvertToHRTryCatchBounds->dwHandlerBeginOffset + pConvertToHRTryCatchBounds->cbHandlerLength);
        }

        if (pCleanupTryFinallyBounds->cbTryLength != 0 && pCleanupTryFinallyBounds->cbHandlerLength != 0)
        {
            strILStubCode.AppendPrintf(
                ".try IL_%04x to IL_%04x finally handler IL_%04x to IL_%04x\n",
                pCleanupTryFinallyBounds->dwTryBeginOffset,
                pCleanupTryFinallyBounds->dwTryBeginOffset + pCleanupTryFinallyBounds->cbTryLength,
                pCleanupTryFinallyBounds->dwHandlerBeginOffset,
                pCleanupTryFinallyBounds->dwHandlerBeginOffset + pCleanupTryFinallyBounds->cbHandlerLength);
        }

        //
        // Fire the event
        //
        DWORD dwFlags = 0;
        if (m_dwStubFlags & NDIRECTSTUB_FL_REVERSE_INTEROP)
            dwFlags |= ETW_IL_STUB_FLAGS_REVERSE_INTEROP;
#ifdef FEATURE_COMINTEROP
        if (m_dwStubFlags & NDIRECTSTUB_FL_COM)
            dwFlags |= ETW_IL_STUB_FLAGS_COM_INTEROP;
#endif // FEATURE_COMINTEROP
        if (m_dwStubFlags & NDIRECTSTUB_FL_DELEGATE)
            dwFlags |= ETW_IL_STUB_FLAGS_DELEGATE;
        if (m_dwStubFlags & NDIRECTSTUB_FL_CONVSIGASVARARG)
            dwFlags |= ETW_IL_STUB_FLAGS_VARARG;
        if (m_dwStubFlags & NDIRECTSTUB_FL_UNMANAGED_CALLI)
            dwFlags |= ETW_IL_STUB_FLAGS_UNMANAGED_CALLI;
        if (m_dwStubFlags & NDIRECTSTUB_FL_STRUCT_MARSHAL)
            dwFlags |= ETW_IL_STUB_FLAGS_STRUCT_MARSHAL;

        DWORD dwToken = 0;
        if (pTargetMD)
            dwToken = pTargetMD->GetMemberDef();


        //
        // Truncate string fields. Make sure the whole event is less than 64KB
        //

        SString strMethodNameW, strMethodSignatureW, strNativeSignatureW, stubMethodSignatureW, strILStubCodeW;
        strMethodName.ConvertToUnicode(strMethodNameW);
        strMethodSignature.ConvertToUnicode(strMethodSignatureW);
        strNativeSignature.ConvertToUnicode(strNativeSignatureW);
        stubMethodSignature.ConvertToUnicode(stubMethodSignatureW);
        strILStubCode.ConvertToUnicode(strILStubCodeW);
        TruncateUnicodeString(strNamespaceOrClassName, ETW_IL_STUB_EVENT_STRING_FIELD_MAXSIZE);
        TruncateUnicodeString(strMethodNameW,           ETW_IL_STUB_EVENT_STRING_FIELD_MAXSIZE);
        TruncateUnicodeString(strMethodSignatureW,      ETW_IL_STUB_EVENT_STRING_FIELD_MAXSIZE);
        TruncateUnicodeString(strNativeSignatureW,      ETW_IL_STUB_EVENT_STRING_FIELD_MAXSIZE);
        TruncateUnicodeString(stubMethodSignatureW,     ETW_IL_STUB_EVENT_STRING_FIELD_MAXSIZE);
        TruncateUnicodeString(strILStubCodeW,           ETW_IL_STUB_EVENT_CODE_STRING_FIELD_MAXSIZE);

        //
        // Fire ETW event
        //
        FireEtwILStubGenerated(
            GetClrInstanceId(),                         // ClrInstanceId
            uModuleId,                                  // ModuleIdentifier
            (UINT64)pStubMD,                            // StubMethodIdentifier
            dwFlags,                                    // StubFlags
            dwToken,                                    // ManagedInteropMethodToken
            (LPCWSTR)strNamespaceOrClassName,       // ManagedInteropMethodNamespace
            (LPCWSTR)strMethodNameW,                 // ManagedInteropMethodName
            (LPCWSTR)strMethodSignatureW,            // ManagedInteropMethodSignature
            (LPCWSTR)strNativeSignatureW,            // NativeSignature
            (LPCWSTR)stubMethodSignatureW,           // StubMethodSigature
            (LPCWSTR)strILStubCodeW                  // StubMethodILCode
            );
    } // EtwOnILStubGenerated
#endif // DACCESS_COMPILE

#ifdef LOGGING
    //---------------------------------------------------------------------------------------
    //
    static inline void LogOneFlag(DWORD flags, DWORD flag, LPCSTR str, DWORD facility, DWORD level)
    {
        LIMITED_METHOD_CONTRACT;
        if (flags & flag)
        {
            LOG((facility, level, str));
        }
    }

    static void LogILStubFlags(DWORD facility, DWORD level, DWORD dwStubFlags)
    {
        LIMITED_METHOD_CONTRACT;
        LOG((facility, level, "dwStubFlags: 0x%08x\n", dwStubFlags));
        LogOneFlag(dwStubFlags, NDIRECTSTUB_FL_CONVSIGASVARARG,         "   NDIRECTSTUB_FL_CONVSIGASVARARG\n", facility, level);
        LogOneFlag(dwStubFlags, NDIRECTSTUB_FL_BESTFIT,                 "   NDIRECTSTUB_FL_BESTFIT\n", facility, level);
        LogOneFlag(dwStubFlags, NDIRECTSTUB_FL_THROWONUNMAPPABLECHAR,   "   NDIRECTSTUB_FL_THROWONUNMAPPABLECHAR\n", facility, level);
        LogOneFlag(dwStubFlags, NDIRECTSTUB_FL_DELEGATE,                "   NDIRECTSTUB_FL_DELEGATE\n", facility, level);
        LogOneFlag(dwStubFlags, NDIRECTSTUB_FL_DOHRESULTSWAPPING,       "   NDIRECTSTUB_FL_DOHRESULTSWAPPING\n", facility, level);
        LogOneFlag(dwStubFlags, NDIRECTSTUB_FL_REVERSE_INTEROP,         "   NDIRECTSTUB_FL_REVERSE_INTEROP\n", facility, level);
        LogOneFlag(dwStubFlags, NDIRECTSTUB_FL_STRUCT_MARSHAL,          "   NDIRECTSTUB_FL_STRUCT_MARSHAL\n", facility, level);
#ifdef FEATURE_COMINTEROP
        LogOneFlag(dwStubFlags, NDIRECTSTUB_FL_COM,                     "   NDIRECTSTUB_FL_COM\n", facility, level);
#endif // FEATURE_COMINTEROP
        LogOneFlag(dwStubFlags, NDIRECTSTUB_FL_GENERATEDEBUGGABLEIL,    "   NDIRECTSTUB_FL_GENERATEDEBUGGABLEIL\n", facility, level);
        LogOneFlag(dwStubFlags, NDIRECTSTUB_FL_UNMANAGED_CALLI,         "   NDIRECTSTUB_FL_UNMANAGED_CALLI\n", facility, level);
#ifdef FEATURE_COMINTEROP
        LogOneFlag(dwStubFlags, NDIRECTSTUB_FL_FIELDGETTER,             "   NDIRECTSTUB_FL_FIELDGETTER\n", facility, level);
        LogOneFlag(dwStubFlags, NDIRECTSTUB_FL_FIELDSETTER,             "   NDIRECTSTUB_FL_FIELDSETTER\n", facility, level);
#endif // FEATURE_COMINTEROP

        //
        // no need to log the internal flags, let's just assert what we expect to see...
        //
        CONSISTENCY_CHECK(!SF_IsCOMLateBoundStub(dwStubFlags));
        CONSISTENCY_CHECK(!SF_IsCOMEventCallStub(dwStubFlags));

        DWORD dwKnownMask =
            NDIRECTSTUB_FL_CONVSIGASVARARG          |
            NDIRECTSTUB_FL_BESTFIT                  |
            NDIRECTSTUB_FL_THROWONUNMAPPABLECHAR    |
            NDIRECTSTUB_FL_DELEGATE                 |
            NDIRECTSTUB_FL_DOHRESULTSWAPPING        |
            NDIRECTSTUB_FL_REVERSE_INTEROP          |
            NDIRECTSTUB_FL_GENERATEDEBUGGABLEIL     |
            NDIRECTSTUB_FL_UNMANAGED_CALLI          |
            NDIRECTSTUB_FL_STRUCT_MARSHAL           |
#ifdef FEATURE_COMINTEROP
            NDIRECTSTUB_FL_COM                      |
            NDIRECTSTUB_FL_COMLATEBOUND             |   // internal
            NDIRECTSTUB_FL_COMEVENTCALL             |   // internal
            NDIRECTSTUB_FL_FIELDGETTER              |
            NDIRECTSTUB_FL_FIELDSETTER              |
#endif // FEATURE_COMINTEROP
            NULL;

        DWORD dwUnknownFlags = dwStubFlags & ~dwKnownMask;
        if (0 != dwUnknownFlags)
        {
            LOG((facility, level, "UNKNOWN FLAGS: 0x%08x\n", dwUnknownFlags));
        }
    }
#endif // LOGGING

    PCCOR_SIGNATURE GetStubTargetMethodSig()
    {
        CONTRACT(PCCOR_SIGNATURE)
        {
            STANDARD_VM_CHECK;
            POSTCONDITION(CheckPointer(RETVAL, NULL_NOT_OK));
        }
        CONTRACT_END;

        BYTE *pb;

        if (!m_qbNativeFnSigBuffer.Size())
        {
            DWORD cb = m_slIL.GetStubTargetMethodSigSize();
            pb = (BYTE *)m_qbNativeFnSigBuffer.AllocThrows(cb);

            m_slIL.GetStubTargetMethodSig(pb, cb);
        }
        else
        {
            pb = (BYTE*)m_qbNativeFnSigBuffer.Ptr();
        }

        RETURN pb;
    }

    DWORD
    GetStubTargetMethodSigLength()
    {
        WRAPPER_NO_CONTRACT;

        return m_slIL.GetStubTargetMethodSigSize();
    }

    void SetStubTargetMethodSig(PCCOR_SIGNATURE pSig, DWORD cSig)
    {
        WRAPPER_NO_CONTRACT;

        m_slIL.SetStubTargetMethodSig(pSig, cSig);
        m_qbNativeFnSigBuffer.Shrink(0);
    }

    TokenLookupMap* GetTokenLookupMap() { WRAPPER_NO_CONTRACT; return m_slIL.GetTokenLookupMap(); }

    DWORD GetFlags() const { return m_dwStubFlags; }

protected:
    CQuickBytes         m_qbNativeFnSigBuffer;
    NDirectStubLinker   m_slIL;
    BOOL                m_fSetLastError;
    DWORD               m_dwStubFlags;
};

class StructMarshal_ILStubState : public ILStubState
{
public:

    StructMarshal_ILStubState(MethodTable* pMT, const Signature& signature, SigTypeContext* pTypeContext, DWORD dwStubFlags)
        : ILStubState(
            pMT->GetModule(),
            signature,
            pTypeContext,
            dwStubFlags,
            -1 /* We have no LCID parameter */,
            nullptr),
        m_nativeSize(pMT->GetNativeSize())
    {
        LIMITED_METHOD_CONTRACT;

    }

    void BeginEmit(DWORD dwStubFlags)
    {
        STANDARD_VM_CONTRACT;

        ILStubState::BeginEmit(dwStubFlags);

        ILCodeStream* pcsSetup = m_slIL.GetSetupCodeStream();
        ILCodeStream* pcsMarshal = m_slIL.GetMarshalCodeStream();
        ILCodeStream* pcsUnmarshal = m_slIL.GetUnmarshalCodeStream();
        ILCodeStream* pcsCleanup = m_slIL.GetCleanupCodeStream();

        pMarshalStartLabel = pcsSetup->NewCodeLabel();
        pCatchTrampolineStartLabel = pcsSetup->NewCodeLabel();
        pCatchTrampolineEndLabel = pcsSetup->NewCodeLabel();
        pUnmarshalStartLabel = pcsSetup->NewCodeLabel();
        pCleanupStartLabel = pcsSetup->NewCodeLabel();
        pReturnLabel = pcsSetup->NewCodeLabel();

        dwExceptionDispatchInfoLocal = pcsSetup->NewLocal(CoreLibBinder::GetClass(CLASS__EXCEPTION_DISPATCH_INFO));
        pcsSetup->EmitLDNULL();
        pcsSetup->EmitSTLOC(dwExceptionDispatchInfoLocal);

        pcsMarshal->EmitLabel(pMarshalStartLabel);
        pcsUnmarshal->EmitLabel(pUnmarshalStartLabel);
        pcsCleanup->EmitLabel(pCleanupStartLabel);

        // Initialize the native structure's memory so we can do a partial cleanup
        // if marshalling fails.
        pcsMarshal->EmitLDARG(StructMarshalStubs::NATIVE_STRUCT_ARGIDX);
        pcsMarshal->EmitLDC(0);
        pcsMarshal->EmitLDC(m_nativeSize);
        pcsMarshal->EmitINITBLK();
    }

    void FinishEmit(MethodDesc* pStubMD)
    {
        STANDARD_VM_CONTRACT;

        ILCodeStream* pcsSetup = m_slIL.GetSetupCodeStream();
        ILCodeStream* pcsMarshal = m_slIL.GetMarshalCodeStream();
        ILCodeStream* pcsUnmarshal = m_slIL.GetUnmarshalCodeStream();
        ILCodeStream* pcsDispatch = m_slIL.GetDispatchCodeStream();
        ILCodeStream* pcsCleanup = m_slIL.GetCleanupCodeStream();

        pcsSetup->EmitNOP("// marshal operation jump table {");
        pcsSetup->EmitLDARG(StructMarshalStubs::OPERATION_ARGIDX);
        pcsSetup->EmitLDC(StructMarshalStubs::MarshalOperation::Marshal);
        pcsSetup->EmitBEQ(pMarshalStartLabel);
        pcsSetup->EmitLDARG(StructMarshalStubs::OPERATION_ARGIDX);
        pcsSetup->EmitLDC(StructMarshalStubs::MarshalOperation::Unmarshal);
        pcsSetup->EmitBEQ(pUnmarshalStartLabel);
        pcsSetup->EmitLDARG(StructMarshalStubs::OPERATION_ARGIDX);
        pcsSetup->EmitLDC(StructMarshalStubs::MarshalOperation::Cleanup);
        pcsSetup->EmitBEQ(pCleanupStartLabel);
        pcsSetup->EmitNOP("// } marshal operation jump table");

        // Clear native memory after release so we don't leave anything dangling.
        pcsCleanup->EmitLDARG(StructMarshalStubs::NATIVE_STRUCT_ARGIDX);
        pcsCleanup->EmitLDC(0);
        pcsCleanup->EmitLDC(m_nativeSize);
        pcsCleanup->EmitINITBLK();

        pcsMarshal->EmitLEAVE(pReturnLabel);
        pcsMarshal->EmitLabel(pCatchTrampolineStartLabel);
        // WARNING: The ILStubLinker has no knowledge that the exception object is on the stack
        //          (because it is
        //          unaware that we've just entered a catch block), so we lie about the number of arguments
        //          (say the method takes one less) to rebalance the stack.
        pcsMarshal->EmitCALL(METHOD__EXCEPTION_DISPATCH_INFO__CAPTURE, 0, 1);
        pcsMarshal->EmitSTLOC(dwExceptionDispatchInfoLocal);
        pcsMarshal->EmitLEAVE(pCleanupStartLabel);
        pcsMarshal->EmitLabel(pCatchTrampolineEndLabel);

        pcsDispatch->EmitLabel(pReturnLabel);
        pcsDispatch->EmitRET();

        pcsUnmarshal->EmitRET();

        pcsCleanup->EmitLDLOC(dwExceptionDispatchInfoLocal);
        pcsCleanup->EmitBRFALSE(pReturnLabel);
        pcsCleanup->EmitLDLOC(dwExceptionDispatchInfoLocal);
        pcsCleanup->EmitCALL(METHOD__EXCEPTION_DISPATCH_INFO__THROW, 0, 0);
        pcsCleanup->EmitRET();

        ILStubState::FinishEmit(pStubMD);
    }

    virtual void EmitExceptionHandler(LocalDesc* pNativeReturnType, LocalDesc* pManagedReturnType,
        ILCodeLabel** ppTryBeginLabel, ILCodeLabel** ppTryEndCatchBeginLabel, ILCodeLabel** ppCatchEndLabel)
    {
        *ppTryBeginLabel = pMarshalStartLabel;
        *ppTryEndCatchBeginLabel = pCatchTrampolineStartLabel;
        *ppCatchEndLabel = pCatchTrampolineEndLabel;
    }

private:
    ILCodeLabel* pMarshalStartLabel = nullptr;
    ILCodeLabel* pCatchTrampolineStartLabel = nullptr;
    ILCodeLabel* pCatchTrampolineEndLabel = nullptr;
    ILCodeLabel* pUnmarshalStartLabel = nullptr;
    ILCodeLabel* pCleanupStartLabel = nullptr;
    ILCodeLabel* pReturnLabel = nullptr;
    DWORD dwExceptionDispatchInfoLocal;

    UINT32 m_nativeSize;
};

class PInvoke_ILStubState : public ILStubState
{
public:

    PInvoke_ILStubState(Module* pStubModule, const Signature &signature, SigTypeContext *pTypeContext, DWORD dwStubFlags,
                        CorInfoCallConvExtension unmgdCallConv, int iLCIDParamIdx, MethodDesc* pTargetMD)
        : ILStubState(
                pStubModule,
                signature,
                pTypeContext,
                UpdateStubFlags(dwStubFlags, pTargetMD),
                iLCIDParamIdx,
                pTargetMD)
    {
        STANDARD_VM_CONTRACT;
        m_slIL.SetCallingConvention(unmgdCallConv, SF_IsVarArgStub(dwStubFlags));
    }

private:
    static DWORD UpdateStubFlags(DWORD dwStubFlags, MethodDesc* pTargetMD)
    {
        if (TargetHasThis(dwStubFlags))
        {
            dwStubFlags |= NDIRECTSTUB_FL_TARGET_HAS_THIS;
        }
        if (StubHasThis(dwStubFlags))
        {
            dwStubFlags |= NDIRECTSTUB_FL_STUB_HAS_THIS;
        }
        if ((dwStubFlags & NDIRECTSTUB_FL_SUPPRESSGCTRANSITION) == 0
            && TargetSuppressGCTransition(dwStubFlags, pTargetMD))
        {
            dwStubFlags |= NDIRECTSTUB_FL_SUPPRESSGCTRANSITION;
        }
        if (HasCheckForPendingException(pTargetMD))
        {
            dwStubFlags |= NDIRECTSTUB_FL_CHECK_PENDING_EXCEPTION;
        }
        return dwStubFlags;
    }

    static BOOL TargetHasThis(DWORD dwStubFlags)
    {
        //
        // in reverse pinvoke on delegate, the managed target will
        // have a 'this' pointer, but the unmanaged signature does
        // not.
        //
        return SF_IsReverseDelegateStub(dwStubFlags);
    }

    static BOOL StubHasThis(DWORD dwStubFlags)
    {
        //
        // in forward pinvoke on a delegate, the stub will have a
        // 'this' pointer, but the unmanaged target will not.
        //
        return SF_IsForwardDelegateStub(dwStubFlags);
    }

    static BOOL TargetSuppressGCTransition(DWORD dwStubFlags, MethodDesc* pTargetMD)
    {
        return SF_IsForwardStub(dwStubFlags) && pTargetMD && pTargetMD->ShouldSuppressGCTransition();
    }

    static BOOL HasCheckForPendingException(MethodDesc* pTargetMD)
    {
        if (pTargetMD == NULL || !pTargetMD->IsNDirect())
            return FALSE;

        auto pNMD = (NDirectMethodDesc*)pTargetMD;
        if (!Interop::ShouldCheckForPendingException(pNMD))
            return FALSE;

        return TRUE;
    }
};

#ifdef FEATURE_COMINTEROP
class CLRToCOM_ILStubState : public ILStubState
{
public:

    CLRToCOM_ILStubState(Module* pStubModule, const Signature &signature, SigTypeContext *pTypeContext, DWORD dwStubFlags,
                         int iLCIDParamIdx, MethodDesc* pTargetMD)
        : ILStubState(
                pStubModule,
                signature,
                pTypeContext,
                dwStubFlags | NDIRECTSTUB_FL_STUB_HAS_THIS | NDIRECTSTUB_FL_TARGET_HAS_THIS,
                iLCIDParamIdx,
                pTargetMD)
    {
        STANDARD_VM_CONTRACT;

        if (SF_IsForwardStub(dwStubFlags))
        {
            m_slIL.SetCallingConvention(CorInfoCallConvExtension::Stdcall, SF_IsVarArgStub(dwStubFlags));
        }
    }

    void BeginEmit(DWORD dwStubFlags)  // CLR to COM IL
    {
        STANDARD_VM_CONTRACT;

        ILStubState::BeginEmit(dwStubFlags);

        ILCodeStream *pcsDispatch = m_slIL.GetDispatchCodeStream();

        // add the 'this' COM IP parameter to the target CALLI
        m_slIL.GetMarshalCodeStream()->SetStubTargetArgType(ELEMENT_TYPE_I, false);

        // convert 'this' to COM IP and the target method entry point
        m_slIL.EmitLoadRCWThis(pcsDispatch, m_dwStubFlags);

        m_slIL.EmitLoadStubContext(pcsDispatch, dwStubFlags);

        pcsDispatch->EmitLDLOCA(m_slIL.GetTargetEntryPointLocalNum());

        DWORD dwIPRequiresCleanupLocalNum = pcsDispatch->NewLocal(ELEMENT_TYPE_BOOLEAN);
        pcsDispatch->EmitLDLOCA(dwIPRequiresCleanupLocalNum);

        // StubHelpers.GetCOMIPFromRCW(object objSrc, IntPtr pCPCMD, out IntPtr ppTarget, out bool pfNeedsRelease)
        pcsDispatch->EmitCALL(METHOD__STUBHELPERS__GET_COM_IP_FROM_RCW, 4, 1);

        // save it because we'll need it to compute the CALLI target and release it
        pcsDispatch->EmitDUP();
        pcsDispatch->EmitSTLOC(m_slIL.GetTargetInterfacePointerLocalNum());

        // make sure it's Release()'ed after the call
        m_slIL.SetCleanupNeeded();
        ILCodeStream *pcsCleanup = m_slIL.GetCleanupCodeStream();

        ILCodeLabel *pSkipThisCleanup = pcsCleanup->NewCodeLabel();

        // and if it requires cleanup (i.e. it's not taken from the RCW cache)
        pcsCleanup->EmitLDLOC(dwIPRequiresCleanupLocalNum);
        pcsCleanup->EmitBRFALSE(pSkipThisCleanup);

        pcsCleanup->EmitLDLOC(m_slIL.GetTargetInterfacePointerLocalNum());
        pcsCleanup->EmitCALL(METHOD__INTERFACEMARSHALER__CLEAR_NATIVE, 1, 0);
        pcsCleanup->EmitLabel(pSkipThisCleanup);
    }
};

class COMToCLR_ILStubState : public ILStubState
{
public:

    COMToCLR_ILStubState(Module* pStubModule, const Signature &signature, SigTypeContext *pTypeContext, DWORD dwStubFlags,
                         int iLCIDParamIdx, MethodDesc* pTargetMD)
        : ILStubState(
                pStubModule,
                signature,
                pTypeContext,
                dwStubFlags | NDIRECTSTUB_FL_STUB_HAS_THIS | NDIRECTSTUB_FL_TARGET_HAS_THIS,
                iLCIDParamIdx,
                pTargetMD)
    {
        STANDARD_VM_CONTRACT;
    }

    void BeginEmit(DWORD dwStubFlags)  // COM to CLR IL
    {
        STANDARD_VM_CONTRACT;

        ILStubState::BeginEmit(dwStubFlags);

        m_slIL.GetDispatchCodeStream()->EmitLoadThis();
    }
};

class COMToCLRFieldAccess_ILStubState : public COMToCLR_ILStubState
{
public:

    COMToCLRFieldAccess_ILStubState(Module* pStubModule, const Signature &signature, SigTypeContext *pTypeContext,
                                    DWORD dwStubFlags, FieldDesc* pFD)
        : COMToCLR_ILStubState(
                pStubModule,
                signature,
                pTypeContext,
                dwStubFlags,
                -1,
                NULL)
    {
        STANDARD_VM_CONTRACT;

        _ASSERTE(pFD != NULL);
        m_pFD = pFD;
    }

    void EmitInvokeTarget(MethodDesc *pStubMD)
    {
        STANDARD_VM_CONTRACT;

        ILCodeStream* pcsDispatch = m_slIL.GetDispatchCodeStream();

        if (SF_IsFieldGetterStub(m_dwStubFlags))
        {
            pcsDispatch->EmitLDFLD(pcsDispatch->GetToken(m_pFD));
        }
        else
        {
            CONSISTENCY_CHECK(SF_IsFieldSetterStub(m_dwStubFlags));
            pcsDispatch->EmitSTFLD(pcsDispatch->GetToken(m_pFD));
        }
    }

protected:
    FieldDesc *m_pFD;
};
#endif // FEATURE_COMINTEROP

ILStubLinkerFlags GetILStubLinkerFlagsForNDirectStubFlags(NDirectStubFlags flags)
{
    DWORD result = ILSTUB_LINKER_FLAG_NONE;
    if (!SF_IsCOMStub(flags))
    {
        result |= ILSTUB_LINKER_FLAG_NDIRECT;
    }
    if (SF_IsReverseStub(flags))
    {
        result |= ILSTUB_LINKER_FLAG_REVERSE;
    }
    if (flags & NDIRECTSTUB_FL_SUPPRESSGCTRANSITION)
    {
        result |= ILSTUB_LINKER_FLAG_SUPPRESSGCTRANSITION;
    }
    if (flags & NDIRECTSTUB_FL_STUB_HAS_THIS)
    {
        result |= ILSTUB_LINKER_FLAG_STUB_HAS_THIS;
    }
    if (flags & NDIRECTSTUB_FL_TARGET_HAS_THIS)
    {
        result |= ILSTUB_LINKER_FLAG_TARGET_HAS_THIS;
    }
    return (ILStubLinkerFlags)result;
}

NDirectStubLinker::NDirectStubLinker(
            DWORD dwStubFlags,
            Module* pModule,
            const Signature &signature,
            SigTypeContext *pTypeContext,
            MethodDesc* pTargetMD,
            int  iLCIDParamIdx)
     : ILStubLinker(pModule, signature, pTypeContext, pTargetMD, GetILStubLinkerFlagsForNDirectStubFlags((NDirectStubFlags)dwStubFlags)),
    m_pCleanupFinallyBeginLabel(NULL),
    m_pCleanupFinallyEndLabel(NULL),
    m_pSkipExceptionCleanupLabel(NULL),
    m_fHasCleanupCode(FALSE),
    m_fHasExceptionCleanupCode(FALSE),
    m_fCleanupWorkListIsSetup(FALSE),
    m_targetHasThis((dwStubFlags & NDIRECTSTUB_FL_TARGET_HAS_THIS) != 0),
    m_dwThreadLocalNum(-1),
    m_dwCleanupWorkListLocalNum(-1),
    m_dwRetValLocalNum(-1),
    m_ErrorResID(-1),
    m_ErrorParamIdx(-1),
    m_iLCIDParamIdx(iLCIDParamIdx),
    m_dwStubFlags(dwStubFlags)
{
    STANDARD_VM_CONTRACT;


    m_pcsSetup              = NewCodeStream(ILStubLinker::kSetup);              // do any one-time setup work
    m_pcsMarshal            = NewCodeStream(ILStubLinker::kMarshal);            // marshals arguments
    m_pcsDispatch           = NewCodeStream(ILStubLinker::kDispatch);           // sets up arguments and makes call
    m_pcsRetUnmarshal       = NewCodeStream(ILStubLinker::kReturnUnmarshal);    // unmarshals return value
    m_pcsUnmarshal          = NewCodeStream(ILStubLinker::kUnmarshal);          // unmarshals arguments
    m_pcsExceptionCleanup   = NewCodeStream(ILStubLinker::kExceptionCleanup);   // MAY NOT THROW: goes in a finally and does exception-only cleanup
    m_pcsCleanup            = NewCodeStream(ILStubLinker::kCleanup);            // MAY NOT THROW: goes in a finally and does unconditional cleanup

    //
    // Add locals
    m_dwArgMarshalIndexLocalNum = NewLocal(ELEMENT_TYPE_I4);
    m_pcsMarshal->EmitLDC(0);
    m_pcsMarshal->EmitSTLOC(m_dwArgMarshalIndexLocalNum);

#ifdef FEATURE_COMINTEROP
    //
    // Forward COM interop needs a local to hold target interface pointer
    //
    if (SF_IsForwardCOMStub(m_dwStubFlags))
    {
        m_dwTargetEntryPointLocalNum = NewLocal(ELEMENT_TYPE_I);
        m_dwTargetInterfacePointerLocalNum = NewLocal(ELEMENT_TYPE_I);
        m_pcsSetup->EmitLoadNullPtr();
        m_pcsSetup->EmitSTLOC(m_dwTargetInterfacePointerLocalNum);
    }
#endif // FEATURE_COMINTEROP
}

void NDirectStubLinker::SetCallingConvention(CorInfoCallConvExtension unmngCallConv, BOOL fIsVarArg)
{
    LIMITED_METHOD_CONTRACT;

#if !defined(TARGET_X86)
    if (fIsVarArg)
    {
        // The JIT has to use a different calling convention for unmanaged vararg targets on 64-bit and ARM:
        // any float values must be duplicated in the corresponding general-purpose registers.
        SetStubTargetCallingConv(IMAGE_CEE_CS_CALLCONV_NATIVEVARARG);
    }
    else
#endif // !TARGET_X86
    {
        SetStubTargetCallingConv(unmngCallConv);
    }
}

void NDirectStubLinker::EmitSetArgMarshalIndex(ILCodeStream* pcsEmit, UINT uArgIdx)
{
    WRAPPER_NO_CONTRACT;

    //
    // This sets our state local variable that tracks the progress of the stub execution.
    // In the finally block we test this variable to see what cleanup we need to do. The
    // variable starts with the value of 0 and is assigned the following values as the
    // stub executes:
    //
    // CLEANUP_INDEX_ARG0_MARSHAL + 1               - 1st argument marshaled
    // CLEANUP_INDEX_ARG0_MARSHAL + 2               - 2nd argument marshaled
    // ...
    // CLEANUP_INDEX_ARG0_MARSHAL + n               - nth argument marshaled
    // CLEANUP_INDEX_RETVAL_UNMARSHAL + 1           - return value unmarshaled
    // CLEANUP_INDEX_ARG0_UNMARSHAL + 1             - 1st argument unmarshaled
    // CLEANUP_INDEX_ARG0_UNMARSHAL + 2             - 2nd argument unmarshaled
    // ...
    // CLEANUP_INDEX_ARG0_UNMARSHAL + n             - nth argument unmarshaled
    // CLEANUP_INDEX_ALL_DONE + 1                   - ran to completion, no exception thrown
    //
    // Note: There may be gaps, i.e. if say 2nd argument does not need cleanup, the
    // state variable will never be assigned the corresponding value. However, the
    // value must always monotonically increase so we can use <=, >, etc.
    //

    pcsEmit->EmitLDC(uArgIdx + 1);
    pcsEmit->EmitSTLOC(m_dwArgMarshalIndexLocalNum);
}

void NDirectStubLinker::EmitCheckForArgCleanup(ILCodeStream* pcsEmit, UINT uArgIdx, ArgCleanupBranchKind branchKind, ILCodeLabel* pSkipCleanupLabel)
{
    STANDARD_VM_CONTRACT;

    SetCleanupNeeded();

    // See EmitSetArgMarshalIndex.
    pcsEmit->EmitLDLOC(m_dwArgMarshalIndexLocalNum);
    pcsEmit->EmitLDC(uArgIdx);

    switch (branchKind)
    {
        case BranchIfMarshaled:
        {
            // we branch to the label if the argument has been marshaled
            pcsEmit->EmitBGT(pSkipCleanupLabel);
            break;
        }

        case BranchIfNotMarshaled:
        {
            // we branch to the label if the argument has not been marshaled
            pcsEmit->EmitBLE(pSkipCleanupLabel);
            break;
        }

        default:
            UNREACHABLE();
    }
}

int NDirectStubLinker::GetLCIDParamIdx()
{
    LIMITED_METHOD_CONTRACT;
    return m_iLCIDParamIdx;
}

ILCodeStream* NDirectStubLinker::GetSetupCodeStream()
{
    LIMITED_METHOD_CONTRACT;
    return m_pcsSetup;
}

ILCodeStream* NDirectStubLinker::GetMarshalCodeStream()
{
    LIMITED_METHOD_CONTRACT;
    return m_pcsMarshal;
}

ILCodeStream* NDirectStubLinker::GetUnmarshalCodeStream()
{
    LIMITED_METHOD_CONTRACT;
    return m_pcsUnmarshal;
}

ILCodeStream* NDirectStubLinker::GetReturnUnmarshalCodeStream()
{
    LIMITED_METHOD_CONTRACT;
    return m_pcsRetUnmarshal;
}

ILCodeStream* NDirectStubLinker::GetDispatchCodeStream()
{
    LIMITED_METHOD_CONTRACT;
    return m_pcsDispatch;
}

ILCodeStream* NDirectStubLinker::GetCleanupCodeStream()
{
    LIMITED_METHOD_CONTRACT;
    return m_pcsCleanup;
}

ILCodeStream* NDirectStubLinker::GetExceptionCleanupCodeStream()
{
    LIMITED_METHOD_CONTRACT;
    return m_pcsExceptionCleanup;
}

void NDirectStubLinker::SetInteropParamExceptionInfo(UINT resID, UINT paramIdx)
{
    LIMITED_METHOD_CONTRACT;

    // only keep the first one
    if (HasInteropParamExceptionInfo())
    {
        return;
    }

    m_ErrorResID = resID;
    m_ErrorParamIdx = paramIdx;
}

bool NDirectStubLinker::HasInteropParamExceptionInfo()
{
    LIMITED_METHOD_CONTRACT;

    return !(((DWORD)-1 == m_ErrorResID) && ((DWORD)-1 == m_ErrorParamIdx));
}

void NDirectStubLinker::GenerateInteropParamException(ILCodeStream* pcsEmit)
{
    STANDARD_VM_CONTRACT;

    pcsEmit->EmitLDC(m_ErrorResID);
    pcsEmit->EmitLDC(m_ErrorParamIdx);
    pcsEmit->EmitCALL(METHOD__STUBHELPERS__THROW_INTEROP_PARAM_EXCEPTION, 2, 0);

    pcsEmit->EmitLDNULL();
    pcsEmit->EmitTHROW();
}

#ifdef FEATURE_COMINTEROP
DWORD NDirectStubLinker::GetTargetInterfacePointerLocalNum()
{
    LIMITED_METHOD_CONTRACT;
    CONSISTENCY_CHECK(m_dwTargetInterfacePointerLocalNum != (DWORD)-1);
    return m_dwTargetInterfacePointerLocalNum;
}
DWORD NDirectStubLinker::GetTargetEntryPointLocalNum()
{
    LIMITED_METHOD_CONTRACT;
    CONSISTENCY_CHECK(m_dwTargetEntryPointLocalNum != (DWORD)-1);
    return m_dwTargetEntryPointLocalNum;
}

void NDirectStubLinker::EmitLoadRCWThis(ILCodeStream *pcsEmit, DWORD dwStubFlags)
{
    STANDARD_VM_CONTRACT;

    pcsEmit->EmitLoadThis();
}
#endif // FEATURE_COMINTEROP

DWORD NDirectStubLinker::GetCleanupWorkListLocalNum()
{
    LIMITED_METHOD_CONTRACT;
    CONSISTENCY_CHECK(m_dwCleanupWorkListLocalNum != (DWORD)-1);
    return m_dwCleanupWorkListLocalNum;
}

DWORD NDirectStubLinker::GetThreadLocalNum()
{
    STANDARD_VM_CONTRACT;

    if (m_dwThreadLocalNum == (DWORD)-1)
    {
        // The local is created and initialized lazily when first asked.
        m_dwThreadLocalNum = NewLocal(ELEMENT_TYPE_I);
        m_pcsSetup->EmitCALL(METHOD__THREAD__INTERNAL_GET_CURRENT_THREAD, 0, 1);
        m_pcsSetup->EmitSTLOC(m_dwThreadLocalNum);
    }

    return m_dwThreadLocalNum;
}

DWORD NDirectStubLinker::GetReturnValueLocalNum()
{
    LIMITED_METHOD_CONTRACT;
    return m_dwRetValLocalNum;
}

BOOL NDirectStubLinker::IsCleanupNeeded()
{
    LIMITED_METHOD_CONTRACT;

    return (m_fHasCleanupCode || IsCleanupWorkListSetup());
}

BOOL NDirectStubLinker::IsExceptionCleanupNeeded()
{
    LIMITED_METHOD_CONTRACT;

    return m_fHasExceptionCleanupCode;
}

void NDirectStubLinker::InitCleanupCode()
{
    CONTRACTL
    {
        STANDARD_VM_CHECK;
        PRECONDITION(NULL == m_pCleanupFinallyBeginLabel);
    }
    CONTRACTL_END;

    m_pCleanupFinallyBeginLabel = NewCodeLabel();
    m_pcsExceptionCleanup->EmitLabel(m_pCleanupFinallyBeginLabel);
}

void NDirectStubLinker::InitExceptionCleanupCode()
{
    CONTRACTL
    {
        STANDARD_VM_CHECK;
        PRECONDITION(NULL == m_pSkipExceptionCleanupLabel);
    }
    CONTRACTL_END;

    SetCleanupNeeded();

    // we want to skip the entire exception cleanup if no exception has been thrown
    m_pSkipExceptionCleanupLabel = NewCodeLabel();
    EmitCheckForArgCleanup(m_pcsExceptionCleanup, CLEANUP_INDEX_ALL_DONE, BranchIfMarshaled, m_pSkipExceptionCleanupLabel);
}

void NDirectStubLinker::SetCleanupNeeded()
{
    WRAPPER_NO_CONTRACT;

    if (!m_fHasCleanupCode)
    {
        m_fHasCleanupCode = TRUE;
        InitCleanupCode();
    }
}

void NDirectStubLinker::SetExceptionCleanupNeeded()
{
    WRAPPER_NO_CONTRACT;

    if (!m_fHasExceptionCleanupCode)
    {
        m_fHasExceptionCleanupCode = TRUE;
        InitExceptionCleanupCode();
    }
}

void NDirectStubLinker::NeedsCleanupList()
{
    STANDARD_VM_CONTRACT;

    if (!IsCleanupWorkListSetup())
    {
        m_fCleanupWorkListIsSetup = TRUE;
        SetCleanupNeeded();

        // we setup a new local that will hold the cleanup work list
        LocalDesc desc(CoreLibBinder::GetClass(CLASS__CLEANUP_WORK_LIST_ELEMENT));
        m_dwCleanupWorkListLocalNum = NewLocal(desc);
    }
}


BOOL NDirectStubLinker::IsCleanupWorkListSetup ()
{
    LIMITED_METHOD_CONTRACT;

    return m_fCleanupWorkListIsSetup;
}


void NDirectStubLinker::LoadCleanupWorkList(ILCodeStream* pcsEmit)
{
    STANDARD_VM_CONTRACT;

    if (SF_IsStructMarshalStub(m_dwStubFlags))
    {
        pcsEmit->EmitLDARG(StructMarshalStubs::CLEANUP_WORK_LIST_ARGIDX);
    }
    else
    {
        NeedsCleanupList();
        pcsEmit->EmitLDLOCA(GetCleanupWorkListLocalNum());
    }
}


void NDirectStubLinker::Begin(DWORD dwStubFlags)
{
    STANDARD_VM_CONTRACT;

    if (!SF_IsForwardStub(dwStubFlags))
    {
        if (SF_IsDelegateStub(dwStubFlags))
        {
            //
            // recover delegate object from UMEntryThunk

            EmitLoadStubContext(m_pcsDispatch, dwStubFlags); // load UMEntryThunk*

            m_pcsDispatch->EmitLDC(offsetof(UMEntryThunk, m_pObjectHandle));
            m_pcsDispatch->EmitADD();
            m_pcsDispatch->EmitLDIND_I();      // get OBJECTHANDLE
            m_pcsDispatch->EmitLDIND_REF();    // get Delegate object
            m_pcsDispatch->EmitLDFLD(GetToken(CoreLibBinder::GetField(FIELD__DELEGATE__TARGET)));
        }
    }

    m_pCleanupTryBeginLabel = NewCodeLabel();
    m_pcsMarshal->EmitLabel(m_pCleanupTryBeginLabel);
}

void NDirectStubLinker::End(DWORD dwStubFlags)
{
    STANDARD_VM_CONTRACT;

    ILCodeStream* pcs = m_pcsUnmarshal;

    bool hasTryCatchForHRESULT = SF_IsReverseCOMStub(dwStubFlags)
                                    && !SF_IsFieldGetterStub(dwStubFlags)
                                    && !SF_IsFieldSetterStub(dwStubFlags);

    //
    // Create a local for the return value and store the return value in it.
    //
    if ((IsCleanupNeeded() || hasTryCatchForHRESULT) && !SF_IsStructMarshalStub(dwStubFlags))
    {
        // Save the return value if necessary, since the IL stack will be emptied when we leave a try block.
        LocalDesc locDescRetVal;
        if (SF_IsForwardStub(dwStubFlags))
        {
            GetStubReturnType(&locDescRetVal);
        }
        else
        {
            GetStubTargetReturnType(&locDescRetVal);
        }

        if (!( (locDescRetVal.cbType == 1) && (locDescRetVal.ElementType[0] == ELEMENT_TYPE_VOID) ))
        {
            m_dwRetValLocalNum = m_pcsRetUnmarshal->NewLocal(locDescRetVal);
            if (SF_IsReverseStub(dwStubFlags) && StubHasVoidReturnType())
            {
                // if the target returns void and we are doing HRESULT swapping, S_OK is loaded
                // in the unmarshal stream
                m_pcsUnmarshal->EmitSTLOC(m_dwRetValLocalNum);
            }
            else
            {
                // otherwise the return value is loaded in the return unmarshal stream
                m_pcsRetUnmarshal->EmitSTLOC(m_dwRetValLocalNum);
            }
        }
        else if (hasTryCatchForHRESULT && (locDescRetVal.ElementType[0] != ELEMENT_TYPE_VOID))
        {
            m_dwRetValLocalNum = m_pcsRetUnmarshal->NewLocal(locDescRetVal);
        }
    }

    //
    // Emit end-of-try and end-of-finally code for the try/finally
    //
    if (IsCleanupNeeded() && !SF_IsStructMarshalStub(dwStubFlags))
    {
        m_pCleanupFinallyEndLabel = NewCodeLabel();
        m_pCleanupTryEndLabel = NewCodeLabel();

        if (IsExceptionCleanupNeeded())
        {
            // if we made it here, no exception has been thrown
            EmitSetArgMarshalIndex(m_pcsUnmarshal, CLEANUP_INDEX_ALL_DONE);
        }

        // Emit a leave at the end of the try block.  If we have an outer try/catch, we need
        // to leave to the beginning of the ExceptionHandler code stream, which follows the
        // Cleanup code stream.  If we don't, we can just leave to the tail end of the
        // Unmarshal code stream where we'll emit our RET.

        ILCodeLabel* pLeaveTarget = m_pCleanupTryEndLabel;
        if (hasTryCatchForHRESULT)
        {
            pLeaveTarget = m_pCleanupFinallyEndLabel;
        }

        m_pcsUnmarshal->EmitLEAVE(pLeaveTarget);
        m_pcsUnmarshal->EmitLabel(m_pCleanupTryEndLabel);

        // Emit a call to destroy the clean-up list if needed.
        if (IsCleanupWorkListSetup())
        {
            LoadCleanupWorkList(m_pcsCleanup);
            m_pcsCleanup->EmitCALL(METHOD__STUBHELPERS__DESTROY_CLEANUP_LIST, 1, 0);
        }

        // Emit the endfinally.
        m_pcsCleanup->EmitENDFINALLY();
        m_pcsCleanup->EmitLabel(m_pCleanupFinallyEndLabel);
    }

    if (IsExceptionCleanupNeeded())
    {
        m_pcsExceptionCleanup->EmitLabel(m_pSkipExceptionCleanupLabel);
    }

    // Reload the return value
    if ((m_dwRetValLocalNum != (DWORD)-1) && !hasTryCatchForHRESULT && !SF_IsStructMarshalStub(dwStubFlags))
    {
        pcs->EmitLDLOC(m_dwRetValLocalNum);
    }
}

void NDirectStubLinker::DoNDirect(ILCodeStream *pcsEmit, DWORD dwStubFlags, MethodDesc * pStubMD)
{
    STANDARD_VM_CONTRACT;

    if (SF_IsStructMarshalStub(dwStubFlags))
    {
        // Struct marshal stubs do not call anything, so this is a no-op
        return;
    }

    if (SF_IsForwardStub(dwStubFlags)) // managed-to-native
    {
        if (SF_IsDelegateStub(dwStubFlags)) // delegate invocation
        {
            // get the delegate unmanaged target - we call a helper instead of just grabbing
            // the _methodPtrAux field because we may need to intercept the call for host, etc.
            pcsEmit->EmitLoadThis();
            pcsEmit->EmitCALL(METHOD__STUBHELPERS__GET_DELEGATE_TARGET, 1, 1);
        }
        else // direct invocation
        {
            if (SF_IsCALLIStub(dwStubFlags)) // unmanaged CALLI
            {
                // for managed-to-unmanaged CALLI that requires marshaling, the target is passed
                // as the secret argument to the stub by GenericPInvokeCalliHelper (asmhelpers.asm)
                EmitLoadStubContext(pcsEmit, dwStubFlags);
#ifdef TARGET_64BIT
                // the secret arg has been shifted to left and ORed with 1 (see code:GenericPInvokeCalliHelper)
                pcsEmit->EmitLDC(1);
                pcsEmit->EmitSHR_UN();
#endif
            }
            else
#ifdef FEATURE_COMINTEROP
            if (!SF_IsCOMStub(dwStubFlags)) // forward P/Invoke
#endif // FEATURE_COMINTEROP
            {
                EmitLoadStubContext(pcsEmit, dwStubFlags);
                // pcsEmit->EmitCALL(METHOD__STUBHELPERS__GET_NDIRECT_TARGET, 1, 1);

#ifdef _DEBUG // There are five more pointer values for _DEBUG
                _ASSERTE(offsetof(NDirectMethodDesc, ndirect.m_pWriteableData) == sizeof(void*) * 8 + 8);
                pcsEmit->EmitLDC(TARGET_POINTER_SIZE * 8 + 8); // offsetof(NDirectMethodDesc, ndirect.m_pWriteableData)
#else // _DEBUG
                _ASSERTE(offsetof(NDirectMethodDesc, ndirect.m_pWriteableData) == sizeof(void*) * 3 + 8);
                pcsEmit->EmitLDC(TARGET_POINTER_SIZE * 3 + 8); // offsetof(NDirectMethodDesc, ndirect.m_pWriteableData)
#endif // _DEBUG
                pcsEmit->EmitADD();

                pcsEmit->EmitLDIND_I();

                pcsEmit->EmitLDIND_I();
            }
#ifdef FEATURE_COMINTEROP
            else
            {
                // this is a CLR -> COM call
                // the target has been computed by StubHelpers::GetCOMIPFromRCW
                pcsEmit->EmitLDLOC(m_dwTargetEntryPointLocalNum);
            }
#endif // FEATURE_COMINTEROP
        }
    }
    else // native-to-managed
    {
        if (SF_IsDelegateStub(dwStubFlags)) // reverse P/Invoke via delegate
        {
            int tokDelegate_methodPtr = pcsEmit->GetToken(CoreLibBinder::GetField(FIELD__DELEGATE__METHOD_PTR));

            EmitLoadStubContext(pcsEmit, dwStubFlags);
            pcsEmit->EmitLDC(offsetof(UMEntryThunk, m_pObjectHandle));
            pcsEmit->EmitADD();
            pcsEmit->EmitLDIND_I();                    // Get OBJECTHANDLE
            pcsEmit->EmitLDIND_REF();                  // Get Delegate object
            pcsEmit->EmitLDFLD(tokDelegate_methodPtr); // get _methodPtr
        }
#ifdef FEATURE_COMINTEROP
        else if (SF_IsCOMStub(dwStubFlags)) // COM -> CLR call
        {
            // managed target is passed directly in the secret argument
            EmitLoadStubContext(pcsEmit, dwStubFlags);
        }
#endif // FEATURE_COMINTEROP
        else // direct reverse P/Invoke (CoreCLR hosting)
        {
            EmitLoadStubContext(pcsEmit, dwStubFlags);
            CONSISTENCY_CHECK(0 == offsetof(UMEntryThunk, m_pManagedTarget)); // if this changes, just add back the EmitLDC/EmitADD below
            // pcsEmit->EmitLDC(offsetof(UMEntryThunk, m_pManagedTarget));
            // pcsEmit->EmitADD();
            pcsEmit->EmitLDIND_I();  // Get UMEntryThunk::m_pManagedTarget
        }
    }

    // For managed-to-native calls, the rest of the work is done by the JIT. It will
    // erect InlinedCallFrame, flip GC mode, and use the specified calling convention
    // to call the target. For native-to-managed calls, this is an ordinary managed
    // CALLI and nothing special happens.
    pcsEmit->EmitCALLI(TOKEN_ILSTUB_TARGET_SIG, 0, m_iTargetStackDelta);
}

void NDirectStubLinker::EmitLogNativeArgument(ILCodeStream* pslILEmit, DWORD dwPinnedLocal)
{
    STANDARD_VM_CONTRACT;

    if (SF_IsForwardPInvokeStub(m_dwStubFlags) && !SF_IsForwardDelegateStub(m_dwStubFlags))
    {
        // get the secret argument via intrinsic
        pslILEmit->EmitCALL(METHOD__STUBHELPERS__GET_STUB_CONTEXT, 0, 1);
    }
    else
    {
        // no secret argument
        pslILEmit->EmitLoadNullPtr();
    }

    pslILEmit->EmitLDLOC(dwPinnedLocal);

    pslILEmit->EmitCALL(METHOD__STUBHELPERS__LOG_PINNED_ARGUMENT, 2, 0);
}

#ifndef DACCESS_COMPILE
void NDirectStubLinker::GetCleanupFinallyOffsets(ILStubEHClause * pClause)
{
    CONTRACTL
    {
        STANDARD_VM_CHECK;
        PRECONDITION(CheckPointer(pClause));
    }
    CONTRACTL_END;

    if (m_pCleanupFinallyEndLabel)
    {
        _ASSERTE(m_pCleanupFinallyBeginLabel);
        _ASSERTE(m_pCleanupTryBeginLabel);
        _ASSERTE(m_pCleanupTryEndLabel);

        pClause->kind = ILStubEHClause::kFinally;
        pClause->dwTryBeginOffset      = (DWORD)m_pCleanupTryBeginLabel->GetCodeOffset();
        pClause->cbTryLength           = (DWORD)m_pCleanupTryEndLabel->GetCodeOffset() - pClause->dwTryBeginOffset;
        pClause->dwHandlerBeginOffset  = (DWORD)m_pCleanupFinallyBeginLabel->GetCodeOffset();
        pClause->cbHandlerLength       = (DWORD)m_pCleanupFinallyEndLabel->GetCodeOffset() - pClause->dwHandlerBeginOffset;
    }
}
#endif // DACCESS_COMPILE

void NDirectStubLinker::ClearCode()
{
    WRAPPER_NO_CONTRACT;
    ILStubLinker::ClearCode();

    m_pCleanupTryBeginLabel = 0;
    m_pCleanupTryEndLabel = 0;
    m_pCleanupFinallyBeginLabel = 0;
    m_pCleanupFinallyEndLabel = 0;
}

#ifdef PROFILING_SUPPORTED
DWORD NDirectStubLinker::EmitProfilerBeginTransitionCallback(ILCodeStream* pcsEmit, DWORD dwStubFlags)
{
    STANDARD_VM_CONTRACT;

    if (SF_IsForwardDelegateStub(dwStubFlags) || SF_IsCALLIStub(dwStubFlags))
    {
        // secret argument does not contain MD nor UMEntryThunk
        pcsEmit->EmitLoadNullPtr();
    }
    else
    {
        EmitLoadStubContext(pcsEmit, dwStubFlags);
    }

    if (SF_IsForwardStub(dwStubFlags))
    {
        pcsEmit->EmitLDLOC(GetThreadLocalNum());
    }
    else
    {
        // we use a null pThread to indicate reverse interop
        pcsEmit->EmitLoadNullPtr();
    }

    // In the unmanaged delegate case, we need the "this" object to retrieve the MD
    // in StubHelpers::ProfilerEnterCallback().
    if (SF_IsDelegateStub(dwStubFlags))
    {
        _ASSERTE(SF_IsForwardStub(dwStubFlags));
        pcsEmit->EmitLoadThis();
    }
    else
    {
        pcsEmit->EmitLDNULL();
    }

    pcsEmit->EmitCALL(METHOD__STUBHELPERS__PROFILER_BEGIN_TRANSITION_CALLBACK, 3, 1);

    // Store the MD for StubHelpers::ProfilerLeaveCallback().
    DWORD dwMethodDescLocalNum = pcsEmit->NewLocal(ELEMENT_TYPE_I);
    pcsEmit->EmitSTLOC(dwMethodDescLocalNum);
    return dwMethodDescLocalNum;
}

void NDirectStubLinker::EmitProfilerEndTransitionCallback(ILCodeStream* pcsEmit, DWORD dwStubFlags, DWORD dwMethodDescLocalNum)
{
    STANDARD_VM_CONTRACT;

    pcsEmit->EmitLDLOC(dwMethodDescLocalNum);
    _ASSERTE(SF_IsForwardStub(dwStubFlags));
    pcsEmit->EmitLDLOC(GetThreadLocalNum());
    pcsEmit->EmitCALL(METHOD__STUBHELPERS__PROFILER_END_TRANSITION_CALLBACK, 2, 0);
}
#endif // PROFILING_SUPPPORTED

#ifdef VERIFY_HEAP
void NDirectStubLinker::EmitValidateLocal(ILCodeStream* pcsEmit, DWORD dwLocalNum, bool fIsByref, DWORD dwStubFlags)
{
    STANDARD_VM_CONTRACT;

    pcsEmit->EmitLDLOC(dwLocalNum);

    if (SF_IsDelegateStub(dwStubFlags))
    {
        pcsEmit->EmitLoadNullPtr();
        pcsEmit->EmitLoadThis();
    }
    else if (SF_IsCALLIStub(dwStubFlags))
    {
        pcsEmit->EmitLoadNullPtr();
        pcsEmit->EmitLDNULL();
    }
    else
    {
        // P/Invoke, CLR->COM
        EmitLoadStubContext(pcsEmit, dwStubFlags);
        pcsEmit->EmitLDNULL();
    }

    if (fIsByref)
    {
        // StubHelpers.ValidateByref(byref, pMD, pThis)
        pcsEmit->EmitCALL(METHOD__STUBHELPERS__VALIDATE_BYREF, 3, 0);
    }
    else
    {
        // StubHelpers.ValidateObject(obj, pMD, pThis)
        pcsEmit->EmitCALL(METHOD__STUBHELPERS__VALIDATE_OBJECT, 3, 0);
    }
}

void NDirectStubLinker::EmitObjectValidation(ILCodeStream* pcsEmit, DWORD dwStubFlags)
{
    STANDARD_VM_CONTRACT;

    // generate validation callouts for pinned locals
    CQuickBytes qbLocalSig;
    DWORD cbSig = GetLocalSigSize();

    qbLocalSig.AllocThrows(cbSig);
    PCOR_SIGNATURE pSig = (PCOR_SIGNATURE)qbLocalSig.Ptr();

    GetLocalSig(pSig, cbSig);
    SigPointer ptr(pSig, cbSig);

    IfFailThrow(ptr.GetData(NULL)); // IMAGE_CEE_CS_CALLCONV_LOCAL_SIG

    uint32_t numLocals;
    IfFailThrow(ptr.GetData(&numLocals));

    for (uint32_t i = 0; i < numLocals; i++)
    {
        BYTE modifier;
        IfFailThrow(ptr.PeekByte(&modifier));
        if (modifier == ELEMENT_TYPE_PINNED)
        {
            IfFailThrow(ptr.GetByte(NULL));
            IfFailThrow(ptr.PeekByte(&modifier));
            EmitValidateLocal(pcsEmit, i, (modifier == ELEMENT_TYPE_BYREF), dwStubFlags);
        }

        IfFailThrow(ptr.SkipExactlyOne());
    }
}
#endif // VERIFY_HEAP

// Loads the 'secret argument' passed to the stub.
void NDirectStubLinker::EmitLoadStubContext(ILCodeStream* pcsEmit, DWORD dwStubFlags)
{
    STANDARD_VM_CONTRACT;

    CONSISTENCY_CHECK(!SF_IsForwardDelegateStub(dwStubFlags));
    CONSISTENCY_CHECK(!SF_IsFieldGetterStub(dwStubFlags) && !SF_IsFieldSetterStub(dwStubFlags));
    // get the secret argument via intrinsic
    pcsEmit->EmitCALL(METHOD__STUBHELPERS__GET_STUB_CONTEXT, 0, 1);
}

#ifdef FEATURE_COMINTEROP

class DispatchStubState : public StubState // For CLR-to-COM late-bound/eventing calls
{
public:
    DispatchStubState()
        : m_dwStubFlags(0),
          m_lateBoundFlags(0)
    {
        WRAPPER_NO_CONTRACT;
    }

    void SetLastError(BOOL fSetLastError)
    {
        LIMITED_METHOD_CONTRACT;

        CONSISTENCY_CHECK(!fSetLastError);
    }

    void BeginEmit(DWORD dwStubFlags)
    {
        LIMITED_METHOD_CONTRACT;

        CONSISTENCY_CHECK(SF_IsCOMStub(dwStubFlags));
        m_dwStubFlags = dwStubFlags;
    }

    void MarshalReturn(MarshalInfo* pInfo, int argOffset)
    {
        CONTRACTL
        {
            STANDARD_VM_CHECK;

            PRECONDITION(CheckPointer(pInfo));
        }
        CONTRACTL_END;
    }

    void MarshalArgument(MarshalInfo* pInfo, int argOffset, UINT nativeStackOffset)
    {
        CONTRACTL
        {
            STANDARD_VM_CHECK;
            PRECONDITION(CheckPointer(pInfo));
        }
        CONTRACTL_END;

        if (SF_IsCOMLateBoundStub(m_dwStubFlags) && pInfo->GetDispWrapperType() != 0)
        {
            m_lateBoundFlags |= ComPlusCallInfo::kRequiresArgumentWrapping;
        }
    }

    void MarshalLCID(int argIdx)
    {
        LIMITED_METHOD_CONTRACT;
    }

    void MarshalField(MarshalInfo* pInfo, UINT32 managedOffset, UINT32 nativeOffset, FieldDesc* pFieldDesc)
    {
        LIMITED_METHOD_CONTRACT;
        UNREACHABLE();
    }

#ifdef FEATURE_COMINTEROP
    void MarshalHiddenLengthArgument(MarshalInfo *, BOOL)
    {
        LIMITED_METHOD_CONTRACT;
    }
    void MarshalFactoryReturn()
    {
        LIMITED_METHOD_CONTRACT;
        UNREACHABLE();
    }
#endif // FEATURE_COMINTEROP

    void EmitInvokeTarget(MethodDesc *pStubMD)
    {
        LIMITED_METHOD_CONTRACT;
        UNREACHABLE_MSG("Should never come to DispatchStubState::EmitInvokeTarget");
    }

    void FinishEmit(MethodDesc *pMD)
    {
        STANDARD_VM_CONTRACT;

        // set flags directly on the interop MD
        _ASSERTE(pMD->IsComPlusCall());

        ((ComPlusCallMethodDesc *)pMD)->SetLateBoundFlags(m_lateBoundFlags);
    }

protected:
    DWORD        m_dwStubFlags;
    BYTE         m_lateBoundFlags; // ComPlusCallMethodDesc::Flags
};

#endif // FEATURE_COMINTEROP

namespace
{
    // Use CorInfoCallConvExtension::Managed as a sentinel represent a user-provided WinApi calling convention.
    constexpr CorInfoCallConvExtension CallConvWinApiSentinel = CorInfoCallConvExtension::Managed;

    // Returns the unmanaged calling convention for callConv or CallConvWinApiSentinel
    // if the calling convention is not provided or WinApi.
    CorInfoCallConvExtension GetCallConvValueForPInvokeCallConv(CorPinvokeMap callConv)
    {
        LIMITED_METHOD_CONTRACT;

        switch (callConv)
        {
        case 0:
        case pmCallConvWinapi:
            return CallConvWinApiSentinel;
        case pmCallConvCdecl:
            return CorInfoCallConvExtension::C;
        case pmCallConvStdcall:
            return CorInfoCallConvExtension::Stdcall;
        case pmCallConvThiscall:
            return CorInfoCallConvExtension::Thiscall;
        case pmCallConvFastcall:
            return CorInfoCallConvExtension::Fastcall;
        default:
            _ASSERTE_MSG(false, "Invalid PInvoke callconv.");
            return CallConvWinApiSentinel;
        }
    }

    // Convert a CorNativeLinkType into an unambiguous usable value.
    HRESULT RemapLinkType(_In_ CorNativeLinkType value, _Out_ CorNativeLinkType* nlt)
    {
        LIMITED_METHOD_CONTRACT;
        _ASSERTE(nlt != NULL);

        // Handle case where the value is not in the defined enumeration.
        if ((int)value == 0)
            value = nltAnsi;

        switch (value)
        {
        case nltAnsi:
            *nlt = nltAnsi;
            break;
        case nltUnicode:
            *nlt = nltUnicode;
            break;
        case nltAuto:
#ifdef TARGET_WINDOWS
            *nlt = nltUnicode;
#else
            *nlt = nltAnsi; // We don't have a utf8 charset in metadata so ANSI == UTF-8 off-Windows
#endif
            break;
        default:
            return E_INVALIDARG;
        }

        // Validate we remapped to a usable value.
        _ASSERTE(*nlt == nltAnsi || *nlt == nltUnicode);
        return S_OK;
    }

    HRESULT ParseCallingConventionFromAttributeConstructor(_Inout_ CustomAttributeParser& ca, _Out_ CorInfoCallConvExtension* callConv)
    {
        LIMITED_METHOD_CONTRACT;
        _ASSERTE(callConv != NULL);

        CaArg callConvArg;
        callConvArg.InitEnum(SERIALIZATION_TYPE_I4, (ULONG)0);
        HRESULT hr = ParseKnownCaArgs(ca, &callConvArg, 1);
        if (FAILED(hr))
            return hr;

        *callConv = GetCallConvValueForPInvokeCallConv((CorPinvokeMap)(callConvArg.val.u4 << 8));
        return S_OK;
    }

}

void PInvokeStaticSigInfo::PreInit(Module* pModule, MethodTable * pMT)
{
    CONTRACTL
    {
        THROWS;
        GC_NOTRIGGER;
        MODE_ANY;
    }
    CONTRACTL_END;

    // initialize data members
    m_wFlags = 0;
    m_pModule = pModule;
    m_callConv = CallConvWinApiSentinel;
    SetBestFitMapping (TRUE);
    SetThrowOnUnmappableChar (FALSE);
    SetLinkFlags (nlfNone);
    SetCharSet (nltAnsi);

    // assembly/type level m_bestFit & m_bThrowOnUnmappableChar
    BOOL bBestFit;
    BOOL bThrowOnUnmappableChar;

    if (pMT != NULL)
    {
        EEClass::GetBestFitMapping(pMT, &bBestFit, &bThrowOnUnmappableChar);
    }
    else
    {
        ReadBestFitCustomAttribute(m_pModule, mdTypeDefNil, &bBestFit, &bThrowOnUnmappableChar);
    }

    SetBestFitMapping (bBestFit);
    SetThrowOnUnmappableChar (bThrowOnUnmappableChar);
}

void PInvokeStaticSigInfo::PreInit(MethodDesc* pMD)
{
    CONTRACTL
    {
        THROWS;
        GC_NOTRIGGER;
        MODE_ANY;
    }
    CONTRACTL_END;

    PreInit(pMD->GetModule(), pMD->GetMethodTable());
    m_sig = pMD->GetSignature();
    if (pMD->IsEEImpl())
    {
        CONSISTENCY_CHECK(pMD->GetMethodTable()->IsDelegate());
        SetIsDelegateInterop(TRUE);
    }
}

PInvokeStaticSigInfo::PInvokeStaticSigInfo(
    _In_ MethodDesc* pMD,
    _Outptr_opt_ LPCUTF8* pLibName,
    _Outptr_opt_ LPCUTF8* pEntryPointName)
{
    CONTRACTL
    {
        STANDARD_VM_CHECK;
        PRECONDITION(CheckPointer(pMD));
    }
    CONTRACTL_END;

    DllImportInit(pMD, pLibName, pEntryPointName);
}

PInvokeStaticSigInfo::PInvokeStaticSigInfo(_In_ MethodDesc* pMD)
{
    CONTRACTL
    {
        STANDARD_VM_CHECK;
        PRECONDITION(CheckPointer(pMD));
    }
    CONTRACTL_END;

    HRESULT hr = S_OK;

    MethodTable * pMT = pMD->GetMethodTable();

    if (!pMT->IsDelegate())
    {
        DllImportInit(pMD, NULL, NULL);
        return;
    }

    // initialize data members to defaults
    PreInit(pMD);

    // System.Runtime.InteropServices.UnmanagedFunctionPointerAttribute
    BYTE* pData = NULL;
    LONG cData = 0;
    CorInfoCallConvExtension callConv = CallConvWinApiSentinel;

    hr = pMT->GetCustomAttribute(
        WellKnownAttribute::UnmanagedFunctionPointer, (const VOID **)(&pData), (ULONG *)&cData);
    IfFailGo(hr);
    if (cData != 0)
    {
        CustomAttributeParser ca(pData, cData);

        IfFailGo(ParseCallingConventionFromAttributeConstructor(ca, &callConv));

        enum UnmanagedFunctionPointerNamedArgs
        {
            MDA_CharSet,
            MDA_BestFitMapping,
            MDA_ThrowOnUnmappableChar,
            MDA_SetLastError,
            MDA_Last,
        };

        CaNamedArg namedArgs[MDA_Last];
        namedArgs[MDA_CharSet].InitI4FieldEnum("CharSet", "System.Runtime.InteropServices.CharSet", (ULONG)GetCharSet());
        namedArgs[MDA_BestFitMapping].InitBoolField("BestFitMapping", (ULONG)GetBestFitMapping());
        namedArgs[MDA_ThrowOnUnmappableChar].InitBoolField("ThrowOnUnmappableChar", (ULONG)GetThrowOnUnmappableChar());
        namedArgs[MDA_SetLastError].InitBoolField("SetLastError", 0);

        IfFailGo(ParseKnownCaNamedArgs(ca, namedArgs, ARRAY_SIZE(namedArgs)));

        CorNativeLinkType nlt;
        IfFailGo(RemapLinkType((CorNativeLinkType)namedArgs[MDA_CharSet].val.u4, &nlt));

        SetCharSet ( nlt );
        SetBestFitMapping (namedArgs[MDA_BestFitMapping].val.u1);
        SetThrowOnUnmappableChar (namedArgs[MDA_ThrowOnUnmappableChar].val.u1);
        if (namedArgs[MDA_SetLastError].val.u1)
            SetLinkFlags ((CorNativeLinkFlags)(nlfLastError | GetLinkFlags()));
    }

    InitCallConv(callConv, pMD->IsVarArg());

ErrExit:
    if (FAILED(hr))
        ThrowError(IDS_EE_NDIRECT_BADNATL);
}

PInvokeStaticSigInfo::PInvokeStaticSigInfo(
    _In_ const Signature& sig, _In_ Module* pModule)
{
    CONTRACTL
    {
        STANDARD_VM_CHECK;

        PRECONDITION(CheckPointer(pModule));
    }
    CONTRACTL_END;

    PreInit(pModule, NULL);
    m_sig = sig;
    InitCallConv(CallConvWinApiSentinel, FALSE);
}

void PInvokeStaticSigInfo::DllImportInit(
    _In_ MethodDesc* pMD,
    _Outptr_opt_ LPCUTF8* ppLibName,
    _Outptr_opt_ LPCUTF8* ppEntryPointName)
{
    CONTRACTL
    {
        STANDARD_VM_CHECK;

        PRECONDITION(CheckPointer(pMD));

        // These preconditions to prevent multithreaded regression
        // where pMD->ndirect.m_szLibName was passed in directly, cleared
        // by this API, then accessed on another thread before being reset here.
        PRECONDITION(CheckPointer(ppLibName, NULL_OK) && (!ppLibName || *ppLibName == NULL));
        PRECONDITION(CheckPointer(ppEntryPointName, NULL_OK) && (!ppEntryPointName || *ppEntryPointName == NULL));
    }
    CONTRACTL_END;

    // initialize data members to defaults
    PreInit(pMD);

    // System.Runtime.InteropServices.DllImportAttribute
    IMDInternalImport  *pInternalImport = pMD->GetMDImport();
    CorPinvokeMap mappingFlags = pmMaxValue;
    mdModuleRef modref = mdModuleRefNil;
    if (FAILED(pInternalImport->GetPinvokeMap(pMD->GetMemberDef(), (DWORD*)&mappingFlags, ppEntryPointName, &modref)))
    {
        InitCallConv(CallConvWinApiSentinel, pMD);
        return;
    }

    if (ppEntryPointName && *ppEntryPointName == NULL)
        *ppEntryPointName = pMD->GetName();

    // out parameter pLibName
    if (ppLibName != NULL)
    {
        if (FAILED(pInternalImport->GetModuleRefProps(modref, ppLibName)))
        {
            ThrowError(IDS_CLASSLOAD_BADFORMAT);
        }
    }

    // m_callConv
    InitCallConv(GetCallConvValueForPInvokeCallConv((CorPinvokeMap)(mappingFlags & pmCallConvMask)), pMD);

    // m_bestFit
    CorPinvokeMap bestFitMask = (CorPinvokeMap)(mappingFlags & pmBestFitMask);
    if (bestFitMask == pmBestFitEnabled)
        SetBestFitMapping (TRUE);
    else if (bestFitMask == pmBestFitDisabled)
        SetBestFitMapping (FALSE);

    // m_bThrowOnUnmappableChar
    CorPinvokeMap unmappableMask = (CorPinvokeMap)(mappingFlags & pmThrowOnUnmappableCharMask);
    if (unmappableMask == pmThrowOnUnmappableCharEnabled)
        SetThrowOnUnmappableChar (TRUE);
    else if (unmappableMask == pmThrowOnUnmappableCharDisabled)
        SetThrowOnUnmappableChar (FALSE);

    // linkFlags : CorPinvoke -> CorNativeLinkFlags
    if (mappingFlags & pmSupportsLastError)
        SetLinkFlags ((CorNativeLinkFlags)(GetLinkFlags() | nlfLastError));
    if (mappingFlags & pmNoMangle)
        SetLinkFlags ((CorNativeLinkFlags)(GetLinkFlags() | nlfNoMangle));

    // charset : CorPinvoke -> CorNativeLinkType
    CorPinvokeMap charSetMask = (CorPinvokeMap)(mappingFlags & (pmCharSetNotSpec | pmCharSetAnsi | pmCharSetUnicode | pmCharSetAuto));
    CorNativeLinkType nlt = nltMaxValue; // Initialize to invalid value
    switch (charSetMask)
    {
        case pmCharSetNotSpec:
        case pmCharSetAnsi:
            nlt = nltAnsi;
            break;
        case pmCharSetUnicode:
            nlt = nltUnicode;
            break;
        case pmCharSetAuto:
            nlt = nltAuto;
            break;
        default:
            _ASSERTE("Unknown CharSet mask value");
            break;
    }

    if (FAILED(RemapLinkType(nlt, &nlt)))
        ThrowError(IDS_EE_NDIRECT_BADNATL);

    SetCharSet(nlt);
}


// This function would work, but be unused on Unix. Ifdefing out to avoid build errors due to the unused function.
#if !defined (TARGET_UNIX)
static LPBYTE FollowIndirect(LPBYTE pTarget)
{
    CONTRACT(LPBYTE)
    {
        NOTHROW;
        GC_NOTRIGGER;
        MODE_ANY;
        POSTCONDITION(CheckPointer(RETVAL, NULL_OK));
    }
    CONTRACT_END;

    LPBYTE pRet = NULL;

    EX_TRY
    {
        AVInRuntimeImplOkayHolder AVOkay;

#ifdef TARGET_X86
        if (pTarget != NULL && !(pTarget[0] != 0xff || pTarget[1] != 0x25))
        {
            pRet = **(LPBYTE**)(pTarget + 2);
        }
#elif defined(TARGET_AMD64)
        if (pTarget != NULL && !(pTarget[0] != 0xff || pTarget[1] != 0x25))
        {
            INT64 rva = *(INT32*)(pTarget + 2);
            pRet = *(LPBYTE*)(pTarget + 6 + rva);
        }
#endif
    }
    EX_CATCH
    {
        // Catch AVs here.
    }
    EX_END_CATCH(SwallowAllExceptions);

    RETURN pRet;
}
#endif // !TARGET_UNIX

BOOL HeuristicDoesThisLookLikeAGetLastErrorCall(LPBYTE pTarget)
{
    CONTRACTL
    {
        NOTHROW;
        GC_NOTRIGGER;
        MODE_ANY;
    }
    CONTRACTL_END;

#if !defined(TARGET_UNIX)
    static LPBYTE pGetLastError = NULL;
    if (!pGetLastError)
    {
        // No need to use a holder here, since no cleanup is necessary.
        HMODULE hMod = WszGetModuleHandle(WINDOWS_KERNEL32_DLLNAME_W);
        if (hMod)
        {
            pGetLastError = (LPBYTE)GetProcAddress(hMod, "GetLastError");
            if (!pGetLastError)
            {
                // This should never happen but better to be cautious.
                pGetLastError = (LPBYTE)-1;
            }
        }
        else
        {
            // We failed to get the module handle for kernel32.dll. This is almost impossible
            // however better to err on the side of caution.
            pGetLastError = (LPBYTE)-1;
        }
    }

    if (pTarget == pGetLastError)
        return TRUE;

    if (pTarget == NULL)
        return FALSE;

    LPBYTE pTarget2 = FollowIndirect(pTarget);
    if (pTarget2)
    {
        // jmp [xxxx] - could be an import thunk
        return pTarget2 == pGetLastError;
    }
#endif // !TARGET_UNIX

    return FALSE;
}

DWORD STDMETHODCALLTYPE FalseGetLastError()
{
    WRAPPER_NO_CONTRACT;

    return GetThread()->m_dwLastError;
}


CorInfoCallConvExtension GetDefaultCallConv(BOOL bIsVarArg)
{
    return bIsVarArg ? CorInfoCallConvExtension::C : CallConv::GetDefaultUnmanagedCallingConvention();
}

void PInvokeStaticSigInfo::InitCallConv(_In_ CorInfoCallConvExtension callConv, _In_ MethodDesc *pMD)
{
    CONTRACTL
    {
        STANDARD_VM_CHECK;
        PRECONDITION(pMD != NULL);
    }
    CONTRACTL_END;

    // If the calling convention has not been determined yet, check the UnmanagedCallConv attribute
    if (callConv == CallConvWinApiSentinel)
    {
        CallConvBuilder builder;
        UINT errorResID = 0;

        // System.Runtime.InteropServices.UnmanagedCallConvAttribute
        HRESULT hr = CallConv::TryGetCallingConventionFromUnmanagedCallConv(pMD, &builder, &errorResID);
        if (FAILED(hr))
        {
            // Use a generic error message for P/Invokes or UnmanagedFunction if no specific one was provided
            ThrowError(errorResID == 0 ? IDS_EE_NDIRECT_BADNATL : errorResID);
        }

        if (hr == S_OK)
        {
            callConv = builder.GetCurrentCallConv();
            if (builder.IsCurrentCallConvModSet(CallConvBuilder::CALL_CONV_MOD_SUPPRESSGCTRANSITION))
            {
                SetShouldSuppressGCTransition(TRUE);
            }
        }
    }

    InitCallConv(callConv, pMD->IsVarArg());
}

void PInvokeStaticSigInfo::InitCallConv(CorInfoCallConvExtension callConv, BOOL bIsVarArg)
{
    STANDARD_VM_CONTRACT;

    CallConvBuilder builder;
    UINT errorResID;
    HRESULT hr = CallConv::TryGetUnmanagedCallingConventionFromModOpt(GetScopeHandle(m_pModule), m_sig.GetRawSig(), m_sig.GetRawSigLen(), &builder, &errorResID);
    if (FAILED(hr))
    {
        // Use an error message specific to P/Invokes or UnmanagedFunction for bad format.
        ThrowError(hr == COR_E_BADIMAGEFORMAT ? IDS_EE_NDIRECT_BADNATL : errorResID);
    }

    CorInfoCallConvExtension sigCallConv = builder.GetCurrentCallConv();

    // Validate that either no specific calling convention is provided or that the signature calling convention
    // matches the DllImport calling convention.
    // If no calling convention is provided, then use the default calling convention for the platform.

    if (callConv != CallConvWinApiSentinel && sigCallConv != CallConvWinApiSentinel && callConv != sigCallConv)
        ThrowError(IDS_EE_NDIRECT_BADNATL_CALLCONV);

    if (callConv == CallConvWinApiSentinel && sigCallConv == CallConvWinApiSentinel)
        m_callConv = GetDefaultCallConv(bIsVarArg);
    else if (callConv != CallConvWinApiSentinel)
        m_callConv = callConv;
    else
        m_callConv = sigCallConv;

    if (bIsVarArg && m_callConv != CorInfoCallConvExtension::C)
        ThrowError(IDS_EE_NDIRECT_BADNATL_VARARGS_CALLCONV);

    _ASSERTE(m_callConv != CallConvWinApiSentinel);
}

void PInvokeStaticSigInfo::ThrowError(UINT errorResourceID)
{
    CONTRACTL
    {
        THROWS;
        GC_NOTRIGGER;
        MODE_ANY;
        PRECONDITION(errorResourceID != 0);
    }
    CONTRACTL_END;

    COMPlusThrow(kTypeLoadException, errorResourceID);
}

namespace
{
    bool HasSuppressGCTransitionAttribute(_In_ MethodDesc* pMD)
    {
        LIMITED_METHOD_CONTRACT;

        HRESULT hr = pMD->GetCustomAttribute(
            WellKnownAttribute::SuppressGCTransition,
            nullptr,
            nullptr);
        return hr == S_OK;
    }

    bool TryGetCallingConventionFromPInvokeMetadata(_In_ MethodDesc* pMD, _Out_ CorInfoCallConvExtension* callConv)
    {
        CONTRACTL
        {
            STANDARD_VM_CHECK;
            PRECONDITION(pMD != NULL);
            PRECONDITION(pMD->IsNDirect());
            PRECONDITION(callConv != NULL);
        }
        CONTRACTL_END;

        CorInfoCallConvExtension callConvLocal;
        IMDInternalImport* pInternalImport = pMD->GetMDImport();
        CorPinvokeMap mappingFlags = pmMaxValue;
        HRESULT hr = pInternalImport->GetPinvokeMap(pMD->GetMemberDef(), (DWORD*)&mappingFlags, NULL /*pszImportName*/, NULL /*pmrImportDLL*/);
        if (FAILED(hr))
            return false;

        callConvLocal = GetCallConvValueForPInvokeCallConv((CorPinvokeMap)(mappingFlags & pmCallConvMask));
        if (callConvLocal != CallConvWinApiSentinel)
        {
            *callConv = callConvLocal;
            return true;
        }

        return false;
    }

    bool TryGetCallingConventionFromUnmanagedFunctionPointer(_In_ MethodTable* pMT, _Out_ CorInfoCallConvExtension* callConv)
    {
        CONTRACTL
        {
            STANDARD_VM_CHECK;
            PRECONDITION(pMT != NULL);
            PRECONDITION(pMT->IsDelegate());
            PRECONDITION(callConv != NULL);
        }
        CONTRACTL_END;

        BYTE* pData = NULL;
        LONG cData = 0;
        HRESULT hr = pMT->GetCustomAttribute(WellKnownAttribute::UnmanagedFunctionPointer, (const VOID **)(&pData), (ULONG *)&cData);
        if (hr != S_OK)
            return false;

        _ASSERTE(cData > 0);
        CustomAttributeParser ca(pData, cData);
        CorInfoCallConvExtension callConvLocal;
        hr = ParseCallingConventionFromAttributeConstructor(ca, &callConvLocal);
        if (SUCCEEDED(hr) && callConvLocal != CallConvWinApiSentinel)
        {
            *callConv = callConvLocal;
            return true;
        }

        return false;
    }
}

void NDirect::GetCallingConvention_IgnoreErrors(_In_ MethodDesc* pMD, _Out_opt_ CorInfoCallConvExtension* callConv, _Out_opt_ bool* suppressGCTransition)
{
    CONTRACTL
    {
        STANDARD_VM_CHECK;
        PRECONDITION(pMD != NULL);
        PRECONDITION(pMD->IsNDirect());
        PRECONDITION(callConv != NULL || suppressGCTransition != NULL);
    }
    CONTRACTL_END;

    if (suppressGCTransition != NULL)
    {
        *suppressGCTransition = HasSuppressGCTransitionAttribute(pMD);

        // Caller only cares about SuppressGCTransition and we have already determined it is true.
        if (callConv == NULL && *suppressGCTransition)
            return;
    }

    // This method intentionally does not check that any calling convention specified through
    // attributes match that in the signature. We just return once a non-sentinel calling
    // convention is found.
    CorInfoCallConvExtension callConvLocal;
    MethodTable* pMT = pMD->GetMethodTable();
    if (pMT->IsDelegate())
    {
        if (callConv == NULL)
            return;

        // System.Runtime.InteropServices.UnmanagedFunctionPointerAttribute
        if (TryGetCallingConventionFromUnmanagedFunctionPointer(pMT, &callConvLocal))
        {
            *callConv = callConvLocal;
            return;
        }
    }
    else
    {
        // P/Invoke metadata
        if (TryGetCallingConventionFromPInvokeMetadata(pMD, &callConvLocal))
        {
            if (callConv != NULL)
                *callConv = callConvLocal;

            return;
        }

        // System.Runtime.InteropServices.UnmanagedCallConvAttribute
        CallConvBuilder unmanagedCallConvBuilder;
        if (CallConv::TryGetCallingConventionFromUnmanagedCallConv(pMD, &unmanagedCallConvBuilder, NULL /*errorResID*/) == S_OK)
        {
            if (suppressGCTransition != NULL)
            {
                (*suppressGCTransition) |= unmanagedCallConvBuilder.IsCurrentCallConvModSet(CallConvBuilder::CALL_CONV_MOD_SUPPRESSGCTRANSITION);
            }

            callConvLocal = unmanagedCallConvBuilder.GetCurrentCallConv();
            if (callConvLocal != CallConvWinApiSentinel)
            {
                if (callConv != NULL)
                    *callConv = callConvLocal;

                return;
            }
        }

        // Caller only cares about SuppressGCTransition - we have checked SuppressGCTransition and UnmanagedCallConv
        if (callConv == NULL)
            return;
    }

    _ASSERTE(callConv != NULL);

    const Signature& sig = pMD->GetSignature();
    Module* module = pMD->GetModule();

    CallConvBuilder builder;
    UINT errorResID;

    // modopts
    (void)CallConv::TryGetUnmanagedCallingConventionFromModOpt(GetScopeHandle(module), sig.GetRawSig(), sig.GetRawSigLen(), &builder, &errorResID);
    callConvLocal = builder.GetCurrentCallConv();
    if (callConvLocal != CallConvWinApiSentinel)
    {
        *callConv = callConvLocal;
        return;
    }

    *callConv = GetDefaultCallConv(pMD->IsVarArg());
}

//---------------------------------------------------------
// Does a class or method have a NAT_L CustomAttribute?
//
// S_OK    = yes
// S_FALSE = no
// FAILED  = unknown because something failed.
//---------------------------------------------------------
/*static*/
HRESULT NDirect::HasNAT_LAttribute(IMDInternalImport *pInternalImport, mdToken token, DWORD dwMemberAttrs)
{
    CONTRACTL
    {
        NOTHROW;
        GC_NOTRIGGER;
        MODE_ANY;

        PRECONDITION(CheckPointer(pInternalImport));
        PRECONDITION(TypeFromToken(token) == mdtMethodDef);
    }
    CONTRACTL_END;

    // Check method flags first before trying to find the custom value
    if (!IsReallyMdPinvokeImpl(dwMemberAttrs))
        return S_FALSE;

    DWORD   mappingFlags;
    LPCSTR  pszImportName;
    mdModuleRef modref;

    if (SUCCEEDED(pInternalImport->GetPinvokeMap(token, &mappingFlags, &pszImportName, &modref)))
        return S_OK;

    return S_FALSE;
}


// Either MD or signature & module must be given.
/*static*/
BOOL NDirect::MarshalingRequired(
    _In_opt_ MethodDesc* pMD,
    _In_opt_ PCCOR_SIGNATURE pSig,
    _In_opt_ Module* pModule,
    _In_ bool unmanagedCallersOnlyRequiresMarshalling)
{
    CONTRACTL
    {
        STANDARD_VM_CHECK;
        PRECONDITION(pMD != NULL || (pSig != NULL && pModule != NULL));
    }
    CONTRACTL_END;

    // As a by-product, when returning FALSE we will also set the native stack size to the MD if it's
    // an NDirectMethodDesc. This number is needed to link the P/Invoke (it determines the @n entry
    // point name suffix and affects alignment thunk generation on the Mac). If this method returns
    // TRUE, the stack size will be set when building the marshaling IL stub.
    DWORD dwStackSize = 0;
    CorInfoCallConvExtension callConv = CallConv::GetDefaultUnmanagedCallingConvention();

    if (pMD != NULL)
    {
        // HRESULT swapping is handled by stub
        if (pMD->IsNDirect() || pMD->IsComPlusCall())
        {
            if (!IsMiPreserveSig(pMD->GetImplAttrs()))
                return TRUE;
        }

        PInvokeStaticSigInfo sigInfo;
        if (!pMD->IsNDirect())
        {
            new (&sigInfo) PInvokeStaticSigInfo(pMD);
        }
        else
        {
            // A P/Invoke marked with UnmanagedCallersOnlyAttribute
            // doesn't technically require marshalling. However, we
            // don't support a DllImport with this attribute and we
            // error out during IL Stub generation so we indicate that
            // when checking if an IL Stub is needed.
            //
            // Callers can indicate the check doesn't need to be performed.
            if (unmanagedCallersOnlyRequiresMarshalling && pMD->HasUnmanagedCallersOnlyAttribute())
                return TRUE;

            NDirectMethodDesc* pNMD = (NDirectMethodDesc*)pMD;
            InitializeSigInfoAndPopulateNDirectMethodDesc(pNMD, &sigInfo);

            // Pending exceptions are handled by stub
            if (Interop::ShouldCheckForPendingException(pNMD))
                return TRUE;
        }

        // SetLastError is handled by stub
        if (sigInfo.GetLinkFlags() & nlfLastError)
            return TRUE;

        // LCID argument is handled by stub
        if (GetLCIDParameterIndex(pMD) != -1)
            return TRUE;

        callConv = sigInfo.GetCallConv();
    }

    if (pSig == NULL)
    {
        PREFIX_ASSUME(pMD != NULL);

        pSig = pMD->GetSig();
        pModule = pMD->GetModule();
    }

    // Check to make certain that the signature only contains types that marshal trivially
    SigPointer ptr(pSig);
    IfFailThrow(ptr.GetCallingConvInfo(NULL));
    uint32_t numArgs;
    IfFailThrow(ptr.GetData(&numArgs));
    numArgs++;   // +1 for return type

    // We'll need to parse parameter native types
    mdParamDef *pParamTokenArray = (mdParamDef *)_alloca(numArgs * sizeof(mdParamDef));
    IMDInternalImport *pMDImport = pModule->GetMDImport();

    SigTypeContext emptyTypeContext;

    mdMethodDef methodToken = mdMethodDefNil;
    if (pMD != NULL)
    {
        methodToken = pMD->GetMemberDef();
    }
    CollateParamTokens(pMDImport, methodToken, numArgs - 1, pParamTokenArray);

    // We enable the runtime marshalling system whenever it is enabled on the module as a whole
    // or when the call is a COM interop call. COM interop calls are already using a significant portion of the runtime
    // marshalling system just to function at all, so we aren't going to disable the parameter marshalling;
    // we'd rather have developers use the feature flag to diable the whole COM interop subsystem at once.
    bool runtimeMarshallingEnabled = pModule->IsRuntimeMarshallingEnabled();
#ifdef FEATURE_COMINTEROP
    runtimeMarshallingEnabled |= pMD && pMD->IsComPlusCall();
#endif

    for (ULONG i = 0; i < numArgs; i++)
    {
        SigPointer arg = ptr;
        CorElementType type;
        IfFailThrow(arg.PeekElemType(&type));

        switch (type)
        {
            case ELEMENT_TYPE_PTR:
            {
                IfFailThrow(arg.GetElemType(NULL)); // skip ELEMENT_TYPE_PTR
                IfFailThrow(arg.PeekElemType(&type));

                if (runtimeMarshallingEnabled && type == ELEMENT_TYPE_VALUETYPE)
                {
                    if ((arg.HasCustomModifier(pModule,
                                              "Microsoft.VisualC.NeedsCopyConstructorModifier",
                                              ELEMENT_TYPE_CMOD_REQD)) ||
                        (arg.HasCustomModifier(pModule,
                                              "System.Runtime.CompilerServices.IsCopyConstructed",
                                              ELEMENT_TYPE_CMOD_REQD)))
                    {
                        return TRUE;
                    }
                }
                if (i > 0) dwStackSize += TARGET_POINTER_SIZE;
                break;
            }

            case ELEMENT_TYPE_INTERNAL:

                // this check is not functional in DAC and provides no security against a malicious dump
                // the DAC is prepared to receive an invalid type handle
#ifndef DACCESS_COMPILE
                if (pModule->IsSigInIL(arg.GetPtr()))
                    THROW_BAD_FORMAT(BFA_BAD_SIGNATURE, (Module*)pModule);
#endif

                FALLTHROUGH;

            case ELEMENT_TYPE_VALUETYPE:
            {
                TypeHandle hndArgType = arg.GetTypeHandleThrowing(pModule, &emptyTypeContext);

                // When the runtime runtime marshalling system is disabled, we don't support
                // any types that contain gc pointers, but all "unmanaged" types are treated as blittable
                // as long as they aren't auto-layout and don't have any auto-layout fields.
                if (!runtimeMarshallingEnabled &&
                    !hndArgType.IsEnum() &&
                    (hndArgType.GetMethodTable()->ContainsPointers()
                        || hndArgType.GetMethodTable()->IsAutoLayoutOrHasAutoLayoutField()))
                {
                    return TRUE;
                }
                else if (runtimeMarshallingEnabled && !hndArgType.IsBlittable() && !hndArgType.IsEnum())
                {
                    // When the runtime runtime marshalling system is enabled, we do special handling
                    // for any types that aren't blittable or enums.
                    return TRUE;
                }

                if (i > 0)
                {
                    const bool isValueType = true;
                    dwStackSize += StackElemSize(hndArgType.GetSize(), isValueType, hndArgType.IsFloatHfa());
                }
                break;
            }

            case ELEMENT_TYPE_BOOLEAN:
            case ELEMENT_TYPE_CHAR:
            {
                // When runtime marshalling is enabled:
                // Bool requires marshaling
                // Char may require marshaling (MARSHAL_TYPE_ANSICHAR)
                if (runtimeMarshallingEnabled)
                {
                    return TRUE;
                }
            }
            FALLTHROUGH;

            default:
            {
                if (CorTypeInfo::IsPrimitiveType(type) || type == ELEMENT_TYPE_FNPTR)
                {

                    if (i > 0)
                    {
                        const bool isValueType = false;
                        const bool isFloatHfa = false;
                        dwStackSize += StackElemSize(CorTypeInfo::Size(type), isValueType, isFloatHfa);
                    }
                }
                else
                {
                    // other non-primitive type - requires marshaling
                    return TRUE;
                }
            }
        }

        // check for explicit MarshalAs
        NativeTypeParamInfo paramInfo;

        // We only check the MarshalAs info when the runtime marshalling system is enabled.
        // We ignore MarshalAs when the system is disabled, so no reason to disqualify from inlining
        // when it is present.
        if (runtimeMarshallingEnabled && pParamTokenArray[i] != mdParamDefNil)
        {
            if (!ParseNativeTypeInfo(pParamTokenArray[i], pMDImport, &paramInfo) ||
                paramInfo.m_NativeType != NATIVE_TYPE_DEFAULT)
            {
                // Presence of MarshalAs does not necessitate marshaling (it could as well be the default
                // for the type), but it's a good enough heuristic. We definitely don't want to duplicate
                // the logic from code:MarshalInfo.MarshalInfo here.
                return TRUE;
            }
        }

        IfFailThrow(ptr.SkipExactlyOne());
    }

    if (!FitsInU2(dwStackSize))
        return TRUE;

    // do not set the stack size for varargs - the number is call site specific
    if (pMD != NULL && !pMD->IsVarArg())
    {
        if (pMD->IsNDirect())
        {
            ((NDirectMethodDesc *)pMD)->SetStackArgumentSize(static_cast<WORD>(dwStackSize), callConv);
        }
#ifdef FEATURE_COMINTEROP
        else if (pMD->IsComPlusCall())
        {
            // calling convention is always stdcall
            ((ComPlusCallMethodDesc *)pMD)->SetStackArgumentSize(static_cast<WORD>(dwStackSize));
        }
#endif // FEATURE_COMINTEROP
    }

    return FALSE;
}


// factorization of CreateNDirectStubWorker
static MarshalInfo::MarshalType DoMarshalReturnValue(MetaSig&           msig,
                                                     mdParamDef*        params,
                                                     CorNativeLinkType  nlType,
                                                     CorNativeLinkFlags nlFlags,
                                                     UINT               argidx,  // this is used for reverse pinvoke hresult swapping
                                                     StubState*         pss,
                                                     int                argOffset,
                                                     DWORD              dwStubFlags,
                                                     MethodDesc         *pMD,
                                                     UINT&              nativeStackOffset,
                                                     bool&              fStubNeedsCOM,
                                                     int                nativeArgIndex
                                                     DEBUG_ARG(LPCUTF8  pDebugName)
                                                     DEBUG_ARG(LPCUTF8  pDebugClassName)
                                                     )
{
    CONTRACTL
    {
        STANDARD_VM_CHECK;

        PRECONDITION(CheckPointer(params));
        PRECONDITION(CheckPointer(pss));
        PRECONDITION(CheckPointer(pMD, NULL_OK));
    }
    CONTRACTL_END;

    MarshalInfo::MarshalType marshalType = (MarshalInfo::MarshalType) 0xcccccccc;

    MarshalInfo::MarshalScenario ms;
#ifdef FEATURE_COMINTEROP
    if (SF_IsCOMStub(dwStubFlags))
    {
        ms = MarshalInfo::MARSHAL_SCENARIO_COMINTEROP;
    }
    else
#endif // FEATURE_COMINTEROP
    {
        ms = MarshalInfo::MARSHAL_SCENARIO_NDIRECT;
    }

    if (msig.GetReturnType() != ELEMENT_TYPE_VOID)
    {
        MarshalInfo returnInfo(msig.GetModule(),
                                msig.GetReturnProps(),
                                msig.GetSigTypeContext(),
                                params[0],
                                ms,
                                nlType,
                                nlFlags,
                                FALSE,
                                argidx,
                                msig.NumFixedArgs(),
                                SF_IsBestFit(dwStubFlags),
                                SF_IsThrowOnUnmappableChar(dwStubFlags),
                                TRUE,
                                pMD,
                                TRUE
                                DEBUG_ARG(pDebugName)
                                DEBUG_ARG(pDebugClassName)
                                DEBUG_ARG(0)
                                );

        marshalType = returnInfo.GetMarshalType();

        fStubNeedsCOM |= returnInfo.MarshalerRequiresCOM();

#ifdef FEATURE_COMINTEROP
        if (SF_IsCOMStub(dwStubFlags))
        {
            // We don't support native methods that return VARIANTs, non-blittable structs, GUIDs, or DECIMALs directly.
            if (marshalType == MarshalInfo::MARSHAL_TYPE_OBJECT ||
                marshalType == MarshalInfo::MARSHAL_TYPE_VALUECLASS ||
                marshalType == MarshalInfo::MARSHAL_TYPE_GUID ||
                marshalType == MarshalInfo::MARSHAL_TYPE_DECIMAL)
            {
                if (!SF_IsHRESULTSwapping(dwStubFlags) && !SF_IsCOMLateBoundStub(dwStubFlags))
                {
                    COMPlusThrow(kMarshalDirectiveException, IDS_EE_COM_UNSUPPORTED_SIG);
                }
            }

            pss->MarshalReturn(&returnInfo, argOffset);
        }
        else
#endif // FEATURE_COMINTEROP
        {
            if (marshalType == MarshalInfo::MARSHAL_TYPE_BLITTABLEVALUECLASS
                    || marshalType == MarshalInfo::MARSHAL_TYPE_VALUECLASS
                    || marshalType == MarshalInfo::MARSHAL_TYPE_GUID
                    || marshalType == MarshalInfo::MARSHAL_TYPE_DECIMAL
                )
            {
                if (SF_IsHRESULTSwapping(dwStubFlags))
                {
                    // V1 restriction: we could implement this but it's late in the game to do so.
                    COMPlusThrow(kMarshalDirectiveException, IDS_EE_NDIRECT_UNSUPPORTED_SIG);
                }
            }
            else if (marshalType == MarshalInfo::MARSHAL_TYPE_CURRENCY
                    || marshalType == MarshalInfo::MARSHAL_TYPE_ARRAYWITHOFFSET
                    || marshalType == MarshalInfo::MARSHAL_TYPE_ARGITERATOR
#ifdef FEATURE_COMINTEROP
                    || marshalType == MarshalInfo::MARSHAL_TYPE_OLECOLOR
#endif // FEATURE_COMINTEROP
            )
            {
                // Each of these types are non-blittable and according to its managed size should be returned in a return buffer on x86 in stdcall.
                // However, its native size is small enough to be returned by-value.
                // We don't know the native type representation early enough to get this correct, so we throw an exception here.
                COMPlusThrow(kMarshalDirectiveException, IDS_EE_NDIRECT_UNSUPPORTED_SIG);
            }
            else if (IsUnsupportedTypedrefReturn(msig))
            {
                COMPlusThrow(kMarshalDirectiveException, IDS_EE_NDIRECT_UNSUPPORTED_SIG);
            }

#ifdef FEATURE_COMINTEROP
            if (marshalType == MarshalInfo::MARSHAL_TYPE_OBJECT && !SF_IsHRESULTSwapping(dwStubFlags))
            {
                // No support for returning variants. This is a V1 restriction, due to the late date,
                // don't want to add the special-case code to support this in light of low demand.
                COMPlusThrow(kMarshalDirectiveException, IDS_EE_NOVARIANTRETURN);
            }
#endif // FEATURE_COMINTEROP

            pss->MarshalReturn(&returnInfo, argOffset);
        }
    }

    return marshalType;
}

static inline UINT GetStackOffsetFromStackSize(UINT stackSize, bool fThisCall)
{
    LIMITED_METHOD_CONTRACT;
#ifdef TARGET_X86
    if (fThisCall)
    {
        // -1 means that the argument is not on the stack
        return (stackSize >= TARGET_POINTER_SIZE ? (stackSize - TARGET_POINTER_SIZE) : (UINT)-1);
    }
#endif // TARGET_X86
    return stackSize;
}

//---------------------------------------------------------
// Creates a new stub for a N/Direct call. Return refcount is 1.
// Note that this function may now throw if it fails to create
// a stub.
//---------------------------------------------------------
static void CreateNDirectStubWorker(StubState*               pss,
                                    StubSigDesc*             pSigDesc,
                                    CorNativeLinkType        nlType,
                                    CorNativeLinkFlags       nlFlags,
                                    CorInfoCallConvExtension unmgdCallConv,
                                    DWORD                    dwStubFlags,
                                    MethodDesc               *pMD,
                                    mdParamDef*              pParamTokenArray,
                                    int                      iLCIDArg
                                    )
{
    CONTRACTL
    {
        STANDARD_VM_CHECK;

        PRECONDITION(CheckPointer(pss));
        PRECONDITION(CheckPointer(pSigDesc));
        PRECONDITION(CheckPointer(pMD, NULL_OK));
        PRECONDITION(!pMD || pMD->IsILStub() || (0 != pMD->GetMethodTable()->IsDelegate()) == SF_IsDelegateStub(dwStubFlags));
    }
    CONTRACTL_END;

    SF_ConsistencyCheck(dwStubFlags);

#ifdef _DEBUG
    if (g_pConfig->ShouldBreakOnInteropStubSetup(pSigDesc->m_pDebugName))
        CONSISTENCY_CHECK_MSGF(false, ("BreakOnInteropStubSetup: '%s' ", pSigDesc->m_pDebugName));
#endif // _DEBUG

    bool runtimeMarshallingEnabled = SF_IsCOMStub(dwStubFlags) || pSigDesc->m_pMetadataModule->IsRuntimeMarshallingEnabled();
    if (SF_IsCOMStub(dwStubFlags))
    {
        _ASSERTE(0 == nlType);
        _ASSERTE(0 == nlFlags);
        _ASSERTE(CallConv::GetDefaultUnmanagedCallingConvention() == unmgdCallConv);
    }
    else
    {
        _ASSERTE(nlType == nltAnsi || nlType == nltUnicode);
    }
    Module *pModule = pSigDesc->m_pModule;

    //
    // Set up signature walking objects.
    //

    MetaSig msig(pSigDesc->m_sig,
                 pModule,
                 &pSigDesc->m_typeContext);

    if (SF_IsVarArgStub(dwStubFlags))
    {
        if (!runtimeMarshallingEnabled)
        {
            COMPlusThrow(kMarshalDirectiveException, IDS_EE_NDIRECT_DISABLEDMARSHAL_VARARGS);
        }
        msig.SetTreatAsVarArg();
    }

    bool fThisCall = (unmgdCallConv == CorInfoCallConvExtension::Thiscall);

    if (nlFlags & nlfLastError)
    {
        if (!runtimeMarshallingEnabled)
        {
            COMPlusThrow(kMarshalDirectiveException, IDS_EE_NDIRECT_DISABLEDMARSHAL_SETLASTERROR);
        }
        pss->SetLastError(TRUE);
    }

    // This has been in the product since forward P/Invoke via delegates was
    // introduced. It's wrong, but please keep it for backward compatibility.
    if (runtimeMarshallingEnabled && SF_IsDelegateStub(dwStubFlags))
        pss->SetLastError(TRUE);

    pss->BeginEmit(dwStubFlags);

    if (-1 != iLCIDArg)
    {
        if (!runtimeMarshallingEnabled)
        {
            COMPlusThrow(kMarshalDirectiveException, IDS_EE_NDIRECT_DISABLEDMARSHAL_LCID);
        }
        // The code to handle the LCID will call MarshalLCID before calling MarshalArgument
        // on the argument the LCID should go after. So we just bump up the index here.
        iLCIDArg++;
    }

    if (!runtimeMarshallingEnabled && SF_IsHRESULTSwapping(dwStubFlags))
    {
        COMPlusThrow(kMarshalDirectiveException, IDS_EE_NDIRECT_DISABLEDMARSHAL_PRESERVESIG);
    }

    int numArgs = msig.NumFixedArgs();

    // thiscall must have at least one parameter (the "this")
    if (fThisCall && numArgs == 0)
        COMPlusThrow(kMarshalDirectiveException, IDS_EE_NDIRECT_BADNATL_THISCALL);

    //
    // Now, emit the IL.
    //

    int argOffset = 0;

    MarshalInfo::MarshalType marshalType = (MarshalInfo::MarshalType) 0xcccccccc;

    //
    // Marshal the return value.
    //
    UINT nativeStackSize = (SF_IsCOMStub(dwStubFlags) ? TARGET_POINTER_SIZE : 0);
    bool fStubNeedsCOM = SF_IsCOMStub(dwStubFlags);

    //
    // Marshal the arguments
    //
    MarshalInfo::MarshalScenario ms;
#ifdef FEATURE_COMINTEROP
    if (SF_IsCOMStub(dwStubFlags))
    {
        ms = MarshalInfo::MARSHAL_SCENARIO_COMINTEROP;
    }
    else
#endif // FEATURE_COMINTEROP
    {
        ms = MarshalInfo::MARSHAL_SCENARIO_NDIRECT;
    }

    // Build up marshaling information for each of the method's parameters
    SIZE_T cbParamMarshalInfo;
    if (!ClrSafeInt<SIZE_T>::multiply(sizeof(MarshalInfo), numArgs, cbParamMarshalInfo))
    {
        COMPlusThrowHR(COR_E_OVERFLOW);
    }

    NewArrayHolder<BYTE> pbParamMarshalInfo(new BYTE[cbParamMarshalInfo]);
    MarshalInfo *pParamMarshalInfo = reinterpret_cast<MarshalInfo *>(pbParamMarshalInfo.GetValue());

    MetaSig paramInfoMSig(msig);
    for (int i = 0; i < numArgs; ++i)
    {
        paramInfoMSig.NextArg();
        new(&(pParamMarshalInfo[i])) MarshalInfo(paramInfoMSig.GetModule(),
                                                 paramInfoMSig.GetArgProps(),
                                                 paramInfoMSig.GetSigTypeContext(),
                                                 pParamTokenArray[i + 1],
                                                 ms,
                                                 nlType,
                                                 nlFlags,
                                                 TRUE,
                                                 i + 1,
                                                 numArgs,
                                                 SF_IsBestFit(dwStubFlags),
                                                 SF_IsThrowOnUnmappableChar(dwStubFlags),
                                                 TRUE,
                                                 pMD,
                                                 TRUE
                                                 DEBUG_ARG(pSigDesc->m_pDebugName)
                                                 DEBUG_ARG(pSigDesc->m_pDebugClassName)
                                                 DEBUG_ARG(i + 1));
    }

    // Marshal the parameters
    int argidx = 1;
    int nativeArgIndex = 0;

    while (argidx <= numArgs)
    {
        //
        // Check to see if this is the parameter after which we need to insert the LCID.
        //
        if (argidx == iLCIDArg)
        {
            pss->MarshalLCID(argidx);
            nativeStackSize += TARGET_POINTER_SIZE;

            if (SF_IsReverseStub(dwStubFlags))
                argOffset++;
        }

        msig.NextArg();

        MarshalInfo &info = pParamMarshalInfo[argidx - 1];

        pss->MarshalArgument(&info, argOffset, GetStackOffsetFromStackSize(nativeStackSize, fThisCall));
        nativeStackSize += info.GetNativeArgSize();

        fStubNeedsCOM |= info.MarshalerRequiresCOM();

        if (fThisCall && argidx == 1)
        {
            // make sure that the first parameter is enregisterable
            if (info.GetNativeArgSize() > TARGET_POINTER_SIZE)
                COMPlusThrow(kMarshalDirectiveException, IDS_EE_NDIRECT_BADNATL_THISCALL);
        }

        argidx++;

        ++nativeArgIndex;
    }

    // Check to see if this is the parameter after which we need to insert the LCID.
    if (argidx == iLCIDArg)
    {
        pss->MarshalLCID(argidx);
        nativeStackSize += TARGET_POINTER_SIZE;

        if (SF_IsReverseStub(dwStubFlags))
            argOffset++;
    }

    marshalType = DoMarshalReturnValue(msig,
                            pParamTokenArray,
                            nlType,
                            nlFlags,
                            argidx,
                            pss,
                            argOffset,
                            dwStubFlags,
                            pMD,
                            nativeStackSize,
                            fStubNeedsCOM,
                            nativeArgIndex
                            DEBUG_ARG(pSigDesc->m_pDebugName)
                            DEBUG_ARG(pSigDesc->m_pDebugClassName)
                            );

    if (SF_IsHRESULTSwapping(dwStubFlags))
    {
        if (msig.GetReturnType() != ELEMENT_TYPE_VOID)
            nativeStackSize += TARGET_POINTER_SIZE;
    }

    if (pMD->IsDynamicMethod())
    {
        // Set the native stack size to the IL stub MD. It is needed for alignment
        // thunk generation on the Mac and stdcall name decoration on Windows.
        // We do not store it directly in the interop MethodDesc here because due
        // to sharing we come here only for the first call with given signature and
        // the target MD may even be NULL.

#ifdef TARGET_X86
        if (fThisCall)
        {
            _ASSERTE(nativeStackSize >= TARGET_POINTER_SIZE);
            nativeStackSize -= TARGET_POINTER_SIZE;
        }
#endif // TARGET_X86

        nativeStackSize = ALIGN_UP(nativeStackSize, TARGET_POINTER_SIZE);

        if (!FitsInU2(nativeStackSize))
            COMPlusThrow(kMarshalDirectiveException, IDS_EE_SIGTOOCOMPLEX);

        DynamicMethodDesc *pDMD = pMD->AsDynamicMethodDesc();

        pDMD->SetNativeStackArgSize(static_cast<WORD>(nativeStackSize));
        if (fStubNeedsCOM)
            pDMD->SetFlags(DynamicMethodDesc::FlagRequiresCOM);
    }

    // FinishEmit needs to know the native stack arg size so we call it after the number
    // has been set in the stub MD (code:DynamicMethodDesc.SetNativeStackArgSize)
    pss->FinishEmit(pMD);
}

static void CreateStructStub(ILStubState* pss,
    StubSigDesc* pSigDesc,
    MethodTable* pMT,
    DWORD dwStubFlags,
    MethodDesc* pMD)
{
    CONTRACTL
    {
        STANDARD_VM_CHECK;
        PRECONDITION(CheckPointer(pss));
        PRECONDITION(CheckPointer(pSigDesc));
        PRECONDITION(CheckPointer(pMD, NULL_OK));
        PRECONDITION(!pMD || pMD->IsILStub());
        PRECONDITION(SF_IsStructMarshalStub(dwStubFlags));
    }
    CONTRACTL_END;

    SF_ConsistencyCheck(dwStubFlags);

#ifdef _DEBUG
    if (g_pConfig->ShouldBreakOnInteropStubSetup(pSigDesc->m_pDebugName))
        CONSISTENCY_CHECK_MSGF(false, ("BreakOnInteropStubSetup: '%s' ", pSigDesc->m_pDebugName));
#endif // _DEBUG

    Module* pModule = pSigDesc->m_pModule;


    pss->SetLastError(false);

    pss->BeginEmit(dwStubFlags);

    // Marshal the fields
    MarshalInfo::MarshalScenario ms = MarshalInfo::MARSHAL_SCENARIO_FIELD;

    EEClassNativeLayoutInfo const* pNativeLayoutInfo = pMT->GetNativeLayoutInfo();

    int numFields = pNativeLayoutInfo->GetNumFields();
    // Build up marshaling information for each of the method's parameters
    SIZE_T cbFieldMarshalInfo;
    if (!ClrSafeInt<SIZE_T>::multiply(sizeof(MarshalInfo), numFields, cbFieldMarshalInfo))
    {
        COMPlusThrowHR(COR_E_OVERFLOW);
    }

    CorNativeLinkType nlType = pMT->GetCharSet();

    NativeFieldDescriptor const* pFieldDescriptors = pNativeLayoutInfo->GetNativeFieldDescriptors();

    for (int i = 0; i < numFields; ++i)
    {
        NativeFieldDescriptor const& nativeFieldDescriptor = pFieldDescriptors[i];
        PTR_FieldDesc pFD = nativeFieldDescriptor.GetFieldDesc();
        SigPointer fieldSig = pFD->GetSigPointer();
        // The first byte in a field signature is always 0x6 per ECMA 335. Skip over this byte to get to the rest of the signature for the MarshalInfo constructor.
        (void)fieldSig.GetByte(nullptr);
        SigTypeContext context(pFD, TypeHandle(pMT));

        MarshalInfo mlInfo(pFD->GetModule(),
            fieldSig,
            &context,
            pFD->GetMemberDef(),
            ms,
            nlType,
            nlfNone,
            TRUE,
            i + 1,
            numFields,
            SF_IsBestFit(dwStubFlags),
            SF_IsThrowOnUnmappableChar(dwStubFlags),
            TRUE,
            pMD,
            TRUE
            DEBUG_ARG(pSigDesc->m_pDebugName)
            DEBUG_ARG(pSigDesc->m_pDebugClassName)
            DEBUG_ARG(-1 /* field */));

        pss->MarshalField(&mlInfo, pFD->GetOffset(), nativeFieldDescriptor.GetExternalOffset(), pFD);
    }

    if (pMD->IsDynamicMethod())
    {
        DynamicMethodDesc* pDMD = pMD->AsDynamicMethodDesc();
        pDMD->SetNativeStackArgSize(4 * TARGET_POINTER_SIZE); // The native stack arg size is constant since the signature for struct stubs is constant.
    }

    // FinishEmit needs to know the native stack arg size so we call it after the number
    // has been set in the stub MD (code:DynamicMethodDesc.SetNativeStackArgSize)
    pss->FinishEmit(pMD);
}

namespace
{
    class NDirectStubParameters
    {
    public:

        NDirectStubParameters(Signature                sig,
                            SigTypeContext*          pTypeContext,
                            Module*                  pModule,
                            Module*                  pLoaderModule,
                            CorNativeLinkType        nlType,
                            CorNativeLinkFlags       nlFlags,
                            CorInfoCallConvExtension unmgdCallConv,
                            DWORD                    dwStubFlags,  // NDirectStubFlags
                            int                      nParamTokens,
                            mdParamDef*              pParamTokenArray,
                            int                      iLCIDArg,
                            MethodTable*             pMT
                            ) :
            m_sig(sig),
            m_pTypeContext(pTypeContext),
            m_pModule(pModule),
            m_pLoaderModule(pLoaderModule),
            m_pParamTokenArray(pParamTokenArray),
            m_unmgdCallConv(unmgdCallConv),
            m_nlType(nlType),
            m_nlFlags(nlFlags),
            m_dwStubFlags(dwStubFlags),
            m_iLCIDArg(iLCIDArg),
            m_nParamTokens(nParamTokens),
            m_pMT(pMT)
        {
            LIMITED_METHOD_CONTRACT;
        }

        Signature                m_sig;
        SigTypeContext*          m_pTypeContext;
        Module*                  m_pModule;
        Module*                  m_pLoaderModule;
        mdParamDef*              m_pParamTokenArray;
        CorInfoCallConvExtension m_unmgdCallConv;
        CorNativeLinkType        m_nlType;
        CorNativeLinkFlags       m_nlFlags;
        DWORD                    m_dwStubFlags;
        int                      m_iLCIDArg;
        int                      m_nParamTokens;
        MethodTable*             m_pMT;
    };

    class NDirectStubHashBlob : public ILStubHashBlobBase
    {
    public:
        Module*     m_pModule;
        MethodTable* m_pMT;

        WORD        m_unmgdCallConv;
        BYTE        m_nlType;                   // C_ASSERTS are in NDirect::CreateHashBlob
        BYTE        m_nlFlags;

        DWORD       m_StubFlags;

        INT32       m_iLCIDArg;
        INT32       m_nParams;
        BYTE        m_rgbSigAndParamData[1];
        // (dwParamAttr, cbNativeType)          // length: number of parameters
        // NativeTypeBlob                       // length: number of parameters
        // BYTE     m_rgbSigData[];             // length: determined by sig walk
    };

    // For better performance and less memory fragmentation,
    // I'm using structure here to avoid allocating 3 different arrays.
    struct ParamInfo
    {
        DWORD dwParamAttr;
        ULONG cbNativeType;
        PCCOR_SIGNATURE pvNativeType;
    };

    ILStubHashBlob* CreateHashBlob(NDirectStubParameters* pParams)
    {
        STANDARD_VM_CONTRACT;

        NDirectStubHashBlob*    pBlob;

        IMDInternalImport* pInternalImport = pParams->m_pModule->GetMDImport();

        CQuickBytes paramInfoBytes;
        paramInfoBytes.AllocThrows(sizeof(ParamInfo)*pParams->m_nParamTokens);
        ParamInfo *paramInfos = (ParamInfo *)paramInfoBytes.Ptr();
        ::ZeroMemory(paramInfos, sizeof(ParamInfo) * pParams->m_nParamTokens);

        size_t cbNativeTypeTotal = 0;

        //
        // Collect information for function parameters
        //
        for (int idx = 0; idx < pParams->m_nParamTokens; idx++)
        {
            mdParamDef token = pParams->m_pParamTokenArray[idx];
            if (TypeFromToken(token) == mdtParamDef && mdParamDefNil != token)
            {
                USHORT usSequence_Ignore;       // We don't need usSequence in the hash as the param array is already sorted
                LPCSTR szParamName_Ignore;
                IfFailThrow(pInternalImport->GetParamDefProps(token, &usSequence_Ignore, &paramInfos[idx].dwParamAttr, &szParamName_Ignore));

                if (paramInfos[idx].dwParamAttr & pdHasFieldMarshal)
                {
                    IfFailThrow(pInternalImport->GetFieldMarshal(token, &paramInfos[idx].pvNativeType, &paramInfos[idx].cbNativeType));
                    cbNativeTypeTotal += paramInfos[idx].cbNativeType;
                }
            }
        }

        SigPointer sigPtr = pParams->m_sig.CreateSigPointer();

        // note that ConvertToInternalSignature also resolves generics so different instantiations will get different
        // hash blobs for methods that have generic parameters in their signature
        SigBuilder sigBuilder;
        sigPtr.ConvertToInternalSignature(pParams->m_pModule, pParams->m_pTypeContext, &sigBuilder, /* bSkipCustomModifier = */ FALSE);

        DWORD cbSig;
        PVOID pSig = sigBuilder.GetSignature(&cbSig);

        //
        // Build hash blob for IL stub sharing
        //
        S_SIZE_T cbSizeOfBlob = S_SIZE_T(offsetof(NDirectStubHashBlob, m_rgbSigAndParamData)) +
                                S_SIZE_T(sizeof(ULONG)) * S_SIZE_T(pParams->m_nParamTokens) +   // Parameter attributes
                                S_SIZE_T(sizeof(DWORD)) * S_SIZE_T(pParams->m_nParamTokens) +   // Native type blob size
                                S_SIZE_T(cbNativeTypeTotal) +                                   // Native type blob data
                                S_SIZE_T(cbSig);                                                // Signature

        if (cbSizeOfBlob.IsOverflow())
            COMPlusThrowHR(COR_E_OVERFLOW);

        static_assert_no_msg(nltMaxValue   <= 0xFF);
        static_assert_no_msg(nlfMaxValue   <= 0xFF);
        static_assert_no_msg(pmMaxValue    <= 0xFFFF);

        NewArrayHolder<BYTE> pBytes = new BYTE[cbSizeOfBlob.Value()];
        // zero out the hash bytes to ensure all bit fields are deterministically set
        ZeroMemory(pBytes, cbSizeOfBlob.Value());
        pBlob = (NDirectStubHashBlob*)(BYTE*)pBytes;

        pBlob->m_pModule                = NULL;

        pBlob->m_pMT = pParams->m_pMT;
        pBlob->m_cbSizeOfBlob           = cbSizeOfBlob.Value();
        pBlob->m_unmgdCallConv          = static_cast<WORD>(pParams->m_unmgdCallConv);
        pBlob->m_nlType                 = static_cast<BYTE>(pParams->m_nlType);
        pBlob->m_nlFlags                = static_cast<BYTE>(pParams->m_nlFlags & ~nlfNoMangle); // this flag does not affect the stub
        pBlob->m_iLCIDArg               = pParams->m_iLCIDArg;

        pBlob->m_StubFlags              = pParams->m_dwStubFlags;
        pBlob->m_nParams                = pParams->m_nParamTokens;

        BYTE* pBlobParams               = &pBlob->m_rgbSigAndParamData[0];

        //
        // Write (dwParamAttr, cbNativeType) for parameters
        //
        // Note that these need to be aligned and it is why they are written before the byte blobs
        // I'm putting asserts here so that it will assert even in non-IA64 platforms to catch bugs
        //
        _ASSERTE((DWORD_PTR)pBlobParams % sizeof(DWORD) == 0);
        _ASSERTE(sizeof(DWORD) == sizeof(ULONG));

        for (int i = 0; i < pParams->m_nParamTokens; ++i)
        {
            // We only care about In/Out/HasFieldMarshal
            // Other attr are about optional/default values which are not used in marshalling,
            // but only used in compilers
            *((DWORD *)pBlobParams) = paramInfos[i].dwParamAttr & (pdIn | pdOut | pdHasFieldMarshal);
            pBlobParams += sizeof(DWORD);

            *((ULONG *)pBlobParams) = paramInfos[i].cbNativeType;
            pBlobParams += sizeof(ULONG);
        }

        //
        // Write native type blob for parameters
        //
        for (int i = 0; i < pParams->m_nParamTokens; ++i)
        {
            memcpy(pBlobParams, paramInfos[i].pvNativeType, paramInfos[i].cbNativeType);
            pBlobParams += paramInfos[i].cbNativeType;
        }

        //
        // Copy signature
        //
        memcpy(pBlobParams, pSig, cbSig);

        // Verify that we indeed have reached the end
        _ASSERTE(pBlobParams + cbSig == (BYTE *)pBlob + cbSizeOfBlob.Value());

        pBytes.SuppressRelease();
        return (ILStubHashBlob*)pBlob;
    }

    ILStubCache* GetILStubCache(NDirectStubParameters* pParams)
    {
        CONTRACTL
        {
            THROWS;
            GC_NOTRIGGER;
            MODE_ANY;
        }
        CONTRACTL_END;

        // Use the m_pLoaderModule instead of m_pModule
        // They could be different for methods on generic types.
        return pParams->m_pLoaderModule->GetILStubCache();
    }

    MethodDesc* GetStubMethodDesc(
        MethodDesc *pTargetMD,
        NDirectStubParameters* pParams,
        ILStubHashBlob* pHashParams,
        AllocMemTracker* pamTracker,
        bool& bILStubCreator,
        MethodDesc* pLastMD)
    {
        CONTRACT(MethodDesc*)
        {
            STANDARD_VM_CHECK;

            PRECONDITION(CheckPointer(pParams));
            PRECONDITION(!pParams->m_sig.IsEmpty());
            PRECONDITION(CheckPointer(pParams->m_pModule));
            PRECONDITION(CheckPointer(pTargetMD, NULL_OK));
            POSTCONDITION(CheckPointer(RETVAL));
        }
        CONTRACT_END;

        MethodDesc*     pMD;

        ILStubCache* pCache = GetILStubCache(pParams);

        pMD = pCache->GetStubMethodDesc(pTargetMD,
                                        pHashParams,
                                        pParams->m_dwStubFlags,
                                        pParams->m_pModule,
                                        pParams->m_sig.GetRawSig(),
                                        pParams->m_sig.GetRawSigLen(),
                                        pamTracker,
                                        bILStubCreator,
                                        pLastMD);

        RETURN pMD;
    }

    void RemoveILStubCacheEntry(NDirectStubParameters* pParams, ILStubHashBlob* pHashParams)
    {
        CONTRACTL
        {
            STANDARD_VM_CHECK;

            PRECONDITION(CheckPointer(pParams));
            PRECONDITION(CheckPointer(pHashParams));
            PRECONDITION(!pParams->m_sig.IsEmpty());
            PRECONDITION(CheckPointer(pParams->m_pModule));
        }
        CONTRACTL_END;

        LOG((LF_STUBS, LL_INFO1000, "Exception happened when generating IL of stub clr!CreateInteropILStub StubMD: %p, HashBlob: %p \n", pParams, pHashParams));

        ILStubCache* pCache = GetILStubCache(pParams);

        pCache->DeleteEntry(pHashParams);
    }

    void AddMethodDescChunkWithLockTaken(NDirectStubParameters* pParams, MethodDesc *pMD)
    {
        CONTRACTL
        {
            STANDARD_VM_CHECK;

            PRECONDITION(CheckPointer(pParams));
            PRECONDITION(!pParams->m_sig.IsEmpty());
            PRECONDITION(CheckPointer(pParams->m_pModule));
        }
        CONTRACTL_END;

        ILStubCache* pCache = GetILStubCache(pParams);

        pCache->AddMethodDescChunkWithLockTaken(pMD);
    }
}

//
// Additional factorization of CreateNDirectStub.  This hoists all the metadata accesses
// into one location so that we can leave CreateNDirectStubWorker to just generate the
// IL.  This allows us to cache a stub based on the inputs to CreateNDirectStubWorker
// instead of having to generate the IL first before doing the caching.
//
static void CreateNDirectStubAccessMetadata(
                StubSigDesc*             pSigDesc,       // IN
                CorInfoCallConvExtension unmgdCallConv,  // IN
                DWORD*                   pdwStubFlags,   // IN/OUT
                int*                     piLCIDArg,      // OUT
                int*                     pNumArgs        // OUT
                )
{
    STANDARD_VM_CONTRACT;

    if (SF_IsCOMStub(*pdwStubFlags))
    {
        _ASSERTE(CallConv::GetDefaultUnmanagedCallingConvention() == unmgdCallConv);
    }
    else
    {
        if (unmgdCallConv == CorInfoCallConvExtension::Managed ||
            unmgdCallConv == CorInfoCallConvExtension::Fastcall ||
            unmgdCallConv == CorInfoCallConvExtension::FastcallMemberFunction)
        {
            COMPlusThrow(kTypeLoadException, IDS_INVALID_PINVOKE_CALLCONV);
        }
    }

    MetaSig msig(pSigDesc->m_sig,
                 pSigDesc->m_pModule,
                 &pSigDesc->m_typeContext);

    if (SF_IsVarArgStub(*pdwStubFlags))
        msig.SetTreatAsVarArg();

    (*pNumArgs) = msig.NumFixedArgs();

    IMDInternalImport* pInternalImport = pSigDesc->m_pModule->GetMDImport();

    _ASSERTE(!SF_IsHRESULTSwapping(*pdwStubFlags));

    mdMethodDef md = pSigDesc->m_tkMethodDef;
    if (md != mdMethodDefNil)
    {
        DWORD           dwDescrOffset;
        DWORD           dwImplFlags;
        IfFailThrow(pInternalImport->GetMethodImplProps(
            md,
            &dwDescrOffset,
            &dwImplFlags));

        if (SF_IsReverseStub(*pdwStubFlags))
        {
            // only COM-to-CLR call supports hresult swapping in the reverse direction
            if (SF_IsCOMStub(*pdwStubFlags) && !IsMiPreserveSig(dwImplFlags))
            {
                (*pdwStubFlags) |= NDIRECTSTUB_FL_DOHRESULTSWAPPING;
            }
        }
        else
        {
            // fwd pinvoke, fwd com interop support hresult swapping.
            // delegate to an unmanaged method does not.
            if (!IsMiPreserveSig(dwImplFlags) && !SF_IsDelegateStub(*pdwStubFlags))
            {
                (*pdwStubFlags) |= NDIRECTSTUB_FL_DOHRESULTSWAPPING;
            }
        }
    }

    int lcidArg = -1;

    // Check if we have a MethodDesc to query for additional data.
    if (pSigDesc->m_pMD != NULL)
    {
        MethodDesc* pMD = pSigDesc->m_pMD;

        // P/Invoke marked with UnmanagedCallersOnlyAttribute is not
        // presently supported.
        if (pMD->HasUnmanagedCallersOnlyAttribute())
            COMPlusThrow(kNotSupportedException, IDS_EE_NDIRECT_UNSUPPORTED_SIG);

        // Check to see if we need to do LCID conversion.
        lcidArg = GetLCIDParameterIndex(pMD);
        if (lcidArg != -1 && lcidArg > (*pNumArgs))
            COMPlusThrow(kIndexOutOfRangeException, IDS_EE_INVALIDLCIDPARAM);
    }

    (*piLCIDArg) = lcidArg;

    if (SF_IsCOMStub(*pdwStubFlags))
    {
        CONSISTENCY_CHECK(msig.HasThis());
    }
    else
    {
        if (msig.HasThis() && !SF_IsDelegateStub(*pdwStubFlags))
        {
            COMPlusThrow(kInvalidProgramException, VLDTR_E_FMD_PINVOKENOTSTATIC);
        }
    }
}

namespace
{
    void PopulateNDirectMethodDescImpl(
        _Inout_ NDirectMethodDesc* pNMD,
        _In_ const PInvokeStaticSigInfo& sigInfo,
        _In_opt_z_ LPCUTF8 libName,
        _In_opt_z_ LPCUTF8 entryPointName)
    {
        CONTRACTL
        {
            STANDARD_VM_CHECK;
            PRECONDITION(pNMD != NULL);
        }
        CONTRACTL_END;

        WORD ndirectflags = 0;
        if (pNMD->MethodDesc::IsVarArg())
            ndirectflags |= NDirectMethodDesc::kVarArgs;

        if (sigInfo.GetCharSet() == nltAnsi)
            ndirectflags |= NDirectMethodDesc::kNativeAnsi;

        CorNativeLinkFlags linkflags = sigInfo.GetLinkFlags();
        if (linkflags & nlfLastError)
            ndirectflags |= NDirectMethodDesc::kLastError;
        if (linkflags & nlfNoMangle)
            ndirectflags |= NDirectMethodDesc::kNativeNoMangle;

        CorInfoCallConvExtension callConv = sigInfo.GetCallConv();
        if (callConv == CorInfoCallConvExtension::Stdcall)
            ndirectflags |= NDirectMethodDesc::kStdCall;
        if (callConv == CorInfoCallConvExtension::Thiscall)
            ndirectflags |= NDirectMethodDesc::kThisCall;

        if (pNMD->GetLoaderModule()->IsSystem() && (strcmp(libName, "QCall") == 0))
        {
            ndirectflags |= NDirectMethodDesc::kIsQCall;
        }
        else
        {
            pNMD->ndirect.m_pszLibName = libName;
        }

        pNMD->ndirect.m_pszEntrypointName = entryPointName;

        // Do not publish incomplete prestub flags or you will introduce a race condition.
        pNMD->InterlockedSetNDirectFlags(ndirectflags | NDirectMethodDesc::kNDirectPopulated);
    }
}

void NDirect::PopulateNDirectMethodDesc(_Inout_ NDirectMethodDesc* pNMD)
{
    CONTRACTL
    {
        STANDARD_VM_CHECK;
        PRECONDITION(CheckPointer(pNMD));
    }
    CONTRACTL_END;

    if (pNMD->IsSynchronized())
        COMPlusThrow(kTypeLoadException, IDS_EE_NOSYNCHRONIZED);

    if (pNMD->IsPopulated())
        return;

    LPCUTF8 szLibName = NULL, szEntryPointName = NULL;
    PInvokeStaticSigInfo sigInfo(pNMD, &szLibName, &szEntryPointName);
    PopulateNDirectMethodDescImpl(pNMD, sigInfo, szLibName, szEntryPointName);
}

void NDirect::InitializeSigInfoAndPopulateNDirectMethodDesc(_Inout_ NDirectMethodDesc* pNMD, _Inout_ PInvokeStaticSigInfo* pSigInfo)
{
    CONTRACTL
    {
        STANDARD_VM_CHECK;
        PRECONDITION(CheckPointer(pNMD));
        PRECONDITION(CheckPointer(pSigInfo));
    }
    CONTRACTL_END;

    if (pNMD->IsSynchronized())
        COMPlusThrow(kTypeLoadException, IDS_EE_NOSYNCHRONIZED);

    LPCUTF8 szLibName = NULL, szEntryPointName = NULL;
    new (pSigInfo) PInvokeStaticSigInfo(pNMD, &szLibName, &szEntryPointName);

    if (pNMD->IsPopulated())
        return;

    PopulateNDirectMethodDescImpl(pNMD, *pSigInfo, szLibName, szEntryPointName);
}

#ifdef FEATURE_COMINTEROP
// Find the MethodDesc of the predefined IL stub method by either
// 1) looking at redirected adapter interfaces, OR
// 2) looking at special attributes for the specific interop scenario (specified by dwStubFlags).
// Currently only ManagedToNativeComInteropStubAttribute is supported.
// It returns NULL if no such attribute(s) can be found.
// But if the attribute is found and is invalid, or something went wrong in the looking up
// process, an exception will be thrown. If everything goes well, you'll get the MethodDesc
// of the stub method
HRESULT FindPredefinedILStubMethod(MethodDesc *pTargetMD, DWORD dwStubFlags, MethodDesc **ppRetStubMD)
{
    CONTRACT(HRESULT)
    {
        THROWS;
        GC_TRIGGERS;
        MODE_ANY;
        PRECONDITION(CheckPointer(pTargetMD));
        PRECONDITION(CheckPointer(ppRetStubMD));
        PRECONDITION(*ppRetStubMD == NULL);
    }
    CONTRACT_END;

    HRESULT hr;

    MethodTable *pTargetMT = pTargetMD->GetMethodTable();

    //
    // Find out if we have the attribute
    //
    const void *pBytes;
    ULONG cbBytes;

    // Support v-table forward classic COM interop calls only
    if (SF_IsCOMStub(dwStubFlags) && SF_IsForwardStub(dwStubFlags))
    {
        if (pTargetMT->HasInstantiation())
        {
            // ManagedToNativeComInteropStubAttribute is not supported with generics
            return E_FAIL;
        }

        if (pTargetMD->IsFCall())
        {
            // ManagedToNativeComInteropStubAttribute is not supported on FCalls (i.e. methods on legacy
            // interfaces forwarded to CustomMarshalers.dll such as IEnumerable::GetEnumerator)
            return E_FAIL;
        }
        _ASSERTE(pTargetMD->IsComPlusCall());

        if (pTargetMD->IsInterface())
        {
            hr = pTargetMD->GetCustomAttribute(
                WellKnownAttribute::ManagedToNativeComInteropStub,
                &pBytes,
                &cbBytes);

            if (FAILED(hr))
                RETURN hr;
            // GetCustomAttribute returns S_FALSE when it cannot find the attribute but nothing fails...
            // Translate that to E_FAIL
            else if (hr == S_FALSE)
                RETURN E_FAIL;
        }
        else
        {
            // We are dealing with the class, use the interface MD instead
            // After second thought I believe we don't need to check the class MD.
            // We can think stubs as part of public interface, and if the interface is public,
            // the stubs should also be accessible
            MethodDesc *pInterfaceMD = pTargetMD->GetInterfaceMD();
            if (pInterfaceMD)
            {
                hr = FindPredefinedILStubMethod(pInterfaceMD, dwStubFlags, ppRetStubMD);
                RETURN hr;
            }
            else
                RETURN E_FAIL;
        }
    }
    else
        RETURN E_FAIL;

    //
    // Parse the attribute
    //
    CustomAttributeParser parser(pBytes, cbBytes);
    IfFailRet(parser.SkipProlog());

    LPCUTF8 pTypeName;
    ULONG cbTypeName;
    IfFailRet(parser.GetNonEmptyString(&pTypeName, &cbTypeName));

    LPCUTF8 pMethodName;
    ULONG cbMethodName;
    IfFailRet(parser.GetNonEmptyString(&pMethodName, &cbMethodName));

    StackSString typeName;
    EString<EncodingUTF8>(pTypeName, cbTypeName).ConvertToUnicode(typeName);
    StackSString methodName;
    EString<EncodingUTF8>(pMethodName, cbMethodName).ConvertToUnicode(methodName);

    //
    // Retrieve the type
    //
    TypeHandle stubClassType;
    stubClassType = TypeName::GetTypeUsingCASearchRules((LPCWSTR)typeName, pTargetMT->GetAssembly());

    MethodTable *pStubClassMT = stubClassType.AsMethodTable();

    StackSString stubClassName;
    pStubClassMT->_GetFullyQualifiedNameForClassNestedAware(stubClassName);

    StackSString targetInterfaceName;
    pTargetMT->_GetFullyQualifiedNameForClassNestedAware(targetInterfaceName);

    // Restrict to same assembly only to reduce test cost
    if (stubClassType.GetAssembly() != pTargetMT->GetAssembly())
    {
        COMPlusThrow(
            kArgumentException,
            IDS_EE_INTEROP_STUB_CA_MUST_BE_WITHIN_SAME_ASSEMBLY,
            (LPCWSTR)stubClassName,
            (LPCWSTR)targetInterfaceName
            );
    }

    if (stubClassType.HasInstantiation())
    {
        COMPlusThrow(
            kArgumentException,
            IDS_EE_INTEROP_STUB_CA_STUB_CLASS_MUST_NOT_BE_GENERIC,
            (LPCWSTR)stubClassName
            );
    }

    if (stubClassType.IsInterface())
    {
        COMPlusThrow(
            kArgumentException,
            IDS_EE_INTEROP_STUB_CA_STUB_CLASS_MUST_NOT_BE_INTERFACE,
            (LPCWSTR)stubClassName
            );
    }

    //
    // Locate the MethodDesc for the stub method
    //
    MethodDesc *pStubMD = NULL;

    {
        PCCOR_SIGNATURE pTargetSig = NULL;
        DWORD pcTargetSig = 0;

        SigTypeContext typeContext; // NO generics supported

        pTargetMD->GetSig(&pTargetSig, &pcTargetSig);

        MetaSig msig(pTargetSig,
                     pcTargetSig,
                     pTargetMD->GetModule(),
                     &typeContext);
        _ASSERTE(msig.HasThis());

        SigBuilder stubSigBuilder;

        //
        // Append calling Convention, NumOfArgs + 1,
        //
        stubSigBuilder.AppendByte(msig.GetCallingConvention() & ~IMAGE_CEE_CS_CALLCONV_HASTHIS);
        stubSigBuilder.AppendData(msig.NumFixedArgs() + 1);

        //
        // Append return type
        //
        SigPointer pReturn = msig.GetReturnProps();
        LPBYTE pReturnTypeBegin = (LPBYTE)pReturn.GetPtr();
        IfFailThrow(pReturn.SkipExactlyOne());
        LPBYTE pReturnTypeEnd = (LPBYTE)pReturn.GetPtr();

        stubSigBuilder.AppendBlob(pReturnTypeBegin, pReturnTypeEnd - pReturnTypeBegin);

        //
        // Append 'this'
        //
        stubSigBuilder.AppendElementType(ELEMENT_TYPE_CLASS);
        stubSigBuilder.AppendToken(pTargetMT->GetCl());

        //
        // Copy rest of the arguments
        //
        if (msig.NextArg() != ELEMENT_TYPE_END)
        {
            SigPointer pFirstArg = msig.GetArgProps();
            LPBYTE pArgBegin = (LPBYTE) pFirstArg.GetPtr();
            LPBYTE pArgEnd = (LPBYTE) pTargetSig + pcTargetSig;

            stubSigBuilder.AppendBlob(pArgBegin, pArgEnd - pArgBegin);
        }

        //
        // Allocate new memory and copy over
        //
        DWORD pcStubSig = 0;
        PCCOR_SIGNATURE pStubSig = (PCCOR_SIGNATURE) stubSigBuilder.GetSignature(&pcStubSig);

        //
        // Find method using name + signature
        //
        pStubMD = MemberLoader::FindMethod(stubClassType.GetMethodTable(),
            pMethodName,
            pStubSig,
            pcStubSig,
            pTargetMT->GetModule());

        if (pStubMD == NULL)
        {
            CQuickBytes qbSig;

            PrettyPrintSig(
                pStubSig,
                pcStubSig,
                pMethodName,
                &qbSig,
                pTargetMD->GetMDImport(),
                NULL);

            // Unfortunately the PrettyPrintSig doesn't print 'static' when the function is static
            // so we need to append 'static' here. No need to localize
            EString<EncodingUTF8> signature((LPCUTF8)"static ");
            signature.Append((LPCUTF8) qbSig.Ptr());

            SString sigW;
            signature.ConvertToUnicode(sigW);

            COMPlusThrow(
                kMissingMethodException,
                IDS_EE_INTEROP_STUB_CA_STUB_METHOD_MISSING,
                (LPCWSTR)sigW,
                (LPCWSTR)stubClassName
                );

        }
    }

    //
    // Check the Stub MD
    //

    // Verify that the target interop method can call the stub method

    _ASSERTE(pTargetMD != NULL);

    AccessCheckContext accessContext(pTargetMD, pTargetMT);

    if (!ClassLoader::CanAccess(
            &accessContext,
            pStubClassMT,
            stubClassType.GetAssembly(),
            pStubMD->GetAttrs(),
            pStubMD,
            NULL))
    {
        MAKE_WIDEPTR_FROMUTF8(interopMethodName, pTargetMD->GetName());
        COMPlusThrow(
            kMethodAccessException,
            IDS_EE_INTEROP_STUB_CA_NO_ACCESS_TO_STUB_METHOD,
            (LPCWSTR)interopMethodName,
            (LPCWSTR)methodName
            );
    }

    // The FindMethod call will make sure that it is static by matching signature.
    // So there is no need to check and throw
    _ASSERTE(pStubMD->IsStatic());

    *ppRetStubMD = pStubMD;

    RETURN S_OK;
}
#endif // FEATURE_COMINTEROP

namespace
{
    //=======================================================================
    // ILStubCreatorHelper
    // The class is used as a helper class in CreateInteropILStub. It mainly
    // puts two methods NDirect::GetStubMethodDesc and NDirect::RemoveILStubCacheEntry
    // into a holder. See CreateInteropILStub for more information
    //=======================================================================
    class ILStubCreatorHelper
    {
    public:
        ILStubCreatorHelper(MethodDesc *pTargetMD,
                            NDirectStubParameters* pParams
                            ) :
            m_pTargetMD(pTargetMD),
            m_pParams(pParams),
            m_pStubMD(NULL),
            m_bILStubCreator(false)
        {
            STANDARD_VM_CONTRACT;
            m_pHashParams = CreateHashBlob(m_pParams);
        }

        ~ILStubCreatorHelper()
        {
            CONTRACTL
            {
                THROWS;
                GC_TRIGGERS;
                MODE_ANY;
            }
            CONTRACTL_END;

            RemoveILStubCacheEntry();
        }

        inline void GetStubMethodDesc()
        {
            WRAPPER_NO_CONTRACT;

            m_pStubMD = ::GetStubMethodDesc(m_pTargetMD, m_pParams, m_pHashParams, &m_amTracker, m_bILStubCreator, m_pStubMD);
        }

        inline void RemoveILStubCacheEntry()
        {
            WRAPPER_NO_CONTRACT;

            if (m_bILStubCreator)
            {
                ::RemoveILStubCacheEntry(m_pParams, m_pHashParams);
                m_bILStubCreator = false;
            }
        }

        inline MethodDesc* GetStubMD()
        {
            LIMITED_METHOD_CONTRACT;
            return m_pStubMD;
        }

        inline void SuppressRelease()
        {
            WRAPPER_NO_CONTRACT;
            m_bILStubCreator = false;
            m_amTracker.SuppressRelease();
        }

        DEBUG_NOINLINE static void HolderEnter(ILStubCreatorHelper *pThis)
        {
            WRAPPER_NO_CONTRACT;
            ANNOTATION_SPECIAL_HOLDER_CALLER_NEEDS_DYNAMIC_CONTRACT;
            pThis->GetStubMethodDesc();
        }

        DEBUG_NOINLINE static void HolderLeave(ILStubCreatorHelper *pThis)
        {
            WRAPPER_NO_CONTRACT;
            ANNOTATION_SPECIAL_HOLDER_CALLER_NEEDS_DYNAMIC_CONTRACT;
            pThis->RemoveILStubCacheEntry();
        }

    private:
        MethodDesc*                      m_pTargetMD;
        NDirectStubParameters*           m_pParams;
        NewArrayHolder<ILStubHashBlob>   m_pHashParams;
        AllocMemTracker*                 m_pAmTracker;
        MethodDesc*                      m_pStubMD;
        AllocMemTracker                  m_amTracker;
        bool                             m_bILStubCreator;     // Only the creator can remove the ILStub from the Cache
    };  //ILStubCreatorHelper

    typedef Wrapper<ILStubCreatorHelper*, ILStubCreatorHelper::HolderEnter, ILStubCreatorHelper::HolderLeave> ILStubCreatorHelperHolder;

    MethodDesc* CreateInteropILStub(
                            ILStubState*             pss,
                            StubSigDesc*             pSigDesc,
                            CorNativeLinkType        nlType,
                            CorNativeLinkFlags       nlFlags,
                            CorInfoCallConvExtension unmgdCallConv,
                            int                      nParamTokens,
                            mdParamDef*              pParamTokenArray,
                            int                      iLCIDArg,
                            bool*                    pGeneratedNewStub = nullptr
                            )
    {
        CONTRACT(MethodDesc*)
        {
            STANDARD_VM_CHECK;

            PRECONDITION(CheckPointer(pSigDesc));
            POSTCONDITION(CheckPointer(RETVAL));
        }
        CONTRACT_END;


        ///////////////////////////////
        //
        // MethodDesc creation
        //
        ///////////////////////////////

        MethodDesc*     pStubMD = NULL;

        Module*         pModule = pSigDesc->m_pModule;
        Module*         pLoaderModule = pSigDesc->m_pLoaderModule;
        MethodDesc*     pTargetMD = pSigDesc->m_pMD;
        MethodTable*    pTargetMT = pSigDesc->m_pMT;
        //
        // pTargetMD may be null in the case of calli pinvoke
        // and vararg pinvoke.
        //

        DWORD dwStubFlags = pss->GetFlags();

#ifdef FEATURE_COMINTEROP
        //
        // Try to locate predefined IL stub either defined in user code or hardcoded in CLR
        // If there is one, use the pointed method as the stub.
        // Skip pTargetMD == NULL case for reverse interop calls
        //
        if (pTargetMD && SUCCEEDED(FindPredefinedILStubMethod(pTargetMD, dwStubFlags, &pStubMD)))
        {
            // We are about to execute method in pStubMD which could be in another module.
            // Call EnsureActive before make the call
            // This cannot be done during NGEN/PEVerify (in PASSIVE_DOMAIN) so I've moved it here
            pStubMD->EnsureActive();

            RETURN pStubMD;
        }
#endif // FEATURE_COMINTEROP

        // Otherwise, fall back to generating IL stub on-the-fly
        NDirectStubParameters    params(pSigDesc->m_sig,
                                &pSigDesc->m_typeContext,
                                pModule,
                                pLoaderModule,
                                nlType,
                                nlFlags,
                                unmgdCallConv,
                                dwStubFlags,
                                nParamTokens,
                                pParamTokenArray,
                                iLCIDArg,
                                pSigDesc->m_pMT
                                );

        // The following two ILStubCreatorHelperHolder are to recover the status when an
        // exception happen during the generation of the IL stubs. We need to free the
        // memory allocated and restore the ILStubCache.
        //
        // The following block is logically divided into two phases. The first phase is
        // CreateOrGet IL Stub phase which we take a domain level lock. The second phase
        // is IL generation phase which we take a MethodDesc level lock. Taking two locks
        // is mainly designed for performance.
        //
        // ilStubCreatorHelper contains an instance of AllocMemTracker which tracks the
        // allocated memory during the creation of MethodDesc so that we are able to remove
        // them when releasing the ILStubCreatorHelperHolder or destructing ILStubCreatorHelper

        // When removing IL Stub from Cache, we have a constraint that only the thread which
        // creates the stub can remove it. Otherwise, any thread hits cache and gets the stub will
        // remove it from cache if OOM occurs

        {
            ILStubCreatorHelper ilStubCreatorHelper(pTargetMD, &params);

            // take the domain level lock
            ListLockHolder pILStubLock(pLoaderModule->GetDomain()->GetILStubGenLock());

            {
                // The holder will free the allocated MethodDesc and restore the ILStubCache
                // if exception happen.
                ILStubCreatorHelperHolder pCreateOrGetStubHolder(&ilStubCreatorHelper);
                pStubMD = pCreateOrGetStubHolder->GetStubMD();

                ///////////////////////////////
                //
                // IL generation
                //
                ///////////////////////////////

                {
                    // take the MethodDesc level locker
                    ListLockEntryHolder pEntry(ListLockEntry::Find(pILStubLock, pStubMD, "il stub gen lock"));

                    ListLockEntryLockHolder pEntryLock(pEntry, FALSE);

                    // We can release the holder for the first phase now
                    pCreateOrGetStubHolder.SuppressRelease();

                    // We have the entry lock we need to use, so we can release the global lock.
                    pILStubLock.Release();

                    {
                        // The holder will free the allocated MethodDesc and restore the ILStubCache
                        // if exception happen. The reason to get the holder again is to
                        ILStubCreatorHelperHolder pGenILHolder(&ilStubCreatorHelper);

                        if (!pEntryLock.DeadlockAwareAcquire())
                        {
                            // the IL generation is not recursive.
                            // However, we can encounter a recursive situation when attempting to
                            // marshal a struct containing a layout class containing another struct.
                            // Throw an exception here instead of asserting.
                            if (SF_IsStructMarshalStub(dwStubFlags))
                            {
                                _ASSERTE(pSigDesc->m_pMT != nullptr);
                                StackSString strTypeName;
                                TypeString::AppendType(strTypeName, TypeHandle(pSigDesc->m_pMT));
                                COMPlusThrow(kTypeLoadException, IDS_CANNOT_MARSHAL_RECURSIVE_DEF, (LPCWSTR)strTypeName);
                            }
                            UNREACHABLE_MSG("unexpected deadlock in IL stub generation!");
                        }

                        if (SF_IsSharedStub(params.m_dwStubFlags))
                        {
                            // We need to re-acquire the lock in case we need to get a new pStubMD
                            // in the case that the owner of the shared stub was destroyed.
                            pILStubLock.Acquire();

                            // Assure that pStubMD we have now has not been destroyed by other threads
                            pGenILHolder->GetStubMethodDesc();

                            while (pStubMD != pGenILHolder->GetStubMD())
                            {
                                pStubMD = pGenILHolder->GetStubMD();

                                pEntry.Assign(ListLockEntry::Find(pILStubLock, pStubMD, "il stub gen lock"));
                                pEntryLock.Assign(pEntry, FALSE);

                                // We have the entry lock we need to use, so we can release the global lock.
                                pILStubLock.Release();

                                if (!pEntryLock.DeadlockAwareAcquire())
                                {
                                    // the IL generation is not recursive.
                                    // However, we can encounter a recursive situation when attempting to
                                    // marshal a struct containing a layout class containing another struct.
                                    // Throw an exception here instead of asserting.
                                    if (SF_IsStructMarshalStub(dwStubFlags))
                                    {
                                        _ASSERTE(pSigDesc->m_pMT != nullptr);
                                        StackSString strTypeName;
                                        TypeString::AppendType(strTypeName, TypeHandle(pSigDesc->m_pMT));
                                        COMPlusThrow(kTypeLoadException, IDS_CANNOT_MARSHAL_RECURSIVE_DEF, (LPCWSTR)strTypeName);
                                    }
                                    UNREACHABLE_MSG("unexpected deadlock in IL stub generation!");
                                }

                                pILStubLock.Acquire();

                                pGenILHolder->GetStubMethodDesc();
                            }
                        }

                        for (;;)
                        {
                            // We have the entry lock now, we can release the global lock
                            pILStubLock.Release();

                            _ASSERTE(pEntryLock.GetValue()->HasLock());

                            if (pEntry->m_hrResultCode != S_FALSE)
                            {
                                // We came in to generate the IL but someone
                                // beat us so there's nothing to do
                                break;
                            }

                            ILStubResolver* pResolver = pStubMD->AsDynamicMethodDesc()->GetILStubResolver();

                            CONSISTENCY_CHECK((NULL == pResolver->GetStubMethodDesc()) || (pStubMD == pResolver->GetStubMethodDesc()));

                            if (pResolver->IsILGenerated())
                            {
                                // this stub already has its IL generated
                                break;
                            }

                            //
                            // Check that the stub signature and MethodDesc are compatible.  The JIT
                            // interface functions depend on this.
                            //

                            {
                                SigPointer ptr = pSigDesc->m_sig.CreateSigPointer();

                                uint32_t callConvInfo;
                                IfFailThrow(ptr.GetCallingConvInfo(&callConvInfo));

                                BOOL fSigIsStatic = !(callConvInfo & IMAGE_CEE_CS_CALLCONV_HASTHIS);

                                // CreateNDirectStubWorker will throw an exception for these cases.
                                BOOL fCanHaveThis = SF_IsDelegateStub(dwStubFlags) || SF_IsCOMStub(dwStubFlags);

                                if (fSigIsStatic || fCanHaveThis)
                                {
                                    CONSISTENCY_CHECK(pStubMD->IsStatic() == (DWORD)fSigIsStatic);
                                }
                            }

                            {
                                ILStubGenHolder sgh(pResolver);

                                pResolver->SetStubMethodDesc(pStubMD);
                                pResolver->SetStubTargetMethodDesc(pTargetMD);

                                if (SF_IsStructMarshalStub(dwStubFlags))
                                {
                                    CreateStructStub(pss, pSigDesc, pTargetMT, dwStubFlags, pStubMD);
                                }
                                else
                                {
                                    CreateNDirectStubWorker(pss,
                                                            pSigDesc,
                                                            nlType,
                                                            nlFlags,
                                                            unmgdCallConv,
                                                            dwStubFlags,
                                                            pStubMD,
                                                            pParamTokenArray,
                                                            iLCIDArg);
                                }


                                pResolver->SetTokenLookupMap(pss->GetTokenLookupMap());

                                pResolver->SetStubTargetMethodSig(
                                    pss->GetStubTargetMethodSig(),
                                    pss->GetStubTargetMethodSigLength());

                                // we successfully generated the IL stub
                                sgh.SuppressRelease();
                            }

                            if (pGeneratedNewStub)
                            {
                                *pGeneratedNewStub = true;
                            }

                            pEntry->m_hrResultCode = S_OK;
                            break;
                        }

                        // Link the MethodDesc onto the method table with the lock taken
                        AddMethodDescChunkWithLockTaken(&params, pStubMD);

                        pGenILHolder.SuppressRelease();
                    }
                }
            }
            ilStubCreatorHelper.SuppressRelease();
        }

#if defined(TARGET_X86)
        if (SF_IsForwardStub(dwStubFlags) && pTargetMD != NULL && !pTargetMD->IsVarArg())
        {
            // copy the stack arg byte count from the stub MD to the target MD - this number is computed
            // during stub generation and is copied to all target MDs that share the stub
            // (we don't set it for varargs - the number is call site specific)
            // also copy the "takes parameters with copy constructors" flag which is needed to generate
            // appropriate intercept stub

            WORD cbStackArgSize = pStubMD->AsDynamicMethodDesc()->GetNativeStackArgSize();
            if (pTargetMD->IsNDirect())
            {
                NDirectMethodDesc *pTargetNMD = (NDirectMethodDesc *)pTargetMD;

                pTargetNMD->SetStackArgumentSize(cbStackArgSize, CallConv::GetDefaultUnmanagedCallingConvention());
            }
#ifdef FEATURE_COMINTEROP
            else
            {
                if (SF_IsCOMStub(dwStubFlags))
                {
                    ComPlusCallInfo *pComInfo = ComPlusCallInfo::FromMethodDesc(pTargetMD);

                    if (pComInfo != NULL)
                    {
                        pComInfo->SetStackArgumentSize(cbStackArgSize);
                    }
                }
            }
#endif // FEATURE_COMINTEROP
        }
#endif // defined(TARGET_X86)

        RETURN pStubMD;
    }
}

MethodDesc* NDirect::CreateCLRToNativeILStub(
                StubSigDesc*             pSigDesc,
                CorNativeLinkType        nlType,
                CorNativeLinkFlags       nlFlags,
                CorInfoCallConvExtension unmgdCallConv,
                DWORD                    dwStubFlags) // NDirectStubFlags
{
    CONTRACT(MethodDesc*)
    {
        STANDARD_VM_CHECK;

        PRECONDITION(CheckPointer(pSigDesc));
        POSTCONDITION(CheckPointer(RETVAL));
    }
    CONTRACT_END;

    int         iLCIDArg = 0;
    int         numArgs = 0;
    int         numParamTokens = 0;
    mdParamDef* pParamTokenArray = NULL;

    CreateNDirectStubAccessMetadata(pSigDesc,
                                    unmgdCallConv,
                                    &dwStubFlags,
                                    &iLCIDArg,
                                    &numArgs);

    Module *pModule = pSigDesc->m_pModule;
    numParamTokens = numArgs + 1;
    pParamTokenArray = (mdParamDef*)_alloca(numParamTokens * sizeof(mdParamDef));
    CollateParamTokens(pModule->GetMDImport(), pSigDesc->m_tkMethodDef, numArgs, pParamTokenArray);

    MethodDesc *pMD = pSigDesc->m_pMD;

    NewHolder<ILStubState> pStubState;

#ifdef FEATURE_COMINTEROP
    if (SF_IsCOMStub(dwStubFlags))
    {
        if (SF_IsReverseStub(dwStubFlags))
        {
            pStubState = new COMToCLR_ILStubState(pModule, pSigDesc->m_sig, &pSigDesc->m_typeContext, dwStubFlags, iLCIDArg, pMD);
        }
        else
        {
            pStubState = new CLRToCOM_ILStubState(pModule, pSigDesc->m_sig, &pSigDesc->m_typeContext, dwStubFlags, iLCIDArg, pMD);
        }
    }
    else
#endif
    {
        pStubState = new PInvoke_ILStubState(pModule, pSigDesc->m_sig, &pSigDesc->m_typeContext, dwStubFlags, unmgdCallConv, iLCIDArg, pMD);
    }

    MethodDesc* pStubMD;
    pStubMD = CreateInteropILStub(
                pStubState,
                pSigDesc,
                nlType,
                nlFlags,
                unmgdCallConv,
                numParamTokens,
                pParamTokenArray,
                iLCIDArg);

    RETURN pStubMD;
}

#ifdef FEATURE_COMINTEROP
MethodDesc* NDirect::CreateFieldAccessILStub(
                PCCOR_SIGNATURE    szMetaSig,
                DWORD              cbMetaSigSize,
                Module*            pModule,
                mdFieldDef         fd,
                DWORD              dwStubFlags, // NDirectStubFlags
                FieldDesc*         pFD)
{
    CONTRACT(MethodDesc*)
    {
        STANDARD_VM_CHECK;

        PRECONDITION(CheckPointer(szMetaSig));
        PRECONDITION(CheckPointer(pModule));
        PRECONDITION(CheckPointer(pFD, NULL_OK));
        PRECONDITION(SF_IsFieldGetterStub(dwStubFlags) || SF_IsFieldSetterStub(dwStubFlags));
        POSTCONDITION(CheckPointer(RETVAL));
    }
    CONTRACT_END;

    int numArgs = (SF_IsFieldSetterStub(dwStubFlags) ? 1 : 0);
    int numParamTokens = numArgs + 1;

    // make sure we capture marshaling metadata
    mdParamDef* pParamTokenArray = (mdParamDef *)_alloca(numParamTokens * sizeof(mdParamDef));
    pParamTokenArray[0] = mdParamDefNil;
    pParamTokenArray[numArgs] = (mdParamDef)fd;

    // fields are never preserve-sig
    dwStubFlags |= NDIRECTSTUB_FL_DOHRESULTSWAPPING;

    // convert field signature to getter/setter signature
    SigBuilder sigBuilder;

    sigBuilder.AppendData(IMAGE_CEE_CS_CALLCONV_DEFAULT | IMAGE_CEE_CS_CALLCONV_HASTHIS);
    sigBuilder.AppendData(numArgs);

    if (SF_IsFieldSetterStub(dwStubFlags))
    {
        // managed setter returns void
        sigBuilder.AppendElementType(ELEMENT_TYPE_VOID);
    }

    CONSISTENCY_CHECK(*szMetaSig == IMAGE_CEE_CS_CALLCONV_FIELD);

    sigBuilder.AppendBlob((const PVOID)(szMetaSig + 1), cbMetaSigSize - 1);
    szMetaSig = (PCCOR_SIGNATURE)sigBuilder.GetSignature(&cbMetaSigSize);

    StubSigDesc sigDesc(Signature(szMetaSig, cbMetaSigSize), pModule);

#ifdef _DEBUG
    sigDesc.m_pDebugName = pFD->GetDebugName();
    sigDesc.m_pDebugClassName = pFD->GetEnclosingMethodTable()->GetDebugClassName();
#endif // _DEBUG

    Signature signature(szMetaSig, cbMetaSigSize);
    NewHolder<ILStubState> pStubState = new COMToCLRFieldAccess_ILStubState(pModule, signature, &sigDesc.m_typeContext, dwStubFlags, pFD);

    MethodDesc* pStubMD;
    pStubMD = CreateInteropILStub(
                pStubState,
                &sigDesc,
                (CorNativeLinkType)0,
                (CorNativeLinkFlags)0,
                CallConv::GetDefaultUnmanagedCallingConvention(),
                numParamTokens,
                pParamTokenArray,
                -1);

    RETURN pStubMD;
}
#endif // FEATURE_COMINTEROP

#ifndef DACCESS_COMPILE

MethodDesc* NDirect::CreateStructMarshalILStub(MethodTable* pMT)
{
    CONTRACT(MethodDesc*)
    {
        STANDARD_VM_CHECK;

        PRECONDITION(CheckPointer(pMT));
        POSTCONDITION(CheckPointer(RETVAL));
    }
    CONTRACT_END;

    DWORD dwStubFlags = NDIRECTSTUB_FL_STRUCT_MARSHAL;

    BOOL bestFit, throwOnUnmappableChar;

    ReadBestFitCustomAttribute(pMT->GetModule(), pMT->GetCl(), &bestFit, &throwOnUnmappableChar);

    if (bestFit == TRUE)
    {
        dwStubFlags |= NDIRECTSTUB_FL_BESTFIT;
    }
    if (throwOnUnmappableChar == TRUE)
    {
        dwStubFlags |= NDIRECTSTUB_FL_THROWONUNMAPPABLECHAR;
    }

    // ValueClass signature:
    // void (ref Struct managedData, native Struct* nativeData, int marshalAction, ref CleanupWorkListElement cwl)
    // LayoutClass signature:
    // void (ref byte managedData, byte* nativeData, int marshalAction, ref CleanupWorkListElement cwl)
    constexpr int numParamTokens = 1;
    mdParamDef pParamTokenArray[numParamTokens];
    pParamTokenArray[0] = (mdParamDef)pMT->GetCl();

    FunctionSigBuilder sigBuilder;

    sigBuilder.SetCallingConv(IMAGE_CEE_CS_CALLCONV_DEFAULT);
    LocalDesc returnType(ELEMENT_TYPE_VOID);
    sigBuilder.SetReturnType(&returnType);


    if (pMT->IsValueType())
    {
        LocalDesc managedParameter(pMT);
        managedParameter.MakeByRef();
        sigBuilder.NewArg(&managedParameter);

        LocalDesc nativeValueType(TypeHandle{ pMT }.MakeNativeValueType());
        nativeValueType.MakePointer();
        sigBuilder.NewArg(&nativeValueType);
    }
    else
    {
        LocalDesc byteRef(ELEMENT_TYPE_I1);
        byteRef.MakeByRef();
        sigBuilder.NewArg(&byteRef);
        LocalDesc bytePtr(ELEMENT_TYPE_I1);
        bytePtr.MakePointer();
        sigBuilder.NewArg(&bytePtr);
    }

    LocalDesc i4(ELEMENT_TYPE_I4);
    sigBuilder.NewArg(&i4);

    LocalDesc cleanupWorkList(CoreLibBinder::GetClass(CLASS__CLEANUP_WORK_LIST_ELEMENT));
    cleanupWorkList.MakeByRef();
    sigBuilder.NewArg(&cleanupWorkList);

    DWORD cbMetaSigSize = sigBuilder.GetSigSize();
    AllocMemHolder<BYTE> szMetaSig(pMT->GetLoaderAllocator()->GetHighFrequencyHeap()->AllocMem(S_SIZE_T(cbMetaSigSize)));
    sigBuilder.GetSig(szMetaSig, cbMetaSigSize);

    StubSigDesc sigDesc(pMT, Signature(szMetaSig, cbMetaSigSize), pMT->GetModule());

#ifdef _DEBUG
    sigDesc.m_pDebugName = "Struct Marshalling Stub";
    sigDesc.m_pDebugClassName = pMT->GetDebugClassName();
#endif // _DEBUG

    Signature signature(szMetaSig, cbMetaSigSize);

    NewHolder<ILStubState> pStubState = new StructMarshal_ILStubState(pMT, signature, &sigDesc.m_typeContext, dwStubFlags);

    bool generatedNewStub = false;

    MethodDesc* pStubMD;
    pStubMD = CreateInteropILStub(
        pStubState,
        &sigDesc,
        (CorNativeLinkType)0,
        (CorNativeLinkFlags)0,
        CorInfoCallConvExtension::Managed,
        numParamTokens,
        pParamTokenArray,
        -1,
        &generatedNewStub);

    if (generatedNewStub) // If we generated a new stub, we need to keep the signature we created allocated.
    {
        szMetaSig.SuppressRelease();
    }

    RETURN pStubMD;
}

PCODE NDirect::GetEntryPointForStructMarshalStub(MethodTable* pMT)
{
    LIMITED_METHOD_CONTRACT;

    MethodDesc* pMD = CreateStructMarshalILStub(pMT);

    _ASSERTE(pMD != nullptr);

    return pMD->GetMultiCallableAddrOfCode();
}

#endif // DACCESS_COMPILE

MethodDesc* NDirect::CreateCLRToNativeILStub(PInvokeStaticSigInfo* pSigInfo,
                         DWORD dwStubFlags,
                         MethodDesc* pMD)
{
    CONTRACTL
    {
        STANDARD_VM_CHECK;
        PRECONDITION(pSigInfo != NULL);
    }
    CONTRACTL_END;

    StubSigDesc sigDesc(pMD, pSigInfo->GetSignature(), pSigInfo->GetModule());

    return CreateCLRToNativeILStub(&sigDesc,
                                    pSigInfo->GetCharSet(),
                                    pSigInfo->GetLinkFlags(),
                                    pSigInfo->GetCallConv(),
                                    pSigInfo->GetStubFlags() | dwStubFlags);
}

MethodDesc* NDirect::GetILStubMethodDesc(NDirectMethodDesc* pNMD, PInvokeStaticSigInfo* pSigInfo, DWORD dwStubFlags)
{
    CONTRACTL
    {
        STANDARD_VM_CHECK;
        PRECONDITION(pNMD != NULL);
    }
    CONTRACTL_END;

    MethodDesc* pStubMD = NULL;

    if (!pNMD->IsVarArgs() || SF_IsForNumParamBytes(dwStubFlags))
    {
        pStubMD = CreateCLRToNativeILStub(
            pSigInfo,
            dwStubFlags & ~NDIRECTSTUB_FL_FOR_NUMPARAMBYTES,
            pNMD);
    }

    return pStubMD;
}

namespace
{
    LPVOID NDirectGetEntryPoint(NDirectMethodDesc *pMD, NATIVE_LIBRARY_HANDLE hMod)
    {
        // GetProcAddress cannot be called while preemptive GC is disabled.
        // It requires the OS to take the loader lock.
        CONTRACT(LPVOID)
        {
            STANDARD_VM_CHECK;
            PRECONDITION(CheckPointer(pMD));
            POSTCONDITION(CheckPointer(RETVAL, NULL_OK));
        }
        CONTRACT_END;

        RETURN pMD->FindEntryPoint(hMod);
    }

    //---------------------------------------------------------
    // Loads the DLL and finds the procaddress for an N/Direct call.
    //---------------------------------------------------------
    VOID NDirectLink(NDirectMethodDesc *pMD)
    {
        CONTRACTL
        {
            STANDARD_VM_CHECK;
            PRECONDITION(CheckPointer(pMD));
        }
        CONTRACTL_END;

        if (pMD->IsClassConstructorTriggeredAtLinkTime())
        {
            pMD->GetMethodTable()->CheckRunClassInitThrowing();
        }

        if (pMD->IsQCall())
        {
            void* pvTarget = (void*)QCallResolveDllImport(pMD->GetEntrypointName());
#ifdef _DEBUG
            CONSISTENCY_CHECK_MSGF(pvTarget != nullptr,
                ("%s::%s is not registered using DllImportentry macro in qcallentrypoints.cpp",
                pMD->m_pszDebugClassName, pMD->m_pszDebugMethodName));
#endif
            pMD->SetNDirectTarget(pvTarget);
            return;
        }

        // Loading unmanaged dlls can trigger dllmains which certainly count as code execution!
        pMD->EnsureActive();

        {
            LPVOID pvTarget = (LPVOID)PInvokeOverride::GetMethodImpl(pMD->GetLibNameRaw(), pMD->GetEntrypointName());
            if (pvTarget != NULL)
            {
                pMD->SetNDirectTarget(pvTarget);
                return;
            }
        }

        NATIVE_LIBRARY_HANDLE hmod = NativeLibrary::LoadLibraryFromMethodDesc(pMD);
        _ASSERTE(hmod != NULL);

        BOOL fSuccess = FALSE;
        LPVOID pvTarget = NDirectGetEntryPoint(pMD, hmod);
        if (pvTarget)
        {
            pMD->SetNDirectTarget(pvTarget);
            fSuccess = TRUE;
        }

        if (!fSuccess)
        {
            MAKE_WIDEPTR_FROMUTF8(wsLibName, pMD->GetLibName());

            WCHAR wszEPName[50];
            if (WszMultiByteToWideChar(CP_UTF8, 0, (LPCSTR)pMD->GetEntrypointName(), -1, wszEPName, sizeof(wszEPName)/sizeof(WCHAR)) == 0)
            {
                wszEPName[0] = W('?');
                wszEPName[1] = W('\0');
            }
#ifdef TARGET_UNIX
            COMPlusThrow(kEntryPointNotFoundException, IDS_EE_NDIRECT_GETPROCADDRESS_UNIX, (LPCWSTR)wsLibName, wszEPName);
#else
            COMPlusThrow(kEntryPointNotFoundException, IDS_EE_NDIRECT_GETPROCADDRESS_WIN, (LPCWSTR)wsLibName, wszEPName);
#endif
        }
    }
}

PCODE NDirect::GetStubForILStub(MethodDesc* pManagedMD, MethodDesc** ppStubMD, DWORD dwStubFlags)
{
    CONTRACT(PCODE)
    {
        STANDARD_VM_CHECK;

        PRECONDITION(CheckPointer(pManagedMD));
        POSTCONDITION(RETVAL != NULL);
    }
    CONTRACT_END;

    CONSISTENCY_CHECK(*ppStubMD == NULL);

    PInvokeStaticSigInfo sigInfo(pManagedMD);
    *ppStubMD = NDirect::CreateCLRToNativeILStub(&sigInfo, dwStubFlags, pManagedMD);

    RETURN JitILStub(*ppStubMD);
}

PCODE NDirect::GetStubForILStub(NDirectMethodDesc* pNMD, MethodDesc** ppStubMD, DWORD dwStubFlags)
{
    STANDARD_VM_CONTRACT;

    PCODE pStub = NULL;

    CONSISTENCY_CHECK(*ppStubMD == NULL);

    PInvokeStaticSigInfo sigInfo;
    NDirect::InitializeSigInfoAndPopulateNDirectMethodDesc(pNMD, &sigInfo);

    *ppStubMD = NDirect::GetILStubMethodDesc(pNMD, &sigInfo, dwStubFlags);

    if (SF_IsForNumParamBytes(dwStubFlags))
        return NULL;

    if (*ppStubMD)
    {
        pStub = JitILStub(*ppStubMD);
    }
    else
    {
        CONSISTENCY_CHECK(pNMD->IsVarArgs());

        //
        // varargs goes through vararg NDirect stub
        //
        pStub = TheVarargNDirectStub(pNMD->HasRetBuffArg());
    }

    if (pNMD->IsEarlyBound())
    {
        pNMD->InitEarlyBoundNDirectTarget();
    }
    else
    {
        NDirectLink(pNMD);
    }

    //
    // NOTE: there is a race in updating this MethodDesc.  We depend on all
    // threads getting back the same DynamicMethodDesc for a particular
    // NDirectMethodDesc, in that case, the locking around the actual JIT
    // operation will prevent the code from being jitted more than once.
    // By the time we get here, all threads get the same address of code
    // back from the JIT operation and they all just fill in the same value
    // here.
    //
    // In the NGEN case, all threads will get the same preimplemented code
    // address much like the JIT case.
    //

    return pStub;
}

PCODE JitILStub(MethodDesc* pStubMD)
{
    STANDARD_VM_CONTRACT;

    PCODE pCode = pStubMD->GetNativeCode();

    if (pCode == NULL)
    {
        ///////////////////////////////
        //
        // Code generation
        //
        ///////////////////////////////


        if (pStubMD->IsDynamicMethod())
        {
            //
            // A dynamically generated IL stub
            //

            pCode = pStubMD->PrepareInitialCode();

            _ASSERTE(pCode == pStubMD->GetNativeCode());
        }
        else
        {
            //
            // A static IL stub that is pointing to a static method in user assembly
            // Compile it and return the native code
            //

            // This returns the stable entry point
            pCode = pStubMD->DoPrestub(NULL);

            _ASSERTE(pCode == pStubMD->GetStableEntryPoint());
        }
    }

    if (!pStubMD->IsDynamicMethod())
    {
        // We need an entry point that can be called multiple times
        pCode = pStubMD->GetMultiCallableAddrOfCode();
    }

    return pCode;
}

PCODE GetStubForInteropMethod(MethodDesc* pMD, DWORD dwStubFlags)
{
    CONTRACT(PCODE)
    {
        STANDARD_VM_CHECK;

        PRECONDITION(CheckPointer(pMD));
        PRECONDITION(pMD->IsNDirect() || pMD->IsComPlusCall() || pMD->IsGenericComPlusCall() || pMD->IsEEImpl() || pMD->IsIL());
    }
    CONTRACT_END;

    PCODE                   pStub = NULL;
    MethodDesc*             pStubMD = NULL;

    if (pMD->IsNDirect())
    {
        NDirectMethodDesc* pNMD = (NDirectMethodDesc*)pMD;
        pStub = NDirect::GetStubForILStub(pNMD, &pStubMD, dwStubFlags);
    }
#ifdef FEATURE_COMINTEROP
    else
    if (pMD->IsComPlusCall() || pMD->IsGenericComPlusCall())
    {
        pStub = ComPlusCall::GetStubForILStub(pMD, &pStubMD);
    }
#endif // FEATURE_COMINTEROP
    else
    if (pMD->IsEEImpl())
    {
        CONSISTENCY_CHECK(pMD->GetMethodTable()->IsDelegate());
        EEImplMethodDesc* pDelegateMD = (EEImplMethodDesc*)pMD;
        pStub = COMDelegate::GetStubForILStub(pDelegateMD, &pStubMD, dwStubFlags);
    }
    else
    if (pMD->IsIL())
    {
        CONSISTENCY_CHECK(SF_IsReverseStub(dwStubFlags));
        pStub = NDirect::GetStubForILStub(pMD, &pStubMD, dwStubFlags);
    }
    else
    {
        UNREACHABLE_MSG("unexpected MethodDesc type");
    }

    if (pStubMD != NULL
        && pStubMD->IsILStub()
        && pStubMD->AsDynamicMethodDesc()->HasFlags(DynamicMethodDesc::FlagRequiresCOM))
    {
        // the stub uses COM so make sure that it is started
        EnsureComStarted();
    }

    RETURN pStub;
}

#ifdef FEATURE_COMINTEROP
void CreateCLRToDispatchCOMStub(
            MethodDesc *    pMD,
            DWORD           dwStubFlags)             // NDirectStubFlags
{
    CONTRACTL
    {
        STANDARD_VM_CHECK;

        PRECONDITION(CheckPointer(pMD));
    }
    CONTRACTL_END;

    _ASSERTE(SF_IsCOMLateBoundStub(dwStubFlags) || SF_IsCOMEventCallStub(dwStubFlags));

    // If we are dealing with a COM event call, then we need to initialize the
    // COM event call information.
    if (SF_IsCOMEventCallStub(dwStubFlags))
    {
        _ASSERTE(pMD->IsComPlusCall()); //  no generic COM eventing
        ((ComPlusCallMethodDesc *)pMD)->InitComEventCallInfo();
    }

    // Get the call signature information
    StubSigDesc sigDesc(pMD);

    int         iLCIDArg = 0;
    int         numArgs = 0;
    int         numParamTokens = 0;
    mdParamDef* pParamTokenArray = NULL;

    CreateNDirectStubAccessMetadata(&sigDesc,
                                    CallConv::GetDefaultUnmanagedCallingConvention(),
                                    &dwStubFlags,
                                    &iLCIDArg,
                                    &numArgs);

    numParamTokens = numArgs + 1;
    pParamTokenArray = (mdParamDef*)_alloca(numParamTokens * sizeof(mdParamDef));
    CollateParamTokens(sigDesc.m_pModule->GetMDImport(), sigDesc.m_tkMethodDef, numArgs, pParamTokenArray);

    DispatchStubState MyStubState;

    CreateNDirectStubWorker(&MyStubState,
                            &sigDesc,
                            (CorNativeLinkType)0,
                            (CorNativeLinkFlags)0,
                            CallConv::GetDefaultUnmanagedCallingConvention(),
                            dwStubFlags | NDIRECTSTUB_FL_COM,
                            pMD,
                            pParamTokenArray,
                            iLCIDArg);

    _ASSERTE(pMD->IsComPlusCall()); // no generic disp-calls
    ((ComPlusCallMethodDesc *)pMD)->InitRetThunk();
}


#endif // FEATURE_COMINTEROP

VOID NDirectMethodDesc::SetNDirectTarget(LPVOID pTarget)
{
    CONTRACTL
    {
        THROWS;
        GC_TRIGGERS;
        MODE_ANY;

        PRECONDITION(IsNDirect());
        PRECONDITION(pTarget != NULL);
    }
    CONTRACTL_END;

    NDirectWriteableData* pWriteableData = GetWriteableData();
    pWriteableData->m_pNDirectTarget = pTarget;
}

void MarshalStructViaILStub(MethodDesc* pStubMD, void* pManagedData, void* pNativeData, StructMarshalStubs::MarshalOperation operation, void** ppCleanupWorkList /* = nullptr */)
{
    CONTRACTL
    {
        THROWS;
        GC_TRIGGERS;
        MODE_COOPERATIVE;
        PRECONDITION(CheckPointer(pStubMD));
    }
    CONTRACTL_END;

    ARG_SLOT args[] =
    {
        PtrToArgSlot(pManagedData),
        PtrToArgSlot(pNativeData),
        (ARG_SLOT)operation,
        PtrToArgSlot(ppCleanupWorkList)
    };

    MethodDescCallSite callSite(pStubMD);

    callSite.Call(args);
}

void MarshalStructViaILStubCode(PCODE pStubCode, void* pManagedData, void* pNativeData, StructMarshalStubs::MarshalOperation operation, void** ppCleanupWorkList /* = nullptr */)
{
    CONTRACTL
    {
        THROWS;
        GC_TRIGGERS;
        MODE_COOPERATIVE;
        PRECONDITION(pStubCode != NULL);
    }
    CONTRACTL_END;

    PREPARE_NONVIRTUAL_CALLSITE_USING_CODE(pStubCode);
    DECLARE_ARGHOLDER_ARRAY(args, 4);
    args[ARGNUM_0] = PTR_TO_ARGHOLDER(pManagedData);
    args[ARGNUM_1] = PTR_TO_ARGHOLDER(pNativeData);
    args[ARGNUM_2] = DWORD_TO_ARGHOLDER(operation);
    args[ARGNUM_3] = PTR_TO_ARGHOLDER(ppCleanupWorkList);

    CALL_MANAGED_METHOD_NORET(args);
}


//==========================================================================
// This function is reached only via NDirectImportThunk. It's purpose
// is to ensure that the target DLL is fully loaded and ready to run.
//
// FUN FACTS: Though this function is actually entered in unmanaged mode,
// it can reenter managed mode and throw a COM+ exception if the DLL linking
// fails.
//==========================================================================
EXTERN_C LPVOID STDCALL NDirectImportWorker(NDirectMethodDesc* pMD)
{
    LPVOID ret = NULL;

    BEGIN_PRESERVE_LAST_ERROR;

    CONTRACTL
    {
        THROWS;
        GC_TRIGGERS;
        MODE_PREEMPTIVE;
    }
    CONTRACTL_END;

    INSTALL_MANAGED_EXCEPTION_DISPATCHER;
    // this function is called by CLR to native assembly stubs which are called by
    // managed code as a result, we need an unwind and continue handler to translate
    // any of our internal exceptions into managed exceptions.
    INSTALL_UNWIND_AND_CONTINUE_HANDLER;

    if (pMD->IsEarlyBound())
    {
        // we need the MD to be populated in case we decide to build an intercept
        // stub to wrap the target in InitEarlyBoundNDirectTarget
        NDirect::PopulateNDirectMethodDesc(pMD);

        pMD->InitEarlyBoundNDirectTarget();
    }
    else
    {
        //
        // Otherwise we're in an inlined pinvoke late bound MD
        //
        INDEBUG(Thread *pThread = GetThread());
        {
            _ASSERTE(pThread->GetFrame()->GetVTablePtr() == InlinedCallFrame::GetMethodFrameVPtr()
                || pMD->ShouldSuppressGCTransition());

            CONSISTENCY_CHECK(pMD->IsNDirect());
            //
            // With IL stubs, we don't have to do anything but ensure the DLL is loaded.
            //

            NDirect::PopulateNDirectMethodDesc(pMD);
            pMD->CheckRestore();

            NDirectLink(pMD);
        }
    }

    ret = pMD->GetNDirectTarget();

    UNINSTALL_UNWIND_AND_CONTINUE_HANDLER;
    UNINSTALL_MANAGED_EXCEPTION_DISPATCHER;

    END_PRESERVE_LAST_ERROR;

    return ret;
}

//===========================================================================
//  Support for Pinvoke Calli instruction
//
//===========================================================================

EXTERN_C void STDCALL VarargPInvokeStubWorker(TransitionBlock * pTransitionBlock, VASigCookie *pVASigCookie, MethodDesc *pMD)
{
    BEGIN_PRESERVE_LAST_ERROR;

    STATIC_CONTRACT_THROWS;
    STATIC_CONTRACT_GC_TRIGGERS;
    STATIC_CONTRACT_MODE_COOPERATIVE;
    STATIC_CONTRACT_ENTRY_POINT;

    MAKE_CURRENT_THREAD_AVAILABLE();

#ifdef _DEBUG
    Thread::ObjectRefFlush(CURRENT_THREAD);
#endif

    FrameWithCookie<PrestubMethodFrame> frame(pTransitionBlock, pMD);
    PrestubMethodFrame * pFrame = &frame;

    pFrame->Push(CURRENT_THREAD);

    _ASSERTE(pVASigCookie == pFrame->GetVASigCookie());
    _ASSERTE(pMD == pFrame->GetFunction());

    GetILStubForCalli(pVASigCookie, pMD);

    pFrame->Pop(CURRENT_THREAD);

    END_PRESERVE_LAST_ERROR;
}

EXTERN_C void STDCALL GenericPInvokeCalliStubWorker(TransitionBlock * pTransitionBlock, VASigCookie * pVASigCookie, PCODE pUnmanagedTarget)
{
    BEGIN_PRESERVE_LAST_ERROR;

    STATIC_CONTRACT_THROWS;
    STATIC_CONTRACT_GC_TRIGGERS;
    STATIC_CONTRACT_MODE_COOPERATIVE;
    STATIC_CONTRACT_ENTRY_POINT;

    MAKE_CURRENT_THREAD_AVAILABLE();

#ifdef _DEBUG
    Thread::ObjectRefFlush(CURRENT_THREAD);
#endif

    FrameWithCookie<PInvokeCalliFrame> frame(pTransitionBlock, pVASigCookie, pUnmanagedTarget);
    PInvokeCalliFrame * pFrame = &frame;

    pFrame->Push(CURRENT_THREAD);

    _ASSERTE(pVASigCookie == pFrame->GetVASigCookie());

    GetILStubForCalli(pVASigCookie, NULL);

    pFrame->Pop(CURRENT_THREAD);

    END_PRESERVE_LAST_ERROR;
}

PCODE GetILStubForCalli(VASigCookie *pVASigCookie, MethodDesc *pMD)
{
    CONTRACT(PCODE)
    {
        THROWS;
        GC_TRIGGERS;
        ENTRY_POINT;
        MODE_ANY;
        PRECONDITION(CheckPointer(pVASigCookie));
        PRECONDITION(CheckPointer(pMD, NULL_OK));
        POSTCONDITION(RETVAL != NULL);
    }
    CONTRACT_END;

    PCODE pTempILStub = NULL;

    INSTALL_MANAGED_EXCEPTION_DISPATCHER;
    // this function is called by CLR to native assembly stubs which are called by
    // managed code as a result, we need an unwind and continue handler to translate
    // any of our internal exceptions into managed exceptions.
    INSTALL_UNWIND_AND_CONTINUE_HANDLER;

    // Force a GC if the stress level is high enough
    GCStress<cfg_any>::MaybeTrigger();

    GCX_PREEMP();

    Signature signature = pVASigCookie->signature;
    CorInfoCallConvExtension unmgdCallConv = CorInfoCallConvExtension::Managed;

    DWORD dwStubFlags = NDIRECTSTUB_FL_BESTFIT;

    // The MethodDesc pointer may in fact be the unmanaged target, see PInvokeStubs.asm.
    if (pMD == NULL || (UINT_PTR)pMD & 0x1)
    {
        pMD = NULL;
        dwStubFlags |= NDIRECTSTUB_FL_UNMANAGED_CALLI;

        // need to convert the CALLI signature to stub signature with managed calling convention
        BYTE callConv = MetaSig::GetCallingConvention(signature);

        // Unmanaged calling convention indicates modopt should be read
        if (callConv != IMAGE_CEE_CS_CALLCONV_UNMANAGED)
        {
            unmgdCallConv = (CorInfoCallConvExtension)callConv;
        }
        else
        {
            CallConvBuilder builder;
            UINT errorResID;
            HRESULT hr = CallConv::TryGetUnmanagedCallingConventionFromModOpt(GetScopeHandle(pVASigCookie->pModule), signature.GetRawSig(), signature.GetRawSigLen(), &builder, &errorResID);
            if (FAILED(hr))
                COMPlusThrowHR(hr, errorResID);

            unmgdCallConv = builder.GetCurrentCallConv();
            if (unmgdCallConv == CallConvBuilder::UnsetValue)
            {
                unmgdCallConv = CallConv::GetDefaultUnmanagedCallingConvention();
            }

            if (builder.IsCurrentCallConvModSet(CallConvBuilder::CALL_CONV_MOD_SUPPRESSGCTRANSITION))
            {
                dwStubFlags |= NDIRECTSTUB_FL_SUPPRESSGCTRANSITION;
            }
        }

        LoaderHeap *pHeap = pVASigCookie->pModule->GetLoaderAllocator()->GetHighFrequencyHeap();
        PCOR_SIGNATURE new_sig = (PCOR_SIGNATURE)(void *)pHeap->AllocMem(S_SIZE_T(signature.GetRawSigLen()));
        CopyMemory(new_sig, signature.GetRawSig(), signature.GetRawSigLen());

        // make the stub IMAGE_CEE_CS_CALLCONV_DEFAULT
        *new_sig &= ~IMAGE_CEE_CS_CALLCONV_MASK;
        *new_sig |= IMAGE_CEE_CS_CALLCONV_DEFAULT;

        signature = Signature(new_sig, signature.GetRawSigLen());
    }
    else
    {
        _ASSERTE(pMD->IsNDirect());
        dwStubFlags |= NDIRECTSTUB_FL_CONVSIGASVARARG;

        // vararg P/Invoke must be cdecl
        unmgdCallConv = CorInfoCallConvExtension::C;
    }

    mdMethodDef md;
    CorNativeLinkFlags nlFlags;
    CorNativeLinkType  nlType;

    if (pMD != NULL)
    {
        PInvokeStaticSigInfo sigInfo(pMD);

        md = pMD->GetMemberDef();
        nlFlags = sigInfo.GetLinkFlags();
        nlType  = sigInfo.GetCharSet();
    }
    else
    {
        md = mdMethodDefNil;
        nlFlags = nlfNone;
        nlType  = nltAnsi;
    }

    StubSigDesc sigDesc(pMD, signature, pVASigCookie->pModule);

    MethodDesc* pStubMD = NDirect::CreateCLRToNativeILStub(&sigDesc,
                                    nlType,
                                    nlFlags,
                                    unmgdCallConv,
                                    dwStubFlags);

    pTempILStub = JitILStub(pStubMD);

    InterlockedCompareExchangeT<PCODE>(&pVASigCookie->pNDirectILStub,
                                                    pTempILStub,
                                                    NULL);

    UNINSTALL_UNWIND_AND_CONTINUE_HANDLER;
    UNINSTALL_MANAGED_EXCEPTION_DISPATCHER;

    RETURN pVASigCookie->pNDirectILStub;
}


#endif // #ifndef DACCESS_COMPILE<|MERGE_RESOLUTION|>--- conflicted
+++ resolved
@@ -984,11 +984,7 @@
         //
         // Native Signature
         //
-<<<<<<< HEAD
         EString<EncodingUTF8> strNativeSignature {};
-=======
-        SString strNativeSignature;
->>>>>>> 1313fda8
         if (m_dwStubFlags & NDIRECTSTUB_FL_REVERSE_INTEROP)
         {
             // Reverse interop. Use StubSignature
@@ -1013,30 +1009,16 @@
         EString<EncodingUTF8> strILStubCode;
         strILStubCode.Preallocate(4096);    // Preallocate 4K bytes to avoid unnecessary growth
 
-<<<<<<< HEAD
-        SString codeSizeFormat;
-        LoadResource(codeSizeFormat, CCompRC::Optional, IDS_EE_INTEROP_CODE_SIZE_COMMENT);
-        EString<EncodingUTF8> codeSizeFormatUTF8;
-        codeSizeFormat.ConvertToUTF8(codeSizeFormatUTF8);
-        strILStubCode.AppendPrintf("// %s\t%d (0x%04x)\n", (LPCUTF8)codeSizeFormatUTF8, cbCode, cbCode);
+        strILStubCode.AppendPrintf("// Code size\t%d (0x%04x)\n", cbCode, cbCode);
         strILStubCode.AppendPrintf(".maxstack %d \n", maxStack);
         strILStubCode.AppendPrintf(".locals %s\n", (LPCUTF8)strLocalSig);
-=======
-        strILStubCode.AppendPrintf("// Code size\t%d (0x%04x)\n", cbCode, cbCode);
-        strILStubCode.AppendPrintf(".maxstack %d \n", maxStack);
-        strILStubCode.AppendPrintf(".locals %s\n", strLocalSig.GetUTF8NoConvert());
->>>>>>> 1313fda8
 
         m_slIL.LogILStub(jitFlags, &strILStubCode);
 
         if (pConvertToHRTryCatchBounds->cbTryLength != 0 && pConvertToHRTryCatchBounds->cbHandlerLength != 0)
         {
             strILStubCode.AppendPrintf(
-<<<<<<< HEAD
-                ".try IL_%04x to IL_%04x catch handler IL_%04x to IL_%4x\n",
-=======
                 ".try IL_%04x to IL_%04x catch handler IL_%04x to IL_%04x\n",
->>>>>>> 1313fda8
                 pConvertToHRTryCatchBounds->dwTryBeginOffset,
                 pConvertToHRTryCatchBounds->dwTryBeginOffset + pConvertToHRTryCatchBounds->cbTryLength,
                 pConvertToHRTryCatchBounds->dwHandlerBeginOffset,
