--- conflicted
+++ resolved
@@ -5428,56 +5428,6 @@
     return pStubMD;
 }
 
-<<<<<<< HEAD
-=======
-MethodDesc* GetStubMethodDescFromInteropMethodDesc(MethodDesc* pMD, DWORD dwStubFlags)
-{
-    STANDARD_VM_CONTRACT;
-
-#ifdef FEATURE_COMINTEROP
-    if (SF_IsReverseCOMStub(dwStubFlags))
-    {
-        return NULL;
-    }
-    else
-#endif // FEATURE_COMINTEROP
-    if (pMD->IsNDirect())
-    {
-        NDirectMethodDesc* pNMD = (NDirectMethodDesc*)pMD;
-        return pNMD->ndirect.m_pStubMD;
-    }
-#ifdef FEATURE_COMINTEROP
-    else if (pMD->IsComPlusCall() || pMD->IsGenericComPlusCall())
-    {
-        ComPlusCallInfo *pComInfo = ComPlusCallInfo::FromMethodDesc(pMD);
-        return (pComInfo == NULL ? NULL : pComInfo->m_pStubMD);
-    }
-#endif // FEATURE_COMINTEROP
-    else if (pMD->IsEEImpl())
-    {
-        DelegateEEClass *pClass = (DelegateEEClass *)pMD->GetClass();
-        if (SF_IsReverseStub(dwStubFlags))
-        {
-            return pClass->m_pReverseStubMD;
-        }
-        else
-        {
-            return pClass->m_pForwardStubMD;
-        }
-    }
-    else if (pMD->IsIL())
-    {
-        // these are currently only created at runtime, not at NGEN time
-        return NULL;
-    }
-    else
-    {
-        UNREACHABLE_MSG("unexpected type of MethodDesc");
-    }
-}
-
-
->>>>>>> 5a5b1045
 namespace
 {
     LPVOID NDirectGetEntryPoint(NDirectMethodDesc *pMD, NATIVE_LIBRARY_HANDLE hMod)
