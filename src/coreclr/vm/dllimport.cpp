// Licensed to the .NET Foundation under one or more agreements.
// The .NET Foundation licenses this file to you under the MIT license.
//
// File: DllImport.cpp
//

//
// P/Invoke support.
//


#include "common.h"

#include "vars.hpp"
#include "stublink.h"
#include "threads.h"
#include "excep.h"
#include "dllimport.h"
#include "method.hpp"
#include "siginfo.hpp"
#include "callconvbuilder.hpp"
#include "comdelegate.h"
#include "ceeload.h"
#include "mlinfo.h"
#include "eeconfig.h"
#include "comutilnative.h"
#include "corhost.h"
#include "asmconstants.h"
#include "customattribute.h"
#include "ilstubcache.h"
#include "typeparse.h"
#include "typestring.h"
#include "sigbuilder.h"
#include "sigformat.h"
#include "ecall.h"
#include "qcall.h"
#include "fieldmarshaler.h"
#include "pinvokeoverride.h"
#include "nativelibrary.h"
#include "interoplibinterface.h"

#include <formattype.h>
#include "../md/compiler/custattr.h"

#ifdef FEATURE_COMINTEROP
#include "runtimecallablewrapper.h"
#include "clrtocomcall.h"
#endif // FEATURE_COMINTEROP

#include "eventtrace.h"

namespace
{
    void AppendEHClause(int nClauses, COR_ILMETHOD_SECT_EH * pEHSect, ILStubEHClause * pClause, int * pCurIdx)
    {
        LIMITED_METHOD_CONTRACT;
        if (pClause->kind == ILStubEHClause::kNone)
            return;

        int idx = *pCurIdx;
        *pCurIdx = idx + 1;

        CorExceptionFlag flags;
        switch (pClause->kind)
        {
        case ILStubEHClause::kFinally: flags = COR_ILEXCEPTION_CLAUSE_FINALLY; break;
        case ILStubEHClause::kTypedCatch: flags = COR_ILEXCEPTION_CLAUSE_NONE; break;
        default:
            UNREACHABLE_MSG("unexpected ILStubEHClause kind");
        }
        _ASSERTE(idx < nClauses);
        pEHSect->Fat.Clauses[idx].Flags = flags;
        pEHSect->Fat.Clauses[idx].TryOffset = pClause->dwTryBeginOffset;
        pEHSect->Fat.Clauses[idx].TryLength = pClause->cbTryLength;
        pEHSect->Fat.Clauses[idx].HandlerOffset = pClause->dwHandlerBeginOffset;
        pEHSect->Fat.Clauses[idx].HandlerLength = pClause->cbHandlerLength;
        pEHSect->Fat.Clauses[idx].ClassToken = pClause->dwTypeToken;
    }

    VOID PopulateEHSect(COR_ILMETHOD_SECT_EH * pEHSect, int nClauses, ILStubEHClause * pOne, ILStubEHClause * pTwo)
    {
        LIMITED_METHOD_CONTRACT;
        pEHSect->Fat.Kind       = (CorILMethod_Sect_EHTable | CorILMethod_Sect_FatFormat);
        pEHSect->Fat.DataSize   = COR_ILMETHOD_SECT_EH_FAT::Size(nClauses);

        int curIdx = 0;
        AppendEHClause(nClauses, pEHSect, pOne, &curIdx);
        AppendEHClause(nClauses, pEHSect, pTwo, &curIdx);
    }
}

StubSigDesc::StubSigDesc(MethodDesc *pMD)
{
    CONTRACTL
    {
        NOTHROW;
        GC_NOTRIGGER;
        SUPPORTS_DAC;
        PRECONDITION(pMD != NULL);
    }
    CONTRACTL_END;

    m_pMD = pMD;
    m_pMT = nullptr;
    m_sig           = pMD->GetSignature();
    m_pModule       = pMD->GetModule();         // Used for token resolution.

    // TODO: (async) revisit and examine if this needs to be supported somehow
    _ASSERTE(!pMD->IsAsyncMethod());

    m_tkMethodDef = pMD->GetMemberDef();
    SigTypeContext::InitTypeContext(pMD, &m_typeContext);
    m_pMetadataModule = pMD->GetModule();
    m_pLoaderModule = pMD->GetLoaderModule();   // Used for ILStubCache selection and MethodTable creation.

    INDEBUG(InitDebugNames());
}

StubSigDesc::StubSigDesc(MethodDesc* pMD, const Signature& sig, Module* pModule, Module* pLoaderModule)
{
    CONTRACTL
    {
        NOTHROW;
        GC_NOTRIGGER;
        SUPPORTS_DAC;
        PRECONDITION(!sig.IsEmpty());
        PRECONDITION(pModule != NULL);
    }
    CONTRACTL_END;

    m_pMD = pMD;
    m_pMT = nullptr;
    m_sig = sig;
    m_pModule = pModule;

    if (pMD != NULL)
    {
        _ASSERTE(!pMD->IsAsyncMethod());
        m_tkMethodDef = pMD->GetMemberDef();
        SigTypeContext::InitTypeContext(pMD, &m_typeContext);
        m_pMetadataModule = pMD->GetModule();
        m_pLoaderModule = pLoaderModule == NULL ? pMD->GetLoaderModule() : pLoaderModule;   // Used for ILStubCache selection and MethodTable creation.
    }
    else
    {
        m_tkMethodDef = mdMethodDefNil;
        m_pMetadataModule = m_pModule;
        m_pLoaderModule = pLoaderModule == NULL ? m_pModule : pLoaderModule;
    }

    INDEBUG(InitDebugNames());
}

StubSigDesc::StubSigDesc(MethodTable* pMT, const Signature& sig, Module* pModule)
{
    CONTRACTL
    {
        NOTHROW;
        GC_NOTRIGGER;
        SUPPORTS_DAC;
        PRECONDITION(!sig.IsEmpty());
        PRECONDITION(pModule != NULL);
    }
    CONTRACTL_END;

    m_pMD = nullptr;
    m_pMT = pMT;
    m_sig = sig;
    m_pModule = pModule;

    m_tkMethodDef = mdMethodDefNil;

    if (pMT != NULL)
    {
        SigTypeContext::InitTypeContext(pMT, &m_typeContext);
        m_pMetadataModule = pMT->GetModule();
        m_pLoaderModule = pMT->GetLoaderModule();
    }
    else
    {
        m_pLoaderModule = m_pModule;
    }

    INDEBUG(InitDebugNames());
}

StubSigDesc::StubSigDesc(const Signature& sig, Module* pModule)
{
    CONTRACTL
    {
        NOTHROW;
        GC_NOTRIGGER;
        SUPPORTS_DAC;
        PRECONDITION(!sig.IsEmpty());
        PRECONDITION(pModule != NULL);
    }
    CONTRACTL_END;

    m_pMD = nullptr;
    m_pMT = nullptr;
    m_sig = sig;
    m_pModule = pModule;
    m_tkMethodDef = mdMethodDefNil;
    m_pMetadataModule = m_pModule;
    m_pLoaderModule = m_pModule;

    INDEBUG(InitDebugNames());
}

#ifndef DACCESS_COMPILE

class StubState
{
public:
    virtual void SetLastError(BOOL fSetLastError) = 0;
    virtual void BeginEmit(DWORD dwStubFlags) = 0;
    virtual void MarshalReturn(MarshalInfo* pInfo, int argOffset) = 0;
    virtual void MarshalArgument(MarshalInfo* pInfo, int argOffset) = 0;
    virtual void MarshalLCID(int argIdx) = 0;
    virtual void MarshalField(MarshalInfo* pInfo, UINT32 managedOffset, UINT32 nativeOffset, FieldDesc* pFieldDesc) = 0;

    virtual void EmitInvokeTarget(MethodDesc* pTargetMD, MethodDesc* pStubMD) = 0;

    virtual void FinishEmit(MethodDesc* pMD) = 0;

    virtual ~StubState()
    {
        LIMITED_METHOD_CONTRACT;
    }
};

class ILStubState : public StubState
{
protected:

    ILStubState(
                Module* pStubModule,
                const Signature &signature,
                SigTypeContext* pTypeContext,
                DWORD dwStubFlags,
                int iLCIDParamIdx,
                MethodDesc* pTargetMD)
        : m_slIL(dwStubFlags, pStubModule, signature, pTypeContext, pTargetMD, iLCIDParamIdx)
        , m_dwStubFlags(dwStubFlags)
    {
        STANDARD_VM_CONTRACT;

        m_fSetLastError = 0;
    }

public:
    void SetLastError(BOOL fSetLastError)
    {
        LIMITED_METHOD_CONTRACT;

        m_fSetLastError = fSetLastError;
    }

    // We use three stub linkers to generate IL stubs.  The pre linker is the main one.  It does all the marshaling and
    // then calls the target method.  The post return linker is only used to unmarshal the return value after we return
    // from the target method.  The post linker handles all the unmarshaling for by ref arguments and clean-up.  It
    // also checks if we should throw an exception etc.
    //
    // Currently, we have two "emittable" ILCodeLabel's.  The first one is at the beginning of the pre linker.  This
    // label is used to emit code to declare and initialize clean-up flags.  Each argument which requires clean-up
    // emits one flag.  This flag is set only after the marshaling is done, and it is checked before we do any clean-up
    // in the finally.
    //
    // The second "emittable" ILCodeLabel is at the beginning of the post linker.  It is used to emit code which is
    // not safe to run in the case of an exception.  The rest of the post linker is wrapped in a finally, and it contains
    // with the necessary clean-up which should be executed in both normal and exception cases.
    void BeginEmit(DWORD dwStubFlags)
    {
        WRAPPER_NO_CONTRACT;
        m_slIL.Begin(dwStubFlags);
        _ASSERTE(m_dwStubFlags == dwStubFlags);
    }

    void MarshalReturn(MarshalInfo* pInfo, int argOffset)
    {
        CONTRACTL
        {
            STANDARD_VM_CHECK;

            PRECONDITION(CheckPointer(pInfo));
        }
        CONTRACTL_END;

        pInfo->GenerateReturnIL(&m_slIL, argOffset,
                                SF_IsForwardStub(m_dwStubFlags),
                                SF_IsFieldGetterStub(m_dwStubFlags),
                                SF_IsHRESULTSwapping(m_dwStubFlags));
    }

    void MarshalArgument(MarshalInfo* pInfo, int argOffset)
    {
        CONTRACTL
        {
            STANDARD_VM_CHECK;
            PRECONDITION(CheckPointer(pInfo));
        }
        CONTRACTL_END;

        pInfo->GenerateArgumentIL(&m_slIL, argOffset, SF_IsForwardStub(m_dwStubFlags));
    }

    void MarshalField(MarshalInfo* pInfo, UINT32 managedOffset, UINT32 nativeOffset, FieldDesc* pFieldDesc)
    {
        CONTRACTL
        {
            STANDARD_VM_CHECK;
            PRECONDITION(CheckPointer(pInfo));
        }
        CONTRACTL_END;

        pInfo->GenerateFieldIL(&m_slIL, managedOffset, nativeOffset, pFieldDesc);
    }

#ifdef FEATURE_COMINTEROP
    static void EmitInterfaceClearNative(ILCodeStream* pcsEmit, DWORD dwLocalNum)
    {
        STANDARD_VM_CONTRACT;

        ILCodeLabel *pSkipClearNativeLabel = pcsEmit->NewCodeLabel();
        pcsEmit->EmitLDLOC(dwLocalNum);
        pcsEmit->EmitBRFALSE(pSkipClearNativeLabel);
        pcsEmit->EmitLDLOC(dwLocalNum);
        pcsEmit->EmitCALL(METHOD__INTERFACEMARSHALER__CLEAR_NATIVE, 1, 0);
        pcsEmit->EmitLabel(pSkipClearNativeLabel);
    }
#endif // FEATURE_COMINTEROP

    void MarshalLCID(int argIdx)
    {
        STANDARD_VM_CONTRACT;

        ILCodeStream* pcs = m_slIL.GetDispatchCodeStream();

        if (SF_IsReverseStub(m_dwStubFlags))
        {
            if ((m_slIL.GetStubTargetCallingConv() & IMAGE_CEE_CS_CALLCONV_HASTHIS) == IMAGE_CEE_CS_CALLCONV_HASTHIS)
            {
                // the arg number will be incremented by LDARG if we are in an instance method
                _ASSERTE(argIdx > 0);
                argIdx--;
            }

            // call CultureInfo.get_CurrentCulture()
            pcs->EmitCALL(METHOD__CULTURE_INFO__GET_CURRENT_CULTURE, 0, 1);

            // save the current culture
            LocalDesc locDescCulture(CoreLibBinder::GetClass(CLASS__CULTURE_INFO));
            DWORD dwCultureLocalNum = pcs->NewLocal(locDescCulture);

            pcs->EmitSTLOC(dwCultureLocalNum);

            // set a new one based on the LCID passed from unmanaged
            pcs->EmitLDARG(argIdx);

            // call CultureInfo..ctor(lcid)
            // call CultureInfo.set_CurrentCulture(culture)
            pcs->EmitNEWOBJ(METHOD__CULTURE_INFO__INT_CTOR, 1);
            pcs->EmitCALL(METHOD__CULTURE_INFO__SET_CURRENT_CULTURE, 1, 0);

            // and restore the current one after the call
            m_slIL.SetCleanupNeeded();
            ILCodeStream *pcsCleanup = m_slIL.GetCleanupCodeStream();

            // call CultureInfo.set_CurrentCulture(original_culture)
            pcsCleanup->EmitLDLOC(dwCultureLocalNum);
            pcsCleanup->EmitCALL(METHOD__CULTURE_INFO__SET_CURRENT_CULTURE, 1, 0);
        }
        else
        {
            if (SF_IsCOMStub(m_dwStubFlags))
            {
                // We used to get LCID from current thread's culture here. The code
                // was replaced by the hardcoded LCID_ENGLISH_US as requested by VSTO.
                pcs->EmitLDC(0x0409); // LCID_ENGLISH_US
            }
            else
            {
                // call CultureInfo.get_CurrentCulture()
                pcs->EmitCALL(METHOD__CULTURE_INFO__GET_CURRENT_CULTURE, 0, 1);

                //call CultureInfo.get_LCID(this)
                pcs->EmitCALL(METHOD__CULTURE_INFO__GET_ID, 1, 1);
            }
        }

        // add the extra arg to the unmanaged signature
        LocalDesc locDescNative(ELEMENT_TYPE_I4);
        pcs->SetStubTargetArgType(&locDescNative, false);
    }

    void SwapStubSignatures(MethodDesc* pStubMD)
    {
        STANDARD_VM_CONTRACT;

        //
        // Since the stub handles native-to-managed transitions, we have to swap the
        // stub-state-calculated stub target sig with the stub sig itself.  This is
        // because the stub target sig represents the native signature and the stub
        // sig represents the managed signature.
        //
        // The first step is to convert the managed signature to a module-independent
        // signature and then pass it off to SetStubTargetMethodSig.  Note that the
        // ILStubResolver will copy the sig, so we only need to make a temporary copy
        // of it.
        //
        SigBuilder sigBuilder;

        {
            // Convert to a module independent signature
            SigPointer sigPtr = pStubMD->GetSigPointer();
            sigPtr.ConvertToInternalSignature(pStubMD->GetModule(), NULL, &sigBuilder, /* bSkipCustomModifier */ FALSE);
        }

        //
        // The second step is to reset the sig on the stub MethodDesc to be the
        // stub-state-calculated stub target sig.
        //
        {
            //
            // make a domain-local copy of the sig so that this state can outlive the
            // compile time state.
            //
            DWORD           cbNewSig;
            PCCOR_SIGNATURE pNewSig;

            cbNewSig = GetStubTargetMethodSigLength();
            pNewSig  = (PCCOR_SIGNATURE)(void *)pStubMD->GetLoaderAllocator()->GetHighFrequencyHeap()->AllocMem(S_SIZE_T(cbNewSig));

            memcpyNoGCRefs((void *)pNewSig, GetStubTargetMethodSig(), cbNewSig);

            pStubMD->AsDynamicMethodDesc()->SetStoredMethodSig(pNewSig, cbNewSig);

            SigPointer  sigPtr(pNewSig, cbNewSig);
            uint32_t    callConvInfo;
            IfFailThrow(sigPtr.GetCallingConvInfo(&callConvInfo));

            if (callConvInfo & CORINFO_CALLCONV_HASTHIS)
            {
                ((PTR_DynamicMethodDesc)pStubMD)->ClearFlags(DynamicMethodDesc::FlagStatic);
                pStubMD->ClearStatic();
            }
            else
            {
                ((PTR_DynamicMethodDesc)pStubMD)->SetFlags(DynamicMethodDesc::FlagStatic);
                pStubMD->SetStatic();
            }

#ifndef TARGET_X86
            // we store the real managed argument stack size in the stub MethodDesc on non-X86
            UINT stackSize = pStubMD->SizeOfNativeArgStack();

            if (!FitsInU2(stackSize))
                COMPlusThrow(kMarshalDirectiveException, IDS_EE_SIGTOOCOMPLEX);

            pStubMD->AsDynamicMethodDesc()->SetNativeStackArgSize(static_cast<WORD>(stackSize));
#endif // TARGET_X86
        }

        DWORD   cbTempModuleIndependentSigLength;
        BYTE *  pTempModuleIndependentSig = (BYTE *)sigBuilder.GetSignature(&cbTempModuleIndependentSigLength);

        // Finish it
        SetStubTargetMethodSig(pTempModuleIndependentSig,
                               cbTempModuleIndependentSigLength);
    }

    void ConvertMethodDescSigToModuleIndependentSig(MethodDesc* pStubMD)
    {
        SigBuilder sigBuilder;
        _ASSERTE(pStubMD->IsNoMetadata());
        SigPointer sigPtr = pStubMD->GetSigPointer();
        sigPtr.ConvertToInternalSignature(pStubMD->GetModule(), NULL, &sigBuilder, /* bSkipCustomModifier */ FALSE);

        //
        // make a domain-local copy of the sig so that this state can outlive the
        // compile time state.
        //
        DWORD cbNewSig = sigBuilder.GetSignatureLength();
        PVOID pNewSigBuffer = sigBuilder.GetSignature(&cbNewSig);
        PCCOR_SIGNATURE pNewSig  = (PCCOR_SIGNATURE)(void *)pStubMD->GetLoaderAllocator()->GetHighFrequencyHeap()->AllocMem(S_SIZE_T(cbNewSig));

        memcpyNoGCRefs((void *)pNewSig, pNewSigBuffer, cbNewSig);

        pStubMD->AsDynamicMethodDesc()->SetStoredMethodSig(pNewSig, cbNewSig);
    }

    void EmitInvokeTarget(MethodDesc* pTargetMD, MethodDesc* pStubMD)
    {
        STANDARD_VM_CONTRACT;

<<<<<<< HEAD
        m_slIL.DoNDirect(m_slIL.GetDispatchCodeStream(), m_dwStubFlags, pTargetMD);
=======
        m_slIL.DoPInvoke(m_slIL.GetDispatchCodeStream(), m_dwStubFlags, pStubMD);
>>>>>>> 41c675e5
    }

    virtual void EmitExceptionHandler(LocalDesc* pNativeReturnType, LocalDesc* pManagedReturnType,
        ILCodeLabel** ppTryBeginLabel, ILCodeLabel** ppTryEndAndCatchBeginLabel, ILCodeLabel** ppCatchEndAndReturnLabel)
    {
#ifdef FEATURE_COMINTEROP
        STANDARD_VM_CONTRACT;

        ILCodeStream* pcsExceptionHandler = m_slIL.NewCodeStream(ILStubLinker::kExceptionHandler);
        *ppTryEndAndCatchBeginLabel = pcsExceptionHandler->NewCodeLabel(); // try ends at the same place the catch begins
        *ppCatchEndAndReturnLabel = pcsExceptionHandler->NewCodeLabel();   // catch ends at the same place we resume afterwards

        pcsExceptionHandler->EmitLEAVE(*ppCatchEndAndReturnLabel);
        pcsExceptionHandler->EmitLabel(*ppTryEndAndCatchBeginLabel);

        BYTE nativeReturnElemType = pNativeReturnType->ElementType[0];      // return type of the stub
        BYTE managedReturnElemType = pManagedReturnType->ElementType[0];    // return type of the mananged target

        bool returnTheHRESULT = SF_IsHRESULTSwapping(m_dwStubFlags) ||
                                    (managedReturnElemType == ELEMENT_TYPE_I4) ||
                                    (managedReturnElemType == ELEMENT_TYPE_U4);

        DWORD retvalLocalNum = m_slIL.GetReturnValueLocalNum();
        BinderMethodID getHRForException;
        getHRForException = METHOD__MARSHAL__GET_HR_FOR_EXCEPTION;

        pcsExceptionHandler->EmitCALL(getHRForException,
            0,  // WARNING: This method takes 1 input arg, the exception object.  But the ILStubLinker
                //          has no knowledge that the exception object is on the stack (because it is
                //          unaware that we've just entered a catch block), so we lie and claim that we
                //          don't take any input arguments.
            1);

        switch (nativeReturnElemType)
        {
        default:
            UNREACHABLE_MSG("Unexpected element type found on native return type.");
            break;
        case ELEMENT_TYPE_VOID:
            _ASSERTE(retvalLocalNum == (DWORD)-1);
            pcsExceptionHandler->EmitPOP();
            break;
        case ELEMENT_TYPE_I4:
        case ELEMENT_TYPE_U4:
            {
                if (!returnTheHRESULT)
                {
                    pcsExceptionHandler->EmitPOP();
                    pcsExceptionHandler->EmitLDC(0);
                    pcsExceptionHandler->EmitCONV_T((CorElementType)nativeReturnElemType);
                }
                _ASSERTE(retvalLocalNum != (DWORD)-1);
                pcsExceptionHandler->EmitSTLOC(retvalLocalNum);
            }
            break;
        case ELEMENT_TYPE_R4:
            pcsExceptionHandler->EmitPOP();
            pcsExceptionHandler->EmitLDC_R4(CLR_NAN_32);
            _ASSERTE(retvalLocalNum != (DWORD)-1);
            pcsExceptionHandler->EmitSTLOC(retvalLocalNum);
            break;
        case ELEMENT_TYPE_R8:
            pcsExceptionHandler->EmitPOP();
            pcsExceptionHandler->EmitLDC_R8(CLR_NAN_64);
            _ASSERTE(retvalLocalNum != (DWORD)-1);
            pcsExceptionHandler->EmitSTLOC(retvalLocalNum);
            break;
        case ELEMENT_TYPE_INTERNAL:
            {
                TypeHandle returnTypeHnd = pNativeReturnType->InternalToken;
                CONSISTENCY_CHECK(returnTypeHnd.IsValueType());
                _ASSERTE(retvalLocalNum != (DWORD)-1);
                pcsExceptionHandler->EmitLDLOCA(retvalLocalNum);
                pcsExceptionHandler->EmitINITOBJ(m_slIL.GetDispatchCodeStream()->GetToken(returnTypeHnd));
            }
            break;
        case ELEMENT_TYPE_PTR:
            pcsExceptionHandler->EmitPOP();
            pcsExceptionHandler->EmitLDC(0);
            pcsExceptionHandler->EmitCONV_U();
            _ASSERTE(retvalLocalNum != (DWORD)-1);
            pcsExceptionHandler->EmitSTLOC(retvalLocalNum);
            break;
        case ELEMENT_TYPE_BOOLEAN:
        case ELEMENT_TYPE_CHAR:
        case ELEMENT_TYPE_I1:
        case ELEMENT_TYPE_U1:
        case ELEMENT_TYPE_I2:
        case ELEMENT_TYPE_U2:
        case ELEMENT_TYPE_I8:
        case ELEMENT_TYPE_U8:
        case ELEMENT_TYPE_I:
        case ELEMENT_TYPE_U:
            pcsExceptionHandler->EmitPOP();
            pcsExceptionHandler->EmitLDC(0);
            pcsExceptionHandler->EmitCONV_T((CorElementType)nativeReturnElemType);
            _ASSERTE(retvalLocalNum != (DWORD)-1);
            pcsExceptionHandler->EmitSTLOC(retvalLocalNum);
            break;
        }

        pcsExceptionHandler->EmitLEAVE(*ppCatchEndAndReturnLabel);
        pcsExceptionHandler->EmitLabel(*ppCatchEndAndReturnLabel);
        if (nativeReturnElemType != ELEMENT_TYPE_VOID)
        {
            _ASSERTE(retvalLocalNum != (DWORD)-1);
            pcsExceptionHandler->EmitLDLOC(retvalLocalNum);
        }
        pcsExceptionHandler->EmitRET();
#endif // FEATURE_COMINTEROP
    }

#ifndef DACCESS_COMPILE
    void FinishEmit(MethodDesc* pStubMD)
    {
        STANDARD_VM_CONTRACT;

        ILCodeStream* pcsMarshal = m_slIL.GetMarshalCodeStream();
        ILCodeStream* pcsUnmarshal = m_slIL.GetUnmarshalCodeStream();
        ILCodeStream* pcsDispatch = m_slIL.GetDispatchCodeStream();

        if (SF_IsHRESULTSwapping(m_dwStubFlags) && m_slIL.StubHasVoidReturnType())
        {
            // if the return type is void, but we're doing HRESULT swapping, we
            // need to set the return type here.  Otherwise, the return value
            // marshaler will do this.
            pcsMarshal->SetStubTargetReturnType(ELEMENT_TYPE_I4);    // HRESULT

            if (SF_IsReverseStub(m_dwStubFlags))
            {
                // reverse interop needs to seed the return value if the
                // managed function returns void but we're doing hresult
                // swapping.
                pcsUnmarshal->EmitLDC(S_OK);
            }
        }

        LocalDesc nativeReturnType;
        LocalDesc managedReturnType;
        bool hasTryCatchForHRESULT = SF_IsReverseCOMStub(m_dwStubFlags)
                                    && !SF_IsFieldGetterStub(m_dwStubFlags)
                                    && !SF_IsFieldSetterStub(m_dwStubFlags);

        bool hasTryCatchExceptionHandler = hasTryCatchForHRESULT || SF_IsStructMarshalStub(m_dwStubFlags);

#ifdef FEATURE_COMINTEROP
        if (hasTryCatchForHRESULT)
        {
            m_slIL.GetStubTargetReturnType(&nativeReturnType);
            m_slIL.GetStubReturnType(&managedReturnType);
        }
#endif // FEATURE_COMINTEROP

        // Don't touch target signatures from this point on otherwise it messes up the
        // cache in ILStubState::GetStubTargetMethodSig.

#ifdef _DEBUG
        {
            // The native and local signatures should not have any tokens.
            // All token references should have been converted to
            // ELEMENT_TYPE_INTERNAL.
            //
            // Note that MetaSig::GetReturnType and NextArg will normalize
            // ELEMENT_TYPE_INTERNAL back to CLASS or VALUETYPE.
            //
            // <TODO> need to recursively check ELEMENT_TYPE_FNPTR signatures </TODO>

            SigTypeContext typeContext;  // this is an empty type context: COM calls are guaranteed to not be generics.
            MetaSig nsig(
                GetStubTargetMethodSig(),
                GetStubTargetMethodSigLength(),
                CoreLibBinder::GetModule(),
                &typeContext);

            CorElementType type;
            IfFailThrow(nsig.GetReturnProps().PeekElemType(&type));
            CONSISTENCY_CHECK(ELEMENT_TYPE_CLASS != type && ELEMENT_TYPE_VALUETYPE != type);

            while (ELEMENT_TYPE_END != (type = nsig.NextArg()))
            {
                IfFailThrow(nsig.GetArgProps().PeekElemType(&type));
                CONSISTENCY_CHECK(ELEMENT_TYPE_CLASS != type && ELEMENT_TYPE_VALUETYPE != type);
            }
        }
#endif // _DEBUG

        // <NOTE>
        // The profiler helpers below must be called immediately before and after the call to the target.
        // The debugger trace call helpers are invoked from StubRareDisableWorker
        // </NOTE>

#if defined(PROFILING_SUPPORTED)
        DWORD dwMethodDescLocalNum = (DWORD)-1;

        // Notify the profiler of call out of the runtime
        if (CORProfilerTrackTransitions()
            && !SF_SkipTransitionNotify(m_dwStubFlags)
            && !SF_IsReverseCOMStub(m_dwStubFlags)
            && !SF_IsReverseDelegateStub(m_dwStubFlags)
            && !SF_IsStructMarshalStub(m_dwStubFlags))
        {
            dwMethodDescLocalNum = m_slIL.EmitProfilerBeginTransitionCallback(pcsDispatch, m_dwStubFlags);
            _ASSERTE(dwMethodDescLocalNum != (DWORD)-1);
        }
#endif // PROFILING_SUPPORTED

        // For CoreClr, clear the last error before calling the target that returns last error.
        // There isn't always a way to know the function have failed without checking last error,
        // in particular on Unix.
        if (m_fSetLastError && SF_IsForwardStub(m_dwStubFlags))
        {
            pcsDispatch->EmitCALL(METHOD__STUBHELPERS__CLEAR_LAST_ERROR, 0, 0);
        }

        // Invoke the target (calli, call method, call delegate, get/set field, etc.)
        EmitInvokeTarget(m_slIL.GetTargetMD(), pStubMD);

        // Saving last error must be the first thing we do after returning from the target
        if (m_fSetLastError && SF_IsForwardStub(m_dwStubFlags))
        {
            pcsDispatch->EmitCALL(METHOD__STUBHELPERS__SET_LAST_ERROR, 0, 0);
        }

#ifdef VERIFY_HEAP
        if (SF_IsForwardStub(m_dwStubFlags) && g_pConfig->InteropValidatePinnedObjects())
        {
            // call StubHelpers.ValidateObject/StubHelpers.ValidateByref on pinned locals
            m_slIL.EmitObjectValidation(pcsDispatch, m_dwStubFlags);
        }
#endif // VERIFY_HEAP

#if defined(PROFILING_SUPPORTED)
        // Notify the profiler of return back into the runtime
        if (dwMethodDescLocalNum != (DWORD)-1)
        {
            m_slIL.EmitProfilerEndTransitionCallback(pcsDispatch, m_dwStubFlags, dwMethodDescLocalNum);
        }
#endif // PROFILING_SUPPORTED

#ifdef FEATURE_COMINTEROP
        if (SF_IsForwardCOMStub(m_dwStubFlags))
        {
            // Make sure that the RCW stays alive for the duration of the call.
            m_slIL.EmitLoadRCWThis(pcsDispatch, m_dwStubFlags);
            pcsDispatch->EmitCALL(METHOD__GC__KEEP_ALIVE, 1, 0);
        }
#endif // FEATURE_COMINTEROP

        if (SF_IsHRESULTSwapping(m_dwStubFlags))
        {
            if (SF_IsForwardStub(m_dwStubFlags))
            {
                ILCodeLabel* pSkipThrowLabel = pcsDispatch->NewCodeLabel();

                pcsDispatch->EmitDUP();
                pcsDispatch->EmitLDC(0); // Compare against S_OK (i.e. 0).
                pcsDispatch->EmitBGE(pSkipThrowLabel);

#ifdef FEATURE_COMINTEROP
                if (SF_IsCOMStub(m_dwStubFlags))
                {
                    m_slIL.EmitLoadStubContext(pcsDispatch, m_dwStubFlags);
                    pcsDispatch->EmitLDLOC(m_slIL.GetTargetInterfacePointerLocalNum());

                    pcsDispatch->EmitCALL(METHOD__STUBHELPERS__GET_COM_HR_EXCEPTION_OBJECT, 3, 1);
                }
                else
#endif // FEATURE_COMINTEROP
                {
                    pcsDispatch->EmitCALL(METHOD__STUBHELPERS__GET_HR_EXCEPTION_OBJECT, 1, 1);
                }

                pcsDispatch->EmitTHROW();
                pcsDispatch->EmitLDC(0);   // keep the IL stack balanced across the branch and the fall-through
                pcsDispatch->EmitLabel(pSkipThrowLabel);
                pcsDispatch->EmitPOP();
            }
        }

        if (SF_IsCheckPendingException(m_dwStubFlags)
            && SF_IsForwardStub(m_dwStubFlags))
        {
            ILCodeLabel* pSkipThrowLabel = pcsDispatch->NewCodeLabel();

            pcsDispatch->EmitCALL(METHOD__STUBHELPERS__GET_PENDING_EXCEPTION_OBJECT, 0, 1);
            pcsDispatch->EmitDUP();
            pcsDispatch->EmitBRFALSE(pSkipThrowLabel);
            pcsDispatch->EmitTHROW();
            pcsDispatch->EmitLDC(0);   // keep the IL stack balanced across the branch and the fall-through
            pcsDispatch->EmitLabel(pSkipThrowLabel);
            pcsDispatch->EmitPOP();
        }

        m_slIL.End(m_dwStubFlags);
        if (!hasTryCatchForHRESULT) // we will 'leave' the try scope and then 'ret' from outside
        {
            pcsUnmarshal->EmitRET();
        }

        CORJIT_FLAGS jitFlags(CORJIT_FLAGS::CORJIT_FLAG_IL_STUB);

        if (m_slIL.HasInteropParamExceptionInfo())
        {
            // This code will not use the secret parameter, so we do not
            // tell the JIT to bother with it.
            m_slIL.ClearCode();
            m_slIL.GenerateInteropParamException(pcsMarshal);
        }
        else if (SF_IsFieldGetterStub(m_dwStubFlags) || SF_IsFieldSetterStub(m_dwStubFlags))
        {
            // Field access stubs are not shared and do not use the secret parameter.
        }
        else if (SF_IsStructMarshalStub(m_dwStubFlags))
        {
            // Struct marshal stubs don't actually call anything so they do not need the secret parameter.
        }
        else if (SF_IsForwardDelegateStub(m_dwStubFlags))
        {
            // Forward delegate stubs get all the context they need in 'this' so they
            // don't use the secret parameter.
        }
        else if (SF_IsForwardPInvokeStub(m_dwStubFlags) && !SF_IsCALLIStub(m_dwStubFlags))
        {
            // Forward stubs (i.e., PInvokes) don't use the secret parameter
        }
        else
        {
            // All other IL stubs will need to use the secret parameter.
            jitFlags.Set(CORJIT_FLAGS::CORJIT_FLAG_PUBLISH_SECRET_PARAM);
        }

        if (SF_IsReverseStub(m_dwStubFlags))
        {
            // If we're in a Reverse stub, the target signature we've built
            // is the signature of the stub, and the current signature of the stub
            // is the target signature. We need to swap them.
            SwapStubSignatures(pStubMD);
        }
        else
        {
            // If we're not in a Reverse stub, the signatures are correct,
            // but we need to convert the signature into a module-independent form.
            ConvertMethodDescSigToModuleIndependentSig(pStubMD);
        }

        ILCodeLabel* pTryBeginLabel = nullptr;
        ILCodeLabel* pTryEndAndCatchBeginLabel = nullptr;
        ILCodeLabel* pCatchEndLabel = nullptr;
        if (hasTryCatchExceptionHandler)
        {
            EmitExceptionHandler(&nativeReturnType, &managedReturnType, &pTryBeginLabel, &pTryEndAndCatchBeginLabel, &pCatchEndLabel);
        }

        UINT   maxStack;
        size_t cbCode;
        DWORD  cbSig;
        BYTE * pbBuffer;
        BYTE * pbLocalSig;

        cbCode = m_slIL.Link(&maxStack);
        cbSig = m_slIL.GetLocalSigSize();

        ILStubResolver *       pResolver = pStubMD->AsDynamicMethodDesc()->GetILStubResolver();
        COR_ILMETHOD_DECODER * pILHeader = pResolver->AllocGeneratedIL(cbCode, cbSig, maxStack);
        pbBuffer   = (BYTE *)pILHeader->Code;
        pbLocalSig = (BYTE *)pILHeader->LocalVarSig;
        _ASSERTE(cbSig == pILHeader->cbLocalVarSig);

        ILStubEHClause cleanupTryFinally{};
        m_slIL.GetCleanupFinallyOffsets(&cleanupTryFinally);

        ILStubEHClause tryCatchClause{};
        if (hasTryCatchExceptionHandler)
        {
            tryCatchClause.kind = ILStubEHClause::kTypedCatch;
            tryCatchClause.dwTryBeginOffset = pTryBeginLabel != nullptr ? (DWORD)pTryBeginLabel->GetCodeOffset() : 0;
            tryCatchClause.dwHandlerBeginOffset = ((DWORD)pTryEndAndCatchBeginLabel->GetCodeOffset());
            tryCatchClause.cbTryLength = tryCatchClause.dwHandlerBeginOffset - tryCatchClause.dwTryBeginOffset;
            tryCatchClause.cbHandlerLength = ((DWORD)pCatchEndLabel->GetCodeOffset()) - tryCatchClause.dwHandlerBeginOffset;
            tryCatchClause.dwTypeToken = pcsMarshal->GetToken(g_pObjectClass);
        }

        int nEHClauses = 0;

        if (tryCatchClause.cbHandlerLength != 0)
            nEHClauses++;

        if (cleanupTryFinally.cbHandlerLength != 0)
            nEHClauses++;

        if (nEHClauses > 0)
        {
            COR_ILMETHOD_SECT_EH* pEHSect = pResolver->AllocEHSect(nEHClauses);
            PopulateEHSect(pEHSect, nEHClauses, &cleanupTryFinally, &tryCatchClause);
        }

        m_slIL.GenerateCode(pbBuffer, cbCode);
        m_slIL.GetLocalSig(pbLocalSig, cbSig);

        pResolver->SetJitFlags(jitFlags);

#ifdef LOGGING
        LOG((LF_STUBS, LL_INFO1000, "---------------------------------------------------------------------\n"));
        LOG((LF_STUBS, LL_INFO1000, "PInvoke IL stub dump: %s::%s\n", pStubMD->m_pszDebugClassName, pStubMD->m_pszDebugMethodName));
        if (LoggingEnabled() && LoggingOn(LF_STUBS, LL_INFO1000))
        {
            CQuickBytes qbManaged;
            CQuickBytes qbLocal;

            PCCOR_SIGNATURE pManagedSig;
            ULONG           cManagedSig;

            IMDInternalImport* pIMDI = CoreLibBinder::GetModule()->GetMDImport();

            pStubMD->GetSig(&pManagedSig, &cManagedSig);

            PrettyPrintSig(pManagedSig,  cManagedSig, "*",  &qbManaged, pStubMD->GetMDImport(), NULL);
            PrettyPrintSig(pbLocalSig,   cbSig, NULL, &qbLocal,   pIMDI, NULL);

            LOG((LF_STUBS, LL_INFO1000, "incoming managed sig: %p: %s\n", pManagedSig, qbManaged.Ptr()));
            LOG((LF_STUBS, LL_INFO1000, "locals sig:           %p: %s\n", pbLocalSig+1, qbLocal.Ptr()));

            if (cleanupTryFinally.cbHandlerLength != 0)
            {
                LOG((LF_STUBS, LL_INFO1000, "try_begin: 0x%04x try_end: 0x%04x finally_begin: 0x%04x finally_end: 0x%04x \n",
                    cleanupTryFinally.dwTryBeginOffset, cleanupTryFinally.dwTryBeginOffset + cleanupTryFinally.cbTryLength,
                    cleanupTryFinally.dwHandlerBeginOffset, cleanupTryFinally.dwHandlerBeginOffset + cleanupTryFinally.cbHandlerLength));
            }
            if (tryCatchClause.cbHandlerLength != 0)
            {
                LOG((LF_STUBS, LL_INFO1000, "try_begin: 0x%04x try_end: 0x%04x catch_begin: 0x%04x catch_end: 0x%04x type_token: 0x%08x\n",
                    tryCatchClause.dwTryBeginOffset, tryCatchClause.dwTryBeginOffset + tryCatchClause.cbTryLength,
                    tryCatchClause.dwHandlerBeginOffset, tryCatchClause.dwHandlerBeginOffset + tryCatchClause.cbHandlerLength,
                    tryCatchClause.dwTypeToken));
            }

            LogILStubFlags(LF_STUBS, LL_INFO1000, m_dwStubFlags);

            m_slIL.LogILStub(jitFlags);
        }
        LOG((LF_STUBS, LL_INFO1000, "^^^^^^^^^^^^^^^^^^^^^^^^^^^^^^^^^^^^^^^^^^^^^^^^^^^^^^^^^^^^^^^^^^^^^\n"));
#endif // LOGGING

        //
        // Publish ETW events for IL stubs
        //

        // If the category and the event is enabled...
        if (ETW_EVENT_ENABLED(MICROSOFT_WINDOWS_DOTNETRUNTIME_PROVIDER_DOTNET_Context, ILStubGenerated))
        {
            EtwOnILStubGenerated(
                pStubMD,
                pbLocalSig,
                cbSig,
                jitFlags,
                &tryCatchClause,
                &cleanupTryFinally,
                maxStack,
                (DWORD)cbCode
                );
        }

    }

    //
    // Truncates a SString by first converting it to unicode and truncate it
    // if it is larger than size. "..." will be appended if it is truncated.
    //
    void TruncateUnicodeString(SString &string, COUNT_T bufSize)
    {
        string.Normalize();
        if ((string.GetCount() + 1) * sizeof(WCHAR) > bufSize)
        {
            _ASSERTE(bufSize / sizeof(WCHAR) > 4);
            string.Truncate(string.Begin() + bufSize / sizeof(WCHAR) - 4);
            string.Append(W("..."));
        }
    }

    //---------------------------------------------------------------------------------------
    //
    void
    EtwOnILStubGenerated(
        MethodDesc *    pStubMD,
        PCCOR_SIGNATURE pbLocalSig,
        DWORD           cbSig,
        CORJIT_FLAGS    jitFlags,
        ILStubEHClause * pConvertToHRTryCatchBounds,
        ILStubEHClause * pCleanupTryFinallyBounds,
        DWORD           maxStack,
        DWORD           cbCode)
    {
        STANDARD_VM_CONTRACT;

        //
        // Interop Method Information
        //
        MethodDesc *pTargetMD = m_slIL.GetTargetMD();
        SString strNamespaceOrClassName, strMethodName, strMethodSignature;
        UINT64 uModuleId = 0;

        if (pTargetMD)
        {
            pTargetMD->GetMethodInfoWithNewSig(strNamespaceOrClassName, strMethodName, strMethodSignature);
            uModuleId = (UINT64)(TADDR)pTargetMD->GetModule();
        }

        //
        // Stub Method Signature
        //
        SString stubNamespaceOrClassName, stubMethodName, stubMethodSignature;
        pStubMD->GetMethodInfoWithNewSig(stubNamespaceOrClassName, stubMethodName, stubMethodSignature);

        IMDInternalImport *pStubImport = pStubMD->GetModule()->GetMDImport();

        CQuickBytes qbLocal;
        PrettyPrintSig(pbLocalSig, (DWORD)cbSig, NULL, &qbLocal,  pStubImport, NULL);

        SString strLocalSig(SString::Utf8, (LPCUTF8)qbLocal.Ptr());

        //
        // Native Signature
        //
        SString strNativeSignature;
        if (m_dwStubFlags & PINVOKESTUB_FL_REVERSE_INTEROP)
        {
            // Reverse interop. Use StubSignature
            strNativeSignature = stubMethodSignature;
        }
        else
        {
            // Forward interop. Use StubTarget signature
            PCCOR_SIGNATURE pCallTargetSig = GetStubTargetMethodSig();
            DWORD           cCallTargetSig = GetStubTargetMethodSigLength();

            CQuickBytes qbCallTargetSig;

            PrettyPrintSig(pCallTargetSig, cCallTargetSig, "", &qbCallTargetSig,  pStubImport, NULL);

            strNativeSignature.SetUTF8((LPCUTF8)qbCallTargetSig.Ptr());
        }

        //
        // Dump IL stub code
        //
        SString strILStubCode;
        strILStubCode.Preallocate(4096);    // Preallocate 4K bytes to avoid unnecessary growth

        strILStubCode.AppendPrintf("// Code size\t%d (0x%04x)\n", cbCode, cbCode);
        strILStubCode.AppendPrintf(".maxstack %d \n", maxStack);
        strILStubCode.AppendPrintf(".locals %s\n", strLocalSig.GetUTF8());

        m_slIL.LogILStub(jitFlags, &strILStubCode);

        if (pConvertToHRTryCatchBounds->cbTryLength != 0 && pConvertToHRTryCatchBounds->cbHandlerLength != 0)
        {
            strILStubCode.AppendPrintf(
                ".try IL_%04x to IL_%04x catch handler IL_%04x to IL_%04x\n",
                pConvertToHRTryCatchBounds->dwTryBeginOffset,
                pConvertToHRTryCatchBounds->dwTryBeginOffset + pConvertToHRTryCatchBounds->cbTryLength,
                pConvertToHRTryCatchBounds->dwHandlerBeginOffset,
                pConvertToHRTryCatchBounds->dwHandlerBeginOffset + pConvertToHRTryCatchBounds->cbHandlerLength);
        }

        if (pCleanupTryFinallyBounds->cbTryLength != 0 && pCleanupTryFinallyBounds->cbHandlerLength != 0)
        {
            strILStubCode.AppendPrintf(
                ".try IL_%04x to IL_%04x finally handler IL_%04x to IL_%04x\n",
                pCleanupTryFinallyBounds->dwTryBeginOffset,
                pCleanupTryFinallyBounds->dwTryBeginOffset + pCleanupTryFinallyBounds->cbTryLength,
                pCleanupTryFinallyBounds->dwHandlerBeginOffset,
                pCleanupTryFinallyBounds->dwHandlerBeginOffset + pCleanupTryFinallyBounds->cbHandlerLength);
        }

        //
        // Fire the event
        //
        DWORD dwFlags = 0;
        if (m_dwStubFlags & PINVOKESTUB_FL_REVERSE_INTEROP)
            dwFlags |= ETW_IL_STUB_FLAGS_REVERSE_INTEROP;
#ifdef FEATURE_COMINTEROP
        if (m_dwStubFlags & PINVOKESTUB_FL_COM)
            dwFlags |= ETW_IL_STUB_FLAGS_COM_INTEROP;
#endif // FEATURE_COMINTEROP
        if (m_dwStubFlags & PINVOKESTUB_FL_DELEGATE)
            dwFlags |= ETW_IL_STUB_FLAGS_DELEGATE;
        if (m_dwStubFlags & PINVOKESTUB_FL_CONVSIGASVARARG)
            dwFlags |= ETW_IL_STUB_FLAGS_VARARG;
        if (m_dwStubFlags & PINVOKESTUB_FL_UNMANAGED_CALLI)
            dwFlags |= ETW_IL_STUB_FLAGS_UNMANAGED_CALLI;
        if (m_dwStubFlags & PINVOKESTUB_FL_STRUCT_MARSHAL)
            dwFlags |= ETW_IL_STUB_FLAGS_STRUCT_MARSHAL;

        DWORD dwToken = 0;
        if (pTargetMD)
        {
            // TODO: (async) revisit and examine if this needs to be supported somehow
            _ASSERTE(!pTargetMD->IsAsyncVariantMethod());
            dwToken = pTargetMD->GetMemberDef();
        }


        //
        // Truncate string fields. Make sure the whole event is less than 64KB
        //
        TruncateUnicodeString(strNamespaceOrClassName, ETW_IL_STUB_EVENT_STRING_FIELD_MAXSIZE);
        TruncateUnicodeString(strMethodName,           ETW_IL_STUB_EVENT_STRING_FIELD_MAXSIZE);
        TruncateUnicodeString(strMethodSignature,      ETW_IL_STUB_EVENT_STRING_FIELD_MAXSIZE);
        TruncateUnicodeString(strNativeSignature,      ETW_IL_STUB_EVENT_STRING_FIELD_MAXSIZE);
        TruncateUnicodeString(stubMethodSignature,     ETW_IL_STUB_EVENT_STRING_FIELD_MAXSIZE);
        TruncateUnicodeString(strILStubCode,           ETW_IL_STUB_EVENT_CODE_STRING_FIELD_MAXSIZE);

        //
        // Fire ETW event
        //
        FireEtwILStubGenerated(
            GetClrInstanceId(),                         // ClrInstanceId
            uModuleId,                                  // ModuleIdentifier
            (UINT64)pStubMD,                            // StubMethodIdentifier
            dwFlags,                                    // StubFlags
            dwToken,                                    // ManagedInteropMethodToken
            strNamespaceOrClassName.GetUnicode(),       // ManagedInteropMethodNamespace
            strMethodName.GetUnicode(),                 // ManagedInteropMethodName
            strMethodSignature.GetUnicode(),            // ManagedInteropMethodSignature
            strNativeSignature.GetUnicode(),            // NativeSignature
            stubMethodSignature.GetUnicode(),           // StubMethodSigature
            strILStubCode.GetUnicode()                  // StubMethodILCode
            );
    } // EtwOnILStubGenerated
#endif // DACCESS_COMPILE

#ifdef LOGGING
    //---------------------------------------------------------------------------------------
    //
    static inline void LogOneFlag(DWORD flags, DWORD flag, LPCSTR str, DWORD facility, DWORD level)
    {
        LIMITED_METHOD_CONTRACT;
        if (flags & flag)
        {
            LOG((facility, level, str));
        }
    }

    static void LogILStubFlags(DWORD facility, DWORD level, DWORD dwStubFlags)
    {
        LIMITED_METHOD_CONTRACT;
        LOG((facility, level, "dwStubFlags: 0x%08x\n", dwStubFlags));
        LogOneFlag(dwStubFlags, PINVOKESTUB_FL_CONVSIGASVARARG,         "   PINVOKESTUB_FL_CONVSIGASVARARG\n", facility, level);
        LogOneFlag(dwStubFlags, PINVOKESTUB_FL_BESTFIT,                 "   PINVOKESTUB_FL_BESTFIT\n", facility, level);
        LogOneFlag(dwStubFlags, PINVOKESTUB_FL_THROWONUNMAPPABLECHAR,   "   PINVOKESTUB_FL_THROWONUNMAPPABLECHAR\n", facility, level);
        LogOneFlag(dwStubFlags, PINVOKESTUB_FL_SKIP_TRANSITION_NOTIFY,  "   PINVOKESTUB_FL_SKIP_TRANSITION_NOTIFY\n", facility, level);
        LogOneFlag(dwStubFlags, PINVOKESTUB_FL_DELEGATE,                "   PINVOKESTUB_FL_DELEGATE\n", facility, level);
        LogOneFlag(dwStubFlags, PINVOKESTUB_FL_DOHRESULTSWAPPING,       "   PINVOKESTUB_FL_DOHRESULTSWAPPING\n", facility, level);
        LogOneFlag(dwStubFlags, PINVOKESTUB_FL_REVERSE_INTEROP,         "   PINVOKESTUB_FL_REVERSE_INTEROP\n", facility, level);
        LogOneFlag(dwStubFlags, PINVOKESTUB_FL_STRUCT_MARSHAL,          "   PINVOKESTUB_FL_STRUCT_MARSHAL\n", facility, level);
#ifdef FEATURE_COMINTEROP
        LogOneFlag(dwStubFlags, PINVOKESTUB_FL_COM,                     "   PINVOKESTUB_FL_COM\n", facility, level);
#endif // FEATURE_COMINTEROP
        LogOneFlag(dwStubFlags, PINVOKESTUB_FL_GENERATEDEBUGGABLEIL,    "   PINVOKESTUB_FL_GENERATEDEBUGGABLEIL\n", facility, level);
        LogOneFlag(dwStubFlags, PINVOKESTUB_FL_UNMANAGED_CALLI,         "   PINVOKESTUB_FL_UNMANAGED_CALLI\n", facility, level);
#ifdef FEATURE_COMINTEROP
        LogOneFlag(dwStubFlags, PINVOKESTUB_FL_FIELDGETTER,             "   PINVOKESTUB_FL_FIELDGETTER\n", facility, level);
        LogOneFlag(dwStubFlags, PINVOKESTUB_FL_FIELDSETTER,             "   PINVOKESTUB_FL_FIELDSETTER\n", facility, level);
#endif // FEATURE_COMINTEROP

        //
        // no need to log the internal flags, let's just assert what we expect to see...
        //
        CONSISTENCY_CHECK(!SF_IsCOMLateBoundStub(dwStubFlags));
        CONSISTENCY_CHECK(!SF_IsCOMEventCallStub(dwStubFlags));

        DWORD dwKnownMask =
            PINVOKESTUB_FL_CONVSIGASVARARG          |
            PINVOKESTUB_FL_BESTFIT                  |
            PINVOKESTUB_FL_THROWONUNMAPPABLECHAR    |
            PINVOKESTUB_FL_SKIP_TRANSITION_NOTIFY   |
            PINVOKESTUB_FL_DELEGATE                 |
            PINVOKESTUB_FL_DOHRESULTSWAPPING        |
            PINVOKESTUB_FL_REVERSE_INTEROP          |
            PINVOKESTUB_FL_GENERATEDEBUGGABLEIL     |
            PINVOKESTUB_FL_UNMANAGED_CALLI          |
            PINVOKESTUB_FL_STRUCT_MARSHAL           |
#ifdef FEATURE_COMINTEROP
            PINVOKESTUB_FL_COM                      |
            PINVOKESTUB_FL_COMLATEBOUND             |   // internal
            PINVOKESTUB_FL_COMEVENTCALL             |   // internal
            PINVOKESTUB_FL_FIELDGETTER              |
            PINVOKESTUB_FL_FIELDSETTER              |
#endif // FEATURE_COMINTEROP
            0;

        DWORD dwUnknownFlags = dwStubFlags & ~dwKnownMask;
        if (0 != dwUnknownFlags)
        {
            LOG((facility, level, "UNKNOWN FLAGS: 0x%08x\n", dwUnknownFlags));
        }
    }
#endif // LOGGING

    PCCOR_SIGNATURE GetStubTargetMethodSig()
    {
        CONTRACT(PCCOR_SIGNATURE)
        {
            STANDARD_VM_CHECK;
            POSTCONDITION(CheckPointer(RETVAL, NULL_NOT_OK));
        }
        CONTRACT_END;

        BYTE *pb;

        if (!m_qbNativeFnSigBuffer.Size())
        {
            DWORD cb = m_slIL.GetStubTargetMethodSigSize();
            pb = (BYTE *)m_qbNativeFnSigBuffer.AllocThrows(cb);

            m_slIL.GetStubTargetMethodSig(pb, cb);
        }
        else
        {
            pb = (BYTE*)m_qbNativeFnSigBuffer.Ptr();
        }

        RETURN pb;
    }

    DWORD
    GetStubTargetMethodSigLength()
    {
        WRAPPER_NO_CONTRACT;

        return m_slIL.GetStubTargetMethodSigSize();
    }

    void SetStubTargetMethodSig(PCCOR_SIGNATURE pSig, DWORD cSig)
    {
        WRAPPER_NO_CONTRACT;

        m_slIL.SetStubTargetMethodSig(pSig, cSig);
        m_qbNativeFnSigBuffer.Shrink(0);
    }

    TokenLookupMap* GetTokenLookupMap() { WRAPPER_NO_CONTRACT; return m_slIL.GetTokenLookupMap(); }

    DWORD GetFlags() const { return m_dwStubFlags; }

protected:
    CQuickBytes         m_qbNativeFnSigBuffer;
    PInvokeStubLinker   m_slIL;
    BOOL                m_fSetLastError;
    DWORD               m_dwStubFlags;
};

class StructMarshal_ILStubState : public ILStubState
{
public:

    StructMarshal_ILStubState(MethodTable* pMT, const Signature& signature, SigTypeContext* pTypeContext, DWORD dwStubFlags)
        : ILStubState(
            pMT->GetModule(),
            signature,
            pTypeContext,
            dwStubFlags,
            -1 /* We have no LCID parameter */,
            nullptr),
        m_nativeSize(pMT->GetNativeSize())
    {
        LIMITED_METHOD_CONTRACT;

    }

    void BeginEmit(DWORD dwStubFlags)
    {
        STANDARD_VM_CONTRACT;

        ILStubState::BeginEmit(dwStubFlags);

        ILCodeStream* pcsSetup = m_slIL.GetSetupCodeStream();
        ILCodeStream* pcsMarshal = m_slIL.GetMarshalCodeStream();
        ILCodeStream* pcsUnmarshal = m_slIL.GetUnmarshalCodeStream();
        ILCodeStream* pcsCleanup = m_slIL.GetCleanupCodeStream();

        pMarshalStartLabel = pcsSetup->NewCodeLabel();
        pCatchTrampolineStartLabel = pcsSetup->NewCodeLabel();
        pCatchTrampolineEndLabel = pcsSetup->NewCodeLabel();
        pUnmarshalStartLabel = pcsSetup->NewCodeLabel();
        pCleanupStartLabel = pcsSetup->NewCodeLabel();
        pReturnLabel = pcsSetup->NewCodeLabel();

        dwExceptionDispatchInfoLocal = pcsSetup->NewLocal(CoreLibBinder::GetClass(CLASS__EXCEPTION_DISPATCH_INFO));
        pcsSetup->EmitLDNULL();
        pcsSetup->EmitSTLOC(dwExceptionDispatchInfoLocal);

        pcsMarshal->EmitLabel(pMarshalStartLabel);
        pcsUnmarshal->EmitLabel(pUnmarshalStartLabel);
        pcsCleanup->EmitLabel(pCleanupStartLabel);

        // Initialize the native structure's memory so we can do a partial cleanup
        // if marshalling fails.
        pcsMarshal->EmitLDARG(StructMarshalStubs::NATIVE_STRUCT_ARGIDX);
        pcsMarshal->EmitLDC(0);
        pcsMarshal->EmitLDC(m_nativeSize);
        pcsMarshal->EmitINITBLK();
    }

    void FinishEmit(MethodDesc* pStubMD)
    {
        STANDARD_VM_CONTRACT;

        ILCodeStream* pcsSetup = m_slIL.GetSetupCodeStream();
        ILCodeStream* pcsMarshal = m_slIL.GetMarshalCodeStream();
        ILCodeStream* pcsUnmarshal = m_slIL.GetUnmarshalCodeStream();
        ILCodeStream* pcsDispatch = m_slIL.GetDispatchCodeStream();
        ILCodeStream* pcsCleanup = m_slIL.GetCleanupCodeStream();

        pcsSetup->EmitNOP("// marshal operation jump table {");
        pcsSetup->EmitLDARG(StructMarshalStubs::OPERATION_ARGIDX);
        pcsSetup->EmitLDC(StructMarshalStubs::MarshalOperation::Marshal);
        pcsSetup->EmitBEQ(pMarshalStartLabel);
        pcsSetup->EmitLDARG(StructMarshalStubs::OPERATION_ARGIDX);
        pcsSetup->EmitLDC(StructMarshalStubs::MarshalOperation::Unmarshal);
        pcsSetup->EmitBEQ(pUnmarshalStartLabel);
        pcsSetup->EmitLDARG(StructMarshalStubs::OPERATION_ARGIDX);
        pcsSetup->EmitLDC(StructMarshalStubs::MarshalOperation::Cleanup);
        pcsSetup->EmitBEQ(pCleanupStartLabel);
        pcsSetup->EmitNOP("// } marshal operation jump table");

        // Clear native memory after release so we don't leave anything dangling.
        pcsCleanup->EmitLDARG(StructMarshalStubs::NATIVE_STRUCT_ARGIDX);
        pcsCleanup->EmitLDC(0);
        pcsCleanup->EmitLDC(m_nativeSize);
        pcsCleanup->EmitINITBLK();

        pcsMarshal->EmitLEAVE(pReturnLabel);
        pcsMarshal->EmitLabel(pCatchTrampolineStartLabel);
        // WARNING: The ILStubLinker has no knowledge that the exception object is on the stack
        //          (because it is
        //          unaware that we've just entered a catch block), so we lie about the number of arguments
        //          (say the method takes one less) to rebalance the stack.
        pcsMarshal->EmitCALL(METHOD__EXCEPTION_DISPATCH_INFO__CAPTURE, 0, 1);
        pcsMarshal->EmitSTLOC(dwExceptionDispatchInfoLocal);
        pcsMarshal->EmitLEAVE(pCleanupStartLabel);
        pcsMarshal->EmitLabel(pCatchTrampolineEndLabel);

        pcsDispatch->EmitLabel(pReturnLabel);
        pcsDispatch->EmitRET();

        pcsUnmarshal->EmitRET();

        pcsCleanup->EmitLDLOC(dwExceptionDispatchInfoLocal);
        pcsCleanup->EmitBRFALSE(pReturnLabel);
        pcsCleanup->EmitLDLOC(dwExceptionDispatchInfoLocal);
        pcsCleanup->EmitCALL(METHOD__EXCEPTION_DISPATCH_INFO__THROW, 0, 0);
        pcsCleanup->EmitRET();

        ILStubState::FinishEmit(pStubMD);
    }

    virtual void EmitExceptionHandler(LocalDesc* pNativeReturnType, LocalDesc* pManagedReturnType,
        ILCodeLabel** ppTryBeginLabel, ILCodeLabel** ppTryEndCatchBeginLabel, ILCodeLabel** ppCatchEndLabel)
    {
        *ppTryBeginLabel = pMarshalStartLabel;
        *ppTryEndCatchBeginLabel = pCatchTrampolineStartLabel;
        *ppCatchEndLabel = pCatchTrampolineEndLabel;
    }

private:
    ILCodeLabel* pMarshalStartLabel = nullptr;
    ILCodeLabel* pCatchTrampolineStartLabel = nullptr;
    ILCodeLabel* pCatchTrampolineEndLabel = nullptr;
    ILCodeLabel* pUnmarshalStartLabel = nullptr;
    ILCodeLabel* pCleanupStartLabel = nullptr;
    ILCodeLabel* pReturnLabel = nullptr;
    DWORD dwExceptionDispatchInfoLocal;

    UINT32 m_nativeSize;
};

class PInvoke_ILStubState : public ILStubState
{
public:

    PInvoke_ILStubState(Module* pStubModule, const Signature &signature, SigTypeContext *pTypeContext, DWORD dwStubFlags,
                        CorInfoCallConvExtension unmgdCallConv, int iLCIDParamIdx, MethodDesc* pTargetMD)
        : ILStubState(
                pStubModule,
                signature,
                pTypeContext,
                UpdateStubFlags(dwStubFlags, pTargetMD),
                iLCIDParamIdx,
                pTargetMD)
    {
        STANDARD_VM_CONTRACT;
        m_slIL.SetCallingConvention(unmgdCallConv, SF_IsVarArgStub(dwStubFlags));
    }

private:
    static DWORD UpdateStubFlags(DWORD dwStubFlags, MethodDesc* pTargetMD)
    {
        if (TargetHasThis(dwStubFlags))
        {
            dwStubFlags |= PINVOKESTUB_FL_TARGET_HAS_THIS;
        }
        if (StubHasThis(dwStubFlags))
        {
            dwStubFlags |= PINVOKESTUB_FL_STUB_HAS_THIS;
        }
        if ((dwStubFlags & PINVOKESTUB_FL_SUPPRESSGCTRANSITION) == 0
            && TargetSuppressGCTransition(dwStubFlags, pTargetMD))
        {
            dwStubFlags |= PINVOKESTUB_FL_SUPPRESSGCTRANSITION;
        }
        if (HasCheckForPendingException(pTargetMD))
        {
            dwStubFlags |= PINVOKESTUB_FL_CHECK_PENDING_EXCEPTION;
        }
        return dwStubFlags;
    }

    static BOOL TargetHasThis(DWORD dwStubFlags)
    {
        //
        // in reverse pinvoke on delegate, the managed target will
        // have a 'this' pointer, but the unmanaged signature does
        // not.
        //
        return SF_IsReverseDelegateStub(dwStubFlags);
    }

    static BOOL StubHasThis(DWORD dwStubFlags)
    {
        //
        // in forward pinvoke on a delegate, the stub will have a
        // 'this' pointer, but the unmanaged target will not.
        //
        return SF_IsForwardDelegateStub(dwStubFlags);
    }

    static BOOL TargetSuppressGCTransition(DWORD dwStubFlags, MethodDesc* pTargetMD)
    {
        return SF_IsForwardStub(dwStubFlags) && pTargetMD && pTargetMD->ShouldSuppressGCTransition();
    }

    static BOOL HasCheckForPendingException(MethodDesc* pTargetMD)
    {
        if (pTargetMD == NULL || !pTargetMD->IsPInvoke())
            return FALSE;

        auto pNMD = (PInvokeMethodDesc*)pTargetMD;
        if (!Interop::ShouldCheckForPendingException(pNMD))
            return FALSE;

        return TRUE;
    }
};

#ifdef FEATURE_COMINTEROP
class CLRToCOM_ILStubState : public ILStubState
{
public:

    CLRToCOM_ILStubState(Module* pStubModule, const Signature &signature, SigTypeContext *pTypeContext, DWORD dwStubFlags,
                         int iLCIDParamIdx, MethodDesc* pTargetMD)
        : ILStubState(
                pStubModule,
                signature,
                pTypeContext,
                dwStubFlags | PINVOKESTUB_FL_STUB_HAS_THIS | PINVOKESTUB_FL_TARGET_HAS_THIS,
                iLCIDParamIdx,
                pTargetMD)
    {
        STANDARD_VM_CONTRACT;

        if (SF_IsForwardStub(dwStubFlags))
        {
            m_slIL.SetCallingConvention(CorInfoCallConvExtension::Stdcall, SF_IsVarArgStub(dwStubFlags));
        }
    }

    void BeginEmit(DWORD dwStubFlags)  // CLR to COM IL
    {
        STANDARD_VM_CONTRACT;

        ILStubState::BeginEmit(dwStubFlags);

        ILCodeStream *pcsDispatch = m_slIL.GetDispatchCodeStream();

        // add the 'this' COM IP parameter to the target CALLI
        m_slIL.GetMarshalCodeStream()->SetStubTargetArgType(ELEMENT_TYPE_I, false);

        // convert 'this' to COM IP and the target method entry point
        m_slIL.EmitLoadRCWThis(pcsDispatch, m_dwStubFlags);

        m_slIL.EmitLoadStubContext(pcsDispatch, dwStubFlags);

        pcsDispatch->EmitLDLOCA(m_slIL.GetTargetEntryPointLocalNum());

        DWORD dwIPRequiresCleanupLocalNum = pcsDispatch->NewLocal(ELEMENT_TYPE_BOOLEAN);
        pcsDispatch->EmitLDLOCA(dwIPRequiresCleanupLocalNum);

        // StubHelpers.GetCOMIPFromRCW(object objSrc, IntPtr pCPCMD, out IntPtr ppTarget, out bool pfNeedsRelease)
        pcsDispatch->EmitCALL(METHOD__STUBHELPERS__GET_COM_IP_FROM_RCW, 4, 1);

        // save it because we'll need it to compute the CALLI target and release it
        pcsDispatch->EmitDUP();
        pcsDispatch->EmitSTLOC(m_slIL.GetTargetInterfacePointerLocalNum());

        // make sure it's Release()'ed after the call
        m_slIL.SetCleanupNeeded();
        ILCodeStream *pcsCleanup = m_slIL.GetCleanupCodeStream();

        ILCodeLabel *pSkipThisCleanup = pcsCleanup->NewCodeLabel();

        // and if it requires cleanup (i.e. it's not taken from the RCW cache)
        pcsCleanup->EmitLDLOC(dwIPRequiresCleanupLocalNum);
        pcsCleanup->EmitBRFALSE(pSkipThisCleanup);

        pcsCleanup->EmitLDLOC(m_slIL.GetTargetInterfacePointerLocalNum());
        pcsCleanup->EmitCALL(METHOD__INTERFACEMARSHALER__CLEAR_NATIVE, 1, 0);
        pcsCleanup->EmitLabel(pSkipThisCleanup);
    }
};

class COMToCLR_ILStubState : public ILStubState
{
public:

    COMToCLR_ILStubState(Module* pStubModule, const Signature &signature, SigTypeContext *pTypeContext, DWORD dwStubFlags,
                         int iLCIDParamIdx, MethodDesc* pTargetMD)
        : ILStubState(
                pStubModule,
                signature,
                pTypeContext,
                dwStubFlags | PINVOKESTUB_FL_STUB_HAS_THIS | PINVOKESTUB_FL_TARGET_HAS_THIS,
                iLCIDParamIdx,
                pTargetMD)
    {
        STANDARD_VM_CONTRACT;
    }

    void BeginEmit(DWORD dwStubFlags)  // COM to CLR IL
    {
        STANDARD_VM_CONTRACT;

        ILStubState::BeginEmit(dwStubFlags);

        m_slIL.GetDispatchCodeStream()->EmitLoadThis();
    }
};

class COMToCLRFieldAccess_ILStubState : public COMToCLR_ILStubState
{
public:

    COMToCLRFieldAccess_ILStubState(Module* pStubModule, const Signature &signature, SigTypeContext *pTypeContext,
                                    DWORD dwStubFlags, FieldDesc* pFD)
        : COMToCLR_ILStubState(
                pStubModule,
                signature,
                pTypeContext,
                dwStubFlags,
                -1,
                NULL)
    {
        STANDARD_VM_CONTRACT;

        _ASSERTE(pFD != NULL);
        m_pFD = pFD;
    }

    void EmitInvokeTarget(MethodDesc* pTargetMD, MethodDesc* pStubMD)
    {
        STANDARD_VM_CONTRACT;

        ILCodeStream* pcsDispatch = m_slIL.GetDispatchCodeStream();

        if (SF_IsFieldGetterStub(m_dwStubFlags))
        {
            pcsDispatch->EmitLDFLD(pcsDispatch->GetToken(m_pFD));
        }
        else
        {
            CONSISTENCY_CHECK(SF_IsFieldSetterStub(m_dwStubFlags));
            pcsDispatch->EmitSTFLD(pcsDispatch->GetToken(m_pFD));
        }
    }

protected:
    FieldDesc *m_pFD;
};
#endif // FEATURE_COMINTEROP

ILStubLinkerFlags GetILStubLinkerFlagsForPInvokeStubFlags(PInvokeStubFlags flags)
{
    DWORD result = ILSTUB_LINKER_FLAG_NONE;
    if (!SF_IsCOMStub(flags))
    {
        result |= ILSTUB_LINKER_FLAG_NDIRECT;
    }
    if (SF_IsReverseStub(flags))
    {
        result |= ILSTUB_LINKER_FLAG_REVERSE;
    }
    if (flags & PINVOKESTUB_FL_SUPPRESSGCTRANSITION)
    {
        result |= ILSTUB_LINKER_FLAG_SUPPRESSGCTRANSITION;
    }
    if (flags & PINVOKESTUB_FL_STUB_HAS_THIS)
    {
        result |= ILSTUB_LINKER_FLAG_STUB_HAS_THIS;
    }
    if (flags & PINVOKESTUB_FL_TARGET_HAS_THIS)
    {
        result |= ILSTUB_LINKER_FLAG_TARGET_HAS_THIS;
    }
    return (ILStubLinkerFlags)result;
}

PInvokeStubLinker::PInvokeStubLinker(
            DWORD dwStubFlags,
            Module* pModule,
            const Signature &signature,
            SigTypeContext *pTypeContext,
            MethodDesc* pTargetMD,
            int  iLCIDParamIdx)
     : ILStubLinker(pModule, signature, pTypeContext, pTargetMD, GetILStubLinkerFlagsForPInvokeStubFlags((PInvokeStubFlags)dwStubFlags)),
    m_pCleanupFinallyBeginLabel(NULL),
    m_pCleanupFinallyEndLabel(NULL),
    m_pSkipExceptionCleanupLabel(NULL),
    m_fHasCleanupCode(FALSE),
    m_fHasExceptionCleanupCode(FALSE),
    m_fCleanupWorkListIsSetup(FALSE),
    m_targetHasThis((dwStubFlags & PINVOKESTUB_FL_TARGET_HAS_THIS) != 0),
    m_dwCleanupWorkListLocalNum(-1),
    m_dwRetValLocalNum(-1),
    m_ErrorResID(-1),
    m_ErrorParamIdx(-1),
    m_iLCIDParamIdx(iLCIDParamIdx),
    m_dwStubFlags(dwStubFlags)
{
    STANDARD_VM_CONTRACT;


    m_pcsSetup              = NewCodeStream(ILStubLinker::kSetup);              // do any one-time setup work
    m_pcsMarshal            = NewCodeStream(ILStubLinker::kMarshal);            // marshals arguments
    m_pcsDispatch           = NewCodeStream(ILStubLinker::kDispatch);           // sets up arguments and makes call
    m_pcsRetUnmarshal       = NewCodeStream(ILStubLinker::kReturnUnmarshal);    // unmarshals return value
    m_pcsUnmarshal          = NewCodeStream(ILStubLinker::kUnmarshal);          // unmarshals arguments
    m_pcsExceptionCleanup   = NewCodeStream(ILStubLinker::kExceptionCleanup);   // MAY NOT THROW: goes in a finally and does exception-only cleanup
    m_pcsCleanup            = NewCodeStream(ILStubLinker::kCleanup);            // MAY NOT THROW: goes in a finally and does unconditional cleanup

    //
    // Add locals
    m_dwArgMarshalIndexLocalNum = NewLocal(ELEMENT_TYPE_I4);
    m_pcsMarshal->EmitLDC(0);
    m_pcsMarshal->EmitSTLOC(m_dwArgMarshalIndexLocalNum);

#ifdef FEATURE_COMINTEROP
    //
    // Forward COM interop needs a local to hold target interface pointer
    //
    if (SF_IsForwardCOMStub(m_dwStubFlags))
    {
        m_dwTargetEntryPointLocalNum = NewLocal(ELEMENT_TYPE_I);
        m_dwTargetInterfacePointerLocalNum = NewLocal(ELEMENT_TYPE_I);
        m_pcsSetup->EmitLoadNullPtr();
        m_pcsSetup->EmitSTLOC(m_dwTargetInterfacePointerLocalNum);
    }
#endif // FEATURE_COMINTEROP
}

void PInvokeStubLinker::SetCallingConvention(CorInfoCallConvExtension unmngCallConv, BOOL fIsVarArg)
{
    LIMITED_METHOD_CONTRACT;

#if !defined(TARGET_X86)
    if (fIsVarArg)
    {
        // The JIT has to use a different calling convention for unmanaged vararg targets on 64-bit and ARM:
        // any float values must be duplicated in the corresponding general-purpose registers.
        SetStubTargetCallingConv(IMAGE_CEE_CS_CALLCONV_NATIVEVARARG);
    }
    else
#endif // !TARGET_X86
    {
        SetStubTargetCallingConv(unmngCallConv);
    }
}

void PInvokeStubLinker::EmitSetArgMarshalIndex(ILCodeStream* pcsEmit, UINT uArgIdx)
{
    WRAPPER_NO_CONTRACT;

    //
    // This sets our state local variable that tracks the progress of the stub execution.
    // In the finally block we test this variable to see what cleanup we need to do. The
    // variable starts with the value of 0 and is assigned the following values as the
    // stub executes:
    //
    // CLEANUP_INDEX_ARG0_MARSHAL + 1               - 1st argument marshaled
    // CLEANUP_INDEX_ARG0_MARSHAL + 2               - 2nd argument marshaled
    // ...
    // CLEANUP_INDEX_ARG0_MARSHAL + n               - nth argument marshaled
    // CLEANUP_INDEX_RETVAL_UNMARSHAL + 1           - return value unmarshaled
    // CLEANUP_INDEX_ARG0_UNMARSHAL + 1             - 1st argument unmarshaled
    // CLEANUP_INDEX_ARG0_UNMARSHAL + 2             - 2nd argument unmarshaled
    // ...
    // CLEANUP_INDEX_ARG0_UNMARSHAL + n             - nth argument unmarshaled
    // CLEANUP_INDEX_ALL_DONE + 1                   - ran to completion, no exception thrown
    //
    // Note: There may be gaps, i.e. if say 2nd argument does not need cleanup, the
    // state variable will never be assigned the corresponding value. However, the
    // value must always monotonically increase so we can use <=, >, etc.
    //

    pcsEmit->EmitLDC(uArgIdx + 1);
    pcsEmit->EmitSTLOC(m_dwArgMarshalIndexLocalNum);
}

void PInvokeStubLinker::EmitCheckForArgCleanup(ILCodeStream* pcsEmit, UINT uArgIdx, ArgCleanupBranchKind branchKind, ILCodeLabel* pSkipCleanupLabel)
{
    STANDARD_VM_CONTRACT;

    SetCleanupNeeded();

    // See EmitSetArgMarshalIndex.
    pcsEmit->EmitLDLOC(m_dwArgMarshalIndexLocalNum);
    pcsEmit->EmitLDC(uArgIdx);

    switch (branchKind)
    {
        case BranchIfMarshaled:
        {
            // we branch to the label if the argument has been marshaled
            pcsEmit->EmitBGT(pSkipCleanupLabel);
            break;
        }

        case BranchIfNotMarshaled:
        {
            // we branch to the label if the argument has not been marshaled
            pcsEmit->EmitBLE(pSkipCleanupLabel);
            break;
        }

        default:
            UNREACHABLE();
    }
}

int PInvokeStubLinker::GetLCIDParamIdx()
{
    LIMITED_METHOD_CONTRACT;
    return m_iLCIDParamIdx;
}

ILCodeStream* PInvokeStubLinker::GetSetupCodeStream()
{
    LIMITED_METHOD_CONTRACT;
    return m_pcsSetup;
}

ILCodeStream* PInvokeStubLinker::GetMarshalCodeStream()
{
    LIMITED_METHOD_CONTRACT;
    return m_pcsMarshal;
}

ILCodeStream* PInvokeStubLinker::GetUnmarshalCodeStream()
{
    LIMITED_METHOD_CONTRACT;
    return m_pcsUnmarshal;
}

ILCodeStream* PInvokeStubLinker::GetReturnUnmarshalCodeStream()
{
    LIMITED_METHOD_CONTRACT;
    return m_pcsRetUnmarshal;
}

ILCodeStream* PInvokeStubLinker::GetDispatchCodeStream()
{
    LIMITED_METHOD_CONTRACT;
    return m_pcsDispatch;
}

ILCodeStream* PInvokeStubLinker::GetCleanupCodeStream()
{
    LIMITED_METHOD_CONTRACT;
    return m_pcsCleanup;
}

ILCodeStream* PInvokeStubLinker::GetExceptionCleanupCodeStream()
{
    LIMITED_METHOD_CONTRACT;
    return m_pcsExceptionCleanup;
}

void PInvokeStubLinker::SetInteropParamExceptionInfo(UINT resID, UINT paramIdx)
{
    LIMITED_METHOD_CONTRACT;

    // only keep the first one
    if (HasInteropParamExceptionInfo())
    {
        return;
    }

    m_ErrorResID = resID;
    m_ErrorParamIdx = paramIdx;
}

bool PInvokeStubLinker::HasInteropParamExceptionInfo()
{
    LIMITED_METHOD_CONTRACT;

    return !(((DWORD)-1 == m_ErrorResID) && ((DWORD)-1 == m_ErrorParamIdx));
}

void PInvokeStubLinker::GenerateInteropParamException(ILCodeStream* pcsEmit)
{
    STANDARD_VM_CONTRACT;

    pcsEmit->EmitLDC(m_ErrorResID);
    pcsEmit->EmitLDC(m_ErrorParamIdx);
    pcsEmit->EmitCALL(METHOD__STUBHELPERS__THROW_INTEROP_PARAM_EXCEPTION, 2, 0);

    pcsEmit->EmitLDNULL();
    pcsEmit->EmitTHROW();
}

#ifdef FEATURE_COMINTEROP
DWORD PInvokeStubLinker::GetTargetInterfacePointerLocalNum()
{
    LIMITED_METHOD_CONTRACT;
    CONSISTENCY_CHECK(m_dwTargetInterfacePointerLocalNum != (DWORD)-1);
    return m_dwTargetInterfacePointerLocalNum;
}
DWORD PInvokeStubLinker::GetTargetEntryPointLocalNum()
{
    LIMITED_METHOD_CONTRACT;
    CONSISTENCY_CHECK(m_dwTargetEntryPointLocalNum != (DWORD)-1);
    return m_dwTargetEntryPointLocalNum;
}

void PInvokeStubLinker::EmitLoadRCWThis(ILCodeStream *pcsEmit, DWORD dwStubFlags)
{
    STANDARD_VM_CONTRACT;

    pcsEmit->EmitLoadThis();
}
#endif // FEATURE_COMINTEROP

DWORD PInvokeStubLinker::GetCleanupWorkListLocalNum()
{
    LIMITED_METHOD_CONTRACT;
    CONSISTENCY_CHECK(m_dwCleanupWorkListLocalNum != (DWORD)-1);
    return m_dwCleanupWorkListLocalNum;
}

DWORD PInvokeStubLinker::GetReturnValueLocalNum()
{
    LIMITED_METHOD_CONTRACT;
    return m_dwRetValLocalNum;
}

BOOL PInvokeStubLinker::IsCleanupNeeded()
{
    LIMITED_METHOD_CONTRACT;

    return (m_fHasCleanupCode || IsCleanupWorkListSetup());
}

BOOL PInvokeStubLinker::IsExceptionCleanupNeeded()
{
    LIMITED_METHOD_CONTRACT;

    return m_fHasExceptionCleanupCode;
}

void PInvokeStubLinker::InitCleanupCode()
{
    CONTRACTL
    {
        STANDARD_VM_CHECK;
        PRECONDITION(NULL == m_pCleanupFinallyBeginLabel);
    }
    CONTRACTL_END;

    m_pCleanupFinallyBeginLabel = NewCodeLabel();
    m_pcsExceptionCleanup->EmitLabel(m_pCleanupFinallyBeginLabel);
}

void PInvokeStubLinker::InitExceptionCleanupCode()
{
    CONTRACTL
    {
        STANDARD_VM_CHECK;
        PRECONDITION(NULL == m_pSkipExceptionCleanupLabel);
    }
    CONTRACTL_END;

    SetCleanupNeeded();

    // we want to skip the entire exception cleanup if no exception has been thrown
    m_pSkipExceptionCleanupLabel = NewCodeLabel();
    EmitCheckForArgCleanup(m_pcsExceptionCleanup, CLEANUP_INDEX_ALL_DONE, BranchIfMarshaled, m_pSkipExceptionCleanupLabel);
}

void PInvokeStubLinker::SetCleanupNeeded()
{
    WRAPPER_NO_CONTRACT;

    if (!m_fHasCleanupCode)
    {
        m_fHasCleanupCode = TRUE;
        InitCleanupCode();
    }
}

void PInvokeStubLinker::SetExceptionCleanupNeeded()
{
    WRAPPER_NO_CONTRACT;

    if (!m_fHasExceptionCleanupCode)
    {
        m_fHasExceptionCleanupCode = TRUE;
        InitExceptionCleanupCode();
    }
}

void PInvokeStubLinker::NeedsCleanupList()
{
    STANDARD_VM_CONTRACT;

    if (!IsCleanupWorkListSetup())
    {
        m_fCleanupWorkListIsSetup = TRUE;
        SetCleanupNeeded();

        // we setup a new local that will hold the cleanup work list
        LocalDesc desc(CoreLibBinder::GetClass(CLASS__CLEANUP_WORK_LIST_ELEMENT));
        m_dwCleanupWorkListLocalNum = NewLocal(desc);
    }
}


BOOL PInvokeStubLinker::IsCleanupWorkListSetup ()
{
    LIMITED_METHOD_CONTRACT;

    return m_fCleanupWorkListIsSetup;
}


void PInvokeStubLinker::LoadCleanupWorkList(ILCodeStream* pcsEmit)
{
    STANDARD_VM_CONTRACT;

    if (SF_IsStructMarshalStub(m_dwStubFlags))
    {
        pcsEmit->EmitLDARG(StructMarshalStubs::CLEANUP_WORK_LIST_ARGIDX);
    }
    else
    {
        NeedsCleanupList();
        pcsEmit->EmitLDLOCA(GetCleanupWorkListLocalNum());
    }
}


void PInvokeStubLinker::Begin(DWORD dwStubFlags)
{
    STANDARD_VM_CONTRACT;

    if (!SF_IsForwardStub(dwStubFlags))
    {
        if (SF_IsDelegateStub(dwStubFlags))
        {
            //
            // recover delegate object from UMEntryThunk

            EmitLoadStubContext(m_pcsDispatch, dwStubFlags); // load UMEntryThunk*

            m_pcsDispatch->EmitLDC(offsetof(UMEntryThunkData, m_pObjectHandle));
            m_pcsDispatch->EmitADD();
            m_pcsDispatch->EmitLDIND_I();      // get OBJECTHANDLE
            m_pcsDispatch->EmitLDIND_REF();    // get Delegate object
            m_pcsDispatch->EmitLDFLD(GetToken(CoreLibBinder::GetField(FIELD__DELEGATE__TARGET)));
        }
    }

    m_pCleanupTryBeginLabel = NewCodeLabel();
    m_pcsMarshal->EmitLabel(m_pCleanupTryBeginLabel);
}

void PInvokeStubLinker::End(DWORD dwStubFlags)
{
    STANDARD_VM_CONTRACT;

    ILCodeStream* pcs = m_pcsUnmarshal;

    bool hasTryCatchForHRESULT = SF_IsReverseCOMStub(dwStubFlags)
                                    && !SF_IsFieldGetterStub(dwStubFlags)
                                    && !SF_IsFieldSetterStub(dwStubFlags);

    //
    // Create a local for the return value and store the return value in it.
    //
    if ((IsCleanupNeeded() || hasTryCatchForHRESULT) && !SF_IsStructMarshalStub(dwStubFlags))
    {
        // Save the return value if necessary, since the IL stack will be emptied when we leave a try block.
        LocalDesc locDescRetVal;
        if (SF_IsForwardStub(dwStubFlags))
        {
            GetStubReturnType(&locDescRetVal);
        }
        else
        {
            GetStubTargetReturnType(&locDescRetVal);
        }

        if (!( (locDescRetVal.cbType == 1) && (locDescRetVal.ElementType[0] == ELEMENT_TYPE_VOID) ))
        {
            m_dwRetValLocalNum = m_pcsRetUnmarshal->NewLocal(locDescRetVal);
            if (SF_IsReverseStub(dwStubFlags) && StubHasVoidReturnType())
            {
                // if the target returns void and we are doing HRESULT swapping, S_OK is loaded
                // in the unmarshal stream
                m_pcsUnmarshal->EmitSTLOC(m_dwRetValLocalNum);
            }
            else
            {
                // otherwise the return value is loaded in the return unmarshal stream
                m_pcsRetUnmarshal->EmitSTLOC(m_dwRetValLocalNum);
            }
        }
        else if (hasTryCatchForHRESULT && (locDescRetVal.ElementType[0] != ELEMENT_TYPE_VOID))
        {
            m_dwRetValLocalNum = m_pcsRetUnmarshal->NewLocal(locDescRetVal);
        }
    }

    //
    // Emit end-of-try and end-of-finally code for the try/finally
    //
    if (IsCleanupNeeded() && !SF_IsStructMarshalStub(dwStubFlags))
    {
        m_pCleanupFinallyEndLabel = NewCodeLabel();
        m_pCleanupTryEndLabel = NewCodeLabel();

        if (IsExceptionCleanupNeeded())
        {
            // if we made it here, no exception has been thrown
            EmitSetArgMarshalIndex(m_pcsUnmarshal, CLEANUP_INDEX_ALL_DONE);
        }

        // Emit a leave at the end of the try block.  If we have an outer try/catch, we need
        // to leave to the beginning of the ExceptionHandler code stream, which follows the
        // Cleanup code stream.  If we don't, we can just leave to the tail end of the
        // Unmarshal code stream where we'll emit our RET.

        ILCodeLabel* pLeaveTarget = m_pCleanupTryEndLabel;
        if (hasTryCatchForHRESULT)
        {
            pLeaveTarget = m_pCleanupFinallyEndLabel;
        }

        m_pcsUnmarshal->EmitLEAVE(pLeaveTarget);
        m_pcsUnmarshal->EmitLabel(m_pCleanupTryEndLabel);

        // Emit a call to destroy the clean-up list if needed.
        if (IsCleanupWorkListSetup())
        {
            LoadCleanupWorkList(m_pcsCleanup);
            m_pcsCleanup->EmitCALL(METHOD__STUBHELPERS__DESTROY_CLEANUP_LIST, 1, 0);
        }

        // Emit the endfinally.
        m_pcsCleanup->EmitENDFINALLY();
        m_pcsCleanup->EmitLabel(m_pCleanupFinallyEndLabel);
    }

    if (IsExceptionCleanupNeeded())
    {
        m_pcsExceptionCleanup->EmitLabel(m_pSkipExceptionCleanupLabel);
    }

    // Reload the return value
    if ((m_dwRetValLocalNum != (DWORD)-1) && !hasTryCatchForHRESULT && !SF_IsStructMarshalStub(dwStubFlags))
    {
        pcs->EmitLDLOC(m_dwRetValLocalNum);
    }
}

<<<<<<< HEAD
void NDirectStubLinker::DoNDirect(ILCodeStream *pcsEmit, DWORD dwStubFlags, MethodDesc* pMD)
=======
void PInvokeStubLinker::DoPInvoke(ILCodeStream *pcsEmit, DWORD dwStubFlags, MethodDesc * pStubMD)
>>>>>>> 41c675e5
{
    STANDARD_VM_CONTRACT;

    if (SF_IsStructMarshalStub(dwStubFlags))
    {
        // Struct marshal stubs do not call anything, so this is a no-op
        return;
    }

    if (SF_IsForwardStub(dwStubFlags)) // managed-to-native
    {
        if (SF_IsDelegateStub(dwStubFlags)) // delegate invocation
        {
            // get the delegate unmanaged target - we call a helper instead of just grabbing
            // the _methodPtrAux field because we may need to intercept the call for host, etc.
            pcsEmit->EmitLoadThis();
            pcsEmit->EmitCALL(METHOD__STUBHELPERS__GET_DELEGATE_TARGET, 1, 1);
        }
<<<<<<< HEAD
=======
        else // direct invocation
        {
            if (SF_IsCALLIStub(dwStubFlags)) // unmanaged CALLI
            {
                // for managed-to-unmanaged CALLI that requires marshaling, the target is passed
                // as the secret argument to the stub by GenericPInvokeCalliHelper (asmhelpers.asm)
                EmitLoadStubContext(pcsEmit, dwStubFlags);
#ifdef TARGET_64BIT
                // the secret arg has been shifted to left and ORed with 1 (see code:GenericPInvokeCalliHelper)
                pcsEmit->EmitLDC(1);
                pcsEmit->EmitSHR_UN();
#endif
            }
            else
#ifdef FEATURE_COMINTEROP
            if (!SF_IsCOMStub(dwStubFlags)) // forward P/Invoke
#endif // FEATURE_COMINTEROP
            {
                EmitLoadStubContext(pcsEmit, dwStubFlags);

                pcsEmit->EmitLDC(offsetof(PInvokeMethodDesc, m_pPInvokeTarget));
                pcsEmit->EmitADD();
                pcsEmit->EmitLDIND_I();
            }
>>>>>>> 41c675e5
#ifdef FEATURE_COMINTEROP
        else if (SF_IsCOMStub(dwStubFlags))
        {
            // this is a CLR -> COM call
            // the target has been computed by StubHelpers::GetCOMIPFromRCW
            pcsEmit->EmitLDLOC(m_dwTargetEntryPointLocalNum);
        }
#endif // FEATURE_COMINTEROP
        else if (SF_IsCALLIStub(dwStubFlags)) // unmanaged CALLI
        {
            // for managed-to-unmanaged CALLI that requires marshaling, the target is passed
            // as the secret argument to the stub by GenericPInvokeCalliHelper (asmhelpers.asm)
            EmitLoadStubContext(pcsEmit, dwStubFlags);
#ifdef TARGET_64BIT
            // the secret arg has been shifted to left and ORed with 1 (see code:GenericPInvokeCalliHelper)
            pcsEmit->EmitLDC(1);
            pcsEmit->EmitSHR_UN();
#endif // TARGET_64BIT
        }
        else  // forward P/Invoke
        {
            _ASSERTE(pMD->IsNDirect());
            NDirectMethodDesc* pTargetMD = (NDirectMethodDesc*)pMD;
            pcsEmit->EmitLDC((DWORD_PTR)&pTargetMD->ndirect.m_pNDirectTarget);
            pcsEmit->EmitCONV_I();
            pcsEmit->EmitLDIND_I();
        }
    }
    else // native-to-managed
    {
        if (SF_IsDelegateStub(dwStubFlags)) // reverse P/Invoke via delegate
        {
            int tokDelegate_methodPtr = pcsEmit->GetToken(CoreLibBinder::GetField(FIELD__DELEGATE__METHOD_PTR));

            EmitLoadStubContext(pcsEmit, dwStubFlags);
            pcsEmit->EmitLDC(offsetof(UMEntryThunkData, m_pObjectHandle));
            pcsEmit->EmitADD();
            pcsEmit->EmitLDIND_I();                    // Get OBJECTHANDLE
            pcsEmit->EmitLDIND_REF();                  // Get Delegate object
            pcsEmit->EmitLDFLD(tokDelegate_methodPtr); // get _methodPtr
        }
#ifdef FEATURE_COMINTEROP
        else if (SF_IsCOMStub(dwStubFlags)) // COM -> CLR call
        {
            // managed target is passed directly in the secret argument
            EmitLoadStubContext(pcsEmit, dwStubFlags);
        }
#endif // FEATURE_COMINTEROP
        else // direct reverse P/Invoke (CoreCLR hosting)
        {
            EmitLoadStubContext(pcsEmit, dwStubFlags);
            CONSISTENCY_CHECK(0 == offsetof(UMEntryThunkData, m_pManagedTarget)); // if this changes, just add back the EmitLDC/EmitADD below
            // pcsEmit->EmitLDC(offsetof(UMEntryThunkData, m_pManagedTarget));
            // pcsEmit->EmitADD();
            pcsEmit->EmitLDIND_I();  // Get UMEntryThunk::m_pManagedTarget
        }
    }

    // For managed-to-native calls, the rest of the work is done by the JIT. It will
    // erect InlinedCallFrame, flip GC mode, and use the specified calling convention
    // to call the target. For native-to-managed calls, this is an ordinary managed
    // CALLI and nothing special happens.
    pcsEmit->EmitCALLI(TOKEN_ILSTUB_TARGET_SIG, 0, m_iTargetStackDelta);
}

void PInvokeStubLinker::EmitLogNativeArgument(ILCodeStream* pslILEmit, DWORD dwPinnedLocal)
{
    STANDARD_VM_CONTRACT;

    if (SF_IsCALLIStub(m_dwStubFlags))
    {
        // get the secret argument via intrinsic
        pslILEmit->EmitCALL(METHOD__STUBHELPERS__GET_STUB_CONTEXT, 0, 1);
    }
    else
    {
        // no secret argument
        pslILEmit->EmitLoadNullPtr();
    }

    pslILEmit->EmitLDLOC(dwPinnedLocal);

    pslILEmit->EmitCALL(METHOD__STUBHELPERS__LOG_PINNED_ARGUMENT, 2, 0);
}

#ifndef DACCESS_COMPILE
void PInvokeStubLinker::GetCleanupFinallyOffsets(ILStubEHClause * pClause)
{
    CONTRACTL
    {
        STANDARD_VM_CHECK;
        PRECONDITION(CheckPointer(pClause));
    }
    CONTRACTL_END;

    if (m_pCleanupFinallyEndLabel)
    {
        _ASSERTE(m_pCleanupFinallyBeginLabel);
        _ASSERTE(m_pCleanupTryBeginLabel);
        _ASSERTE(m_pCleanupTryEndLabel);

        pClause->kind = ILStubEHClause::kFinally;
        pClause->dwTryBeginOffset      = (DWORD)m_pCleanupTryBeginLabel->GetCodeOffset();
        pClause->cbTryLength           = (DWORD)m_pCleanupTryEndLabel->GetCodeOffset() - pClause->dwTryBeginOffset;
        pClause->dwHandlerBeginOffset  = (DWORD)m_pCleanupFinallyBeginLabel->GetCodeOffset();
        pClause->cbHandlerLength       = (DWORD)m_pCleanupFinallyEndLabel->GetCodeOffset() - pClause->dwHandlerBeginOffset;
    }
}
#endif // DACCESS_COMPILE

void PInvokeStubLinker::ClearCode()
{
    WRAPPER_NO_CONTRACT;
    ILStubLinker::ClearCode();

    m_pCleanupTryBeginLabel = 0;
    m_pCleanupTryEndLabel = 0;
    m_pCleanupFinallyBeginLabel = 0;
    m_pCleanupFinallyEndLabel = 0;
}

#ifdef PROFILING_SUPPORTED
DWORD PInvokeStubLinker::EmitProfilerBeginTransitionCallback(ILCodeStream* pcsEmit, DWORD dwStubFlags)
{
    STANDARD_VM_CONTRACT;

    if (SF_IsDelegateStub(dwStubFlags))
    {
        // In the unmanaged delegate case, we use the "this" object to retrieve the MD
        _ASSERTE(SF_IsForwardStub(dwStubFlags));
        pcsEmit->EmitLoadThis();
        pcsEmit->EmitCALL(METHOD__DELEGATE__GET_INVOKE_METHOD, 1, 1);
    }
#ifdef FEATURE_COMINTEROP
    else if (SF_IsCOMStub(dwStubFlags))
    {
        // COM interop should have a non-null 'secret argument'.
        EmitLoadStubContext(pcsEmit, dwStubFlags);
    }
#endif // FEATURE_COMINTEROP
    else if (SF_IsForwardPInvokeStub(dwStubFlags) && !SF_IsCALLIStub(dwStubFlags))
    {
        MethodDesc* pMD = GetTargetMD();
        _ASSERTE(pMD != NULL && pMD->IsNDirect());
        pcsEmit->EmitLDC((DWORD_PTR)pMD);
        pcsEmit->EmitCONV_I();
    }
    else
    {
        // Some other stub without the MD as the secret parameter, so pass null.
        pcsEmit->EmitLoadNullPtr();
    }

    pcsEmit->EmitCALL(METHOD__STUBHELPERS__PROFILER_BEGIN_TRANSITION_CALLBACK, 1, 1);

    // Store the MD for StubHelpers::ProfilerLeaveCallback().
    DWORD dwMethodDescLocalNum = pcsEmit->NewLocal(ELEMENT_TYPE_I);
    pcsEmit->EmitSTLOC(dwMethodDescLocalNum);
    return dwMethodDescLocalNum;
}

void PInvokeStubLinker::EmitProfilerEndTransitionCallback(ILCodeStream* pcsEmit, DWORD dwStubFlags, DWORD dwMethodDescLocalNum)
{
    STANDARD_VM_CONTRACT;

    pcsEmit->EmitLDLOC(dwMethodDescLocalNum);
    _ASSERTE(SF_IsForwardStub(dwStubFlags));
    pcsEmit->EmitCALL(METHOD__STUBHELPERS__PROFILER_END_TRANSITION_CALLBACK, 1, 0);
}
#endif // PROFILING_SUPPPORTED

#ifdef VERIFY_HEAP
void PInvokeStubLinker::EmitValidateLocal(ILCodeStream* pcsEmit, DWORD dwLocalNum, bool fIsByref, DWORD dwStubFlags)
{
    STANDARD_VM_CONTRACT;

    pcsEmit->EmitLDLOC(dwLocalNum);

    if (SF_IsDelegateStub(dwStubFlags))
    {
        pcsEmit->EmitLoadThis();
        pcsEmit->EmitCALL(METHOD__DELEGATE__GET_INVOKE_METHOD, 1, 1);
    }
#ifdef FEATURE_COMINTEROP
    else if (SF_IsCOMStub(dwStubFlags))
    {
        EmitLoadStubContext(pcsEmit, dwStubFlags);
    }
#endif // FEATURE_COMINTEROP
    else
    {
        pcsEmit->EmitLoadNullPtr();
    }

    if (fIsByref)
    {
        // StubHelpers.ValidateByref(byref, pMD)
        pcsEmit->EmitCALL(METHOD__STUBHELPERS__VALIDATE_BYREF, 2, 0);
    }
    else
    {
        // StubHelpers.ValidateObject(obj, pMD)
        pcsEmit->EmitCALL(METHOD__STUBHELPERS__VALIDATE_OBJECT, 2, 0);
    }
}

void PInvokeStubLinker::EmitObjectValidation(ILCodeStream* pcsEmit, DWORD dwStubFlags)
{
    STANDARD_VM_CONTRACT;

    // generate validation callouts for pinned locals
    CQuickBytes qbLocalSig;
    DWORD cbSig = GetLocalSigSize();

    qbLocalSig.AllocThrows(cbSig);
    PCOR_SIGNATURE pSig = (PCOR_SIGNATURE)qbLocalSig.Ptr();

    GetLocalSig(pSig, cbSig);
    SigPointer ptr(pSig, cbSig);

    IfFailThrow(ptr.GetData(NULL)); // IMAGE_CEE_CS_CALLCONV_LOCAL_SIG

    uint32_t numLocals;
    IfFailThrow(ptr.GetData(&numLocals));

    for (uint32_t i = 0; i < numLocals; i++)
    {
        BYTE modifier;
        IfFailThrow(ptr.PeekByte(&modifier));
        if (modifier == ELEMENT_TYPE_PINNED)
        {
            IfFailThrow(ptr.GetByte(NULL));
            IfFailThrow(ptr.PeekByte(&modifier));
            EmitValidateLocal(pcsEmit, i, (modifier == ELEMENT_TYPE_BYREF), dwStubFlags);
        }

        IfFailThrow(ptr.SkipExactlyOne());
    }
}
#endif // VERIFY_HEAP

// Loads the 'secret argument' passed to the stub.
void PInvokeStubLinker::EmitLoadStubContext(ILCodeStream* pcsEmit, DWORD dwStubFlags)
{
    STANDARD_VM_CONTRACT;

    CONSISTENCY_CHECK(!SF_IsForwardDelegateStub(dwStubFlags));
    CONSISTENCY_CHECK(!SF_IsFieldGetterStub(dwStubFlags) && !SF_IsFieldSetterStub(dwStubFlags));
    // get the secret argument via intrinsic
    pcsEmit->EmitCALL(METHOD__STUBHELPERS__GET_STUB_CONTEXT, 0, 1);
}

#ifdef FEATURE_COMINTEROP

class DispatchStubState : public StubState // For CLR-to-COM late-bound/eventing calls
{
public:
    DispatchStubState()
        : m_dwStubFlags(0),
          m_lateBoundFlags(0)
    {
        WRAPPER_NO_CONTRACT;
    }

    void SetLastError(BOOL fSetLastError)
    {
        LIMITED_METHOD_CONTRACT;

        CONSISTENCY_CHECK(!fSetLastError);
    }

    void BeginEmit(DWORD dwStubFlags)
    {
        LIMITED_METHOD_CONTRACT;

        CONSISTENCY_CHECK(SF_IsCOMStub(dwStubFlags));
        m_dwStubFlags = dwStubFlags;
    }

    void MarshalReturn(MarshalInfo* pInfo, int argOffset)
    {
        CONTRACTL
        {
            STANDARD_VM_CHECK;

            PRECONDITION(CheckPointer(pInfo));
        }
        CONTRACTL_END;
    }

    void MarshalArgument(MarshalInfo* pInfo, int argOffset)
    {
        CONTRACTL
        {
            STANDARD_VM_CHECK;
            PRECONDITION(CheckPointer(pInfo));
        }
        CONTRACTL_END;

        if (SF_IsCOMLateBoundStub(m_dwStubFlags) && pInfo->GetDispWrapperType() != 0)
        {
            m_lateBoundFlags |= CLRToCOMCallInfo::kRequiresArgumentWrapping;
        }
    }

    void MarshalLCID(int argIdx)
    {
        LIMITED_METHOD_CONTRACT;
    }

    void MarshalField(MarshalInfo* pInfo, UINT32 managedOffset, UINT32 nativeOffset, FieldDesc* pFieldDesc)
    {
        LIMITED_METHOD_CONTRACT;
        UNREACHABLE();
    }

#ifdef FEATURE_COMINTEROP
    void MarshalHiddenLengthArgument(MarshalInfo *, BOOL)
    {
        LIMITED_METHOD_CONTRACT;
    }
    void MarshalFactoryReturn()
    {
        LIMITED_METHOD_CONTRACT;
        UNREACHABLE();
    }
#endif // FEATURE_COMINTEROP

    void EmitInvokeTarget(MethodDesc* pTargetMD, MethodDesc* pStubMD)
    {
        LIMITED_METHOD_CONTRACT;
        UNREACHABLE_MSG("Should never come to DispatchStubState::EmitInvokeTarget");
    }

    void FinishEmit(MethodDesc *pMD)
    {
        STANDARD_VM_CONTRACT;

        // set flags directly on the interop MD
        _ASSERTE(pMD->IsCLRToCOMCall());

        ((CLRToCOMCallMethodDesc *)pMD)->SetLateBoundFlags(m_lateBoundFlags);
    }

protected:
    DWORD        m_dwStubFlags;
    BYTE         m_lateBoundFlags; // CLRToCOMCallMethodDesc::Flags
};

#endif // FEATURE_COMINTEROP

namespace
{
    // Use CorInfoCallConvExtension::Managed as a sentinel represent a user-provided WinApi calling convention.
    constexpr CorInfoCallConvExtension CallConvWinApiSentinel = CorInfoCallConvExtension::Managed;

    // Returns the unmanaged calling convention for callConv or CallConvWinApiSentinel
    // if the calling convention is not provided or WinApi.
    CorInfoCallConvExtension GetCallConvValueForPInvokeCallConv(CorPinvokeMap callConv)
    {
        LIMITED_METHOD_CONTRACT;

        switch (callConv)
        {
        case 0:
        case pmCallConvWinapi:
            return CallConvWinApiSentinel;
        case pmCallConvCdecl:
            return CorInfoCallConvExtension::C;
        case pmCallConvStdcall:
            return CorInfoCallConvExtension::Stdcall;
        case pmCallConvThiscall:
            return CorInfoCallConvExtension::Thiscall;
        case pmCallConvFastcall:
            return CorInfoCallConvExtension::Fastcall;
        default:
            _ASSERTE_MSG(false, "Invalid PInvoke callconv.");
            return CallConvWinApiSentinel;
        }
    }

    // Convert a CorNativeLinkType into an unambiguous usable value.
    HRESULT RemapLinkType(_In_ CorNativeLinkType value, _Out_ CorNativeLinkType* nlt)
    {
        LIMITED_METHOD_CONTRACT;
        _ASSERTE(nlt != NULL);

        // Handle case where the value is not in the defined enumeration.
        if ((int)value == 0)
            value = nltAnsi;

        switch (value)
        {
        case nltAnsi:
            *nlt = nltAnsi;
            break;
        case nltUnicode:
            *nlt = nltUnicode;
            break;
        case nltAuto:
#ifdef TARGET_WINDOWS
            *nlt = nltUnicode;
#else
            *nlt = nltAnsi; // We don't have a utf8 charset in metadata so ANSI == UTF-8 off-Windows
#endif
            break;
        default:
            return E_INVALIDARG;
        }

        // Validate we remapped to a usable value.
        _ASSERTE(*nlt == nltAnsi || *nlt == nltUnicode);
        return S_OK;
    }

    HRESULT ParseCallingConventionFromAttributeConstructor(_Inout_ CustomAttributeParser& ca, _Out_ CorInfoCallConvExtension* callConv)
    {
        LIMITED_METHOD_CONTRACT;
        _ASSERTE(callConv != NULL);

        CaArg callConvArg;
        callConvArg.InitEnum(SERIALIZATION_TYPE_I4, (ULONG)0);
        HRESULT hr = ParseKnownCaArgs(ca, &callConvArg, 1);
        if (FAILED(hr))
            return hr;

        *callConv = GetCallConvValueForPInvokeCallConv((CorPinvokeMap)(callConvArg.val.u4 << 8));
        return S_OK;
    }

}

void PInvokeStaticSigInfo::PreInit(Module* pModule, MethodTable * pMT)
{
    CONTRACTL
    {
        THROWS;
        GC_NOTRIGGER;
        MODE_ANY;
    }
    CONTRACTL_END;

    // initialize data members
    m_wFlags = 0;
    m_pModule = pModule;
    m_callConv = CallConvWinApiSentinel;
    SetBestFitMapping (TRUE);
    SetThrowOnUnmappableChar (FALSE);
    SetLinkFlags (nlfNone);
    SetCharSet (nltAnsi);

    // assembly/type level m_bestFit & m_bThrowOnUnmappableChar
    BOOL bBestFit;
    BOOL bThrowOnUnmappableChar;

    if (pMT != NULL)
    {
        EEClass::GetBestFitMapping(pMT, &bBestFit, &bThrowOnUnmappableChar);
    }
    else
    {
        ReadBestFitCustomAttribute(m_pModule, mdTypeDefNil, &bBestFit, &bThrowOnUnmappableChar);
    }

    SetBestFitMapping (bBestFit);
    SetThrowOnUnmappableChar (bThrowOnUnmappableChar);
}

void PInvokeStaticSigInfo::PreInit(MethodDesc* pMD)
{
    CONTRACTL
    {
        THROWS;
        GC_NOTRIGGER;
        MODE_ANY;
    }
    CONTRACTL_END;

    PreInit(pMD->GetModule(), pMD->GetMethodTable());
    m_sig = pMD->GetSignature();
    if (pMD->IsEEImpl())
    {
        CONSISTENCY_CHECK(pMD->GetMethodTable()->IsDelegate());
        SetIsDelegateInterop(TRUE);
    }
}

PInvokeStaticSigInfo::PInvokeStaticSigInfo(
    _In_ MethodDesc* pMD,
    _Outptr_opt_ LPCUTF8* pLibName,
    _Outptr_opt_ LPCUTF8* pEntryPointName)
{
    CONTRACTL
    {
        STANDARD_VM_CHECK;
        PRECONDITION(CheckPointer(pMD));
    }
    CONTRACTL_END;

    DllImportInit(pMD, pLibName, pEntryPointName);
}

PInvokeStaticSigInfo::PInvokeStaticSigInfo(_In_ MethodDesc* pMD)
{
    CONTRACTL
    {
        STANDARD_VM_CHECK;
        PRECONDITION(CheckPointer(pMD));
    }
    CONTRACTL_END;

    HRESULT hr = S_OK;

    MethodTable * pMT = pMD->GetMethodTable();

    if (!pMT->IsDelegate())
    {
        DllImportInit(pMD, NULL, NULL);
        return;
    }

    // initialize data members to defaults
    PreInit(pMD);

    // System.Runtime.InteropServices.UnmanagedFunctionPointerAttribute
    BYTE* pData = NULL;
    LONG cData = 0;
    CorInfoCallConvExtension callConv = CallConvWinApiSentinel;

    hr = pMT->GetCustomAttribute(
        WellKnownAttribute::UnmanagedFunctionPointer, (const VOID **)(&pData), (ULONG *)&cData);
    IfFailGo(hr);
    if (cData != 0)
    {
        CustomAttributeParser ca(pData, cData);

        IfFailGo(ParseCallingConventionFromAttributeConstructor(ca, &callConv));

        enum UnmanagedFunctionPointerNamedArgs
        {
            MDA_CharSet,
            MDA_BestFitMapping,
            MDA_ThrowOnUnmappableChar,
            MDA_SetLastError,
            MDA_Last,
        };

        CaNamedArg namedArgs[MDA_Last];
        namedArgs[MDA_CharSet].InitI4FieldEnum("CharSet", "System.Runtime.InteropServices.CharSet", (ULONG)GetCharSet());
        namedArgs[MDA_BestFitMapping].InitBoolField("BestFitMapping", (ULONG)GetBestFitMapping());
        namedArgs[MDA_ThrowOnUnmappableChar].InitBoolField("ThrowOnUnmappableChar", (ULONG)GetThrowOnUnmappableChar());
        namedArgs[MDA_SetLastError].InitBoolField("SetLastError", 0);

        IfFailGo(ParseKnownCaNamedArgs(ca, namedArgs, ARRAY_SIZE(namedArgs)));

        CorNativeLinkType nlt;
        IfFailGo(RemapLinkType((CorNativeLinkType)namedArgs[MDA_CharSet].val.u4, &nlt));

        SetCharSet ( nlt );
        SetBestFitMapping (namedArgs[MDA_BestFitMapping].val.u1);
        SetThrowOnUnmappableChar (namedArgs[MDA_ThrowOnUnmappableChar].val.u1);
        if (namedArgs[MDA_SetLastError].val.u1)
            SetLinkFlags ((CorNativeLinkFlags)(nlfLastError | GetLinkFlags()));
    }

    InitCallConv(callConv, pMD->IsVarArg());

ErrExit:
    if (FAILED(hr))
        ThrowError(IDS_EE_NDIRECT_BADNATL);
}

PInvokeStaticSigInfo::PInvokeStaticSigInfo(
    _In_ const Signature& sig, _In_ Module* pModule)
{
    CONTRACTL
    {
        STANDARD_VM_CHECK;

        PRECONDITION(CheckPointer(pModule));
    }
    CONTRACTL_END;

    PreInit(pModule, NULL);
    m_sig = sig;
    InitCallConv(CallConvWinApiSentinel, FALSE);
}

void PInvokeStaticSigInfo::DllImportInit(
    _In_ MethodDesc* pMD,
    _Outptr_opt_ LPCUTF8* ppLibName,
    _Outptr_opt_ LPCUTF8* ppEntryPointName)
{
    CONTRACTL
    {
        STANDARD_VM_CHECK;

        PRECONDITION(CheckPointer(pMD));

        // These preconditions to prevent multithreaded regression
        // where pMD->m_szLibName was passed in directly, cleared
        // by this API, then accessed on another thread before being reset here.
        PRECONDITION(CheckPointer(ppLibName, NULL_OK) && (!ppLibName || *ppLibName == NULL));
        PRECONDITION(CheckPointer(ppEntryPointName, NULL_OK) && (!ppEntryPointName || *ppEntryPointName == NULL));
    }
    CONTRACTL_END;

    // initialize data members to defaults
    PreInit(pMD);

    // System.Runtime.InteropServices.DllImportAttribute
    IMDInternalImport  *pInternalImport = pMD->GetMDImport();
    CorPinvokeMap mappingFlags = pmMaxValue;
    mdModuleRef modref = mdModuleRefNil;
    // TODO: (async) revisit and examine if this needs to be supported somehow
    if (pMD->IsAsyncMethod())
        ThrowHR(COR_E_NOTSUPPORTED);

    if (FAILED(pInternalImport->GetPinvokeMap(pMD->GetMemberDef(), (DWORD*)&mappingFlags, ppEntryPointName, &modref)))
    {
        InitCallConv(CallConvWinApiSentinel, pMD);
        return;
    }

    if (ppEntryPointName && *ppEntryPointName == NULL)
        *ppEntryPointName = pMD->GetName();

    // out parameter pLibName
    if (ppLibName != NULL)
    {
        if (FAILED(pInternalImport->GetModuleRefProps(modref, ppLibName)))
        {
            ThrowError(IDS_CLASSLOAD_BADFORMAT);
        }
    }

    // m_callConv
    InitCallConv(GetCallConvValueForPInvokeCallConv((CorPinvokeMap)(mappingFlags & pmCallConvMask)), pMD);

    // m_bestFit
    CorPinvokeMap bestFitMask = (CorPinvokeMap)(mappingFlags & pmBestFitMask);
    if (bestFitMask == pmBestFitEnabled)
        SetBestFitMapping (TRUE);
    else if (bestFitMask == pmBestFitDisabled)
        SetBestFitMapping (FALSE);

    // m_bThrowOnUnmappableChar
    CorPinvokeMap unmappableMask = (CorPinvokeMap)(mappingFlags & pmThrowOnUnmappableCharMask);
    if (unmappableMask == pmThrowOnUnmappableCharEnabled)
        SetThrowOnUnmappableChar (TRUE);
    else if (unmappableMask == pmThrowOnUnmappableCharDisabled)
        SetThrowOnUnmappableChar (FALSE);

    // linkFlags : CorPinvoke -> CorNativeLinkFlags
    if (mappingFlags & pmSupportsLastError)
        SetLinkFlags ((CorNativeLinkFlags)(GetLinkFlags() | nlfLastError));
    if (mappingFlags & pmNoMangle)
        SetLinkFlags ((CorNativeLinkFlags)(GetLinkFlags() | nlfNoMangle));

    // charset : CorPinvoke -> CorNativeLinkType
    CorPinvokeMap charSetMask = (CorPinvokeMap)(mappingFlags & (pmCharSetNotSpec | pmCharSetAnsi | pmCharSetUnicode | pmCharSetAuto));
    CorNativeLinkType nlt = nltMaxValue; // Initialize to invalid value
    switch (charSetMask)
    {
        case pmCharSetNotSpec:
        case pmCharSetAnsi:
            nlt = nltAnsi;
            break;
        case pmCharSetUnicode:
            nlt = nltUnicode;
            break;
        case pmCharSetAuto:
            nlt = nltAuto;
            break;
        default:
            _ASSERTE("Unknown CharSet mask value");
            break;
    }

    if (FAILED(RemapLinkType(nlt, &nlt)))
        ThrowError(IDS_EE_NDIRECT_BADNATL);

    SetCharSet(nlt);
}


// This function would work, but be unused on Unix. Ifdefing out to avoid build errors due to the unused function.
#if !defined (TARGET_UNIX)
static LPBYTE FollowIndirect(LPBYTE pTarget)
{
    CONTRACT(LPBYTE)
    {
        NOTHROW;
        GC_NOTRIGGER;
        MODE_ANY;
        POSTCONDITION(CheckPointer(RETVAL, NULL_OK));
    }
    CONTRACT_END;

    LPBYTE pRet = NULL;

    EX_TRY
    {
        AVInRuntimeImplOkayHolder AVOkay;

#ifdef TARGET_X86
        if (pTarget != NULL && !(pTarget[0] != 0xff || pTarget[1] != 0x25))
        {
            pRet = **(LPBYTE**)(pTarget + 2);
        }
#elif defined(TARGET_AMD64)
        if (pTarget != NULL && !(pTarget[0] != 0xff || pTarget[1] != 0x25))
        {
            INT64 rva = *(INT32*)(pTarget + 2);
            pRet = *(LPBYTE*)(pTarget + 6 + rva);
        }
#endif
    }
    EX_CATCH
    {
        // Catch AVs here.
    }
    EX_END_CATCH

    RETURN pRet;
}
#endif // !TARGET_UNIX

#ifdef FEATURE_IJW
BOOL HeuristicDoesThisLookLikeAGetLastErrorCall(LPBYTE pTarget)
{
    CONTRACTL
    {
        NOTHROW;
        GC_NOTRIGGER;
        MODE_ANY;
    }
    CONTRACTL_END;

    static LPBYTE pGetLastError = NULL;
    if (!pGetLastError)
    {
        // No need to use a holder here, since no cleanup is necessary.
        HMODULE hMod = GetModuleHandle(WINDOWS_KERNEL32_DLLNAME_W);
        if (hMod)
        {
            pGetLastError = (LPBYTE)GetProcAddress(hMod, "GetLastError");
            if (!pGetLastError)
            {
                // This should never happen but better to be cautious.
                pGetLastError = (LPBYTE)-1;
            }
        }
        else
        {
            // We failed to get the module handle for kernel32.dll. This is almost impossible
            // however better to err on the side of caution.
            pGetLastError = (LPBYTE)-1;
        }
    }

    if (pTarget == pGetLastError)
        return TRUE;

    if (pTarget == NULL)
        return FALSE;

    LPBYTE pTarget2 = FollowIndirect(pTarget);
    if (pTarget2)
    {
        // jmp [xxxx] - could be an import thunk
        return pTarget2 == pGetLastError;
    }

    return FALSE;
}
#endif // FEATURE_IJW

CorInfoCallConvExtension GetDefaultCallConv(BOOL bIsVarArg)
{
    return bIsVarArg ? CorInfoCallConvExtension::C : CallConv::GetDefaultUnmanagedCallingConvention();
}

void PInvokeStaticSigInfo::InitCallConv(_In_ CorInfoCallConvExtension callConv, _In_ MethodDesc *pMD)
{
    CONTRACTL
    {
        STANDARD_VM_CHECK;
        PRECONDITION(pMD != NULL);
    }
    CONTRACTL_END;

    // If the calling convention has not been determined yet, check the UnmanagedCallConv attribute
    if (callConv == CallConvWinApiSentinel)
    {
        CallConvBuilder builder;
        UINT errorResID = 0;

        // System.Runtime.InteropServices.UnmanagedCallConvAttribute
        HRESULT hr = CallConv::TryGetCallingConventionFromUnmanagedCallConv(pMD, &builder, &errorResID);
        if (FAILED(hr))
        {
            // Use a generic error message for P/Invokes or UnmanagedFunction if no specific one was provided
            ThrowError(errorResID == 0 ? IDS_EE_NDIRECT_BADNATL : errorResID);
        }

        if (hr == S_OK)
        {
            callConv = builder.GetCurrentCallConv();
            if (builder.IsCurrentCallConvModSet(CallConvBuilder::CALL_CONV_MOD_SUPPRESSGCTRANSITION))
            {
                SetShouldSuppressGCTransition(TRUE);
            }
        }
    }

    InitCallConv(callConv, pMD->IsVarArg());
}

void PInvokeStaticSigInfo::InitCallConv(CorInfoCallConvExtension callConv, BOOL bIsVarArg)
{
    STANDARD_VM_CONTRACT;

    CallConvBuilder builder;
    UINT errorResID;
    HRESULT hr = CallConv::TryGetUnmanagedCallingConventionFromModOpt(GetScopeHandle(m_pModule), m_sig.GetRawSig(), m_sig.GetRawSigLen(), &builder, &errorResID);
    if (FAILED(hr))
    {
        // Use an error message specific to P/Invokes or UnmanagedFunction for bad format.
        ThrowError(hr == COR_E_BADIMAGEFORMAT ? IDS_EE_NDIRECT_BADNATL : errorResID);
    }

    CorInfoCallConvExtension sigCallConv = builder.GetCurrentCallConv();

    // Validate that either no specific calling convention is provided or that the signature calling convention
    // matches the DllImport calling convention.
    // If no calling convention is provided, then use the default calling convention for the platform.

    if (callConv != CallConvWinApiSentinel && sigCallConv != CallConvWinApiSentinel && callConv != sigCallConv)
        ThrowError(IDS_EE_NDIRECT_BADNATL_CALLCONV);

    if (callConv == CallConvWinApiSentinel && sigCallConv == CallConvWinApiSentinel)
        m_callConv = GetDefaultCallConv(bIsVarArg);
    else if (callConv != CallConvWinApiSentinel)
        m_callConv = callConv;
    else
        m_callConv = sigCallConv;

    if (bIsVarArg && m_callConv != CorInfoCallConvExtension::C)
        ThrowError(IDS_EE_NDIRECT_BADNATL_VARARGS_CALLCONV);

    _ASSERTE(m_callConv != CallConvWinApiSentinel);
}

void PInvokeStaticSigInfo::ThrowError(UINT errorResourceID)
{
    CONTRACTL
    {
        THROWS;
        GC_NOTRIGGER;
        MODE_ANY;
        PRECONDITION(errorResourceID != 0);
    }
    CONTRACTL_END;

    COMPlusThrow(kTypeLoadException, errorResourceID);
}

namespace
{
    bool HasSuppressGCTransitionAttribute(_In_ MethodDesc* pMD)
    {
        LIMITED_METHOD_CONTRACT;

        HRESULT hr = pMD->GetCustomAttribute(
            WellKnownAttribute::SuppressGCTransition,
            nullptr,
            nullptr);
        return hr == S_OK;
    }

    bool TryGetCallingConventionFromPInvokeMetadata(_In_ MethodDesc* pMD, _Out_ CorInfoCallConvExtension* callConv)
    {
        CONTRACTL
        {
            STANDARD_VM_CHECK;
            PRECONDITION(pMD != NULL);
            PRECONDITION(pMD->IsPInvoke());
            PRECONDITION(callConv != NULL);
        }
        CONTRACTL_END;

        CorInfoCallConvExtension callConvLocal;
        IMDInternalImport* pInternalImport = pMD->GetMDImport();
        CorPinvokeMap mappingFlags = pmMaxValue;
        // TODO: (async) revisit and examine if this needs to be supported somehow
        if (pMD->IsAsyncMethod())
            ThrowHR(COR_E_NOTSUPPORTED);

        HRESULT hr = pInternalImport->GetPinvokeMap(pMD->GetMemberDef(), (DWORD*)&mappingFlags, NULL /*pszImportName*/, NULL /*pmrImportDLL*/);
        if (FAILED(hr))
            return false;

        callConvLocal = GetCallConvValueForPInvokeCallConv((CorPinvokeMap)(mappingFlags & pmCallConvMask));
        if (callConvLocal != CallConvWinApiSentinel)
        {
            *callConv = callConvLocal;
            return true;
        }

        return false;
    }

    bool TryGetCallingConventionFromUnmanagedFunctionPointer(_In_ MethodTable* pMT, _Out_ CorInfoCallConvExtension* callConv)
    {
        CONTRACTL
        {
            STANDARD_VM_CHECK;
            PRECONDITION(pMT != NULL);
            PRECONDITION(pMT->IsDelegate());
            PRECONDITION(callConv != NULL);
        }
        CONTRACTL_END;

        BYTE* pData = NULL;
        LONG cData = 0;
        HRESULT hr = pMT->GetCustomAttribute(WellKnownAttribute::UnmanagedFunctionPointer, (const VOID **)(&pData), (ULONG *)&cData);
        if (hr != S_OK)
            return false;

        _ASSERTE(cData > 0);
        CustomAttributeParser ca(pData, cData);
        CorInfoCallConvExtension callConvLocal;
        hr = ParseCallingConventionFromAttributeConstructor(ca, &callConvLocal);
        if (SUCCEEDED(hr) && callConvLocal != CallConvWinApiSentinel)
        {
            *callConv = callConvLocal;
            return true;
        }

        return false;
    }
}

void PInvoke::GetCallingConvention_IgnoreErrors(_In_ MethodDesc* pMD, _Out_opt_ CorInfoCallConvExtension* callConv, _Out_opt_ bool* suppressGCTransition)
{
    CONTRACTL
    {
        STANDARD_VM_CHECK;
        PRECONDITION(pMD != NULL);
        PRECONDITION(pMD->IsPInvoke());
        PRECONDITION(callConv != NULL || suppressGCTransition != NULL);
    }
    CONTRACTL_END;

    if (suppressGCTransition != NULL)
    {
        *suppressGCTransition = HasSuppressGCTransitionAttribute(pMD);

        // Caller only cares about SuppressGCTransition and we have already determined it is true.
        if (callConv == NULL && *suppressGCTransition)
            return;
    }

    // This method intentionally does not check that any calling convention specified through
    // attributes match that in the signature. We just return once a non-sentinel calling
    // convention is found.
    CorInfoCallConvExtension callConvLocal;
    MethodTable* pMT = pMD->GetMethodTable();
    if (pMT->IsDelegate())
    {
        if (callConv == NULL)
            return;

        // System.Runtime.InteropServices.UnmanagedFunctionPointerAttribute
        if (TryGetCallingConventionFromUnmanagedFunctionPointer(pMT, &callConvLocal))
        {
            *callConv = callConvLocal;
            return;
        }
    }
    else
    {
        // P/Invoke metadata
        if (TryGetCallingConventionFromPInvokeMetadata(pMD, &callConvLocal))
        {
            if (callConv != NULL)
                *callConv = callConvLocal;

            return;
        }

        // System.Runtime.InteropServices.UnmanagedCallConvAttribute
        CallConvBuilder unmanagedCallConvBuilder;
        if (CallConv::TryGetCallingConventionFromUnmanagedCallConv(pMD, &unmanagedCallConvBuilder, NULL /*errorResID*/) == S_OK)
        {
            if (suppressGCTransition != NULL)
            {
                (*suppressGCTransition) |= unmanagedCallConvBuilder.IsCurrentCallConvModSet(CallConvBuilder::CALL_CONV_MOD_SUPPRESSGCTRANSITION);
            }

            callConvLocal = unmanagedCallConvBuilder.GetCurrentCallConv();
            if (callConvLocal != CallConvWinApiSentinel)
            {
                if (callConv != NULL)
                    *callConv = callConvLocal;

                return;
            }
        }

        // Caller only cares about SuppressGCTransition - we have checked SuppressGCTransition and UnmanagedCallConv
        if (callConv == NULL)
            return;
    }

    _ASSERTE(callConv != NULL);

    const Signature& sig = pMD->GetSignature();
    Module* module = pMD->GetModule();

    CallConvBuilder builder;
    UINT errorResID;

    // modopts
    (void)CallConv::TryGetUnmanagedCallingConventionFromModOpt(GetScopeHandle(module), sig.GetRawSig(), sig.GetRawSigLen(), &builder, &errorResID);
    callConvLocal = builder.GetCurrentCallConv();
    if (callConvLocal != CallConvWinApiSentinel)
    {
        *callConv = callConvLocal;
        return;
    }

    *callConv = GetDefaultCallConv(pMD->IsVarArg());
}

//---------------------------------------------------------
// Does a class or method have a NAT_L CustomAttribute?
//
// S_OK    = yes
// S_FALSE = no
// FAILED  = unknown because something failed.
//---------------------------------------------------------
/*static*/
HRESULT PInvoke::HasNAT_LAttribute(IMDInternalImport *pInternalImport, mdToken token, DWORD dwMemberAttrs)
{
    CONTRACTL
    {
        NOTHROW;
        GC_NOTRIGGER;
        MODE_ANY;

        PRECONDITION(CheckPointer(pInternalImport));
        PRECONDITION(TypeFromToken(token) == mdtMethodDef);
    }
    CONTRACTL_END;

    // Check method flags first before trying to find the custom value
    if (!IsReallyMdPinvokeImpl(dwMemberAttrs))
        return S_FALSE;

    DWORD   mappingFlags;
    LPCSTR  pszImportName;
    mdModuleRef modref;

    if (SUCCEEDED(pInternalImport->GetPinvokeMap(token, &mappingFlags, &pszImportName, &modref)))
        return S_OK;

    return S_FALSE;
}

// Either MD or signature & module must be given.
/*static*/
BOOL PInvoke::MarshalingRequired(
    _In_opt_ MethodDesc* pMD,
    _In_opt_ SigPointer sigPointer,
    _In_opt_ Module* pModule,
    _In_opt_ SigTypeContext* pTypeContext,
    _In_ bool unmanagedCallersOnlyRequiresMarshalling)
{
    CONTRACTL
    {
        STANDARD_VM_CHECK;
        PRECONDITION(pMD != NULL || (!sigPointer.IsNull() && pModule != NULL));
    }
    CONTRACTL_END;

    // As a by-product, when returning FALSE we will also set the native stack size to the MD if it's
    // an PInvokeMethodDesc. This number is needed to link the P/Invoke (it determines the @n entry
    // point name suffix and affects alignment thunk generation on the Mac). If this method returns
    // TRUE, the stack size will be set when building the marshaling IL stub.
    DWORD dwStackSize = 0;
    CorInfoCallConvExtension callConv = CallConv::GetDefaultUnmanagedCallingConvention();

    if (pMD != NULL)
    {
        // HRESULT swapping is handled by stub
        if (pMD->IsPInvoke() || pMD->IsCLRToCOMCall())
        {
            if (!IsMiPreserveSig(pMD->GetImplAttrs()))
                return TRUE;
        }

        PInvokeStaticSigInfo sigInfo;
        if (!pMD->IsPInvoke())
        {
            new (&sigInfo) PInvokeStaticSigInfo(pMD);
        }
        else
        {
            // A P/Invoke marked with UnmanagedCallersOnlyAttribute
            // doesn't technically require marshalling. However, we
            // don't support a DllImport with this attribute and we
            // error out during IL Stub generation so we indicate that
            // when checking if an IL Stub is needed.
            //
            // Callers can indicate the check doesn't need to be performed.
            if (unmanagedCallersOnlyRequiresMarshalling && pMD->HasUnmanagedCallersOnlyAttribute())
                return TRUE;

            PInvokeMethodDesc* pNMD = (PInvokeMethodDesc*)pMD;
            InitializeSigInfoAndPopulatePInvokeMethodDesc(pNMD, &sigInfo);

            // Pending exceptions are handled by stub
            if (Interop::ShouldCheckForPendingException(pNMD))
                return TRUE;
        }

        // SetLastError is handled by stub
        if (sigInfo.GetLinkFlags() & nlfLastError)
            return TRUE;

        // LCID argument is handled by stub
        if (GetLCIDParameterIndex(pMD) != -1)
            return TRUE;

        callConv = sigInfo.GetCallConv();
    }

    if (sigPointer.IsNull())
    {
        _ASSERTE(pMD != NULL);

        sigPointer = pMD->GetSigPointer();
        pModule = pMD->GetModule();
    }

    // Check to make certain that the signature only contains types that marshal trivially
    uint32_t numArgs;
    IfFailThrow(sigPointer.SkipMethodHeaderSignature(&numArgs, false /* skipReturnType */));
    numArgs++;   // +1 for return type

    // We'll need to parse parameter native types
    mdParamDef *pParamTokenArray = (mdParamDef *)_alloca(numArgs * sizeof(mdParamDef));
    IMDInternalImport *pMDImport = pModule->GetMDImport();

    mdMethodDef methodToken = mdMethodDefNil;
    if (pMD != NULL)
    {
        // TODO: (async) revisit and examine if this needs to be supported somehow
        if (pMD->IsAsyncMethod())
            ThrowHR(COR_E_NOTSUPPORTED);

        methodToken = pMD->GetMemberDef();
    }
    CollateParamTokens(pMDImport, methodToken, numArgs - 1, pParamTokenArray);

    // We enable the runtime marshalling system whenever it is enabled on the module as a whole
    // or when the call is a COM interop call. COM interop calls are already using a significant portion of the runtime
    // marshalling system just to function at all, so we aren't going to disable the parameter marshalling;
    // we'd rather have developers use the feature flag to diable the whole COM interop subsystem at once.
    bool runtimeMarshallingEnabled = pModule->IsRuntimeMarshallingEnabled();
#ifdef FEATURE_COMINTEROP
    runtimeMarshallingEnabled |= pMD && pMD->IsCLRToCOMCall();
#endif

    for (ULONG i = 0; i < numArgs; i++)
    {
        SigPointer arg = sigPointer;
        CorElementType type;
        IfFailThrow(arg.PeekElemType(&type));

        switch (type)
        {
            case ELEMENT_TYPE_PTR:
            {
                IfFailThrow(arg.GetElemType(NULL)); // skip ELEMENT_TYPE_PTR
                IfFailThrow(arg.PeekElemType(&type));

                if (runtimeMarshallingEnabled && type == ELEMENT_TYPE_VALUETYPE)
                {
                    if ((arg.HasCustomModifier(pModule,
                                              "Microsoft.VisualC.NeedsCopyConstructorModifier",
                                              ELEMENT_TYPE_CMOD_REQD)) ||
                        (arg.HasCustomModifier(pModule,
                                              "System.Runtime.CompilerServices.IsCopyConstructed",
                                              ELEMENT_TYPE_CMOD_REQD)))
                    {
                        return TRUE;
                    }
                }
                if (i > 0) dwStackSize += TARGET_POINTER_SIZE;
                break;
            }

            case ELEMENT_TYPE_INTERNAL:

                // this check is not functional in DAC and provides no security against a malicious dump
                // the DAC is prepared to receive an invalid type handle
#ifndef DACCESS_COMPILE
                if (pModule->IsSigInIL(arg.GetPtr()))
                    THROW_BAD_FORMAT(BFA_BAD_SIGNATURE, (Module*)pModule);
#endif

                FALLTHROUGH;

            case ELEMENT_TYPE_VALUETYPE:
            case ELEMENT_TYPE_GENERICINST:
            {
                TypeHandle hndArgType = arg.GetTypeHandleThrowing(pModule, pTypeContext);
                bool isValidGeneric = IsValidForGenericMarshalling(hndArgType.GetMethodTable(), false, runtimeMarshallingEnabled);
                if(!hndArgType.IsValueType() ||  !isValidGeneric)
                    return true;

                if (hndArgType.GetMethodTable()->IsInt128OrHasInt128Fields())
                {
                    // Int128 cannot be marshalled by value at this time
                    return TRUE;
                }

                // When the runtime runtime marshalling system is disabled, we don't support
                // any types that contain gc pointers, but all "unmanaged" types are treated as blittable
                // as long as they aren't auto-layout and don't have any auto-layout fields.
                if (!runtimeMarshallingEnabled &&
                    !hndArgType.IsEnum() &&
                    (hndArgType.GetMethodTable()->ContainsGCPointers()
                        || hndArgType.GetMethodTable()->IsAutoLayoutOrHasAutoLayoutField()))
                {
                    return TRUE;
                }
                else if (runtimeMarshallingEnabled && !hndArgType.IsBlittable() && !hndArgType.IsEnum())
                {
                    // When the runtime runtime marshalling system is enabled, we do special handling
                    // for any types that aren't blittable or enums.
                    return TRUE;
                }

                if (i > 0)
                {
                    const bool isValueType = true;
                    dwStackSize += StackElemSize(hndArgType.GetSize(), isValueType, hndArgType.IsFloatHfa());
                }
                break;
            }

            case ELEMENT_TYPE_BOOLEAN:
            case ELEMENT_TYPE_CHAR:
            {
                // When runtime marshalling is enabled:
                // Bool requires marshaling
                // Char may require marshaling (MARSHAL_TYPE_ANSICHAR)
                if (runtimeMarshallingEnabled)
                {
                    return TRUE;
                }
            }
            FALLTHROUGH;

            default:
            {
                if (CorTypeInfo::IsPrimitiveType(type) || type == ELEMENT_TYPE_PTR || type == ELEMENT_TYPE_FNPTR)
                {

                    if (i > 0)
                    {
                        const bool isValueType = false;
                        const bool isFloatHfa = false;
                        dwStackSize += StackElemSize(CorTypeInfo::Size(type), isValueType, isFloatHfa);
                    }
                }
                else
                {
                    // other non-primitive type - requires marshaling
                    return TRUE;
                }
            }
        }

        // check for explicit MarshalAs
        NativeTypeParamInfo paramInfo;

        // We only check the MarshalAs info when the runtime marshalling system is enabled.
        // We ignore MarshalAs when the system is disabled, so no reason to disqualify from inlining
        // when it is present.
        if (runtimeMarshallingEnabled && pParamTokenArray[i] != mdParamDefNil)
        {
            if (!ParseNativeTypeInfo(pParamTokenArray[i], pMDImport, &paramInfo) ||
                paramInfo.m_NativeType != NATIVE_TYPE_DEFAULT)
            {
                // Presence of MarshalAs does not necessitate marshaling (it could as well be the default
                // for the type), but it's a good enough heuristic. We definitely don't want to duplicate
                // the logic from code:MarshalInfo.MarshalInfo here.
                return TRUE;
            }
        }

        IfFailThrow(sigPointer.SkipExactlyOne());
    }

    if (!FitsInU2(dwStackSize))
        return TRUE;

    // do not set the stack size for varargs - the number is call site specific
    if (pMD != NULL && !pMD->IsVarArg())
    {
        if (pMD->IsPInvoke())
        {
            ((PInvokeMethodDesc *)pMD)->SetStackArgumentSize(static_cast<WORD>(dwStackSize), callConv);
        }
#ifdef FEATURE_COMINTEROP
        else if (pMD->IsCLRToCOMCall())
        {
            // calling convention is always stdcall
            ((CLRToCOMCallMethodDesc *)pMD)->SetStackArgumentSize(static_cast<WORD>(dwStackSize));
        }
#endif // FEATURE_COMINTEROP
    }

    return FALSE;
}

// factorization of CreatePInvokeStubWorker
static MarshalInfo::MarshalType DoMarshalReturnValue(MetaSig&           msig,
                                                     mdParamDef*        params,
                                                     CorNativeLinkType  nlType,
                                                     CorNativeLinkFlags nlFlags,
                                                     UINT               argidx,  // this is used for reverse pinvoke hresult swapping
                                                     StubState*         pss,
                                                     int                argOffset,
                                                     DWORD              dwStubFlags,
                                                     MethodDesc         *pMD,
                                                     bool&              fStubNeedsCOM,
                                                     int                nativeArgIndex
                                                     DEBUG_ARG(LPCUTF8  pDebugName)
                                                     DEBUG_ARG(LPCUTF8  pDebugClassName)
                                                     )
{
    CONTRACTL
    {
        STANDARD_VM_CHECK;

        PRECONDITION(CheckPointer(params));
        PRECONDITION(CheckPointer(pss));
        PRECONDITION(CheckPointer(pMD, NULL_OK));
    }
    CONTRACTL_END;

    MarshalInfo::MarshalType marshalType = (MarshalInfo::MarshalType) 0xcccccccc;

    MarshalInfo::MarshalScenario ms;
#ifdef FEATURE_COMINTEROP
    if (SF_IsCOMStub(dwStubFlags))
    {
        ms = MarshalInfo::MARSHAL_SCENARIO_COMINTEROP;
    }
    else
#endif // FEATURE_COMINTEROP
    {
        ms = MarshalInfo::MARSHAL_SCENARIO_NDIRECT;
    }

    if (msig.GetReturnType() != ELEMENT_TYPE_VOID)
    {
        MarshalInfo returnInfo(msig.GetModule(),
                                msig.GetReturnProps(),
                                msig.GetSigTypeContext(),
                                params[0],
                                ms,
                                nlType,
                                nlFlags,
                                FALSE,
                                argidx,
                                msig.NumFixedArgs(),
                                SF_IsBestFit(dwStubFlags),
                                SF_IsThrowOnUnmappableChar(dwStubFlags),
                                TRUE,
                                pMD,
                                TRUE
                                DEBUG_ARG(pDebugName)
                                DEBUG_ARG(pDebugClassName)
                                DEBUG_ARG(0)
                                );

        marshalType = returnInfo.GetMarshalType();

        fStubNeedsCOM |= returnInfo.MarshalerRequiresCOM();

#ifdef FEATURE_COMINTEROP
        if (SF_IsCOMStub(dwStubFlags))
        {
            // We don't support native methods that return VARIANTs, non-blittable structs, GUIDs, or DECIMALs directly.
            if (marshalType == MarshalInfo::MARSHAL_TYPE_OBJECT ||
                marshalType == MarshalInfo::MARSHAL_TYPE_VALUECLASS ||
                marshalType == MarshalInfo::MARSHAL_TYPE_GUID ||
                marshalType == MarshalInfo::MARSHAL_TYPE_DECIMAL)
            {
                if (!SF_IsHRESULTSwapping(dwStubFlags) && !SF_IsCOMLateBoundStub(dwStubFlags))
                {
                    COMPlusThrow(kMarshalDirectiveException, IDS_EE_COM_UNSUPPORTED_SIG);
                }
            }

            pss->MarshalReturn(&returnInfo, argOffset);
        }
        else
#endif // FEATURE_COMINTEROP
        {
            if (marshalType == MarshalInfo::MARSHAL_TYPE_BLITTABLEVALUECLASS
                    || marshalType == MarshalInfo::MARSHAL_TYPE_VALUECLASS
                    || marshalType == MarshalInfo::MARSHAL_TYPE_GUID
                    || marshalType == MarshalInfo::MARSHAL_TYPE_DECIMAL
                )
            {
                if (SF_IsHRESULTSwapping(dwStubFlags))
                {
                    // V1 restriction: we could implement this but it's late in the game to do so.
                    COMPlusThrow(kMarshalDirectiveException, IDS_EE_NDIRECT_UNSUPPORTED_SIG);
                }
            }
            else if (marshalType == MarshalInfo::MARSHAL_TYPE_CURRENCY
                    || marshalType == MarshalInfo::MARSHAL_TYPE_ARRAYWITHOFFSET
                    || marshalType == MarshalInfo::MARSHAL_TYPE_ARGITERATOR
#ifdef FEATURE_COMINTEROP
                    || marshalType == MarshalInfo::MARSHAL_TYPE_OLECOLOR
#endif // FEATURE_COMINTEROP
            )
            {
                // Each of these types are non-blittable and according to its managed size should be returned in a return buffer on x86 in stdcall.
                // However, its native size is small enough to be returned by-value.
                // We don't know the native type representation early enough to get this correct, so we throw an exception here.
                COMPlusThrow(kMarshalDirectiveException, IDS_EE_NDIRECT_UNSUPPORTED_SIG);
            }
            else if (IsUnsupportedTypedrefReturn(msig))
            {
                COMPlusThrow(kMarshalDirectiveException, IDS_EE_NDIRECT_UNSUPPORTED_SIG);
            }

#ifdef FEATURE_COMINTEROP
            if (marshalType == MarshalInfo::MARSHAL_TYPE_OBJECT && !SF_IsHRESULTSwapping(dwStubFlags))
            {
                // No support for returning variants. This is a V1 restriction, due to the late date,
                // don't want to add the special-case code to support this in light of low demand.
                COMPlusThrow(kMarshalDirectiveException, IDS_EE_NOVARIANTRETURN);
            }
#endif // FEATURE_COMINTEROP

            pss->MarshalReturn(&returnInfo, argOffset);
        }
    }

    return marshalType;
}

//---------------------------------------------------------
// Creates a new stub for a PInvoke call. Return refcount is 1.
// Note that this function may now throw if it fails to create
// a stub.
//---------------------------------------------------------
static void CreatePInvokeStubWorker(StubState*               pss,
                                    StubSigDesc*             pSigDesc,
                                    CorNativeLinkType        nlType,
                                    CorNativeLinkFlags       nlFlags,
                                    CorInfoCallConvExtension unmgdCallConv,
                                    DWORD                    dwStubFlags,
                                    MethodDesc               *pMD,
                                    mdParamDef*              pParamTokenArray,
                                    int                      iLCIDArg
                                    )
{
    CONTRACTL
    {
        STANDARD_VM_CHECK;

        PRECONDITION(CheckPointer(pss));
        PRECONDITION(CheckPointer(pSigDesc));
        PRECONDITION(CheckPointer(pMD, NULL_OK));
        PRECONDITION(!pMD || pMD->IsILStub() || (0 != pMD->GetMethodTable()->IsDelegate()) == SF_IsDelegateStub(dwStubFlags));
    }
    CONTRACTL_END;

    SF_ConsistencyCheck(dwStubFlags);

#ifdef _DEBUG
    if (g_pConfig->ShouldBreakOnInteropStubSetup(pSigDesc->m_pDebugName))
        CONSISTENCY_CHECK_MSGF(false, ("BreakOnInteropStubSetup: '%s' ", pSigDesc->m_pDebugName));
#endif // _DEBUG

    bool runtimeMarshallingEnabled = SF_IsCOMStub(dwStubFlags) || pSigDesc->m_pMetadataModule->IsRuntimeMarshallingEnabled();
    if (SF_IsCOMStub(dwStubFlags))
    {
        _ASSERTE(0 == nlType);
        _ASSERTE(0 == nlFlags);
        _ASSERTE(CallConv::GetDefaultUnmanagedCallingConvention() == unmgdCallConv);
    }
    else
    {
        _ASSERTE(nlType == nltAnsi || nlType == nltUnicode);
    }
    Module *pModule = pSigDesc->m_pModule;

    //
    // Set up signature walking objects.
    //

    MetaSig msig(pSigDesc->m_sig,
                 pModule,
                 &pSigDesc->m_typeContext);

    if (SF_IsVarArgStub(dwStubFlags))
    {
        if (!runtimeMarshallingEnabled)
        {
            COMPlusThrow(kMarshalDirectiveException, IDS_EE_NDIRECT_DISABLEDMARSHAL_VARARGS);
        }
        msig.SetTreatAsVarArg();
    }

    bool fThisCall = (unmgdCallConv == CorInfoCallConvExtension::Thiscall);

    if (nlFlags & nlfLastError)
    {
        if (!runtimeMarshallingEnabled)
        {
            COMPlusThrow(kMarshalDirectiveException, IDS_EE_NDIRECT_DISABLEDMARSHAL_SETLASTERROR);
        }
        pss->SetLastError(TRUE);
    }

    // This has been in the product since forward P/Invoke via delegates was
    // introduced. It's wrong, but please keep it for backward compatibility.
    if (runtimeMarshallingEnabled && SF_IsDelegateStub(dwStubFlags))
        pss->SetLastError(TRUE);

    pss->BeginEmit(dwStubFlags);

    if (-1 != iLCIDArg)
    {
        if (!runtimeMarshallingEnabled)
        {
            COMPlusThrow(kMarshalDirectiveException, IDS_EE_NDIRECT_DISABLEDMARSHAL_LCID);
        }
        // The code to handle the LCID will call MarshalLCID before calling MarshalArgument
        // on the argument the LCID should go after. So we just bump up the index here.
        iLCIDArg++;
    }

    if (!runtimeMarshallingEnabled && SF_IsHRESULTSwapping(dwStubFlags))
    {
        COMPlusThrow(kMarshalDirectiveException, IDS_EE_NDIRECT_DISABLEDMARSHAL_PRESERVESIG);
    }

    int numArgs = msig.NumFixedArgs();

    // thiscall must have at least one parameter (the "this")
    if (fThisCall && numArgs == 0)
        COMPlusThrow(kMarshalDirectiveException, IDS_EE_NDIRECT_BADNATL_THISCALL);

    //
    // Now, emit the IL.
    //

    int argOffset = 0;

    MarshalInfo::MarshalType marshalType = (MarshalInfo::MarshalType) 0xcccccccc;

    //
    // Marshal the return value.
    //
    UINT nativeStackSize = (SF_IsCOMStub(dwStubFlags) ? TARGET_POINTER_SIZE : 0);
    bool fStubNeedsCOM = SF_IsCOMStub(dwStubFlags);

    //
    // Marshal the arguments
    //
    MarshalInfo::MarshalScenario ms;
#ifdef FEATURE_COMINTEROP
    if (SF_IsCOMStub(dwStubFlags))
    {
        ms = MarshalInfo::MARSHAL_SCENARIO_COMINTEROP;
    }
    else
#endif // FEATURE_COMINTEROP
    {
        ms = MarshalInfo::MARSHAL_SCENARIO_NDIRECT;
    }

    // Build up marshaling information for each of the method's parameters
    SIZE_T cbParamMarshalInfo;
    if (!ClrSafeInt<SIZE_T>::multiply(sizeof(MarshalInfo), numArgs, cbParamMarshalInfo))
    {
        COMPlusThrowHR(COR_E_OVERFLOW);
    }

    NewArrayHolder<BYTE> pbParamMarshalInfo(new BYTE[cbParamMarshalInfo]);
    MarshalInfo *pParamMarshalInfo = reinterpret_cast<MarshalInfo *>(pbParamMarshalInfo.GetValue());

    MetaSig paramInfoMSig(msig);
    for (int i = 0; i < numArgs; ++i)
    {
        paramInfoMSig.NextArg();
        new(&(pParamMarshalInfo[i])) MarshalInfo(paramInfoMSig.GetModule(),
                                                 paramInfoMSig.GetArgProps(),
                                                 paramInfoMSig.GetSigTypeContext(),
                                                 pParamTokenArray[i + 1],
                                                 ms,
                                                 nlType,
                                                 nlFlags,
                                                 TRUE,
                                                 i + 1,
                                                 numArgs,
                                                 SF_IsBestFit(dwStubFlags),
                                                 SF_IsThrowOnUnmappableChar(dwStubFlags),
                                                 TRUE,
                                                 pMD,
                                                 TRUE
                                                 DEBUG_ARG(pSigDesc->m_pDebugName)
                                                 DEBUG_ARG(pSigDesc->m_pDebugClassName)
                                                 DEBUG_ARG(i + 1));
    }

    // Marshal the parameters
    int argidx = 1;
    int nativeArgIndex = 0;

    while (argidx <= numArgs)
    {
        //
        // Check to see if this is the parameter after which we need to insert the LCID.
        //
        if (argidx == iLCIDArg)
        {
            pss->MarshalLCID(argidx);
            nativeStackSize += TARGET_POINTER_SIZE;

            if (SF_IsReverseStub(dwStubFlags))
                argOffset++;
        }

        msig.NextArg();

        MarshalInfo &info = pParamMarshalInfo[argidx - 1];

        pss->MarshalArgument(&info, argOffset);
        nativeStackSize += info.GetNativeArgSize();

        fStubNeedsCOM |= info.MarshalerRequiresCOM();

        if (fThisCall && argidx == 1)
        {
            // make sure that the first parameter is enregisterable
            if (info.GetNativeArgSize() > TARGET_POINTER_SIZE)
                COMPlusThrow(kMarshalDirectiveException, IDS_EE_NDIRECT_BADNATL_THISCALL);
        }

        argidx++;

        ++nativeArgIndex;
    }

    // Check to see if this is the parameter after which we need to insert the LCID.
    if (argidx == iLCIDArg)
    {
        pss->MarshalLCID(argidx);
        nativeStackSize += TARGET_POINTER_SIZE;

        if (SF_IsReverseStub(dwStubFlags))
            argOffset++;
    }

    marshalType = DoMarshalReturnValue(msig,
                            pParamTokenArray,
                            nlType,
                            nlFlags,
                            argidx,
                            pss,
                            argOffset,
                            dwStubFlags,
                            pMD,
                            fStubNeedsCOM,
                            nativeArgIndex
                            DEBUG_ARG(pSigDesc->m_pDebugName)
                            DEBUG_ARG(pSigDesc->m_pDebugClassName)
                            );

    if (SF_IsHRESULTSwapping(dwStubFlags))
    {
        if (msig.GetReturnType() != ELEMENT_TYPE_VOID)
            nativeStackSize += TARGET_POINTER_SIZE;
    }

    if (pMD->IsDynamicMethod())
    {
        // Set the native stack size to the IL stub MD. It is needed for alignment
        // thunk generation on the Mac and stdcall name decoration on Windows.
        // We do not store it directly in the interop MethodDesc here because due
        // to sharing we come here only for the first call with given signature and
        // the target MD may even be NULL.

#ifdef TARGET_X86
        if (fThisCall)
        {
            _ASSERTE(nativeStackSize >= TARGET_POINTER_SIZE);
            nativeStackSize -= TARGET_POINTER_SIZE;
        }
#endif // TARGET_X86

        nativeStackSize = ALIGN_UP(nativeStackSize, TARGET_POINTER_SIZE);

        if (!FitsInU2(nativeStackSize))
            COMPlusThrow(kMarshalDirectiveException, IDS_EE_SIGTOOCOMPLEX);

        DynamicMethodDesc *pDMD = pMD->AsDynamicMethodDesc();

        pDMD->SetNativeStackArgSize(static_cast<WORD>(nativeStackSize));
        if (fStubNeedsCOM)
            pDMD->SetFlags(DynamicMethodDesc::FlagRequiresCOM);
    }

    // FinishEmit needs to know the native stack arg size so we call it after the number
    // has been set in the stub MD (code:DynamicMethodDesc.SetNativeStackArgSize)
    pss->FinishEmit(pMD);
}

static void CreateStructStub(ILStubState* pss,
    StubSigDesc* pSigDesc,
    MethodTable* pMT,
    DWORD dwStubFlags,
    MethodDesc* pMD)
{
    CONTRACTL
    {
        STANDARD_VM_CHECK;
        PRECONDITION(CheckPointer(pss));
        PRECONDITION(CheckPointer(pSigDesc));
        PRECONDITION(CheckPointer(pMD, NULL_OK));
        PRECONDITION(!pMD || pMD->IsILStub());
        PRECONDITION(SF_IsStructMarshalStub(dwStubFlags));
    }
    CONTRACTL_END;

    SF_ConsistencyCheck(dwStubFlags);

#ifdef _DEBUG
    if (g_pConfig->ShouldBreakOnInteropStubSetup(pSigDesc->m_pDebugName))
        CONSISTENCY_CHECK_MSGF(false, ("BreakOnInteropStubSetup: '%s' ", pSigDesc->m_pDebugName));
#endif // _DEBUG

    Module* pModule = pSigDesc->m_pModule;


    pss->SetLastError(false);

    pss->BeginEmit(dwStubFlags);

    // Marshal the fields
    MarshalInfo::MarshalScenario ms = MarshalInfo::MARSHAL_SCENARIO_FIELD;

    EEClassNativeLayoutInfo const* pNativeLayoutInfo = pMT->GetNativeLayoutInfo();

    int numFields = pNativeLayoutInfo->GetNumFields();

    CorNativeLinkType nlType = pMT->GetCharSet();

    NativeFieldDescriptor const* pFieldDescriptors = pNativeLayoutInfo->GetNativeFieldDescriptors();

    const bool isInlineArray = pMT->GetClass()->IsInlineArray();
    if (isInlineArray)
    {
        _ASSERTE(pNativeLayoutInfo->GetSize() % pFieldDescriptors[0].NativeSize() == 0);
        numFields = pNativeLayoutInfo->GetSize() / pFieldDescriptors[0].NativeSize();
    }

    for (int i = 0; i < numFields; ++i)
    {
        // For inline arrays, we only have one field descriptor that we need to reuse for each field.
        NativeFieldDescriptor const& nativeFieldDescriptor = isInlineArray ? pFieldDescriptors[0] : pFieldDescriptors[i];
        PTR_FieldDesc pFD = nativeFieldDescriptor.GetFieldDesc();
        SigPointer fieldSig = pFD->GetSigPointer();
        // The first byte in a field signature is always 0x6 per ECMA 335. Skip over this byte to get to the rest of the signature for the MarshalInfo constructor.
        (void)fieldSig.GetByte(nullptr);
        SigTypeContext context(pFD, TypeHandle(pMT));

        MarshalInfo mlInfo(pFD->GetModule(),
            fieldSig,
            &context,
            pFD->GetMemberDef(),
            ms,
            nlType,
            nlfNone,
            TRUE,
            i + 1,
            numFields,
            SF_IsBestFit(dwStubFlags),
            SF_IsThrowOnUnmappableChar(dwStubFlags),
            TRUE,
            pMD,
            TRUE
            DEBUG_ARG(pSigDesc->m_pDebugName)
            DEBUG_ARG(pSigDesc->m_pDebugClassName)
            DEBUG_ARG(-1 /* field */));

        // When we have an inline array, we need to calculate the offset based on how many elements we've already seen.
        // Otherwise, we have a specific field descriptor for the given field that contains the correct offset info.
        UINT32 managedOffset = isInlineArray ? (i * pFD->GetSize()) : pFD->GetOffset();
        UINT32 externalOffset = isInlineArray ? (i * nativeFieldDescriptor.NativeSize()) : nativeFieldDescriptor.GetExternalOffset();

        pss->MarshalField(&mlInfo, managedOffset, externalOffset, pFD);
    }

    if (pMD->IsDynamicMethod())
    {
        DynamicMethodDesc* pDMD = pMD->AsDynamicMethodDesc();
        pDMD->SetNativeStackArgSize(4 * TARGET_POINTER_SIZE); // The native stack arg size is constant since the signature for struct stubs is constant.
    }

    // FinishEmit needs to know the native stack arg size so we call it after the number
    // has been set in the stub MD (code:DynamicMethodDesc.SetNativeStackArgSize)
    pss->FinishEmit(pMD);
}

namespace
{
    class PInvokeStubParameters
    {
    public:

        PInvokeStubParameters(Signature                sig,
                            SigTypeContext*          pTypeContext,
                            Module*                  pModule,
                            Module*                  pLoaderModule,
                            CorNativeLinkType        nlType,
                            CorNativeLinkFlags       nlFlags,
                            CorInfoCallConvExtension unmgdCallConv,
                            DWORD                    dwStubFlags,  // PInvokeStubFlags
                            int                      nParamTokens,
                            mdParamDef*              pParamTokenArray,
                            int                      iLCIDArg,
                            MethodTable*             pMT
                            ) :
            m_sig(sig),
            m_pTypeContext(pTypeContext),
            m_pModule(pModule),
            m_pLoaderModule(pLoaderModule),
            m_pParamTokenArray(pParamTokenArray),
            m_unmgdCallConv(unmgdCallConv),
            m_nlType(nlType),
            m_nlFlags(nlFlags),
            m_dwStubFlags(dwStubFlags),
            m_iLCIDArg(iLCIDArg),
            m_nParamTokens(nParamTokens),
            m_pMT(pMT)
        {
            LIMITED_METHOD_CONTRACT;
        }

        Signature                m_sig;
        SigTypeContext*          m_pTypeContext;
        Module*                  m_pModule;
        Module*                  m_pLoaderModule;
        mdParamDef*              m_pParamTokenArray;
        CorInfoCallConvExtension m_unmgdCallConv;
        CorNativeLinkType        m_nlType;
        CorNativeLinkFlags       m_nlFlags;
        DWORD                    m_dwStubFlags;
        int                      m_iLCIDArg;
        int                      m_nParamTokens;
        MethodTable*             m_pMT;
    };

    class PInvokeStubHashBlob : public ILStubHashBlobBase
    {
    public:
        Module*     m_pModule;
        MethodTable* m_pMT;

        WORD        m_unmgdCallConv;
        BYTE        m_nlType;                   // C_ASSERTS are in PInvoke::CreateHashBlob
        BYTE        m_nlFlags;

        DWORD       m_StubFlags;

        INT32       m_iLCIDArg;
        INT32       m_nParams;
        BYTE        m_rgbSigAndParamData[1];
        // (dwParamAttr, cbNativeType)          // length: number of parameters
        // NativeTypeBlob                       // length: number of parameters
        // BYTE     m_rgbSigData[];             // length: determined by sig walk
    };

    // For better performance and less memory fragmentation,
    // I'm using structure here to avoid allocating 3 different arrays.
    struct ParamInfo
    {
        DWORD dwParamAttr;
        ULONG cbNativeType;
        PCCOR_SIGNATURE pvNativeType;
    };

    ILStubHashBlob* CreateHashBlob(PInvokeStubParameters* pParams)
    {
        STANDARD_VM_CONTRACT;

        PInvokeStubHashBlob*    pBlob;

        IMDInternalImport* pInternalImport = pParams->m_pModule->GetMDImport();

        CQuickBytes paramInfoBytes;
        paramInfoBytes.AllocThrows(sizeof(ParamInfo)*pParams->m_nParamTokens);
        ParamInfo *paramInfos = (ParamInfo *)paramInfoBytes.Ptr();
        ::ZeroMemory(paramInfos, sizeof(ParamInfo) * pParams->m_nParamTokens);

        size_t cbNativeTypeTotal = 0;

        //
        // Collect information for function parameters
        //
        for (int idx = 0; idx < pParams->m_nParamTokens; idx++)
        {
            mdParamDef token = pParams->m_pParamTokenArray[idx];
            if (TypeFromToken(token) == mdtParamDef && mdParamDefNil != token)
            {
                USHORT usSequence_Ignore;       // We don't need usSequence in the hash as the param array is already sorted
                LPCSTR szParamName_Ignore;
                IfFailThrow(pInternalImport->GetParamDefProps(token, &usSequence_Ignore, &paramInfos[idx].dwParamAttr, &szParamName_Ignore));

                if (paramInfos[idx].dwParamAttr & pdHasFieldMarshal)
                {
                    IfFailThrow(pInternalImport->GetFieldMarshal(token, &paramInfos[idx].pvNativeType, &paramInfos[idx].cbNativeType));
                    cbNativeTypeTotal += paramInfos[idx].cbNativeType;
                }
            }
        }

        SigPointer sigPtr = pParams->m_sig.CreateSigPointer();

        // note that ConvertToInternalSignature also resolves generics so different instantiations will get different
        // hash blobs for methods that have generic parameters in their signature
        // The signature may have custom modifiers that influence behavior, so don't skip them
        SigBuilder sigBuilder;
        sigPtr.ConvertToInternalSignature(pParams->m_pModule, pParams->m_pTypeContext, &sigBuilder, /* bSkipCustomModifier */ FALSE);

        DWORD cbSig;
        PVOID pSig = sigBuilder.GetSignature(&cbSig);

        //
        // Build hash blob for IL stub sharing
        //
        S_SIZE_T cbSizeOfBlob = S_SIZE_T(offsetof(PInvokeStubHashBlob, m_rgbSigAndParamData)) +
                                S_SIZE_T(sizeof(ULONG)) * S_SIZE_T(pParams->m_nParamTokens) +   // Parameter attributes
                                S_SIZE_T(sizeof(DWORD)) * S_SIZE_T(pParams->m_nParamTokens) +   // Native type blob size
                                S_SIZE_T(cbNativeTypeTotal) +                                   // Native type blob data
                                S_SIZE_T(cbSig);                                                // Signature

        if (cbSizeOfBlob.IsOverflow())
            COMPlusThrowHR(COR_E_OVERFLOW);

        static_assert_no_msg(nltMaxValue   <= 0xFF);
        static_assert_no_msg(nlfMaxValue   <= 0xFF);
        static_assert_no_msg(pmMaxValue    <= 0xFFFF);

        NewArrayHolder<BYTE> pBytes = new BYTE[cbSizeOfBlob.Value()];
        // zero out the hash bytes to ensure all bit fields are deterministically set
        ZeroMemory(pBytes, cbSizeOfBlob.Value());
        pBlob = (PInvokeStubHashBlob*)(BYTE*)pBytes;

        pBlob->m_pModule                = NULL;

        pBlob->m_pMT = pParams->m_pMT;
        pBlob->m_cbSizeOfBlob           = cbSizeOfBlob.Value();
        pBlob->m_unmgdCallConv          = static_cast<WORD>(pParams->m_unmgdCallConv);
        pBlob->m_nlType                 = static_cast<BYTE>(pParams->m_nlType);
        pBlob->m_nlFlags                = static_cast<BYTE>(pParams->m_nlFlags & ~nlfNoMangle); // this flag does not affect the stub
        pBlob->m_iLCIDArg               = pParams->m_iLCIDArg;

        pBlob->m_StubFlags              = pParams->m_dwStubFlags;
        pBlob->m_nParams                = pParams->m_nParamTokens;

        BYTE* pBlobParams               = &pBlob->m_rgbSigAndParamData[0];

        //
        // Write (dwParamAttr, cbNativeType) for parameters
        //
        // Note that these need to be aligned and it is why they are written before the byte blobs
        // I'm putting asserts here so that it will assert even in non-IA64 platforms to catch bugs
        //
        _ASSERTE((DWORD_PTR)pBlobParams % sizeof(DWORD) == 0);
        _ASSERTE(sizeof(DWORD) == sizeof(ULONG));

        for (int i = 0; i < pParams->m_nParamTokens; ++i)
        {
            // We only care about In/Out/HasFieldMarshal
            // Other attr are about optional/default values which are not used in marshalling,
            // but only used in compilers
            *((DWORD *)pBlobParams) = paramInfos[i].dwParamAttr & (pdIn | pdOut | pdHasFieldMarshal);
            pBlobParams += sizeof(DWORD);

            *((ULONG *)pBlobParams) = paramInfos[i].cbNativeType;
            pBlobParams += sizeof(ULONG);
        }

        //
        // Write native type blob for parameters
        //
        for (int i = 0; i < pParams->m_nParamTokens; ++i)
        {
            if (paramInfos[i].cbNativeType > 0)
                memcpy(pBlobParams, paramInfos[i].pvNativeType, paramInfos[i].cbNativeType);
            pBlobParams += paramInfos[i].cbNativeType;
        }

        //
        // Copy signature
        //
        memcpy(pBlobParams, pSig, cbSig);

        // Verify that we indeed have reached the end
        _ASSERTE(pBlobParams + cbSig == (BYTE *)pBlob + cbSizeOfBlob.Value());

        pBytes.SuppressRelease();
        return (ILStubHashBlob*)pBlob;
    }

    ILStubCache* GetILStubCache(PInvokeStubParameters* pParams)
    {
        CONTRACTL
        {
            THROWS;
            GC_NOTRIGGER;
            MODE_ANY;
        }
        CONTRACTL_END;

        // Use the m_pLoaderModule instead of m_pModule
        // They could be different for methods on generic types.
        return pParams->m_pLoaderModule->GetILStubCache();
    }

    MethodDesc* GetStubMethodDesc(
        MethodDesc *pTargetMD,
        PInvokeStubParameters* pParams,
        ILStubHashBlob* pHashParams,
        AllocMemTracker* pamTracker,
        bool& bILStubCreator,
        MethodDesc* pLastMD)
    {
        CONTRACT(MethodDesc*)
        {
            STANDARD_VM_CHECK;

            PRECONDITION(CheckPointer(pParams));
            PRECONDITION(!pParams->m_sig.IsEmpty());
            PRECONDITION(CheckPointer(pParams->m_pModule));
            PRECONDITION(CheckPointer(pTargetMD, NULL_OK));
            POSTCONDITION(CheckPointer(RETVAL));
        }
        CONTRACT_END;

        MethodDesc*     pMD;

        ILStubCache* pCache = GetILStubCache(pParams);

        pMD = pCache->GetStubMethodDesc(pTargetMD,
                                        pHashParams,
                                        pParams->m_dwStubFlags,
                                        pParams->m_pModule,
                                        pParams->m_pLoaderModule,
                                        pParams->m_sig.GetRawSig(),
                                        pParams->m_sig.GetRawSigLen(),
                                        pParams->m_pTypeContext,
                                        pamTracker,
                                        bILStubCreator,
                                        pLastMD);

        RETURN pMD;
    }

    void RemoveILStubCacheEntry(PInvokeStubParameters* pParams, ILStubHashBlob* pHashParams)
    {
        CONTRACTL
        {
            STANDARD_VM_CHECK;

            PRECONDITION(CheckPointer(pParams));
            PRECONDITION(CheckPointer(pHashParams));
            PRECONDITION(!pParams->m_sig.IsEmpty());
            PRECONDITION(CheckPointer(pParams->m_pModule));
        }
        CONTRACTL_END;

        LOG((LF_STUBS, LL_INFO1000, "Exception happened when generating IL of stub clr!CreateInteropILStub StubMD: %p, HashBlob: %p \n", pParams, pHashParams));

        ILStubCache* pCache = GetILStubCache(pParams);

        pCache->DeleteEntry(pHashParams);
    }

    void AddMethodDescChunkWithLockTaken(PInvokeStubParameters* pParams, MethodDesc *pMD)
    {
        CONTRACTL
        {
            STANDARD_VM_CHECK;

            PRECONDITION(CheckPointer(pParams));
            PRECONDITION(!pParams->m_sig.IsEmpty());
            PRECONDITION(CheckPointer(pParams->m_pModule));
        }
        CONTRACTL_END;

        ILStubCache* pCache = GetILStubCache(pParams);

        pCache->AddMethodDescChunkWithLockTaken(pMD);
    }
}

//
// Additional factorization of CreatePInvokeStub.  This hoists all the metadata accesses
// into one location so that we can leave CreatePInvokeStubWorker to just generate the
// IL.  This allows us to cache a stub based on the inputs to CreatePInvokeStubWorker
// instead of having to generate the IL first before doing the caching.
//
static void CreatePInvokeStubAccessMetadata(
                StubSigDesc*             pSigDesc,       // IN
                CorInfoCallConvExtension unmgdCallConv,  // IN
                DWORD*                   pdwStubFlags,   // IN/OUT
                int*                     piLCIDArg,      // OUT
                int*                     pNumArgs        // OUT
                )
{
    STANDARD_VM_CONTRACT;

    if (SF_IsCOMStub(*pdwStubFlags))
    {
        _ASSERTE(CallConv::GetDefaultUnmanagedCallingConvention() == unmgdCallConv);
    }
    else
    {
        if (unmgdCallConv == CorInfoCallConvExtension::Managed ||
            unmgdCallConv == CorInfoCallConvExtension::Fastcall ||
            unmgdCallConv == CorInfoCallConvExtension::FastcallMemberFunction)
        {
            COMPlusThrow(kTypeLoadException, IDS_INVALID_PINVOKE_CALLCONV);
        }
    }

    MetaSig msig(pSigDesc->m_sig,
                 pSigDesc->m_pModule,
                 &pSigDesc->m_typeContext);

    if (SF_IsVarArgStub(*pdwStubFlags))
        msig.SetTreatAsVarArg();

    (*pNumArgs) = msig.NumFixedArgs();

    IMDInternalImport* pInternalImport = pSigDesc->m_pModule->GetMDImport();

    _ASSERTE(!SF_IsHRESULTSwapping(*pdwStubFlags));

    mdMethodDef md = pSigDesc->m_tkMethodDef;
    if (md != mdMethodDefNil)
    {
        DWORD           dwDescrOffset;
        DWORD           dwImplFlags;
        IfFailThrow(pInternalImport->GetMethodImplProps(
            md,
            &dwDescrOffset,
            &dwImplFlags));

        if (SF_IsReverseStub(*pdwStubFlags))
        {
            // only COM-to-CLR call supports hresult swapping in the reverse direction
            if (SF_IsCOMStub(*pdwStubFlags) && !IsMiPreserveSig(dwImplFlags))
            {
                (*pdwStubFlags) |= PINVOKESTUB_FL_DOHRESULTSWAPPING;
            }
        }
        else
        {
            // fwd pinvoke, fwd com interop support hresult swapping.
            // delegate to an unmanaged method does not.
            if (!IsMiPreserveSig(dwImplFlags) && !SF_IsDelegateStub(*pdwStubFlags))
            {
                (*pdwStubFlags) |= PINVOKESTUB_FL_DOHRESULTSWAPPING;
            }
        }
    }

    int lcidArg = -1;

    // Check if we have a MethodDesc to query for additional data.
    if (pSigDesc->m_pMD != NULL)
    {
        MethodDesc* pMD = pSigDesc->m_pMD;

        // P/Invoke marked with UnmanagedCallersOnlyAttribute is not
        // presently supported.
        if (pMD->HasUnmanagedCallersOnlyAttribute())
        {
            SString namespaceOrClassName;
            SString methodName;
            pMD->GetMethodInfoNoSig(namespaceOrClassName, methodName);
            COMPlusThrow(kNotSupportedException, IDS_EE_NDIRECT_UNSUPPORTED_UNMANAGEDCALLERSONLY,
                namespaceOrClassName.GetUnicode(), methodName.GetUnicode());
        }

        // Check to see if we need to do LCID conversion.
        lcidArg = GetLCIDParameterIndex(pMD);
        if (lcidArg != -1 && lcidArg > (*pNumArgs))
            COMPlusThrow(kIndexOutOfRangeException, IDS_EE_INVALIDLCIDPARAM);

        // Do not notify the profiler about QCalls
        // See ProfilerManagedToUnmanagedTransitionMD()
        if (pMD->IsQCall())
            *pdwStubFlags |= PINVOKESTUB_FL_SKIP_TRANSITION_NOTIFY;
    }

    (*piLCIDArg) = lcidArg;

    if (SF_IsCOMStub(*pdwStubFlags))
    {
        CONSISTENCY_CHECK(msig.HasThis());
    }
    else
    {
        if (msig.HasThis() && !SF_IsDelegateStub(*pdwStubFlags))
        {
            COMPlusThrow(kInvalidProgramException, VLDTR_E_FMD_PINVOKENOTSTATIC);
        }
    }
}

namespace
{
    void PopulatePInvokeMethodDescImpl(
        _Inout_ PInvokeMethodDesc* pNMD,
        _In_ const PInvokeStaticSigInfo& sigInfo,
        _In_opt_z_ LPCUTF8 libName,
        _In_opt_z_ LPCUTF8 entryPointName)
    {
        CONTRACTL
        {
            STANDARD_VM_CHECK;
            PRECONDITION(pNMD != NULL);
        }
        CONTRACTL_END;

        WORD ndirectflags = 0;
        if (pNMD->MethodDesc::IsVarArg())
            ndirectflags |= PInvokeMethodDesc::kVarArgs;

        if (sigInfo.GetCharSet() == nltAnsi)
            ndirectflags |= PInvokeMethodDesc::kNativeAnsi;

        CorNativeLinkFlags linkflags = sigInfo.GetLinkFlags();
        if (linkflags & nlfLastError)
            ndirectflags |= PInvokeMethodDesc::kLastError;
        if (linkflags & nlfNoMangle)
            ndirectflags |= PInvokeMethodDesc::kNativeNoMangle;

        CorInfoCallConvExtension callConv = sigInfo.GetCallConv();
        if (callConv == CorInfoCallConvExtension::Stdcall)
            ndirectflags |= PInvokeMethodDesc::kStdCall;
        if (callConv == CorInfoCallConvExtension::Thiscall)
            ndirectflags |= PInvokeMethodDesc::kThisCall;

        if (pNMD->GetLoaderModule()->IsSystem() && (strcmp(libName, "QCall") == 0))
        {
            ndirectflags |= PInvokeMethodDesc::kIsQCall;
        }
        else
        {
            pNMD->m_pszLibName = libName;
        }

        pNMD->m_pszEntrypointName = entryPointName;

        // Do not publish incomplete prestub flags or you will introduce a race condition.
        pNMD->InterlockedSetPInvokeFlags(ndirectflags | PInvokeMethodDesc::kPInvokePopulated);
    }
}

void PInvoke::PopulatePInvokeMethodDesc(_Inout_ PInvokeMethodDesc* pNMD)
{
    CONTRACTL
    {
        STANDARD_VM_CHECK;
        PRECONDITION(CheckPointer(pNMD));
    }
    CONTRACTL_END;

    if (pNMD->IsSynchronized())
        COMPlusThrow(kTypeLoadException, IDS_EE_NOSYNCHRONIZED);

    if (pNMD->IsPopulated())
        return;

    LPCUTF8 szLibName = NULL, szEntryPointName = NULL;
    PInvokeStaticSigInfo sigInfo(pNMD, &szLibName, &szEntryPointName);
    PopulatePInvokeMethodDescImpl(pNMD, sigInfo, szLibName, szEntryPointName);
}

void PInvoke::InitializeSigInfoAndPopulatePInvokeMethodDesc(_Inout_ PInvokeMethodDesc* pNMD, _Inout_ PInvokeStaticSigInfo* pSigInfo)
{
    CONTRACTL
    {
        STANDARD_VM_CHECK;
        PRECONDITION(CheckPointer(pNMD));
        PRECONDITION(CheckPointer(pSigInfo));
    }
    CONTRACTL_END;

    if (pNMD->IsSynchronized())
        COMPlusThrow(kTypeLoadException, IDS_EE_NOSYNCHRONIZED);

    LPCUTF8 szLibName = NULL, szEntryPointName = NULL;
    new (pSigInfo) PInvokeStaticSigInfo(pNMD, &szLibName, &szEntryPointName);

    if (pNMD->IsPopulated())
        return;

    PopulatePInvokeMethodDescImpl(pNMD, *pSigInfo, szLibName, szEntryPointName);
}

#ifdef FEATURE_COMINTEROP
// Find the MethodDesc of the predefined IL stub method by either
// 1) looking at redirected adapter interfaces, OR
// 2) looking at special attributes for the specific interop scenario (specified by dwStubFlags).
// Currently only ManagedToNativeComInteropStubAttribute is supported.
// It returns NULL if no such attribute(s) can be found.
// But if the attribute is found and is invalid, or something went wrong in the looking up
// process, an exception will be thrown. If everything goes well, you'll get the MethodDesc
// of the stub method
HRESULT FindPredefinedILStubMethod(MethodDesc *pTargetMD, DWORD dwStubFlags, MethodDesc **ppRetStubMD)
{
    CONTRACT(HRESULT)
    {
        THROWS;
        GC_TRIGGERS;
        MODE_ANY;
        PRECONDITION(CheckPointer(pTargetMD));
        PRECONDITION(CheckPointer(ppRetStubMD));
        PRECONDITION(*ppRetStubMD == NULL);
    }
    CONTRACT_END;

    HRESULT hr;

    MethodTable *pTargetMT = pTargetMD->GetMethodTable();

    //
    // Find out if we have the attribute
    //
    const void *pBytes;
    ULONG cbBytes;

    // Support v-table forward classic COM interop calls only
    if (SF_IsCOMStub(dwStubFlags) && SF_IsForwardStub(dwStubFlags))
    {
        if (pTargetMT->HasInstantiation())
        {
            // ManagedToNativeComInteropStubAttribute is not supported with generics
            return E_FAIL;
        }

        if (pTargetMD->IsFCall())
        {
            // ManagedToNativeComInteropStubAttribute is not supported on FCalls (i.e. methods on legacy
            // interfaces forwarded to CustomMarshalers.dll such as IEnumerable::GetEnumerator)
            return E_FAIL;
        }
        _ASSERTE(pTargetMD->IsCLRToCOMCall());

        if (pTargetMD->IsInterface())
        {
            hr = pTargetMD->GetCustomAttribute(
                WellKnownAttribute::ManagedToNativeComInteropStub,
                &pBytes,
                &cbBytes);

            if (FAILED(hr))
                RETURN hr;
            // GetCustomAttribute returns S_FALSE when it cannot find the attribute but nothing fails...
            // Translate that to E_FAIL
            else if (hr == S_FALSE)
                RETURN E_FAIL;
        }
        else
        {
            // We are dealing with the class, use the interface MD instead
            // After second thought I believe we don't need to check the class MD.
            // We can think stubs as part of public interface, and if the interface is public,
            // the stubs should also be accessible
            MethodDesc *pInterfaceMD = pTargetMD->GetInterfaceMD();
            if (pInterfaceMD)
            {
                hr = FindPredefinedILStubMethod(pInterfaceMD, dwStubFlags, ppRetStubMD);
                RETURN hr;
            }
            else
                RETURN E_FAIL;
        }
    }
    else
        RETURN E_FAIL;

    //
    // Parse the attribute
    //
    CustomAttributeParser parser(pBytes, cbBytes);
    IfFailRet(parser.SkipProlog());

    LPCUTF8 pTypeName;
    ULONG cbTypeName;
    IfFailRet(parser.GetNonEmptyString(&pTypeName, &cbTypeName));

    LPCUTF8 pMethodName;
    ULONG cbMethodName;
    IfFailRet(parser.GetNonEmptyString(&pMethodName, &cbMethodName));

    StackSString typeName(SString::Utf8, pTypeName, cbTypeName);
    StackSString methodName(SString::Utf8, pMethodName, cbMethodName);

    //
    // Retrieve the type
    //
    TypeHandle stubClassType;
    stubClassType = TypeName::GetTypeReferencedByCustomAttribute(typeName.GetUnicode(), pTargetMT->GetAssembly());

    MethodTable *pStubClassMT = stubClassType.AsMethodTable();

    StackSString stubClassName;
    pStubClassMT->_GetFullyQualifiedNameForClassNestedAware(stubClassName);

    StackSString targetInterfaceName;
    pTargetMT->_GetFullyQualifiedNameForClassNestedAware(targetInterfaceName);

    // Restrict to same assembly only to reduce test cost
    if (stubClassType.GetAssembly() != pTargetMT->GetAssembly())
    {
        COMPlusThrow(
            kArgumentException,
            IDS_EE_INTEROP_STUB_CA_MUST_BE_WITHIN_SAME_ASSEMBLY,
            stubClassName.GetUnicode(),
            targetInterfaceName.GetUnicode()
            );
    }

    if (stubClassType.HasInstantiation())
    {
        COMPlusThrow(
            kArgumentException,
            IDS_EE_INTEROP_STUB_CA_STUB_CLASS_MUST_NOT_BE_GENERIC,
            stubClassName.GetUnicode()
            );
    }

    if (stubClassType.IsInterface())
    {
        COMPlusThrow(
            kArgumentException,
            IDS_EE_INTEROP_STUB_CA_STUB_CLASS_MUST_NOT_BE_INTERFACE,
            stubClassName.GetUnicode()
            );
    }

    //
    // Locate the MethodDesc for the stub method
    //
    MethodDesc *pStubMD = NULL;

    {
        PCCOR_SIGNATURE pTargetSig = NULL;
        DWORD pcTargetSig = 0;

        SigTypeContext typeContext; // NO generics supported

        pTargetMD->GetSig(&pTargetSig, &pcTargetSig);

        MetaSig msig(pTargetSig,
                     pcTargetSig,
                     pTargetMD->GetModule(),
                     &typeContext);
        _ASSERTE(msig.HasThis());

        SigBuilder stubSigBuilder;

        //
        // Append calling Convention, NumOfArgs + 1,
        //
        stubSigBuilder.AppendByte(msig.GetCallingConvention() & ~IMAGE_CEE_CS_CALLCONV_HASTHIS);
        stubSigBuilder.AppendData(msig.NumFixedArgs() + 1);

        //
        // Append return type
        //
        SigPointer pReturn = msig.GetReturnProps();
        LPBYTE pReturnTypeBegin = (LPBYTE)pReturn.GetPtr();
        IfFailThrow(pReturn.SkipExactlyOne());
        LPBYTE pReturnTypeEnd = (LPBYTE)pReturn.GetPtr();

        stubSigBuilder.AppendBlob(pReturnTypeBegin, pReturnTypeEnd - pReturnTypeBegin);

        //
        // Append 'this'
        //
        stubSigBuilder.AppendElementType(ELEMENT_TYPE_CLASS);
        stubSigBuilder.AppendToken(pTargetMT->GetCl());

        //
        // Copy rest of the arguments
        //
        if (msig.NextArg() != ELEMENT_TYPE_END)
        {
            SigPointer pFirstArg = msig.GetArgProps();
            LPBYTE pArgBegin = (LPBYTE) pFirstArg.GetPtr();
            LPBYTE pArgEnd = (LPBYTE) pTargetSig + pcTargetSig;

            stubSigBuilder.AppendBlob(pArgBegin, pArgEnd - pArgBegin);
        }

        //
        // Allocate new memory and copy over
        //
        DWORD pcStubSig = 0;
        PCCOR_SIGNATURE pStubSig = (PCCOR_SIGNATURE) stubSigBuilder.GetSignature(&pcStubSig);

        //
        // Find method using name + signature
        //
        StackSString buffer;
        buffer.SetAndConvertToUTF8(methodName);
        LPCUTF8 szMethodNameUTF8 = buffer.GetUTF8();
        pStubMD = MemberLoader::FindMethod(stubClassType.GetMethodTable(),
            szMethodNameUTF8,
            pStubSig,
            pcStubSig,
            pTargetMT->GetModule());

        if (pStubMD == NULL)
        {
            CQuickBytes qbSig;

            PrettyPrintSig(
                pStubSig,
                pcStubSig,
                szMethodNameUTF8,
                &qbSig,
                pTargetMD->GetMDImport(),
                NULL);

            // Unfortunately the PrettyPrintSig doesn't print 'static' when the function is static
            // so we need to append 'static' here. No need to localize
            SString signature(SString::Utf8, (LPCUTF8)"static ");
            signature.AppendUTF8((LPCUTF8) qbSig.Ptr());

            COMPlusThrow(
                kMissingMethodException,
                IDS_EE_INTEROP_STUB_CA_STUB_METHOD_MISSING,
                signature.GetUnicode(),
                stubClassName.GetUnicode()
                );

        }
    }

    //
    // Check the Stub MD
    //

    // Verify that the target interop method can call the stub method

    _ASSERTE(pTargetMD != NULL);

    AccessCheckContext accessContext(pTargetMD, pTargetMT);

    if (!ClassLoader::CanAccess(
            &accessContext,
            pStubClassMT,
            stubClassType.GetAssembly(),
            pStubMD->GetAttrs(),
            pStubMD,
            NULL))
    {
        StackSString interopMethodName(SString::Utf8, pTargetMD->GetName());

        COMPlusThrow(
            kMethodAccessException,
            IDS_EE_INTEROP_STUB_CA_NO_ACCESS_TO_STUB_METHOD,
            interopMethodName.GetUnicode(),
            methodName.GetUnicode()
            );
    }

    // The FindMethod call will make sure that it is static by matching signature.
    // So there is no need to check and throw
    _ASSERTE(pStubMD->IsStatic());

    *ppRetStubMD = pStubMD;

    RETURN S_OK;
}
#endif // FEATURE_COMINTEROP

namespace
{
    //=======================================================================
    // ILStubCreatorHelper
    // The class is used as a helper class in CreateInteropILStub. It mainly
    // puts two methods PInvoke::GetStubMethodDesc and PInvoke::RemoveILStubCacheEntry
    // into a holder. See CreateInteropILStub for more information
    //=======================================================================
    class ILStubCreatorHelper
    {
    public:
        ILStubCreatorHelper(MethodDesc *pTargetMD,
                            PInvokeStubParameters* pParams
                            ) :
            m_pTargetMD(pTargetMD),
            m_pParams(pParams),
            m_pStubMD(NULL),
            m_bILStubCreator(false)
        {
            STANDARD_VM_CONTRACT;
            m_pHashParams = CreateHashBlob(m_pParams);
        }

        ~ILStubCreatorHelper()
        {
            CONTRACTL
            {
                THROWS;
                GC_TRIGGERS;
                MODE_ANY;
            }
            CONTRACTL_END;

            RemoveILStubCacheEntry();
        }

        inline bool CreatedTheAssociatedPublishedStubMD()
        {
            return m_bILStubCreator;
        }

        inline void GetStubMethodDesc()
        {
            WRAPPER_NO_CONTRACT;

            // The creator flag represents ownership of the associated stub MD and indicates that the
            // stub MD has not been removed from the cache, so the lookup below is guaranteed to return
            // this owned published stub MD.
#ifdef _DEBUG
            MethodDesc* pPreexistingStubMD = m_pStubMD;
            bool createdThePreexistingMD = m_bILStubCreator;
#endif // _DEBUG

            m_pStubMD = ::GetStubMethodDesc(m_pTargetMD, m_pParams, m_pHashParams, &m_amTracker, m_bILStubCreator, m_pStubMD);
            _ASSERTE(!createdThePreexistingMD || (m_bILStubCreator && (m_pStubMD == pPreexistingStubMD)));
        }

        inline void RemoveILStubCacheEntry()
        {
            WRAPPER_NO_CONTRACT;

            if (m_bILStubCreator)
            {
                ::RemoveILStubCacheEntry(m_pParams, m_pHashParams);
                m_bILStubCreator = false;
            }
        }

        inline MethodDesc* GetStubMD()
        {
            LIMITED_METHOD_CONTRACT;
            return m_pStubMD;
        }

        inline void SuppressRelease()
        {
            WRAPPER_NO_CONTRACT;
            m_bILStubCreator = false;
            m_amTracker.SuppressRelease();
        }

    private:
        MethodDesc*                      m_pTargetMD;
        PInvokeStubParameters*           m_pParams;
        NewArrayHolder<ILStubHashBlob>   m_pHashParams;
        AllocMemTracker*                 m_pAmTracker;
        MethodDesc*                      m_pStubMD;
        AllocMemTracker                  m_amTracker;
        bool                             m_bILStubCreator;     // Only the creator can remove the ILStub from the Cache
    };  //ILStubCreatorHelper

    MethodDesc* CreateInteropILStub(
                            ILStubState*             pss,
                            StubSigDesc*             pSigDesc,
                            CorNativeLinkType        nlType,
                            CorNativeLinkFlags       nlFlags,
                            CorInfoCallConvExtension unmgdCallConv,
                            int                      nParamTokens,
                            mdParamDef*              pParamTokenArray,
                            int                      iLCIDArg,
                            bool*                    pGeneratedNewStub = nullptr
                            )
    {
        CONTRACT(MethodDesc*)
        {
            STANDARD_VM_CHECK;

            PRECONDITION(CheckPointer(pSigDesc));
            POSTCONDITION(CheckPointer(RETVAL));
        }
        CONTRACT_END;


        ///////////////////////////////
        //
        // MethodDesc creation
        //
        ///////////////////////////////

        MethodDesc*     pStubMD = NULL;

        Module*         pModule = pSigDesc->m_pModule;
        Module*         pLoaderModule = pSigDesc->m_pLoaderModule;
        MethodDesc*     pTargetMD = pSigDesc->m_pMD;
        MethodTable*    pTargetMT = pSigDesc->m_pMT;
        //
        // pTargetMD may be null in the case of calli pinvoke
        // and vararg pinvoke.
        //

        DWORD dwStubFlags = pss->GetFlags();

#ifdef FEATURE_COMINTEROP
        //
        // Try to locate predefined IL stub either defined in user code or hardcoded in CLR
        // If there is one, use the pointed method as the stub.
        // Skip pTargetMD == NULL case for reverse interop calls
        //
        if (pTargetMD && SUCCEEDED(FindPredefinedILStubMethod(pTargetMD, dwStubFlags, &pStubMD)))
        {
            // We are about to execute method in pStubMD which could be in another module.
            // Call EnsureActive before make the call
            // This cannot be done during NGEN/PEVerify (in PASSIVE_DOMAIN) so I've moved it here
            pStubMD->EnsureActive();

            RETURN pStubMD;
        }
#endif // FEATURE_COMINTEROP

        // Otherwise, fall back to generating IL stub on-the-fly
        PInvokeStubParameters    params(pSigDesc->m_sig,
                                &pSigDesc->m_typeContext,
                                pModule,
                                pLoaderModule,
                                nlType,
                                nlFlags,
                                unmgdCallConv,
                                dwStubFlags,
                                nParamTokens,
                                pParamTokenArray,
                                iLCIDArg,
                                pSigDesc->m_pMT
                                );

        // The following ILStubCreatorHelper is to recover the status when an
        // exception happens during the generation of the IL stubs. We need to free the
        // memory allocated and restore the ILStubCache.
        //
        // The following block is logically divided into two phases. The first phase is
        // CreateOrGet IL Stub phase which we take a domain level lock. The second phase
        // is IL generation phase which we take a MethodDesc level lock. Taking two locks
        // is mainly designed for performance.
        //
        // ilStubCreatorHelper contains an instance of AllocMemTracker which tracks the
        // allocated memory during the creation of MethodDesc so that we are able to remove
        // them when destructing ILStubCreatorHelper

        // When removing IL Stub from Cache, we have a constraint that only the thread which
        // creates the stub can remove it. Otherwise, any thread hits cache and gets the stub will
        // remove it from cache if OOM occurs

        {
            ILStubCreatorHelper ilStubCreatorHelper(pTargetMD, &params);

            // take the domain level lock
            ListLockHolder pILStubLock(AppDomain::GetCurrentDomain()->GetILStubGenLock());

            {
                ilStubCreatorHelper.GetStubMethodDesc();
                pStubMD = ilStubCreatorHelper.GetStubMD();

                ///////////////////////////////
                //
                // IL generation
                //
                ///////////////////////////////

                {
                    // take the MethodDesc level locker
                    ListLockEntryHolder pEntry(ListLockEntry::Find(pILStubLock, pStubMD, "il stub gen lock"));

                    ListLockEntryLockHolder pEntryLock(pEntry, FALSE);

                    // We have the entry lock we need to use, so we can release the global lock.
                    pILStubLock.Release();

                    {
                        ilStubCreatorHelper.GetStubMethodDesc();

                        if (!pEntryLock.DeadlockAwareAcquire())
                        {
                            // the IL generation is not recursive.
                            // However, we can encounter a recursive situation when attempting to
                            // marshal a struct containing a layout class containing another struct.
                            // Throw an exception here instead of asserting.
                            if (SF_IsStructMarshalStub(dwStubFlags))
                            {
                                _ASSERTE(pSigDesc->m_pMT != nullptr);
                                StackSString strTypeName;
                                TypeString::AppendType(strTypeName, TypeHandle(pSigDesc->m_pMT));
                                COMPlusThrow(kTypeLoadException, IDS_CANNOT_MARSHAL_RECURSIVE_DEF, strTypeName.GetUnicode());
                            }
                            UNREACHABLE_MSG("unexpected deadlock in IL stub generation!");
                        }

                        if (SF_IsSharedStub(params.m_dwStubFlags))
                        {
                            // We need to re-acquire the lock in case we need to get a new pStubMD
                            // in the case that the owner of the shared stub was destroyed.
                            pILStubLock.Acquire();

                            // Assure that pStubMD we have now has not been destroyed by other threads
                            ilStubCreatorHelper.GetStubMethodDesc();

                            while (pStubMD != ilStubCreatorHelper.GetStubMD())
                            {
                                pStubMD = ilStubCreatorHelper.GetStubMD();

                                pEntry.Assign(ListLockEntry::Find(pILStubLock, pStubMD, "il stub gen lock"));
                                pEntryLock.Assign(pEntry, FALSE);

                                // We have the entry lock we need to use, so we can release the global lock.
                                pILStubLock.Release();

                                if (!pEntryLock.DeadlockAwareAcquire())
                                {
                                    // the IL generation is not recursive.
                                    // However, we can encounter a recursive situation when attempting to
                                    // marshal a struct containing a layout class containing another struct.
                                    // Throw an exception here instead of asserting.
                                    if (SF_IsStructMarshalStub(dwStubFlags))
                                    {
                                        _ASSERTE(pSigDesc->m_pMT != nullptr);
                                        StackSString strTypeName;
                                        TypeString::AppendType(strTypeName, TypeHandle(pSigDesc->m_pMT));
                                        COMPlusThrow(kTypeLoadException, IDS_CANNOT_MARSHAL_RECURSIVE_DEF, strTypeName.GetUnicode());
                                    }
                                    UNREACHABLE_MSG("unexpected deadlock in IL stub generation!");
                                }

                                pILStubLock.Acquire();

                                ilStubCreatorHelper.GetStubMethodDesc();
                            }
                        }

                        for (;;)
                        {
                            // We have the entry lock now, we can release the global lock
                            pILStubLock.Release();

                            _ASSERTE(pEntryLock.GetValue()->HasLock());

                            if (pEntry->m_hrResultCode != S_FALSE)
                            {
                                // We came in to generate the IL but someone
                                // beat us so there's nothing to do
                                break;
                            }

                            ILStubResolver* pResolver = pStubMD->AsDynamicMethodDesc()->GetILStubResolver();

                            CONSISTENCY_CHECK((NULL == pResolver->GetStubMethodDesc()) || (pStubMD == pResolver->GetStubMethodDesc()));

                            if (pResolver->IsILGenerated())
                            {
                                // this stub already has its IL generated
                                break;
                            }

                            //
                            // Check that the stub signature and MethodDesc are compatible.  The JIT
                            // interface functions depend on this.
                            //

                            {
                                SigPointer ptr = pSigDesc->m_sig.CreateSigPointer();

                                uint32_t callConvInfo;
                                IfFailThrow(ptr.GetCallingConvInfo(&callConvInfo));

                                BOOL fSigIsStatic = !(callConvInfo & IMAGE_CEE_CS_CALLCONV_HASTHIS);

                                // CreatePInvokeStubWorker will throw an exception for these cases.
                                BOOL fCanHaveThis = SF_IsDelegateStub(dwStubFlags) || SF_IsCOMStub(dwStubFlags);

                                if (fSigIsStatic || fCanHaveThis)
                                {
                                    CONSISTENCY_CHECK(pStubMD->IsStatic() == (DWORD)fSigIsStatic);
                                }
                            }

                            {
                                ILStubGenHolder sgh(pResolver);

                                pResolver->SetStubMethodDesc(pStubMD);
                                pResolver->SetStubTargetMethodDesc(pTargetMD);

                                if (SF_IsStructMarshalStub(dwStubFlags))
                                {
                                    CreateStructStub(pss, pSigDesc, pTargetMT, dwStubFlags, pStubMD);
                                }
                                else
                                {
                                    if (!pSigDesc->m_typeContext.IsEmpty())
                                    {
                                        // For generic calli, we only support blittable types
                                        if (SF_IsCALLIStub(dwStubFlags)
                                            && PInvoke::MarshalingRequired(NULL, pStubMD->GetSigPointer(), pSigDesc->m_pModule, &pSigDesc->m_typeContext))
                                        {
                                            COMPlusThrow(kMarshalDirectiveException, IDS_EE_BADMARSHAL_GENERICS_RESTRICTION);
                                        }
                                        // We don't want to support generic varargs, so block it
                                        else if (SF_IsVarArgStub(dwStubFlags))
                                        {
                                            COMPlusThrow(kNotSupportedException, BFA_GENCODE_NOT_BE_VARARG);
                                        }
                                    }

                                    CreatePInvokeStubWorker(pss,
                                                            pSigDesc,
                                                            nlType,
                                                            nlFlags,
                                                            unmgdCallConv,
                                                            dwStubFlags,
                                                            pStubMD,
                                                            pParamTokenArray,
                                                            iLCIDArg);
                                }


                                pResolver->SetTokenLookupMap(pss->GetTokenLookupMap());

                                pResolver->SetStubTargetMethodSig(
                                    pss->GetStubTargetMethodSig(),
                                    pss->GetStubTargetMethodSigLength());

                                // we successfully generated the IL stub
                                sgh.SuppressRelease();
                            }

                            pEntry->m_hrResultCode = S_OK;
                            break;
                        }

                        // Link the MethodDesc onto the method table with the lock taken
                        AddMethodDescChunkWithLockTaken(&params, pStubMD);
                    }
                }
            }

            // Callers use the new stub indicator to distinguish between 1) the case where a new stub
            // MD was generated during this call and 2) the case where this function attached to a stub
            // MD that was generated by some other call (either a call that completed earlier or a call
            // on a racing thread). In particular, reliably detecting case (1) is crucial because it is
            // the only case where this call permanently publishes a new stub MD into the cache,
            // meaning it is the only case where the caller cannot safely free any allocations (such as
            // a signature buffer) which the stub MD might reference.
            //
            // Set the indicator if and only if the stub MD that will be imminiently returned to the
            // caller was created by the code above (and will therefore become a permanent member of
            // the cache when the SuppressRelease occurs below). Note that, in the presence of racing
            // threads, the current call may or may not have carried out IL generation for the stub;
            // the only important thing is whether the current call was the one that created the stub
            // MD earlier on.
            if (ilStubCreatorHelper.CreatedTheAssociatedPublishedStubMD())
            {
                if (pGeneratedNewStub)
                {
                    *pGeneratedNewStub = true;
                }
            }

            ilStubCreatorHelper.SuppressRelease();
        }

#if defined(TARGET_X86)
        if (SF_IsForwardStub(dwStubFlags) && pTargetMD != NULL && !pTargetMD->IsVarArg())
        {
            // copy the stack arg byte count from the stub MD to the target MD - this number is computed
            // during stub generation and is copied to all target MDs that share the stub
            // (we don't set it for varargs - the number is call site specific)

            WORD cbStackArgSize = pStubMD->AsDynamicMethodDesc()->GetNativeStackArgSize();
            if (pTargetMD->IsPInvoke())
            {
                PInvokeMethodDesc *pTargetNMD = (PInvokeMethodDesc *)pTargetMD;

                pTargetNMD->SetStackArgumentSize(cbStackArgSize, CallConv::GetDefaultUnmanagedCallingConvention());
            }
#ifdef FEATURE_COMINTEROP
            else
            {
                if (SF_IsCOMStub(dwStubFlags))
                {
                    CLRToCOMCallInfo *pComInfo = CLRToCOMCallInfo::FromMethodDesc(pTargetMD);

                    if (pComInfo != NULL)
                    {
                        pComInfo->SetStackArgumentSize(cbStackArgSize);
                    }
                }
            }
#endif // FEATURE_COMINTEROP
        }
#endif // defined(TARGET_X86)

        RETURN pStubMD;
    }
}

MethodDesc* PInvoke::CreateCLRToNativeILStub(
                StubSigDesc*             pSigDesc,
                CorNativeLinkType        nlType,
                CorNativeLinkFlags       nlFlags,
                CorInfoCallConvExtension unmgdCallConv,
                DWORD                    dwStubFlags) // PInvokeStubFlags
{
    CONTRACT(MethodDesc*)
    {
        STANDARD_VM_CHECK;

        PRECONDITION(CheckPointer(pSigDesc));
        POSTCONDITION(CheckPointer(RETVAL));
    }
    CONTRACT_END;

    int         iLCIDArg = 0;
    int         numArgs = 0;
    int         numParamTokens = 0;
    mdParamDef* pParamTokenArray = NULL;

    CreatePInvokeStubAccessMetadata(pSigDesc,
                                    unmgdCallConv,
                                    &dwStubFlags,
                                    &iLCIDArg,
                                    &numArgs);

    Module *pModule = pSigDesc->m_pModule;
    numParamTokens = numArgs + 1;
    pParamTokenArray = (mdParamDef*)_alloca(numParamTokens * sizeof(mdParamDef));
    CollateParamTokens(pModule->GetMDImport(), pSigDesc->m_tkMethodDef, numArgs, pParamTokenArray);

    MethodDesc *pMD = pSigDesc->m_pMD;

    NewHolder<ILStubState> pStubState;

#ifdef FEATURE_COMINTEROP
    if (SF_IsCOMStub(dwStubFlags))
    {
        if (SF_IsReverseStub(dwStubFlags))
        {
            pStubState = new COMToCLR_ILStubState(pModule, pSigDesc->m_sig, &pSigDesc->m_typeContext, dwStubFlags, iLCIDArg, pMD);
        }
        else
        {
            pStubState = new CLRToCOM_ILStubState(pModule, pSigDesc->m_sig, &pSigDesc->m_typeContext, dwStubFlags, iLCIDArg, pMD);
        }
    }
    else
#endif
    {
        pStubState = new PInvoke_ILStubState(pModule, pSigDesc->m_sig, &pSigDesc->m_typeContext, dwStubFlags, unmgdCallConv, iLCIDArg, pMD);
    }

    MethodDesc* pStubMD;
    pStubMD = CreateInteropILStub(
                pStubState,
                pSigDesc,
                nlType,
                nlFlags,
                unmgdCallConv,
                numParamTokens,
                pParamTokenArray,
                iLCIDArg);

    RETURN pStubMD;
}

#ifdef FEATURE_COMINTEROP
MethodDesc* PInvoke::CreateFieldAccessILStub(
                PCCOR_SIGNATURE    szMetaSig,
                DWORD              cbMetaSigSize,
                Module*            pModule,
                mdFieldDef         fd,
                DWORD              dwStubFlags, // PInvokeStubFlags
                FieldDesc*         pFD)
{
    CONTRACT(MethodDesc*)
    {
        STANDARD_VM_CHECK;

        PRECONDITION(CheckPointer(szMetaSig));
        PRECONDITION(CheckPointer(pModule));
        PRECONDITION(CheckPointer(pFD, NULL_OK));
        PRECONDITION(SF_IsFieldGetterStub(dwStubFlags) || SF_IsFieldSetterStub(dwStubFlags));
        POSTCONDITION(CheckPointer(RETVAL));
    }
    CONTRACT_END;

    int numArgs = (SF_IsFieldSetterStub(dwStubFlags) ? 1 : 0);
    int numParamTokens = numArgs + 1;

    // make sure we capture marshaling metadata
    mdParamDef* pParamTokenArray = (mdParamDef *)_alloca(numParamTokens * sizeof(mdParamDef));
    pParamTokenArray[0] = mdParamDefNil;
    pParamTokenArray[numArgs] = (mdParamDef)fd;

    // fields are never preserve-sig
    dwStubFlags |= PINVOKESTUB_FL_DOHRESULTSWAPPING;

    // convert field signature to getter/setter signature
    SigBuilder sigBuilder;

    sigBuilder.AppendData(IMAGE_CEE_CS_CALLCONV_DEFAULT | IMAGE_CEE_CS_CALLCONV_HASTHIS);
    sigBuilder.AppendData(numArgs);

    if (SF_IsFieldSetterStub(dwStubFlags))
    {
        // managed setter returns void
        sigBuilder.AppendElementType(ELEMENT_TYPE_VOID);
    }

    CONSISTENCY_CHECK(*szMetaSig == IMAGE_CEE_CS_CALLCONV_FIELD);

    sigBuilder.AppendBlob((const PVOID)(szMetaSig + 1), cbMetaSigSize - 1);
    szMetaSig = (PCCOR_SIGNATURE)sigBuilder.GetSignature(&cbMetaSigSize);

    StubSigDesc sigDesc(Signature(szMetaSig, cbMetaSigSize), pModule);

#ifdef _DEBUG
    sigDesc.m_pDebugName = pFD->GetDebugName();
    sigDesc.m_pDebugClassName = pFD->GetEnclosingMethodTable()->GetDebugClassName();
#endif // _DEBUG

    Signature signature(szMetaSig, cbMetaSigSize);
    NewHolder<ILStubState> pStubState = new COMToCLRFieldAccess_ILStubState(pModule, signature, &sigDesc.m_typeContext, dwStubFlags, pFD);

    MethodDesc* pStubMD;
    pStubMD = CreateInteropILStub(
                pStubState,
                &sigDesc,
                (CorNativeLinkType)0,
                (CorNativeLinkFlags)0,
                CallConv::GetDefaultUnmanagedCallingConvention(),
                numParamTokens,
                pParamTokenArray,
                -1);

    RETURN pStubMD;
}
#endif // FEATURE_COMINTEROP

#ifndef DACCESS_COMPILE

MethodDesc* PInvoke::CreateStructMarshalILStub(MethodTable* pMT)
{
    CONTRACT(MethodDesc*)
    {
        STANDARD_VM_CHECK;

        PRECONDITION(CheckPointer(pMT));
        POSTCONDITION(CheckPointer(RETVAL));
    }
    CONTRACT_END;

    LoaderAllocator* pLoaderAllocator = pMT->GetLoaderAllocator();

    EEMarshalingData* pMarshallingData = pLoaderAllocator->GetMarshalingData();

    MethodDesc* pCachedStubMD = pMarshallingData->LookupStructILStub(pMT);
    if (pCachedStubMD != NULL)
        RETURN pCachedStubMD;

    DWORD dwStubFlags = PINVOKESTUB_FL_STRUCT_MARSHAL;

    BOOL bestFit, throwOnUnmappableChar;

    ReadBestFitCustomAttribute(pMT->GetModule(), pMT->GetCl(), &bestFit, &throwOnUnmappableChar);

    if (bestFit == TRUE)
    {
        dwStubFlags |= PINVOKESTUB_FL_BESTFIT;
    }
    if (throwOnUnmappableChar == TRUE)
    {
        dwStubFlags |= PINVOKESTUB_FL_THROWONUNMAPPABLECHAR;
    }

    // ValueClass signature:
    // void (ref Struct managedData, native Struct* nativeData, int marshalAction, ref CleanupWorkListElement cwl)
    // LayoutClass signature:
    // void (ref byte managedData, byte* nativeData, int marshalAction, ref CleanupWorkListElement cwl)
    constexpr int numParamTokens = 1;
    mdParamDef pParamTokenArray[numParamTokens];
    pParamTokenArray[0] = (mdParamDef)pMT->GetCl();

    FunctionSigBuilder sigBuilder;

    sigBuilder.SetCallingConv(IMAGE_CEE_CS_CALLCONV_DEFAULT);
    LocalDesc returnType(ELEMENT_TYPE_VOID);
    sigBuilder.SetReturnType(&returnType);


    if (pMT->IsValueType())
    {
        LocalDesc managedParameter(pMT);
        managedParameter.MakeByRef();
        sigBuilder.NewArg(&managedParameter);

        LocalDesc nativeValueType(TypeHandle{ pMT }.MakeNativeValueType());
        nativeValueType.MakePointer();
        sigBuilder.NewArg(&nativeValueType);
    }
    else
    {
        LocalDesc byteRef(ELEMENT_TYPE_I1);
        byteRef.MakeByRef();
        sigBuilder.NewArg(&byteRef);
        LocalDesc bytePtr(ELEMENT_TYPE_I1);
        bytePtr.MakePointer();
        sigBuilder.NewArg(&bytePtr);
    }

    LocalDesc i4(ELEMENT_TYPE_I4);
    sigBuilder.NewArg(&i4);

    LocalDesc cleanupWorkList(CoreLibBinder::GetClass(CLASS__CLEANUP_WORK_LIST_ELEMENT));
    cleanupWorkList.MakeByRef();
    sigBuilder.NewArg(&cleanupWorkList);

    DWORD cbMetaSigSize = sigBuilder.GetSigSize();
    AllocMemHolder<BYTE> szMetaSig(pLoaderAllocator->GetHighFrequencyHeap()->AllocMem(S_SIZE_T(cbMetaSigSize)));
    sigBuilder.GetSig(szMetaSig, cbMetaSigSize);

    StubSigDesc sigDesc(pMT, Signature(szMetaSig, cbMetaSigSize), pMT->GetModule());

#ifdef _DEBUG
    sigDesc.m_pDebugName = "Struct Marshalling Stub";
    sigDesc.m_pDebugClassName = pMT->GetDebugClassName();
#endif // _DEBUG

    Signature signature(szMetaSig, cbMetaSigSize);

    NewHolder<ILStubState> pStubState = new StructMarshal_ILStubState(pMT, signature, &sigDesc.m_typeContext, dwStubFlags);

    bool generatedNewStub = false;

    MethodDesc* pStubMD;
    pStubMD = CreateInteropILStub(
        pStubState,
        &sigDesc,
        (CorNativeLinkType)0,
        (CorNativeLinkFlags)0,
        CorInfoCallConvExtension::Managed,
        numParamTokens,
        pParamTokenArray,
        -1,
        &generatedNewStub);

    if (generatedNewStub) // If we generated a new stub, we need to keep the signature we created allocated.
    {
        szMetaSig.SuppressRelease();
    }

    // The CreateInteropILStub() handles only creating a single stub.
    // The stub returned will be okay to return even if the call below loses
    // the race to insert into the cache.
    pMarshallingData->CacheStructILStub(pMT, pStubMD);

    RETURN pStubMD;
}

PCODE PInvoke::GetEntryPointForStructMarshalStub(MethodTable* pMT)
{
    LIMITED_METHOD_CONTRACT;

    MethodDesc* pMD = CreateStructMarshalILStub(pMT);

    _ASSERTE(pMD != nullptr);

    return pMD->GetMultiCallableAddrOfCode();
}

#endif // DACCESS_COMPILE

MethodDesc* PInvoke::CreateCLRToNativeILStub(PInvokeStaticSigInfo* pSigInfo,
                         DWORD dwStubFlags,
                         MethodDesc* pMD)
{
    CONTRACTL
    {
        STANDARD_VM_CHECK;
        PRECONDITION(pSigInfo != NULL);
    }
    CONTRACTL_END;

    StubSigDesc sigDesc(pMD, pSigInfo->GetSignature(), pSigInfo->GetModule());

    return CreateCLRToNativeILStub(&sigDesc,
                                    pSigInfo->GetCharSet(),
                                    pSigInfo->GetLinkFlags(),
                                    pSigInfo->GetCallConv(),
                                    pSigInfo->GetStubFlags() | dwStubFlags);
}

namespace
{
    MethodDesc* GetILStubMethodDesc(PInvokeMethodDesc* pNMD, PInvokeStaticSigInfo* pSigInfo, DWORD dwStubFlags)
    {
        CONTRACTL
        {
            STANDARD_VM_CHECK;
            PRECONDITION(pNMD != NULL);
        }
        CONTRACTL_END;

        MethodDesc* pStubMD = NULL;

        if (!pNMD->IsVarArgs() || SF_IsForNumParamBytes(dwStubFlags))
        {
            pStubMD = PInvoke::CreateCLRToNativeILStub(
                pSigInfo,
                dwStubFlags & ~PINVOKESTUB_FL_FOR_NUMPARAMBYTES,
                pNMD);
        }

        return pStubMD;
    }

    LPVOID PInvokeGetEntryPoint(PInvokeMethodDesc *pMD, NATIVE_LIBRARY_HANDLE hMod)
    {
        // GetProcAddress cannot be called while preemptive GC is disabled.
        // It requires the OS to take the loader lock.
        CONTRACT(LPVOID)
        {
            STANDARD_VM_CHECK;
            PRECONDITION(CheckPointer(pMD));
            POSTCONDITION(CheckPointer(RETVAL, NULL_OK));
        }
        CONTRACT_END;

        RETURN pMD->FindEntryPoint(hMod);
    }

    //---------------------------------------------------------
    // Loads the DLL and finds the procaddress for an PInvoke call.
    //---------------------------------------------------------
    VOID PInvokeLink(PInvokeMethodDesc *pMD)
    {
        CONTRACTL
        {
            STANDARD_VM_CHECK;
            PRECONDITION(CheckPointer(pMD));
        }
        CONTRACTL_END;

        if (pMD->IsClassConstructorTriggeredAtLinkTime())
        {
            pMD->GetMethodTable()->CheckRunClassInitThrowing();
        }

        if (pMD->IsQCall())
        {
            void* pvTarget = (void*)QCallResolveDllImport(pMD->GetEntrypointName());
#ifdef _DEBUG
            CONSISTENCY_CHECK_MSGF(pvTarget != nullptr,
                ("%s::%s is not registered using DllImportEntry macro in qcallentrypoints.cpp",
                pMD->m_pszDebugClassName, pMD->m_pszDebugMethodName));
#endif
            pMD->SetPInvokeTarget(pvTarget);
            return;
        }

        // Loading unmanaged dlls can trigger dllmains which certainly count as code execution!
        pMD->EnsureActive();

        {
            LPVOID pvTarget = (LPVOID)PInvokeOverride::GetMethodImpl(pMD->GetLibNameRaw(), pMD->GetEntrypointName());
            if (pvTarget != NULL)
            {
                pMD->SetPInvokeTarget(pvTarget);
                return;
            }
        }

        NATIVE_LIBRARY_HANDLE hmod = NativeLibrary::LoadLibraryFromMethodDesc(pMD);
        _ASSERTE(hmod != NULL);

        BOOL fSuccess = FALSE;
        LPVOID pvTarget = PInvokeGetEntryPoint(pMD, hmod);
        if (pvTarget)
        {
            pMD->SetPInvokeTarget(pvTarget);
            fSuccess = TRUE;
        }

        if (!fSuccess)
        {
            StackSString ssLibName(SString::Utf8, pMD->GetLibName());

            WCHAR wszEPName[50];
            if (MultiByteToWideChar(CP_UTF8, 0, (LPCSTR)pMD->GetEntrypointName(), -1, wszEPName, sizeof(wszEPName)/sizeof(WCHAR)) == 0)
            {
                wszEPName[0] = W('?');
                wszEPName[1] = W('\0');
            }
#ifdef TARGET_UNIX
            COMPlusThrow(kEntryPointNotFoundException, IDS_EE_NDIRECT_GETPROCADDRESS_UNIX, ssLibName.GetUnicode(), wszEPName);
#else
            COMPlusThrow(kEntryPointNotFoundException, IDS_EE_NDIRECT_GETPROCADDRESS_WIN, ssLibName.GetUnicode(), wszEPName);
#endif
        }
    }
}

PCODE PInvoke::GetStubForILStub(MethodDesc* pManagedMD, MethodDesc** ppStubMD, DWORD dwStubFlags)
{
    CONTRACT(PCODE)
    {
        STANDARD_VM_CHECK;

        PRECONDITION(CheckPointer(pManagedMD));
        POSTCONDITION(RETVAL != NULL);
    }
    CONTRACT_END;

    CONSISTENCY_CHECK(*ppStubMD == NULL);

    PInvokeStaticSigInfo sigInfo(pManagedMD);
    *ppStubMD = PInvoke::CreateCLRToNativeILStub(&sigInfo, dwStubFlags, pManagedMD);

    RETURN JitILStub(*ppStubMD);
}

PCODE PInvoke::GetStubForILStub(PInvokeMethodDesc* pNMD, MethodDesc** ppStubMD, DWORD dwStubFlags)
{
    STANDARD_VM_CONTRACT;

    PCODE pStub = (PCODE)NULL;

    CONSISTENCY_CHECK(*ppStubMD == NULL);

    PInvokeStaticSigInfo sigInfo;
    PInvoke::InitializeSigInfoAndPopulatePInvokeMethodDesc(pNMD, &sigInfo);

    *ppStubMD = GetILStubMethodDesc(pNMD, &sigInfo, dwStubFlags);

    if (SF_IsForNumParamBytes(dwStubFlags))
        return (PCODE)NULL;

    if (*ppStubMD)
    {
        pStub = JitILStub(*ppStubMD);
    }
    else
    {
        CONSISTENCY_CHECK(pNMD->IsVarArgs());

        //
        // varargs goes through vararg PInvoke stub
        //
        pStub = TheVarargPInvokeStub(pNMD->HasRetBuffArg());
    }

    if (pNMD->IsEarlyBound())
    {
        pNMD->InitEarlyBoundPInvokeTarget();
    }
    else
    {
        PInvokeLink(pNMD);
    }

    //
    // NOTE: there is a race in updating this MethodDesc.  We depend on all
    // threads getting back the same DynamicMethodDesc for a particular
    // PInvokeMethodDesc, in that case, the locking around the actual JIT
    // operation will prevent the code from being jitted more than once.
    // By the time we get here, all threads get the same address of code
    // back from the JIT operation and they all just fill in the same value
    // here.
    //
    // In the NGEN case, all threads will get the same preimplemented code
    // address much like the JIT case.
    //

    return pStub;
}

PCODE JitILStub(MethodDesc* pStubMD)
{
    STANDARD_VM_CONTRACT;

    PCODE pCode = pStubMD->GetNativeCode();

    if (pCode == (PCODE)NULL)
    {
        ///////////////////////////////
        //
        // Code generation
        //
        ///////////////////////////////


        if (pStubMD->IsDynamicMethod())
        {
            //
            // A dynamically generated IL stub
            //

            pCode = pStubMD->PrepareInitialCode();

            _ASSERTE(pCode == pStubMD->GetNativeCode());
        }
        else
        {
            //
            // A static IL stub that is pointing to a static method in user assembly
            // Compile it and return the native code
            //

            // This returns the stable entry point
            pCode = pStubMD->DoPrestub(NULL);

            _ASSERTE(pCode == pStubMD->GetStableEntryPoint());
        }
    }

    if (!pStubMD->IsDynamicMethod())
    {
        // We need an entry point that can be called multiple times
        pCode = pStubMD->GetMultiCallableAddrOfCode();
    }

    return pCode;
}

PCODE GetStubForInteropMethod(MethodDesc* pMD, DWORD dwStubFlags)
{
    CONTRACT(PCODE)
    {
        STANDARD_VM_CHECK;

        PRECONDITION(CheckPointer(pMD));
        PRECONDITION(pMD->IsPInvoke() || pMD->IsCLRToCOMCall() || pMD->IsEEImpl() || pMD->IsIL());
    }
    CONTRACT_END;

    PCODE                   pStub = (PCODE)NULL;
    MethodDesc*             pStubMD = NULL;

    if (pMD->IsPInvoke())
    {
        PInvokeMethodDesc* pNMD = (PInvokeMethodDesc*)pMD;
        pStub = PInvoke::GetStubForILStub(pNMD, &pStubMD, dwStubFlags);
    }
#ifdef FEATURE_COMINTEROP
    else
    if (pMD->IsCLRToCOMCall())
    {
        pStub = CLRToCOMCall::GetStubForILStub(pMD, &pStubMD);
    }
#endif // FEATURE_COMINTEROP
    else
    if (pMD->IsEEImpl())
    {
        CONSISTENCY_CHECK(pMD->GetMethodTable()->IsDelegate());
        EEImplMethodDesc* pDelegateMD = (EEImplMethodDesc*)pMD;
        pStub = COMDelegate::GetStubForILStub(pDelegateMD, &pStubMD, dwStubFlags);
    }
    else
    if (pMD->IsIL())
    {
        CONSISTENCY_CHECK(SF_IsReverseStub(dwStubFlags));
        pStub = PInvoke::GetStubForILStub(pMD, &pStubMD, dwStubFlags);
    }
    else
    {
        UNREACHABLE_MSG("unexpected MethodDesc type");
    }

    if (pStubMD != NULL
        && pStubMD->IsILStub()
        && pStubMD->AsDynamicMethodDesc()->HasFlags(DynamicMethodDesc::FlagRequiresCOM))
    {
        // the stub uses COM so make sure that it is started
        EnsureComStarted();
    }

    RETURN pStub;
}

#ifdef FEATURE_COMINTEROP
void CreateCLRToDispatchCOMStub(
            MethodDesc *    pMD,
            DWORD           dwStubFlags)             // PInvokeStubFlags
{
    CONTRACTL
    {
        STANDARD_VM_CHECK;

        PRECONDITION(CheckPointer(pMD));
    }
    CONTRACTL_END;

    _ASSERTE(SF_IsCOMLateBoundStub(dwStubFlags) || SF_IsCOMEventCallStub(dwStubFlags));

    // If we are dealing with a COM event call, then we need to initialize the
    // COM event call information.
    if (SF_IsCOMEventCallStub(dwStubFlags))
    {
        _ASSERTE(pMD->IsCLRToCOMCall()); //  no generic COM eventing
        ((CLRToCOMCallMethodDesc *)pMD)->InitComEventCallInfo();
    }

    // Get the call signature information
    StubSigDesc sigDesc(pMD);

    int         iLCIDArg = 0;
    int         numArgs = 0;
    int         numParamTokens = 0;
    mdParamDef* pParamTokenArray = NULL;

    CreatePInvokeStubAccessMetadata(&sigDesc,
                                    CallConv::GetDefaultUnmanagedCallingConvention(),
                                    &dwStubFlags,
                                    &iLCIDArg,
                                    &numArgs);

    numParamTokens = numArgs + 1;
    pParamTokenArray = (mdParamDef*)_alloca(numParamTokens * sizeof(mdParamDef));
    CollateParamTokens(sigDesc.m_pModule->GetMDImport(), sigDesc.m_tkMethodDef, numArgs, pParamTokenArray);

    DispatchStubState MyStubState;

    CreatePInvokeStubWorker(&MyStubState,
                            &sigDesc,
                            (CorNativeLinkType)0,
                            (CorNativeLinkFlags)0,
                            CallConv::GetDefaultUnmanagedCallingConvention(),
                            dwStubFlags | PINVOKESTUB_FL_COM,
                            pMD,
                            pParamTokenArray,
                            iLCIDArg);

    _ASSERTE(pMD->IsCLRToCOMCall()); // no generic disp-calls

#ifdef TARGET_X86
    ((CLRToCOMCallMethodDesc *)pMD)->InitStackPop();
#endif
}

#endif // FEATURE_COMINTEROP

VOID PInvokeMethodDesc::SetPInvokeTarget(LPVOID pTarget)
{
    CONTRACTL
    {
        THROWS;
        GC_TRIGGERS;
        MODE_ANY;

        PRECONDITION(IsPInvoke());
        PRECONDITION(pTarget != NULL);
    }
    CONTRACTL_END;

    m_pPInvokeTarget = pTarget;
}

void MarshalStructViaILStub(MethodDesc* pStubMD, void* pManagedData, void* pNativeData, StructMarshalStubs::MarshalOperation operation, void** ppCleanupWorkList /* = nullptr */)
{
    CONTRACTL
    {
        THROWS;
        GC_TRIGGERS;
        MODE_COOPERATIVE;
        PRECONDITION(CheckPointer(pStubMD));
    }
    CONTRACTL_END;

    MarshalStructViaILStubCode(pStubMD->GetSingleCallableAddrOfCode(), pManagedData, pNativeData, operation, ppCleanupWorkList);
}

void MarshalStructViaILStubCode(PCODE pStubCode, void* pManagedData, void* pNativeData, StructMarshalStubs::MarshalOperation operation, void** ppCleanupWorkList /* = nullptr */)
{
    CONTRACTL
    {
        THROWS;
        GC_TRIGGERS;
        MODE_COOPERATIVE;
        PRECONDITION(pStubCode != NULL);
    }
    CONTRACTL_END;

    PREPARE_NONVIRTUAL_CALLSITE_USING_CODE(pStubCode);
    DECLARE_ARGHOLDER_ARRAY(args, 4);
    args[ARGNUM_0] = PTR_TO_ARGHOLDER(pManagedData);
    args[ARGNUM_1] = PTR_TO_ARGHOLDER(pNativeData);
    args[ARGNUM_2] = DWORD_TO_ARGHOLDER(operation);
    args[ARGNUM_3] = PTR_TO_ARGHOLDER(ppCleanupWorkList);

    CALL_MANAGED_METHOD_NORET(args);
}


//==========================================================================
// This function is reached only via PInvokeImportThunk. It's purpose
// is to ensure that the target DLL is fully loaded and ready to run.
//
// FUN FACTS: Though this function is actually entered in unmanaged mode,
// it can reenter managed mode and throw a CLR exception if the DLL linking
// fails.
//==========================================================================
EXTERN_C LPVOID STDCALL PInvokeImportWorker(PInvokeMethodDesc* pMD)
{
    LPVOID ret = NULL;

    PreserveLastErrorHolder preserveLastError;

    CONTRACTL
    {
        THROWS;
        GC_TRIGGERS;
        MODE_PREEMPTIVE;
    }
    CONTRACTL_END;

    INSTALL_MANAGED_EXCEPTION_DISPATCHER;
    // this function is called by CLR to native assembly stubs which are called by
    // managed code as a result, we need an unwind and continue handler to translate
    // any of our internal exceptions into managed exceptions.
    INSTALL_UNWIND_AND_CONTINUE_HANDLER;

    if (pMD->IsEarlyBound())
    {
        // we need the MD to be populated in case we decide to build an intercept
        // stub to wrap the target in InitEarlyBoundPInvokeTarget
        PInvoke::PopulatePInvokeMethodDesc(pMD);

        pMD->InitEarlyBoundPInvokeTarget();
    }
    else
    {
        //
        // Otherwise we're in an inlined pinvoke late bound MD
        //
        INDEBUG(Thread *pThread = GetThread());
        {
            _ASSERTE((pThread->GetFrame() != FRAME_TOP && pThread->GetFrame()->GetFrameIdentifier() == FrameIdentifier::InlinedCallFrame)
                || pMD->ShouldSuppressGCTransition());

            CONSISTENCY_CHECK(pMD->IsPInvoke());
            //
            // With IL stubs, we don't have to do anything but ensure the DLL is loaded.
            //

            PInvoke::PopulatePInvokeMethodDesc(pMD);
            pMD->CheckRestore();

            PInvokeLink(pMD);
        }
    }

    ret = pMD->GetPInvokeTarget();

    UNINSTALL_UNWIND_AND_CONTINUE_HANDLER;
    UNINSTALL_MANAGED_EXCEPTION_DISPATCHER;

    return ret;
}

//===========================================================================
//  Support for Pinvoke Calli instruction
//
//===========================================================================

EXTERN_C void STDCALL VarargPInvokeStubWorker(TransitionBlock * pTransitionBlock, VASigCookie *pVASigCookie, MethodDesc *pMD)
{
    PreserveLastErrorHolder preserveLastError;

    STATIC_CONTRACT_THROWS;
    STATIC_CONTRACT_GC_TRIGGERS;
    STATIC_CONTRACT_MODE_COOPERATIVE;
    STATIC_CONTRACT_ENTRY_POINT;

    MAKE_CURRENT_THREAD_AVAILABLE();

#ifdef _DEBUG
    Thread::ObjectRefFlush(CURRENT_THREAD);
#endif

    PrestubMethodFrame frame(pTransitionBlock, pMD);
    PrestubMethodFrame * pFrame = &frame;

    pFrame->Push(CURRENT_THREAD);

    _ASSERTE(pVASigCookie == pFrame->GetVASigCookie());
    _ASSERTE(pMD == pFrame->GetFunction());

    GetILStubForCalli(pVASigCookie, pMD);

    pFrame->Pop(CURRENT_THREAD);
}

EXTERN_C void STDCALL GenericPInvokeCalliStubWorker(TransitionBlock * pTransitionBlock, VASigCookie * pVASigCookie, PCODE pUnmanagedTarget)
{
    PreserveLastErrorHolder preserveLastError;

    STATIC_CONTRACT_THROWS;
    STATIC_CONTRACT_GC_TRIGGERS;
    STATIC_CONTRACT_MODE_COOPERATIVE;
    STATIC_CONTRACT_ENTRY_POINT;

    MAKE_CURRENT_THREAD_AVAILABLE();

#ifdef _DEBUG
    Thread::ObjectRefFlush(CURRENT_THREAD);
#endif

    PInvokeCalliFrame frame(pTransitionBlock, pVASigCookie, pUnmanagedTarget);
    PInvokeCalliFrame * pFrame = &frame;

    pFrame->Push(CURRENT_THREAD);

    _ASSERTE(pVASigCookie == pFrame->GetVASigCookie());

    GetILStubForCalli(pVASigCookie, NULL);

    pFrame->Pop(CURRENT_THREAD);
}

PCODE GetILStubForCalli(VASigCookie *pVASigCookie, MethodDesc *pMD)
{
    CONTRACT(PCODE)
    {
        THROWS;
        GC_TRIGGERS;
        ENTRY_POINT;
        MODE_ANY;
        PRECONDITION(CheckPointer(pVASigCookie));
        PRECONDITION(CheckPointer(pMD, NULL_OK));
        POSTCONDITION(RETVAL != NULL);
    }
    CONTRACT_END;

    PCODE pTempILStub = (PCODE)NULL;

    INSTALL_MANAGED_EXCEPTION_DISPATCHER;
    // this function is called by CLR to native assembly stubs which are called by
    // managed code as a result, we need an unwind and continue handler to translate
    // any of our internal exceptions into managed exceptions.
    INSTALL_UNWIND_AND_CONTINUE_HANDLER;

    // Force a GC if the stress level is high enough
    GCStress<cfg_any>::MaybeTrigger();

    GCX_PREEMP();

    Signature signature = pVASigCookie->signature;
    CorInfoCallConvExtension unmgdCallConv = CorInfoCallConvExtension::Managed;

    DWORD dwStubFlags = PINVOKESTUB_FL_BESTFIT;

    // The MethodDesc pointer may in fact be the unmanaged target, see PInvokeStubs.asm.
    if (pMD == NULL || (UINT_PTR)pMD & 0x1)
    {
        pMD = NULL;
        dwStubFlags |= PINVOKESTUB_FL_UNMANAGED_CALLI;

        // need to convert the CALLI signature to stub signature with managed calling convention
        BYTE callConv = MetaSig::GetCallingConvention(signature);

        // Unmanaged calling convention indicates modopt should be read
        if (callConv != IMAGE_CEE_CS_CALLCONV_UNMANAGED)
        {
            unmgdCallConv = (CorInfoCallConvExtension)callConv;
        }
        else
        {
            CallConvBuilder builder;
            UINT errorResID;
            HRESULT hr = CallConv::TryGetUnmanagedCallingConventionFromModOpt(GetScopeHandle(pVASigCookie->pModule), signature.GetRawSig(), signature.GetRawSigLen(), &builder, &errorResID);
            if (FAILED(hr))
                COMPlusThrowHR(hr, errorResID);

            unmgdCallConv = builder.GetCurrentCallConv();
            if (unmgdCallConv == CallConvBuilder::UnsetValue)
            {
                unmgdCallConv = CallConv::GetDefaultUnmanagedCallingConvention();
            }

            if (builder.IsCurrentCallConvModSet(CallConvBuilder::CALL_CONV_MOD_SUPPRESSGCTRANSITION))
            {
                dwStubFlags |= PINVOKESTUB_FL_SUPPRESSGCTRANSITION;
            }
        }

        LoaderHeap *pHeap = pVASigCookie->pLoaderModule->GetLoaderAllocator()->GetHighFrequencyHeap();
        PCOR_SIGNATURE new_sig = (PCOR_SIGNATURE)(void *)pHeap->AllocMem(S_SIZE_T(signature.GetRawSigLen()));
        CopyMemory(new_sig, signature.GetRawSig(), signature.GetRawSigLen());

        // make the stub IMAGE_CEE_CS_CALLCONV_DEFAULT
        *new_sig &= ~IMAGE_CEE_CS_CALLCONV_MASK;
        *new_sig |= IMAGE_CEE_CS_CALLCONV_DEFAULT;

        signature = Signature(new_sig, signature.GetRawSigLen());
    }
    else
    {
        _ASSERTE(pMD->IsPInvoke());
        dwStubFlags |= PINVOKESTUB_FL_CONVSIGASVARARG;

        // vararg P/Invoke must be cdecl
        unmgdCallConv = CorInfoCallConvExtension::C;
    }

    mdMethodDef md = mdMethodDefNil;
    CorNativeLinkFlags nlFlags = nlfNone;
    CorNativeLinkType nlType = nltAnsi;

    if (pMD != NULL)
    {
        PInvokeStaticSigInfo sigInfo(pMD);

        // TODO: (async) revisit and examine if this needs to be supported somehow
        if (pMD->IsAsyncMethod())
            ThrowHR(COR_E_NOTSUPPORTED);

        md = pMD->GetMemberDef();
        nlFlags = sigInfo.GetLinkFlags();
        nlType  = sigInfo.GetCharSet();
    }

    StubSigDesc sigDesc(pMD, signature, pVASigCookie->pModule, pVASigCookie->pLoaderModule);
    sigDesc.InitTypeContext(pVASigCookie->classInst, pVASigCookie->methodInst);

    MethodDesc* pStubMD = PInvoke::CreateCLRToNativeILStub(&sigDesc,
                                    nlType,
                                    nlFlags,
                                    unmgdCallConv,
                                    dwStubFlags);

    pTempILStub = JitILStub(pStubMD);

    InterlockedCompareExchangeT<PCODE>(&pVASigCookie->pPInvokeILStub,
                                                    pTempILStub,
                                                    (PCODE)NULL);

    UNINSTALL_UNWIND_AND_CONTINUE_HANDLER;
    UNINSTALL_MANAGED_EXCEPTION_DISPATCHER;

    RETURN pVASigCookie->pPInvokeILStub;
}

namespace
{
    //-------------------------------------------------------------------------------------
    // Return the copy ctor for a VC class (if any exists)
    //-------------------------------------------------------------------------------------
    void FindCopyConstructor(Module *pModule, MethodTable *pMT, MethodDesc **pMDOut)
    {
        STANDARD_VM_CONTRACT;

        *pMDOut = NULL;

        HRESULT     hr;
        mdMethodDef tk;
        mdTypeDef cl = pMT->GetCl();
        TypeHandle th = TypeHandle(pMT);
        SigTypeContext typeContext(th);

        IMDInternalImport *pInternalImport = pModule->GetMDImport();
        MDEnumHolder      hEnumMethod(pInternalImport);

        //
        // First try for the new syntax: <MarshalCopy>
        //
        IfFailThrow(pInternalImport->EnumInit(mdtMethodDef, cl, &hEnumMethod));

        while (pInternalImport->EnumNext(&hEnumMethod, &tk))
        {
            _ASSERTE(TypeFromToken(tk) == mdtMethodDef);
            DWORD dwMemberAttrs;
            IfFailThrow(pInternalImport->GetMethodDefProps(tk, &dwMemberAttrs));

            if (IsMdSpecialName(dwMemberAttrs))
            {
                ULONG cSig;
                PCCOR_SIGNATURE pSig;
                LPCSTR pName;
                IfFailThrow(pInternalImport->GetNameAndSigOfMethodDef(tk, &pSig, &cSig, &pName));

                const char *pBaseName = "<MarshalCopy>";
                int ncBaseName = (int)strlen(pBaseName);
                int nc = (int)strlen(pName);
                if (nc >= ncBaseName && 0 == strcmp(pName + nc - ncBaseName, pBaseName))
                {
                    MetaSig msig(pSig, cSig, pModule, &typeContext);

                    // Looking for the prototype   void <MarshalCopy>(Ptr VC, Ptr VC);
                    if (msig.NumFixedArgs() == 2)
                    {
                        if (msig.GetReturnType() == ELEMENT_TYPE_VOID)
                        {
                            if (msig.NextArg() == ELEMENT_TYPE_PTR)
                            {
                                SigPointer sp1 = msig.GetArgProps();
                                IfFailThrow(sp1.GetElemType(NULL));
                                CorElementType eType;
                                IfFailThrow(sp1.GetElemType(&eType));
                                if (eType == ELEMENT_TYPE_VALUETYPE)
                                {
                                    mdToken tk1;
                                    IfFailThrow(sp1.GetToken(&tk1));
                                    hr = CompareTypeTokensNT(tk1, cl, pModule, pModule);
                                    if (FAILED(hr))
                                    {
                                        pInternalImport->EnumClose(&hEnumMethod);
                                        ThrowHR(hr);
                                    }

                                    if (hr == S_OK)
                                    {
                                        if (msig.NextArg() == ELEMENT_TYPE_PTR)
                                        {
                                            SigPointer sp2 = msig.GetArgProps();
                                            IfFailThrow(sp2.GetElemType(NULL));
                                            IfFailThrow(sp2.GetElemType(&eType));
                                            if (eType == ELEMENT_TYPE_VALUETYPE)
                                            {
                                                mdToken tk2;
                                                IfFailThrow(sp2.GetToken(&tk2));

                                                hr = (tk2 == tk1) ? S_OK : CompareTypeTokensNT(tk2, cl, pModule, pModule);
                                                if (hr == S_OK)
                                                {
                                                    *pMDOut = pModule->LookupMethodDef(tk);
                                                    return;
                                                }
                                            }
                                        }
                                    }
                                }
                            }
                        }
                    }
                }
            }
        }

        //
        // Next try the old syntax: global .__ctor
        //
        IfFailThrow(pInternalImport->EnumGlobalFunctionsInit(&hEnumMethod));

        while (pInternalImport->EnumNext(&hEnumMethod, &tk))
        {
            _ASSERTE(TypeFromToken(tk) == mdtMethodDef);
            DWORD dwMemberAttrs;
            IfFailThrow(pInternalImport->GetMethodDefProps(tk, &dwMemberAttrs));

            if (IsMdSpecialName(dwMemberAttrs))
            {
                ULONG cSig;
                PCCOR_SIGNATURE pSig;
                LPCSTR pName;
                IfFailThrow(pInternalImport->GetNameAndSigOfMethodDef(tk, &pSig, &cSig, &pName));

                const char *pBaseName = ".__ctor";
                int ncBaseName = (int)strlen(pBaseName);
                int nc = (int)strlen(pName);
                if (nc >= ncBaseName && 0 == strcmp(pName + nc - ncBaseName, pBaseName))
                {

                    MetaSig msig(pSig, cSig, pModule, &typeContext);

                    // Looking for the prototype   Ptr VC __ctor(Ptr VC, ByRef VC);
                    if (msig.NumFixedArgs() == 2)
                    {
                        if (msig.GetReturnType() == ELEMENT_TYPE_PTR)
                        {
                            SigPointer spret = msig.GetReturnProps();
                            IfFailThrow(spret.GetElemType(NULL));
                            CorElementType eType;
                            IfFailThrow(spret.GetElemType(&eType));
                            if (eType == ELEMENT_TYPE_VALUETYPE)
                            {
                                mdToken tk0;
                                IfFailThrow(spret.GetToken(&tk0));
                                hr = CompareTypeTokensNT(tk0, cl, pModule, pModule);
                                if (FAILED(hr))
                                {
                                    pInternalImport->EnumClose(&hEnumMethod);
                                    ThrowHR(hr);
                                }

                                if (hr == S_OK)
                                {
                                    if (msig.NextArg() == ELEMENT_TYPE_PTR)
                                    {
                                        SigPointer sp1 = msig.GetArgProps();
                                        IfFailThrow(sp1.GetElemType(NULL));
                                        IfFailThrow(sp1.GetElemType(&eType));
                                        if (eType == ELEMENT_TYPE_VALUETYPE)
                                        {
                                            mdToken tk1;
                                            IfFailThrow(sp1.GetToken(&tk1));
                                            hr = (tk1 == tk0) ? S_OK : CompareTypeTokensNT(tk1, cl, pModule, pModule);
                                            if (FAILED(hr))
                                            {
                                                pInternalImport->EnumClose(&hEnumMethod);
                                                ThrowHR(hr);
                                            }

                                            if (hr == S_OK)
                                            {
                                                if (msig.NextArg() == ELEMENT_TYPE_PTR &&
                                                    msig.GetArgProps().HasCustomModifier(pModule, "Microsoft.VisualC.IsCXXReferenceModifier", ELEMENT_TYPE_CMOD_OPT))
                                                {
                                                    SigPointer sp2 = msig.GetArgProps();
                                                    IfFailThrow(sp2.GetElemType(NULL));
                                                    IfFailThrow(sp2.GetElemType(&eType));
                                                    if (eType == ELEMENT_TYPE_VALUETYPE)
                                                    {
                                                        mdToken tk2;
                                                        IfFailThrow(sp2.GetToken(&tk2));

                                                        hr = (tk2 == tk0) ? S_OK : CompareTypeTokensNT(tk2, cl, pModule, pModule);
                                                        if (hr == S_OK)
                                                        {
                                                            *pMDOut = pModule->LookupMethodDef(tk);
                                                            return;
                                                        }
                                                    }
                                                }
                                            }
                                        }
                                    }
                                }
                            }
                        }
                    }
                }
            }
        }
    }

    //-------------------------------------------------------------------------------------
    // Return the destructor for a VC class (if any exists)
    //-------------------------------------------------------------------------------------
    void FindDestructor(Module *pModule, MethodTable *pMT, MethodDesc **pMDOut)
    {
        STANDARD_VM_CONTRACT;

        *pMDOut = NULL;

        HRESULT     hr;
        mdMethodDef tk;
        mdTypeDef cl = pMT->GetCl();
        TypeHandle th = TypeHandle(pMT);
        SigTypeContext typeContext(th);

        IMDInternalImport *pInternalImport = pModule->GetMDImport();
        MDEnumHolder       hEnumMethod(pInternalImport);

        //
        // First try for the new syntax: <MarshalDestroy>
        //
        IfFailThrow(pInternalImport->EnumInit(mdtMethodDef, cl, &hEnumMethod));

        while (pInternalImport->EnumNext(&hEnumMethod, &tk))
        {
            _ASSERTE(TypeFromToken(tk) == mdtMethodDef);
            DWORD dwMemberAttrs;
            IfFailThrow(pInternalImport->GetMethodDefProps(tk, &dwMemberAttrs));

            if (IsMdSpecialName(dwMemberAttrs))
            {
                ULONG cSig;
                PCCOR_SIGNATURE pSig;
                LPCSTR pName;
                IfFailThrow(pInternalImport->GetNameAndSigOfMethodDef(tk, &pSig, &cSig, &pName));

                const char *pBaseName = "<MarshalDestroy>";
                int ncBaseName = (int)strlen(pBaseName);
                int nc = (int)strlen(pName);
                if (nc >= ncBaseName && 0 == strcmp(pName + nc - ncBaseName, pBaseName))
                {
                    MetaSig msig(pSig, cSig, pModule, &typeContext);

                    // Looking for the prototype   void <MarshalDestroy>(Ptr VC);
                    if (msig.NumFixedArgs() == 1)
                    {
                        if (msig.GetReturnType() == ELEMENT_TYPE_VOID)
                        {
                            if (msig.NextArg() == ELEMENT_TYPE_PTR)
                            {
                                SigPointer sp1 = msig.GetArgProps();
                                IfFailThrow(sp1.GetElemType(NULL));
                                CorElementType eType;
                                IfFailThrow(sp1.GetElemType(&eType));
                                if (eType == ELEMENT_TYPE_VALUETYPE)
                                {
                                    mdToken tk1;
                                    IfFailThrow(sp1.GetToken(&tk1));

                                    hr = CompareTypeTokensNT(tk1, cl, pModule, pModule);
                                    IfFailThrow(hr);

                                    if (hr == S_OK)
                                    {
                                        *pMDOut = pModule->LookupMethodDef(tk);
                                        return;
                                    }
                                }
                            }
                        }
                    }
                }
            }
        }


        //
        // Next try the old syntax: global .__dtor
        //
        IfFailThrow(pInternalImport->EnumGlobalFunctionsInit(&hEnumMethod));

        while (pInternalImport->EnumNext(&hEnumMethod, &tk))
        {
            _ASSERTE(TypeFromToken(tk) == mdtMethodDef);
            ULONG cSig;
            PCCOR_SIGNATURE pSig;
            LPCSTR pName;
            IfFailThrow(pInternalImport->GetNameAndSigOfMethodDef(tk, &pSig, &cSig, &pName));

            const char *pBaseName = ".__dtor";
            int ncBaseName = (int)strlen(pBaseName);
            int nc = (int)strlen(pName);
            if (nc >= ncBaseName && 0 == strcmp(pName + nc - ncBaseName, pBaseName))
            {
                MetaSig msig(pSig, cSig, pModule, &typeContext);

                // Looking for the prototype   void __dtor(Ptr VC);
                if (msig.NumFixedArgs() == 1)
                {
                    if (msig.GetReturnType() == ELEMENT_TYPE_VOID)
                    {
                        if (msig.NextArg() == ELEMENT_TYPE_PTR)
                        {
                            SigPointer sp1 = msig.GetArgProps();
                            IfFailThrow(sp1.GetElemType(NULL));
                            CorElementType eType;
                            IfFailThrow(sp1.GetElemType(&eType));
                            if (eType == ELEMENT_TYPE_VALUETYPE)
                            {
                                mdToken tk1;
                                IfFailThrow(sp1.GetToken(&tk1));
                                hr = CompareTypeTokensNT(tk1, cl, pModule, pModule);
                                if (FAILED(hr))
                                {
                                    pInternalImport->EnumClose(&hEnumMethod);
                                    ThrowHR(hr);
                                }

                                if (hr == S_OK)
                                {
                                    *pMDOut = pModule->LookupMethodDef(tk);
                                    return;
                                }
                            }
                        }
                    }
                }
            }
        }
    }
}

bool GenerateCopyConstructorHelper(MethodDesc* ftn, DynamicResolver** ppResolver, COR_ILMETHOD_DECODER** ppHeader)
{
    STANDARD_VM_CONTRACT;
    _ASSERTE(ftn != NULL);
    _ASSERTE(ppResolver != NULL);
    _ASSERTE(ppHeader != NULL);

    _ASSERTE(ftn->HasMethodInstantiation());
    Instantiation inst = ftn->GetMethodInstantiation();

    _ASSERTE(inst.GetNumArgs() == 1);
    TypeHandle type = inst[0];

    if (!type.IsValueType())
        return false;

    MethodTable * pMT = type.AsMethodTable();

    MethodDesc* pCopyCtor = nullptr;
    FindCopyConstructor(pMT->GetModule(), pMT, &pCopyCtor);

    MethodDesc* pDestructor = nullptr;
    FindDestructor(pMT->GetModule(), pMT, &pDestructor);

    NewHolder<ILStubResolver> ilResolver = new ILStubResolver();
    ilResolver->SetStubMethodDesc(ftn);

    SigTypeContext genericContext;
    SigTypeContext::InitTypeContext(ftn, &genericContext);

    ILStubLinker sl(
        ftn->GetModule(),
        ftn->GetSignature(),
        &genericContext,
        ftn,
        ILSTUB_LINKER_FLAG_NONE);

    ILCodeStream* pCode = sl.NewCodeStream(ILStubLinker::kDispatch);

    pCode->EmitLDARG(0);
    pCode->EmitLDARG(1);
    if (pCopyCtor != nullptr)
    {
        pCode->EmitCALL(pCode->GetToken(pCopyCtor), 2, 0);
    }
    else
    {
        pCode->EmitLDC(type.GetSize());
        pCode->EmitCPBLK();
    }

    if (pDestructor != nullptr)
    {
        pCode->EmitLDARG(1);
        pCode->EmitCALL(pCode->GetToken(pDestructor), 1, 0);
    }

    pCode->EmitRET();

    // Generate all IL associated data for JIT
    *ppHeader = ilResolver->FinalizeILStub(&sl);
    *ppResolver = ilResolver.Extract();
    return true;
}

#endif // #ifndef DACCESS_COMPILE<|MERGE_RESOLUTION|>--- conflicted
+++ resolved
@@ -493,11 +493,7 @@
     {
         STANDARD_VM_CONTRACT;
 
-<<<<<<< HEAD
-        m_slIL.DoNDirect(m_slIL.GetDispatchCodeStream(), m_dwStubFlags, pTargetMD);
-=======
         m_slIL.DoPInvoke(m_slIL.GetDispatchCodeStream(), m_dwStubFlags, pStubMD);
->>>>>>> 41c675e5
     }
 
     virtual void EmitExceptionHandler(LocalDesc* pNativeReturnType, LocalDesc* pManagedReturnType,
@@ -2092,11 +2088,7 @@
     }
 }
 
-<<<<<<< HEAD
-void NDirectStubLinker::DoNDirect(ILCodeStream *pcsEmit, DWORD dwStubFlags, MethodDesc* pMD)
-=======
-void PInvokeStubLinker::DoPInvoke(ILCodeStream *pcsEmit, DWORD dwStubFlags, MethodDesc * pStubMD)
->>>>>>> 41c675e5
+void NDirectStubLinker::DoPInvoke(ILCodeStream *pcsEmit, DWORD dwStubFlags, MethodDesc* pMD)
 {
     STANDARD_VM_CONTRACT;
 
@@ -2115,33 +2107,6 @@
             pcsEmit->EmitLoadThis();
             pcsEmit->EmitCALL(METHOD__STUBHELPERS__GET_DELEGATE_TARGET, 1, 1);
         }
-<<<<<<< HEAD
-=======
-        else // direct invocation
-        {
-            if (SF_IsCALLIStub(dwStubFlags)) // unmanaged CALLI
-            {
-                // for managed-to-unmanaged CALLI that requires marshaling, the target is passed
-                // as the secret argument to the stub by GenericPInvokeCalliHelper (asmhelpers.asm)
-                EmitLoadStubContext(pcsEmit, dwStubFlags);
-#ifdef TARGET_64BIT
-                // the secret arg has been shifted to left and ORed with 1 (see code:GenericPInvokeCalliHelper)
-                pcsEmit->EmitLDC(1);
-                pcsEmit->EmitSHR_UN();
-#endif
-            }
-            else
-#ifdef FEATURE_COMINTEROP
-            if (!SF_IsCOMStub(dwStubFlags)) // forward P/Invoke
-#endif // FEATURE_COMINTEROP
-            {
-                EmitLoadStubContext(pcsEmit, dwStubFlags);
-
-                pcsEmit->EmitLDC(offsetof(PInvokeMethodDesc, m_pPInvokeTarget));
-                pcsEmit->EmitADD();
-                pcsEmit->EmitLDIND_I();
-            }
->>>>>>> 41c675e5
 #ifdef FEATURE_COMINTEROP
         else if (SF_IsCOMStub(dwStubFlags))
         {
@@ -2164,8 +2129,8 @@
         else  // forward P/Invoke
         {
             _ASSERTE(pMD->IsNDirect());
-            NDirectMethodDesc* pTargetMD = (NDirectMethodDesc*)pMD;
-            pcsEmit->EmitLDC((DWORD_PTR)&pTargetMD->ndirect.m_pNDirectTarget);
+            PInvokeMethodDesc* pTargetMD = (PInvokeMethodDesc*)pMD;
+            pcsEmit->EmitLDC((DWORD_PTR)&pTargetMD->m_pPInvokeTarget);
             pcsEmit->EmitCONV_I();
             pcsEmit->EmitLDIND_I();
         }
