// Licensed to the .NET Foundation under one or more agreements.
// The .NET Foundation licenses this file to you under the MIT license.
// ===========================================================================
// File: CEELOAD.H
//

//
// CEELOAD.H defines the class use to represent the PE file
// ===========================================================================

#ifndef CEELOAD_H_
#define CEELOAD_H_

#include "common.h"
#include "vars.hpp" // for LPCUTF8
#include "hash.h"
#include "clsload.hpp"
#include "cgensys.h"
#include "corsym.h"
#include "typehandle.h"
#include "arraylist.h"
#include "peassembly.h"
#include "typehash.h"
#include "contractimpl.h"
#include "bitmask.h"
#include "instmethhash.h"
#include "eetwain.h"    // For EnumGCRefs (we should probably move that somewhere else, but can't
                        // find anything better (modulo common or vars.hpp)
#include "classloadlevel.h"
#include "precode.h"
#include "ilstubcache.h"
#include "classhash.h"

#include "corcompile.h"
#include <gcinfodecoder.h>

#include "wellknownattributes.h"

#ifdef FEATURE_READYTORUN
#include "readytoruninfo.h"
#endif

#include "ilinstrumentation.h"

class Stub;
class MethodDesc;
class FieldDesc;
class Crst;
class ClassConverter;
class RefClassWriter;
class ReflectionModule;
class EEStringData;
class MethodDescChunk;
class SigTypeContext;
class Assembly;
class BaseDomain;
class AppDomain;
class DomainModule;
class SystemDomain;
class Module;
class SString;
class Pending;
class MethodTable;
class DynamicMethodTable;
class CodeVersionManager;
class TieredCompilationManager;
class JITInlineTrackingMap;

#ifdef FEATURE_METADATA_UPDATER
class EnCEEClassData;
#endif // FEATURE_METADATA_UPDATER

// Hash table parameter of available classes (name -> module/class) hash
#define AVAILABLE_CLASSES_HASH_BUCKETS 1024
#define AVAILABLE_CLASSES_HASH_BUCKETS_COLLECTIBLE 128
#define PARAMTYPES_HASH_BUCKETS 23
#define PARAMMETHODS_HASH_BUCKETS 11
#define METHOD_STUBS_HASH_BUCKETS 11
#define GUID_TO_TYPE_HASH_BUCKETS 16

typedef DPTR(JITInlineTrackingMap) PTR_JITInlineTrackingMap;

//
// LookupMaps are used to implement RID maps
// It is a linked list of nodes, each handling a successive (and consecutive)
// range of RIDs.
//
// LookupMapBase is non-type safe implementation of the worker methods. LookupMap is type
// safe wrapper around it.
//

typedef DPTR(struct LookupMapBase) PTR_LookupMapBase;

struct LookupMapBase
{
    DPTR(LookupMapBase) pNext;

    ArrayDPTR(TADDR)    pTable;

    // Number of elements in this node (only RIDs less than this value can be present in this node)
    DWORD               dwCount;

    // Set of flags that the map supports writing on top of the data value
    TADDR               supportedFlags;

#ifdef DACCESS_COMPILE
    void EnumMemoryRegions(CLRDataEnumMemoryFlags flags,
                           bool enumThis);
    void ListEnumMemoryRegions(CLRDataEnumMemoryFlags flags);
#endif // DACCESS_COMPILE

    PTR_TADDR GetIndexPtr(DWORD index)
    {
        LIMITED_METHOD_DAC_CONTRACT;
        _ASSERTE(index < dwCount);
        return dac_cast<PTR_TADDR>(pTable) + index;
    }

    PTR_TADDR GetElementPtr(DWORD rid);
    PTR_TADDR GrowMap(ModuleBase * pModule, DWORD rid);

    // Get number of RIDs that this table can store
    DWORD GetSize();

#ifdef _DEBUG
    void DebugGetRidMapOccupancy(DWORD *pdwOccupied, DWORD *pdwSize);
#endif
};

#define NO_MAP_FLAGS ((TADDR)0)

template <typename TYPE>
struct LookupMap : LookupMapBase
{
    static TYPE GetValueAt(PTR_TADDR pValue, TADDR* pFlags, TADDR supportedFlags);

#ifndef DACCESS_COMPILE
    static void SetValueAt(PTR_TADDR pValue, TYPE value, TADDR flags);
#endif // DACCESS_COMPILE

    TYPE GetElement(DWORD rid, TADDR* pFlags);
    void SetElement(DWORD rid, TYPE value, TADDR flags);
    BOOL TrySetElement(DWORD rid, TYPE value, TADDR flags);
    void AddElement(ModuleBase * pModule, DWORD rid, TYPE value, TADDR flags);
    void EnsureElementCanBeStored(Module * pModule, DWORD rid);
    DWORD Find(TYPE value, TADDR* flags);


public:

    //
    // Retrieve the value associated with a rid
    //
    TYPE GetElement(DWORD rid)
    {
        WRAPPER_NO_CONTRACT;
        SUPPORTS_DAC;

        return GetElement(rid, NULL);
    }

    TYPE GetElementAndFlags(DWORD rid, TADDR* pFlags)
    {
        WRAPPER_NO_CONTRACT;
        SUPPORTS_DAC;

        _ASSERTE(pFlags != NULL);

        return GetElement(rid, pFlags);
    }

    //
    // Stores an association in a map that has been previously grown to
    // the required size. Will never throw or fail.
    //
    void SetElement(DWORD rid, TYPE value)
    {
        WRAPPER_NO_CONTRACT;
        SUPPORTS_DAC;

        SetElement(rid, value, 0);
    }

    void SetElementWithFlags(DWORD rid, TYPE value, TADDR flags)
    {
        WRAPPER_NO_CONTRACT;
        SUPPORTS_DAC;

        // Validate flags: that they are in the predefined range and that the range does not collide with value
        _ASSERTE((flags & supportedFlags) == flags);
        _ASSERTE((dac_cast<TADDR>(value) & supportedFlags) == 0);

        SetElement(rid, value, flags);
    }

#ifndef DACCESS_COMPILE
    void AddFlag(DWORD rid, TADDR flag)
    {
        WRAPPER_NO_CONTRACT;

        _ASSERTE((flag & supportedFlags) == flag);

        PTR_TADDR pElement = GetElementPtr(rid);
        _ASSERTE(pElement);

        if (!pElement)
        {
            return;
        }

        TADDR existingFlags;
        TYPE existingValue = GetValueAt(pElement, &existingFlags, supportedFlags);
        SetValueAt(pElement, existingValue, existingFlags | flag);
    }
#endif // DACCESS_COMPILE

    //
    // Try to store an association in a map. Will never throw or fail.
    //
    BOOL TrySetElement(DWORD rid, TYPE value)
    {
        WRAPPER_NO_CONTRACT;

        return TrySetElement(rid, value, 0);
    }

    BOOL TrySetElementWithFlags(DWORD rid, TYPE value, TADDR flags)
    {
        WRAPPER_NO_CONTRACT;

        // Validate flags: that they are in the predefined range and that the range does not collide with value
        _ASSERTE((flags & supportedFlags) == flags);
        _ASSERTE((dac_cast<TADDR>(value) & supportedFlags) == 0);

        return TrySetElement(rid, value, flags);
    }

    //
    // Stores an association in a map. Grows the map as necessary.
    //
    void AddElement(ModuleBase * pModule, DWORD rid, TYPE value)
    {
        WRAPPER_NO_CONTRACT;

        AddElement(pModule, rid, value, 0);
    }

    void AddElementWithFlags(ModuleBase * pModule, DWORD rid, TYPE value, TADDR flags)
    {
        WRAPPER_NO_CONTRACT;

        // Validate flags: that they are in the predefined range and that the range does not collide with value
        _ASSERTE((flags & supportedFlags) == flags);
        _ASSERTE((dac_cast<TADDR>(value) & supportedFlags) == 0);

        AddElement(pModule, rid, value, flags);
    }

    //
    // Find the given value in the table and return its RID
    //
    DWORD Find(TYPE value)
    {
        WRAPPER_NO_CONTRACT;

        return Find(value, NULL);
    }

    DWORD FindWithFlags(TYPE value, TADDR flags)
    {
        WRAPPER_NO_CONTRACT;

        // Validate flags: that they are in the predefined range and that the range does not collide with value
        _ASSERTE((flags & supportedFlags) == flags);
        _ASSERTE((dac_cast<TADDR>(value) & supportedFlags) == 0);

        return Find(value, &flags);
    }

    class Iterator
    {
    public:
        Iterator(LookupMap* map);

        BOOL Next();

        TYPE GetElement()
        {
            WRAPPER_NO_CONTRACT;
            SUPPORTS_DAC;

            return GetElement(NULL);
        }

        TYPE GetElementAndFlags(TADDR* pFlags)
        {
            WRAPPER_NO_CONTRACT;
            SUPPORTS_DAC;

            return GetElement(pFlags);
        }

    private:
        TYPE GetElement(TADDR* pFlags);

        LookupMap* m_map;
        DWORD m_index;
    };
};

// Place holder types for RID maps that store cross-module references

class TypeRef { };
typedef DPTR(class TypeRef) PTR_TypeRef;

class MemberRef { };
typedef DPTR(class MemberRef) PTR_MemberRef;


// flag used to mark member ref pointers to field descriptors in the member ref cache
#define IS_FIELD_MEMBER_REF ((TADDR)0x00000002)


//
// VASigCookies are allocated to encapsulate a varargs call signature.
// A reference to the cookie is embedded in the code stream.  Cookies
// are shared amongst call sites with identical signatures in the same
// module
//

typedef DPTR(struct VASigCookie) PTR_VASigCookie;
typedef DPTR(PTR_VASigCookie) PTR_PTR_VASigCookie;
struct VASigCookie
{
    // The JIT wants knows that the size of the arguments comes first
    // so please keep this field first
    unsigned        sizeOfArgs;             // size of argument list
    Volatile<PCODE> pNDirectILStub;         // will be use if target is NDirect (tag == 0)
    PTR_Module      pModule;
    PTR_Module      pLoaderModule;
    Signature       signature;
    Instantiation   classInst;
    Instantiation   methodInst;
};

//
// VASigCookies are allocated in VASigCookieBlocks to amortize
// allocation cost and allow proper bookkeeping.
//

struct VASigCookieBlock
{
    enum {
#ifdef _DEBUG
        kVASigCookieBlockSize = 2
#else // !_DEBUG
        kVASigCookieBlockSize = 20
#endif // !_DEBUG
    };

    VASigCookieBlock    *m_Next;
    UINT                 m_numcookies;
    VASigCookie          m_cookies[kVASigCookieBlockSize];
};

//
// A Module is the primary unit of code packaging in the runtime.  It
// corresponds mostly to an OS executable image, although other kinds
// of modules exist.
//
class UMEntryThunk;

// Hashtable of absolute addresses of IL blobs for dynamics, keyed by token

 struct  DynamicILBlobEntry
{
    mdToken     m_methodToken;
    TADDR       m_il;
};

class DynamicILBlobTraits : public NoRemoveSHashTraits<DefaultSHashTraits<DynamicILBlobEntry> >
{
public:
    typedef mdToken key_t;

    static key_t GetKey(element_t e)
    {
        LIMITED_METHOD_CONTRACT;
        SUPPORTS_DAC;
        return e.m_methodToken;
    }
    static BOOL Equals(key_t k1, key_t k2)
    {
        LIMITED_METHOD_CONTRACT;
        SUPPORTS_DAC;
        return k1 == k2;
    }
    static count_t Hash(key_t k)
    {
        LIMITED_METHOD_CONTRACT;
        SUPPORTS_DAC;
        return (count_t)(size_t)k;
    }
    static const element_t Null()
    {
        LIMITED_METHOD_CONTRACT;
        SUPPORTS_DAC;
        DynamicILBlobEntry e;
        e.m_il = TADDR(0);
        e.m_methodToken = 0;
        return e;
    }
    static bool IsNull(const element_t &e)
    {
        LIMITED_METHOD_CONTRACT;
        SUPPORTS_DAC;
        return e.m_methodToken == 0;
    }
};

typedef SHash<DynamicILBlobTraits> DynamicILBlobTable;
typedef DPTR(DynamicILBlobTable) PTR_DynamicILBlobTable;

#ifdef FEATURE_READYTORUN
typedef DPTR(class ReadyToRunInfo)      PTR_ReadyToRunInfo;
#endif

// A ModuleBase represents the ability to reference code via tokens
// This abstraction exists to allow the R2R manifest metadata to have
// tokens which can be resolved at runtime.
class ModuleBase
{
#ifdef DACCESS_COMPILE
    friend class ClrDataAccess;
    friend class NativeImageDumper;
#endif

    friend class DataImage;

    VPTR_BASE_VTABLE_CLASS(ModuleBase)

protected:
    // Linear mapping from TypeRef token to TypeHandle *
    LookupMap<PTR_TypeRef>          m_TypeRefToMethodTableMap;
    // Mapping of AssemblyRef token to Module *
    LookupMap<PTR_Module>           m_ManifestModuleReferencesMap;

    // mapping from MemberRef token to MethodDesc*, FieldDesc*
    LookupMap<TADDR>                m_MemberRefMap;

    // For protecting additions to the heap
    CrstExplicitInit        m_LookupTableCrst;

    PTR_LoaderAllocator     m_loaderAllocator;

    // The vtable needs to match between DAC and non-DAC, but we don't want any use of IsSigInIL in the DAC
    virtual BOOL IsSigInILImpl(PCCOR_SIGNATURE signature) { return FALSE; } // ModuleBase doesn't have a PE image to examine
    // The vtable needs to match between DAC and non-DAC, but we don't want any use of LoadAssembly in the DAC
    virtual DomainAssembly * LoadAssemblyImpl(mdAssemblyRef kAssemblyRef) = 0;

    // The vtable needs to match between DAC and non-DAC, but we don't want any use of ThrowTypeLoadException in the DAC
    virtual void DECLSPEC_NORETURN ThrowTypeLoadExceptionImpl(IMDInternalImport *pInternalImport,
                                                  mdToken token,
                                                  UINT resIDWhy)
#ifndef DACCESS_COMPILE
                                                   = 0;
#else
                                                ;
#endif

public:
    ModuleBase() = default;

    virtual LPCWSTR GetPathForErrorMessages();

    CrstBase *GetLookupTableCrst()
    {
        LIMITED_METHOD_CONTRACT;
        return &m_LookupTableCrst;
    }

    PTR_LoaderAllocator GetLoaderAllocator()
    {
        LIMITED_METHOD_DAC_CONTRACT;
        return m_loaderAllocator;
    }

    FORCEINLINE TADDR LookupMemberRef(mdMemberRef token, BOOL *pfIsMethod)
    {
        WRAPPER_NO_CONTRACT;

        _ASSERTE(TypeFromToken(token) == mdtMemberRef);

        TADDR flags;
        TADDR pResult = m_MemberRefMap.GetElementAndFlags(RidFromToken(token), &flags);
        *pfIsMethod = !(flags & IS_FIELD_MEMBER_REF);

        return pResult;
    }
#ifndef DACCESS_COMPILE
    void StoreMemberRef(mdMemberRef token, FieldDesc *value)
    {
        WRAPPER_NO_CONTRACT;

        _ASSERTE(TypeFromToken(token) == mdtMemberRef);
        m_MemberRefMap.AddElementWithFlags(this, RidFromToken(token), (TADDR)value, IS_FIELD_MEMBER_REF);
    }
    void StoreMemberRef(mdMemberRef token, MethodDesc *value)
    {
        WRAPPER_NO_CONTRACT;

        _ASSERTE(TypeFromToken(token) == mdtMemberRef);
        m_MemberRefMap.AddElementWithFlags(this, RidFromToken(token), (TADDR)value, 0);
    }
#endif // !DACCESS_COMPILE

    TypeHandle LookupTypeRef(mdTypeRef token);
    virtual IMDInternalImport *GetMDImport() const = 0;
    virtual bool IsFullModule() const { return false; }


    void StoreTypeRef(mdTypeRef token, TypeHandle value)
    {
        WRAPPER_NO_CONTRACT;

        _ASSERTE(TypeFromToken(token) == mdtTypeRef);

        // The TypeRef cache is strictly a lookaside cache. If we get an OOM trying to grow the table,
        // we cannot abort the load. (This will cause fatal errors during gc promotion.)
        m_TypeRefToMethodTableMap.TrySetElement(RidFromToken(token),
            dac_cast<PTR_TypeRef>(value.AsTAddr()));
    }
    virtual PTR_Module LookupModule(mdToken kFile) { return NULL; }; //wrapper over GetModuleIfLoaded, takes modulerefs as well
    virtual Module *GetModuleIfLoaded(mdFile kFile) { return NULL; };
#ifndef DACCESS_COMPILE
    virtual DomainAssembly *LoadModule(mdFile kFile);
#endif
    DWORD GetAssemblyRefFlags(mdAssemblyRef tkAssemblyRef);

    Assembly *LookupAssemblyRef(mdAssemblyRef token);
    // Module/Assembly traversal
    virtual Assembly * GetAssemblyIfLoaded(
            mdAssemblyRef       kAssemblyRef,
            IMDInternalImport * pMDImportOverride = NULL,
            BOOL                fDoNotUtilizeExtraChecks = FALSE,
            AssemblyBinder      *pBinderForLoadedAssembly = NULL
            )
    {
        LIMITED_METHOD_DAC_CONTRACT;
        return NULL;
    };

    const ReadyToRun_EnclosingTypeMap *m_pEnclosingTypeMap = &ReadyToRun_EnclosingTypeMap::EmptyInstance;

#ifndef DACCESS_COMPILE
    // The vtable needs to match between DAC and non-DAC, but we don't want any use of ThrowTypeLoadException in the DAC
    void DECLSPEC_NORETURN ThrowTypeLoadException(IMDInternalImport *pInternalImport,
                                                  mdToken token,
                                                  UINT resIDWhy)
    {
        ThrowTypeLoadExceptionImpl(pInternalImport, token, resIDWhy);
    }

    // The vtable needs to match between DAC and non-DAC, but we don't want any use of IsSigInIL in the DAC
    BOOL IsSigInIL(PCCOR_SIGNATURE signature) { return IsSigInILImpl(signature); }
    DomainAssembly * LoadAssembly(mdAssemblyRef kAssemblyRef)
    {
        WRAPPER_NO_CONTRACT;
        return LoadAssemblyImpl(kAssemblyRef);
    }

    // Resolving
    OBJECTHANDLE ResolveStringRef(DWORD Token, void** ppPinnedString = nullptr);
private:
    // string helper
    void InitializeStringData(DWORD token, EEStringData *pstrData, CQuickBytes *pqb);
#endif

};

// A code:Module represents a DLL or EXE file loaded from the disk. It could either be a IL module or a
// Native code (NGEN module). A module live in a code:Assembly
//
// Some important fields are
//    * code:Module.m_pPEAssembly - this points at a code:PEAssembly that understands the layout of a PE assembly. The most
//        important part is getting at the code:Module (see file:..\inc\corhdr.h#ManagedHeader) from there
//        you can get at the Meta-data and IL)
//    * code:Module.m_pAvailableClasses - this is a table that lets you look up the types (the code:EEClass)
//        for all the types in the module
//
// See file:..\inc\corhdr.h#ManagedHeader for more on the layout of managed executable files.
class Module : public ModuleBase
{
#ifdef DACCESS_COMPILE
    friend class ClrDataAccess;
    friend class NativeImageDumper;
#endif

    friend class DataImage;

    VPTR_VTABLE_CLASS(Module, ModuleBase)

private:
    PTR_CUTF8               m_pSimpleName; // Cached simple name for better performance and easier diagnostics

    PTR_PEAssembly          m_pPEAssembly;

    enum {
        // These are the values set in m_dwTransientFlags.

        MODULE_IS_TENURED           = 0x00000001,   // Set once we know for sure the Module will not be freed until the appdomain itself exits
        // unused                   = 0x00000002,
        CLASSES_FREED               = 0x00000004,
        IS_EDIT_AND_CONTINUE        = 0x00000008,   // is EnC Enabled for this module

        IS_PROFILER_NOTIFIED        = 0x00000010,
        IS_ETW_NOTIFIED             = 0x00000020,

        //
        // Note: the order of these must match the order defined in
        // cordbpriv.h for DebuggerAssemblyControlFlags. The three
        // values below should match the values defined in
        // DebuggerAssemblyControlFlags when shifted right
        // DEBUGGER_INFO_SHIFT bits.
        //
        DEBUGGER_USER_OVERRIDE_PRIV = 0x00000400,
        DEBUGGER_ALLOW_JIT_OPTS_PRIV= 0x00000800,
        DEBUGGER_TRACK_JIT_INFO_PRIV= 0x00001000,
        DEBUGGER_ENC_ENABLED_PRIV   = 0x00002000,   // this is what was attempted to be set.  IS_EDIT_AND_CONTINUE is actual result.
        DEBUGGER_PDBS_COPIED        = 0x00004000,
        DEBUGGER_IGNORE_PDBS        = 0x00008000,
        DEBUGGER_INFO_MASK_PRIV     = 0x0000Fc00,
        DEBUGGER_INFO_SHIFT_PRIV    = 10,

        // Used to indicate that this module has had it's IJW fixups properly installed.
        IS_IJW_FIXED_UP             = 0x00080000,
        IS_BEING_UNLOADED           = 0x00100000,

        // Used to indicate that the module is loaded sufficiently for generic candidate instantiations to work
        MODULE_READY_FOR_TYPELOAD  = 0x00200000,

    };

    enum {
        // These are the values set in m_dwPersistedFlags.
        // unused                   = 0x00000001,
        COMPUTED_GLOBAL_CLASS       = 0x00000002,

        // unused                   = 0x00000004,
        // unused                   = 0x00000008,

        // This flag applies to assembly, but it is stored so it can be cached in ngen image
        COMPUTED_WRAP_EXCEPTIONS    = 0x00000010,
        WRAP_EXCEPTIONS             = 0x00000020,

        // unused                   = 0x00000040,

        // This flag applies to assembly, but is also stored here so that it can be cached in ngen image
        COLLECTIBLE_MODULE          = 0x00000080,

        //If attribute value has been cached before
        DEFAULT_DLL_IMPORT_SEARCH_PATHS_IS_CACHED   = 0x00000400,

        //If module has default dll import search paths attribute
        DEFAULT_DLL_IMPORT_SEARCH_PATHS_STATUS      = 0x00000800,


        //If setting has been cached
        RUNTIME_MARSHALLING_ENABLED_IS_CACHED = 0x00008000,
        //If runtime marshalling is enabled for this assembly
        RUNTIME_MARSHALLING_ENABLED = 0x00010000,
    };

    Volatile<DWORD>          m_dwTransientFlags;
    Volatile<DWORD>          m_dwPersistedFlags;

    // Linked list of VASig cookie blocks: protected by m_pStubListCrst
    VASigCookieBlock        *m_pVASigCookieBlock;

    PTR_Assembly            m_pAssembly;

    CrstExplicitInit        m_Crst;
    CrstExplicitInit        m_FixupCrst;

    // Debugging symbols reader interface. This will only be
    // initialized if needed, either by the debugging subsystem or for
    // an exception.
    ISymUnmanagedReader *   m_pISymUnmanagedReader;

    // The reader lock is used to serialize all creation of symbol readers.
    // It does NOT seralize all access to the readers since we freely give
    // out references to the reader outside this class.  Instead, once a
    // reader object is created, it is entirely read-only and so thread-safe.
    CrstExplicitInit        m_ISymUnmanagedReaderCrst;

    // Storage for the in-memory symbol stream if any
    // Debugger may retrieve this from out-of-process.
    PTR_CGrowableStream     m_pIStreamSym;

    #define TYPE_DEF_MAP_ALL_FLAGS                    NO_MAP_FLAGS

    #define TYPE_REF_MAP_ALL_FLAGS                    NO_MAP_FLAGS
        // For type ref map, 0x1 cannot be used as a flag: reserved for FIXUP_POINTER_INDIRECTION bit
        // For type ref map, 0x2 cannot be used as a flag: reserved for TypeHandle to signify TypeDesc

    #define METHOD_DEF_MAP_ALL_FLAGS                  NO_MAP_FLAGS

    #define FIELD_DEF_MAP_ALL_FLAGS                   NO_MAP_FLAGS

    #define MEMBER_REF_MAP_ALL_FLAGS                  ((TADDR)0x00000003)
	// For member ref hash table, 0x1 is reserved for IsHot bit
        #define IS_FIELD_MEMBER_REF                   ((TADDR)0x00000002)      // denotes that target is a FieldDesc

    #define GENERIC_PARAM_MAP_ALL_FLAGS               NO_MAP_FLAGS

    #define MANIFEST_MODULE_MAP_ALL_FLAGS             NO_MAP_FLAGS
        // For manifest module map, 0x1 cannot be used as a flag: reserved for FIXUP_POINTER_INDIRECTION bit

    // Linear mapping from TypeDef token to MethodTable *
    // For generic types, IsGenericTypeDefinition() is true i.e. instantiation at formals
    LookupMap<PTR_MethodTable>      m_TypeDefToMethodTableMap;

    // Linear mapping from MethodDef token to MethodDesc *
    // For generic methods, IsGenericTypeDefinition() is true i.e. instantiation at formals
    LookupMap<PTR_MethodDesc>       m_MethodDefToDescMap;

    // Linear mapping from FieldDef token to FieldDesc*
    LookupMap<PTR_FieldDesc>        m_FieldDefToDescMap;

    // Linear mapping from GenericParam token to TypeVarTypeDesc*
    LookupMap<PTR_TypeVarTypeDesc>  m_GenericParamToDescMap;

    // IL stub cache with fabricated MethodTable parented by this module.
    ILStubCache                *m_pILStubCache;

    ULONG m_DefaultDllImportSearchPathsAttributeValue;
public:
    LookupMap<PTR_MethodTable>::Iterator EnumerateTypeDefs()
    {
        LIMITED_METHOD_CONTRACT;
        SUPPORTS_DAC;

        return LookupMap<PTR_MethodTable>::Iterator(&m_TypeDefToMethodTableMap);
    }

    // Hash of available types by name
    PTR_EEClassHashTable    m_pAvailableClasses;

    // Hashtable of generic type instances
    PTR_EETypeHashTable     m_pAvailableParamTypes;

    // For protecting additions to m_pInstMethodHashTable
    CrstExplicitInit        m_InstMethodHashTableCrst;

    // Hashtable of instantiated methods and per-instantiation static methods
    PTR_InstMethodHashTable m_pInstMethodHashTable;

    // This is used by the Debugger. We need to store a dword
    // for a count of JMC functions. This is a count, not a pointer.
    // We'll pass the address of this field
    // off to the jit, which will include it in probes injected for
    // debuggable code.
    // This means we need the dword at the time a function is jitted.
    // The Debugger has its own module structure, but those aren't created
    // if a debugger isn't attached.
    // We put it here instead of in the debugger's module because:
    // 1) we need a module structure that's around even when the debugger
    // isn't attached... so we use the EE's module.
    // 2) Needs to be here for ngen
    DWORD                   m_dwDebuggerJMCProbeCount;

    bool IsFullModule() const final { return true; }
    // We can skip the JMC probes if we know that a module has no JMC stuff
    // inside. So keep a strict count of all functions inside us.
    bool HasAnyJMCFunctions();
    void IncJMCFuncCount();
    void DecJMCFuncCount();

    // Get and set the default JMC status of this module.
    bool GetJMCStatus();
    void SetJMCStatus(bool fStatus);

    // If this is a dynamic module, eagerly serialize the metadata so that it is available for DAC.
    // This is a nop for non-dynamic modules.
    void UpdateDynamicMetadataIfNeeded();

#ifdef _DEBUG
    //
    // We call these methods to seal/unseal the
    // lists: m_pAvailableClasses and m_pAvailableParamTypes
    //
    // When they are sealed ClassLoader::PublishType cannot
    // add new generic types or methods
    //
    void SealGenericTypesAndMethods();
    void UnsealGenericTypesAndMethods();
#endif

private:
    // Set the given bit on m_dwTransientFlags. Return true if we won the race to set the bit.
    BOOL SetTransientFlagInterlocked(DWORD dwFlag);

    // Cannoically-cased hashtable of the available class names for
    // case insensitive lookup.  Contains pointers into
    // m_pAvailableClasses.
    PTR_EEClassHashTable    m_pAvailableClassesCaseIns;

    // Pointer to binder, if we have one
    friend class CoreLibBinder;
    PTR_CoreLibBinder      m_pBinder;

public:
    BOOL IsCollectible()
    {
        LIMITED_METHOD_DAC_CONTRACT;
        return (m_dwPersistedFlags & COLLECTIBLE_MODULE) != 0;
    }

#ifdef FEATURE_READYTORUN
private:
    PTR_ReadyToRunInfo      m_pReadyToRunInfo;
    PTR_NativeImage         m_pNativeImage;
#endif

#if PROFILING_SUPPORTED_DATA
private:
    DWORD                   m_dwTypeCount;
    DWORD                   m_dwExportedTypeCount;
    DWORD                   m_dwCustomAttributeCount;
#endif // PROFILING_SUPPORTED_DATA

protected:
    void DoInit(AllocMemTracker *pamTracker, LPCWSTR szName);

protected:
#ifndef DACCESS_COMPILE
    virtual void Initialize(AllocMemTracker *pamTracker, LPCWSTR szName = NULL);
#endif

    void AllocateMaps();

#ifdef _DEBUG
    void DebugLogRidMapOccupancy();
#endif // _DEBUG

 public:
    static Module *Create(Assembly *pAssembly, PEAssembly *pPEAssembly, AllocMemTracker *pamTracker);

 protected:
    Module(Assembly *pAssembly, PEAssembly *file);


 public:
#ifndef DACCESS_COMPILE
    virtual void Destruct();
#endif

    PTR_PEAssembly GetPEAssembly() const { LIMITED_METHOD_DAC_CONTRACT; return m_pPEAssembly; }

    BOOL IsManifest();

    void ApplyMetaData();

    void FixupVTables();

    void FreeClassTables();

#ifdef DACCESS_COMPILE
    virtual void EnumMemoryRegions(CLRDataEnumMemoryFlags flags,
                                   bool enumThis);
#endif // DACCESS_COMPILE

    ReflectionModule *GetReflectionModule() const
    {
        LIMITED_METHOD_CONTRACT;
        SUPPORTS_DAC;

        _ASSERTE(IsReflection());
        return dac_cast<PTR_ReflectionModule>(this);
    }

    PTR_Assembly GetAssembly() const;

    MethodTable *GetGlobalMethodTable();
    bool         NeedsGlobalMethodTable();

    DomainAssembly *GetDomainAssembly();

    void SetDomainAssembly(DomainAssembly *pDomainAssembly);

    OBJECTREF GetExposedObject();

    ClassLoader *GetClassLoader();
#ifdef FEATURE_CODE_VERSIONING
    CodeVersionManager * GetCodeVersionManager();
#endif

    BOOL IsPEFile() const { WRAPPER_NO_CONTRACT; return !GetPEAssembly()->IsDynamic(); }
    BOOL IsReflection() const { WRAPPER_NO_CONTRACT; SUPPORTS_DAC; return GetPEAssembly()->IsDynamic(); }
    BOOL IsSystem() { WRAPPER_NO_CONTRACT; SUPPORTS_DAC; return m_pPEAssembly->IsSystem(); }
    // Returns true iff the debugger can see this module.
    BOOL IsVisibleToDebugger();

    virtual BOOL IsEditAndContinueCapable() const { return FALSE; }

    BOOL IsEditAndContinueEnabled()
    {
        LIMITED_METHOD_CONTRACT;
        SUPPORTS_DAC;
        _ASSERTE((m_dwTransientFlags & IS_EDIT_AND_CONTINUE) == 0 || IsEditAndContinueCapable());
        return (m_dwTransientFlags & IS_EDIT_AND_CONTINUE) != 0;
    }

#ifdef FEATURE_METADATA_UPDATER
    // Holds a table of EnCEEClassData object for classes in this module that have been modified
    CUnorderedArray<EnCEEClassData*, 5> m_ClassList;
#endif // FEATURE_METADATA_UPDATER

private:
    void EnableEditAndContinue()
    {
        LIMITED_METHOD_CONTRACT;
        SUPPORTS_DAC;
        _ASSERTE(IsEditAndContinueCapable());
        LOG((LF_ENC, LL_INFO100, "M:EnableEditAndContinue: this:%p, %s\n", this, GetDebugName()));
        m_dwTransientFlags |= IS_EDIT_AND_CONTINUE;
    }

public:
    BOOL IsTenured()
    {
        LIMITED_METHOD_CONTRACT;
        return m_dwTransientFlags & MODULE_IS_TENURED;
    }

#ifndef DACCESS_COMPILE
    VOID SetIsTenured()
    {
        LIMITED_METHOD_CONTRACT;
        InterlockedOr((LONG*)&m_dwTransientFlags, MODULE_IS_TENURED);
    }
#endif // !DACCESS_COMPILE


    // This means the module has been sufficiently fixed up/security checked
    // that type loads can occur in domains. This is not sufficient to indicate
    // that domain-specific types can be loaded when applied to domain-neutral modules
    BOOL IsReadyForTypeLoad()
    {
        LIMITED_METHOD_CONTRACT;
        return m_dwTransientFlags & MODULE_READY_FOR_TYPELOAD;
    }

#ifndef DACCESS_COMPILE
    VOID SetIsReadyForTypeLoad()
    {
        LIMITED_METHOD_CONTRACT;
        InterlockedOr((LONG*)&m_dwTransientFlags, MODULE_READY_FOR_TYPELOAD);
    }
#endif

#ifndef DACCESS_COMPILE
    VOID EnsureActive();
    VOID EnsureAllocated();
    VOID EnsureLibraryLoaded();
#endif

    CHECK CheckActivated();

    HRESULT GetCustomAttribute(mdToken parentToken,
                               WellKnownAttribute attribute,
                               const void  **ppData,
                               ULONG *pcbData)
    {
        if (IsReadyToRun())
        {
            if (!GetReadyToRunInfo()->MayHaveCustomAttribute(attribute, parentToken))
                return S_FALSE;
        }

        return GetMDImport()->GetCustomAttributeByName(parentToken, GetWellKnownAttributeName(attribute), ppData, pcbData);
    }

    IMDInternalImport *GetMDImport() const final
    {
        WRAPPER_NO_CONTRACT;
        SUPPORTS_DAC;

#ifdef DACCESS_COMPILE
        if (IsReflection())
        {
            return DacGetMDImport(GetReflectionModule(), true);
        }
#endif // DACCESS_COMPILE
        return m_pPEAssembly->GetMDImport();
    }

#ifndef DACCESS_COMPILE
    IMetaDataEmit *GetEmitter()
    {
        WRAPPER_NO_CONTRACT;

        return m_pPEAssembly->GetEmitter();
    }

    IMetaDataImport2 *GetRWImporter()
    {
        WRAPPER_NO_CONTRACT;

        return m_pPEAssembly->GetRWImporter();
    }

    HRESULT GetReadablePublicMetaDataInterface(DWORD dwOpenFlags, REFIID riid, LPVOID * ppvInterface);
#endif // !DACCESS_COMPILE

#if defined(FEATURE_READYTORUN)
    BOOL IsInSameVersionBubble(Module *target);
#endif // FEATURE_READYTORUN


    LPCWSTR GetPathForErrorMessages() final;


#ifdef FEATURE_ISYM_READER
    // Gets an up-to-date symbol reader for this module, lazily creating it if necessary
    // The caller must call Release
    ISymUnmanagedReader *GetISymUnmanagedReader(void);
    ISymUnmanagedReader *GetISymUnmanagedReaderNoThrow(void);
#endif // FEATURE_ISYM_READER

    // Save a copy of the provided debugging symbols in the InMemorySymbolStream.
    // These are used by code:Module::GetInMemorySymbolStream and code:Module.GetISymUnmanagedReader
    // This can only be called during module creation, before anyone may have tried to create a reader.
    void SetSymbolBytes(LPCBYTE pSyms, DWORD cbSyms);

    // Does the current configuration permit reading of symbols for this module?
    // Note that this may require calling into managed code (to resolve security policy).
    BOOL IsSymbolReadingEnabled(void);

    // Get the in-memory symbol stream for this module, if any.
    // If none, this will return null.  This is used by modules loaded in-memory (eg. from a byte-array)
    // and by dynamic modules.
    PTR_CGrowableStream GetInMemorySymbolStream()
    {
        LIMITED_METHOD_CONTRACT;
        SUPPORTS_DAC;

        return m_pIStreamSym;
    }

#ifndef DACCESS_COMPILE
    // Set the in-memory stream for debug symbols
    // This must only be called when there is no existing stream.
    // This takes an AddRef on the supplied stream.
    void SetInMemorySymbolStream(CGrowableStream *pStream)
    {
        LIMITED_METHOD_CONTRACT;

        // Must have provided valid stream data
        CONSISTENCY_CHECK(pStream != NULL);

        // we expect set to only be called once
        CONSISTENCY_CHECK(m_pIStreamSym == NULL);

        m_pIStreamSym = pStream;
        m_pIStreamSym->AddRef();
    }

    // Release and clear the in-memory symbol stream if any
    void ClearInMemorySymbolStream()
    {
        LIMITED_METHOD_CONTRACT;
        if( m_pIStreamSym != NULL )
        {
            m_pIStreamSym->Release();
            m_pIStreamSym = NULL;
        }
    }

    // Release the symbol reader if any
    // Caller is responsible for aquiring the reader lock if this could occur
    // concurrently with other uses of the reader (i.e. not shutdown/unload time)
    void ReleaseISymUnmanagedReader(void);

#endif // DACCESS_COMPILE

    // IL stub cache
    ILStubCache* GetILStubCache();

    // Classes
    void AddClass(mdTypeDef classdef);
    void BuildClassForModule();
    PTR_EEClassHashTable GetAvailableClassHash()
    {
        LIMITED_METHOD_CONTRACT;
        SUPPORTS_DAC;

        return m_pAvailableClasses;
    }
#ifndef DACCESS_COMPILE
    void SetAvailableClassHash(EEClassHashTable *pAvailableClasses)
    {

        m_pAvailableClasses = pAvailableClasses;
    }
#endif // !DACCESS_COMPILE
    PTR_EEClassHashTable GetAvailableClassCaseInsHash()
    {
        LIMITED_METHOD_CONTRACT;

        return m_pAvailableClassesCaseIns;
    }
#ifndef DACCESS_COMPILE
    void SetAvailableClassCaseInsHash(EEClassHashTable *pAvailableClassesCaseIns)
    {

        m_pAvailableClassesCaseIns = pAvailableClassesCaseIns;
    }
#endif // !DACCESS_COMPILE

    // Constructed types tables
    EETypeHashTable *GetAvailableParamTypes()
    {
        LIMITED_METHOD_CONTRACT;
        SUPPORTS_DAC;

        return m_pAvailableParamTypes;
    }

    InstMethodHashTable *GetInstMethodHashTable()
    {
        LIMITED_METHOD_CONTRACT;

        return m_pInstMethodHashTable;
    }

    // Creates a new Method table for an array.  Used to make type handles
    // Note that if kind == SZARRAY or ARRAY, we get passed the GENERIC_ARRAY
    // needed to create the array.  That way we dont need to load classes during
    // the class load, which avoids the need for a 'being loaded' list
    MethodTable* CreateArrayMethodTable(TypeHandle elemType, CorElementType kind, unsigned rank, class AllocMemTracker *pamTracker);

    // Module/Assembly traversal
    Assembly * GetAssemblyIfLoaded(
            mdAssemblyRef       kAssemblyRef,
            IMDInternalImport * pMDImportOverride = NULL,
            BOOL                fDoNotUtilizeExtraChecks = FALSE,
            AssemblyBinder      *pBinderForLoadedAssembly = NULL
            ) final;

protected:
#ifndef DACCESS_COMPILE
    void DECLSPEC_NORETURN ThrowTypeLoadExceptionImpl(IMDInternalImport *pInternalImport,
                                                  mdToken token,
                                                  UINT resIDWhy) final;
#endif

    DomainAssembly * LoadAssemblyImpl(mdAssemblyRef kAssemblyRef) final;
public:
    PTR_Module LookupModule(mdToken kFile) final;
    Module *GetModuleIfLoaded(mdFile kFile) final;

    // RID maps
    TypeHandle LookupTypeDef(mdTypeDef token, ClassLoadLevel *pLoadLevel = NULL)
    {
        LIMITED_METHOD_DAC_CONTRACT;

        BAD_FORMAT_NOTHROW_ASSERT(TypeFromToken(token) == mdtTypeDef);

        TypeHandle th = TypeHandle(m_TypeDefToMethodTableMap.GetElement(RidFromToken(token)));

        if (pLoadLevel && !th.IsNull())
        {
            *pLoadLevel = th.GetLoadLevel();
        }

        return th;
    }

#ifndef DACCESS_COMPILE
    VOID EnsureTypeDefCanBeStored(mdTypeDef token)
    {
        WRAPPER_NO_CONTRACT; // THROWS/GC_NOTRIGGER/INJECT_FAULT()/MODE_ANY
        m_TypeDefToMethodTableMap.EnsureElementCanBeStored(this, RidFromToken(token));
    }

    void EnsuredStoreTypeDef(mdTypeDef token, TypeHandle value)
    {
        WRAPPER_NO_CONTRACT; // NOTHROW/GC_NOTRIGGER/FORBID_FAULT/MODE_ANY

        _ASSERTE(TypeFromToken(token) == mdtTypeDef);
        m_TypeDefToMethodTableMap.SetElement(RidFromToken(token), value.AsMethodTable());
    }

#endif // !DACCESS_COMPILE

#ifndef DACCESS_COMPILE
    //
    // Increase the size of the TypeRef-to-MethodTable LookupMap to make sure the specified token
    // can be stored.  Note that nothing is actually added to the LookupMap at this point.
    //
    // Arguments:
    //    token - the TypeRef metadata token we need to accommodate
    //

    void EnsureTypeRefCanBeStored(mdTypeRef token)
    {
        WRAPPER_NO_CONTRACT; // THROWS/GC_NOTRIGGER/INJECT_FAULT()/MODE_ANY

        _ASSERTE(TypeFromToken(token) == mdtTypeRef);
        m_TypeRefToMethodTableMap.EnsureElementCanBeStored(this, RidFromToken(token));
    }
#endif // !DACCESS_COMPILE

    MethodDesc *LookupMethodDef(mdMethodDef token);

#ifndef DACCESS_COMPILE
    void EnsureMethodDefCanBeStored(mdMethodDef token)
    {
        WRAPPER_NO_CONTRACT; // THROWS/GC_NOTRIGGER/INJECT_FAULT()/MODE_ANY
        m_MethodDefToDescMap.EnsureElementCanBeStored(this, RidFromToken(token));
    }

    void EnsuredStoreMethodDef(mdMethodDef token, MethodDesc *value)
    {
        WRAPPER_NO_CONTRACT; // NOTHROW/GC_NOTRIGGER/FORBID_FAULT/MODE_ANY

        _ASSERTE(TypeFromToken(token) == mdtMethodDef);
        m_MethodDefToDescMap.SetElement(RidFromToken(token), value);
    }
#endif // !DACCESS_COMPILE

#ifndef DACCESS_COMPILE
    FieldDesc *LookupFieldDef(mdFieldDef token)
    {
        WRAPPER_NO_CONTRACT;

        _ASSERTE(TypeFromToken(token) == mdtFieldDef);
        return m_FieldDefToDescMap.GetElement(RidFromToken(token));
    }
#else // DACCESS_COMPILE
    // FieldDesc isn't defined at this point so PTR_FieldDesc can't work.
    FieldDesc *LookupFieldDef(mdFieldDef token);
#endif // DACCESS_COMPILE

#ifndef DACCESS_COMPILE
    void EnsureFieldDefCanBeStored(mdFieldDef token)
    {
        WRAPPER_NO_CONTRACT; // THROWS/GC_NOTRIGGER/INJECT_FAULT()/MODE_ANY
        m_FieldDefToDescMap.EnsureElementCanBeStored(this, RidFromToken(token));
    }

    void EnsuredStoreFieldDef(mdFieldDef token, FieldDesc *value)
    {
        WRAPPER_NO_CONTRACT; // NOTHROW/GC_NOTRIGGER/FORBID_FAULT/MODE_ANY

        _ASSERTE(TypeFromToken(token) == mdtFieldDef);
        m_FieldDefToDescMap.SetElement(RidFromToken(token), value);
    }
#endif // !DACCESS_COMPILE

    MethodDesc *LookupMemberRefAsMethod(mdMemberRef token);

    PTR_TypeVarTypeDesc LookupGenericParam(mdGenericParam token)
    {
        WRAPPER_NO_CONTRACT;

        _ASSERTE(TypeFromToken(token) == mdtGenericParam);
        return m_GenericParamToDescMap.GetElement(RidFromToken(token));
    }
#ifndef DACCESS_COMPILE
    void StoreGenericParamThrowing(mdGenericParam token, TypeVarTypeDesc *value)
    {
        WRAPPER_NO_CONTRACT;

        _ASSERTE(TypeFromToken(token) == mdtGenericParam);
        m_GenericParamToDescMap.AddElement(this, RidFromToken(token), value);
    }
#endif // !DACCESS_COMPILE

    PTR_Module LookupFile(mdFile token)
    {
        WRAPPER_NO_CONTRACT;
        SUPPORTS_DAC;

        _ASSERTE(TypeFromToken(token) == mdtFile);

        // We don't support multi-module, so just check if we are looking for this module
        return token == mdFileNil ? dac_cast<PTR_Module>(this) : NULL;
    }

#ifndef DACCESS_COMPILE
    //
    // Increase the size of the AssemblyRef-to-Module LookupMap to make sure the specified token
    // can be stored.  Note that nothing is actually added to the LookupMap at this point.
    //
    // Arguments:
    //    token - the AssemblyRef metadata token we need to accommodate
    //

    void EnsureAssemblyRefCanBeStored(mdAssemblyRef token)
    {
        WRAPPER_NO_CONTRACT; // THROWS/GC_NOTRIGGER/INJECT_FAULT()/MODE_ANY

        _ASSERTE(TypeFromToken(token) == mdtAssemblyRef);
        m_ManifestModuleReferencesMap.EnsureElementCanBeStored(this, RidFromToken(token));
    }

    void ForceStoreAssemblyRef(mdAssemblyRef token, Assembly *value);
    void StoreAssemblyRef(mdAssemblyRef token, Assembly *value);

    mdAssemblyRef FindAssemblyRef(Assembly *targetAssembly);

    void          CreateAssemblyRefByNameTable(AllocMemTracker *pamTracker);
    bool          HasReferenceByName(LPCUTF8 pModuleName);

#endif // !DACCESS_COMPILE

    DWORD GetAssemblyRefMax() {LIMITED_METHOD_CONTRACT;  return m_ManifestModuleReferencesMap.GetSize() - 1; }

    MethodDesc *FindMethodThrowing(mdToken pMethod);
    MethodDesc *FindMethod(mdToken pMethod);

public:

    // Debugger stuff
    BOOL NotifyDebuggerLoad(AppDomain *pDomain, DomainAssembly * pDomainAssembly, int level, BOOL attaching);
    void NotifyDebuggerUnload(AppDomain *pDomain);

    void SetDebuggerInfoBits(DebuggerAssemblyControlFlags newBits);

    DebuggerAssemblyControlFlags GetDebuggerInfoBits(void)
    {
        LIMITED_METHOD_CONTRACT;
        SUPPORTS_DAC;

        return (DebuggerAssemblyControlFlags)((m_dwTransientFlags &
                                               DEBUGGER_INFO_MASK_PRIV) >>
                                              DEBUGGER_INFO_SHIFT_PRIV);
    }

    void UpdateNewlyAddedTypes();

#ifdef PROFILING_SUPPORTED
    BOOL IsProfilerNotified() {LIMITED_METHOD_CONTRACT;  return (m_dwTransientFlags & IS_PROFILER_NOTIFIED) != 0; }
    void NotifyProfilerLoadFinished(HRESULT hr);
#endif // PROFILING_SUPPORTED

    BOOL HasReadyToRunInlineTrackingMap();
    COUNT_T GetReadyToRunInliners(PTR_Module inlineeOwnerMod, mdMethodDef inlineeTkn, COUNT_T inlinersSize, MethodInModule inliners[], BOOL *incompleteData);
#if defined(PROFILING_SUPPORTED) && !defined(DACCESS_COMPILE)
    BOOL HasJitInlineTrackingMap();
    PTR_JITInlineTrackingMap GetJitInlineTrackingMap() { LIMITED_METHOD_CONTRACT; return m_pJitInlinerTrackingMap; }
    void AddInlining(MethodDesc *inliner, MethodDesc *inlinee);
#endif // defined(PROFILING_SUPPORTED) && !defined(DACCESS_COMPILE)

public:
    void NotifyEtwLoadFinished(HRESULT hr);

    // Enregisters a VASig.
    VASigCookie *GetVASigCookie(Signature vaSignature, const SigTypeContext* typeContext);
private:
    static VASigCookie *GetVASigCookieWorker(Module* pDefiningModule, Module* pLoaderModule, Signature vaSignature, const SigTypeContext* typeContext);

public:
#ifndef DACCESS_COMPILE
    BOOL Equals(Module *pModule) { WRAPPER_NO_CONTRACT; return m_pPEAssembly->Equals(pModule->m_pPEAssembly); }
    BOOL Equals(PEAssembly *pPEAssembly) { WRAPPER_NO_CONTRACT; return m_pPEAssembly->Equals(pPEAssembly); }
#endif // !DACCESS_COMPILE

    LPCUTF8 GetSimpleName()
    {
        WRAPPER_NO_CONTRACT;
        _ASSERTE(m_pSimpleName != NULL);
        return m_pSimpleName;
    }

    HRESULT GetScopeName(LPCUTF8 * pszName) { WRAPPER_NO_CONTRACT; return m_pPEAssembly->GetScopeName(pszName); }
    const SString &GetPath() { WRAPPER_NO_CONTRACT; return m_pPEAssembly->GetPath(); }

#ifdef LOGGING
    LPCUTF8 GetDebugName() { WRAPPER_NO_CONTRACT; return m_pPEAssembly->GetDebugName(); }
#endif

    PEImageLayout * GetReadyToRunImage();
    PTR_READYTORUN_IMPORT_SECTION GetImportSections(COUNT_T *pCount);
    PTR_READYTORUN_IMPORT_SECTION GetImportSectionFromIndex(COUNT_T index);
    PTR_READYTORUN_IMPORT_SECTION GetImportSectionForRVA(RVA rva);

    // These are overridden by reflection modules
    virtual TADDR GetIL(RVA il);

    virtual PTR_VOID GetRvaField(RVA field);
    CHECK CheckRvaField(RVA field);
    CHECK CheckRvaField(RVA field, COUNT_T size);

    const void *GetInternalPInvokeTarget(RVA target)
    { WRAPPER_NO_CONTRACT; return m_pPEAssembly->GetInternalPInvokeTarget(target); }

    BOOL HasTls();
    BOOL IsRvaFieldTls(DWORD field);
    UINT32 GetFieldTlsOffset(DWORD field);
    UINT32 GetTlsIndex();

protected:
#ifndef DACCESS_COMPILE
    BOOL IsSigInILImpl(PCCOR_SIGNATURE signature) final;
#endif
public:

    mdToken GetEntryPointToken();

    BYTE *GetProfilerBase();

    BYTE* GetNativeFixupBlobData(RVA fixup);

    IMDInternalImport *GetNativeAssemblyImport(BOOL loadAllowed = TRUE);
    IMDInternalImport *GetNativeAssemblyImportIfLoaded();

    BOOL FixupNativeEntry(READYTORUN_IMPORT_SECTION * pSection, SIZE_T fixupIndex, SIZE_T *fixup, BOOL mayUsePrecompiledNDirectMethods = TRUE);

    //this split exists to support new CLR Dump functionality in DAC.  The
    //template removes any indirections.
    BOOL FixupDelayList(TADDR pFixupList, BOOL mayUsePrecompiledNDirectMethods = TRUE);

    template<typename Ptr, typename FixupNativeEntryCallback>
    BOOL FixupDelayListAux(TADDR pFixupList,
                           Ptr pThis, FixupNativeEntryCallback pfnCB,
                           PTR_READYTORUN_IMPORT_SECTION pImportSections, COUNT_T nImportSections,
                           PEDecoder * pNativeImage, BOOL mayUsePrecompiledNDirectMethods = TRUE);
    void RunEagerFixups();
    void RunEagerFixupsUnlocked();

    ModuleBase *GetModuleFromIndex(DWORD ix);
    ModuleBase *GetModuleFromIndexIfLoaded(DWORD ix);

    BOOL IsReadyToRun() const
    {
        LIMITED_METHOD_DAC_CONTRACT;

#ifdef FEATURE_READYTORUN
        return m_pReadyToRunInfo != NULL;
#else
        return FALSE;
#endif
    }

#ifdef FEATURE_READYTORUN
    PTR_ReadyToRunInfo GetReadyToRunInfo() const
    {
        LIMITED_METHOD_DAC_CONTRACT;
        return m_pReadyToRunInfo;
    }

    PTR_NativeImage GetCompositeNativeImage() const
    {
        LIMITED_METHOD_DAC_CONTRACT;
        return m_pNativeImage;
    }
#endif

#ifdef _DEBUG
    //Similar to the ExpandAll we use for NGen, this forces jitting of all methods in a module.  This is
    //used for debug purposes though.
    void ExpandAll();
#endif

    BOOL IsIJWFixedUp() { return m_dwTransientFlags & IS_IJW_FIXED_UP; }
    void SetIsIJWFixedUp();

    BOOL IsBeingUnloaded() { return m_dwTransientFlags & IS_BEING_UNLOADED; }
    void   SetBeingUnloaded();
    void   StartUnload();

public:
    void SetDynamicIL(mdToken token, TADDR blobAddress, BOOL fTemporaryOverride);
    TADDR GetDynamicIL(mdToken token, BOOL fAllowTemporary);

    // store and retrieve the instrumented IL offset mapping for a particular method
#if !defined(DACCESS_COMPILE)
    void SetInstrumentedILOffsetMapping(mdMethodDef token, InstrumentedILOffsetMapping mapping);
#endif // !DACCESS_COMPILE
    InstrumentedILOffsetMapping GetInstrumentedILOffsetMapping(mdMethodDef token);

public:
    CrstBase*           GetFixupCrst()
    {
        return &m_FixupCrst;
    }

<<<<<<< HEAD
=======
    void                AllocateRegularStaticHandles();

    void                FreeModuleIndex();

    DWORD               GetDomainLocalModuleSize()
    {
        return m_dwRegularStaticsBlockSize;
    }

    DWORD               GetThreadLocalModuleSize()
    {
        return m_dwThreadStaticsBlockSize;
    }

    DWORD               AllocateDynamicEntry(MethodTable *pMT);

    // We need this for the jitted shared case,
    inline MethodTable* GetDynamicClassMT(DWORD dynamicClassID);

    static ModuleIndex AllocateModuleIndex();
    static void FreeModuleIndex(ModuleIndex index);

    ModuleIndex          GetModuleIndex()
    {
        LIMITED_METHOD_DAC_CONTRACT;
        return m_ModuleIndex;
    }

    SIZE_T               GetModuleID()
    {
        LIMITED_METHOD_DAC_CONTRACT;
        return dac_cast<TADDR>(m_ModuleID);
    }

    PTR_DomainLocalModule   GetDomainLocalModule();

>>>>>>> 00474fcb
    // LoaderHeap for storing IJW thunks
    PTR_LoaderHeap           m_pThunkHeap;

    // Self-initializing accessor for IJW thunk heap
    LoaderHeap              *GetThunkHeap();
    // Self-initializing accessor for domain-independent IJW thunk heap
    LoaderHeap              *GetDllThunkHeap();

    const ReadyToRun_MethodIsGenericMap *m_pMethodIsGenericMap = &ReadyToRun_MethodIsGenericMap::EmptyInstance;
    const ReadyToRun_TypeGenericInfoMap *m_pTypeGenericInfoMap = &ReadyToRun_TypeGenericInfoMap::EmptyInstance;

protected:

    PTR_DomainAssembly      m_pDomainAssembly;

public:
    //-----------------------------------------------------------------------------------------
    // Returns a BOOL to indicate if we have computed whether compiler has instructed us to
    // wrap the non-CLS compliant exceptions or not.
    //-----------------------------------------------------------------------------------------
    BOOL                    IsRuntimeWrapExceptionsStatusComputed();

    //-----------------------------------------------------------------------------------------
    // If true,  any non-CLSCompliant exceptions (i.e. ones which derive from something other
    // than System.Exception) are wrapped in a RuntimeWrappedException instance.  In other
    // words, they become compliant
    //-----------------------------------------------------------------------------------------
    BOOL                    IsRuntimeWrapExceptions();

    //-----------------------------------------------------------------------------------------
    // If true, the built-in runtime-generated marshalling subsystem will be used for
    // P/Invokes, function pointer invocations, and delegates defined in this module
    //-----------------------------------------------------------------------------------------
    BOOL                    IsRuntimeMarshallingEnabled();

    BOOL                    IsRuntimeMarshallingEnabledCached()
    {
        LIMITED_METHOD_CONTRACT;
        return (m_dwPersistedFlags & RUNTIME_MARSHALLING_ENABLED_IS_CACHED);
    }

    BOOL                    HasDefaultDllImportSearchPathsAttribute();

    BOOL IsDefaultDllImportSearchPathsAttributeCached()
    {
        LIMITED_METHOD_CONTRACT;
        return (m_dwPersistedFlags & DEFAULT_DLL_IMPORT_SEARCH_PATHS_IS_CACHED) != 0;
    }

    ULONG DefaultDllImportSearchPathsAttributeCachedValue()
    {
        LIMITED_METHOD_CONTRACT;
        return m_DefaultDllImportSearchPathsAttributeValue & 0xFFFFFFFD;
    }

    BOOL DllImportSearchAssemblyDirectory()
    {
        LIMITED_METHOD_CONTRACT;
        return (m_DefaultDllImportSearchPathsAttributeValue & 0x2) != 0;
    }

protected:

    // initialize Crst controlling the Dynamic IL hashtables
    void                    InitializeDynamicILCrst();

private:

    // This struct stores the data used by the managed debugging infrastructure.  If it turns out that
    // the debugger is increasing the size of the Module class by too much, we can consider allocating
    // this struct lazily on demand.
    struct DebuggerSpecificData
    {
        // Mutex protecting update access to the DynamicILBlobTable and TemporaryILBlobTable
        PTR_Crst                 m_pDynamicILCrst;

                                                // maps tokens for EnC/dynamics/reflection emit to their corresponding IL blobs
                                                // this map *always* overrides the Metadata RVA
        PTR_DynamicILBlobTable   m_pDynamicILBlobTable;

                                                // maps tokens for to their corresponding overridden IL blobs
                                                // this map conditionally overrides the Metadata RVA and the DynamicILBlobTable
        PTR_DynamicILBlobTable   m_pTemporaryILBlobTable;

        // hash table storing any profiler-provided instrumented IL offset mapping
        PTR_ILOffsetMappingTable m_pILOffsetMappingTable;

        // Strict count of # of methods in this module that are JMC-enabled.
        LONG    m_cTotalJMCFuncs;

        // The default JMC status for methods in this module.
        // Individual methods can be overridden.
        bool    m_fDefaultJMCStatus;
    };

    DebuggerSpecificData  m_debuggerSpecificData;

#if defined(PROFILING_SUPPORTED) || defined(PROFILING_SUPPORTED_DATA)
    PTR_JITInlineTrackingMap m_pJitInlinerTrackingMap;
#endif // defined(PROFILING_SUPPORTED) || defined(PROFILING_SUPPORTED_DATA)


    LPCSTR               *m_AssemblyRefByNameTable;  // array that maps mdAssemblyRef tokens into their simple name
    DWORD                 m_AssemblyRefByNameCount;  // array size

    // a.dll calls a method in b.dll and that method call a method in c.dll. When ngening
    // a.dll it is possible then method in b.dll can be inlined. When that happens a.ni.dll stores
    // an added native metadata which has information about assemblyRef to c.dll
    // Now due to facades, this scenario is very common. This led to lots of calls to
    // binder to get the module corresponding to assemblyRef in native metadata.
    // Adding a lookup map to cache assembly ptr so that AssemblySpec::LoadAssembly()
    // is not called for each fixup

    PTR_Assembly           *m_NativeMetadataAssemblyRefMap;

public:
#if !defined(DACCESS_COMPILE)
    PTR_Assembly GetNativeMetadataAssemblyRefFromCache(DWORD rid)
    {
        PTR_Assembly * NativeMetadataAssemblyRefMap = VolatileLoadWithoutBarrier(&m_NativeMetadataAssemblyRefMap);

        if (NativeMetadataAssemblyRefMap == NULL)
            return NULL;

        _ASSERTE(rid <= GetNativeMetadataAssemblyCount());
        return NativeMetadataAssemblyRefMap[rid - 1];
    }

    void SetNativeMetadataAssemblyRefInCache(DWORD rid, PTR_Assembly pAssembly);

    uint32_t GetNativeMetadataAssemblyCount();
#endif // !defined(DACCESS_COMPILE)

    // For protecting dictionary layout slot expansions
    CrstExplicitInit        m_DictionaryCrst;
};

//
// A ReflectionModule is a module created by reflection
//

class ReflectionModule : public Module
{
    VPTR_VTABLE_CLASS(ReflectionModule, Module)

 public:
    HCEESECTION m_sdataSection;

 protected:
    ICeeGenInternal * m_pCeeFileGen;
private:
    RefClassWriter       *m_pInMemoryWriter;


    // Simple Critical Section used for basic leaf-lock operatons.
    CrstExplicitInit        m_CrstLeafLock;

    // Buffer of Metadata storage for dynamic modules. May be NULL. This provides a reasonable way for
    // the debugger to get metadata of dynamic modules from out of process.
    // A dynamic module will eagerly serialize its metadata to this buffer.
    PTR_SBuffer m_pDynamicMetadata;

#if !defined DACCESS_COMPILE
    ReflectionModule(Assembly *pAssembly, PEAssembly *pPEAssembly);
#endif // !DACCESS_COMPILE

public:

#ifdef DACCESS_COMPILE
    // Accessor to expose m_pDynamicMetadata to debugger.
    PTR_SBuffer GetDynamicMetadataBuffer() const;
#endif

#if !defined DACCESS_COMPILE
    static ReflectionModule *Create(Assembly *pAssembly, PEAssembly *pPEAssembly, AllocMemTracker *pamTracker, LPCWSTR szName);
    void Initialize(AllocMemTracker *pamTracker, LPCWSTR szName);
    void Destruct();
#endif // !DACCESS_COMPILE

    // Overrides functions to access sections
    virtual TADDR GetIL(RVA target);
    virtual PTR_VOID GetRvaField(RVA rva);

    ICeeGenInternal *GetCeeGen() {LIMITED_METHOD_CONTRACT;  return m_pCeeFileGen; }

    RefClassWriter *GetClassWriter()
    {
        LIMITED_METHOD_CONTRACT;

        return m_pInMemoryWriter;
    }

    // Eagerly serialize the metadata to a buffer that the debugger can retrieve.
    void CaptureModuleMetaDataToMemory();
};

// Module holders
FORCEINLINE void VoidModuleDestruct(Module *pModule)
{
#ifndef DACCESS_COMPILE
    if (g_fEEStarted)
        pModule->Destruct();
#endif
}

typedef Wrapper<Module*, DoNothing, VoidModuleDestruct, 0> ModuleHolder;



FORCEINLINE void VoidReflectionModuleDestruct(ReflectionModule *pModule)
{
#ifndef DACCESS_COMPILE
    pModule->Destruct();
#endif
}

typedef Wrapper<ReflectionModule*, DoNothing, VoidReflectionModuleDestruct, 0> ReflectionModuleHolder;



//----------------------------------------------------------------------
// VASigCookieEx (used to create a fake VASigCookie for unmanaged->managed
// calls to vararg functions. These fakes are distinguished from the
// real thing by having a null mdVASig.
//----------------------------------------------------------------------
struct VASigCookieEx : public VASigCookie
{
    const BYTE *m_pArgs;        // pointer to first unfixed unmanaged arg
};

// Save the command line for the current process.
void SaveManagedCommandLine(LPCWSTR pwzAssemblyPath, int argc, LPCWSTR *argv);

LPCWSTR GetCommandLineForDiagnostics();

#endif // !CEELOAD_H_<|MERGE_RESOLUTION|>--- conflicted
+++ resolved
@@ -1488,45 +1488,6 @@
         return &m_FixupCrst;
     }
 
-<<<<<<< HEAD
-=======
-    void                AllocateRegularStaticHandles();
-
-    void                FreeModuleIndex();
-
-    DWORD               GetDomainLocalModuleSize()
-    {
-        return m_dwRegularStaticsBlockSize;
-    }
-
-    DWORD               GetThreadLocalModuleSize()
-    {
-        return m_dwThreadStaticsBlockSize;
-    }
-
-    DWORD               AllocateDynamicEntry(MethodTable *pMT);
-
-    // We need this for the jitted shared case,
-    inline MethodTable* GetDynamicClassMT(DWORD dynamicClassID);
-
-    static ModuleIndex AllocateModuleIndex();
-    static void FreeModuleIndex(ModuleIndex index);
-
-    ModuleIndex          GetModuleIndex()
-    {
-        LIMITED_METHOD_DAC_CONTRACT;
-        return m_ModuleIndex;
-    }
-
-    SIZE_T               GetModuleID()
-    {
-        LIMITED_METHOD_DAC_CONTRACT;
-        return dac_cast<TADDR>(m_ModuleID);
-    }
-
-    PTR_DomainLocalModule   GetDomainLocalModule();
-
->>>>>>> 00474fcb
     // LoaderHeap for storing IJW thunks
     PTR_LoaderHeap           m_pThunkHeap;
 
