// Licensed to the .NET Foundation under one or more agreements.
// The .NET Foundation licenses this file to you under the MIT license.
//
// Describes all of the P/Invokes to the special QCall module that resolves to internal runtime methods.
#include "common.h"

//
// Headers for all ECall entrypoints
//
#include "arraynative.h"
#include "stringnative.h"
#include "objectnative.h"
#include "comdelegate.h"
#include "customattribute.h"
#include "comdynamic.h"
#include "excep.h"
#include "fcall.h"
#include "clrconfignative.h"
#include "commodule.h"
#include "marshalnative.h"
#include "nativelibrarynative.h"
#include "system.h"
#include "comutilnative.h"
#include "comsynchronizable.h"
#include "floatdouble.h"
#include "floatsingle.h"
#include "comdatetime.h"
#include "compatibilityswitch.h"
#include "debugdebugger.h"
#include "assemblynative.hpp"
#include "comthreadpool.h"
#include "comwaithandle.h"
#include "nativeoverlapped.h"

#include "proftoeeinterfaceimpl.h"

#include "appdomainnative.hpp"
#include "runtimehandles.h"
#include "reflectioninvocation.h"
#include "managedmdimport.hpp"
#include "typestring.h"
#include "comdependenthandle.h"
#include "weakreferencenative.h"
#include "varargsnative.h"
#include "mlinfo.h"

#ifdef FEATURE_COMINTEROP
#include "variant.h"
#include "oavariant.h"
#include "mngstdinterfaces.h"
#endif // FEATURE_COMINTEROP

#include "interoplibinterface.h"

#include "stubhelpers.h"
#include "ilmarshalers.h"

#ifdef FEATURE_MULTICOREJIT
#include "multicorejit.h"
#endif

#if defined(FEATURE_EVENTSOURCE_XPLAT)
#include "eventpipeadapter.h"
#include "eventpipeinternal.h"
#include "nativeeventsource.h"
#endif //defined(FEATURE_EVENTSOURCE_XPLAT)

#ifdef FEATURE_PERFTRACING
#include "eventpipeadapter.h"
#include "eventpipeinternal.h"
#include "nativeeventsource.h"
#endif //FEATURE_PERFTRACING

#include "tailcallhelp.h"

#include <minipal/entrypoints.h>

static const Entry s_QCall[] =
{
    DllImportEntry(Enum_GetValuesAndNames)
    DllImportEntry(DebugDebugger_Launch)
    DllImportEntry(DebugDebugger_Log)
    DllImportEntry(Environment_Exit)
    DllImportEntry(Environment_GetProcessorCount)
    DllImportEntry(ExceptionNative_GetMessageFromNativeResources)
    DllImportEntry(RuntimeTypeHandle_CreateInstanceForAnotherGenericParameter)
    DllImportEntry(QCall_GetGCHandleForTypeHandle)
    DllImportEntry(QCall_FreeGCHandleForTypeHandle)
    DllImportEntry(MethodTable_AreTypesEquivalent)
    DllImportEntry(RuntimeTypeHandle_MakePointer)
    DllImportEntry(RuntimeTypeHandle_MakeByRef)
    DllImportEntry(RuntimeTypeHandle_MakeSZArray)
    DllImportEntry(RuntimeTypeHandle_MakeArray)
    DllImportEntry(RuntimeTypeHandle_IsCollectible)
    DllImportEntry(RuntimeTypeHandle_GetConstraints)
    DllImportEntry(RuntimeTypeHandle_VerifyInterfaceIsImplemented)
    DllImportEntry(RuntimeTypeHandle_GetInterfaceMethodImplementation)
    DllImportEntry(RuntimeTypeHandle_IsVisible)
    DllImportEntry(RuntimeTypeHandle_ConstructName)
    DllImportEntry(RuntimeTypeHandle_GetTypeByName)
    DllImportEntry(RuntimeTypeHandle_GetTypeByNameUsingCARules)
    DllImportEntry(RuntimeTypeHandle_GetInstantiation)
    DllImportEntry(RuntimeTypeHandle_Instantiate)
    DllImportEntry(RuntimeTypeHandle_GetGenericTypeDefinition)
    DllImportEntry(RuntimeTypeHandle_GetActivationInfo)
    DllImportEntry(RuntimeTypeHandle_AllocateTypeAssociatedMemory)
    DllImportEntry(RuntimeMethodHandle_ConstructInstantiation)
    DllImportEntry(RuntimeMethodHandle_GetFunctionPointer)
    DllImportEntry(RuntimeMethodHandle_GetIsCollectible)
    DllImportEntry(RuntimeMethodHandle_GetMethodInstantiation)
    DllImportEntry(RuntimeMethodHandle_GetTypicalMethodDefinition)
    DllImportEntry(RuntimeMethodHandle_StripMethodInstantiation)
    DllImportEntry(RuntimeMethodHandle_IsCAVisibleFromDecoratedType)
    DllImportEntry(RuntimeMethodHandle_Destroy)
    DllImportEntry(RuntimeModule_GetType)
    DllImportEntry(RuntimeModule_GetScopeName)
    DllImportEntry(RuntimeModule_GetFullyQualifiedName)
    DllImportEntry(StackFrame_GetMethodDescFromNativeIP)
    DllImportEntry(ModuleBuilder_GetStringConstant)
    DllImportEntry(ModuleBuilder_GetTypeRef)
    DllImportEntry(ModuleBuilder_GetTokenFromTypeSpec)
    DllImportEntry(ModuleBuilder_GetMemberRef)
    DllImportEntry(ModuleBuilder_GetMemberRefOfMethodInfo)
    DllImportEntry(ModuleBuilder_GetMemberRefOfFieldInfo)
    DllImportEntry(ModuleBuilder_GetMemberRefFromSignature)
    DllImportEntry(ModuleBuilder_GetArrayMethodToken)
    DllImportEntry(ModuleBuilder_SetFieldRVAContent)
    DllImportEntry(ModuleHandle_GetModuleType)
    DllImportEntry(ModuleHandle_ResolveType)
    DllImportEntry(ModuleHandle_ResolveMethod)
    DllImportEntry(ModuleHandle_ResolveField)
    DllImportEntry(ModuleHandle_GetPEKind)
    DllImportEntry(TypeBuilder_DefineGenericParam)
    DllImportEntry(TypeBuilder_DefineType)
    DllImportEntry(TypeBuilder_SetParentType)
    DllImportEntry(TypeBuilder_AddInterfaceImpl)
    DllImportEntry(TypeBuilder_DefineMethod)
    DllImportEntry(TypeBuilder_DefineMethodSpec)
    DllImportEntry(TypeBuilder_SetMethodIL)
    DllImportEntry(TypeBuilder_TermCreateClass)
    DllImportEntry(TypeBuilder_DefineField)
    DllImportEntry(TypeBuilder_DefineProperty)
    DllImportEntry(TypeBuilder_DefineEvent)
    DllImportEntry(TypeBuilder_DefineMethodSemantics)
    DllImportEntry(TypeBuilder_SetMethodImpl)
    DllImportEntry(TypeBuilder_DefineMethodImpl)
    DllImportEntry(TypeBuilder_GetTokenFromSig)
    DllImportEntry(TypeBuilder_SetFieldLayoutOffset)
    DllImportEntry(TypeBuilder_SetClassLayout)
    DllImportEntry(TypeBuilder_SetParamInfo)
    DllImportEntry(TypeBuilder_SetPInvokeData)
    DllImportEntry(TypeBuilder_SetConstantValue)
    DllImportEntry(TypeBuilder_DefineCustomAttribute)
    DllImportEntry(MdUtf8String_EqualsCaseInsensitive)
    DllImportEntry(MdUtf8String_HashCaseInsensitive)
    DllImportEntry(TypeName_ReleaseTypeNameParser)
    DllImportEntry(TypeName_CreateTypeNameParser)
    DllImportEntry(TypeName_GetNames)
    DllImportEntry(TypeName_GetTypeArguments)
    DllImportEntry(TypeName_GetModifiers)
    DllImportEntry(TypeName_GetAssemblyName)
    DllImportEntry(AssemblyName_InitializeAssemblySpec)
    DllImportEntry(AssemblyNative_GetFullName)
    DllImportEntry(AssemblyNative_GetLocation)
    DllImportEntry(AssemblyNative_GetResource)
    DllImportEntry(AssemblyNative_GetCodeBase)
    DllImportEntry(AssemblyNative_GetFlags)
    DllImportEntry(AssemblyNative_GetHashAlgorithm)
    DllImportEntry(AssemblyNative_GetLocale)
    DllImportEntry(AssemblyNative_GetPublicKey)
    DllImportEntry(AssemblyNative_GetSimpleName)
    DllImportEntry(AssemblyNative_GetVersion)
    DllImportEntry(AssemblyNative_InternalLoad)
    DllImportEntry(AssemblyNative_GetType)
    DllImportEntry(AssemblyNative_GetForwardedType)
    DllImportEntry(AssemblyNative_GetManifestResourceInfo)
    DllImportEntry(AssemblyNative_GetModules)
    DllImportEntry(AssemblyNative_GetModule)
    DllImportEntry(AssemblyNative_GetExportedTypes)
    DllImportEntry(AssemblyNative_GetEntryPoint)
    DllImportEntry(AssemblyNative_GetImageRuntimeVersion)
    DllImportEntry(AssemblyNative_GetIsCollectible)
    DllImportEntry(AssemblyNative_InternalTryGetRawMetadata)
    DllImportEntry(AssemblyNative_ApplyUpdate)
    DllImportEntry(AssemblyNative_IsApplyUpdateSupported)
    DllImportEntry(AssemblyNative_InitializeAssemblyLoadContext)
    DllImportEntry(AssemblyNative_PrepareForAssemblyLoadContextRelease)
    DllImportEntry(AssemblyNative_LoadFromPath)
    DllImportEntry(AssemblyNative_LoadFromStream)
#ifdef TARGET_WINDOWS
    DllImportEntry(AssemblyNative_LoadFromInMemoryModule)
#endif
    DllImportEntry(AssemblyNative_GetLoadContextForAssembly)
    DllImportEntry(AssemblyNative_TraceResolvingHandlerInvoked)
    DllImportEntry(AssemblyNative_TraceAssemblyResolveHandlerInvoked)
    DllImportEntry(AssemblyNative_TraceAssemblyLoadFromResolveHandlerInvoked)
    DllImportEntry(AssemblyNative_TraceSatelliteSubdirectoryPathProbed)
    DllImportEntry(AssemblyNative_GetAssemblyCount)
    DllImportEntry(AssemblyNative_GetEntryAssembly)
    DllImportEntry(AssemblyNative_GetExecutingAssembly)
#if defined(FEATURE_MULTICOREJIT)
    DllImportEntry(MultiCoreJIT_InternalSetProfileRoot)
    DllImportEntry(MultiCoreJIT_InternalStartProfile)
#endif
    DllImportEntry(LoaderAllocator_Destroy)
    DllImportEntry(AppDomain_CreateDynamicAssembly)
    DllImportEntry(ThreadNative_Start)
    DllImportEntry(ThreadNative_UninterruptibleSleep0)
    DllImportEntry(ThreadNative_InformThreadNameChange)
    DllImportEntry(ThreadNative_YieldThread)
    DllImportEntry(ThreadNative_GetCurrentOSThreadId)
<<<<<<< HEAD
    DllImportEntry(AppDomainTimer_Create)
    DllImportEntry(AppDomainTimer_Change)
    DllImportEntry(AppDomainTimer_Delete)
=======
    DllImportEntry(ThreadPool_GetCompletedWorkItemCount)
    DllImportEntry(ThreadPool_RequestWorkerThread)
    DllImportEntry(ThreadPool_PerformGateActivities)
>>>>>>> d344e72a
#ifdef TARGET_UNIX
    DllImportEntry(WaitHandle_CorWaitOnePrioritizedNative)
#endif
    DllImportEntry(ClrConfig_GetConfigBoolValue)
    DllImportEntry(Buffer_Clear)
    DllImportEntry(Buffer_MemMove)
    DllImportEntry(GCInterface_StartNoGCRegion)
    DllImportEntry(GCInterface_EndNoGCRegion)
    DllImportEntry(GCInterface_GetTotalMemory)
    DllImportEntry(GCInterface_Collect)
    DllImportEntry(GCInterface_WaitForPendingFinalizers)
    DllImportEntry(GCInterface_AddMemoryPressure)
    DllImportEntry(GCInterface_RemoveMemoryPressure)
#ifdef FEATURE_BASICFREEZE
    DllImportEntry(GCInterface_RegisterFrozenSegment)
    DllImportEntry(GCInterface_UnregisterFrozenSegment)
#endif
    DllImportEntry(GCInterface_EnumerateConfigurationValues)
    DllImportEntry(MarshalNative_Prelink)
    DllImportEntry(MarshalNative_IsBuiltInComSupported)
    DllImportEntry(MarshalNative_GetHINSTANCE)
#ifdef _DEBUG
    DllImportEntry(MarshalNative_GetIsInCooperativeGCModeFunctionPointer)
#endif
#if defined(FEATURE_COMINTEROP)
    DllImportEntry(MarshalNative_GetTypeFromCLSID)
#endif
    DllImportEntry(NativeLibrary_LoadFromPath)
    DllImportEntry(NativeLibrary_LoadByName)
    DllImportEntry(NativeLibrary_FreeLib)
    DllImportEntry(NativeLibrary_GetSymbol)
    DllImportEntry(GetTypeLoadExceptionMessage)
    DllImportEntry(GetFileLoadExceptionMessage)
    DllImportEntry(FileLoadException_GetMessageForHR)
    DllImportEntry(Interlocked_MemoryBarrierProcessWide)
    DllImportEntry(ObjectNative_GetMonitorLockContentionCount)
    DllImportEntry(ReflectionInvocation_RunClassConstructor)
    DllImportEntry(ReflectionInvocation_RunModuleConstructor)
    DllImportEntry(ReflectionInvocation_CompileMethod)
    DllImportEntry(ReflectionInvocation_PrepareMethod)
    DllImportEntry(ReflectionSerialization_GetUninitializedObject)
#if defined(FEATURE_COMWRAPPERS)
    DllImportEntry(ComWrappers_GetIUnknownImpl)
    DllImportEntry(ComWrappers_TryGetOrCreateComInterfaceForObject)
    DllImportEntry(ComWrappers_TryGetOrCreateObjectForComInstance)
    DllImportEntry(ComWrappers_SetGlobalInstanceRegisteredForMarshalling)
    DllImportEntry(ComWrappers_SetGlobalInstanceRegisteredForTrackerSupport)
#endif
#if defined(FEATURE_OBJCMARSHAL)
    DllImportEntry(ObjCMarshal_TrySetGlobalMessageSendCallback)
    DllImportEntry(ObjCMarshal_TryInitializeReferenceTracker)
    DllImportEntry(ObjCMarshal_CreateReferenceTrackingHandle)
#endif
#if defined(FEATURE_EVENTSOURCE_XPLAT)
    DllImportEntry(IsEventSourceLoggingEnabled)
    DllImportEntry(LogEventSource)
#endif
#if defined(FEATURE_PERFTRACING)
    DllImportEntry(LogThreadPoolWorkerThreadStart)
    DllImportEntry(LogThreadPoolWorkerThreadStop)
    DllImportEntry(LogThreadPoolWorkerThreadWait)
    DllImportEntry(LogThreadPoolMinMaxThreads)
    DllImportEntry(LogThreadPoolWorkerThreadAdjustmentSample)
    DllImportEntry(LogThreadPoolWorkerThreadAdjustmentAdjustment)
    DllImportEntry(LogThreadPoolWorkerThreadAdjustmentStats)
    DllImportEntry(LogThreadPoolIOEnqueue)
    DllImportEntry(LogThreadPoolIODequeue)
    DllImportEntry(LogThreadPoolIOPack)
    DllImportEntry(LogThreadPoolWorkingThreadCount)
    DllImportEntry(EventPipeInternal_Enable)
    DllImportEntry(EventPipeInternal_Disable)
    DllImportEntry(EventPipeInternal_GetSessionInfo)
    DllImportEntry(EventPipeInternal_CreateProvider)
    DllImportEntry(EventPipeInternal_DefineEvent)
    DllImportEntry(EventPipeInternal_DeleteProvider)
    DllImportEntry(EventPipeInternal_EventActivityIdControl)
    DllImportEntry(EventPipeInternal_GetProvider)
    DllImportEntry(EventPipeInternal_WriteEventData)
    DllImportEntry(EventPipeInternal_GetNextEvent)
    DllImportEntry(EventPipeInternal_SignalSession)
    DllImportEntry(EventPipeInternal_WaitForSessionSignal)
#endif
#if defined(TARGET_UNIX)
    DllImportEntry(CloseHandle)
    DllImportEntry(CreateEventExW)
    DllImportEntry(CreateMutexExW)
    DllImportEntry(CreateSemaphoreExW)
    DllImportEntry(FormatMessageW)
    DllImportEntry(FreeEnvironmentStringsW)
    DllImportEntry(GetEnvironmentStringsW)
    DllImportEntry(GetEnvironmentVariableW)
    DllImportEntry(OpenEventW)
    DllImportEntry(OpenMutexW)
    DllImportEntry(OpenSemaphoreW)
    DllImportEntry(OutputDebugStringW)
    DllImportEntry(ReleaseMutex)
    DllImportEntry(ReleaseSemaphore)
    DllImportEntry(ResetEvent)
    DllImportEntry(SetEnvironmentVariableW)
    DllImportEntry(SetEvent)
#endif
#if defined(TARGET_X86) || defined(TARGET_AMD64)
    DllImportEntry(X86BaseCpuId)
#endif
#if defined(FEATURE_COMINTEROP)
    DllImportEntry(InterfaceMarshaler__ClearNative)
#endif
};

const void* QCallResolveDllImport(const char* name)
{
    return minipal_resolve_dllimport(s_QCall, ARRAY_SIZE(s_QCall), name);
}<|MERGE_RESOLUTION|>--- conflicted
+++ resolved
@@ -209,15 +209,6 @@
     DllImportEntry(ThreadNative_InformThreadNameChange)
     DllImportEntry(ThreadNative_YieldThread)
     DllImportEntry(ThreadNative_GetCurrentOSThreadId)
-<<<<<<< HEAD
-    DllImportEntry(AppDomainTimer_Create)
-    DllImportEntry(AppDomainTimer_Change)
-    DllImportEntry(AppDomainTimer_Delete)
-=======
-    DllImportEntry(ThreadPool_GetCompletedWorkItemCount)
-    DllImportEntry(ThreadPool_RequestWorkerThread)
-    DllImportEntry(ThreadPool_PerformGateActivities)
->>>>>>> d344e72a
 #ifdef TARGET_UNIX
     DllImportEntry(WaitHandle_CorWaitOnePrioritizedNative)
 #endif
