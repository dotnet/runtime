--- conflicted
+++ resolved
@@ -303,16 +303,7 @@
 #ifdef FEATURE_COMINTEROP
     DllImportEntry(ThreadNative_DisableComObjectEagerCleanup)
 #endif // FEATURE_COMINTEROP
-<<<<<<< HEAD
-=======
     DllImportEntry(Monitor_GetOrCreateLockObject)
-    DllImportEntry(WaitHandle_WaitOneCore)
-    DllImportEntry(WaitHandle_WaitMultipleIgnoringSyncContext)
-    DllImportEntry(WaitHandle_SignalAndWait)
-#ifdef TARGET_UNIX
-    DllImportEntry(WaitHandle_WaitOnePrioritized)
-#endif // TARGET_UNIX
->>>>>>> 19ca5df4
     DllImportEntry(ClrConfig_GetConfigBoolValue)
     DllImportEntry(Buffer_Clear)
     DllImportEntry(Buffer_MemMove)
