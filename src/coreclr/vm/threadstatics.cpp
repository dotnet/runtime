--- conflicted
+++ resolved
@@ -806,11 +806,7 @@
 
 static void* GetTlsIndexObjectAddress();
 
-<<<<<<< HEAD
-#if !defined(TARGET_OSX) && defined(TARGET_UNIX) && !defined(TARGET_ANDROID) && (defined(TARGET_ARM64) || defined(TARGET_LOONGARCH64))
-=======
-#if !defined(TARGET_APPLE) && defined(TARGET_UNIX) && (defined(TARGET_ARM64) || defined(TARGET_LOONGARCH64))
->>>>>>> 3fef04fb
+#if !defined(TARGET_APPLE) && defined(TARGET_UNIX) && !defined(TARGET_ANDROID) && (defined(TARGET_ARM64) || defined(TARGET_LOONGARCH64))
 extern "C" size_t GetTLSResolverAddress();
 
 // Check if the resolver address retrieval code is expected. We verify the exact
@@ -909,11 +905,7 @@
 
     return false;
 }
-<<<<<<< HEAD
-#endif // !TARGET_OSX && TARGET_UNIX && !defined(TARGET_ANDROID) && (TARGET_ARM64 || TARGET_LOONGARCH64)
-=======
-#endif // !TARGET_APPLE && TARGET_UNIX && (TARGET_ARM64 || TARGET_LOONGARCH64)
->>>>>>> 3fef04fb
+#endif // !TARGET_APPLE && TARGET_UNIX && !TARGET_ANDROID && (TARGET_ARM64 || TARGET_LOONGARCH64)
 
 bool CanJITOptimizeTLSAccess()
 {
@@ -932,13 +924,9 @@
     // Optimization is disabled for linux musl arm64
 #elif defined(TARGET_FREEBSD) && defined(TARGET_ARM64)
     // Optimization is disabled for FreeBSD/arm64
-<<<<<<< HEAD
 #elif defined(TARGET_ANDROID)
     // Optimation is disabled for Android until emulated TLS is supported.
-#elif !defined(TARGET_OSX) && defined(TARGET_UNIX) && defined(TARGET_ARM64)
-=======
 #elif !defined(TARGET_APPLE) && defined(TARGET_UNIX) && defined(TARGET_ARM64)
->>>>>>> 3fef04fb
     bool tlsResolverValid = IsValidTLSResolver();
     if (tlsResolverValid)
     {
