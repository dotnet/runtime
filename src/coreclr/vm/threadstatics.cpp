--- conflicted
+++ resolved
@@ -140,11 +140,7 @@
     {
         NOTHROW;
         GC_NOTRIGGER;
-<<<<<<< HEAD
-        MODE_ANY;
-=======
         MODE_PREEMPTIVE;
->>>>>>> 26612c84
     }
     CONTRACTL_END;
 
