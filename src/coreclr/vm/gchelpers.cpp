// Licensed to the .NET Foundation under one or more agreements.
// The .NET Foundation licenses this file to you under the MIT license.

/*
 * GCHELPERS.CPP
 *
 * GC Allocation and Write Barrier Helpers
 *

 *
 */

#include "common.h"
#include "object.h"
#include "threads.h"
#include "eetwain.h"
#include "eeconfig.h"
#include "gcheaputilities.h"
#include "corhost.h"
#include "threads.h"
#include "fieldmarshaler.h"
#include "interoputil.h"
#include "dynamicmethod.h"
#include "stubhelpers.h"
#include "eventtrace.h"

#include "excep.h"

#include "gchelpers.inl"
#include "eeprofinterfaces.inl"
#include "frozenobjectheap.h"

#ifdef FEATURE_COMINTEROP
#include "runtimecallablewrapper.h"
#endif // FEATURE_COMINTEROP

//========================================================================
//
//      ALLOCATION HELPERS
//
//========================================================================

inline gc_alloc_context* GetThreadAllocContext()
{
    WRAPPER_NO_CONTRACT;

    assert(GCHeapUtilities::UseThreadAllocationContexts());

    return & GetThread()->m_alloc_context;
}

// When not using per-thread allocation contexts, we (the EE) need to take care that
// no two threads are concurrently modifying the global allocation context. This lock
// must be acquired before any sort of operations involving the global allocation context
// can occur.
//
// This lock is acquired by all allocations when not using per-thread allocation contexts.
// It is acquired in two kinds of places:
//   1) JIT_TrialAllocFastSP (and related assembly alloc helpers), which attempt to
//      acquire it but move into an alloc slow path if acquiring fails
//      (but does not decrement the lock variable when doing so)
//   2) Alloc in gchelpers.cpp, which acquire the lock using
//      the Acquire and Release methods below.
class GlobalAllocLock {
    friend struct AsmOffsets;
private:
    // The lock variable. This field must always be first.
    LONG m_lock;

public:
    // Creates a new GlobalAllocLock in the unlocked state.
    GlobalAllocLock() : m_lock(-1) {}

    // Copy and copy-assignment operators should never be invoked
    // for this type
    GlobalAllocLock(const GlobalAllocLock&) = delete;
    GlobalAllocLock& operator=(const GlobalAllocLock&) = delete;

    // Acquires the lock, spinning if necessary to do so. When this method
    // returns, m_lock will be zero and the lock will be acquired.
    void Acquire()
    {
        CONTRACTL {
            NOTHROW;
            GC_TRIGGERS; // switch to preemptive mode
            MODE_COOPERATIVE;
        } CONTRACTL_END;

        DWORD spinCount = 0;
        while(InterlockedExchange(&m_lock, 0) != -1)
        {
            GCX_PREEMP();
            __SwitchToThread(0, spinCount++);
        }

        assert(m_lock == 0);
    }

    // Releases the lock.
    void Release()
    {
        LIMITED_METHOD_CONTRACT;

        // the lock may not be exactly 0. This is because the
        // assembly alloc routines increment the lock variable and
        // jump if not zero to the slow alloc path, which eventually
        // will try to acquire the lock again. At that point, it will
        // spin in Acquire (since m_lock is some number that's not zero).
        // When the thread that /does/ hold the lock releases it, the spinning
        // thread will continue.
        MemoryBarrier();
        assert(m_lock >= 0);
        m_lock = -1;
    }

    // Static helper to acquire a lock, for use with the Holder template.
    static void AcquireLock(GlobalAllocLock *lock)
    {
        WRAPPER_NO_CONTRACT;
        lock->Acquire();
    }

    // Static helper to release a lock, for use with the Holder template
    static void ReleaseLock(GlobalAllocLock *lock)
    {
        WRAPPER_NO_CONTRACT;
        lock->Release();
    }

    typedef Holder<GlobalAllocLock *, GlobalAllocLock::AcquireLock, GlobalAllocLock::ReleaseLock> Holder;
};

typedef GlobalAllocLock::Holder GlobalAllocLockHolder;

struct AsmOffsets {
    static_assert(offsetof(GlobalAllocLock, m_lock) == 0, "ASM code relies on this property");
};

// For single-proc machines, the global allocation context is protected
// from concurrent modification by this lock.
//
// When not using per-thread allocation contexts, certain methods on IGCHeap
// require that this lock be held before calling. These methods are documented
// on the IGCHeap interface.
extern "C"
{
    GlobalAllocLock g_global_alloc_lock;
}


// Checks to see if the given allocation size exceeds the
// largest object size allowed - if it does, it throws
// an OutOfMemoryException with a message indicating that
// the OOM was not from memory pressure but from an object
// being too large.
inline void CheckObjectSize(size_t alloc_size)
{
    CONTRACTL {
        THROWS;
        GC_TRIGGERS;
    } CONTRACTL_END;

    size_t max_object_size;
#ifdef HOST_64BIT
    if (g_pConfig->GetGCAllowVeryLargeObjects())
    {
        max_object_size = (INT64_MAX - 7 - min_obj_size);
    }
    else
#endif // HOST_64BIT
    {
        max_object_size = (INT32_MAX - 7 - min_obj_size);
    }

    if (alloc_size >= max_object_size)
    {
        if (g_pConfig->IsGCBreakOnOOMEnabled())
        {
            DebugBreak();
        }

        ThrowOutOfMemoryDimensionsExceeded();
    }
}


// There are only two ways to allocate an object.
//     * Call optimized helpers that were generated on the fly. This is how JIT compiled code does most
//         allocations, however they fall back code:Alloc, when for all but the most common code paths. These
//         helpers are NOT used if profiler has asked to track GC allocation (see code:TrackAllocations)
//     * Call code:Alloc - When the jit helpers fall back, or we do allocations within the runtime code
//         itself, we ultimately call here.
//
// While this is a choke point into allocating an object, it is primitive (it does not want to know about
// MethodTable and thus does not initialize that pointer. It also does not know if the object is finalizable
// or contains pointers. Thus we quickly wrap this function in more user-friendly ones that know about
// MethodTables etc. (see code:AllocateSzArray code:AllocateArrayEx code:AllocateObject)
//
// You can get an exhaustive list of code sites that allocate GC objects by finding all calls to
// code:ProfilerObjectAllocatedCallback (since the profiler has to hook them all).
inline Object* Alloc(size_t size, GC_ALLOC_FLAGS flags)
{
    CONTRACTL {
        THROWS;
        GC_TRIGGERS;
        MODE_COOPERATIVE; // returns an objref without pinning it => cooperative
    } CONTRACTL_END;

#ifdef _DEBUG
    if (g_pConfig->ShouldInjectFault(INJECTFAULT_GCHEAP))
    {
        char *a = new char;
        delete a;
    }
#endif

    if (flags & GC_ALLOC_CONTAINS_REF)
        flags &= ~GC_ALLOC_ZEROING_OPTIONAL;

    Object *retVal = NULL;
    CheckObjectSize(size);

    if (GCHeapUtilities::UseThreadAllocationContexts())
    {
        gc_alloc_context *threadContext = GetThreadAllocContext();
        GCStress<gc_on_alloc>::MaybeTrigger(threadContext);
        retVal = GCHeapUtilities::GetGCHeap()->Alloc(threadContext, size, flags);
    }
    else
    {
        GlobalAllocLockHolder holder(&g_global_alloc_lock);
        gc_alloc_context *globalContext = &g_global_alloc_context;
        GCStress<gc_on_alloc>::MaybeTrigger(globalContext);
        retVal = GCHeapUtilities::GetGCHeap()->Alloc(globalContext, size, flags);
    }


    if (!retVal)
    {
        ThrowOutOfMemory();
    }

    return retVal;
}

#ifdef  _LOGALLOC
int g_iNumAllocs = 0;

bool ToLogOrNotToLog(size_t size, const char *typeName)
{
    WRAPPER_NO_CONTRACT;

    g_iNumAllocs++;

    if (g_iNumAllocs > g_pConfig->AllocNumThreshold())
        return true;

    if (size > (size_t)g_pConfig->AllocSizeThreshold())
        return true;

    if (g_pConfig->ShouldLogAlloc(typeName))
        return true;

    return false;

}

// READ THIS!!!!!
// this function is called on managed allocation path with unprotected Object*
// as a result LogAlloc cannot call anything that would toggle the GC mode else
// you'll introduce several GC holes!
inline void LogAlloc(Object* object)
{
    CONTRACTL
    {
        NOTHROW;
        GC_NOTRIGGER;
        MODE_COOPERATIVE;
    }
    CONTRACTL_END;

#ifdef LOGGING
    MethodTable* pMT = object->GetMethodTable();
    size_t size      = object->GetSize();

    if (LoggingOn(LF_GCALLOC, LL_INFO10))
    {
        LogSpewAlways("Allocated %5d bytes for %s_TYPE" FMT_ADDR FMT_CLASS "\n",
                      size,
                      pMT->IsValueType() ? "VAL" : "REF",
                      DBG_ADDR(object),
                      DBG_CLASS_NAME_MT(pMT));

        if (LoggingOn(LF_GCALLOC, LL_INFO1000000)    ||
            (LoggingOn(LF_GCALLOC, LL_INFO100)   &&
             ToLogOrNotToLog(size, DBG_CLASS_NAME_MT(pMT))))
            {
                void LogStackTrace();
                LogStackTrace();
            }
        }
#endif
}
#else
#define LogAlloc( object)
#endif

// signals completion of the object to GC and sends events if necessary
template <class TObj>
void PublishObjectAndNotify(TObj* &orObject, GC_ALLOC_FLAGS flags)
{
    _ASSERTE(orObject->HasEmptySyncBlockInfo());

    if (flags & GC_ALLOC_USER_OLD_HEAP)
    {
        GCHeapUtilities::GetGCHeap()->PublishObject((BYTE*)orObject);
    }

#ifdef  _LOGALLOC
    LogAlloc(orObject);
#endif // _LOGALLOC

    // Notify the profiler of the allocation
    // do this after initializing bounds so callback has size information
    if (TrackAllocations() ||
        (TrackLargeAllocations() && flags & GC_ALLOC_LARGE_OBJECT_HEAP) ||
		(TrackPinnedAllocations() && flags & GC_ALLOC_PINNED_OBJECT_HEAP))
    {
        OBJECTREF objref = ObjectToOBJECTREF((Object*)orObject);
        GCPROTECT_BEGIN(objref);
        ProfilerObjectAllocatedCallback(objref, (ClassID) orObject->GetTypeHandle().AsPtr());
        GCPROTECT_END();
        orObject = (TObj*) OBJECTREFToObject(objref);
    }

#ifdef FEATURE_EVENT_TRACE
    // Send ETW event for allocation
    if(ETW::TypeSystemLog::IsHeapAllocEventEnabled())
    {
        ETW::TypeSystemLog::SendObjectAllocatedEvent(orObject);
    }
#endif // FEATURE_EVENT_TRACE
}

void PublishFrozenObject(Object*& orObject)
{
    PublishObjectAndNotify(orObject, GC_ALLOC_NO_FLAGS);
}

inline SIZE_T MaxArrayLength()
{
    // Impose limits on maximum array length to prevent corner case integer overflow bugs
    // Keep in sync with Array.MaxLength in BCL.
    return 0X7FFFFFC7;
}

OBJECTREF AllocateSzArray(TypeHandle arrayType, INT32 cElements, GC_ALLOC_FLAGS flags)
{
    CONTRACTL{
        THROWS;
        GC_TRIGGERS;
        MODE_COOPERATIVE; // returns an objref without pinning it => cooperative
    } CONTRACTL_END;

    MethodTable* pArrayMT = arrayType.AsMethodTable();

    return AllocateSzArray(pArrayMT, cElements, flags);
}

OBJECTREF AllocateSzArray(MethodTable* pArrayMT, INT32 cElements, GC_ALLOC_FLAGS flags)
{
    CONTRACTL{
        THROWS;
        GC_TRIGGERS;
        MODE_COOPERATIVE; // returns an objref without pinning it => cooperative
    } CONTRACTL_END;

    SetTypeHandleOnThreadForAlloc(TypeHandle(pArrayMT));

    _ASSERTE(pArrayMT->CheckInstanceActivated());
    _ASSERTE(pArrayMT->GetInternalCorElementType() == ELEMENT_TYPE_SZARRAY);

    CorElementType elemType = pArrayMT->GetArrayElementType();

    // Disallow the creation of void[] (an array of System.Void)
    if (elemType == ELEMENT_TYPE_VOID)
        COMPlusThrow(kArgumentException);

    if (cElements < 0)
        COMPlusThrow(kOverflowException);

    if ((SIZE_T)cElements > MaxArrayLength())
        ThrowOutOfMemoryDimensionsExceeded();

    // Allocate the space from the GC heap
    SIZE_T componentSize = pArrayMT->GetComponentSize();
#ifdef TARGET_64BIT
    // POSITIVE_INT32 * UINT16 + SMALL_CONST
    // this cannot overflow on 64bit
    size_t totalSize = cElements * componentSize + pArrayMT->GetBaseSize();

#else
    S_SIZE_T safeTotalSize = S_SIZE_T((DWORD)cElements) * S_SIZE_T((DWORD)componentSize) + S_SIZE_T((DWORD)pArrayMT->GetBaseSize());
    if (safeTotalSize.IsOverflow())
        ThrowOutOfMemoryDimensionsExceeded();

    size_t totalSize = safeTotalSize.Value();
#endif

#ifdef FEATURE_DOUBLE_ALIGNMENT_HINT
    if ((elemType == ELEMENT_TYPE_R8) &&
        ((DWORD)cElements >= g_pConfig->GetDoubleArrayToLargeObjectHeapThreshold()))
    {
        STRESS_LOG2(LF_GC, LL_INFO10, "Allocating double MD array of size %d and length %d to large object heap\n", totalSize, cElements);
        flags |= GC_ALLOC_LARGE_OBJECT_HEAP;
    }
#endif

    if (totalSize >= g_pConfig->GetGCLOHThreshold())
        flags |= GC_ALLOC_LARGE_OBJECT_HEAP;

    if (pArrayMT->ContainsPointers())
        flags |= GC_ALLOC_CONTAINS_REF;

    ArrayBase* orArray = NULL;
    if (flags & GC_ALLOC_USER_OLD_HEAP)
    {
        orArray = (ArrayBase*)Alloc(totalSize, flags);
        orArray->SetMethodTableForUOHObject(pArrayMT);
    }
    else
    {
#ifndef FEATURE_64BIT_ALIGNMENT
        if ((DATA_ALIGNMENT < sizeof(double)) && (elemType == ELEMENT_TYPE_R8) &&
            (totalSize < g_pConfig->GetGCLOHThreshold() - MIN_OBJECT_SIZE))
        {
            // Creation of an array of doubles, not in the large object heap.
            // We want to align the doubles to 8 byte boundaries, but the GC gives us pointers aligned
            // to 4 bytes only (on 32 bit platforms). To align, we ask for 12 bytes more to fill with a
            // dummy object.
            // If the GC gives us a 8 byte aligned address, we use it for the array and place the dummy
            // object after the array, otherwise we put the dummy object first, shifting the base of
            // the array to an 8 byte aligned address.
            //
            // Note: on 64 bit platforms, the GC always returns 8 byte aligned addresses, and we don't
            // execute this code because DATA_ALIGNMENT < sizeof(double) is false.

            _ASSERTE(DATA_ALIGNMENT == sizeof(double) / 2);
            _ASSERTE((MIN_OBJECT_SIZE % sizeof(double)) == DATA_ALIGNMENT);   // used to change alignment
            _ASSERTE(pArrayMT->GetComponentSize() == sizeof(double));
            _ASSERTE(g_pObjectClass->GetBaseSize() == MIN_OBJECT_SIZE);
            _ASSERTE(totalSize < totalSize + MIN_OBJECT_SIZE);
            orArray = (ArrayBase*)Alloc(totalSize + MIN_OBJECT_SIZE, flags);

            Object* orDummyObject;
            if ((size_t)orArray % sizeof(double))
            {
                orDummyObject = orArray;
                orArray = (ArrayBase*)((size_t)orArray + MIN_OBJECT_SIZE);
            }
            else
            {
                orDummyObject = (Object*)((size_t)orArray + totalSize);
            }
            _ASSERTE(((size_t)orArray % sizeof(double)) == 0);
            orDummyObject->SetMethodTable(g_pObjectClass);
        }
        else
#endif  // FEATURE_64BIT_ALIGNMENT
        {
#ifdef FEATURE_64BIT_ALIGNMENT
            MethodTable* pElementMT = pArrayMT->GetArrayElementTypeHandle().GetMethodTable();
            if (pElementMT->RequiresAlign8() && pElementMT->IsValueType())
            {
                // This platform requires that certain fields are 8-byte aligned (and the runtime doesn't provide
                // this guarantee implicitly, e.g. on 32-bit platforms). Since it's the array payload, not the
                // header that requires alignment we need to be careful. However it just so happens that all the
                // cases we care about (single and multi-dim arrays of value types) have an even number of DWORDs
                // in their headers so the alignment requirements for the header and the payload are the same.
                _ASSERTE(((pArrayMT->GetBaseSize() - SIZEOF_OBJHEADER) & 7) == 0);
                flags |= GC_ALLOC_ALIGN8;
            }
#endif
            orArray = (ArrayBase*)Alloc(totalSize, flags);
        }
        orArray->SetMethodTable(pArrayMT);
    }

    // Initialize Object
    orArray->m_NumComponents = cElements;

    PublishObjectAndNotify(orArray, flags);
    return ObjectToOBJECTREF((Object*)orArray);
}

OBJECTREF TryAllocateFrozenSzArray(MethodTable* pArrayMT, INT32 cElements)
{
    CONTRACTL{
        THROWS;
        GC_TRIGGERS;
        MODE_COOPERATIVE;
    } CONTRACTL_END;

    SetTypeHandleOnThreadForAlloc(TypeHandle(pArrayMT));

    _ASSERTE(pArrayMT->CheckInstanceActivated());
    _ASSERTE(pArrayMT->GetInternalCorElementType() == ELEMENT_TYPE_SZARRAY);

    // The initial validation is copied from AllocateSzArray impl

    CorElementType elemType = pArrayMT->GetArrayElementType();

    if (pArrayMT->ContainsPointers() && cElements > 0)
    {
        // For arrays with GC pointers we can only work with empty arrays
        return NULL;
    }

    // Disallow the creation of void[] (an array of System.Void)
    if (elemType == ELEMENT_TYPE_VOID)
        COMPlusThrow(kArgumentException);

    if (cElements < 0)
        COMPlusThrow(kOverflowException);

    if ((SIZE_T)cElements > MaxArrayLength())
        ThrowOutOfMemoryDimensionsExceeded();

    SIZE_T componentSize = pArrayMT->GetComponentSize();
#ifdef TARGET_64BIT
    // POSITIVE_INT32 * UINT16 + SMALL_CONST
    // this cannot overflow on 64bit
    size_t totalSize = cElements * componentSize + pArrayMT->GetBaseSize();

#else
    S_SIZE_T safeTotalSize = S_SIZE_T((DWORD)cElements) * S_SIZE_T((DWORD)componentSize) + S_SIZE_T((DWORD)pArrayMT->GetBaseSize());
    if (safeTotalSize.IsOverflow())
        ThrowOutOfMemoryDimensionsExceeded();

    size_t totalSize = safeTotalSize.Value();
#endif

    // FrozenObjectHeapManager doesn't yet support objects with a custom alignment,
    // so we give up on arrays of value types requiring 8 byte alignment on 32bit platforms.
    if ((DATA_ALIGNMENT < sizeof(double)) && (elemType == ELEMENT_TYPE_R8))
    {
        return NULL;
    }
#ifdef FEATURE_64BIT_ALIGNMENT
    MethodTable* pElementMT = pArrayMT->GetArrayElementTypeHandle().GetMethodTable();
    if (pElementMT->RequiresAlign8() && pElementMT->IsValueType())
    {
        return NULL;
    }
#endif

    FrozenObjectHeapManager* foh = SystemDomain::GetFrozenObjectHeapManager();
    ArrayBase* orArray = static_cast<ArrayBase*>(
        foh->TryAllocateObject(pArrayMT, PtrAlign(totalSize), [](Object* obj, void* elemCntPtr){
            // Initialize newly allocated object before publish
            static_cast<ArrayBase*>(obj)->m_NumComponents = *static_cast<DWORD*>(elemCntPtr);
        }, &cElements));

    if (orArray == nullptr)
    {
        // We failed to allocate on a frozen segment, fallback to AllocateSzArray
        // E.g. if the array is too big to fit on a frozen segment
        return NULL;
    }
<<<<<<< HEAD
    orArray->m_NumComponents = cElements;

    // Publish needs to be postponed in this case because we need to specify array length
    PublishObjectAndNotify(orArray, GC_ALLOC_NO_FLAGS);

=======
>>>>>>> 0ad4e699
    return ObjectToOBJECTREF(orArray);
}

void ThrowOutOfMemoryDimensionsExceeded()
{
    CONTRACTL {
        THROWS;
    } CONTRACTL_END;

#ifdef HOST_64BIT
    EX_THROW(EEMessageException, (kOutOfMemoryException, IDS_EE_ARRAY_DIMENSIONS_EXCEEDED));
#else
    ThrowOutOfMemory();
#endif
}

//
// Handles arrays of arbitrary dimensions
//
// This is wrapper overload to handle TypeHandle arrayType
//
OBJECTREF AllocateArrayEx(TypeHandle arrayType, INT32 *pArgs, DWORD dwNumArgs, GC_ALLOC_FLAGS flags)
{
    CONTRACTL
    {
        WRAPPER_NO_CONTRACT;
    } CONTRACTL_END;

    MethodTable* pArrayMT = arrayType.AsMethodTable();

    return AllocateArrayEx(pArrayMT, pArgs, dwNumArgs, flags);
}

//
// Handles arrays of arbitrary dimensions
//
// If dwNumArgs is set to greater than 1 for a SZARRAY this function will recursively
// allocate sub-arrays and fill them in.
//
// For arrays with lower bounds, pBounds is <lower bound 1>, <count 1>, <lower bound 2>, ...
OBJECTREF AllocateArrayEx(MethodTable *pArrayMT, INT32 *pArgs, DWORD dwNumArgs, GC_ALLOC_FLAGS flags)
{
    CONTRACTL {
        THROWS;
        GC_TRIGGERS;
        MODE_COOPERATIVE; // returns an objref without pinning it => cooperative
        PRECONDITION(CheckPointer(pArgs));
        PRECONDITION(dwNumArgs > 0);
    } CONTRACTL_END;

#ifdef _DEBUG
    if (g_pConfig->ShouldInjectFault(INJECTFAULT_GCHEAP))
    {
        char *a = new char;
        delete a;
    }
#endif

    SetTypeHandleOnThreadForAlloc(TypeHandle(pArrayMT));

    // keep original flags in case the call is recursive (jugged array case)
    // the aditional flags that we infer here, such as GC_ALLOC_CONTAINS_REF
    // may not be applicable to inner arrays
    GC_ALLOC_FLAGS flagsOriginal = flags;

   _ASSERTE(pArrayMT->CheckInstanceActivated());
    PREFIX_ASSUME(pArrayMT != NULL);
    CorElementType kind = pArrayMT->GetInternalCorElementType();
    _ASSERTE(kind == ELEMENT_TYPE_ARRAY || kind == ELEMENT_TYPE_SZARRAY);

    CorElementType elemType = pArrayMT->GetArrayElementType();
    // Disallow the creation of void[,] (a multi-dim  array of System.Void)
    if (elemType == ELEMENT_TYPE_VOID)
        COMPlusThrow(kArgumentException);

    // Calculate the total number of elements in the array
    UINT32 cElements;
    bool maxArrayDimensionLengthOverflow = false;
    bool providedLowerBounds = false;

    if (kind == ELEMENT_TYPE_ARRAY)
    {
        unsigned rank = pArrayMT->GetRank();
        _ASSERTE(dwNumArgs == rank || dwNumArgs == 2*rank);

        // Morph a ARRAY rank 1 with 0 lower bound into an SZARRAY
        if (rank == 1 && (dwNumArgs == 1 || pArgs[0] == 0))
        {
            TypeHandle szArrayType = ClassLoader::LoadArrayTypeThrowing(pArrayMT->GetArrayElementTypeHandle(), ELEMENT_TYPE_SZARRAY, 1);
            return AllocateSzArray(szArrayType, pArgs[dwNumArgs - 1], flags);
        }

        providedLowerBounds = (dwNumArgs == 2*rank);

        S_UINT32 safeTotalElements = S_UINT32(1);

        for (unsigned i = 0; i < dwNumArgs; i++)
        {
            int lowerBound = 0;
            if (providedLowerBounds)
            {
                lowerBound = pArgs[i];
                i++;
            }
            int length = pArgs[i];
            if (length < 0)
                COMPlusThrow(kOverflowException);
            if ((SIZE_T)length > MaxArrayLength())
                maxArrayDimensionLengthOverflow = true;
            if ((length > 0) && (lowerBound + (length - 1) < lowerBound))
                COMPlusThrow(kArgumentOutOfRangeException, W("ArgumentOutOfRange_ArrayLBAndLength"));
            safeTotalElements = safeTotalElements * S_UINT32(length);
            if (safeTotalElements.IsOverflow())
                ThrowOutOfMemoryDimensionsExceeded();
        }

        cElements = safeTotalElements.Value();
    }
    else
    {
        int length = pArgs[0];
        if (length < 0)
            COMPlusThrow(kOverflowException);
        if ((SIZE_T)length > MaxArrayLength())
            maxArrayDimensionLengthOverflow = true;
        cElements = length;
    }

    // Throw this exception only after everything else was validated for backward compatibility.
    if (maxArrayDimensionLengthOverflow)
        ThrowOutOfMemoryDimensionsExceeded();

    // Allocate the space from the GC heap
    SIZE_T componentSize = pArrayMT->GetComponentSize();
#ifdef TARGET_64BIT
    // POSITIVE_INT32 * UINT16 + SMALL_CONST
    // this cannot overflow on 64bit
    size_t totalSize = cElements * componentSize + pArrayMT->GetBaseSize();

#else
    S_SIZE_T safeTotalSize = S_SIZE_T((DWORD)cElements) * S_SIZE_T((DWORD)componentSize) + S_SIZE_T((DWORD)pArrayMT->GetBaseSize());
    if (safeTotalSize.IsOverflow())
        ThrowOutOfMemoryDimensionsExceeded();

    size_t totalSize = safeTotalSize.Value();
#endif

#ifdef FEATURE_DOUBLE_ALIGNMENT_HINT
    if ((elemType == ELEMENT_TYPE_R8) &&
        (cElements >= g_pConfig->GetDoubleArrayToLargeObjectHeapThreshold()))
    {
        STRESS_LOG2(LF_GC, LL_INFO10, "Allocating double MD array of size %d and length %d to large object heap\n", totalSize, cElements);
        flags |= GC_ALLOC_LARGE_OBJECT_HEAP;
    }
#endif

    if (totalSize >= g_pConfig->GetGCLOHThreshold())
        flags |= GC_ALLOC_LARGE_OBJECT_HEAP;

    if (pArrayMT->ContainsPointers())
        flags |= GC_ALLOC_CONTAINS_REF;

    ArrayBase* orArray = NULL;
    if (flags & GC_ALLOC_USER_OLD_HEAP)
    {
        orArray = (ArrayBase*)Alloc(totalSize, flags);
        orArray->SetMethodTableForUOHObject(pArrayMT);
    }
    else
    {
#ifdef FEATURE_64BIT_ALIGNMENT
        MethodTable *pElementMT = pArrayMT->GetArrayElementTypeHandle().GetMethodTable();
        if (pElementMT->RequiresAlign8() && pElementMT->IsValueType())
        {
            // This platform requires that certain fields are 8-byte aligned (and the runtime doesn't provide
            // this guarantee implicitly, e.g. on 32-bit platforms). Since it's the array payload, not the
            // header that requires alignment we need to be careful. However it just so happens that all the
            // cases we care about (single and multi-dim arrays of value types) have an even number of DWORDs
            // in their headers so the alignment requirements for the header and the payload are the same.
            _ASSERTE(((pArrayMT->GetBaseSize() - SIZEOF_OBJHEADER) & 7) == 0);
            flags |= GC_ALLOC_ALIGN8;
        }
#endif
        orArray = (ArrayBase*)Alloc(totalSize, flags);
        orArray->SetMethodTable(pArrayMT);
    }

    // Initialize Object
    orArray->m_NumComponents = cElements;
    if (kind == ELEMENT_TYPE_ARRAY)
    {
        INT32 *pCountsPtr      = (INT32 *) orArray->GetBoundsPtr();
        INT32 *pLowerBoundsPtr = (INT32 *) orArray->GetLowerBoundsPtr();
        for (unsigned i = 0; i < dwNumArgs; i++)
        {
            if (providedLowerBounds)
                *pLowerBoundsPtr++ = pArgs[i++];        // if not stated, lower bound becomes 0
            *pCountsPtr++ = pArgs[i];
        }
    }

    PublishObjectAndNotify(orArray, flags);

    if (kind != ELEMENT_TYPE_ARRAY)
    {
        // Handle allocating multiple jagged array dimensions at once
        if (dwNumArgs > 1)
        {
            PTRARRAYREF outerArray = (PTRARRAYREF) ObjectToOBJECTREF((Object *) orArray);
            GCPROTECT_BEGIN(outerArray);

            // Turn off GC stress, it is of little value here
            {
                GCStressPolicy::InhibitHolder iholder;

                // Allocate dwProvidedBounds arrays
                if (!pArrayMT->GetArrayElementTypeHandle().IsArray())
                {
                    orArray = NULL;
                }
                else
                {
                    TypeHandle subArrayType = pArrayMT->GetArrayElementTypeHandle();
                    for (UINT32 i = 0; i < cElements; i++)
                    {
                        OBJECTREF obj = AllocateArrayEx(subArrayType, &pArgs[1], dwNumArgs-1, flagsOriginal);
                        outerArray->SetAt(i, obj);
                    }

                    iholder.Release();

                    orArray = (ArrayBase *) OBJECTREFToObject(outerArray);
                }
            } // GcStressPolicy::~InhibitHolder()

            GCPROTECT_END();
        }
    }

    return ObjectToOBJECTREF((Object *) orArray);
}

/*
 * Allocates a single dimensional array of primitive types.
 */
OBJECTREF AllocatePrimitiveArray(CorElementType type, DWORD cElements)
{
    CONTRACTL
    {
        THROWS;
        GC_TRIGGERS;
        INJECT_FAULT(COMPlusThrowOM());
        MODE_COOPERATIVE;  // returns an objref without pinning it => cooperative
    }
    CONTRACTL_END

    // Allocating simple primite arrays is done in various places as internal storage.
    // Because this is unlikely to result in any bad recursions, we will override the type limit
    // here rather forever chase down all the callers.
    OVERRIDE_TYPE_LOAD_LEVEL_LIMIT(CLASS_LOADED);

    _ASSERTE(CorTypeInfo::IsPrimitiveType(type));

    // Fetch the proper array type
    if (g_pPredefinedArrayTypes[type] == NULL)
    {
        TypeHandle elemType = TypeHandle(CoreLibBinder::GetElementType(type));
        TypeHandle typHnd = ClassLoader::LoadArrayTypeThrowing(elemType, ELEMENT_TYPE_SZARRAY, 0);
        g_pPredefinedArrayTypes[type] = typHnd;
    }
    return AllocateSzArray(g_pPredefinedArrayTypes[type].AsMethodTable(), cElements);
}

//
// Allocate an array which is the same size as pRef.  However, do not zero out the array.
//
OBJECTREF   DupArrayForCloning(BASEARRAYREF pRef)
{
    CONTRACTL {
        THROWS;
        GC_TRIGGERS;
        MODE_COOPERATIVE; // returns an objref without pinning it => cooperative
    } CONTRACTL_END;

    MethodTable *pArrayMT = pRef->GetMethodTable();
    unsigned rank = pArrayMT->GetRank();

    DWORD numArgs =  rank*2;
    INT32* args = (INT32*) _alloca(sizeof(INT32)*numArgs);

    if (pArrayMT->GetInternalCorElementType() == ELEMENT_TYPE_ARRAY)
    {
        const INT32* bounds = pRef->GetBoundsPtr();
        const INT32* lowerBounds = pRef->GetLowerBoundsPtr();
        for(unsigned int i=0; i < rank; i++)
        {
            args[2*i]   = lowerBounds[i];
            args[2*i+1] = bounds[i];
        }
    }
    else
    {
        numArgs = 1;
        args[0] = pRef->GetNumComponents();
    }
    return AllocateArrayEx(pArrayMT, args, numArgs, GC_ALLOC_ZEROING_OPTIONAL);
}


//
// Helper for parts of the EE which are allocating arrays
//
OBJECTREF AllocateObjectArray(DWORD cElements, TypeHandle elementType, BOOL bAllocateInPinnedHeap)
{
    CONTRACTL {
        THROWS;
        GC_TRIGGERS;
        MODE_COOPERATIVE; // returns an objref without pinning it => cooperative
    } CONTRACTL_END;

    OVERRIDE_TYPE_LOAD_LEVEL_LIMIT(CLASS_LOADED);

    // The object array class is loaded at startup.
    _ASSERTE(g_pPredefinedArrayTypes[ELEMENT_TYPE_OBJECT] != NULL);

    TypeHandle arrayType = ClassLoader::LoadArrayTypeThrowing(elementType);

#ifdef _DEBUG
    _ASSERTE(arrayType.GetRank() == 1);
    _ASSERTE(arrayType.GetInternalCorElementType() == ELEMENT_TYPE_SZARRAY);
#endif //_DEBUG

    GC_ALLOC_FLAGS flags = bAllocateInPinnedHeap ? GC_ALLOC_PINNED_OBJECT_HEAP : GC_ALLOC_NO_FLAGS;
    return AllocateSzArray(arrayType, (INT32) cElements, flags);
}

STRINGREF AllocateString( DWORD cchStringLength )
{
    CONTRACTL {
        THROWS;
        GC_TRIGGERS;
        MODE_COOPERATIVE; // returns an objref without pinning it => cooperative
    } CONTRACTL_END;

#ifdef _DEBUG
    if (g_pConfig->ShouldInjectFault(INJECTFAULT_GCHEAP))
    {
        char *a = new char;
        delete a;
    }
#endif

    // Limit the maximum string size to <2GB to mitigate risk of security issues caused by 32-bit integer
    // overflows in buffer size calculations.
    if (cchStringLength > CORINFO_String_MaxLength)
        ThrowOutOfMemory();

    SIZE_T totalSize = PtrAlign(StringObject::GetSize(cchStringLength));
    _ASSERTE(totalSize > cchStringLength);

    SetTypeHandleOnThreadForAlloc(TypeHandle(g_pStringClass));

    GC_ALLOC_FLAGS flags = GC_ALLOC_NO_FLAGS;
    if (totalSize >= g_pConfig->GetGCLOHThreshold())
        flags |= GC_ALLOC_LARGE_OBJECT_HEAP;

    StringObject* orString = (StringObject*)Alloc(totalSize, flags);

    // Initialize Object
    orString->SetMethodTable(g_pStringClass);
    orString->SetStringLength(cchStringLength);

    PublishObjectAndNotify(orString, flags);
    return ObjectToSTRINGREF(orString);

}

STRINGREF AllocateString(DWORD cchStringLength, bool preferFrozenHeap, bool* pIsFrozen)
{
    CONTRACTL{
        THROWS;
        GC_TRIGGERS;
        MODE_COOPERATIVE;
    } CONTRACTL_END;

    _ASSERT(pIsFrozen != nullptr);

    STRINGREF orStringRef = NULL;
    StringObject* orString = nullptr;

    // Limit the maximum string size to <2GB to mitigate risk of security issues caused by 32-bit integer
    // overflows in buffer size calculations.
    if (cchStringLength > CORINFO_String_MaxLength)
        ThrowOutOfMemory();

    const SIZE_T totalSize = PtrAlign(StringObject::GetSize(cchStringLength));
    _ASSERTE(totalSize > cchStringLength);

    if (preferFrozenHeap)
    {
        FrozenObjectHeapManager* foh = SystemDomain::GetFrozenObjectHeapManager();

        orString = static_cast<StringObject*>(foh->TryAllocateObject(
            g_pStringClass, totalSize, [](Object* obj, void* pStrLen) {
                // Initialize newly allocated object before publish
                static_cast<StringObject*>(obj)->SetStringLength(*static_cast<DWORD*>(pStrLen));
            }, &cchStringLength));

        if (orString != nullptr)
        {
<<<<<<< HEAD
            orString->SetStringLength(cchStringLength);
            // Publish needs to be postponed in this case because we need to specify string length
            PublishObjectAndNotify(orString, GC_ALLOC_NO_FLAGS);
=======
>>>>>>> 0ad4e699
            _ASSERTE(orString->GetBuffer()[cchStringLength] == W('\0'));
            orStringRef = ObjectToSTRINGREF(orString);
            *pIsFrozen = true;
        }
    }
    if (orString == nullptr)
    {
        orStringRef = AllocateString(cchStringLength);
        *pIsFrozen = false;
    }
    return orStringRef;
}

#ifdef FEATURE_COMINTEROP_UNMANAGED_ACTIVATION
// OBJECTREF AllocateComClassObject(ComClassFactory* pComClsFac)
void AllocateComClassObject(ComClassFactory* pComClsFac, OBJECTREF* ppRefClass)
{
    CONTRACTL {
        THROWS;
        GC_TRIGGERS;
        MODE_COOPERATIVE; // returns an objref (out param) without pinning it => cooperative
        PRECONDITION(CheckPointer(pComClsFac));
        PRECONDITION(CheckPointer(ppRefClass));
    } CONTRACTL_END;

    // Create a COM+ Class object.
    MethodTable *pMT = g_pRuntimeTypeClass;
    _ASSERTE(pMT != NULL);
    *ppRefClass= AllocateObject(pMT);

    if (*ppRefClass != NULL)
    {
        SyncBlock* pSyncBlock = (*((REFLECTCLASSBASEREF*) ppRefClass))->GetSyncBlock();

        // <TODO> This needs to support a COM version of ReflectClass.  Right now we
        //  still work as we used to <darylo> </TODO>
        MethodTable* pComMT = g_pBaseCOMObject;
        _ASSERTE(pComMT != NULL);

        // class for ComObject
        (*((REFLECTCLASSBASEREF*) ppRefClass))->SetType(TypeHandle(pComMT));

        pSyncBlock->GetInteropInfo()->SetComClassFactory(pComClsFac);
    }
}
#endif // FEATURE_COMINTEROP_UNMANAGED_ACTIVATION

// AllocateObject will throw OutOfMemoryException so don't need to check
// for NULL return value from it.
OBJECTREF AllocateObject(MethodTable *pMT
                         , GC_ALLOC_FLAGS flags
#ifdef FEATURE_COMINTEROP
                         , bool fHandleCom
#endif
    )
{
    CONTRACTL {
        THROWS;
        GC_TRIGGERS;
        MODE_COOPERATIVE; // returns an objref without pinning it => cooperative
        PRECONDITION(CheckPointer(pMT));
        PRECONDITION(pMT->CheckInstanceActivated());
    } CONTRACTL_END;

    // use unchecked oref here to avoid triggering assert in Validate that the AD is
    // not set becuase it isn't until near the end of the fcn at which point we can allow
    // the check.
    _UNCHECKED_OBJECTREF oref;
    SetTypeHandleOnThreadForAlloc(TypeHandle(pMT));


#ifdef FEATURE_COMINTEROP
#ifdef FEATURE_COMINTEROP_UNMANAGED_ACTIVATION
    if (fHandleCom && pMT->IsComObjectType())
    {
        if (!g_pConfig->IsBuiltInCOMSupported())
        {
            COMPlusThrow(kNotSupportedException, W("NotSupported_COM"));
        }

        // Create a instance of __ComObject here is not allowed as we don't know what COM object to create
        if (pMT == g_pBaseCOMObject)
            COMPlusThrow(kInvalidComObjectException, IDS_EE_NO_BACKING_CLASS_FACTORY);

        oref = OBJECTREF_TO_UNCHECKED_OBJECTREF(AllocateComObject_ForManaged(pMT));
    }
#endif // FEATURE_COMINTEROP_UNMANAGED_ACTIVATION
#else  // FEATURE_COMINTEROP
    if (pMT->IsComObjectType())
    {
        COMPlusThrow(kPlatformNotSupportedException, IDS_EE_ERROR_COM);
    }
#endif // FEATURE_COMINTEROP
    else
    {
        if (pMT->ContainsPointers())
            flags |= GC_ALLOC_CONTAINS_REF;

        if (pMT->HasFinalizer())
            flags |= GC_ALLOC_FINALIZE;

        DWORD totalSize = pMT->GetBaseSize();
        if (totalSize >= g_pConfig->GetGCLOHThreshold())
            flags |= GC_ALLOC_LARGE_OBJECT_HEAP;

#ifdef FEATURE_64BIT_ALIGNMENT
        if (pMT->RequiresAlign8())
        {
            // The last argument to the allocation, indicates whether the alignment should be "biased". This
            // means that the object is allocated so that its header lies exactly between two 8-byte
            // boundaries. This is required in cases where we need to mis-align the header in order to align
            // the actual payload. Currently this is false for classes (where we apply padding to ensure the
            // first field is aligned relative to the header) and true for boxed value types (where we can't
            // do the same padding without introducing more complexity in type layout and unboxing stubs).
            _ASSERTE(sizeof(Object) == 4);
            flags |= GC_ALLOC_ALIGN8;
            if (pMT->IsValueType())
                flags |= GC_ALLOC_ALIGN8_BIAS;
        }
#endif // FEATURE_64BIT_ALIGNMENT

        Object* orObject = (Object*)Alloc(totalSize, flags);

        if (flags & GC_ALLOC_USER_OLD_HEAP)
        {
            orObject->SetMethodTableForUOHObject(pMT);
        }
        else
        {
            orObject->SetMethodTable(pMT);
        }

        PublishObjectAndNotify(orObject, flags);
        oref = OBJECTREF_TO_UNCHECKED_OBJECTREF(orObject);
    }

    return UNCHECKED_OBJECTREF_TO_OBJECTREF(oref);
}

OBJECTREF TryAllocateFrozenObject(MethodTable* pObjMT)
{
    CONTRACTL {
        THROWS;
        GC_TRIGGERS;
        MODE_COOPERATIVE;
        PRECONDITION(CheckPointer(pObjMT));
        PRECONDITION(pObjMT->CheckInstanceActivated());
    } CONTRACTL_END;

    SetTypeHandleOnThreadForAlloc(TypeHandle(pObjMT));

    if (pObjMT->ContainsPointers() || pObjMT->IsComObjectType())
    {
        return NULL;
    }

#ifdef FEATURE_64BIT_ALIGNMENT
    if (pObjMT->RequiresAlign8())
    {
        // Custom alignment is not supported for frozen objects yet.
        return NULL;
    }
#endif // FEATURE_64BIT_ALIGNMENT

    FrozenObjectHeapManager* foh = SystemDomain::GetFrozenObjectHeapManager();
    Object* orObject = foh->TryAllocateObject(pObjMT, PtrAlign(pObjMT->GetBaseSize()));

    return ObjectToOBJECTREF(orObject);
}

//========================================================================
//
//      WRITE BARRIER HELPERS
//
//========================================================================


#define card_byte(addr) (((size_t)(addr)) >> card_byte_shift)
#define card_bit(addr)  (1 << ((((size_t)(addr)) >> (card_byte_shift - 3)) & 7))

#ifdef FEATURE_MANUALLY_MANAGED_CARD_BUNDLES
#define card_bundle_byte(addr) (((size_t)(addr)) >> card_bundle_byte_shift)

static void SetCardBundleByte(BYTE* addr)
{
    BYTE* cbByte = (BYTE *)VolatileLoadWithoutBarrier(&g_card_bundle_table) + card_bundle_byte(addr);
    if (*cbByte != 0xFF)
    {
        *cbByte = 0xFF;
    }
}
#endif

#ifdef FEATURE_USE_ASM_GC_WRITE_BARRIERS

// implemented in assembly
// extern "C" HCIMPL2_RAW(VOID, JIT_CheckedWriteBarrier, Object **dst, Object *refUNSAFE)
// extern "C" HCIMPL2_RAW(VOID, JIT_WriteBarrier, Object **dst, Object *refUNSAFE)

#else // FEATURE_USE_ASM_GC_WRITE_BARRIERS

// NOTE: non-ASM write barriers only work with Workstation GC.

#ifdef FEATURE_COUNT_GC_WRITE_BARRIERS
static UINT64 CheckedBarrierCount = 0;
static UINT64 CheckedBarrierRetBufCount = 0;
static UINT64 CheckedBarrierByrefArgCount = 0;
static UINT64 CheckedBarrierByrefOtherLocalCount = 0;
static UINT64 CheckedBarrierAddrOfLocalCount = 0;
static UINT64 UncheckedBarrierCount = 0;
static UINT64 CheckedAfterHeapFilter = 0;
static UINT64 CheckedAfterRefInEphemFilter = 0;
static UINT64 CheckedAfterAlreadyDirtyFilter = 0;
static UINT64 CheckedDestInEphem = 0;
static UINT64 UncheckedAfterRefInEphemFilter = 0;
static UINT64 UncheckedAfterAlreadyDirtyFilter = 0;
static UINT64 UncheckedDestInEphem = 0;

const unsigned BarrierCountPrintInterval = 1000000;
static unsigned CheckedBarrierInterval = BarrierCountPrintInterval;
static unsigned UncheckedBarrierInterval = BarrierCountPrintInterval;


void IncCheckedBarrierCount()
{
	++CheckedBarrierCount;
	if (--CheckedBarrierInterval == 0)
	{
		CheckedBarrierInterval = BarrierCountPrintInterval;
		printf("GC write barrier counts: checked = %lld, unchecked = %lld, total = %lld.\n",
			CheckedBarrierCount, UncheckedBarrierCount, (CheckedBarrierCount + UncheckedBarrierCount));
		printf("    [Checked: %lld after heap check, %lld after ephem check, %lld after already dirty check.]\n",
			CheckedAfterHeapFilter, CheckedAfterRefInEphemFilter, CheckedAfterAlreadyDirtyFilter);
		printf("    [Unchecked: %lld after ephem check, %lld after already dirty check.]\n",
			UncheckedAfterRefInEphemFilter, UncheckedAfterAlreadyDirtyFilter);
		printf("    [Dest in ephem: checked = %lld, unchecked = %lld.]\n",
			CheckedDestInEphem, UncheckedDestInEphem);
        printf("    [Checked: %lld are stores to fields of ret buff, %lld via byref args,\n",
            CheckedBarrierRetBufCount, CheckedBarrierByrefArgCount);
        printf("     %lld via other locals, %lld via addr of local.]\n",
            CheckedBarrierByrefOtherLocalCount, CheckedBarrierAddrOfLocalCount);
	}
}

void IncUncheckedBarrierCount()
{
	++UncheckedBarrierCount;
	if (--UncheckedBarrierInterval == 0)
	{
		printf("GC write barrier counts: checked = %lld, unchecked = %lld, total = %lld.\n",
			CheckedBarrierCount, UncheckedBarrierCount, (CheckedBarrierCount + UncheckedBarrierCount));
		UncheckedBarrierInterval = BarrierCountPrintInterval;
	}
}
#endif // FEATURE_COUNT_GC_WRITE_BARRIERS

#ifdef FEATURE_COUNT_GC_WRITE_BARRIERS
// (We ignore the advice below on using a _RAW macro for this performance diagnostic mode, which need not function properly in
// all situations...)
extern "C" HCIMPL3(VOID, JIT_CheckedWriteBarrier, Object **dst, Object *ref, CheckedWriteBarrierKinds kind)
#else

// This function is a JIT helper, but it must NOT use HCIMPL2 because it
// modifies Thread state that will not be restored if an exception occurs
// inside of memset.  A normal EH unwind will not occur.
extern "C" HCIMPL2_RAW(VOID, JIT_CheckedWriteBarrier, Object **dst, Object *ref)
#endif
{
    // Must use static contract here, because if an AV occurs, a normal EH
    // unwind will not occur, and destructors will not run.
    STATIC_CONTRACT_MODE_COOPERATIVE;
    STATIC_CONTRACT_THROWS;
    STATIC_CONTRACT_GC_NOTRIGGER;

#ifdef FEATURE_COUNT_GC_WRITE_BARRIERS
    IncCheckedBarrierCount();
    switch (kind)
    {
    case CWBKind_RetBuf:
        CheckedBarrierRetBufCount++;
        break;
    case CWBKind_ByRefArg:
        CheckedBarrierByrefArgCount++;
        break;
    case CWBKind_OtherByRefLocal:
        CheckedBarrierByrefOtherLocalCount++;
        break;
    case CWBKind_AddrOfLocal:
        CheckedBarrierAddrOfLocalCount++;
        break;
    case CWBKind_Unclassified:
        break;
    default:
        // It should be some member of the enumeration.
        _ASSERTE_ALL_BUILDS(false);
        break;
    }
#endif // FEATURE_COUNT_GC_WRITE_BARRIERS

    // no HELPER_METHOD_FRAME because we are MODE_COOPERATIVE, GC_NOTRIGGER

    VolatileStore(dst, ref);

    // if the dst is outside of the heap (unboxed value classes) then we
    //      simply exit
    if (((BYTE*)dst < g_lowest_address) || ((BYTE*)dst >= g_highest_address))
        return;

#ifdef FEATURE_COUNT_GC_WRITE_BARRIERS
    CheckedAfterHeapFilter++;
#endif

#ifdef WRITE_BARRIER_CHECK
    updateGCShadow(dst, ref);     // support debugging write barrier
#endif

#ifdef FEATURE_USE_SOFTWARE_WRITE_WATCH_FOR_GC_HEAP
    if (GCHeapUtilities::SoftwareWriteWatchIsEnabled())
    {
        GCHeapUtilities::SoftwareWriteWatchSetDirty(dst, sizeof(*dst));
    }
#endif // FEATURE_USE_SOFTWARE_WRITE_WATCH_FOR_GC_HEAP

#ifdef FEATURE_COUNT_GC_WRITE_BARRIERS
    if((BYTE*) dst >= g_ephemeral_low && (BYTE*) dst < g_ephemeral_high)
    {
        CheckedDestInEphem++;
    }
#endif
    if((BYTE*) ref >= g_ephemeral_low && (BYTE*) ref < g_ephemeral_high)
    {
#ifdef FEATURE_COUNT_GC_WRITE_BARRIERS
        CheckedAfterRefInEphemFilter++;
#endif
        // VolatileLoadWithoutBarrier() is used here to prevent fetch of g_card_table from being reordered
        // with g_lowest/highest_address check above. See comment in StompWriteBarrier.
        BYTE* pCardByte = (BYTE*)VolatileLoadWithoutBarrier(&g_card_table) + card_byte((BYTE *)dst);
        if(*pCardByte != 0xFF)
        {
#ifdef FEATURE_COUNT_GC_WRITE_BARRIERS
            CheckedAfterAlreadyDirtyFilter++;
#endif
            *pCardByte = 0xFF;

#ifdef FEATURE_MANUALLY_MANAGED_CARD_BUNDLES
            SetCardBundleByte((BYTE*)dst);
#endif
        }
    }
}
HCIMPLEND_RAW

// This function is a JIT helper, but it must NOT use HCIMPL2 because it
// modifies Thread state that will not be restored if an exception occurs
// inside of memset.  A normal EH unwind will not occur.
extern "C" HCIMPL2_RAW(VOID, JIT_WriteBarrier, Object **dst, Object *ref)
{
    // Must use static contract here, because if an AV occurs, a normal EH
    // unwind will not occur, and destructors will not run.
    STATIC_CONTRACT_MODE_COOPERATIVE;
    STATIC_CONTRACT_THROWS;
    STATIC_CONTRACT_GC_NOTRIGGER;

#ifdef FEATURE_COUNT_GC_WRITE_BARRIERS
    IncUncheckedBarrierCount();
#endif
    // no HELPER_METHOD_FRAME because we are MODE_COOPERATIVE, GC_NOTRIGGER

    VolatileStore(dst, ref);

    // If the store above succeeded, "dst" should be in the heap.
   assert(GCHeapUtilities::GetGCHeap()->IsHeapPointer((void*)dst));

#ifdef WRITE_BARRIER_CHECK
    updateGCShadow(dst, ref);     // support debugging write barrier
#endif

#ifdef FEATURE_USE_SOFTWARE_WRITE_WATCH_FOR_GC_HEAP
    if (GCHeapUtilities::SoftwareWriteWatchIsEnabled())
    {
        GCHeapUtilities::SoftwareWriteWatchSetDirty(dst, sizeof(*dst));
    }
#endif // FEATURE_USE_SOFTWARE_WRITE_WATCH_FOR_GC_HEAP

#ifdef FEATURE_COUNT_GC_WRITE_BARRIERS
    if((BYTE*) dst >= g_ephemeral_low && (BYTE*) dst < g_ephemeral_high)
    {
        UncheckedDestInEphem++;
    }
#endif
    if((BYTE*) ref >= g_ephemeral_low && (BYTE*) ref < g_ephemeral_high)
    {
#ifdef FEATURE_COUNT_GC_WRITE_BARRIERS
        UncheckedAfterRefInEphemFilter++;
#endif
        // VolatileLoadWithoutBarrier() is used here to prevent fetch of g_card_table from being reordered
        // with g_lowest/highest_address check above. See comment in StompWriteBarrier.
        BYTE* pCardByte = (BYTE*)VolatileLoadWithoutBarrier(&g_card_table) + card_byte((BYTE *)dst);
        if(*pCardByte != 0xFF)
        {
#ifdef FEATURE_COUNT_GC_WRITE_BARRIERS
            UncheckedAfterAlreadyDirtyFilter++;
#endif
            *pCardByte = 0xFF;

#ifdef FEATURE_MANUALLY_MANAGED_CARD_BUNDLES
            SetCardBundleByte((BYTE*)dst);
#endif
        }
    }
}
HCIMPLEND_RAW

#endif // FEATURE_USE_ASM_GC_WRITE_BARRIERS

extern "C" HCIMPL2_RAW(VOID, JIT_WriteBarrierEnsureNonHeapTarget, Object **dst, Object *ref)
{
    // Must use static contract here, because if an AV occurs, a normal EH
    // unwind will not occur, and destructors will not run.
    STATIC_CONTRACT_MODE_COOPERATIVE;
    STATIC_CONTRACT_THROWS;
    STATIC_CONTRACT_GC_NOTRIGGER;

    assert(!GCHeapUtilities::GetGCHeap()->IsHeapPointer((void*)dst));

    // no HELPER_METHOD_FRAME because we are MODE_COOPERATIVE, GC_NOTRIGGER

    // not a release store because NonHeap.
    *dst = ref;
}
HCIMPLEND_RAW

// This function sets the card table with the granularity of 1 byte, to avoid ghost updates
//    that could occur if multiple threads were trying to set different bits in the same card.

#include <optsmallperfcritical.h>
void ErectWriteBarrier(OBJECTREF *dst, OBJECTREF ref)
{
    STATIC_CONTRACT_MODE_COOPERATIVE;
    STATIC_CONTRACT_NOTHROW;
    STATIC_CONTRACT_GC_NOTRIGGER;

    // if the dst is outside of the heap (unboxed value classes) then we
    //      simply exit
    if (((BYTE*)dst < g_lowest_address) || ((BYTE*)dst >= g_highest_address))
        return;

#ifdef WRITE_BARRIER_CHECK
    updateGCShadow((Object**) dst, OBJECTREFToObject(ref));     // support debugging write barrier
#endif

#ifdef FEATURE_USE_SOFTWARE_WRITE_WATCH_FOR_GC_HEAP
    if (GCHeapUtilities::SoftwareWriteWatchIsEnabled())
    {
        GCHeapUtilities::SoftwareWriteWatchSetDirty(dst, sizeof(*dst));
    }
#endif // FEATURE_USE_SOFTWARE_WRITE_WATCH_FOR_GC_HEAP

    if ((BYTE*) OBJECTREFToObject(ref) >= g_ephemeral_low && (BYTE*) OBJECTREFToObject(ref) < g_ephemeral_high)
    {
        // VolatileLoadWithoutBarrier() is used here to prevent fetch of g_card_table from being reordered
        // with g_lowest/highest_address check above. See comment in StompWriteBarrier.
        BYTE* pCardByte = (BYTE*)VolatileLoadWithoutBarrier(&g_card_table) + card_byte((BYTE *)dst);
        if (*pCardByte != 0xFF)
        {
            *pCardByte = 0xFF;

#ifdef FEATURE_MANUALLY_MANAGED_CARD_BUNDLES
            SetCardBundleByte((BYTE*)dst);
#endif
        }
    }
}
#include <optdefault.h>

void ErectWriteBarrierForMT(MethodTable **dst, MethodTable *ref)
{
    STATIC_CONTRACT_MODE_COOPERATIVE;
    STATIC_CONTRACT_NOTHROW;
    STATIC_CONTRACT_GC_NOTRIGGER;

    *dst = ref;

#ifdef WRITE_BARRIER_CHECK
    updateGCShadow((Object **)dst, (Object *)ref);     // support debugging write barrier, updateGCShadow only cares that these are pointers
#endif

    if (ref->Collectible())
    {
#ifdef FEATURE_USE_SOFTWARE_WRITE_WATCH_FOR_GC_HEAP
        if (GCHeapUtilities::SoftwareWriteWatchIsEnabled())
        {
            GCHeapUtilities::SoftwareWriteWatchSetDirty(dst, sizeof(*dst));
        }

#endif // FEATURE_USE_SOFTWARE_WRITE_WATCH_FOR_GC_HEAP

        BYTE *refObject = *(BYTE **)ref->GetLoaderAllocatorObjectHandle();
        if((BYTE*) refObject >= g_ephemeral_low && (BYTE*) refObject < g_ephemeral_high)
        {
            // VolatileLoadWithoutBarrier() is used here to prevent fetch of g_card_table from being reordered
            // with g_lowest/highest_address check above. See comment in StompWriteBarrier.
            BYTE* pCardByte = (BYTE*)VolatileLoadWithoutBarrier(&g_card_table) + card_byte((BYTE *)dst);
            if( !((*pCardByte) & card_bit((BYTE *)dst)) )
            {
                *pCardByte = 0xFF;

#ifdef FEATURE_MANUALLY_MANAGED_CARD_BUNDLES
                SetCardBundleByte((BYTE*)dst);
#endif
            }
        }
    }
}

//----------------------------------------------------------------------------
//
// Write Barrier Support for bulk copy ("Clone") operations
//
// StartPoint is the target bulk copy start point
// len is the length of the bulk copy (in bytes)
//
//
// Performance Note:
//
// This is implemented somewhat "conservatively", that is we
// assume that all the contents of the bulk copy are object
// references.  If they are not, and the value lies in the
// ephemeral range, we will set false positives in the card table.
//
// We could use the pointer maps and do this more accurately if necessary

#if defined(_MSC_VER) && defined(TARGET_X86)
#pragma optimize("y", on)        // Small critical routines, don't put in EBP frame
#endif //_MSC_VER && TARGET_X86

void
SetCardsAfterBulkCopy(Object **start, size_t len)
{
    // If the size is smaller than a pointer, no write barrier is required.
    if (len >= sizeof(uintptr_t))
    {
        InlinedSetCardsAfterBulkCopyHelper(start, len);
    }
}

#if defined(_MSC_VER) && defined(TARGET_X86)
#pragma optimize("", on)        // Go back to command line default optimizations
#endif //_MSC_VER && TARGET_X86<|MERGE_RESOLUTION|>--- conflicted
+++ resolved
@@ -567,14 +567,6 @@
         // E.g. if the array is too big to fit on a frozen segment
         return NULL;
     }
-<<<<<<< HEAD
-    orArray->m_NumComponents = cElements;
-
-    // Publish needs to be postponed in this case because we need to specify array length
-    PublishObjectAndNotify(orArray, GC_ALLOC_NO_FLAGS);
-
-=======
->>>>>>> 0ad4e699
     return ObjectToOBJECTREF(orArray);
 }
 
@@ -985,12 +977,6 @@
 
         if (orString != nullptr)
         {
-<<<<<<< HEAD
-            orString->SetStringLength(cchStringLength);
-            // Publish needs to be postponed in this case because we need to specify string length
-            PublishObjectAndNotify(orString, GC_ALLOC_NO_FLAGS);
-=======
->>>>>>> 0ad4e699
             _ASSERTE(orString->GetBuffer()[cchStringLength] == W('\0'));
             orStringRef = ObjectToSTRINGREF(orString);
             *pIsFrozen = true;
