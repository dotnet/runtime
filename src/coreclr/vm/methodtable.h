--- conflicted
+++ resolved
@@ -591,12 +591,6 @@
     // then they will all belong to the same domain.
     PTR_BaseDomain GetDomain();
 
-<<<<<<< HEAD
-    // Does this immediate item live in an NGEN module?
-    BOOL IsZapped();
-
-=======
->>>>>>> 331cfe33
     // For regular, non-constructed types, GetLoaderModule() == GetModule()
     // For constructed types (e.g. int[], Dict<int[], C>) the hash table through which a type
     // is accessed lives in a "loader module". The rule for determining the loader module must ensure
@@ -1249,17 +1243,7 @@
         WRAPPER_NO_CONTRACT;
         CONSISTENCY_CHECK(slotNumber < GetNumVtableSlots());
 
-<<<<<<< HEAD
         return *GetSlotPtrRaw(slotNumber);
-=======
-        TADDR pSlot = GetSlotPtrRaw(slotNumber);
-        if (slotNumber < GetNumVirtuals())
-        {
-            return VTableIndir2_t::GetValueMaybeNullAtPtr(pSlot);
-        }
-
-        return *dac_cast<PTR_PCODE>(pSlot);
->>>>>>> 331cfe33
     }
 
     // Special-case for when we know that the slot number corresponds
@@ -1302,10 +1286,6 @@
     PTR_PCODE GetSlotPtr(UINT32 slotNum)
     {
         WRAPPER_NO_CONTRACT;
-<<<<<<< HEAD
-
-=======
->>>>>>> 331cfe33
         return GetSlotPtrRaw(slotNum);
     }
 
