--- conflicted
+++ resolved
@@ -592,10 +592,6 @@
                 // If it has, then we don't need to do anything
                 return false;
             }
-<<<<<<< HEAD
-
-            oldValFromInterlockedOp = InterlockedCompareExchangeT(pAddr, newVal | oldVal, oldVal);
-=======
             
             if (isClassInitedByUpdatingStaticPointer)
             {
@@ -605,7 +601,7 @@
             {
                 oldValFromInterlockedOp = InterlockedCompareExchangeT(pAddr, newVal | oldVal, oldVal);
             }
->>>>>>> 015b7ede
+
         } while(oldValFromInterlockedOp != oldVal);
         return true;
     }
