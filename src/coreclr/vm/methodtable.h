// Licensed to the .NET Foundation under one or more agreements.
// The .NET Foundation licenses this file to you under the MIT license.
//
// File: methodtable.h
//

#ifndef _METHODTABLE_H_
#define _METHODTABLE_H_

/*
 *  Include Files
 */
#include "vars.hpp"
#include "cor.h"
#include "hash.h"
#include "crst.h"
#include "cgensys.h"
#ifdef FEATURE_COMINTEROP
#include "stdinterfaces.h"
#endif
#include "slist.h"
#include "spinlock.h"
#include "typehandle.h"
#include "eehash.h"
#include "contractimpl.h"
#include "generics.h"
#include "gcinfotypes.h"
#include "enum_class_flags.h"

/*
 * Forward Declarations
 */
class    AppDomain;
class    ArrayClass;
class    ArrayMethodDesc;
class ClassLoader;
class FCallMethodDesc;
class    EEClass;
class    EnCFieldDesc;
class FieldDesc;
class JIT_TrialAlloc;
struct LayoutRawFieldInfo;
class MetaSig;
class    MethodDesc;
class    MethodDescChunk;
class    MethodTable;
class    Module;
class    Object;
class    Stub;
class    Substitution;
class    TypeHandle;
class   Dictionary;
class   AllocMemTracker;
class   SimpleRWLock;
class   MethodDataCache;
class   EEClassLayoutInfo;
class   EEClassNativeLayoutInfo;
#ifdef FEATURE_COMINTEROP
class   ComCallWrapperTemplate;
#endif
#ifdef FEATURE_COMINTEROP_UNMANAGED_ACTIVATION
class ClassFactoryBase;
#endif // FEATURE_COMINTEROP_UNMANAGED_ACTIVATION
class ArgDestination;
enum class WellKnownAttribute : DWORD;
struct MethodTableAuxiliaryData;

typedef DPTR(MethodTableAuxiliaryData) PTR_MethodTableAuxiliaryData;
typedef DPTR(MethodTableAuxiliaryData const) PTR_Const_MethodTableAuxiliaryData;

enum class ResolveVirtualStaticMethodFlags
{
    None = 0,
    AllowNullResult = 1,
    VerifyImplemented = 2,
    AllowVariantMatches = 4,
    InstantiateResultOverFinalMethodDesc = 8,

    support_use_as_flags // Enable the template functions in enum_class_flags.h
};


enum class FindDefaultInterfaceImplementationFlags
{
    None,
    AllowVariance = 1,
    ThrowOnConflict = 2,
    InstantiateFoundMethodDesc = 4,

    support_use_as_flags // Enable the template functions in enum_class_flags.h
};

//============================================================================
// This is the in-memory structure of a class and it will evolve.
//============================================================================

// <TODO>
// Add a sync block
// Also this class currently has everything public - this may changes
// Might also need to hold onto the meta data loader fot this class</TODO>

//
// A MethodTable contains an array of these structures, which describes each interface implemented
// by this class (directly declared or indirectly declared).
//
// Generic type instantiations (in C# syntax: C<ty_1,...,ty_n>) are represented by
// MethodTables, i.e. a new MethodTable gets allocated for each such instantiation.
// The entries in these tables (i.e. the code) are, however, often shared.
//
// In particular, a MethodTable's vtable contents (and hence method descriptors) may be
// shared between compatible instantiations (e.g. List<string> and List<object> have
// the same vtable *contents*).  Likewise the EEClass will be shared between
// compatible instantiations whenever the vtable contents are.
//
// !!! Thus that it is _not_ generally the case that GetClass.GetMethodTable() == t. !!!
//
// Instantiated interfaces have their own method tables unique to the instantiation e.g. I<string> is
// distinct from I<int> and I<object>
//
// For generic types the interface map lists generic interfaces
// For instantiated types the interface map lists instantiated interfaces
//   e.g. for C<T> : I<T>, J<string>
// the interface map for C would list I and J
// the interface map for C<int> would list I<int> and J<string>
//
struct InterfaceInfo_t
{

    // Method table of the interface
    PTR_MethodTable m_pMethodTable;

public:
    FORCEINLINE PTR_MethodTable GetMethodTable()
    {
        LIMITED_METHOD_CONTRACT;
        return VolatileLoadWithoutBarrier(&m_pMethodTable);
    }

#ifndef DACCESS_COMPILE
    void SetMethodTable(MethodTable * pMT)
    {
        LIMITED_METHOD_CONTRACT;
        return VolatileStoreWithoutBarrier(&m_pMethodTable, pMT);
    }

    // Get approximate method table. This is used by the type loader before the type is fully loaded.
    PTR_MethodTable GetApproxMethodTable(Module * pContainingModule);
#endif // !DACCESS_COMPILE

#ifndef DACCESS_COMPILE
    InterfaceInfo_t(InterfaceInfo_t &right)
    {
        VolatileStoreWithoutBarrier(&m_pMethodTable, VolatileLoadWithoutBarrier(&right.m_pMethodTable));
    }
#else // !DACCESS_COMPILE
private:
    InterfaceInfo_t(InterfaceInfo_t &right);
#endif // !DACCESS_COMPILE
};  // struct InterfaceInfo_t

typedef DPTR(InterfaceInfo_t) PTR_InterfaceInfo;

namespace ClassCompat
{
    struct InterfaceInfo_t;
};

// Data needed when simulating old VTable layout for COM Interop
// This is necessary as the data is saved in MethodDescs and we need
// to simulate different values without copying or changing the existing
// MethodDescs
//
// This will be created in a parallel array to ppMethodDescList and
// ppUnboxMethodDescList in the bmtMethAndFieldDescs structure below
struct InteropMethodTableSlotData
{
    enum
    {
        e_DUPLICATE = 0x0001              // The entry is duplicate
    };

    MethodDesc *pMD;                // The MethodDesc for this slot
    WORD        wSlot;              // The simulated slot value for the MethodDesc
    WORD        wFlags;             // The simulated duplicate value
    MethodDesc *pDeclMD;            // To keep track of MethodImpl's

    void SetDuplicate()
    {
        wFlags |= e_DUPLICATE;
    }

    BOOL IsDuplicate() {
        return ((BOOL)(wFlags & e_DUPLICATE));
    }

    WORD GetSlot() {
        return wSlot;
    }

    void SetSlot(WORD wSlot) {
        this->wSlot = wSlot;
    }
};  // struct InteropMethodTableSlotData

#ifdef FEATURE_COMINTEROP
struct InteropMethodTableData
{
    WORD cVTable;                          // Count of vtable slots
    InteropMethodTableSlotData *pVTable;    // Data for each slot

    WORD cNonVTable;                       // Count of non-vtable slots
    InteropMethodTableSlotData *pNonVTable; // Data for each slot

    WORD            cInterfaceMap;         // Count of interfaces
    ClassCompat::InterfaceInfo_t *
                    pInterfaceMap;         // The interface map

    // Utility methods
    static WORD GetRealMethodDesc(MethodTable *pMT, MethodDesc *pMD);
    static WORD GetSlotForMethodDesc(MethodTable *pMT, MethodDesc *pMD);
    ClassCompat::InterfaceInfo_t* FindInterface(MethodTable *pInterface);
    WORD GetStartSlotForInterface(MethodTable* pInterface);
};

class InteropMethodTableSlotDataMap
{
protected:
    InteropMethodTableSlotData *m_pSlotData;
    DWORD                       m_cSlotData;
    DWORD                       m_iCurSlot;

public:
    InteropMethodTableSlotDataMap(InteropMethodTableSlotData *pSlotData, DWORD cSlotData);
    InteropMethodTableSlotData *GetData(MethodDesc *pMD);
    BOOL Exists(MethodDesc *pMD);

protected:
    InteropMethodTableSlotData *Exists_Helper(MethodDesc *pMD);
    InteropMethodTableSlotData *GetNewEntry();
};  // class InteropMethodTableSlotDataMap
#endif // FEATURE_COMINTEROP

//
// This struct contains cached information on the GUID associated with a type.
//

struct GuidInfo
{
    GUID         m_Guid;                // The actual guid of the type.
    BOOL         m_bGeneratedFromName;  // A boolean indicating if it was generated from the
                                        // name of the type.
};

typedef DPTR(GuidInfo) PTR_GuidInfo;


// GenericsDictInfo is stored at negative offset of the dictionary
struct GenericsDictInfo
{
#ifdef HOST_64BIT
    DWORD m_dwPadding;               // Just to keep the size a multiple of 8
#endif

    // Total number of instantiation dictionaries including inherited ones
    //   i.e. how many instantiated classes (including this one) are there in the hierarchy?
    // See comments about PerInstInfo
    WORD   m_wNumDicts;

    // Number of type parameters (NOT including those of superclasses).
    WORD   m_wNumTyPars;
};  // struct GenericsDictInfo
typedef DPTR(GenericsDictInfo) PTR_GenericsDictInfo;

struct GenericsStaticsInfo
{
    // Pointer to field descs for statics
    PTR_FieldDesc       m_pFieldDescs;

    // Method table ID for statics
    SIZE_T              m_DynamicTypeID;

};  // struct GenericsStaticsInfo
typedef DPTR(GenericsStaticsInfo) PTR_GenericsStaticsInfo;

//
// This struct consolidates the auxiliary parts of the MethodTable
// so that we can layout a variety of variable sized structures and
// access them from the MethodTable with a very small and simple set of
// indirections.
//
struct MethodTableAuxiliaryData
{
    friend class MethodTable;
#if defined(DACCESS_COMPILE)
    friend class NativeImageDumper;
#endif

    enum
    {
        // AS YOU ADD NEW FLAGS PLEASE CONSIDER WHETHER Generics::NewInstantiation NEEDS
        // TO BE UPDATED IN ORDER TO ENSURE THAT METHODTABLES DUPLICATED FOR GENERIC INSTANTIATIONS
        // CARRY THE CORRECT INITIAL FLAGS.

        enum_flag_CanCompareBitsOrUseFastGetHashCode       = 0x0001,     // Is any field type or sub field type overrode Equals or GetHashCode
        enum_flag_HasCheckedCanCompareBitsOrUseFastGetHashCode   = 0x0002,  // Whether we have checked the overridden Equals or GetHashCode

        enum_flag_Unrestored                = 0x0004,
        enum_flag_HasApproxParent           = 0x0010,
        enum_flag_UnrestoredTypeKey         = 0x0020,
        enum_flag_IsNotFullyLoaded          = 0x0040,
        enum_flag_DependenciesLoaded        = 0x0080,     // class and all dependencies loaded up to CLASS_LOADED_BUT_NOT_VERIFIED

        // enum_unused                      = 0x0100,
        // enum_unused                      = 0x0200,
        // enum_unused                      = 0x0400,
        // enum_unused                      = 0x0800,
        // enum_unused                      = 0x1000,
        // enum_unused                      = 0x2000,

#ifdef _DEBUG
        enum_flag_ParentMethodTablePointerValid =  0x4000,
        enum_flag_HasInjectedInterfaceDuplicates = 0x8000,
#endif
    };
    union
    {
        DWORD      m_dwFlags;                  // Lot of empty bits here.
        struct
        {
            uint16_t m_loFlags;
            int16_t m_offsetToNonVirtualSlots;
        };
    };
    

    PTR_Module m_pLoaderModule;

    // Non-unloadable context: internal RuntimeType object handle
    // Unloadable context: slot index in LoaderAllocator's pinned table
    RUNTIMETYPEHANDLE m_hExposedClassObject;

#ifdef _DEBUG
    // to avoid verify same method table too many times when it's not changing, we cache the GC count
    // on which the method table is verified. When fast GC STRESS is turned on, we only verify the MT if
    // current GC count is bigger than the number. Note most thing which will invalidate a MT will require a
    // GC (like AD unload)
    Volatile<DWORD> m_dwLastVerifedGCCnt;

#ifdef HOST_64BIT
    DWORD m_dwPadding;               // Just to keep the size a multiple of 8
#endif

#endif

public:
    inline PTR_Module GetLoaderModule() const
    {
        return m_pLoaderModule;
    }

#ifndef DACCESS_COMPILE
    inline void SetLoaderModule(Module *pModule)
    {
        m_pLoaderModule = pModule;
    }
#endif // DACCESS_COMPILE

#ifdef _DEBUG
    inline BOOL IsParentMethodTablePointerValid() const
    {
        LIMITED_METHOD_DAC_CONTRACT;

        return (m_dwFlags & enum_flag_ParentMethodTablePointerValid);
    }
    inline void SetParentMethodTablePointerValid()
    {
        LIMITED_METHOD_CONTRACT;

        m_dwFlags |= enum_flag_ParentMethodTablePointerValid;
    }
#endif


    inline RUNTIMETYPEHANDLE GetExposedClassObjectHandle() const
    {
        LIMITED_METHOD_CONTRACT;
        return m_hExposedClassObject;
    }

    void SetIsNotFullyLoadedForBuildMethodTable()
    {
        LIMITED_METHOD_CONTRACT;

        // Used only during method table initialization - no need for logging or Interlocked Exchange.
        m_dwFlags |= (MethodTableAuxiliaryData::enum_flag_UnrestoredTypeKey |
                      MethodTableAuxiliaryData::enum_flag_Unrestored |
                      MethodTableAuxiliaryData::enum_flag_IsNotFullyLoaded |
                      MethodTableAuxiliaryData::enum_flag_HasApproxParent);
    }

    void SetIsRestoredForBuildMethodTable()
    {
        LIMITED_METHOD_CONTRACT;

        // Used only during method table initialization - no need for logging or Interlocked Exchange.
        m_dwFlags &= ~(MethodTableAuxiliaryData::enum_flag_UnrestoredTypeKey |
                       MethodTableAuxiliaryData::enum_flag_Unrestored);
    }

    void SetIsRestoredForBuildArrayMethodTable()
    {
        LIMITED_METHOD_CONTRACT;

        // Used only during method table initialization - no need for logging or Interlocked Exchange.
        SetIsRestoredForBuildMethodTable();

        // Array's parent is always precise
        m_dwFlags &= ~(MethodTableAuxiliaryData::enum_flag_HasApproxParent);

    }

    // The NonVirtualSlots array grows backwards, so this pointer points at just AFTER the first entry in the array
    // To access, use a construct like... GetNonVirtualSlotsArray(pAuxiliaryData)[-(1 + index)]
    static inline PTR_PCODE GetNonVirtualSlotsArray(PTR_Const_MethodTableAuxiliaryData pAuxiliaryData)
    {
        LIMITED_METHOD_DAC_CONTRACT;
        return dac_cast<PTR_PCODE>(dac_cast<TADDR>(pAuxiliaryData) + pAuxiliaryData->GetOffsetToNonVirtualSlots());
    }

    inline int16_t GetOffsetToNonVirtualSlots() const
    {
        return m_offsetToNonVirtualSlots;
    }

    inline void SetOffsetToNonVirtualSlots(int16_t offset)
    {
        m_offsetToNonVirtualSlots = offset;
    }

    static inline PTR_GenericsStaticsInfo GetGenericStaticsInfo(PTR_Const_MethodTableAuxiliaryData pAuxiliaryData)
    {
        return dac_cast<PTR_GenericsStaticsInfo>(dac_cast<TADDR>(pAuxiliaryData) - sizeof(GenericsStaticsInfo));
    }
};  // struct MethodTableAuxiliaryData

#ifdef UNIX_AMD64_ABI_ITF
inline
SystemVClassificationType CorInfoType2UnixAmd64Classification(CorElementType eeType)
{
    static const SystemVClassificationType toSystemVAmd64ClassificationTypeMap[] = {
        SystemVClassificationTypeUnknown,               // ELEMENT_TYPE_END
        SystemVClassificationTypeUnknown,               // ELEMENT_TYPE_VOID
        SystemVClassificationTypeInteger,               // ELEMENT_TYPE_BOOLEAN
        SystemVClassificationTypeInteger,               // ELEMENT_TYPE_CHAR
        SystemVClassificationTypeInteger,               // ELEMENT_TYPE_I1
        SystemVClassificationTypeInteger,               // ELEMENT_TYPE_U1
        SystemVClassificationTypeInteger,               // ELEMENT_TYPE_I2
        SystemVClassificationTypeInteger,               // ELEMENT_TYPE_U2
        SystemVClassificationTypeInteger,               // ELEMENT_TYPE_I4
        SystemVClassificationTypeInteger,               // ELEMENT_TYPE_U4
        SystemVClassificationTypeInteger,               // ELEMENT_TYPE_I8
        SystemVClassificationTypeInteger,               // ELEMENT_TYPE_U8
        SystemVClassificationTypeSSE,                   // ELEMENT_TYPE_R4
        SystemVClassificationTypeSSE,                   // ELEMENT_TYPE_R8
        SystemVClassificationTypeIntegerReference,      // ELEMENT_TYPE_STRING
        SystemVClassificationTypeInteger,               // ELEMENT_TYPE_PTR
        SystemVClassificationTypeIntegerByRef,          // ELEMENT_TYPE_BYREF
        SystemVClassificationTypeStruct,                // ELEMENT_TYPE_VALUETYPE
        SystemVClassificationTypeIntegerReference,      // ELEMENT_TYPE_CLASS
        SystemVClassificationTypeIntegerReference,      // ELEMENT_TYPE_VAR (type variable)
        SystemVClassificationTypeIntegerReference,      // ELEMENT_TYPE_ARRAY
        SystemVClassificationTypeIntegerReference,      // ELEMENT_TYPE_GENERICINST
        SystemVClassificationTypeStruct,                // ELEMENT_TYPE_TYPEDBYREF
        SystemVClassificationTypeUnknown,               // ELEMENT_TYPE_VALUEARRAY_UNSUPPORTED
        SystemVClassificationTypeInteger,               // ELEMENT_TYPE_I
        SystemVClassificationTypeInteger,               // ELEMENT_TYPE_U
        SystemVClassificationTypeUnknown,               // ELEMENT_TYPE_R_UNSUPPORTED

        // put the correct type when we know our implementation
        SystemVClassificationTypeInteger,               // ELEMENT_TYPE_FNPTR
        SystemVClassificationTypeIntegerReference,      // ELEMENT_TYPE_OBJECT
        SystemVClassificationTypeIntegerReference,      // ELEMENT_TYPE_SZARRAY
        SystemVClassificationTypeIntegerReference,      // ELEMENT_TYPE_MVAR

        SystemVClassificationTypeUnknown,               // ELEMENT_TYPE_CMOD_REQD
        SystemVClassificationTypeUnknown,               // ELEMENT_TYPE_CMOD_OPT
        SystemVClassificationTypeUnknown,               // ELEMENT_TYPE_INTERNAL
    };

    _ASSERTE(sizeof(toSystemVAmd64ClassificationTypeMap) == ELEMENT_TYPE_MAX);
    _ASSERTE(eeType < (CorElementType) sizeof(toSystemVAmd64ClassificationTypeMap));
    // spot check of the map
    _ASSERTE((SystemVClassificationType)toSystemVAmd64ClassificationTypeMap[ELEMENT_TYPE_I4] == SystemVClassificationTypeInteger);
    _ASSERTE((SystemVClassificationType)toSystemVAmd64ClassificationTypeMap[ELEMENT_TYPE_PTR] == SystemVClassificationTypeInteger);
    _ASSERTE((SystemVClassificationType)toSystemVAmd64ClassificationTypeMap[ELEMENT_TYPE_VALUETYPE] == SystemVClassificationTypeStruct);
    _ASSERTE((SystemVClassificationType)toSystemVAmd64ClassificationTypeMap[ELEMENT_TYPE_TYPEDBYREF] == SystemVClassificationTypeStruct);
    _ASSERTE((SystemVClassificationType)toSystemVAmd64ClassificationTypeMap[ELEMENT_TYPE_BYREF] == SystemVClassificationTypeIntegerByRef);

    return (((unsigned)eeType) < ELEMENT_TYPE_MAX) ? (toSystemVAmd64ClassificationTypeMap[(unsigned)eeType]) : SystemVClassificationTypeUnknown;
};

#define SYSTEMV_EIGHT_BYTE_SIZE_IN_BYTES                    8 // Size of an eightbyte in bytes.
#define SYSTEMV_MAX_NUM_FIELDS_IN_REGISTER_PASSED_STRUCT    16 // Maximum number of fields in struct passed in registers

struct SystemVStructRegisterPassingHelper
{
    SystemVStructRegisterPassingHelper(unsigned int totalStructSize) :
        structSize(totalStructSize),
        eightByteCount(0),
        inEmbeddedStruct(false),
        currentUniqueOffsetField(0),
        largestFieldOffset(-1)
    {
        for (int i = 0; i < CLR_SYSTEMV_MAX_EIGHTBYTES_COUNT_TO_PASS_IN_REGISTERS; i++)
        {
            eightByteClassifications[i] = SystemVClassificationTypeNoClass;
            eightByteSizes[i] = 0;
            eightByteOffsets[i] = 0;
        }

        // Initialize the work arrays
        for (int i = 0; i < SYSTEMV_MAX_NUM_FIELDS_IN_REGISTER_PASSED_STRUCT; i++)
        {
            fieldClassifications[i] = SystemVClassificationTypeNoClass;
            fieldSizes[i] = 0;
            fieldOffsets[i] = 0;
        }
    }

    // Input state.
    unsigned int                    structSize;

    // These fields are the output; these are what is computed by the classification algorithm.
    unsigned int                    eightByteCount;
    SystemVClassificationType       eightByteClassifications[CLR_SYSTEMV_MAX_EIGHTBYTES_COUNT_TO_PASS_IN_REGISTERS];
    unsigned int                    eightByteSizes[CLR_SYSTEMV_MAX_EIGHTBYTES_COUNT_TO_PASS_IN_REGISTERS];
    unsigned int                    eightByteOffsets[CLR_SYSTEMV_MAX_EIGHTBYTES_COUNT_TO_PASS_IN_REGISTERS];

    // Helper members to track state.
    bool                            inEmbeddedStruct;
    unsigned int                    currentUniqueOffsetField; // A virtual field that could encompass many overlapping fields.
    int                             largestFieldOffset;
    SystemVClassificationType       fieldClassifications[SYSTEMV_MAX_NUM_FIELDS_IN_REGISTER_PASSED_STRUCT];
    unsigned int                    fieldSizes[SYSTEMV_MAX_NUM_FIELDS_IN_REGISTER_PASSED_STRUCT];
    unsigned int                    fieldOffsets[SYSTEMV_MAX_NUM_FIELDS_IN_REGISTER_PASSED_STRUCT];
};

typedef DPTR(SystemVStructRegisterPassingHelper) SystemVStructRegisterPassingHelperPtr;

#endif // UNIX_AMD64_ABI_ITF

//===============================================================================================
//
// GC data appears before the beginning of the MethodTable
//
//@GENERICS:
// Each generic type has a corresponding "generic" method table that serves the following
// purposes:
// * The method table pointer is used as a representative for the generic type e.g. in reflection
// * MethodDescs for methods in the vtable are used for reflection; they should never be invoked.
// Some other information (e.g. BaseSize) makes no sense "generically" but unfortunately gets put in anyway.
//
// Each distinct instantiation of a generic type has its own MethodTable structure.
// However, the EEClass structure can be shared between compatible instantiations e.g. List<string> and List<object>.
// In that case, MethodDescs are also shared between compatible instantiations (but see below about generic methods).
// Hence the vtable entries for MethodTables belonging to such an EEClass are the same.
//
// The non-vtable section of such MethodTables are only present for one of the instantiations (the first one
// requested) as non-vtable entries are never accessed through the vtable pointer of an object so it's always possible
// to ensure that they are accessed through the representative MethodTable that contains them.

// A MethodTable is the fundamental representation of type in the runtime.  It is this structure that
// objects point at (see code:Object).  It holds the size and GC layout of the type, as well as the dispatch table
// for virtual dispach (but not interface dispatch).  There is a distinct method table for every instance of
// a generic type. From here you can get to
//
// * code:EEClass
//
// Important fields
//     * code:MethodTable.m_pEEClass - pointer to the cold part of the type.
//     * code:MethodTable.m_pParentMethodTable - the method table of the parent type.
//
class MethodTableBuilder;
class MethodTable
{
    /************************************
     *  FRIEND FUNCTIONS
     ************************************/
    // DO NOT ADD FRIENDS UNLESS ABSOLUTELY NECESSARY
    // USE ACCESSORS TO READ/WRITE private field members

    // Special access for setting up String object method table correctly
    friend class ClassLoader;
    friend class JIT_TrialAlloc;
    friend class Module;
    friend class EEClass;
    friend class MethodTableBuilder;
    friend class CheckAsmOffsets;
#if defined(DACCESS_COMPILE)
    friend class NativeImageDumper;
#endif

public:
    // Do some sanity checking to make sure it's a method table
    // and not pointing to some random memory.  In particular
    // check that (apart from the special case of instantiated generic types) we have
    // GetCanonicalMethodTable() == this;
    BOOL SanityCheck();

    static void         CallFinalizer(Object *obj);

public:
    PTR_Module GetModule()
    {
        LIMITED_METHOD_CONTRACT;
        return m_pModule;
    }

#ifndef DACCESS_COMPILE
    void SetModule(Module* pModule)
    {
        LIMITED_METHOD_CONTRACT;
        m_pModule = pModule;
    }
#endif

    Assembly *GetAssembly();

    PTR_Module GetModuleIfLoaded();

    // GetDomain on an instantiated type, e.g. C<ty1,ty2> returns the SharedDomain if all the
    // constituent parts of the type are SharedDomain (i.e. domain-neutral),
    // and returns an AppDomain if any of the parts are from an AppDomain,
    // i.e. are domain-bound.  Note that if any of the parts are domain-bound
    // then they will all belong to the same domain.
    PTR_BaseDomain GetDomain();

    // For regular, non-constructed types, GetLoaderModule() == GetModule()
    // For constructed types (e.g. int[], Dict<int[], C>) the hash table through which a type
    // is accessed lives in a "loader module". The rule for determining the loader module must ensure
    // that a type never outlives its loader module with respect to app-domain unloading
    //
    // GetModuleForStatics() is the third kind of module. GetModuleForStatics() is module that
    // statics are attached to.
    PTR_Module GetLoaderModule();
    PTR_LoaderAllocator GetLoaderAllocator();

    void SetLoaderAllocator(LoaderAllocator* pAllocator);

    // Get the domain local module - useful for static init checks
    PTR_DomainLocalModule   GetDomainLocalModule();

    MethodTable *LoadEnclosingMethodTable(ClassLoadLevel targetLevel = CLASS_DEPENDENCIES_LOADED);

    LPCWSTR GetPathForErrorMessages();

    //-------------------------------------------------------------------
    // COM INTEROP
    //

#ifdef FEATURE_COMINTEROP
    TypeHandle GetCoClassForInterface();

private:
    TypeHandle SetupCoClassForInterface();

public:
    DWORD IsComClassInterface();

    // Retrieves the COM interface type.
    CorIfaceAttr    GetComInterfaceType();
    void SetComInterfaceType(CorIfaceAttr ItfType);

    OBJECTHANDLE GetOHDelegate();
    void SetOHDelegate (OBJECTHANDLE _ohDelegate);

    CorClassIfaceAttr GetComClassInterfaceType();
    TypeHandle GetDefItfForComClassItf();

    void GetEventInterfaceInfo(MethodTable **ppSrcItfType, MethodTable **ppEvProvType);

    BOOL            IsExtensibleRCW();

    // Helper to get parent class skipping over COM class in
    // the hierarchy
    MethodTable* GetComPlusParentMethodTable();

    DWORD IsComImport();

    // class is a special COM event interface
    int IsComEventItfType();

    //-------------------------------------------------------------------
    // Sparse VTables.   These require a SparseVTableMap in the EEClass in
    // order to record how the CLR's vtable slots map across to COM
    // Interop slots.
    //
    int IsSparseForCOMInterop();

    // COM interop helpers
    // accessors for m_pComData
    ComCallWrapperTemplate *GetComCallWrapperTemplate();
    BOOL                    SetComCallWrapperTemplate(ComCallWrapperTemplate *pTemplate);
#ifdef FEATURE_COMINTEROP_UNMANAGED_ACTIVATION
    ClassFactoryBase       *GetComClassFactory();
    BOOL                    SetComClassFactory(ClassFactoryBase *pFactory);
#endif // FEATURE_COMINTEROP_UNMANAGED_ACTIVATION

    OBJECTREF GetObjCreateDelegate();
    void SetObjCreateDelegate(OBJECTREF orDelegate);

private:
    // This is for COM Interop backwards compatibility
    BOOL InsertComInteropData(InteropMethodTableData *pData);
    InteropMethodTableData *CreateComInteropData(AllocMemTracker *pamTracker);

public:
    InteropMethodTableData *LookupComInteropData();
    // This is the preferable entrypoint, as it will make sure that all
    // parent MT's have their interop data created, and will create and
    // add this MT's data if not available. The caller should make sure that
    // an appropriate lock is taken to prevent duplicates.
    // NOTE: The current caller of this is ComInterop, and it makes calls
    // under its own lock to ensure not duplicates.
    InteropMethodTableData *GetComInteropData();
#endif // !FEATURE_COMINTEROP

    // class is a com object class
    BOOL IsComObjectType()
    {
        LIMITED_METHOD_DAC_CONTRACT;
        return GetFlag(enum_flag_ComObject);
    }

    // mark the class type as COM object class
    void SetComObjectType();

#ifdef FEATURE_ICASTABLE
    void SetICastable();
#endif

    BOOL IsICastable(); // This type implements ICastable interface

    void SetIDynamicInterfaceCastable();
    BOOL IsIDynamicInterfaceCastable();

    void SetIsTrackedReferenceWithFinalizer();
    BOOL IsTrackedReferenceWithFinalizer();

#ifdef FEATURE_TYPEEQUIVALENCE
    // mark the type as opted into type equivalence
    void SetHasTypeEquivalence()
    {
        LIMITED_METHOD_CONTRACT;
        SetFlag(enum_flag_HasTypeEquivalence);
    }
#endif // FEATURE_TYPEEQUIVALENCE

    // type has opted into type equivalence or is instantiated by/derived from a type that is
    BOOL HasTypeEquivalence()
    {
        LIMITED_METHOD_CONTRACT;
#ifdef FEATURE_TYPEEQUIVALENCE
        return GetFlag(enum_flag_HasTypeEquivalence);
#else
        return FALSE;
#endif // FEATURE_TYPEEQUIVALENCE
    }

    //-------------------------------------------------------------------
    // DYNAMIC ADDITION OF INTERFACES FOR COM INTEROP
    //
    // Support for dynamically added interfaces on extensible RCW's.

#ifdef FEATURE_COMINTEROP
    PTR_InterfaceInfo GetDynamicallyAddedInterfaceMap();
    unsigned GetNumDynamicallyAddedInterfaces();
    BOOL FindDynamicallyAddedInterface(MethodTable *pInterface);
    void AddDynamicInterface(MethodTable *pItfMT);

    BOOL HasDynamicInterfaceMap()
    {
        LIMITED_METHOD_DAC_CONTRACT;

        // currently all ComObjects except
        // for __ComObject have dynamic Interface maps
        return GetNumInterfaces() > 0 && IsComObjectType() && !ParentEquals(g_pObjectClass);
    }
#endif // FEATURE_COMINTEROP

#ifndef DACCESS_COMPILE
    VOID EnsureActive();
    VOID EnsureInstanceActive();
#endif

    CHECK CheckActivated();
    CHECK CheckInstanceActivated();

    //-------------------------------------------------------------------
    // THE DEFAULT CONSTRUCTOR
    //

public:
    BOOL HasDefaultConstructor();
    void SetHasDefaultConstructor();
    WORD GetDefaultConstructorSlot();
    MethodDesc *GetDefaultConstructor(BOOL forceBoxedEntryPoint = FALSE);

    BOOL HasExplicitOrImplicitPublicDefaultConstructor();

    //-------------------------------------------------------------------
    // THE CLASS INITIALIZATION CONDITION
    //  (and related DomainLocalModule storage)
    //
    // - populate the DomainLocalModule if needed
    // - run the cctor
    //

public:

    // checks whether the class initialiser should be run on this class, and runs it if necessary
    void CheckRunClassInitThrowing();

    // checks whether or not the non-beforefieldinit class initializers have been run for all types in this type's
    // inheritance hierarchy, and runs them if necessary. This simulates the behavior of running class constructors
    // during object construction.
    void CheckRunClassInitAsIfConstructingThrowing();

#if defined(TARGET_LOONGARCH64)
    static bool IsLoongArch64OnlyOneField(MethodTable * pMT);
    static int GetLoongArch64PassStructInRegisterFlags(CORINFO_CLASS_HANDLE clh);
#endif

#if defined(TARGET_RISCV64)
    static bool IsRiscV64OnlyOneField(MethodTable * pMT);
    static int GetRiscV64PassStructInRegisterFlags(CORINFO_CLASS_HANDLE clh);
#endif

#if defined(UNIX_AMD64_ABI_ITF)
    // Builds the internal data structures and classifies struct eightbytes for Amd System V calling convention.
    bool ClassifyEightBytes(SystemVStructRegisterPassingHelperPtr helperPtr, unsigned int nestingLevel, unsigned int startOffsetOfStruct, bool isNativeStruct, MethodTable** pByValueClassCache = NULL);
    bool ClassifyEightBytesWithNativeLayout(SystemVStructRegisterPassingHelperPtr helperPtr, unsigned int nestingLevel, unsigned int startOffsetOfStruct, EEClassNativeLayoutInfo const* nativeLayoutInfo);
#endif // defined(UNIX_AMD64_ABI_ITF)

    // Copy m_dwFlags from another method table
    void CopyFlags(MethodTable * pOldMT)
    {
        LIMITED_METHOD_CONTRACT;
        m_dwFlags = pOldMT->m_dwFlags;
        m_dwFlags2 = pOldMT->m_dwFlags2;
    }

    // Init the m_dwFlags field for an array
    void SetIsArray(CorElementType arrayType);

    BOOL IsClassPreInited();

    // mark the class as having its cctor run.
#ifndef DACCESS_COMPILE
    void SetClassInited();
    BOOL  IsClassInited();

    BOOL IsInitError();
    void SetClassInitError();
#endif

    inline BOOL IsGlobalClass()
    {
        WRAPPER_NO_CONTRACT;
        return (GetTypeDefRid() == RidFromToken(COR_GLOBAL_PARENT_TOKEN));
    }

    // uniquely identifes this type in the Domain table
    DWORD GetClassIndex();

private:

#if defined(UNIX_AMD64_ABI_ITF)
    void AssignClassifiedEightByteTypes(SystemVStructRegisterPassingHelperPtr helperPtr, unsigned int nestingLevel) const;
    // Builds the internal data structures and classifies struct eightbytes for Amd System V calling convention.
    bool ClassifyEightBytesWithManagedLayout(SystemVStructRegisterPassingHelperPtr helperPtr, unsigned int nestingLevel, unsigned int startOffsetOfStruct, bool isNativeStruct, MethodTable** pByValueClassCache);
#endif // defined(UNIX_AMD64_ABI_ITF)

    DWORD   GetClassIndexFromToken(mdTypeDef typeToken)
    {
        LIMITED_METHOD_CONTRACT;
        return RidFromToken(typeToken) - 1;
    }

    // called from CheckRunClassInitThrowing().  The type wasn't marked as
    // inited while we were there, so let's attempt to do the work.
    void  DoRunClassInitThrowing();

    BOOL RunClassInitEx(OBJECTREF *pThrowable);

public:
    //-------------------------------------------------------------------
    // THE CLASS CONSTRUCTOR
    //

    MethodDesc * GetClassConstructor();

    BOOL HasClassConstructor();
    void SetHasClassConstructor();
    WORD GetClassConstructorSlot();

    void GetSavedExtent(TADDR *ppStart, TADDR *ppEnd);

    //-------------------------------------------------------------------
    // Save/Fixup/Restore/NeedsRestore
    //
    // Restore this method table if it's not already restored
    // This is done by forcing a class load which in turn calls the Restore method
    // The pending list is required for restoring types that reference themselves through
    // instantiations of the superclass or interfaces e.g. System.Int32 : IComparable<System.Int32>

    void AllocateRegularStaticBoxes();
    void AllocateRegularStaticBox(FieldDesc* pField, Object** boxedStaticHandle);
    static OBJECTREF AllocateStaticBox(MethodTable* pFieldMT, BOOL fPinned, bool canBeFrozen = false);

    void CheckRestore();

    inline BOOL HasUnrestoredTypeKey() const
    {
        LIMITED_METHOD_DAC_CONTRACT;

        return (GetAuxiliaryData()->m_dwFlags & MethodTableAuxiliaryData::enum_flag_UnrestoredTypeKey) != 0;
    }

    // Actually do the restore actions on the method table
    void Restore();

    void SetIsRestored();

    inline BOOL IsRestored()
    {
        LIMITED_METHOD_DAC_CONTRACT;

        return !(GetAuxiliaryData()->m_dwFlags & MethodTableAuxiliaryData::enum_flag_Unrestored);
    }

    //-------------------------------------------------------------------
    // LOAD LEVEL
    //
    // The load level of a method table is derived from various flag bits
    // See classloadlevel.h for details of each level
    //
    // Level CLASS_LOADED (fully loaded) is special: a type only
    // reaches this level once all of its dependent types are also at
    // this level (generic arguments, parent, interfaces, etc).
    // Fully loading a type to this level is done outside locks, hence the need for
    // a single atomic action that sets the level.
    //
    inline void SetIsFullyLoaded()
    {
        CONTRACTL
        {
            THROWS;
            GC_NOTRIGGER;
            MODE_ANY;
        }
        CONTRACTL_END;

        PRECONDITION(!HasApproxParent());
        PRECONDITION(IsRestored());

        InterlockedAnd((LONG*)&GetAuxiliaryDataForWrite()->m_dwFlags, ~MethodTableAuxiliaryData::enum_flag_IsNotFullyLoaded);
    }

    // Equivalent to GetLoadLevel() == CLASS_LOADED
    inline BOOL IsFullyLoaded()
    {
        WRAPPER_NO_CONTRACT;

        return (GetAuxiliaryData()->m_dwFlags & MethodTableAuxiliaryData::enum_flag_IsNotFullyLoaded) == 0;
    }

    inline BOOL CanCompareBitsOrUseFastGetHashCode()
    {
        LIMITED_METHOD_CONTRACT;
        return (GetAuxiliaryData()->m_dwFlags & MethodTableAuxiliaryData::enum_flag_CanCompareBitsOrUseFastGetHashCode);
    }

    // If canCompare is true, this method ensure an atomic operation for setting
    // enum_flag_HasCheckedCanCompareBitsOrUseFastGetHashCode and enum_flag_CanCompareBitsOrUseFastGetHashCode flags.
    inline void SetCanCompareBitsOrUseFastGetHashCode(BOOL canCompare)
    {
        WRAPPER_NO_CONTRACT
        if (canCompare)
        {
            // Set checked and canCompare flags in one interlocked operation.
            InterlockedOr((LONG*)&GetAuxiliaryDataForWrite()->m_dwFlags,
                MethodTableAuxiliaryData::enum_flag_HasCheckedCanCompareBitsOrUseFastGetHashCode | MethodTableAuxiliaryData::enum_flag_CanCompareBitsOrUseFastGetHashCode);
        }
        else
        {
            SetHasCheckedCanCompareBitsOrUseFastGetHashCode();
        }
    }

    inline BOOL HasCheckedCanCompareBitsOrUseFastGetHashCode()
    {
        LIMITED_METHOD_CONTRACT;
        return (GetAuxiliaryData()->m_dwFlags & MethodTableAuxiliaryData::enum_flag_HasCheckedCanCompareBitsOrUseFastGetHashCode);
    }

    inline void SetHasCheckedCanCompareBitsOrUseFastGetHashCode()
    {
        WRAPPER_NO_CONTRACT;
        InterlockedOr((LONG*)&GetAuxiliaryDataForWrite()->m_dwFlags, MethodTableAuxiliaryData::enum_flag_HasCheckedCanCompareBitsOrUseFastGetHashCode);
    }

    inline void SetIsDependenciesLoaded()
    {
        CONTRACTL
        {
            THROWS;
            GC_NOTRIGGER;
            MODE_ANY;
        }
        CONTRACTL_END;

        PRECONDITION(!HasApproxParent());
        PRECONDITION(IsRestored());

        InterlockedOr((LONG*)&GetAuxiliaryDataForWrite()->m_dwFlags, MethodTableAuxiliaryData::enum_flag_DependenciesLoaded);
    }

    inline ClassLoadLevel GetLoadLevel()
    {
        LIMITED_METHOD_DAC_CONTRACT;

        DWORD dwFlags = GetAuxiliaryData()->m_dwFlags;

        if (dwFlags & MethodTableAuxiliaryData::enum_flag_IsNotFullyLoaded)
        {
            if (dwFlags & MethodTableAuxiliaryData::enum_flag_UnrestoredTypeKey)
                return CLASS_LOAD_UNRESTOREDTYPEKEY;

            if (dwFlags & MethodTableAuxiliaryData::enum_flag_Unrestored)
                return CLASS_LOAD_UNRESTORED;

            if (dwFlags & MethodTableAuxiliaryData::enum_flag_HasApproxParent)
                return CLASS_LOAD_APPROXPARENTS;

            if (!(dwFlags & MethodTableAuxiliaryData::enum_flag_DependenciesLoaded))
                return CLASS_LOAD_EXACTPARENTS;

            return CLASS_DEPENDENCIES_LOADED;
        }

        return CLASS_LOADED;
    }

#ifdef _DEBUG
    CHECK CheckLoadLevel(ClassLoadLevel level)
    {
        LIMITED_METHOD_CONTRACT;
        return TypeHandle(this).CheckLoadLevel(level);
    }
#endif


    void DoFullyLoad(Generics::RecursionGraph * const pVisited, const ClassLoadLevel level, DFLPendingList * const pPending, BOOL * const pfBailed,
                     const InstantiationContext * const pInstContext);

    //-------------------------------------------------------------------
    // METHOD TABLES AS TYPE DESCRIPTORS
    //
    // A MethodTable can represeent a type such as "String" or an
    // instantiated type such as "List<String>".
    //

    inline BOOL IsInterface()
    {
        LIMITED_METHOD_DAC_CONTRACT;
        return GetFlag(enum_flag_Category_Mask) == enum_flag_Category_Interface;
    }

    void SetIsInterface()
    {
        LIMITED_METHOD_CONTRACT;

        _ASSERTE(GetFlag(enum_flag_Category_Mask) == 0);
        SetFlag(enum_flag_Category_Interface);
    }

    inline BOOL IsSealed();

    inline BOOL IsAbstract();

    BOOL IsExternallyVisible();

    // Get the instantiation for this instantiated type e.g. for Dict<string,int>
    // this would be an array {string,int}
    // If not instantiated, return NULL
    Instantiation GetInstantiation();

    // Get the instantiation for an instantiated type or a pointer to the
    // element type for an array
    Instantiation GetClassOrArrayInstantiation();
    Instantiation GetArrayInstantiation();

    // Does this method table require that additional modules be loaded?
    inline BOOL HasModuleDependencies()
    {
        LIMITED_METHOD_CONTRACT;
        return GetFlag(enum_flag_HasModuleDependencies);
    }

    inline void SetHasModuleDependencies()
    {
        SetFlag(enum_flag_HasModuleDependencies);
    }

    inline BOOL IsIntrinsicType()
    {
        LIMITED_METHOD_DAC_CONTRACT;;
        return GetFlag(enum_flag_IsIntrinsicType);
    }

    inline void SetIsIntrinsicType()
    {
        LIMITED_METHOD_DAC_CONTRACT;;
        SetFlag(enum_flag_IsIntrinsicType);
    }

    // Is this a method table for a generic type instantiation, e.g. List<string>?
    inline BOOL HasInstantiation();

    // Returns true for any class which is either itself a generic
    // instantiation or is derived from a generic
    // instantiation anywhere in it's class hierarchy,
    //
    // e.g. class D : C<int>
    // or class E : D, class D : C<int>
    //
    // Does not return true just because the class supports
    // an instantiated interface type.
    BOOL HasGenericClassInstantiationInHierarchy()
    {
        WRAPPER_NO_CONTRACT;
        return GetNumDicts() != 0;
    }

    // Is this an instantiation of a generic class at its formal
    // type parameters ie. List<T> ?
    inline BOOL IsGenericTypeDefinition();

    BOOL ContainsGenericMethodVariables();

    // When creating an interface map, under some circumstances the
    // runtime will place the special marker type in the interface map instead
    // of the fully loaded type. This is to reduce the amount of type loading
    // performed at process startup.
    //
    // The current rule is that these interfaces can only appear
    // on valuetypes that are not shared generic, and that the special
    // marker type is the open generic type.
    //
    inline bool IsSpecialMarkerTypeForGenericCasting()
    {
        return IsGenericTypeDefinition();
    }

    static const DWORD MaxGenericParametersForSpecialMarkerType = 8;

    static BOOL ComputeContainsGenericVariables(Instantiation inst);

    inline void SetContainsGenericVariables()
    {
        LIMITED_METHOD_CONTRACT;
        SetFlag(enum_flag_ContainsGenericVariables);
    }

    inline void SetHasVariance()
    {
        LIMITED_METHOD_CONTRACT;
        SetFlag(enum_flag_HasVariance);
    }

    inline BOOL HasVariance()
    {
        LIMITED_METHOD_CONTRACT;
        return GetFlag(enum_flag_HasVariance);
    }

    // Is this something like List<T> or List<Stack<T>>?
    // List<Blah<T>> only exists for reflection and verification.
    inline DWORD ContainsGenericVariables(BOOL methodVarsOnly = FALSE)
    {
        WRAPPER_NO_CONTRACT;
        SUPPORTS_DAC;
        if (methodVarsOnly)
            return ContainsGenericMethodVariables();
        else
            return GetFlag(enum_flag_ContainsGenericVariables);
    }

    BOOL IsByRefLike()
    {
        LIMITED_METHOD_DAC_CONTRACT;;
        return GetFlag(enum_flag_IsByRefLike);
    }

    void SetIsByRefLike()
    {
        LIMITED_METHOD_CONTRACT;
        SetFlag(enum_flag_IsByRefLike);
    }

    // class is a com object class
    Module* GetDefiningModuleForOpenType();

    inline BOOL IsTypicalTypeDefinition()
    {
        LIMITED_METHOD_CONTRACT;
        return !HasInstantiation() || IsGenericTypeDefinition();
    }

    BOOL HasSameTypeDefAs(MethodTable *pMT);

    //-------------------------------------------------------------------
    // GENERICS & CODE SHARING
    //

    BOOL IsSharedByGenericInstantiations();

    // If this is a "representative" generic MT or a non-generic (regular) MT return true
    inline BOOL IsCanonicalMethodTable();

    // Return the canonical representative MT amongst the set of MT's that share
    // code with the given MT because of generics.
    PTR_MethodTable GetCanonicalMethodTable();

    //-------------------------------------------------------------------
    // Accessing methods by slot number
    //
    // Some of these functions are also currently used to get non-virtual
    // methods, relying on the assumption that they are contiguous.  This
    // is not true for non-virtual methods in generic instantiations, which
    // only live on the canonical method table.

    enum
    {
        NO_SLOT = 0xffff // a unique slot number used to indicate "empty" for fields that record slot numbers
    };

    PCODE GetSlot(UINT32 slotNumber)
    {
        WRAPPER_NO_CONTRACT;
        CONSISTENCY_CHECK(slotNumber < GetNumVtableSlots());

        return *GetSlotPtrRaw(slotNumber);
    }

    // Special-case for when we know that the slot number corresponds
    // to a virtual method.
    inline PCODE GetSlotForVirtual(UINT32 slotNum)
    {
        LIMITED_METHOD_CONTRACT;

        CONSISTENCY_CHECK(slotNum < GetNumVirtuals());
        // Virtual slots live in chunks pointed to by vtable indirections
        return *(GetVtableIndirections()[GetIndexOfVtableIndirection(slotNum)] + GetIndexAfterVtableIndirection(slotNum));
    }

    PTR_PCODE GetSlotPtrRaw(UINT32 slotNum)
    {
        WRAPPER_NO_CONTRACT;
        CONSISTENCY_CHECK(slotNum < GetNumVtableSlots());

        if (slotNum < GetNumVirtuals())
        {
             // Virtual slots live in chunks pointed to by vtable indirections
            return GetVtableIndirections()[GetIndexOfVtableIndirection(slotNum)] + GetIndexAfterVtableIndirection(slotNum);
        }
        else
        {
            // Non-virtual slots < GetNumVtableSlots live before the MethodTableAuxiliaryData. The array grows backwards
            _ASSERTE(HasNonVirtualSlots());
            return MethodTableAuxiliaryData::GetNonVirtualSlotsArray(GetAuxiliaryDataForWrite()) - (1 + (slotNum - GetNumVirtuals()));
        }
    }

    PTR_PCODE GetSlotPtr(UINT32 slotNum)
    {
        WRAPPER_NO_CONTRACT;
        return GetSlotPtrRaw(slotNum);
    }

    void SetSlot(UINT32 slotNum, PCODE slotVal);

    //-------------------------------------------------------------------
    // The VTABLE
    //
    // Rather than the traditional array of code pointers (or "slots") we use a two-level vtable in
    // which slots for virtual methods live in chunks.  Doing so allows the chunks to be shared among
    // method tables (the most common example being between parent and child classes where the child
    // does not override any method in the chunk).  This yields substantial space savings at the fixed
    // cost of one additional indirection for a virtual call.
    //
    // Note that none of this should be visible outside the implementation of MethodTable; all other
    // code continues to refer to a virtual method via the traditional slot number.  This is similar to
    // how we refer to non-virtual methods as having a slot number despite having long ago moved their
    // code pointers out of the vtable.
    //
    // Consider a class where GetNumVirtuals is 5 and (for the sake of the example) assume we break
    // the vtable into chunks of size 3.  The layout would be as follows:
    //
    //   pMT                       chunk 1                   chunk 2
    //   ------------------        ------------------        ------------------
    //   |                |        |      M1()      |        |      M4()      |
    //   |   fixed-size   |        ------------------        ------------------
    //   |   portion of   |        |      M2()      |        |      M5()      |
    //   |   MethodTable  |        ------------------        ------------------
    //   |                |        |      M3()      |
    //   ------------------        ------------------
    //   | ptr to chunk 1 |
    //   ------------------
    //   | ptr to chunk 2 |
    //   ------------------
    //
    // We refer to "ptr to chunk 1" and "ptr to chunk 2" as "indirection slots."
    //
    // The current chunking strategy is independent of class properties; all are of size 8.  Several
    // other strategies were tried, and the only one that has performed better empirically is to begin
    // with a single chunk of size 4 (matching the number of virtuals in System.Object) and then
    // continue with chunks of size 8.  However it was a small improvement and required the run-time
    // helpers listed below to be measurably slower.
    //
    // If you want to change this, you should only need to modify the first four functions below
    // along with any assembly helper that has taken a dependency on the layout.  Currently,
    // those consist of:
    //     JIT_IsInstanceOfInterface
    //     JIT_ChkCastInterface
    //     Transparent proxy stub
    //
    // This layout only applies to the virtual methods in a class (those with slot number below GetNumVirtuals).
    // Non-virtual methods that are in the vtable (those with slot numbers between GetNumVirtuals and
    // GetNumVtableSlots) are laid out in a single chunk pointed to by an optional member.
    // See GetSlotPtrRaw for more details.

    #define VTABLE_SLOTS_PER_CHUNK 8
    #define VTABLE_SLOTS_PER_CHUNK_LOG2 3

    typedef PCODE VTableIndir2_t;
    typedef DPTR(VTableIndir2_t) VTableIndir_t;

    static DWORD GetIndexOfVtableIndirection(DWORD slotNum);
    static DWORD GetStartSlotForVtableIndirection(UINT32 indirectionIndex, DWORD wNumVirtuals);
    static DWORD GetEndSlotForVtableIndirection(UINT32 indirectionIndex, DWORD wNumVirtuals);
    static UINT32 GetIndexAfterVtableIndirection(UINT32 slotNum);
    static DWORD GetNumVtableIndirections(DWORD wNumVirtuals);
    DPTR(VTableIndir_t) GetVtableIndirections();
    DWORD GetNumVtableIndirections();

    class VtableIndirectionSlotIterator
    {
        friend class MethodTable;

    private:
        DPTR(VTableIndir_t) m_pSlot;
        DWORD m_i;
        DWORD m_count;
        PTR_MethodTable m_pMT;

        VtableIndirectionSlotIterator(MethodTable *pMT);
        VtableIndirectionSlotIterator(MethodTable *pMT, DWORD index);

    public:
        BOOL Next();
        BOOL Finished();
        DWORD GetIndex();
        DWORD GetOffsetFromMethodTable();
        DPTR(VTableIndir2_t) GetIndirectionSlot();

#ifndef DACCESS_COMPILE
        void SetIndirectionSlot(DPTR(VTableIndir2_t) pChunk);
#endif

        DWORD GetStartSlot();
        DWORD GetEndSlot();
        DWORD GetNumSlots();
        DWORD GetSize();
    };  // class VtableIndirectionSlotIterator

    VtableIndirectionSlotIterator IterateVtableIndirectionSlots();
    VtableIndirectionSlotIterator IterateVtableIndirectionSlotsFrom(DWORD index);

    inline BOOL HasNonVirtualSlots()
    {
        LIMITED_METHOD_DAC_CONTRACT;
        return GetNumNonVirtualSlots() != 0;
    }

    inline unsigned GetNonVirtualSlotsArraySize()
    {
        LIMITED_METHOD_DAC_CONTRACT;
        return GetNumNonVirtualSlots() * sizeof(PCODE);
    }

    inline WORD GetNumNonVirtualSlots();

    inline BOOL HasVirtualStaticMethods() const;
    inline void SetHasVirtualStaticMethods();

    void VerifyThatAllVirtualStaticMethodsAreImplemented();

    inline WORD GetNumVirtuals()
    {
        LIMITED_METHOD_DAC_CONTRACT;

        return m_wNumVirtuals;
    }

    inline void SetNumVirtuals (WORD wNumVtableSlots)
    {
        LIMITED_METHOD_CONTRACT;
        m_wNumVirtuals = wNumVtableSlots;
    }

    unsigned GetNumParentVirtuals()
    {
        LIMITED_METHOD_CONTRACT;
        if (IsInterface()) {
            return 0;
        }
        MethodTable *pMTParent = GetParentMethodTable();
        return pMTParent == NULL ? 0 : pMTParent->GetNumVirtuals();
    }

    #define SIZEOF__MethodTable_ (0x10 + (6 INDEBUG(+1)) * TARGET_POINTER_SIZE)

    static inline DWORD GetVtableOffset()
    {
        LIMITED_METHOD_DAC_CONTRACT;

        return SIZEOF__MethodTable_;
    }

    // Return total methods: virtual, static, and instance method slots.
    WORD GetNumMethods();

    // Return number of slots in this methodtable. This is just an information about the layout of the methodtable, it should not be used
    // for functionality checks. Do not confuse with GetNumVirtuals()!
    WORD GetNumVtableSlots()
    {
        LIMITED_METHOD_DAC_CONTRACT;
        return GetNumVirtuals() + GetNumNonVirtualSlots();
    }

    //-------------------------------------------------------------------
    // Slots <-> the MethodDesc associated with the slot.
    //

    MethodDesc* GetMethodDescForSlot(DWORD slot);

    static MethodDesc*  GetMethodDescForSlotAddress(PCODE addr, BOOL fSpeculative = FALSE);

    PCODE GetRestoredSlot(DWORD slot);

    // Returns MethodTable that GetRestoredSlot get its values from
    MethodTable * GetRestoredSlotMT(DWORD slot);

    // Used to map methods on the same slot between instantiations.
    MethodDesc * GetParallelMethodDesc(MethodDesc * pDefMD);

    //-------------------------------------------------------------------
    // BoxedEntryPoint MethodDescs.
    //
    // Virtual methods on structs have BoxedEntryPoint method descs in their vtable.
    // See also notes for MethodDesc::FindOrCreateAssociatedMethodDesc.  You should
    // probably be using that function if you need to map between unboxing
    // stubs and non-unboxing stubs.

    MethodDesc* GetBoxedEntryPointMD(MethodDesc *pMD);

    MethodDesc* GetUnboxedEntryPointMD(MethodDesc *pMD);
    MethodDesc* GetExistingUnboxedEntryPointMD(MethodDesc *pMD);

    //-------------------------------------------------------------------
    // FIELD LAYOUT, OBJECT SIZE ETC.
    //

    inline BOOL HasLayout();

    inline EEClassLayoutInfo* GetLayoutInfo();

    EEClassNativeLayoutInfo const* GetNativeLayoutInfo();

    EEClassNativeLayoutInfo const* EnsureNativeLayoutInfoInitialized();

    inline BOOL IsBlittable();

    inline BOOL IsManagedSequential();

    inline BOOL HasExplicitSize();

    inline BOOL IsAutoLayoutOrHasAutoLayoutField();

    // Only accurate on types which are not auto layout
    inline BOOL IsInt128OrHasInt128Fields();

    UINT32 GetNativeSize();

    DWORD           GetBaseSize()
    {
        LIMITED_METHOD_DAC_CONTRACT;
        return(m_BaseSize);
    }

    void            SetBaseSize(DWORD baseSize)
    {
        LIMITED_METHOD_CONTRACT;
        m_BaseSize = baseSize;
    }

    BOOL            IsStringOrArray() const
    {
        LIMITED_METHOD_DAC_CONTRACT;
        return HasComponentSize();
    }

    BOOL IsString()
    {
        LIMITED_METHOD_DAC_CONTRACT;
        return HasComponentSize() && !IsArray() && RawGetComponentSize() == 2;
    }

    BOOL            HasComponentSize() const
    {
        LIMITED_METHOD_DAC_CONTRACT;
        return GetFlag(enum_flag_HasComponentSize);
    }

    // returns random combination of flags if this doesn't have a component size
    WORD            RawGetComponentSize()
    {
        LIMITED_METHOD_DAC_CONTRACT;
#if BIGENDIAN
        return *((WORD*)&m_dwFlags + 1);
#else // !BIGENDIAN
        return *(WORD*)&m_dwFlags;
#endif // !BIGENDIAN
    }

    // returns 0 if this doesn't have a component size

    // The component size is actually 16-bit WORD, but this method is returning SIZE_T to ensure
    // that SIZE_T is used everywhere for object size computation. It is necessary to support
    // objects bigger than 2GB.
    SIZE_T          GetComponentSize()
    {
        LIMITED_METHOD_DAC_CONTRACT;
        return HasComponentSize() ? RawGetComponentSize() : 0;
    }

    void SetComponentSize(WORD wComponentSize)
    {
        LIMITED_METHOD_CONTRACT;
        // it would be nice to assert here that this is either a string
        // or an array, but how do we know.
        //
        // it would also be nice to assert that the component size is > 0,
        // but that would not hold for array's of System.Void and generic type parameters
        SetFlag(enum_flag_HasComponentSize);
        m_dwFlags = (m_dwFlags & ~0xFFFF) | wComponentSize;
    }

    inline WORD GetNumInstanceFields();

    inline WORD GetNumStaticFields();

    inline WORD GetNumThreadStaticFields();

    // Note that for value types GetBaseSize returns the size of instance fields for
    // a boxed value, and GetNumInstanceFieldsBytes for an unboxed value.
    // We place methods like these on MethodTable primarily so we can choose to cache
    // the information within MethodTable, and so less code manipulates EEClass
    // objects directly, because doing so can lead to bugs related to generics.
    //
    // <TODO> Use m_wBaseSize whenever this is identical to GetNumInstanceFieldBytes.
    // We would need to reserve a flag for this. </TODO>
    //
    inline DWORD GetNumInstanceFieldBytes();

    int GetFieldAlignmentRequirement();

    inline WORD GetNumIntroducedInstanceFields();

    // Note: This flag MUST be available even from an unrestored MethodTable - see GcScanRoots in siginfo.cpp.
    DWORD           ContainsPointers()
    {
        LIMITED_METHOD_CONTRACT;
        return GetFlag(enum_flag_ContainsPointers);
    }

    BOOL            Collectible()
    {
        LIMITED_METHOD_CONTRACT;
#ifdef FEATURE_COLLECTIBLE_TYPES
        return GetFlag(enum_flag_Collectible);
#else
        return FALSE;
#endif
    }

    BOOL            ContainsPointersOrCollectible()
    {
        LIMITED_METHOD_CONTRACT;
        return GetFlag(enum_flag_ContainsPointers) || GetFlag(enum_flag_Collectible);
    }

    OBJECTHANDLE    GetLoaderAllocatorObjectHandle();
    NOINLINE BYTE *GetLoaderAllocatorObjectForGC();

    BOOL            IsNotTightlyPacked();

    BOOL            IsAllGCPointers();

    void SetContainsPointers()
    {
        LIMITED_METHOD_CONTRACT;
        SetFlag(enum_flag_ContainsPointers);
    }

#ifdef FEATURE_64BIT_ALIGNMENT
    inline bool RequiresAlign8()
    {
        LIMITED_METHOD_DAC_CONTRACT;
        return !!GetFlag(enum_flag_RequiresAlign8);
    }

    inline void SetRequiresAlign8()
    {
        LIMITED_METHOD_CONTRACT;
        SetFlag(enum_flag_RequiresAlign8);
    }
#endif // FEATURE_64BIT_ALIGNMENT

    //-------------------------------------------------------------------
    // FIELD DESCRIPTORS
    //
    // Most of this API still lives on EEClass.
    //
    // ************************************ WARNING *************
    // **   !!!!INSTANCE FIELDDESCS ARE REPRESENTATIVES!!!!!   **
    // ** THEY ARE SHARED BY COMPATIBLE GENERIC INSTANTIATIONS **
    // ************************************ WARNING *************

    // This goes straight to the EEClass
    // Careful about using this method. If it's possible that fields may have been added via EnC, then
    // must use the FieldDescIterator as any fields added via EnC won't be in the raw list
    PTR_FieldDesc GetApproxFieldDescListRaw();

    // This returns a type-exact FieldDesc for a static field, but may still return a representative
    // for a non-static field.
    PTR_FieldDesc GetFieldDescByIndex(DWORD fieldIndex);

    DWORD GetIndexForFieldDesc(FieldDesc *pField);

    inline bool HasPreciseInitCctors()
    {
        LIMITED_METHOD_CONTRACT;
        return !!GetFlag(enum_flag_HasPreciseInitCctors);
    }

    inline void SetHasPreciseInitCctors()
    {
        LIMITED_METHOD_CONTRACT;
        SetFlag(enum_flag_HasPreciseInitCctors);
    }

#if defined(FEATURE_HFA)
    inline bool IsHFA()
    {
        LIMITED_METHOD_CONTRACT;
        return !!GetFlag(enum_flag_IsHFA);
    }

    inline void SetIsHFA()
    {
        LIMITED_METHOD_CONTRACT;
        SetFlag(enum_flag_IsHFA);
    }
#else // !FEATURE_HFA
    bool IsHFA();
#endif // FEATURE_HFA

    // Returns the size in bytes of this type if it is a HW vector type; 0 otherwise.
    int GetVectorSize();

    // Get the HFA type. This is supported both with FEATURE_HFA, in which case it
    // depends on the cached bit on the class, or without, in which case it is recomputed
    // for each invocation.
    CorInfoHFAElemType GetHFAType();
    // The managed and unmanaged HFA type can differ for types with layout. The following two methods return the unmanaged HFA type.
    bool IsNativeHFA();
    CorInfoHFAElemType GetNativeHFAType();

#ifdef UNIX_AMD64_ABI
    inline bool IsRegPassedStruct()
    {
        LIMITED_METHOD_CONTRACT;
        return !!GetFlag(enum_flag_IsRegStructPassed);
    }

    inline void SetRegPassedStruct()
    {
        LIMITED_METHOD_CONTRACT;
        SetFlag(enum_flag_IsRegStructPassed);
    }
#else
    inline bool IsRegPassedStruct()
    {
        return false;
    }
#endif

#ifdef FEATURE_64BIT_ALIGNMENT
    // Returns true iff the native view of this type requires 64-bit alignment.
    bool NativeRequiresAlign8();
#endif // FEATURE_64BIT_ALIGNMENT

    //-------------------------------------------------------------------
    // PARENT INTERFACES
    //
    unsigned GetNumInterfaces()
    {
        LIMITED_METHOD_DAC_CONTRACT;
        return m_wNumInterfaces;
    }

    //-------------------------------------------------------------------
    // CASTING
    //
    BOOL CanCastToInterface(MethodTable *pTargetMT, TypeHandlePairList *pVisited = NULL);
    BOOL CanCastToClass(MethodTable *pTargetMT, TypeHandlePairList *pVisited = NULL);
    BOOL CanCastTo(MethodTable* pTargetMT, TypeHandlePairList *pVisited);
    BOOL ArraySupportsBizarreInterface(MethodTable* pInterfaceMT, TypeHandlePairList* pVisited);
    BOOL ArrayIsInstanceOf(MethodTable* pTargetMT, TypeHandlePairList* pVisited);

    BOOL CanCastByVarianceToInterfaceOrDelegate(MethodTable* pTargetMT, TypeHandlePairList* pVisited, MethodTable* pMTInterfaceMapOwner = NULL);

    // The inline part of equivalence check.
#ifndef DACCESS_COMPILE
    FORCEINLINE BOOL IsEquivalentTo(MethodTable *pOtherMT COMMA_INDEBUG(TypeHandlePairList *pVisited = NULL));

#ifdef FEATURE_TYPEEQUIVALENCE
    // This method is public so that TypeHandle has direct access to it
    BOOL IsEquivalentTo_Worker(MethodTable *pOtherMT COMMA_INDEBUG(TypeHandlePairList *pVisited));      // out-of-line part, SO tolerant
private:
    BOOL IsEquivalentTo_WorkerInner(MethodTable *pOtherMT COMMA_INDEBUG(TypeHandlePairList *pVisited)); // out-of-line part, SO intolerant
#endif // FEATURE_TYPEEQUIVALENCE
#endif

public:
    //-------------------------------------------------------------------
    // THE METHOD TABLE PARENT (SUPERCLASS/BASE CLASS)
    //
    BOOL HasApproxParent()
    {
        LIMITED_METHOD_DAC_CONTRACT;
        return (GetAuxiliaryData()->m_dwFlags & MethodTableAuxiliaryData::enum_flag_HasApproxParent) != 0;
    }
    inline void SetHasExactParent()
    {
        WRAPPER_NO_CONTRACT;
        InterlockedAnd((LONG*)&GetAuxiliaryDataForWrite()->m_dwFlags, ~MethodTableAuxiliaryData::enum_flag_HasApproxParent);
    }


    // Caller must know that the parent method table is not an encoded fixup
    inline PTR_MethodTable GetParentMethodTable()
    {
        LIMITED_METHOD_DAC_CONTRACT;

        PRECONDITION(IsParentMethodTablePointerValid());
        return m_pParentMethodTable;
    }

#ifndef DACCESS_COMPILE
    inline MethodTable ** GetParentMethodTableValuePtr()
    {
        LIMITED_METHOD_CONTRACT;
        return &m_pParentMethodTable;
    }
#endif // !DACCESS_COMPILE

    // Is the parent method table pointer equal to the given argument?
    BOOL ParentEquals(PTR_MethodTable pMT)
    {
        LIMITED_METHOD_DAC_CONTRACT;
        PRECONDITION(IsParentMethodTablePointerValid());
        return GetParentMethodTable() == pMT;
    }

#ifdef _DEBUG
    BOOL IsParentMethodTablePointerValid();
#endif

#ifndef DACCESS_COMPILE
    void SetParentMethodTable (MethodTable *pParentMethodTable)
    {
        LIMITED_METHOD_CONTRACT;
        m_pParentMethodTable = pParentMethodTable;
#ifdef _DEBUG
        GetAuxiliaryDataForWrite()->SetParentMethodTablePointerValid();
#endif
    }
#endif // !DACCESS_COMPILE
    MethodTable * GetMethodTableMatchingParentClass(MethodTable * pWhichParent);
    Instantiation GetInstantiationOfParentClass(MethodTable *pWhichParent);

    //-------------------------------------------------------------------
    // THE  EEClass (Possibly shared between instantiations!).
    //
    // Note that it is not generally the case that GetClass.GetMethodTable() == t.

    PTR_EEClass GetClass();

    PTR_EEClass GetClassWithPossibleAV();

    BOOL ValidateWithPossibleAV();

    BOOL IsClassPointerValid();

    static UINT32 GetOffsetOfFlags()
    {
        LIMITED_METHOD_CONTRACT;
        return offsetof(MethodTable, m_dwFlags);
    }

    static UINT32 GetIfArrayThenSzArrayFlag()
    {
        LIMITED_METHOD_CONTRACT;
        return enum_flag_Category_IfArrayThenSzArray;
    }

    //-------------------------------------------------------------------
    // CONSTRUCTION
    //
    // Do not call the following at any time except when creating a method table.
    // One day we will have proper constructors for method tables and all these
    // will disappear.
#ifndef DACCESS_COMPILE
    inline void SetClass(EEClass *pClass)
    {
        LIMITED_METHOD_CONTRACT;
        m_pEEClass = pClass;
    }

    inline void SetCanonicalMethodTable(MethodTable * pMT)
    {
        m_pCanonMT = (TADDR)pMT | MethodTable::UNION_METHODTABLE;
    }
#endif

    inline void SetHasInstantiation(BOOL fTypicalInstantiation, BOOL fSharedByGenericInstantiations);

    //-------------------------------------------------------------------
    // INTERFACE IMPLEMENTATION
    //
 public:
    // Faster force-inlined version of ImplementsInterface
    BOOL ImplementsInterfaceInline(MethodTable *pInterface);

    BOOL ImplementsInterface(MethodTable *pInterface);
    BOOL ImplementsEquivalentInterface(MethodTable *pInterface);

    MethodDesc *GetMethodDescForInterfaceMethod(TypeHandle ownerType, MethodDesc *pInterfaceMD, BOOL throwOnConflict);
    MethodDesc *GetMethodDescForInterfaceMethod(MethodDesc *pInterfaceMD, BOOL throwOnConflict); // You can only use this one for non-generic interfaces

    //-------------------------------------------------------------------
    // INTERFACE MAP.
    //

    inline PTR_InterfaceInfo GetInterfaceMap();

#ifndef DACCESS_COMPILE
    void SetInterfaceMap(WORD wNumInterfaces, InterfaceInfo_t* iMap);
#endif

    inline int HasInterfaceMap()
    {
        LIMITED_METHOD_DAC_CONTRACT;
        return (m_wNumInterfaces != 0);
    }

    // Where possible, use this iterator over the interface map instead of accessing the map directly
    // That way we can easily change the implementation of the map
    class InterfaceMapIterator
    {
        friend class MethodTable;

    private:
        PTR_InterfaceInfo m_pMap;
        DWORD m_i;
        DWORD m_count;

        InterfaceMapIterator(MethodTable *pMT)
          : m_pMap(pMT->GetInterfaceMap()),
            m_i((DWORD) -1),
            m_count(pMT->GetNumInterfaces())
        {
            WRAPPER_NO_CONTRACT;
        }

        InterfaceMapIterator(MethodTable *pMT, DWORD index)
          : m_pMap(pMT->GetInterfaceMap() + index),
            m_i(index),
            m_count(pMT->GetNumInterfaces())
        {
            WRAPPER_NO_CONTRACT;
            CONSISTENCY_CHECK(index >= 0 && index < m_count);
        }

    public:
        InterfaceInfo_t* GetInterfaceInfo()
        {
            LIMITED_METHOD_CONTRACT;
            return m_pMap;
        }

        // Move to the next item in the map, returning TRUE if an item
        // exists or FALSE if we've run off the end
        inline BOOL Next()
        {
            LIMITED_METHOD_CONTRACT;
            PRECONDITION(!Finished());
            if (m_i != (DWORD) -1)
                m_pMap++;
            return (++m_i < m_count);
        }

        // Have we iterated over all of the items?
        BOOL Finished()
        {
            return (m_i == m_count);
        }

#ifndef DACCESS_COMPILE
        // Get the interface at the current position. This GetInterfaceMethod
        // will ensure that the exact correct instantiation of the interface
        // is found, even if the MethodTable in the interface map is the generic
        // approximation
        PTR_MethodTable GetInterface(MethodTable* pMTOwner, ClassLoadLevel loadLevel = CLASS_LOADED);
#endif

        // Get the interface at the current position, with whatever its normal load level is
        inline PTR_MethodTable GetInterfaceApprox()
        {
            CONTRACT(PTR_MethodTable)
            {
                GC_NOTRIGGER;
                NOTHROW;
                SUPPORTS_DAC;
                PRECONDITION(m_i != (DWORD) -1 && m_i < m_count);
                POSTCONDITION(CheckPointer(RETVAL));
            }
            CONTRACT_END;

            RETURN (m_pMap->GetMethodTable());
        }

        inline bool CurrentInterfaceMatches(MethodTable* pMTOwner, MethodTable* pMT)
        {
            CONTRACT(bool)
            {
                GC_NOTRIGGER;
                NOTHROW;
                SUPPORTS_DAC;
                PRECONDITION(m_i != (DWORD) -1 && m_i < m_count);
            }
            CONTRACT_END;

            MethodTable *pCurrentMethodTable = m_pMap->GetMethodTable();

            bool exactMatch = pCurrentMethodTable == pMT;
            if (!exactMatch)
            {
                if (pCurrentMethodTable->HasSameTypeDefAs(pMT) &&
                    pMT->HasInstantiation() &&
                    pCurrentMethodTable->IsSpecialMarkerTypeForGenericCasting() &&
                    !pMTOwner->ContainsGenericVariables() &&
                    pMT->GetInstantiation().ContainsAllOneType(pMTOwner))
                {
                    exactMatch = true;
#ifndef DACCESS_COMPILE
                    // We match exactly, and have an actual pMT loaded. Insert
                    // the searched for interface if it is fully loaded, so that
                    // future checks are more efficient
                    if (pMT->IsFullyLoaded())
                        SetInterface(pMT);
#endif
                }
            }

            RETURN (exactMatch);
        }

        inline bool HasSameTypeDefAs(MethodTable* pMT)
        {
            CONTRACT(bool)
            {
                GC_NOTRIGGER;
                NOTHROW;
                SUPPORTS_DAC;
                PRECONDITION(m_i != (DWORD) -1 && m_i < m_count);
            }
            CONTRACT_END;

            RETURN (m_pMap->GetMethodTable()->HasSameTypeDefAs(pMT));
        }

#ifndef DACCESS_COMPILE
        void SetInterface(MethodTable *pMT)
        {
            WRAPPER_NO_CONTRACT;
            m_pMap->SetMethodTable(pMT);
        }
#endif

        DWORD GetIndex()
        {
            LIMITED_METHOD_CONTRACT;
            return m_i;
        }
    };  // class InterfaceMapIterator

    // Create a new iterator over the interface map
    // The iterator starts just before the first item in the map
    InterfaceMapIterator IterateInterfaceMap()
    {
        WRAPPER_NO_CONTRACT;
        return InterfaceMapIterator(this);
    }

    // Create a new iterator over the interface map, starting at the index specified
    InterfaceMapIterator IterateInterfaceMapFrom(DWORD index)
    {
        WRAPPER_NO_CONTRACT;
        return InterfaceMapIterator(this, index);
    }

    //-------------------------------------------------------------------
    // ADDITIONAL INTERFACE MAP DATA
    //

    // We store extra info (flag bits) for interfaces implemented on this MethodTable in a separate optional
    // location for better data density (if we put them in the interface map directly data alignment could
    // have us using 32 or even 64 bits to represent a single boolean value). Currently the only flag we
    // persist is IsDeclaredOnClass (was the interface explicitly declared by this class).

    // Currently we always store extra info whenever we have an interface map (in the future you could imagine
    // this being limited to those scenarios in which at least one of the interfaces has a non-default value
    // for a flag).
    inline BOOL HasExtraInterfaceInfo()
    {
        SUPPORTS_DAC;
        return HasInterfaceMap();
    }

    // Count of interfaces that can have their extra info stored inline in the optional data structure itself
    // (once the interface count exceeds this limit the optional data slot will instead point to a buffer with
    // the information).
    enum { kInlinedInterfaceInfoThreshold = sizeof(TADDR) * 8 };

    // Calculate how many bytes of storage will be required to track additional information for interfaces.
    // This will be zero if there are no interfaces, but can also be zero for small numbers of interfaces as
    // well, and callers should be ready to handle this.
    static SIZE_T GetExtraInterfaceInfoSize(DWORD cInterfaces);

    // Called after GetExtraInterfaceInfoSize above to setup a new MethodTable with the additional memory to
    // track extra interface info. If there are a non-zero number of interfaces implemented on this class but
    // GetExtraInterfaceInfoSize() returned zero, this call must still be made (with a NULL argument).
    void InitializeExtraInterfaceInfo(PVOID pInfo);

#ifdef DACCESS_COMPILE
    void EnumMemoryRegionsForExtraInterfaceInfo();
#endif // DACCESS_COMPILE

    // For the given interface in the map (specified via map index) mark the interface as declared explicitly
    // on this class. This is not legal for dynamically added interfaces (as used by RCWs).
    void SetInterfaceDeclaredOnClass(DWORD index);

    // For the given interface in the map (specified via map index) return true if the interface was declared
    // explicitly on this class.
    bool IsInterfaceDeclaredOnClass(DWORD index);

    //-------------------------------------------------------------------
    // VIRTUAL/INTERFACE CALL RESOLUTION
    //
    // These should probably go in method.hpp since they don't have
    // much to do with method tables per se.
    //

    // get the method desc given the interface method desc
    static MethodDesc *GetMethodDescForInterfaceMethodAndServer(TypeHandle ownerType, MethodDesc *pItfMD, OBJECTREF *pServer);

#ifdef FEATURE_COMINTEROP
    // get the method desc given the interface method desc on a COM implemented server (if fNullOk is set then NULL is an allowable return value)
    MethodDesc *GetMethodDescForComInterfaceMethod(MethodDesc *pItfMD, bool fNullOk);
#endif // FEATURE_COMINTEROP

    // Resolve virtual static interface method pInterfaceMD on this type.
    //
    // Specify allowNullResult to return NULL instead of throwing if the there is no implementation
    // Specify verifyImplemented to verify that there is a match, but do not actually return a final usable MethodDesc
    // Specify allowVariantMatches to permit generic interface variance
    // Specify uniqueResolution to store the flag saying whether the resolution was unambiguous;
    // when NULL, throw an AmbiguousResolutionException upon hitting ambiguous SVM resolution.
    // The 'level' parameter specifies the load level for the class containing the resolved MethodDesc.
    MethodDesc *ResolveVirtualStaticMethod(
        MethodTable* pInterfaceType,
        MethodDesc* pInterfaceMD,
        ResolveVirtualStaticMethodFlags resolveVirtualStaticMethodFlags,
        BOOL *uniqueResolution = NULL,
        ClassLoadLevel level = CLASS_LOADED);

    // Try a partial resolve of the constraint call, up to generic code sharing.
    //
    // Note that this will not necessarily resolve the call exactly, since we might be compiling
    // shared generic code - it may just resolve it to a candidate suitable for
    // JIT compilation, and require a runtime lookup for the actual code pointer
    // to call.
    //
    // Return NULL if the call could not be resolved, e.g. because it is invoked
    // on a type that inherits the implementation of the method from System.Object
    // or System.ValueType.
    //
    // Always returns an unboxed entry point with a uniform calling convention.
    MethodDesc * TryResolveConstraintMethodApprox(
        TypeHandle   ownerType,
        MethodDesc * pMD,
        BOOL *       pfForceUseRuntimeLookup = NULL);

    //-------------------------------------------------------------------
    // CONTRACT IMPLEMENTATIONS
    //

    inline BOOL HasDispatchMap()
    {
        WRAPPER_NO_CONTRACT;
        return GetDispatchMap() != NULL;
    }

    PTR_DispatchMap GetDispatchMap();

    inline BOOL HasDispatchMapSlot()
    {
        LIMITED_METHOD_DAC_CONTRACT;
        return GetFlag(enum_flag_HasDispatchMapSlot);
    }

protected:
    BOOL FindEncodedMapDispatchEntry(UINT32 typeID,
                                     UINT32 slotNumber,
                                     DispatchMapEntry *pEntry);

    BOOL FindIntroducedImplementationTableDispatchEntry(UINT32 slotNumber,
                                                        DispatchMapEntry *pEntry,
                                                        BOOL fVirtualMethodsOnly);

    BOOL FindDispatchEntryForCurrentType(UINT32 typeID,
                                         UINT32 slotNumber,
                                         DispatchMapEntry *pEntry);

    BOOL FindDispatchEntry(UINT32 typeID,
                           UINT32 slotNumber,
                           DispatchMapEntry *pEntry);

private:
    BOOL FindDispatchImpl(
        UINT32         typeID,
        UINT32         slotNumber,
        DispatchSlot * pImplSlot,
        BOOL           throwOnConflict);

public:
#ifndef DACCESS_COMPILE
    BOOL FindDefaultInterfaceImplementation(
        MethodDesc *pInterfaceMD,
        MethodTable *pObjectMT,
        MethodDesc **ppDefaultMethod,
        FindDefaultInterfaceImplementationFlags findDefaultImplementationFlags,
        ClassLoadLevel level = CLASS_LOADED);
#endif // DACCESS_COMPILE

    DispatchSlot FindDispatchSlot(UINT32 typeID, UINT32 slotNumber, BOOL throwOnConflict);

    // You must use the second of these two if there is any chance the pMD is a method
    // on a generic interface such as IComparable<T> (which it normally can be).  The
    // ownerType is used to provide an exact qualification in the case the pMD is
    // a shared method descriptor.
    DispatchSlot FindDispatchSlotForInterfaceMD(MethodDesc *pMD, BOOL throwOnConflict);
    DispatchSlot FindDispatchSlotForInterfaceMD(TypeHandle ownerType, MethodDesc *pMD, BOOL throwOnConflict);

    MethodDesc *ReverseInterfaceMDLookup(UINT32 slotNumber);

    // Lookup, does not assign if not already done.
    UINT32 LookupTypeID();
    // Lookup, will assign ID if not already done.
    UINT32 GetTypeID();


    // Will return either the dispatch map type. May trigger type loader in order to get
    // exact result.
    MethodTable *LookupDispatchMapType(DispatchMapTypeID typeID);
    bool DispatchMapTypeMatchesMethodTable(DispatchMapTypeID typeID, MethodTable* pMT);

    MethodDesc *GetIntroducingMethodDesc(DWORD slotNumber);

    // Determines whether all methods in the given interface have their final implementing
    // slot in a parent class. I.e. if this returns TRUE, it is trivial (no VSD lookup) to
    // dispatch pItfMT methods on this class if one knows how to dispatch them on pParentMT.
    BOOL ImplementsInterfaceWithSameSlotsAsParent(MethodTable *pItfMT, MethodTable *pParentMT);

    // Try to resolve a given static virtual method override on this type. Return nullptr
    // when not found.
    MethodDesc *TryResolveVirtualStaticMethodOnThisType(MethodTable* pInterfaceType, MethodDesc* pInterfaceMD, ResolveVirtualStaticMethodFlags resolveVirtualStaticMethodFlags, ClassLoadLevel level);

public:
    static MethodDesc *MapMethodDeclToMethodImpl(MethodDesc *pMDDecl);

    //-------------------------------------------------------------------
    // FINALIZATION SEMANTICS
    //

    DWORD  CannotUseSuperFastHelper()
    {
        WRAPPER_NO_CONTRACT;
        return HasFinalizer();
    }

    void SetHasFinalizer()
    {
        LIMITED_METHOD_CONTRACT;
        SetFlag(enum_flag_HasFinalizer);
    }

    void SetHasCriticalFinalizer()
    {
        LIMITED_METHOD_CONTRACT;
        _ASSERTE(!HasComponentSize());
        SetFlag(enum_flag_HasCriticalFinalizer);
    }
    // Does this class have non-trivial finalization requirements?
    DWORD HasFinalizer()
    {
        LIMITED_METHOD_DAC_CONTRACT;
        return GetFlag(enum_flag_HasFinalizer);
    }
    // Must this class be finalized during a rude appdomain unload, and
    // must it's finalizer run in a different order from normal finalizers?
    DWORD HasCriticalFinalizer() const
    {
        LIMITED_METHOD_CONTRACT;
        return !HasComponentSize() && GetFlag(enum_flag_HasCriticalFinalizer);
    }

    //-------------------------------------------------------------------
    // STATIC FIELDS
    //

    DWORD  GetOffsetOfFirstStaticHandle();
    DWORD  GetOffsetOfFirstStaticMT();

#ifndef DACCESS_COMPILE
    inline PTR_BYTE GetNonGCStaticsBasePointer();
    inline PTR_BYTE GetGCStaticsBasePointer();
    inline PTR_BYTE GetNonGCThreadStaticsBasePointer();
    inline PTR_BYTE GetGCThreadStaticsBasePointer();
    inline PTR_BYTE GetGCThreadStaticsBaseHandle();
#endif //!DACCESS_COMPILE

    inline PTR_BYTE GetNonGCThreadStaticsBasePointer(PTR_Thread pThread);
    inline PTR_BYTE GetGCThreadStaticsBasePointer(PTR_Thread pThread);

    inline DWORD IsDynamicStatics()
    {
        LIMITED_METHOD_DAC_CONTRACT;
        return !TestFlagWithMask(enum_flag_StaticsMask, enum_flag_StaticsMask_NonDynamic);
    }

    inline void SetDynamicStatics(BOOL fGeneric)
    {
        LIMITED_METHOD_CONTRACT;
        SetFlag(fGeneric ? enum_flag_StaticsMask_Generics : enum_flag_StaticsMask_Dynamic);
    }

    inline void SetHasBoxedRegularStatics()
    {
        LIMITED_METHOD_CONTRACT;
        _ASSERTE(!HasComponentSize());
        SetFlag(enum_flag_HasBoxedRegularStatics);
    }

    inline DWORD HasBoxedRegularStatics()
    {
        LIMITED_METHOD_CONTRACT;
        return GetFlag(enum_flag_HasBoxedRegularStatics);
    }

    inline void SetHasBoxedThreadStatics()
    {
        LIMITED_METHOD_CONTRACT;
        _ASSERTE(!HasComponentSize());
        SetFlag(enum_flag_HasBoxedThreadStatics);
    }

    inline DWORD HasBoxedThreadStatics()
    {
        LIMITED_METHOD_CONTRACT;
        return GetFlag(enum_flag_HasBoxedThreadStatics);
    }

    DWORD HasFixedAddressVTStatics();

    // Indicates if the MethodTable only contains abstract methods
    BOOL HasOnlyAbstractMethods();

    //-------------------------------------------------------------------
    // PER-INSTANTIATION STATICS INFO
    //


    void SetupGenericsStaticsInfo(FieldDesc* pStaticFieldDescs);

    BOOL HasGenericsStaticsInfo()
    {
        LIMITED_METHOD_DAC_CONTRACT;
        return GetFlag(enum_flag_StaticsMask_Generics);
    }

    PTR_FieldDesc GetGenericsStaticFieldDescs()
    {
        WRAPPER_NO_CONTRACT;
        _ASSERTE(HasGenericsStaticsInfo());
        return GetGenericsStaticsInfo()->m_pFieldDescs;
    }

    BOOL HasCrossModuleGenericStaticsInfo()
    {
        LIMITED_METHOD_DAC_CONTRACT;
        return TestFlagWithMask(enum_flag_StaticsMask, enum_flag_StaticsMask_CrossModuleGenerics);
    }

    PTR_Module GetGenericsStaticsModuleAndID(DWORD * pID);

    WORD GetNumHandleRegularStatics();

    //-------------------------------------------------------------------
    // DYNAMIC ID
    //

    // Used for generics and reflection emit in memory
    DWORD GetModuleDynamicEntryID();
    Module* GetModuleForStatics();

    //-------------------------------------------------------------------
    // GENERICS DICT INFO
    //

    // Number of generic arguments, whether this is a method table for
    // a generic type instantiation, e.g. List<string> or the "generic" MethodTable
    // e.g. for List.
    inline DWORD GetNumGenericArgs()
    {
        LIMITED_METHOD_DAC_CONTRACT;
        if (HasInstantiation())
            return (DWORD) (GetGenericsDictInfo()->m_wNumTyPars);
        else
            return 0;
    }

    inline DWORD GetNumDicts()
    {
        LIMITED_METHOD_DAC_CONTRACT;
        if (HasPerInstInfo())
        {
            PTR_GenericsDictInfo  pDictInfo = GetGenericsDictInfo();
            return (DWORD) (pDictInfo->m_wNumDicts);
        }
        else
            return 0;
    }

    //-------------------------------------------------------------------
    // OBJECTS
    //

    OBJECTREF Allocate();

    // This flavor of Allocate is more efficient, but can only be used
    // if IsRestored(), CheckInstanceActivated(), IsClassInited() are known to be true.
    // A sufficient condition is that another instance of the exact same type already
    // exists in the same appdomain. It's currently called only from Delegate.Combine
    // via COMDelegate::InternalAllocLike.
    OBJECTREF AllocateNoChecks();

    OBJECTREF Box(void* data);
    OBJECTREF FastBox(void** data);
#ifndef DACCESS_COMPILE
    BOOL UnBoxInto(void *dest, OBJECTREF src);
    void UnBoxIntoUnchecked(void *dest, OBJECTREF src);
#endif

#ifdef _DEBUG
    // Used for debugging class layout. Dumps to the debug console
    // when debug is true.
    void DebugDumpVtable(LPCUTF8 szClassName, BOOL fDebug);
    void Debug_DumpInterfaceMap(LPCSTR szInterfaceMapPrefix);
    void Debug_DumpDispatchMap();
    void DebugDumpFieldLayout(LPCUTF8 pszClassName, BOOL debug);
    void DebugRecursivelyDumpInstanceFields(LPCUTF8 pszClassName, BOOL debug);
    void DebugDumpGCDesc(LPCUTF8 pszClassName, BOOL debug);
#endif //_DEBUG

    inline BOOL IsAgileAndFinalizable()
    {
        LIMITED_METHOD_CONTRACT;
        // Right now, System.Thread is the only cases of this.
        // Things should stay this way - please don't change without talking to EE team.
        return this == g_pThreadClass;
    }


    //-------------------------------------------------------------------
    // ENUMS, DELEGATES, VALUE TYPES, ARRAYS
    //
    // #KindsOfElementTypes
    // GetInternalCorElementType() retrieves the internal representation of the type. It's not always
    // appropriate to use this. For example, we treat enums as their underlying type or some structs are
    // optimized to be ints. To get the signature type or the verifier type (same as signature except for
    // enums are normalized to the primitive type that underlies them), use the APIs in Typehandle.h
    //
    //   * code:TypeHandle.GetSignatureCorElementType()
    //   * code:TypeHandle.GetVerifierCorElementType()
    //   * code:TypeHandle.GetInternalCorElementType()
    CorElementType GetInternalCorElementType();
    void SetInternalCorElementType(CorElementType _NormType);

    // See code:TypeHandle::GetVerifierCorElementType for description
    CorElementType GetVerifierCorElementType();

    // See code:TypeHandle::GetSignatureCorElementType for description
    CorElementType GetSignatureCorElementType();

    // A true primitive is one who's GetVerifierCorElementType() ==
    //      ELEMENT_TYPE_I,
    //      ELEMENT_TYPE_I4,
    //      ELEMENT_TYPE_TYPEDBYREF etc.
    // Note that GetIntenalCorElementType might return these same values for some additional
    // types such as Enums and some structs.
    BOOL IsTruePrimitive();
    void SetIsTruePrimitive();

    // Is this delegate? Returns false for System.Delegate and System.MulticastDelegate.
    inline BOOL IsDelegate()
    {
        LIMITED_METHOD_DAC_CONTRACT;
        // We do not allow single cast delegates anymore, just check for multicast delegate
        _ASSERTE(g_pMulticastDelegateClass);
        return ParentEquals(g_pMulticastDelegateClass);
    }

    // Is this System.Object?
    inline BOOL IsObjectClass()
    {
        LIMITED_METHOD_CONTRACT;
        _ASSERTE(g_pObjectClass);
        return (this == g_pObjectClass);
    }

    // Is this System.ValueType?
    inline DWORD IsValueTypeClass()
    {
        LIMITED_METHOD_CONTRACT;
        _ASSERTE(g_pValueTypeClass);
        return (this == g_pValueTypeClass);
    }

    // Is this value type? Returns false for System.ValueType and System.Enum.
    inline BOOL IsValueType();

    // Is this enum? Returns false for System.Enum.
    inline BOOL IsEnum();

    // Is this array? Returns false for System.Array.
    inline BOOL IsArray()
    {
        LIMITED_METHOD_DAC_CONTRACT;
        return GetFlag(enum_flag_Category_Array_Mask) == enum_flag_Category_Array;
    }
    inline BOOL IsMultiDimArray()
    {
        LIMITED_METHOD_DAC_CONTRACT;
        PRECONDITION(IsArray());
        return !GetFlag(enum_flag_Category_IfArrayThenSzArray);
    }

    // Returns true if this type is Nullable<T> for some T.
    inline BOOL IsNullable()
    {
        LIMITED_METHOD_DAC_CONTRACT;
        return GetFlag(enum_flag_Category_Mask) == enum_flag_Category_Nullable;
    }

    inline void SetIsNullable()
    {
        LIMITED_METHOD_CONTRACT;
        _ASSERTE(GetFlag(enum_flag_Category_Mask) == enum_flag_Category_ValueType);
        SetFlag(enum_flag_Category_Nullable);
    }

    // The following methods are only valid for the method tables for array types.
    CorElementType GetArrayElementType();
    DWORD GetRank();

    TypeHandle GetArrayElementTypeHandle()
    {
        LIMITED_METHOD_DAC_CONTRACT;
        _ASSERTE (IsArray());
        return TypeHandle::FromTAddr(m_ElementTypeHnd);
    }

    void SetArrayElementTypeHandle(TypeHandle th)
    {
        LIMITED_METHOD_DAC_CONTRACT;
        m_ElementTypeHnd = th.AsTAddr();
    }

    TypeHandle * GetArrayElementTypeHandlePtr()
    {
        LIMITED_METHOD_CONTRACT;
        return (TypeHandle *)&m_ElementTypeHnd;
    }

    static inline DWORD GetOffsetOfArrayElementTypeHandle()
    {
        LIMITED_METHOD_CONTRACT;
        return offsetof(MethodTable, m_ElementTypeHnd);
    }

    //-------------------------------------------------------------------
    // UNDERLYING METADATA
    //


    // Get the RID/token for the metadata for the corresponding type declaration
    unsigned GetTypeDefRid()
    {
        LIMITED_METHOD_DAC_CONTRACT;
        return m_dwFlags2 >> 8;
    }

    inline mdTypeDef GetCl()
    {
        LIMITED_METHOD_CONTRACT;
        return TokenFromRid(GetTypeDefRid(), mdtTypeDef);
    }

    void SetCl(mdTypeDef token);

    // Get the MD Import for the metadata for the corresponding type declaration
    IMDInternalImport* GetMDImport();

    HRESULT GetCustomAttribute(WellKnownAttribute attribute,
                               const void  **ppData,
                               ULONG *pcbData);

    mdTypeDef GetEnclosingCl();

    CorNativeLinkType GetCharSet();

#ifdef DACCESS_COMPILE
    void EnumMemoryRegions(CLRDataEnumMemoryFlags flags);
#endif

    //-------------------------------------------------------------------
    // DICTIONARIES FOR GENERIC INSTANTIATIONS
    //
    // The PerInstInfo pointer is a pointer to per-instantiation pointer table,
    // each entry of which points to an instantiation "dictionary"
    // for an instantiated type; the last pointer points to a
    // dictionary which is specific to this method table, previous
    // entries point to dictionaries in superclasses. Instantiated interfaces and structs
    // have just single dictionary (no inheritance).
    //
    // GetNumDicts() gives the number of dictionaries.
    //
    //@nice GENERICS: instead of a separate table of pointers, put the pointers
    // in the vtable itself. Advantages:
    // * Time: we save an indirection as we don't need to go through PerInstInfo first.
    // * Space: no need for PerInstInfo (1 word)
    // Problem is that lots of code assumes that the vtable is filled
    // uniformly with pointers to MethodDesc stubs.
    //
    // The dictionary for the method table is just an array of handles for
    // type parameters in the following cases:
    // * instantiated interfaces (no code)
    // * instantiated types whose code is not shared
    // Otherwise, it starts with the type parameters and then has a fixed
    // number of slots for handles (types & methods)
    // that are filled in lazily at run-time. Finally there is a "spill-bucket"
    // pointer used when the dictionary gets filled.
    // In summary:
    //    typar_1              type handle for first type parameter
    //    ...
    //    typar_n              type handle for last type parameter
    //    slot_1               slot for first run-time handle (initially null)
    //    ...
    //    slot_m               slot for last run-time handle (initially null)
    //    next_bucket          pointer to spill bucket (possibly null)
    // The spill bucket contains just run-time handle slots.
    //   (Alternative: continue chaining buckets.
    //    Advantage: no need to deallocate when growing dictionaries.
    //    Disadvantage: more indirections required at run-time.)
    //
    // The layout of dictionaries is determined by GetClass()->GetDictionaryLayout()
    // Thus the layout can vary between incompatible instantiations. This is sometimes useful because individual type
    // parameters may or may not be shared. For example, consider a two parameter class Dict<K,D>. In instantiations shared with
    // Dict<double,string> any reference to K is known at JIT-compile-time (it's double) but any token containing D
    // must have a dictionary entry. On the other hand, for instantiations shared with Dict<string,double> the opposite holds.
    //

    typedef PTR_Dictionary PerInstInfoElem_t;
    typedef DPTR(PerInstInfoElem_t) PerInstInfo_t;

    // Return a pointer to the per-instantiation information. See field itself for comments.
    DPTR(PerInstInfoElem_t) GetPerInstInfo()
    {
        LIMITED_METHOD_DAC_CONTRACT;
        _ASSERTE(HasPerInstInfo());
        return m_pPerInstInfo;
    }
    BOOL HasPerInstInfo()
    {
        LIMITED_METHOD_DAC_CONTRACT;
        // Assert that either this is an array, or m_pPerInstInfo is non-NULL only if HasPerInstInfo is set
        _ASSERTE(IsArray() || (m_pPerInstInfo == NULL) == !GetFlag(enum_flag_HasPerInstInfo));

        // Assert that this if this is an Array, HasPerInstInfo is not set
        _ASSERTE(!IsArray() || !GetFlag(enum_flag_HasPerInstInfo));
        return GetFlag(enum_flag_HasPerInstInfo);
    }
#ifndef DACCESS_COMPILE
    static inline DWORD GetOffsetOfPerInstInfo()
    {
        LIMITED_METHOD_CONTRACT;
        return offsetof(MethodTable, m_pPerInstInfo);
    }
    void SetPerInstInfo(PerInstInfoElem_t *pPerInstInfo)
    {
        LIMITED_METHOD_CONTRACT;
        m_pPerInstInfo = pPerInstInfo;
    }
    void SetDictInfo(WORD numDicts, WORD numTyPars)
    {
        WRAPPER_NO_CONTRACT;
        GenericsDictInfo* pInfo = GetGenericsDictInfo();
        pInfo->m_wNumDicts  = numDicts;
        pInfo->m_wNumTyPars = numTyPars;
    }
#endif // !DACCESS_COMPILE
    PTR_GenericsDictInfo GetGenericsDictInfo()
    {
        LIMITED_METHOD_DAC_CONTRACT;
        // GenericsDictInfo is stored at negative offset of the dictionary
        return dac_cast<PTR_GenericsDictInfo>(GetPerInstInfo()) - 1;
    }

    // Get a pointer to the dictionary for this instantiated type
    // (The instantiation is stored in the initial slots of the dictionary)
    // If not instantiated, return NULL
    PTR_Dictionary GetDictionary();

    // Return a substitution suitbale for interpreting
    // the metadata in parent class, assuming we already have a subst.
    // suitable for interpreting the current class.
    //
    // If, for example, the definition for the current class is
    //   D<T> : C<List<T>, T[] >
    // then this (for C<!0,!1>) will be
    //   0 --> List<T>
    //   1 --> T[]
    // added to the chain of substitutions.
    //
    // Subsequently, if the definition for C is
    //   C<T, U> : B< Dictionary<T, U> >
    // then the next subst (for B<!0>) will be
    //   0 --> Dictionary< List<T>, T[] >

    Substitution GetSubstitutionForParent(const Substitution *pSubst);

    inline DWORD GetAttrClass();

    inline BOOL HasFieldsWhichMustBeInited();

    //-------------------------------------------------------------------
    // THE EXPOSED CLASS OBJECT
    //
    /*
     * m_ExposedClassObject is a RuntimeType instance for this class.  But
     * do NOT use it for Arrays or remoted objects!  All arrays of objects
     * share the same MethodTable/EEClass.
     * @GENERICS: this is per-instantiation data
     */
    // There are two version of GetManagedClassObject.  The GetManagedClassObject()
    //  method will get the class object.  If it doesn't exist it will be created.
    //  GetManagedClassObjectIfExists() will return null if the Type object doesn't exist.
    OBJECTREF GetManagedClassObject();
    OBJECTREF GetManagedClassObjectIfExists();


    // ------------------------------------------------------------------
    // Private part of MethodTable
    // ------------------------------------------------------------------

#ifndef DACCESS_COMPILE
    void AllocateAuxiliaryData(LoaderAllocator *pAllocator, Module *pLoaderModule, AllocMemTracker *pamTracker, bool hasGenericStatics = false, WORD nonVirtualSlots = 0, S_SIZE_T extraAllocation = S_SIZE_T(0));
#endif

    inline PTR_Const_MethodTableAuxiliaryData GetAuxiliaryData() const
    {
        LIMITED_METHOD_DAC_CONTRACT;
        return MethodTable::m_pAuxiliaryData;
    }

    inline PTR_MethodTableAuxiliaryData GetAuxiliaryDataForWrite()
    {
        LIMITED_METHOD_DAC_CONTRACT;
        return MethodTable::m_pAuxiliaryData;
    }

    //-------------------------------------------------------------------
    // The GUID Info
    // Used by COM interop to get GUIDs (IIDs and CLSIDs)

    // Get and cache the GUID for this interface/class
    HRESULT GetGuidNoThrow(GUID *pGuid, BOOL bGenerateIfNotFound, BOOL bClassic = TRUE);

    // Get and cache the GUID for this interface/class
    void    GetGuid(GUID *pGuid, BOOL bGenerateIfNotFound, BOOL bClassic = TRUE);

    // Convenience method - determine if the interface/class has a guid specified (even if not yet cached)
    BOOL HasExplicitGuid();

public :
    // Helper routines for the GetFullyQualifiedNameForClass macros defined at the top of class.h.
    // You probably should not use these functions directly.
    SString &_GetFullyQualifiedNameForClassNestedAware(SString &ssBuf);
    SString &_GetFullyQualifiedNameForClass(SString &ssBuf);
    LPCUTF8 GetFullyQualifiedNameInfo(LPCUTF8 *ppszNamespace);

private:
    template<typename RedirectFunctor> SString &_GetFullyQualifiedNameForClassNestedAwareInternal(SString &ssBuf);

public :
    //-------------------------------------------------------------------
    // Debug Info
    //


#ifdef _DEBUG
    inline LPCUTF8 GetDebugClassName()
    {
        LIMITED_METHOD_CONTRACT;
        return debug_m_szClassName;
    }
    inline void SetDebugClassName(LPCUTF8 name)
    {
        LIMITED_METHOD_CONTRACT;
        debug_m_szClassName = name;
    }

    // Was the type created with injected duplicates?
    // TRUE means that we tried to inject duplicates (not that we found one to inject).
    inline BOOL Debug_HasInjectedInterfaceDuplicates() const
    {
        LIMITED_METHOD_CONTRACT;
        return (GetAuxiliaryData()->m_dwFlags & MethodTableAuxiliaryData::enum_flag_HasInjectedInterfaceDuplicates) != 0;
    }
    inline void Debug_SetHasInjectedInterfaceDuplicates()
    {
        LIMITED_METHOD_CONTRACT;
        GetAuxiliaryDataForWrite()->m_dwFlags |= MethodTableAuxiliaryData::enum_flag_HasInjectedInterfaceDuplicates;
    }
#endif // _DEBUG


#ifndef DACCESS_COMPILE
public:
    //--------------------------------------------------------------------------------------
    class MethodData
    {
      public:
        inline ULONG AddRef()
            { LIMITED_METHOD_CONTRACT; return (ULONG) InterlockedIncrement((LONG*)&m_cRef); }

        ULONG Release();

        // Since all methods that return a MethodData already AddRef'd, we do NOT
        // want to AddRef when putting a holder around it. We only want to release it.
        static void HolderAcquire(MethodData *pEntry)
            { LIMITED_METHOD_CONTRACT; return; }
        static void HolderRelease(MethodData *pEntry)
            { WRAPPER_NO_CONTRACT; if (pEntry != NULL) pEntry->Release(); }

      protected:
        ULONG m_cRef;
        MethodTable *const m_pImplMT;
        MethodTable *const m_pDeclMT;

      public:
        MethodData(MethodTable *implMT, MethodTable *declMT) : m_cRef(1), m_pImplMT(implMT), m_pDeclMT(declMT) { LIMITED_METHOD_CONTRACT; }
        virtual ~MethodData() { LIMITED_METHOD_CONTRACT; }

        virtual MethodData  *GetDeclMethodData() = 0;
        MethodTable *GetDeclMethodTable() { return m_pDeclMT; }
        virtual MethodDesc  *GetDeclMethodDesc(UINT32 slotNumber) = 0;

        virtual MethodData  *GetImplMethodData() = 0;
        MethodTable *GetImplMethodTable() { return m_pImplMT; }
        virtual DispatchSlot GetImplSlot(UINT32 slotNumber) = 0;
        // Returns INVALID_SLOT_NUMBER if no implementation exists.
        virtual UINT32       GetImplSlotNumber(UINT32 slotNumber) = 0;
        virtual MethodDesc  *GetImplMethodDesc(UINT32 slotNumber) = 0;
        virtual void InvalidateCachedVirtualSlot(UINT32 slotNumber) = 0;

        virtual UINT32 GetNumVirtuals() = 0;
        virtual UINT32 GetNumMethods() = 0;

        virtual void UpdateImplMethodDesc(MethodDesc* pMD, UINT32 slotNumber) = 0;

      protected:
        static const UINT32 INVALID_SLOT_NUMBER = UINT32_MAX;

        // This is used when building the data
        struct MethodDataEntry
        {
          private:
            static const UINT32 INVALID_CHAIN_AND_INDEX = (UINT32)(-1);
            static const UINT16 INVALID_IMPL_SLOT_NUM = (UINT16)(-1);

            // This contains both the chain delta and the table index. The
            // reason that they are combined is that we need atomic update
            // of both, and it is convenient that both are on UINT16 in size.
            UINT32           m_chainDeltaAndTableIndex;
            UINT16           m_implSlotNum;     // For virtually remapped slots
            DispatchSlot     m_slot;            // The entry in the DispatchImplTable
            MethodDesc      *m_pMD;             // The MethodDesc for this slot

          public:
            inline MethodDataEntry() : m_slot(NULL)
                { WRAPPER_NO_CONTRACT; Init(); }

            inline void Init()
            {
                LIMITED_METHOD_CONTRACT;
                m_chainDeltaAndTableIndex = INVALID_CHAIN_AND_INDEX;
                m_implSlotNum = INVALID_IMPL_SLOT_NUM;
                m_slot = NULL;
                m_pMD = NULL;
            }

            inline BOOL IsDeclInit()
                { LIMITED_METHOD_CONTRACT; return m_chainDeltaAndTableIndex != INVALID_CHAIN_AND_INDEX; }
            inline BOOL IsImplInit()
                { LIMITED_METHOD_CONTRACT; return m_implSlotNum != INVALID_IMPL_SLOT_NUM; }

            inline void SetDeclData(UINT32 chainDelta, UINT32 tableIndex)
                { LIMITED_METHOD_CONTRACT; m_chainDeltaAndTableIndex = ((((UINT16) chainDelta) << 16) | ((UINT16) tableIndex)); }
            inline UINT32 GetChainDelta()
                { LIMITED_METHOD_CONTRACT; CONSISTENCY_CHECK(IsDeclInit()); return m_chainDeltaAndTableIndex >> 16; }
            inline UINT32 GetTableIndex()
                { LIMITED_METHOD_CONTRACT; CONSISTENCY_CHECK(IsDeclInit()); return (m_chainDeltaAndTableIndex & (UINT32)UINT16_MAX); }

            inline void SetImplData(UINT32 implSlotNum)
                { LIMITED_METHOD_CONTRACT; m_implSlotNum = (UINT16) implSlotNum; }
            inline UINT32 GetImplSlotNum()
                { LIMITED_METHOD_CONTRACT; CONSISTENCY_CHECK(IsImplInit()); return m_implSlotNum; }

            inline void SetSlot(DispatchSlot slot)
                { LIMITED_METHOD_CONTRACT; m_slot = slot; }
            inline DispatchSlot GetSlot()
                { LIMITED_METHOD_CONTRACT; return m_slot; }

            inline void SetMethodDesc(MethodDesc *pMD)
                { LIMITED_METHOD_CONTRACT; m_pMD = pMD; }
            inline MethodDesc *GetMethodDesc()
                { LIMITED_METHOD_CONTRACT; return m_pMD; }

        };

        static void ProcessMap(
            const DispatchMapTypeID * rgTypeIDs,
            UINT32                    cTypeIDs,
            MethodTable *             pMT,
            UINT32                    cCurrentChainDepth,
            MethodDataEntry *         rgWorkingData,
            size_t                    cWorkingData);
    };  // class MethodData

    typedef ::Holder < MethodData *, MethodData::HolderAcquire, MethodData::HolderRelease > MethodDataHolder;
    typedef ::Wrapper < MethodData *, MethodData::HolderAcquire, MethodData::HolderRelease > MethodDataWrapper;

protected:
    //--------------------------------------------------------------------------------------
    class MethodDataObject final : public MethodData
    {
      public:
        // Static method that returns the amount of memory to allocate for a particular type.
        static UINT32 GetObjectSize(MethodTable *pMT);

        // Constructor. Make sure you have allocated enough memory using GetObjectSize.
        inline MethodDataObject(MethodTable *pMT) : MethodData(pMT, pMT)
            { WRAPPER_NO_CONTRACT; Init(NULL); }

        inline MethodDataObject(MethodTable *pMT, MethodData *pParentData) : MethodData(pMT, pMT)
            { WRAPPER_NO_CONTRACT; Init(pParentData); }

        virtual ~MethodDataObject() { LIMITED_METHOD_CONTRACT; }

        virtual MethodData  *GetDeclMethodData()
            { LIMITED_METHOD_CONTRACT; return this; }
        virtual MethodDesc *GetDeclMethodDesc(UINT32 slotNumber);

        virtual MethodData  *GetImplMethodData()
            { LIMITED_METHOD_CONTRACT; return this; }
        virtual DispatchSlot GetImplSlot(UINT32 slotNumber);
        virtual UINT32       GetImplSlotNumber(UINT32 slotNumber);
        virtual MethodDesc  *GetImplMethodDesc(UINT32 slotNumber);
        virtual void InvalidateCachedVirtualSlot(UINT32 slotNumber);

        virtual UINT32 GetNumVirtuals()
            { LIMITED_METHOD_CONTRACT; return m_pDeclMT->GetNumVirtuals(); }
        virtual UINT32 GetNumMethods()
            { LIMITED_METHOD_CONTRACT; return m_pDeclMT->GetCanonicalMethodTable()->GetNumMethods(); }

        virtual void UpdateImplMethodDesc(MethodDesc* pMD, UINT32 slotNumber);

      protected:
        void Init(MethodData *pParentData);

        BOOL PopulateNextLevel();

        // This is used in staged map decoding - it indicates which type we will next decode.
        UINT32       m_iNextChainDepth;
        static const UINT32 MAX_CHAIN_DEPTH = UINT32_MAX;

        BOOL m_containsMethodImpl;

        // NOTE: Use of these APIs are unlocked and may appear to be erroneous. However, since calls
        //       to ProcessMap will result in identical values being placed in the MethodDataObjectEntry
        //       array, it it is not a problem if there is a race, since one thread may just end up
        //       doing some duplicate work.

        inline UINT32 GetNextChainDepth()
        { LIMITED_METHOD_CONTRACT; return VolatileLoad(&m_iNextChainDepth); }

        inline void SetNextChainDepth(UINT32 iDepth)
        {
            LIMITED_METHOD_CONTRACT;
            if (GetNextChainDepth() < iDepth) {
                VolatileStore(&m_iNextChainDepth, iDepth);
            }
        }

        // This is used when building the data
        struct MethodDataObjectEntry
        {
          private:
            MethodDesc *m_pMDDecl;
            MethodDesc *m_pMDImpl;

          public:
            inline MethodDataObjectEntry() : m_pMDDecl(NULL), m_pMDImpl(NULL) {}

            inline void SetDeclMethodDesc(MethodDesc *pMD)
                { LIMITED_METHOD_CONTRACT; m_pMDDecl = pMD; }
            inline MethodDesc *GetDeclMethodDesc()
                { LIMITED_METHOD_CONTRACT; return m_pMDDecl; }
            inline void SetImplMethodDesc(MethodDesc *pMD)
                { LIMITED_METHOD_CONTRACT; m_pMDImpl = pMD; }
            inline MethodDesc *GetImplMethodDesc()
                { LIMITED_METHOD_CONTRACT; return m_pMDImpl; }
        };


        inline MethodDataObjectEntry *GetEntryData()
            { LIMITED_METHOD_CONTRACT; return &m_rgEntries[0]; }

        inline MethodDataObjectEntry *GetEntry(UINT32 i)
            { LIMITED_METHOD_CONTRACT; CONSISTENCY_CHECK(i < GetNumMethods()); return GetEntryData() + i; }

        void FillEntryDataForAncestor(MethodTable *pMT);

        //
        // At the end of this object is an array
        //
        MethodDataObjectEntry m_rgEntries[0];

      public:
        struct TargetMethodTable
        {
            MethodTable* pMT;
        };

        static void* operator new(size_t size, TargetMethodTable targetMT)
        {
            _ASSERTE(size <= GetObjectSize(targetMT.pMT));
            return ::operator new(GetObjectSize(targetMT.pMT));
        }
        static void* operator new(size_t size) = delete;
    };  // class MethodDataObject

    //--------------------------------------------------------------------------------------
    class MethodDataInterface : public MethodData
    {
      public:
        // Static method that returns the amount of memory to allocate for a particular type.
        static UINT32 GetObjectSize(MethodTable *pMT)
            { LIMITED_METHOD_CONTRACT; return sizeof(MethodDataInterface); }

        // Constructor. Make sure you have allocated enough memory using GetObjectSize.
        MethodDataInterface(MethodTable *pMT) : MethodData(pMT, pMT)
        {
            LIMITED_METHOD_CONTRACT;
            CONSISTENCY_CHECK(CheckPointer(pMT));
            CONSISTENCY_CHECK(pMT->IsInterface());
        }
        virtual ~MethodDataInterface()
            { LIMITED_METHOD_CONTRACT; }

        //
        // Decl data
        //
        virtual MethodData  *GetDeclMethodData()
            { LIMITED_METHOD_CONTRACT; return this; }
        virtual MethodDesc *GetDeclMethodDesc(UINT32 slotNumber);

        //
        // Impl data
        //
        virtual MethodData  *GetImplMethodData()
            { LIMITED_METHOD_CONTRACT; return this; }
        virtual DispatchSlot GetImplSlot(UINT32 slotNumber)
            { WRAPPER_NO_CONTRACT; return DispatchSlot(m_pDeclMT->GetRestoredSlot(slotNumber)); }
        virtual UINT32       GetImplSlotNumber(UINT32 slotNumber)
            { LIMITED_METHOD_CONTRACT; return slotNumber; }
        virtual MethodDesc  *GetImplMethodDesc(UINT32 slotNumber);
        virtual void InvalidateCachedVirtualSlot(UINT32 slotNumber);

        //
        // Slot count data
        //
        virtual UINT32 GetNumVirtuals()
            { LIMITED_METHOD_CONTRACT; return m_pDeclMT->GetNumVirtuals(); }
        virtual UINT32 GetNumMethods()
            { LIMITED_METHOD_CONTRACT; return m_pDeclMT->GetNumMethods(); }

        virtual void UpdateImplMethodDesc(MethodDesc* pMD, UINT32 slotNumber)
            { LIMITED_METHOD_CONTRACT; }

    };  // class MethodDataInterface

    //--------------------------------------------------------------------------------------
    class MethodDataInterfaceImpl final : public MethodData
    {
      public:
        // Object construction-related methods
        static UINT32 GetObjectSize(MethodTable *pMTDecl);

        MethodDataInterfaceImpl(
            const DispatchMapTypeID * rgDeclTypeIDs,
            UINT32                    cDeclTypeIDs,
            MethodData *              pDecl,
            MethodData *              pImpl);
        virtual ~MethodDataInterfaceImpl();

        // Decl-related methods
        virtual MethodData  *GetDeclMethodData()
            { LIMITED_METHOD_CONTRACT; return m_pDecl; }
        virtual MethodTable *GetDeclMethodTable()
            { WRAPPER_NO_CONTRACT; return m_pDecl->GetDeclMethodTable(); }
        virtual MethodDesc  *GetDeclMethodDesc(UINT32 slotNumber)
            { WRAPPER_NO_CONTRACT; return m_pDecl->GetDeclMethodDesc(slotNumber); }

        // Impl-related methods
        virtual MethodData  *GetImplMethodData()
            { LIMITED_METHOD_CONTRACT; return m_pImpl; }
        virtual MethodTable *GetImplMethodTable()
            { WRAPPER_NO_CONTRACT; return m_pImpl->GetImplMethodTable(); }
        virtual DispatchSlot GetImplSlot(UINT32 slotNumber);
        virtual UINT32       GetImplSlotNumber(UINT32 slotNumber);
        virtual MethodDesc  *GetImplMethodDesc(UINT32 slotNumber);
        virtual void InvalidateCachedVirtualSlot(UINT32 slotNumber);

        virtual UINT32 GetNumVirtuals()
            { WRAPPER_NO_CONTRACT; return m_pDecl->GetNumVirtuals(); }
        virtual UINT32 GetNumMethods()
            { WRAPPER_NO_CONTRACT; return m_pDecl->GetNumVirtuals(); }

        virtual void UpdateImplMethodDesc(MethodDesc* pMD, UINT32 slotNumber)
            { LIMITED_METHOD_CONTRACT; }

      protected:
        UINT32 MapToImplSlotNumber(UINT32 slotNumber);

        BOOL PopulateNextLevel();
        void Init(
            const DispatchMapTypeID * rgDeclTypeIDs,
            UINT32                    cDeclTypeIDs,
            MethodData *              pDecl,
            MethodData *              pImpl);

        MethodData *m_pDecl;
        MethodData *m_pImpl;

        // This is used in staged map decoding - it indicates which type(s) we will find.
        const DispatchMapTypeID * m_rgDeclTypeIDs;
        UINT32                    m_cDeclTypeIDs;
        UINT32                    m_iNextChainDepth;
        static const UINT32       MAX_CHAIN_DEPTH = UINT32_MAX;

        inline UINT32 GetNextChainDepth()
        { LIMITED_METHOD_CONTRACT; return VolatileLoad(&m_iNextChainDepth); }

        inline void SetNextChainDepth(UINT32 iDepth)
        {
            LIMITED_METHOD_CONTRACT;
            if (GetNextChainDepth() < iDepth) {
                VolatileStore(&m_iNextChainDepth, iDepth);
            }
        }

        //
        // At the end of this object is an array, so you cannot derive from this class.
        //

        inline MethodDataEntry *GetEntryData()
            { LIMITED_METHOD_CONTRACT; return &m_rgEntries[0]; }

        inline MethodDataEntry *GetEntry(UINT32 i)
            { LIMITED_METHOD_CONTRACT; CONSISTENCY_CHECK(i < GetNumMethods()); return GetEntryData() + i; }

        MethodDataEntry m_rgEntries[0];

      public:
        struct TargetMethodTable
        {
            MethodTable* pMT;
        };

        static void* operator new(size_t size, TargetMethodTable targetMT)
        {
            _ASSERTE(size <= GetObjectSize(targetMT.pMT));
            return ::operator new(GetObjectSize(targetMT.pMT));
        }
        static void* operator new(size_t size) = delete;
    };  // class MethodDataInterfaceImpl

    //--------------------------------------------------------------------------------------
    static MethodDataCache *s_pMethodDataCache;
    static BOOL             s_fUseParentMethodData;
    static BOOL             s_fUseMethodDataCache;

public:
    static void AllowMethodDataCaching()
        { WRAPPER_NO_CONTRACT; CheckInitMethodDataCache(); s_fUseMethodDataCache = TRUE; }
    static void ClearMethodDataCache();
    static void AllowParentMethodDataCopy()
        { LIMITED_METHOD_CONTRACT; s_fUseParentMethodData = TRUE; }
    // NOTE: The fCanCache argument determines if the resulting MethodData object can
    //       be added to the global MethodDataCache. This is used when requesting a
    //       MethodData object for a type currently being built.
    static MethodData *GetMethodData(MethodTable *pMT, BOOL fCanCache = TRUE);
    static MethodData *GetMethodData(MethodTable *pMTDecl, MethodTable *pMTImpl, BOOL fCanCache = TRUE);
    // This method is used by BuildMethodTable because the exact interface has not yet been loaded.
    // NOTE: This method does not cache the resulting MethodData object in the global MethodDataCache.
    static MethodData * GetMethodData(
        const DispatchMapTypeID * rgDeclTypeIDs,
        UINT32                    cDeclTypeIDs,
        MethodTable *             pMTDecl,
        MethodTable *             pMTImpl);

    void CopySlotFrom(UINT32 slotNumber, MethodDataWrapper &hSourceMTData, MethodTable *pSourceMT);

protected:
    static void CheckInitMethodDataCache();
    static MethodData *FindParentMethodDataHelper(MethodTable *pMT);
    static MethodData *FindMethodDataHelper(MethodTable *pMTDecl, MethodTable *pMTImpl);
    static MethodData *GetMethodDataHelper(MethodTable *pMTDecl, MethodTable *pMTImpl, BOOL fCanCache);
    // NOTE: This method does not cache the resulting MethodData object in the global MethodDataCache.
    static MethodData * GetMethodDataHelper(
        const DispatchMapTypeID * rgDeclTypeIDs,
        UINT32                    cDeclTypeIDs,
        MethodTable *             pMTDecl,
        MethodTable *             pMTImpl);

public:
    //--------------------------------------------------------------------------------------
    class MethodIterator
    {
    public:
        MethodIterator(MethodTable *pMT);
        MethodIterator(MethodTable *pMTDecl, MethodTable *pMTImpl);
        MethodIterator(MethodData *pMethodData);
        MethodIterator(const MethodIterator &it);
        inline ~MethodIterator() { WRAPPER_NO_CONTRACT; m_pMethodData->Release(); }
        INT32 GetNumMethods() const;
        inline BOOL IsValid() const;
        inline BOOL MoveTo(UINT32 idx);
        inline BOOL Prev();
        inline BOOL Next();
        inline void MoveToBegin();
        inline void MoveToEnd();
        inline UINT32 GetSlotNumber() const;
        inline UINT32 GetImplSlotNumber() const;
        inline BOOL IsVirtual() const;
        inline UINT32 GetNumVirtuals() const;
        inline DispatchSlot GetTarget() const;

        // Can be called only if IsValid()=TRUE
        inline MethodDesc *GetMethodDesc() const;
        inline MethodDesc *GetDeclMethodDesc() const;

    protected:
        void Init(MethodTable *pMTDecl, MethodTable *pMTImpl);

        MethodData         *m_pMethodData;
        INT32               m_iCur;           // Current logical slot index
        INT32               m_iMethods;
    };  // class MethodIterator
#endif // !DACCESS_COMPILE

    //--------------------------------------------------------------------------------------
    // This iterator lets you walk over all the method bodies introduced by this type.
    // This includes new static methods, new non-virtual methods, and any overrides
    // of the parent's virtual methods. It does not include virtual method implementations
    // provided by the parent

    class IntroducedMethodIterator
    {
    public:
        IntroducedMethodIterator(MethodTable *pMT, BOOL restrictToCanonicalTypes = TRUE);
        inline BOOL IsValid() const;
        BOOL Next();

        // Can be called only if IsValid()=TRUE
        inline MethodDesc *GetMethodDesc() const;

        // Static worker methods of the iterator. These are meant to be used
        // by RuntimeTypeHandle::GetFirstIntroducedMethod and RuntimeTypeHandle::GetNextIntroducedMethod
        // only to expose this iterator to managed code.
        static MethodDesc * GetFirst(MethodTable * pMT);
        static MethodDesc * GetNext(MethodDesc * pMD);

    protected:
        MethodDesc      *m_pMethodDesc;     // Current method desc

        // Cached info about current method desc
        MethodDescChunk *m_pChunk;
        TADDR            m_pChunkEnd;

        void SetChunk(MethodDescChunk * pChunk);
    };  // class IntroducedMethodIterator

    //-------------------------------------------------------------------
    // INSTANCE MEMBER VARIABLES
    //

#ifdef DACCESS_COMPILE
public:
#else
private:
#endif
    enum WFLAGS_LOW_ENUM
    {
        // AS YOU ADD NEW FLAGS PLEASE CONSIDER WHETHER Generics::NewInstantiation NEEDS
        // TO BE UPDATED IN ORDER TO ENSURE THAT METHODTABLES DUPLICATED FOR GENERIC INSTANTIATIONS
        // CARRY THE CORECT FLAGS.
        //

        // We are overloading the low 2 bytes of m_dwFlags to be a component size for Strings
        // and Arrays and some set of flags which we can be assured are of a specified state
        // for Strings / Arrays, currently these will be a bunch of generics flags which don't
        // apply to Strings / Arrays.

        enum_flag_UNUSED_ComponentSize_1    = 0x00000001,
        // GC depends on this bit
        enum_flag_HasCriticalFinalizer      = 0x00000002, // finalizer must be run on Appdomain Unload
        enum_flag_StaticsMask               = 0x0000000C,
        enum_flag_StaticsMask_NonDynamic    = 0x00000000,
        enum_flag_StaticsMask_Dynamic       = 0x00000008,   // dynamic statics (EnC, reflection.emit)
        enum_flag_StaticsMask_Generics      = 0x00000004,   // generics statics
        enum_flag_StaticsMask_CrossModuleGenerics       = 0x0000000C, // cross module generics statics (NGen)
        enum_flag_StaticsMask_IfGenericsThenCrossModule = 0x00000008, // helper constant to get rid of unnecessary check


        enum_flag_GenericsMask              = 0x00000030,
        enum_flag_GenericsMask_NonGeneric   = 0x00000000,   // no instantiation
        enum_flag_GenericsMask_GenericInst  = 0x00000010,   // regular instantiation, e.g. List<String>
        enum_flag_GenericsMask_SharedInst   = 0x00000020,   // shared instantiation, e.g. List<__Canon> or List<MyValueType<__Canon>>
        enum_flag_GenericsMask_TypicalInst  = 0x00000030,   // the type instantiated at its formal parameters, e.g. List<T>

        enum_flag_HasVariance               = 0x00000100,   // This is an instantiated type some of whose type parameters are co- or contra-variant

        enum_flag_HasDefaultCtor            = 0x00000200,
        enum_flag_HasPreciseInitCctors      = 0x00000400,   // Do we need to run class constructors at allocation time? (Not perf important, could be moved to EEClass

#if defined(FEATURE_HFA)
#if defined(UNIX_AMD64_ABI)
#error "Can't define both FEATURE_HFA and UNIX_AMD64_ABI"
#endif
        enum_flag_IsHFA                     = 0x00000800,   // This type is an HFA (Homogeneous Floating-point Aggregate)
#endif // FEATURE_HFA

#if defined(UNIX_AMD64_ABI)
#if defined(FEATURE_HFA)
#error "Can't define both FEATURE_HFA and UNIX_AMD64_ABI"
#endif
        enum_flag_IsRegStructPassed         = 0x00000800,   // This type is a System V register passed struct.
#endif // UNIX_AMD64_ABI

        enum_flag_IsByRefLike               = 0x00001000,

        enum_flag_HasBoxedRegularStatics    = 0x00002000,
        enum_flag_HasBoxedThreadStatics     = 0x00004000,

        // In a perfect world we would fill these flags using other flags that we already have
        // which have a constant value for something which has a component size.
        enum_flag_UNUSED_ComponentSize_7    = 0x00008000,

#define SET_FALSE(flag)     ((flag) & 0)
#define SET_TRUE(flag)      ((flag) & 0xffff)

        // IMPORTANT! IMPORTANT! IMPORTANT!
        //
        // As you change the flags in WFLAGS_LOW_ENUM you also need to change this
        // to be up to date to reflect the default values of those flags for the
        // case where this MethodTable is for a String or Array
        enum_flag_StringArrayValues = SET_FALSE(enum_flag_HasCriticalFinalizer) |
                                      SET_TRUE(enum_flag_StaticsMask_NonDynamic) |
                                      SET_FALSE(enum_flag_HasBoxedRegularStatics) |
                                      SET_FALSE(enum_flag_HasBoxedThreadStatics) |
                                      SET_TRUE(enum_flag_GenericsMask_NonGeneric) |
                                      SET_FALSE(enum_flag_HasVariance) |
                                      SET_FALSE(enum_flag_HasDefaultCtor) |
                                      SET_FALSE(enum_flag_HasPreciseInitCctors),

    };  // enum WFLAGS_LOW_ENUM

    enum WFLAGS_HIGH_ENUM
    {
        // DO NOT use flags that have bits set in the low 2 bytes.
        // These flags are DWORD sized so that our atomic masking
        // operations can operate on the entire 4-byte aligned DWORD
        // instead of the logical non-aligned WORD of flags.  The
        // low WORD of flags is reserved for the component size.

        // The following bits describe mutually exclusive locations of the type
        // in the type hierarchy.
        enum_flag_Category_Mask             = 0x000F0000,

        enum_flag_Category_Class            = 0x00000000,
        enum_flag_Category_Unused_1         = 0x00010000,
        enum_flag_Category_Unused_2         = 0x00020000,
        enum_flag_Category_Unused_3         = 0x00030000,

        enum_flag_Category_ValueType        = 0x00040000,
        enum_flag_Category_ValueType_Mask   = 0x000C0000,
        enum_flag_Category_Nullable         = 0x00050000, // sub-category of ValueType
        enum_flag_Category_PrimitiveValueType=0x00060000, // sub-category of ValueType, Enum or primitive value type
        enum_flag_Category_TruePrimitive    = 0x00070000, // sub-category of ValueType, Primitive (ELEMENT_TYPE_I, etc.)

        enum_flag_Category_Array            = 0x00080000,
        enum_flag_Category_Array_Mask       = 0x000C0000,
        // enum_flag_Category_IfArrayThenUnused                 = 0x00010000, // sub-category of Array
        enum_flag_Category_IfArrayThenSzArray                   = 0x00020000, // sub-category of Array

        enum_flag_Category_Interface        = 0x000C0000,
        enum_flag_Category_Unused_4         = 0x000D0000,
        enum_flag_Category_Unused_5         = 0x000E0000,
        enum_flag_Category_Unused_6         = 0x000F0000,

        enum_flag_Category_ElementTypeMask  = 0x000E0000, // bits that matter for element type mask


        // GC depends on this bit
        enum_flag_HasFinalizer                = 0x00100000, // instances require finalization

        enum_flag_IDynamicInterfaceCastable   = 0x10000000, // class implements IDynamicInterfaceCastable interface

        enum_flag_ICastable                   = 0x00400000, // class implements ICastable interface

#ifdef FEATURE_64BIT_ALIGNMENT
        enum_flag_RequiresAlign8              = 0x00800000, // Type requires 8-byte alignment (only set on platforms that require this and don't get it implicitly)
#endif

        enum_flag_ContainsPointers            = 0x01000000,

        enum_flag_HasTypeEquivalence          = 0x02000000, // can be equivalent to another type

        enum_flag_IsTrackedReferenceWithFinalizer   = 0x04000000,

        // GC depends on this bit
        enum_flag_Collectible                 = 0x00200000,
        enum_flag_ContainsGenericVariables    = 0x20000000,   // we cache this flag to help detect these efficiently and
                                                              // to detect this condition when restoring

        enum_flag_ComObject                   = 0x40000000, // class is a com object

        enum_flag_HasComponentSize            = 0x80000000,   // This is set if component size is used for flags.

        // Types that require non-trivial interface cast have this bit set in the category
        enum_flag_NonTrivialInterfaceCast   =  enum_flag_Category_Array
                                             | enum_flag_ComObject
                                             | enum_flag_ICastable
                                             | enum_flag_IDynamicInterfaceCastable
                                             | enum_flag_Category_ValueType

    };  // enum WFLAGS_HIGH_ENUM

// NIDump needs to be able to see these flags
// TODO: figure out how to make these private
#if defined(DACCESS_COMPILE)
public:
#else
private:
#endif
    enum WFLAGS2_ENUM
    {
        // AS YOU ADD NEW FLAGS PLEASE CONSIDER WHETHER Generics::NewInstantiation NEEDS
        // TO BE UPDATED IN ORDER TO ENSURE THAT METHODTABLES DUPLICATED FOR GENERIC INSTANTIATIONS
        // CARRY THE CORECT FLAGS.

        // The following bits describe usage of optional slots. They have to stay
        // together because of we index using them into offset arrays.
        enum_flag_HasPerInstInfo            = 0x0001,
        enum_flag_HasDispatchMapSlot        = 0x0004,

        enum_flag_HasBoxedRegularStatics    = 0x0008, // GetNumBoxedRegularStatics() != 0
        enum_flag_HasModuleDependencies     = 0x0010,
        enum_flag_IsIntrinsicType           = 0x0020,
        enum_flag_HasCctor                  = 0x0040,
        enum_flag_HasVirtualStaticMethods   = 0x0080,

<<<<<<< HEAD
        // unused                           = 0x0200,

        enum_flag_HasCctor                  = 0x0400,
        enum_flag_HasVirtualStaticMethods   = 0x0800,

#ifdef FEATURE_64BIT_ALIGNMENT
        enum_flag_RequiresAlign8            = 0x1000, // Type requires 8-byte alignment (only set on platforms that require this and don't get it implicitly)
#endif


        enum_flag_HasSingleNonVirtualSlot   = 0x4000,

        // unused                           = 0x8000,
=======
        enum_flag_TokenMask                 = 0xFFFFFF00,
>>>>>>> 8d1c3d95
    };  // enum WFLAGS2_ENUM

    __forceinline void ClearFlag(WFLAGS_LOW_ENUM flag)
    {
        _ASSERTE(!IsStringOrArray());
        m_dwFlags &= ~flag;
    }
    __forceinline void SetFlag(WFLAGS_LOW_ENUM flag)
    {
        _ASSERTE(!IsStringOrArray());
        m_dwFlags |= flag;
    }
    __forceinline DWORD GetFlag(WFLAGS_LOW_ENUM flag) const
    {
        SUPPORTS_DAC;
        return (IsStringOrArray() ? (enum_flag_StringArrayValues & flag) : (m_dwFlags & flag));
    }
    __forceinline BOOL TestFlagWithMask(WFLAGS_LOW_ENUM mask, WFLAGS_LOW_ENUM flag) const
    {
        LIMITED_METHOD_DAC_CONTRACT;
        return (IsStringOrArray() ? (((DWORD)enum_flag_StringArrayValues & (DWORD)mask) == (DWORD)flag) :
            ((m_dwFlags & (DWORD)mask) == (DWORD)flag));
    }

    __forceinline void ClearFlag(WFLAGS_HIGH_ENUM flag)
    {
        m_dwFlags &= ~flag;
    }
    __forceinline void SetFlag(WFLAGS_HIGH_ENUM flag)
    {
        m_dwFlags |= flag;
    }
    __forceinline DWORD GetFlag(WFLAGS_HIGH_ENUM flag) const
    {
        LIMITED_METHOD_DAC_CONTRACT;
        return m_dwFlags & flag;
    }
    __forceinline BOOL TestFlagWithMask(WFLAGS_HIGH_ENUM mask, WFLAGS_HIGH_ENUM flag) const
    {
        LIMITED_METHOD_DAC_CONTRACT;
        return ((m_dwFlags & (DWORD)mask) == (DWORD)flag);
    }

    __forceinline void ClearFlag(WFLAGS2_ENUM flag)
    {
        m_dwFlags2 &= ~flag;
    }
    __forceinline void SetFlag(WFLAGS2_ENUM flag)
    {
        m_dwFlags2 |= flag;
    }
    __forceinline DWORD GetFlag(WFLAGS2_ENUM flag) const
    {
        LIMITED_METHOD_DAC_CONTRACT;
        return m_dwFlags2 & flag;
    }
    __forceinline BOOL TestFlagWithMask(WFLAGS2_ENUM mask, WFLAGS2_ENUM flag) const
    {
        return (m_dwFlags2 & (DWORD)mask) == (DWORD)flag;
    }

private:
    // Low WORD is component size for array and string types (HasComponentSize() returns true).
    // Used for flags otherwise.
    DWORD           m_dwFlags;

    // Base size of instance of this class when allocated on the heap
    DWORD           m_BaseSize;

    // See WFLAGS2_ENUM for values.
    DWORD           m_dwFlags2;

    // <NICE> In the normal cases we shouldn't need a full word for each of these </NICE>
    WORD            m_wNumVirtuals;
    WORD            m_wNumInterfaces;

#ifdef _DEBUG
    LPCUTF8         debug_m_szClassName;
#endif //_DEBUG

    PTR_MethodTable m_pParentMethodTable;

    PTR_Module      m_pModule;

    PTR_MethodTableAuxiliaryData m_pAuxiliaryData;

    // The value of lowest two bits describe what the union contains
    enum LowBits {
        UNION_EECLASS      = 0,    //  0 - pointer to EEClass. This MethodTable is the canonical method table.
        UNION_METHODTABLE  = 1,    //  1 - pointer to canonical MethodTable.
    };
    static const TADDR UNION_MASK = 1;

    union {
        DPTR(EEClass) m_pEEClass;
        TADDR m_pCanonMT;
    };

    __forceinline static LowBits union_getLowBits(TADDR pCanonMT)
    {
        LIMITED_METHOD_DAC_CONTRACT;
        return LowBits(pCanonMT & UNION_MASK);
    }
    __forceinline static TADDR   union_getPointer(TADDR pCanonMT)
    {
        LIMITED_METHOD_DAC_CONTRACT;
        return (pCanonMT & ~UNION_MASK);
    }

    // m_pPerInstInfo and m_pInterfaceMap have to be at fixed offsets because of performance sensitive
    // JITed code and JIT helpers. The space used by m_pPerInstInfo is used to represent the array
    // element type handle for array MethodTables.

    union
    {
        PerInstInfo_t m_pPerInstInfo;
        TADDR         m_ElementTypeHnd;
    };
    public:
    PTR_InterfaceInfo   m_pInterfaceMap;

    // VTable slots go here

    // Optional Members go here
    //    See above for the list of optional members

    // Generic dictionary pointers go here

    // Interface map goes here

    // Generic instantiation+dictionary goes here

private:

    // disallow direct creation
    void *operator new(size_t dummy);
    void operator delete(void *pData);
    MethodTable();

    PTR_GenericsStaticsInfo GetGenericsStaticsInfo()
    {
        PTR_MethodTableAuxiliaryData AuxiliaryData = GetAuxiliaryDataForWrite();
        return MethodTableAuxiliaryData::GetGenericStaticsInfo(AuxiliaryData);
    }

    // Optional members.  These are used for fields in the data structure where
    // the fields are (a) known when MT is created and (b) there is a default
    // value for the field in the common case.  That is, they are normally used
    // for data that is only relevant to a small number of method tables.
    // - Optional members can accommodate structures of any size. It is trivial to add new ones,
    //   the access is somewhat slow.

    // The following macro will automatically create GetXXX accessors for the optional members.
#define METHODTABLE_OPTIONAL_MEMBERS() \
    /*                          NAME                    TYPE                            GETTER                     */ \
    /* Accessed during certain generic type load operations only, so low priority */                                  \
    METHODTABLE_OPTIONAL_MEMBER(ExtraInterfaceInfo,     TADDR,                          GetExtraInterfaceInfoPtr    ) \

    enum OptionalMemberId
    {
#undef METHODTABLE_OPTIONAL_MEMBER
#define METHODTABLE_OPTIONAL_MEMBER(NAME, TYPE, GETTER) OptionalMember_##NAME,
        METHODTABLE_OPTIONAL_MEMBERS()
        OptionalMember_Count,

        OptionalMember_First = OptionalMember_ExtraInterfaceInfo,
    };

    FORCEINLINE DWORD GetOffsetOfOptionalMember(OptionalMemberId id);

public:

    //
    // Public accessor helpers for the optional members of MethodTable
    //

#undef METHODTABLE_OPTIONAL_MEMBER
#define METHODTABLE_OPTIONAL_MEMBER(NAME, TYPE, GETTER) \
    inline DPTR(TYPE) GETTER() \
    { \
        LIMITED_METHOD_CONTRACT; \
        _ASSERTE(Has##NAME()); \
        return dac_cast<DPTR(TYPE)>(dac_cast<TADDR>(this) + GetOffsetOfOptionalMember(OptionalMember_##NAME)); \
    }

    METHODTABLE_OPTIONAL_MEMBERS()

private:
    inline DWORD GetStartOffsetOfOptionalMembers()
    {
        WRAPPER_NO_CONTRACT;
        return GetOffsetOfOptionalMember(OptionalMember_First);
    }

    inline DWORD GetEndOffsetOfOptionalMembers()
    {
        WRAPPER_NO_CONTRACT;
        return GetOffsetOfOptionalMember(OptionalMember_Count);
    }

    inline static DWORD GetOptionalMembersAllocationSize(bool hasInterfaceMap);
    inline DWORD GetOptionalMembersSize();

    // The PerInstInfo is a (possibly empty) array of pointers to
    // Instantiations/Dictionaries. This array comes after the optional members.
    inline DWORD GetPerInstInfoSize();

    // This is the size of the interface map chunk in the method table.
    // If the MethodTable has a dynamic interface map then the size includes the pointer
    // that stores the extra info for that map.
    // The interface map itself comes after the PerInstInfo (if any)
    inline DWORD GetInterfaceMapSize();

    // The instantiation/dictionary comes at the end of the MethodTable after
    // the interface map. This is the total number of bytes used by the dictionary.
    // The pSlotSize argument is used to return the size occupied by slots (not including
    // the optional back pointer used when expanding dictionaries).
    inline DWORD GetInstAndDictSize(DWORD *pSlotSize);

public:

    BOOL Validate ();
};  // class MethodTable

#ifndef CROSSBITNESS_COMPILE
static_assert_no_msg(sizeof(MethodTable) == SIZEOF__MethodTable_);
#endif
#if defined(FEATURE_TYPEEQUIVALENCE) && !defined(DACCESS_COMPILE)
WORD GetEquivalentMethodSlot(MethodTable * pOldMT, MethodTable * pNewMT, WORD wMTslot, BOOL *pfFound);
#endif // defined(FEATURE_TYPEEQUIVALENCE) && !defined(DACCESS_COMPILE)

MethodTable* CreateMinimalMethodTable(Module* pContainingModule,
                                      LoaderAllocator* pLoaderAllocator,
                                      AllocMemTracker* pamTracker);

#endif // !_METHODTABLE_H_<|MERGE_RESOLUTION|>--- conflicted
+++ resolved
@@ -3441,31 +3441,16 @@
         // The following bits describe usage of optional slots. They have to stay
         // together because of we index using them into offset arrays.
         enum_flag_HasPerInstInfo            = 0x0001,
+        enum_flag_wflags2_unused_1          = 0x0002,
         enum_flag_HasDispatchMapSlot        = 0x0004,
 
-        enum_flag_HasBoxedRegularStatics    = 0x0008, // GetNumBoxedRegularStatics() != 0
+        enum_flag_wflags2_unused_2          = 0x0008,
         enum_flag_HasModuleDependencies     = 0x0010,
         enum_flag_IsIntrinsicType           = 0x0020,
         enum_flag_HasCctor                  = 0x0040,
         enum_flag_HasVirtualStaticMethods   = 0x0080,
 
-<<<<<<< HEAD
-        // unused                           = 0x0200,
-
-        enum_flag_HasCctor                  = 0x0400,
-        enum_flag_HasVirtualStaticMethods   = 0x0800,
-
-#ifdef FEATURE_64BIT_ALIGNMENT
-        enum_flag_RequiresAlign8            = 0x1000, // Type requires 8-byte alignment (only set on platforms that require this and don't get it implicitly)
-#endif
-
-
-        enum_flag_HasSingleNonVirtualSlot   = 0x4000,
-
-        // unused                           = 0x8000,
-=======
         enum_flag_TokenMask                 = 0xFFFFFF00,
->>>>>>> 8d1c3d95
     };  // enum WFLAGS2_ENUM
 
     __forceinline void ClearFlag(WFLAGS_LOW_ENUM flag)
