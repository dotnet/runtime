// Licensed to the .NET Foundation under one or more agreements.
// The .NET Foundation licenses this file to you under the MIT license.

//
//
// Currently represents a logical and physical CLR thread. Later, these concepts will be separated.
//

//
// #SuspendingTheRuntime
//
// One of the primary differences between runtime code (managed code), and traditional (unmanaged code) is
// the existence of the GC heap (see file:gc.cpp#Overview). For the GC to do its job, it must be able to
// traverse all references to the GC heap, including ones on the stack of every thread, as well as any in
// hardware registers. While it is simple to state this requirement, it has long reaching effects, because
// properly accounting for all GC heap references ALL the time turns out to be quite hard. When we make a
// bookkeeping mistake, a GC reference is not reported at GC time, which means it will not be updated when the
// GC happens. Since memory in the GC heap can move, this can cause the pointer to point at 'random' places
// in the GC heap, causing data corruption. This is a 'GC Hole', and is very bad. We have special modes (see
// code:EEConfig.GetGCStressLevel) called GCStress to help find such issues.
//
// In order to find all GC references on the stacks, we need to ensure that no thread is manipulating a GC
// reference at the time of the scan. This is the job of code:Thread.SuspendRuntime. Logically, it suspends
// every thread in the process. Unfortunately, it can not literally simply call the OS SuspendThread API on
// all threads. The reason is that the other threads MIGHT hold important locks (for example, there is a lock
// that is taken when unmanaged heap memory is requested, or when a DLL is loaded). In general, process
// global structures in the OS will be protected by locks, and if you suspend a thread it might hold that
// lock. If you happen to need that OS service (eg you might need to allocate unmanaged memory), then
// deadlock will occur (as you wait on the suspended thread, that never wakes up).
//
// Luckily, we don't need to actually suspend the threads, we just need to ensure that all GC references on
// the stack are stable. This is where the concept of cooperative mode and preemptive mode (a bad name) come
// from.
//
// #CooperativeMode
//
// The runtime keeps a table of all threads that have ever run managed code in the code:ThreadStore table.
// The ThreadStore table holds a list of Thread objects (see code:#ThreadClass). This object holds all
// information about managed threads. Cooperative mode is defined as the mode the thread is in when the field
// code:Thread.m_fPreemptiveGCDisabled is non-zero. When this field is zero, the thread is said to be in
// Preemptive mode (named because if you preempt the thread in this mode, it is guaranteed to be in a place
// where a GC can occur).
//
// When a thread is in cooperative mode, it is basically saying that it is potentially modifying GC
// references, and so the runtime must Cooperate with it to get to a 'GC Safe' location where the GC
// references can be enumerated. This is the mode that a thread is in MOST times when it is running managed
// code (in fact, if the EIP is in JIT compiled code, there is only one place where you are NOT in cooperative
// mode (Inlined PINVOKE transition code)). Conversely, any time non-runtime unmanaged code is running, the
// thread MUST NOT be in cooperative mode (you risk deadlock otherwise). Only code in mscorwks.dll might be
// running in either cooperative or preemptive mode.
//
// It is easier to describe the invariant associated with being in Preemptive mode. When the thread is in
// preemptive mode (when code:Thread.m_fPreemptiveGCDisabled is zero), the thread guarantees two things
//
//     * That it is not currently running code that manipulates GC references.
//     * That it has set the code:Thread.m_pFrame pointer in the code:Thread to be a subclass of the class
//         code:Frame which marks the location on the stack where the last managed method frame is. This
//         allows the GC to start crawling the stack from there (essentially skip over the unmanaged frames).
//     * That the thread will not reenter managed code if the global variable code:g_TrapReturningThreads is
//         set (it will call code:Thread.RareDisablePreemptiveGC first which will block if a suspension is
//         in progress)
//
// The basic idea is that the suspension logic in code:Thread.SuspendRuntime first sets the global variable
// code:g_TrapReturningThreads and then checks if each thread in the ThreadStore is in Cooperative mode. If a
// thread is NOT in cooperative mode, the logic simply skips the thread, because it knows that the thread
// will stop itself before reentering managed code (because code:g_TrapReturningThreads is set). This avoids
// the deadlock problem mentioned earlier, because threads that are running unmanaged code are allowed to
// run. Enumeration of GC references starts at the first managed frame (pointed at by code:Thread.m_pFrame).
//
// When a thread is in cooperative mode, it means that GC references might be in the process of being
// manipulated. There are two important possibilities
//
//     * The CPU is running JIT compiled code
//     * The CPU is running code elsewhere (which should only be in mscorwks.dll, because everywhere else a
//         transition to preemptive mode should have happened first)
//
// * #PartiallyInterruptibleCode
// * #FullyInterruptibleCode
//
// If the Instruction pointer (x86/x64: EIP, ARM: R15/PC) is in JIT compiled code, we can detect this because we have tables that
// map the ranges of every method back to their code:MethodDesc (this the code:ICodeManager interface). In
// addition to knowing the method, these tables also point at 'GCInfo' that tell for that method which stack
// locations and which registers hold GC references at any particular instruction pointer. If the method is
// what is called FullyInterruptible, then we have information for any possible instruction pointer in the
// method and we can simply stop the thread (however we have to do this carefully TODO explain).
//
// However for most methods, we only keep GC information for particular EIPs, in particular we keep track of
// GC reference liveness only at call sites. Thus, not every location is 'GC Safe' (that is, we can enumerate
// all references, but must be 'driven' to a GC safe location).
//
// We drive threads to GC safe locations by hijacking. This is a term for updating the return address on the
// stack so that we gain control when a method returns. If we find that we are in JITTed code but NOT at a GC
// safe location, then we find the return address for the method and modify it to cause the runtime to stop.
// We then let the method run. Hopefully the method quickly returns, and hits our hijack, and we are now at a
// GC-safe location (all call sites are GC-safe). If not, we repeat the procedure (possibly moving the
// hijack). At some point, a method returns, and we get control. For methods that have loops that don't make
// calls, we are forced to make the method FullyInterruptible, so we can be sure to stop the method.
//
// This leaves only the case where we are in cooperative modes, but not in JIT compiled code (we should be in
// clr.dll). In this case, we simply let the thread run. The idea is that code in clr.dll makes the
// promise that it will not do ANYTHING that will block (which includes taking a lock), while in cooperative
// mode, or do anything that might take a long time without polling to see if a GC is needed. Thus, this code
// 'cooperates' to ensure that GCs can happen in a timely fashion.
//
// If you need to switch the GC mode of the current thread, look for the GCX_COOP() and GCX_PREEMP() macros.
//

#ifndef __threads_h__
#define __threads_h__

#include <exception>
#include "vars.hpp"
#include "util.hpp"
#include "argslot.h"
#include "regdisp.h"
#include "mscoree.h"
#include "gcheaputilities.h"
#include "gchandleutilities.h"
#include "gcinfotypes.h"
#include <clrhost.h>
#include "cdacdata.h"

class     Thread;
class     ThreadStore;
class     MethodDesc;
struct    PendingSync;
class     AppDomain;
class     PInvoke;
class     Frame;
class     ThreadBaseObject;
class     AppDomainStack;
class     DomainAssembly;
class     DeadlockAwareLock;
class     EECodeInfo;
class     DebuggerPatchSkip;
class     FaultingExceptionFrame;
enum      BinderMethodID : int;
class     PrepareCodeConfig;
class     NativeCodeVersion;
struct    InterpThreadContext;

typedef void(*ADCallBackFcnType)(LPVOID);

#include "stackwalktypes.h"
#include "log.h"
#include "excep.h"
#include "synch.h"
#include "exstate.h"
#include "interoputil.h"
#include "eventtrace.h"

#ifdef FEATURE_PERFTRACING
#include "eventpipeadaptertypes.h"
#endif // FEATURE_PERFTRACING

#include "threadstatics.h"

class Module;

// TailCallArgBuffer states
#define TAILCALLARGBUFFER_ACTIVE       0
#define TAILCALLARGBUFFER_INSTARG_ONLY 1
#define TAILCALLARGBUFFER_INACTIVE     2

struct TailCallArgBuffer
{
    int State;
    int Size;
    void* GCDesc;
    BYTE Args[1];
};


#if (defined(TARGET_ARM) && defined(FEATURE_EMULATE_SINGLESTEP))
#include "armsinglestepper.h"
#endif
#if (defined(TARGET_ARM64) && defined(FEATURE_EMULATE_SINGLESTEP))
#include "arm64singlestepper.h"
#endif
#if (defined(TARGET_RISCV64) && defined(FEATURE_EMULATE_SINGLESTEP))
#include "riscv64singlestepper.h"
#endif
#if (defined(TARGET_LOONGARCH64) && defined(FEATURE_EMULATE_SINGLESTEP))
#include "loongarch64singlestepper.h"
#endif

#if !defined(PLATFORM_SUPPORTS_SAFE_THREADSUSPEND)
// DISABLE_THREADSUSPEND controls whether Thread::SuspendThread will be used at all.
//   This API is dangerous on non-Windows platforms, as it can lead to deadlocks,
//   due to low level OS resources that the PAL is not aware of, or due to the fact that
//   PAL-unaware code in the process may hold onto some OS resources.
#define DISABLE_THREADSUSPEND
#endif

#if defined(FEATURE_HIJACK) && (defined(TARGET_UNIX) || defined(FEATURE_SPECIAL_USER_MODE_APC))
#define FEATURE_THREAD_ACTIVATION
#endif

// NT thread priorities range from -15 to +15.
#define INVALID_THREAD_PRIORITY  ((DWORD)0x80000000)

// For a fiber which switched out, we set its OSID to a special number
// Note: there's a copy of this macro in strike.cpp
#define SWITCHED_OUT_FIBER_OSID 0xbaadf00d;

#ifdef _DEBUG
// A thread doesn't receive its id until fully constructed.
#define UNINITIALIZED_THREADID 0xbaadf00d
#endif //_DEBUG

//***************************************************************************
#ifdef FEATURE_HIJACK

// Used to capture information about the state of execution of a *SUSPENDED* thread.
struct ExecutionState;

#ifndef TARGET_UNIX
// This is the type of the start function of a redirected thread pulled from
// a HandledJITCase during runtime suspension
typedef void (__stdcall *PFN_REDIRECTTARGET)();

// Describes the weird argument sets during hijacking
struct HijackArgs;
#endif // !TARGET_UNIX

#endif // FEATURE_HIJACK

// manifest constant for waiting in the exposed classlibs
const INT32 INFINITE_TIMEOUT = -1;

/***************************************************************************/
#ifdef FEATURE_SPECIAL_USER_MODE_APC

// These declarations are for a new special user-mode APC feature introduced in Windows. These are not yet available in Windows
// SDK headers, so some names below are prefixed with "CLONE_" to avoid conflicts in the future. Once the prefixed declarations
// become available in the Windows SDK headers, the prefixed declarations below can be removed in favor of the SDK ones.

enum CLONE_QUEUE_USER_APC_FLAGS
{
    CLONE_QUEUE_USER_APC_FLAGS_NONE = 0x0,
    CLONE_QUEUE_USER_APC_FLAGS_SPECIAL_USER_APC = 0x1,

    CLONE_QUEUE_USER_APC_CALLBACK_DATA_CONTEXT = 0x10000
};

struct CLONE_APC_CALLBACK_DATA
{
    ULONG_PTR Parameter;
    PCONTEXT ContextRecord;
    ULONG_PTR Reserved0;
    ULONG_PTR Reserved1;
};
typedef CLONE_APC_CALLBACK_DATA *CLONE_PAPC_CALLBACK_DATA;

typedef BOOL (WINAPI *QueueUserAPC2Proc)(PAPCFUNC ApcRoutine, HANDLE Thread, ULONG_PTR Data, CLONE_QUEUE_USER_APC_FLAGS Flags);

const CLONE_QUEUE_USER_APC_FLAGS SpecialUserModeApcWithContextFlags =
    (CLONE_QUEUE_USER_APC_FLAGS)
    (
        CLONE_QUEUE_USER_APC_FLAGS_SPECIAL_USER_APC |   // this will be a special user-mode APC
        CLONE_QUEUE_USER_APC_CALLBACK_DATA_CONTEXT      // the callback's parameter will be a PAPC_CALLBACK_DATA
    );

#endif // FEATURE_SPECIAL_USER_MODE_APC

//***************************************************************************
// Public functions
//
//      Thread* GetThread()             - returns current Thread.
//      Thread* SetupThread()           - creates a new Thread.
//      Thread* SetupThreadNoThrow()    - creates a new Thread without throwing.
//      Thread* SetupUnstartedThread()  - creates new unstarted Thread which
//                                        (obviously) isn't in a TLS.
//      void    DestroyThread()         - the underlying logical thread is going
//                                        away.
//      void    DetachThread()          - the underlying logical thread is going
//                                        away but we don't want to destroy it yet.
//
// Public functions for one-time init/cleanup
//
//      void InitThreadManager()      - onetime init
//      void TerminateThreadManager() - onetime cleanup
//
// Public functions for taking control of a thread at a safe point
//
//      VOID OnHijackTripThread() - we've hijacked a JIT method
//      VOID OnHijackFPTripThread() - we've hijacked a JIT method,
//                                    and need to save the x87 FP stack.
//
//***************************************************************************


//***************************************************************************
// Public functions
//***************************************************************************

//---------------------------------------------------------------------------
//
//---------------------------------------------------------------------------
Thread* SetupThread();
Thread* SetupThreadNoThrow(HRESULT *phresult = NULL);

enum SetupUnstartedThreadFlags
{
    SUTF_None = 0,

    // The ThreadStoreLock is being held during Thread startup.
    SUTF_ThreadStoreLockAlreadyTaken = 1,

    // The default flags for the majority of threads.
    SUTF_Default = SUTF_None,
};
Thread* SetupUnstartedThread(SetupUnstartedThreadFlags flags = SUTF_Default);
void    DestroyThread(Thread *th);

DWORD GetRuntimeId();

#define CREATETHREAD_IF_NULL_FAILFAST(thread__, msg__)                  \
{                                                                       \
    HRESULT ctinffhr__;                                                 \
    thread__ = SetupThreadNoThrow(&ctinffhr__);                         \
    if (thread__ == NULL)                                               \
    {                                                                   \
        EEPOLICY_HANDLE_FATAL_ERROR_WITH_MESSAGE(ctinffhr__, msg__);    \
        UNREACHABLE();                                                  \
    }                                                                   \
}

//---------------------------------------------------------------------------
// One-time initialization. Called during Dll initialization.
//---------------------------------------------------------------------------
void InitThreadManager();
void InitThreadManagerPerfMapData();

// When we want to take control of a thread at a safe point, the thread will
// eventually come back to us in one of the following trip functions:

#ifdef FEATURE_HIJACK

EXTERN_C void WINAPI OnHijackTripThread();
#ifdef TARGET_X86
EXTERN_C void WINAPI OnHijackFPTripThread();  // hijacked JIT code is returning an FP value
#endif // TARGET_X86

#endif // FEATURE_HIJACK

void CommonTripThread();

void SetupTLSForThread();

// When we resume a thread at a new location, to get an exception thrown, we have to
// pretend the exception originated elsewhere.
EXTERN_C void ThrowControlForThread(
#if !defined(TARGET_X86)
        FaultingExceptionFrame *pfef
#endif // !TARGET_X86
#if defined(TARGET_AMD64) && defined(TARGET_WINDOWS)
        , TADDR ssp
#endif // TARGET_AMD64 && TARGET_WINDOWS
        );

#if defined(_DEBUG)
BOOL MatchThreadHandleToOsId ( HANDLE h, DWORD osId );
#endif

// The Thread class represents a managed thread.  This thread could be internal
// or external (i.e. it wandered in from outside the runtime).  For internal
// threads, it could correspond to an exposed System.Thread object or it
// could correspond to an internal worker thread of the runtime.
//
// If there's a physical Win32 thread underneath this object (i.e. it isn't an
// unstarted System.Thread), then this instance can be found in the TLS
// of that physical thread.

#ifdef FEATURE_HIJACK                                                    // Hijack function returning
EXTERN_C void STDCALL OnHijackWorker(HijackArgs * pArgs);
#endif // FEATURE_HIJACK

// This is the code we pass around for Thread.Interrupt, mainly for assertions
#define APC_Code    0xEECEECEE

#ifdef DACCESS_COMPILE
class BaseStackGuard;
#endif

struct PortableTailCallFrame
{
    void* TailCallAwareReturnAddress;
    void* NextCall;
};

class TailCallTls
{
    friend class CoreLibBinder;

    PortableTailCallFrame* m_frame;
    TailCallArgBuffer* m_argBuffer;

public:
    TailCallTls();
    TailCallArgBuffer* AllocArgBuffer(int size);
    void FreeArgBuffer() { delete[] (BYTE*)m_argBuffer; m_argBuffer = NULL; }
    TailCallArgBuffer* GetArgBuffer()
    {
        return m_argBuffer;
    }
    const PortableTailCallFrame* GetFrame() { return m_frame; }
};

// This struct contains data that lives as long as the current OS thread.
struct RuntimeThreadLocals
{
    // on MP systems, each thread has its own allocation chunk so we can avoid
    // lock prefixes and expensive MP cache snooping stuff
    ee_alloc_context alloc_context;
};

#ifdef _MSC_VER
// use selectany to avoid initialization de-optimization issues in the compiler
__declspec(selectany)
#else
extern
#endif
PLATFORM_THREAD_LOCAL RuntimeThreadLocals t_runtime_thread_locals;

typedef DPTR(struct RuntimeThreadLocals) PTR_RuntimeThreadLocals;
typedef DPTR(struct gc_alloc_context) PTR_gc_alloc_context;

// #ThreadClass
//
// A code:Thread contains all the per-thread information needed by the runtime.  We can get this
// structure through the OS TLS slot see code:#RuntimeThreadLocals for more information.
class Thread
{
    friend class  ThreadStore;
    friend class  ThreadSuspend;
    friend class  SyncBlock;
    friend struct PendingSync;
#ifdef _DEBUG
    friend class  EEContract;
#endif
#ifdef DACCESS_COMPILE
    friend class ClrDataAccess;
    friend class ClrDataTask;
#endif

    friend BOOL NTGetThreadContext(Thread *pThread, T_CONTEXT *pContext);
    friend BOOL NTSetThreadContext(Thread *pThread, const T_CONTEXT *pContext);

#ifdef FEATURE_HIJACK
    // MapWin32FaultToCOMPlusException needs access to Thread::IsAddrOfRedirectFunc()
    friend DWORD MapWin32FaultToCOMPlusException(EXCEPTION_RECORD *pExceptionRecord);
    friend void STDCALL OnHijackWorker(HijackArgs * pArgs);
#ifdef FEATURE_THREAD_ACTIVATION
    friend void HandleSuspensionForInterruptedThread(CONTEXT *interruptedContext);
    friend BOOL CheckActivationSafePoint(SIZE_T ip);
#endif // FEATURE_THREAD_ACTIVATION

#endif // FEATURE_HIJACK

    friend void         InitThreadManager();

    // Debug and Profiler caches ThreadHandle.
    friend class Debugger;                  // void Debugger::ThreadStarted(Thread* pRuntimeThread, BOOL fAttaching);
#if defined(DACCESS_COMPILE)
    friend class DacDbiInterfaceImpl;       // DacDbiInterfaceImpl::GetThreadHandle(HANDLE * phThread);
#endif // DACCESS_COMPILE
    friend class ProfToEEInterfaceImpl;     // HRESULT ProfToEEInterfaceImpl::GetHandleFromThread(ThreadID threadId, HANDLE *phThread);

    friend class ThreadExceptionState;

    friend class StackFrameIterator;

public:
    enum SetThreadStackGuaranteeScope { STSGuarantee_Force, STSGuarantee_OnlyIfEnabled };
    static BOOL IsSetThreadStackGuaranteeInUse(SetThreadStackGuaranteeScope fScope = STSGuarantee_OnlyIfEnabled)
    {
        WRAPPER_NO_CONTRACT;

        if(STSGuarantee_Force == fScope)
            return TRUE;

#ifdef DEBUG
        // For debug, always enable setting thread stack guarantee so that we can print the stack trace
        return TRUE;
#else
        return FALSE;
#endif
    }

public:
    // If we are trying to suspend a thread, we set the appropriate pending bit to
    // indicate why we want to suspend it (TS_AbortRequested or TS_DebugSuspendPending).
    //
    // If instead the thread has blocked itself, via WaitSuspendEvent, we indicate
    // this with TS_SyncSuspended.  However, we need to know whether the synchronous
    // suspension is for a user request, or for an internal one (GC & Debug).  That's
    // because a user request is not allowed to resume a thread suspended for
    // debugging or GC.  -- That's not stricly true.  It is allowed to resume such a
    // thread so long as it was ALSO suspended by the user.  In other words, this
    // ensures that user resumptions aren't unbalanced from user suspensions.
    //
    enum ThreadState
    {
        TS_Unknown                = 0x00000000,    // threads are initialized this way

        TS_AbortRequested         = 0x00000001,    // Abort the thread

        // unused                 = 0x00000002,
        TS_GCSuspendRedirected    = 0x00000004,    // ThreadSuspend::SuspendRuntime has redirected the thread to suspention routine.

        TS_DebugSuspendPending    = 0x00000008,    // Is the debugger suspending threads?
        TS_GCOnTransitions        = 0x00000010,    // Force a GC on stub transitions (GCStress only)

        TS_LegalToJoin            = 0x00000020,    // Is it now legal to attempt a Join()

        TS_ExecutingOnAltStack    = 0x00000040,    // Runtime is executing on an alternate stack located anywhere in the memory

#ifdef FEATURE_HIJACK
        TS_Hijacked               = 0x00000080,    // Return address has been hijacked
#endif // FEATURE_HIJACK

        // unused                 = 0x00000100,
        TS_Background             = 0x00000200,    // Thread is a background thread
        TS_Unstarted              = 0x00000400,    // Thread has never been started
        TS_Dead                   = 0x00000800,    // Thread is dead

        TS_WeOwn                  = 0x00001000,    // Exposed object initiated this thread
#ifdef FEATURE_COMINTEROP_APARTMENT_SUPPORT
        TS_CoInitialized          = 0x00002000,    // CoInitialize has been called for this thread

        TS_InSTA                  = 0x00004000,    // Thread hosts an STA
        TS_InMTA                  = 0x00008000,    // Thread is part of the MTA
#endif // FEATURE_COMINTEROP_APARTMENT_SUPPORT

        // Some bits that only have meaning for reporting the state to clients.
        TS_ReportDead             = 0x00010000,    // in WaitForOtherThreads()
        TS_FullyInitialized       = 0x00020000,    // Thread is fully initialized and we are ready to broadcast its existence to external clients

        // unused                 = 0x00040000,

        TS_SyncSuspended          = 0x00080000,    // Suspended via WaitSuspendEvent
        TS_DebugWillSync          = 0x00100000,    // Debugger will wait for this thread to sync

        TS_StackCrawlNeeded       = 0x00200000,    // A stackcrawl is needed on this thread, such as for thread abort
                                                   // See comment for s_pWaitForStackCrawlEvent for reason.

        // unused                 = 0x00400000,

        // unused                 = 0x00800000,
        TS_TPWorkerThread         = 0x01000000,    // is this a threadpool worker thread?

        TS_Interruptible          = 0x02000000,    // sitting in a Sleep(), Wait(), Join()
        TS_Interrupted            = 0x04000000,    // was awakened by an interrupt APC. !!! This can be moved to TSNC

        // unused

        TS_AbortInitiated         = 0x10000000,    // set when abort is begun

        TS_Finalized              = 0x20000000,    // The associated managed Thread object has been finalized.
                                                   // We can clean up the unmanaged part now.

        TS_FailStarted            = 0x40000000,    // The thread fails during startup.
        TS_Detached               = 0x80000000,    // Thread was detached by DllMain

        // <TODO> @TODO: We need to reclaim the bits that have no concurrency issues (i.e. they are only
        //         manipulated by the owning thread) and move them off to a different DWORD.  Note if this
        //         enum is changed, we also need to update SOS to reflect this.</TODO>

        // We require (and assert) that the following bits are less than 0x100.
        TS_CatchAtSafePoint = (TS_AbortRequested | TS_DebugSuspendPending | TS_GCOnTransitions),
    };

    // Thread flags that aren't really states in themselves but rather things the thread
    // has to do.
    enum ThreadTasks
    {
        TT_CleanupSyncBlock       = 0x00000001, // The synch block needs to be cleaned up.
    };

    // Thread flags that have no concurrency issues (i.e., they are only manipulated by the owning thread). Use these
    // state flags when you have a new thread state that doesn't belong in the ThreadState enum above.
    //
    // <TODO>@TODO: its possible that the ThreadTasks from above and these flags should be merged.</TODO>
    enum ThreadStateNoConcurrency
    {
        TSNC_Unknown                    = 0x00000000, // threads are initialized this way

        TSNC_DebuggerUserSuspend        = 0x00000001, // marked "suspended" by the debugger
        // unused                       = 0x00000002,
        TSNC_DebuggerIsStepping         = 0x00000004, // debugger is stepping this thread
        TSNC_DebuggerIsManagedException = 0x00000008, // EH is re-raising a managed exception.
        // unused                       = 0x00000010,
        TSNC_BlockedForShutdown         = 0x00000020, // Thread is blocked in WaitForEndOfShutdown.  We should not hit WaitForEndOfShutdown again.
        // unused                       = 0x00000040,
        // unused                       = 0x00000080,
        TSNC_ExistInThreadStore         = 0x00000100, // For dtor to know if it needs to be removed from ThreadStore
        // unused                       = 0x00000200,
        TSNC_OwnsSpinLock               = 0x00000400, // The thread owns a spinlock.
        TSNC_PreparingAbort             = 0x00000800, // Preparing abort.  This avoids recursive HandleThreadAbort call.
        // unused                       = 0x00001000, // Preparing abort.  This avoids recursive HandleThreadAbort call.
        // unused                       = 0x00002000,
        TSNC_CreatingTypeInitException  = 0x00004000, // Thread is trying to create a TypeInitException
        // unused                       = 0x00008000,
        // unused                       = 0x00010000,
        TSNC_InRestoringSyncBlock       = 0x00020000, // The thread is restoring its SyncBlock for Object.Wait.
                                                      // After the thread is interrupted once, we turn off interruption
                                                      // at the beginning of wait.
        // unused                       = 0x00040000,
        // unused                       = 0x00080000,
        // unused                       = 0x00100000,
        // unused                       = 0x00200000,
        // unused                       = 0x00400000,
        // unused                       = 0x00800000,
        TSNC_ProcessedUnhandledException = 0x01000000,// Set on a thread on which we have done unhandled exception processing so that
                                                      // we dont perform it again when OS invokes our UEF. Currently, applicable threads include:
                                                      // 1) entry point thread of a managed app
                                                      // 2) new managed thread created in default domain
                                                      //
                                                      // For such threads, we will return to the OS after our UE processing is done
                                                      // and the OS will start invoking the UEFs. If our UEF gets invoked, it will try to
                                                      // perform the UE processing again. We will use this flag to prevent the duplicated
                                                      // effort.
                                                      //
                                                      // Once we are completely independent of the OS UEF, we could remove this.
        TSNC_SkipManagedPersonalityRoutine = 0x02000000, // Ignore the ProcessCLRException calls when propagating exception to external native code
        TSNC_DebuggerSleepWaitJoin      = 0x04000000, // Indicates to the debugger that this thread is in a sleep wait or join state
                                                      // This almost mirrors the TS_Interruptible state however that flag can change
                                                      // during GC-preemptive mode whereas this one cannot.
#ifdef FEATURE_COMINTEROP
        TSNC_WinRTInitialized           = 0x08000000, // the thread has initialized WinRT
#endif // FEATURE_COMINTEROP

        TSNC_TSLTakenForStartup         = 0x10000000, // The ThreadStoreLock (TSL) is held by another mechanism during
                                                      // thread startup so can be skipped.

        TSNC_CallingManagedCodeDisabled = 0x20000000, // Use by multicore JIT feature to asert on calling managed code/loading module in background thread
                                                      // Exception, system module is allowed, security demand is allowed

        TSNC_LoadsTypeViolation         = 0x40000000, // Use by type loader to break deadlocks caused by type load level ordering violations

        TSNC_EtwStackWalkInProgress     = 0x80000000, // Set on the thread so that ETW can know that stackwalking is in progress
                                                      // and does not proceed with a stackwalk on the same thread
                                                      // There are cases during managed debugging when we can run into this situation
    };

public:
    HRESULT DetachThread(BOOL inTerminationCallback);

    void SetThreadState(ThreadState ts)
    {
        LIMITED_METHOD_CONTRACT;
        InterlockedOr((LONG*)&m_State, ts);
    }

    void ResetThreadState(ThreadState ts)
    {
        LIMITED_METHOD_CONTRACT;
        InterlockedAnd((LONG*)&m_State, ~ts);
    }

    BOOL HasThreadState(ThreadState ts)
    {
        LIMITED_METHOD_CONTRACT;
        return ((DWORD)m_State & ts);
    }

    //
    // This is meant to be used for quick opportunistic checks for thread abort and similar conditions. This method
    // does not erect memory barrier and so it may return wrong result sometime that the caller has to handle.
    //
    BOOL HasThreadStateOpportunistic(ThreadState ts)
    {
        LIMITED_METHOD_CONTRACT;
        return m_State.LoadWithoutBarrier() & ts;
    }

    void SetThreadStateNC(ThreadStateNoConcurrency tsnc)
    {
        LIMITED_METHOD_CONTRACT;
        m_StateNC = (ThreadStateNoConcurrency)((DWORD)m_StateNC | tsnc);
    }

    void ResetThreadStateNC(ThreadStateNoConcurrency tsnc)
    {
        LIMITED_METHOD_CONTRACT;
        m_StateNC = (ThreadStateNoConcurrency)((DWORD)m_StateNC & ~tsnc);
    }

    BOOL HasThreadStateNC(ThreadStateNoConcurrency tsnc)
    {
        LIMITED_METHOD_DAC_CONTRACT;
        return ((DWORD)m_StateNC & tsnc);
    }

    void MarkEtwStackWalkInProgress()
    {
        WRAPPER_NO_CONTRACT;
        SetThreadStateNC(Thread::TSNC_EtwStackWalkInProgress);
    }

    void MarkEtwStackWalkCompleted()
    {
        WRAPPER_NO_CONTRACT;
        ResetThreadStateNC(Thread::TSNC_EtwStackWalkInProgress);
    }

    BOOL IsEtwStackWalkInProgress()
    {
        WRAPPER_NO_CONTRACT;
        return HasThreadStateNC(Thread::TSNC_EtwStackWalkInProgress);
    }

    DWORD RequireSyncBlockCleanup()
    {
        LIMITED_METHOD_CONTRACT;
        return (m_ThreadTasks & TT_CleanupSyncBlock);
    }

    void SetSyncBlockCleanup()
    {
        LIMITED_METHOD_CONTRACT;
        InterlockedOr((LONG*)&m_ThreadTasks, TT_CleanupSyncBlock);
    }

    void ResetSyncBlockCleanup()
    {
        LIMITED_METHOD_CONTRACT;
        InterlockedAnd((LONG*)&m_ThreadTasks, ~TT_CleanupSyncBlock);
    }

#ifdef FEATURE_COMINTEROP_APARTMENT_SUPPORT
    DWORD IsCoInitialized()
    {
        LIMITED_METHOD_CONTRACT;
        return (m_State & TS_CoInitialized);
    }

    void SetCoInitialized()
    {
        LIMITED_METHOD_CONTRACT;
        InterlockedOr((LONG*)&m_State, TS_CoInitialized);
    }

    void ResetCoInitialized()
    {
        LIMITED_METHOD_CONTRACT;
        ResetThreadState(TS_CoInitialized);
    }

#ifdef FEATURE_COMINTEROP
    BOOL IsWinRTInitialized()
    {
        LIMITED_METHOD_CONTRACT;
        return HasThreadStateNC(TSNC_WinRTInitialized);
    }

    void ResetWinRTInitialized()
    {
        LIMITED_METHOD_CONTRACT;
        ResetThreadStateNC(TSNC_WinRTInitialized);
    }
#endif // FEATURE_COMINTEROP

    void CleanupCOMState();

#endif // FEATURE_COMINTEROP_APARTMENT_SUPPORT

    void PrepareApartmentAndContext();

#ifdef FEATURE_COMINTEROP
    bool IsDisableComObjectEagerCleanup()
    {
        LIMITED_METHOD_CONTRACT;
        return m_fDisableComObjectEagerCleanup;
    }
    void SetDisableComObjectEagerCleanup()
    {
        LIMITED_METHOD_CONTRACT;
        m_fDisableComObjectEagerCleanup = true;
    }
#endif //FEATURE_COMINTEROP

#ifndef DACCESS_COMPILE
    bool HasDeadThreadBeenConsideredForGCTrigger()
    {
        LIMITED_METHOD_CONTRACT;
        _ASSERTE(IsDead());

        return m_fHasDeadThreadBeenConsideredForGCTrigger;
    }

    void SetHasDeadThreadBeenConsideredForGCTrigger()
    {
        LIMITED_METHOD_CONTRACT;
        _ASSERTE(IsDead());

        m_fHasDeadThreadBeenConsideredForGCTrigger = true;
    }
#endif // !DACCESS_COMPILE

#ifndef DACCESS_COMPILE
    DWORD CatchAtSafePoint()
    {
        CONTRACTL
        {
            NOTHROW;
            GC_NOTRIGGER;
            MODE_COOPERATIVE;
        }
        CONTRACTL_END;

        return g_TrapReturningThreads & 1 ||
            HasThreadStateOpportunistic(TS_CatchAtSafePoint);
    }
#endif // DACCESS_COMPILE

    DWORD IsExecutingOnAltStack()
    {
        LIMITED_METHOD_CONTRACT;
        return (m_State & TS_ExecutingOnAltStack);
    }

    void SetExecutingOnAltStack()
    {
        LIMITED_METHOD_CONTRACT;
        SetThreadState(TS_ExecutingOnAltStack);
    }

    DWORD IsBackground()
    {
        LIMITED_METHOD_CONTRACT;
        return (m_State & TS_Background);
    }

    DWORD IsUnstarted()
    {
        LIMITED_METHOD_CONTRACT;
        SUPPORTS_DAC;
        return (m_State & TS_Unstarted);
    }

    DWORD IsDead()
    {
        LIMITED_METHOD_CONTRACT;
        return (m_State & TS_Dead);
    }

    DWORD DoWeOwn()
    {
        LIMITED_METHOD_CONTRACT;
        return (m_State & TS_WeOwn);
    }

    // For reporting purposes, grab a consistent snapshot of the thread's state
    ThreadState GetSnapshotState();

    // For delayed destruction of threads
    DWORD           IsDetached()
    {
        LIMITED_METHOD_CONTRACT;
        return (m_State & TS_Detached);
    }

    static LONG     m_DetachCount;
    static LONG     m_ActiveDetachCount;  // Count how many non-background detached

    // Offsets for the following variables need to fit in 1 byte, so keep near
    // the top of the object.  Also, we want cache line filling to work for us
    // so the critical stuff is ordered based on frequency of use.


    Volatile<ThreadState> m_State;   // Bits for the state of the thread
    // If TRUE, GC is scheduled cooperatively with this thread.
    // NOTE: This "byte" is actually a boolean - we don't allow
    // recursive disables.
    Volatile<ULONG>      m_fPreemptiveGCDisabled;

    PTR_Frame            m_pFrame;  // The Current Frame
    // Unique thread id used for thin locks - kept as small as possible, as we have limited space
    // in the object header to store it.
    DWORD                m_ThreadId;

#ifndef DACCESS_COMPILE
    Frame* NotifyFrameChainOfExceptionUnwind(Frame* pStartFrame, LPVOID pvLimitSP);
#endif // DACCESS_COMPILE

    // Lock thread is trying to acquire
    VolatilePtr<DeadlockAwareLock> m_pBlockingLock;

    // We store a pointer to the runtime thread locals here for easier introspection
    // from other threads and diagnostic tools
    PTR_RuntimeThreadLocals        m_pRuntimeThreadLocals;

public:
    inline void InitRuntimeThreadLocals() { LIMITED_METHOD_CONTRACT; m_pRuntimeThreadLocals = PTR_RuntimeThreadLocals(&t_runtime_thread_locals); }

    inline ee_alloc_context* GetEEAllocContext()
    {
        LIMITED_METHOD_CONTRACT;
        if (m_pRuntimeThreadLocals == nullptr)
        {
            return nullptr;
        }
        return &m_pRuntimeThreadLocals->alloc_context;
    }

    inline gc_alloc_context* GetAllocContext()
    {
        LIMITED_METHOD_CONTRACT;
        if (m_pRuntimeThreadLocals == nullptr)
        {
            return nullptr;
        }
        return &m_pRuntimeThreadLocals->alloc_context.m_GCAllocContext;
    }

    // This is the type handle of the first object in the alloc context at the time
    // we fire the AllocationTick event. It's only for tooling purpose.
    TypeHandle m_thAllocContextObj;

#ifndef TARGET_UNIX
private:
    _NT_TIB *m_pTEB;
public:
    _NT_TIB *GetTEB() {
        LIMITED_METHOD_CONTRACT;
        return m_pTEB;
    }
    PEXCEPTION_REGISTRATION_RECORD *GetExceptionListPtr() {
        WRAPPER_NO_CONTRACT;
        return &GetTEB()->ExceptionList;
    }
#endif // !TARGET_UNIX

    inline void SetTHAllocContextObj(TypeHandle th) {LIMITED_METHOD_CONTRACT; m_thAllocContextObj = th; }

    inline TypeHandle GetTHAllocContextObj() {LIMITED_METHOD_CONTRACT; return m_thAllocContextObj; }

    // Flags used to indicate tasks the thread has to do.
    ThreadTasks          m_ThreadTasks;

    // Flags for thread states that have no concurrency issues.
    ThreadStateNoConcurrency m_StateNC;

private:
#ifdef _DEBUG
    DWORD dbg_m_cSuspendedThreads;
    // Count of suspended threads that we know are not in native code (and therefore cannot hold OS lock which prevents us calling out to host)
    DWORD dbg_m_cSuspendedThreadsWithoutOSLock;
    EEThreadId m_Creator;
#endif

    // A thread may forbid its own suspension. For example when holding certain locks.
    // The state is a counter to allow nested forbids.
    // The state is only modified by the current thread.
    // Other threads may read this state, but must mind the races.
    // It must be assumed that a running thread (or one that may start running) may change this state at any time.
    // One exception: SuspendThread can read this "reliably" from other threads by temporarily suspending them, reading, and releasing if != 0.
    Volatile<LONG> m_dwForbidSuspendThread;

public:

    static void IncForbidSuspendThread()
    {
        CONTRACTL
        {
            NOTHROW;
            GC_NOTRIGGER;
            MODE_ANY;
            SUPPORTS_DAC;
        }
        CONTRACTL_END;
#ifndef DACCESS_COMPILE
        Thread * pThread = GetThreadNULLOk();
        if (pThread)
        {
            _ASSERTE (pThread->m_dwForbidSuspendThread != (LONG)MAXLONG);
#ifdef _DEBUG
            {
                //DEBUG_ONLY;
            STRESS_LOG2(LF_SYNC, LL_INFO100000, "Set forbid suspend [%d] for thread %p.\n", pThread->m_dwForbidSuspendThread.Load(), pThread);
            }
#endif
            // modified only by the current thread, so ++ is ok
            pThread->m_dwForbidSuspendThread.RawValue()++;
        }
#endif //!DACCESS_COMPILE
    }

    static void DecForbidSuspendThread()
    {
        CONTRACTL
        {
            NOTHROW;
            GC_NOTRIGGER;
            MODE_ANY;
            SUPPORTS_DAC;
        }
        CONTRACTL_END;
#ifndef DACCESS_COMPILE
        Thread * pThread = GetThreadNULLOk();
        if (pThread)
        {
            _ASSERTE (pThread->m_dwForbidSuspendThread >= (LONG)0);

            // modified only by the current thread, so -- is ok
            pThread->m_dwForbidSuspendThread.RawValue()--;
#ifdef _DEBUG
            {
                //DEBUG_ONLY;
            STRESS_LOG2(LF_SYNC, LL_INFO100000, "Reset forbid suspend [%d] for thread %p.\n", pThread->m_dwForbidSuspendThread.Load(), pThread);
            }
#endif
        }
#endif //!DACCESS_COMPILE
    }

    // Returns the state of m_dwForbidSuspendThread as it was at the time of the call.
    // It may asynchronously change if there are no additional guarantees (i.e. it is the current thread or the thread is suspended)
    bool IsInForbidSuspendRegion()
    {
        return m_dwForbidSuspendThread.LoadWithoutBarrier() != (LONG)0;
    }

    typedef StateHolder<Thread::IncForbidSuspendThread, Thread::DecForbidSuspendThread> ForbidSuspendThreadHolder;

private:
    // Per thread counter to dispense hash code - kept in the thread so we don't need a lock
    // or interlocked operations to get a new hash code;
    DWORD m_dwHashCodeSeed;

public:
    inline DWORD GetNewHashCode()
    {
        LIMITED_METHOD_CONTRACT;
        // Every thread has its own generator for hash codes so that we won't get into a situation
        // where two threads consistently give out the same hash codes.
        // Choice of multiplier guarantees period of 2**32 - see Knuth Vol 2 p16 (3.2.1.2 Theorem A).
        DWORD multiplier = GetThreadId()*4 + 5;
        m_dwHashCodeSeed = m_dwHashCodeSeed*multiplier + 1;
        return m_dwHashCodeSeed;
    }

#ifdef _DEBUG
    // If the current thread suspends other threads, we need to make sure that the thread
    // only allocates memory if the suspended threads do not have OS Heap lock.
    static BOOL Debug_AllowCallout()
    {
        LIMITED_METHOD_CONTRACT;
        Thread * pThread = GetThreadNULLOk();
        return ((pThread == NULL) || (pThread->dbg_m_cSuspendedThreads == pThread->dbg_m_cSuspendedThreadsWithoutOSLock));
    }

    // Returns number of threads that are currently suspended by the current thread and that can potentially hold OS lock
    BOOL Debug_GetUnsafeSuspendeeCount()
    {
        LIMITED_METHOD_CONTRACT;
        return (dbg_m_cSuspendedThreads - dbg_m_cSuspendedThreadsWithoutOSLock);
    }
#endif

public:
    //--------------------------------------------------------------
    // Constructor.
    //--------------------------------------------------------------
#ifndef DACCESS_COMPILE
    Thread();
#endif

    //--------------------------------------------------------------
    // Failable initialization occurs here.
    //--------------------------------------------------------------
    void InitThread();
    BOOL AllocHandles();

    //--------------------------------------------------------------
    // If the thread was setup through SetupUnstartedThread, rather
    // than SetupThread, complete the setup here when the thread is
    // actually running.
    //--------------------------------------------------------------
    BOOL HasStarted();

    // We don't want ::CreateThread() calls scattered throughout the source.
    // Create all new threads here.  The thread is created as suspended, so
    // you must ::ResumeThread to kick it off.  It is guaranteed to create the
    // thread, or throw.
    BOOL CreateNewThread(SIZE_T stackSize, LPTHREAD_START_ROUTINE start, void *args, LPCWSTR pName=NULL);

    // Functions used to perform initialization and cleanup on a managed thread
    // that would normally occur if the thread was stated when the runtime was
    // fully initialized and ready to run.
    // Examples where this applies are the Main and Finalizer threads.
    static void InitializationForManagedThreadInNative(_In_ Thread* pThread);
    static void CleanUpForManagedThreadInNative(_In_ Thread* pThread);

    enum StackSizeBucket
    {
        StackSize_Small,
        StackSize_Medium,
        StackSize_Large
    };

    //
    // Creates a raw OS thread; use this only for CLR-internal threads that never execute user code.
    // StackSizeBucket determines how large the stack should be.
    //
    static HANDLE CreateUtilityThread(StackSizeBucket stackSizeBucket, LPTHREAD_START_ROUTINE start, void *args, LPCWSTR pName, DWORD flags = 0, DWORD* pThreadId = NULL);

    //--------------------------------------------------------------
    // Destructor
    //--------------------------------------------------------------
#ifndef DACCESS_COMPILE
    ~Thread();
#else
    ~Thread() {}
#endif

#ifdef FEATURE_COMINTEROP_APARTMENT_SUPPORT
    void            CoUninitialize();
    void            BaseCoUninitialize();
    void            BaseWinRTUninitialize();
#endif // FEATURE_COMINTEROP_APARTMENT_SUPPORT

    void        CooperativeCleanup();

    void        OnThreadTerminate(BOOL holdingLock);

    static void CleanupDetachedThreads();
    //--------------------------------------------------------------
    // Returns innermost active Frame.
    //--------------------------------------------------------------
    PTR_Frame GetFrame()
    {
        SUPPORTS_DAC;

#ifdef _DEBUG_IMPL
        WRAPPER_NO_CONTRACT;
        if (this == GetThreadNULLOk())
        {
            void* curSP;
            curSP = (void *)GetCurrentSP();
            _ASSERTE(IsExecutingOnAltStack() || (curSP <= m_pFrame && m_pFrame < m_CacheStackBase) || m_pFrame == (Frame*) -1);
        }
#endif

        return m_pFrame;
    }

    //--------------------------------------------------------------
    // Returns innermost active GCFrame.
    //--------------------------------------------------------------
    PTR_GCFrame GetGCFrame();

    //--------------------------------------------------------------
    // Replaces innermost active Frames.
    //--------------------------------------------------------------
#ifndef DACCESS_COMPILE
    void  SetFrame(Frame *pFrame)
#ifdef _DEBUG
        ;
#else
    {
        LIMITED_METHOD_CONTRACT;
        m_pFrame = pFrame;
    }
#endif
    ;
#endif

    //--------------------------------------------------------------
    // Replaces innermost active GCFrame.
    //--------------------------------------------------------------
#ifndef DACCESS_COMPILE
    void  SetGCFrame(GCFrame *pFrame)
    {
        LIMITED_METHOD_CONTRACT;
        m_pGCFrame = pFrame;
    }
#endif

    inline Frame* FindFrame(SIZE_T StackPointer);

    bool DetectHandleILStubsForDebugger();

    //**************************************************************
    // GC interaction
    //**************************************************************

    //--------------------------------------------------------------
    // Enter cooperative GC mode. NOT NESTABLE.
    //--------------------------------------------------------------
    FORCEINLINE_NONDEBUG void DisablePreemptiveGC()
    {
#ifndef DACCESS_COMPILE
        WRAPPER_NO_CONTRACT;
        _ASSERTE(this == GetThread());
        _ASSERTE(!m_fPreemptiveGCDisabled);
        // holding a spin lock in preemp mode and transit to coop mode will cause other threads
        // spinning waiting for GC
        _ASSERTE ((m_StateNC & Thread::TSNC_OwnsSpinLock) == 0);

#ifdef ENABLE_CONTRACTS_IMPL
        TriggersGC(this);
#endif

        // Logically, we just want to check whether a GC is in progress and halt
        // at the boundary if it is -- before we disable preemptive GC.  However
        // this opens up a race condition where the GC starts after we make the
        // check.  SuspendRuntime will ignore such a thread because it saw it as
        // outside the EE.  So the thread would run wild during the GC.
        //
        // Instead, enter cooperative mode and then check if a GC is in progress.
        // If so, go back out and try again.  The reason we go back out before we
        // try again, is that SuspendRuntime might have seen us as being in
        // cooperative mode if it checks us between the next two statements.
        // In that case, it will be trying to move us to a safe spot.  If
        // we don't let it see us leave, it will keep waiting on us indefinitely.

        // ------------------------------------------------------------------------
        //   ** WARNING ** WARNING ** WARNING ** WARNING ** WARNING ** WARNING **  |
        // ------------------------------------------------------------------------
        //
        //   DO NOT CHANGE THIS METHOD WITHOUT VISITING ALL THE STUB GENERATORS
        //   THAT EFFECTIVELY INLINE IT INTO THEIR STUBS
        //
        // ------------------------------------------------------------------------
        //   ** WARNING ** WARNING ** WARNING ** WARNING ** WARNING ** WARNING **  |
        // ------------------------------------------------------------------------

        m_fPreemptiveGCDisabled.StoreWithoutBarrier(1);

        if (g_TrapReturningThreads)
        {
            RareDisablePreemptiveGC();
        }
#else
        LIMITED_METHOD_CONTRACT;
#endif
    }

    NOINLINE void RareDisablePreemptiveGC();

    void HandleThreadAbort();

    void PreWorkForThreadAbort();

private:
    void HandleThreadAbortTimeout();

public:
    //--------------------------------------------------------------
    // Leave cooperative GC mode. NOT NESTABLE.
    //--------------------------------------------------------------
    FORCEINLINE_NONDEBUG void EnablePreemptiveGC()
    {
        LIMITED_METHOD_CONTRACT;

#ifndef DACCESS_COMPILE
        _ASSERTE(this == GetThread());
        _ASSERTE(m_fPreemptiveGCDisabled);
        // holding a spin lock in coop mode and transit to preemp mode will cause deadlock on GC
        _ASSERTE ((m_StateNC & Thread::TSNC_OwnsSpinLock) == 0);

        // ------------------------------------------------------------------------
        //   ** WARNING ** WARNING ** WARNING ** WARNING ** WARNING ** WARNING **  |
        // ------------------------------------------------------------------------
        //
        //   DO NOT CHANGE THIS METHOD WITHOUT VISITING ALL THE STUB GENERATORS
        //   THAT EFFECTIVELY INLINE IT INTO THEIR STUBS
        //
        // ------------------------------------------------------------------------
        //   ** WARNING ** WARNING ** WARNING ** WARNING ** WARNING ** WARNING **  |
        // ------------------------------------------------------------------------

        m_fPreemptiveGCDisabled.StoreWithoutBarrier(0);
#endif
    }

#if defined(STRESS_HEAP) && defined(_DEBUG)
    void PerformPreemptiveGC();
#endif
    void PulseGCMode();

    //--------------------------------------------------------------
    // Query mode
    //--------------------------------------------------------------
    BOOL PreemptiveGCDisabled()
    {
        WRAPPER_NO_CONTRACT;
        _ASSERTE(this == GetThread());
        //
        // m_fPreemptiveGCDisabled is always modified by the thread itself, and so the thread itself
        // can read it without memory barrier.
        //
        return m_fPreemptiveGCDisabled.LoadWithoutBarrier();
    }

    BOOL PreemptiveGCDisabledOther()
    {
        LIMITED_METHOD_CONTRACT;
        return (m_fPreemptiveGCDisabled);
    }

#ifdef ENABLE_CONTRACTS_IMPL

    void BeginNoTriggerGC(const char *szFile, int lineNum)
    {
        WRAPPER_NO_CONTRACT;

        ClrDebugState* pClrDebugState = GetClrDebugState();
        pClrDebugState->IncrementGCNoTriggerCount();

        if (PreemptiveGCDisabled())
        {
            pClrDebugState->IncrementGCForbidCount();
        }
    }

    void EndNoTriggerGC()
    {
        WRAPPER_NO_CONTRACT;
        ClrDebugState* pClrDebugState = GetClrDebugState();

        _ASSERTE(pClrDebugState->GetGCNoTriggerCount() != 0 || (pClrDebugState->ViolationMask() & BadDebugState));
        pClrDebugState->DecrementGCNoTriggerCount();

        if (pClrDebugState->GetGCForbidCount())
        {
            pClrDebugState->DecrementGCForbidCount();
        }
    }

    void BeginForbidGC(const char *szFile, int lineNum)
    {
        WRAPPER_NO_CONTRACT;
#ifdef PROFILING_SUPPORTED
        _ASSERTE(PreemptiveGCDisabled()
                 || CORProfilerPresent());  // This added to allow profiler to use GetILToNativeMapping
                                            // while in preemptive GC mode
#else // PROFILING_SUPPORTED
        _ASSERTE(PreemptiveGCDisabled());
#endif // PROFILING_SUPPORTED
        BeginNoTriggerGC(szFile, lineNum);
    }

    void EndForbidGC()
    {
        WRAPPER_NO_CONTRACT;
#ifdef PROFILING_SUPPORTED
        _ASSERTE(PreemptiveGCDisabled()
                 || CORProfilerPresent());  // This added to allow profiler to use GetILToNativeMapping
                                            // while in preemptive GC mode
#else // PROFILING_SUPPORTED
        _ASSERTE(PreemptiveGCDisabled());
#endif // PROFILING_SUPPORTED
        EndNoTriggerGC();
    }

    BOOL GCNoTrigger()
    {
        WRAPPER_NO_CONTRACT;
        ClrDebugState* pClrDebugState = GetClrDebugState();
        if ( (GCViolation|BadDebugState) & pClrDebugState->ViolationMask() )
        {
            return FALSE;
        }
        return pClrDebugState->GetGCNoTriggerCount();
    }

    BOOL GCForbidden()
    {
        WRAPPER_NO_CONTRACT;
        ClrDebugState* pClrDebugState = GetClrDebugState();
        if ( (GCViolation|BadDebugState) & pClrDebugState->ViolationMask())
        {
            return FALSE;
        }
        return pClrDebugState->GetGCForbidCount();
    }

    BOOL RawGCNoTrigger()
    {
        LIMITED_METHOD_CONTRACT;
        ClrDebugState* pClrDebugState = GetClrDebugState();
        if (pClrDebugState->ViolationMask() & BadDebugState)
        {
            return 0;
        }
        return pClrDebugState->GetGCNoTriggerCount();
    }

    BOOL RawGCForbidden()
    {
        LIMITED_METHOD_CONTRACT;
        ClrDebugState* pClrDebugState = GetClrDebugState();
        if (pClrDebugState->ViolationMask() & BadDebugState)
        {
            return 0;
        }
        return pClrDebugState->GetGCForbidCount();
    }
#endif // ENABLE_CONTRACTS_IMPL

    //---------------------------------------------------------------
    // Calculate thread static offset
    //---------------------------------------------------------------
    static size_t GetOffsetOfThreadStatic(void* pThreadStatic);

    //---------------------------------------------------------------
    // Expose key offsets and values for stub generation.
    //---------------------------------------------------------------
    static BYTE GetOffsetOfCurrentFrame()
    {
        LIMITED_METHOD_CONTRACT;
        size_t ofs = offsetof(class Thread, m_pFrame);
        _ASSERTE(FitsInI1(ofs));
        return (BYTE)ofs;
    }

    static BYTE GetOffsetOfState()
    {
        LIMITED_METHOD_CONTRACT;
        size_t ofs = offsetof(class Thread, m_State);
        _ASSERTE(FitsInI1(ofs));
        return (BYTE)ofs;
    }

    static BYTE GetOffsetOfGCFlag()
    {
        LIMITED_METHOD_CONTRACT;
        size_t ofs = offsetof(class Thread, m_fPreemptiveGCDisabled);
        _ASSERTE(FitsInI1(ofs));
        return (BYTE)ofs;
    }

    //---------------------------------------------------------------
    // Expose offset of the place for storing the filter context for the debugger.
    //---------------------------------------------------------------
    static SIZE_T GetOffsetOfDebuggerFilterContext()
    {
        LIMITED_METHOD_CONTRACT;
        return (SIZE_T)(offsetof(class Thread, m_debuggerFilterContext));
    }

    //---------------------------------------------------------------
    // Expose offset of m_StateNC
    //---------------------------------------------------------------
    static SIZE_T GetOffsetOfStateNC()
    {
        LIMITED_METHOD_CONTRACT;
        return (SIZE_T)(offsetof(class Thread, m_StateNC));
    }

    //---------------------------------------------------------------
    // Last exception to be thrown
    //---------------------------------------------------------------
    inline void SetThrowable(OBJECTREF pThrowable
                             DEBUG_ARG(ThreadExceptionState::SetThrowableErrorChecking stecFlags = ThreadExceptionState::STEC_All));

    OBJECTREF GetThrowable()
    {
        WRAPPER_NO_CONTRACT;

        return m_ExceptionState.GetThrowable();
    }

    // An unmnaged thread can check if a managed is processing an exception
    BOOL HasException()
    {
        LIMITED_METHOD_CONTRACT;
        OBJECTHANDLE pThrowable = m_ExceptionState.GetThrowableAsHandle();
        return pThrowable && *PTR_UNCHECKED_OBJECTREF(pThrowable);
    }

    OBJECTHANDLE GetThrowableAsHandle()
    {
        LIMITED_METHOD_CONTRACT;
        return m_ExceptionState.GetThrowableAsHandle();
    }

    // special null test (for use when we're in the wrong GC mode)
    BOOL IsThrowableNull()
    {
        WRAPPER_NO_CONTRACT;
        return IsHandleNullUnchecked(m_ExceptionState.GetThrowableAsHandle());
    }

    BOOL IsExceptionInProgress()
    {
        SUPPORTS_DAC;
        LIMITED_METHOD_CONTRACT;
        return m_ExceptionState.IsExceptionInProgress();
    }


    void SyncManagedExceptionState(bool fIsDebuggerThread);

    //---------------------------------------------------------------
    // Per-thread information used by handler
    //---------------------------------------------------------------
    // exception handling info stored in thread
    // can't allocate this as needed because can't make exception-handling depend upon memory allocation

    PTR_ThreadExceptionState GetExceptionState()
    {
        LIMITED_METHOD_CONTRACT;
        SUPPORTS_DAC;

        return PTR_ThreadExceptionState(PTR_HOST_MEMBER_TADDR(Thread, this, m_ExceptionState));
    }

public:

    //---------------------------------------------------------------
    // Track use of the thread block.  See the general comments on
    // thread destruction in threads.cpp, for details.
    //---------------------------------------------------------------
    int         IncExternalCount();
    int         DecExternalCount(BOOL holdingLock);


    //---------------------------------------------------------------
    // !!!! THESE ARE NOT SAFE FOR GENERAL USE  !!!!
    //      IncExternalCountDANGEROUSProfilerOnly()
    //      DecExternalCountDANGEROUSProfilerOnly()
    // Currently only the profiler API should be using these
    // functions, because the profiler is responsible for ensuring
    // that the thread exists, undestroyed, before operating on it.
    // All other clients should use IncExternalCount/DecExternalCount
    // instead
    //---------------------------------------------------------------
    int         IncExternalCountDANGEROUSProfilerOnly()
    {
        LIMITED_METHOD_CONTRACT;

#ifdef _DEBUG
        int cRefs =
#else   // _DEBUG
        return
#endif //_DEBUG
            InterlockedIncrement((LONG*)&m_ExternalRefCount);

#ifdef _DEBUG
        // This should never be called on a thread being destroyed
        _ASSERTE(cRefs != 1);
        return cRefs;
#endif //_DEBUG
    }

    int         DecExternalCountDANGEROUSProfilerOnly()
    {
        LIMITED_METHOD_CONTRACT;
#ifdef _DEBUG
        int cRefs =
#else   // _DEBUG
        return
#endif //_DEBUG

            InterlockedDecrement((LONG*)&m_ExternalRefCount);

#ifdef _DEBUG
        // This should never cause the last reference on the thread to be released
        _ASSERTE(cRefs != 0);
        return cRefs;
#endif //_DEBUG
    }

    // Get and Set the exposed System.Thread object which corresponds to
    // this thread.  Also the thread handle and Id.
    OBJECTREF   GetExposedObject();
    OBJECTREF   GetExposedObjectRaw();
    void        SetExposedObject(OBJECTREF exposed);
    OBJECTHANDLE GetExposedObjectHandleForDebugger()
    {
        LIMITED_METHOD_CONTRACT;
        return m_ExposedObject;
    }

    // Query whether the exposed object exists
    BOOL IsExposedObjectSet()
    {
        CONTRACTL
        {
            NOTHROW;
            GC_NOTRIGGER;
            MODE_COOPERATIVE;
        }
        CONTRACTL_END;
        return (ObjectFromHandle(m_ExposedObject) != NULL) ;
    }

    // When we create a managed thread, the thread is suspended.  We call StartThread to get
    // the thread start.
    DWORD StartThread();

    // The result of attempting to OS-suspend an EE thread.
    enum SuspendThreadResult
    {
        // We successfully suspended the thread.  This is the only
        // case where the caller should subsequently call ResumeThread.
        STR_Success,

        // The underlying call to the operating system's SuspendThread
        // or GetThreadContext failed.  This is usually taken to mean
        // that the OS thread has exited.  (This can possibly also mean
        //
        // that the suspension count exceeded the allowed maximum, but
        // Thread::SuspendThread asserts that does not happen.)
        STR_Failure,

        // The thread handle is invalid.  This means that the thread
        // is dead (or dying), or that the object has been created for
        // an exposed System.Thread that has not been started yet.
        STR_UnstartedOrDead,

        // The fOneTryOnly flag was set, and we managed to OS suspend the
        // thread, but we found that it had its m_dwForbidSuspendThread
        // flag set.  If fOneTryOnly is not set, Thread::Suspend will
        // retry in this case.
        STR_Forbidden,

        // Stress logging is turned on, but no stress log had been created
        // for the thread yet, and we failed to create one.  This can mean
        // that either we are not allowed to call into the host, or we ran
        // out of memory.
        STR_NoStressLog,
    };

    void Hijack();

#ifdef FEATURE_THREAD_ACTIVATION
    enum class ActivationReason
    {
        SuspendForGC,
        SuspendForDebugger,
        ThreadAbort,
    };

    bool InjectActivation(ActivationReason reason);
#endif // FEATURE_THREAD_ACTIVATION

#ifndef DISABLE_THREADSUSPEND
    // SuspendThread
    //   Attempts to OS-suspend the thread, whichever GC mode it is in.
    // Arguments:
    //   fOneTryOnly - If TRUE, report failure if the thread has its
    //     m_dwForbidSuspendThread flag set.  If FALSE, retry.
    //   pdwSuspendCount - If non-NULL, will contain the return code
    //     of the underlying OS SuspendThread call on success,
    //     undefined on any kind of failure.
    // Return value:
    //   A SuspendThreadResult value indicating success or failure.
    SuspendThreadResult SuspendThread(BOOL fOneTryOnly = FALSE, DWORD *pdwSuspendCount = NULL);

    DWORD ResumeThread();

#endif  // DISABLE_THREADSUSPEND

    int GetThreadPriority();
    BOOL SetThreadPriority(
        int nPriority   // thread priority level
    );
    BOOL Alert ();
    DWORD Join(DWORD timeout, BOOL alertable);
    DWORD JoinEx(DWORD timeout, WaitMode mode);

    BOOL GetThreadContext(
        LPCONTEXT lpContext   // context structure
    )
    {
        WRAPPER_NO_CONTRACT;
         return ::GetThreadContext (GetThreadHandle(), lpContext);
    }

#ifndef DACCESS_COMPILE
    BOOL SetThreadContext(
        CONST CONTEXT *lpContext   // context structure
    )
    {
        WRAPPER_NO_CONTRACT;
         return ::SetThreadContext (GetThreadHandle(), lpContext);
    }
#endif

    BOOL HasValidThreadHandle ()
    {
        WRAPPER_NO_CONTRACT;
        return GetThreadHandle() != INVALID_HANDLE_VALUE;
    }

    DWORD       GetThreadId()
    {
        LIMITED_METHOD_DAC_CONTRACT;
        _ASSERTE(m_ThreadId != UNINITIALIZED_THREADID);
        return m_ThreadId;
    }

    // The actual OS thread ID may be 64 bit on some platforms but
    // the runtime has historically used 32 bit IDs. We continue to
    // downcast by default to limit the impact but GetOSThreadId64()
    // is available for code-paths which correctly handle it.
    DWORD       GetOSThreadId()
    {
        LIMITED_METHOD_CONTRACT;
        SUPPORTS_DAC;
#ifndef DACCESS_COMPILE
        _ASSERTE (m_OSThreadId != 0xbaadf00d);
#endif // !DACCESS_COMPILE
        return (DWORD)m_OSThreadId;
    }

    // Allows access to the full 64 bit id on platforms which use it
    SIZE_T      GetOSThreadId64()
    {
        LIMITED_METHOD_CONTRACT;
        SUPPORTS_DAC;
#ifndef DACCESS_COMPILE
        _ASSERTE(m_OSThreadId != 0xbaadf00d);
#endif // !DACCESS_COMPILE
        return m_OSThreadId;
    }

    // This API is to be used for Debugger only.
    // We need to be able to return the true value of m_OSThreadId.
    // On platforms with 64 bit thread IDs we downcast to 32 bit.
    //
    DWORD       GetOSThreadIdForDebugger()
    {
        SUPPORTS_DAC;
        LIMITED_METHOD_CONTRACT;
        return (DWORD) m_OSThreadId;
    }

    BOOL        IsThreadPoolThread()
    {
        LIMITED_METHOD_CONTRACT;
        return m_State & Thread::TS_TPWorkerThread;
    }

    void        SetIsThreadPoolThread()
    {
        LIMITED_METHOD_CONTRACT;
        SetThreadState(TS_TPWorkerThread);
    }

    // public suspend functions.  System ones are internal, like for GC.  User ones
    // correspond to suspend/resume calls on the exposed System.Thread object.
    static bool    SysStartSuspendForDebug(AppDomain *pAppDomain);
    static bool    SysSweepThreadsForDebug(bool forceSync);
    static void    SysResumeFromDebug(AppDomain *pAppDomain);

private:

    // Specifies type of thread abort.
    DWORD  m_AbortType;
    ULONGLONG  m_AbortEndTime;
    ULONGLONG  m_RudeAbortEndTime;
    BOOL   m_fRudeAbortInitiated;
    LONG   m_AbortController;

    static ULONGLONG s_NextSelfAbortEndTime;

    void SetRudeAbortEndTimeFromEEPolicy();

    // This is a spin lock to serialize setting/resetting of AbortType and AbortRequest.
    LONG  m_AbortRequestLock;

    static void  LockAbortRequest(Thread *pThread);
    static void  UnlockAbortRequest(Thread *pThread);

    typedef Holder<Thread*, Thread::LockAbortRequest, Thread::UnlockAbortRequest> AbortRequestLockHolder;

    static void AcquireAbortControl(Thread *pThread)
    {
        LIMITED_METHOD_CONTRACT;
        InterlockedIncrement (&pThread->m_AbortController);
    }

    static void ReleaseAbortControl(Thread *pThread)
    {
        LIMITED_METHOD_CONTRACT;
        _ASSERTE (pThread->m_AbortController > 0);
        InterlockedDecrement (&pThread->m_AbortController);
    }

    typedef Holder<Thread*, Thread::AcquireAbortControl, Thread::ReleaseAbortControl> AbortControlHolder;

public:
#ifdef _DEBUG
    BOOL           m_fRudeAborted;
    DWORD          m_dwAbortPoint;
#endif


public:
    HRESULT UserAbort(EEPolicy::ThreadAbortTypes abortType, DWORD timeout);

    BOOL    HandleJITCaseForAbort();
    void    ResetAbort();

private:
    void SetAbortEndTime(ULONGLONG endTime, BOOL fRudeAbort);

public:

    ULONGLONG      GetAbortEndTime()
    {
        WRAPPER_NO_CONTRACT;
        return IsRudeAbort()?m_RudeAbortEndTime:m_AbortEndTime;
    }

    // We distinguish interrupting a thread between Thread.Interrupt and other usage.
    // For Thread.Interrupt usage, we will interrupt an alertable wait using the same
    // rule as ReadyForAbort.  Wait in EH clause or CER region is not interrupted.
    // For other usage, we will try to Abort the thread.
    // If we can not do the operation, we will delay until next wait.
    enum ThreadInterruptMode
    {
        TI_Interrupt = 0x00000001,     // Requested by Thread.Interrupt
        TI_Abort     = 0x00000002,     // Requested by Thread.Abort or AppDomain.Unload
    };

private:
    BOOL           ReadyForAsyncException();

public:
    void           UserInterrupt(ThreadInterruptMode mode);

    BOOL           ReadyForAbort()
    {
        return ReadyForAsyncException();
    }

    BOOL           IsRudeAbort();

#if defined(TARGET_AMD64) && defined(FEATURE_HIJACK)
    BOOL           IsSafeToInjectThreadAbort(PTR_CONTEXT pContextToCheck);
#endif // defined(TARGET_AMD64) && defined(FEATURE_HIJACK)

    inline BOOL IsAbortRequested()
    {
        LIMITED_METHOD_CONTRACT;
        return (m_State & TS_AbortRequested);
    }

    inline BOOL IsAbortInitiated()
    {
        LIMITED_METHOD_CONTRACT;
        return (m_State & TS_AbortInitiated);
    }

    inline BOOL IsRudeAbortInitiated()
    {
        LIMITED_METHOD_CONTRACT;
        return IsAbortRequested() && m_fRudeAbortInitiated;
    }

    inline void SetAbortInitiated()
    {
        WRAPPER_NO_CONTRACT;
        if (IsRudeAbort()) {
            m_fRudeAbortInitiated = TRUE;
        }
        SetThreadState(TS_AbortInitiated);
        // The following should be factored better, but I'm looking for a minimal V1 change.
        ResetUserInterrupted();
    }

    inline void ResetAbortInitiated()
    {
        LIMITED_METHOD_CONTRACT;
        ResetThreadState(TS_AbortInitiated);
        m_fRudeAbortInitiated = FALSE;
    }

    inline void SetPreparingAbort()
    {
        WRAPPER_NO_CONTRACT;
        SetThreadStateNC(TSNC_PreparingAbort);
    }

    inline void ResetPreparingAbort()
    {
        WRAPPER_NO_CONTRACT;
        ResetThreadStateNC(TSNC_PreparingAbort);
    }

private:
    inline static void SetPreparingAbortForHolder()
    {
        GetThread()->SetPreparingAbort();
    }
    inline static void ResetPreparingAbortForHolder()
    {
        GetThread()->ResetPreparingAbort();
    }
    typedef StateHolder<Thread::SetPreparingAbortForHolder, Thread::ResetPreparingAbortForHolder> PreparingAbortHolder;

public:

    inline void SetIsCreatingTypeInitException()
    {
        WRAPPER_NO_CONTRACT;
        SetThreadStateNC(TSNC_CreatingTypeInitException);
    }

    inline void ResetIsCreatingTypeInitException()
    {
        WRAPPER_NO_CONTRACT;
        ResetThreadStateNC(TSNC_CreatingTypeInitException);
    }

    inline BOOL IsCreatingTypeInitException()
    {
        WRAPPER_NO_CONTRACT;
        return HasThreadStateNC(TSNC_CreatingTypeInitException);
    }

private:
    void SetAbortRequestBit();

    void RemoveAbortRequestBit();

public:
    void MarkThreadForAbort(EEPolicy::ThreadAbortTypes abortType);
    void UnmarkThreadForAbort(EEPolicy::ThreadAbortTypes abortType = EEPolicy::TA_Rude);

    static ULONGLONG GetNextSelfAbortEndTime()
    {
        LIMITED_METHOD_CONTRACT;
        return s_NextSelfAbortEndTime;
    }

#if defined(FEATURE_HIJACK) && !defined(TARGET_UNIX)
    // Tricks for resuming threads from fully interruptible code with a ThreadStop.
    BOOL           ResumeUnderControl(T_CONTEXT *pCtx);
#endif // FEATURE_HIJACK && !TARGET_UNIX

    enum InducedThrowReason {
        InducedThreadStop = 1,
        InducedThreadRedirect = 2,
        InducedThreadRedirectAtEndOfCatch = 3,
    };

    DWORD          m_ThrewControlForThread;     // flag that is set when the thread deliberately raises an exception for stop/abort

    inline DWORD ThrewControlForThread()
    {
        LIMITED_METHOD_CONTRACT;
        return m_ThrewControlForThread;
    }

    inline void SetThrowControlForThread(InducedThrowReason reason)
    {
        LIMITED_METHOD_CONTRACT;
        m_ThrewControlForThread = reason;
    }

    inline void ResetThrowControlForThread()
    {
        LIMITED_METHOD_CONTRACT;
        m_ThrewControlForThread = 0;
    }

    PTR_CONTEXT m_OSContext;    // ptr to a Context structure used to record the OS specific ThreadContext for a thread
                                // this is used for thread stop/abort and is initialized on demand

    PT_CONTEXT GetAbortContext ();

    // These will only ever be called from the debugger's helper
    // thread.
    //
    // When a thread is being created after a debug suspension has
    // started, we get the event on the debugger helper thread. It
    // will turn around and call this to set the debug suspend pending
    // flag on the newly created flag, since it was missed by
    // SysStartSuspendForGC as it didn't exist when that function was
    // run.
    void           MarkForDebugSuspend();

    // When the debugger uses the trace flag to single step a thread,
    // it also calls this function to mark this info in the thread's
    // state. The out-of-process portion of the debugger will read the
    // thread's state for a variety of reasons, including looking for
    // this flag.
    void           MarkDebuggerIsStepping(bool onOff)
    {
        WRAPPER_NO_CONTRACT;
        if (onOff)
            SetThreadStateNC(Thread::TSNC_DebuggerIsStepping);
        else
            ResetThreadStateNC(Thread::TSNC_DebuggerIsStepping);
    }

#ifdef FEATURE_EMULATE_SINGLESTEP
    // ARM doesn't currently support any reliable hardware mechanism for single-stepping.
    // ARM64 unix doesn't currently support any reliable hardware mechanism for single-stepping.
    // For each we emulate single step in software. This support is used only by the debugger.
private:
#if defined(TARGET_ARM)
    ArmSingleStepper m_singleStepper;
#elif defined(TARGET_RISCV64)
    RiscV64SingleStepper m_singleStepper;
#elif defined(TARGET_LOONGARCH64)
    LoongArch64SingleStepper m_singleStepper;
#else
    Arm64SingleStepper m_singleStepper;
#endif
public:
#ifndef DACCESS_COMPILE
    // Given the context with which this thread shall be resumed and the first WORD of the instruction that
    // should be executed next (this is not always the WORD under PC since the debugger uses this mechanism to
    // skip breakpoints written into the code), set the thread up to execute one instruction and then throw an
    // EXCEPTION_SINGLE_STEP. (In fact an EXCEPTION_BREAKPOINT will be thrown, but this is fixed up in our
    // first chance exception handler, see IsDebuggerFault in excep.cpp).
    void EnableSingleStep()
    {
        m_singleStepper.Enable();
    }

    void BypassWithSingleStep(const void* ip ARM_ARG(WORD opcode1) ARM_ARG(WORD opcode2) ARM64_ARG(uint32_t opcode) RISCV64_ARG(uint32_t opcode) LOONGARCH64_ARG(uint32_t opcode))
    {
#if defined(TARGET_ARM)
        m_singleStepper.Bypass((DWORD)ip, opcode1, opcode2);
#else
        m_singleStepper.Bypass((uint64_t)ip, opcode);
#endif
    }

    void DisableSingleStep()
    {
        m_singleStepper.Disable();
    }

    void ApplySingleStep(T_CONTEXT *pCtx)
    {
        m_singleStepper.Apply(pCtx);
    }

    bool IsSingleStepEnabled() const
    {
        return m_singleStepper.IsEnabled();
    }

    // Fixup code called by our vectored exception handler to complete the emulation of single stepping
    // initiated by EnableSingleStep above. Returns true if the exception was indeed encountered during
    // stepping.
    bool HandleSingleStep(T_CONTEXT *pCtx, DWORD dwExceptionCode)
    {
        return m_singleStepper.Fixup(pCtx, dwExceptionCode);
    }
#endif // !DACCESS_COMPILE
#endif // FEATURE_EMULATE_SINGLESTEP

    public:

    // Indicate whether this thread should run in the background.  Background threads
    // don't interfere with the EE shutting down.  Whereas a running non-background
    // thread prevents us from shutting down (except through System.Exit(), of course)
    void           SetBackground(BOOL isBack);

#ifdef FEATURE_COMINTEROP_APARTMENT_SUPPORT
    // Retrieve the apartment state of the current thread. There are three possible
    // states: thread hosts an STA, thread is part of the MTA or thread state is
    // undecided. The last state may indicate that the apartment has not been set at
    // all (nobody has called CoInitializeEx) or that the EE does not know the
    // current state (EE has not called CoInitializeEx).
    // Keep in sync with System.Threading.ApartmentState
    enum ApartmentState { AS_InSTA, AS_InMTA, AS_Unknown };

    ApartmentState GetApartment();
    ApartmentState GetApartmentFromOS();

    // Sets the apartment state if it has not already been set and
    // returns the state.
    ApartmentState GetFinalApartment();

    // Attempt to set current thread's apartment state. The actual apartment state
    // achieved is returned and may differ from the input state if someone managed to
    // call CoInitializeEx on this thread first (note that calls to SetApartment made
    // before the thread has started are guaranteed to succeed).
    ApartmentState SetApartment(ApartmentState state);

    // Get/set apartment of a thread that was not started yet
    ApartmentState GetApartmentOfUnstartedThread();
    void SetApartmentOfUnstartedThread(ApartmentState state);
#endif // FEATURE_COMINTEROP_APARTMENT_SUPPORT

    // Either perform WaitForSingleObject or MsgWaitForSingleObject as appropriate.
    DWORD          DoAppropriateWait(int countHandles, HANDLE *handles, BOOL waitAll,
                                     DWORD millis, WaitMode mode);

<<<<<<< HEAD
    DWORD          DoReentrantWaitAny(int numWaiters, HANDLE* pHandles, DWORD timeout, WaitMode mode);
private:
    void           DoAppropriateWaitWorkerAlertableHelper(WaitMode mode);
    DWORD          DoAppropriateWaitWorker(int countHandles, HANDLE *handles, BOOL waitAll,
                                           DWORD millis, WaitMode mode, void *associatedObjectForMonitorWait);
=======
    DWORD          DoSignalAndWait(HANDLE *handles, DWORD millis, BOOL alertable);
private:
    void           DoAppropriateWaitAlertableHelper(WaitMode mode);
>>>>>>> 19ca5df4
    DWORD          DoAppropriateAptStateWait(int numWaiters, HANDLE* pHandles, BOOL bWaitAll, DWORD timeout, WaitMode mode);
public:

    //************************************************************************
    // Enumerate all frames.
    //************************************************************************

    /* Flags used for StackWalkFramesEx */

    // FUNCTIONSONLY excludes all functionless frames and all funclets
    #define FUNCTIONSONLY                   0x0001

    // SKIPFUNCLETS includes functionless frames but excludes all funclets and everything between funclets and their parent methods
    #define SKIPFUNCLETS                    0x0002

    #define POPFRAMES                       0x0004

    #define QUICKUNWIND                     0x0008 // do not restore all registers during unwind

    #define HANDLESKIPPEDFRAMES             0x0010 // temporary to handle skipped frames for appdomain unload
                                                   // stack crawl. Eventually need to always do this but it
                                                   // breaks the debugger right now.

    #define LIGHTUNWIND                     0x0020 // Unwind PC+SP+FP only.
                                                   // - Implemented on x64 only.
                                                   // - Expects the initial context to be outside prolog/epilog.
                                                   // - Cannot unwind through methods with stackalloc

    #define NOTIFY_ON_U2M_TRANSITIONS       0x0040 // Provide a callback for native transitions.
                                                   // This is only useful to a debugger trying to find native code
                                                   // in the stack.

    #define DISABLE_MISSING_FRAME_DETECTION 0x0080 // disable detection of missing TransitionFrames

    // One thread may be walking the stack of another thread
    // If you need to use this, you may also need to put a call to CrawlFrame::CheckGSCookies
    // in your callback routine if it does any potentially time-consuming activity.
    #define ALLOW_ASYNC_STACK_WALK          0x0100

    #define THREAD_IS_SUSPENDED             0x0200 // Be careful not to cause deadlocks, this thread is suspended

    // Stackwalk tries to verify some objects, but it could be called in relocate phase of GC,
    // where objects could be in invalid state, this flag is to tell stackwalk to skip the validation
    #define ALLOW_INVALID_OBJECTS           0x0400

    // Caller has verified that the thread to be walked is in the middle of executing
    // JITd or NGENd code, according to the thread's current context (or seeded
    // context if one was provided).  The caller ensures this when the stackwalk
    // is initiated by a profiler.
    #define THREAD_EXECUTING_MANAGED_CODE   0x0800

    // This stackwalk is due to the DoStackSnapshot profiler API
    #define PROFILER_DO_STACK_SNAPSHOT   0x1000

    // When this flag is set, the stackwalker does not automatically advance to the
    // faulting managed stack frame when it encounters an ExInfo.  This should only be
    // necessary for native debuggers doing mixed-mode stackwalking.
    #define NOTIFY_ON_NO_FRAME_TRANSITIONS  0x2000

    // Normally, the stackwalker does not stop at the initial CONTEXT if the IP is in native code.
    // This flag changes the stackwalker behaviour.  Currently this is only used in the debugger stackwalking
    // API.
    #define NOTIFY_ON_INITIAL_NATIVE_CONTEXT 0x4000

    // Indicates that we are enumerating GC references and should follow appropriate
    // callback rules for parent methods vs funclets. Only supported on non-x86 platforms.
    //
    // Refer to StackFrameIterator::Filter for detailed comments on this flag.
    #define GC_FUNCLET_REFERENCE_REPORTING 0x8000

    // Stackwalking normally checks GS cookies on the fly, but there are cases in which the JIT reports
    // incorrect epilog information. This causes the debugger to request stack walks in the epilog, checking
    // an now invalid cookie. This flag allows the debugger stack walks to disable GS cookie checking.

    // This is a workaround for the debugger stackwalking. In general, the stackwalker and CrawlFrame
    // may still execute GS cookie tracking/checking code paths.
    #define SKIP_GSCOOKIE_CHECK 0x10000

    #define UNWIND_FLOATS 0x20000

    StackWalkAction StackWalkFramesEx(
                        PREGDISPLAY pRD,        // virtual register set at crawl start
                        PSTACKWALKFRAMESCALLBACK pCallback,
                        VOID *pData,
                        unsigned flags,
                        PTR_Frame pStartFrame = PTR_NULL);

private:
    // private helpers used by StackWalkFramesEx and StackFrameIterator
    StackWalkAction MakeStackwalkerCallback(CrawlFrame* pCF, PSTACKWALKFRAMESCALLBACK pCallback, VOID* pData DEBUG_ARG(UINT32 uLoopIteration));

#ifdef _DEBUG
    void            DebugLogStackWalkInfo(CrawlFrame* pCF, _In_z_ LPCSTR pszTag, UINT32 uLoopIteration);
#endif // _DEBUG

public:

    StackWalkAction StackWalkFrames(
                        PSTACKWALKFRAMESCALLBACK pCallback,
                        VOID *pData,
                        unsigned flags = 0,
                        PTR_Frame pStartFrame = PTR_NULL);

    bool InitRegDisplay(const PREGDISPLAY, const PT_CONTEXT, bool validContext);
    void FillRegDisplay(const PREGDISPLAY pRD, PT_CONTEXT pctx, bool fLightUnwind = false);

#ifdef FEATURE_EH_FUNCLETS
    static PCODE VirtualUnwindCallFrame(T_CONTEXT* pContext, T_KNONVOLATILE_CONTEXT_POINTERS* pContextPointers = NULL,
                                           EECodeInfo * pCodeInfo = NULL);
    static UINT_PTR VirtualUnwindCallFrame(PREGDISPLAY pRD, EECodeInfo * pCodeInfo = NULL);
#ifndef DACCESS_COMPILE
    static PCODE VirtualUnwindLeafCallFrame(T_CONTEXT* pContext);
    static UINT_PTR VirtualUnwindToFirstManagedCallFrame(T_CONTEXT* pContext);
#endif // DACCESS_COMPILE
#endif // FEATURE_EH_FUNCLETS

    // During a <clinit>, this thread must not be asynchronously
    // stopped or interrupted.  That would leave the class unavailable
    // and is therefore a security hole.
    static void        IncPreventAsync()
    {
        WRAPPER_NO_CONTRACT;
        Thread *pThread = GetThread();
        InterlockedIncrement((LONG*)&pThread->m_PreventAsync);
    }
    static void        DecPreventAsync()
    {
        WRAPPER_NO_CONTRACT;
        Thread *pThread = GetThread();
        InterlockedDecrement((LONG*)&pThread->m_PreventAsync);
    }

    bool IsAsyncPrevented()
    {
        return m_PreventAsync != 0;
    }

    typedef StateHolder<Thread::IncPreventAsync, Thread::DecPreventAsync> ThreadPreventAsyncHolder;

    // While executing the new exception handling managed code,
    // this thread must not be aborted.
    static void        IncPreventAbort()
    {
        WRAPPER_NO_CONTRACT;
        Thread *pThread = GetThread();
        InterlockedIncrement((LONG*)&pThread->m_PreventAbort);
    }
    static void        DecPreventAbort()
    {
        WRAPPER_NO_CONTRACT;
        Thread *pThread = GetThread();
#ifdef _DEBUG
        LONG c =
#endif // _DEBUG
        InterlockedDecrement((LONG*)&pThread->m_PreventAbort);
        _ASSERTE(c >= 0);
    }

    BOOL IsAbortPrevented()
    {
        return m_PreventAbort != 0;
    }
    // The ThreadStore manages a list of all the threads in the system.  I
    // can't figure out how to expand the ThreadList template type without
    // making m_Link public.
    SLink       m_Link;

    // Debugger per-thread flag for enabling notification on "manual"
    // method calls,  for stepping logic
    void IncrementTraceCallCount();
    void DecrementTraceCallCount();

    FORCEINLINE int IsTraceCall()
    {
        LIMITED_METHOD_CONTRACT;
        return m_TraceCallCount;
    }

    // Functions to get/set culture information for current thread.
    static OBJECTREF GetCulture(BOOL bUICulture);
    static void SetCulture(OBJECTREF *CultureObj, BOOL bUICulture);

private:
#if defined(FEATURE_HIJACK) && !defined(TARGET_UNIX)
    // Used in suspension code to redirect a thread at a HandledJITCase
    BOOL RedirectThreadAtHandledJITCase(PFN_REDIRECTTARGET pTgt);
    BOOL RedirectCurrentThreadAtHandledJITCase(PFN_REDIRECTTARGET pTgt, T_CONTEXT *pCurrentThreadCtx);

    // Will Redirect the thread using RedirectThreadAtHandledJITCase if necessary
    BOOL CheckForAndDoRedirect(PFN_REDIRECTTARGET pRedirectTarget);
    BOOL CheckForAndDoRedirectForDbg();
    BOOL CheckForAndDoRedirectForGC();
    BOOL CheckForAndDoRedirectForUserSuspend();

    // Exception handling must be very aware of redirection, so we provide a helper
    // to identifying redirection targets
    static BOOL IsAddrOfRedirectFunc(void * pFuncAddr);

#if defined(HAVE_GCCOVER) && defined(USE_REDIRECT_FOR_GCSTRESS)
public:
    BOOL CheckForAndDoRedirectForGCStress (T_CONTEXT *pCurrentThreadCtx);
#endif // HAVE_GCCOVER && USE_REDIRECT_FOR_GCSTRESS
#endif // FEATURE_HIJACK && !TARGET_UNIX

public:

#ifndef DACCESS_COMPILE
    // These re-calculate the proper value on each call for the currently executing thread. Use GetCachedStackLimit
    // and GetCachedStackBase for the cached values on this Thread.
    static void * GetStackLowerBound();
    static void * GetStackUpperBound();

    bool CheckCanUseStackAlloc()
    {
        int local;
        UINT_PTR current = reinterpret_cast<UINT_PTR>(&local);
        UINT_PTR limit = GetCachedStackStackAllocNonRiskyExecutionLimit();
        return (current > limit);
    }
#else // DACCESS_COMPILE
    bool CheckCanUseStackAlloc() { return true; }
#endif

    enum SetStackLimitScope { fAll, fAllowableOnly };
    BOOL SetStackLimits(SetStackLimitScope scope);

    // These access the stack base and limit values for this thread. (They are cached during InitThread.) The
    // "stack base" is the "upper bound", i.e., where the stack starts growing from. (Main's call frame is at the
    // upper bound.) The "stack limit" is the "lower bound", i.e., how far the stack can grow down to.
    // The "stack sufficient execution limit" is used by TryEnsureSufficientExecutionStack() to limit how much stack
    // should remain to execute the average Framework method.
    PTR_VOID GetCachedStackBase() {LIMITED_METHOD_DAC_CONTRACT;  return m_CacheStackBase; }
    PTR_VOID GetCachedStackLimit() {LIMITED_METHOD_DAC_CONTRACT;  return m_CacheStackLimit;}
    UINT_PTR GetCachedStackSufficientExecutionLimit() {LIMITED_METHOD_DAC_CONTRACT; return m_CacheStackSufficientExecutionLimit;}
    UINT_PTR GetCachedStackStackAllocNonRiskyExecutionLimit() {LIMITED_METHOD_DAC_CONTRACT; return m_CacheStackStackAllocNonRiskyExecutionLimit;}

private:
    // Access the base and limit of the stack. (I.e. the memory ranges that the thread has reserved for its stack).
    //
    // Note that the base is at a higher address than the limit, since the stack grows downwards.
    //
    // Note that we generally access the stack of the thread we are crawling, which is cached in the ScanContext.
    PTR_VOID    m_CacheStackBase;
    PTR_VOID    m_CacheStackLimit;
    UINT_PTR    m_CacheStackSufficientExecutionLimit;
    UINT_PTR    m_CacheStackStackAllocNonRiskyExecutionLimit;

#define HARD_GUARD_REGION_SIZE GetOsPageSize()

private:
    //
    static HRESULT CLRSetThreadStackGuarantee(SetThreadStackGuaranteeScope fScope = STSGuarantee_OnlyIfEnabled);

    // try to turn a page into a guard page
    static BOOL MarkPageAsGuard(UINT_PTR uGuardPageBase);

    // scan a region for a guard page
    static BOOL DoesRegionContainGuardPage(UINT_PTR uLowAddress, UINT_PTR uHighAddress);

    // Every stack has a single reserved page at its limit that we call the 'hard guard page'. This page is never
    // committed, and access to it after a stack overflow will terminate the thread.
#define HARD_GUARD_REGION_SIZE GetOsPageSize()
#define SIZEOF_DEFAULT_STACK_GUARANTEE 1 * GetOsPageSize()

public:
    // This will return the last stack address that one could write to before a stack overflow.
    static UINT_PTR GetLastNormalStackAddress(UINT_PTR stackBase);
    UINT_PTR GetLastNormalStackAddress();

    void ResetStackLimits()
    {
        CONTRACTL
        {
            NOTHROW;
            GC_NOTRIGGER;
            MODE_ANY;
        }
        CONTRACTL_END;
        if (!IsSetThreadStackGuaranteeInUse())
        {
            return;
        }
        SetStackLimits(fAllowableOnly);
    }

    INDEBUG(static void DebugLogStackMBIs());

#if defined(_DEBUG_IMPL) && !defined(DACCESS_COMPILE)
    // Verify that the cached stack base is for the current thread.
    BOOL HasRightCacheStackBase()
    {
        WRAPPER_NO_CONTRACT;
        return m_CacheStackBase == GetStackUpperBound();
    }
#endif

public:
    static BOOL UniqueStack(void* startLoc = 0);

    BOOL IsAddressInStack (PTR_VOID addr) const;
    static BOOL IsAddressInCurrentStack (PTR_VOID addr);

    // DetermineIfGuardPagePresent returns TRUE if the thread's stack contains a proper guard page. This function
    // makes a physical check of the stack, rather than relying on whether or not the CLR is currently processing a
    // stack overflow exception.
    BOOL DetermineIfGuardPagePresent();

    // Returns the amount of stack available after an SO but before the OS rips the process.
    static UINT_PTR GetStackGuarantee();

    // RestoreGuardPage will replace the guard page on this thread's stack. The assumption is that it was removed
    // by the OS due to a stack overflow exception. This function requires that you know that you have enough stack
    // space to restore the guard page, so make sure you know what you're doing when you decide to call this.
    VOID RestoreGuardPage();

#if defined(FEATURE_HIJACK) && !defined(TARGET_UNIX)
private:
    // Redirecting of threads in managed code at suspension

    enum RedirectReason {
        RedirectReason_GCSuspension,
        RedirectReason_DebugSuspension,
        RedirectReason_UserSuspension,
#if defined(HAVE_GCCOVER) && defined(USE_REDIRECT_FOR_GCSTRESS) // GCCOVER
        RedirectReason_GCStress,
#endif // HAVE_GCCOVER && USE_REDIRECT_FOR_GCSTRESS
    };
    static void __stdcall RedirectedHandledJITCase(RedirectReason reason);
    static void __stdcall RedirectedHandledJITCaseForDbgThreadControl();
    static void __stdcall RedirectedHandledJITCaseForGCThreadControl();
    static void __stdcall RedirectedHandledJITCaseForUserSuspend();
#if defined(HAVE_GCCOVER) && defined(USE_REDIRECT_FOR_GCSTRESS) // GCCOVER
    static void __stdcall RedirectedHandledJITCaseForGCStress();
#endif // defined(HAVE_GCCOVER) && USE_REDIRECT_FOR_GCSTRESS

#ifdef TARGET_X86
    // RtlRestoreContext is available on x86, but relatively recently.
    // RestoreContextSimulated uses SEH machinery for a similar result on legacy OS-es.
    // This function should not be used on new OS-es as the pattern is not
    // guaranteed to continue working in the future.
    static void RestoreContextSimulated(Thread* pThread, CONTEXT* pCtx, void* pFrame, DWORD dwLastError);
#endif

    friend void CPFH_AdjustContextForThreadSuspensionRace(T_CONTEXT *pContext, Thread *pThread);
#endif // FEATURE_HIJACK && !TARGET_UNIX

private:
    //-------------------------------------------------------------
    // Waiting & Synchronization
    //-------------------------------------------------------------

    // For suspends.  The thread waits on this event.  A client sets the event to cause
    // the thread to resume.
    void    WaitSuspendEvents();
    BOOL    WaitSuspendEventsHelper(void);

    // Helpers to ensure that the bits for suspension and the number of active
    // traps remain coordinated.
    void    MarkForSuspension(ULONG bit);
    void    UnmarkForSuspension(ULONG bit);

    void    SetupForSuspension(ULONG bit)
    {
        WRAPPER_NO_CONTRACT;

        if (bit & TS_DebugSuspendPending) {
            m_DebugSuspendEvent.Reset();
        }
    }

    void    ReleaseFromSuspension(ULONG bit)
    {
        WRAPPER_NO_CONTRACT;

        UnmarkForSuspension(~bit);

        //
        // If the thread is set free, mark it as not-suspended now
        //
        ThreadState oldState = m_State;


        while ((oldState & TS_DebugSuspendPending) == 0)
        {
            //
            // Construct the destination state we desire - all suspension bits turned off.
            //
            ThreadState newState = (ThreadState)(oldState & ~(TS_DebugSuspendPending | TS_SyncSuspended));

            if (InterlockedCompareExchange((LONG *)&m_State, newState, oldState) == (LONG)oldState)
            {
                break;
            }

            //
            // The state changed underneath us, refresh it and try again.
            //
            oldState = m_State;
        }

        if (bit & TS_DebugSuspendPending) {
            m_DebugSuspendEvent.Set();
        }

    }

public:
    FORCEINLINE void UnhijackThreadNoAlloc()
    {
#if defined(FEATURE_HIJACK) && !defined(DACCESS_COMPILE)
        if (m_State & TS_Hijacked)
        {
            *m_ppvHJRetAddrPtr = m_pvHJRetAddr;
            ResetThreadState(TS_Hijacked);
        }
#endif
    }

    void    UnhijackThread();

    // Flags that may be passed to GetSafelyRedirectableThreadContext, to customize
    // which checks it should perform.  This allows a subset of the context verification
    // logic used by HandledJITCase to be shared with other callers, such as profiler
    // stackwalking
    enum GetSafelyRedirectableThreadContextOptions
    {
        // Perform the default thread context checks
        kDefaultChecks              = 0x00000000,

        // Compares the thread context's IP against m_LastRedirectIP, and potentially
        // updates m_LastRedirectIP, when determining the safeness of the thread's
        // context.  HandledJITCase will always set this flag.
		// This flag is ignored on non-x86 platforms, and also on x86 if the OS supports
		// trap frame reporting.
        kPerfomLastRedirectIPCheck  = 0x00000001,

        // Use g_pDebugInterface->IsThreadContextInvalid() to see if breakpoints might
        // confuse the stack walker.  HandledJITCase will always set this flag.
        kCheckDebuggerBreakpoints   = 0x00000002,
    };

    // Helper used by HandledJITCase and others who need an absolutely reliable
    // register context.
    BOOL GetSafelyRedirectableThreadContext(DWORD dwOptions, T_CONTEXT * pCtx, REGDISPLAY * pRD);

private:
#ifdef FEATURE_HIJACK
    void    HijackThread(ExecutionState *esb X86_ARG(ReturnKind returnKind) X86_ARG(bool hasAsyncRet));

    VOID        *m_pvHJRetAddr;           // original return address (before hijack)
    VOID       **m_ppvHJRetAddrPtr;       // place we bashed a new return address
    MethodDesc  *m_HijackedFunction;      // remember what we hijacked

#ifndef TARGET_UNIX
    BOOL    HandledJITCase();

#ifdef TARGET_X86
    PCODE       m_LastRedirectIP;
    ULONG       m_SpinCount;
#endif // TARGET_X86

#endif // !TARGET_UNIX

#endif // FEATURE_HIJACK

    // Support for Wait/Notify
    DWORD       Wait(HANDLE *objs, int cntObjs, INT32 timeOut);
    DWORD       Wait(CLREvent* pEvent, INT32 timeOut);

    // support for Thread.Interrupt() which breaks out of Waits, Sleeps, Joins
    LONG        m_UserInterrupt;
    DWORD       IsUserInterrupted()
    {
        LIMITED_METHOD_CONTRACT;
        return m_UserInterrupt;
    }
    void        ResetUserInterrupted()
    {
        LIMITED_METHOD_CONTRACT;
        InterlockedExchange(&m_UserInterrupt, 0);
    }

public:
    void        HandleThreadInterrupt();

    static void WINAPI UserInterruptAPC(ULONG_PTR ignore);

    // Access to thread handle and ThreadId.
    HANDLE      GetThreadHandle()
    {
        LIMITED_METHOD_CONTRACT;
#if defined(_DEBUG) && !defined(DACCESS_COMPILE)
        {
            CounterHolder handleHolder(&m_dwThreadHandleBeingUsed);
            HANDLE handle = m_ThreadHandle;
            _ASSERTE ( handle == INVALID_HANDLE_VALUE
                || m_OSThreadId == 0
                || m_OSThreadId == 0xbaadf00d
                || ::MatchThreadHandleToOsId(handle, (DWORD)m_OSThreadId) );
        }
#endif
        DACCOP_IGNORE(FieldAccess, "Treated as raw address, no marshaling is necessary");
        return m_ThreadHandle;
    }

private:
    // For suspends:
    CLREvent        m_DebugSuspendEvent;

    void        SetThreadHandle(HANDLE h)
    {
        LIMITED_METHOD_CONTRACT;
#if defined(_DEBUG)
        _ASSERTE ( h == INVALID_HANDLE_VALUE
            || m_OSThreadId == 0
            || m_OSThreadId == 0xbaadf00d
            || ::MatchThreadHandleToOsId(h, (DWORD)m_OSThreadId) );
#endif
        InterlockedExchangeT(&m_ThreadHandle, h);
    }

    // We maintain a correspondence between this object, the ThreadId and ThreadHandle
    // in Win32, and the exposed Thread object.
    HANDLE          m_ThreadHandle;

    // <TODO> It would be nice to remove m_ThreadHandleForClose to simplify Thread.Join,
    //   but at the moment that isn't possible without extensive work.
    //   This handle is used by SwitchOut to store the old handle which may need to be closed
    //   if we are the owner.  The handle can't be closed before checking the external count
    //   which we can't do in SwitchOut since that may require locking or switching threads.</TODO>
    HANDLE          m_ThreadHandleForClose;
    HANDLE          m_ThreadHandleForResume;
    BOOL            m_WeOwnThreadHandle;
    SIZE_T          m_OSThreadId;

    BOOL CreateNewOSThread(SIZE_T stackSize, LPTHREAD_START_ROUTINE start, void *args);

    OBJECTHANDLE    m_ExposedObject;
    OBJECTHANDLE    m_StrongHndToExposedObject;

    DWORD           m_Priority;     // initialized to INVALID_THREAD_PRIORITY, set to actual priority when a
                                    // thread does a busy wait for GC, reset to INVALID_THREAD_PRIORITY after wait is over

#ifdef HAVE_GCCOVER
    friend void DoGcStress (PT_CONTEXT regs, NativeCodeVersion nativeCodeVersion);  // Needs to call UnhijackThread
#endif // HAVE_GCCOVER

    ULONG           m_ExternalRefCount;

    LONG            m_TraceCallCount;

private:
    //-----------------------------------------------------------
    // Last exception to be thrown.
    //-----------------------------------------------------------
    friend class EEDbgInterfaceImpl;

private:
    // Stores the most recently thrown exception. We need to have a handle in case a GC occurs before
    // we catch so we don't lose the object. Having a static allows others to catch outside of CLR w/o leaking
    // a handler and allows rethrow outside of CLR too.
    // Differs from m_pThrowable in that it doesn't stack on nested exceptions.
    OBJECTHANDLE m_LastThrownObjectHandle;      // Unsafe to use directly.  Use accessors instead.

    // Indicates that the throwable in m_lastThrownObjectHandle should be treated as
    // unhandled. This occurs during fatal error and a few other early error conditions
    // before EH is fully set up.
    BOOL m_ltoIsUnhandled;

    friend void DECLSPEC_NORETURN EEPolicy::HandleFatalStackOverflow(EXCEPTION_POINTERS *pExceptionInfo, BOOL fSkipDebugger);

public:

    BOOL IsLastThrownObjectNull() { WRAPPER_NO_CONTRACT; return (m_LastThrownObjectHandle == (OBJECTHANDLE)0); }

    OBJECTREF LastThrownObject()
    {
        WRAPPER_NO_CONTRACT;

        if (m_LastThrownObjectHandle == (OBJECTHANDLE)0)
        {
            return NULL;
        }
        else
        {
            // We only have a handle if we have an object to keep in it.
            _ASSERTE(ObjectFromHandle(m_LastThrownObjectHandle) != NULL);
            return ObjectFromHandle(m_LastThrownObjectHandle);
        }
    }

    OBJECTHANDLE LastThrownObjectHandle()
    {
        LIMITED_METHOD_DAC_CONTRACT;

        return m_LastThrownObjectHandle;
    }

    void SetLastThrownObject(OBJECTREF throwable, BOOL isUnhandled = FALSE);
    void SetSOForLastThrownObject();
    OBJECTREF SafeSetLastThrownObject(OBJECTREF throwable);

    // Inidcates that the last thrown object is now treated as unhandled
    void MarkLastThrownObjectUnhandled()
    {
        LIMITED_METHOD_CONTRACT;
        m_ltoIsUnhandled = TRUE;
    }

    // TRUE if the throwable in LTO should be treated as unhandled
    BOOL IsLastThrownObjectUnhandled()
    {
        LIMITED_METHOD_DAC_CONTRACT;
        return m_ltoIsUnhandled;
    }

    void SafeUpdateLastThrownObject(void);
    OBJECTREF SafeSetThrowables(OBJECTREF pThrowable
                                DEBUG_ARG(ThreadExceptionState::SetThrowableErrorChecking stecFlags = ThreadExceptionState::STEC_All),
                                BOOL isUnhandled = FALSE);

    bool IsLastThrownObjectStackOverflowException()
    {
        LIMITED_METHOD_CONTRACT;
        CONSISTENCY_CHECK(NULL != g_pPreallocatedStackOverflowException);

        return (m_LastThrownObjectHandle == g_pPreallocatedStackOverflowException);
    }

    // get the current notification (if any) from this thread
    OBJECTHANDLE GetThreadCurrNotification();

    // set the current notification on this thread
    void SetThreadCurrNotification(OBJECTHANDLE handle);

    // clear the current notification (if any) from this thread
    void ClearThreadCurrNotification();

private:
    void SetLastThrownObjectHandle(OBJECTHANDLE h);

    ThreadExceptionState  m_ExceptionState;

private:
    //---------------------------------------------------------------
    // m_debuggerFilterContext holds the thread's "filter context" for the
    // debugger.  This filter context is used by the debugger to seed
    // stack walks on the thread.
    //---------------------------------------------------------------
    PTR_CONTEXT m_debuggerFilterContext;

    //---------------------------------------------------------------
    // m_profilerFilterContext holds an additional context for the
    // case when a (sampling) profiler wishes to hijack the thread
    // and do a stack walk on the same thread.
    //---------------------------------------------------------------
    T_CONTEXT *m_pProfilerFilterContext;

    //---------------------------------------------------------------
    // m_hijackLock holds a BOOL that is used for mutual exclusion
    // between profiler stack walks and thread hijacks (bashing
    // return addresses on the stack)
    //---------------------------------------------------------------
    Volatile<LONG> m_hijackLock;

    //---------------------------------------------------------------
    // The current custom notification data object (or NULL if none
    // pending)
    //---------------------------------------------------------------
    OBJECTHANDLE m_hCurrNotification;

    //---------------------------------------------------------------
    // For Interop-Debugging; track if a thread is hijacked.
    //---------------------------------------------------------------
    BOOL    m_fInteropDebuggingHijacked;

    //---------------------------------------------------------------
    // Bitmask to remember per-thread state useful for the profiler API.  See
    // COR_PRF_CALLBACKSTATE_* flags in clr\src\inc\ProfilePriv.h for bit values.
    //---------------------------------------------------------------
    DWORD m_profilerCallbackState;

#if defined(PROFILING_SUPPORTED) || defined(PROFILING_SUPPORTED_DATA)
    //---------------------------------------------------------------
    // m_dwProfilerEvacuationCounters keeps track of how many profiler
    // callback calls remain on the stack
    //---------------------------------------------------------------
    // Why volatile?
    // See code:ProfilingAPIUtility::InitializeProfiling#LoadUnloadCallbackSynchronization.
    Volatile<DWORD> m_dwProfilerEvacuationCounters[MAX_NOTIFICATION_PROFILERS + 1];
#endif // defined(PROFILING_SUPPORTED) || defined(PROFILING_SUPPORTED_DATA)

private:
#ifndef DACCESS_COMPILE
private:
    static UINT32 *GetThreadLocalCountRef(Thread *pThread, SIZE_T threadLocalCountOffset)
    {
        WRAPPER_NO_CONTRACT;
        _ASSERTE(threadLocalCountOffset <= sizeof(Thread) - sizeof(UINT32));

        return (UINT32 *)((SIZE_T)pThread + threadLocalCountOffset);
    }

    static void IncrementCount(Thread *pThread, SIZE_T threadLocalCountOffset, UINT64 *overflowCount)
    {
        WRAPPER_NO_CONTRACT;
        _ASSERTE(overflowCount != nullptr);

        if (pThread != nullptr)
        {
            UINT32 *threadLocalCount = GetThreadLocalCountRef(pThread, threadLocalCountOffset);
            UINT32 newCount = *threadLocalCount + 1;
            if (newCount != 0)
            {
                VolatileStoreWithoutBarrier(threadLocalCount, newCount);
            }
            else
            {
                OnIncrementCountOverflow(threadLocalCount, overflowCount);
            }
        }
        else
        {
            InterlockedIncrement64((LONGLONG *)overflowCount);
        }
    }

    static void OnIncrementCountOverflow(UINT32 *threadLocalCount, UINT64 *overflowCount);

    static UINT64 GetOverflowCount(UINT64 *overflowCount)
    {
        WRAPPER_NO_CONTRACT;

        if (sizeof(void *) >= sizeof(*overflowCount))
        {
            return VolatileLoad(overflowCount);
        }
        return InterlockedCompareExchange64((LONGLONG *)overflowCount, 0, 0); // prevent tearing
    }

    static UINT64 GetTotalCount(SIZE_T threadLocalCountOffset, UINT64 *overflowCount);
#endif // !DACCESS_COMPILE

public:

    void SetInteropDebuggingHijacked(BOOL f)
    {
        LIMITED_METHOD_CONTRACT;
        m_fInteropDebuggingHijacked = f;
    }
    BOOL GetInteropDebuggingHijacked()
    {
        LIMITED_METHOD_CONTRACT;
        return m_fInteropDebuggingHijacked;
    }

    void SetFilterContext(T_CONTEXT *pContext);
    T_CONTEXT *GetFilterContext(void);

    void SetProfilerFilterContext(T_CONTEXT *pContext)
    {
        LIMITED_METHOD_CONTRACT;

        m_pProfilerFilterContext = pContext;
    }

#ifdef PROFILING_SUPPORTED
    FORCEINLINE DWORD GetProfilerEvacuationCounter(size_t slot)
    {
        LIMITED_METHOD_CONTRACT;
        _ASSERTE(slot >= 0 && slot <= MAX_NOTIFICATION_PROFILERS);
        return m_dwProfilerEvacuationCounters[slot];
    }

    FORCEINLINE void IncProfilerEvacuationCounter(size_t slot)
    {
        LIMITED_METHOD_CONTRACT;
        _ASSERTE(slot >= 0 && slot <= MAX_NOTIFICATION_PROFILERS);
#ifdef _DEBUG
        DWORD newValue =
#endif // _DEBUG
        ++m_dwProfilerEvacuationCounters[slot];
        _ASSERTE(newValue != 0U);
    }

    FORCEINLINE void DecProfilerEvacuationCounter(size_t slot)
    {
        LIMITED_METHOD_CONTRACT;
        _ASSERTE(slot >= 0 && slot <= MAX_NOTIFICATION_PROFILERS);
#ifdef _DEBUG
        DWORD newValue =
#endif // _DEBUG
        --m_dwProfilerEvacuationCounters[slot];
        _ASSERTE(newValue != (DWORD)-1);
    }

#endif // PROFILING_SUPPORTED

    // Used by the profiler API to find which flags have been set on the Thread object,
    // in order to authorize a profiler's call into ICorProfilerInfo(2).
    DWORD GetProfilerCallbackFullState()
    {
        LIMITED_METHOD_CONTRACT;
        _ASSERTE(GetThread() == this);
        return m_profilerCallbackState;
    }

    // Used by profiler API to set at once all callback flag bits stored on the Thread object.
    // Used to reinstate the previous state that had been modified by a previous call to
    // SetProfilerCallbackStateFlags
    void SetProfilerCallbackFullState(DWORD dwFullState)
    {
        LIMITED_METHOD_CONTRACT;
        _ASSERTE(GetThread() == this);
        m_profilerCallbackState = dwFullState;
    }

    // Used by profiler API to set individual callback flags on the Thread object.
    // Returns the previous state of all flags.
    DWORD SetProfilerCallbackStateFlags(DWORD dwFlags)
    {
        LIMITED_METHOD_CONTRACT;
        _ASSERTE(GetThread() == this);

        DWORD dwRet = m_profilerCallbackState;
        m_profilerCallbackState |= dwFlags;
        return dwRet;
    }

    T_CONTEXT *GetProfilerFilterContext(void)
    {
        LIMITED_METHOD_CONTRACT;
        return m_pProfilerFilterContext;
    }

    //-------------------------------------------------------------------------
    // The hijack lock enforces that a thread on which a profiler is currently
    // performing a stack walk cannot be hijacked.
    //
    // Note that the hijack lock cannot be managed by the host (i.e., this
    // cannot be a Crst), because this could lead to a deadlock:  YieldTask,
    // which is called by the host, may need to hijack, for which it would
    // need to take this lock - but since the host needs not be reentrant,
    // taking the lock cannot cause a call back into the host.
    //-------------------------------------------------------------------------
    static BOOL EnterHijackLock(Thread *pThread)
    {
        LIMITED_METHOD_CONTRACT;

        return ::InterlockedCompareExchange(&(pThread->m_hijackLock), TRUE, FALSE) == FALSE;
    }

    static void LeaveHijackLock(Thread *pThread)
    {
        LIMITED_METHOD_CONTRACT;

        pThread->m_hijackLock = FALSE;
    }

    typedef ConditionalStateHolder<Thread *, Thread::EnterHijackLock, Thread::LeaveHijackLock> HijackLockHolder;
    //-------------------------------------------------------------------------

    void PrepareForEERestart(BOOL SuspendSucceeded)
    {
        WRAPPER_NO_CONTRACT;

#ifdef FEATURE_HIJACK
        // Only unhijack the thread if the suspend succeeded. If it failed,
        // the target thread may currently be using the original stack
        // location of the return address for something else.
        if (SuspendSucceeded)
            UnhijackThread();
#endif // FEATURE_HIJACK
    }

    static LPVOID GetStaticFieldAddress(FieldDesc *pFD);
    TADDR GetStaticFieldAddrNoCreate(FieldDesc *pFD);

private:
    // Don't allow a thread to be asynchronously stopped or interrupted (e.g. because
    // it is performing a <clinit>)
    int         m_PreventAsync;
    // Don't allow a thread to be aborted while running the new exception handling managed code
    int         m_PreventAbort;

    static LONG m_DebugWillSyncCount;

#define BEGIN_FORBID_TYPELOAD() _ASSERTE_IMPL((GetThreadNULLOk() == 0) || ++GetThreadNULLOk()->m_ulForbidTypeLoad)
#define END_FORBID_TYPELOAD()   _ASSERTE_IMPL((GetThreadNULLOk() == 0) || GetThreadNULLOk()->m_ulForbidTypeLoad--)
#define TRIGGERS_TYPELOAD()     _ASSERTE_IMPL((GetThreadNULLOk() == 0) || !GetThreadNULLOk()->m_ulForbidTypeLoad)

#ifdef _DEBUG
public:
        DWORD m_GCOnTransitionsOK;
    ULONG  m_ulForbidTypeLoad;


/****************************************************************************/
/* The code below an attempt to catch people who don't protect GC pointers that
   they should be protecting.  Basically, OBJECTREF's constructor, adds the slot
   to a table.   When we protect a slot, we remove it from the table.  When GC
   could happen, all entries in the table are marked as bad.  When access to
   an OBJECTREF happens (the -> operator) we assert the slot is not bad.  To make
   this fast, the table is not perfect (there can be collisions), but this should
   not cause false positives, but it may allow errors to go undetected  */

#ifdef HOST_64BIT
#define OBJREF_HASH_SHIFT_AMOUNT 3
#else // HOST_64BIT
#define OBJREF_HASH_SHIFT_AMOUNT 2
#endif // HOST_64BIT

        // For debugging, you may want to make this number very large, (8K)
        // should basically ensure that no collisions happen
#define OBJREF_TABSIZE              256
        DWORD_PTR dangerousObjRefs[OBJREF_TABSIZE];      // Really objectRefs with lower bit stolen
        // m_allObjRefEntriesBad is TRUE iff dangerousObjRefs are all marked as GC happened
        // It's purely a perf optimization for debug builds that'll help for the cases where we make 2 successive calls
        // to Thread::TriggersGC. In that case, the entire array doesn't need to be walked and marked, since we just did
        // that.
        BOOL m_allObjRefEntriesBad;

        static DWORD_PTR OBJREF_HASH;
        // Remembers that this object ref pointer is 'alive' and unprotected (Bad if GC happens)
        static void ObjectRefNew(const OBJECTREF* ref) {
            WRAPPER_NO_CONTRACT;
            Thread * curThread = GetThreadNULLOk();
            if (curThread == 0) return;

            curThread->dangerousObjRefs[((size_t)ref >> OBJREF_HASH_SHIFT_AMOUNT) % OBJREF_HASH] = (size_t)ref;
            curThread->m_allObjRefEntriesBad = FALSE;
        }

        static void ObjectRefAssign(const OBJECTREF* ref) {
            WRAPPER_NO_CONTRACT;
            Thread * curThread = GetThreadNULLOk();
            if (curThread == 0) return;

            curThread->m_allObjRefEntriesBad = FALSE;
            DWORD_PTR* slot = &curThread->dangerousObjRefs[((DWORD_PTR) ref >> OBJREF_HASH_SHIFT_AMOUNT) % OBJREF_HASH];
            if ((*slot & ~3) == (size_t) ref)
                *slot = *slot & ~1;                  // Don't care about GC's that have happened
        }

        // If an object is protected, it can be removed from the 'dangerous table'
        static void ObjectRefProtected(const OBJECTREF* ref) {
#ifdef USE_CHECKED_OBJECTREFS
            WRAPPER_NO_CONTRACT;
            _ASSERTE(IsObjRefValid(ref));
            Thread * curThread = GetThreadNULLOk();
            if (curThread == 0) return;

            curThread->m_allObjRefEntriesBad = FALSE;
            DWORD_PTR* slot = &curThread->dangerousObjRefs[((DWORD_PTR) ref >> OBJREF_HASH_SHIFT_AMOUNT) % OBJREF_HASH];
            if ((*slot & ~3) == (DWORD_PTR) ref)
                *slot = (size_t) ref | 2;                             // mark has being protected
#else
            LIMITED_METHOD_CONTRACT;
#endif
        }

        static bool IsObjRefValid(const OBJECTREF* ref) {
            WRAPPER_NO_CONTRACT;
            Thread * curThread = GetThreadNULLOk();
            if (curThread == 0) return(true);

            // If the object ref is NULL, we'll let it pass.
            if (*((DWORD_PTR*) ref) == 0)
                return(true);

            DWORD_PTR val = curThread->dangerousObjRefs[((DWORD_PTR) ref >> OBJREF_HASH_SHIFT_AMOUNT) % OBJREF_HASH];
            // if not in the table, or not the case that it was unprotected and GC happened, return true.
            if((val & ~3) != (size_t) ref || (val & 3) != 1)
                return(true);
            // If the pointer lives in the GC heap, than it is protected, and thus valid.
            if (dac_cast<TADDR>(g_lowest_address) <= val && val < dac_cast<TADDR>(g_highest_address))
                return(true);
            // Same for frozen segments
            if (GCHeapUtilities::GetGCHeap()->IsInFrozenSegment(*(Object**)ref))
                return(true);
            return(false);
        }

        // Clears the table.  Useful to do when crossing the managed-code - EE boundary
        // as you usually only care about OBJECTREFS that have been created after that
        static void STDCALL ObjectRefFlush(Thread* thread);


#ifdef ENABLE_CONTRACTS_IMPL
        // Marks all Objrefs in the table as bad (since they are unprotected)
        static void TriggersGC(Thread* thread) {
            WRAPPER_NO_CONTRACT;
            if ((GCViolation|BadDebugState) & (UINT_PTR)(GetViolationMask()))
            {
                return;
            }
            if (!thread->m_allObjRefEntriesBad)
            {
                thread->m_allObjRefEntriesBad = TRUE;
            for(unsigned i = 0; i < OBJREF_TABSIZE; i++)
                thread->dangerousObjRefs[i] |= 1;                       // mark all slots as GC happened
        }
        }
#endif // ENABLE_CONTRACTS_IMPL

#endif // _DEBUG

private:
    // context used during redirection of this thread
    // NOTE: there is only one. Since redirection cannot be nested
    //       if more than one are needed, something is wrong.
    PTR_CONTEXT m_pSavedRedirectContext;

    // in a case when we need the redirection context to include CONTEXT_XSTATE
    // this is the buffer that contains the context parts.
    // we need the buffer so we could deallocate the whole deal.
    BYTE* m_pOSContextBuffer;

#ifdef _DEBUG
    // validate that we use only one context per thread.
    bool m_RedirectContextInUse;
#endif

    BOOL IsContextSafeToRedirect(const T_CONTEXT* pContext);

public:
    PT_CONTEXT GetSavedRedirectContext()
    {
        LIMITED_METHOD_CONTRACT;
        return (m_pSavedRedirectContext);
    }

#ifndef DACCESS_COMPILE
    void MarkRedirectContextInUse(PTR_CONTEXT pCtx)
    {
        LIMITED_METHOD_CONTRACT;
#ifdef _DEBUG
        _ASSERTE(!m_RedirectContextInUse);
        _ASSERTE(pCtx == m_pSavedRedirectContext);
        m_RedirectContextInUse = true;
#endif
    }

    bool UnmarkRedirectContextInUse(PTR_CONTEXT pCtx)
    {
        LIMITED_METHOD_CONTRACT;
#ifdef _DEBUG
        _ASSERTE(!UseContextBasedThreadRedirection() || m_RedirectContextInUse);
        if (m_RedirectContextInUse)
        {
            _ASSERTE(pCtx == m_pSavedRedirectContext);
            m_RedirectContextInUse = false;
        }
#endif
        return (pCtx == m_pSavedRedirectContext);
    }
#endif //DACCESS_COMPILE

    PTR_ThreadLocalData m_ThreadLocalDataPtr;
    int32_t cLoaderHandles = 0;
    PTR_LOADERHANDLE pLoaderHandles = 0;
    SpinLock m_TlsSpinLock;
    PTR_ThreadLocalData GetThreadLocalDataPtr() { LIMITED_METHOD_DAC_CONTRACT; return m_ThreadLocalDataPtr; }

private:
    TailCallTls m_tailCallTls;

public:
    TailCallTls* GetTailCallTls() { return &m_tailCallTls; }
    void* GetReturnAddress(void** retAddrSlot)
    {
#ifdef FEATURE_HIJACK
        if ((m_State & TS_Hijacked) && (retAddrSlot == m_ppvHJRetAddrPtr))
        {
            return m_pvHJRetAddr;
        }
#endif

        return *retAddrSlot;
    }

#ifdef FEATURE_HIJACK
    void* GetHijackedReturnAddress()
    {
        return m_pvHJRetAddr;
    }
#endif

#ifdef _DEBUG
private:
    // When we create an object, or create an OBJECTREF, or create an Interior Pointer, or enter EE from managed
    // code, we will set this flag.
    // Inside GCHeapUtilities::StressHeap, we only do GC if this flag is TRUE.  Then we reset it to zero.
    BOOL m_fStressHeapCount;
public:
    void EnableStressHeap()
    {
        LIMITED_METHOD_CONTRACT;
        m_fStressHeapCount = TRUE;
    }
    void DisableStressHeap()
    {
        LIMITED_METHOD_CONTRACT;
        m_fStressHeapCount = FALSE;
    }
    BOOL StressHeapIsEnabled()
    {
        LIMITED_METHOD_CONTRACT;
        return m_fStressHeapCount;
    }

    size_t *m_pCleanedStackBase;
#endif

#ifdef DACCESS_COMPILE
public:
    void EnumMemoryRegions(CLRDataEnumMemoryFlags flags);
    void EnumMemoryRegionsWorker(CLRDataEnumMemoryFlags flags);
#endif

public:
    // Is the current thread currently executing within a constrained execution region?
    static BOOL IsExecutingWithinCer();

#ifdef _DEBUG
// when the thread is doing a stressing GC, some Crst violation could be ignored, by a non-elegant solution.
private:
    BOOL m_bGCStressing; // the flag to indicate if the thread is doing a stressing GC
    BOOL m_bUniqueStacking; // the flag to indicate if the thread is doing a UniqueStack
public:
    BOOL GetGCStressing ()
    {
        return m_bGCStressing;
    }
    BOOL GetUniqueStacking ()
    {
        return m_bUniqueStacking;
    }
#endif

private:
    //-----------------------------------------------------------------------------
    // AVInRuntimeImplOkay : its okay to have an AV in Runtime implementation while
    // this holder is in effect.
    //
    //  {
    //      AVInRuntimeImplOkayHolder foo();
    //  } // make AV's in the Runtime illegal on out of scope.
    //-----------------------------------------------------------------------------
    DWORD m_dwAVInRuntimeImplOkayCount;

    static void AVInRuntimeImplOkayAcquire(Thread * pThread)
    {
        LIMITED_METHOD_CONTRACT;

        if (pThread)
        {
            _ASSERTE(pThread->m_dwAVInRuntimeImplOkayCount != (DWORD)-1);
            pThread->m_dwAVInRuntimeImplOkayCount++;
        }
    }

    static void AVInRuntimeImplOkayRelease(Thread * pThread)
    {
        LIMITED_METHOD_CONTRACT;

        if (pThread)
        {
            _ASSERTE(pThread->m_dwAVInRuntimeImplOkayCount > 0);
            pThread->m_dwAVInRuntimeImplOkayCount--;
        }
    }

public:
    static BOOL AVInRuntimeImplOkay(void)
    {
        LIMITED_METHOD_CONTRACT;

        Thread * pThread = GetThreadNULLOk();

        if (pThread)
        {
            return (pThread->m_dwAVInRuntimeImplOkayCount > 0);
        }
        else
        {
            return FALSE;
        }
    }

    class AVInRuntimeImplOkayHolder
    {
        Thread * const m_pThread;
    public:
        AVInRuntimeImplOkayHolder() :
            m_pThread(GetThreadNULLOk())
        {
            LIMITED_METHOD_CONTRACT;
            AVInRuntimeImplOkayAcquire(m_pThread);
        }
        AVInRuntimeImplOkayHolder(Thread * pThread) :
            m_pThread(pThread)
        {
            LIMITED_METHOD_CONTRACT;
            AVInRuntimeImplOkayAcquire(m_pThread);
        }
        ~AVInRuntimeImplOkayHolder()
        {
            LIMITED_METHOD_CONTRACT;
            AVInRuntimeImplOkayRelease(m_pThread);
        }
    };

#ifdef _DEBUG
private:
    DWORD m_dwLockCount;
public:
    void IncLockCount()
    {
        LIMITED_METHOD_CONTRACT;
        _ASSERTE (m_dwLockCount != (DWORD)-1);
        m_dwLockCount ++;
    }
    void DecLockCount()
    {
        LIMITED_METHOD_CONTRACT;
        _ASSERTE (m_dwLockCount > 0);
        m_dwLockCount --;
    }
    BOOL HasLock() const
    {
        LIMITED_METHOD_CONTRACT;
        return m_dwLockCount != 0;
    }
    DWORD GetLockCount() const
    {
        LIMITED_METHOD_CONTRACT;
        return m_dwLockCount;
    }
#endif // _DEBUG

private:
    // If HasStarted fails, we cache the exception here, and rethrow on the thread which
    // calls Thread.Start.
    Exception* m_pExceptionDuringStartup;

public:
    void HandleThreadStartupFailure();

#ifdef HAVE_GCCOVER
private:
    BYTE* m_pbDestCode;
    BYTE* m_pbSrcCode;
#if defined(GCCOVER_TOLERATE_SPURIOUS_AV)
    LPVOID m_pLastAVAddress;
#endif // defined(GCCOVER_TOLERATE_SPURIOUS_AV)

public:
    void CommitGCStressInstructionUpdate();
    void PostGCStressInstructionUpdate(BYTE* pbDestCode, BYTE* pbSrcCode)
    {
        LIMITED_METHOD_CONTRACT;
        PRECONDITION(!HasPendingGCStressInstructionUpdate());

        VolatileStoreWithoutBarrier<BYTE*>(&m_pbSrcCode, pbSrcCode);
        VolatileStore<BYTE*>(&m_pbDestCode, pbDestCode);
    }
    bool HasPendingGCStressInstructionUpdate()
    {
        LIMITED_METHOD_CONTRACT;
        BYTE* dest = VolatileLoad(&m_pbDestCode);
        return dest != NULL;
    }
    bool TryClearGCStressInstructionUpdate(BYTE** ppbDestCode, BYTE** ppbSrcCode)
    {
        LIMITED_METHOD_CONTRACT;
        bool result = false;

        if(HasPendingGCStressInstructionUpdate())
        {
            *ppbDestCode = InterlockedExchangeT(&m_pbDestCode, NULL);

            if(*ppbDestCode != NULL)
            {
                result = true;
                *ppbSrcCode = InterlockedExchangeT(&m_pbSrcCode, NULL);

                CONSISTENCY_CHECK(*ppbSrcCode != NULL);
            }
        }
        return result;
    }
#if defined(GCCOVER_TOLERATE_SPURIOUS_AV)
    void SetLastAVAddress(LPVOID address)
    {
        LIMITED_METHOD_CONTRACT;
        m_pLastAVAddress = address;
    }
    LPVOID GetLastAVAddress()
    {
        LIMITED_METHOD_CONTRACT;
        return m_pLastAVAddress;
    }
#endif // defined(GCCOVER_TOLERATE_SPURIOUS_AV)
#endif // HAVE_GCCOVER

private:

    // Although this is a pointer, it is used as a flag to indicate the current context is unsafe
    // to inspect. When NULL the context is safe to use, otherwise it points to the active patch skipper
    // and the context is unsafe to use. When running a patch skipper we could be in one of two
    // debug-only situations that the context inspecting/modifying code isn't generally prepared
    // to deal with.
    // a) We have set the IP to point somewhere in the patch skip table but have not yet run the
    // instruction
    // b) We executed the instruction in the patch skip table and now the IP could be anywhere
    // The debugger may need to fix up the IP to compensate for the instruction being run
    // from a different address.
    VolatilePtr<DebuggerPatchSkip> m_debuggerActivePatchSkipper;

public:
    VOID BeginDebuggerPatchSkip(DebuggerPatchSkip* patchSkipper)
    {
        LIMITED_METHOD_CONTRACT;
        _ASSERTE(!m_debuggerActivePatchSkipper.Load());
        InterlockedExchangeT(m_debuggerActivePatchSkipper.GetPointer(), patchSkipper);
        _ASSERTE(m_debuggerActivePatchSkipper.Load());
    }

    VOID EndDebuggerPatchSkip()
    {
        LIMITED_METHOD_CONTRACT;
        _ASSERTE(m_debuggerActivePatchSkipper.Load());
        InterlockedExchangeT(m_debuggerActivePatchSkipper.GetPointer(), NULL);
        _ASSERTE(!m_debuggerActivePatchSkipper.Load());
    }

    bool HasActivePatchSkip() const
    {
        LIMITED_METHOD_DAC_CONTRACT;
        return m_debuggerActivePatchSkipper.Load() != NULL;
    }

private:

    static BOOL EnterWorkingOnThreadContext(Thread *pThread)
    {
        LIMITED_METHOD_CONTRACT;

        if(pThread->m_debuggerActivePatchSkipper.Load() != NULL)
        {
            return FALSE;
        }
        return TRUE;
    }

    static void LeaveWorkingOnThreadContext(Thread *pThread)
    {
        LIMITED_METHOD_CONTRACT;
    }

    typedef ConditionalStateHolder<Thread *, Thread::EnterWorkingOnThreadContext, Thread::LeaveWorkingOnThreadContext> WorkingOnThreadContextHolder;

private:
    BOOL m_fAllowProfilerCallbacks;

public:
    //
    // These two methods are for profiler support.  The profiler clears the allowed
    // value once it has delivered a ThreadDestroyed callback, so that it does not
    // deliver any notifications to the profiler afterwards which reference this
    // thread.  Callbacks on this thread which do not reference this thread are
    // allowable.
    //
    BOOL ProfilerCallbacksAllowed(void)
    {
        return m_fAllowProfilerCallbacks;
    }

    void SetProfilerCallbacksAllowed(BOOL fValue)
    {
        m_fAllowProfilerCallbacks = fValue;
    }

private:
    // Inside a host, we don't own a thread handle, and we avoid DuplicateHandle call.
    // If a thread is dying after we obtain the thread handle, our SuspendThread may fail
    // because the handle may be closed and reused for a completely different type of handle.
    // To solve this problem, we have a counter m_dwThreadHandleBeingUsed.  Before we grab
    // the thread handle, we increment the counter.  Before we return a thread back to SQL
    // in Reset and ExitTask, we wait until the counter drops to 0.
    Volatile<LONG> m_dwThreadHandleBeingUsed;


private:
    static BOOL s_fCleanFinalizedThread;

public:
#ifndef DACCESS_COMPILE
    static void SetCleanupNeededForFinalizedThread()
    {
        LIMITED_METHOD_CONTRACT;
        _ASSERTE (IsFinalizerThread());
        s_fCleanFinalizedThread = TRUE;
    }
#endif //!DACCESS_COMPILE

    static BOOL CleanupNeededForFinalizedThread()
    {
        LIMITED_METHOD_CONTRACT;
        return s_fCleanFinalizedThread;
    }

private:
    // When we create throwable for an exception, we need to run managed code.
    // If the same type of exception is thrown while creating managed object, like InvalidProgramException,
    // we may be in an infinite recursive case.
    Exception *m_pCreatingThrowableForException;
    friend OBJECTREF CLRException::GetThrowable();

private:
    // At the end of a catch, we may raise ThreadAbortException.  If catch clause set IP to resume in the
    // corresponding try block, our exception system will execute the same catch clause again and again.
    // So we save reference to the clause post which TA was reraised, which is used in ExInfo::ProcessManagedCallFrame
    // to make ThreadAbort proceed ahead instead of going in a loop.
    // This problem only happens on Win64 due to JIT64.  The common scenario is VB's "On error resume next"
#ifdef FEATURE_EH_FUNCLETS
    DWORD       m_dwIndexClauseForCatch;
    StackFrame  m_sfEstablisherOfActualHandlerFrame;
#endif // FEATURE_EH_FUNCLETS

private:

    // Disables pumping and thread join in RCW creation
    bool m_fDisableComObjectEagerCleanup;

    // See ThreadStore::TriggerGCForDeadThreadsIfNecessary()
    bool m_fHasDeadThreadBeenConsideredForGCTrigger;

#ifdef FEATURE_COMINTEROP
private:
    // Cookie returned from CoRegisterInitializeSpy
    ULARGE_INTEGER m_uliInitializeSpyCookie;

    // True if m_uliInitializeSpyCookie is valid
    bool m_fInitializeSpyRegistered;

    // The last STA COM context we saw - used to speed up RCW creation
    LPVOID m_pLastSTACtxCookie;

public:
    inline void RevokeApartmentSpy();
    inline LPVOID GetLastSTACtxCookie(BOOL *pfNAContext);
    inline void SetLastSTACtxCookie(LPVOID pCtxCookie, BOOL fNAContext);
#endif // FEATURE_COMINTEROP

private:
    // This duplicates the ThreadType_GC bit stored in TLS (t_ThreadType). It exists
    // so that any thread can query whether any other thread is a "GC Special" thread.
    // (In contrast, ::IsGCSpecialThread() only gives this info about the currently
    // executing thread.) The Profiling API uses this to determine whether it should
    // "hide" the thread from profilers. GC Special threads (in particular the bgc
    // thread) need to be hidden from profilers because the bgc thread creation path
    // occurs while the EE is suspended, and while the thread that's suspending the
    // runtime is waiting for the bgc thread to signal an event. The bgc thread cannot
    // switch to preemptive mode and call into a profiler at this time, or else a
    // deadlock will result when toggling back to cooperative mode (bgc thread toggling
    // to coop will block due to the suspension, and the thread suspending the runtime
    // continues to block waiting for the bgc thread to signal its creation events).
    // Furthermore, profilers have no need to be aware of GC special threads anyway,
    // since managed code never runs on them.
    bool m_fGCSpecial;

public:
    // Profiling API uses this to determine whether it should hide this thread from the
    // profiler.
    bool IsGCSpecial();

    // GC calls this when creating special threads that also happen to have an EE Thread
    // object associated with them (e.g., the bgc thread).
    void SetGCSpecial();

private:

    PTR_GCFrame m_pGCFrame; // The topmost GC Frame

#ifndef TARGET_UNIX
    WORD m_wCPUGroup;
    DWORD_PTR m_pAffinityMask;
#endif // !TARGET_UNIX
public:
    void ChooseThreadCPUGroupAffinity();
    void ClearThreadCPUGroupAffinity();

private:
    // Per thread table used to implement allocation sampling.
	AllLoggedTypes * m_pAllLoggedTypes;

public:
    AllLoggedTypes * GetAllocationSamplingTable()
    {
        LIMITED_METHOD_CONTRACT;

        return m_pAllLoggedTypes;
    }

    void SetAllocationSamplingTable(AllLoggedTypes * pAllLoggedTypes)
    {
        LIMITED_METHOD_CONTRACT;

        // Assert if we try to set the m_pAllLoggedTypes to a non NULL value if it is already non-NULL.
        // This implies a memory leak.
        _ASSERTE(pAllLoggedTypes != NULL ? m_pAllLoggedTypes == NULL : TRUE);
        m_pAllLoggedTypes = pAllLoggedTypes;
    }

#ifdef FEATURE_PERFTRACING
private:

    // SampleProfiler thread state.  This is set on suspension and cleared before restart.
    // True if the thread was in cooperative mode.  False if it was in preemptive when the suspension started.
    Volatile<ULONG> m_gcModeOnSuspension;

    // The activity ID for the current thread.
    // An activity ID of zero means the thread is not executing in the context of an activity.
    GUID m_activityId;

public:
    bool GetGCModeOnSuspension()
    {
        LIMITED_METHOD_CONTRACT;
        return m_gcModeOnSuspension != 0U;
    }

    void SaveGCModeOnSuspension()
    {
        LIMITED_METHOD_CONTRACT;
        m_gcModeOnSuspension = m_fPreemptiveGCDisabled;
    }

    void ClearGCModeOnSuspension()
    {
        m_gcModeOnSuspension = 0;
    }

    LPCGUID GetActivityId() const
    {
        LIMITED_METHOD_CONTRACT;
        return &m_activityId;
    }

    void SetActivityId(LPCGUID pActivityId)
    {
        LIMITED_METHOD_CONTRACT;
        _ASSERTE(pActivityId != NULL);

        m_activityId = *pActivityId;
    }
#endif // FEATURE_PERFTRACING

#ifdef FEATURE_HIJACK

#ifdef TARGET_X86
private:
    // By the time a frame is scanned by the runtime, m_pHijackReturnKind always
    // identifies the gc-ness of the return register(s)
    ReturnKind m_HijackReturnKind;
    bool m_HijackHasAsyncRet;

public:
    ReturnKind GetHijackReturnKind(bool* hasAsyncRet)
    {
        LIMITED_METHOD_CONTRACT;

        *hasAsyncRet = m_HijackHasAsyncRet;
        return m_HijackReturnKind;
    }

    void SetHijackReturnKind(ReturnKind returnKind, bool hasAsyncRet)
    {
        LIMITED_METHOD_CONTRACT;

        m_HijackReturnKind = returnKind;
        m_HijackHasAsyncRet = hasAsyncRet;
    }
#endif
#endif // FEATURE_HIJACK

public:
    static uint64_t dead_threads_non_alloc_bytes;

#ifndef DACCESS_COMPILE
public:
    class CurrentPrepareCodeConfigHolder
    {
    private:
        Thread *const m_thread;
#ifdef _DEBUG
        PrepareCodeConfig *const m_config;
#endif

    public:
        CurrentPrepareCodeConfigHolder(Thread *thread, PrepareCodeConfig *config);
        ~CurrentPrepareCodeConfigHolder();
    };

public:
    PrepareCodeConfig *GetCurrentPrepareCodeConfig() const
    {
        LIMITED_METHOD_CONTRACT;
        return m_currentPrepareCodeConfig;
    }
#endif // !DACCESS_COMPILE

private:
    PrepareCodeConfig *m_currentPrepareCodeConfig;

#ifndef DACCESS_COMPILE
public:
    bool IsInForbidSuspendForDebuggerRegion() const
    {
        LIMITED_METHOD_CONTRACT;
        return m_isInForbidSuspendForDebuggerRegion;
    }

    void EnterForbidSuspendForDebuggerRegion();
    void ExitForbidSuspendForDebuggerRegion();
#endif

private:
    bool m_isInForbidSuspendForDebuggerRegion;

#ifndef DACCESS_COMPILE
public:
    static void StaticInitialize();

#if defined(TARGET_WINDOWS)
    static bool AreShadowStacksEnabled()
    {
        LIMITED_METHOD_CONTRACT;

#if defined(TARGET_AMD64)
        // The SSP is null when CET shadow stacks are not enabled. On processors that don't support shadow stacks, this is a
        // no-op and the intrinsic returns 0. CET shadow stacks are enabled or disabled for all threads, so the result is the
        // same from any thread.
        return _rdsspq() != 0;
#else
        // When implementing AreShadowStacksEnabled() on other architectures, review all the places where this is used.
        return false;
#endif
    }
#endif

#ifdef FEATURE_SPECIAL_USER_MODE_APC
private:
    static void InitializeSpecialUserModeApc();
    static void ApcActivationCallback(ULONG_PTR Parameter);
#endif

public:
    static bool UseSpecialUserModeApc()
    {
        LIMITED_METHOD_CONTRACT;

    #ifdef FEATURE_SPECIAL_USER_MODE_APC
        return s_pfnQueueUserAPC2Proc != nullptr;
    #else
        return false;
    #endif
    }

    static bool UseContextBasedThreadRedirection()
    {
        LIMITED_METHOD_CONTRACT;

    #ifndef DISABLE_THREADSUSPEND
        return !UseSpecialUserModeApc();
    #else
        return false;
    #endif
    }

    static bool UseRedirectForGcStress()
    {
        LIMITED_METHOD_CONTRACT;

#ifdef USE_REDIRECT_FOR_GCSTRESS
        return UseContextBasedThreadRedirection();
#else
        return false;
#endif
    }

#ifdef FEATURE_SPECIAL_USER_MODE_APC
private:
    static QueueUserAPC2Proc s_pfnQueueUserAPC2Proc;
#endif
#endif // !DACCESS_COMPILE

private:
    bool m_hasPendingActivation;

    friend struct ::cdac_data<Thread>;

#ifdef FEATURE_INTERPRETER
public:
    InterpThreadContext *m_pInterpThreadContext;
    InterpThreadContext* GetInterpThreadContext();
#endif // FEATURE_INTERPRETER
};

template<>
struct cdac_data<Thread>
{
    static constexpr size_t Id = offsetof(Thread, m_ThreadId);
    static constexpr size_t OSId = offsetof(Thread, m_OSThreadId);
    static constexpr size_t State = offsetof(Thread, m_State);
    static constexpr size_t PreemptiveGCDisabled = offsetof(Thread, m_fPreemptiveGCDisabled);
    static constexpr size_t RuntimeThreadLocals = offsetof(Thread, m_pRuntimeThreadLocals);
    static constexpr size_t Frame = offsetof(Thread, m_pFrame);
    static constexpr size_t ExposedObject = offsetof(Thread, m_ExposedObject);
    static constexpr size_t LastThrownObject = offsetof(Thread, m_LastThrownObjectHandle);
    static constexpr size_t Link = offsetof(Thread, m_Link);
    static constexpr size_t ThreadLocalDataPtr = offsetof(Thread, m_ThreadLocalDataPtr);

    static_assert(std::is_same<decltype(std::declval<Thread>().m_ExceptionState), ThreadExceptionState>::value,
        "Thread::m_ExceptionState is of type ThreadExceptionState");
    #ifdef FEATURE_EH_FUNCLETS
    static constexpr size_t ExceptionTracker = offsetof(Thread, m_ExceptionState) + offsetof(ThreadExceptionState, m_pCurrentTracker);
    #else
    static constexpr size_t ExceptionTracker = offsetof(Thread, m_ExceptionState) + offsetof(ThreadExceptionState, m_currentExInfo);
    #endif
    #ifndef TARGET_UNIX
    static constexpr size_t TEB = offsetof(Thread, m_pTEB);
    static constexpr size_t UEWatsonBucketTrackerBuckets = offsetof(Thread, m_ExceptionState) + offsetof(ThreadExceptionState, m_UEWatsonBucketTracker)
    + offsetof(EHWatsonBucketTracker, m_WatsonUnhandledInfo.m_pUnhandledBuckets);
    #endif
};

// End of class Thread

typedef Thread::ForbidSuspendThreadHolder ForbidSuspendThreadHolder;
typedef Thread::ThreadPreventAsyncHolder ThreadPreventAsyncHolder;
typedef Thread::AVInRuntimeImplOkayHolder AVInRuntimeImplOkayHolder;

BOOL RevertIfImpersonated(BOOL *bReverted, HANDLE *phToken);
void UndoRevert(BOOL bReverted, HANDLE hToken);

// ---------------------------------------------------------------------------
//
//      The ThreadStore manages all the threads in the system.
//
// There is one ThreadStore in the system, available through
// ThreadStore::m_pThreadStore.
// ---------------------------------------------------------------------------

typedef SList<Thread, false, PTR_Thread> ThreadList;


// The ThreadStore is a singleton class
#define CHECK_ONE_STORE()       _ASSERTE(this == ThreadStore::s_pThreadStore);

typedef DPTR(class ThreadStore) PTR_ThreadStore;

class ThreadStore
{
    friend class Thread;
    friend class ThreadSuspend;
    friend class AppDomain;
#ifdef DACCESS_COMPILE
    friend class ClrDataAccess;
    friend Thread* __stdcall DacGetThread(ULONG32 osThreadID);
#endif

public:

    ThreadStore();

    static void InitThreadStore();
    static void LockThreadStore();
    static void UnlockThreadStore();

    // Add a Thread to the ThreadStore
    static void AddThread(Thread *newThread);

    // RemoveThread finds the thread in the ThreadStore and discards it.
    static BOOL RemoveThread(Thread *target);

    // Transfer a thread from the unstarted to the started list.
    static void TransferStartedThread(Thread *target);

    // Before using the thread list, be sure to take the critical section.  Otherwise
    // it can change underneath you, perhaps leading to an exception after Remove.
    // Prev==NULL to get the first entry in the list.
    static Thread *GetAllThreadList(Thread *Prev, ULONG mask, ULONG bits);
    static Thread *GetThreadList(Thread *Prev);

    // We shut down the EE when the last non-background thread terminates.  This event
    // is used to signal the main thread when this condition occurs.
    void            WaitForOtherThreads();
    static void     CheckForEEShutdown();
    CLREvent        m_TerminationEvent;

    // Have all the foreground threads completed?  In other words, can we release
    // the main thread?
    BOOL        OtherThreadsComplete()
    {
        LIMITED_METHOD_CONTRACT;
        _ASSERTE(m_ThreadCount - m_UnstartedThreadCount - m_DeadThreadCount - Thread::m_ActiveDetachCount + m_PendingThreadCount >= m_BackgroundThreadCount);

        return (m_ThreadCount - m_UnstartedThreadCount - m_DeadThreadCount
                - Thread::m_ActiveDetachCount + m_PendingThreadCount
                == m_BackgroundThreadCount);
    }

    // If you want to trap threads re-entering the EE (for debugging,
    // or Thread.Suspend() or whatever, you need to IncrementTrapReturningThreads().  When
    // you are finished snagging threads, call DecrementTrapReturningThreads().  This
    // counts internally.
    //
    // Of course, you must also fix RareDisablePreemptiveGC to do the right thing
    // when the trap occurs.
    static void IncrementTrapReturningThreads();
    static void DecrementTrapReturningThreads();

    static void SetThreadTrapForSuspension();
    static void UnsetThreadTrapForSuspension();
    static bool IsTrappingThreadsForSuspension();

private:

    // Enter and leave the critical section around the thread store.  Clients should
    // use LockThreadStore and UnlockThreadStore.
    void Enter();
    void Leave();

    // Critical section for adding and removing threads to the store
    Crst        m_Crst;

    // List of all the threads known to the ThreadStore (started & unstarted).
    ThreadList  m_ThreadList;

    // m_ThreadCount is the count of all threads in m_ThreadList.  This includes
    // background threads / unstarted threads / whatever.
    //
    // m_UnstartedThreadCount is the subset of m_ThreadCount that have not yet been
    // started.
    //
    // m_BackgroundThreadCount is the subset of m_ThreadCount that have been started
    // but which are running in the background.  So this is a misnomer in the sense
    // that unstarted background threads are not reflected in this count.
    //
    // m_PendingThreadCount is used to solve a race condition.  The main thread could
    // start another thread running and then exit.  The main thread might then start
    // tearing down the EE before the new thread moves itself out of m_UnstartedThread-
    // Count in TransferStartedThread.  This count is atomically bumped in
    // CreateNewThread, and atomically reduced within a locked thread store.
    //
    // m_DeadThreadCount is the subset of m_ThreadCount which have died.  The Win32
    // thread has disappeared, but something (like the exposed object) has kept the
    // refcount non-zero so we can't destruct yet.

protected:
    LONG        m_ThreadCount;
public:
    LONG        ThreadCountInEE ()
    {
        LIMITED_METHOD_CONTRACT;
        return m_ThreadCount;
    }
private:
    LONG        m_UnstartedThreadCount;
    LONG        m_BackgroundThreadCount;
    LONG        m_PendingThreadCount;
public:
    LONG        GetPendingThreadCount ()
    {
        LIMITED_METHOD_CONTRACT;
        return m_PendingThreadCount;
    }
private:

    LONG        m_DeadThreadCount;
    LONG        m_DeadThreadCountForGCTrigger;
    bool        m_TriggerGCForDeadThreads;

private:
    // Even in the release product, we need to know what thread holds the lock on
    // the ThreadStore.  This is so we never deadlock when the GC thread halts a
    // thread that holds this lock.
    Thread     *m_HoldingThread;
    EEThreadId  m_holderthreadid;   // current holder (or NULL)

private:
    static LONG s_DeadThreadCountThresholdForGCTrigger;
    static DWORD s_DeadThreadGCTriggerPeriodMilliseconds;
    static SIZE_T *s_DeadThreadGenerationCounts;

public:

    static BOOL HoldingThreadStore()
    {
        WRAPPER_NO_CONTRACT;
        // Note that GetThread() may be 0 if it is the debugger thread
        // or perhaps a concurrent GC thread.
        return HoldingThreadStore(GetThreadNULLOk());
    }

    static BOOL HoldingThreadStore(Thread *pThread);

#ifdef DACCESS_COMPILE
    static void EnumMemoryRegions(CLRDataEnumMemoryFlags flags);
#endif

    SPTR_DECL(ThreadStore, s_pThreadStore);

#ifdef _DEBUG
public:
    BOOL        DbgFindThread(Thread *target);
    LONG        DbgBackgroundThreadCount()
    {
        LIMITED_METHOD_CONTRACT;
        return m_BackgroundThreadCount;
    }

    BOOL IsCrstForThreadStore (const CrstBase* const pCrstBase)
    {
        LIMITED_METHOD_CONTRACT;
        return (void *)pCrstBase == (void*)&m_Crst;
    }

#endif
private:
    static BYTE* s_pOSContextBuffer;
    static CONTEXT *s_pOSContext;
public:
    // Pre-allocate an OS context for possible use by a redirected thread and keep in a static variable.
    //
    // There are two reasons for this pattern:
    // - We can not do any memory allocation after we suspend a thread in order to avoid deadlock situation.
    //   So, when anticipating a need, we must pre-allocate.
    //
    // - Even though we know the thread we are suspending, we do not want to put the context directly on the
    //   thread because the thread only _may_ need the context. Often it does not end up needing it,
    //   then we will keep the context for the next time like this.
    static void AllocateOSContext();
    // Retrieves and detaches the pre-alocated context + optional containing buffer (when CONTEXT_XSTATE is used)
    static CONTEXT *GrabOSContext(BYTE** contextBuffer);

private:
    // Thread abort needs to walk stack to decide if thread abort can proceed.
    // It is unsafe to crawl a stack of thread if the thread is OS-suspended which we do during
    // thread abort.  For example, Thread T1 aborts thread T2.  T2 is suspended by T1. Inside SQL
    // this means that no thread sharing the same scheduler with T2 can run.  If T1 needs a lock which
    // is owned by one thread on the scheduler, T1 will wait forever.
    // Our solution is to move T2 to a safe point, resume it, and then do stack crawl.
    static CLREvent *s_pWaitForStackCrawlEvent;
public:
    static void WaitForStackCrawlEvent()
    {
        CONTRACTL
        {
            NOTHROW;
            GC_NOTRIGGER;
            MODE_ANY;
            CAN_TAKE_LOCK;
        }
        CONTRACTL_END;
        s_pWaitForStackCrawlEvent->Wait(INFINITE,FALSE);
    }
    static void SetStackCrawlEvent()
    {
        LIMITED_METHOD_CONTRACT;
        s_pWaitForStackCrawlEvent->Set();
    }
    static void ResetStackCrawlEvent()
    {
        LIMITED_METHOD_CONTRACT;
        s_pWaitForStackCrawlEvent->Reset();
    }

private:
    void IncrementDeadThreadCountForGCTrigger();
    void DecrementDeadThreadCountForGCTrigger();
public:
    void OnMaxGenerationGCStarted();
    bool ShouldTriggerGCForDeadThreads();
    void TriggerGCForDeadThreadsIfNecessary();

    friend struct ::cdac_data<ThreadStore>;
};

template<>
struct cdac_data<ThreadStore>
{
    static constexpr size_t FirstThreadLink = offsetof(ThreadStore, m_ThreadList) + offsetof(ThreadList, m_link);
    static constexpr size_t ThreadCount = offsetof(ThreadStore, m_ThreadCount);
    static constexpr size_t UnstartedCount = offsetof(ThreadStore, m_UnstartedThreadCount);
    static constexpr size_t BackgroundCount = offsetof(ThreadStore, m_BackgroundThreadCount);
    static constexpr size_t PendingCount = offsetof(ThreadStore, m_PendingThreadCount);
    static constexpr size_t DeadCount = offsetof(ThreadStore, m_DeadThreadCount);
};

typedef StateHolder<ThreadStore::LockThreadStore,ThreadStore::UnlockThreadStore> ThreadStoreLockHolder;


// This class dispenses small thread ids for the thin lock mechanism.
// Recently we started using this class to dispense domain neutral module IDs as well.
class IdDispenser
{
private:
    DWORD       m_highestId;          // highest id given out so far
    SIZE_T      m_recycleBin;         // link list to chain all ids returning to us
    Crst        m_Crst;               // lock to protect our data structures
    DPTR(PTR_Thread)    m_idToThread;         // map thread ids to threads
    DWORD       m_idToThreadCapacity; // capacity of the map

#ifndef DACCESS_COMPILE
    void GrowIdToThread()
    {
        CONTRACTL
        {
            THROWS;
            GC_NOTRIGGER;
            MODE_ANY;
        }
        CONTRACTL_END;

        DWORD newCapacity = m_idToThreadCapacity == 0 ? 16 : m_idToThreadCapacity*2;
        Thread **newIdToThread = new Thread*[newCapacity];

        newIdToThread[0] = NULL;

        for (DWORD i = 1; i < m_idToThreadCapacity; i++)
        {
            newIdToThread[i] = m_idToThread[i];
        }
        for (DWORD j = m_idToThreadCapacity; j < newCapacity; j++)
        {
            newIdToThread[j] = NULL;
        }
        delete[] m_idToThread;
        m_idToThread = newIdToThread;
        m_idToThreadCapacity = newCapacity;
    }
#endif // !DACCESS_COMPILE

public:
    IdDispenser() :
        // NOTE: CRST_UNSAFE_ANYMODE prevents a GC mode switch when entering this crst.
        // If you remove this flag, we will switch to preemptive mode when entering
        // m_Crst, which means all functions that enter it will become
        // GC_TRIGGERS.  (This includes all uses of CrstHolder.)  So be sure
        // to update the contracts if you remove this flag.
        m_Crst(CrstThreadIdDispenser, CRST_UNSAFE_ANYMODE)
    {
        WRAPPER_NO_CONTRACT;
        m_highestId = 0;
        m_recycleBin = 0;
        m_idToThreadCapacity = 0;
        m_idToThread = NULL;
    }

    ~IdDispenser()
    {
        LIMITED_METHOD_CONTRACT;
        delete[] m_idToThread;
    }

    bool IsValidId(DWORD id)
    {
        LIMITED_METHOD_CONTRACT;
        return (id > 0) && (id <= m_highestId);
    }

#ifndef DACCESS_COMPILE
    void NewId(Thread *pThread, DWORD & newId)
    {
        WRAPPER_NO_CONTRACT;
        DWORD result;
        CrstHolder ch(&m_Crst);

        if (m_recycleBin != 0)
        {
            _ASSERTE(FitsIn<DWORD>(m_recycleBin));
            result = static_cast<DWORD>(m_recycleBin);
            m_recycleBin = reinterpret_cast<SIZE_T>(m_idToThread[m_recycleBin]);
        }
        else
        {
            // we make sure ids don't wrap around - before they do, we always return the highest possible
            // one and rely on our caller to detect this situation
            if (m_highestId + 1 > m_highestId)
                m_highestId = m_highestId + 1;
            result = m_highestId;
            if (result >= m_idToThreadCapacity)
                GrowIdToThread();
        }

        _ASSERTE(result < m_idToThreadCapacity);
        newId = result;
        if (result < m_idToThreadCapacity)
            m_idToThread[result] = pThread;
    }
#endif // !DACCESS_COMPILE

#ifndef DACCESS_COMPILE
    void DisposeId(DWORD id)
    {
        CONTRACTL
        {
            NOTHROW;
            GC_NOTRIGGER;
            MODE_ANY;
            CAN_TAKE_LOCK;
        }
        CONTRACTL_END;
        CrstHolder ch(&m_Crst);

        _ASSERTE(IsValidId(id));
        if (id == m_highestId)
        {
            m_highestId--;
        }
        else
        {
            m_idToThread[id] = reinterpret_cast<PTR_Thread>(m_recycleBin);
            m_recycleBin = id;
#ifdef _DEBUG
            size_t index = (size_t)m_idToThread[id];
            while (index != 0)
            {
                _ASSERTE(index != id);
                index = (size_t)m_idToThread[index];
            }
#endif
        }
    }
#endif // !DACCESS_COMPILE

    Thread *IdToThread(DWORD id)
    {
        LIMITED_METHOD_CONTRACT;
        CrstHolder ch(&m_Crst);

        Thread *result = NULL;
        if (id <= m_highestId)
            result = m_idToThread[id];
        // m_idToThread may have Thread*, or the next free slot
        _ASSERTE ((size_t)result > m_idToThreadCapacity);

        return result;
    }

    PTR_Thread IdToThreadWithValidation(DWORD id)
    {
        WRAPPER_NO_CONTRACT;

        CrstHolder ch(&m_Crst);

        PTR_Thread result = NULL;
        if (id <= m_highestId)
            result = m_idToThread[id];
        // m_idToThread may have Thread*, or the next free slot
        if (dac_cast<size_t>(result) <= m_idToThreadCapacity)
            result = NULL;
        _ASSERTE(result == NULL || (dac_cast<size_t>(result) & 0x3) == 0 || ((Thread*)result)->GetThreadId() == id);
        return result;
    }

    friend struct ::cdac_data<IdDispenser>;
};

template<>
struct cdac_data<IdDispenser>
{
    static constexpr size_t IdToThread = offsetof(IdDispenser, m_idToThread);
    static constexpr size_t HighestId = offsetof(IdDispenser, m_highestId);
};

typedef DPTR(IdDispenser) PTR_IdDispenser;


// Dispenser of small thread ids for thin lock mechanism
GPTR_DECL(IdDispenser,g_pThinLockThreadIdDispenser);

// forward declaration
DWORD MsgWaitHelper(int numWaiters, HANDLE* phEvent, BOOL bWaitAll, DWORD millis, BOOL alertable = FALSE);

// When a thread is being created after a debug suspension has started, it sends an event up to the
// debugger. Afterwards, with the Debugger Lock still held, it will check to see if we had already asked to suspend the
// Runtime. If we have, then it will turn around and call this to set the debug suspend pending flag on the newly
// created thread, since it was missed by SysStartSuspendForDebug as it didn't exist when that function was run.
//
inline void Thread::MarkForDebugSuspend(void)
{
    WRAPPER_NO_CONTRACT;
    if (!HasThreadState(TS_DebugSuspendPending))
    {
        SetThreadState(TS_DebugSuspendPending);
        ThreadStore::IncrementTrapReturningThreads();
    }
}

// Debugger per-thread flag for enabling notification on "manual"
// method calls, for stepping logic.

inline void Thread::IncrementTraceCallCount()
{
    WRAPPER_NO_CONTRACT;
    InterlockedIncrement(&m_TraceCallCount);
    ThreadStore::IncrementTrapReturningThreads();
}

inline void Thread::DecrementTraceCallCount()
{
    WRAPPER_NO_CONTRACT;
    ThreadStore::DecrementTrapReturningThreads();
    InterlockedDecrement(&m_TraceCallCount);
}

// --------------------------------------------------------------------------------
// GCHolder is used to implement the normal GCX_ macros.
//
// GCHolder is normally used indirectly through GCX_ convenience macros, but can be used
// directly if needed (e.g. due to multiple holders in one scope, or to use
// in class definitions).
//
// GCHolder (or derived types) should only be instantiated as automatic variables
// --------------------------------------------------------------------------------

#ifdef ENABLE_CONTRACTS_IMPL
#define GCHOLDER_CONTRACT_ARGS_NoDtor   , false, szConstruct, szFunction, szFile, lineNum
#define GCHOLDER_CONTRACT_ARGS_HasDtor  , true,  szConstruct, szFunction, szFile, lineNum
#define GCHOLDER_DECLARE_CONTRACT_ARGS_BARE \
          const char * szConstruct = "Unknown" \
        , const char * szFunction = "Unknown" \
        , const char * szFile = "Unknown" \
        , int lineNum = 0
#define GCHOLDER_DECLARE_CONTRACT_ARGS , GCHOLDER_DECLARE_CONTRACT_ARGS_BARE
#define GCHOLDER_DECLARE_CONTRACT_ARGS_INTERNAL , bool fPushStackRecord = true, GCHOLDER_DECLARE_CONTRACT_ARGS_BARE

#define GCHOLDER_SETUP_CONTRACT_STACK_RECORD(mode)                                  \
        m_fPushedRecord = false;                                                    \
                                                                                    \
        if (fPushStackRecord && conditional)                                        \
        {                                                                           \
            m_pClrDebugState = GetClrDebugState();                                  \
            m_oldClrDebugState = *m_pClrDebugState;                                 \
                                                                                    \
            m_pClrDebugState->ViolationMaskReset( ModeViolation );                  \
                                                                                    \
            m_ContractStackRecord.m_szFunction = szFunction;                        \
            m_ContractStackRecord.m_szFile     = szFile;                            \
            m_ContractStackRecord.m_lineNum    = lineNum;                           \
            m_ContractStackRecord.m_testmask   =                                    \
                  (Contract::ALL_Disabled & ~((UINT)(Contract::MODE_Mask)))         \
                | (mode);                                                           \
            m_ContractStackRecord.m_construct  = szConstruct;                       \
            m_pClrDebugState->LinkContractStackTrace( &m_ContractStackRecord );     \
            m_fPushedRecord = true;                                                 \
        }
#define GCHOLDER_CHECK_FOR_PREEMP_IN_NOTRIGGER(pThread)                                         \
            if (pThread->GCNoTrigger())                                                         \
            {                                                                                   \
                CONTRACT_ASSERT("Coop->preemp->coop switch attempted in a GC_NOTRIGGER scope",  \
                                Contract::GC_NoTrigger,                                         \
                                Contract::GC_Mask,                                              \
                                szFunction,                                                     \
                                szFile,                                                         \
                                lineNum                                                         \
                                );                                                              \
            }
#else
#define GCHOLDER_CONTRACT_ARGS_NoDtor
#define GCHOLDER_CONTRACT_ARGS_HasDtor
#define GCHOLDER_DECLARE_CONTRACT_ARGS_BARE
#define GCHOLDER_DECLARE_CONTRACT_ARGS
#define GCHOLDER_DECLARE_CONTRACT_ARGS_INTERNAL
#define GCHOLDER_SETUP_CONTRACT_STACK_RECORD(mode)
#define GCHOLDER_CHECK_FOR_PREEMP_IN_NOTRIGGER(pThread)
#endif // ENABLE_CONTRACTS_IMPL

#ifndef DACCESS_COMPILE
class GCHolderBase
{
protected:
    // NOTE: This method is FORCEINLINE'ed into its callers, but the callers are just the
    // corresponding methods in the derived types, not all sites that use GC holders.  This
    // is done so that the #pragma optimize will take affect since the optimize settings
    // are taken from the template instantiation site, not the template definition site.
    template <BOOL THREAD_EXISTS>
    FORCEINLINE_NONDEBUG
    void PopInternal()
    {
        WRAPPER_NO_CONTRACT;

#ifdef ENABLE_CONTRACTS_IMPL
        if (m_fPushedRecord)
        {
            *m_pClrDebugState = m_oldClrDebugState;
        }
        // Make sure that we're using the version of this template that matches the
        // invariant setup in EnterInternal{Coop|Preemp}{_HackNoThread}
        _ASSERTE(!!THREAD_EXISTS == m_fThreadMustExist);
#endif

        if (m_WasCoop)
        {
            // m_WasCoop is only TRUE if we've already verified there's an EE thread.
            _ASSERTE(m_Thread != NULL);  // Cannot switch to cooperative with no thread
            if (!m_Thread->PreemptiveGCDisabled())
                m_Thread->DisablePreemptiveGC();
        }
        else
        {
            // Either we initialized m_Thread explicitly with GetThread() in the
            // constructor, or our caller (instantiator of GCHolder) called our constructor
            // with GetThread() (which we already asserted in the constructor)
            // (i.e., m_Thread == GetThread()).  Also, note that if THREAD_EXISTS,
            // then m_Thread must be non-null (as it's == GetThread()).  So the
            // "if" below looks a little hokey since we're checking for either condition.
            // But the template param THREAD_EXISTS allows us to statically early-out
            // when it's TRUE, so we check it for perf.
            if (THREAD_EXISTS || m_Thread != NULL)
            {
                if (m_Thread->PreemptiveGCDisabled())
                    m_Thread->EnablePreemptiveGC();
            }
        }

        // If we have a thread then we assert that we ended up in the same state
        // which we started in.
        if (THREAD_EXISTS || m_Thread != NULL)
        {
            _ASSERTE(!!m_WasCoop == !!(m_Thread->PreemptiveGCDisabled()));
        }
    }

    // NOTE: The rest of these methods are all FORCEINLINE so that the uses where 'conditional==true'
    // can have the if-checks removed by the compiler.  The callers are just the corresponding methods
    // in the derived types, not all sites that use GC holders.


    // This is broken - there is a potential race with the GC thread.  It is currently
    // used for a few cases where (a) we potentially haven't started up the EE yet, or
    // (b) we are on a "special thread".  We need a real solution here though.
    FORCEINLINE_NONDEBUG
    void EnterInternalCoop_HackNoThread(bool conditional GCHOLDER_DECLARE_CONTRACT_ARGS_INTERNAL)
    {
        GCHOLDER_SETUP_CONTRACT_STACK_RECORD(Contract::MODE_Coop);

        m_Thread = GetThreadNULLOk();

#ifdef ENABLE_CONTRACTS_IMPL
        m_fThreadMustExist = false;
#endif // ENABLE_CONTRACTS_IMPL

        if (m_Thread != NULL)
        {
            m_WasCoop = m_Thread->PreemptiveGCDisabled();

            if (conditional && !m_WasCoop)
            {
                m_Thread->DisablePreemptiveGC();
                _ASSERTE(m_Thread->PreemptiveGCDisabled());
            }
        }
        else
        {
            m_WasCoop = FALSE;
        }
    }

    FORCEINLINE_NONDEBUG
    void EnterInternalPreemp(bool conditional GCHOLDER_DECLARE_CONTRACT_ARGS_INTERNAL)
    {
        GCHOLDER_SETUP_CONTRACT_STACK_RECORD(Contract::MODE_Preempt);

        m_Thread = GetThreadNULLOk();

#ifdef ENABLE_CONTRACTS_IMPL
        m_fThreadMustExist = false;
        if (m_Thread != NULL && conditional)
        {
            GCHOLDER_CHECK_FOR_PREEMP_IN_NOTRIGGER(m_Thread);
        }
#endif  // ENABLE_CONTRACTS_IMPL

        if (m_Thread != NULL)
        {
            m_WasCoop = m_Thread->PreemptiveGCDisabled();

            if (conditional && m_WasCoop)
            {
                m_Thread->EnablePreemptiveGC();
                _ASSERTE(!m_Thread->PreemptiveGCDisabled());
            }
        }
        else
        {
            m_WasCoop = FALSE;
        }
    }

    FORCEINLINE_NONDEBUG
    void EnterInternalCoop(Thread *pThread, bool conditional GCHOLDER_DECLARE_CONTRACT_ARGS_INTERNAL)
    {
        // This is the perf version. So we deliberately restrict the calls
        // to already setup threads to avoid the null checks and GetThread call
        _ASSERTE(pThread == GetThread());
#ifdef ENABLE_CONTRACTS_IMPL
        m_fThreadMustExist = true;
#endif // ENABLE_CONTRACTS_IMPL

        GCHOLDER_SETUP_CONTRACT_STACK_RECORD(Contract::MODE_Coop);

        m_Thread = pThread;
        m_WasCoop = m_Thread->PreemptiveGCDisabled();
        if (conditional && !m_WasCoop)
        {
            m_Thread->DisablePreemptiveGC();
            _ASSERTE(m_Thread->PreemptiveGCDisabled());
        }
    }

    template <BOOL THREAD_EXISTS>
    FORCEINLINE_NONDEBUG
    void EnterInternalPreemp(Thread *pThread, bool conditional GCHOLDER_DECLARE_CONTRACT_ARGS_INTERNAL)
    {
        // This is the perf version. So we deliberately restrict the calls
        // to already setup threads to avoid the null checks and GetThread call
        _ASSERTE(!THREAD_EXISTS || (pThread == GetThread()));
#ifdef ENABLE_CONTRACTS_IMPL
        m_fThreadMustExist = !!THREAD_EXISTS;
#endif // ENABLE_CONTRACTS_IMPL

        GCHOLDER_SETUP_CONTRACT_STACK_RECORD(Contract::MODE_Preempt);

        m_Thread = pThread;

        if (THREAD_EXISTS || (m_Thread != NULL))
        {
            GCHOLDER_CHECK_FOR_PREEMP_IN_NOTRIGGER(m_Thread);
            m_WasCoop = m_Thread->PreemptiveGCDisabled();
            if (conditional && m_WasCoop)
            {
                m_Thread->EnablePreemptiveGC();
                _ASSERTE(!m_Thread->PreemptiveGCDisabled());
            }
        }
        else
        {
            m_WasCoop = FALSE;
        }
    }

private:
    Thread * m_Thread;
    BOOL     m_WasCoop;         // This is BOOL and not 'bool' because PreemptiveGCDisabled returns BOOL,
                                // so the codegen is better if we don't have to convert to 'bool'.
#ifdef ENABLE_CONTRACTS_IMPL
    bool                m_fThreadMustExist;     // used to validate that the proper Pop<THREAD_EXISTS> method is used
    bool                m_fPushedRecord;
    ClrDebugState       m_oldClrDebugState;
    ClrDebugState      *m_pClrDebugState;
    ContractStackRecord m_ContractStackRecord;
#endif
};

class GCCoopNoDtor : public GCHolderBase
{
public:
    DEBUG_NOINLINE
    void Enter(bool conditional GCHOLDER_DECLARE_CONTRACT_ARGS)
    {
        WRAPPER_NO_CONTRACT;
        if (conditional)
        {
            STATIC_CONTRACT_MODE_COOPERATIVE;
        }
        // The thread must be non-null to enter MODE_COOP
        this->EnterInternalCoop(GetThread(), conditional GCHOLDER_CONTRACT_ARGS_NoDtor);
    }

    DEBUG_NOINLINE
    void Leave()
    {
        WRAPPER_NO_CONTRACT;
        this->PopInternal<TRUE>();  // Thread must be non-NULL
    }
};

class GCPreempNoDtor : public GCHolderBase
{
public:
    DEBUG_NOINLINE
    void Enter(bool conditional GCHOLDER_DECLARE_CONTRACT_ARGS)
    {
        if (conditional)
        {
            STATIC_CONTRACT_MODE_PREEMPTIVE;
        }

        this->EnterInternalPreemp(conditional GCHOLDER_CONTRACT_ARGS_NoDtor);
    }

    DEBUG_NOINLINE
    void Enter(Thread * pThreadNullOk, bool conditional GCHOLDER_DECLARE_CONTRACT_ARGS)
    {
        if (conditional)
        {
            STATIC_CONTRACT_MODE_PREEMPTIVE;
        }

        this->EnterInternalPreemp<FALSE>( // Thread may be NULL
            pThreadNullOk, conditional GCHOLDER_CONTRACT_ARGS_NoDtor);
    }

    DEBUG_NOINLINE
    void Leave()
    {
        this->PopInternal<FALSE>(); // Thread may be NULL
    }
};

class GCCoop : public GCHolderBase
{
public:
    DEBUG_NOINLINE
    GCCoop(GCHOLDER_DECLARE_CONTRACT_ARGS_BARE)
    {
        STATIC_CONTRACT_MODE_COOPERATIVE;

        // The thread must be non-null to enter MODE_COOP
        this->EnterInternalCoop(GetThread(), true GCHOLDER_CONTRACT_ARGS_HasDtor);
    }

    DEBUG_NOINLINE
    GCCoop(bool conditional GCHOLDER_DECLARE_CONTRACT_ARGS)
    {
        if (conditional)
        {
            STATIC_CONTRACT_MODE_COOPERATIVE;
        }

        // The thread must be non-null to enter MODE_COOP
        this->EnterInternalCoop(GetThread(), conditional GCHOLDER_CONTRACT_ARGS_HasDtor);
    }

    DEBUG_NOINLINE
    ~GCCoop()
    {
        this->PopInternal<TRUE>();  // Thread must be non-NULL
    }
};

// This is broken - there is a potential race with the GC thread.  It is currently
// used for a few cases where (a) we potentially haven't started up the EE yet, or
// (b) we are on a "special thread".  We need a real solution here though.
class GCCoopHackNoThread : public GCHolderBase
{
public:
    DEBUG_NOINLINE
    GCCoopHackNoThread(GCHOLDER_DECLARE_CONTRACT_ARGS_BARE)
    {
        STATIC_CONTRACT_MODE_COOPERATIVE;

        this->EnterInternalCoop_HackNoThread(true GCHOLDER_CONTRACT_ARGS_HasDtor);
    }

    DEBUG_NOINLINE
    GCCoopHackNoThread(bool conditional GCHOLDER_DECLARE_CONTRACT_ARGS)
    {
        if (conditional)
        {
            STATIC_CONTRACT_MODE_COOPERATIVE;
        }

        this->EnterInternalCoop_HackNoThread(conditional GCHOLDER_CONTRACT_ARGS_HasDtor);
    }

    DEBUG_NOINLINE
    ~GCCoopHackNoThread()
    {
        this->PopInternal<FALSE>();  // Thread might be NULL
    }
};

class GCCoopThreadExists : public GCHolderBase
{
public:
    DEBUG_NOINLINE
    GCCoopThreadExists(Thread * pThread GCHOLDER_DECLARE_CONTRACT_ARGS)
    {
        STATIC_CONTRACT_MODE_COOPERATIVE;

        this->EnterInternalCoop(pThread, true GCHOLDER_CONTRACT_ARGS_HasDtor);
    }

    DEBUG_NOINLINE
    GCCoopThreadExists(Thread * pThread, bool conditional GCHOLDER_DECLARE_CONTRACT_ARGS)
    {
        if (conditional)
        {
            STATIC_CONTRACT_MODE_COOPERATIVE;
        }

        this->EnterInternalCoop(pThread, conditional GCHOLDER_CONTRACT_ARGS_HasDtor);
    }

    DEBUG_NOINLINE
    ~GCCoopThreadExists()
    {
        this->PopInternal<TRUE>();  // Thread must be non-NULL
    }
};

class GCPreemp : public GCHolderBase
{
public:
    DEBUG_NOINLINE
    GCPreemp(GCHOLDER_DECLARE_CONTRACT_ARGS_BARE)
    {
        STATIC_CONTRACT_MODE_PREEMPTIVE;

        this->EnterInternalPreemp(true GCHOLDER_CONTRACT_ARGS_HasDtor);
    }

    DEBUG_NOINLINE
    GCPreemp(bool conditional GCHOLDER_DECLARE_CONTRACT_ARGS)
    {
        if (conditional)
        {
            STATIC_CONTRACT_MODE_PREEMPTIVE;
        }

        this->EnterInternalPreemp(conditional GCHOLDER_CONTRACT_ARGS_HasDtor);
    }

    DEBUG_NOINLINE
    ~GCPreemp()
    {
        this->PopInternal<FALSE>(); // Thread may be NULL
    }
};

class GCPreempThreadExists : public GCHolderBase
{
public:
    DEBUG_NOINLINE
    GCPreempThreadExists(Thread * pThread GCHOLDER_DECLARE_CONTRACT_ARGS)
    {
        STATIC_CONTRACT_MODE_PREEMPTIVE;

        this->EnterInternalPreemp<TRUE>(    // Thread must be non-NULL
                pThread, true GCHOLDER_CONTRACT_ARGS_HasDtor);
    }

    DEBUG_NOINLINE
    GCPreempThreadExists(Thread * pThread, bool conditional GCHOLDER_DECLARE_CONTRACT_ARGS)
    {
        if (conditional)
        {
            STATIC_CONTRACT_MODE_PREEMPTIVE;
        }

        this->EnterInternalPreemp<TRUE>(    // Thread must be non-NULL
                pThread, conditional GCHOLDER_CONTRACT_ARGS_HasDtor);
    }

    DEBUG_NOINLINE
    ~GCPreempThreadExists()
    {
        this->PopInternal<TRUE>();  // Thread must be non-NULL
    }
};
#endif // DACCESS_COMPILE


// --------------------------------------------------------------------------------
// GCAssert is used to implement the assert GCX_ macros. Usage is similar to GCHolder.
//
// GCAsserting for preemptive mode automatically passes on unmanaged threads.
//
// Note that the assert is "2 sided"; it happens on entering and on leaving scope, to
// help ensure mode integrity.
//
// GCAssert is a noop in a free build
// --------------------------------------------------------------------------------

template<BOOL COOPERATIVE>
class GCAssert
{
    public:
    DEBUG_NOINLINE void BeginGCAssert();
    DEBUG_NOINLINE void EndGCAssert()
    {
    }
};

template<BOOL COOPERATIVE>
class AutoCleanupGCAssert
{
#ifdef _DEBUG_IMPL
public:
    DEBUG_NOINLINE AutoCleanupGCAssert();

    DEBUG_NOINLINE ~AutoCleanupGCAssert()
    {
        WRAPPER_NO_CONTRACT;
        // This is currently disabled; we currently have a lot of code which doesn't
        // back out the GC mode properly (instead relying on the EX_TRY macros.)
        //
        // @todo enable this when we remove raw GC mode switching.
#if 0
        DoCheck();
#endif
    }

    private:
    FORCEINLINE void DoCheck()
    {
        WRAPPER_NO_CONTRACT;
        Thread *pThread = GetThreadNULLOk();
        if (COOPERATIVE)
        {
            _ASSERTE(pThread != NULL);
            _ASSERTE(pThread->PreemptiveGCDisabled());
        }
        else
        {
            _ASSERTE(pThread == NULL || !(pThread->PreemptiveGCDisabled()));
        }
    }
#endif
};


// --------------------------------------------------------------------------------
// GCForbid is used to add ForbidGC semantics to the current GC mode.  Note that
// it requires the thread to be in cooperative mode already.
//
// GCForbid is a noop in a free build
// --------------------------------------------------------------------------------
#ifndef DACCESS_COMPILE
class GCForbid : AutoCleanupGCAssert<TRUE>
{
#ifdef ENABLE_CONTRACTS_IMPL
 public:
    DEBUG_NOINLINE GCForbid(BOOL fConditional, const char *szFunction, const char *szFile, int lineNum)
    {
        if (fConditional)
        {
            STATIC_CONTRACT_MODE_COOPERATIVE;
            STATIC_CONTRACT_GC_NOTRIGGER;
        }

        m_fConditional = fConditional;
        if (m_fConditional)
        {
            m_pClrDebugState = ::GetClrDebugState();
            m_oldClrDebugState = *m_pClrDebugState;

            m_pClrDebugState->ViolationMaskReset( GCViolation );

            GetThread()->BeginForbidGC(szFile, lineNum);

            m_ContractStackRecord.m_szFunction = szFunction;
            m_ContractStackRecord.m_szFile     = (char*)szFile;
            m_ContractStackRecord.m_lineNum    = lineNum;
            m_ContractStackRecord.m_testmask   = (Contract::ALL_Disabled & ~((UINT)(Contract::GC_Mask))) | Contract::GC_NoTrigger;
            m_ContractStackRecord.m_construct  = "GCX_FORBID";
            m_pClrDebugState->LinkContractStackTrace( &m_ContractStackRecord );
        }
    }

    DEBUG_NOINLINE GCForbid(const char *szFunction, const char *szFile, int lineNum)
    {
        STATIC_CONTRACT_MODE_COOPERATIVE;
        STATIC_CONTRACT_GC_NOTRIGGER;

        m_fConditional = TRUE;

        m_pClrDebugState = ::GetClrDebugState();
        m_oldClrDebugState = *m_pClrDebugState;

        m_pClrDebugState->ViolationMaskReset( GCViolation );

        GetThread()->BeginForbidGC(szFile, lineNum);

        m_ContractStackRecord.m_szFunction = szFunction;
        m_ContractStackRecord.m_szFile     = (char*)szFile;
        m_ContractStackRecord.m_lineNum    = lineNum;
        m_ContractStackRecord.m_testmask   = (Contract::ALL_Disabled & ~((UINT)(Contract::GC_Mask))) | Contract::GC_NoTrigger;
        m_ContractStackRecord.m_construct  = "GCX_FORBID";
        m_pClrDebugState->LinkContractStackTrace( &m_ContractStackRecord );
    }

    DEBUG_NOINLINE ~GCForbid()
    {
        if (m_fConditional)
        {
            GetThread()->EndForbidGC();
            *m_pClrDebugState = m_oldClrDebugState;
        }
    }

  private:
    BOOL                m_fConditional;
    ClrDebugState      *m_pClrDebugState;
    ClrDebugState       m_oldClrDebugState;
    ContractStackRecord m_ContractStackRecord;
#endif  // _DEBUG_IMPL
};
#endif // !DACCESS_COMPILE

// --------------------------------------------------------------------------------
// GCNoTrigger is used to add NoTriggerGC semantics to the current GC mode.  Unlike
// GCForbid, it does not require a thread to be in cooperative mode.
//
// GCNoTrigger is a noop in a free build
// --------------------------------------------------------------------------------
#ifndef DACCESS_COMPILE
class GCNoTrigger
{
#ifdef ENABLE_CONTRACTS_IMPL
 public:
    DEBUG_NOINLINE GCNoTrigger(BOOL fConditional, const char *szFunction, const char *szFile, int lineNum)
    {
        if (fConditional)
        {
            STATIC_CONTRACT_GC_NOTRIGGER;
        }

        m_fConditional = fConditional;

        if (m_fConditional)
        {
            Thread * pThread = GetThreadNULLOk();
            m_pClrDebugState = ::GetClrDebugState();
            m_oldClrDebugState = *m_pClrDebugState;

            m_pClrDebugState->ViolationMaskReset( GCViolation );

            if (pThread != NULL)
            {
                pThread->BeginNoTriggerGC(szFile, lineNum);
            }

            m_ContractStackRecord.m_szFunction = szFunction;
            m_ContractStackRecord.m_szFile     = (char*)szFile;
            m_ContractStackRecord.m_lineNum    = lineNum;
            m_ContractStackRecord.m_testmask   = (Contract::ALL_Disabled & ~((UINT)(Contract::GC_Mask))) | Contract::GC_NoTrigger;
            m_ContractStackRecord.m_construct  = "GCX_NOTRIGGER";
            m_pClrDebugState->LinkContractStackTrace( &m_ContractStackRecord );
        }
    }

    DEBUG_NOINLINE GCNoTrigger(const char *szFunction, const char *szFile, int lineNum)
    {
        STATIC_CONTRACT_GC_NOTRIGGER;

        m_fConditional = TRUE;

        Thread * pThread = GetThreadNULLOk();
        m_pClrDebugState = ::GetClrDebugState();
        m_oldClrDebugState = *m_pClrDebugState;

        m_pClrDebugState->ViolationMaskReset( GCViolation );

        if (pThread != NULL)
        {
            pThread->BeginNoTriggerGC(szFile, lineNum);
        }

        m_ContractStackRecord.m_szFunction = szFunction;
        m_ContractStackRecord.m_szFile     = (char*)szFile;
        m_ContractStackRecord.m_lineNum    = lineNum;
        m_ContractStackRecord.m_testmask   = (Contract::ALL_Disabled & ~((UINT)(Contract::GC_Mask))) | Contract::GC_NoTrigger;
        m_ContractStackRecord.m_construct  = "GCX_NOTRIGGER";
        m_pClrDebugState->LinkContractStackTrace( &m_ContractStackRecord );
    }

    DEBUG_NOINLINE ~GCNoTrigger()
    {
        if (m_fConditional)
        {
            Thread * pThread = GetThreadNULLOk();
            if (pThread)
            {
               pThread->EndNoTriggerGC();
            }
            *m_pClrDebugState = m_oldClrDebugState;
        }
    }

 private:
    BOOL m_fConditional;
    ClrDebugState      *m_pClrDebugState;
    ClrDebugState       m_oldClrDebugState;
    ContractStackRecord m_ContractStackRecord;
#endif  // _DEBUG_IMPL
};
#endif //!DACCESS_COMPILE

class CoopTransitionHolder
{
    Frame * m_pFrame;

#ifdef DEBUG
    int m_uncaughtExceptions;
#endif

public:
    CoopTransitionHolder(Thread * pThread)
        : m_pFrame(pThread->m_pFrame)
    {
        LIMITED_METHOD_CONTRACT;
#ifdef DEBUG
        m_uncaughtExceptions = std::uncaught_exceptions();
#endif
    }

    ~CoopTransitionHolder()
    {
        WRAPPER_NO_CONTRACT;
        _ASSERTE_MSG(m_pFrame == nullptr || m_uncaughtExceptions < std::uncaught_exceptions(), "Early return from JIT/EE interface method");
        if (m_pFrame != nullptr)
            COMPlusCooperativeTransitionHandler(m_pFrame);
    }

    void SuppressRelease()
    {
        LIMITED_METHOD_CONTRACT;
        // FRAME_TOP and NULL must be distinct values.
        // static_assert(FRAME_TOP_VALUE != NULL);
        m_pFrame = nullptr;
    }
};

// --------------------------------------------------------------------------------
// GCX macros - see util.hpp
// --------------------------------------------------------------------------------

#ifdef _DEBUG_IMPL

// Normally, any thread we operate on has a Thread block in its TLS.  But there are
// a few special threads we don't normally execute managed code on.
BOOL dbgOnly_IsSpecialEEThread();
void dbgOnly_IdentifySpecialEEThread();

#ifdef USE_CHECKED_OBJECTREFS
#define ASSERT_PROTECTED(objRef)        Thread::ObjectRefProtected(objRef)
#else
#define ASSERT_PROTECTED(objRef)
#endif

#else

#define ASSERT_PROTECTED(objRef)

#endif


#ifdef ENABLE_CONTRACTS_IMPL

#define BEGINFORBIDGC() {if (GetThreadNULLOk() != NULL) GetThreadNULLOk()->BeginForbidGC(__FILE__, __LINE__);}
#define ENDFORBIDGC()   {if (GetThreadNULLOk() != NULL) GetThreadNULLOk()->EndForbidGC();}

class FCallGCCanTrigger
{
public:
    static DEBUG_NOINLINE void Enter()
    {
        STATIC_CONTRACT_GC_TRIGGERS;
        Thread * pThread = GetThreadNULLOk();
        if (pThread != NULL)
        {
            Enter(pThread);
        }
    }

    static DEBUG_NOINLINE void Enter(Thread* pThread)
    {
        STATIC_CONTRACT_GC_TRIGGERS;
        pThread->EndForbidGC();
    }

    static DEBUG_NOINLINE void Leave(const char *szFunction, const char *szFile, int lineNum)
    {
        Thread * pThread = GetThreadNULLOk();
        if (pThread != NULL)
        {
            Leave(pThread, szFunction, szFile, lineNum);
        }
    }

    static DEBUG_NOINLINE void Leave(Thread* pThread, const char *szFunction, const char *szFile, int lineNum)
    {
        pThread->BeginForbidGC(szFile, lineNum);
    }
};

#define TRIGGERSGC_NOSTOMP()  do {                                          \
                            Thread* curThread = GetThread();                \
                            if(curThread->GCNoTrigger())                    \
                            {                                               \
                                CONTRACT_ASSERT("TRIGGERSGC found in a GC_NOTRIGGER region.", Contract::GC_NoTrigger, Contract::GC_Mask, __FUNCTION__, __FILE__, __LINE__); \
                            }                                               \
                        } while(0)


#define TRIGGERSGC()    do {                                                \
                            TRIGGERSGC_NOSTOMP();                           \
                            Thread::TriggersGC(GetThread());                \
                        } while(0)

#else // ENABLE_CONTRACTS_IMPL

#define BEGINFORBIDGC()
#define ENDFORBIDGC()
#define TRIGGERSGC_NOSTOMP()
#define TRIGGERSGC()

#endif // ENABLE_CONTRACTS_IMPL

inline BOOL GC_ON_TRANSITIONS(BOOL val) {
    WRAPPER_NO_CONTRACT;
#ifdef _DEBUG
    Thread* thread = GetThreadNULLOk();
    if (thread == 0)
        return(FALSE);
    BOOL ret = thread->m_GCOnTransitionsOK;
    thread->m_GCOnTransitionsOK = val;
    return(ret);
#else // _DEBUG
    return FALSE;
#endif // !_DEBUG
}

#ifdef _DEBUG
inline void ENABLESTRESSHEAP() {
    WRAPPER_NO_CONTRACT;
    Thread * thread = GetThreadNULLOk();
    if (thread) {
        thread->EnableStressHeap();
    }
}

void CleanStackForFastGCStress ();
#define CLEANSTACKFORFASTGCSTRESS()                                         \
if (g_pConfig->GetGCStressLevel() && g_pConfig->FastGCStressLevel() > 1) {   \
    CleanStackForFastGCStress ();                                            \
}

#else   // _DEBUG
#define CLEANSTACKFORFASTGCSTRESS()

#endif  // _DEBUG

#ifdef _DEBUG_IMPL

extern thread_local int t_ForbidGCLoaderUseCount;

// Holder for incrementing the ForbidGCLoaderUse counter.
class GCForbidLoaderUseHolder
{
 public:
    GCForbidLoaderUseHolder()
    {
        WRAPPER_NO_CONTRACT;
        t_ForbidGCLoaderUseCount++;
    }

    ~GCForbidLoaderUseHolder()
    {
        WRAPPER_NO_CONTRACT;
        t_ForbidGCLoaderUseCount--;
    }
};

#endif

// Declaring this macro turns off the GC_TRIGGERS/THROWS/INJECT_FAULT contract in LoadTypeHandle.
// If you do this, you must restrict your use of the loader only to retrieve TypeHandles
// for types that have already been loaded and resolved. If you fail to observe this restriction, you will
// reach a GC_TRIGGERS point somewhere in the loader and assert. If you're lucky, that is.
// (If you're not lucky, you will introduce a GC hole.)
//
// The main user of this workaround is the GC stack crawl. It must parse signatures and retrieve
// type handles for valuetypes in method parameters. Some other uses have creeped into the codebase -
// some justified, others not.
//
// ENABLE_FORBID_GC_LOADER is *not* the same as using tokenNotToLoad to suppress loading.
// You should use tokenNotToLoad in preference to ENABLE_FORBID. ENABLE_FORBID is a fragile
// workaround and places enormous responsibilities on the caller. The only reason it exists at all
// is that the GC stack crawl simply cannot tolerate exceptions or new GC's - that's an immovable
// rock we're faced with.
//
// The key differences are:
//
//      ENABLE_FORBID                                   tokenNotToLoad
//      --------------------------------------------    ------------------------------------------------------
//      caller must guarantee the type is already       caller does not have to guarantee the type
//        loaded - otherwise, we will crash badly.        is already loaded.
//
//      loader will not throw, trigger gc or OOM        loader may throw, trigger GC or OOM.
//
//
//
#ifdef ENABLE_CONTRACTS_IMPL
#define ENABLE_FORBID_GC_LOADER_USE_IN_THIS_SCOPE()    GCForbidLoaderUseHolder __gcfluh; \
                                                       CANNOTTHROWCOMPLUSEXCEPTION();  \
                                                       GCX_NOTRIGGER(); \
                                                       FAULT_FORBID();
#else   // _DEBUG_IMPL
#define ENABLE_FORBID_GC_LOADER_USE_IN_THIS_SCOPE()    ;
#endif  // _DEBUG_IMPL
// This macro lets us define a conditional CONTRACT for the GC_TRIGGERS behavior.
// This is for the benefit of a select group of callers that use the loader
// in ForbidGC mode strictly to retrieve existing TypeHandles. The reason
// we use a threadstate rather than an extra parameter is that these annoying
// callers call the loader through intermediaries (MetaSig) and it proved to be too
// cumbersome to pass this state down through all those callers.
//
// Don't make GC_TRIGGERS conditional just because your function ends up calling
// LoadTypeHandle indirectly. We don't want to proliferate conditonal contracts more
// than necessary so declare such functions as GC_TRIGGERS until the need
// for the conditional contract is actually proven through code inspection or
// coverage.
#if defined(DACCESS_COMPILE)

#define FORBIDGC_LOADER_USE_ENABLED() true

#else // DACCESS_COMPILE
#ifdef _DEBUG_IMPL
#define FORBIDGC_LOADER_USE_ENABLED() (t_ForbidGCLoaderUseCount)
#else   // _DEBUG_IMPL

// If you got an error about FORBIDGC_LOADER_USE_ENABLED being undefined, it's because you tried
// to use this predicate in a free build outside of a CONTRACT or ASSERT.
//
#define FORBIDGC_LOADER_USE_ENABLED() (sizeof(YouCannotUseThisHere) != 0)
#endif  // _DEBUG_IMPL
#endif // DACCESS_COMPILE

// We have numerous places where we start up a managed thread.  This includes several places in the
// ThreadPool, the 'new Thread(...).Start()' case, and the Finalizer.  Try to factor the code so our
// base exception handling behavior is consistent across those places.  The resulting code is convoluted,
// but it's better than the prior situation of each thread being on a different plan.

// If you add a new kind of managed thread (i.e. thread proc) to the system, you must:
//
// 1) Call HasStarted() before calling any ManagedThreadBase_* routine.
// 2) Define a ManagedThreadBase_* routine for your scenario and declare it below.
// 3) Always perform any AD transitions through the ManagedThreadBase_* mechanism.
// 4) Allow the ManagedThreadBase_* mechanism to perform all your exception handling, including
//    dispatching of unhandled exception events, deciding what to swallow, etc.
// 5) If you must separate your base thread proc behavior from your AD transitioning behavior,
//    define a second ManagedThreadADCall_* helper and declare it below.
// 6) Never decide this is too much work and that you will roll your own thread proc code.

// intentionally opaque.
struct ManagedThreadCallState;

struct ManagedThreadBase
{
    static void KickOff(ADCallBackFcnType pTarget,
                        LPVOID args);
};


// DeadlockAwareLock is a base for building deadlock-aware locks.
// Note that DeadlockAwareLock only works if ALL locks involved in the deadlock are deadlock aware.

class DeadlockAwareLock
{
 private:
    VolatilePtr<Thread> m_pHoldingThread;
#ifdef _DEBUG
    const char  *m_description;
#endif

 public:
    DeadlockAwareLock(const char *description = NULL);
    ~DeadlockAwareLock();

    // Test for deadlock
    BOOL CanEnterLock();

    // Call BeginEnterLock before attempting to acquire the lock
    BOOL TryBeginEnterLock(); // returns FALSE if deadlock
    void BeginEnterLock(); // Asserts if deadlock

    // Call EndEnterLock after acquiring the lock
    void EndEnterLock();

    // Call LeaveLock after releasing the lock
    void LeaveLock();

    const char *GetDescription();

 private:
    CHECK CheckDeadlock(Thread *pThread);

    static void ReleaseBlockingLock()
    {
        Thread *pThread = GetThread();
        pThread->m_pBlockingLock = NULL;
    }
public:
    typedef StateHolder<DoNothing,DeadlockAwareLock::ReleaseBlockingLock> BlockingLockHolder;
};

inline void SetTypeHandleOnThreadForAlloc(TypeHandle th)
{
    // We are doing this unconditionally even though th is only used by ETW events in GC. When the ETW
    // event is not enabled we still need to set it because it may not be enabled here but by the
    // time we are checking in GC, the event is enabled - we don't want GC to read a random value
    // from before in this case.
    GetThread()->SetTHAllocContextObj(th);
}


class Compiler;
// users of OFFSETOF__TLS__tls_CurrentThread macro expect the offset of these variables wrt to _tls_start to be stable.
// Defining each of the following thread local variable separately without the struct causes the offsets to change in
// different flavors of build. Eg. in chk build the offset of m_pThread is 0x4 while in ret build it becomes 0x8 as 0x4 is
// occupied by m_pAddDomain. Packing all thread local variables in a struct and making struct instance to be thread local
// ensures that the offsets of the variables are stable in all build flavors.
struct ThreadLocalInfo
{
    Thread* m_pThread;
    AppDomain* m_pAppDomain; // This field is read only by the SOS plugin to get the AppDomain
    void** m_EETlsData; // ClrTlsInfo::data
};

class ThreadStateHolder
{
public:
    ThreadStateHolder (BOOL fNeed, DWORD state)
    {
        LIMITED_METHOD_CONTRACT;
        _ASSERTE (GetThreadNULLOk());
        m_fNeed = fNeed;
        m_state = state;
    }
    ~ThreadStateHolder ()
    {
        LIMITED_METHOD_CONTRACT;

        if (m_fNeed)
        {
            Thread *pThread = GetThread();
            InterlockedAnd((LONG*)&pThread->m_State, ~m_state);
        }
    }
private:
    BOOL m_fNeed;
    DWORD m_state;
};

// Sets an NC threadstate if not already set, and restores the old state
// of that bit upon destruction

// fNeed > 0,   make sure state is set, restored in destructor
// fNeed = 0,   no change
// fNeed < 0,   make sure state is reset, restored in destructor

class ThreadStateNCStackHolder
{
    public:
    ThreadStateNCStackHolder (BOOL fNeed, Thread::ThreadStateNoConcurrency state)
    {
        LIMITED_METHOD_CONTRACT;

        _ASSERTE (GetThreadNULLOk());
        m_fNeed = fNeed;
        m_state = state;

        if (fNeed)
        {
            Thread *pThread = GetThread();
            if (fNeed < 0)
            {
                // if the state is set, reset it
                if (pThread->HasThreadStateNC(state))
                {
                    pThread->ResetThreadStateNC(m_state);
                }
                else
                {
                    m_fNeed = FALSE;
                }
            }
            else
            {
                // if the state is already set then no change is
                // necessary during the back out
                if(pThread->HasThreadStateNC(state))
                {
                    m_fNeed = FALSE;
                }
                else
                {
                    pThread->SetThreadStateNC(state);
                }
            }
        }
    }

    ~ThreadStateNCStackHolder()
    {
        LIMITED_METHOD_CONTRACT;

        if (m_fNeed)
        {
            Thread *pThread = GetThread();
            if (m_fNeed < 0)
            {
                pThread->SetThreadStateNC(m_state); // set it
            }
            else
            {
                pThread->ResetThreadStateNC(m_state);
            }
        }
    }

private:
    BOOL m_fNeed;
    Thread::ThreadStateNoConcurrency m_state;
};

BOOL Debug_IsLockedViaThreadSuspension();

inline BOOL IsWriteBarrierCopyEnabled()
{
#ifdef DACCESS_COMPILE
    return FALSE;
#else // DACCESS_COMPILE
    return g_pConfig->IsWriteBarrierCopyEnabled();
#endif // DACCESS_COMPILE
}

BYTE* GetWriteBarrierCodeLocation(VOID* barrier);
BOOL IsIPInWriteBarrierCodeCopy(PCODE controlPc);
PCODE AdjustWriteBarrierIP(PCODE controlPc);

#if !defined(DACCESS_COMPILE)
extern thread_local Thread* t_pStackWalkerWalkingThread;
#define SET_THREAD_TYPE_STACKWALKER(pThread)    t_pStackWalkerWalkingThread = pThread
#define CLEAR_THREAD_TYPE_STACKWALKER()         t_pStackWalkerWalkingThread = NULL
#else
#define SET_THREAD_TYPE_STACKWALKER(pThread)
#define CLEAR_THREAD_TYPE_STACKWALKER()
#endif

inline BOOL IsStackWalkerThread()
{
    LIMITED_METHOD_CONTRACT;

#if !defined(DACCESS_COMPILE)
    return t_pStackWalkerWalkingThread != NULL;
#else
    return FALSE;
#endif
}

class StackWalkerWalkingThreadHolder
{
public:
    StackWalkerWalkingThreadHolder(Thread* value)
    {
        LIMITED_METHOD_CONTRACT;

#if !defined(DACCESS_COMPILE)
        m_PreviousValue = t_pStackWalkerWalkingThread;
        t_pStackWalkerWalkingThread = value;
#endif
    }

    ~StackWalkerWalkingThreadHolder()
    {
        LIMITED_METHOD_CONTRACT;

#if !defined(DACCESS_COMPILE)
        t_pStackWalkerWalkingThread = m_PreviousValue;
#endif
    }

private:
    Thread* m_PreviousValue;
};

#ifndef DACCESS_COMPILE
#if defined(TARGET_WINDOWS) && defined(TARGET_AMD64)
EXTERN_C void STDCALL ClrRestoreNonvolatileContextWorker(PCONTEXT ContextRecord, DWORD64 ssp);
#endif
void ClrRestoreNonvolatileContext(PCONTEXT ContextRecord, size_t targetSSP = 0);
#endif // DACCESS_COMPILE

#endif //__threads_h__<|MERGE_RESOLUTION|>--- conflicted
+++ resolved
@@ -2091,17 +2091,9 @@
     DWORD          DoAppropriateWait(int countHandles, HANDLE *handles, BOOL waitAll,
                                      DWORD millis, WaitMode mode);
 
-<<<<<<< HEAD
     DWORD          DoReentrantWaitAny(int numWaiters, HANDLE* pHandles, DWORD timeout, WaitMode mode);
 private:
-    void           DoAppropriateWaitWorkerAlertableHelper(WaitMode mode);
-    DWORD          DoAppropriateWaitWorker(int countHandles, HANDLE *handles, BOOL waitAll,
-                                           DWORD millis, WaitMode mode, void *associatedObjectForMonitorWait);
-=======
-    DWORD          DoSignalAndWait(HANDLE *handles, DWORD millis, BOOL alertable);
-private:
     void           DoAppropriateWaitAlertableHelper(WaitMode mode);
->>>>>>> 19ca5df4
     DWORD          DoAppropriateAptStateWait(int numWaiters, HANDLE* pHandles, BOOL bWaitAll, DWORD timeout, WaitMode mode);
 public:
 
