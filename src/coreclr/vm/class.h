// Licensed to the .NET Foundation under one or more agreements.
// The .NET Foundation licenses this file to you under the MIT license.

// ==--==
//
// File: CLASS.H
//

//
// NOTE: Even though EEClass is considered to contain cold data (relative to MethodTable), these data
// structures *are* touched (especially during startup as part of soft-binding). As a result, and given the
// number of EEClasses allocated for large assemblies, the size of this structure can have a direct impact on
// performance, especially startup performance.
//
// Given that the data itself is touched infrequently, we can trade off space reduction against cpu-usage to
// good effect here. A fair amount of work has gone into reducing the size of each EEClass instance (see
// EEClassOptionalFields) at the expense of somewhat more convoluted runtime access.
//
// Please consider this (and measure the impact of your changes against startup scenarios) before adding
// fields to EEClass or otherwise increasing its size.
//
// ============================================================================

#ifndef CLASS_H
#define CLASS_H

/*
 *  Include Files
 */
#include "eecontract.h"
#include "argslot.h"
#include "vars.hpp"
#include "cor.h"
#include "clrex.h"
#include "hash.h"
#include "crst.h"
#include "cgensys.h"
#ifdef FEATURE_COMINTEROP
#include "stdinterfaces.h"
#endif
#include "slist.h"
#include "spinlock.h"
#include "typehandle.h"
#include "methodtable.h"
#include "eeconfig.h"
#include "typectxt.h"
#include "iterator_util.h"

#include "array.h"

VOID DECLSPEC_NORETURN RealCOMPlusThrowHR(HRESULT hr);

/*
 *  Macro definitions
 */
#define MAX_LOG2_PRIMITIVE_FIELD_SIZE   3

#define MAX_PRIMITIVE_FIELD_SIZE        (1 << MAX_LOG2_PRIMITIVE_FIELD_SIZE)

/*
 *  Forward declarations
 */
class   AppDomain;
class   ArrayClass;
class   ArrayMethodDesc;
class   Assembly;
class   ClassLoader;
class   DictionaryLayout;
class   FCallMethodDesc;
class   EEClass;
class   EnCFieldDesc;
class   FieldDesc;
class   NativeFieldDescriptor;
class   EEClassNativeLayoutInfo;
class   MetaSig;
class   MethodDesc;
class   MethodDescChunk;
class   MethodTable;
class   Module;
class   Object;
class   Stub;
class   Substitution;
class   SystemDomain;
class   TypeHandle;
class   StackingAllocator;
class   AllocMemTracker;
class   InteropMethodTableSlotDataMap;
class LoadingEntry_LockHolder;
class   DispatchMapBuilder;
class LoaderAllocator;
class ComCallWrapperTemplate;
enum class ParseNativeTypeFlags : int;

typedef DPTR(DictionaryLayout) PTR_DictionaryLayout;
typedef DPTR(NativeFieldDescriptor) PTR_NativeFieldDescriptor;
typedef DPTR(NativeFieldDescriptor const) PTR_ConstNativeFieldDescriptor;
typedef DPTR(EEClassNativeLayoutInfo) PTR_EEClassNativeLayoutInfo;


//---------------------------------------------------------------------------------
// Fields in an explicit-layout class present varying degrees of risk depending
// on how they overlap.
//
// Each level is a superset of the lower (in numerical value) level - i.e.
// all kVerifiable fields are also kLegal, but not vice-versa.
//---------------------------------------------------------------------------------
class ExplicitFieldTrust
{
    public:
        enum TrustLevel
        {
            // Note: order is important here - each guarantee also implicitly guarantees all promises
            // made by values lower in number.

            //                       What's guaranteed.                                                  What the loader does.
            //-----                  -----------------------                                             -------------------------------
            kNone         = 0,    // no guarantees at all                                              - Type refuses to load at all.
            kLegal        = 1,    // guarantees no objref <-> scalar overlap and no unaligned objref   - Type loads but field access won't verify
            kVerifiable   = 2,    // guarantees no objref <-> objref overlap and all guarantees above  - Type loads and field access will verify
            kNonOverlaid = 3,    // guarantees no overlap at all and all guarantees above             - Type loads, field access verifies and Equals() may be optimized if structure is tightly packed

            kMaxTrust     = kNonOverlaid,
        };

};

//----------------------------------------------------------------------------------------------
// This class is a helper for ValidateExplicitLayout. To make it harder to introduce security holes
// into this function, we will manage all updates to the class's trust level through the ExplicitClassTrust
// class. This abstraction enforces the rule that the overall class is only as trustworthy as
// the least trustworthy field.
//----------------------------------------------------------------------------------------------
class ExplicitClassTrust : private ExplicitFieldTrust
{
    public:
        ExplicitClassTrust()
        {
            LIMITED_METHOD_CONTRACT;
            m_trust = kMaxTrust;   // Yes, we start out with maximal trust. This reflects that explicit layout structures with no fields do represent no risk.
        }

        VOID AddField(TrustLevel fieldTrust)
        {
            LIMITED_METHOD_CONTRACT;
            m_trust = min(m_trust, fieldTrust);
        }

        BOOL IsLegal()
        {
            LIMITED_METHOD_CONTRACT;
            return m_trust >= kLegal;
        }

        BOOL IsVerifiable()
        {
            LIMITED_METHOD_CONTRACT;
            return m_trust >= kVerifiable;
        }

        BOOL IsNonOverlaid()
        {
            LIMITED_METHOD_CONTRACT;
            return m_trust >= kNonOverlaid;
        }

        TrustLevel GetTrustLevel()
        {
            LIMITED_METHOD_CONTRACT;
            return m_trust;
        }

    private:
        TrustLevel      m_trust;
};

//----------------------------------------------------------------------------------------------
// This class is a helper for ValidateExplicitLayout. To make it harder to introduce security holes
// into this function, this class will collect trust information about individual fields to be later
// aggregated into the overall class level.
//
// This abstraction enforces the rule that all fields are presumed guilty until explicitly declared
// safe by calling SetTrust(). If you fail to call SetTrust before leaving the block, the destructor
// will automatically cause the entire class to be declared illegal (and you will get an assert
// telling you to fix this bug.)
//----------------------------------------------------------------------------------------------
class ExplicitFieldTrustHolder : private ExplicitFieldTrust
{
    public:
        ExplicitFieldTrustHolder(ExplicitClassTrust *pExplicitClassTrust)
        {
            LIMITED_METHOD_CONTRACT;
            m_pExplicitClassTrust = pExplicitClassTrust;
#ifdef _DEBUG
            m_trustDeclared       = FALSE;
#endif
            m_fieldTrust          = kNone;
        }

        VOID SetTrust(TrustLevel fieldTrust)
        {
            LIMITED_METHOD_CONTRACT;

            _ASSERTE(fieldTrust >= kNone && fieldTrust <= kMaxTrust);
            _ASSERTE(!m_trustDeclared && "You should not set the trust value more than once.");

#ifdef _DEBUG
            m_trustDeclared = TRUE;
#endif
            m_fieldTrust = fieldTrust;
        }

        ~ExplicitFieldTrustHolder()
        {
            LIMITED_METHOD_CONTRACT;
            // If no SetTrust() was ever called, we will default to kNone (i.e. declare the entire type
            // illegal.) It'd be nice to assert here but since this case can be legitimately reached
            // on exception unwind, we cannot.
            m_pExplicitClassTrust->AddField(m_fieldTrust);
        }


    private:
        ExplicitClassTrust* m_pExplicitClassTrust;
        TrustLevel          m_fieldTrust;
#ifdef _DEBUG
        BOOL                m_trustDeclared;                // Debug flag to detect multiple Sets. (Which we treat as a bug as this shouldn't be necessary.)
#endif
};

//*******************************************************************************
// Enumerator to traverse the interface declarations of a type, automatically building
// a substitution chain on the stack.
class InterfaceImplEnum
{
    Module* m_pModule;
    HENUMInternalHolder   hEnumInterfaceImpl;
    const Substitution *m_pSubstChain;
    Substitution m_CurrSubst;
    mdTypeDef m_CurrTok;
public:
    InterfaceImplEnum(Module *pModule, mdTypeDef cl, const Substitution *pSubstChain)
        : hEnumInterfaceImpl(pModule->GetMDImport())
    {
        WRAPPER_NO_CONTRACT;
        m_pModule = pModule;
        hEnumInterfaceImpl.EnumInit(mdtInterfaceImpl, cl);
        m_pSubstChain = pSubstChain;
    }

    // Returns:
    // S_OK ... if has next (TRUE)
    // S_FALSE ... if does not have next (FALSE)
    // error code.
    HRESULT Next()
    {
        WRAPPER_NO_CONTRACT;
        HRESULT hr;
        mdInterfaceImpl ii;
        if (!m_pModule->GetMDImport()->EnumNext(&hEnumInterfaceImpl, &ii))
        {
            return S_FALSE;
        }

        IfFailRet(m_pModule->GetMDImport()->GetTypeOfInterfaceImpl(ii, &m_CurrTok));
        m_CurrSubst = Substitution(m_CurrTok, m_pModule, m_pSubstChain);
        return S_OK;
    }
    const Substitution *CurrentSubst() const { LIMITED_METHOD_CONTRACT; return &m_CurrSubst; }
    mdTypeDef CurrentToken() const { LIMITED_METHOD_CONTRACT; return m_CurrTok; }
};

#ifdef FEATURE_COMINTEROP
//
// Class used to map MethodTable slot numbers to COM vtable slots numbers
// (either for calling a classic COM component or for constructing a classic COM
// vtable via which COM components can call managed classes). This structure is
// embedded in the EEClass but the mapping list itself is only allocated if the
// COM vtable is sparse.
//

class SparseVTableMap
{
public:

    SparseVTableMap();
    ~SparseVTableMap();

    // First run through MT slots calling RecordGap wherever a gap in VT slots
    // occurs.
    void RecordGap(WORD StartMTSlot, WORD NumSkipSlots);

    // Then call FinalizeMapping to create the actual mapping list.
    void FinalizeMapping(WORD TotalMTSlots);

    // Map MT to VT slot.
    WORD LookupVTSlot(WORD MTSlot);

    // Retrieve the number of slots in the vtable (both empty and full).
    WORD GetNumVTableSlots();

    const void* GetMapList()
    {
        LIMITED_METHOD_CONTRACT;
        return (void*)m_MapList;
    }

private:

    enum { MapGrow = 4 };

    struct Entry
    {
        WORD    m_Start;        // Starting MT slot number
        WORD    m_Span;         // # of consecutive slots that map linearly
        WORD    m_MapTo;        // Starting VT slot number
    };

    Entry      *m_MapList;      // Pointer to array of Entry structures
    WORD        m_MapEntries;   // Number of entries in above
    WORD        m_Allocated;    // Number of entries allocated

    WORD        m_LastUsed;     // Index of last entry used in successful lookup

    WORD        m_VTSlot;       // Current VT slot number, used during list build
    WORD        m_MTSlot;       // Current MT slot number, used during list build

    void AllocOrExpand();       // Allocate or expand the mapping list for a new entry
};
#endif // FEATURE_COMINTEROP

//=======================================================================
// Adjunct to the EEClass structure for classes w/ layout
//=======================================================================
class EEClassLayoutInfo
{
    public:
        enum class LayoutType : BYTE
        {
            Auto = 0, // Make sure Auto is the default value as the default-constructed value represents the "auto layout" case
            Sequential,
            Explicit
        };
    private:
        enum {
            // TRUE if the GC layout of the class is bit-for-bit identical
            // to its unmanaged counterpart with the runtime marshalling system
            // (i.e. no internal reference fields, no ansi-unicode char conversions required, etc.)
            // Used to optimize marshaling.
            e_BLITTABLE                       = 0x01,
            // unused                         = 0x02,

            // When a sequential/explicit type has no fields, it is conceptually
            // zero-sized, but actually is 1 byte in length. This holds onto this
            // fact and allows us to revert the 1 byte of padding when another
            // explicit type inherits from this type.
            e_ZERO_SIZED                      = 0x04,
            // The size of the struct is explicitly specified in the meta-data.
            e_HAS_EXPLICIT_SIZE               = 0x08,
            // The type recursively has a field that is LayoutKind.Auto and not an enum.
            e_HAS_AUTO_LAYOUT_FIELD_IN_LAYOUT = 0x10,
            // Type type recursively has a field which is an Int128
            e_IS_OR_HAS_INT128_FIELD          = 0x20,
        };

        LayoutType m_LayoutType;

        BYTE       m_ManagedLargestAlignmentRequirementOfAllMembers;

        BYTE       m_bFlags;

        // Packing size in bytes (1, 2, 4, 8 etc.)
        BYTE       m_cbPackingSize;

    public:

        BOOL IsBlittable() const
        {
            LIMITED_METHOD_CONTRACT;
            return (m_bFlags & e_BLITTABLE) == e_BLITTABLE;
        }

        LayoutType GetLayoutType() const
        {
            LIMITED_METHOD_CONTRACT;
            return m_LayoutType;
        }

        // If true, this says that the type was originally zero-sized
        // and the native size was bumped up to one for similar behaviour
        // to C++ structs. However, it is necessary to keep track of this
        // so that we can ignore the one byte padding if other types derive
        // from this type, that we can
        BOOL IsZeroSized() const
        {
            LIMITED_METHOD_CONTRACT;
            return (m_bFlags & e_ZERO_SIZED) == e_ZERO_SIZED;
        }

        BOOL HasExplicitSize() const
        {
            LIMITED_METHOD_CONTRACT;
            return (m_bFlags & e_HAS_EXPLICIT_SIZE) == e_HAS_EXPLICIT_SIZE;
        }

        BOOL HasAutoLayoutField() const
        {
            LIMITED_METHOD_CONTRACT;
            return (m_bFlags & e_HAS_AUTO_LAYOUT_FIELD_IN_LAYOUT) == e_HAS_AUTO_LAYOUT_FIELD_IN_LAYOUT;
        }

        BOOL IsInt128OrHasInt128Fields() const
        {
            LIMITED_METHOD_CONTRACT;
            return (m_bFlags & e_IS_OR_HAS_INT128_FIELD) == e_IS_OR_HAS_INT128_FIELD;
        }

        BYTE GetAlignmentRequirement() const
        {
            LIMITED_METHOD_CONTRACT;
            return m_ManagedLargestAlignmentRequirementOfAllMembers;
        }

        BYTE GetPackingSize() const
        {
            LIMITED_METHOD_CONTRACT;
            return m_cbPackingSize;
        }

        void SetIsBlittable(BOOL isBlittable)
        {
            LIMITED_METHOD_CONTRACT;
            m_bFlags = isBlittable ? (m_bFlags | e_BLITTABLE)
                                   : (m_bFlags & ~e_BLITTABLE);
        }

        void SetHasAutoLayoutField(BOOL hasAutoLayoutField)
        {
            LIMITED_METHOD_CONTRACT;
            m_bFlags = hasAutoLayoutField ? (m_bFlags | e_HAS_AUTO_LAYOUT_FIELD_IN_LAYOUT)
                                       : (m_bFlags & ~e_HAS_AUTO_LAYOUT_FIELD_IN_LAYOUT);
        }

        void SetIsInt128OrHasInt128Fields(BOOL hasInt128Field)
        {
            LIMITED_METHOD_CONTRACT;
            m_bFlags = hasInt128Field ? (m_bFlags | e_IS_OR_HAS_INT128_FIELD)
                                       : (m_bFlags & ~e_IS_OR_HAS_INT128_FIELD);
        }

        void SetHasExplicitSize(BOOL hasExplicitSize)
        {
            LIMITED_METHOD_CONTRACT;
            m_bFlags = hasExplicitSize ? (m_bFlags | e_HAS_EXPLICIT_SIZE)
                                    : (m_bFlags & ~e_HAS_EXPLICIT_SIZE);
        }

        void SetAlignmentRequirement(BYTE alignment)
        {
            LIMITED_METHOD_CONTRACT;
            m_ManagedLargestAlignmentRequirementOfAllMembers = alignment;
        }

        void SetPackingSize(BYTE cbPackingSize)
        {
            LIMITED_METHOD_CONTRACT;
            m_cbPackingSize = cbPackingSize;
        }

        ULONG InitializeSequentialFieldLayout(
            FieldDesc* pFields,
            MethodTable** pByValueClassCache,
            ULONG cFields,
            BYTE packingSize,
            ULONG classSizeInMetadata,
            MethodTable* pParentMT
        );

        ULONG InitializeExplicitFieldLayout(
            FieldDesc* pFields,
            MethodTable** pByValueClassCache,
            ULONG cFields,
            BYTE packingSize,
            ULONG classSizeInMetadata,
            MethodTable* pParentMT,
            Module* pModule,
            mdTypeDef cl
        );

    private:
        void SetIsZeroSized(BOOL isZeroSized)
        {
            LIMITED_METHOD_CONTRACT;
            m_bFlags = isZeroSized ? (m_bFlags | e_ZERO_SIZED)
                                : (m_bFlags & ~e_ZERO_SIZED);
        }

        UINT32 SetInstanceBytesSize(UINT32 size)
        {
            LIMITED_METHOD_CONTRACT;
            // Bump the managed size of the structure up to 1.
            SetIsZeroSized(size == 0 ? TRUE : FALSE);
            return size == 0 ? 1 : size;
        }

        void SetLayoutType(LayoutType layoutType)
        {
            LIMITED_METHOD_CONTRACT;
            m_LayoutType = layoutType;
        }
    public:
        enum class NestedFieldFlags
        {
            support_use_as_flags = -1,
            None = 0x0,
            NonBlittable = 0x1,
            GCPointer = 0x2,
            Align8 = 0x4,
            AutoLayout = 0x8,
            Int128 = 0x10,
        };

        static NestedFieldFlags GetNestedFieldFlags(Module* pModule, FieldDesc *pFD, ULONG cFields, CorNativeLinkType nlType, MethodTable** pByValueClassCache);
};

//
// This structure is used only when the classloader is building the interface map.  Before the class
// is resolved, the EEClass contains an array of these, which are all interfaces *directly* declared
// for this class/interface by the metadata - inherited interfaces will not be present if they are
// not specifically declared.
//
// This structure is destroyed after resolving has completed.
//
typedef struct
{
    // The interface method table; for instantiated interfaces, this is the generic interface
    MethodTable     *m_pMethodTable;
} BuildingInterfaceInfo_t;


//
// We should not need to touch anything in here once the classes are all loaded, unless we
// are doing reflection.  Try to avoid paging this data structure in.
//

// Size of hash bitmap for method names
#define METHOD_HASH_BYTES  8

// Hash table size - prime number
#define METHOD_HASH_BITS    61


// These are some macros for forming fully qualified class names for a class.
// These are abstracted so that we can decide later if a max length for a
// class name is acceptable.

// It doesn't make any sense not to have a small but usually quite capable
// stack buffer to build class names into. Most class names that I can think
// of would fit in 128 characters, and that's a pretty small amount of stack
// to use in exchange for not having to new and delete the memory.
#define DEFAULT_NONSTACK_CLASSNAME_SIZE (MAX_CLASSNAME_LENGTH/4)

#define DefineFullyQualifiedNameForClass() \
    InlineSString<DEFAULT_NONSTACK_CLASSNAME_SIZE> _ssclsname8_; \
    InlineSString<DEFAULT_NONSTACK_CLASSNAME_SIZE> _ssclsname_;

#define DefineFullyQualifiedNameForClassOnStack() \
    InlineSString<MAX_CLASSNAME_LENGTH> _ssclsname8_; \
    InlineSString<MAX_CLASSNAME_LENGTH> _ssclsname_;

#define DefineFullyQualifiedNameForClassW() \
    InlineSString<DEFAULT_NONSTACK_CLASSNAME_SIZE> _ssclsname_w_;

#define DefineFullyQualifiedNameForClassWOnStack() \
    InlineSString<MAX_CLASSNAME_LENGTH> _ssclsname_w_;

#define GetFullyQualifiedNameForClassNestedAware(pClass) \
    (pClass->_GetFullyQualifiedNameForClassNestedAware(_ssclsname_), _ssclsname8_.SetAndConvertToUTF8(_ssclsname_), _ssclsname8_.GetUTF8())

#define GetFullyQualifiedNameForClassNestedAwareW(pClass) \
    pClass->_GetFullyQualifiedNameForClassNestedAware(_ssclsname_w_).GetUnicode()

#define GetFullyQualifiedNameForClass(pClass) \
    (pClass->_GetFullyQualifiedNameForClass(_ssclsname_), _ssclsname8_.SetAndConvertToUTF8(_ssclsname_), _ssclsname8_.GetUTF8())

#define GetFullyQualifiedNameForClassW(pClass) \
    pClass->_GetFullyQualifiedNameForClass(_ssclsname_w_).GetUnicode()

// Structure containing EEClass fields used by a minority of EEClass instances. This separation allows us to
// save memory and improve the density of accessed fields in the EEClasses themselves. This class is reached
// via the m_rpOptionalFields field EEClass (use the GetOptionalFields() accessor rather than the field
// itself).
class EEClassOptionalFields
{
    // All fields here are intentionally private. Use the corresponding accessor on EEClass instead (this
    // makes it easier to add and remove fields from the optional section in the future). We make exceptions
    // for MethodTableBuilder and NativeImageDumper, which need raw field-level access.
    friend class EEClass;
    friend class MethodTableBuilder;

    //
    // GENERICS RELATED FIELDS.
    //

    // If IsSharedByGenericInstantiations(), layout of handle dictionary for generic type
    // (the last dictionary pointed to from PerInstInfo). Otherwise NULL.
    PTR_DictionaryLayout m_pDictLayout;

    // Variance info for each type parameter (gpNonVariant, gpCovariant, or gpContravariant)
    // If NULL, this type has no type parameters that are co/contravariant
    PTR_BYTE m_pVarianceInfo;

    //
    // COM RELATED FIELDS.
    //

#ifdef FEATURE_COMINTEROP
    SparseVTableMap *m_pSparseVTableMap;

    TypeHandle m_pCoClassForIntf;  // @TODO: Coclass for an interface

#ifdef FEATURE_COMINTEROP_UNMANAGED_ACTIVATION
    // Points to activation information if the type is an activatable COM class.
    ClassFactoryBase *m_pClassFactory;
#endif // FEATURE_COMINTEROP_UNMANAGED_ACTIVATION

#endif // FEATURE_COMINTEROP

    //
    // MISC FIELDS
    //

#if defined(UNIX_AMD64_ABI)
    // Number of eightBytes in the following arrays
    int m_numberEightBytes;
    // Classification of the eightBytes
    SystemVClassificationType m_eightByteClassifications[CLR_SYSTEMV_MAX_EIGHTBYTES_COUNT_TO_PASS_IN_REGISTERS];
    // Size of data the eightBytes
    unsigned int m_eightByteSizes[CLR_SYSTEMV_MAX_EIGHTBYTES_COUNT_TO_PASS_IN_REGISTERS];
#endif // UNIX_AMD64_ABI

    // Required alignment for this fields of this type (only set in auto-layout structures when different from pointer alignment)
    BYTE m_requiredFieldAlignment;

    // Set default values for optional fields.
    inline void Init();

    PTR_BYTE GetVarianceInfo()
    {
        LIMITED_METHOD_DAC_CONTRACT;

        return m_pVarianceInfo;
    }
};
typedef DPTR(EEClassOptionalFields) PTR_EEClassOptionalFields;
//@GENERICS:
// For most types there is a one-to-one mapping between MethodTable* and EEClass*
// However this is not the case for instantiated types where code and representation
// are shared between compatible instantiations (e.g. List<string> and List<object>)
// Then a single EEClass structure is shared between multiple MethodTable structures
// Uninstantiated generic types (e.g. List) have their own EEClass and MethodTable,
// used (a) as a representative for the generic type itself, (b) for static fields and
// methods, which aren't present in the instantiations, and (c) to hold some information
// (e.g. formal instantiations of superclass and implemented interfaces) that is common
// to all instantiations and isn't stored in the EEClass structures for instantiated types
//
//
// **  NOTE  **  NOTE  **  NOTE  **  NOTE  **  NOTE  **  NOTE  **  NOTE  **  NOTE
//
// A word about EEClass vs. MethodTable
// ------------------------------------
//
// At compile-time, we are happy to touch both MethodTable and EEClass.  However,
// at runtime we want to restrict ourselves to the MethodTable.  This is critical
// for common code paths, where we want to keep the EEClass out of our working
// set.  For uncommon code paths, like throwing exceptions or strange Contexts
// issues, it's okay to access the EEClass.
//
// To this end, the TypeHandle (CLASS_HANDLE) abstraction is now based on the
// MethodTable pointer instead of the EEClass pointer.  If you are writing a
// runtime helper that calls GetClass() to access the associated EEClass, please
// stop to wonder if you are making a mistake.
//
// **  NOTE  **  NOTE  **  NOTE  **  NOTE  **  NOTE  **  NOTE  **  NOTE  **  NOTE


// An code:EEClass is a representation of the part of a managed type that is not used very frequently (it is
// cold), and thus is segregated from the hot portion (which lives in code:MethodTable).  As noted above an
// it is also the case that EEClass is SHARED among all instantiations of a generic type, so anything that
// is specific to a paritcular type can not live off the EEClass.
//
// From here you can get to
//     code:MethodTable - The representation of the hot portion of a type.
//     code:MethodDesc - The representation of a method
//     code:FieldDesc - The representation of a field.
//
// EEClasses hold the following important fields
//     * code:EEClass.m_pMethodTable - Points a MethodTable associated with
//     * code:EEClass.m_pChunks - a list of code:MethodDescChunk which is simply a list of code:MethodDesc
//         which represent the methods.
//     * code:EEClass.m_pFieldDescList - a list of fields in the type.
//
class EEClass // DO NOT CREATE A NEW EEClass USING NEW!
{
    /************************************
     *  FRIEND FUNCTIONS
     ************************************/
    // DO NOT ADD FRIENDS UNLESS ABSOLUTELY NECESSARY
    // USE ACCESSORS TO READ/WRITE private field members

    // To access bmt stuff
    friend class MethodTable;
    friend class MethodTableBuilder;
    friend class FieldDesc;
    friend class CheckAsmOffsets;
    friend class ClrDataAccess;

    /************************************
     *  PUBLIC INSTANCE METHODS
     ************************************/
public:

    DWORD  IsSealed()
    {
        LIMITED_METHOD_CONTRACT;
        return IsTdSealed(m_dwAttrClass);
    }

    inline DWORD IsInterface()
    {
        WRAPPER_NO_CONTRACT;
        return IsTdInterface(m_dwAttrClass);
    }

    inline DWORD IsAbstract()
    {
        WRAPPER_NO_CONTRACT;
        return IsTdAbstract(m_dwAttrClass);
    }

    BOOL HasExplicitFieldOffsetLayout()
    {
        WRAPPER_NO_CONTRACT;
        return IsTdExplicitLayout(GetAttrClass()) && HasLayout();
    }

    BOOL HasSequentialLayout()
    {
        WRAPPER_NO_CONTRACT;
        return IsTdSequentialLayout(GetAttrClass());
    }
    BOOL IsBeforeFieldInit()
    {
        WRAPPER_NO_CONTRACT;
        return IsTdBeforeFieldInit(GetAttrClass());
    }

    DWORD GetProtection()
    {
        WRAPPER_NO_CONTRACT;
        return (m_dwAttrClass & tdVisibilityMask);
    }

    // class is blittable
    BOOL IsBlittable();

#ifndef DACCESS_COMPILE
    void *operator new(size_t size, LoaderHeap* pHeap, AllocMemTracker *pamTracker);
    void Destruct();

    static EEClass * CreateMinimalClass(LoaderHeap *pHeap, AllocMemTracker *pamTracker);
#endif // !DACCESS_COMPILE

#ifdef FEATURE_METADATA_UPDATER
    // Add a new method to an already loaded type for EnC
    static HRESULT AddMethod(MethodTable* pMT, mdMethodDef methodDef, MethodDesc** ppMethod);
private:
    static HRESULT AddMethodDesc(
        MethodTable* pMT,
        mdMethodDef methodDef,
        DWORD dwImplFlags,
        DWORD dwMemberAttrs,
        MethodDesc** ppNewMD);
public:
    // Add a new field to an already loaded type for EnC
    static HRESULT AddField(MethodTable* pMT, mdFieldDef fieldDesc, FieldDesc** pAddedField);
private:
    static HRESULT AddFieldDesc(
        MethodTable* pMT,
        mdMethodDef fieldDef,
        DWORD dwFieldAttrs,
        FieldDesc** ppNewFD);
public:
    static VOID    FixupFieldDescForEnC(MethodTable * pMT, EnCFieldDesc *pFD, mdFieldDef fieldDef);
#endif // FEATURE_METADATA_UPDATER

    inline DWORD IsComImport()
    {
        WRAPPER_NO_CONTRACT;
        return IsTdImport(m_dwAttrClass);
    }

    EEClassLayoutInfo *GetLayoutInfo();
    PTR_EEClassNativeLayoutInfo GetNativeLayoutInfo();

#ifdef DACCESS_COMPILE
    void EnumMemoryRegions(CLRDataEnumMemoryFlags flags, MethodTable *pMT);
#endif

    /************************************
     *  INSTANCE MEMBER VARIABLES
     ************************************/
#ifdef _DEBUG
public:
    inline LPCUTF8 GetDebugClassName ()
    {
        LIMITED_METHOD_CONTRACT;
        return m_szDebugClassName;
    }
    inline void SetDebugClassName (LPCUTF8 szDebugClassName)
    {
        LIMITED_METHOD_CONTRACT;
        m_szDebugClassName = szDebugClassName;
    }

    /*
     * Controls debugging breaks and output if a method class
     * is mentioned in the registry ("BreakOnClassBuild")
     * Method layout within this class can cause a debug
     * break by setting "BreakOnMethodName". Not accessible
     * outside the class.
     */

#endif // _DEBUG

#ifdef FEATURE_COMINTEROP
    /*
     * Used to map MethodTable slots to VTable slots
     */
    inline SparseVTableMap* GetSparseCOMInteropVTableMap ()
    {
        LIMITED_METHOD_CONTRACT;
        return HasOptionalFields() ? GetOptionalFields()->m_pSparseVTableMap : NULL;
    }
    inline void SetSparseCOMInteropVTableMap (SparseVTableMap *map)
    {
        LIMITED_METHOD_CONTRACT;
        _ASSERTE(HasOptionalFields());
        GetOptionalFields()->m_pSparseVTableMap = map;
    }
#endif // FEATURE_COMINTEROP

public:
    /*
     * Maintain back pointer to statcally hot portion of EEClass.
     * For an EEClass representing multiple instantiations of a generic type, this is the method table
     * for the first instantiation requested and is the only one containing entries for non-virtual instance methods
     * (i.e. non-vtable entries).
     */

    // Note that EEClass structures may be shared between generic instantiations
    // (see IsSharedByGenericInstantiations).  In these cases  EEClass::GetMethodTable
    // will return the method table pointer corresponding to the "canonical"
    // instantiation, as defined in typehandle.h.
    //
    inline PTR_MethodTable GetMethodTable()
    {
        LIMITED_METHOD_CONTRACT;
        SUPPORTS_DAC;

        return m_pMethodTable;
    }

    // DO NOT ADD ANY ASSERTS TO THIS METHOD.
    // DO NOT USE THIS METHOD.
    // Yes folks, for better or worse the debugger pokes supposed object addresses
    // to try to see if objects are valid, possibly firing an AccessViolation or worse,
    // and then catches the AV and reports a failure to the debug client.  This makes
    // the debugger slightly more robust should any corrupted object references appear
    // in a session. Thus it is "correct" behaviour for this to AV when used with
    // an invalid object pointer, and incorrect behaviour for it to
    // assert.
    inline PTR_MethodTable GetMethodTableWithPossibleAV()
    {
        CANNOT_HAVE_CONTRACT;
        SUPPORTS_DAC;

        return m_pMethodTable;
    }

#ifndef DACCESS_COMPILE
    inline void SetMethodTable(MethodTable*  pMT)
    {
        LIMITED_METHOD_CONTRACT;
        m_pMethodTable = pMT;
    }
#endif // !DACCESS_COMPILE

    /*
     * Number of fields in the class, including inherited fields.
     * Does not include fields added from EnC.
     */
    inline WORD GetNumInstanceFields()
    {
        LIMITED_METHOD_CONTRACT;
        SUPPORTS_DAC;
        return m_NumInstanceFields;
    }

    inline void SetNumInstanceFields (WORD wNumInstanceFields)
    {
        LIMITED_METHOD_CONTRACT;
        m_NumInstanceFields = wNumInstanceFields;
    }

    /*
     * Number of static fields declared in this class.
     * Implementation Note: Static values are laid out at the end of the MethodTable vtable.
     */
    inline WORD GetNumStaticFields()
    {
        LIMITED_METHOD_CONTRACT;
        SUPPORTS_DAC;
        return m_NumStaticFields;
    }
    inline void SetNumStaticFields (WORD wNumStaticFields)
    {
        LIMITED_METHOD_CONTRACT;
        m_NumStaticFields = wNumStaticFields;
    }

    inline WORD GetNumThreadStaticFields()
    {
        LIMITED_METHOD_CONTRACT;
        SUPPORTS_DAC;
        return m_NumThreadStaticFields;
    }

    inline void SetNumThreadStaticFields (WORD wNumThreadStaticFields)
    {
        LIMITED_METHOD_CONTRACT;
        m_NumThreadStaticFields = wNumThreadStaticFields;
    }

    /*
     * Difference between the InterfaceMap ptr and Vtable in the
     * MethodTable used to indicate the number of static bytes
     * Now interfaceMap ptr can be optional hence we store it here
     */
    inline DWORD GetNonGCRegularStaticFieldBytes()
    {
        LIMITED_METHOD_CONTRACT;
        return m_NonGCStaticFieldBytes;
    }
    inline void SetNonGCRegularStaticFieldBytes (DWORD cbNonGCStaticFieldBytes)
    {
        LIMITED_METHOD_CONTRACT;
        m_NonGCStaticFieldBytes = cbNonGCStaticFieldBytes;
    }

    inline DWORD GetNonGCThreadStaticFieldBytes()
    {
        LIMITED_METHOD_CONTRACT;
        return m_NonGCThreadStaticFieldBytes;
    }
    inline void SetNonGCThreadStaticFieldBytes (DWORD cbNonGCStaticFieldBytes)
    {
        LIMITED_METHOD_CONTRACT;
        m_NonGCThreadStaticFieldBytes = cbNonGCStaticFieldBytes;
    }

    inline WORD GetNumNonVirtualSlots()
    {
        LIMITED_METHOD_CONTRACT;
        return m_NumNonVirtualSlots;
    }
    inline void SetNumNonVirtualSlots(WORD wNumNonVirtualSlots)
    {
        LIMITED_METHOD_CONTRACT;
        m_NumNonVirtualSlots = wNumNonVirtualSlots;
    }

    inline BOOL IsEquivalentType()
    {
        LIMITED_METHOD_CONTRACT;
        return m_VMFlags & VMFLAG_IS_EQUIVALENT_TYPE;
    }

#ifdef FEATURE_TYPEEQUIVALENCE
    inline void SetIsEquivalentType()
    {
        LIMITED_METHOD_CONTRACT;
        m_VMFlags |= VMFLAG_IS_EQUIVALENT_TYPE;
    }
#endif // FEATURE_TYPEEQUIVALENCE

    /*
     * Number of static handles allocated
     */
    inline WORD GetNumHandleRegularStatics ()
    {
        LIMITED_METHOD_CONTRACT;
        return m_NumHandleStatics;
    }
    inline void SetNumHandleRegularStatics (WORD wNumHandleRegularStatics)
    {
        LIMITED_METHOD_CONTRACT;
        m_NumHandleStatics = wNumHandleRegularStatics;
    }

    /*
     * Number of static handles allocated for ThreadStatics
     */
    inline WORD GetNumHandleThreadStatics ()
    {
        LIMITED_METHOD_CONTRACT;
        return m_NumHandleThreadStatics;
    }
    inline void SetNumHandleThreadStatics (WORD wNumHandleThreadStatics)
    {
        LIMITED_METHOD_CONTRACT;
        m_NumHandleThreadStatics = wNumHandleThreadStatics;
    }

    /*
     * Number of bytes to subract from code:MethodTable::GetBaseSize() to get the actual number of bytes
     * of instance fields stored in the object on the GC heap.
     */
    inline DWORD GetBaseSizePadding()
    {
        LIMITED_METHOD_DAC_CONTRACT;
        return m_cbBaseSizePadding;
    }
    inline void SetBaseSizePadding(DWORD dwPadding)
    {
        LIMITED_METHOD_CONTRACT;
        _ASSERTE(FitsIn<BYTE>(dwPadding));
        m_cbBaseSizePadding = static_cast<BYTE>(dwPadding);
    }

    inline DWORD GetUnboxedNumInstanceFieldBytes()
    {
        DWORD cbBoxedSize = GetMethodTable()->GetNumInstanceFieldBytes();

        _ASSERTE(GetMethodTable()->IsValueType() || GetMethodTable()->IsEnum());
        return cbBoxedSize;
    }


    /*
     * Pointer to a list of FieldDescs declared in this class
     * There are (m_wNumInstanceFields - GetParentClass()->m_wNumInstanceFields + m_wNumStaticFields) entries
     * in this array
     */
    inline PTR_FieldDesc GetFieldDescList()
    {
        LIMITED_METHOD_DAC_CONTRACT;
        // Careful about using this method. If it's possible that fields may have been added via EnC, then
        // must use the FieldDescIterator as any fields added via EnC won't be in the raw list
        return m_pFieldDescList;
    }

    PTR_FieldDesc GetFieldDescByIndex(DWORD fieldIndex);

#ifndef DACCESS_COMPILE
    inline void SetFieldDescList (FieldDesc* pFieldDescList)
    {
        LIMITED_METHOD_CONTRACT;
        m_pFieldDescList = pFieldDescList;
    }
#endif // !DACCESS_COMPILE

    inline WORD GetNumMethods()
    {
        LIMITED_METHOD_DAC_CONTRACT;
        return m_NumMethods;
    }
    inline void SetNumMethods (WORD wNumMethods)
    {
        LIMITED_METHOD_CONTRACT;
        m_NumMethods = wNumMethods;
    }

    /*
     * Cached metadata for this class (GetTypeDefProps)
     */
    inline DWORD GetAttrClass()
    {
        LIMITED_METHOD_CONTRACT;
        return m_dwAttrClass;
    }
    inline void SetAttrClass (DWORD dwAttrClass)
    {
        LIMITED_METHOD_CONTRACT;
        m_dwAttrClass = dwAttrClass;
    }


#ifdef FEATURE_COMINTEROP
    inline DWORD IsComClassInterface()
    {
        LIMITED_METHOD_CONTRACT;
        return (m_VMFlags & VMFLAG_HASCOCLASSATTRIB);
    }
    inline VOID SetIsComClassInterface()
    {
        LIMITED_METHOD_CONTRACT;
        m_VMFlags |= VMFLAG_HASCOCLASSATTRIB;
    }
    inline void SetComEventItfType()
    {
        LIMITED_METHOD_CONTRACT;
        _ASSERTE(IsInterface());
        m_VMFlags |= VMFLAG_COMEVENTITFMASK;
    }
    // class is a special COM event interface
    inline BOOL IsComEventItfType()
    {
        LIMITED_METHOD_CONTRACT;
        return (m_VMFlags & VMFLAG_COMEVENTITFMASK);
    }
#endif // FEATURE_COMINTEROP

    inline void SetHasVTableMethodImpl()
    {
        LIMITED_METHOD_CONTRACT;
        m_VMFlags |= VMFLAG_VTABLEMETHODIMPL;
    }

    inline BOOL HasVTableMethodImpl()
    {
        LIMITED_METHOD_CONTRACT;
        return (m_VMFlags & VMFLAG_VTABLEMETHODIMPL);
    }

    inline void SetHasCovariantOverride()
    {
        LIMITED_METHOD_CONTRACT;
        m_VMFlags |= VMFLAG_COVARIANTOVERRIDE;
    }

    inline BOOL HasCovariantOverride()
    {
        LIMITED_METHOD_CONTRACT;
        return (m_VMFlags & VMFLAG_COVARIANTOVERRIDE);
    }

    inline DWORD IsUnsafeValueClass()
    {
        LIMITED_METHOD_CONTRACT;
        return (m_VMFlags & VMFLAG_UNSAFEVALUETYPE);
    }


private:
    inline void SetUnsafeValueClass()
    {
        LIMITED_METHOD_CONTRACT;
        m_VMFlags |= VMFLAG_UNSAFEVALUETYPE;
    }

public:
    inline BOOL HasNoGuid()
    {
        LIMITED_METHOD_CONTRACT;
        return (m_VMFlags & VMFLAG_NO_GUID);
    }
    inline void SetHasNoGuid()
    {
        WRAPPER_NO_CONTRACT;
        InterlockedOr((LONG*)&m_VMFlags, VMFLAG_NO_GUID);
    }

public:
    inline BOOL IsAlign8Candidate()
    {
        LIMITED_METHOD_CONTRACT;
        return (m_VMFlags & VMFLAG_PREFER_ALIGN8);
    }
    inline void SetAlign8Candidate()
    {
        LIMITED_METHOD_CONTRACT;
        m_VMFlags |= VMFLAG_PREFER_ALIGN8;
    }
    inline BOOL HasCustomFieldAlignment()
    {
        LIMITED_METHOD_CONTRACT;
        return (m_VMFlags & VMFLAG_HAS_CUSTOM_FIELD_ALIGNMENT);
    }
    inline void SetHasCustomFieldAlignment()
    {
        LIMITED_METHOD_CONTRACT;
        m_VMFlags |= VMFLAG_HAS_CUSTOM_FIELD_ALIGNMENT;
    }
    inline void SetHasFixedAddressVTStatics()
    {
        LIMITED_METHOD_CONTRACT;
        m_VMFlags |= (DWORD) VMFLAG_FIXED_ADDRESS_VT_STATICS;
    }
    void SetHasOnlyAbstractMethods()
    {
        LIMITED_METHOD_CONTRACT;
        m_VMFlags |= (DWORD) VMFLAG_ONLY_ABSTRACT_METHODS;
    }
#ifdef FEATURE_COMINTEROP
    void SetSparseForCOMInterop()
    {
        LIMITED_METHOD_CONTRACT;
        m_VMFlags |= (DWORD) VMFLAG_SPARSE_FOR_COMINTEROP;
    }
#endif // FEATURE_COMINTEROP
    inline void SetHasLayout()
    {
        LIMITED_METHOD_CONTRACT;
        m_VMFlags |= (DWORD) VMFLAG_HASLAYOUT;  //modified before the class is published
    }
    inline void SetHasOverlaidFields()
    {
        LIMITED_METHOD_CONTRACT;
        m_VMFlags |= VMFLAG_HASOVERLAIDFIELDS;
    }
    inline void SetIsNested()
    {
        LIMITED_METHOD_CONTRACT;
        m_VMFlags |= VMFLAG_ISNESTED;
    }

#ifdef FEATURE_READYTORUN
    inline BOOL HasLayoutDependsOnOtherModules()
    {
        LIMITED_METHOD_CONTRACT;
        return m_VMFlags & VMFLAG_LAYOUT_DEPENDS_ON_OTHER_MODULES;
    }

    inline void SetHasLayoutDependsOnOtherModules()
    {
        LIMITED_METHOD_CONTRACT;
        m_VMFlags |= VMFLAG_LAYOUT_DEPENDS_ON_OTHER_MODULES;
    }
#endif

    // Is this delegate? Returns false for System.Delegate and System.MulticastDelegate.
    inline BOOL IsDelegate()
    {
        LIMITED_METHOD_CONTRACT;
        return m_VMFlags & VMFLAG_DELEGATE;
    }
    inline void SetIsDelegate()
    {
        LIMITED_METHOD_CONTRACT;
        m_VMFlags |= VMFLAG_DELEGATE;
    }

#ifdef FEATURE_METADATA_UPDATER
    inline BOOL HasEnCStaticFields()
    {
        LIMITED_METHOD_CONTRACT;
        return m_VMFlags & VMFLAG_ENC_STATIC_FIELDS;
    }
    inline void SetHasEnCStaticFields()
    {
        LIMITED_METHOD_CONTRACT;
        m_VMFlags |= VMFLAG_ENC_STATIC_FIELDS;
    }
#endif // FEATURE_METADATA_UPDATER

    BOOL HasFixedAddressVTStatics()
    {
        LIMITED_METHOD_CONTRACT;
        return m_VMFlags & VMFLAG_FIXED_ADDRESS_VT_STATICS;
    }

    BOOL HasOnlyAbstractMethods()
    {
        LIMITED_METHOD_CONTRACT;
        return m_VMFlags & VMFLAG_ONLY_ABSTRACT_METHODS;
    }

#ifdef FEATURE_COMINTEROP
    BOOL IsSparseForCOMInterop()
    {
        LIMITED_METHOD_CONTRACT;
        return m_VMFlags & VMFLAG_SPARSE_FOR_COMINTEROP;
    }
#endif // FEATURE_COMINTEROP
    BOOL HasLayout()
    {
        LIMITED_METHOD_CONTRACT;
        return m_VMFlags & VMFLAG_HASLAYOUT;
    }
    BOOL HasOverlaidField()
    {
        LIMITED_METHOD_CONTRACT;
        return m_VMFlags & VMFLAG_HASOVERLAIDFIELDS;
    }
    BOOL IsNested()
    {
        LIMITED_METHOD_CONTRACT;
        return m_VMFlags & VMFLAG_ISNESTED;
    }
    BOOL HasFieldsWhichMustBeInited()
    {
        LIMITED_METHOD_CONTRACT;
        return (m_VMFlags & VMFLAG_HAS_FIELDS_WHICH_MUST_BE_INITED);
    }
    void SetHasFieldsWhichMustBeInited()
    {
        LIMITED_METHOD_CONTRACT;
        m_VMFlags |= (DWORD)VMFLAG_HAS_FIELDS_WHICH_MUST_BE_INITED;
    }
    DWORD IsInlineArray()
    {
        LIMITED_METHOD_CONTRACT;
        return (m_VMFlags & VMFLAG_INLINE_ARRAY);
    }
    void SetIsInlineArray()
    {
        LIMITED_METHOD_CONTRACT;
        m_VMFlags |= (DWORD)VMFLAG_INLINE_ARRAY;
    }
    DWORD HasNonPublicFields()
    {
        LIMITED_METHOD_CONTRACT;
        return (m_VMFlags & VMFLAG_HASNONPUBLICFIELDS);
    }
    void SetHasNonPublicFields()
    {
        LIMITED_METHOD_CONTRACT;
        m_VMFlags |= (DWORD)VMFLAG_HASNONPUBLICFIELDS;
    }
    DWORD IsNotTightlyPacked()
    {
        LIMITED_METHOD_CONTRACT;
        return (m_VMFlags & VMFLAG_NOT_TIGHTLY_PACKED);
    }
    void SetIsNotTightlyPacked()
    {
        LIMITED_METHOD_CONTRACT;
        m_VMFlags |= (DWORD)VMFLAG_NOT_TIGHTLY_PACKED;
    }
    DWORD ContainsMethodImpls()
    {
        LIMITED_METHOD_CONTRACT;
        return (m_VMFlags & VMFLAG_CONTAINS_METHODIMPLS);
    }
    void SetContainsMethodImpls()
    {
        LIMITED_METHOD_CONTRACT;
        m_VMFlags |= (DWORD)VMFLAG_CONTAINS_METHODIMPLS;
    }


    BOOL IsManagedSequential();

    BOOL HasExplicitSize();

    BOOL IsAutoLayoutOrHasAutoLayoutField();

    // Only accurate on non-auto layout types
    BOOL IsInt128OrHasInt128Fields();

    static void GetBestFitMapping(MethodTable * pMT, BOOL *pfBestFitMapping, BOOL *pfThrowOnUnmappableChar);

    /*
     * The CorElementType for this class (most classes = ELEMENT_TYPE_CLASS)
     */
public:
    // This is what would be used in the calling convention for this type.
    CorElementType  GetInternalCorElementType()
    {
        LIMITED_METHOD_DAC_CONTRACT;

        return CorElementType(m_NormType);
    }
    void SetInternalCorElementType (CorElementType _NormType)
    {
        LIMITED_METHOD_CONTRACT;
        m_NormType = static_cast<BYTE>(_NormType);
    }

    /*
     * Chain of MethodDesc chunks for the MethodTable
     */
public:
    inline PTR_MethodDescChunk GetChunks();

#ifndef DACCESS_COMPILE
    inline void SetChunks (MethodDescChunk* pChunks)
    {
        LIMITED_METHOD_CONTRACT;
        m_pChunks = pChunks;
    }
#endif // !DACCESS_COMPILE
    void AddChunk (MethodDescChunk* pNewChunk);

    void AddChunkIfItHasNotBeenAdded (MethodDescChunk* pNewChunk);

    inline PTR_GuidInfo GetGuidInfo()
    {
        LIMITED_METHOD_DAC_CONTRACT;

        return m_pGuidInfo;
    }

    inline void SetGuidInfo(GuidInfo* pGuidInfo)
    {
        WRAPPER_NO_CONTRACT;
        #ifndef DACCESS_COMPILE
        m_pGuidInfo = pGuidInfo;
        #endif // DACCESS_COMPILE
    }


#if defined(UNIX_AMD64_ABI)
    // Get number of eightbytes used by a struct passed in registers.
    inline int GetNumberEightBytes()
    {
        LIMITED_METHOD_CONTRACT;
        _ASSERTE(HasOptionalFields());
        return GetOptionalFields()->m_numberEightBytes;
    }

    // Get eightbyte classification for the eightbyte with the specified index.
    inline SystemVClassificationType GetEightByteClassification(int index)
    {
        LIMITED_METHOD_CONTRACT;
        _ASSERTE(HasOptionalFields());
        return GetOptionalFields()->m_eightByteClassifications[index];
    }

    // Get size of the data in the eightbyte with the specified index.
    inline unsigned int GetEightByteSize(int index)
    {
        LIMITED_METHOD_CONTRACT;
        _ASSERTE(HasOptionalFields());
        return GetOptionalFields()->m_eightByteSizes[index];
    }

    // Set the eightByte classification
    inline void SetEightByteClassification(int eightByteCount, SystemVClassificationType *eightByteClassifications, unsigned int *eightByteSizes)
    {
        LIMITED_METHOD_CONTRACT;
        _ASSERTE(HasOptionalFields());
        GetOptionalFields()->m_numberEightBytes = eightByteCount;
        for (int i = 0; i < eightByteCount; i++)
        {
            GetOptionalFields()->m_eightByteClassifications[i] = eightByteClassifications[i];
            GetOptionalFields()->m_eightByteSizes[i] = eightByteSizes[i];
        }
    }
#endif // UNIX_AMD64_ABI

#if defined(FEATURE_HFA)
    bool CheckForHFA(MethodTable ** pByValueClassCache);
#else // !FEATURE_HFA
    bool CheckForHFA();
#endif // FEATURE_HFA

    inline int GetOverriddenFieldAlignmentRequirement()
    {
        LIMITED_METHOD_CONTRACT;
        _ASSERTE(HasOptionalFields());
        return GetOptionalFields()->m_requiredFieldAlignment;
    }

#ifdef FEATURE_COMINTEROP
    inline TypeHandle GetCoClassForInterface()
    {
        LIMITED_METHOD_CONTRACT;
        _ASSERTE(HasOptionalFields());
        return GetOptionalFields()->m_pCoClassForIntf;
    }

    inline void SetCoClassForInterface(TypeHandle th)
    {
        WRAPPER_NO_CONTRACT;
        _ASSERTE(HasOptionalFields());
        GetOptionalFields()->m_pCoClassForIntf = th;
    }

    OBJECTHANDLE GetOHDelegate()
    {
        LIMITED_METHOD_CONTRACT;
        return m_ohDelegate;
    }
    void SetOHDelegate (OBJECTHANDLE _ohDelegate)
    {
        LIMITED_METHOD_CONTRACT;
        m_ohDelegate = _ohDelegate;
    }
    // Set the COM interface type.
    CorIfaceAttr GetComInterfaceType()
    {
        LIMITED_METHOD_CONTRACT;
        return m_ComInterfaceType;
    }

    void SetComInterfaceType(CorIfaceAttr ItfType)
    {
        WRAPPER_NO_CONTRACT;
        _ASSERTE(IsInterface());
        m_ComInterfaceType = ItfType;
    }

    inline ComCallWrapperTemplate *GetComCallWrapperTemplate()
    {
        LIMITED_METHOD_CONTRACT;
        return m_pccwTemplate;
    }
    inline BOOL SetComCallWrapperTemplate(ComCallWrapperTemplate *pTemplate)
    {
        WRAPPER_NO_CONTRACT;
        return (InterlockedCompareExchangeT(&m_pccwTemplate, pTemplate, NULL) == NULL);
    }

#ifdef FEATURE_COMINTEROP_UNMANAGED_ACTIVATION
    inline ClassFactoryBase *GetComClassFactory()
    {
        LIMITED_METHOD_CONTRACT;
        return HasOptionalFields() ? GetOptionalFields()->m_pClassFactory : NULL;
    }
    inline BOOL SetComClassFactory(ClassFactoryBase *pFactory)
    {
        WRAPPER_NO_CONTRACT;
        _ASSERTE(HasOptionalFields());
        return (InterlockedCompareExchangeT(&GetOptionalFields()->m_pClassFactory, pFactory, NULL) == NULL);
    }
#endif // FEATURE_COMINTEROP_UNMANAGED_ACTIVATION
#endif // FEATURE_COMINTEROP


public:
    PTR_DictionaryLayout GetDictionaryLayout()
    {
        SUPPORTS_DAC;
        WRAPPER_NO_CONTRACT;
        return HasOptionalFields() ? GetOptionalFields()->m_pDictLayout : NULL;
    }

    void SetDictionaryLayout(PTR_DictionaryLayout pLayout)
    {
        SUPPORTS_DAC;
        WRAPPER_NO_CONTRACT;
        _ASSERTE(HasOptionalFields());
        GetOptionalFields()->m_pDictLayout = pLayout;
    }

#ifndef DACCESS_COMPILE
    static CorGenericParamAttr GetVarianceOfTypeParameter(BYTE * pbVarianceInfo, DWORD i)
    {
        LIMITED_METHOD_CONTRACT;
        if (pbVarianceInfo == NULL)
            return gpNonVariant;
        else
            return (CorGenericParamAttr) (pbVarianceInfo[i]);
    }

    CorGenericParamAttr GetVarianceOfTypeParameter(DWORD i)
    {
        WRAPPER_NO_CONTRACT;
        return GetVarianceOfTypeParameter(GetVarianceInfo(), i);
    }

    BYTE* GetVarianceInfo()
    {
        LIMITED_METHOD_CONTRACT;
        return HasOptionalFields() ? GetOptionalFields()->GetVarianceInfo() : NULL;
    }

    void SetVarianceInfo(BYTE *pVarianceInfo)
    {
        LIMITED_METHOD_CONTRACT;
        _ASSERTE(HasOptionalFields());
        GetOptionalFields()->m_pVarianceInfo = pVarianceInfo;
    }
#endif // !DACCESS_COMPILE

    // Check that a signature blob uses type parameters correctly
    // in accordance with the variance annotations specified by this class
    // The position parameter indicates the variance of the context we're in
    // (result type is gpCovariant, argument types are gpContravariant, deeper in a signature
    // we might be gpNonvariant e.g. in a pointer type or non-variant generic type)
    static BOOL
    CheckVarianceInSig(
        DWORD numGenericArgs,
        BYTE *pVarianceInfo,
        Module * pModule,
        SigPointer sp,
        CorGenericParamAttr position);

    //-------------------------------------------------------------
    // CONCRETE DATA LAYOUT
    //
    // Although accessed far less frequently than MethodTables, EEClasses are still
    // pulled into working set, especially at startup.  This has motivated several space
    // optimizations in field layout where each is balanced against the need to access
    // a particular field efficiently.
    //
    // Currently, the following strategy is used:
    //
    //     - Any field that has a default value for the vast majority of EEClass instances
    //       should be stored in the EEClassOptionalFields (see header comment)
    //
    // If none of these categories apply - such as for always-meaningful pointer members or
    // sets of flags - a full field is used.  Please avoid adding such members if possible.
    //-------------------------------------------------------------

    //
    // Flags for m_VMFlags
    //
public:
    enum
    {
#ifdef FEATURE_READYTORUN
        VMFLAG_LAYOUT_DEPENDS_ON_OTHER_MODULES = 0x00000001,
#endif
        VMFLAG_DELEGATE                        = 0x00000002,

#ifdef FEATURE_METADATA_UPDATER
        VMFLAG_ENC_STATIC_FIELDS               = 0x00000004,
#endif // FEATURE_METADATA_UPDATER

        // VMFLAG_UNUSED                       = 0x00000018,

        VMFLAG_FIXED_ADDRESS_VT_STATICS        = 0x00000020, // Value type Statics in this class will be pinned
        VMFLAG_HASLAYOUT                       = 0x00000040,
        VMFLAG_ISNESTED                        = 0x00000080,

        VMFLAG_IS_EQUIVALENT_TYPE              = 0x00000200,

        //   OVERLAID is used to detect whether Equals can safely optimize to a bit-compare across the structure.
        VMFLAG_HASOVERLAIDFIELDS               = 0x00000400,

        // Set this if this class or its parent have instance fields which
        // must be explicitly inited in a constructor (e.g. pointers of any
        // kind, gc or native).
        //
        // Currently this is used by the verifier when verifying value classes
        // - it's ok to use uninitialised value classes if there are no
        // pointer fields in them.
        VMFLAG_HAS_FIELDS_WHICH_MUST_BE_INITED = 0x00000800,

        VMFLAG_UNSAFEVALUETYPE                 = 0x00001000,

        VMFLAG_BESTFITMAPPING_INITED           = 0x00002000, // VMFLAG_BESTFITMAPPING and VMFLAG_THROWONUNMAPPABLECHAR are valid only if this is set
        VMFLAG_BESTFITMAPPING                  = 0x00004000, // BestFitMappingAttribute.Value
        VMFLAG_THROWONUNMAPPABLECHAR           = 0x00008000, // BestFitMappingAttribute.ThrowOnUnmappableChar

        VMFLAG_INLINE_ARRAY                    = 0x00010000,
        VMFLAG_NO_GUID                         = 0x00020000,
        VMFLAG_HASNONPUBLICFIELDS              = 0x00040000,
        VMFLAG_HAS_CUSTOM_FIELD_ALIGNMENT      = 0x00080000,
        VMFLAG_CONTAINS_STACK_PTR              = 0x00100000,
        VMFLAG_PREFER_ALIGN8                   = 0x00200000, // Would like to have 8-byte alignment
        VMFLAG_ONLY_ABSTRACT_METHODS           = 0x00400000, // Type only contains abstract methods

#ifdef FEATURE_COMINTEROP
        VMFLAG_SPARSE_FOR_COMINTEROP           = 0x00800000,
        // interfaces may have a coclass attribute
        VMFLAG_HASCOCLASSATTRIB                = 0x01000000,
        VMFLAG_COMEVENTITFMASK                 = 0x02000000, // class is a special COM event interface
#endif // FEATURE_COMINTEROP
        VMFLAG_VTABLEMETHODIMPL                = 0x04000000, // class uses MethodImpl to override virtual function defined on class
        VMFLAG_COVARIANTOVERRIDE               = 0x08000000, // class has a covariant override

        // This one indicates that the fields of the valuetype are
        // not tightly packed and is used to check whether we can
        // do bit-equality on value types to implement ValueType::Equals.
        // It is not valid for classes, and only matters if ContainsPointer
        // is false.
        VMFLAG_NOT_TIGHTLY_PACKED              = 0x10000000,

        // True if methoddesc on this class have any real (non-interface) methodimpls
        VMFLAG_CONTAINS_METHODIMPLS            = 0x20000000,
    };

public:
    // C_ASSERTs in Jitinterface.cpp need this to be public to check the offset.
    // Put it first so the offset rarely changes, which just reduces the number of times we have to fiddle
    // with the offset.
    PTR_GuidInfo m_pGuidInfo;  // The cached guid information for interfaces.

#ifdef _DEBUG
public:
    LPCUTF8 m_szDebugClassName;
    BOOL m_fDebuggingClass;
#endif

private:
    // Layout rest of fields below from largest to smallest to lessen the chance of wasting bytes with
    // compiler injected padding (especially with the difference between pointers and DWORDs on 64-bit).
    PTR_EEClassOptionalFields m_rpOptionalFields;

    // TODO: Remove this field. It is only used by SOS and object validation for stress.
    PTR_MethodTable m_pMethodTable;

    PTR_FieldDesc m_pFieldDescList;
    PTR_MethodDescChunk m_pChunks;

#ifdef FEATURE_COMINTEROP
    union
    {
        // For CLR wrapper objects that extend an unmanaged class, this field
        // may contain a delegate to be called to allocate the aggregated
        // unmanaged class (instead of using CoCreateInstance).
        OBJECTHANDLE    m_ohDelegate;

        // For interfaces this contains the COM interface type.
        CorIfaceAttr    m_ComInterfaceType;
    };

    ComCallWrapperTemplate *m_pccwTemplate;   // points to interop data structures used when this type is exposed to COM
#endif // FEATURE_COMINTEROP

    DWORD m_dwAttrClass;
    DWORD m_VMFlags;

    /*
     * We maintain some auxiliary flags in DEBUG builds,
     * this frees up some bits in m_wVMFlags
     */
#if defined(_DEBUG)
    WORD m_wAuxFlags;
#endif

    // NOTE: Following BYTE fields are laid out together so they'll fit within the same DWORD for efficient
    // structure packing.
    BYTE m_NormType;
    BYTE m_cbBaseSizePadding;       // How many bytes of padding are included in BaseSize

    WORD m_NumInstanceFields;
    WORD m_NumMethods;
    WORD m_NumStaticFields;
    WORD m_NumHandleStatics;
    WORD m_NumThreadStaticFields;
    WORD m_NumHandleThreadStatics;
    WORD m_NumNonVirtualSlots;
    DWORD m_NonGCStaticFieldBytes;
    DWORD m_NonGCThreadStaticFieldBytes;

public:
    // EEClass optional field support. Whether a particular EEClass instance has optional fields is determined
    // at class load time. The entire EEClassOptionalFields structure is allocated if the EEClass has need of
    // one or more optional fields.

#ifndef DACCESS_COMPILE
    void AttachOptionalFields(EEClassOptionalFields *pFields)
    {
        LIMITED_METHOD_CONTRACT;
        _ASSERTE(m_rpOptionalFields == NULL);

        m_rpOptionalFields = pFields;
    }
#endif // !DACCESS_COMPILE

    bool HasOptionalFields()
    {
        LIMITED_METHOD_DAC_CONTRACT;
        return m_rpOptionalFields != NULL;
    }

    PTR_EEClassOptionalFields GetOptionalFields()
    {
        LIMITED_METHOD_DAC_CONTRACT;
        return m_rpOptionalFields;
    }

    //-------------------------------------------------------------
    // END CONCRETE DATA LAYOUT
    //-------------------------------------------------------------



    /************************************
     *  PROTECTED METHODS
     ************************************/
protected:
#ifndef DACCESS_COMPILE
    /*
     * Constructor: prevent any other class from doing a new()
     */
    EEClass()
    {
        LIMITED_METHOD_CONTRACT;
    }

    /*
     * Destructor: prevent any other class from deleting
     */
    ~EEClass()
    {
        LIMITED_METHOD_CONTRACT;
    }
#endif // !DACCESS_COMPILE

    friend struct ::cdac_data<EEClass>;
};

template<> struct cdac_data<EEClass>
{
    static constexpr size_t InternalCorElementType = offsetof(EEClass, m_NormType);
    static constexpr size_t MethodTable = offsetof(EEClass, m_pMethodTable);
<<<<<<< HEAD
    static constexpr size_t MethodDescChunk = offsetof(EEClass, m_pChunks);
=======
    static constexpr size_t FieldDescList = offsetof(EEClass, m_pFieldDescList);
>>>>>>> 9da102bd
    static constexpr size_t NumMethods = offsetof(EEClass, m_NumMethods);
    static constexpr size_t CorTypeAttr = offsetof(EEClass, m_dwAttrClass);
    static constexpr size_t NumInstanceFields = offsetof(EEClass, m_NumInstanceFields);
    static constexpr size_t NumStaticFields = offsetof(EEClass, m_NumStaticFields);
    static constexpr size_t NumThreadStaticFields = offsetof(EEClass, m_NumThreadStaticFields);
    static constexpr size_t NumNonVirtualSlots = offsetof(EEClass, m_NumNonVirtualSlots);
};

// --------------------------------------------------------------------------------------------
template <typename Data>
class FixedCapacityStackingAllocatedUTF8StringHash
{
public:
    // Entry
    struct HashEntry
    {
        HashEntry *   m_pNext;        // Next item with same bucketed hash value
        DWORD         m_dwHashValue;  // Hash value
        LPCUTF8       m_pKey;         // String key
        Data          m_data;         // Data
    };

    HashEntry **      m_pBuckets;       // Pointer to first entry for each bucket
    DWORD             m_dwNumBuckets;
    BYTE *            m_pMemory;        // Current pointer into preallocated memory for entries
    BYTE *            m_pMemoryStart;   // Start pointer of pre-allocated memory fo entries

    INDEBUG(BYTE *    m_pDebugEndMemory;)

    FixedCapacityStackingAllocatedUTF8StringHash()
        : m_pMemoryStart(NULL)
        { LIMITED_METHOD_CONTRACT; }

    static DWORD
    GetHashCode(
        LPCUTF8 szString)
        { WRAPPER_NO_CONTRACT; return HashStringA(szString); }

    // Throws on error
    void
    Init(
        DWORD               dwMaxEntries,
        StackingAllocator * pAllocator);

    // Insert new entry at head of list
    void
    Insert(
        LPCUTF8         pszName,
        const Data &    data);

    // Return the first matching entry in the list, or NULL if there is no such entry
    HashEntry *
    Lookup(
        LPCUTF8 pszName);

    // Return the next matching entry in the list, or NULL if there is no such entry.
    HashEntry *
    FindNext(
        HashEntry * pEntry);
};


//---------------------------------------------------------------------------------------
//
class LayoutEEClass : public EEClass
{
public:
    DAC_ALIGNAS(EEClass) // Align the first member to the alignment of the base class
    EEClassLayoutInfo m_LayoutInfo;
    Volatile<PTR_EEClassNativeLayoutInfo> m_nativeLayoutInfo;

#ifndef DACCESS_COMPILE
    LayoutEEClass() : EEClass()
    {
        LIMITED_METHOD_CONTRACT;
        m_nativeLayoutInfo = NULL;
    }
#endif // !DACCESS_COMPILE
};

class UMThunkMarshInfo;

#ifdef FEATURE_COMINTEROP
struct CLRToCOMCallInfo;
#endif // FEATURE_COMINTEROP

class DelegateEEClass : public EEClass
{
public:
    DAC_ALIGNAS(EEClass) // Align the first member to the alignment of the base class
    PTR_Stub                         m_pStaticCallStub;
    PTR_Stub                         m_pInstRetBuffCallStub;
    PTR_MethodDesc                   m_pInvokeMethod;
    PCODE                            m_pMultiCastInvokeStub;
    PCODE                            m_pWrapperDelegateInvokeStub;
    UMThunkMarshInfo*                m_pUMThunkMarshInfo;
    Volatile<PCODE>                  m_pMarshalStub;

#ifdef FEATURE_COMINTEROP
    CLRToCOMCallInfo *m_pCLRToCOMCallInfo;
#endif // FEATURE_COMINTEROP

    PTR_MethodDesc GetInvokeMethod()
    {
        return m_pInvokeMethod;
    }

#ifndef DACCESS_COMPILE
    DelegateEEClass() : EEClass()
    {
        LIMITED_METHOD_CONTRACT;
        // Note: Memory allocated on loader heap is zero filled
    }

    // We need a LoaderHeap that lives at least as long as the DelegateEEClass, but ideally no longer
    LoaderHeap *GetStubHeap();
#endif // !DACCESS_COMPILE

};


typedef DPTR(ArrayClass) PTR_ArrayClass;


// Dynamically generated array class structure
class ArrayClass : public EEClass
{
    friend MethodTable* Module::CreateArrayMethodTable(TypeHandle elemTypeHnd, CorElementType arrayKind, unsigned Rank, AllocMemTracker *pamTracker);

#ifndef DACCESS_COMPILE
    ArrayClass() { LIMITED_METHOD_CONTRACT; }
#else
    friend class NativeImageDumper;
#endif

private:

    DAC_ALIGNAS(EEClass) // Align the first member to the alignment of the base class
    unsigned char   m_rank;

public:
    DWORD GetRank() {
        LIMITED_METHOD_CONTRACT;
        SUPPORTS_DAC;
        return m_rank;
    }
    void SetRank (unsigned Rank) {
        LIMITED_METHOD_CONTRACT;
        // The only code path calling this function is code:ClassLoader::CreateTypeHandleForTypeKey, which has
        // checked the rank already.  Assert that the rank is less than MAX_RANK and that it fits in one byte.
        _ASSERTE((Rank <= MAX_RANK) && (Rank <= (unsigned char)(-1)));
        m_rank = (unsigned char)Rank;
    }

    // Allocate a new MethodDesc for the methods we add to this class
    void InitArrayMethodDesc(
        ArrayMethodDesc* pNewMD,
        PCCOR_SIGNATURE pShortSig,
        DWORD   cShortSig,
        DWORD   dwVtableSlot,
        AllocMemTracker *pamTracker);

    // Generate a short sig for an array accessor
    VOID GenerateArrayAccessorCallSig(DWORD   dwRank,
                                      DWORD   dwFuncType, // Load, store, or <init>
                                      PCCOR_SIGNATURE *ppSig, // Generated signature
                                      DWORD * pcSig,      // Generated signature size
                                      LoaderAllocator *pLoaderAllocator,
                                      AllocMemTracker *pamTracker,
                                      BOOL fForStubAsIL
    );

    friend struct ::cdac_data<ArrayClass>;
};

template<> struct cdac_data<ArrayClass>
{
    static constexpr size_t Rank = offsetof(ArrayClass, m_rank);
};

inline EEClassLayoutInfo *EEClass::GetLayoutInfo()
{
    LIMITED_METHOD_CONTRACT;
    _ASSERTE(HasLayout());
    return &((LayoutEEClass *) this)->m_LayoutInfo;
}

inline PTR_EEClassNativeLayoutInfo EEClass::GetNativeLayoutInfo()
{
    LIMITED_METHOD_CONTRACT;
    _ASSERTE(HasLayout());

    return ((LayoutEEClass*)this)->m_nativeLayoutInfo;
}

inline BOOL EEClass::IsBlittable()
{
    LIMITED_METHOD_CONTRACT;

    // Either we have an opaque bunch of bytes, or we have some fields that are
    // all isomorphic and explicitly laid out.
    return (HasLayout() && GetLayoutInfo()->IsBlittable());
}

inline BOOL EEClass::IsManagedSequential()
{
    LIMITED_METHOD_CONTRACT;
    return HasLayout() && GetLayoutInfo()->GetLayoutType() == EEClassLayoutInfo::LayoutType::Sequential;
}

inline BOOL EEClass::HasExplicitSize()
{
    LIMITED_METHOD_CONTRACT;
    return HasLayout() && GetLayoutInfo()->HasExplicitSize();
}

inline BOOL EEClass::IsAutoLayoutOrHasAutoLayoutField()
{
    LIMITED_METHOD_CONTRACT;
    // If this type is not auto
    return !HasLayout() || GetLayoutInfo()->HasAutoLayoutField();
}

inline BOOL EEClass::IsInt128OrHasInt128Fields()
{
    // The name of this type is a slight misnomer as it doesn't detect Int128 fields on
    // auto layout types, but since we only need this for interop scenarios, it works out.
    LIMITED_METHOD_CONTRACT;
    // If this type is not auto
    return HasLayout() && GetLayoutInfo()->IsInt128OrHasInt128Fields();
}

//==========================================================================
// These routines manage the prestub (a bootstrapping stub that all
// FunctionDesc's are initialized with.)
//==========================================================================
VOID InitPreStubManager();

EXTERN_C void STDCALL ThePreStub();

inline PCODE GetPreStubEntryPoint()
{
    return GetEEFuncEntryPoint(ThePreStub);
}

PCODE TheUMThunkPreStub();

PCODE TheVarargNDirectStub(BOOL hasRetBuffArg);



// workaround: These classification bits need cleanup bad: for now, this gets around
// IJW setting both mdUnmanagedExport & mdPinvokeImpl on expored methods.
#define IsReallyMdPinvokeImpl(x) ( ((x) & mdPinvokeImpl) && !((x) & mdUnmanagedExport) )

//
// The MethodNameHash is a temporary loader structure which may be allocated if there are a large number of
// methods in a class, to quickly get from a method name to a MethodDesc (potentially a chain of MethodDescs).
//

#define METH_NAME_CACHE_SIZE        5
#define MAX_MISSES                  3

// --------------------------------------------------------------------------------------------
// For generic instantiations the FieldDescs stored for instance
// fields are approximate, not exact, i.e. they are representatives owned by
// canonical instantiation and they do not carry exact type information.
// This will not include EnC related fields. (See EncApproxFieldDescIterator for that)
class ApproxFieldDescIterator
{
private:
    int m_iteratorType;
    PTR_FieldDesc m_pFieldDescList;
    int m_currField;
    int m_totalFields;

  public:
    enum IteratorType {
       INSTANCE_FIELDS = 0x1,
       STATIC_FIELDS   = 0x2,
       ALL_FIELDS      = (INSTANCE_FIELDS | STATIC_FIELDS)
    };
    ApproxFieldDescIterator();
    ApproxFieldDescIterator(MethodTable *pMT, int iteratorType)
    {
        SUPPORTS_DAC;
        Init(pMT, iteratorType);
    }
    void Init(MethodTable *pMT, int iteratorType);
    PTR_FieldDesc Next();

    int GetIteratorType() {
        LIMITED_METHOD_CONTRACT;
        SUPPORTS_DAC;
        return m_iteratorType;
    }

    int Count() {
        LIMITED_METHOD_CONTRACT;
        return m_totalFields;
    }
    int CountRemaining() {
        LIMITED_METHOD_CONTRACT;
        SUPPORTS_DAC;
        return m_totalFields - m_currField - 1;
    }
    int GetValueClassCacheIndex()
    {
        LIMITED_METHOD_CONTRACT;
        return m_currField;
    }
};

//
// DeepFieldDescIterator iterates over the entire
// set of fields available to a class, inherited or
// introduced.
//

class DeepFieldDescIterator
{
private:
    ApproxFieldDescIterator m_fieldIter;
    int m_numClasses;
    int m_curClass;
    MethodTable* m_classes[16];
    int m_deepTotalFields;
    bool m_lastNextFromParentClass;

    bool NextClass();

public:
    DeepFieldDescIterator()
    {
        LIMITED_METHOD_CONTRACT;

        m_numClasses = 0;
        m_curClass = 0;
        m_deepTotalFields = 0;
        m_lastNextFromParentClass = false;
    }
    DeepFieldDescIterator(MethodTable* pMT, int iteratorType,
                          bool includeParents = true)
    {
        WRAPPER_NO_CONTRACT;

        Init(pMT, iteratorType, includeParents);
    }
    void Init(MethodTable* pMT, int iteratorType,
              bool includeParents = true);

    FieldDesc* Next();

    bool Skip(int numSkip);

    int Count()
    {
        LIMITED_METHOD_CONTRACT;
        return m_deepTotalFields;
    }
    bool IsFieldFromParentClass()
    {
        LIMITED_METHOD_CONTRACT;
        return m_lastNextFromParentClass;
    }
};

#endif // !CLASS_H<|MERGE_RESOLUTION|>--- conflicted
+++ resolved
@@ -1799,11 +1799,8 @@
 {
     static constexpr size_t InternalCorElementType = offsetof(EEClass, m_NormType);
     static constexpr size_t MethodTable = offsetof(EEClass, m_pMethodTable);
-<<<<<<< HEAD
+    static constexpr size_t FieldDescList = offsetof(EEClass, m_pFieldDescList);
     static constexpr size_t MethodDescChunk = offsetof(EEClass, m_pChunks);
-=======
-    static constexpr size_t FieldDescList = offsetof(EEClass, m_pFieldDescList);
->>>>>>> 9da102bd
     static constexpr size_t NumMethods = offsetof(EEClass, m_NumMethods);
     static constexpr size_t CorTypeAttr = offsetof(EEClass, m_dwAttrClass);
     static constexpr size_t NumInstanceFields = offsetof(EEClass, m_NumInstanceFields);
