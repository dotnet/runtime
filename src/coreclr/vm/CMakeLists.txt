--- conflicted
+++ resolved
@@ -50,11 +50,7 @@
     bundle.cpp
     castcache.cpp
     callcounting.cpp
-<<<<<<< HEAD
-    cdacmetadata.cpp
-=======
     cdacplatformmetadata.cpp
->>>>>>> 9dedc961
     ceeload.cpp
     class.cpp
     classhash.cpp
