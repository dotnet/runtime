--- conflicted
+++ resolved
@@ -763,11 +763,7 @@
 
     // Because the segment/region are added to the heap before they are reported to the profiler,
     // it is possible that the region is added to the heap, a racing GenerationTable refresh happened,
-<<<<<<< HEAD
-    // that refresh would contain the new region, and then it get reported again here. 
-=======
     // that refresh would contain the new region, and then it get reported again here.
->>>>>>> eb51b02b
     // This check will make sure we never add duplicated record to the table.
     for (ULONG i = 0; i < count; i++)
     {
@@ -893,22 +889,14 @@
 {
     // fill in the values by calling back into the gc, which will report
     // the ranges by calling GenWalkFunc for each one
-<<<<<<< HEAD
-    CrstHolder holder(&mutex);    
-=======
     CrstHolder holder(&mutex);
->>>>>>> eb51b02b
     IGCHeap *hp = GCHeapUtilities::GetGCHeap();
     this->count = 0;
     hp->DiagDescrGenerations(GenWalkFunc, this);
 }
 
 // This is the table of generation bounds updated by the gc
-<<<<<<< HEAD
-// and read by the profiler. 
-=======
 // and read by the profiler.
->>>>>>> eb51b02b
 static GenerationTable *s_currentGenerationTable;
 
 // This is just so we can assert there's a single writer
@@ -956,11 +944,7 @@
         {
             RETURN;
         }
-<<<<<<< HEAD
-        s_currentGenerationTable->Refresh();        
-=======
         s_currentGenerationTable->Refresh();
->>>>>>> eb51b02b
     }
 #endif // PROFILING_SUPPORTED
     RETURN;
@@ -9021,8 +9005,7 @@
                                        "**PROF: GetObjectGeneration 0x%p.\n",
                                        objectId));
 
-<<<<<<< HEAD
-    
+
     _ASSERTE((GetThreadNULLOk() == NULL) || (GetThreadNULLOk()->PreemptiveGCDisabled()));
 
     IGCHeap *hp = GCHeapUtilities::GetGCHeap();
@@ -9035,21 +9018,6 @@
     UINT_PTR rangeLength = pAllocated - pStart;
     UINT_PTR rangeLengthReserved = pReserved - pStart;
 
-=======
-
-    _ASSERTE((GetThreadNULLOk() == NULL) || (GetThreadNULLOk()->PreemptiveGCDisabled()));
-
-    IGCHeap *hp = GCHeapUtilities::GetGCHeap();
-
-    uint8_t* pStart;
-    uint8_t* pAllocated;
-    uint8_t* pReserved;
-    unsigned int generation = hp->GetGenerationWithRange((Object*)objectId, &pStart, &pAllocated, &pReserved);
-
-    UINT_PTR rangeLength = pAllocated - pStart;
-    UINT_PTR rangeLengthReserved = pReserved - pStart;
-
->>>>>>> eb51b02b
     range->generation = (COR_PRF_GC_GENERATION)generation;
     range->rangeStart = (ObjectID)pStart;
     range->rangeLength = rangeLength;
