// Licensed to the .NET Foundation under one or more agreements.
// The .NET Foundation licenses this file to you under the MIT license.

#include "common.h"

#include "callconvbuilder.hpp"
#include "comdelegate.h"
#include "../md/compiler/custattr.h"
#include "customattribute.h"
#include "siginfo.hpp"

// According to ECMA-335, type name strings are UTF-8. Since we are
// looking for type names that are equivalent in ASCII and UTF-8,
// using a const char constant is acceptable.
#define MAKE_FULLY_QUALIFIED_CALLCONV_TYPE_NAME(callConvTypeName) CMOD_CALLCONV_NAMESPACE "." callConvTypeName

namespace
{
    // Function to compute if a Type name string matches another
    bool BeginsWithTypeName(size_t strLen, const char* str, size_t typeNameLen, const char* typeName)
    {
        WRAPPER_NO_CONTRACT;

        // If the string is less than the type name it can't.
        if (strLen < typeNameLen)
            return false;

        // The string is not less than the type name so check for a match.
        if (0 != strncmp(str, typeName, typeNameLen))
            return false;

        // If the type is being used in the assembly it is defined, we can match
        // the type name precisely. This is most common when SPCL uses an attribute.
        if (strLen == typeNameLen)
            return true;

        // The string length is more than the type name, so we also check for
        // the trailing ',' delimiter. This happens when a type name is in Fully Qualified
        // form outside its declaring assembly - most common scenario.
        return str[typeNameLen] == ',';
    }

    // Function to compute if a char string is equal to another char string.
    bool Equals(size_t s1Len, const char* s1, size_t s2Len, const char* s2)
    {
        return (s1Len == s2Len) && (0 == strncmp(s1, s2, s2Len));
    }

    // All base calling conventions and modifiers should be defined below.
    // The declaration macros will then be used to construct static data to
    // be read when parsing strings from metadata.
#define DECLARE_BASE_CALL_CONVS                             \
    BASE_CALL_CONV(CMOD_CALLCONV_NAME_CDECL, C)             \
    BASE_CALL_CONV(CMOD_CALLCONV_NAME_STDCALL, Stdcall)     \
    BASE_CALL_CONV(CMOD_CALLCONV_NAME_THISCALL, Thiscall)   \
    BASE_CALL_CONV(CMOD_CALLCONV_NAME_FASTCALL, Fastcall)   \
    BASE_CALL_CONV(CMOD_CALLCONV_NAME_SWIFT, Swift)

#define DECLARE_MOD_CALL_CONVS \
    CALL_CONV_MODIFIER(CMOD_CALLCONV_NAME_SUPPRESSGCTRANSITION, CALL_CONV_MOD_SUPPRESSGCTRANSITION) \
    CALL_CONV_MODIFIER(CMOD_CALLCONV_NAME_MEMBERFUNCTION, CALL_CONV_MOD_MEMBERFUNCTION)

    template<typename FLAGTYPE>
    struct TypeWithFlag
    {
        const char* Name;
        const size_t NameLength;
        const FLAGTYPE Flag;
        bool (* const Matches)(size_t s1Len, const char* s1, size_t s2Len, const char* s2);
    };

    const TypeWithFlag<CorInfoCallConvExtension> FullyQualifiedTypeBaseCallConvs[] =
    {
#define BASE_CALL_CONV(name, flag) { \
        MAKE_FULLY_QUALIFIED_CALLCONV_TYPE_NAME(name), \
        STRING_LENGTH(MAKE_FULLY_QUALIFIED_CALLCONV_TYPE_NAME(name)), \
        CorInfoCallConvExtension::flag, \
        BeginsWithTypeName },

        DECLARE_BASE_CALL_CONVS

#undef BASE_CALL_CONV
    };

    const TypeWithFlag<CorInfoCallConvExtension> TypeBaseCallConvs[] =
    {
#define BASE_CALL_CONV(name, flag) { \
        name, \
        STRING_LENGTH(name), \
        CorInfoCallConvExtension::flag, \
        Equals },

        DECLARE_BASE_CALL_CONVS

#undef BASE_CALL_CONV
    };

    const TypeWithFlag<CallConvBuilder::CallConvModifiers> FullyQualifiedTypeModCallConvs[] =
    {
#define CALL_CONV_MODIFIER(name, flag) { \
        MAKE_FULLY_QUALIFIED_CALLCONV_TYPE_NAME(name), \
        STRING_LENGTH(MAKE_FULLY_QUALIFIED_CALLCONV_TYPE_NAME(name)), \
        CallConvBuilder::flag, \
        BeginsWithTypeName },

        DECLARE_MOD_CALL_CONVS

#undef CALL_CONV_MODIFIER
    };

    const TypeWithFlag<CallConvBuilder::CallConvModifiers> TypeModCallConvs[] =
    {
#define CALL_CONV_MODIFIER(name, flag) { \
        name, \
        STRING_LENGTH(name), \
        CallConvBuilder::flag, \
        Equals },

        DECLARE_MOD_CALL_CONVS

#undef CALL_CONV_MODIFIER
    };

#undef DECLARE_CALL_CONVS

    template<size_t BASECOUNT, size_t MODCOUNT>
    bool ProcessName(
        _Inout_ CallConvBuilder::State& state,
        _In_ size_t typeLength,
        _In_z_ LPCSTR typeName,
        _In_ const TypeWithFlag<CorInfoCallConvExtension> (&baseTypes)[BASECOUNT],
        _In_ const TypeWithFlag<CallConvBuilder::CallConvModifiers> (&modTypes)[MODCOUNT])
    {
        LIMITED_METHOD_CONTRACT;

        // Check if the type is a base calling convention.
        for (size_t i = 0; i < BASECOUNT; ++i)
        {
            const TypeWithFlag<CorInfoCallConvExtension>& entry = baseTypes[i];
            if (!entry.Matches(typeLength, typeName, entry.NameLength, entry.Name))
                continue;

            // If the base calling convention is already set, then we are observing an error.
            if (state.CallConvBase != CallConvBuilder::UnsetValue)
                return false;

            state.CallConvBase = entry.Flag;
            return true;
        }

        // Check if the type is a modifier calling convention.
        for (size_t i = 0; i < MODCOUNT; ++i)
        {
            const TypeWithFlag<CallConvBuilder::CallConvModifiers>& entry = modTypes[i];
            if (!entry.Matches(typeLength, typeName, entry.NameLength, entry.Name))
                continue;

            // Combine the current modifier with the existing ones.
            state.CallConvModifiers = (CallConvBuilder::CallConvModifiers)(state.CallConvModifiers | entry.Flag);
            return true;
        }

        // Unknown type. This is okay since we should be resiliant against new types that
        // we don't know anything about.
        return true;
    }

    CorInfoCallConvExtension GetMemberFunctionUnmanagedCallingConventionVariant(CorInfoCallConvExtension baseCallConv)
    {
        switch (baseCallConv)
        {
        case CorInfoCallConvExtension::C:
            return CorInfoCallConvExtension::CMemberFunction;
        case CorInfoCallConvExtension::Stdcall:
            return CorInfoCallConvExtension::StdcallMemberFunction;
        case CorInfoCallConvExtension::Fastcall:
            return CorInfoCallConvExtension::FastcallMemberFunction;
        case CorInfoCallConvExtension::Thiscall:
            return CorInfoCallConvExtension::Thiscall;
        case CorInfoCallConvExtension::Swift:
            return CorInfoCallConvExtension::Swift;
        default:
            _ASSERTE("Calling convention is not an unmanaged base calling convention.");
            return baseCallConv;
        }
    }
}

const CorInfoCallConvExtension CallConvBuilder::UnsetValue = CorInfoCallConvExtension::Managed;

CallConvBuilder::CallConvBuilder()
    : _state{ UnsetValue , CALL_CONV_MOD_NONE }
{
    LIMITED_METHOD_CONTRACT;
}

bool CallConvBuilder::AddFullyQualifiedTypeName(
    _In_ size_t typeLength,
    _In_z_ LPCSTR typeName)
{
    CONTRACTL
    {
        STANDARD_VM_CHECK;
        PRECONDITION(typeName != NULL);
    }
    CONTRACTL_END;

    return ProcessName(
        _state,
        typeLength,
        typeName,
        FullyQualifiedTypeBaseCallConvs,
        FullyQualifiedTypeModCallConvs);
}

bool CallConvBuilder::AddTypeName(
    _In_ size_t typeLength,
    _In_z_ LPCSTR typeName)
{
    CONTRACTL
    {
        STANDARD_VM_CHECK;
        PRECONDITION(typeName != NULL);
    }
    CONTRACTL_END;

    return ProcessName(
        _state,
        typeLength,
        typeName,
        TypeBaseCallConvs,
        TypeModCallConvs);
}

CorInfoCallConvExtension CallConvBuilder::GetCurrentCallConv() const
{
    LIMITED_METHOD_CONTRACT;

    if (IsCurrentCallConvModSet(CallConvBuilder::CALL_CONV_MOD_MEMBERFUNCTION))
    {
        CorInfoCallConvExtension baseMaybe = _state.CallConvBase;
        if (baseMaybe == CallConvBuilder::UnsetValue)
        {
            // In this case, the only specified calling convention is CallConvMemberFunction.
            // When the Member function modifier is defined with no base type, we assume
            // the default unmanaged calling convention.
            baseMaybe = CallConv::GetDefaultUnmanagedCallingConvention();
        }

        return GetMemberFunctionUnmanagedCallingConventionVariant(baseMaybe);
    }

    return _state.CallConvBase;
}

bool CallConvBuilder::IsCurrentCallConvModSet(_In_ CallConvModifiers mod) const
{
    LIMITED_METHOD_CONTRACT;
    return (mod & _state.CallConvModifiers) != CALL_CONV_MOD_NONE;
}

namespace
{
    HRESULT GetNameOfTypeRefOrDef(
        _In_ const Module *pModule,
        _In_ mdToken token,
        _Out_ LPCSTR *namespaceOut,
        _Out_ LPCSTR *nameOut)
    {
        STANDARD_VM_CONTRACT;

        IMDInternalImport *pInternalImport = pModule->GetMDImport();
        if (TypeFromToken(token) == mdtTypeDef)
        {
            HRESULT hr = pInternalImport->GetNameOfTypeDef(token, nameOut, namespaceOut);
            if (FAILED(hr))
                return hr;
        }
        else if (TypeFromToken(token) == mdtTypeRef)
        {
            HRESULT hr = pInternalImport->GetNameOfTypeRef(token, namespaceOut, nameOut);
            if (FAILED(hr))
                return hr;
        }
        else
        {
            return E_INVALIDARG;
        }

        return S_OK;
    }

    HRESULT GetNameOfTypeRefOrDef(
        _In_ DynamicResolver *pResolver,
        _In_ mdToken token,
        _Out_ LPCSTR *namespaceOut,
        _Out_ LPCSTR *nameOut)
    {
        STANDARD_VM_CONTRACT;

        ResolvedToken resolved{};
        pResolver->ResolveToken(token, &resolved);

        _ASSERTE(!resolved.TypeHandle.IsNull());

        *nameOut = resolved.TypeHandle.GetMethodTable()->GetFullyQualifiedNameInfo(namespaceOut);

        return S_OK;
    }

    HRESULT GetNameOfTypeRefOrDef(
        _In_ CORINFO_MODULE_HANDLE pModule,
        _In_ mdToken token,
        _Out_ LPCSTR *namespaceOut,
        _Out_ LPCSTR *nameOut)
    {
        STANDARD_VM_CONTRACT;

        if (IsDynamicScope(pModule))
        {
            return GetNameOfTypeRefOrDef(GetDynamicResolver(pModule), token, namespaceOut, nameOut);
        }
        else
        {
            return GetNameOfTypeRefOrDef(GetModule(pModule), token, namespaceOut, nameOut);
        }
    }
}

HRESULT CallConv::TryGetUnmanagedCallingConventionFromModOpt(
    _In_ CORINFO_MODULE_HANDLE pModule,
    _In_ PCCOR_SIGNATURE pSig,
    _In_ ULONG cSig,
    _Inout_ CallConvBuilder* builder,
    _Out_ UINT* errorResID)
{
    CONTRACTL
    {
        STANDARD_VM_CHECK;
        PRECONDITION(builder != NULL);
        PRECONDITION(errorResID != NULL);
    }
    CONTRACTL_END

    HRESULT hr;

    // Instantiations aren't relevant here
    SigPointer sigPtr(pSig, cSig);
    uint32_t sigCallConv = 0;
    IfFailRet(sigPtr.GetCallingConvInfo(&sigCallConv)); // call conv
    if (sigCallConv & IMAGE_CEE_CS_CALLCONV_GENERIC)
    {
        IfFailRet(sigPtr.GetData(NULL)); // type param count
    }
    IfFailRet(sigPtr.GetData(NULL)); // arg count

    PCCOR_SIGNATURE pWalk = sigPtr.GetPtr();
    _ASSERTE(pWalk <= pSig + cSig);

    CallConvBuilder& callConvBuilder = *builder;
    while ((pWalk < (pSig + cSig)) && ((*pWalk == ELEMENT_TYPE_CMOD_OPT) || (*pWalk == ELEMENT_TYPE_CMOD_REQD)))
    {
        BOOL fIsOptional = (*pWalk == ELEMENT_TYPE_CMOD_OPT);

        pWalk++;
        if (pWalk + CorSigUncompressedDataSize(pWalk) > pSig + cSig)
        {
            *errorResID = BFA_BAD_SIGNATURE;
            return COR_E_BADIMAGEFORMAT; // Bad formatting
        }

        mdToken tk;
        pWalk += CorSigUncompressToken(pWalk, &tk);

        if (!fIsOptional)
            continue;

        LPCSTR typeNamespace;
        LPCSTR typeName;

        // Check for CallConv types specified in modopt
        if (FAILED(GetNameOfTypeRefOrDef(pModule, tk, &typeNamespace, &typeName)))
            continue;

        if (::strcmp(typeNamespace, CMOD_CALLCONV_NAMESPACE) != 0)
            continue;

        if (!callConvBuilder.AddTypeName(::strlen(typeName), typeName))
        {
            // Error if there are multiple recognized base calling conventions
            *errorResID = IDS_EE_MULTIPLE_CALLCONV_UNSUPPORTED;
            return COR_E_INVALIDPROGRAM;
        }
    }

    return  S_OK;
}

namespace
{
    bool TryGetCallingConventionFromTypeArray(_In_ CaValue* arrayOfTypes, _Inout_ CallConvBuilder* builder)
    {
        CONTRACTL
        {
            STANDARD_VM_CHECK;
            PRECONDITION(arrayOfTypes != NULL);
            PRECONDITION(builder != NULL);
        }
        CONTRACTL_END

        for (ULONG i = 0; i < arrayOfTypes->arr.length; i++)
        {
            CaValue& typeNameValue = arrayOfTypes->arr[i];
            if (!builder->AddFullyQualifiedTypeName(typeNameValue.str.cbStr, typeNameValue.str.pStr))
            {
                // We found a second base calling convention.
                return false;
            }
        }

        return true;
    }
}

HRESULT CallConv::TryGetCallingConventionFromUnmanagedCallConv(
    _In_ MethodDesc* pMD,
    _Inout_ CallConvBuilder* builder,
    _Out_opt_ UINT* errorResID)
{
    CONTRACTL
    {
        STANDARD_VM_CHECK;
        PRECONDITION(pMD != NULL);
        PRECONDITION(builder != NULL);
    }
    CONTRACTL_END;

    BYTE *pData = NULL;
    LONG cData = 0;

    // System.Runtime.InteropServices.UnmanagedCallConvAttribute
    HRESULT hr = pMD->GetCustomAttribute(WellKnownAttribute::UnmanagedCallConv, (const VOID **)(&pData), (ULONG *)&cData);
    if (hr != S_OK) // GetCustomAttribute returns S_FALSE if the method does not have the attribute
        return hr;

    _ASSERTE(cData > 0);
    CustomAttributeParser ca(pData, cData);

    // CallConvs named argument
    CaTypeCtor callConvsType(SERIALIZATION_TYPE_SZARRAY, SERIALIZATION_TYPE_TYPE, SERIALIZATION_TYPE_UNDEFINED, NULL, 0);
    CaNamedArg callConvsArg;
    callConvsArg.Init("CallConvs", SERIALIZATION_TYPE_SZARRAY, callConvsType);

    InlineFactory<SArray<CaValue>, 4> caValueArrayFactory;
<<<<<<< HEAD
    Assembly* assembly = pMD->GetLoaderModule()->GetAssembly();
    IfFailThrow(Attribute::ParseArgumentValues(
=======
    DomainAssembly* domainAssembly = pMD->GetLoaderModule()->GetDomainAssembly();
    IfFailThrow(CustomAttribute::ParseArgumentValues(
>>>>>>> 9882188f
        pData,
        cData,
        &caValueArrayFactory,
        NULL,
        0,
        &callConvsArg,
        1,
        assembly ));

    // Value isn't defined
    if (callConvsArg.val.type.tag == SERIALIZATION_TYPE_UNDEFINED)
        return S_FALSE;

    if (!TryGetCallingConventionFromTypeArray(&callConvsArg.val, builder))
    {
        if (errorResID != NULL)
            *errorResID = IDS_EE_MULTIPLE_CALLCONV_UNSUPPORTED;

        return COR_E_INVALIDPROGRAM;
    }

    return S_OK;
}

bool CallConv::TryGetCallingConventionFromUnmanagedCallersOnly(_In_ MethodDesc* pMD, _Out_ CorInfoCallConvExtension* pCallConv)
{
    STANDARD_VM_CONTRACT;

    _ASSERTE(pMD != NULL && pMD->HasUnmanagedCallersOnlyAttribute());

    // Validate usage
    COMDelegate::ThrowIfInvalidUnmanagedCallersOnlyUsage(pMD);

    BYTE* pData = NULL;
    LONG cData = 0;

    bool nativeCallableInternalData = false;
    HRESULT hr = pMD->GetCustomAttribute(WellKnownAttribute::UnmanagedCallersOnly, (const VOID **)(&pData), (ULONG *)&cData);
    if (hr == S_FALSE)
    {
        hr = pMD->GetCustomAttribute(WellKnownAttribute::NativeCallableInternal, (const VOID **)(&pData), (ULONG *)&cData);
        nativeCallableInternalData = SUCCEEDED(hr);
    }

    IfFailThrow(hr);

    _ASSERTE(cData > 0);

    CustomAttributeParser ca(pData, cData);

    // UnmanagedCallersOnly and NativeCallableInternal each
    // have optional named arguments.
    CaNamedArg namedArgs[2];

    // For the UnmanagedCallersOnly scenario.
    CaType caCallConvs;

    // Define attribute specific optional named properties
    if (nativeCallableInternalData)
    {
        namedArgs[0].InitI4FieldEnum("CallingConvention", "System.Runtime.InteropServices.CallingConvention", (ULONG)(CorPinvokeMap)0);
    }
    else
    {
        caCallConvs.Init(SERIALIZATION_TYPE_SZARRAY, SERIALIZATION_TYPE_TYPE, SERIALIZATION_TYPE_UNDEFINED, NULL, 0);
        namedArgs[0].Init("CallConvs", SERIALIZATION_TYPE_SZARRAY, caCallConvs);
    }

    // Define common optional named properties
    CaTypeCtor caEntryPoint(SERIALIZATION_TYPE_STRING);
    namedArgs[1].Init("EntryPoint", SERIALIZATION_TYPE_STRING, caEntryPoint);

    InlineFactory<SArray<CaValue>, 4> caValueArrayFactory;
<<<<<<< HEAD
    Assembly* assembly = pMD->GetLoaderModule()->GetAssembly();
    IfFailThrow(Attribute::ParseArgumentValues(
=======
    DomainAssembly* domainAssembly = pMD->GetLoaderModule()->GetDomainAssembly();
    IfFailThrow(CustomAttribute::ParseArgumentValues(
>>>>>>> 9882188f
        pData,
        cData,
        &caValueArrayFactory,
        NULL,
        0,
        namedArgs,
        ARRAY_SIZE(namedArgs),
        assembly));

    // If the value isn't defined, then return without setting anything.
    if (namedArgs[0].val.type.tag == SERIALIZATION_TYPE_UNDEFINED)
        return false;

    CorInfoCallConvExtension callConvLocal;
    if (nativeCallableInternalData)
    {
        callConvLocal = (CorInfoCallConvExtension)(namedArgs[0].val.u4 << 8);
    }
    else
    {
        CallConvBuilder builder;
        if (!TryGetCallingConventionFromTypeArray(&namedArgs[0].val, &builder))
        {
            // We found a second base calling convention.
            return false;
        }

        callConvLocal = builder.GetCurrentCallConv();
        if (callConvLocal == CallConvBuilder::UnsetValue)
        {
            callConvLocal = CallConv::GetDefaultUnmanagedCallingConvention();
        }
    }

    *pCallConv = callConvLocal;
    return true;
}
<|MERGE_RESOLUTION|>--- conflicted
+++ resolved
@@ -452,13 +452,8 @@
     callConvsArg.Init("CallConvs", SERIALIZATION_TYPE_SZARRAY, callConvsType);
 
     InlineFactory<SArray<CaValue>, 4> caValueArrayFactory;
-<<<<<<< HEAD
     Assembly* assembly = pMD->GetLoaderModule()->GetAssembly();
-    IfFailThrow(Attribute::ParseArgumentValues(
-=======
-    DomainAssembly* domainAssembly = pMD->GetLoaderModule()->GetDomainAssembly();
     IfFailThrow(CustomAttribute::ParseArgumentValues(
->>>>>>> 9882188f
         pData,
         cData,
         &caValueArrayFactory,
@@ -532,13 +527,8 @@
     namedArgs[1].Init("EntryPoint", SERIALIZATION_TYPE_STRING, caEntryPoint);
 
     InlineFactory<SArray<CaValue>, 4> caValueArrayFactory;
-<<<<<<< HEAD
     Assembly* assembly = pMD->GetLoaderModule()->GetAssembly();
-    IfFailThrow(Attribute::ParseArgumentValues(
-=======
-    DomainAssembly* domainAssembly = pMD->GetLoaderModule()->GetDomainAssembly();
     IfFailThrow(CustomAttribute::ParseArgumentValues(
->>>>>>> 9882188f
         pData,
         cData,
         &caValueArrayFactory,
