--- conflicted
+++ resolved
@@ -4277,26 +4277,10 @@
 
             StackSArray<ULONGLONG> rgTypeParameters;
             DWORD cParams = inst.GetNumArgs();
-<<<<<<< HEAD
             for (COUNT_T i = 0; i < cParams; i++)
             {
                 rgTypeParameters.Append((ULONGLONG)inst[i].AsPtr());
             }
-=======
-
-            BOOL fSucceeded = FALSE;
-            EX_TRY
-            {
-                for (COUNT_T i = 0; i < cParams; i++)
-                {
-                    rgTypeParameters.Append((ULONGLONG)inst[i].AsPtr());
-                }
-                fSucceeded = TRUE;
-            }
-            EX_SWALLOW_NONTERMINAL
-            if (!fSucceeded)
-                goto done;
->>>>>>> 39a31f08
 
             // Log any referenced parameter types
             for (COUNT_T i=0; i < cParams; i++)
