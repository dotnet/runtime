--- conflicted
+++ resolved
@@ -6874,13 +6874,7 @@
 //      dwEventOptions - Options that tells us, in the rundown case, whether we're
 //                       supposed to fire the start or end rundown events.
 //
-<<<<<<< HEAD
-VOID ETW::MethodLog::SendMethodILToNativeMapEvent(MethodDesc * pMethodDesc, DWORD dwEventOptions, PCODE pNativeCodeStartAddress, ReJITID ilCodeId)
-=======
-
-// static
 VOID ETW::MethodLog::SendMethodILToNativeMapEvent(MethodDesc * pMethodDesc, DWORD dwEventOptions, PCODE pNativeCodeStartAddress, DWORD nativeCodeId, ReJITID ilCodeId)
->>>>>>> 7331be59
 {
     CONTRACTL
     {
