--- conflicted
+++ resolved
@@ -5435,18 +5435,9 @@
                 typeLogger.FireBulkTypeEvent();
             }
 
-<<<<<<< HEAD
-            if (numMethods != 0)
-            {
-                for (uint32_t iMethod = 0; iMethod < numMethods; iMethod++)
-                {
-                    ETW::MethodLog::SendMethodDetailsEvent(pMethods[iMethod]);
-                }
-=======
             for (uint32_t iMethod = 0; iMethod < numMethods; iMethod++)
             {
                 ETW::MethodLog::SendMethodDetailsEvent(pMethods[iMethod]);
->>>>>>> baf36620
             }
 
             ULONG ulMethodToken=0;
