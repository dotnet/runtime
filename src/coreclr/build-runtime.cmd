--- conflicted
+++ resolved
@@ -73,12 +73,8 @@
 set __CrossOS=0
 set __PgoOptDataPath=
 set __CMakeArgs=
-<<<<<<< HEAD
-set __Ninja=0
+set __Ninja=1
 set __RequestedBuildComponents=
-=======
-set __Ninja=1
->>>>>>> 8c2158f9
 
 @REM CMD has a nasty habit of eating "=" on the argument list, so passing:
 @REM    -priority=1
