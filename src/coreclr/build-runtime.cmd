--- conflicted
+++ resolved
@@ -219,25 +219,20 @@
 if "%__Ninja%"=="0" (set "__IntermediatesDir=%__IntermediatesDir%\ide")
 set "__PackagesBinDir=%__BinDir%\.nuget"
 
-<<<<<<< HEAD
-if "%__ExplicitHostArch%" == "1" (
-    set __BinDir=%__BinDir%\%__HostArch%
-    set __IntermediatesDir=%__IntermediatesDir%\%__HostArch%
-)
-
-if NOT "%__SubDir%"=="" (
-    set __BinDir=%__BinDir%\%__SubDir%
-    set __IntermediatesDir=%__IntermediatesDir%\%__SubDir%
-)
-=======
 REM We don't want to have the host-arch in the output path for our cross-os component builds,
 REM as they dont support different host architectures for a given target architecture\
 REM (there's only one valid host per target architecture)
 if /i NOT "%__TargetOS%"=="windows" set __ExplicitHostArch=0
 
-if "%__ExplicitHostArch%" == "1" set __BinDir=%__BinDir%\%__HostArch%
-if "%__ExplicitHostArch%" == "1" set __IntermediatesDir=%__IntermediatesDir%\%__HostArch%
->>>>>>> 9946108a
+if "%__ExplicitHostArch%" == "1" (
+    set __BinDir=%__BinDir%\%__HostArch%
+    set __IntermediatesDir=%__IntermediatesDir%\%__HostArch%
+)
+
+if NOT "%__SubDir%"=="" (
+    set __BinDir=%__BinDir%\%__SubDir%
+    set __IntermediatesDir=%__IntermediatesDir%\%__SubDir%
+)
 
 REM Generate path to be set for CMAKE_INSTALL_PREFIX to contain forward slash
 set "__CMakeBinDir=%__BinDir%"
