@if not defined _echo @echo off
setlocal EnableDelayedExpansion EnableExtensions

:: Define a prefix for most output progress messages that come from this script. That makes
:: it easier to see where these are coming from. Note that there is a trailing space here.
set "__MsgPrefix=BUILD: "

echo %__MsgPrefix%Starting Build at %TIME%

set __ThisScriptFull="%~f0"

:: Note that the msbuild project files (specifically, dir.proj) will use the following variables, if set:
::      __TargetArch        -- default: x64
::      __BuildType         -- default: Debug
::      __TargetOS          -- default: windows
::      __ProjectDir        -- default: directory of the dir.props file
::      __RepoRootDir       -- default: directory two levels above the dir.props file
::      __RootBinDir        -- default: %__RepoRootDir%\artifacts\
::      __BinDir            -- default: %__RootBinDir%\obj\coreclr\%__TargetOS%.%__TargetArch.%__BuildType%\
::      __IntermediatesDir
::      __PackagesBinDir    -- default: %__BinDir%\.nuget
::
:: Thus, these variables are not simply internal to this script!

:: Set the default arguments for build
set __TargetArch=x64
set __BuildType=Debug
set __TargetOS=windows

:: Set the various build properties here so that CMake and MSBuild can pick them up
set "__ProjectDir=%~dp0"
:: remove trailing slash
if %__ProjectDir:~-1%==\ set "__ProjectDir=%__ProjectDir:~0,-1%"
set "__RepoRootDir=%__ProjectDir%\..\.."
:: normalize
for %%i in ("%__RepoRootDir%") do set "__RepoRootDir=%%~fi"

set "__ProjectFilesDir=%__ProjectDir%"
set "__RootBinDir=%__RepoRootDir%\artifacts"

set __BuildAll=

set __TargetArchX64=0
set __TargetArchX86=0
set __TargetArchArm=0
set __TargetArchArm64=0
set __TargetArchLoongArch64=0
set __TargetArchRiscV64=0

set __BuildTypeDebug=0
set __BuildTypeChecked=0
set __BuildTypeRelease=0

set __PgoInstrument=0
set __PgoOptimize=0
set __EnforcePgo=0
set __ConsoleLoggingParameters=/clp:ForceNoAlign;Summary

REM __PassThroughArgs is a set of things that will be passed through to nested calls to build.cmd
REM when using "all".
set __PassThroughArgs=

REM __UnprocessedBuildArgs are args that we pass to msbuild (e.g. /p:OfficialBuildId=value)
set "__remainingArgs=%*"
set __UnprocessedBuildArgs=

set __BuildNative=1
set __RestoreOptData=1
set __HostOS=
set __HostArch=
set __PgoOptDataPath=
set __CMakeArgs=
set __Ninja=1
set __RequestedBuildComponents=
set __OutputRid=
set __SubDir=
set __ShouldEmitCmakeTarget=0

:Arg_Loop
if "%1" == "" goto ArgsDone
set "__remainingArgs=!__remainingArgs:*%1=!"

if /i "%1" == "/?"     goto Usage
if /i "%1" == "-?"     goto Usage
if /i "%1" == "/h"     goto Usage
if /i "%1" == "-h"     goto Usage
if /i "%1" == "/help"  goto Usage
if /i "%1" == "-help"  goto Usage
if /i "%1" == "--help" goto Usage

if /i "%1" == "-all"                 (set __BuildAll=1&shift&goto Arg_Loop)
if /i "%1" == "-x64"                 (set __TargetArchX64=1&shift&goto Arg_Loop)
if /i "%1" == "-x86"                 (set __TargetArchX86=1&shift&goto Arg_Loop)
if /i "%1" == "-arm"                 (set __TargetArchArm=1&shift&goto Arg_Loop)
if /i "%1" == "-arm64"               (set __TargetArchArm64=1&shift&goto Arg_Loop)
if /i "%1" == "-loongarch64"         (set __TargetArchLoongArch64=1&shift&goto Arg_Loop)
if /i "%1" == "-riscv64"             (set __TargetArchRiscV64=1&shift&goto Arg_Loop)

if /i "%1" == "-debug"               (set __BuildTypeDebug=1&shift&goto Arg_Loop)
if /i "%1" == "-checked"             (set __BuildTypeChecked=1&shift&goto Arg_Loop)
if /i "%1" == "-release"             (set __BuildTypeRelease=1&shift&goto Arg_Loop)

if /i "%1" == "-ci"                  (set __ArcadeScriptArgs="-ci"&set __ErrMsgPrefix=##vso[task.logissue type=error]&shift&goto Arg_Loop)

REM TODO these are deprecated remove them eventually
REM don't add more, use the - syntax instead
if /i "%1" == "all"                 (set __BuildAll=1&shift&goto Arg_Loop)
if /i "%1" == "x64"                 (set __TargetArchX64=1&shift&goto Arg_Loop)
if /i "%1" == "x86"                 (set __TargetArchX86=1&shift&goto Arg_Loop)
if /i "%1" == "arm"                 (set __TargetArchArm=1&shift&goto Arg_Loop)
if /i "%1" == "arm64"               (set __TargetArchArm64=1&shift&goto Arg_Loop)
if /i "%1" == "loongarch64"         (set __TargetArchLoongArch64=1&shift&goto Arg_Loop)
if /i "%1" == "riscv64"             (set __TargetArchRiscV64=1&shift&goto Arg_Loop)

if /i "%1" == "debug"               (set __BuildTypeDebug=1&shift&goto Arg_Loop)
if /i "%1" == "checked"             (set __BuildTypeChecked=1&shift&goto Arg_Loop)
if /i "%1" == "release"             (set __BuildTypeRelease=1&shift&goto Arg_Loop)

REM Explicitly block -Rebuild.
if /i "%1" == "Rebuild" (
    echo "ERROR: 'Rebuild' is not supported.  Please remove it."
    goto Usage
)
if /i "%1" == "-Rebuild" (
    echo "ERROR: 'Rebuild' is not supported.  Please remove it."
    goto Usage
)


REM All arguments after this point will be passed through directly to build.cmd on nested invocations
REM using the "all" argument, and must be added to the __PassThroughArgs variable.
if [!__PassThroughArgs!]==[] (
    set "__PassThroughArgs=%1"
) else (
    set "__PassThroughArgs=%__PassThroughArgs% %1"
)

if /i "%1" == "-hostos"              (set __HostOS=%2&shift&shift&goto Arg_Loop)    
if /i "%1" == "-hostarch"            (set __HostArch=%2&shift&shift&goto Arg_Loop)
if /i "%1" == "-os"                  (set __TargetOS=%2&shift&shift&goto Arg_Loop)
if /i "%1" == "-outputrid"           (set __OutputRid=%2&shift&shift&goto Arg_Loop)
if /i "%1" == "-subdir"              (set __SubDir=%2&shift&shift&goto Arg_Loop)

if /i "%1" == "-cmakeargs"           (set __CMakeArgs=%2 %__CMakeArgs%&set __remainingArgs="!__remainingArgs:*%2=!"&shift&shift&goto Arg_Loop)
if /i "%1" == "-configureonly"       (set __ConfigureOnly=1&set __BuildNative=1&shift&goto Arg_Loop)
if /i "%1" == "-skipconfigure"       (set __SkipConfigure=1&shift&goto Arg_Loop)
if /i "%1" == "-skipnative"          (set __BuildNative=0&shift&goto Arg_Loop)
REM -ninja is a no-op option since Ninja is now the default generator on Windows.
if /i "%1" == "-ninja"               (shift&goto Arg_Loop)
if /i "%1" == "-msbuild"             (set __Ninja=0&shift&goto Arg_Loop)
if /i "%1" == "-pgoinstrument"       (set __PgoInstrument=1&shift&goto Arg_Loop)
if /i "%1" == "-enforcepgo"          (set __EnforcePgo=1&shift&goto Arg_Loop)
if /i "%1" == "-pgodatapath"         (set __PgoOptDataPath=%~2&set __PgoOptimize=1&shift&shift&goto Arg_Loop)
if /i "%1" == "-component"           (set __RequestedBuildComponents=%__RequestedBuildComponents%-%2&set "__remainingArgs=!__remainingArgs:*%2=!"&shift&shift&goto Arg_Loop)
if /i "%1" == "-fsanitize"           (set __CMakeArgs=%__CMakeArgs% "-DCLR_CMAKE_ENABLE_SANITIZERS=%2"&shift&shift&goto Arg_Loop)

REM TODO these are deprecated remove them eventually
REM don't add more, use the - syntax instead
if /i "%1" == "configureonly"       (set __ConfigureOnly=1&set __BuildNative=1&shift&goto Arg_Loop)
if /i "%1" == "skipconfigure"       (set __SkipConfigure=1&shift&goto Arg_Loop)
if /i "%1" == "skipnative"          (set __BuildNative=0&shift&goto Arg_Loop)
if /i "%1" == "pgoinstrument"       (set __PgoInstrument=1&shift&goto Arg_Loop)
if /i "%1" == "enforcepgo"          (set __EnforcePgo=1&shift&goto Arg_Loop)

set "__UnprocessedBuildArgs=!__UnprocessedBuildArgs! %1"&shift&goto Arg_Loop

:ArgsDone

:: Initialize VS environment
call %__RepoRootDir%\eng\native\init-vs-env.cmd
if NOT '%ERRORLEVEL%' == '0' goto ExitWithError

if defined VCINSTALLDIR (
    set "__VCToolsRoot=%VCINSTALLDIR%Auxiliary\Build"
)

if defined __BuildAll goto BuildAll

set /A __TotalSpecifiedTargetArch=__TargetArchX64 + __TargetArchX86 + __TargetArchArm + __TargetArchArm64 + __TargetArchLoongArch64 + __TargetArchRiscV64
if %__TotalSpecifiedTargetArch% GTR 1 (
    echo Error: more than one build architecture specified, but "all" not specified.
    goto Usage
)

if %__TargetArchX64%==1         set __TargetArch=x64
if %__TargetArchX86%==1         set __TargetArch=x86
if %__TargetArchArm%==1         set __TargetArch=arm
if %__TargetArchArm64%==1       set __TargetArch=arm64
if %__TargetArchLoongArch64%==1 set __TargetArch=loongarch64
if %__TargetArchRiscV64%==1     set __TargetArch=riscv64
if "%__HostArch%" == "" set __HostArch=%__TargetArch%

set /A __TotalSpecifiedBuildType=__BuildTypeDebug + __BuildTypeChecked + __BuildTypeRelease
if %__TotalSpecifiedBuildType% GTR 1 (
    echo Error: more than one build type specified, but "all" not specified.
    goto Usage
)

if %__BuildTypeDebug%==1    set __BuildType=Debug
if %__BuildTypeChecked%==1  set __BuildType=Checked
if %__BuildTypeRelease%==1  set __BuildType=Release

if %__EnforcePgo%==1 (
    if %__TargetArchArm%==1 (
        echo NOTICE: enforcepgo does nothing on arm architecture
        set __EnforcePgo=0
    )
    if %__TargetArchArm64%==1 (
        echo NOTICE: enforcepgo does nothing on arm64 architecture
        set __EnforcePgo=0
    )
)

REM Set the remaining variables based upon the determined build configuration

REM PGO optimization is only applied to release builds (see pgosupport.cmake). Disable PGO by default if not building release.
if NOT "%__BuildType%"=="Release" (
    set __PgoOptimize=0
)

set __TargetOSDirName=%__TargetOS%
if "%__TargetOS%"=="alpine" (
    set __TargetOSDirName=linux_musl
)

set "__BinDir=%__RootBinDir%\bin\coreclr\%__TargetOSDirName%.%__TargetArch%.%__BuildType%"
set "__IntermediatesDir=%__RootBinDir%\obj\coreclr\%__TargetOSDirName%.%__TargetArch%.%__BuildType%"
set "__LogsDir=%__RootBinDir%\log\!__BuildType!"
set "__MsbuildDebugLogsDir=%__LogsDir%\MsbuildDebugLogs"
set "__ArtifactsIntermediatesDir=%__RepoRootDir%\artifacts\obj\coreclr\"
if "%__Ninja%"=="0" (set "__IntermediatesDir=%__IntermediatesDir%\ide")
set "__PackagesBinDir=%__BinDir%\.nuget"

if NOT "%__SubDir%"=="" (
    set __BinDir=%__BinDir%\%__SubDir%
    set __IntermediatesDir=%__IntermediatesDir%\%__SubDir%
)

REM Generate path to be set for CMAKE_INSTALL_PREFIX to contain forward slash
set "__CMakeBinDir=%__BinDir%"
set "__CMakeBinDir=%__CMakeBinDir:\=/%"

if not exist "%__BinDir%"              md "%__BinDir%"
if not exist "%__IntermediatesDir%"    md "%__IntermediatesDir%"
if not exist "%__LogsDir%"             md "%__LogsDir%"
if not exist "%__MsbuildDebugLogsDir%" md "%__MsbuildDebugLogsDir%"

REM Set up the directory for MSBuild debug logs.
set MSBUILDDEBUGPATH=%__MsbuildDebugLogsDir%

echo %__MsgPrefix%Commencing CoreCLR product build

REM Set the remaining variables based upon the determined build configuration

echo %__MsgPrefix%Checking prerequisites

if %__BuildNative%==0 goto SkipLocateCMake

REM Eval the output from set-cmake-path.ps1
for /f "delims=" %%a in ('powershell -NoProfile -ExecutionPolicy ByPass "& ""%__RepoRootDir%\eng\native\set-cmake-path.ps1"""') do %%a
echo %__MsgPrefix%Using CMake from !CMakePath!

:SkipLocateCMake

REM NumberOfCores is an WMI property providing number of physical cores on machine
REM processor(s). It is used to set optimal level of CL parallelism during native build step
if not defined NumberOfCores (
    REM Determine number of physical processor cores available on machine
    set TotalNumberOfCores=0
    for /f "tokens=*" %%I in (
        'wmic cpu get NumberOfCores /value ^| find "=" 2^>NUL'
    ) do set %%I & set /a TotalNumberOfCores=TotalNumberOfCores+NumberOfCores
    set NumberOfCores=!TotalNumberOfCores!
)
echo %__MsgPrefix%Number of processor cores %NumberOfCores%

REM =========================================================================================
REM ===
REM === Start the build steps
REM ===
REM =========================================================================================

@if defined _echo @echo on

if not "%__TargetOS%"=="android" (
    call "%__RepoRootDir%\eng\native\version\copy_version_files.cmd"
) else (
    call powershell -NoProfile -ExecutionPolicy ByPass -File "%__RepoRootDir%\eng\native\version\copy_version_files.ps1"
)

REM =========================================================================================
REM ===
REM === Locate Python
REM ===
REM =========================================================================================

set __IntermediatesIncDir=%__IntermediatesDir%\src\inc
set __IntermediatesEventingDir=%__ArtifactsIntermediatesDir%\Eventing\%__TargetArch%\%__BuildType%

REM Find python and set it to the variable PYTHON
set _C=-c "import sys; sys.stdout.write(sys.executable)"
(py -3 %_C% || py -2 %_C% || python3 %_C% || python2 %_C% || python %_C%) > "%TEMP%\pythonlocation.txt" 2> NUL
set _C=
set /p PYTHON=<"%TEMP%\pythonlocation.txt"

if NOT DEFINED PYTHON (
    echo %__ErrMsgPrefix%%__MsgPrefix%Error: Could not find a Python installation.
    goto ExitWithError
)

set __CMakeTarget=
set __BuildAllJitsCommunity=0
for /f "delims=" %%a in ("-%__RequestedBuildComponents%-") do (
    set "string=%%a"
    if not "!string:-hosts-=!"=="!string!" (
        set __CMakeTarget=!__CMakeTarget! hosts
    )
    if not "!string:-jit-=!"=="!string!" (
        set __CMakeTarget=!__CMakeTarget! jit
    )
    if not "!string:-alljits-=!"=="!string!" (
        set __CMakeTarget=!__CMakeTarget! alljits
    )
    if not "!string:-alljitscommunity-=!"=="!string!" (
        set __CMakeTarget=!__CMakeTarget! alljitscommunity
        set __BuildAllJitsCommunity=1
    )
    if not "!string:-runtime-=!"=="!string!" (
        set __CMakeTarget=!__CMakeTarget! runtime
    )
    if not "!string:-paltests-=!"=="!string!" (
        set __CMakeTarget=!__CMakeTarget! paltests_install
    )
    if not "!string:-iltools-=!"=="!string!" (
        set __CMakeTarget=!__CMakeTarget! iltools
    )
    if not "!string:-nativeaot-=!"=="!string!" (
        set __CMakeTarget=!__CMakeTarget! nativeaot
    )
    if not "!string:-spmi-=!"=="!string!" (
        set __CMakeTarget=!__CMakeTarget! spmi
    )
    if not "!string:-debug-=!"=="!string!" (
        set __CMakeTarget=!__CMakeTarget! debug
    )
)
if "!__CMakeTarget!" == "" (
    set __CMakeTarget=install
)

REM =========================================================================================
REM ===
REM === Build Native assets including CLR runtime
REM ===
REM =========================================================================================

:: When the host runs on an unknown rid, it falls back to the output rid
:: Strip the architecture
for /f "delims=-" %%i in ("%__OutputRid%") do set __HostFallbackOS=%%i
:: The "win" host build is Windows 10 compatible
if "%__HostFallbackOS%" == "win"       (set __HostFallbackOS=win10)
:: Default to "win10" fallback
if "%__HostFallbackOS%" == ""          (set __HostFallbackOS=win10)

if %__BuildNative% EQU 1 (
    REM Scope environment changes start {
    setlocal

    echo %__MsgPrefix%Commencing build of native components for %__TargetOS%.%__TargetArch%.%__BuildType%

    REM Set the environment for the native build
    if /i "%PROCESSOR_ARCHITECTURE%" == "ARM64" (
        set __VCBuildArch=arm64
        if /i "%__HostArch%" == "x64" ( set __VCBuildArch=arm64_amd64 )
        if /i "%__HostArch%" == "x86" ( set __VCBuildArch=arm64_x86 )
    ) else (
        set __VCBuildArch=amd64
        if /i "%__HostArch%" == "x86" ( set __VCBuildArch=amd64_x86 )
        if /i "%__HostArch%" == "arm64" ( set __VCBuildArch=amd64_arm64 )
    )

    if NOT DEFINED SkipVCEnvInit (
        echo %__MsgPrefix%Using environment: "%__VCToolsRoot%\vcvarsall.bat" !__VCBuildArch!
        call                                 "%__VCToolsRoot%\vcvarsall.bat" !__VCBuildArch!
    )
    @if defined _echo @echo on

    if defined __SkipConfigure goto SkipConfigure

    echo %__MsgPrefix%Regenerating the Visual Studio solution

    if %__Ninja% EQU 1 (
        set __ExtraCmakeArgs="-DCMAKE_BUILD_TYPE=!__BuildType!"
    )

<<<<<<< HEAD
    :: We want to specify CMAKE_TARGET_* when __HostOS isn't passed in or is windows (host == target)
    if /i not "%__HostOS%" == "%__TargetOS%" (
        if /i "%__HostOS%" == "" (
            set __ShouldEmitCmakeTarget=1
        )
    ) else (
        set __ShouldEmitCmakeTarget=1
    )

    if !__ShouldEmitCmakeTarget! EQU 1 (
        set __ExtraCmakeArgs=!__ExtraCmakeArgs! "-DCLR_CMAKE_TARGET_ARCH=%__TargetArch%" "-DCLR_CMAKE_TARGET_OS=%__TargetOS%"
    )
    
    set __ExtraCmakeArgs=!__ExtraCmakeArgs! "-DCLI_CMAKE_FALLBACK_OS=%__HostFallbackOS%" "-DCLR_CMAKE_PGO_INSTRUMENT=%__PgoInstrument%" "-DCLR_CMAKE_OPTDATA_PATH=%__PgoOptDataPath%" "-DCLR_CMAKE_PGO_OPTIMIZE=%__PgoOptimize%"

    if /i "%__TargetOS%" == "android" (
        if not "%__HostOS%" == "" (
            set "__TargetOS=!__HostOS!"
        )
    )

    set __ExtraCmakeArgs=!__ExtraCmakeArgs! %__CMakeArgs%
    
    echo Calling "%__RepoRootDir%\eng\native\gen-buildsys.cmd" "%__ProjectDir%" "%__IntermediatesDir%" %__VSVersion% %__HostArch% !__TargetOS! !__ExtraCmakeArgs!
    call "%__RepoRootDir%\eng\native\gen-buildsys.cmd" "%__ProjectDir%" "%__IntermediatesDir%" %__VSVersion% %__HostArch% !__TargetOS! !__ExtraCmakeArgs!
=======
    set __ExtraCmakeArgs=!__ExtraCmakeArgs! "-DCLR_CMAKE_TARGET_ARCH=%__TargetArch%" "-DCLR_CMAKE_TARGET_OS=%__TargetOS%" "-DCLI_CMAKE_FALLBACK_OS=%__HostFallbackOS%" "-DCLR_CMAKE_PGO_INSTRUMENT=%__PgoInstrument%" "-DCLR_CMAKE_OPTDATA_PATH=%__PgoOptDataPath%" "-DCLR_CMAKE_PGO_OPTIMIZE=%__PgoOptimize%" %__CMakeArgs%
    echo Calling "%__RepoRootDir%\eng\native\gen-buildsys.cmd" "%__ProjectDir%" "%__IntermediatesDir%" %__VSVersion% %__HostArch% %__TargetOS% !__ExtraCmakeArgs!
    call "%__RepoRootDir%\eng\native\gen-buildsys.cmd" "%__ProjectDir%" "%__IntermediatesDir%" %__VSVersion% %__HostArch% %__TargetOS% !__ExtraCmakeArgs!
>>>>>>> 457e3eb9
    if not !errorlevel! == 0 (
        echo %__ErrMsgPrefix%%__MsgPrefix%Error: failed to generate native component build project!
        goto ExitWithError
    )

    @if defined _echo @echo on

:SkipConfigure
    if not exist "%__IntermediatesDir%\CMakeCache.txt" (
        echo %__ErrMsgPrefix%%__MsgPrefix%Error: unable to find generated native component build project!
        goto ExitWithError
    )

    if defined __ConfigureOnly goto SkipNativeBuild

    set __BuildLogRootName=CoreCLR
    set "__BuildLog="%__LogsDir%\!__BuildLogRootName!_%__TargetOS%__%__TargetArch%__%__BuildType%__%__HostArch%.log""
    set "__BuildWrn="%__LogsDir%\!__BuildLogRootName!_%__TargetOS%__%__TargetArch%__%__BuildType%__%__HostArch%.wrn""
    set "__BuildErr="%__LogsDir%\!__BuildLogRootName!_%__TargetOS%__%__TargetArch%__%__BuildType%__%__HostArch%.err""
    set "__BinLog="%__LogsDir%\!__BuildLogRootName!_%__TargetOS%__%__TargetArch%__%__BuildType%__%__HostArch%.binlog""
    set "__MsbuildLog=/flp:Verbosity=normal;LogFile=!__BuildLog!"
    set "__MsbuildWrn=/flp1:WarningsOnly;LogFile=!__BuildWrn!"
    set "__MsbuildErr=/flp2:ErrorsOnly;LogFile=!__BuildErr!"
    set "__MsbuildBinLog=/bl:!__BinLog!"
    set "__Logging=!__MsbuildLog! !__MsbuildWrn! !__MsbuildErr! !__MsbuildBinLog! !__ConsoleLoggingParameters!"

    set __CmakeBuildToolArgs=
    if %__Ninja% EQU 1 (
        set __CmakeBuildToolArgs=
    ) else (
        REM We pass the /m flag directly to MSBuild so that we can get both MSBuild and CL parallelism, which is fastest for our builds.
        set __CmakeBuildToolArgs=/nologo /m !__Logging!
    )

    echo running "%CMakePath%" --build %__IntermediatesDir% --target %__CMakeTarget% --config %__BuildType% -- !__CmakeBuildToolArgs!
    "%CMakePath%" --build %__IntermediatesDir% --target %__CMakeTarget% --config %__BuildType% -- !__CmakeBuildToolArgs!

    if not !errorlevel! == 0 (
        set __exitCode=!errorlevel!
        echo %__ErrMsgPrefix%%__MsgPrefix%Error: native component build failed. Refer to the build log files for details.
        echo     !__BuildLog!
        echo     !__BuildWrn!
        echo     !__BuildErr!
        goto ExitWithCode
    )

    if %__EnforcePgo% EQU 1 (
        set PgoCheckCmd="!PYTHON!" "!__ProjectDir!\scripts\pgocheck.py" "!__BinDir!\coreclr.dll" "!__BinDir!\clrjit.dll"
        echo !PgoCheckCmd!
        !PgoCheckCmd!
        if not !errorlevel! == 0 (
            set __exitCode=!errorlevel!
            echo !__ErrMsgPrefix!!__MsgPrefix!Error: Error running pgocheck.py on coreclr and clrjit.
            goto ExitWithCode
        )
    )

:SkipNativeBuild
    REM } Scope environment changes end
    endlocal
)

REM =========================================================================================
REM ===
REM === All builds complete!
REM ===
REM =========================================================================================

echo %__MsgPrefix%Build succeeded.  Finished at %TIME%
echo %__MsgPrefix%Product binaries are available at !__BinDir!

exit /b 0

REM =========================================================================================
REM ===
REM === Handle the "all" case.
REM ===
REM =========================================================================================

:BuildAll

set __TargetArchList=

set /A __TotalSpecifiedTargetArch=__TargetArchX64 + __TargetArchX86 + __TargetArchArm + __TargetArchArm64 + __TargetArchLoongArch64 + __TargetArchRiscV64
if %__TotalSpecifiedTargetArch% EQU 0 (
    REM Nothing specified means we want to build all architectures.
    set __TargetArchList=x64 x86 arm arm64
    
    if %__BuildAllJitsCommunity%==1 (
        set __TargetArchList=%__TargetArchList% loongarch64 riscv64
    )
)

REM Otherwise, add all the specified architectures to the list.

if %__TargetArchX64%==1         set __TargetArchList=%__TargetArchList% x64
if %__TargetArchX86%==1         set __TargetArchList=%__TargetArchList% x86
if %__TargetArchArm%==1         set __TargetArchList=%__TargetArchList% arm
if %__TargetArchArm64%==1       set __TargetArchList=%__TargetArchList% arm64
if %__TargetArchLoongArch64%==1 set __TargetArchList=%__TargetArchList% loongarch64
if %__TargetArchRiscV64%==1     set __TargetArchList=%__TargetArchList% riscv64

set __BuildTypeList=

set /A __TotalSpecifiedBuildType=__BuildTypeDebug + __BuildTypeChecked + __BuildTypeRelease
if %__TotalSpecifiedBuildType% EQU 0 (
    REM Nothing specified means we want to build all build types.
    set __BuildTypeList=Debug Checked Release
)

if %__BuildTypeDebug%==1    set __BuildTypeList=%__BuildTypeList% Debug
if %__BuildTypeChecked%==1  set __BuildTypeList=%__BuildTypeList% Checked
if %__BuildTypeRelease%==1  set __BuildTypeList=%__BuildTypeList% Release

REM Create a temporary file to collect build results. We always build all flavors specified, and
REM report a summary of the results at the end.

set __AllBuildSuccess=true
set __BuildResultFile=%TEMP%\build-all-summary-%RANDOM%.txt
if exist %__BuildResultFile% del /f /q %__BuildResultFile%

for %%i in (%__TargetArchList%) do (
    for %%j in (%__BuildTypeList%) do (
        call :BuildOne %%i %%j
    )
)

if %__AllBuildSuccess%==true (
    echo %__MsgPrefix%All builds succeeded!
    exit /b 0
) else (
    echo %__MsgPrefix%Builds failed:
    type %__BuildResultFile%
    del /f /q %__BuildResultFile%
    goto ExitWithError
)

REM This code is unreachable, but leaving it nonetheless, just in case things change.
exit /b 99

:BuildOne
set __TargetArch=%1
set __BuildType=%2
set __NextCmd=call %__ThisScriptFull% %__TargetArch% %__BuildType% %__PassThroughArgs%
echo %__MsgPrefix%Invoking: %__NextCmd%
%__NextCmd%
if not !errorlevel! == 0 (
    echo %__MsgPrefix%    %__TargetArch% %__BuildType% %__PassThroughArgs% >> %__BuildResultFile%
    set __AllBuildSuccess=false
)
exit /b 0

REM =========================================================================================
REM ===
REM === Helper routines
REM ===
REM =========================================================================================


REM =========================================================================================
REM === These two routines are intended for the exit code to propagate to the parent process
REM === Like MSBuild or Powershell. If we directly exit /b 1 from within a if statement in
REM === any of the routines, the exit code is not propagated.
REM =========================================================================================
:ExitWithError
exit /b 1

:ExitWithCode
exit /b !__exitCode!

:Usage
echo.
echo Build the CoreCLR repo.
echo.
echo Usage:
echo     build-runtime.cmd [option1] [option2]
echo or:
echo     build-runtime.cmd all [option1] [option2]
echo.
echo All arguments are optional. The options are:
echo.
echo.-? -h -help --help: view this message.
echo -all: Builds all configurations and platforms.
echo Build architecture: one of -x64, -x86, -arm, -arm64, -loongarch64, -riscv64 ^(default: -x64^).
echo Build type: one of -Debug, -Checked, -Release ^(default: -Debug^).
echo -component ^<name^> : specify this option one or more times to limit components built to those specified.
echo                     Allowed ^<name^>: hosts jit alljits runtime paltests iltools nativeaot spmi
echo -enforcepgo: verify after the build that PGO was used for key DLLs, and fail the build if not
echo -pgoinstrument: generate instrumented code for profile guided optimization enabled binaries.
echo -cmakeargs: user-settable additional arguments passed to CMake.
echo -configureonly: skip all builds; only run CMake ^(default: CMake and builds are run^)
echo -skipconfigure: skip CMake ^(default: CMake is run^)
echo -skipnative: skip building native components ^(default: native components are built^).
echo -fsanitize ^<name^>: Enable the specified sanitizers. This script does not handle converting 'true' to the default sanitizers.
echo.
echo Examples:
echo     build-runtime
echo        -- builds x64 debug, all components
echo     build-runtime -component jit
echo        -- builds x64 debug, just the JIT
echo     build-runtime -component jit -component runtime
echo        -- builds x64 debug, just the JIT and runtime
echo.
echo If "all" is specified, then all build architectures and types are built. If, in addition,
echo one or more build architectures or types is specified, then only those build architectures
echo and types are built.
echo.
echo For example:
echo     build-runtime -all
echo        -- builds all architectures, and all build types per architecture
echo     build-runtime -all -x86
echo        -- builds all build types for x86
echo     build-runtime -all -x64 -x86 -Checked -Release
echo        -- builds x64 and x86 architectures, Checked and Release build types for each
exit /b 1<|MERGE_RESOLUTION|>--- conflicted
+++ resolved
@@ -393,37 +393,9 @@
         set __ExtraCmakeArgs="-DCMAKE_BUILD_TYPE=!__BuildType!"
     )
 
-<<<<<<< HEAD
-    :: We want to specify CMAKE_TARGET_* when __HostOS isn't passed in or is windows (host == target)
-    if /i not "%__HostOS%" == "%__TargetOS%" (
-        if /i "%__HostOS%" == "" (
-            set __ShouldEmitCmakeTarget=1
-        )
-    ) else (
-        set __ShouldEmitCmakeTarget=1
-    )
-
-    if !__ShouldEmitCmakeTarget! EQU 1 (
-        set __ExtraCmakeArgs=!__ExtraCmakeArgs! "-DCLR_CMAKE_TARGET_ARCH=%__TargetArch%" "-DCLR_CMAKE_TARGET_OS=%__TargetOS%"
-    )
-    
-    set __ExtraCmakeArgs=!__ExtraCmakeArgs! "-DCLI_CMAKE_FALLBACK_OS=%__HostFallbackOS%" "-DCLR_CMAKE_PGO_INSTRUMENT=%__PgoInstrument%" "-DCLR_CMAKE_OPTDATA_PATH=%__PgoOptDataPath%" "-DCLR_CMAKE_PGO_OPTIMIZE=%__PgoOptimize%"
-
-    if /i "%__TargetOS%" == "android" (
-        if not "%__HostOS%" == "" (
-            set "__TargetOS=!__HostOS!"
-        )
-    )
-
-    set __ExtraCmakeArgs=!__ExtraCmakeArgs! %__CMakeArgs%
-    
-    echo Calling "%__RepoRootDir%\eng\native\gen-buildsys.cmd" "%__ProjectDir%" "%__IntermediatesDir%" %__VSVersion% %__HostArch% !__TargetOS! !__ExtraCmakeArgs!
-    call "%__RepoRootDir%\eng\native\gen-buildsys.cmd" "%__ProjectDir%" "%__IntermediatesDir%" %__VSVersion% %__HostArch% !__TargetOS! !__ExtraCmakeArgs!
-=======
     set __ExtraCmakeArgs=!__ExtraCmakeArgs! "-DCLR_CMAKE_TARGET_ARCH=%__TargetArch%" "-DCLR_CMAKE_TARGET_OS=%__TargetOS%" "-DCLI_CMAKE_FALLBACK_OS=%__HostFallbackOS%" "-DCLR_CMAKE_PGO_INSTRUMENT=%__PgoInstrument%" "-DCLR_CMAKE_OPTDATA_PATH=%__PgoOptDataPath%" "-DCLR_CMAKE_PGO_OPTIMIZE=%__PgoOptimize%" %__CMakeArgs%
     echo Calling "%__RepoRootDir%\eng\native\gen-buildsys.cmd" "%__ProjectDir%" "%__IntermediatesDir%" %__VSVersion% %__HostArch% %__TargetOS% !__ExtraCmakeArgs!
     call "%__RepoRootDir%\eng\native\gen-buildsys.cmd" "%__ProjectDir%" "%__IntermediatesDir%" %__VSVersion% %__HostArch% %__TargetOS% !__ExtraCmakeArgs!
->>>>>>> 457e3eb9
     if not !errorlevel! == 0 (
         echo %__ErrMsgPrefix%%__MsgPrefix%Error: failed to generate native component build project!
         goto ExitWithError
