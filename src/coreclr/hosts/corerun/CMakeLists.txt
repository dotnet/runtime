project(corerun)

set(CMAKE_INCLUDE_CURRENT_DIR ON)

set(CORERUN_IN_BROWSER 0)

if(CLR_CMAKE_HOST_WIN32)
    add_definitions(-DFX_VER_INTERNALNAME_STR=corerun.exe)
else()
    include(configure.cmake)
endif()

# Required to expose symbols for global symbol discovery.
set(CLR_CMAKE_KEEP_NATIVE_SYMBOLS TRUE)

add_executable_clr(corerun
  corerun.cpp
  dotenv.cpp
  native.rc
)

target_link_libraries(corerun PRIVATE minipal)

if(CLR_CMAKE_HOST_WIN32)
    target_link_libraries(corerun
        PRIVATE
        advapi32.lib
        oleaut32.lib
        uuid.lib
        user32.lib
        ${STATIC_MT_CRT_LIB}
        ${STATIC_MT_VCRT_LIB}
    )
    # Enable CET-compatibility
    if (CLR_CMAKE_HOST_ARCH_AMD64)
        target_link_options(corerun PRIVATE "/CETCOMPAT")
    endif()
else()
    target_link_libraries(corerun PRIVATE ${CMAKE_DL_LIBS})
    # Required to expose symbols for global symbol discovery
    target_link_libraries(corerun PRIVATE -rdynamic)

    # Android implements pthread natively.
    # WASM, linking against pthreads indicates Node.js workers are
    # enabled and not suitable for the browser.
    if(NOT CLR_CMAKE_TARGET_ANDROID AND NOT CLR_CMAKE_TARGET_ARCH_WASM)
        target_link_libraries(corerun PRIVATE pthread)
    endif()
    # Static linking
    if (CLR_CMAKE_TARGET_ARCH_WASM)
        target_sources(corerun PRIVATE ./wasm/pinvoke_override.cpp)
        target_include_directories(corerun PRIVATE ./wasm/)
        target_link_libraries(corerun PRIVATE
            coreclr_static
            System.Native-Static
            System.Native.TimeZoneData.Invariant)
        # linker options for NodeJs, link in JavaScript helper, access to local filesystem
        if (CLR_CMAKE_TARGET_BROWSER)
            target_link_libraries(corerun PRIVATE
                System.Native.Browser-Static)
            set(JS_SYSTEM_NATIVE_BROWSER
                "${STATIC_LIB_DESTINATION}/libSystem.Native.Browser.js")
            set(JS_SYSTEM_BROWSER_UTILS
                "${STATIC_LIB_DESTINATION}/libSystem.Browser.Utils.js")
            set(JS_CORE_RUN_PRE
                "${CMAKE_CURRENT_SOURCE_DIR}/wasm/libCorerun.pre.js")
            set_target_properties(corerun PROPERTIES
                LINK_DEPENDS "${JS_CORE_RUN_PRE};${JS_SYSTEM_NATIVE_BROWSER};${JS_SYSTEM_BROWSER_UTILS};"
                LINK_FLAGS "--pre-js ${JS_CORE_RUN_PRE} --js-library ${JS_SYSTEM_NATIVE_BROWSER} --js-library ${JS_SYSTEM_BROWSER_UTILS}"
                RUNTIME_OUTPUT_DIRECTORY "${CMAKE_CURRENT_BINARY_DIR}")
            target_link_options(corerun PRIVATE
                -sEXIT_RUNTIME=0
                -sINITIAL_MEMORY=134217728
                -sMAXIMUM_MEMORY=2147483648
                -sALLOW_MEMORY_GROWTH=1
                -sSTACK_SIZE=5MB
<<<<<<< HEAD
=======
                -sWASM_BIGINT=1
                -sEXPORTED_RUNTIME_METHODS=cwrap,ccall,HEAP8,HEAPU8,HEAP16,HEAPU16,HEAP32,HEAPU32,HEAP64,HEAPU64,HEAPF32,HEAPF64,safeSetTimeout,maybeExit,exitJS,abort,lengthBytesUTF8,UTF8ToString,stringToUTF8Array
>>>>>>> 69d8087e
                -sEXPORTED_FUNCTIONS=_main,_GetDotNetRuntimeContractDescriptor
                -sENVIRONMENT=node,shell,web
                -Wl,-error-limit=0)

            if (CORERUN_IN_BROWSER)
                # Node.js doesn't have good support for WASM_BIGINT
                # so it only is added when running in the browser.
                target_link_options(corerun PRIVATE
                    -sWASM_BIGINT=1)

                # Include the virtual file system data for the
                # browser scenario.
                set(WASM_PRELOAD_DIR "${CMAKE_INSTALL_PREFIX}/IL")
                if (EXISTS "${WASM_PRELOAD_DIR}")
                    target_link_options(corerun PRIVATE
                        --preload-file ${WASM_PRELOAD_DIR}@/)
                endif()
            else()
                # If not running in the browser, add
                # Node.js file system support.
                target_link_options(corerun PRIVATE
                    -lnoderawfs.js
                    -lnodefs.js)
            endif()
        endif()

        if (CORERUN_IN_BROWSER)
            # Install the HTML file for running in the browser.
            install(FILES "./wasm/corerun.html" DESTINATION . COMPONENT hosts)
        endif()
    endif()
endif(CLR_CMAKE_HOST_WIN32)

if (CLR_CMAKE_HOST_APPLE)
    adhoc_sign_with_entitlements(corerun "${CLR_ENG_NATIVE_DIR}/entitlements.plist")
endif()

install_clr(TARGETS corerun DESTINATIONS . COMPONENT hosts)

# If there's a dynamic ASAN runtime, then install it in the directory where we put our executable.
if (NOT "${ASAN_RUNTIME}" STREQUAL "")
    install(FILES ${ASAN_RUNTIME} DESTINATION .)
endif()<|MERGE_RESOLUTION|>--- conflicted
+++ resolved
@@ -74,11 +74,7 @@
                 -sMAXIMUM_MEMORY=2147483648
                 -sALLOW_MEMORY_GROWTH=1
                 -sSTACK_SIZE=5MB
-<<<<<<< HEAD
-=======
-                -sWASM_BIGINT=1
                 -sEXPORTED_RUNTIME_METHODS=cwrap,ccall,HEAP8,HEAPU8,HEAP16,HEAPU16,HEAP32,HEAPU32,HEAP64,HEAPU64,HEAPF32,HEAPF64,safeSetTimeout,maybeExit,exitJS,abort,lengthBytesUTF8,UTF8ToString,stringToUTF8Array
->>>>>>> 69d8087e
                 -sEXPORTED_FUNCTIONS=_main,_GetDotNetRuntimeContractDescriptor
                 -sENVIRONMENT=node,shell,web
                 -Wl,-error-limit=0)
