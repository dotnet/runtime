cmake_minimum_required(VERSION 3.6.2)

cmake_policy(SET CMP0042 NEW) # MACOSX_RPATH is enabled by default.

if (CMAKE_VERSION VERSION_GREATER 3.7 OR CMAKE_VERSION VERSION_EQUAL 3.7)
  cmake_policy(SET CMP0066 NEW) # Honor per-config flags in try_compile() source-file signature.
endif()
if (CMAKE_VERSION VERSION_GREATER 3.8 OR CMAKE_VERSION VERSION_EQUAL 3.8)
  cmake_policy(SET CMP0067 NEW) # Honor language standard in try_compile() source-file signature
endif()
if (CMAKE_VERSION VERSION_GREATER 3.15 OR CMAKE_VERSION VERSION_EQUAL 3.15)
  cmake_policy(SET CMP0091 NEW) # MSVC runtime library flags are selected by an abstraction.
endif()

# Set the project name
project(CoreCLR)

include(../../eng/native/configurepaths.cmake)
include(${CLR_ENG_NATIVE_DIR}/configurecompiler.cmake)

include_directories("${CLR_SRC_NATIVE_DIR}")

if(MSVC)
  set(CMAKE_CXX_STANDARD_LIBRARIES "") # do not link against standard win32 libs i.e. kernel32, uuid, user32, etc.
endif (MSVC)

# Set commonly used directory names
set(CLR_DIR ${CMAKE_CURRENT_SOURCE_DIR})
set(VM_DIR ${CMAKE_CURRENT_SOURCE_DIR}/vm)
set(GENERATED_INCLUDE_DIR ${CMAKE_CURRENT_BINARY_DIR}/inc)
set(GENERATED_EVENTING_DIR ${CMAKE_CURRENT_BINARY_DIR}/Eventing)
set(PAL_REDEFINES_FILE ${CMAKE_CURRENT_SOURCE_DIR}/dlls/mscordac/palredefines.S)

# Avoid logging when skipping up-to-date copies
set(CMAKE_INSTALL_MESSAGE LAZY)

set(CORECLR_SET_RPATH ON)
if(CORECLR_SET_RPATH)
    # Enable @rpath support for shared libraries.
    set(MACOSX_RPATH ON)
endif(CORECLR_SET_RPATH)

if(CLR_CMAKE_HOST_MACCATALYST OR CLR_CMAKE_HOST_IOS OR CLR_CMAKE_HOST_TVOS)
  set(FEATURE_EVENT_TRACE 0)
endif()

OPTION(CLR_CMAKE_ENABLE_CODE_COVERAGE "Enable code coverage" OFF)

#----------------------------------------------------
# Cross target Component build specific configuration
#----------------------------------------------------
if(CLR_CROSS_COMPONENTS_BUILD)
  add_definitions(-DCROSS_COMPILE)

  if(CLR_CMAKE_HOST_ARCH_AMD64 AND (CLR_CMAKE_TARGET_ARCH_ARM OR CLR_CMAKE_TARGET_ARCH_I386))
    set(FEATURE_CROSSBITNESS 1)
  endif(CLR_CMAKE_HOST_ARCH_AMD64 AND (CLR_CMAKE_TARGET_ARCH_ARM OR CLR_CMAKE_TARGET_ARCH_I386))
endif(CLR_CROSS_COMPONENTS_BUILD)

#-------------------
# Enable PGO support
#-------------------
include(pgosupport.cmake)

#---------------------------------------------------
# Define sub-component targets for the build
#---------------------------------------------------
include(components.cmake)

#---------------------------
# Build the single file host
#---------------------------
if(NOT CLR_CROSS_COMPONENTS_BUILD)
  set(CLR_SINGLE_FILE_HOST_ONLY 1)
  add_subdirectory(${CLR_SRC_NATIVE_DIR}/corehost/apphost/static Corehost.Static)
  add_dependencies(runtime singlefilehost)
endif()
#-------------------------
# Enable C++ EH with SEH
#-------------------------
if (MSVC)
  string(REPLACE "/EHsc" "" CMAKE_CXX_FLAGS "${CMAKE_CXX_FLAGS}")
  add_compile_options($<$<COMPILE_LANGUAGE:CXX>:/EHa>) # enable C++ EH (w/ SEH exceptions)
endif()

#-------------------------------
# Include libraries native shims
#-------------------------------
if(NOT CLR_CROSS_COMPONENTS_BUILD)
    set(STATIC_LIBS_ONLY 1)
    add_subdirectory(${CLR_SRC_NATIVE_DIR}/libs libs-native)
endif(NOT CLR_CROSS_COMPONENTS_BUILD)

#-----------------------------------------
# Add Projects
#     - project which require platform header not clr's
#     - do not depend on clr's compile definitions
#-----------------------------------------
if(CLR_CMAKE_HOST_UNIX)
    if(CLR_CMAKE_TARGET_ANDROID)
        find_library(LZMA NAMES lzma)
        if(LZMA STREQUAL LZMA-NOTFOUND)
           message(FATAL_ERROR "Cannot find liblzma.")
        endif(LZMA STREQUAL LZMA-NOTFOUND)

        find_library(ANDROID_GLOB NAMES android-glob)
        if(ANDROID_GLOB STREQUAL ANDROID_GLOB-NOTFOUND)
          message(FATAL_ERROR "Cannot find android-glob.")
        endif()
    endif()

<<<<<<< HEAD
    if(CLR_CMAKE_TARGET_LINUX AND CLR_CMAKE_TARGET_ARCH_I386)
      add_linker_flag(-Wl,-z,notext)
    endif()

    add_subdirectory(pal)
    add_subdirectory(hosts)
=======
    if(NOT CLR_CMAKE_HOST_MACCATALYST AND NOT CLR_CMAKE_HOST_IOS AND NOT CLR_CMAKE_HOST_TVOS)
      add_subdirectory(pal)
      add_subdirectory(hosts)
    endif()
>>>>>>> ea199096
else()
    if(CLR_CMAKE_TARGET_UNIX)
        add_subdirectory(${CLR_SRC_NATIVE_DIR}/external/libunwind_extras ${CLR_ARTIFACTS_OBJ_DIR}/external/libunwind)
    endif()
endif()

#----------------------------------------------------
# Build the test watchdog alongside the CLR
#----------------------------------------------------
add_subdirectory("${CLR_SRC_NATIVE_DIR}/watchdog" test-watchdog)

# Add this subdir. We install the headers for the jit.
add_subdirectory(pal/prebuilt/inc)

# These need to happen before the VM and debug-pal includes.
set(EP_GENERATED_HEADER_PATH "${GENERATED_INCLUDE_DIR}")
include (${CLR_SRC_NATIVE_DIR}/eventpipe/configure.cmake)

if(NOT CLR_CMAKE_HOST_MACCATALYST AND NOT CLR_CMAKE_HOST_IOS AND NOT CLR_CMAKE_HOST_TVOS)
  add_subdirectory(debug/debug-pal)
endif()

add_subdirectory(minipal)

if(CLR_CMAKE_TARGET_WIN32)
  add_subdirectory(gc/sample)
endif()

#-------------------------------------
# Include directory directives
#-------------------------------------
# Include the basic prebuilt headers - required for getting fileversion resource details.
include_directories("pal/prebuilt/inc")
include_directories(${CLR_ARTIFACTS_OBJ_DIR})

add_subdirectory(tools/aot/jitinterface)


if(NOT CLR_CROSS_COMPONENTS_BUILD)
  # NativeAOT only buildable for a subset of CoreCLR-supported configurations
  if(CLR_CMAKE_HOST_ARCH_ARM64 OR CLR_CMAKE_HOST_ARCH_AMD64)
    add_subdirectory(nativeaot)
  endif()
endif(NOT CLR_CROSS_COMPONENTS_BUILD)

# Above projects do not build with these compile options
# All of the compiler options are specified in file compileoptions.cmake
# Do not add any new options here. They should be added in compileoptions.cmake
if(CLR_CMAKE_HOST_WIN32)
  add_compile_options($<$<COMPILE_LANGUAGE:C,CXX>:/Zl>) # omit default library name in .OBJ
endif(CLR_CMAKE_HOST_WIN32)

#--------------------------------
# Definition directives
#  - all clr specific compile definitions should be included in this file
#  - all clr specific feature variable should also be added in this file
#----------------------------------
include(clrdefinitions.cmake)

if(FEATURE_STANDALONE_GC)
  add_definitions(-DFEATURE_STANDALONE_GC)
  add_subdirectory(gc)
endif(FEATURE_STANDALONE_GC)

if (CLR_CMAKE_HOST_UNIX)
  include_directories("pal/inc")
  include_directories("pal/inc/rt")
  include_directories("pal/src/safecrt")
endif (CLR_CMAKE_HOST_UNIX)

#------------------------------
# Add Product Directories
#------------------------------
include_directories("inc")
include_directories("debug/inc")
include_directories("debug/inc/${ARCH_SOURCES_DIR}")
include_directories("debug/inc/dump")
include_directories("md/inc")
include_directories("classlibnative/bcltype")
include_directories("classlibnative/cryptography")
include_directories("classlibnative/inc")
include_directories("${GENERATED_INCLUDE_DIR}")
include_directories("hosts/inc")
include_directories("minipal")

if(CLR_CMAKE_TARGET_WIN32 AND FEATURE_EVENT_TRACE)
    include_directories("${GENERATED_INCLUDE_DIR}/etw")
endif(CLR_CMAKE_TARGET_WIN32 AND FEATURE_EVENT_TRACE)

add_subdirectory(debug/dbgutil)

if(CLR_CMAKE_HOST_UNIX)
  if(CLR_CMAKE_HOST_OSX OR (CLR_CMAKE_HOST_LINUX AND NOT CLR_CMAKE_HOST_UNIX_X86 AND NOT CLR_CMAKE_HOST_ANDROID))
    add_subdirectory(debug/createdump)
  endif(CLR_CMAKE_HOST_OSX OR (CLR_CMAKE_HOST_LINUX AND NOT CLR_CMAKE_HOST_UNIX_X86 AND NOT CLR_CMAKE_HOST_ANDROID))

  # Include the dummy c++ include files
  include_directories("pal/inc/rt/cpp")

  # This prevents inclusion of standard C compiler headers
  add_compile_options(-nostdinc)

  set (NATIVE_RESOURCE_DIR ${CMAKE_CURRENT_SOURCE_DIR}/nativeresources)
  include_directories(${NATIVE_RESOURCE_DIR})
  set (PROCESS_RC_SCRIPT ${NATIVE_RESOURCE_DIR}/processrc.sh)
  set (RESOURCE_STRING_HEADER_DIR ${NATIVE_RESOURCE_DIR})

  # Create a command to create a C++ source file containing an array of
  # NativeStringResource structs which represent the information from a
  # given Windows .rc file. The target C++ file path is returned in the
  # variable specified by the TARGET_FILE parameter.
  function(build_resources SOURCE TARGET_NAME TARGET_FILE)

    set(PREPROCESSED_SOURCE ${CMAKE_CURRENT_BINARY_DIR}/${TARGET_NAME}.rc.i)

    preprocess_file(${SOURCE} ${PREPROCESSED_SOURCE})

    set(RESOURCE_ENTRY_ARRAY_CPP ${CMAKE_CURRENT_BINARY_DIR}/${TARGET_NAME}.cpp)

    add_custom_command(
      OUTPUT ${RESOURCE_ENTRY_ARRAY_CPP}
      # Convert the preprocessed .rc file to a C++ file which will be used to make a static lib.
      COMMAND ${PROCESS_RC_SCRIPT} ${PREPROCESSED_SOURCE} ${TARGET_NAME} >${RESOURCE_ENTRY_ARRAY_CPP}
            DEPENDS ${PREPROCESSED_SOURCE} ${PROCESS_RC_SCRIPT}
    )

    include_directories(${RESOURCE_STRING_HEADER_DIR})
    set(${TARGET_FILE} ${RESOURCE_ENTRY_ARRAY_CPP} PARENT_SCOPE)

  endfunction()

  add_subdirectory(nativeresources)
endif(CLR_CMAKE_HOST_UNIX)

if(NOT CLR_CMAKE_HOST_MACCATALYST AND NOT CLR_CMAKE_HOST_IOS AND NOT CLR_CMAKE_HOST_TVOS)
  add_subdirectory(utilcode)
  add_subdirectory(inc)

  if(CLR_CMAKE_HOST_UNIX)
      add_subdirectory(palrt)
  endif(CLR_CMAKE_HOST_UNIX)

  add_subdirectory(ilasm)
  add_subdirectory(ildasm)
  add_subdirectory(gcinfo)
  add_subdirectory(jit)
  add_subdirectory(vm)
  add_subdirectory(md)
  add_subdirectory(debug)
  add_subdirectory(binder)
  add_subdirectory(classlibnative)
  add_subdirectory(dlls)
  add_subdirectory(tools)
  add_subdirectory(unwinder)
  add_subdirectory(interop)

  if(CLR_CMAKE_HOST_WIN32)
    add_subdirectory(hosts)
  endif(CLR_CMAKE_HOST_WIN32)
endif(NOT CLR_CMAKE_HOST_MACCATALYST AND NOT CLR_CMAKE_HOST_IOS AND NOT CLR_CMAKE_HOST_TVOS)

#----------------------------------------------------
# Cross target Component install configuration
#----------------------------------------------------
if(CLR_CROSS_COMPONENTS_BUILD)
  include(crosscomponents.cmake)
endif(CLR_CROSS_COMPONENTS_BUILD)
<|MERGE_RESOLUTION|>--- conflicted
+++ resolved
@@ -109,19 +109,14 @@
         endif()
     endif()
 
-<<<<<<< HEAD
     if(CLR_CMAKE_TARGET_LINUX AND CLR_CMAKE_TARGET_ARCH_I386)
       add_linker_flag(-Wl,-z,notext)
     endif()
 
-    add_subdirectory(pal)
-    add_subdirectory(hosts)
-=======
     if(NOT CLR_CMAKE_HOST_MACCATALYST AND NOT CLR_CMAKE_HOST_IOS AND NOT CLR_CMAKE_HOST_TVOS)
       add_subdirectory(pal)
       add_subdirectory(hosts)
     endif()
->>>>>>> ea199096
 else()
     if(CLR_CMAKE_TARGET_UNIX)
         add_subdirectory(${CLR_SRC_NATIVE_DIR}/external/libunwind_extras ${CLR_ARTIFACTS_OBJ_DIR}/external/libunwind)
