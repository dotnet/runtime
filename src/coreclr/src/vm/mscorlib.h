// Licensed to the .NET Foundation under one or more agreements.
// The .NET Foundation licenses this file to you under the MIT license.
// See the LICENSE file in the project root for more information.
// This file contains the classes, methods, and field used by the EE from mscorlib

//
// To use this, define one of the following macros & include the file like so:
//
// #define DEFINE_CLASS(id, nameSpace, stringName)         CLASS__ ## id,
// #define DEFINE_METHOD(classId, id, stringName, gSign)
// #define DEFINE_FIELD(classId, id, stringName)
// #include "mscorlib.h"
//
// Note: To determine if the namespace you want to use in DEFINE_CLASS is supported or not,
//       examine vm\namespace.h. If it is not present, define it there and then proceed to use it below.
//

//
// Note: This file gets parsed by the Mono IL Linker (https://github.com/mono/linker/) which may throw an exception during parsing.
// Specifically, this (https://github.com/mono/linker/blob/master/corebuild/integration/ILLink.Tasks/CreateRuntimeRootDescriptorFile.cs) will try to
// parse this header, and it may throw an exception while doing that. If you edit this file and get a build failure on msbuild.exe D:\repos\coreclr\build.proj
// you might want to check out the parser linked above.
//

//
// Note: The SM_* and IM_* are signatures defined in file:metasig.h using IM() and SM() macros.
//

#ifndef DEFINE_CLASS
#define DEFINE_CLASS(id, nameSpace, stringName)
#endif

#ifndef DEFINE_METHOD
#define DEFINE_METHOD(classId, id, stringName, gSign)
#endif

#ifndef DEFINE_FIELD
#define DEFINE_FIELD(classId, id, stringName)
#endif

#ifndef DEFINE_PROPERTY
#define DEFINE_PROPERTY(classId, id, stringName, gSign) DEFINE_METHOD(classId, GET_ ## id, get_ ## stringName, IM_Ret ## gSign)
#endif

#ifndef DEFINE_STATIC_PROPERTY
#define DEFINE_STATIC_PROPERTY(classId, id, stringName, gSign) DEFINE_METHOD(classId, GET_ ## id, get_ ## stringName, SM_Ret ## gSign)
#endif

#ifndef DEFINE_SET_PROPERTY
#define DEFINE_SET_PROPERTY(classId, id, stringName, gSign) \
    DEFINE_PROPERTY(classId, id, stringName, gSign) \
    DEFINE_METHOD(classId, SET_ ## id, set_ ## stringName, IM_## gSign ## _RetVoid)
#endif

#ifndef DEFINE_STATIC_SET_PROPERTY
#define DEFINE_STATIC_SET_PROPERTY(classId, id, stringName, gSign) \
    DEFINE_STATIC_PROPERTY(classId, id, stringName, gSign) \
    DEFINE_METHOD(classId, SET_ ## id, set_ ## stringName, SM_## gSign ## _RetVoid)
#endif

//
// DEFINE_CLASS_U and DEFINE_FIELD_U are debug-only checks to verify that the managed and unmanaged layouts are in sync
//
#ifndef DEFINE_CLASS_U
#define DEFINE_CLASS_U(nameSpace, stringName, unmanagedType)
#endif

#ifndef DEFINE_FIELD_U
#define DEFINE_FIELD_U(stringName, unmanagedContainingType, unmanagedOffset)
#endif

// NOTE: Make this window really wide if you want to read the table...

DEFINE_CLASS(ACTIVATOR,             System,                 Activator)
DEFINE_METHOD(ACTIVATOR,            CREATE_INSTANCE_OF_T,   CreateInstance, GM_RetT)
DEFINE_METHOD(ACTIVATOR,            CREATE_DEFAULT_INSTANCE_OF_T,   CreateDefaultInstance,  GM_RetT)

DEFINE_CLASS(ACCESS_VIOLATION_EXCEPTION, System,            AccessViolationException)
DEFINE_FIELD(ACCESS_VIOLATION_EXCEPTION, IP,                _ip)
DEFINE_FIELD(ACCESS_VIOLATION_EXCEPTION, TARGET,            _target)
DEFINE_FIELD(ACCESS_VIOLATION_EXCEPTION, ACCESSTYPE,        _accessType)

DEFINE_CLASS(APPCONTEXT,            System,                 AppContext)
DEFINE_METHOD(APPCONTEXT,   SETUP,              Setup,          SM_PtrPtrChar_PtrPtrChar_Int_RetVoid)
DEFINE_METHOD(APPCONTEXT,   ON_PROCESS_EXIT,    OnProcessExit,  SM_RetVoid)
DEFINE_FIELD(APPCONTEXT, UNHANDLED_EXCEPTION,           UnhandledException)
DEFINE_FIELD(APPCONTEXT, FIRST_CHANCE_EXCEPTION,        FirstChanceException)

DEFINE_CLASS(ARG_ITERATOR,          System,                 ArgIterator)
DEFINE_CLASS_U(System,              ArgIterator,            VARARGS)  // Includes a SigPointer.
DEFINE_METHOD(ARG_ITERATOR,         CTOR2,                  .ctor,                      IM_RuntimeArgumentHandle_PtrVoid_RetVoid)

DEFINE_CLASS(ARGUMENT_HANDLE,       System,                 RuntimeArgumentHandle)

DEFINE_CLASS(ARRAY,                 System,                 Array)

DEFINE_CLASS(ARRAY_WITH_OFFSET,     Interop,                ArrayWithOffset)
DEFINE_FIELD(ARRAY_WITH_OFFSET,     M_ARRAY,                m_array)
DEFINE_FIELD(ARRAY_WITH_OFFSET,     M_OFFSET,               m_offset)
DEFINE_FIELD(ARRAY_WITH_OFFSET,     M_COUNT,                m_count)


DEFINE_CLASS(ASSEMBLY_BUILDER,      ReflectionEmit,         AssemblyBuilder)
DEFINE_CLASS(INTERNAL_ASSEMBLY_BUILDER,      ReflectionEmit,         InternalAssemblyBuilder)
#if FOR_ILLINK
DEFINE_METHOD(INTERNAL_ASSEMBLY_BUILDER,     CTOR,          .ctor,                      IM_RetVoid)
#endif

DEFINE_CLASS(ASSEMBLY_HASH_ALGORITHM,   Assemblies,         AssemblyHashAlgorithm)
DEFINE_CLASS(PORTABLE_EXECUTABLE_KINDS, Reflection,         PortableExecutableKinds)
DEFINE_CLASS(IMAGE_FILE_MACHINE,        Reflection,         ImageFileMachine)

DEFINE_CLASS_U(Reflection,             AssemblyName,           AssemblyNameBaseObject)
DEFINE_FIELD_U(_name,                      AssemblyNameBaseObject, _name)
DEFINE_FIELD_U(_publicKey,                 AssemblyNameBaseObject, _publicKey)
DEFINE_FIELD_U(_publicKeyToken,            AssemblyNameBaseObject, _publicKeyToken)
DEFINE_FIELD_U(_cultureInfo,               AssemblyNameBaseObject, _cultureInfo)
DEFINE_FIELD_U(_codeBase,                  AssemblyNameBaseObject, _codeBase)
DEFINE_FIELD_U(_version,                   AssemblyNameBaseObject, _version)
DEFINE_FIELD_U(_hashAlgorithm,             AssemblyNameBaseObject, _hashAlgorithm)
DEFINE_FIELD_U(_versionCompatibility,      AssemblyNameBaseObject, _versionCompatibility)
DEFINE_FIELD_U(_flags,                     AssemblyNameBaseObject, _flags)
DEFINE_CLASS(ASSEMBLY_NAME,         Reflection,             AssemblyName)
DEFINE_METHOD(ASSEMBLY_NAME,        CTOR,                   .ctor,                     IM_Str_ArrB_ArrB_Ver_CI_AHA_AVC_Str_ANF_SNKP_RetV)
DEFINE_METHOD(ASSEMBLY_NAME,        SET_PROC_ARCH_INDEX,    SetProcArchIndex,          IM_PEK_IFM_RetV)

DEFINE_CLASS_U(System,                 Version,                    VersionBaseObject)
DEFINE_FIELD_U(_Major,                     VersionBaseObject,    m_Major)
DEFINE_FIELD_U(_Minor,                     VersionBaseObject,    m_Minor)
DEFINE_FIELD_U(_Build,                     VersionBaseObject,    m_Build)
DEFINE_FIELD_U(_Revision,                  VersionBaseObject,    m_Revision)
DEFINE_CLASS(VERSION,               System,                 Version)
DEFINE_METHOD(VERSION,              CTOR_Ix2,               .ctor,                      IM_Int_Int_RetVoid)
DEFINE_METHOD(VERSION,              CTOR_Ix3,               .ctor,                      IM_Int_Int_Int_RetVoid)
DEFINE_METHOD(VERSION,              CTOR_Ix4,               .ctor,                      IM_Int_Int_Int_Int_RetVoid)

DEFINE_CLASS(ASSEMBLY_VERSION_COMPATIBILITY, Assemblies,    AssemblyVersionCompatibility)

DEFINE_CLASS(ASSEMBLY_NAME_FLAGS,   Reflection,             AssemblyNameFlags)

// ASSEMBLYBASE is System.ReflectionAssembly while ASSEMBLY is System.Reflection.RuntimeAssembly
// Maybe we should reverse these two names
DEFINE_CLASS(ASSEMBLYBASE,          Reflection,             Assembly)

DEFINE_CLASS_U(Reflection,             RuntimeAssembly,            AssemblyBaseObject)
DEFINE_FIELD_U(_ModuleResolve,             AssemblyBaseObject,     m_pModuleEventHandler)
DEFINE_FIELD_U(m_fullname,                 AssemblyBaseObject,     m_fullname)
DEFINE_FIELD_U(m_syncRoot,                 AssemblyBaseObject,     m_pSyncRoot)
DEFINE_FIELD_U(m_assembly,                 AssemblyBaseObject,     m_pAssembly)
DEFINE_CLASS(ASSEMBLY,              Reflection,             RuntimeAssembly)


DEFINE_CLASS(ASYNCCALLBACK,         System,                 AsyncCallback)
DEFINE_CLASS(ATTRIBUTE,             System,                 Attribute)


DEFINE_CLASS(BINDER,                Reflection,             Binder)
DEFINE_METHOD(BINDER,               CHANGE_TYPE,            ChangeType,                 IM_Obj_Type_CultureInfo_RetObj)

DEFINE_CLASS(BINDING_FLAGS,         Reflection,             BindingFlags)

DEFINE_CLASS_U(System,                 RuntimeType,            ReflectClassBaseObject)
DEFINE_FIELD_U(m_cache,                ReflectClassBaseObject,        m_cache)
DEFINE_FIELD_U(m_handle,               ReflectClassBaseObject,        m_typeHandle)
DEFINE_FIELD_U(m_keepalive,            ReflectClassBaseObject,        m_keepalive)
DEFINE_CLASS(CLASS,                 System,                 RuntimeType)
DEFINE_FIELD(CLASS,                 TYPEHANDLE,             m_handle)
DEFINE_METHOD(CLASS,                GET_PROPERTIES,         GetProperties,              IM_BindingFlags_RetArrPropertyInfo)
DEFINE_METHOD(CLASS,                GET_FIELDS,             GetFields,                  IM_BindingFlags_RetArrFieldInfo)
DEFINE_METHOD(CLASS,                GET_METHODS,            GetMethods,                 IM_BindingFlags_RetArrMethodInfo)
DEFINE_METHOD(CLASS,                INVOKE_MEMBER,          InvokeMember,               IM_Str_BindingFlags_Binder_Obj_ArrObj_ArrParameterModifier_CultureInfo_ArrStr_RetObj)
DEFINE_METHOD(CLASS,                GET_METHOD_BASE,        GetMethodBase,              SM_RuntimeType_RuntimeMethodHandleInternal_RetMethodBase)
DEFINE_METHOD(CLASS,                GET_FIELD_INFO,         GetFieldInfo,               SM_RuntimeType_IRuntimeFieldInfo_RetFieldInfo)
DEFINE_METHOD(CLASS,                GET_PROPERTY_INFO,      GetPropertyInfo,            SM_RuntimeType_Int_RetPropertyInfo)

#ifdef FEATURE_COMINTEROP
DEFINE_METHOD(CLASS,                FORWARD_CALL_TO_INVOKE, ForwardCallToInvokeMember,  IM_Str_BindingFlags_Obj_ArrObj_ArrBool_ArrInt_ArrType_Type_RetObj)
#endif // FEATURE_COMINTEROP

#ifdef FEATURE_COMINTEROP
DEFINE_CLASS(BSTR_WRAPPER,          Interop,                BStrWrapper)
DEFINE_CLASS(CURRENCY_WRAPPER,      Interop,                CurrencyWrapper)
DEFINE_CLASS(DISPATCH_WRAPPER,      Interop,                DispatchWrapper)
DEFINE_CLASS(ERROR_WRAPPER,         Interop,                ErrorWrapper)
DEFINE_CLASS(UNKNOWN_WRAPPER,       Interop,                UnknownWrapper)
DEFINE_CLASS(VARIANT_WRAPPER,       Interop,                VariantWrapper)
#endif // FEATURE_COMINTEROP

#ifdef FEATURE_COMINTEROP
DEFINE_CLASS_U(System,                 __ComObject,            ComObject)
DEFINE_FIELD_U(m_ObjectToDataMap,      ComObject,              m_ObjectToDataMap)
DEFINE_CLASS(COM_OBJECT,            System,                 __ComObject)
DEFINE_METHOD(COM_OBJECT,           RELEASE_ALL_DATA,       ReleaseAllData,             IM_RetVoid)
DEFINE_METHOD(COM_OBJECT,           GET_EVENT_PROVIDER,     GetEventProvider,           IM_Class_RetObj)

DEFINE_CLASS(LICENSE_INTEROP_PROXY,  InternalInteropServices, LicenseInteropProxy)
DEFINE_METHOD(LICENSE_INTEROP_PROXY, CREATE,                  Create,                  SM_RetObj)
DEFINE_METHOD(LICENSE_INTEROP_PROXY, GETCURRENTCONTEXTINFO,   GetCurrentContextInfo,   IM_RuntimeTypeHandle_RefBool_RefIntPtr_RetVoid)
DEFINE_METHOD(LICENSE_INTEROP_PROXY, SAVEKEYINCURRENTCONTEXT, SaveKeyInCurrentContext, IM_IntPtr_RetVoid)

DEFINE_CLASS(RUNTIME_CLASS,                  WinRT,         RuntimeClass)

#endif // FEATURE_COMINTEROP

DEFINE_CLASS_U(Interop,                CriticalHandle,             CriticalHandle)
DEFINE_FIELD_U(handle,                     CriticalHandle,     m_handle)
DEFINE_FIELD_U(_isClosed,                  CriticalHandle,     m_isClosed)
DEFINE_CLASS(CRITICAL_HANDLE,       Interop,                CriticalHandle)
DEFINE_FIELD(CRITICAL_HANDLE,       HANDLE,                 handle)
DEFINE_METHOD(CRITICAL_HANDLE,      RELEASE_HANDLE,         ReleaseHandle,              IM_RetBool)
DEFINE_METHOD(CRITICAL_HANDLE,      GET_IS_INVALID,         get_IsInvalid,              IM_RetBool)
DEFINE_METHOD(CRITICAL_HANDLE,      DISPOSE,                Dispose,                    IM_RetVoid)
DEFINE_METHOD(CRITICAL_HANDLE,      DISPOSE_BOOL,           Dispose,                    IM_Bool_RetVoid)

DEFINE_CLASS(HANDLE_REF,            Interop,                HandleRef)
DEFINE_FIELD(HANDLE_REF,            WRAPPER,                _wrapper)
DEFINE_FIELD(HANDLE_REF,            HANDLE,                 _handle)

DEFINE_CLASS(CRITICAL_FINALIZER_OBJECT, ConstrainedExecution, CriticalFinalizerObject)
DEFINE_METHOD(CRITICAL_FINALIZER_OBJECT, FINALIZE,          Finalize,                   IM_RetVoid)

DEFINE_CLASS_U(Reflection,             RuntimeConstructorInfo,  NoClass)
DEFINE_FIELD_U(m_handle,                   ReflectMethodObject, m_pMD)
DEFINE_CLASS(CONSTRUCTOR,           Reflection,             RuntimeConstructorInfo)

DEFINE_CLASS_U(System,                 RuntimeMethodInfoStub,     ReflectMethodObject)
DEFINE_FIELD_U(m_value,                   ReflectMethodObject, m_pMD)
DEFINE_CLASS(STUBMETHODINFO,      System,                 RuntimeMethodInfoStub)
DEFINE_FIELD(STUBMETHODINFO,      HANDLE,                 m_value)

DEFINE_CLASS(CONSTRUCTOR_INFO,      Reflection,             ConstructorInfo)

DEFINE_CLASS_U(Reflection, CustomAttributeEncodedArgument, CustomAttributeValue)
DEFINE_FIELD_U(m_primitiveValue,   CustomAttributeValue,           m_rawValue)
DEFINE_FIELD_U(m_arrayValue,       CustomAttributeValue,           m_value)
DEFINE_FIELD_U(m_stringValue,      CustomAttributeValue,           m_enumOrTypeName)
DEFINE_FIELD_U(m_type,             CustomAttributeValue,           m_type)
DEFINE_CLASS(CUSTOM_ATTRIBUTE_ENCODED_ARGUMENT, Reflection, CustomAttributeEncodedArgument)

DEFINE_CLASS_U(Reflection, CustomAttributeNamedParameter, CustomAttributeNamedArgument)
DEFINE_FIELD_U(m_argumentName,     CustomAttributeNamedArgument,   m_argumentName)
DEFINE_FIELD_U(m_fieldOrProperty,  CustomAttributeNamedArgument,   m_propertyOrField)
DEFINE_FIELD_U(m_padding,          CustomAttributeNamedArgument,   m_padding)
DEFINE_FIELD_U(m_type,             CustomAttributeNamedArgument,   m_type)
DEFINE_FIELD_U(m_encodedArgument,  CustomAttributeNamedArgument,   m_value)

DEFINE_CLASS_U(Reflection, CustomAttributeCtorParameter, CustomAttributeArgument)
DEFINE_FIELD_U(m_type,             CustomAttributeArgument,        m_type)
DEFINE_FIELD_U(m_encodedArgument,  CustomAttributeArgument,        m_value)

DEFINE_CLASS_U(Reflection, CustomAttributeType, CustomAttributeType)
DEFINE_FIELD_U(m_enumName,         CustomAttributeType,            m_enumName)
DEFINE_FIELD_U(m_encodedType,      CustomAttributeType,            m_tag)
DEFINE_FIELD_U(m_encodedEnumType,  CustomAttributeType,            m_enumType)
DEFINE_FIELD_U(m_encodedArrayType, CustomAttributeType,            m_arrayType)
DEFINE_FIELD_U(m_padding,          CustomAttributeType,            m_padding)

DEFINE_CLASS_U(Globalization,          CultureInfo,        CultureInfoBaseObject)
DEFINE_FIELD_U(_compareInfo,       CultureInfoBaseObject,  _compareInfo)
DEFINE_FIELD_U(_textInfo,          CultureInfoBaseObject,  _textInfo)
DEFINE_FIELD_U(_numInfo,           CultureInfoBaseObject,  _numInfo)
DEFINE_FIELD_U(_dateTimeInfo,      CultureInfoBaseObject,  _dateTimeInfo)
DEFINE_FIELD_U(_calendar,          CultureInfoBaseObject,  _calendar)
DEFINE_FIELD_U(_consoleFallbackCulture, CultureInfoBaseObject, _consoleFallbackCulture)
DEFINE_FIELD_U(_name,             CultureInfoBaseObject,  _name)
DEFINE_FIELD_U(_nonSortName,      CultureInfoBaseObject,  _nonSortName)
DEFINE_FIELD_U(_sortName,         CultureInfoBaseObject,  _sortName)
DEFINE_FIELD_U(_parent,           CultureInfoBaseObject,  _parent)
DEFINE_FIELD_U(_isReadOnly,        CultureInfoBaseObject,  _isReadOnly)
DEFINE_FIELD_U(_isInherited,      CultureInfoBaseObject,  _isInherited)
DEFINE_CLASS(CULTURE_INFO,          Globalization,          CultureInfo)
DEFINE_METHOD(CULTURE_INFO,         STR_CTOR,               .ctor,                      IM_Str_RetVoid)
DEFINE_FIELD(CULTURE_INFO,          CURRENT_CULTURE,        s_userDefaultCulture)
DEFINE_PROPERTY(CULTURE_INFO,       NAME,                   Name,                       Str)
DEFINE_METHOD(CULTURE_INFO,         INT_CTOR,               .ctor,                      IM_Int_RetVoid)
DEFINE_PROPERTY(CULTURE_INFO,       ID,                     LCID,                       Int)
DEFINE_FIELD(CULTURE_INFO,          CULTURE,                s_currentThreadCulture)
DEFINE_FIELD(CULTURE_INFO,          UI_CULTURE,             s_currentThreadUICulture)
DEFINE_STATIC_SET_PROPERTY(CULTURE_INFO, CURRENT_CULTURE,      CurrentCulture,     CultureInfo)
DEFINE_STATIC_SET_PROPERTY(CULTURE_INFO, CURRENT_UI_CULTURE,   CurrentUICulture,   CultureInfo)

DEFINE_CLASS(CURRENCY,              System,                 Currency)
DEFINE_METHOD(CURRENCY,             DECIMAL_CTOR,           .ctor,                      IM_Dec_RetVoid)

DEFINE_CLASS(DATE_TIME,             System,                 DateTime)
DEFINE_METHOD(DATE_TIME,            LONG_CTOR,              .ctor,                      IM_Long_RetVoid)

#ifdef FEATURE_COMINTEROP
DEFINE_CLASS(DATE_TIME_OFFSET,      System,                 DateTimeOffset)
#endif // FEATURE_COMINTEROP

DEFINE_CLASS(DECIMAL,               System,                 Decimal)
DEFINE_METHOD(DECIMAL,              CURRENCY_CTOR,          .ctor,                      IM_Currency_RetVoid)

DEFINE_CLASS_U(System,                 Delegate,            NoClass)
DEFINE_FIELD_U(_target,                    DelegateObject,   _target)
DEFINE_FIELD_U(_methodBase,                DelegateObject,   _methodBase)
DEFINE_FIELD_U(_methodPtr,                 DelegateObject,   _methodPtr)
DEFINE_FIELD_U(_methodPtrAux,              DelegateObject,   _methodPtrAux)
DEFINE_CLASS(DELEGATE,              System,                 Delegate)
DEFINE_FIELD(DELEGATE,            TARGET,                 _target)
DEFINE_FIELD(DELEGATE,            METHOD_PTR,             _methodPtr)
DEFINE_FIELD(DELEGATE,            METHOD_PTR_AUX,         _methodPtrAux)
DEFINE_METHOD(DELEGATE,             CONSTRUCT_DELEGATE,     DelegateConstruct,          IM_Obj_IntPtr_RetVoid)
DEFINE_METHOD(DELEGATE,             GET_INVOKE_METHOD,      GetInvokeMethod,            IM_RetIntPtr)

DEFINE_CLASS(DYNAMICMETHOD,         ReflectionEmit,         DynamicMethod)

DEFINE_CLASS(DYNAMICRESOLVER,       ReflectionEmit,         DynamicResolver)
DEFINE_FIELD(DYNAMICRESOLVER,       DYNAMIC_METHOD,         m_method)

DEFINE_CLASS(EMPTY,                 System,                 Empty)

DEFINE_CLASS(ENC_HELPER,            Diagnostics,            EditAndContinueHelper)
DEFINE_FIELD(ENC_HELPER,            OBJECT_REFERENCE,       _objectReference)

DEFINE_CLASS(ENCODING,              Text,                   Encoding)

DEFINE_CLASS(RUNE,                  Text,                   Rune)

#ifdef FEATURE_UTF8STRING
DEFINE_CLASS(CHAR8,                 System,                 Char8)
#endif // FEATURE_UTF8STRING

DEFINE_CLASS(ENUM,                  System,                 Enum)

DEFINE_CLASS(ENVIRONMENT,           System,                 Environment)
DEFINE_METHOD(ENVIRONMENT,       GET_RESOURCE_STRING_LOCAL, GetResourceStringLocal,     SM_Str_RetStr)
DEFINE_METHOD(ENVIRONMENT,       SET_COMMAND_LINE_ARGS,     SetCommandLineArgs,         SM_ArrStr_RetVoid)

DEFINE_CLASS(EVENT,                 Reflection,             RuntimeEventInfo)

DEFINE_CLASS(EVENT_ARGS,            System,                 EventArgs)

DEFINE_CLASS(EVENT_HANDLERGENERIC,  System,                 EventHandler`1)

DEFINE_CLASS(EVENT_INFO,            Reflection,             EventInfo)

DEFINE_CLASS_U(System,                 Exception,      ExceptionObject)
DEFINE_FIELD_U(_exceptionMethod,   ExceptionObject,    _exceptionMethod)
DEFINE_FIELD_U(_message,           ExceptionObject,    _message)
DEFINE_FIELD_U(_data,              ExceptionObject,    _data)
DEFINE_FIELD_U(_innerException,    ExceptionObject,    _innerException)
DEFINE_FIELD_U(_helpURL,           ExceptionObject,    _helpURL)
DEFINE_FIELD_U(_stackTrace,        ExceptionObject,    _stackTrace)
DEFINE_FIELD_U(_watsonBuckets,     ExceptionObject,    _watsonBuckets)
DEFINE_FIELD_U(_stackTraceString,  ExceptionObject,    _stackTraceString)
DEFINE_FIELD_U(_remoteStackTraceString, ExceptionObject, _remoteStackTraceString)
DEFINE_FIELD_U(_dynamicMethods,    ExceptionObject,    _dynamicMethods)
DEFINE_FIELD_U(_source,            ExceptionObject,    _source)
DEFINE_FIELD_U(_ipForWatsonBuckets,ExceptionObject,    _ipForWatsonBuckets)
DEFINE_FIELD_U(_xptrs,             ExceptionObject,    _xptrs)
DEFINE_FIELD_U(_xcode,             ExceptionObject,    _xcode)
DEFINE_FIELD_U(_HResult,           ExceptionObject,    _HResult)
DEFINE_CLASS(EXCEPTION,             System,                 Exception)
DEFINE_METHOD(EXCEPTION,            GET_CLASS_NAME,         GetClassName,               IM_RetStr)
DEFINE_PROPERTY(EXCEPTION,          MESSAGE,                Message,                    Str)
DEFINE_PROPERTY(EXCEPTION,          SOURCE,                 Source,                     Str)
DEFINE_PROPERTY(EXCEPTION,          HELP_LINK,              HelpLink,                   Str)
DEFINE_METHOD(EXCEPTION,            INTERNAL_PRESERVE_STACK_TRACE, InternalPreserveStackTrace, IM_RetVoid)
#ifdef FEATURE_COMINTEROP
DEFINE_METHOD(EXCEPTION,            ADD_EXCEPTION_DATA_FOR_RESTRICTED_ERROR_INFO, AddExceptionDataForRestrictedErrorInfo, IM_Str_Str_Str_Obj_Bool_RetVoid)
DEFINE_METHOD(EXCEPTION,            TRY_GET_RESTRICTED_LANGUAGE_ERROR_OBJECT,     TryGetRestrictedLanguageErrorObject, IM_RefObject_RetBool)
#endif // FEATURE_COMINTEROP


DEFINE_CLASS(SYSTEM_EXCEPTION,      System,                 SystemException)
DEFINE_METHOD(SYSTEM_EXCEPTION,     STR_EX_CTOR,            .ctor,                      IM_Str_Exception_RetVoid)


DEFINE_CLASS(TYPE_INIT_EXCEPTION,   System,                 TypeInitializationException)
DEFINE_METHOD(TYPE_INIT_EXCEPTION,  STR_EX_CTOR,            .ctor,                      IM_Str_Exception_RetVoid)

DEFINE_CLASS(THREAD_START_EXCEPTION,Threading,              ThreadStartException)
DEFINE_METHOD(THREAD_START_EXCEPTION,EX_CTOR,               .ctor,                      IM_Exception_RetVoid)

DEFINE_CLASS(TYPE_HANDLE,           System,                 RuntimeTypeHandle)
DEFINE_CLASS(RT_TYPE_HANDLE,        System,                 RuntimeTypeHandle)
DEFINE_METHOD(RT_TYPE_HANDLE,       GET_TYPE_HELPER,        GetTypeHelper,              SM_Type_ArrType_IntPtr_int_RetType)
DEFINE_METHOD(RT_TYPE_HANDLE,       PVOID_CTOR,             .ctor,                      IM_RuntimeType_RetVoid)
DEFINE_METHOD(RT_TYPE_HANDLE,       GETVALUEINTERNAL,       GetValueInternal,           SM_RuntimeTypeHandle_RetIntPtr)
DEFINE_FIELD(RT_TYPE_HANDLE,        M_TYPE,                 m_type)

DEFINE_CLASS_U(Reflection,             RtFieldInfo,         NoClass)
DEFINE_FIELD_U(m_fieldHandle,              ReflectFieldObject, m_pFD)
DEFINE_CLASS(RT_FIELD_INFO,         Reflection,             RtFieldInfo)
DEFINE_FIELD(RT_FIELD_INFO,         HANDLE,                 m_fieldHandle)

DEFINE_CLASS_U(System,                 RuntimeFieldInfoStub,       ReflectFieldObject)
DEFINE_FIELD_U(m_fieldHandle,              ReflectFieldObject, m_pFD)
DEFINE_CLASS(STUBFIELDINFO,         System,                 RuntimeFieldInfoStub)
#if FOR_ILLINK
DEFINE_METHOD(STUBFIELDINFO,        CTOR,                   .ctor,                      IM_RetVoid)
#endif

DEFINE_CLASS(FIELD,                 Reflection,             RuntimeFieldInfo)
DEFINE_METHOD(FIELD,                SET_VALUE,              SetValue,                   IM_Obj_Obj_BindingFlags_Binder_CultureInfo_RetVoid)
DEFINE_METHOD(FIELD,                GET_VALUE,              GetValue,                   IM_Obj_RetObj)

DEFINE_CLASS(FIELD_HANDLE,          System,                 RuntimeFieldHandle)
DEFINE_FIELD(FIELD_HANDLE,          M_FIELD,                m_ptr)

DEFINE_CLASS(I_RT_FIELD_INFO,       System,                 IRuntimeFieldInfo)

DEFINE_CLASS(FIELD_INFO,            Reflection,             FieldInfo)


DEFINE_CLASS(GUID,                  System,                 Guid)

#ifdef FEATURE_COMINTEROP
DEFINE_CLASS(HSTRING_HEADER_MANAGED, WinRT,                 HSTRING_HEADER)

DEFINE_CLASS(ICUSTOMPROPERTY,                 WinRT,                    ICustomProperty)
DEFINE_CLASS(ICUSTOMPROPERTYPROVIDERIMPL,     WinRT,                    ICustomPropertyProviderImpl)
DEFINE_METHOD(ICUSTOMPROPERTYPROVIDERIMPL,    CREATE_PROPERTY,          CreateProperty,           SM_Obj_Str_RetICustomProperty)
DEFINE_METHOD(ICUSTOMPROPERTYPROVIDERIMPL,    CREATE_INDEXED_PROPERTY,  CreateIndexedProperty,    SM_Obj_Str_PtrTypeName_RetICustomProperty)
DEFINE_METHOD(ICUSTOMPROPERTYPROVIDERIMPL,    GET_TYPE,                 GetType,                  SM_Obj_PtrTypeName_RetVoid)
DEFINE_CLASS(ICUSTOMPROPERTYPROVIDERPROXY,    WinRT,                    ICustomPropertyProviderProxy`2)
DEFINE_METHOD(ICUSTOMPROPERTYPROVIDERPROXY,   CREATE_INSTANCE,          CreateInstance,           SM_Obj_RetObj)

DEFINE_CLASS(FACTORYFORIREFERENCE,   WinRT,                 IReferenceFactory)
DEFINE_METHOD(FACTORYFORIREFERENCE,  CREATE_IREFERENCE,     CreateIReference,           SM_Obj_RetObj)
DEFINE_CLASS(CLRIREFERENCEIMPL,      WinRT,                 CLRIReferenceImpl`1)
DEFINE_METHOD(CLRIREFERENCEIMPL,     UNBOXHELPER,           UnboxHelper,                SM_Obj_RetObj)
DEFINE_CLASS(CLRIREFERENCEARRAYIMPL, WinRT,                 CLRIReferenceArrayImpl`1)
DEFINE_METHOD(CLRIREFERENCEARRAYIMPL,UNBOXHELPER,           UnboxHelper,                SM_Obj_RetObj)
DEFINE_CLASS(IREFERENCE,             WinRT,                 IReference`1)
DEFINE_CLASS(CLRIKEYVALUEPAIRIMPL,   WinRT,                 CLRIKeyValuePairImpl`2)
DEFINE_METHOD(CLRIKEYVALUEPAIRIMPL,  BOXHELPER,             BoxHelper,                  SM_Obj_RetObj)
DEFINE_METHOD(CLRIKEYVALUEPAIRIMPL,  UNBOXHELPER,           UnboxHelper,                SM_Obj_RetObj)

DEFINE_CLASS(WINDOWS_FOUNDATION_EVENTHANDLER,   WinRT,                 WindowsFoundationEventHandler`1)

DEFINE_CLASS(VARIANT,               System,                 Variant)
DEFINE_METHOD(VARIANT,              CONVERT_OBJECT_TO_VARIANT,MarshalHelperConvertObjectToVariant,SM_Obj_RefVariant_RetVoid)
DEFINE_METHOD(VARIANT,              CAST_VARIANT,           MarshalHelperCastVariant,   SM_Obj_Int_RefVariant_RetVoid)
DEFINE_METHOD(VARIANT,              CONVERT_VARIANT_TO_OBJECT,MarshalHelperConvertVariantToObject,SM_RefVariant_RetObject)

DEFINE_CLASS_U(System,              Variant,                VariantData)
DEFINE_FIELD_U(_objref,             VariantData,            m_objref)
DEFINE_FIELD_U(_data,               VariantData,            m_data)
DEFINE_FIELD_U(_flags,              VariantData,            m_flags)
#endif // FEATURE_COMINTEROP

DEFINE_CLASS(IASYNCRESULT,          System,                 IAsyncResult)

DEFINE_CLASS(ICUSTOM_ATTR_PROVIDER, Reflection,             ICustomAttributeProvider)
DEFINE_METHOD(ICUSTOM_ATTR_PROVIDER,GET_CUSTOM_ATTRIBUTES,  GetCustomAttributes,        IM_Type_RetArrObj)

DEFINE_CLASS(ICUSTOM_MARSHALER,     Interop,                ICustomMarshaler)
DEFINE_METHOD(ICUSTOM_MARSHALER,    MARSHAL_NATIVE_TO_MANAGED,MarshalNativeToManaged,   IM_IntPtr_RetObj)
DEFINE_METHOD(ICUSTOM_MARSHALER,    MARSHAL_MANAGED_TO_NATIVE,MarshalManagedToNative,   IM_Obj_RetIntPtr)
DEFINE_METHOD(ICUSTOM_MARSHALER,    CLEANUP_NATIVE_DATA,    CleanUpNativeData,          IM_IntPtr_RetVoid)
DEFINE_METHOD(ICUSTOM_MARSHALER,    CLEANUP_MANAGED_DATA,   CleanUpManagedData,         IM_Obj_RetVoid)
DEFINE_METHOD(ICUSTOM_MARSHALER,    GET_NATIVE_DATA_SIZE,   GetNativeDataSize,         IM_RetInt)

#ifdef FEATURE_COMINTEROP
DEFINE_CLASS(ICUSTOM_QUERYINTERFACE,      Interop,          ICustomQueryInterface)
DEFINE_METHOD(ICUSTOM_QUERYINTERFACE,     GET_INTERFACE,    GetInterface,                IM_RefGuid_OutIntPtr_RetCustomQueryInterfaceResult)
DEFINE_CLASS(CUSTOMQUERYINTERFACERESULT,  Interop,          CustomQueryInterfaceResult)
#endif //FEATURE_COMINTEROP

DEFINE_CLASS(SERIALIZATION_INFO,        Serialization,      SerializationInfo)
DEFINE_CLASS(DESERIALIZATION_TRACKER,   Serialization,      DeserializationTracker)

DEFINE_CLASS(IENUMERATOR,           Collections,            IEnumerator)

DEFINE_CLASS(IENUMERABLE,           Collections,            IEnumerable)
DEFINE_CLASS(ICOLLECTION,           Collections,            ICollection)
DEFINE_CLASS(ILIST,                 Collections,            IList)
DEFINE_CLASS(IDISPOSABLE,           System,                 IDisposable)

DEFINE_CLASS(IEXPANDO,              Expando,                IExpando)
DEFINE_METHOD(IEXPANDO,             ADD_FIELD,              AddField,                   IM_Str_RetFieldInfo)
DEFINE_METHOD(IEXPANDO,             REMOVE_MEMBER,          RemoveMember,               IM_MemberInfo_RetVoid)

DEFINE_CLASS(IREFLECT,              Reflection,             IReflect)
DEFINE_METHOD(IREFLECT,             GET_PROPERTIES,         GetProperties,              IM_BindingFlags_RetArrPropertyInfo)
DEFINE_METHOD(IREFLECT,             GET_FIELDS,             GetFields,                  IM_BindingFlags_RetArrFieldInfo)
DEFINE_METHOD(IREFLECT,             GET_METHODS,            GetMethods,                 IM_BindingFlags_RetArrMethodInfo)
DEFINE_METHOD(IREFLECT,             INVOKE_MEMBER,          InvokeMember,               IM_Str_BindingFlags_Binder_Obj_ArrObj_ArrParameterModifier_CultureInfo_ArrStr_RetObj)


#ifdef FEATURE_COMINTEROP
DEFINE_CLASS(LCID_CONVERSION_TYPE,  Interop,                LCIDConversionAttribute)
#endif // FEATURE_COMINTEROP


DEFINE_CLASS(MARSHAL,               Interop,                Marshal)
#ifdef FEATURE_COMINTEROP
DEFINE_METHOD(MARSHAL,              GET_HR_FOR_EXCEPTION,              GetHRForException,             SM_Exception_RetInt)
#endif // FEATURE_COMINTEROP
DEFINE_METHOD(MARSHAL,              GET_FUNCTION_POINTER_FOR_DELEGATE, GetFunctionPointerForDelegate, SM_Delegate_RetIntPtr)
DEFINE_METHOD(MARSHAL,              GET_DELEGATE_FOR_FUNCTION_POINTER, GetDelegateForFunctionPointer, SM_IntPtr_Type_RetDelegate)
DEFINE_METHOD(MARSHAL,              ALLOC_CO_TASK_MEM,                 AllocCoTaskMem,                SM_Int_RetIntPtr)
DEFINE_METHOD(MARSHAL,              FREE_CO_TASK_MEM,                  FreeCoTaskMem,                 SM_IntPtr_RetVoid)
DEFINE_FIELD(MARSHAL,               SYSTEM_MAX_DBCS_CHAR_SIZE,         SystemMaxDBCSCharSize)

DEFINE_CLASS(NATIVELIBRARY, Interop, NativeLibrary)
DEFINE_METHOD(NATIVELIBRARY,        LOADLIBRARYCALLBACKSTUB, LoadLibraryCallbackStub, SM_Str_AssemblyBase_Bool_UInt_RetIntPtr)

DEFINE_CLASS(VECTOR64T,             Intrinsics,             Vector64`1)
DEFINE_CLASS(VECTOR128T,            Intrinsics,             Vector128`1)
DEFINE_CLASS(VECTOR256T,            Intrinsics,             Vector256`1)

#ifndef CROSSGEN_COMPILE
DEFINE_CLASS(VECTORT,               Numerics,               Vector`1)
#endif // !CROSSGEN_COMPILE

DEFINE_CLASS(MEMBER,                Reflection,             MemberInfo)


DEFINE_CLASS_U(Reflection,             RuntimeMethodInfo,  NoClass)
DEFINE_FIELD_U(m_handle,                   ReflectMethodObject, m_pMD)
DEFINE_CLASS(METHOD,                Reflection,             RuntimeMethodInfo)
DEFINE_METHOD(METHOD,               INVOKE,                 Invoke,                     IM_Obj_BindingFlags_Binder_ArrObj_CultureInfo_RetObj)
DEFINE_METHOD(METHOD,               GET_PARAMETERS,         GetParameters,              IM_RetArrParameterInfo)

DEFINE_CLASS(METHOD_BASE,           Reflection,             MethodBase)
DEFINE_METHOD(METHOD_BASE,          GET_METHODDESC,         GetMethodDesc,              IM_RetIntPtr)

DEFINE_CLASS_U(Reflection,             RuntimeExceptionHandlingClause,    RuntimeExceptionHandlingClause)
DEFINE_FIELD_U(_methodBody,            RuntimeExceptionHandlingClause,        _methodBody)
DEFINE_FIELD_U(_flags,                 RuntimeExceptionHandlingClause,        _flags)
DEFINE_FIELD_U(_tryOffset,             RuntimeExceptionHandlingClause,        _tryOffset)
DEFINE_FIELD_U(_tryLength,             RuntimeExceptionHandlingClause,        _tryLength)
DEFINE_FIELD_U(_handlerOffset,         RuntimeExceptionHandlingClause,        _handlerOffset)
DEFINE_FIELD_U(_handlerLength,         RuntimeExceptionHandlingClause,        _handlerLength)
DEFINE_FIELD_U(_catchMetadataToken,    RuntimeExceptionHandlingClause,        _catchToken)
DEFINE_FIELD_U(_filterOffset,          RuntimeExceptionHandlingClause,        _filterOffset)
DEFINE_CLASS(RUNTIME_EH_CLAUSE,             Reflection,             RuntimeExceptionHandlingClause)
#if FOR_ILLINK
DEFINE_METHOD(RUNTIME_EH_CLAUSE,            CTOR,                   .ctor,              IM_RetVoid)
#endif

DEFINE_CLASS_U(Reflection,             RuntimeLocalVariableInfo,        RuntimeLocalVariableInfo)
DEFINE_FIELD_U(_type,                  RuntimeLocalVariableInfo,        _type)
DEFINE_FIELD_U(_localIndex,            RuntimeLocalVariableInfo,        _localIndex)
DEFINE_FIELD_U(_isPinned,              RuntimeLocalVariableInfo,        _isPinned)
DEFINE_CLASS(RUNTIME_LOCAL_VARIABLE_INFO,   Reflection,             RuntimeLocalVariableInfo)
#if FOR_ILLINK
DEFINE_METHOD(RUNTIME_LOCAL_VARIABLE_INFO,  CTOR,                   .ctor,              IM_RetVoid)
#endif

DEFINE_CLASS_U(Reflection,             RuntimeMethodBody,           RuntimeMethodBody)
DEFINE_FIELD_U(_IL,                    RuntimeMethodBody,         _IL)
DEFINE_FIELD_U(_exceptionHandlingClauses, RuntimeMethodBody,         _exceptionClauses)
DEFINE_FIELD_U(_localVariables,           RuntimeMethodBody,         _localVariables)
DEFINE_FIELD_U(_methodBase,               RuntimeMethodBody,         _methodBase)
DEFINE_FIELD_U(_localSignatureMetadataToken, RuntimeMethodBody,      _localVarSigToken)
DEFINE_FIELD_U(_maxStackSize,             RuntimeMethodBody,         _maxStackSize)
DEFINE_FIELD_U(_initLocals,               RuntimeMethodBody,         _initLocals)
DEFINE_CLASS(RUNTIME_METHOD_BODY,           Reflection,             RuntimeMethodBody)

DEFINE_CLASS(METHOD_INFO,           Reflection,             MethodInfo)

DEFINE_CLASS(METHOD_HANDLE_INTERNAL,System,                 RuntimeMethodHandleInternal)

DEFINE_CLASS(METHOD_HANDLE,         System,                 RuntimeMethodHandle)
DEFINE_FIELD(METHOD_HANDLE,         METHOD,                 m_value)
DEFINE_METHOD(METHOD_HANDLE,        GETVALUEINTERNAL,       GetValueInternal,           SM_RuntimeMethodHandle_RetIntPtr)

DEFINE_CLASS(MISSING,               Reflection,             Missing)
DEFINE_FIELD(MISSING,               VALUE,                  Value)

DEFINE_CLASS_U(Reflection,             RuntimeModule,               ReflectModuleBaseObject)
DEFINE_FIELD_U(m_runtimeType,               ReflectModuleBaseObject,    m_runtimeType)
DEFINE_FIELD_U(m_pRefClass,                 ReflectModuleBaseObject,    m_ReflectClass)
DEFINE_FIELD_U(m_pData,                     ReflectModuleBaseObject,    m_pData)
DEFINE_FIELD_U(m_pGlobals,                  ReflectModuleBaseObject,    m_pGlobals)
DEFINE_FIELD_U(m_pFields,                   ReflectModuleBaseObject,    m_pGlobalsFlds)
DEFINE_CLASS(MODULE,                Reflection,             RuntimeModule)
DEFINE_FIELD(MODULE,                DATA,                   m_pData)

DEFINE_CLASS(MODULE_BUILDER,        ReflectionEmit,         InternalModuleBuilder)
#if FOR_ILLINK
DEFINE_METHOD(MODULE_BUILDER,       CTOR,                   .ctor,                      IM_RetVoid)
#endif
DEFINE_CLASS(TYPE_BUILDER,          ReflectionEmit,         TypeBuilder)
DEFINE_CLASS(ENUM_BUILDER,          ReflectionEmit,         EnumBuilder)

DEFINE_CLASS_U(System,                 MulticastDelegate,          DelegateObject)
DEFINE_FIELD_U(_invocationList,            DelegateObject,   _invocationList)
DEFINE_FIELD_U(_invocationCount,           DelegateObject,   _invocationCount)
DEFINE_CLASS(MULTICAST_DELEGATE,    System,                 MulticastDelegate)
DEFINE_FIELD(MULTICAST_DELEGATE,    INVOCATION_LIST,        _invocationList)
DEFINE_FIELD(MULTICAST_DELEGATE,    INVOCATION_COUNT,       _invocationCount)
DEFINE_METHOD(MULTICAST_DELEGATE,   CTOR_CLOSED,            CtorClosed,                 IM_Obj_IntPtr_RetVoid)
DEFINE_METHOD(MULTICAST_DELEGATE,   CTOR_CLOSED_STATIC,     CtorClosedStatic,           IM_Obj_IntPtr_RetVoid)
DEFINE_METHOD(MULTICAST_DELEGATE,   CTOR_RT_CLOSED,         CtorRTClosed,               IM_Obj_IntPtr_RetVoid)
DEFINE_METHOD(MULTICAST_DELEGATE,   CTOR_OPENED,            CtorOpened,                 IM_Obj_IntPtr_IntPtr_RetVoid)
DEFINE_METHOD(MULTICAST_DELEGATE,   CTOR_VIRTUAL_DISPATCH,  CtorVirtualDispatch,        IM_Obj_IntPtr_IntPtr_RetVoid)
DEFINE_METHOD(MULTICAST_DELEGATE,   CTOR_COLLECTIBLE_CLOSED_STATIC,     CtorCollectibleClosedStatic,           IM_Obj_IntPtr_IntPtr_RetVoid)
DEFINE_METHOD(MULTICAST_DELEGATE,   CTOR_COLLECTIBLE_OPENED,            CtorCollectibleOpened,                 IM_Obj_IntPtr_IntPtr_IntPtr_RetVoid)
DEFINE_METHOD(MULTICAST_DELEGATE,   CTOR_COLLECTIBLE_VIRTUAL_DISPATCH,  CtorCollectibleVirtualDispatch,        IM_Obj_IntPtr_IntPtr_IntPtr_RetVoid)

DEFINE_CLASS(NULL,                  System,                 DBNull)
DEFINE_FIELD(NULL,                  VALUE,          Value)

DEFINE_CLASS(NULLABLE,              System,                 Nullable`1)

DEFINE_CLASS(BYREFERENCE,           System,                 ByReference`1)
DEFINE_CLASS(SPAN,                  System,                 Span`1)
DEFINE_METHOD(SPAN,                 GET_ITEM,               get_Item, IM_Int_RetRefT)
DEFINE_CLASS(READONLY_SPAN,         System,                 ReadOnlySpan`1)
DEFINE_METHOD(READONLY_SPAN,        GET_ITEM,               get_Item, IM_Int_RetReadOnlyRefT)

// Defined as element type alias
// DEFINE_CLASS(OBJECT,                System,                 Object)
DEFINE_METHOD(OBJECT,               CTOR,                   .ctor,                      IM_RetVoid)
DEFINE_METHOD(OBJECT,               FINALIZE,               Finalize,                   IM_RetVoid)
DEFINE_METHOD(OBJECT,               TO_STRING,              ToString,                   IM_RetStr)
DEFINE_METHOD(OBJECT,               GET_TYPE,               GetType,                    IM_RetType)
DEFINE_METHOD(OBJECT,               GET_HASH_CODE,          GetHashCode,                IM_RetInt)
DEFINE_METHOD(OBJECT,               EQUALS,                 Equals,                     IM_Obj_RetBool)

// DEFINE_CLASS(DOUBLE,                System,                 Double)
DEFINE_METHOD(DOUBLE,               GET_HASH_CODE,          GetHashCode, IM_RetInt)

// DEFINE_CLASS(SINGLE,                System,                 Single)
DEFINE_METHOD(SINGLE,               GET_HASH_CODE,          GetHashCode, IM_RetInt)

DEFINE_CLASS(__CANON,              System,                 __Canon)


#ifdef FEATURE_COMINTEROP
DEFINE_CLASS(OLE_AUT_BINDER,        System,                 OleAutBinder)
#endif // FEATURE_COMINTEROP

DEFINE_CLASS(MONITOR,               Threading,              Monitor)
DEFINE_METHOD(MONITOR,              ENTER,                  Enter,                      SM_Obj_RetVoid)

DEFINE_CLASS_U(Threading,              OverlappedData, OverlappedDataObject)
DEFINE_FIELD_U(_asyncResult,            OverlappedDataObject,       m_asyncResult)
DEFINE_FIELD_U(_callback,               OverlappedDataObject,       m_callback)
DEFINE_FIELD_U(_overlapped,             OverlappedDataObject,       m_overlapped)
DEFINE_FIELD_U(_userObject,             OverlappedDataObject,       m_userObject)
DEFINE_FIELD_U(_pNativeOverlapped,      OverlappedDataObject,       m_pNativeOverlapped)
DEFINE_FIELD_U(_offsetLow,              OverlappedDataObject,       m_offsetLow)
DEFINE_FIELD_U(_offsetHigh,             OverlappedDataObject,       m_offsetHigh)
DEFINE_FIELD_U(_eventHandle,            OverlappedDataObject,       m_eventHandle)
DEFINE_CLASS(OVERLAPPEDDATA,            Threading,              OverlappedData)

DEFINE_CLASS(NATIVEOVERLAPPED,            Threading,              NativeOverlapped)


DEFINE_CLASS(VOLATILE, Threading, Volatile)

#define DEFINE_VOLATILE_METHODS(methodType, paramType) \
    DEFINE_METHOD(VOLATILE, READ_##paramType, Read, methodType##_Ref##paramType##_Ret##paramType) \
    DEFINE_METHOD(VOLATILE, WRITE_##paramType, Write, methodType##_Ref##paramType##_##paramType)

DEFINE_VOLATILE_METHODS(SM,Bool)
DEFINE_VOLATILE_METHODS(SM,SByt)
DEFINE_VOLATILE_METHODS(SM,Byte)
DEFINE_VOLATILE_METHODS(SM,Shrt)
DEFINE_VOLATILE_METHODS(SM,UShrt)
DEFINE_VOLATILE_METHODS(SM,Int)
DEFINE_VOLATILE_METHODS(SM,UInt)
DEFINE_VOLATILE_METHODS(SM,Long)
DEFINE_VOLATILE_METHODS(SM,ULong)
DEFINE_VOLATILE_METHODS(SM,IntPtr)
DEFINE_VOLATILE_METHODS(SM,UIntPtr)
DEFINE_VOLATILE_METHODS(SM,Flt)
DEFINE_VOLATILE_METHODS(SM,Dbl)
DEFINE_VOLATILE_METHODS(GM,T)

#undef DEFINE_VOLATILE_METHODS

DEFINE_CLASS(PARAMETER,             Reflection,             ParameterInfo)

DEFINE_CLASS(PARAMETER_MODIFIER,    Reflection,             ParameterModifier)

DEFINE_CLASS(POINTER,               Reflection,             Pointer)

DEFINE_CLASS_U(Reflection, Pointer, ReflectionPointer)
DEFINE_FIELD_U(_ptr,                ReflectionPointer, _ptr)
DEFINE_FIELD_U(_ptrType,            ReflectionPointer, _ptrType)

DEFINE_CLASS(PROPERTY,              Reflection,             RuntimePropertyInfo)
DEFINE_METHOD(PROPERTY,             SET_VALUE,              SetValue,                   IM_Obj_Obj_BindingFlags_Binder_ArrObj_CultureInfo_RetVoid)
DEFINE_METHOD(PROPERTY,             GET_VALUE,              GetValue,                   IM_Obj_BindingFlags_Binder_ArrObj_CultureInfo_RetObj)
DEFINE_METHOD(PROPERTY,             GET_INDEX_PARAMETERS,   GetIndexParameters,         IM_RetArrParameterInfo)
DEFINE_METHOD(PROPERTY,             GET_TOKEN,              get_MetadataToken,          IM_RetInt)
DEFINE_METHOD(PROPERTY,             GET_MODULE,             GetRuntimeModule,           IM_RetModule)
DEFINE_METHOD(PROPERTY,             GET_SETTER,             GetSetMethod,               IM_Bool_RetMethodInfo)
DEFINE_METHOD(PROPERTY,             GET_GETTER,             GetGetMethod,               IM_Bool_RetMethodInfo)

DEFINE_CLASS(PROPERTY_INFO,         Reflection,             PropertyInfo)



DEFINE_CLASS(METADATA_IMPORT,       Reflection,             MetadataImport)
DEFINE_METHOD(METADATA_IMPORT,      THROW_ERROR,            ThrowError,                 SM_Int_RetVoid)

DEFINE_CLASS(RESOLVER,              System,                 Resolver)
DEFINE_METHOD(RESOLVER,             GET_JIT_CONTEXT,        GetJitContext,              IM_RefInt_RetRuntimeType)
DEFINE_METHOD(RESOLVER,             GET_CODE_INFO,          GetCodeInfo,                IM_RefInt_RefInt_RefInt_RetArrByte)
DEFINE_METHOD(RESOLVER,             GET_LOCALS_SIGNATURE,   GetLocalsSignature,         IM_RetArrByte)
DEFINE_METHOD(RESOLVER,             GET_EH_INFO,            GetEHInfo,                  IM_Int_VoidPtr_RetVoid)
DEFINE_METHOD(RESOLVER,             GET_RAW_EH_INFO,        GetRawEHInfo,               IM_RetArrByte)
DEFINE_METHOD(RESOLVER,             GET_STRING_LITERAL,     GetStringLiteral,           IM_Int_RetStr)
DEFINE_METHOD(RESOLVER,             RESOLVE_TOKEN,          ResolveToken,               IM_Int_RefIntPtr_RefIntPtr_RefIntPtr_RetVoid)
DEFINE_METHOD(RESOLVER,             RESOLVE_SIGNATURE,      ResolveSignature,           IM_IntInt_RetArrByte)

DEFINE_CLASS(RESOURCE_MANAGER,      Resources,              ResourceManager)

DEFINE_CLASS(RTFIELD,               Reflection,             RtFieldInfo)
DEFINE_METHOD(RTFIELD,              GET_FIELDHANDLE,        GetFieldHandle,            IM_RetIntPtr)

DEFINE_CLASS(RUNTIME_HELPERS,       CompilerServices,       RuntimeHelpers)
DEFINE_METHOD(RUNTIME_HELPERS,      IS_REFERENCE_OR_CONTAINS_REFERENCES, IsReferenceOrContainsReferences, NoSig)
DEFINE_METHOD(RUNTIME_HELPERS,      IS_BITWISE_EQUATABLE,    IsBitwiseEquatable, NoSig)
DEFINE_METHOD(RUNTIME_HELPERS,      GET_METHOD_TABLE,        GetMethodTable,     NoSig)
DEFINE_METHOD(RUNTIME_HELPERS,      GET_RAW_DATA,            GetRawData,         NoSig)
DEFINE_METHOD(RUNTIME_HELPERS,      GET_RAW_ARRAY_DATA,      GetRawArrayData, NoSig)
DEFINE_METHOD(RUNTIME_HELPERS,      GET_UNINITIALIZED_OBJECT, GetUninitializedObject, NoSig)
DEFINE_METHOD(RUNTIME_HELPERS,      ENUM_EQUALS,            EnumEquals, NoSig)
DEFINE_METHOD(RUNTIME_HELPERS,      ENUM_COMPARE_TO,        EnumCompareTo, NoSig)
DEFINE_METHOD(RUNTIME_HELPERS,      ALLOC_TAILCALL_ARG_BUFFER, AllocTailCallArgBuffer, SM_Int_IntPtr_RetIntPtr)
DEFINE_METHOD(RUNTIME_HELPERS,      GET_TAILCALL_INFO,      GetTailCallInfo, NoSig)
DEFINE_METHOD(RUNTIME_HELPERS,      FREE_TAILCALL_ARG_BUFFER, FreeTailCallArgBuffer, SM_RetVoid)

DEFINE_CLASS(UNSAFE,                InternalCompilerServices,       Unsafe)
DEFINE_METHOD(UNSAFE,               AS_POINTER,             AsPointer, NoSig)
DEFINE_METHOD(UNSAFE,               BYREF_IS_NULL,          IsNullRef, NoSig)
DEFINE_METHOD(UNSAFE,               BYREF_NULLREF,          NullRef, NoSig)
DEFINE_METHOD(UNSAFE,               AS_REF_IN,              AsRef, GM_RefT_RetRefT)
DEFINE_METHOD(UNSAFE,               AS_REF_POINTER,         AsRef, GM_VoidPtr_RetRefT)
DEFINE_METHOD(UNSAFE,               SIZEOF,                 SizeOf, NoSig)
DEFINE_METHOD(UNSAFE,               BYREF_AS,               As, GM_RefTFrom_RetRefTTo)
DEFINE_METHOD(UNSAFE,               OBJECT_AS,              As, GM_Obj_RetT)
DEFINE_METHOD(UNSAFE,               BYREF_ADD,              Add, GM_RefT_Int_RetRefT)
DEFINE_METHOD(UNSAFE,               BYREF_INTPTR_ADD,       Add, GM_RefT_IntPtr_RetRefT)
DEFINE_METHOD(UNSAFE,               PTR_ADD,                Add, GM_PtrVoid_Int_RetPtrVoid)
DEFINE_METHOD(UNSAFE,               BYREF_BYTE_OFFSET,      ByteOffset, NoSig)
DEFINE_METHOD(UNSAFE,               BYREF_ADD_BYTE_OFFSET,  AddByteOffset, GM_RefT_IntPtr_RetRefT)
DEFINE_METHOD(UNSAFE,               BYREF_ARE_SAME,         AreSame, NoSig)
DEFINE_METHOD(UNSAFE,               BYREF_IS_ADDRESS_GREATER_THAN, IsAddressGreaterThan, NoSig)
DEFINE_METHOD(UNSAFE,               BYREF_IS_ADDRESS_LESS_THAN, IsAddressLessThan, NoSig)
DEFINE_METHOD(UNSAFE,               BYREF_INIT_BLOCK_UNALIGNED, InitBlockUnaligned, NoSig)
DEFINE_METHOD(UNSAFE,               BYREF_READ_UNALIGNED,   ReadUnaligned, GM_RefByte_RetT)
DEFINE_METHOD(UNSAFE,               BYREF_WRITE_UNALIGNED,  WriteUnaligned, GM_RefByte_T_RetVoid)
DEFINE_METHOD(UNSAFE,               PTR_READ_UNALIGNED,     ReadUnaligned, GM_PtrVoid_RetT)
DEFINE_METHOD(UNSAFE,               PTR_WRITE_UNALIGNED,    WriteUnaligned, GM_PtrVoid_T_RetVoid)
DEFINE_METHOD(UNSAFE,               SKIPINIT,               SkipInit, GM_RefT_RetVoid)

DEFINE_CLASS(MEMORY_MARSHAL,        Interop,                MemoryMarshal)
DEFINE_METHOD(MEMORY_MARSHAL,       GET_ARRAY_DATA_REFERENCE, GetArrayDataReference, NoSig)

DEFINE_CLASS(INTERLOCKED,           Threading,              Interlocked)
DEFINE_METHOD(INTERLOCKED,          COMPARE_EXCHANGE_T,     CompareExchange, GM_RefT_T_T_RetT)
DEFINE_METHOD(INTERLOCKED,          COMPARE_EXCHANGE_OBJECT,CompareExchange, SM_RefObject_Object_Object_RetObject)

DEFINE_CLASS(RAW_DATA,              CompilerServices,       RawData)
DEFINE_FIELD(RAW_DATA,              DATA,                   Data)

DEFINE_CLASS(RAW_ARRAY_DATA,        CompilerServices,       RawArrayData)
DEFINE_FIELD(RAW_ARRAY_DATA,        LENGTH,                 Length)
#ifdef TARGET_64BIT
DEFINE_FIELD(RAW_ARRAY_DATA,        PADDING,                Padding)
#endif
DEFINE_FIELD(RAW_ARRAY_DATA,        DATA,                   Data)

DEFINE_CLASS(PORTABLE_TAIL_CALL_FRAME, CompilerServices,              PortableTailCallFrame)
DEFINE_FIELD(PORTABLE_TAIL_CALL_FRAME, PREV,                          Prev)
DEFINE_FIELD(PORTABLE_TAIL_CALL_FRAME, TAILCALL_AWARE_RETURN_ADDRESS, TailCallAwareReturnAddress)
DEFINE_FIELD(PORTABLE_TAIL_CALL_FRAME, NEXT_CALL,                     NextCall)

DEFINE_CLASS(TAIL_CALL_TLS,            CompilerServices,              TailCallTls)
DEFINE_FIELD(TAIL_CALL_TLS,            FRAME,                         Frame)
DEFINE_FIELD(TAIL_CALL_TLS,            ARG_BUFFER,                    ArgBuffer)
DEFINE_FIELD(TAIL_CALL_TLS,            ARG_BUFFER_SIZE,               _argBufferSize)
DEFINE_FIELD(TAIL_CALL_TLS,            ARG_BUFFER_GC_DESC,            _argBufferGCDesc)
DEFINE_FIELD(TAIL_CALL_TLS,            ARG_BUFFER_INLINE,             _argBufferInline)

DEFINE_CLASS_U(CompilerServices,           PortableTailCallFrame, PortableTailCallFrame)
DEFINE_FIELD_U(Prev,                       PortableTailCallFrame, Prev)
DEFINE_FIELD_U(TailCallAwareReturnAddress, PortableTailCallFrame, TailCallAwareReturnAddress)
DEFINE_FIELD_U(NextCall,                   PortableTailCallFrame, NextCall)

DEFINE_CLASS_U(CompilerServices,           TailCallTls,           TailCallTls)
DEFINE_FIELD_U(Frame,                      TailCallTls,           m_frame)
DEFINE_FIELD_U(ArgBuffer,                  TailCallTls,           m_argBuffer)
DEFINE_FIELD_U(_argBufferSize,             TailCallTls,           m_argBufferSize)
DEFINE_FIELD_U(_argBufferGCDesc,           TailCallTls,           m_argBufferGCDesc)
DEFINE_FIELD_U(_argBufferInline,           TailCallTls,           m_argBufferInline)


DEFINE_CLASS(RUNTIME_WRAPPED_EXCEPTION, CompilerServices,   RuntimeWrappedException)
DEFINE_METHOD(RUNTIME_WRAPPED_EXCEPTION, OBJ_CTOR,          .ctor,                      IM_Obj_RetVoid)
DEFINE_FIELD(RUNTIME_WRAPPED_EXCEPTION, WRAPPED_EXCEPTION,  _wrappedException)

DEFINE_CLASS_U(Interop,                SafeHandle,         SafeHandle)
DEFINE_FIELD_U(handle,                     SafeHandle,            m_handle)
DEFINE_FIELD_U(_state,                     SafeHandle,            m_state)
DEFINE_FIELD_U(_ownsHandle,                SafeHandle,            m_ownsHandle)
DEFINE_FIELD_U(_fullyInitialized,          SafeHandle,            m_fullyInitialized)
DEFINE_CLASS(SAFE_HANDLE,         Interop,                SafeHandle)
DEFINE_FIELD(SAFE_HANDLE,           HANDLE,                 handle)
DEFINE_METHOD(SAFE_HANDLE,          GET_IS_INVALID,         get_IsInvalid,              IM_RetBool)
DEFINE_METHOD(SAFE_HANDLE,          RELEASE_HANDLE,         ReleaseHandle,              IM_RetBool)
DEFINE_METHOD(SAFE_HANDLE,          DISPOSE,                Dispose,                    IM_RetVoid)
DEFINE_METHOD(SAFE_HANDLE,          DISPOSE_BOOL,           Dispose,                    IM_Bool_RetVoid)


DEFINE_CLASS(SAFE_TYPENAMEPARSER_HANDLE,    System,         SafeTypeNameParserHandle)
DEFINE_METHOD(SAFE_TYPENAMEPARSER_HANDLE,   CTOR,   .ctor,  IM_RetVoid)

DEFINE_CLASS(SECURITY_EXCEPTION,    Security,               SecurityException)

DEFINE_CLASS_U(Diagnostics,                StackFrameHelper,   StackFrameHelper)
DEFINE_FIELD_U(targetThread,               StackFrameHelper,   targetThread)
DEFINE_FIELD_U(rgiOffset,                  StackFrameHelper,   rgiOffset)
DEFINE_FIELD_U(rgiILOffset,                StackFrameHelper,   rgiILOffset)
DEFINE_FIELD_U(dynamicMethods,             StackFrameHelper,   dynamicMethods)
DEFINE_FIELD_U(rgMethodHandle,             StackFrameHelper,   rgMethodHandle)
DEFINE_FIELD_U(rgAssemblyPath,             StackFrameHelper,   rgAssemblyPath)
DEFINE_FIELD_U(rgAssembly,                 StackFrameHelper,   rgAssembly)
DEFINE_FIELD_U(rgLoadedPeAddress,          StackFrameHelper,   rgLoadedPeAddress)
DEFINE_FIELD_U(rgiLoadedPeSize,            StackFrameHelper,   rgiLoadedPeSize)
DEFINE_FIELD_U(rgInMemoryPdbAddress,       StackFrameHelper,   rgInMemoryPdbAddress)
DEFINE_FIELD_U(rgiInMemoryPdbSize,         StackFrameHelper,   rgiInMemoryPdbSize)
DEFINE_FIELD_U(rgiMethodToken,             StackFrameHelper,   rgiMethodToken)
DEFINE_FIELD_U(rgFilename,                 StackFrameHelper,   rgFilename)
DEFINE_FIELD_U(rgiLineNumber,              StackFrameHelper,   rgiLineNumber)
DEFINE_FIELD_U(rgiColumnNumber,            StackFrameHelper,   rgiColumnNumber)
DEFINE_FIELD_U(rgiLastFrameFromForeignExceptionStackTrace,            StackFrameHelper,   rgiLastFrameFromForeignExceptionStackTrace)
DEFINE_FIELD_U(iFrameCount,                StackFrameHelper,   iFrameCount)

DEFINE_CLASS(STARTUP_HOOK_PROVIDER,  System,                StartupHookProvider)
DEFINE_METHOD(STARTUP_HOOK_PROVIDER, PROCESS_STARTUP_HOOKS, ProcessStartupHooks, SM_RetVoid)

DEFINE_CLASS(STREAM,                IO,                     Stream)
DEFINE_METHOD(STREAM,               BEGIN_READ,             BeginRead,  IM_ArrByte_Int_Int_AsyncCallback_Object_RetIAsyncResult)
DEFINE_METHOD(STREAM,               END_READ,               EndRead,    IM_IAsyncResult_RetInt)
DEFINE_METHOD(STREAM,               BEGIN_WRITE,            BeginWrite, IM_ArrByte_Int_Int_AsyncCallback_Object_RetIAsyncResult)
DEFINE_METHOD(STREAM,               END_WRITE,              EndWrite,   IM_IAsyncResult_RetVoid)

// Defined as element type alias
// DEFINE_CLASS(INTPTR,                System,                 IntPtr)
DEFINE_FIELD(INTPTR,                ZERO,                   Zero)

// Defined as element type alias
// DEFINE_CLASS(UINTPTR,                System,                UIntPtr)
DEFINE_FIELD(UINTPTR,               ZERO,                   Zero)

DEFINE_CLASS(BITCONVERTER,          System,                 BitConverter)
DEFINE_FIELD(BITCONVERTER,          ISLITTLEENDIAN,         IsLittleEndian)

// Defined as element type alias
// DEFINE_CLASS(STRING,                System,                 String)
DEFINE_FIELD(STRING,                M_FIRST_CHAR,           _firstChar)
DEFINE_FIELD(STRING,                EMPTY,                  Empty)
DEFINE_METHOD(STRING,               CTOR_CHARPTR,           .ctor,                      IM_PtrChar_RetVoid)
DEFINE_METHOD(STRING,               CTORF_CHARARRAY,        Ctor,                       IM_ArrChar_RetStr)
DEFINE_METHOD(STRING,               CTORF_CHARARRAY_START_LEN,Ctor,                     IM_ArrChar_Int_Int_RetStr)
DEFINE_METHOD(STRING,               CTORF_CHAR_COUNT,       Ctor,                       IM_Char_Int_RetStr)
DEFINE_METHOD(STRING,               CTORF_CHARPTR,          Ctor,                       IM_PtrChar_RetStr)
DEFINE_METHOD(STRING,               CTORF_CHARPTR_START_LEN,Ctor,                       IM_PtrChar_Int_Int_RetStr)
DEFINE_METHOD(STRING,               CTORF_READONLYSPANOFCHAR,Ctor,                      IM_ReadOnlySpanOfChar_RetStr)
DEFINE_METHOD(STRING,               CTORF_SBYTEPTR,         Ctor,                       IM_PtrSByt_RetStr)
DEFINE_METHOD(STRING,               CTORF_SBYTEPTR_START_LEN, Ctor,                     IM_PtrSByt_Int_Int_RetStr)
DEFINE_METHOD(STRING,               CTORF_SBYTEPTR_START_LEN_ENCODING, Ctor,            IM_PtrSByt_Int_Int_Encoding_RetStr)
DEFINE_METHOD(STRING,               INTERNAL_COPY,          InternalCopy,               SM_Str_IntPtr_Int_RetVoid)
DEFINE_METHOD(STRING,               WCSLEN,                 wcslen,                     SM_PtrChar_RetInt)
DEFINE_METHOD(STRING,               STRLEN,                 strlen,                     SM_PtrByte_RetInt)
DEFINE_PROPERTY(STRING,             LENGTH,                 Length,                     Int)

#ifdef FEATURE_UTF8STRING
DEFINE_CLASS(UTF8_STRING,           System,                 Utf8String)
DEFINE_METHOD(UTF8_STRING,          CTORF_READONLYSPANOFBYTE,Ctor,                      IM_ReadOnlySpanOfByte_RetUtf8Str)
DEFINE_METHOD(UTF8_STRING,          CTORF_READONLYSPANOFCHAR,Ctor,                      IM_ReadOnlySpanOfChar_RetUtf8Str)
DEFINE_METHOD(UTF8_STRING,          CTORF_BYTEARRAY_START_LEN,Ctor,                     IM_ArrByte_Int_Int_RetUtf8Str)
DEFINE_METHOD(UTF8_STRING,          CTORF_BYTEPTR,           Ctor,                      IM_PtrByte_RetUtf8Str)
DEFINE_METHOD(UTF8_STRING,          CTORF_CHARARRAY_START_LEN,Ctor,                     IM_ArrChar_Int_Int_RetUtf8Str)
DEFINE_METHOD(UTF8_STRING,          CTORF_CHARPTR,           Ctor,                      IM_PtrChar_RetUtf8Str)
DEFINE_METHOD(UTF8_STRING,          CTORF_STRING,            Ctor,                      IM_String_RetUtf8Str)
#endif // FEATURE_UTF8STRING

DEFINE_CLASS(STRING_BUILDER,        Text,                   StringBuilder)
DEFINE_PROPERTY(STRING_BUILDER,     LENGTH,                 Length,                     Int)
DEFINE_PROPERTY(STRING_BUILDER,     CAPACITY,               Capacity,                   Int)
DEFINE_METHOD(STRING_BUILDER,       CTOR_INT,               .ctor,                      IM_Int_RetVoid)
DEFINE_METHOD(STRING_BUILDER,       TO_STRING,              ToString,                   IM_RetStr)
DEFINE_METHOD(STRING_BUILDER,       INTERNAL_COPY,          InternalCopy,               IM_IntPtr_Int_RetVoid)
DEFINE_METHOD(STRING_BUILDER,       REPLACE_BUFFER_INTERNAL,ReplaceBufferInternal,      IM_PtrChar_Int_RetVoid)
DEFINE_METHOD(STRING_BUILDER,       REPLACE_BUFFER_ANSI_INTERNAL,ReplaceBufferAnsiInternal, IM_PtrSByt_Int_RetVoid)

DEFINE_CLASS(STRONG_NAME_KEY_PAIR,  Reflection,             StrongNameKeyPair)

DEFINE_CLASS_U(Threading,              SynchronizationContext, SynchronizationContextObject)
DEFINE_FIELD_U(_requireWaitNotification, SynchronizationContextObject, _requireWaitNotification)
DEFINE_CLASS(SYNCHRONIZATION_CONTEXT,    Threading,              SynchronizationContext)
DEFINE_METHOD(SYNCHRONIZATION_CONTEXT,  INVOKE_WAIT_METHOD_HELPER, InvokeWaitMethodHelper, SM_SyncCtx_ArrIntPtr_Bool_Int_RetInt)

#ifdef _DEBUG
DEFINE_CLASS(STACKCRAWMARK,         Threading,       StackCrawlMark)
#endif

DEFINE_CLASS_U(Threading,              Thread,                     ThreadBaseObject)
DEFINE_FIELD_U(_name,                     ThreadBaseObject,   m_Name)
DEFINE_FIELD_U(_delegate,                 ThreadBaseObject,   m_Delegate)
DEFINE_FIELD_U(_threadStartArg,           ThreadBaseObject,   m_ThreadStartArg)
DEFINE_FIELD_U(_DONT_USE_InternalThread,  ThreadBaseObject,   m_InternalThread)
DEFINE_FIELD_U(_priority,                 ThreadBaseObject,   m_Priority)
DEFINE_CLASS(THREAD,                Threading,              Thread)
DEFINE_METHOD(THREAD,               INTERNAL_GET_CURRENT_THREAD,             InternalGetCurrentThread,                    SM_RetIntPtr)

DEFINE_CLASS(PARAMETERIZEDTHREADSTART,     Threading,                 ParameterizedThreadStart)

DEFINE_CLASS(IOCB_HELPER,              Threading,            _IOCompletionCallback)
DEFINE_METHOD(IOCB_HELPER,             PERFORM_IOCOMPLETION_CALLBACK,        PerformIOCompletionCallback,          SM_UInt_UInt_PtrNativeOverlapped_RetVoid)

DEFINE_CLASS(TPWAITORTIMER_HELPER,              Threading,            _ThreadPoolWaitOrTimerCallback)
DEFINE_METHOD(TPWAITORTIMER_HELPER,             PERFORM_WAITORTIMER_CALLBACK,        PerformWaitOrTimerCallback,          SM__ThreadPoolWaitOrTimerCallback_Bool_RetVoid)

DEFINE_CLASS(TP_WAIT_CALLBACK,         Threading,              _ThreadPoolWaitCallback)
DEFINE_METHOD(TP_WAIT_CALLBACK,        PERFORM_WAIT_CALLBACK,               PerformWaitCallback,                   SM_RetBool)

DEFINE_CLASS(TIMER_QUEUE,           Threading,                TimerQueue)
DEFINE_METHOD(TIMER_QUEUE,          APPDOMAIN_TIMER_CALLBACK, AppDomainTimerCallback,   SM_Int_RetVoid)

DEFINE_CLASS(TIMESPAN,              System,                 TimeSpan)


DEFINE_CLASS(TYPE,                  System,                 Type)
DEFINE_METHOD(TYPE,                 GET_TYPE_FROM_HANDLE,   GetTypeFromHandle,          SM_RuntimeTypeHandle_RetType)
DEFINE_PROPERTY(TYPE,               IS_IMPORT,              IsImport,                   Bool)

DEFINE_CLASS(TYPE_DELEGATOR,        Reflection,             TypeDelegator)

DEFINE_CLASS(UNHANDLED_EVENTARGS,   System,                 UnhandledExceptionEventArgs)
DEFINE_METHOD(UNHANDLED_EVENTARGS,  CTOR,                   .ctor,                      IM_Obj_Bool_RetVoid)

DEFINE_CLASS(FIRSTCHANCE_EVENTARGS,   ExceptionServices,      FirstChanceExceptionEventArgs)
DEFINE_METHOD(FIRSTCHANCE_EVENTARGS,  CTOR,                   .ctor,                      IM_Exception_RetVoid)

DEFINE_CLASS(EXCEPTION_DISPATCH_INFO, ExceptionServices,      ExceptionDispatchInfo)
DEFINE_METHOD(EXCEPTION_DISPATCH_INFO, CAPTURE, Capture, NoSig)
DEFINE_METHOD(EXCEPTION_DISPATCH_INFO, THROW, Throw, IM_RetVoid)

DEFINE_CLASS_U(Loader,             AssemblyLoadContext,           AssemblyLoadContextBaseObject)
DEFINE_FIELD_U(_unloadLock,                 AssemblyLoadContextBaseObject, _unloadLock)
DEFINE_FIELD_U(_resolvingUnmanagedDll,      AssemblyLoadContextBaseObject, _resovlingUnmanagedDll)
DEFINE_FIELD_U(_resolving,                  AssemblyLoadContextBaseObject, _resolving)
DEFINE_FIELD_U(_unloading,                  AssemblyLoadContextBaseObject, _unloading)
DEFINE_FIELD_U(_name,                       AssemblyLoadContextBaseObject, _name)
DEFINE_FIELD_U(_nativeAssemblyLoadContext,  AssemblyLoadContextBaseObject, _nativeAssemblyLoadContext)
DEFINE_FIELD_U(_id,                         AssemblyLoadContextBaseObject, _id)
DEFINE_FIELD_U(_state,                      AssemblyLoadContextBaseObject, _state)
DEFINE_FIELD_U(_isCollectible,              AssemblyLoadContextBaseObject, _isCollectible)
DEFINE_CLASS(ASSEMBLYLOADCONTEXT,  Loader,                AssemblyLoadContext)
DEFINE_METHOD(ASSEMBLYLOADCONTEXT,  RESOLVE,          Resolve,                      SM_IntPtr_AssemblyName_RetAssemblyBase)
DEFINE_METHOD(ASSEMBLYLOADCONTEXT,  RESOLVEUNMANAGEDDLL,           ResolveUnmanagedDll,           SM_Str_IntPtr_RetIntPtr)
DEFINE_METHOD(ASSEMBLYLOADCONTEXT,  RESOLVEUNMANAGEDDLLUSINGEVENT, ResolveUnmanagedDllUsingEvent, SM_Str_AssemblyBase_IntPtr_RetIntPtr)
DEFINE_METHOD(ASSEMBLYLOADCONTEXT,  RESOLVEUSINGEVENT,             ResolveUsingResolvingEvent,    SM_IntPtr_AssemblyName_RetAssemblyBase)
DEFINE_METHOD(ASSEMBLYLOADCONTEXT,  RESOLVESATELLITEASSEMBLY,      ResolveSatelliteAssembly,      SM_IntPtr_AssemblyName_RetAssemblyBase)
DEFINE_FIELD(ASSEMBLYLOADCONTEXT,   ASSEMBLY_LOAD,              AssemblyLoad)
DEFINE_METHOD(ASSEMBLYLOADCONTEXT,  ON_ASSEMBLY_LOAD,           OnAssemblyLoad,             SM_Assembly_RetVoid)
DEFINE_METHOD(ASSEMBLYLOADCONTEXT,  ON_RESOURCE_RESOLVE,        OnResourceResolve,          SM_Assembly_Str_RetAssembly)
DEFINE_METHOD(ASSEMBLYLOADCONTEXT,  ON_TYPE_RESOLVE,            OnTypeResolve,              SM_Assembly_Str_RetAssembly)
DEFINE_METHOD(ASSEMBLYLOADCONTEXT,  ON_ASSEMBLY_RESOLVE,        OnAssemblyResolve,          SM_Assembly_Str_RetAssembly)
DEFINE_METHOD(ASSEMBLYLOADCONTEXT,  START_ASSEMBLY_LOAD,        StartAssemblyLoad,          SM_RefGuid_RefGuid_RetVoid)
DEFINE_METHOD(ASSEMBLYLOADCONTEXT,  STOP_ASSEMBLY_LOAD,         StopAssemblyLoad,           SM_RefGuid_RetVoid)
DEFINE_METHOD(ASSEMBLYLOADCONTEXT,  INITIALIZE_DEFAULT_CONTEXT, InitializeDefaultContext,   SM_RetVoid)

#ifdef FEATURE_COMINTEROP
DEFINE_CLASS(WINDOWSRUNTIMEMETATADA, WinRT, WindowsRuntimeMetadata)
DEFINE_METHOD(WINDOWSRUNTIMEMETATADA,  ON_DESIGNER_NAMESPACE_RESOLVE, OnDesignerNamespaceResolve, SM_Str_RetArrStr)
#endif //FEATURE_COMINTEROP

DEFINE_CLASS(VALUE_TYPE,            System,                 ValueType)
DEFINE_METHOD(VALUE_TYPE,           GET_HASH_CODE,          GetHashCode,            IM_RetInt)
DEFINE_METHOD(VALUE_TYPE,           EQUALS,                 Equals,                 IM_Obj_RetBool)

DEFINE_CLASS(GC,                    System,                 GC)
DEFINE_METHOD(GC,                   KEEP_ALIVE,             KeepAlive,                  SM_Obj_RetVoid)
DEFINE_METHOD(GC,                   COLLECT,                Collect,                    SM_RetVoid)
DEFINE_METHOD(GC,                   WAIT_FOR_PENDING_FINALIZERS, WaitForPendingFinalizers, SM_RetVoid)

DEFINE_CLASS_U(System,                 WeakReference,          WeakReferenceObject)
DEFINE_FIELD_U(m_handle,               WeakReferenceObject,    m_Handle)
DEFINE_CLASS(WEAKREFERENCE,         System,                 WeakReference)

DEFINE_CLASS_U(Threading,              WaitHandle,             WaitHandleBase)
DEFINE_FIELD_U(_waitHandle,         WaitHandleBase,         m_safeHandle)

DEFINE_CLASS(DEBUGGER,              Diagnostics,            Debugger)
DEFINE_METHOD(DEBUGGER,             BREAK_CAN_THROW,        BreakCanThrow,          SM_RetVoid)

DEFINE_CLASS(BUFFER,                System,                 Buffer)
DEFINE_METHOD(BUFFER,               MEMCPY_PTRBYTE_ARRBYTE, Memcpy,                 SM_PtrByte_Int_ArrByte_Int_Int_RetVoid)
DEFINE_METHOD(BUFFER,               MEMCPY,                 Memcpy,                 SM_PtrByte_PtrByte_Int_RetVoid)

#ifdef FEATURE_COMINTEROP
DEFINE_CLASS(WINDOWSRUNTIMEMARSHAL, WinRT,  WindowsRuntimeMarshal)
DEFINE_METHOD(WINDOWSRUNTIMEMARSHAL, GET_HR_FOR_EXCEPTION, GetHRForException, SM_Exception_RetInt)
DEFINE_METHOD(WINDOWSRUNTIMEMARSHAL, INITIALIZE_WRAPPER, InitializeWrapper, SM_Obj_RefIntPtr_RetVoid)
#ifdef FEATURE_COMINTEROP_WINRT_MANAGED_ACTIVATION
DEFINE_METHOD(WINDOWSRUNTIMEMARSHAL, GET_ACTIVATION_FACTORY_FOR_TYPE, GetActivationFactoryForType, SM_Type_RetIntPtr)
#endif // FEATURE_COMINTEROP_WINRT_MANAGED_ACTIVATION

DEFINE_CLASS(IACTIVATIONFACTORY,    WinRT,  IActivationFactory)
DEFINE_METHOD(IACTIVATIONFACTORY,   ACTIVATE_INSTANCE, ActivateInstance, IM_RetObj)
DEFINE_CLASS(ISTRINGABLEHELPER,     WinRT,  IStringableHelper)
DEFINE_METHOD(ISTRINGABLEHELPER,    TO_STRING, ToString, SM_Obj_RetStr)
#endif // FEATURE_COMINTEROP

DEFINE_CLASS(STUBHELPERS,           StubHelpers,            StubHelpers)
DEFINE_METHOD(STUBHELPERS,          IS_QCALL,               IsQCall,                    SM_IntPtr_RetBool)
DEFINE_METHOD(STUBHELPERS,          INIT_DECLARING_TYPE,    InitDeclaringType,          SM_IntPtr_RetVoid)
DEFINE_METHOD(STUBHELPERS,          GET_NDIRECT_TARGET,     GetNDirectTarget,           SM_IntPtr_RetIntPtr)
DEFINE_METHOD(STUBHELPERS,          GET_DELEGATE_TARGET,    GetDelegateTarget,          SM_Delegate_RefIntPtr_RetIntPtr)
#ifdef FEATURE_COMINTEROP
DEFINE_METHOD(STUBHELPERS,          GET_COM_HR_EXCEPTION_OBJECT,              GetCOMHRExceptionObject,            SM_Int_IntPtr_Obj_RetException)
DEFINE_METHOD(STUBHELPERS,          GET_COM_HR_EXCEPTION_OBJECT_WINRT,        GetCOMHRExceptionObject_WinRT,      SM_Int_IntPtr_Obj_RetException)
DEFINE_METHOD(STUBHELPERS,          GET_COM_IP_FROM_RCW,                      GetCOMIPFromRCW,                    SM_Obj_IntPtr_RefIntPtr_RefBool_RetIntPtr)
DEFINE_METHOD(STUBHELPERS,          GET_COM_IP_FROM_RCW_WINRT,                GetCOMIPFromRCW_WinRT,              SM_Obj_IntPtr_RefIntPtr_RetIntPtr)
DEFINE_METHOD(STUBHELPERS,          GET_COM_IP_FROM_RCW_WINRT_SHARED_GENERIC, GetCOMIPFromRCW_WinRTSharedGeneric, SM_Obj_IntPtr_RefIntPtr_RetIntPtr)
DEFINE_METHOD(STUBHELPERS,          GET_COM_IP_FROM_RCW_WINRT_DELEGATE,       GetCOMIPFromRCW_WinRTDelegate,      SM_Obj_IntPtr_RefIntPtr_RetIntPtr)
DEFINE_METHOD(STUBHELPERS,          SHOULD_CALL_WINRT_INTERFACE,              ShouldCallWinRTInterface,           SM_Obj_IntPtr_RetBool)
DEFINE_METHOD(STUBHELPERS,          GET_WINRT_FACTORY_OBJECT,                 GetWinRTFactoryObject,              SM_IntPtr_RetObj)
DEFINE_METHOD(STUBHELPERS,          GET_DELEGATE_INVOKE_METHOD,               GetDelegateInvokeMethod,            SM_Delegate_RetIntPtr)
DEFINE_METHOD(STUBHELPERS,          GET_WINRT_FACTORY_RETURN_VALUE,           GetWinRTFactoryReturnValue,         SM_Obj_IntPtr_RetIntPtr)
DEFINE_METHOD(STUBHELPERS,          GET_OUTER_INSPECTABLE,                    GetOuterInspectable,                SM_Obj_IntPtr_RetIntPtr)
#endif // FEATURE_COMINTEROP
DEFINE_METHOD(STUBHELPERS,          SET_LAST_ERROR,         SetLastError,               SM_RetVoid)
DEFINE_METHOD(STUBHELPERS,          CLEAR_LAST_ERROR,       ClearLastError,             SM_RetVoid)

DEFINE_METHOD(STUBHELPERS,          THROW_INTEROP_PARAM_EXCEPTION, ThrowInteropParamException,   SM_Int_Int_RetVoid)
DEFINE_METHOD(STUBHELPERS,          ADD_TO_CLEANUP_LIST_SAFEHANDLE,    AddToCleanupList,           SM_RefCleanupWorkListElement_SafeHandle_RetIntPtr)
DEFINE_METHOD(STUBHELPERS,          KEEP_ALIVE_VIA_CLEANUP_LIST,    KeepAliveViaCleanupList,       SM_RefCleanupWorkListElement_Obj_RetVoid)
DEFINE_METHOD(STUBHELPERS,          DESTROY_CLEANUP_LIST,   DestroyCleanupList,         SM_RefCleanupWorkListElement_RetVoid)
DEFINE_METHOD(STUBHELPERS,          GET_HR_EXCEPTION_OBJECT, GetHRExceptionObject,      SM_Int_RetException)
DEFINE_METHOD(STUBHELPERS,          CREATE_CUSTOM_MARSHALER_HELPER, CreateCustomMarshalerHelper, SM_IntPtr_Int_IntPtr_RetIntPtr)

DEFINE_METHOD(STUBHELPERS,          CHECK_STRING_LENGTH,    CheckStringLength,          SM_Int_RetVoid)

DEFINE_METHOD(STUBHELPERS,          FMT_CLASS_UPDATE_NATIVE_INTERNAL,   FmtClassUpdateNativeInternal,   SM_Obj_PtrByte_RefCleanupWorkListElement_RetVoid)
DEFINE_METHOD(STUBHELPERS,          FMT_CLASS_UPDATE_CLR_INTERNAL,      FmtClassUpdateCLRInternal,      SM_Obj_PtrByte_RetVoid)
DEFINE_METHOD(STUBHELPERS,          LAYOUT_DESTROY_NATIVE_INTERNAL,     LayoutDestroyNativeInternal,    SM_Obj_PtrByte_RetVoid)
DEFINE_METHOD(STUBHELPERS,          ALLOCATE_INTERNAL,                  AllocateInternal,               SM_IntPtr_RetObj)
DEFINE_METHOD(STUBHELPERS,          MARSHAL_TO_MANAGED_VA_LIST_INTERNAL,MarshalToManagedVaListInternal, SM_IntPtr_IntPtr_RetVoid)
DEFINE_METHOD(STUBHELPERS,          MARSHAL_TO_UNMANAGED_VA_LIST_INTERNAL,MarshalToUnmanagedVaListInternal,SM_IntPtr_UInt_IntPtr_RetVoid)
DEFINE_METHOD(STUBHELPERS,          CALC_VA_LIST_SIZE,                  CalcVaListSize,                 SM_IntPtr_RetUInt)
DEFINE_METHOD(STUBHELPERS,          VALIDATE_OBJECT,                    ValidateObject,                 SM_Obj_IntPtr_Obj_RetVoid)
DEFINE_METHOD(STUBHELPERS,          VALIDATE_BYREF,                     ValidateByref,                  SM_IntPtr_IntPtr_Obj_RetVoid)
DEFINE_METHOD(STUBHELPERS,          GET_STUB_CONTEXT,                   GetStubContext,                 SM_RetIntPtr)
DEFINE_METHOD(STUBHELPERS,          LOG_PINNED_ARGUMENT,                LogPinnedArgument,              SM_IntPtr_IntPtr_RetVoid)
#ifdef TARGET_64BIT
DEFINE_METHOD(STUBHELPERS,          GET_STUB_CONTEXT_ADDR,              GetStubContextAddr,             SM_RetIntPtr)
<<<<<<< HEAD
#endif // _TARGET_64BIT_
DEFINE_METHOD(STUBHELPERS,          NEXT_CALL_RETURN_ADDRESS,           NextCallReturnAddress,          SM_RetIntPtr)
=======
#endif // TARGET_64BIT
>>>>>>> 2d7588a8
DEFINE_METHOD(STUBHELPERS,          SAFE_HANDLE_ADD_REF,    SafeHandleAddRef,           SM_SafeHandle_RefBool_RetIntPtr)
DEFINE_METHOD(STUBHELPERS,          SAFE_HANDLE_RELEASE,    SafeHandleRelease,          SM_SafeHandle_RetVoid)

#ifdef PROFILING_SUPPORTED
DEFINE_METHOD(STUBHELPERS,          PROFILER_BEGIN_TRANSITION_CALLBACK, ProfilerBeginTransitionCallback, SM_IntPtr_IntPtr_Obj_RetIntPtr)
DEFINE_METHOD(STUBHELPERS,          PROFILER_END_TRANSITION_CALLBACK,   ProfilerEndTransitionCallback,   SM_IntPtr_IntPtr_RetVoid)
#endif

#ifdef FEATURE_ARRAYSTUB_AS_IL
DEFINE_METHOD(STUBHELPERS,          ARRAY_TYPE_CHECK,    ArrayTypeCheck,          SM_Obj_ArrObject_RetVoid)
#endif

#ifdef FEATURE_MULTICASTSTUB_AS_IL
DEFINE_METHOD(STUBHELPERS,          MULTICAST_DEBUGGER_TRACE_HELPER,    MulticastDebuggerTraceHelper,    SM_Obj_Int_RetVoid)
#endif

DEFINE_CLASS(CLEANUP_WORK_LIST_ELEMENT,     StubHelpers,            CleanupWorkListElement)

#ifdef FEATURE_COMINTEROP
DEFINE_CLASS(DATETIMENATIVE,   StubHelpers,        DateTimeNative)
DEFINE_CLASS(TYPENAMENATIVE,   StubHelpers,        TypeNameNative)

DEFINE_CLASS_U(StubHelpers,     TypeNameNative,             TypeNameNative)
DEFINE_FIELD_U(typeName,        TypeNameNative,             typeName)
DEFINE_FIELD_U(typeKind,        TypeNameNative,             typeKind)
#endif

DEFINE_CLASS(ANSICHARMARSHALER,     StubHelpers,            AnsiCharMarshaler)
DEFINE_METHOD(ANSICHARMARSHALER,    CONVERT_TO_NATIVE,      ConvertToNative,            SM_Char_Bool_Bool_RetByte)
DEFINE_METHOD(ANSICHARMARSHALER,    CONVERT_TO_MANAGED,     ConvertToManaged,           SM_Byte_RetChar)
DEFINE_METHOD(ANSICHARMARSHALER,    DO_ANSI_CONVERSION,     DoAnsiConversion,           SM_Str_Bool_Bool_RefInt_RetArrByte)

DEFINE_CLASS(CSTRMARSHALER,         StubHelpers,            CSTRMarshaler)
DEFINE_METHOD(CSTRMARSHALER,        CONVERT_TO_NATIVE,      ConvertToNative,            SM_Int_Str_IntPtr_RetIntPtr)
DEFINE_METHOD(CSTRMARSHALER,        CONVERT_FIXED_TO_NATIVE,ConvertFixedToNative,       SM_Int_Str_IntPtr_Int_RetVoid)
DEFINE_METHOD(CSTRMARSHALER,        CONVERT_TO_MANAGED,     ConvertToManaged,           SM_IntPtr_RetStr)
DEFINE_METHOD(CSTRMARSHALER,        CONVERT_FIXED_TO_MANAGED,ConvertFixedToManaged,     SM_IntPtr_Int_RetStr)
DEFINE_METHOD(CSTRMARSHALER,        CLEAR_NATIVE,           ClearNative,                SM_IntPtr_RetVoid)

DEFINE_CLASS(FIXEDWSTRMARSHALER,   StubHelpers,            FixedWSTRMarshaler)
DEFINE_METHOD(FIXEDWSTRMARSHALER,  CONVERT_TO_NATIVE,      ConvertToNative,            SM_Str_IntPtr_Int_RetVoid)

DEFINE_CLASS(BSTRMARSHALER,         StubHelpers,            BSTRMarshaler)
DEFINE_METHOD(BSTRMARSHALER,        CONVERT_TO_NATIVE,      ConvertToNative,            SM_Str_IntPtr_RetIntPtr)
DEFINE_METHOD(BSTRMARSHALER,        CONVERT_TO_MANAGED,     ConvertToManaged,           SM_IntPtr_RetStr)
DEFINE_METHOD(BSTRMARSHALER,        CLEAR_NATIVE,           ClearNative,                SM_IntPtr_RetVoid)

DEFINE_CLASS(ANSIBSTRMARSHALER,     StubHelpers,            AnsiBSTRMarshaler)
DEFINE_METHOD(ANSIBSTRMARSHALER,    CONVERT_TO_NATIVE,      ConvertToNative,            SM_Int_Str_RetIntPtr)
DEFINE_METHOD(ANSIBSTRMARSHALER,    CONVERT_TO_MANAGED,     ConvertToManaged,           SM_IntPtr_RetStr)
DEFINE_METHOD(ANSIBSTRMARSHALER,    CLEAR_NATIVE,           ClearNative,                SM_IntPtr_RetVoid)

#ifdef FEATURE_COMINTEROP
DEFINE_CLASS(OBJECTMARSHALER,       StubHelpers,            ObjectMarshaler)
DEFINE_METHOD(OBJECTMARSHALER,      CONVERT_TO_NATIVE,      ConvertToNative,            SM_ObjIntPtr_RetVoid)
DEFINE_METHOD(OBJECTMARSHALER,      CONVERT_TO_MANAGED,     ConvertToManaged,           SM_IntPtr_RetObj)
DEFINE_METHOD(OBJECTMARSHALER,      CLEAR_NATIVE,           ClearNative,                SM_IntPtr_RetVoid)

DEFINE_CLASS(HSTRINGMARSHALER,      StubHelpers,            HStringMarshaler)
DEFINE_METHOD(HSTRINGMARSHALER,     CONVERT_TO_NATIVE_REFERENCE,    ConvertToNativeReference,   SM_Str_PtrHStringHeader_RetIntPtr)
DEFINE_METHOD(HSTRINGMARSHALER,     CONVERT_TO_NATIVE,              ConvertToNative,            SM_Str_RetIntPtr)
DEFINE_METHOD(HSTRINGMARSHALER,     CONVERT_TO_MANAGED,             ConvertToManaged,           SM_IntPtr_RetStr)
DEFINE_METHOD(HSTRINGMARSHALER,     CLEAR_NATIVE,                   ClearNative,                SM_IntPtr_RetVoid)

DEFINE_CLASS(URIMARSHALER,          StubHelpers,                UriMarshaler)
DEFINE_METHOD(URIMARSHALER,         GET_RAWURI_FROM_NATIVE,     GetRawUriFromNative,        SM_IntPtr_RetStr)
DEFINE_METHOD(URIMARSHALER,         CREATE_NATIVE_URI_INSTANCE, CreateNativeUriInstance,    SM_Str_RetIntPtr)

DEFINE_CLASS(INTERFACEMARSHALER,    StubHelpers,            InterfaceMarshaler)
DEFINE_METHOD(INTERFACEMARSHALER,   CONVERT_TO_NATIVE,      ConvertToNative,            SM_Obj_IntPtr_IntPtr_Int_RetIntPtr)
DEFINE_METHOD(INTERFACEMARSHALER,   CONVERT_TO_MANAGED,     ConvertToManaged,           SM_IntPtr_IntPtr_IntPtr_Int_RetObj)
DEFINE_METHOD(INTERFACEMARSHALER,   CLEAR_NATIVE,           ClearNative,                SM_IntPtr_RetVoid)


DEFINE_CLASS(MNGD_SAFE_ARRAY_MARSHALER,  StubHelpers,                 MngdSafeArrayMarshaler)
DEFINE_METHOD(MNGD_SAFE_ARRAY_MARSHALER, CREATE_MARSHALER,            CreateMarshaler,            SM_IntPtr_IntPtr_Int_Int_IntPtr_RetVoid)
DEFINE_METHOD(MNGD_SAFE_ARRAY_MARSHALER, CONVERT_SPACE_TO_NATIVE,     ConvertSpaceToNative,       SM_IntPtr_RefObj_IntPtr_RetVoid)
DEFINE_METHOD(MNGD_SAFE_ARRAY_MARSHALER, CONVERT_CONTENTS_TO_NATIVE,  ConvertContentsToNative,    SM_IntPtr_RefObj_IntPtr_Obj_RetVoid)
DEFINE_METHOD(MNGD_SAFE_ARRAY_MARSHALER, CONVERT_SPACE_TO_MANAGED,    ConvertSpaceToManaged,      SM_IntPtr_RefObj_IntPtr_RetVoid)
DEFINE_METHOD(MNGD_SAFE_ARRAY_MARSHALER, CONVERT_CONTENTS_TO_MANAGED, ConvertContentsToManaged,   SM_IntPtr_RefObj_IntPtr_RetVoid)
DEFINE_METHOD(MNGD_SAFE_ARRAY_MARSHALER, CLEAR_NATIVE,                ClearNative,                SM_IntPtr_RefObj_IntPtr_RetVoid)

DEFINE_CLASS(MNGD_HIDDEN_LENGTH_ARRAY_MARSHALER, StubHelpers,         MngdHiddenLengthArrayMarshaler)
DEFINE_METHOD(MNGD_HIDDEN_LENGTH_ARRAY_MARSHALER, CREATE_MARSHALER,                 CreateMarshaler,            SM_IntPtr_IntPtr_IntPtr_UShrt_IntPtr_RetVoid)
DEFINE_METHOD(MNGD_HIDDEN_LENGTH_ARRAY_MARSHALER, CONVERT_SPACE_TO_MANAGED,         ConvertSpaceToManaged,      SM_IntPtr_RefObj_IntPtr_Int_RetVoid)
DEFINE_METHOD(MNGD_HIDDEN_LENGTH_ARRAY_MARSHALER, CONVERT_CONTENTS_TO_MANAGED,      ConvertContentsToManaged,   SM_IntPtr_RefObj_IntPtr_RetVoid)
DEFINE_METHOD(MNGD_HIDDEN_LENGTH_ARRAY_MARSHALER, CONVERT_SPACE_TO_NATIVE,          ConvertSpaceToNative,       SM_IntPtr_RefObj_IntPtr_RetVoid)
DEFINE_METHOD(MNGD_HIDDEN_LENGTH_ARRAY_MARSHALER, CONVERT_CONTENTS_TO_NATIVE,       ConvertContentsToNative,    SM_IntPtr_RefObj_IntPtr_RetVoid)
DEFINE_METHOD(MNGD_HIDDEN_LENGTH_ARRAY_MARSHALER, CLEAR_NATIVE_CONTENTS,            ClearNativeContents,        SM_IntPtr_IntPtr_Int_RetVoid)
DEFINE_METHOD(MNGD_HIDDEN_LENGTH_ARRAY_MARSHALER, CLEAR_NATIVE_CONTENTS_TYPE,       ClearNativeContents_Type,   NoSig)

DEFINE_METHOD(MNGD_HIDDEN_LENGTH_ARRAY_MARSHALER, CONVERT_CONTENTS_TO_MANAGED_DATETIME,     ConvertContentsToManaged_DateTime,     NoSig)
DEFINE_METHOD(MNGD_HIDDEN_LENGTH_ARRAY_MARSHALER, CONVERT_CONTENTS_TO_MANAGED_TYPE,         ConvertContentsToManaged_Type,         NoSig)
DEFINE_METHOD(MNGD_HIDDEN_LENGTH_ARRAY_MARSHALER, CONVERT_CONTENTS_TO_MANAGED_EXCEPTION,    ConvertContentsToManaged_Exception,    NoSig)
DEFINE_METHOD(MNGD_HIDDEN_LENGTH_ARRAY_MARSHALER, CONVERT_CONTENTS_TO_MANAGED_NULLABLE,     ConvertContentsToManaged_Nullable,     NoSig)
DEFINE_METHOD(MNGD_HIDDEN_LENGTH_ARRAY_MARSHALER, CONVERT_CONTENTS_TO_MANAGED_KEYVALUEPAIR, ConvertContentsToManaged_KeyValuePair, NoSig)

DEFINE_METHOD(MNGD_HIDDEN_LENGTH_ARRAY_MARSHALER, CONVERT_CONTENTS_TO_NATIVE_DATETIME,     ConvertContentsToNative_DateTime,     NoSig)
DEFINE_METHOD(MNGD_HIDDEN_LENGTH_ARRAY_MARSHALER, CONVERT_CONTENTS_TO_NATIVE_TYPE,         ConvertContentsToNative_Type,         NoSig)
DEFINE_METHOD(MNGD_HIDDEN_LENGTH_ARRAY_MARSHALER, CONVERT_CONTENTS_TO_NATIVE_EXCEPTION,    ConvertContentsToNative_Exception,    NoSig)
DEFINE_METHOD(MNGD_HIDDEN_LENGTH_ARRAY_MARSHALER, CONVERT_CONTENTS_TO_NATIVE_NULLABLE,     ConvertContentsToNative_Nullable,     NoSig)
DEFINE_METHOD(MNGD_HIDDEN_LENGTH_ARRAY_MARSHALER, CONVERT_CONTENTS_TO_NATIVE_KEYVALUEPAIR, ConvertContentsToNative_KeyValuePair, NoSig)

DEFINE_CLASS(DATETIMEOFFSETMARSHALER,     StubHelpers,           DateTimeOffsetMarshaler)
DEFINE_METHOD(DATETIMEOFFSETMARSHALER,    CONVERT_TO_NATIVE,     ConvertToNative,     SM_RefDateTimeOffset_RefDateTimeNative_RetVoid)
DEFINE_METHOD(DATETIMEOFFSETMARSHALER,    CONVERT_TO_MANAGED,    ConvertToManaged,    SM_RefDateTimeOffset_RefDateTimeNative_RetVoid)

DEFINE_CLASS(NULLABLEMARSHALER,           StubHelpers,           NullableMarshaler)
DEFINE_METHOD(NULLABLEMARSHALER,          CONVERT_TO_NATIVE,     ConvertToNative,     NoSig)
DEFINE_METHOD(NULLABLEMARSHALER,          CONVERT_TO_MANAGED,    ConvertToManaged,    NoSig)
DEFINE_METHOD(NULLABLEMARSHALER,          CONVERT_TO_MANAGED_RET_VOID,    ConvertToManagedRetVoid,    NoSig)

DEFINE_CLASS(SYSTEMTYPEMARSHALER,   StubHelpers,        SystemTypeMarshaler)

DEFINE_METHOD(SYSTEMTYPEMARSHALER,  CONVERT_TO_NATIVE,  ConvertToNative,    SM_Type_PtrTypeName_RetVoid)
DEFINE_METHOD(SYSTEMTYPEMARSHALER,  CONVERT_TO_MANAGED, ConvertToManaged,   SM_PtrTypeName_RefType_RetVoid)
DEFINE_METHOD(SYSTEMTYPEMARSHALER,  CLEAR_NATIVE,       ClearNative,        SM_PtrTypeName_RetVoid)

DEFINE_CLASS(KEYVALUEPAIRMARSHALER,  StubHelpers,            KeyValuePairMarshaler)
DEFINE_METHOD(KEYVALUEPAIRMARSHALER, CONVERT_TO_NATIVE,      ConvertToNative,     NoSig)
DEFINE_METHOD(KEYVALUEPAIRMARSHALER, CONVERT_TO_MANAGED,     ConvertToManaged,    NoSig)
DEFINE_METHOD(KEYVALUEPAIRMARSHALER, CONVERT_TO_MANAGED_BOX, ConvertToManagedBox, NoSig)

DEFINE_CLASS(HRESULTEXCEPTIONMARSHALER,   StubHelpers,           HResultExceptionMarshaler)
DEFINE_METHOD(HRESULTEXCEPTIONMARSHALER,  CONVERT_TO_NATIVE,     ConvertToNative,     SM_Exception_RetInt)
DEFINE_METHOD(HRESULTEXCEPTIONMARSHALER,  CONVERT_TO_MANAGED,    ConvertToManaged,    SM_Int_RetException)

#endif // FEATURE_COMINTEROP

DEFINE_CLASS(DATEMARSHALER,         StubHelpers,            DateMarshaler)
DEFINE_METHOD(DATEMARSHALER,        CONVERT_TO_NATIVE,      ConvertToNative,            SM_DateTime_RetDbl)
DEFINE_METHOD(DATEMARSHALER,        CONVERT_TO_MANAGED,     ConvertToManaged,           SM_Dbl_RetLong)

DEFINE_CLASS(VBBYVALSTRMARSHALER,   StubHelpers,            VBByValStrMarshaler)
DEFINE_METHOD(VBBYVALSTRMARSHALER,  CONVERT_TO_NATIVE,      ConvertToNative,            SM_Str_Bool_Bool_RefInt_RetIntPtr)
DEFINE_METHOD(VBBYVALSTRMARSHALER,  CONVERT_TO_MANAGED,     ConvertToManaged,           SM_IntPtr_Int_RetStr)
DEFINE_METHOD(VBBYVALSTRMARSHALER,  CLEAR_NATIVE,           ClearNative,                SM_IntPtr_RetVoid)

DEFINE_CLASS(MNGD_NATIVE_ARRAY_MARSHALER,  StubHelpers,                 MngdNativeArrayMarshaler)
DEFINE_METHOD(MNGD_NATIVE_ARRAY_MARSHALER, CREATE_MARSHALER,            CreateMarshaler,            SM_IntPtr_IntPtr_Int_IntPtr_RetVoid)
DEFINE_METHOD(MNGD_NATIVE_ARRAY_MARSHALER, CONVERT_SPACE_TO_NATIVE,     ConvertSpaceToNative,       SM_IntPtr_RefObj_IntPtr_RetVoid)
DEFINE_METHOD(MNGD_NATIVE_ARRAY_MARSHALER, CONVERT_CONTENTS_TO_NATIVE,  ConvertContentsToNative,    SM_IntPtr_RefObj_IntPtr_RetVoid)
DEFINE_METHOD(MNGD_NATIVE_ARRAY_MARSHALER, CONVERT_SPACE_TO_MANAGED,    ConvertSpaceToManaged,      SM_IntPtr_RefObj_IntPtr_Int_RetVoid)
DEFINE_METHOD(MNGD_NATIVE_ARRAY_MARSHALER, CONVERT_CONTENTS_TO_MANAGED, ConvertContentsToManaged,   SM_IntPtr_RefObj_IntPtr_RetVoid)
DEFINE_METHOD(MNGD_NATIVE_ARRAY_MARSHALER, CLEAR_NATIVE,                ClearNative,                SM_IntPtr_RefObj_IntPtr_Int_RetVoid)
DEFINE_METHOD(MNGD_NATIVE_ARRAY_MARSHALER, CLEAR_NATIVE_CONTENTS,       ClearNativeContents,        SM_IntPtr_RefObj_IntPtr_Int_RetVoid)

DEFINE_CLASS(MNGD_FIXED_ARRAY_MARSHALER,  StubHelpers,                 MngdFixedArrayMarshaler)
DEFINE_METHOD(MNGD_FIXED_ARRAY_MARSHALER, CREATE_MARSHALER,            CreateMarshaler,            SM_IntPtr_IntPtr_Int_Int_IntPtr_RetVoid)
DEFINE_METHOD(MNGD_FIXED_ARRAY_MARSHALER, CONVERT_SPACE_TO_NATIVE,     ConvertSpaceToNative,       SM_IntPtr_RefObj_IntPtr_RetVoid)
DEFINE_METHOD(MNGD_FIXED_ARRAY_MARSHALER, CONVERT_CONTENTS_TO_NATIVE,  ConvertContentsToNative,    SM_IntPtr_RefObj_IntPtr_RetVoid)
DEFINE_METHOD(MNGD_FIXED_ARRAY_MARSHALER, CONVERT_SPACE_TO_MANAGED,    ConvertSpaceToManaged,      SM_IntPtr_RefObj_IntPtr_RetVoid)
DEFINE_METHOD(MNGD_FIXED_ARRAY_MARSHALER, CONVERT_CONTENTS_TO_MANAGED, ConvertContentsToManaged,   SM_IntPtr_RefObj_IntPtr_RetVoid)
DEFINE_METHOD(MNGD_FIXED_ARRAY_MARSHALER, CLEAR_NATIVE_CONTENTS,       ClearNativeContents,        SM_IntPtr_RefObj_IntPtr_RetVoid)

DEFINE_CLASS(MNGD_REF_CUSTOM_MARSHALER,  StubHelpers,                 MngdRefCustomMarshaler)
DEFINE_METHOD(MNGD_REF_CUSTOM_MARSHALER, CREATE_MARSHALER,            CreateMarshaler,            SM_IntPtr_IntPtr_RetVoid)
DEFINE_METHOD(MNGD_REF_CUSTOM_MARSHALER, CONVERT_CONTENTS_TO_NATIVE,  ConvertContentsToNative,    SM_IntPtr_RefObj_IntPtr_RetVoid)
DEFINE_METHOD(MNGD_REF_CUSTOM_MARSHALER, CONVERT_CONTENTS_TO_MANAGED, ConvertContentsToManaged,   SM_IntPtr_RefObj_IntPtr_RetVoid)
DEFINE_METHOD(MNGD_REF_CUSTOM_MARSHALER, CLEAR_NATIVE,                ClearNative,                SM_IntPtr_RefObj_IntPtr_RetVoid)
DEFINE_METHOD(MNGD_REF_CUSTOM_MARSHALER, CLEAR_MANAGED,               ClearManaged,               SM_IntPtr_RefObj_IntPtr_RetVoid)

DEFINE_CLASS(ASANY_MARSHALER,            StubHelpers,                 AsAnyMarshaler)
DEFINE_METHOD(ASANY_MARSHALER,           CTOR,                        .ctor,                      IM_IntPtr_RetVoid)
DEFINE_METHOD(ASANY_MARSHALER,           CONVERT_TO_NATIVE,           ConvertToNative,            IM_Obj_Int_RetIntPtr)
DEFINE_METHOD(ASANY_MARSHALER,           CONVERT_TO_MANAGED,          ConvertToManaged,           IM_Obj_IntPtr_RetVoid)
DEFINE_METHOD(ASANY_MARSHALER,           CLEAR_NATIVE,                ClearNative,                IM_IntPtr_RetVoid)

DEFINE_CLASS(HANDLE_MARSHALER,           StubHelpers,                 HandleMarshaler)
DEFINE_METHOD(HANDLE_MARSHALER,          CONVERT_SAFEHANDLE_TO_NATIVE,ConvertSafeHandleToNative,  SM_SafeHandle_RefCleanupWorkListElement_RetIntPtr)
DEFINE_METHOD(HANDLE_MARSHALER,          THROW_SAFEHANDLE_FIELD_CHANGED, ThrowSafeHandleFieldChanged, SM_RetVoid)
DEFINE_METHOD(HANDLE_MARSHALER,          THROW_CRITICALHANDLE_FIELD_CHANGED, ThrowCriticalHandleFieldChanged, SM_RetVoid)

DEFINE_CLASS(NATIVEVARIANT,         StubHelpers,            NativeVariant)
DEFINE_CLASS(NATIVEDECIMAL,         StubHelpers,            NativeDecimal)

#ifdef FEATURE_COMINTEROP
DEFINE_CLASS(IITERABLE,              WinRT,                 IIterable`1)
DEFINE_CLASS(IVECTOR,                WinRT,                 IVector`1)
DEFINE_CLASS(IMAP,                   WinRT,                 IMap`2)
DEFINE_CLASS(IKEYVALUEPAIR,          WinRT,                 IKeyValuePair`2)
DEFINE_CLASS(IVECTORVIEW,            WinRT,                 IVectorView`1)
DEFINE_CLASS(IMAPVIEW,               WinRT,                 IMapView`2)
DEFINE_CLASS(IITERATOR,              WinRT,                 IIterator`1)
DEFINE_CLASS(IPROPERTYVALUE,         WinRT,                 IPropertyValue)
DEFINE_CLASS(IBINDABLEITERABLE,      WinRT,                 IBindableIterable)
DEFINE_CLASS(IBINDABLEITERATOR,      WinRT,                 IBindableIterator)
DEFINE_CLASS(IBINDABLEVECTOR,        WinRT,                 IBindableVector)
DEFINE_CLASS(ICLOSABLE,             WinRT,                  IClosable)

DEFINE_CLASS(GET_ENUMERATOR_DELEGATE,        WinRT,                            GetEnumerator_Delegate`1)
DEFINE_CLASS(ITERABLE_TO_ENUMERABLE_ADAPTER, WinRT,                            IterableToEnumerableAdapter)
DEFINE_METHOD(ITERABLE_TO_ENUMERABLE_ADAPTER, GET_ENUMERATOR_STUB,             GetEnumerator_Stub, NoSig)
DEFINE_METHOD(ITERABLE_TO_ENUMERABLE_ADAPTER, GET_ENUMERATOR_VARIANCE_STUB,    GetEnumerator_Variance_Stub, NoSig)

DEFINE_CLASS(VECTOR_TO_LIST_ADAPTER,        WinRT,                   VectorToListAdapter)
DEFINE_METHOD(VECTOR_TO_LIST_ADAPTER,       INDEXER_GET,             Indexer_Get, NoSig)
DEFINE_METHOD(VECTOR_TO_LIST_ADAPTER,       INDEXER_SET,             Indexer_Set, NoSig)
DEFINE_METHOD(VECTOR_TO_LIST_ADAPTER,       INDEX_OF,                IndexOf, NoSig)
DEFINE_METHOD(VECTOR_TO_LIST_ADAPTER,       INSERT,                  Insert, NoSig)
DEFINE_METHOD(VECTOR_TO_LIST_ADAPTER,       REMOVE_AT,               RemoveAt, NoSig)

DEFINE_CLASS(MAP_TO_DICTIONARY_ADAPTER,     WinRT,                   MapToDictionaryAdapter)
DEFINE_METHOD(MAP_TO_DICTIONARY_ADAPTER,    INDEXER_GET,             Indexer_Get, NoSig)
DEFINE_METHOD(MAP_TO_DICTIONARY_ADAPTER,    INDEXER_SET,             Indexer_Set, NoSig)
DEFINE_METHOD(MAP_TO_DICTIONARY_ADAPTER,    KEYS,                    Keys, NoSig)
DEFINE_METHOD(MAP_TO_DICTIONARY_ADAPTER,    VALUES,                  Values, NoSig)
DEFINE_METHOD(MAP_TO_DICTIONARY_ADAPTER,    CONTAINS_KEY,            ContainsKey, NoSig)
DEFINE_METHOD(MAP_TO_DICTIONARY_ADAPTER,    ADD,                     Add, NoSig)
DEFINE_METHOD(MAP_TO_DICTIONARY_ADAPTER,    REMOVE,                  Remove, NoSig)
DEFINE_METHOD(MAP_TO_DICTIONARY_ADAPTER,    TRY_GET_VALUE,           TryGetValue, NoSig)

DEFINE_CLASS(VECTOR_TO_COLLECTION_ADAPTER,  WinRT,                   VectorToCollectionAdapter)
DEFINE_METHOD(VECTOR_TO_COLLECTION_ADAPTER, COUNT,                   Count, NoSig)
DEFINE_METHOD(VECTOR_TO_COLLECTION_ADAPTER, IS_READ_ONLY,            IsReadOnly, NoSig)
DEFINE_METHOD(VECTOR_TO_COLLECTION_ADAPTER, ADD,                     Add, NoSig)
DEFINE_METHOD(VECTOR_TO_COLLECTION_ADAPTER, CLEAR,                   Clear, NoSig)
DEFINE_METHOD(VECTOR_TO_COLLECTION_ADAPTER, CONTAINS,                Contains, NoSig)
DEFINE_METHOD(VECTOR_TO_COLLECTION_ADAPTER, COPY_TO,                 CopyTo, NoSig)
DEFINE_METHOD(VECTOR_TO_COLLECTION_ADAPTER, REMOVE,                  Remove, NoSig)

DEFINE_CLASS(MAP_TO_COLLECTION_ADAPTER,     WinRT,                   MapToCollectionAdapter)
DEFINE_METHOD(MAP_TO_COLLECTION_ADAPTER,    COUNT,                   Count, NoSig)
DEFINE_METHOD(MAP_TO_COLLECTION_ADAPTER,    IS_READ_ONLY,            IsReadOnly, NoSig)
DEFINE_METHOD(MAP_TO_COLLECTION_ADAPTER,    ADD,                     Add, NoSig)
DEFINE_METHOD(MAP_TO_COLLECTION_ADAPTER,    CLEAR,                   Clear, NoSig)
DEFINE_METHOD(MAP_TO_COLLECTION_ADAPTER,    CONTAINS,                Contains, NoSig)
DEFINE_METHOD(MAP_TO_COLLECTION_ADAPTER,    COPY_TO,                 CopyTo, NoSig)
DEFINE_METHOD(MAP_TO_COLLECTION_ADAPTER,    REMOVE,                  Remove, NoSig)

DEFINE_CLASS(BINDABLEITERABLE_TO_ENUMERABLE_ADAPTER, WinRT,          BindableIterableToEnumerableAdapter)
DEFINE_METHOD(BINDABLEITERABLE_TO_ENUMERABLE_ADAPTER, GET_ENUMERATOR_STUB, GetEnumerator_Stub, NoSig)

DEFINE_CLASS(BINDABLEVECTOR_TO_LIST_ADAPTER,       WinRT,            BindableVectorToListAdapter)
DEFINE_METHOD(BINDABLEVECTOR_TO_LIST_ADAPTER,      INDEXER_GET,      Indexer_Get, NoSig)
DEFINE_METHOD(BINDABLEVECTOR_TO_LIST_ADAPTER,      INDEXER_SET,      Indexer_Set, NoSig)
DEFINE_METHOD(BINDABLEVECTOR_TO_LIST_ADAPTER,      ADD,              Add, NoSig)
DEFINE_METHOD(BINDABLEVECTOR_TO_LIST_ADAPTER,      CONTAINS,         Contains, NoSig)
DEFINE_METHOD(BINDABLEVECTOR_TO_LIST_ADAPTER,      CLEAR,            Clear, NoSig)
DEFINE_METHOD(BINDABLEVECTOR_TO_LIST_ADAPTER,      IS_READ_ONLY,     IsReadOnly, NoSig)
DEFINE_METHOD(BINDABLEVECTOR_TO_LIST_ADAPTER,      IS_FIXED_SIZE,    IsFixedSize, NoSig)
DEFINE_METHOD(BINDABLEVECTOR_TO_LIST_ADAPTER,      INDEX_OF,         IndexOf, NoSig)
DEFINE_METHOD(BINDABLEVECTOR_TO_LIST_ADAPTER,      INSERT,           Insert, NoSig)
DEFINE_METHOD(BINDABLEVECTOR_TO_LIST_ADAPTER,      REMOVE,           Remove, NoSig)
DEFINE_METHOD(BINDABLEVECTOR_TO_LIST_ADAPTER,      REMOVE_AT,        RemoveAt, NoSig)

DEFINE_CLASS(BINDABLEVECTOR_TO_COLLECTION_ADAPTER,  WinRT,           BindableVectorToCollectionAdapter)
DEFINE_METHOD(BINDABLEVECTOR_TO_COLLECTION_ADAPTER, COPY_TO,         CopyTo, NoSig)
DEFINE_METHOD(BINDABLEVECTOR_TO_COLLECTION_ADAPTER, COUNT,           Count, NoSig)
DEFINE_METHOD(BINDABLEVECTOR_TO_COLLECTION_ADAPTER, SYNC_ROOT,       SyncRoot, NoSig)
DEFINE_METHOD(BINDABLEVECTOR_TO_COLLECTION_ADAPTER, IS_SYNCHRONIZED, IsSynchronized, NoSig)

DEFINE_CLASS(ENUMERABLE_TO_ITERABLE_ADAPTER, WinRT,                  EnumerableToIterableAdapter)
DEFINE_METHOD(ENUMERABLE_TO_ITERABLE_ADAPTER, FIRST_STUB,            First_Stub, NoSig)

DEFINE_CLASS(LIST_TO_VECTOR_ADAPTER,       WinRT,                    ListToVectorAdapter)
DEFINE_METHOD(LIST_TO_VECTOR_ADAPTER,      GET_AT,                   GetAt, NoSig)
DEFINE_METHOD(LIST_TO_VECTOR_ADAPTER,      SIZE,                     Size, NoSig)
DEFINE_METHOD(LIST_TO_VECTOR_ADAPTER,      GET_VIEW,                 GetView, NoSig)
DEFINE_METHOD(LIST_TO_VECTOR_ADAPTER,      INDEX_OF,                 IndexOf, NoSig)
DEFINE_METHOD(LIST_TO_VECTOR_ADAPTER,      SET_AT,                   SetAt, NoSig)
DEFINE_METHOD(LIST_TO_VECTOR_ADAPTER,      INSERT_AT,                InsertAt, NoSig)
DEFINE_METHOD(LIST_TO_VECTOR_ADAPTER,      REMOVE_AT,                RemoveAt, NoSig)
DEFINE_METHOD(LIST_TO_VECTOR_ADAPTER,      APPEND,                   Append, NoSig)
DEFINE_METHOD(LIST_TO_VECTOR_ADAPTER,      REMOVE_AT_END,            RemoveAtEnd, NoSig)
DEFINE_METHOD(LIST_TO_VECTOR_ADAPTER,      CLEAR,                    Clear, NoSig)
DEFINE_METHOD(LIST_TO_VECTOR_ADAPTER,      GET_MANY,                 GetMany, NoSig)
DEFINE_METHOD(LIST_TO_VECTOR_ADAPTER,      REPLACE_ALL,              ReplaceAll, NoSig)

DEFINE_CLASS(DICTIONARY_TO_MAP_ADAPTER,    WinRT,                    DictionaryToMapAdapter)
DEFINE_METHOD(DICTIONARY_TO_MAP_ADAPTER,   LOOKUP,                   Lookup, NoSig)
DEFINE_METHOD(DICTIONARY_TO_MAP_ADAPTER,   SIZE,                     Size, NoSig)
DEFINE_METHOD(DICTIONARY_TO_MAP_ADAPTER,   HAS_KEY,                  HasKey, NoSig)
DEFINE_METHOD(DICTIONARY_TO_MAP_ADAPTER,   GET_VIEW,                 GetView, NoSig)
DEFINE_METHOD(DICTIONARY_TO_MAP_ADAPTER,   INSERT,                   Insert, NoSig)
DEFINE_METHOD(DICTIONARY_TO_MAP_ADAPTER,   REMOVE,                   Remove, NoSig)
DEFINE_METHOD(DICTIONARY_TO_MAP_ADAPTER,   CLEAR,                    Clear, NoSig)

DEFINE_CLASS(IVECTORVIEW_TO_IREADONLYCOLLECTION_ADAPTER,  WinRT,     VectorViewToReadOnlyCollectionAdapter)
DEFINE_METHOD(IVECTORVIEW_TO_IREADONLYCOLLECTION_ADAPTER, COUNT,     Count, NoSig)

DEFINE_CLASS(IMAPVIEW_TO_IREADONLYCOLLECTION_ADAPTER,  WinRT,        MapViewToReadOnlyCollectionAdapter)
DEFINE_METHOD(IMAPVIEW_TO_IREADONLYCOLLECTION_ADAPTER, COUNT,        Count, NoSig)

DEFINE_CLASS(IREADONLYLIST_TO_IVECTORVIEW_ADAPTER,     WinRT,        IReadOnlyListToIVectorViewAdapter)
DEFINE_METHOD(IREADONLYLIST_TO_IVECTORVIEW_ADAPTER,    GETAT,        GetAt, NoSig)
DEFINE_METHOD(IREADONLYLIST_TO_IVECTORVIEW_ADAPTER,    GETMANY,      GetMany, NoSig)
DEFINE_METHOD(IREADONLYLIST_TO_IVECTORVIEW_ADAPTER,    INDEXOF,      IndexOf, NoSig)
DEFINE_METHOD(IREADONLYLIST_TO_IVECTORVIEW_ADAPTER,    SIZE,         Size, NoSig)

DEFINE_CLASS(INDEXER_GET_DELEGATE,                     WinRT,        Indexer_Get_Delegate`1)
DEFINE_CLASS(IVECTORVIEW_TO_IREADONLYLIST_ADAPTER,     WinRT,        IVectorViewToIReadOnlyListAdapter)
DEFINE_METHOD(IVECTORVIEW_TO_IREADONLYLIST_ADAPTER,    INDEXER_GET,  Indexer_Get, NoSig)
DEFINE_METHOD(IVECTORVIEW_TO_IREADONLYLIST_ADAPTER,    INDEXER_GET_VARIANCE, Indexer_Get_Variance, NoSig)

DEFINE_CLASS(IREADONLYDICTIONARY_TO_IMAPVIEW_ADAPTER,  WinRT,        IReadOnlyDictionaryToIMapViewAdapter)
DEFINE_METHOD(IREADONLYDICTIONARY_TO_IMAPVIEW_ADAPTER, HASKEY,       HasKey, NoSig)
DEFINE_METHOD(IREADONLYDICTIONARY_TO_IMAPVIEW_ADAPTER, LOOKUP,       Lookup, NoSig)
DEFINE_METHOD(IREADONLYDICTIONARY_TO_IMAPVIEW_ADAPTER, SIZE,         Size, NoSig)
DEFINE_METHOD(IREADONLYDICTIONARY_TO_IMAPVIEW_ADAPTER, SPLIT,        Split, NoSig)

DEFINE_CLASS(IMAPVIEW_TO_IREADONLYDICTIONARY_ADAPTER,  WinRT,        IMapViewToIReadOnlyDictionaryAdapter)
DEFINE_METHOD(IMAPVIEW_TO_IREADONLYDICTIONARY_ADAPTER, CONTAINSKEY,  ContainsKey, NoSig)
DEFINE_METHOD(IMAPVIEW_TO_IREADONLYDICTIONARY_ADAPTER, INDEXER_GET,  Indexer_Get, NoSig)
DEFINE_METHOD(IMAPVIEW_TO_IREADONLYDICTIONARY_ADAPTER, TRYGETVALUE,  TryGetValue, NoSig)
DEFINE_METHOD(IMAPVIEW_TO_IREADONLYDICTIONARY_ADAPTER, KEYS,         Keys, NoSig)
DEFINE_METHOD(IMAPVIEW_TO_IREADONLYDICTIONARY_ADAPTER, VALUES,       Values, NoSig)

DEFINE_CLASS(ENUMERABLE_TO_BINDABLEITERABLE_ADAPTER,   WinRT,        EnumerableToBindableIterableAdapter)
DEFINE_METHOD(ENUMERABLE_TO_BINDABLEITERABLE_ADAPTER,  FIRST_STUB,   First_Stub, NoSig)

DEFINE_CLASS(LIST_TO_BINDABLEVECTOR_ADAPTER,       WinRT,            ListToBindableVectorAdapter)
DEFINE_METHOD(LIST_TO_BINDABLEVECTOR_ADAPTER,      GET_AT,           GetAt, NoSig)
DEFINE_METHOD(LIST_TO_BINDABLEVECTOR_ADAPTER,      SIZE,             Size, NoSig)
DEFINE_METHOD(LIST_TO_BINDABLEVECTOR_ADAPTER,      GET_VIEW,         GetView, NoSig)
DEFINE_METHOD(LIST_TO_BINDABLEVECTOR_ADAPTER,      INDEX_OF,         IndexOf, NoSig)
DEFINE_METHOD(LIST_TO_BINDABLEVECTOR_ADAPTER,      SET_AT,           SetAt, NoSig)
DEFINE_METHOD(LIST_TO_BINDABLEVECTOR_ADAPTER,      INSERT_AT,        InsertAt, NoSig)
DEFINE_METHOD(LIST_TO_BINDABLEVECTOR_ADAPTER,      REMOVE_AT,        RemoveAt, NoSig)
DEFINE_METHOD(LIST_TO_BINDABLEVECTOR_ADAPTER,      APPEND,           Append, NoSig)
DEFINE_METHOD(LIST_TO_BINDABLEVECTOR_ADAPTER,      REMOVE_AT_END,    RemoveAtEnd, NoSig)
DEFINE_METHOD(LIST_TO_BINDABLEVECTOR_ADAPTER,      CLEAR,            Clear, NoSig)

DEFINE_CLASS(IDISPOSABLE_TO_ICLOSABLE_ADAPTER,     WinRT,            IDisposableToIClosableAdapter)
DEFINE_METHOD(IDISPOSABLE_TO_ICLOSABLE_ADAPTER,    CLOSE,            Close, NoSig)

DEFINE_CLASS(ICLOSABLE_TO_IDISPOSABLE_ADAPTER,     WinRT,            IClosableToIDisposableAdapter)
DEFINE_METHOD(ICLOSABLE_TO_IDISPOSABLE_ADAPTER,    DISPOSE,          Dispose, NoSig)

#endif // FEATURE_COMINTEROP

DEFINE_CLASS(SZARRAYHELPER,         System,                        SZArrayHelper)
// Note: The order of methods here has to match order they are implemented on the interfaces in
// IEnumerable`1
DEFINE_METHOD(SZARRAYHELPER,        GETENUMERATOR,          GetEnumerator,              NoSig)
// ICollection`1/IReadOnlyCollection`1
DEFINE_METHOD(SZARRAYHELPER,        GET_COUNT,              get_Count,                  NoSig)
DEFINE_METHOD(SZARRAYHELPER,        ISREADONLY,             get_IsReadOnly,             NoSig)
DEFINE_METHOD(SZARRAYHELPER,        ADD,                    Add,                        NoSig)
DEFINE_METHOD(SZARRAYHELPER,        CLEAR,                  Clear,                      NoSig)
DEFINE_METHOD(SZARRAYHELPER,        CONTAINS,               Contains,                   NoSig)
DEFINE_METHOD(SZARRAYHELPER,        COPYTO,                 CopyTo,                     NoSig)
DEFINE_METHOD(SZARRAYHELPER,        REMOVE,                 Remove,                     NoSig)
// IList`1/IReadOnlyList`1
DEFINE_METHOD(SZARRAYHELPER,        GET_ITEM,               get_Item,                   NoSig)
DEFINE_METHOD(SZARRAYHELPER,        SET_ITEM,               set_Item,                   NoSig)
DEFINE_METHOD(SZARRAYHELPER,        INDEXOF,                IndexOf,                    NoSig)
DEFINE_METHOD(SZARRAYHELPER,        INSERT,                 Insert,                     NoSig)
DEFINE_METHOD(SZARRAYHELPER,        REMOVEAT,               RemoveAt,                   NoSig)

DEFINE_CLASS(IENUMERABLEGENERIC,    CollectionsGeneric,     IEnumerable`1)
DEFINE_CLASS(IENUMERATORGENERIC,    CollectionsGeneric,     IEnumerator`1)
DEFINE_CLASS(ICOLLECTIONGENERIC,    CollectionsGeneric,     ICollection`1)
DEFINE_CLASS(ILISTGENERIC,          CollectionsGeneric,     IList`1)
DEFINE_CLASS(IREADONLYCOLLECTIONGENERIC,CollectionsGeneric, IReadOnlyCollection`1)
DEFINE_CLASS(IREADONLYLISTGENERIC,  CollectionsGeneric,     IReadOnlyList`1)
DEFINE_CLASS(IREADONLYDICTIONARYGENERIC,CollectionsGeneric, IReadOnlyDictionary`2)
DEFINE_CLASS(IDICTIONARYGENERIC,    CollectionsGeneric,     IDictionary`2)
DEFINE_CLASS(KEYVALUEPAIRGENERIC,   CollectionsGeneric,     KeyValuePair`2)

DEFINE_CLASS(ICOMPARABLEGENERIC,    System,                 IComparable`1)
DEFINE_METHOD(ICOMPARABLEGENERIC,   COMPARE_TO,             CompareTo,                  NoSig)

DEFINE_CLASS(IEQUATABLEGENERIC,     System,                 IEquatable`1)

DEFINE_CLASS_U(Reflection,             LoaderAllocator,          LoaderAllocatorObject)
DEFINE_FIELD_U(m_slots,                  LoaderAllocatorObject,      m_pSlots)
DEFINE_FIELD_U(m_slotsUsed,              LoaderAllocatorObject,      m_slotsUsed)
DEFINE_CLASS(LOADERALLOCATOR,           Reflection,             LoaderAllocator)
DEFINE_METHOD(LOADERALLOCATOR,          CTOR,                   .ctor,                    IM_RetVoid)

DEFINE_CLASS_U(Reflection,             LoaderAllocatorScout,     LoaderAllocatorScoutObject)
DEFINE_FIELD_U(m_nativeLoaderAllocator,  LoaderAllocatorScoutObject,      m_nativeLoaderAllocator)
DEFINE_CLASS(LOADERALLOCATORSCOUT,      Reflection,             LoaderAllocatorScout)

DEFINE_CLASS(CONTRACTEXCEPTION,     CodeContracts,  ContractException)

DEFINE_CLASS_U(CodeContracts,       ContractException,          ContractExceptionObject)
DEFINE_FIELD_U(_kind,               ContractExceptionObject,    _Kind)
DEFINE_FIELD_U(_userMessage,        ContractExceptionObject,    _UserMessage)
DEFINE_FIELD_U(_condition,          ContractExceptionObject,    _Condition)

#ifdef FEATURE_COMINTEROP
DEFINE_CLASS(CAUSALITY_TRACE_LEVEL, WindowsFoundationDiag,   CausalityTraceLevel)
DEFINE_CLASS(ASYNC_TRACING_EVENT_ARGS,       WindowsFoundationDiag,         TracingStatusChangedEventArgs)
DEFINE_PROPERTY(ASYNC_TRACING_EVENT_ARGS, ENABLED, Enabled, Bool)
DEFINE_PROPERTY(ASYNC_TRACING_EVENT_ARGS, TRACELEVEL, TraceLevel, CausalityTraceLevel)
DEFINE_CLASS(IASYNC_TRACING_EVENT_ARGS,      WindowsFoundationDiag,         ITracingStatusChangedEventArgs)
DEFINE_PROPERTY(IASYNC_TRACING_EVENT_ARGS, ENABLED, Enabled, Bool)
DEFINE_PROPERTY(IASYNC_TRACING_EVENT_ARGS, TRACELEVEL, TraceLevel, CausalityTraceLevel)
#endif // FEATURE_COMINTEROP

DEFINE_CLASS(MODULEBASE,        Reflection,         Module)

#ifdef FEATURE_ICASTABLE
DEFINE_CLASS(ICASTABLE,         CompilerServices,   ICastable)

DEFINE_CLASS(ICASTABLEHELPERS,         CompilerServices,   ICastableHelpers)
DEFINE_METHOD(ICASTABLEHELPERS,        ISINSTANCEOF,       IsInstanceOfInterface, SM_ICastable_RtType_RefException_RetBool)
DEFINE_METHOD(ICASTABLEHELPERS,        GETIMPLTYPE,        GetImplType, SM_ICastable_RtType_RetRtType)

#endif // FEATURE_ICASTABLE

DEFINE_CLASS(CUTF8MARSHALER, StubHelpers, UTF8Marshaler)
DEFINE_METHOD(CUTF8MARSHALER, CONVERT_TO_NATIVE, ConvertToNative, SM_Int_Str_IntPtr_RetIntPtr)
DEFINE_METHOD(CUTF8MARSHALER, CONVERT_TO_MANAGED, ConvertToManaged, SM_IntPtr_RetStr)
DEFINE_METHOD(CUTF8MARSHALER, CLEAR_NATIVE, ClearNative, SM_IntPtr_RetVoid)

DEFINE_CLASS(UTF8BUFFERMARSHALER, StubHelpers, UTF8BufferMarshaler)
DEFINE_METHOD(UTF8BUFFERMARSHALER, CONVERT_TO_NATIVE, ConvertToNative, NoSig)
DEFINE_METHOD(UTF8BUFFERMARSHALER, CONVERT_TO_MANAGED, ConvertToManaged, NoSig)

// Classes referenced in EqualityComparer<T>.Default optimization

DEFINE_CLASS(BYTE_EQUALITYCOMPARER, CollectionsGeneric, ByteEqualityComparer)
DEFINE_CLASS(ENUM_EQUALITYCOMPARER, CollectionsGeneric, EnumEqualityComparer`1)
DEFINE_CLASS(NULLABLE_EQUALITYCOMPARER, CollectionsGeneric, NullableEqualityComparer`1)
DEFINE_CLASS(GENERIC_EQUALITYCOMPARER, CollectionsGeneric, GenericEqualityComparer`1)
DEFINE_CLASS(OBJECT_EQUALITYCOMPARER, CollectionsGeneric, ObjectEqualityComparer`1)

DEFINE_CLASS(INATTRIBUTE, Interop, InAttribute)

DEFINE_CLASS_U(CompilerServices,           GCHeapHash,                      GCHeapHashObject)
DEFINE_FIELD_U(_data,                      GCHeapHashObject,                _data)
DEFINE_FIELD_U(_count,                     GCHeapHashObject,                _count)
DEFINE_FIELD_U(_deletedCount,              GCHeapHashObject,                _deletedCount)

DEFINE_CLASS(GCHEAPHASH, CompilerServices, GCHeapHash)

DEFINE_CLASS(CASTHELPERS, CompilerServices, CastHelpers)
DEFINE_FIELD(CASTHELPERS, TABLE, s_table)
DEFINE_METHOD(CASTHELPERS, ISINSTANCEOFANY,  IsInstanceOfAny,             SM_PtrVoid_Obj_RetObj)
DEFINE_METHOD(CASTHELPERS, ISINSTANCEOFCLASS,IsInstanceOfClass,           SM_PtrVoid_Obj_RetObj)
DEFINE_METHOD(CASTHELPERS, ISINSTANCEOFINTERFACE,  IsInstanceOfInterface, SM_PtrVoid_Obj_RetObj)
DEFINE_METHOD(CASTHELPERS, CHKCASTANY,       ChkCastAny,                  SM_PtrVoid_Obj_RetObj)
DEFINE_METHOD(CASTHELPERS, CHKCASTINTERFACE, ChkCastInterface,            SM_PtrVoid_Obj_RetObj)
DEFINE_METHOD(CASTHELPERS, CHKCASTCLASS,     ChkCastClass,                SM_PtrVoid_Obj_RetObj)
DEFINE_METHOD(CASTHELPERS, CHKCASTCLASSSPECIAL, ChkCastClassSpecial,      SM_PtrVoid_Obj_RetObj)
DEFINE_METHOD(CASTHELPERS, UNBOX,            Unbox,                       SM_PtrVoid_Obj_RetRefByte)

DEFINE_CLASS_U(CompilerServices,           LAHashDependentHashTracker,      LAHashDependentHashTrackerObject)
DEFINE_FIELD_U(_dependentHandle,           LAHashDependentHashTrackerObject,_dependentHandle)
DEFINE_FIELD_U(_loaderAllocator,           LAHashDependentHashTrackerObject,_loaderAllocator)

DEFINE_CLASS(LAHASHDEPENDENTHASHTRACKER, CompilerServices, LAHashDependentHashTracker)
#if FOR_ILLINK
DEFINE_METHOD(LAHASHDEPENDENTHASHTRACKER,  CTOR,                            .ctor,        IM_RetVoid)
#endif

DEFINE_CLASS_U(CompilerServices,           LAHashKeyToTrackers,             LAHashKeyToTrackersObject)
DEFINE_FIELD_U(_trackerOrTrackerSet,       LAHashKeyToTrackersObject,       _trackerOrTrackerSet)
DEFINE_FIELD_U(_laLocalKeyValueStore,      LAHashKeyToTrackersObject,       _laLocalKeyValueStore)

DEFINE_CLASS(LAHASHKEYTOTRACKERS, CompilerServices, LAHashKeyToTrackers)

#undef DEFINE_CLASS
#undef DEFINE_METHOD
#undef DEFINE_FIELD
#undef DEFINE_CLASS_U
#undef DEFINE_FIELD_U<|MERGE_RESOLUTION|>--- conflicted
+++ resolved
@@ -1050,12 +1050,8 @@
 DEFINE_METHOD(STUBHELPERS,          LOG_PINNED_ARGUMENT,                LogPinnedArgument,              SM_IntPtr_IntPtr_RetVoid)
 #ifdef TARGET_64BIT
 DEFINE_METHOD(STUBHELPERS,          GET_STUB_CONTEXT_ADDR,              GetStubContextAddr,             SM_RetIntPtr)
-<<<<<<< HEAD
-#endif // _TARGET_64BIT_
+#endif // TARGET_64BIT
 DEFINE_METHOD(STUBHELPERS,          NEXT_CALL_RETURN_ADDRESS,           NextCallReturnAddress,          SM_RetIntPtr)
-=======
-#endif // TARGET_64BIT
->>>>>>> 2d7588a8
 DEFINE_METHOD(STUBHELPERS,          SAFE_HANDLE_ADD_REF,    SafeHandleAddRef,           SM_SafeHandle_RefBool_RetIntPtr)
 DEFINE_METHOD(STUBHELPERS,          SAFE_HANDLE_RELEASE,    SafeHandleRelease,          SM_SafeHandle_RetVoid)
 
