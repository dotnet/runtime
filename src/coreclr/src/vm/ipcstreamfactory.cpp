--- conflicted
+++ resolved
@@ -325,13 +325,10 @@
                         if (pStream == nullptr) // only use first signaled stream; will get others on subsequent calls
                         {
                             pStream = ((DiagnosticPort*)(rgIpcPollHandles[i].pUserData))->GetConnectedStream(callback);
-<<<<<<< HEAD
-=======
                             if (pStream == nullptr)
                             {
                                 fSawError = true;
                             }
->>>>>>> 1c1757c0
                             s_currentPort = (DiagnosticPort*)(rgIpcPollHandles[i].pUserData);
                         }
                         STRESS_LOG2(LF_DIAGNOSTICS_PORT, LL_INFO10, "IpcStreamFactory::GetNextAvailableStream - SIG :: Poll attempt: %d, connection %d signalled.\n", nPollAttempts, i);
