--- conflicted
+++ resolved
@@ -188,18 +188,10 @@
             hr = SafeQueryInterface(pUnk, IID_IDispatch, &pvObj);
             pUnk->Release();
         }
-<<<<<<< HEAD
-=======
-        else if (ReqIpType & ComIpType_Inspectable)
-        {
-            hr = SafeQueryInterface(pUnk, IID_IInspectable, &pvObj);
-            pUnk->Release();
-        }
         else
         {
             pvObj = pUnk;
         }
->>>>>>> 45910261
 
         if (FAILED(hr))
             COMPlusThrowHR(hr);
