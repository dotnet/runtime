// Licensed to the .NET Foundation under one or more agreements.
// The .NET Foundation licenses this file to you under the MIT license.
// See the LICENSE file in the project root for more information.
//
// THREADS.CPP
//

//
//


#include "common.h"

#include "frames.h"
#include "threads.h"
#include "stackwalk.h"
#include "excep.h"
#include "comsynchronizable.h"
#include "log.h"
#include "gcheaputilities.h"
#include "mscoree.h"
#include "dbginterface.h"
#include "corprof.h"                // profiling
#include "eeprofinterfaces.h"
#include "eeconfig.h"
#include "corhost.h"
#include "win32threadpool.h"
#include "jitinterface.h"
#include "eventtrace.h"
#include "comutilnative.h"
#include "finalizerthread.h"
#include "threadsuspend.h"

#include "wrappers.h"

#include "nativeoverlapped.h"

#include "appdomain.inl"
#include "vmholder.h"
#include "exceptmacros.h"
#include "win32threadpool.h"

#ifdef FEATURE_COMINTEROP
#include "runtimecallablewrapper.h"
#include "interoputil.h"
#include "interoputil.inl"
#endif // FEATURE_COMINTEROP

#ifdef FEATURE_COMINTEROP_APARTMENT_SUPPORT
#include "olecontexthelpers.h"
#endif // FEATURE_COMINTEROP_APARTMENT_SUPPORT

#ifdef FEATURE_PERFTRACING
#include "eventpipebuffermanager.h"
#endif // FEATURE_PERFTRACING

<<<<<<< HEAD
static PortableTailCallFrame g_sentinelTailCallFrame = { NULL, NULL, NULL };

TailCallTls::TailCallTls()
    : m_frame(&g_sentinelTailCallFrame)
    , m_argBuffer(NULL)
    , m_argBufferSize(0)
    , m_argBufferGCDesc(NULL)
{
}

void* TailCallTls::AllocArgBuffer(size_t size, void* gcDesc)
{
    m_argBufferSize = size;

    if (size > sizeof(m_argBufferInline))
        m_argBuffer = new char[size];
    else
        m_argBuffer = m_argBufferInline;

    if (gcDesc != NULL)
    {
        memset(m_argBuffer, 0, size);
        m_argBufferGCDesc = gcDesc;
    }

    return m_argBuffer;
}

void TailCallTls::FreeArgBuffer()
{
    m_argBufferGCDesc = NULL;
    if (m_argBufferSize > sizeof(m_argBufferInline))
        delete[] m_argBuffer;
}
=======
#if defined (_DEBUG_IMPL) || defined(_PREFAST_)
thread_local int t_ForbidGCLoaderUseCount;
#endif
>>>>>>> 318efc14

uint64_t Thread::dead_threads_non_alloc_bytes = 0;

SPTR_IMPL(ThreadStore, ThreadStore, s_pThreadStore);
CONTEXT *ThreadStore::s_pOSContext = NULL;
CLREvent *ThreadStore::s_pWaitForStackCrawlEvent;

PTR_ThreadLocalModule ThreadLocalBlock::GetTLMIfExists(ModuleIndex index)
{
    WRAPPER_NO_CONTRACT;
    SUPPORTS_DAC;

    if (index.m_dwIndex >= m_TLMTableSize)
        return NULL;

    return m_pTLMTable[index.m_dwIndex].pTLM;
}

PTR_ThreadLocalModule ThreadLocalBlock::GetTLMIfExists(MethodTable* pMT)
{
    WRAPPER_NO_CONTRACT;
    ModuleIndex index = pMT->GetModuleForStatics()->GetModuleIndex();
    return GetTLMIfExists(index);
}

#ifndef DACCESS_COMPILE

BOOL Thread::s_fCleanFinalizedThread = FALSE;

UINT64 Thread::s_workerThreadPoolCompletionCountOverflow = 0;
UINT64 Thread::s_ioThreadPoolCompletionCountOverflow = 0;
UINT64 Thread::s_monitorLockContentionCountOverflow = 0;

CrstStatic g_DeadlockAwareCrst;

//
// A transient thread value that indicates this thread is currently walking its stack
// or the stack of another thread. This value is useful to help short-circuit
// some problematic checks in the loader, guarantee that types & assemblies
// encountered during the walk must already be loaded, and provide information to control
// assembly loading behavior during stack walks.
//
// This value is set around the main portions of the stack walk (as those portions may
// enter the type & assembly loaders). This is also explicitly cleared while the
// walking thread calls the stackwalker callback or needs to execute managed code, as
// such calls may execute arbitrary code unrelated to the actual stack walking, and
// may never return, in the case of exception stackwalk callbacks.
//
thread_local Thread* t_pStackWalkerWalkingThread;

#if defined(_DEBUG)
BOOL MatchThreadHandleToOsId ( HANDLE h, DWORD osId )
{
#ifndef TARGET_UNIX
    LIMITED_METHOD_CONTRACT;

    DWORD id = GetThreadId(h);

    // OS call GetThreadId may fail, and return 0.  In this case we can not
    // make a decision if the two match or not.  Instead, we ignore this check.
    return id == 0 || id == osId;
#else // !TARGET_UNIX
    return TRUE;
#endif // !TARGET_UNIX
}
#endif // _DEBUG


#ifdef _DEBUG_IMPL
template<> AutoCleanupGCAssert<TRUE>::AutoCleanupGCAssert()
{
    SCAN_SCOPE_BEGIN;
    STATIC_CONTRACT_MODE_COOPERATIVE;
}

template<> AutoCleanupGCAssert<FALSE>::AutoCleanupGCAssert()
{
    SCAN_SCOPE_BEGIN;
    STATIC_CONTRACT_MODE_PREEMPTIVE;
}

template<> void GCAssert<TRUE>::BeginGCAssert()
{
    SCAN_SCOPE_BEGIN;
    STATIC_CONTRACT_MODE_COOPERATIVE;
}

template<> void GCAssert<FALSE>::BeginGCAssert()
{
    SCAN_SCOPE_BEGIN;
    STATIC_CONTRACT_MODE_PREEMPTIVE;
}
#endif

// #define     NEW_TLS     1

#ifdef _DEBUG
void  Thread::SetFrame(Frame *pFrame)
{
    CONTRACTL {
        NOTHROW;
        GC_NOTRIGGER;
        DEBUG_ONLY;
        MODE_COOPERATIVE;
        // It only makes sense for a Thread to call SetFrame on itself.
        PRECONDITION(this == GetThread());
        PRECONDITION(CheckPointer(pFrame));
    }
    CONTRACTL_END;

    if (g_pConfig->fAssertOnFailFast())
    {
        Frame *pWalk = m_pFrame;
        BOOL fExist = FALSE;
        while (pWalk != (Frame*) -1)
        {
            if (pWalk == pFrame)
            {
                fExist = TRUE;
                break;
            }
            pWalk = pWalk->m_Next;
        }
        pWalk = m_pFrame;
        while (fExist && pWalk != pFrame && pWalk != (Frame*)-1)
        {
            pWalk = pWalk->m_Next;
        }
    }

    m_pFrame = pFrame;

    // If stack overrun corruptions are expected, then skip this check
    // as the Frame chain may have been corrupted.
    if (g_pConfig->fAssertOnFailFast() == false)
        return;

    Frame* espVal = (Frame*)GetCurrentSP();

    while (pFrame != (Frame*) -1)
    {
        static Frame* stopFrame = 0;
        if (pFrame == stopFrame)
            _ASSERTE(!"SetFrame frame == stopFrame");

        _ASSERTE(IsExecutingOnAltStack() || espVal < pFrame);
        _ASSERTE(IsExecutingOnAltStack() || pFrame < m_CacheStackBase);
        _ASSERTE(pFrame->GetFrameType() < Frame::TYPE_COUNT);

        pFrame = pFrame->m_Next;
    }
}

#endif // _DEBUG

//************************************************************************
// PRIVATE GLOBALS
//************************************************************************

extern unsigned __int64 getTimeStamp();

extern unsigned __int64 getTickFrequency();

unsigned __int64 tgetFrequency() {
    static unsigned __int64 cachedFreq = (unsigned __int64) -1;

    if (cachedFreq != (unsigned __int64) -1)
        return cachedFreq;
    else {
        cachedFreq = getTickFrequency();
        return cachedFreq;
    }
}

#endif // #ifndef DACCESS_COMPILE

static StackWalkAction DetectHandleILStubsForDebugger_StackWalkCallback(CrawlFrame *pCF, VOID *pData)
{
    WRAPPER_NO_CONTRACT;
    // It suffices to wait for the first CrawlFrame with non-NULL function
    MethodDesc *pMD = pCF->GetFunction();
    if (pMD != NULL)
    {
        *(bool *)pData = pMD->IsILStub();
        return SWA_ABORT;
    }

    return SWA_CONTINUE;
}

// This is really just a heuristic to detect if we are executing in an M2U IL stub or
// one of the marshaling methods it calls.  It doesn't deal with U2M IL stubs.
// We loop through the frame chain looking for an uninitialized TransitionFrame.
// If there is one, then we are executing in an M2U IL stub or one of the methods it calls.
// On the other hand, if there is an initialized TransitionFrame, then we are not.
// Also, if there is an HMF on the stack, then we stop.  This could be the case where
// an IL stub calls an FCALL which ends up in a managed method, and the debugger wants to
// stop in those cases.  Some examples are COMException..ctor and custom marshalers.
//
// X86 IL stubs use InlinedCallFrame and are indistinguishable from ordinary methods with
// inlined P/Invoke when judging just from the frame chain. We use stack walk to decide
// this case.
bool Thread::DetectHandleILStubsForDebugger()
{
    CONTRACTL {
        NOTHROW;
        GC_NOTRIGGER;
    }
    CONTRACTL_END;

    Frame* pFrame = GetFrame();

    if (pFrame != NULL)
    {
        while (pFrame != FRAME_TOP)
        {
            // Check for HMF's.  See the comment at the beginning of this function.
            if (pFrame->GetVTablePtr() == HelperMethodFrame::GetMethodFrameVPtr())
            {
                break;
            }
            // If there is an entry frame (i.e. U2M managed), we should break.
            else if (pFrame->GetFrameType() == Frame::TYPE_ENTRY)
            {
                break;
            }
            // Check for M2U transition frames.  See the comment at the beginning of this function.
            else if (pFrame->GetFrameType() == Frame::TYPE_EXIT)
            {
                if (pFrame->GetReturnAddress() == NULL)
                {
                    // If the return address is NULL, then the frame has not been initialized yet.
                    // We may see InlinedCallFrame in ordinary methods as well. Have to do
                    // stack walk to find out if this is really an IL stub.
                    bool fInILStub = false;

                    StackWalkFrames(&DetectHandleILStubsForDebugger_StackWalkCallback,
                                    &fInILStub,
                                    QUICKUNWIND,
                                    dac_cast<PTR_Frame>(pFrame));

                    if (fInILStub) return true;
                }
                else
                {
                    // The frame is fully initialized.
                    return false;
                }
            }
            pFrame = pFrame->Next();
        }
    }
    return false;
}

#ifndef _MSC_VER
__thread ThreadLocalInfo gCurrentThreadInfo;
#endif

#ifndef DACCESS_COMPILE

void SetThread(Thread* t)
{
    LIMITED_METHOD_CONTRACT

    gCurrentThreadInfo.m_pThread = t;
}

void SetAppDomain(AppDomain* ad)
{
    LIMITED_METHOD_CONTRACT

    gCurrentThreadInfo.m_pAppDomain = ad;
}

BOOL Thread::Alert ()
{
    CONTRACTL {
        NOTHROW;
        GC_NOTRIGGER;
    }
    CONTRACTL_END;

    BOOL fRetVal = FALSE;
    {
        HANDLE handle = GetThreadHandle();
        if (handle != INVALID_HANDLE_VALUE && handle != SWITCHOUT_HANDLE_VALUE)
        {
            fRetVal = ::QueueUserAPC(UserInterruptAPC, handle, APC_Code);
        }
    }

    return fRetVal;
}


DWORD Thread::Join(DWORD timeout, BOOL alertable)
{
    WRAPPER_NO_CONTRACT;
    return JoinEx(timeout,alertable?WaitMode_Alertable:WaitMode_None);
}
DWORD Thread::JoinEx(DWORD timeout, WaitMode mode)
{
    CONTRACTL {
        THROWS;
        if (GetThread()) {GC_TRIGGERS;} else {DISABLED(GC_NOTRIGGER);}
    }
    CONTRACTL_END;

    BOOL alertable = (mode & WaitMode_Alertable)?TRUE:FALSE;

    Thread *pCurThread = GetThread();
    _ASSERTE(pCurThread || dbgOnly_IsSpecialEEThread());

    {
        // We're not hosted, so WaitMode_InDeadlock is irrelevant.  Clear it, so that this wait can be
        // forwarded to a SynchronizationContext if needed.
        mode = (WaitMode)(mode & ~WaitMode_InDeadlock);

        HANDLE handle = GetThreadHandle();
        if (handle == INVALID_HANDLE_VALUE || handle == SWITCHOUT_HANDLE_VALUE) {
            return WAIT_FAILED;
        }
        if (pCurThread) {
            return pCurThread->DoAppropriateWait(1, &handle, FALSE, timeout, mode);
        }
        else {
            return WaitForSingleObjectEx(handle,timeout,alertable);
        }
    }
}

extern INT32 MapFromNTPriority(INT32 NTPriority);

BOOL Thread::SetThreadPriority(
    int nPriority   // thread priority level
)
{
    CONTRACTL
    {
        NOTHROW;
        GC_NOTRIGGER;
    }
    CONTRACTL_END;

    BOOL fRet;
    {
        if (GetThreadHandle() == INVALID_HANDLE_VALUE) {
            // When the thread starts running, we will set the thread priority.
            fRet =  TRUE;
        }
        else
            fRet = ::SetThreadPriority(GetThreadHandle(), nPriority);
    }

    if (fRet)
    {
        GCX_COOP();
        THREADBASEREF pObject = (THREADBASEREF)ObjectFromHandle(m_ExposedObject);
        if (pObject != NULL)
        {
            // TODO: managed ThreadPriority only supports up to 4.
            pObject->SetPriority (MapFromNTPriority(nPriority));
        }
    }
    return fRet;
}

int Thread::GetThreadPriority()
{
    CONTRACTL {
        NOTHROW;
        GC_NOTRIGGER;
    }
    CONTRACTL_END;

    int nRetVal = -1;
    if (GetThreadHandle() == INVALID_HANDLE_VALUE) {
        nRetVal = FALSE;
    }
    else
        nRetVal = ::GetThreadPriority(GetThreadHandle());

    return nRetVal;
}

void Thread::ChooseThreadCPUGroupAffinity()
{
    CONTRACTL
    {
        NOTHROW;
        GC_TRIGGERS;
    }
    CONTRACTL_END;
#ifndef TARGET_UNIX
    if (!CPUGroupInfo::CanEnableGCCPUGroups() || !CPUGroupInfo::CanEnableThreadUseAllCpuGroups())
         return;


    //Borrow the ThreadStore Lock here: Lock ThreadStore before distributing threads
    ThreadStoreLockHolder TSLockHolder(TRUE);

    // this thread already has CPU group affinity set
    if (m_pAffinityMask != 0)
        return;

    if (GetThreadHandle() == INVALID_HANDLE_VALUE)
        return;

    GROUP_AFFINITY groupAffinity;
    CPUGroupInfo::ChooseCPUGroupAffinity(&groupAffinity);
    CPUGroupInfo::SetThreadGroupAffinity(GetThreadHandle(), &groupAffinity, NULL);
    m_wCPUGroup = groupAffinity.Group;
    m_pAffinityMask = groupAffinity.Mask;
#endif // !TARGET_UNIX
}

void Thread::ClearThreadCPUGroupAffinity()
{
    CONTRACTL
    {
        NOTHROW;
        GC_NOTRIGGER;
    }
    CONTRACTL_END;
#ifndef TARGET_UNIX
    if (!CPUGroupInfo::CanEnableGCCPUGroups() || !CPUGroupInfo::CanEnableThreadUseAllCpuGroups())
         return;


    ThreadStoreLockHolder TSLockHolder(TRUE);

    // this thread does not have CPU group affinity set
    if (m_pAffinityMask == 0)
        return;

    GROUP_AFFINITY groupAffinity;
    groupAffinity.Group = m_wCPUGroup;
    groupAffinity.Mask = m_pAffinityMask;
    CPUGroupInfo::ClearCPUGroupAffinity(&groupAffinity);

    m_wCPUGroup = 0;
    m_pAffinityMask = 0;
#endif // !TARGET_UNIX
}

DWORD Thread::StartThread()
{
    CONTRACTL
    {
        NOTHROW;
        GC_NOTRIGGER;
        MODE_ANY;
    }
    CONTRACTL_END;

    DWORD dwRetVal = (DWORD) -1;
#ifdef _DEBUG
    _ASSERTE (m_Creater.IsCurrentThread());
    m_Creater.Clear();
#endif

    _ASSERTE (GetThreadHandle() != INVALID_HANDLE_VALUE &&
                GetThreadHandle() != SWITCHOUT_HANDLE_VALUE);
    dwRetVal = ::ResumeThread(GetThreadHandle());


    return dwRetVal;
}


// Class static data:
LONG    Thread::m_DebugWillSyncCount = -1;
LONG    Thread::m_DetachCount = 0;
LONG    Thread::m_ActiveDetachCount = 0;

//-------------------------------------------------------------------------
// Public function: SetupThreadNoThrow()
// Creates Thread for current thread if not previously created.
// Returns NULL for failure (usually due to out-of-memory.)
//-------------------------------------------------------------------------
Thread* SetupThreadNoThrow(HRESULT *pHR)
{
    CONTRACTL {
        NOTHROW;
        if (GetThread()) {GC_TRIGGERS;} else {DISABLED(GC_NOTRIGGER);}
    }
    CONTRACTL_END;

    HRESULT hr = S_OK;

    Thread *pThread = GetThread();
    if (pThread != NULL)
    {
        return pThread;
    }

    EX_TRY
    {
        pThread = SetupThread();
    }
    EX_CATCH
    {
        // We failed SetupThread.  GET_EXCEPTION() may depend on Thread object.
        if (__pException == NULL)
        {
            hr = E_OUTOFMEMORY;
        }
        else
        {
        hr = GET_EXCEPTION()->GetHR();
    }
    }
    EX_END_CATCH(SwallowAllExceptions);

    if (pHR)
    {
        *pHR = hr;
    }

    return pThread;
}

void DeleteThread(Thread* pThread)
{
    CONTRACTL {
        NOTHROW;
        if (GetThread()) {GC_TRIGGERS;} else {DISABLED(GC_NOTRIGGER);}
    }
    CONTRACTL_END;

    //_ASSERTE (pThread == GetThread());
    SetThread(NULL);
    SetAppDomain(NULL);

    if (pThread->HasThreadStateNC(Thread::TSNC_ExistInThreadStore))
    {
        pThread->DetachThread(FALSE);
    }
    else
    {
#ifdef FEATURE_COMINTEROP
        pThread->RevokeApartmentSpy();
#endif // FEATURE_COMINTEROP

        FastInterlockOr((ULONG *)&pThread->m_State, Thread::TS_Dead);

        // ~Thread() calls SafeSetThrowables which has a conditional contract
        // which says that if you call it with a NULL throwable then it is
        // MODE_ANY, otherwise MODE_COOPERATIVE. Scan doesn't understand that
        // and assumes that we're violating the MODE_COOPERATIVE.
        CONTRACT_VIOLATION(ModeViolation);

        delete pThread;
    }
}

void EnsurePreemptive()
{
    WRAPPER_NO_CONTRACT;
    Thread *pThread = GetThread();
    if (pThread && pThread->PreemptiveGCDisabled())
    {
        pThread->EnablePreemptiveGC();
    }
}

typedef StateHolder<DoNothing, EnsurePreemptive> EnsurePreemptiveModeIfException;

Thread* SetupThread(BOOL fInternal)
{
    CONTRACTL {
        THROWS;
        if (GetThread()) {GC_TRIGGERS;} else {DISABLED(GC_NOTRIGGER);}
    }
    CONTRACTL_END;

    Thread* pThread;
    if ((pThread = GetThread()) != NULL)
        return pThread;

    // For interop debugging, we must mark that we're in a can't-stop region
    // b.c we may take Crsts here that may block the helper thread.
    // We're especially fragile here b/c we don't have a Thread object yet
    CantStopHolder hCantStop;

    EnsurePreemptiveModeIfException ensurePreemptive;

#ifdef _DEBUG
    CHECK chk;
    if (g_pConfig->SuppressChecks())
    {
        // EnterAssert will suppress any checks
        chk.EnterAssert();
    }
#endif

    // Normally, HasStarted is called from the thread's entrypoint to introduce it to
    // the runtime.  But sometimes that thread is used for DLL_THREAD_ATTACH notifications
    // that call into managed code.  In that case, a call to SetupThread here must
    // find the correct Thread object and install it into TLS.

    if (ThreadStore::s_pThreadStore->m_PendingThreadCount != 0)
    {
        DWORD  ourOSThreadId = ::GetCurrentThreadId();
        {
            ThreadStoreLockHolder TSLockHolder;
            _ASSERTE(pThread == NULL);
            while ((pThread = ThreadStore::s_pThreadStore->GetAllThreadList(pThread, Thread::TS_Unstarted | Thread::TS_FailStarted, Thread::TS_Unstarted)) != NULL)
            {
                if (pThread->GetOSThreadId() == ourOSThreadId)
                {
                    break;
                }
            }

            if (pThread != NULL)
            {
                STRESS_LOG2(LF_SYNC, LL_INFO1000, "T::ST - recycling thread 0x%p (state: 0x%x)\n", pThread, pThread->m_State.Load());
            }
        }

        // It's perfectly reasonable to not find the thread.  It's just an unrelated
        // thread spinning up.
        if (pThread)
        {
            if (IsThreadPoolWorkerSpecialThread())
            {
                FastInterlockOr((ULONG *) &pThread->m_State, Thread::TS_TPWorkerThread);
                pThread->SetBackground(TRUE);
            }
            else if (IsThreadPoolIOCompletionSpecialThread())
            {
                FastInterlockOr ((ULONG *) &pThread->m_State, Thread::TS_CompletionPortThread);
                pThread->SetBackground(TRUE);
            }
            else if (IsTimerSpecialThread() || IsWaitSpecialThread())
            {
                FastInterlockOr((ULONG *) &pThread->m_State, Thread::TS_TPWorkerThread);
                pThread->SetBackground(TRUE);
            }

            BOOL fStatus = pThread->HasStarted();
            ensurePreemptive.SuppressRelease();
            return fStatus ? pThread : NULL;
        }
    }

    // First time we've seen this thread in the runtime:
    pThread = new Thread();

// What state are we in here? COOP???

    Holder<Thread*,DoNothing<Thread*>,DeleteThread> threadHolder(pThread);

    SetupTLSForThread(pThread);

    // A host can deny a thread entering runtime by returning a NULL IHostTask.
    // But we do want threads used by threadpool.
    if (IsThreadPoolWorkerSpecialThread() ||
        IsThreadPoolIOCompletionSpecialThread() ||
        IsTimerSpecialThread() ||
        IsWaitSpecialThread())
    {
        fInternal = TRUE;
    }

    if (!pThread->InitThread(fInternal) ||
        !pThread->PrepareApartmentAndContext())
        ThrowOutOfMemory();

    // reset any unstarted bits on the thread object
    FastInterlockAnd((ULONG *) &pThread->m_State, ~Thread::TS_Unstarted);
    FastInterlockOr((ULONG *) &pThread->m_State, Thread::TS_LegalToJoin);

    ThreadStore::AddThread(pThread);

    SetThread(pThread);
    SetAppDomain(pThread->GetDomain());

#ifdef FEATURE_INTEROP_DEBUGGING
    // Ensure that debugger word slot is allocated
    TlsSetValue(g_debuggerWordTLSIndex, 0);
#endif

    // We now have a Thread object visable to the RS. unmark special status.
    hCantStop.Release();

    threadHolder.SuppressRelease();

    FastInterlockOr((ULONG *) &pThread->m_State, Thread::TS_FullyInitialized);

#ifdef DEBUGGING_SUPPORTED
    //
    // If we're debugging, let the debugger know that this
    // thread is up and running now.
    //
    if (CORDebuggerAttached())
    {
        g_pDebugInterface->ThreadCreated(pThread);
    }
    else
    {
        LOG((LF_CORDB, LL_INFO10000, "ThreadCreated() not called due to CORDebuggerAttached() being FALSE for thread 0x%x\n", pThread->GetThreadId()));
    }
#endif // DEBUGGING_SUPPORTED

#ifdef PROFILING_SUPPORTED
    // If a profiler is present, then notify the profiler that a
    // thread has been created.
    if (!IsGCSpecialThread())
    {
        BEGIN_PIN_PROFILER(CORProfilerTrackThreads());
        {
            GCX_PREEMP();
            g_profControlBlock.pProfInterface->ThreadCreated(
                (ThreadID)pThread);
        }

        DWORD osThreadId = ::GetCurrentThreadId();
        g_profControlBlock.pProfInterface->ThreadAssignedToOSThread(
            (ThreadID)pThread, osThreadId);
        END_PIN_PROFILER();
    }
#endif // PROFILING_SUPPORTED

    _ASSERTE(!pThread->IsBackground()); // doesn't matter, but worth checking
    pThread->SetBackground(TRUE);

    ensurePreemptive.SuppressRelease();

    if (IsThreadPoolWorkerSpecialThread())
    {
        FastInterlockOr((ULONG *) &pThread->m_State, Thread::TS_TPWorkerThread);
    }
    else if (IsThreadPoolIOCompletionSpecialThread())
    {
        FastInterlockOr ((ULONG *) &pThread->m_State, Thread::TS_CompletionPortThread);
    }
    else if (IsTimerSpecialThread() || IsWaitSpecialThread())
    {
        FastInterlockOr((ULONG *) &pThread->m_State, Thread::TS_TPWorkerThread);
    }

#ifdef FEATURE_EVENT_TRACE
    ETW::ThreadLog::FireThreadCreated(pThread);
#endif // FEATURE_EVENT_TRACE

    return pThread;
}

//-------------------------------------------------------------------------
// Public function: SetupUnstartedThread()
// This sets up a Thread object for an exposed System.Thread that
// has not been started yet.  This allows us to properly enumerate all threads
// in the ThreadStore, so we can report on even unstarted threads.  Clearly
// there is no physical thread to match, yet.
//
// When there is, complete the setup with code:Thread::HasStarted()
//-------------------------------------------------------------------------
Thread* SetupUnstartedThread(BOOL bRequiresTSL)
{
    CONTRACTL {
        THROWS;
        if (GetThread()) {GC_TRIGGERS;} else {DISABLED(GC_NOTRIGGER);}
    }
    CONTRACTL_END;

    Thread* pThread = new Thread();

    FastInterlockOr((ULONG *) &pThread->m_State,
                    (Thread::TS_Unstarted | Thread::TS_WeOwn));

    ThreadStore::AddThread(pThread, bRequiresTSL);

    return pThread;
}

//-------------------------------------------------------------------------
// Public function: DestroyThread()
// Destroys the specified Thread object, for a thread which is about to die.
//-------------------------------------------------------------------------
void DestroyThread(Thread *th)
{
    CONTRACTL {
        NOTHROW;
        GC_TRIGGERS;
    }
    CONTRACTL_END;

    _ASSERTE (th == GetThread());

    GCX_PREEMP_NO_DTOR();

    if (th->IsAbortRequested()) {
        // Reset trapping count.
        th->UnmarkThreadForAbort(Thread::TAR_ALL);
    }

    // Clear any outstanding stale EH state that maybe still active on the thread.
#ifdef FEATURE_EH_FUNCLETS
    ExceptionTracker::PopTrackers((void*)-1);
#else // !FEATURE_EH_FUNCLETS
#ifdef TARGET_X86
    PTR_ThreadExceptionState pExState = th->GetExceptionState();
    if (pExState->IsExceptionInProgress())
    {
        GCX_COOP();
        pExState->GetCurrentExceptionTracker()->UnwindExInfo((void *)-1);
    }
#else // !TARGET_X86
#error Unsupported platform
#endif // TARGET_X86
#endif // FEATURE_EH_FUNCLETS

    if (g_fEEShutDown == 0)
    {
        th->SetThreadState(Thread::TS_ReportDead);
        th->OnThreadTerminate(FALSE);
    }
}

//-------------------------------------------------------------------------
// Public function: DetachThread()
// Marks the thread as needing to be destroyed, but doesn't destroy it yet.
//-------------------------------------------------------------------------
HRESULT Thread::DetachThread(BOOL fDLLThreadDetach)
{
    // !!! Can not use contract here.
    // !!! Contract depends on Thread object for GC_TRIGGERS.
    // !!! At the end of this function, we call InternalSwitchOut,
    // !!! and then GetThread()=NULL, and dtor of contract does not work any more.
    STATIC_CONTRACT_NOTHROW;
    STATIC_CONTRACT_GC_NOTRIGGER;

    // Clear any outstanding stale EH state that maybe still active on the thread.
#ifdef FEATURE_EH_FUNCLETS
    ExceptionTracker::PopTrackers((void*)-1);
#else // !FEATURE_EH_FUNCLETS
#ifdef TARGET_X86
    PTR_ThreadExceptionState pExState = GetExceptionState();
    if (pExState->IsExceptionInProgress())
    {
        GCX_COOP();
        pExState->GetCurrentExceptionTracker()->UnwindExInfo((void *)-1);
    }
#else // !TARGET_X86
#error Unsupported platform
#endif // TARGET_X86
#endif // FEATURE_EH_FUNCLETS

#ifdef FEATURE_COMINTEROP
    IErrorInfo *pErrorInfo;
    // Avoid calling GetErrorInfo() if ole32 has already executed the DLL_THREAD_DETACH,
    // otherwise we'll cause ole32 to re-allocate and leak its TLS data (SOleTlsData).
    if (ClrTeb::GetOleReservedPtr() != NULL && GetErrorInfo(0, &pErrorInfo) == S_OK)
    {
        // if this is our IErrorInfo, release it now - we don't want ole32 to do it later as
        // part of its DLL_THREAD_DETACH as we won't be able to handle the call at that point
        if (!ComInterfaceSlotIs(pErrorInfo, 2, Unknown_ReleaseSpecial_IErrorInfo))
        {
            // if it's not our IErrorInfo, put it back
            SetErrorInfo(0, pErrorInfo);
        }
        pErrorInfo->Release();
    }

    // Revoke our IInitializeSpy registration only if we are not in DLL_THREAD_DETACH
    // (COM will do it or may have already done it automatically in that case).
    if (!fDLLThreadDetach)
    {
        RevokeApartmentSpy();
    }
#endif // FEATURE_COMINTEROP

    _ASSERTE(!PreemptiveGCDisabled());

    _ASSERTE ((m_State & Thread::TS_Detached) == 0);

    _ASSERTE (this == GetThread());

    FastInterlockIncrement(&Thread::m_DetachCount);

    if (IsAbortRequested()) {
        // Reset trapping count.
        UnmarkThreadForAbort(Thread::TAR_ALL);
    }

    if (!IsBackground())
    {
        FastInterlockIncrement(&Thread::m_ActiveDetachCount);
        ThreadStore::CheckForEEShutdown();
    }

    HANDLE hThread = GetThreadHandle();
    SetThreadHandle (SWITCHOUT_HANDLE_VALUE);
    while (m_dwThreadHandleBeingUsed > 0)
    {
        // Another thread is using the handle now.
#undef Sleep
        // We can not call __SwitchToThread since we can not go back to host.
        ::Sleep(10);
#define Sleep(a) Dont_Use_Sleep(a)
    }
    if (m_WeOwnThreadHandle && m_ThreadHandleForClose == INVALID_HANDLE_VALUE)
    {
        m_ThreadHandleForClose = hThread;
    }

    // We need to make sure that TLS are touched last here.
    SetThread(NULL);
    SetAppDomain(NULL);

#ifdef ENABLE_CONTRACTS_DATA
    m_pClrDebugState = NULL;
#endif //ENABLE_CONTRACTS_DATA

    FastInterlockOr((ULONG*)&m_State, (int) (Thread::TS_Detached | Thread::TS_ReportDead));
    // Do not touch Thread object any more.  It may be destroyed.

    // These detached threads will be cleaned up by finalizer thread.  But if the process uses
    // little managed heap, it will be a while before GC happens, and finalizer thread starts
    // working on detached thread.  So we wake up finalizer thread to clean up resources.
    //
    // (It's possible that this is the startup thread, and startup failed, and so the finalization
    //  machinery isn't fully initialized.  Hence this check.)
    if (g_fEEStarted)
        FinalizerThread::EnableFinalization();

    return S_OK;
}

DWORD GetRuntimeId()
{
    LIMITED_METHOD_CONTRACT;

#ifdef HOST_WINDOWS
    return _tls_index;
#else
    return 0;
#endif
}

//---------------------------------------------------------------------------
// Creates new Thread for reverse p-invoke calls.
//---------------------------------------------------------------------------
Thread* WINAPI CreateThreadBlockThrow()
{

    WRAPPER_NO_CONTRACT;

    // This is a workaround to disable our check for throwing exception in SetupThread.
    // We want to throw an exception for reverse p-invoke, and our assertion may fire if
    // a unmanaged caller does not setup an exception handler.
    CONTRACT_VIOLATION(ThrowsViolation); // WON'T FIX - This enables catastrophic failure exception in reverse P/Invoke - the only way we can communicate an error to legacy code.
    Thread* pThread = NULL;
    BEGIN_ENTRYPOINT_THROWS;

    HRESULT hr = S_OK;
    pThread = SetupThreadNoThrow(&hr);
    if (pThread == NULL)
    {
        // Creating Thread failed, and we need to throw an exception to report status.
        // It is misleading to use our COM+ exception code, since this is not a managed exception.
        ULONG_PTR arg = hr;
        RaiseException(EXCEPTION_EXX, 0, 1, &arg);
    }
    END_ENTRYPOINT_THROWS;

    return pThread;
}

#ifdef _DEBUG
DWORD_PTR Thread::OBJREF_HASH = OBJREF_TABSIZE;
#endif

extern "C" void STDCALL JIT_PatchedCodeStart();
extern "C" void STDCALL JIT_PatchedCodeLast();

#ifdef FEATURE_WRITEBARRIER_COPY

static void* s_barrierCopy = NULL;

BYTE* GetWriteBarrierCodeLocation(VOID* barrier)
{
    return (BYTE*)s_barrierCopy + ((BYTE*)barrier - (BYTE*)JIT_PatchedCodeStart);
}

BOOL IsIPInWriteBarrierCodeCopy(PCODE controlPc)
{
    return (s_barrierCopy <= (void*)controlPc && (void*)controlPc < ((BYTE*)s_barrierCopy + ((BYTE*)JIT_PatchedCodeLast - (BYTE*)JIT_PatchedCodeStart)));
}

PCODE AdjustWriteBarrierIP(PCODE controlPc)
{
    _ASSERTE(IsIPInWriteBarrierCodeCopy(controlPc));

    // Pretend we were executing the barrier function at its original location so that the unwinder can unwind the frame
    return (PCODE)JIT_PatchedCodeStart + (controlPc - (PCODE)s_barrierCopy);
}

#endif // FEATURE_WRITEBARRIER_COPY

extern "C" void *JIT_WriteBarrier_Loc;

#ifndef TARGET_UNIX
// g_TlsIndex is only used by the DAC. Disable optimizations around it to prevent it from getting optimized out.
#pragma optimize("", off)
static void SetIlsIndex(DWORD tlsIndex)
{
    g_TlsIndex = tlsIndex;
}
#pragma optimize("", on)
#endif

//---------------------------------------------------------------------------
// One-time initialization. Called during Dll initialization. So
// be careful what you do in here!
//---------------------------------------------------------------------------
void InitThreadManager()
{
    CONTRACTL {
        THROWS;
        GC_TRIGGERS;
    }
    CONTRACTL_END;

    InitializeYieldProcessorNormalizedCrst();

    // All patched helpers should fit into one page.
    // If you hit this assert on retail build, there is most likely problem with BBT script.
    _ASSERTE_ALL_BUILDS("clr/src/VM/threads.cpp", (BYTE*)JIT_PatchedCodeLast - (BYTE*)JIT_PatchedCodeStart < (ptrdiff_t)GetOsPageSize());

#ifdef FEATURE_WRITEBARRIER_COPY
    s_barrierCopy = ClrVirtualAlloc(NULL, g_SystemInfo.dwAllocationGranularity, MEM_COMMIT, PAGE_EXECUTE_READWRITE);
    if (s_barrierCopy == NULL)
    {
        _ASSERTE(!"ClrVirtualAlloc of GC barrier code page failed");
        COMPlusThrowWin32();
    }

    memcpy(s_barrierCopy, (BYTE*)JIT_PatchedCodeStart, (BYTE*)JIT_PatchedCodeLast - (BYTE*)JIT_PatchedCodeStart);

    // Store the JIT_WriteBarrier copy location to a global variable so that helpers
    // can jump to it.
    JIT_WriteBarrier_Loc = GetWriteBarrierCodeLocation((void*)JIT_WriteBarrier);

    SetJitHelperFunction(CORINFO_HELP_ASSIGN_REF, GetWriteBarrierCodeLocation((void*)JIT_WriteBarrier));
#else // FEATURE_WRITEBARRIER_COPY

    // I am using virtual protect to cover the entire range that this code falls in.
    //

    // We could reset it to non-writeable inbetween GCs and such, but then we'd have to keep on re-writing back and forth,
    // so instead we'll leave it writable from here forward.

    DWORD oldProt;
    if (!ClrVirtualProtect((void *)JIT_PatchedCodeStart, (BYTE*)JIT_PatchedCodeLast - (BYTE*)JIT_PatchedCodeStart,
                           PAGE_EXECUTE_READWRITE, &oldProt))
    {
        _ASSERTE(!"ClrVirtualProtect of code page failed");
        COMPlusThrowWin32();
    }
#endif // FEATURE_WRITEBARRIER_COPY

#ifndef TARGET_UNIX
    _ASSERTE(GetThread() == NULL);

    size_t offsetOfCurrentThreadInfo = Thread::GetOffsetOfThreadStatic(&gCurrentThreadInfo);

    _ASSERTE(offsetOfCurrentThreadInfo < 0x8000);
    _ASSERTE(_tls_index < 0x10000);

    // Save gCurrentThreadInfo location for debugger
    SetIlsIndex((DWORD)(_tls_index + (offsetOfCurrentThreadInfo << 16) + 0x80000000));

    _ASSERTE(g_TrapReturningThreads == 0);
#endif // !TARGET_UNIX

#ifdef FEATURE_INTEROP_DEBUGGING
    g_debuggerWordTLSIndex = TlsAlloc();
    if (g_debuggerWordTLSIndex == TLS_OUT_OF_INDEXES)
        COMPlusThrowWin32();
#endif

    IfFailThrow(Thread::CLRSetThreadStackGuarantee(Thread::STSGuarantee_Force));

    ThreadStore::InitThreadStore();

    // NOTE: CRST_UNSAFE_ANYMODE prevents a GC mode switch when entering this crst.
    // If you remove this flag, we will switch to preemptive mode when entering
    // g_DeadlockAwareCrst, which means all functions that enter it will become
    // GC_TRIGGERS.  (This includes all uses of CrstHolder.)  So be sure
    // to update the contracts if you remove this flag.
    g_DeadlockAwareCrst.Init(CrstDeadlockDetection, CRST_UNSAFE_ANYMODE);

#ifdef _DEBUG
    // Randomize OBJREF_HASH to handle hash collision.
    Thread::OBJREF_HASH = OBJREF_TABSIZE - (DbgGetEXETimeStamp()%10);
#endif // _DEBUG

    ThreadSuspend::Initialize();
}


//************************************************************************
// Thread members
//************************************************************************


#if defined(_DEBUG) && defined(TRACK_SYNC)

// One outstanding synchronization held by this thread:
struct Dbg_TrackSyncEntry
{
    UINT_PTR     m_caller;
    AwareLock   *m_pAwareLock;

    BOOL        Equiv      (UINT_PTR caller, void *pAwareLock)
    {
        LIMITED_METHOD_CONTRACT;

        return (m_caller == caller) && (m_pAwareLock == pAwareLock);
    }

    BOOL        Equiv      (void *pAwareLock)
    {
        LIMITED_METHOD_CONTRACT;

        return (m_pAwareLock == pAwareLock);
    }
};

// Each thread has a stack that tracks all enter and leave requests
struct Dbg_TrackSyncStack : public Dbg_TrackSync
{
    enum
    {
        MAX_TRACK_SYNC  = 20,       // adjust stack depth as necessary
    };

    void    EnterSync  (UINT_PTR caller, void *pAwareLock);
    void    LeaveSync  (UINT_PTR caller, void *pAwareLock);

    Dbg_TrackSyncEntry  m_Stack [MAX_TRACK_SYNC];
    UINT_PTR            m_StackPointer;
    BOOL                m_Active;

    Dbg_TrackSyncStack() : m_StackPointer(0),
                           m_Active(TRUE)
    {
        LIMITED_METHOD_CONTRACT;
    }
};

void Dbg_TrackSyncStack::EnterSync(UINT_PTR caller, void *pAwareLock)
{
    LIMITED_METHOD_CONTRACT;

    STRESS_LOG4(LF_SYNC, LL_INFO100, "Dbg_TrackSyncStack::EnterSync, IP=%p, Recursion=%u, LockState=%x, HoldingThread=%p.\n",
                    caller,
                    ((AwareLock*)pAwareLock)->GetRecursionLevel(),
                    ((AwareLock*)pAwareLock)->GetLockState(),
                    ((AwareLock*)pAwareLock)->GetHoldingThread());

    if (m_Active)
    {
        if (m_StackPointer >= MAX_TRACK_SYNC)
        {
            _ASSERTE(!"Overflowed synchronization stack checking.  Disabling");
            m_Active = FALSE;
            return;
        }
    }
    m_Stack[m_StackPointer].m_caller = caller;
    m_Stack[m_StackPointer].m_pAwareLock = (AwareLock *) pAwareLock;

    m_StackPointer++;

}

void Dbg_TrackSyncStack::LeaveSync(UINT_PTR caller, void *pAwareLock)
{
    WRAPPER_NO_CONTRACT;

    STRESS_LOG4(LF_SYNC, LL_INFO100, "Dbg_TrackSyncStack::LeaveSync, IP=%p, Recursion=%u, LockState=%x, HoldingThread=%p.\n",
                    caller,
                    ((AwareLock*)pAwareLock)->GetRecursionLevel(),
                    ((AwareLock*)pAwareLock)->GetLockState(),
                    ((AwareLock*)pAwareLock)->GetHoldingThread());

    if (m_Active)
    {
        if (m_StackPointer == 0)
            _ASSERTE(!"Underflow in leaving synchronization");
        else
        if (m_Stack[m_StackPointer - 1].Equiv(pAwareLock))
        {
            m_StackPointer--;
        }
        else
        {
            for (int i=m_StackPointer - 2; i>=0; i--)
            {
                if (m_Stack[i].Equiv(pAwareLock))
                {
                    _ASSERTE(!"Locks are released out of order.  This might be okay...");
                    memcpy(&m_Stack[i], &m_Stack[i+1],
                           sizeof(m_Stack[0]) * (m_StackPointer - i - 1));

                    return;
                }
            }
            _ASSERTE(!"Trying to release a synchronization lock which isn't held");
        }
    }
}

#endif  // TRACK_SYNC


static  DWORD dwHashCodeSeed = 123456789;

//--------------------------------------------------------------------
// Thread construction
//--------------------------------------------------------------------
Thread::Thread()
{
    CONTRACTL {
        THROWS;
        if (GetThread()) {GC_TRIGGERS;} else {DISABLED(GC_NOTRIGGER);}
    }
    CONTRACTL_END;

    m_pFrame                = FRAME_TOP;
    m_pGCFrame              = NULL;

    m_fPreemptiveGCDisabled = 0;

#ifdef _DEBUG
    m_ulForbidTypeLoad      = 0;
    m_GCOnTransitionsOK     = TRUE;
#endif

#ifdef ENABLE_CONTRACTS
    m_pClrDebugState = NULL;
    m_ulEnablePreemptiveGCCount  = 0;
#endif

#ifdef _DEBUG
    dbg_m_cSuspendedThreads = 0;
    dbg_m_cSuspendedThreadsWithoutOSLock = 0;
    m_Creater.Clear();
    m_dwUnbreakableLockCount = 0;
#endif

    m_dwForbidSuspendThread = 0;

    // Initialize lock state
    m_pHead = &m_embeddedEntry;
    m_embeddedEntry.pNext = m_pHead;
    m_embeddedEntry.pPrev = m_pHead;
    m_embeddedEntry.dwLLockID = 0;
    m_embeddedEntry.dwULockID = 0;
    m_embeddedEntry.wReaderLevel = 0;

    m_pBlockingLock = NULL;

    m_alloc_context.init();
    m_thAllocContextObj = 0;

    m_UserInterrupt = 0;
    m_WaitEventLink.m_Next = NULL;
    m_WaitEventLink.m_LinkSB.m_pNext = NULL;
    m_ThreadHandle = INVALID_HANDLE_VALUE;
    m_ThreadHandleForClose = INVALID_HANDLE_VALUE;
    m_ThreadHandleForResume = INVALID_HANDLE_VALUE;
    m_WeOwnThreadHandle = FALSE;

#ifdef _DEBUG
    m_ThreadId = UNINITIALIZED_THREADID;
#endif //_DEBUG

    // Initialize this variable to a very different start value for each thread
    // Using linear congruential generator from Knuth Vol. 2, p. 102, line 24
    dwHashCodeSeed = dwHashCodeSeed * 1566083941 + 1;
    m_dwHashCodeSeed = dwHashCodeSeed;

    m_hijackLock = FALSE;

    m_OSThreadId = 0;
    m_Priority = INVALID_THREAD_PRIORITY;
    m_ExternalRefCount = 1;
    m_State = TS_Unstarted;
    m_StateNC = TSNC_Unknown;

    // It can't be a LongWeakHandle because we zero stuff out of the exposed
    // object as it is finalized.  At that point, calls to GetCurrentThread()
    // had better get a new one,!
    m_ExposedObject = CreateGlobalShortWeakHandle(NULL);

    GlobalShortWeakHandleHolder exposedObjectHolder(m_ExposedObject);

    m_StrongHndToExposedObject = CreateGlobalStrongHandle(NULL);
    GlobalStrongHandleHolder strongHndToExposedObjectHolder(m_StrongHndToExposedObject);

    m_LastThrownObjectHandle = NULL;
    m_ltoIsUnhandled = FALSE;

    m_debuggerFilterContext = NULL;
    m_fInteropDebuggingHijacked = FALSE;
    m_profilerCallbackState = 0;
#if defined(PROFILING_SUPPORTED) || defined(PROFILING_SUPPORTED_DATA)
    m_dwProfilerEvacuationCounter = 0;
#endif // defined(PROFILING_SUPPORTED) || defined(PROFILING_SUPPORTED_DATA)

    m_pProfilerFilterContext = NULL;

    m_CacheStackBase = 0;
    m_CacheStackLimit = 0;
    m_CacheStackSufficientExecutionLimit = 0;
    m_CacheStackStackAllocNonRiskyExecutionLimit = 0;

    m_LastAllowableStackAddress= 0;
    m_ProbeLimit = 0;

#ifdef _DEBUG
    m_pCleanedStackBase = NULL;
#endif

#ifdef STACK_GUARDS_DEBUG
    m_pCurrentStackGuard = NULL;
#endif

#ifdef FEATURE_HIJACK
    m_ppvHJRetAddrPtr = (VOID**) 0xCCCCCCCCCCCCCCCC;
    m_pvHJRetAddr = (VOID*) 0xCCCCCCCCCCCCCCCC;

#ifndef TARGET_UNIX
    X86_ONLY(m_LastRedirectIP = 0);
    X86_ONLY(m_SpinCount = 0);
#endif // TARGET_UNIX
#endif // FEATURE_HIJACK

#if defined(_DEBUG) && defined(TRACK_SYNC)
    m_pTrackSync = new Dbg_TrackSyncStack;
    NewHolder<Dbg_TrackSyncStack> trackSyncHolder(static_cast<Dbg_TrackSyncStack*>(m_pTrackSync));
#endif  // TRACK_SYNC

    m_RequestedStackSize = 0;
    m_PreventAsync = 0;
    m_pDomain = NULL;
#ifdef FEATURE_COMINTEROP
    m_fDisableComObjectEagerCleanup = false;
#endif //FEATURE_COMINTEROP
    m_fHasDeadThreadBeenConsideredForGCTrigger = false;
    m_TraceCallCount = 0;
    m_ThrewControlForThread = 0;
    m_OSContext = NULL;
    m_ThreadTasks = (ThreadTasks)0;
    m_pLoadLimiter= NULL;

    // The state and the tasks must be 32-bit aligned for atomicity to be guaranteed.
    _ASSERTE((((size_t) &m_State) & 3) == 0);
    _ASSERTE((((size_t) &m_ThreadTasks) & 3) == 0);

    // On all callbacks, call the trap code, which we now have
    // wired to cause a GC.  Thus we will do a GC on all Transition Frame Transitions (and more).
   if (GCStress<cfg_transition>::IsEnabled())
   {
        m_State = (ThreadState) (m_State | TS_GCOnTransitions);
   }

    m_AbortType = EEPolicy::TA_None;
    m_AbortInfo = 0;
    m_AbortEndTime = MAXULONGLONG;
    m_RudeAbortEndTime = MAXULONGLONG;
    m_AbortController = 0;
    m_AbortRequestLock = 0;
    m_fRudeAbortInitiated = FALSE;

    m_pIOCompletionContext = NULL;

#ifdef _DEBUG
    m_fRudeAborted = FALSE;
    m_dwAbortPoint = 0;
#endif

    m_OSContext = new CONTEXT();
    NewHolder<CONTEXT> contextHolder(m_OSContext);

    m_pSavedRedirectContext = NULL;
    NewHolder<CONTEXT> savedRedirectContextHolder(m_pSavedRedirectContext);

#ifdef FEATURE_COMINTEROP
    m_pRCWStack = new RCWStackHeader();
#endif

#ifdef _DEBUG
    m_bGCStressing = FALSE;
    m_bUniqueStacking = FALSE;
#endif

    m_pPendingTypeLoad = NULL;

    m_pIBCInfo = NULL;

    m_dwAVInRuntimeImplOkayCount = 0;

#if defined(HAVE_GCCOVER) && defined(USE_REDIRECT_FOR_GCSTRESS) && !defined(TARGET_UNIX) // GCCOVER
    m_fPreemptiveGCDisabledForGCStress = false;
#endif

#ifdef _DEBUG
    m_pHelperMethodFrameCallerList = (HelperMethodFrameCallerList*)-1;
#endif

    m_pExceptionDuringStartup = NULL;

#ifdef HAVE_GCCOVER
    m_pbDestCode = NULL;
    m_pbSrcCode = NULL;
#if defined(GCCOVER_TOLERATE_SPURIOUS_AV)
    m_pLastAVAddress = NULL;
#endif // defined(GCCOVER_TOLERATE_SPURIOUS_AV)
#endif // HAVE_GCCOVER

    m_fCompletionPortDrained = FALSE;

    m_debuggerActivePatchSkipper = NULL;
    m_dwThreadHandleBeingUsed = 0;
    SetProfilerCallbacksAllowed(TRUE);

    m_pCreatingThrowableForException = NULL;

#ifdef FEATURE_EH_FUNCLETS
    m_dwIndexClauseForCatch = 0;
    m_sfEstablisherOfActualHandlerFrame.Clear();
#endif // FEATURE_EH_FUNCLETS

    m_workerThreadPoolCompletionCount = 0;
    m_ioThreadPoolCompletionCount = 0;
    m_monitorLockContentionCount = 0;

    Thread *pThread = GetThread();
    InitContext();

    // Do not expose thread until it is fully constructed
    g_pThinLockThreadIdDispenser->NewId(this, this->m_ThreadId);

    //
    // DO NOT ADD ADDITIONAL CONSTRUCTION AFTER THIS POINT.
    // NewId() allows this Thread instance to be accessed via a Thread Id.  Do not
    // add additional construction after this point to prevent the race condition
    // of accessing a partially constructed Thread via Thread Id lookup.
    //

    exposedObjectHolder.SuppressRelease();
    strongHndToExposedObjectHolder.SuppressRelease();
#if defined(_DEBUG) && defined(TRACK_SYNC)
    trackSyncHolder.SuppressRelease();
#endif
    contextHolder.SuppressRelease();
    savedRedirectContextHolder.SuppressRelease();

#ifdef FEATURE_COMINTEROP
    m_uliInitializeSpyCookie.QuadPart = 0ul;
    m_fInitializeSpyRegistered = false;
    m_pLastSTACtxCookie = NULL;
#endif // FEATURE_COMINTEROP

    m_fGCSpecial = FALSE;

#ifndef TARGET_UNIX
    m_wCPUGroup = 0;
    m_pAffinityMask = 0;
#endif // !TARGET_UNIX

    m_pAllLoggedTypes = NULL;

#ifdef FEATURE_PERFTRACING
    memset(&m_activityId, 0, sizeof(m_activityId));
#endif // FEATURE_PERFTRACING
    m_HijackReturnKind = RT_Illegal;
    m_DeserializationTracker = NULL;

    m_currentPrepareCodeConfig = nullptr;
}

//--------------------------------------------------------------------
// Failable initialization occurs here.
//--------------------------------------------------------------------
BOOL Thread::InitThread(BOOL fInternal)
{
    CONTRACTL {
        THROWS;
        if (GetThread()) {GC_TRIGGERS;} else {DISABLED(GC_NOTRIGGER);}
    }
    CONTRACTL_END;


    HANDLE  hDup = INVALID_HANDLE_VALUE;
    BOOL    ret = TRUE;

        // This message actually serves a purpose (which is why it is always run)
        // The Stress log is run during hijacking, when other threads can be suspended
        // at arbitrary locations (including when holding a lock that NT uses to serialize
        // all memory allocations).  By sending a message now, we insure that the stress
        // log will not allocate memory at these critical times an avoid deadlock.
    STRESS_LOG2(LF_ALWAYS, LL_ALWAYS, "SetupThread  managed Thread %p Thread Id = %x\n", this, GetThreadId());

#ifndef TARGET_UNIX
    // workaround: Remove this when we flow impersonation token to host.
    BOOL    reverted = FALSE;
    HANDLE  threadToken = INVALID_HANDLE_VALUE;
#endif // !TARGET_UNIX

    if (m_ThreadHandle == INVALID_HANDLE_VALUE)
    {
        // For WinCE, all clients have the same handle for a thread.  Duplication is
        // not possible.  We make sure we never close this handle unless we created
        // the thread (TS_WeOwn).
        //
        // For Win32, each client has its own handle.  This is achieved by duplicating
        // the pseudo-handle from ::GetCurrentThread().  Unlike WinCE, this service
        // returns a pseudo-handle which is only useful for duplication.  In this case
        // each client is responsible for closing its own (duplicated) handle.
        //
        // We don't bother duplicating if WeOwn, because we created the handle in the
        // first place.
        // Thread is created when or after the physical thread started running
        HANDLE curProcess = ::GetCurrentProcess();

#ifndef TARGET_UNIX

        // If we're impersonating on NT, then DuplicateHandle(GetCurrentThread()) is going to give us a handle with only
        // THREAD_TERMINATE, THREAD_QUERY_INFORMATION, and THREAD_SET_INFORMATION. This doesn't include
        // THREAD_SUSPEND_RESUME nor THREAD_GET_CONTEXT. We need to be able to suspend the thread, and we need to be
        // able to get its context. Therefore, if we're impersonating, we revert to self, dup the handle, then
        // re-impersonate before we leave this routine.
        if (!RevertIfImpersonated(&reverted, &threadToken))
        {
            COMPlusThrowWin32();
        }

        class EnsureResetThreadToken
        {
        private:
            BOOL m_NeedReset;
            HANDLE m_threadToken;
        public:
            EnsureResetThreadToken(HANDLE threadToken, BOOL reverted)
            {
                m_threadToken = threadToken;
                m_NeedReset = reverted;
            }
            ~EnsureResetThreadToken()
            {
                UndoRevert(m_NeedReset, m_threadToken);
                if (m_threadToken != INVALID_HANDLE_VALUE)
                {
                    CloseHandle(m_threadToken);
                }
            }
        };

        EnsureResetThreadToken resetToken(threadToken, reverted);

#endif // !TARGET_UNIX

        if (::DuplicateHandle(curProcess, ::GetCurrentThread(), curProcess, &hDup,
                              0 /*ignored*/, FALSE /*inherit*/, DUPLICATE_SAME_ACCESS))
        {
            _ASSERTE(hDup != INVALID_HANDLE_VALUE);

            SetThreadHandle(hDup);
            m_WeOwnThreadHandle = TRUE;
        }
        else
        {
            COMPlusThrowWin32();
        }
    }

    if ((m_State & TS_WeOwn) == 0)
    {
        if (!AllocHandles())
        {
            ThrowOutOfMemory();
        }
    }

    _ASSERTE(HasValidThreadHandle());

    m_random.Init();

    // Set floating point mode to round to nearest
#ifndef TARGET_UNIX
    (void) _controlfp_s( NULL, _RC_NEAR, _RC_CHOP|_RC_UP|_RC_DOWN|_RC_NEAR );

    m_pTEB = (struct _NT_TIB*)NtCurrentTeb();

#endif // !TARGET_UNIX

    if (m_CacheStackBase == 0)
    {
        _ASSERTE(m_CacheStackLimit == 0);
        _ASSERTE(m_LastAllowableStackAddress == 0);
        _ASSERTE(m_ProbeLimit == 0);
        ret = SetStackLimits(fAll);
        if (ret == FALSE)
        {
            ThrowOutOfMemory();
        }
    }

    ret = Thread::AllocateIOCompletionContext();
    if (!ret)
    {
        ThrowOutOfMemory();
    }

    _ASSERTE(ret); // every failure case for ret should throw.
    return ret;
}

// Allocate all the handles.  When we are kicking of a new thread, we can call
// here before the thread starts running.
BOOL Thread::AllocHandles()
{
    WRAPPER_NO_CONTRACT;

    _ASSERTE(!m_DebugSuspendEvent.IsValid());
    _ASSERTE(!m_EventWait.IsValid());

    BOOL fOK = TRUE;
    EX_TRY {
        // create a manual reset event for getting the thread to a safe point
        m_DebugSuspendEvent.CreateManualEvent(FALSE);
        m_EventWait.CreateManualEvent(TRUE);
    }
    EX_CATCH {
        fOK = FALSE;

        if (!m_DebugSuspendEvent.IsValid()) {
            m_DebugSuspendEvent.CloseEvent();
        }

        if (!m_EventWait.IsValid()) {
            m_EventWait.CloseEvent();
        }
    }
    EX_END_CATCH(RethrowTerminalExceptions);

    return fOK;
}


//--------------------------------------------------------------------
// This is the alternate path to SetupThread/InitThread.  If we created
// an unstarted thread, we have SetupUnstartedThread/HasStarted.
//--------------------------------------------------------------------
BOOL Thread::HasStarted(BOOL bRequiresTSL)
{
    CONTRACTL {
        NOTHROW;
        DISABLED(GC_NOTRIGGER);
    }
    CONTRACTL_END;

    _ASSERTE(!m_fPreemptiveGCDisabled);     // can't use PreemptiveGCDisabled() here

    // This is cheating a little.  There is a pathway here from SetupThread, but only
    // via IJW SystemDomain::RunDllMain.  Normally SetupThread returns a thread in
    // preemptive mode, ready for a transition.  But in the IJW case, it can return a
    // cooperative mode thread.  RunDllMain handles this "surprise" correctly.
    m_fPreemptiveGCDisabled = TRUE;

    // Normally, HasStarted is called from the thread's entrypoint to introduce it to
    // the runtime.  But sometimes that thread is used for DLL_THREAD_ATTACH notifications
    // that call into managed code.  In that case, the second HasStarted call is
    // redundant and should be ignored.
    if (GetThread() == this)
        return TRUE;


    _ASSERTE(GetThread() == 0);
    _ASSERTE(HasValidThreadHandle());

    BOOL    fKeepTLS = FALSE;
    BOOL    fCanCleanupCOMState = FALSE;
    BOOL    res = TRUE;

    res = SetStackLimits(fAll);
    if (res == FALSE)
    {
        m_pExceptionDuringStartup = Exception::GetOOMException();
        goto FAILURE;
    }

    // If any exception happens during HasStarted, we will cache the exception in Thread::m_pExceptionDuringStartup
    // which will be thrown in Thread.Start as an internal exception
    EX_TRY
    {
        //
        // Initialization must happen in the following order - hosts like SQL Server depend on this.
        //

        SetupTLSForThread(this);

        fCanCleanupCOMState = TRUE;
        res = PrepareApartmentAndContext();
        if (!res)
        {
            ThrowOutOfMemory();
        }

        InitThread(FALSE);

        SetThread(this);
        SetAppDomain(m_pDomain);

        ThreadStore::TransferStartedThread(this, bRequiresTSL);

#ifdef FEATURE_EVENT_TRACE
        ETW::ThreadLog::FireThreadCreated(this);
#endif // FEATURE_EVENT_TRACE
    }
    EX_CATCH
    {
        if (__pException != NULL)
        {
            __pException.SuppressRelease();
            m_pExceptionDuringStartup = __pException;
        }
        res = FALSE;
    }
    EX_END_CATCH(SwallowAllExceptions);

FAILURE:
    if (res == FALSE)
    {
        if (m_fPreemptiveGCDisabled)
        {
            m_fPreemptiveGCDisabled = FALSE;
        }
        _ASSERTE (HasThreadState(TS_Unstarted));

        SetThreadState(TS_FailStarted);

        if (GetThread() != NULL && IsAbortRequested())
            UnmarkThreadForAbort(TAR_ALL);

        if (!fKeepTLS)
        {
#ifdef FEATURE_COMINTEROP_APARTMENT_SUPPORT
            //
            // Undo our call to PrepareApartmentAndContext above, so we don't leak a CoInitialize
            // If we're keeping TLS, then the host's call to ExitTask will clean this up instead.
            //
            if (fCanCleanupCOMState)
            {
                // The thread pointer in TLS may not be set yet, if we had a failure before we set it.
                // So we'll set it up here (we'll unset it a few lines down).
                SetThread(this);
                CleanupCOMState();
            }
#endif
            FastInterlockDecrement(&ThreadStore::s_pThreadStore->m_PendingThreadCount);
            // One of the components of OtherThreadsComplete() has changed, so check whether
            // we should now exit the EE.
            ThreadStore::CheckForEEShutdown();
            DecExternalCount(/*holdingLock*/ !bRequiresTSL);
            SetThread(NULL);
            SetAppDomain(NULL);
        }
    }
    else
    {
        FastInterlockOr((ULONG *) &m_State, TS_FullyInitialized);

#ifdef DEBUGGING_SUPPORTED
        //
        // If we're debugging, let the debugger know that this
        // thread is up and running now.
        //
        if (CORDebuggerAttached())
        {
            g_pDebugInterface->ThreadCreated(this);
        }
        else
        {
            LOG((LF_CORDB, LL_INFO10000, "ThreadCreated() not called due to CORDebuggerAttached() being FALSE for thread 0x%x\n", GetThreadId()));
        }

#endif // DEBUGGING_SUPPORTED

#ifdef PROFILING_SUPPORTED
        // If a profiler is running, let them know about the new thread.
        //
        // The call to IsGCSpecial is crucial to avoid a deadlock.  See code:Thread::m_fGCSpecial for more
        // information
        if (!IsGCSpecial())
        {
            BEGIN_PIN_PROFILER(CORProfilerTrackThreads());
            BOOL gcOnTransition = GC_ON_TRANSITIONS(FALSE);     // disable GCStress 2 to avoid the profiler receiving a RuntimeThreadSuspended notification even before the ThreadCreated notification

            {
                GCX_PREEMP();
                g_profControlBlock.pProfInterface->ThreadCreated((ThreadID) this);
            }

            GC_ON_TRANSITIONS(gcOnTransition);

            DWORD osThreadId = ::GetCurrentThreadId();
            g_profControlBlock.pProfInterface->ThreadAssignedToOSThread(
                (ThreadID) this, osThreadId);
            END_PIN_PROFILER();
        }
#endif // PROFILING_SUPPORTED

        // CoreCLR does not support user-requested thread suspension
        _ASSERTE(!(m_State & TS_SuspendUnstarted));
    }

    return res;
}

BOOL Thread::AllocateIOCompletionContext()
{
    WRAPPER_NO_CONTRACT;
    PIOCompletionContext pIOC = new (nothrow) IOCompletionContext;

    if(pIOC != NULL)
    {
        pIOC->lpOverlapped = NULL;
        m_pIOCompletionContext = pIOC;
        return TRUE;
    }
    else
    {
        return FALSE;
    }
}

VOID Thread::FreeIOCompletionContext()
{
    WRAPPER_NO_CONTRACT;
    if (m_pIOCompletionContext != NULL)
    {
        PIOCompletionContext pIOC = (PIOCompletionContext) m_pIOCompletionContext;
        delete pIOC;
        m_pIOCompletionContext = NULL;
    }
}

void Thread::HandleThreadStartupFailure()
{
    CONTRACTL
    {
        THROWS;
        GC_TRIGGERS;
        MODE_COOPERATIVE;
    }
    CONTRACTL_END;

    _ASSERTE(GetThread() != NULL);

    struct ProtectArgs
    {
        OBJECTREF pThrowable;
        OBJECTREF pReason;
    } args;
    memset(&args, 0, sizeof(ProtectArgs));

    GCPROTECT_BEGIN(args);

    MethodTable *pMT = MscorlibBinder::GetException(kThreadStartException);
    args.pThrowable = AllocateObject(pMT);

    MethodDescCallSite exceptionCtor(METHOD__THREAD_START_EXCEPTION__EX_CTOR);

    if (m_pExceptionDuringStartup)
    {
        args.pReason = CLRException::GetThrowableFromException(m_pExceptionDuringStartup);
        Exception::Delete(m_pExceptionDuringStartup);
        m_pExceptionDuringStartup = NULL;
    }

    ARG_SLOT args1[] = {
        ObjToArgSlot(args.pThrowable),
        ObjToArgSlot(args.pReason),
    };
    exceptionCtor.Call(args1);

    GCPROTECT_END(); //Prot

    RaiseTheExceptionInternalOnly(args.pThrowable, FALSE);
}

#ifndef TARGET_UNIX
BOOL RevertIfImpersonated(BOOL *bReverted, HANDLE *phToken)
{
    WRAPPER_NO_CONTRACT;

    BOOL bImpersonated = OpenThreadToken(GetCurrentThread(),    // we are assuming that if this call fails,
                                         TOKEN_IMPERSONATE,     // we are not impersonating. There is no win32
                                         TRUE,                  // api to figure this out. The only alternative
                                         phToken);              // is to use NtCurrentTeb->IsImpersonating().
    if (bImpersonated)
    {
        *bReverted = RevertToSelf();
        return *bReverted;

    }
    return TRUE;
}

void UndoRevert(BOOL bReverted, HANDLE hToken)
{
    if (bReverted)
    {
        if (!SetThreadToken(NULL, hToken))
        {
           _ASSERT("Undo Revert -> SetThreadToken failed");
           STRESS_LOG1(LF_EH, LL_INFO100, "UndoRevert/SetThreadToken failed for hToken = %d\n",hToken);
           EEPOLICY_HANDLE_FATAL_ERROR(COR_E_SECURITY);
        }
    }
    return;
}
#endif // !TARGET_UNIX


// We don't want ::CreateThread() calls scattered throughout the source.  So gather
// them all here.

BOOL Thread::CreateNewThread(SIZE_T stackSize, LPTHREAD_START_ROUTINE start, void *args, LPCWSTR pName)
{
    CONTRACTL {
        NOTHROW;
        GC_TRIGGERS;
    }
    CONTRACTL_END;
    BOOL bRet;

    //This assert is here to prevent a bug in the future
    //  CreateTask currently takes a DWORD and we will downcast
    //  if that interface changes to take a SIZE_T this Assert needs to be removed.
    //
    _ASSERTE(stackSize <= 0xFFFFFFFF);

#ifndef TARGET_UNIX
    HandleHolder token;
    BOOL bReverted = FALSE;
    bRet = RevertIfImpersonated(&bReverted, &token);
    if (bRet != TRUE)
        return bRet;
#endif // !TARGET_UNIX

    m_StateNC = (ThreadStateNoConcurrency)((ULONG)m_StateNC | TSNC_CLRCreatedThread);
    bRet = CreateNewOSThread(stackSize, start, args);
#ifndef TARGET_UNIX
    UndoRevert(bReverted, token);
#endif // !TARGET_UNIX
    if (pName != NULL)
        SetThreadName(m_ThreadHandle, pName);

    return bRet;
}

HANDLE Thread::CreateUtilityThread(Thread::StackSizeBucket stackSizeBucket, LPTHREAD_START_ROUTINE start, void *args, LPCWSTR pName, DWORD flags, DWORD* pThreadId)
{
    LIMITED_METHOD_CONTRACT;

    // TODO: we should always use small stacks for most of these threads.  For CLR 4, we're being conservative
    // here because this is a last-minute fix.

    SIZE_T stackSize;

    switch (stackSizeBucket)
    {
    case StackSize_Small:
        stackSize = 256 * 1024;
        break;

    case StackSize_Medium:
        stackSize = 512 * 1024;
        break;

    default:
        _ASSERTE(!"Bad stack size bucket");
    case StackSize_Large:
        stackSize = 1024 * 1024;
        break;
    }

    flags |= STACK_SIZE_PARAM_IS_A_RESERVATION;

    DWORD threadId;
    HANDLE hThread = CreateThread(NULL, stackSize, start, args, flags, &threadId);

    SetThreadName(hThread, pName);


    if (pThreadId)
        *pThreadId = threadId;

    return hThread;
}


// Represent the value of DEFAULT_STACK_SIZE as passed in the property bag to the host during construction
static unsigned long s_defaultStackSizeProperty = 0;

void ParseDefaultStackSize(LPCWSTR valueStr)
{
    if (valueStr)
    {
        LPWSTR end;
        errno = 0;
        unsigned long value = wcstoul(valueStr, &end, 16); // Base 16 without a prefix

        if ((errno == ERANGE)     // Parsed value doesn't fit in an unsigned long
            || (valueStr == end)  // No characters parsed
            || (end == nullptr)   // Unexpected condition (should never happen)
            || (end[0] != 0))     // Unprocessed terminal characters
        {
            ThrowHR(E_INVALIDARG);
        }
        else
        {
            s_defaultStackSizeProperty = value;
        }
    }
}

SIZE_T GetDefaultStackSizeSetting()
{
    static DWORD s_defaultStackSizeEnv = CLRConfig::GetConfigValue(CLRConfig::INTERNAL_DefaultStackSize);

    uint64_t value = s_defaultStackSizeEnv ? s_defaultStackSizeEnv : s_defaultStackSizeProperty;

    SIZE_T minStack = 0x10000;     // 64K - Somewhat arbitrary minimum thread stack size
    SIZE_T maxStack = 0x80000000;  //  2G - Somewhat arbitrary maximum thread stack size

    if ((value >= maxStack) || ((value != 0) && (value < minStack)))
    {
        ThrowHR(E_INVALIDARG);
    }

    return (SIZE_T) value;
}

BOOL Thread::GetProcessDefaultStackSize(SIZE_T* reserveSize, SIZE_T* commitSize)
{
    CONTRACTL
    {
        NOTHROW;
        GC_NOTRIGGER;
    }
    CONTRACTL_END;

    //
    // Let's get the stack sizes from the PE file that started process.
    //
    static SIZE_T ExeSizeOfStackReserve = 0;
    static SIZE_T ExeSizeOfStackCommit = 0;

    static BOOL fSizesGot = FALSE;

    if (!fSizesGot)
    {
        SIZE_T defaultStackSizeSetting = GetDefaultStackSizeSetting();

        if (defaultStackSizeSetting != 0)
        {
            ExeSizeOfStackReserve = defaultStackSizeSetting;
            ExeSizeOfStackCommit = defaultStackSizeSetting;
            fSizesGot = TRUE;
        }
    }

#ifndef TARGET_UNIX
    if (!fSizesGot)
    {
        HINSTANCE hInst = WszGetModuleHandle(NULL);
        _ASSERTE(hInst);  // WszGetModuleHandle should never fail on the module that started the process.
        EX_TRY
        {
            PEDecoder pe(hInst);
            pe.GetEXEStackSizes(&ExeSizeOfStackReserve, &ExeSizeOfStackCommit);
            fSizesGot = TRUE;
        }
        EX_CATCH
        {
            fSizesGot = FALSE;
        }
        EX_END_CATCH(SwallowAllExceptions);
    }
#endif // !TARGET_UNIX

    if (!fSizesGot) {
        //return some somewhat-reasonable numbers
        if (NULL != reserveSize) *reserveSize = 256*1024;
        if (NULL != commitSize) *commitSize = 256*1024;
        return FALSE;
    }

    if (NULL != reserveSize) *reserveSize = ExeSizeOfStackReserve;
    if (NULL != commitSize) *commitSize = ExeSizeOfStackCommit;
    return TRUE;
}

BOOL Thread::CreateNewOSThread(SIZE_T sizeToCommitOrReserve, LPTHREAD_START_ROUTINE start, void *args)
{
    CONTRACTL {
        NOTHROW;
        GC_TRIGGERS;
    }
    CONTRACTL_END;

#ifdef TARGET_UNIX
    SIZE_T  ourId = 0;
#else
    DWORD   ourId = 0;
#endif
    HANDLE  h = NULL;
    DWORD dwCreationFlags = CREATE_SUSPENDED;

    dwCreationFlags |= STACK_SIZE_PARAM_IS_A_RESERVATION;

    if (sizeToCommitOrReserve == 0)
    {
        sizeToCommitOrReserve = GetDefaultStackSizeSetting();
    }

#ifndef TARGET_UNIX // the PAL does its own adjustments as necessary
    if (sizeToCommitOrReserve != 0 && sizeToCommitOrReserve <= GetOsPageSize())
    {
        // On Windows, passing a value that is <= one page size bizarrely causes the OS to use the default stack size instead of
        // a minimum, which is undesirable. This adjustment fixes that issue to use a minimum stack size (typically 64 KB).
        sizeToCommitOrReserve = GetOsPageSize() + 1;
    }
#endif // !TARGET_UNIX

    // Make sure we have all our handles, in case someone tries to suspend us
    // as we are starting up.
    if (!AllocHandles())
    {
        // OS is out of handles/memory?
        return FALSE;
    }

#ifdef TARGET_UNIX
    h = ::PAL_CreateThread64(NULL     /*=SECURITY_ATTRIBUTES*/,
#else
    h = ::CreateThread(      NULL     /*=SECURITY_ATTRIBUTES*/,
#endif
                             sizeToCommitOrReserve,
                             start,
                             args,
                             dwCreationFlags,
                             &ourId);

    if (h == NULL)
        return FALSE;

    _ASSERTE(!m_fPreemptiveGCDisabled);     // leave in preemptive until HasStarted.

    SetThreadHandle(h);
    m_WeOwnThreadHandle = TRUE;

    // Before we do the resume, we need to take note of the new ThreadId.  This
    // is necessary because -- before the thread starts executing at KickofThread --
    // it may perform some DllMain DLL_THREAD_ATTACH notifications.  These could
    // call into managed code.  During the consequent SetupThread, we need to
    // perform the Thread::HasStarted call instead of going through the normal
    // 'new thread' pathway.
    _ASSERTE(GetOSThreadId() == 0);
    _ASSERTE(ourId != 0);

    m_OSThreadId = ourId;

    FastInterlockIncrement(&ThreadStore::s_pThreadStore->m_PendingThreadCount);

#ifdef _DEBUG
    m_Creater.SetToCurrentThread();
#endif

    return TRUE;
}

//
// #threadDestruction
//
// General comments on thread destruction.
//
// The C++ Thread object can survive beyond the time when the Win32 thread has died.
// This is important if an exposed object has been created for this thread.  The
// exposed object will survive until it is GC'ed.
//
// A client like an exposed object can place an external reference count on that
// object.  We also place a reference count on it when we construct it, and we lose
// that count when the thread finishes doing useful work (OnThreadTerminate).
//
// One way OnThreadTerminate() is called is when the thread finishes doing useful
// work.  This case always happens on the correct thread.
//
// The other way OnThreadTerminate()  is called is during product shutdown.  We do
// a "best effort" to eliminate all threads except the Main thread before shutdown
// happens.  But there may be some background threads or external threads still
// running.
//
// When the final reference count disappears, we destruct.  Until then, the thread
// remains in the ThreadStore, but is marked as "Dead".
//<TODO>
// @TODO cwb: for a typical shutdown, only background threads are still around.
// Should we interrupt them?  What about the non-typical shutdown?</TODO>

int Thread::IncExternalCount()
{
    CONTRACTL {
        NOTHROW;
        if (GetThread()) {GC_TRIGGERS;} else {DISABLED(GC_NOTRIGGER);}
    }
    CONTRACTL_END;

    Thread *pCurThread = GetThread();

    _ASSERTE(m_ExternalRefCount > 0);
    int retVal = FastInterlockIncrement((LONG*)&m_ExternalRefCount);
    // If we have an exposed object and the refcount is greater than one
    // we must make sure to keep a strong handle to the exposed object
    // so that we keep it alive even if nobody has a reference to it.
    if (pCurThread && ((*((void**)m_ExposedObject)) != NULL))
    {
        // The exposed object exists and needs a strong handle so check
        // to see if it has one.
        // Only a managed thread can setup StrongHnd.
        if ((*((void**)m_StrongHndToExposedObject)) == NULL)
        {
            GCX_COOP();
            // Store the object in the strong handle.
            StoreObjectInHandle(m_StrongHndToExposedObject, ObjectFromHandle(m_ExposedObject));
        }
    }

    return retVal;
}

int Thread::DecExternalCount(BOOL holdingLock)
{
    CONTRACTL {
        NOTHROW;
        if (GetThread()) {GC_TRIGGERS;} else {DISABLED(GC_NOTRIGGER);}
    }
    CONTRACTL_END;

    // Note that it's possible to get here with a NULL current thread (during
    // shutdown of the thread manager).
    Thread *pCurThread = GetThread();
    _ASSERTE (pCurThread == NULL || IsAtProcessExit()
              || (!holdingLock && !ThreadStore::HoldingThreadStore(pCurThread))
              || (holdingLock && ThreadStore::HoldingThreadStore(pCurThread)));

    BOOL ToggleGC = FALSE;
    BOOL SelfDelete = FALSE;

    int retVal;

    // Must synchronize count and exposed object handle manipulation. We use the
    // thread lock for this, which implies that we must be in pre-emptive mode
    // to begin with and avoid any activity that would invoke a GC (this
    // acquires the thread store lock).
    if (pCurThread)
    {
        // TODO: we would prefer to use a GC Holder here, however it is hard
        //       to get the case where we're deleting this thread correct given
        //       the current macros. We want to supress the release of the holder
        //       here which puts us in Preemptive mode, and also the switch to
        //       Cooperative mode below, but since both holders will be named
        //       the same thing (due to the generic nature of the macro) we can
        //       not use GCX_*_SUPRESS_RELEASE() for 2 holders in the same scope
        //       b/c they will both apply simply to the most narrowly scoped
        //       holder.

        ToggleGC = pCurThread->PreemptiveGCDisabled();
        if (ToggleGC)
        {
            pCurThread->EnablePreemptiveGC();
    }
    }

    GCX_ASSERT_PREEMP();

    ThreadStoreLockHolder tsLock(!holdingLock);

    _ASSERTE(m_ExternalRefCount >= 1);
    _ASSERTE(!holdingLock ||
             ThreadStore::s_pThreadStore->m_Crst.GetEnterCount() > 0 ||
             IsAtProcessExit());

    retVal = FastInterlockDecrement((LONG*)&m_ExternalRefCount);

    if (retVal == 0)
    {
        HANDLE h = GetThreadHandle();
        if (h == INVALID_HANDLE_VALUE)
        {
            h = m_ThreadHandleForClose;
            m_ThreadHandleForClose = INVALID_HANDLE_VALUE;
        }
        // Can not assert like this.  We have already removed the Unstarted bit.
        //_ASSERTE (IsUnstarted() || h != INVALID_HANDLE_VALUE);
        if (h != INVALID_HANDLE_VALUE && m_WeOwnThreadHandle)
        {
            ::CloseHandle(h);
            SetThreadHandle(INVALID_HANDLE_VALUE);
        }
        // Switch back to cooperative mode to manipulate the thread.
        if (pCurThread)
        {
            // TODO: we would prefer to use GCX_COOP here, see comment above.
            pCurThread->DisablePreemptiveGC();
        }

        GCX_ASSERT_COOP();

        // during process detach the thread might still be in the thread list
        // if it hasn't seen its DLL_THREAD_DETACH yet.  Use the following
        // tweak to decide if the thread has terminated yet.
        if (!HasValidThreadHandle())
        {
            SelfDelete = this == pCurThread;
            m_ExceptionState.FreeAllStackTraces();
            if (SelfDelete) {
                SetThread(NULL);
            }
            delete this;
        }

        tsLock.Release();

        // It only makes sense to restore the GC mode if we didn't just destroy
        // our own thread object.
        if (pCurThread && !SelfDelete && !ToggleGC)
        {
            pCurThread->EnablePreemptiveGC();
        }

        // Cannot use this here b/c it creates a holder named the same as GCX_ASSERT_COOP
        // in the same scope above...
        //
        // GCX_ASSERT_PREEMP()

        return retVal;
    }
    else if (pCurThread == NULL)
    {
        // We're in shutdown, too late to be worrying about having a strong
        // handle to the exposed thread object, we've already performed our
        // final GC.
        tsLock.Release();

        return retVal;
    }
    else
    {
        // Check to see if the external ref count reaches exactly one. If this
        // is the case and we have an exposed object then it is that exposed object
        // that is holding a reference to us. To make sure that we are not the
        // ones keeping the exposed object alive we need to remove the strong
        // reference we have to it.
        if ((retVal == 1) && ((*((void**)m_StrongHndToExposedObject)) != NULL))
        {
            // Switch back to cooperative mode to manipulate the object.

            // Don't want to switch back to COOP until we let go of the lock
            // however we are allowed to call StoreObjectInHandle here in preemptive
            // mode because we are setting the value to NULL.
            CONTRACT_VIOLATION(ModeViolation);

            // Clear the handle and leave the lock.
            // We do not have to to DisablePreemptiveGC here, because
            // we just want to put NULL into a handle.
            StoreObjectInHandle(m_StrongHndToExposedObject, NULL);

            tsLock.Release();

            // Switch back to the initial GC mode.
            if (ToggleGC)
            {
                pCurThread->DisablePreemptiveGC();
            }

            GCX_ASSERT_COOP();

            return retVal;
        }
    }

    tsLock.Release();

    // Switch back to the initial GC mode.
    if (ToggleGC)
    {
        pCurThread->DisablePreemptiveGC();
    }

    return retVal;
}



//--------------------------------------------------------------------
// Destruction. This occurs after the associated native thread
// has died.
//--------------------------------------------------------------------
Thread::~Thread()
{
    CONTRACTL {
        NOTHROW;
        if (GetThread()) {GC_TRIGGERS;} else {DISABLED(GC_NOTRIGGER);}
    }
    CONTRACTL_END;

    // TODO: enable this
    //_ASSERTE(GetThread() != this);
    _ASSERTE(m_ThrewControlForThread == 0);

    // AbortRequest is coupled with TrapReturningThread.
    // We should have unmarked the thread for abort.
    // !!! Can not assert here.  If a thread has no managed code on stack
    // !!! we leave the g_TrapReturningThread set so that the thread will be
    // !!! aborted if it enters managed code.
    //_ASSERTE(!IsAbortRequested());

    // We should not have the Thread marked for abort.  But if we have
    // we need to unmark it so that g_TrapReturningThreads is decremented.
    if (IsAbortRequested())
    {
        UnmarkThreadForAbort(TAR_ALL);
    }

#if defined(_DEBUG) && defined(TRACK_SYNC)
    _ASSERTE(IsAtProcessExit() || ((Dbg_TrackSyncStack *) m_pTrackSync)->m_StackPointer == 0);
    delete m_pTrackSync;
#endif // TRACK_SYNC

    _ASSERTE(IsDead() || IsUnstarted() || IsAtProcessExit());

    if (m_WaitEventLink.m_Next != NULL && !IsAtProcessExit())
    {
        WaitEventLink *walk = &m_WaitEventLink;
        while (walk->m_Next) {
            ThreadQueue::RemoveThread(this, (SyncBlock*)((DWORD_PTR)walk->m_Next->m_WaitSB & ~1));
            StoreEventToEventStore (walk->m_Next->m_EventWait);
        }
        m_WaitEventLink.m_Next = NULL;
    }

    if (m_StateNC & TSNC_ExistInThreadStore) {
        BOOL ret;
        ret = ThreadStore::RemoveThread(this);
        _ASSERTE(ret);
    }

#ifdef _DEBUG
    m_pFrame = (Frame *)POISONC;
#endif

    // Normally we shouldn't get here with a valid thread handle; however if SetupThread
    // failed (due to an OOM for example) then we need to CloseHandle the thread
    // handle if we own it.
    if (m_WeOwnThreadHandle && (GetThreadHandle() != INVALID_HANDLE_VALUE))
    {
        CloseHandle(GetThreadHandle());
    }

    if (m_DebugSuspendEvent.IsValid())
    {
        m_DebugSuspendEvent.CloseEvent();
    }
    if (m_EventWait.IsValid())
    {
        m_EventWait.CloseEvent();
    }

    FreeIOCompletionContext();

    if (m_OSContext)
        delete m_OSContext;

    if (GetSavedRedirectContext())
    {
        delete GetSavedRedirectContext();
        SetSavedRedirectContext(NULL);
    }

#ifdef FEATURE_COMINTEROP
    if (m_pRCWStack)
        delete m_pRCWStack;
#endif

    if (m_pExceptionDuringStartup)
    {
        Exception::Delete (m_pExceptionDuringStartup);
    }

    ClearContext();

    if (!IsAtProcessExit())
    {
        // Destroy any handles that we're using to hold onto exception objects
        SafeSetThrowables(NULL);

        if (m_DeserializationTracker != NULL)
        {
            DestroyGlobalStrongHandle(m_DeserializationTracker);
        }

        DestroyShortWeakHandle(m_ExposedObject);
        DestroyStrongHandle(m_StrongHndToExposedObject);
    }

    g_pThinLockThreadIdDispenser->DisposeId(GetThreadId());

    if (m_pIBCInfo) {
        delete m_pIBCInfo;
    }

#ifdef FEATURE_EVENT_TRACE
    // Destruct the thread local type cache for allocation sampling
    if(m_pAllLoggedTypes) {
        ETW::TypeSystemLog::DeleteTypeHashNoLock(&m_pAllLoggedTypes);
    }
#endif // FEATURE_EVENT_TRACE

    // Wait for another thread to leave its loop in DeadlockAwareLock::TryBeginEnterLock
    CrstHolder lock(&g_DeadlockAwareCrst);
}

#ifdef FEATURE_COMINTEROP_APARTMENT_SUPPORT

void Thread::BaseCoUninitialize()
{
    STATIC_CONTRACT_THROWS;
    STATIC_CONTRACT_GC_TRIGGERS;
    STATIC_CONTRACT_MODE_PREEMPTIVE;

    _ASSERTE(GetThread() == this);

    ::CoUninitialize();
}// BaseCoUninitialize

#ifdef FEATURE_COMINTEROP
void Thread::BaseWinRTUninitialize()
{
    STATIC_CONTRACT_THROWS;
    STATIC_CONTRACT_GC_TRIGGERS;
    STATIC_CONTRACT_MODE_PREEMPTIVE;

    _ASSERTE(WinRTSupported());
    _ASSERTE(GetThread() == this);
    _ASSERTE(IsWinRTInitialized());

    RoUninitialize();
}
#endif // FEATURE_COMINTEROP

void Thread::CoUninitialize()
{
    CONTRACTL {
        NOTHROW;
        GC_TRIGGERS;
    }
    CONTRACTL_END;

    // Running threads might have performed a CoInitialize which must
    // now be balanced.
    BOOL needsUninitialize = IsCoInitialized()
#ifdef FEATURE_COMINTEROP
        || IsWinRTInitialized()
#endif // FEATURE_COMINTEROP
        ;

    if (!IsAtProcessExit() && needsUninitialize)
    {
        GCX_PREEMP();
        CONTRACT_VIOLATION(ThrowsViolation);

        if (IsCoInitialized())
        {
            BaseCoUninitialize();
            FastInterlockAnd((ULONG *)&m_State, ~TS_CoInitialized);
        }

#ifdef FEATURE_COMINTEROP
        if (IsWinRTInitialized())
        {
            _ASSERTE(WinRTSupported());
            BaseWinRTUninitialize();
            ResetWinRTInitialized();
        }
#endif // FEATURE_COMNITEROP
    }
}
#endif // FEATURE_COMINTEROP_APARTMENT_SUPPORT

void Thread::CleanupDetachedThreads()
{
    CONTRACTL {
        NOTHROW;
        GC_TRIGGERS;
    }
    CONTRACTL_END;

    _ASSERTE(!ThreadStore::HoldingThreadStore());

    ThreadStoreLockHolder threadStoreLockHolder;

    Thread *thread = ThreadStore::GetAllThreadList(NULL, 0, 0);

    STRESS_LOG0(LF_SYNC, LL_INFO1000, "T::CDT called\n");

    while (thread != NULL)
    {
        Thread *next = ThreadStore::GetAllThreadList(thread, 0, 0);

        if (thread->IsDetached())
        {
            STRESS_LOG1(LF_SYNC, LL_INFO1000, "T::CDT - detaching thread 0x%p\n", thread);

            // Unmark that the thread is detached while we have the
            // thread store lock. This will ensure that no other
            // thread will race in here and try to delete it, too.
            FastInterlockAnd((ULONG*)&(thread->m_State), ~TS_Detached);
            FastInterlockDecrement(&m_DetachCount);
            if (!thread->IsBackground())
                FastInterlockDecrement(&m_ActiveDetachCount);

            // If the debugger is attached, then we need to unlock the
            // thread store before calling OnThreadTerminate. That
            // way, we won't be holding the thread store lock if we
            // need to block sending a detach thread event.
            BOOL debuggerAttached =
#ifdef DEBUGGING_SUPPORTED
                CORDebuggerAttached();
#else // !DEBUGGING_SUPPORTED
                FALSE;
#endif // !DEBUGGING_SUPPORTED

            if (debuggerAttached)
                ThreadStore::UnlockThreadStore();

            thread->OnThreadTerminate(debuggerAttached ? FALSE : TRUE);

#ifdef DEBUGGING_SUPPORTED
            if (debuggerAttached)
            {
                ThreadSuspend::LockThreadStore(ThreadSuspend::SUSPEND_OTHER);

                // We remember the next Thread in the thread store
                // list before deleting the current one. But we can't
                // use that Thread pointer now that we release the
                // thread store lock in the middle of the loop. We
                // have to start from the beginning of the list every
                // time. If two threads T1 and T2 race into
                // CleanupDetachedThreads, then T1 will grab the first
                // Thread on the list marked for deletion and release
                // the lock. T2 will grab the second one on the
                // list. T2 may complete destruction of its Thread,
                // then T1 might re-acquire the thread store lock and
                // try to use the next Thread in the thread store. But
                // T2 just deleted that next Thread.
                thread = ThreadStore::GetAllThreadList(NULL, 0, 0);
            }
            else
#endif // DEBUGGING_SUPPORTED
            {
                thread = next;
            }
        }
        else if (thread->HasThreadState(TS_Finalized))
        {
            STRESS_LOG1(LF_SYNC, LL_INFO1000, "T::CDT - finalized thread 0x%p\n", thread);

            thread->ResetThreadState(TS_Finalized);
            // We have finalized the managed Thread object.  Now it is time to clean up the unmanaged part
            thread->DecExternalCount(TRUE);
            thread = next;
        }
        else
        {
            thread = next;
        }
    }

    s_fCleanFinalizedThread = FALSE;
}

#ifdef FEATURE_COMINTEROP_APARTMENT_SUPPORT

void Thread::CleanupCOMState()
{
    CONTRACTL {
        NOTHROW;
        if (GetThread()) {GC_TRIGGERS;} else {DISABLED(GC_NOTRIGGER);}
    }
    CONTRACTL_END;

#ifdef FEATURE_COMINTEROP
    if (GetFinalApartment() == Thread::AS_InSTA)
        ReleaseRCWsInCachesNoThrow(GetCurrentCtxCookie());
#endif // FEATURE_COMINTEROP

    // Running threads might have performed a CoInitialize which must
    // now be balanced. However only the thread that called COInitialize can
    // call CoUninitialize.

    BOOL needsUninitialize = IsCoInitialized()
#ifdef FEATURE_COMINTEROP
        || IsWinRTInitialized()
#endif // FEATURE_COMINTEROP
        ;

    if (needsUninitialize)
    {
        GCX_PREEMP();
        CONTRACT_VIOLATION(ThrowsViolation);

        if (IsCoInitialized())
        {
            BaseCoUninitialize();
            ResetCoInitialized();
        }

#ifdef FEATURE_COMINTEROP
        if (IsWinRTInitialized())
        {
            _ASSERTE(WinRTSupported());
            BaseWinRTUninitialize();
            ResetWinRTInitialized();
        }
#endif // FEATURE_COMINTEROP
    }
}
#endif // FEATURE_COMINTEROP_APARTMENT_SUPPORT

// See general comments on thread destruction (code:#threadDestruction) above.
void Thread::OnThreadTerminate(BOOL holdingLock)
{
    CONTRACTL {
        NOTHROW;
        if (GetThread()) {GC_TRIGGERS;} else {DISABLED(GC_NOTRIGGER);}
    }
    CONTRACTL_END;

    // #ReportDeadOnThreadTerminate
    // Caller should have put the TS_ReportDead bit on by now.
    // We don't want any windows after the exit event but before the thread is marked dead.
    // If a debugger attached during such a window (or even took a dump at the exit event),
    // then it may not realize the thread is dead.
    // So ensure we mark the thread as dead before we send the tool notifications.
    // The TS_ReportDead bit will cause the debugger to view this as TS_Dead.
    _ASSERTE(HasThreadState(TS_ReportDead));

    // Should not use OSThreadId:
    // OSThreadId may change for the current thread is the thread is blocked and rescheduled
    // by host.
    Thread *pCurrentThread = GetThread();
    DWORD CurrentThreadID = pCurrentThread?pCurrentThread->GetThreadId():0;
    DWORD ThisThreadID = GetThreadId();

#ifdef FEATURE_COMINTEROP_APARTMENT_SUPPORT
    // If the currently running thread is the thread that died and it is an STA thread, then we
    // need to release all the RCW's in the current context. However, we cannot do this if we
    // are in the middle of process detach.
    if (!IsAtProcessExit() && this == GetThread())
    {
        CleanupCOMState();
    }
#endif // FEATURE_COMINTEROP_APARTMENT_SUPPORT

    if (g_fEEShutDown != 0)
    {
        // We have started shutdown.  Not safe to touch CLR state.
        return;
    }

    // We took a count during construction, and we rely on the count being
    // non-zero as we terminate the thread here.
    _ASSERTE(m_ExternalRefCount > 0);

    // The thread is no longer running.  It's important that we zero any general OBJECTHANDLE's
    // on this Thread object.  That's because we need the managed Thread object to be subject to
    // GC and yet any HANDLE is opaque to the GC when it comes to collecting cycles. When the
    // thread is executing, nothing can be collected anyway.  But now that we stop running the
    // cycle concerns us.
    //
    // It's important that we only use OBJECTHANDLE's that are retrievable while the thread is
    // still running.  That's what allows us to zero them here with impunity:
    {
        // No handles to clean up in the m_ExceptionState
        _ASSERTE(!m_ExceptionState.IsExceptionInProgress());

        GCX_COOP();

        // Destroy the LastThrown handle (and anything that violates the above assert).
        SafeSetThrowables(NULL);

        // Free all structures related to thread statics for this thread
        DeleteThreadStaticData();

    }

    if  (GCHeapUtilities::IsGCHeapInitialized())
    {
        // Guaranteed to NOT be a shutdown case, because we tear down the heap before
        // we tear down any threads during shutdown.
        if (ThisThreadID == CurrentThreadID)
        {
            GCX_COOP();
            // GetTotalAllocatedBytes reads dead_threads_non_alloc_bytes, but will suspend EE, being in COOP mode we cannot race with that
            // however, there could be other threads terminating and doing the same Add.
            FastInterlockExchangeAddLong((LONG64*)&dead_threads_non_alloc_bytes, m_alloc_context.alloc_limit - m_alloc_context.alloc_ptr);
            GCHeapUtilities::GetGCHeap()->FixAllocContext(&m_alloc_context, NULL, NULL);
            m_alloc_context.init();
        }
    }

    // We switch a thread to dead when it has finished doing useful work.  But it
    // remains in the thread store so long as someone keeps it alive.  An exposed
    // object will do this (it releases the refcount in its finalizer).  If the
    // thread is never released, we have another look during product shutdown and
    // account for the unreleased refcount of the uncollected exposed object:
    if (IsDead())
    {
        GCX_COOP();

        _ASSERTE(IsAtProcessExit());
        ClearContext();
        if (m_ExposedObject != NULL)
            DecExternalCount(holdingLock);             // may destruct now
    }
    else
    {
#ifdef DEBUGGING_SUPPORTED
        //
        // If we're debugging, let the debugger know that this thread is
        // gone.
        //
        // There is a race here where the debugger could have attached after
        // we checked (and thus didn't release the lock).  In this case,
        // we can't call out to the debugger or we risk a deadlock.
        //
        if (!holdingLock && CORDebuggerAttached())
        {
            g_pDebugInterface->DetachThread(this);
        }
#endif // DEBUGGING_SUPPORTED

#ifdef PROFILING_SUPPORTED
        // If a profiler is present, then notify the profiler of thread destroy
        {
            BEGIN_PIN_PROFILER(CORProfilerTrackThreads());
            GCX_PREEMP();
            g_profControlBlock.pProfInterface->ThreadDestroyed((ThreadID) this);
            END_PIN_PROFILER();
        }
#endif // PROFILING_SUPPORTED

        if (!holdingLock)
        {
            LOG((LF_SYNC, INFO3, "OnThreadTerminate obtain lock\n"));
            ThreadSuspend::LockThreadStore(ThreadSuspend::SUSPEND_OTHER);

        }

        if  (GCHeapUtilities::IsGCHeapInitialized() && ThisThreadID != CurrentThreadID)
        {
            // We must be holding the ThreadStore lock in order to clean up alloc context.
            // We should never call FixAllocContext during GC.
            dead_threads_non_alloc_bytes += m_alloc_context.alloc_limit - m_alloc_context.alloc_ptr;
            GCHeapUtilities::GetGCHeap()->FixAllocContext(&m_alloc_context, NULL, NULL);
            m_alloc_context.init();
        }

        FastInterlockOr((ULONG *) &m_State, TS_Dead);
        ThreadStore::s_pThreadStore->m_DeadThreadCount++;
        ThreadStore::s_pThreadStore->IncrementDeadThreadCountForGCTrigger();

        if (IsUnstarted())
            ThreadStore::s_pThreadStore->m_UnstartedThreadCount--;
        else
        {
            if (IsBackground())
                ThreadStore::s_pThreadStore->m_BackgroundThreadCount--;
        }

        FastInterlockAnd((ULONG *) &m_State, ~(TS_Unstarted | TS_Background));

        //
        // If this thread was told to trip for debugging between the
        // sending of the detach event above and the locking of the
        // thread store lock, then remove the flag and decrement the
        // global trap returning threads count.
        //
        if (!IsAtProcessExit())
        {
            // A thread can't die during a GCPending, because the thread store's
            // lock is held by the GC thread.
            if (m_State & TS_DebugSuspendPending)
                UnmarkForSuspension(~TS_DebugSuspendPending);

            if (CurrentThreadID == ThisThreadID && IsAbortRequested())
            {
                UnmarkThreadForAbort(Thread::TAR_ALL);
            }
        }

        if (GetThreadHandle() != INVALID_HANDLE_VALUE)
        {
            if (m_ThreadHandleForClose == INVALID_HANDLE_VALUE)
            {
                m_ThreadHandleForClose = GetThreadHandle();
            }
            SetThreadHandle (INVALID_HANDLE_VALUE);
        }

        m_OSThreadId = 0;

        // If nobody else is holding onto the thread, we may destruct it here:
        ULONG   oldCount = DecExternalCount(TRUE);
        // If we are shutting down the process, we only have one thread active in the
        // system.  So we can disregard all the reasons that hold this thread alive --
        // TLS is about to be reclaimed anyway.
        if (IsAtProcessExit())
            while (oldCount > 0)
            {
                oldCount = DecExternalCount(TRUE);
            }

        // ASSUME THAT THE THREAD IS DELETED, FROM HERE ON

        _ASSERTE(ThreadStore::s_pThreadStore->m_ThreadCount >= 0);
        _ASSERTE(ThreadStore::s_pThreadStore->m_BackgroundThreadCount >= 0);
        _ASSERTE(ThreadStore::s_pThreadStore->m_ThreadCount >=
                 ThreadStore::s_pThreadStore->m_BackgroundThreadCount);
        _ASSERTE(ThreadStore::s_pThreadStore->m_ThreadCount >=
                 ThreadStore::s_pThreadStore->m_UnstartedThreadCount);
        _ASSERTE(ThreadStore::s_pThreadStore->m_ThreadCount >=
                 ThreadStore::s_pThreadStore->m_DeadThreadCount);

        // One of the components of OtherThreadsComplete() has changed, so check whether
        // we should now exit the EE.
        ThreadStore::CheckForEEShutdown();

        if (ThisThreadID == CurrentThreadID)
        {
            // NULL out the thread block  in the tls.  We can't do this if we aren't on the
            // right thread.  But this will only happen during a shutdown.  And we've made
            // a "best effort" to reduce to a single thread before we begin the shutdown.
            SetThread(NULL);
            SetAppDomain(NULL);
        }

        if (!holdingLock)
        {
            LOG((LF_SYNC, INFO3, "OnThreadTerminate releasing lock\n"));
            ThreadSuspend::UnlockThreadStore(ThisThreadID == CurrentThreadID);
        }
    }
}

// Helper functions to check for duplicate handles. we only do this check if
// a waitfor multiple fails.
int __cdecl compareHandles( const void *arg1, const void *arg2 )
{
    CONTRACTL {
        NOTHROW;
        GC_NOTRIGGER;
    }
    CONTRACTL_END;

    HANDLE h1 = *(HANDLE*)arg1;
    HANDLE h2 = *(HANDLE*)arg2;
    return  (h1 == h2) ? 0 : ((h1 < h2) ? -1 : 1);
}

BOOL CheckForDuplicateHandles(int countHandles, HANDLE *handles)
{
    CONTRACTL {
        NOTHROW;
        GC_NOTRIGGER;
    }
    CONTRACTL_END;

    qsort(handles,countHandles,sizeof(HANDLE),compareHandles);
    for (int i=1; i < countHandles; i++)
    {
        if (handles[i-1] == handles[i])
            return TRUE;
    }
    return FALSE;
}
//--------------------------------------------------------------------
// Based on whether this thread has a message pump, do the appropriate
// style of Wait.
//--------------------------------------------------------------------
DWORD Thread::DoAppropriateWait(int countHandles, HANDLE *handles, BOOL waitAll,
                                DWORD millis, WaitMode mode, PendingSync *syncState)
{
    STATIC_CONTRACT_THROWS;
    STATIC_CONTRACT_GC_TRIGGERS;

    INDEBUG(BOOL alertable = (mode & WaitMode_Alertable) != 0;);
    _ASSERTE(alertable || syncState == 0);

    struct Param
    {
        Thread *pThis;
        int countHandles;
        HANDLE *handles;
        BOOL waitAll;
        DWORD millis;
        WaitMode mode;
        DWORD dwRet;
    } param;
    param.pThis = this;
    param.countHandles = countHandles;
    param.handles = handles;
    param.waitAll = waitAll;
    param.millis = millis;
    param.mode = mode;
    param.dwRet = (DWORD) -1;

    EE_TRY_FOR_FINALLY(Param *, pParam, &param) {
        pParam->dwRet = pParam->pThis->DoAppropriateWaitWorker(pParam->countHandles, pParam->handles, pParam->waitAll, pParam->millis, pParam->mode);
    }
    EE_FINALLY {
        if (syncState) {
            if (!GOT_EXCEPTION() &&
                param.dwRet >= WAIT_OBJECT_0 && param.dwRet < (DWORD)(WAIT_OBJECT_0 + countHandles)) {
                // This thread has been removed from syncblk waiting list by the signalling thread
                syncState->Restore(FALSE);
            }
            else
                syncState->Restore(TRUE);
        }

        _ASSERTE (param.dwRet != WAIT_IO_COMPLETION);
    }
    EE_END_FINALLY;

    return(param.dwRet);
}

DWORD Thread::DoAppropriateWait(AppropriateWaitFunc func, void *args,
                                DWORD millis, WaitMode mode,
                                PendingSync *syncState)
{
    STATIC_CONTRACT_THROWS;
    STATIC_CONTRACT_GC_TRIGGERS;

    INDEBUG(BOOL alertable = (mode & WaitMode_Alertable) != 0;);
    _ASSERTE(alertable || syncState == 0);

    struct Param
    {
        Thread *pThis;
        AppropriateWaitFunc func;
        void *args;
        DWORD millis;
        WaitMode mode;
        DWORD dwRet;
    } param;
    param.pThis = this;
    param.func = func;
    param.args = args;
    param.millis = millis;
    param.mode = mode;
    param.dwRet = (DWORD) -1;

    EE_TRY_FOR_FINALLY(Param *, pParam, &param) {
        pParam->dwRet = pParam->pThis->DoAppropriateWaitWorker(pParam->func, pParam->args, pParam->millis, pParam->mode);
    }
    EE_FINALLY {
        if (syncState) {
            if (!GOT_EXCEPTION() && WAIT_OBJECT_0 == param.dwRet) {
                // This thread has been removed from syncblk waiting list by the signalling thread
                syncState->Restore(FALSE);
            }
            else
                syncState->Restore(TRUE);
        }

        _ASSERTE (WAIT_IO_COMPLETION != param.dwRet);
    }
    EE_END_FINALLY;

    return(param.dwRet);
}

#ifdef FEATURE_COMINTEROP_APARTMENT_SUPPORT

//--------------------------------------------------------------------
// helper to do message wait
//--------------------------------------------------------------------
DWORD MsgWaitHelper(int numWaiters, HANDLE* phEvent, BOOL bWaitAll, DWORD millis, BOOL bAlertable)
{
    STANDARD_VM_CONTRACT;

    DWORD flags = 0;
    DWORD dwReturn=WAIT_ABANDONED;

    // If we're going to pump, we cannot use WAIT_ALL.  That's because the wait would
    // only be satisfied if a message arrives while the handles are signalled.  If we
    // want true WAIT_ALL, we need to fire up a different thread in the MTA and wait
    // on its result.  This isn't implemented yet.
    //
    // A change was added to WaitHandleNative::CorWaitMultipleNative to disable WaitAll
    // in an STA with more than one handle.
    if (bWaitAll)
    {
        if (numWaiters == 1)
            bWaitAll = FALSE;

        // The check that's supposed to prevent this condition from occuring, in WaitHandleNative::CorWaitMultipleNative,
        // is unfortunately behind FEATURE_COMINTEROP instead of FEATURE_COMINTEROP_APARTMENT_SUPPORT.
        // So on CoreCLR (where FEATURE_COMINTEROP is not currently defined) we can actually reach this point.
        // We can't fix this, because it's a breaking change, so we just won't assert here.
        // The result is that WaitAll on an STA thread in CoreCLR will behave stragely, as described above.
    }

    if (bWaitAll)
        flags |= COWAIT_WAITALL;

    if (bAlertable)
        flags |= COWAIT_ALERTABLE;

    // CoWaitForMultipleHandles does not support more than 63 handles. It returns RPC_S_CALLPENDING for more than 63 handles
    // that is impossible to differentiate from timeout.
    if (numWaiters > 63)
        COMPlusThrow(kNotSupportedException, W("NotSupported_MaxWaitHandles_STA"));

    HRESULT hr = CoWaitForMultipleHandles(flags, millis, numWaiters, phEvent, &dwReturn);

    if (hr == RPC_S_CALLPENDING)
    {
        dwReturn = WAIT_TIMEOUT;
    }
    else if (FAILED(hr))
    {
        // The service behaves differently on an STA vs. MTA in how much
        // error information it propagates back, and in which form.  We currently
        // only get here in the STA case, so bias this logic that way.
        dwReturn = WAIT_FAILED;
    }
    else
    {
        dwReturn += WAIT_OBJECT_0;  // success -- bias back
    }

    return dwReturn;
}

#endif // FEATURE_COMINTEROP_APARTMENT_SUPPORT

//--------------------------------------------------------------------
// Do appropriate wait based on apartment state (STA or MTA)
DWORD Thread::DoAppropriateAptStateWait(int numWaiters, HANDLE* pHandles, BOOL bWaitAll,
                                         DWORD timeout, WaitMode mode)
{
    STANDARD_VM_CONTRACT;

    BOOL alertable = (mode & WaitMode_Alertable) != 0;

#ifdef FEATURE_COMINTEROP_APARTMENT_SUPPORT
    if (alertable && !GetDomain()->MustForceTrivialWaitOperations())
    {
        ApartmentState as = GetFinalApartment();
        if (AS_InMTA != as)
        {
            return MsgWaitHelper(numWaiters, pHandles, bWaitAll, timeout, alertable);
        }
    }
#endif // FEATURE_COMINTEROP_APARTMENT_SUPPORT

    return WaitForMultipleObjectsEx(numWaiters, pHandles, bWaitAll, timeout, alertable);
}

// A helper called by our two flavors of DoAppropriateWaitWorker
void Thread::DoAppropriateWaitWorkerAlertableHelper(WaitMode mode)
{
    CONTRACTL {
        THROWS;
        GC_TRIGGERS;
    }
    CONTRACTL_END;

    // A word about ordering for Interrupt.  If someone tries to interrupt a thread
    // that's in the interruptible state, we queue an APC.  But if they try to interrupt
    // a thread that's not in the interruptible state, we just record that fact.  So
    // we have to set TS_Interruptible before we test to see whether someone wants to
    // interrupt us or else we have a race condition that causes us to skip the APC.
    FastInterlockOr((ULONG *) &m_State, TS_Interruptible);

    if (HasThreadStateNC(TSNC_InRestoringSyncBlock))
    {
        // The thread is restoring SyncBlock for Object.Wait.
        ResetThreadStateNC(TSNC_InRestoringSyncBlock);
    }
    else
    {
        HandleThreadInterrupt();

        // Safe to clear the interrupted state, no APC could have fired since we
        // reset m_UserInterrupt (which inhibits our APC callback from doing
        // anything).
        FastInterlockAnd((ULONG *) &m_State, ~TS_Interrupted);
    }
}

void MarkOSAlertableWait()
{
    LIMITED_METHOD_CONTRACT;
    GetThread()->SetThreadStateNC (Thread::TSNC_OSAlertableWait);
}

void UnMarkOSAlertableWait()
{
    LIMITED_METHOD_CONTRACT;
    GetThread()->ResetThreadStateNC (Thread::TSNC_OSAlertableWait);
}

//--------------------------------------------------------------------
// Based on whether this thread has a message pump, do the appropriate
// style of Wait.
//--------------------------------------------------------------------
DWORD Thread::DoAppropriateWaitWorker(int countHandles, HANDLE *handles, BOOL waitAll,
                                      DWORD millis, WaitMode mode)
{
    CONTRACTL {
        THROWS;
        GC_TRIGGERS;
    }
    CONTRACTL_END;

    DWORD ret = 0;

    BOOL alertable = (mode & WaitMode_Alertable) != 0;
    // Waits from SynchronizationContext.WaitHelper are always just WaitMode_IgnoreSyncCtx.
    // So if we defer to a sync ctx, we will lose any extra bits.  We must therefore not
    // defer to a sync ctx if doing any non-default wait.
    // If you're doing a default wait, but want to ignore sync ctx, specify WaitMode_IgnoreSyncCtx
    // which will make mode != WaitMode_Alertable.
    BOOL ignoreSyncCtx = (mode != WaitMode_Alertable);

    if (GetDomain()->MustForceTrivialWaitOperations())
        ignoreSyncCtx = TRUE;

    // Unless the ignoreSyncCtx flag is set, first check to see if there is a synchronization
    // context on the current thread and if there is, dispatch to it to do the wait.
    // If  the wait is non alertable we cannot forward the call to the sync context
    // since fundamental parts of the system (such as the GC) rely on non alertable
    // waits not running any managed code. Also if we are past the point in shutdown were we
    // are allowed to run managed code then we can't forward the call to the sync context.
    if (!ignoreSyncCtx
        && alertable
        && !HasThreadStateNC(Thread::TSNC_BlockedForShutdown))
    {
        GCX_COOP();

        BOOL fSyncCtxPresent = FALSE;
        OBJECTREF SyncCtxObj = NULL;
        GCPROTECT_BEGIN(SyncCtxObj)
        {
            GetSynchronizationContext(&SyncCtxObj);
            if (SyncCtxObj != NULL)
            {
                SYNCHRONIZATIONCONTEXTREF syncRef = (SYNCHRONIZATIONCONTEXTREF)SyncCtxObj;
                if (syncRef->IsWaitNotificationRequired())
                {
                    fSyncCtxPresent = TRUE;
                    ret = DoSyncContextWait(&SyncCtxObj, countHandles, handles, waitAll, millis);
                }
            }
        }
        GCPROTECT_END();

        if (fSyncCtxPresent)
            return ret;
    }

    // Before going to pre-emptive mode the thread needs to be flagged as waiting for
    // the debugger. This used to be accomplished by the TS_Interruptible flag but that
    // doesn't work reliably, see DevDiv Bugs 699245. Some methods call in here already in
    // COOP mode so we set the bit before the transition. For the calls that are already
    // in pre-emptive mode those are still buggy. This is only a partial fix.
    BOOL isCoop = PreemptiveGCDisabled();
    ThreadStateNCStackHolder tsNC(isCoop && alertable, TSNC_DebuggerSleepWaitJoin);

    GCX_PREEMP();

    if (alertable)
    {
        DoAppropriateWaitWorkerAlertableHelper(mode);
    }

    StateHolder<MarkOSAlertableWait,UnMarkOSAlertableWait> OSAlertableWait(alertable);

    ThreadStateHolder tsh(alertable, TS_Interruptible | TS_Interrupted);

    ULONGLONG dwStart = 0, dwEnd;
retry:
    if (millis != INFINITE)
    {
        dwStart = CLRGetTickCount64();
    }

    ret = DoAppropriateAptStateWait(countHandles, handles, waitAll, millis, mode);

    if (ret == WAIT_IO_COMPLETION)
    {
        _ASSERTE (alertable);

        if (m_State & TS_Interrupted)
        {
            HandleThreadInterrupt();
        }
        // We could be woken by some spurious APC or an EE APC queued to
        // interrupt us. In the latter case the TS_Interrupted bit will be set
        // in the thread state bits. Otherwise we just go back to sleep again.
        if (millis != INFINITE)
        {
            dwEnd = CLRGetTickCount64();
            if (dwEnd >= dwStart + millis)
            {
                ret = WAIT_TIMEOUT;
                goto WaitCompleted;
            }
            else
            {
                millis -= (DWORD)(dwEnd - dwStart);
            }
        }
        goto retry;
    }
    _ASSERTE((ret >= WAIT_OBJECT_0  && ret < (WAIT_OBJECT_0  + (DWORD)countHandles)) ||
             (ret >= WAIT_ABANDONED && ret < (WAIT_ABANDONED + (DWORD)countHandles)) ||
             (ret == WAIT_TIMEOUT) || (ret == WAIT_FAILED));
    // countHandles is used as an unsigned -- it should never be negative.
    _ASSERTE(countHandles >= 0);

    // We support precisely one WAIT_FAILED case, where we attempt to wait on a
    // thread handle and the thread is in the process of dying we might get a
    // invalid handle substatus. Turn this into a successful wait.
    // There are three cases to consider:
    //  1)  Only waiting on one handle: return success right away.
    //  2)  Waiting for all handles to be signalled: retry the wait without the
    //      affected handle.
    //  3)  Waiting for one of multiple handles to be signalled: return with the
    //      first handle that is either signalled or has become invalid.
    if (ret == WAIT_FAILED)
    {
        DWORD errorCode = ::GetLastError();
        if (errorCode == ERROR_INVALID_PARAMETER)
        {
            if (CheckForDuplicateHandles(countHandles, handles))
                COMPlusThrow(kDuplicateWaitObjectException);
            else
                COMPlusThrowHR(HRESULT_FROM_WIN32(errorCode));
        }
        else if (errorCode == ERROR_ACCESS_DENIED)
        {
            // A Win32 ACL could prevent us from waiting on the handle.
            COMPlusThrow(kUnauthorizedAccessException);
        }
        else if (errorCode == ERROR_NOT_ENOUGH_MEMORY)
        {
            ThrowOutOfMemory();
        }
#ifdef TARGET_UNIX
        else if (errorCode == ERROR_NOT_SUPPORTED)
        {
            // "Wait for any" and "wait for all" operations on multiple wait handles are not supported when a cross-process sync
            // object is included in the array
            COMPlusThrow(kPlatformNotSupportedException, W("PlatformNotSupported_NamedSyncObjectWaitAnyWaitAll"));
        }
#endif
        else if (errorCode != ERROR_INVALID_HANDLE)
        {
            ThrowWin32(errorCode);
        }

        if (countHandles == 1)
            ret = WAIT_OBJECT_0;
        else if (waitAll)
        {
            // Probe all handles with a timeout of zero. When we find one that's
            // invalid, move it out of the list and retry the wait.
            for (int i = 0; i < countHandles; i++)
            {
                // WaitForSingleObject won't pump memssage; we already probe enough space
                // before calling this function and we don't want to fail here, so we don't
                // do a transition to tolerant code here
                DWORD subRet = WaitForSingleObject (handles[i], 0);
                if (subRet != WAIT_FAILED)
                    continue;
                _ASSERTE(::GetLastError() == ERROR_INVALID_HANDLE);
                if ((countHandles - i - 1) > 0)
                    memmove(&handles[i], &handles[i+1], (countHandles - i - 1) * sizeof(HANDLE));
                countHandles--;
                break;
            }

            // Compute the new timeout value by assume that the timeout
            // is not large enough for more than one wrap
            dwEnd = CLRGetTickCount64();
            if (millis != INFINITE)
            {
                if (dwEnd >= dwStart + millis)
                {
                    ret = WAIT_TIMEOUT;
                    goto WaitCompleted;
                }
                else
                {
                    millis -= (DWORD)(dwEnd - dwStart);
                }
            }
            goto retry;
        }
        else
        {
            // Probe all handles with a timeout as zero, succeed with the first
            // handle that doesn't timeout.
            ret = WAIT_OBJECT_0;
            int i;
            for (i = 0; i < countHandles; i++)
            {
            TryAgain:
                // WaitForSingleObject won't pump memssage; we already probe enough space
                // before calling this function and we don't want to fail here, so we don't
                // do a transition to tolerant code here
                DWORD subRet = WaitForSingleObject (handles[i], 0);
                if ((subRet == WAIT_OBJECT_0) || (subRet == WAIT_FAILED))
                    break;
                if (subRet == WAIT_ABANDONED)
                {
                    ret = (ret - WAIT_OBJECT_0) + WAIT_ABANDONED;
                    break;
                }
                // If we get alerted it just masks the real state of the current
                // handle, so retry the wait.
                if (subRet == WAIT_IO_COMPLETION)
                    goto TryAgain;
                _ASSERTE(subRet == WAIT_TIMEOUT);
                ret++;
            }
        }
    }

WaitCompleted:

    _ASSERTE((ret != WAIT_TIMEOUT) || (millis != INFINITE));

    return ret;
}


DWORD Thread::DoAppropriateWaitWorker(AppropriateWaitFunc func, void *args,
                                      DWORD millis, WaitMode mode)
{
    CONTRACTL {
        THROWS;
        GC_TRIGGERS;
    }
    CONTRACTL_END;

    BOOL alertable = (mode & WaitMode_Alertable)!=0;

    // Before going to pre-emptive mode the thread needs to be flagged as waiting for
    // the debugger. This used to be accomplished by the TS_Interruptible flag but that
    // doesn't work reliably, see DevDiv Bugs 699245. Some methods call in here already in
    // COOP mode so we set the bit before the transition. For the calls that are already
    // in pre-emptive mode those are still buggy. This is only a partial fix.
    BOOL isCoop = PreemptiveGCDisabled();
    ThreadStateNCStackHolder tsNC(isCoop && alertable, TSNC_DebuggerSleepWaitJoin);
    GCX_PREEMP();

    // <TODO>
    // @TODO cwb: we don't know whether a thread has a message pump or
    // how to pump its messages, currently.
    // @TODO cwb: WinCE isn't going to support Thread.Interrupt() correctly until
    // we get alertable waits on that platform.</TODO>
    DWORD ret;
    if(alertable)
    {
        DoAppropriateWaitWorkerAlertableHelper(mode);
    }

    DWORD option;
    if (alertable)
    {
        option = WAIT_ALERTABLE;
#ifdef FEATURE_COMINTEROP_APARTMENT_SUPPORT
        ApartmentState as = GetFinalApartment();
        if ((AS_InMTA != as) && !GetDomain()->MustForceTrivialWaitOperations())
        {
            option |= WAIT_MSGPUMP;
        }
#endif  // FEATURE_COMINTEROP_APARTMENT_SUPPORT
    }
    else
    {
        option = 0;
    }

    ThreadStateHolder tsh(alertable, TS_Interruptible | TS_Interrupted);

    ULONGLONG dwStart = 0;
    ULONGLONG dwEnd;

retry:
    if (millis != INFINITE)
    {
        dwStart = CLRGetTickCount64();
    }
    ret = func(args, millis, option);

    if (ret == WAIT_IO_COMPLETION)
    {
        _ASSERTE (alertable);

        if ((m_State & TS_Interrupted))
        {
            HandleThreadInterrupt();
        }
        if (millis != INFINITE)
        {
            dwEnd = CLRGetTickCount64();
            if (dwEnd >= dwStart + millis)
            {
                ret = WAIT_TIMEOUT;
                goto WaitCompleted;
            }
            else
            {
                millis -= (DWORD)(dwEnd - dwStart);
            }
        }
        goto retry;
    }

WaitCompleted:
    _ASSERTE(ret == WAIT_OBJECT_0 ||
             ret == WAIT_ABANDONED ||
             ret == WAIT_TIMEOUT ||
             ret == WAIT_FAILED);

    _ASSERTE((ret != WAIT_TIMEOUT) || (millis != INFINITE));

    return ret;
}

//--------------------------------------------------------------------
// Only one style of wait for DoSignalAndWait since we don't support this on STA Threads
//--------------------------------------------------------------------
DWORD Thread::DoSignalAndWait(HANDLE *handles, DWORD millis, BOOL alertable, PendingSync *syncState)
{
    STATIC_CONTRACT_THROWS;
    STATIC_CONTRACT_GC_TRIGGERS;

    _ASSERTE(alertable || syncState == 0);

    struct Param
    {
        Thread *pThis;
        HANDLE *handles;
        DWORD millis;
        BOOL alertable;
        DWORD dwRet;
    } param;
    param.pThis = this;
    param.handles = handles;
    param.millis = millis;
    param.alertable = alertable;
    param.dwRet = (DWORD) -1;

    EE_TRY_FOR_FINALLY(Param *, pParam, &param) {
        pParam->dwRet = pParam->pThis->DoSignalAndWaitWorker(pParam->handles, pParam->millis, pParam->alertable);
    }
    EE_FINALLY {
        if (syncState) {
            if (!GOT_EXCEPTION() && WAIT_OBJECT_0 == param.dwRet) {
                // This thread has been removed from syncblk waiting list by the signalling thread
                syncState->Restore(FALSE);
            }
            else
                syncState->Restore(TRUE);
        }

        _ASSERTE (WAIT_IO_COMPLETION != param.dwRet);
    }
    EE_END_FINALLY;

    return(param.dwRet);
}


DWORD Thread::DoSignalAndWaitWorker(HANDLE* pHandles, DWORD millis,BOOL alertable)
{
    CONTRACTL {
        THROWS;
        GC_TRIGGERS;
    }
    CONTRACTL_END;

    DWORD ret = 0;

    GCX_PREEMP();

    if(alertable)
    {
        DoAppropriateWaitWorkerAlertableHelper(WaitMode_None);
    }

    StateHolder<MarkOSAlertableWait,UnMarkOSAlertableWait> OSAlertableWait(alertable);

    ThreadStateHolder tsh(alertable, TS_Interruptible | TS_Interrupted);

    ULONGLONG dwStart = 0, dwEnd;

    if (INFINITE != millis)
    {
        dwStart = CLRGetTickCount64();
    }

    ret = SignalObjectAndWait(pHandles[0], pHandles[1], millis, alertable);

retry:

    if (WAIT_IO_COMPLETION == ret)
    {
        _ASSERTE (alertable);
        // We could be woken by some spurious APC or an EE APC queued to
        // interrupt us. In the latter case the TS_Interrupted bit will be set
        // in the thread state bits. Otherwise we just go back to sleep again.
        if ((m_State & TS_Interrupted))
        {
            HandleThreadInterrupt();
        }
        if (INFINITE != millis)
        {
            dwEnd = CLRGetTickCount64();
            if (dwStart + millis <= dwEnd)
            {
                ret = WAIT_TIMEOUT;
                goto WaitCompleted;
            }
            else
            {
                millis -= (DWORD)(dwEnd - dwStart);
            }
            dwStart = CLRGetTickCount64();
        }
        //Retry case we don't want to signal again so only do the wait...
        ret = WaitForSingleObjectEx(pHandles[1],millis,TRUE);
        goto retry;
    }

    if (WAIT_FAILED == ret)
    {
        DWORD errorCode = ::GetLastError();
        //If the handle to signal is a mutex and
        //   the calling thread is not the owner, errorCode is ERROR_NOT_OWNER

        switch(errorCode)
        {
            case ERROR_INVALID_HANDLE:
            case ERROR_NOT_OWNER:
            case ERROR_ACCESS_DENIED:
                COMPlusThrowWin32();
                break;

            case ERROR_TOO_MANY_POSTS:
                ret = ERROR_TOO_MANY_POSTS;
                break;

            default:
                CONSISTENCY_CHECK_MSGF(0, ("This errorCode is not understood '(%d)''\n", errorCode));
                COMPlusThrowWin32();
                break;
        }
    }

WaitCompleted:

    //Check that the return state is valid
    _ASSERTE(WAIT_OBJECT_0 == ret  ||
         WAIT_ABANDONED == ret ||
         WAIT_TIMEOUT == ret ||
         WAIT_FAILED == ret  ||
         ERROR_TOO_MANY_POSTS == ret);

    //Wrong to time out if the wait was infinite
    _ASSERTE((WAIT_TIMEOUT != ret) || (INFINITE != millis));

    return ret;
}

DWORD Thread::DoSyncContextWait(OBJECTREF *pSyncCtxObj, int countHandles, HANDLE *handles, BOOL waitAll, DWORD millis)
{
    CONTRACTL
    {
        THROWS;
        GC_TRIGGERS;
        MODE_COOPERATIVE;
        PRECONDITION(CheckPointer(handles));
        PRECONDITION(IsProtectedByGCFrame (pSyncCtxObj));
    }
    CONTRACTL_END;
    MethodDescCallSite invokeWaitMethodHelper(METHOD__SYNCHRONIZATION_CONTEXT__INVOKE_WAIT_METHOD_HELPER);

    BASEARRAYREF handleArrayObj = (BASEARRAYREF)AllocatePrimitiveArray(ELEMENT_TYPE_I, countHandles);
    memcpyNoGCRefs(handleArrayObj->GetDataPtr(), handles, countHandles * sizeof(HANDLE));

    ARG_SLOT args[6] =
    {
        ObjToArgSlot(*pSyncCtxObj),
        ObjToArgSlot(handleArrayObj),
        BoolToArgSlot(waitAll),
        (ARG_SLOT)millis,
    };

    // Needed by TriggerGCForMDAInternal to avoid infinite recursion
    ThreadStateNCStackHolder holder(TRUE, TSNC_InsideSyncContextWait);

    return invokeWaitMethodHelper.Call_RetI4(args);
}

// Called out of SyncBlock::Wait() to block this thread until the Notify occurs.
BOOL Thread::Block(INT32 timeOut, PendingSync *syncState)
{
    WRAPPER_NO_CONTRACT;

    _ASSERTE(this == GetThread());

    // Before calling Block, the SyncBlock queued us onto it's list of waiting threads.
    // However, before calling Block the SyncBlock temporarily left the synchronized
    // region.  This allowed threads to enter the region and call Notify, in which
    // case we may have been signalled before we entered the Wait.  So we aren't in the
    // m_WaitSB list any longer.  Not a problem: the following Wait will return
    // immediately.  But it means we cannot enforce the following assertion:
//    _ASSERTE(m_WaitSB != NULL);

    return (Wait(syncState->m_WaitEventLink->m_Next->m_EventWait, timeOut, syncState) != WAIT_OBJECT_0);
}


// Return whether or not a timeout occurred.  TRUE=>we waited successfully
DWORD Thread::Wait(HANDLE *objs, int cntObjs, INT32 timeOut, PendingSync *syncInfo)
{
    WRAPPER_NO_CONTRACT;

    DWORD   dwResult;
    DWORD   dwTimeOut32;

    _ASSERTE(timeOut >= 0 || timeOut == INFINITE_TIMEOUT);

    dwTimeOut32 = (timeOut == INFINITE_TIMEOUT
                   ? INFINITE
                   : (DWORD) timeOut);

    dwResult = DoAppropriateWait(cntObjs, objs, FALSE /*=waitAll*/, dwTimeOut32,
                                 WaitMode_Alertable /*alertable*/,
                                 syncInfo);

    // Either we succeeded in the wait, or we timed out
    _ASSERTE((dwResult >= WAIT_OBJECT_0 && dwResult < (DWORD)(WAIT_OBJECT_0 + cntObjs)) ||
             (dwResult == WAIT_TIMEOUT));

    return dwResult;
}

// Return whether or not a timeout occurred.  TRUE=>we waited successfully
DWORD Thread::Wait(CLREvent *pEvent, INT32 timeOut, PendingSync *syncInfo)
{
    WRAPPER_NO_CONTRACT;

    DWORD   dwResult;
    DWORD   dwTimeOut32;

    _ASSERTE(timeOut >= 0 || timeOut == INFINITE_TIMEOUT);

    dwTimeOut32 = (timeOut == INFINITE_TIMEOUT
                   ? INFINITE
                   : (DWORD) timeOut);

    dwResult = pEvent->Wait(dwTimeOut32, TRUE /*alertable*/, syncInfo);

    // Either we succeeded in the wait, or we timed out
    _ASSERTE((dwResult == WAIT_OBJECT_0) ||
             (dwResult == WAIT_TIMEOUT));

    return dwResult;
}

void Thread::Wake(SyncBlock *psb)
{
    WRAPPER_NO_CONTRACT;

    CLREvent* hEvent = NULL;
    WaitEventLink *walk = &m_WaitEventLink;
    while (walk->m_Next) {
        if (walk->m_Next->m_WaitSB == psb) {
            hEvent = walk->m_Next->m_EventWait;
            // We are guaranteed that only one thread can change walk->m_Next->m_WaitSB
            // since the thread is helding the syncblock.
            walk->m_Next->m_WaitSB = (SyncBlock*)((DWORD_PTR)walk->m_Next->m_WaitSB | 1);
            break;
        }
#ifdef _DEBUG
        else if ((SyncBlock*)((DWORD_PTR)walk->m_Next & ~1) == psb) {
            _ASSERTE (!"Can not wake a thread on the same SyncBlock more than once");
        }
#endif
    }
    PREFIX_ASSUME (hEvent != NULL);
    hEvent->Set();
}

#define WAIT_INTERRUPT_THREADABORT 0x1
#define WAIT_INTERRUPT_INTERRUPT 0x2
#define WAIT_INTERRUPT_OTHEREXCEPTION 0x4

// When we restore
DWORD EnterMonitorForRestore(SyncBlock *pSB)
{
    CONTRACTL
    {
        THROWS;
        GC_TRIGGERS;
        MODE_COOPERATIVE;
    }
    CONTRACTL_END;

    DWORD state = 0;
    EX_TRY
    {
        pSB->EnterMonitor();
    }
    EX_CATCH
    {
        // Assume it is a normal exception unless proven.
        state = WAIT_INTERRUPT_OTHEREXCEPTION;
        Thread *pThread = GetThread();
        if (pThread->IsAbortInitiated())
        {
            state = WAIT_INTERRUPT_THREADABORT;
        }
        else if (__pException != NULL)
        {
            if (__pException->GetHR() == COR_E_THREADINTERRUPTED)
            {
                state = WAIT_INTERRUPT_INTERRUPT;
            }
        }
    }
    EX_END_CATCH(SwallowAllExceptions);

    return state;
}

// This is the service that backs us out of a wait that we interrupted.  We must
// re-enter the monitor to the same extent the SyncBlock would, if we returned
// through it (instead of throwing through it).  And we need to cancel the wait,
// if it didn't get notified away while we are processing the interrupt.
void PendingSync::Restore(BOOL bRemoveFromSB)
{
    CONTRACTL {
        THROWS;
        GC_TRIGGERS;
    }
    CONTRACTL_END;

    _ASSERTE(m_EnterCount);

    Thread      *pCurThread = GetThread();

    _ASSERTE (pCurThread == m_OwnerThread);

    WaitEventLink *pRealWaitEventLink = m_WaitEventLink->m_Next;

    pRealWaitEventLink->m_RefCount --;
    if (pRealWaitEventLink->m_RefCount == 0)
    {
        if (bRemoveFromSB) {
            ThreadQueue::RemoveThread(pCurThread, pRealWaitEventLink->m_WaitSB);
        }
        if (pRealWaitEventLink->m_EventWait != &pCurThread->m_EventWait) {
            // Put the event back to the pool.
            StoreEventToEventStore(pRealWaitEventLink->m_EventWait);
        }
        // Remove from the link.
        m_WaitEventLink->m_Next = m_WaitEventLink->m_Next->m_Next;
    }

    // Someone up the stack is responsible for keeping the syncblock alive by protecting
    // the object that owns it.  But this relies on assertions that EnterMonitor is only
    // called in cooperative mode.  Even though we are safe in preemptive, do the
    // switch.
    GCX_COOP_THREAD_EXISTS(pCurThread);
    // We need to make sure that EnterMonitor succeeds.  We may have code like
    // lock (a)
    // {
    // a.Wait
    // }
    // We need to make sure that the finally from lock is excuted with the lock owned.
    DWORD state = 0;
    SyncBlock *psb = (SyncBlock*)((DWORD_PTR)pRealWaitEventLink->m_WaitSB & ~1);
    for (LONG i=0; i < m_EnterCount;)
    {
        if ((state & (WAIT_INTERRUPT_THREADABORT | WAIT_INTERRUPT_INTERRUPT)) != 0)
        {
            // If the thread has been interrupted by Thread.Interrupt or Thread.Abort,
            // disable the check at the beginning of DoAppropriateWait
            pCurThread->SetThreadStateNC(Thread::TSNC_InRestoringSyncBlock);
        }
        DWORD result = EnterMonitorForRestore(psb);
        if (result == 0)
        {
            i++;
        }
        else
        {
            // We block the thread until the thread acquires the lock.
            // This is to make sure that when catch/finally is executed, the thread has the lock.
            // We do not want thread to run its catch/finally if the lock is not taken.
            state |= result;

            // If the thread is being rudely aborted, and the thread has
            // no Cer on stack, we will not run managed code to release the
            // lock, so we can terminate the loop.
            if (pCurThread->IsRudeAbortInitiated() &&
                !pCurThread->IsExecutingWithinCer())
            {
                break;
            }
        }
    }

    pCurThread->ResetThreadStateNC(Thread::TSNC_InRestoringSyncBlock);

    if ((state & WAIT_INTERRUPT_THREADABORT) != 0)
    {
        pCurThread->HandleThreadAbort();
    }
    else if ((state & WAIT_INTERRUPT_INTERRUPT) != 0)
    {
        COMPlusThrow(kThreadInterruptedException);
    }
}



// This is the callback from the OS, when we queue an APC to interrupt a waiting thread.
// The callback occurs on the thread we wish to interrupt.  It is a STATIC method.
void WINAPI Thread::UserInterruptAPC(ULONG_PTR data)
{
    CONTRACTL {
        NOTHROW;
        GC_NOTRIGGER;
    }
    CONTRACTL_END;

    _ASSERTE(data == APC_Code);

    Thread *pCurThread = GetThread();
    if (pCurThread)
    {
        // We should only take action if an interrupt is currently being
        // requested (our synchronization does not guarantee that we won't fire
        // spuriously). It's safe to check the m_UserInterrupt field and then
        // set TS_Interrupted in a non-atomic fashion because m_UserInterrupt is
        // only cleared in this thread's context (though it may be set from any
        // context).
        if (pCurThread->IsUserInterrupted())
        {
            // Set bit to indicate this routine was called (as opposed to other
            // generic APCs).
            FastInterlockOr((ULONG *) &pCurThread->m_State, TS_Interrupted);
        }
    }
}

// This is the workhorse for Thread.Interrupt().
void Thread::UserInterrupt(ThreadInterruptMode mode)
{
    CONTRACTL {
        NOTHROW;
        GC_NOTRIGGER;
    }
    CONTRACTL_END;

    FastInterlockOr((DWORD*)&m_UserInterrupt, mode);

    if (HasValidThreadHandle() &&
        HasThreadState (TS_Interruptible))
    {
        Alert();
    }
}

// Implementation of Thread.Sleep().
void Thread::UserSleep(INT32 time)
{
    CONTRACTL {
        THROWS;
        GC_TRIGGERS;
    }
    CONTRACTL_END;

    INCONTRACT(_ASSERTE(!GetThread()->GCNoTrigger()));

    DWORD   res;

    // Before going to pre-emptive mode the thread needs to be flagged as waiting for
    // the debugger. This used to be accomplished by the TS_Interruptible flag but that
    // doesn't work reliably, see DevDiv Bugs 699245.
    ThreadStateNCStackHolder tsNC(TRUE, TSNC_DebuggerSleepWaitJoin);
    GCX_PREEMP();

    // A word about ordering for Interrupt.  If someone tries to interrupt a thread
    // that's in the interruptible state, we queue an APC.  But if they try to interrupt
    // a thread that's not in the interruptible state, we just record that fact.  So
    // we have to set TS_Interruptible before we test to see whether someone wants to
    // interrupt us or else we have a race condition that causes us to skip the APC.
    FastInterlockOr((ULONG *) &m_State, TS_Interruptible);

    // If someone has interrupted us, we should not enter the wait.
    if (IsUserInterrupted())
    {
        HandleThreadInterrupt();
    }

    ThreadStateHolder tsh(TRUE, TS_Interruptible | TS_Interrupted);

    FastInterlockAnd((ULONG *) &m_State, ~TS_Interrupted);

    DWORD dwTime = (DWORD)time;
retry:

    ULONGLONG start = CLRGetTickCount64();

    res = ClrSleepEx (dwTime, TRUE);

    if (res == WAIT_IO_COMPLETION)
    {
        // We could be woken by some spurious APC or an EE APC queued to
        // interrupt us. In the latter case the TS_Interrupted bit will be set
        // in the thread state bits. Otherwise we just go back to sleep again.
        if ((m_State & TS_Interrupted))
        {
            HandleThreadInterrupt();
        }

        if (dwTime == INFINITE)
        {
            goto retry;
        }
        else
        {
            ULONGLONG actDuration = CLRGetTickCount64() - start;

            if (dwTime > actDuration)
            {
                dwTime -= (DWORD)actDuration;
                goto retry;
            }
            else
            {
                res = WAIT_TIMEOUT;
            }
        }
    }
    _ASSERTE(res == WAIT_TIMEOUT || res == WAIT_OBJECT_0);
}


// Correspondence between an EE Thread and an exposed System.Thread:
OBJECTREF Thread::GetExposedObject()
{
    CONTRACTL {
        THROWS;
        GC_TRIGGERS;
    }
    CONTRACTL_END;

    TRIGGERSGC();

    Thread *pCurThread = GetThread();
    _ASSERTE (!(pCurThread == NULL || IsAtProcessExit()));

    _ASSERTE(pCurThread->PreemptiveGCDisabled());

    if (ObjectFromHandle(m_ExposedObject) == NULL)
    {
        // Allocate the exposed thread object.
        THREADBASEREF attempt = (THREADBASEREF) AllocateObject(g_pThreadClass);
        GCPROTECT_BEGIN(attempt);

        // The exposed object keeps us alive until it is GC'ed.  This
        // doesn't mean the physical thread continues to run, of course.
        // We have to set this outside of the ThreadStore lock, because this might trigger a GC.
        attempt->SetInternal(this);

        BOOL fNeedThreadStore = (! ThreadStore::HoldingThreadStore(pCurThread));
        // Take a lock to make sure that only one thread creates the object.
        ThreadStoreLockHolder tsHolder(fNeedThreadStore);

        // Check to see if another thread has not already created the exposed object.
        if (ObjectFromHandle(m_ExposedObject) == NULL)
        {
            // Keep a weak reference to the exposed object.
            StoreObjectInHandle(m_ExposedObject, (OBJECTREF) attempt);

            ObjectInHandleHolder exposedHolder(m_ExposedObject);

            // Increase the external ref count. We can't call IncExternalCount because we
            // already hold the thread lock and IncExternalCount won't be able to take it.
            ULONG retVal = FastInterlockIncrement ((LONG*)&m_ExternalRefCount);

            // Check to see if we need to store a strong pointer to the object.
            if (retVal > 1)
                StoreObjectInHandle(m_StrongHndToExposedObject, (OBJECTREF) attempt);

            ObjectInHandleHolder strongHolder(m_StrongHndToExposedObject);


            attempt->SetManagedThreadId(GetThreadId());


            // Note that we are NOT calling the constructor on the Thread.  That's
            // because this is an internal create where we don't want a Start
            // address.  And we don't want to expose such a constructor for our
            // customers to accidentally call.  The following is in lieu of a true
            // constructor:
            attempt->InitExisting();

            exposedHolder.SuppressRelease();
            strongHolder.SuppressRelease();
        }
        else
        {
            attempt->ClearInternal();
        }

        GCPROTECT_END();
    }
    return ObjectFromHandle(m_ExposedObject);
}


// We only set non NULL exposed objects for unstarted threads that haven't exited
// their constructor yet.  So there are no race conditions.
void Thread::SetExposedObject(OBJECTREF exposed)
{
    CONTRACTL {
        NOTHROW;
        if (GetThread()) {GC_TRIGGERS;} else {DISABLED(GC_NOTRIGGER);}
    }
    CONTRACTL_END;

    if (exposed != NULL)
    {
        _ASSERTE (GetThread() != this);
        _ASSERTE(IsUnstarted());
        _ASSERTE(ObjectFromHandle(m_ExposedObject) == NULL);
        // The exposed object keeps us alive until it is GC'ed.  This doesn't mean the
        // physical thread continues to run, of course.
        StoreObjectInHandle(m_ExposedObject, exposed);
        // This makes sure the contexts on the backing thread
        // and the managed thread start off in sync with each other.
        // BEWARE: the IncExternalCount call below may cause GC to happen.

        // IncExternalCount will store exposed in m_StrongHndToExposedObject which is in default domain.
        // If the creating thread is killed before the target thread is killed in Thread.Start, Thread object
        // will be kept alive forever.
        // Instead, IncExternalCount should be called after the target thread has been started in Thread.Start.
        // IncExternalCount();
    }
    else
    {
        // Simply set both of the handles to NULL. The GC of the old exposed thread
        // object will take care of decrementing the external ref count.
        StoreObjectInHandle(m_ExposedObject, NULL);
        StoreObjectInHandle(m_StrongHndToExposedObject, NULL);
    }
}

void Thread::SetLastThrownObject(OBJECTREF throwable, BOOL isUnhandled)
{
    CONTRACTL
    {
        if ((throwable == NULL) || CLRException::IsPreallocatedExceptionObject(throwable)) NOTHROW; else THROWS; // From CreateHandle
        GC_NOTRIGGER;
        if (throwable == NULL) MODE_ANY; else MODE_COOPERATIVE;
    }
    CONTRACTL_END;

    STRESS_LOG_COND1(LF_EH, LL_INFO100, OBJECTREFToObject(throwable) != NULL, "in Thread::SetLastThrownObject: obj = %p\n", OBJECTREFToObject(throwable));

    // you can't have a NULL unhandled exception
    _ASSERTE(!(throwable == NULL && isUnhandled));

    if (m_LastThrownObjectHandle != NULL)
    {
        // We'll somtimes use a handle for a preallocated exception object. We should never, ever destroy one of
        // these handles... they'll be destroyed when the Runtime shuts down.
        if (!CLRException::IsPreallocatedExceptionHandle(m_LastThrownObjectHandle))
        {
            DestroyHandle(m_LastThrownObjectHandle);
        }

        m_LastThrownObjectHandle = NULL; // Make sure to set this to NULL here just in case we throw trying to make
                                         // a new handle below.
    }

    if (throwable != NULL)
    {
        _ASSERTE(this == GetThread());

        // Non-compliant exceptions are always wrapped.
        // The use of the ExceptionNative:: helper here (rather than the global ::IsException helper)
        // is hokey, but we need a GC_NOTRIGGER version and it's only for an ASSERT.
        _ASSERTE(IsException(throwable->GetMethodTable()));

        // If we're tracking one of the preallocated exception objects, then just use the global handle that
        // matches it rather than creating a new one.
        if (CLRException::IsPreallocatedExceptionObject(throwable))
        {
            m_LastThrownObjectHandle = CLRException::GetPreallocatedHandleForObject(throwable);
        }
        else
        {
            m_LastThrownObjectHandle = GetDomain()->CreateHandle(throwable);
        }

        _ASSERTE(m_LastThrownObjectHandle != NULL);
        m_ltoIsUnhandled = isUnhandled;
    }
    else
    {
        m_ltoIsUnhandled = FALSE;
    }
}

void Thread::SetSOForLastThrownObject()
{
    CONTRACTL
    {
        NOTHROW;
        GC_NOTRIGGER;
        MODE_COOPERATIVE;
        CANNOT_TAKE_LOCK;
    }
    CONTRACTL_END;


    // If we are saving stack overflow exception, we can just null out the current handle.
    // The current domain is going to be unloaded or the process is going to be killed, so
    // we will not leak a handle.
    m_LastThrownObjectHandle = CLRException::GetPreallocatedStackOverflowExceptionHandle();
}

//
// This is a nice wrapper for SetLastThrownObject which catches any exceptions caused by not being able to create
// the handle for the throwable, and setting the last thrown object to the preallocated out of memory exception
// instead.
//
OBJECTREF Thread::SafeSetLastThrownObject(OBJECTREF throwable)
{
    CONTRACTL
    {
        NOTHROW;
        GC_NOTRIGGER;
        if (throwable == NULL) MODE_ANY; else MODE_COOPERATIVE;
    }
    CONTRACTL_END;

    // We return the original throwable if nothing goes wrong.
    OBJECTREF ret = throwable;

    EX_TRY
    {
        // Try to set the throwable.
        SetLastThrownObject(throwable);
    }
    EX_CATCH
    {
        // If it didn't work, then set the last thrown object to the preallocated OOM exception, and return that
        // object instead of the original throwable.
        ret = CLRException::GetPreallocatedOutOfMemoryException();
        SetLastThrownObject(ret);
    }
    EX_END_CATCH(SwallowAllExceptions);

    return ret;
}

//
// This is a nice wrapper for SetThrowable and SetLastThrownObject, which catches any exceptions caused by not
// being able to create the handle for the throwable, and sets the throwable to the preallocated out of memory
// exception instead. It also updates the last thrown object, which is always updated when the throwable is
// updated.
//
OBJECTREF Thread::SafeSetThrowables(OBJECTREF throwable DEBUG_ARG(ThreadExceptionState::SetThrowableErrorChecking stecFlags),
                                    BOOL isUnhandled)
{
    CONTRACTL
    {
        NOTHROW;
        GC_NOTRIGGER;
        if (throwable == NULL) MODE_ANY; else MODE_COOPERATIVE;
    }
    CONTRACTL_END;

    // We return the original throwable if nothing goes wrong.
    OBJECTREF ret = throwable;

    EX_TRY
    {
        // Try to set the throwable.
        SetThrowable(throwable DEBUG_ARG(stecFlags));

        // Now, if the last thrown object is different, go ahead and update it. This makes sure that we re-throw
        // the right object when we rethrow.
        if (LastThrownObject() != throwable)
        {
            SetLastThrownObject(throwable);
        }

        if (isUnhandled)
        {
            MarkLastThrownObjectUnhandled();
        }
    }
    EX_CATCH
    {
        // If either set didn't work, then set both throwables to the preallocated OOM exception, and return that
        // object instead of the original throwable.
        ret = CLRException::GetPreallocatedOutOfMemoryException();

        // Neither of these will throw because we're setting with a preallocated exception.
        SetThrowable(ret DEBUG_ARG(stecFlags));
        SetLastThrownObject(ret, isUnhandled);
    }
    EX_END_CATCH(SwallowAllExceptions);


    return ret;
}

// This method will sync the managed exception state to be in sync with the topmost active exception
// for a given thread
void Thread::SyncManagedExceptionState(bool fIsDebuggerThread)
{
    CONTRACTL
    {
        NOTHROW;
        GC_NOTRIGGER;
        MODE_ANY;
    }
    CONTRACTL_END;

    {
        GCX_COOP();

        // Syncup the LastThrownObject on the managed thread
        SafeUpdateLastThrownObject();
    }

#ifdef FEATURE_CORRUPTING_EXCEPTIONS
    // Since the catch clause has successfully executed and we are exiting it, reset the corruption severity
    // in the ThreadExceptionState for the last active exception. This will ensure that when the next exception
    // gets thrown/raised, EH tracker wont pick up an invalid value.
    if (!fIsDebuggerThread)
    {
        CEHelper::ResetLastActiveCorruptionSeverityPostCatchHandler(this);
    }
#endif // FEATURE_CORRUPTING_EXCEPTIONS

}

void Thread::SetLastThrownObjectHandle(OBJECTHANDLE h)
{
    CONTRACTL
    {
        NOTHROW;
        GC_NOTRIGGER;
        MODE_COOPERATIVE;
    }
    CONTRACTL_END;

    if (m_LastThrownObjectHandle != NULL &&
        !CLRException::IsPreallocatedExceptionHandle(m_LastThrownObjectHandle))
    {
        DestroyHandle(m_LastThrownObjectHandle);
    }

    m_LastThrownObjectHandle = h;
}

//
// Create a duplicate handle of the current throwable and set the last thrown object to that. This ensures that the
// last thrown object and the current throwable have handles that are in the same app domain.
//
void Thread::SafeUpdateLastThrownObject(void)
{
    CONTRACTL
    {
        NOTHROW;
        GC_NOTRIGGER;
        MODE_COOPERATIVE;
    }
    CONTRACTL_END;

    OBJECTHANDLE hThrowable = GetThrowableAsHandle();

    if (hThrowable != NULL)
    {
        EX_TRY
        {
            IGCHandleManager *pHandleTable = GCHandleUtilities::GetGCHandleManager();

            // Creating a duplicate handle here ensures that the AD of the last thrown object
            // matches the domain of the current throwable.
            OBJECTHANDLE duplicateHandle = pHandleTable->CreateDuplicateHandle(hThrowable);
            SetLastThrownObjectHandle(duplicateHandle);
        }
        EX_CATCH
        {
            // If we can't create a duplicate handle, we set both throwables to the preallocated OOM exception.
            SafeSetThrowables(CLRException::GetPreallocatedOutOfMemoryException());
        }
        EX_END_CATCH(SwallowAllExceptions);
    }
}

// Background threads must be counted, because the EE should shut down when the
// last non-background thread terminates.  But we only count running ones.
void Thread::SetBackground(BOOL isBack, BOOL bRequiresTSL)
{
    CONTRACTL {
        NOTHROW;
        GC_TRIGGERS;
    }
    CONTRACTL_END;

    // booleanize IsBackground() which just returns bits
    if (isBack == !!IsBackground())
        return;

    LOG((LF_SYNC, INFO3, "SetBackground obtain lock\n"));
    ThreadStoreLockHolder TSLockHolder(FALSE);
    if (bRequiresTSL)
    {
        TSLockHolder.Acquire();
    }

    if (IsDead())
    {
        // This can only happen in a race condition, where the correct thing to do
        // is ignore it.  If it happens without the race condition, we throw an
        // exception.
    }
    else
    if (isBack)
    {
        if (!IsBackground())
        {
            FastInterlockOr((ULONG *) &m_State, TS_Background);

            // unstarted threads don't contribute to the background count
            if (!IsUnstarted())
                ThreadStore::s_pThreadStore->m_BackgroundThreadCount++;

            // If we put the main thread into a wait, until only background threads exist,
            // then we make that
            // main thread a background thread.  This cleanly handles the case where it
            // may or may not be one as it enters the wait.

            // One of the components of OtherThreadsComplete() has changed, so check whether
            // we should now exit the EE.
            ThreadStore::CheckForEEShutdown();
        }
    }
    else
    {
        if (IsBackground())
        {
            FastInterlockAnd((ULONG *) &m_State, ~TS_Background);

            // unstarted threads don't contribute to the background count
            if (!IsUnstarted())
                ThreadStore::s_pThreadStore->m_BackgroundThreadCount--;

            _ASSERTE(ThreadStore::s_pThreadStore->m_BackgroundThreadCount >= 0);
            _ASSERTE(ThreadStore::s_pThreadStore->m_BackgroundThreadCount <=
                     ThreadStore::s_pThreadStore->m_ThreadCount);
        }
    }

    if (bRequiresTSL)
    {
        TSLockHolder.Release();
    }
}

#ifdef FEATURE_COMINTEROP
class ApartmentSpyImpl : public IUnknownCommon<IInitializeSpy, IID_IInitializeSpy>
{

public:
    HRESULT STDMETHODCALLTYPE PreInitialize(DWORD dwCoInit, DWORD dwCurThreadAptRefs)
    {
        LIMITED_METHOD_CONTRACT;
        return S_OK;
    }

    HRESULT STDMETHODCALLTYPE PostInitialize(HRESULT hrCoInit, DWORD dwCoInit, DWORD dwNewThreadAptRefs)
    {
        LIMITED_METHOD_CONTRACT;
        return hrCoInit; // this HRESULT will be returned from CoInitialize(Ex)
    }

    HRESULT STDMETHODCALLTYPE PreUninitialize(DWORD dwCurThreadAptRefs)
    {
        // Don't assume that Thread exists and do not create it.
        STATIC_CONTRACT_NOTHROW;
        STATIC_CONTRACT_GC_TRIGGERS;
        STATIC_CONTRACT_MODE_PREEMPTIVE;

        HRESULT hr = S_OK;

        if (dwCurThreadAptRefs == 1 && !g_fEEShutDown)
        {
            // This is the last CoUninitialize on this thread and the CLR is still running. If it's an STA
            // we take the opportunity to perform COM/WinRT cleanup now, when the apartment is still alive.

            Thread *pThread = GetThreadNULLOk();
            if (pThread != NULL)
            {
                BEGIN_EXTERNAL_ENTRYPOINT(&hr)
                {
                    if (pThread->GetFinalApartment() == Thread::AS_InSTA)
                    {
                        // This will release RCWs and purge the WinRT factory cache on all AppDomains. It
                        // will also synchronize with the finalizer thread which ensures that the RCWs
                        // that were already in the global RCW cleanup list will be cleaned up as well.
                        //
                        ReleaseRCWsInCachesNoThrow(GetCurrentCtxCookie());
                    }
                }
                END_EXTERNAL_ENTRYPOINT;
            }
        }
        return hr;
    }

    HRESULT STDMETHODCALLTYPE PostUninitialize(DWORD dwNewThreadAptRefs)
    {
        LIMITED_METHOD_CONTRACT;
        return S_OK;
    }
};
#endif // FEATURE_COMINTEROP

// When the thread starts running, make sure it is running in the correct apartment
// and context.
BOOL Thread::PrepareApartmentAndContext()
{
    CONTRACTL {
        THROWS;
        GC_TRIGGERS;
    }
    CONTRACTL_END;

#ifdef TARGET_UNIX
    m_OSThreadId = ::PAL_GetCurrentOSThreadId();
#else
    m_OSThreadId = ::GetCurrentThreadId();
#endif

#ifdef FEATURE_COMINTEROP_APARTMENT_SUPPORT
    // Be very careful in here because we haven't set up e.g. TLS yet.

    if (m_State & (TS_InSTA | TS_InMTA))
    {
        // Make sure TS_InSTA and TS_InMTA aren't both set.
        _ASSERTE(!((m_State & TS_InSTA) && (m_State & TS_InMTA)));

        // Determine the apartment state to set based on the requested state.
        ApartmentState aState = m_State & TS_InSTA ? AS_InSTA : AS_InMTA;

        // Clear the requested apartment state from the thread. This is requested since
        // the thread might actually be a fiber that has already been initialized to
        // a different apartment state than the requested one. If we didn't clear
        // the requested apartment state, then we could end up with both TS_InSTA and
        // TS_InMTA set at the same time.
        FastInterlockAnd ((ULONG *) &m_State, ~TS_InSTA & ~TS_InMTA);

        // Attempt to set the requested apartment state.
        SetApartment(aState, FALSE);
    }

    // In the case where we own the thread and we have switched it to a different
    // starting context, it is the responsibility of the caller (KickOffThread())
    // to notice that the context changed, and to adjust the delegate that it will
    // dispatch on, as appropriate.
#endif //FEATURE_COMINTEROP_APARTMENT_SUPPORT

#ifdef FEATURE_COMINTEROP
    // Our IInitializeSpy will be registered in AppX always, in classic processes
    // only if the internal config switch is on.
    if (AppX::IsAppXProcess() || g_pConfig->EnableRCWCleanupOnSTAShutdown())
    {
        NewHolder<ApartmentSpyImpl> pSpyImpl = new ApartmentSpyImpl();

        IfFailThrow(CoRegisterInitializeSpy(pSpyImpl, &m_uliInitializeSpyCookie));
        pSpyImpl.SuppressRelease();

        m_fInitializeSpyRegistered = true;
    }
#endif // FEATURE_COMINTEROP

    return TRUE;
}


#ifdef FEATURE_COMINTEROP_APARTMENT_SUPPORT

// TS_InSTA (0x00004000) -> AS_InSTA (0)
// TS_InMTA (0x00008000) -> AS_InMTA (1)
#define TS_TO_AS(ts)                                    \
    (Thread::ApartmentState)((((DWORD)ts) >> 14) - 1)   \

// Retrieve the apartment state of the current thread. There are three possible
// states: thread hosts an STA, thread is part of the MTA or thread state is
// undecided. The last state may indicate that the apartment has not been set at
// all (nobody has called CoInitializeEx) or that the EE does not know the
// current state (EE has not called CoInitializeEx).
Thread::ApartmentState Thread::GetApartment()
{
    CONTRACTL
    {
        NOTHROW;
        GC_TRIGGERS;
        MODE_ANY;
    }
    CONTRACTL_END;

    ApartmentState as = AS_Unknown;
    ThreadState maskedTs = (ThreadState)(((DWORD)m_State) & (TS_InSTA|TS_InMTA));
    if (maskedTs)
    {
        _ASSERTE((maskedTs == TS_InSTA) || (maskedTs == TS_InMTA));
        static_assert_no_msg(TS_TO_AS(TS_InSTA) == AS_InSTA);
        static_assert_no_msg(TS_TO_AS(TS_InMTA) == AS_InMTA);

        as = TS_TO_AS(maskedTs);
    }

    if (as != AS_Unknown)
    {
        return as;
    }

    return GetApartmentRare(as);
}

Thread::ApartmentState Thread::GetApartmentRare(Thread::ApartmentState as)
{
    CONTRACTL
    {
        NOTHROW;
        GC_TRIGGERS;
        MODE_ANY;
    }
    CONTRACTL_END;

    if (this == GetThread())
    {
        THDTYPE type;
        HRESULT hr = S_OK;

        if (as == AS_Unknown)
        {
            hr = GetCurrentThreadTypeNT5(&type);
            if (hr == S_OK)
            {
                as = (type == THDTYPE_PROCESSMESSAGES) ? AS_InSTA : AS_InMTA;

                // If we get back THDTYPE_PROCESSMESSAGES, we are guaranteed to
                // be an STA thread. If not, we are an MTA thread, however
                // we can't know if the thread has been explicitly set to MTA
                // (via a call to CoInitializeEx) or if it has been implicitly
                // made MTA (if it hasn't been CoInitializeEx'd but CoInitialize
                // has already been called on some other thread in the process.
                if (as == AS_InSTA)
                    FastInterlockOr((ULONG *) &m_State, AS_InSTA);
            }
        }
    }

    return as;
}


// Retrieve the explicit apartment state of the current thread. There are three possible
// states: thread hosts an STA, thread is part of the MTA or thread state is
// undecided. The last state may indicate that the apartment has not been set at
// all (nobody has called CoInitializeEx), the EE does not know the
// current state (EE has not called CoInitializeEx), or the thread is implicitly in
// the MTA.
Thread::ApartmentState Thread::GetExplicitApartment()
{
    CONTRACTL
    {
        NOTHROW;
        GC_TRIGGERS;
        MODE_ANY;
    }
    CONTRACTL_END;

    _ASSERTE(!((m_State & TS_InSTA) && (m_State & TS_InMTA)));

    // Initialize m_State by calling GetApartment.
    GetApartment();

    ApartmentState as = (m_State & TS_InSTA) ? AS_InSTA :
                        (m_State & TS_InMTA) ? AS_InMTA :
                        AS_Unknown;

    return as;
}


Thread::ApartmentState Thread::GetFinalApartment()
{
    CONTRACTL
    {
        NOTHROW;
        GC_TRIGGERS;
        MODE_ANY;
    }
    CONTRACTL_END;

    _ASSERTE(this == GetThread());

    ApartmentState as = AS_Unknown;
    if (g_fEEShutDown)
    {
        // On shutdown, do not use cached value.  Someone might have called
        // CoUninitialize.
        FastInterlockAnd ((ULONG *) &m_State, ~TS_InSTA & ~TS_InMTA);
    }

    as = GetApartment();
    if (as == AS_Unknown)
    {
        // On Win2k and above, GetApartment will only return AS_Unknown if CoInitialize
        // hasn't been called in the process. In that case we can simply assume MTA. However we
        // cannot cache this value in the Thread because if a CoInitialize does occur, then the
        // thread state might change.
        as = AS_InMTA;
    }

    return as;
}

// when we get apartment tear-down notification,
// we want reset the apartment state we cache on the thread
VOID Thread::ResetApartment()
{
    CONTRACTL {
        NOTHROW;
        GC_NOTRIGGER;
    }
    CONTRACTL_END;

    // reset the TS_InSTA bit and TS_InMTA bit
    ThreadState t_State = (ThreadState)(~(TS_InSTA | TS_InMTA));
    FastInterlockAnd((ULONG *) &m_State, t_State);
}

// Attempt to set current thread's apartment state. The actual apartment state
// achieved is returned and may differ from the input state if someone managed
// to call CoInitializeEx on this thread first (note that calls to SetApartment
// made before the thread has started are guaranteed to succeed).
// The fFireMDAOnMismatch indicates if we should fire the apartment state probe
// on an apartment state mismatch.
Thread::ApartmentState Thread::SetApartment(ApartmentState state, BOOL fFireMDAOnMismatch)
{
    CONTRACTL {
        THROWS;
        GC_TRIGGERS;
        MODE_ANY;
        INJECT_FAULT(COMPlusThrowOM(););
    }
    CONTRACTL_END;

    // Reset any bits that request for CoInitialize
    ResetRequiresCoInitialize();

    // Setting the state to AS_Unknown indicates we should CoUninitialize
    // the thread.
    if (state == AS_Unknown)
    {
        BOOL needUninitialize = (m_State & TS_CoInitialized)
#ifdef FEATURE_COMINTEROP
            || IsWinRTInitialized()
#endif // FEATURE_COMINTEROP
            ;

        if (needUninitialize)
        {
            GCX_PREEMP();

            // If we haven't CoInitialized the thread, then we don't have anything to do.
            if (m_State & TS_CoInitialized)
            {
                // We should never be attempting to CoUninitialize another thread than
                // the currently running thread.
#ifdef TARGET_UNIX
                _ASSERTE(m_OSThreadId == ::PAL_GetCurrentOSThreadId());
#else
                _ASSERTE(m_OSThreadId == ::GetCurrentThreadId());
#endif

                // CoUninitialize the thread and reset the STA/MTA/CoInitialized state bits.
                ::CoUninitialize();

                ThreadState uninitialized = static_cast<ThreadState>(TS_InSTA | TS_InMTA | TS_CoInitialized);
                FastInterlockAnd((ULONG *) &m_State, ~uninitialized);
            }

#ifdef FEATURE_COMINTEROP
            if (IsWinRTInitialized())
            {
                _ASSERTE(WinRTSupported());
                BaseWinRTUninitialize();
                ResetWinRTInitialized();
            }
#endif // FEATURE_COMINTEROP
        }
        return GetApartment();
    }

    // Call GetApartment to initialize the current apartment state.
    //
    // Important note: For Win2k and above this can return AS_InMTA even if the current
    // thread has never been CoInitialized. Because of this we MUST NOT look at the
    // return value of GetApartment here. We can however look at the m_State flags
    // since these will only be set to TS_InMTA if we know for a fact the the
    // current thread has explicitly been made MTA (via a call to CoInitializeEx).
    GetApartment();

    // If the current thread is STA, then it is impossible to change it to
    // MTA.
    if (m_State & TS_InSTA)
    {
        return AS_InSTA;
    }

    // If the current thread is EXPLICITLY MTA, then it is impossible to change it to
    // STA.
    if (m_State & TS_InMTA)
    {
        return AS_InMTA;
    }

    // If the thread isn't even started yet, we mark the state bits without
    // calling CoInitializeEx (since we're obviously not in the correct thread
    // context yet). We'll retry this call when the thread is started.
    // Don't use the TS_Unstarted state bit to check for this, it's cleared far
    // too late in the day for us. Instead check whether we're in the correct
    // thread context.
#ifdef TARGET_UNIX
    if (m_OSThreadId != ::PAL_GetCurrentOSThreadId())
#else
    if (m_OSThreadId != ::GetCurrentThreadId())
#endif
    {
        FastInterlockOr((ULONG *) &m_State, (state == AS_InSTA) ? TS_InSTA : TS_InMTA);
        return state;
    }

    HRESULT hr;
    {
        GCX_PREEMP();

        // Attempt to set apartment by calling CoInitializeEx. This may fail if
        // another caller (outside EE) beat us to it.
        //
        // Important note: When calling CoInitializeEx(COINIT_MULTITHREADED) on a
        // thread that has never been CoInitialized, the return value will always
        // be S_OK, even if another thread in the process has already been
        // CoInitialized to MTA. However if the current thread has already been
        // CoInitialized to MTA, then S_FALSE will be returned.
        hr = ::CoInitializeEx(NULL, (state == AS_InSTA) ?
                              COINIT_APARTMENTTHREADED : COINIT_MULTITHREADED);
    }

    if (SUCCEEDED(hr))
    {
        ThreadState t_State = (state == AS_InSTA) ? TS_InSTA : TS_InMTA;

        if (hr == S_OK)
        {
            // The thread has never been CoInitialized.
            t_State = (ThreadState)(t_State | TS_CoInitialized);
        }
        else
        {
            _ASSERTE(hr == S_FALSE);

            // If the thread has already been CoInitialized to the proper mode, then
            // we don't want to leave an outstanding CoInit so we CoUninit.
            {
                GCX_PREEMP();
                ::CoUninitialize();
            }
        }

        // We succeeded in setting the apartment state to the requested state.
        FastInterlockOr((ULONG *) &m_State, t_State);
    }
    else if (hr == RPC_E_CHANGED_MODE)
    {
        // We didn't manage to enforce the requested apartment state, but at least
        // we can work out what the state is now.  No need to actually do the CoInit --
        // obviously someone else already took care of that.
        FastInterlockOr((ULONG *) &m_State, ((state == AS_InSTA) ? TS_InMTA : TS_InSTA));
    }
    else if (hr == E_OUTOFMEMORY)
    {
        COMPlusThrowOM();
    }
    else if (hr == E_NOTIMPL)
    {
        COMPlusThrow(kPlatformNotSupportedException, IDS_EE_THREAD_APARTMENT_NOT_SUPPORTED, (state == AS_InSTA) ? W("STA") : W("MTA"));
    }
    else
    {
        _ASSERTE(!"Unexpected HRESULT returned from CoInitializeEx!");
    }

#ifdef FEATURE_COMINTEROP

    // If WinRT is supported on this OS, also initialize it at the same time.  Since WinRT sits on top of COM
    // we need to make sure that it is initialized in the same threading mode as we just started COM itself
    // with (or that we detected COM had already been started with).
    if (WinRTSupported() && !IsWinRTInitialized())
    {
        GCX_PREEMP();

        BOOL isSTA = m_State & TS_InSTA;
        _ASSERTE(isSTA || (m_State & TS_InMTA));

        HRESULT hrWinRT = RoInitialize(isSTA ? RO_INIT_SINGLETHREADED : RO_INIT_MULTITHREADED);

        if (SUCCEEDED(hrWinRT))
        {
            if (hrWinRT == S_OK)
            {
                SetThreadStateNC(TSNC_WinRTInitialized);
            }
            else
            {
                _ASSERTE(hrWinRT == S_FALSE);

                // If the thread has already been initialized, back it out. We may not
                // always be able to call RoUninitialize on shutdown so if there's
                // a way to avoid having to, we should take advantage of that.
                RoUninitialize();
            }
        }
        else if (hrWinRT == E_OUTOFMEMORY)
        {
            COMPlusThrowOM();
        }
        else
        {
            // We don't check for RPC_E_CHANGEDMODE, since we're using the mode that was read in by
            // initializing COM above.  COM and WinRT need to always be in the same mode, so we should never
            // see that return code at this point.
            _ASSERTE(!"Unexpected HRESULT From RoInitialize");
        }
    }

    // Since we've just called CoInitialize, COM has effectively been started up.
    // To ensure the CLR is aware of this, we need to call EnsureComStarted.
    EnsureComStarted(FALSE);
#endif // FEATURE_COMINTEROP

    return GetApartment();
}
#endif // FEATURE_COMINTEROP_APARTMENT_SUPPORT


//----------------------------------------------------------------------------
//
//    ThreadStore Implementation
//
//----------------------------------------------------------------------------

ThreadStore::ThreadStore()
           : m_Crst(CrstThreadStore, (CrstFlags) (CRST_UNSAFE_ANYMODE | CRST_DEBUGGER_THREAD)),
             m_ThreadCount(0),
             m_MaxThreadCount(0),
             m_UnstartedThreadCount(0),
             m_BackgroundThreadCount(0),
             m_PendingThreadCount(0),
             m_DeadThreadCount(0),
             m_DeadThreadCountForGCTrigger(0),
             m_TriggerGCForDeadThreads(false),
             m_GuidCreated(FALSE),
             m_HoldingThread(0)
{
    CONTRACTL {
        THROWS;
        GC_NOTRIGGER;
    }
    CONTRACTL_END;

    m_TerminationEvent.CreateManualEvent(FALSE);
    _ASSERTE(m_TerminationEvent.IsValid());
}


void ThreadStore::InitThreadStore()
{
    CONTRACTL {
        THROWS;
        GC_TRIGGERS;
    }
    CONTRACTL_END;

    s_pThreadStore = new ThreadStore;

    g_pThinLockThreadIdDispenser = new IdDispenser();

    ThreadSuspend::g_pGCSuspendEvent = new CLREvent();
    ThreadSuspend::g_pGCSuspendEvent->CreateManualEvent(FALSE);

    s_pWaitForStackCrawlEvent = new CLREvent();
    s_pWaitForStackCrawlEvent->CreateManualEvent(FALSE);

    s_DeadThreadCountThresholdForGCTrigger =
        static_cast<LONG>(CLRConfig::GetConfigValue(CLRConfig::INTERNAL_Thread_DeadThreadCountThresholdForGCTrigger));
    if (s_DeadThreadCountThresholdForGCTrigger < 0)
    {
        s_DeadThreadCountThresholdForGCTrigger = 0;
    }
    s_DeadThreadGCTriggerPeriodMilliseconds =
        CLRConfig::GetConfigValue(CLRConfig::INTERNAL_Thread_DeadThreadGCTriggerPeriodMilliseconds);
    s_DeadThreadGenerationCounts = nullptr;
}

// Enter and leave the critical section around the thread store.  Clients should
// use LockThreadStore and UnlockThreadStore because ThreadStore lock has
// additional semantics well beyond a normal lock.
DEBUG_NOINLINE void ThreadStore::Enter()
{
    WRAPPER_NO_CONTRACT;
    ANNOTATION_SPECIAL_HOLDER_CALLER_NEEDS_DYNAMIC_CONTRACT;
    CHECK_ONE_STORE();
    m_Crst.Enter();
}

DEBUG_NOINLINE void ThreadStore::Leave()
{
    WRAPPER_NO_CONTRACT;
    ANNOTATION_SPECIAL_HOLDER_CALLER_NEEDS_DYNAMIC_CONTRACT;
    CHECK_ONE_STORE();
    m_Crst.Leave();
}

void ThreadStore::LockThreadStore()
{
    WRAPPER_NO_CONTRACT;

    // The actual implementation is in ThreadSuspend class since it is coupled
    // with thread suspension logic
    ThreadSuspend::LockThreadStore(ThreadSuspend::SUSPEND_OTHER);
}

void ThreadStore::UnlockThreadStore()
{
    WRAPPER_NO_CONTRACT;

    // The actual implementation is in ThreadSuspend class since it is coupled
    // with thread suspension logic
    ThreadSuspend::UnlockThreadStore(FALSE, ThreadSuspend::SUSPEND_OTHER);
}

// AddThread adds 'newThread' to m_ThreadList
void ThreadStore::AddThread(Thread *newThread, BOOL bRequiresTSL)
{
    CONTRACTL {
        NOTHROW;
        if (GetThread()) {GC_TRIGGERS;} else {DISABLED(GC_NOTRIGGER);}
    }
    CONTRACTL_END;

    LOG((LF_SYNC, INFO3, "AddThread obtain lock\n"));

    ThreadStoreLockHolder TSLockHolder(FALSE);
    if (bRequiresTSL)
    {
        TSLockHolder.Acquire();
    }

    s_pThreadStore->m_ThreadList.InsertTail(newThread);

    s_pThreadStore->m_ThreadCount++;
    if (s_pThreadStore->m_MaxThreadCount < s_pThreadStore->m_ThreadCount)
        s_pThreadStore->m_MaxThreadCount = s_pThreadStore->m_ThreadCount;

    if (newThread->IsUnstarted())
        s_pThreadStore->m_UnstartedThreadCount++;

    newThread->SetThreadStateNC(Thread::TSNC_ExistInThreadStore);

    _ASSERTE(!newThread->IsBackground());
    _ASSERTE(!newThread->IsDead());

    if (bRequiresTSL)
    {
        TSLockHolder.Release();
    }
}

// this function is just desgined to avoid deadlocks during abnormal process termination, and should not be used for any other purpose
BOOL ThreadStore::CanAcquireLock()
{
    WRAPPER_NO_CONTRACT;
    {
        return (s_pThreadStore->m_Crst.m_criticalsection.LockCount == -1 || (size_t)s_pThreadStore->m_Crst.m_criticalsection.OwningThread == (size_t)GetCurrentThreadId());
    }
}

// Whenever one of the components of OtherThreadsComplete() has changed in the
// correct direction, see whether we can now shutdown the EE because only background
// threads are running.
void ThreadStore::CheckForEEShutdown()
{
    CONTRACTL {
        NOTHROW;
        GC_NOTRIGGER;
    }
    CONTRACTL_END;

    if (g_fWeControlLifetime &&
        s_pThreadStore->OtherThreadsComplete())
    {
        BOOL bRet;
        bRet = s_pThreadStore->m_TerminationEvent.Set();
        _ASSERTE(bRet);
    }
}


BOOL ThreadStore::RemoveThread(Thread *target)
{
    CONTRACTL {
        NOTHROW;
        GC_NOTRIGGER;
    }
    CONTRACTL_END;

    BOOL    found;
    Thread *ret;

#if 0 // This assert is not valid when failing to create background GC thread.
      // Main GC thread holds the TS lock.
    _ASSERTE (ThreadStore::HoldingThreadStore());
#endif

    _ASSERTE(s_pThreadStore->m_Crst.GetEnterCount() > 0 ||
             IsAtProcessExit());
    _ASSERTE(s_pThreadStore->DbgFindThread(target));
    ret = s_pThreadStore->m_ThreadList.FindAndRemove(target);
    _ASSERTE(ret && ret == target);
    found = (ret != NULL);

    if (found)
    {
        target->ResetThreadStateNC(Thread::TSNC_ExistInThreadStore);

        s_pThreadStore->m_ThreadCount--;

        if (target->IsDead())
        {
            s_pThreadStore->m_DeadThreadCount--;
            s_pThreadStore->DecrementDeadThreadCountForGCTrigger();
        }

        // Unstarted threads are not in the Background count:
        if (target->IsUnstarted())
            s_pThreadStore->m_UnstartedThreadCount--;
        else
        if (target->IsBackground())
            s_pThreadStore->m_BackgroundThreadCount--;

        FastInterlockExchangeAddLong(
            (LONGLONG *)&Thread::s_workerThreadPoolCompletionCountOverflow,
            target->m_workerThreadPoolCompletionCount);
        FastInterlockExchangeAddLong(
            (LONGLONG *)&Thread::s_ioThreadPoolCompletionCountOverflow,
            target->m_ioThreadPoolCompletionCount);
        FastInterlockExchangeAddLong(
            (LONGLONG *)&Thread::s_monitorLockContentionCountOverflow,
            target->m_monitorLockContentionCount);

        _ASSERTE(s_pThreadStore->m_ThreadCount >= 0);
        _ASSERTE(s_pThreadStore->m_BackgroundThreadCount >= 0);
        _ASSERTE(s_pThreadStore->m_ThreadCount >=
                 s_pThreadStore->m_BackgroundThreadCount);
        _ASSERTE(s_pThreadStore->m_ThreadCount >=
                 s_pThreadStore->m_UnstartedThreadCount);
        _ASSERTE(s_pThreadStore->m_ThreadCount >=
                 s_pThreadStore->m_DeadThreadCount);

        // One of the components of OtherThreadsComplete() has changed, so check whether
        // we should now exit the EE.
        CheckForEEShutdown();
    }
    return found;
}


// When a thread is created as unstarted.  Later it may get started, in which case
// someone calls Thread::HasStarted() on that physical thread.  This completes
// the Setup and calls here.
void ThreadStore::TransferStartedThread(Thread *thread, BOOL bRequiresTSL)
{
    CONTRACTL {
        THROWS;
        GC_TRIGGERS;
    }
    CONTRACTL_END;

    _ASSERTE(GetThread() == thread);

    LOG((LF_SYNC, INFO3, "TransferUnstartedThread obtain lock\n"));
    ThreadStoreLockHolder TSLockHolder(FALSE);
    if (bRequiresTSL)
    {
        TSLockHolder.Acquire();
    }

    _ASSERTE(s_pThreadStore->DbgFindThread(thread));
    _ASSERTE(thread->HasValidThreadHandle());
    _ASSERTE(thread->m_State & Thread::TS_WeOwn);
    _ASSERTE(thread->IsUnstarted());
    _ASSERTE(!thread->IsDead());

    if (thread->m_State & Thread::TS_AbortRequested)
    {
        PAL_CPP_THROW(EEException *, new EEException(COR_E_THREADABORTED));
    }

    // Of course, m_ThreadCount is already correct since it includes started and
    // unstarted threads.

    s_pThreadStore->m_UnstartedThreadCount--;

    // We only count background threads that have been started
    if (thread->IsBackground())
        s_pThreadStore->m_BackgroundThreadCount++;

    _ASSERTE(s_pThreadStore->m_PendingThreadCount > 0);
    FastInterlockDecrement(&s_pThreadStore->m_PendingThreadCount);

    // As soon as we erase this bit, the thread becomes eligible for suspension,
    // stopping, interruption, etc.
    FastInterlockAnd((ULONG *) &thread->m_State, ~Thread::TS_Unstarted);
    FastInterlockOr((ULONG *) &thread->m_State, Thread::TS_LegalToJoin);

    // release ThreadStore Crst to avoid Crst Violation when calling HandleThreadAbort later
    if (bRequiresTSL)
    {
        TSLockHolder.Release();
    }

    // One of the components of OtherThreadsComplete() has changed, so check whether
    // we should now exit the EE.
    CheckForEEShutdown();
}

LONG ThreadStore::s_DeadThreadCountThresholdForGCTrigger = 0;
DWORD ThreadStore::s_DeadThreadGCTriggerPeriodMilliseconds = 0;
SIZE_T *ThreadStore::s_DeadThreadGenerationCounts = nullptr;

void ThreadStore::IncrementDeadThreadCountForGCTrigger()
{
    CONTRACTL {
        NOTHROW;
        GC_NOTRIGGER;
    }
    CONTRACTL_END;

    // Although all increments and decrements are usually done inside a lock, that is not sufficient to synchronize with a
    // background GC thread resetting this value, hence the interlocked operation. Ignore overflow; overflow would likely never
    // occur, the count is treated as unsigned, and nothing bad would happen if it were to overflow.
    SIZE_T count = static_cast<SIZE_T>(FastInterlockIncrement(&m_DeadThreadCountForGCTrigger));

    SIZE_T countThreshold = static_cast<SIZE_T>(s_DeadThreadCountThresholdForGCTrigger);
    if (count < countThreshold || countThreshold == 0)
    {
        return;
    }

    IGCHeap *gcHeap = GCHeapUtilities::GetGCHeap();
    if (gcHeap == nullptr)
    {
        return;
    }

    SIZE_T gcLastMilliseconds = gcHeap->GetLastGCStartTime(gcHeap->GetMaxGeneration());
    SIZE_T gcNowMilliseconds = gcHeap->GetNow();
    if (gcNowMilliseconds - gcLastMilliseconds < s_DeadThreadGCTriggerPeriodMilliseconds)
    {
        return;
    }

    if (!g_fEEStarted) // required for FinalizerThread::EnableFinalization() below
    {
        return;
    }

    // The GC is triggered on the finalizer thread since it's not safe to trigger it on DLL_THREAD_DETACH.
    // TriggerGCForDeadThreadsIfNecessary() will determine which generation of GC to trigger, and may not actually trigger a GC.
    // If a GC is triggered, since there would be a delay before the dead thread count is updated, clear the count and wait for
    // it to reach the threshold again. If a GC would not be triggered, the count is still cleared here to prevent waking up the
    // finalizer thread to do the work in TriggerGCForDeadThreadsIfNecessary() for every dead thread.
    m_DeadThreadCountForGCTrigger = 0;
    m_TriggerGCForDeadThreads = true;
    FinalizerThread::EnableFinalization();
}

void ThreadStore::DecrementDeadThreadCountForGCTrigger()
{
    CONTRACTL {
        NOTHROW;
        GC_NOTRIGGER;
    }
    CONTRACTL_END;

    // Although all increments and decrements are usually done inside a lock, that is not sufficient to synchronize with a
    // background GC thread resetting this value, hence the interlocked operation.
    if (FastInterlockDecrement(&m_DeadThreadCountForGCTrigger) < 0)
    {
        m_DeadThreadCountForGCTrigger = 0;
    }
}

void ThreadStore::OnMaxGenerationGCStarted()
{
    LIMITED_METHOD_CONTRACT;

    // A dead thread may contribute to triggering a GC at most once. After a max-generation GC occurs, if some dead thread
    // objects are still reachable due to references to the thread objects, they will not contribute to triggering a GC again.
    // Synchronize the store with increment/decrement operations occurring on different threads, and make the change visible to
    // other threads in order to prevent unnecessary GC triggers.
    FastInterlockExchange(&m_DeadThreadCountForGCTrigger, 0);
}

bool ThreadStore::ShouldTriggerGCForDeadThreads()
{
    LIMITED_METHOD_CONTRACT;

    return m_TriggerGCForDeadThreads;
}

void ThreadStore::TriggerGCForDeadThreadsIfNecessary()
{
    CONTRACTL {
        THROWS;
        GC_TRIGGERS;
    }
    CONTRACTL_END;

    if (!m_TriggerGCForDeadThreads)
    {
        return;
    }
    m_TriggerGCForDeadThreads = false;

    if (g_fEEShutDown)
    {
        // Not safe to touch CLR state
        return;
    }

    unsigned gcGenerationToTrigger = 0;
    IGCHeap *gcHeap = GCHeapUtilities::GetGCHeap();
    _ASSERTE(gcHeap != nullptr);
    SIZE_T generationCountThreshold = static_cast<SIZE_T>(s_DeadThreadCountThresholdForGCTrigger) / 2;
    unsigned maxGeneration = gcHeap->GetMaxGeneration();
    if (!s_DeadThreadGenerationCounts)
    {
        // initialize this field on first use with an entry for every table.
        s_DeadThreadGenerationCounts = new (nothrow) SIZE_T[maxGeneration + 1];
        if (!s_DeadThreadGenerationCounts)
        {
            return;
        }
    }

    memset(s_DeadThreadGenerationCounts, 0, sizeof(SIZE_T) * (maxGeneration + 1));
    {
        ThreadStoreLockHolder threadStoreLockHolder;
        GCX_COOP();

        // Determine the generation for which to trigger a GC. Iterate over all dead threads that have not yet been considered
        // for triggering a GC and see how many are in which generations.
        for (Thread *thread = ThreadStore::GetAllThreadList(NULL, Thread::TS_Dead, Thread::TS_Dead);
            thread != nullptr;
            thread = ThreadStore::GetAllThreadList(thread, Thread::TS_Dead, Thread::TS_Dead))
        {
            if (thread->HasDeadThreadBeenConsideredForGCTrigger())
            {
                continue;
            }

            Object *exposedObject = OBJECTREFToObject(thread->GetExposedObjectRaw());
            if (exposedObject == nullptr)
            {
                continue;
            }

            unsigned exposedObjectGeneration = gcHeap->WhichGeneration(exposedObject);
            SIZE_T newDeadThreadGenerationCount = ++s_DeadThreadGenerationCounts[exposedObjectGeneration];
            if (exposedObjectGeneration > gcGenerationToTrigger && newDeadThreadGenerationCount >= generationCountThreshold)
            {
                gcGenerationToTrigger = exposedObjectGeneration;
                if (gcGenerationToTrigger >= maxGeneration)
                {
                    break;
                }
            }
        }

        // Make sure that enough time has elapsed since the last GC of the desired generation. We don't want to trigger GCs
        // based on this heuristic too often. Give it some time to let the memory pressure trigger GCs automatically, and only
        // if it doesn't in the given time, this heuristic may kick in to trigger a GC.
        SIZE_T gcLastMilliseconds = gcHeap->GetLastGCStartTime(gcGenerationToTrigger);
        SIZE_T gcNowMilliseconds = gcHeap->GetNow();
        if (gcNowMilliseconds - gcLastMilliseconds < s_DeadThreadGCTriggerPeriodMilliseconds)
        {
            return;
        }

        // For threads whose exposed objects are in the generation of GC that will be triggered or in a lower GC generation,
        // mark them as having contributed to a GC trigger to prevent redundant GC triggers
        for (Thread *thread = ThreadStore::GetAllThreadList(NULL, Thread::TS_Dead, Thread::TS_Dead);
            thread != nullptr;
            thread = ThreadStore::GetAllThreadList(thread, Thread::TS_Dead, Thread::TS_Dead))
        {
            if (thread->HasDeadThreadBeenConsideredForGCTrigger())
            {
                continue;
            }

            Object *exposedObject = OBJECTREFToObject(thread->GetExposedObjectRaw());
            if (exposedObject == nullptr)
            {
                continue;
            }

            if (gcGenerationToTrigger < maxGeneration &&
                gcHeap->WhichGeneration(exposedObject) > gcGenerationToTrigger)
            {
                continue;
            }

            thread->SetHasDeadThreadBeenConsideredForGCTrigger();
        }
    } // ThreadStoreLockHolder, GCX_COOP()

    GCHeapUtilities::GetGCHeap()->GarbageCollect(gcGenerationToTrigger, FALSE, collection_non_blocking);
}

#endif // #ifndef DACCESS_COMPILE


// Access the list of threads.  You must be inside a critical section, otherwise
// the "cursor" thread might disappear underneath you.  Pass in NULL for the
// cursor to begin at the start of the list.
Thread *ThreadStore::GetAllThreadList(Thread *cursor, ULONG mask, ULONG bits)
{
    CONTRACTL {
        NOTHROW;
        GC_NOTRIGGER;
    }
    CONTRACTL_END;
    SUPPORTS_DAC;

#ifndef DACCESS_COMPILE
    _ASSERTE((s_pThreadStore->m_Crst.GetEnterCount() > 0) || IsAtProcessExit());
#endif

    while (TRUE)
    {
        cursor = (cursor
                  ? s_pThreadStore->m_ThreadList.GetNext(cursor)
                  : s_pThreadStore->m_ThreadList.GetHead());

        if (cursor == NULL)
            break;

        if ((cursor->m_State & mask) == bits)
            return cursor;
    }
    return NULL;
}

// Iterate over the threads that have been started
Thread *ThreadStore::GetThreadList(Thread *cursor)
{
    CONTRACTL {
        NOTHROW;
        GC_NOTRIGGER;
    }
    CONTRACTL_END;
    SUPPORTS_DAC;

    return GetAllThreadList(cursor, (Thread::TS_Unstarted | Thread::TS_Dead), 0);
}

//---------------------------------------------------------------------------------------
//
// Grab a consistent snapshot of the thread's state, for reporting purposes only.
//
// Return Value:
//    the current state of the thread
//

Thread::ThreadState Thread::GetSnapshotState()
{
    CONTRACTL {
        NOTHROW;
        GC_NOTRIGGER;
        SUPPORTS_DAC;
    }
    CONTRACTL_END;

    ThreadState res = m_State;

    if (res & TS_ReportDead)
    {
        res = (ThreadState) (res | TS_Dead);
    }

    return res;
}

#ifndef DACCESS_COMPILE

BOOL CLREventWaitWithTry(CLREventBase *pEvent, DWORD timeout, BOOL fAlertable, DWORD *pStatus)
{
    CONTRACTL
    {
        NOTHROW;
        WRAPPER(GC_TRIGGERS);
    }
    CONTRACTL_END;

    BOOL fLoop = TRUE;
    EX_TRY
    {
        *pStatus = pEvent->Wait(timeout, fAlertable);
        fLoop = FALSE;
    }
    EX_CATCH
    {
    }
    EX_END_CATCH(SwallowAllExceptions);

    return fLoop;
}

// We shut down the EE only when all the non-background threads have terminated
// (unless this is an exceptional termination).  So the main thread calls here to
// wait before tearing down the EE.
void ThreadStore::WaitForOtherThreads()
{
    CONTRACTL {
        THROWS;
        GC_TRIGGERS;
    }
    CONTRACTL_END;

    CHECK_ONE_STORE();

    Thread      *pCurThread = GetThread();

    // Regardless of whether the main thread is a background thread or not, force
    // it to be one.  This simplifies our rules for counting non-background threads.
    pCurThread->SetBackground(TRUE);

    LOG((LF_SYNC, INFO3, "WaitForOtherThreads obtain lock\n"));
    ThreadStoreLockHolder TSLockHolder(TRUE);
    if (!OtherThreadsComplete())
    {
        TSLockHolder.Release();

        FastInterlockOr((ULONG *) &pCurThread->m_State, Thread::TS_ReportDead);

        DWORD ret = WAIT_OBJECT_0;
        while (CLREventWaitWithTry(&m_TerminationEvent, INFINITE, TRUE, &ret))
        {
        }
        _ASSERTE(ret == WAIT_OBJECT_0);
    }
}


// Every EE process can lazily create a GUID that uniquely identifies it (for
// purposes of remoting).
const GUID &ThreadStore::GetUniqueEEId()
{
    CONTRACTL {
        NOTHROW;
        GC_TRIGGERS;
    }
    CONTRACTL_END;

    if (!m_GuidCreated)
    {
        ThreadStoreLockHolder TSLockHolder(TRUE);
        if (!m_GuidCreated)
        {
            HRESULT hr = ::CoCreateGuid(&m_EEGuid);

            _ASSERTE(SUCCEEDED(hr));
            if (SUCCEEDED(hr))
                m_GuidCreated = TRUE;
        }

        if (!m_GuidCreated)
            return IID_NULL;
    }
    return m_EEGuid;
}


#ifdef _DEBUG
BOOL ThreadStore::DbgFindThread(Thread *target)
{
    CONTRACTL {
        NOTHROW;
        GC_NOTRIGGER;
    }
    CONTRACTL_END;

    CHECK_ONE_STORE();

    // Cache the current change stamp for g_TrapReturningThreads
    LONG chgStamp = g_trtChgStamp;
    STRESS_LOG3(LF_STORE, LL_INFO100, "ThreadStore::DbgFindThread - [thread=%p]. trt=%d. chgStamp=%d\n", GetThread(), g_TrapReturningThreads.Load(), chgStamp);

#if 0 // g_TrapReturningThreads debug code.
        int             iRetry = 0;
Retry:
#endif // g_TrapReturningThreads debug code.
    BOOL    found = FALSE;
    Thread *cur = NULL;
    LONG    cnt = 0;
    LONG    cntBack = 0;
    LONG    cntUnstart = 0;
    LONG    cntDead = 0;
    LONG    cntReturn = 0;

    while ((cur = GetAllThreadList(cur, 0, 0)) != NULL)
    {
        cnt++;

        if (cur->IsDead())
            cntDead++;

        // Unstarted threads do not contribute to the count of background threads
        if (cur->IsUnstarted())
            cntUnstart++;
        else
        if (cur->IsBackground())
            cntBack++;

        if (cur == target)
            found = TRUE;

        // Note that (DebugSuspendPending | SuspendPending) implies a count of 2.
        // We don't count GCPending because a single trap is held for the entire
        // GC, instead of counting each interesting thread.
        if (cur->m_State & Thread::TS_DebugSuspendPending)
            cntReturn++;

        if (cur->m_TraceCallCount > 0)
            cntReturn++;

        if (cur->IsAbortRequested())
            cntReturn++;
    }

    _ASSERTE(cnt == m_ThreadCount);
    _ASSERTE(cntUnstart == m_UnstartedThreadCount);
    _ASSERTE(cntBack == m_BackgroundThreadCount);
    _ASSERTE(cntDead == m_DeadThreadCount);
    _ASSERTE(0 <= m_PendingThreadCount);

#if 0 // g_TrapReturningThreads debug code.
    if (cntReturn != g_TrapReturningThreads /*&& !g_fEEShutDown*/)
    {       // If count is off, try again, to account for multiple threads.
        if (iRetry < 4)
        {
            //              printf("Retry %d.  cntReturn:%d, gReturn:%d\n", iRetry, cntReturn, g_TrapReturningThreads);
            ++iRetry;
            goto Retry;
        }
        printf("cnt:%d, Un:%d, Back:%d, Dead:%d, cntReturn:%d, TrapReturn:%d, eeShutdown:%d, threadShutdown:%d\n",
               cnt,cntUnstart,cntBack,cntDead,cntReturn,g_TrapReturningThreads, g_fEEShutDown, Thread::IsAtProcessExit());
        LOG((LF_CORDB, LL_INFO1000,
             "SUSPEND: cnt:%d, Un:%d, Back:%d, Dead:%d, cntReturn:%d, TrapReturn:%d, eeShutdown:%d, threadShutdown:%d\n",
             cnt,cntUnstart,cntBack,cntDead,cntReturn,g_TrapReturningThreads, g_fEEShutDown, Thread::IsAtProcessExit()) );

        //_ASSERTE(cntReturn + 2 >= g_TrapReturningThreads);
    }
    if (iRetry > 0 && iRetry < 4)
    {
        printf("%d retries to re-sync counted TrapReturn with global TrapReturn.\n", iRetry);
    }
#endif // g_TrapReturningThreads debug code.

    STRESS_LOG4(LF_STORE, LL_INFO100, "ThreadStore::DbgFindThread - [thread=%p]. trt=%d. chg=%d. cnt=%d\n", GetThread(), g_TrapReturningThreads.Load(), g_trtChgStamp.Load(), cntReturn);

    // Because of race conditions and the fact that the GC places its
    // own count, I can't assert this precisely.  But I do want to be
    // sure that this count isn't wandering ever higher -- with a
    // nasty impact on the performance of GC mode changes and method
    // call chaining!
    //
    // We don't bother asserting this during process exit, because
    // during a shutdown we will quietly terminate threads that are
    // being waited on.  (If we aren't shutting down, we carefully
    // decrement our counts and alert anyone waiting for us to
    // return).
    //
    // Note: we don't actually assert this if
    // ThreadStore::TrapReturningThreads() updated g_TrapReturningThreads
    // between the beginning of this function and the moment of the assert.
    // *** The order of evaluation in the if condition is important ***
    _ASSERTE(
             (g_trtChgInFlight != 0 || (cntReturn + 2 >= g_TrapReturningThreads) || chgStamp != g_trtChgStamp) ||
             g_fEEShutDown);

    return found;
}

#endif // _DEBUG

void Thread::HandleThreadInterrupt ()
{
    STATIC_CONTRACT_THROWS;
    STATIC_CONTRACT_GC_TRIGGERS;

    // If we're waiting for shutdown, we don't want to abort/interrupt this thread
    if (HasThreadStateNC(Thread::TSNC_BlockedForShutdown))
        return;

    if ((m_UserInterrupt & TI_Abort) != 0)
    {
        HandleThreadAbort();
    }
    if ((m_UserInterrupt & TI_Interrupt) != 0)
    {
        ResetThreadState ((ThreadState)(TS_Interrupted | TS_Interruptible));
        FastInterlockAnd ((DWORD*)&m_UserInterrupt, ~TI_Interrupt);

        COMPlusThrow(kThreadInterruptedException);
    }
}

#ifdef _DEBUG
#define MAXSTACKBYTES (2 * GetOsPageSize())
void CleanStackForFastGCStress ()
{
    CONTRACTL {
        NOTHROW;
        GC_NOTRIGGER;
    }
    CONTRACTL_END;

    PVOID StackLimit = ClrTeb::GetStackLimit();
    size_t nBytes = (size_t)&nBytes - (size_t)StackLimit;
    nBytes &= ~sizeof (size_t);
    if (nBytes > MAXSTACKBYTES) {
        nBytes = MAXSTACKBYTES;
    }
    size_t* buffer = (size_t*) _alloca (nBytes);
    memset(buffer, 0, nBytes);
    GetThread()->m_pCleanedStackBase = &nBytes;
}

void Thread::ObjectRefFlush(Thread* thread)
{
    // this is debug only code, so no need to validate
    STATIC_CONTRACT_NOTHROW;
    STATIC_CONTRACT_GC_NOTRIGGER;
    STATIC_CONTRACT_ENTRY_POINT;

    _ASSERTE(thread->PreemptiveGCDisabled());  // Should have been in managed code
    memset(thread->dangerousObjRefs, 0, sizeof(thread->dangerousObjRefs));
    thread->m_allObjRefEntriesBad = FALSE;
    CLEANSTACKFORFASTGCSTRESS ();
}
#endif

#if defined(STRESS_HEAP)

PtrHashMap *g_pUniqueStackMap = NULL;
Crst *g_pUniqueStackCrst = NULL;

#define UniqueStackDepth 8

BOOL StackCompare (UPTR val1, UPTR val2)
{
    CONTRACTL {
        NOTHROW;
        GC_NOTRIGGER;
    }
    CONTRACTL_END;

    size_t *p1 = (size_t *)(val1 << 1);
    size_t *p2 = (size_t *)val2;
    if (p1[0] != p2[0]) {
        return FALSE;
    }
    size_t nElem = p1[0];
    if (nElem >= UniqueStackDepth) {
        nElem = UniqueStackDepth;
    }
    p1 ++;
    p2 ++;

    for (size_t n = 0; n < nElem; n ++) {
        if (p1[n] != p2[n]) {
            return FALSE;
        }
    }

    return TRUE;
}

void UniqueStackSetupMap()
{
    WRAPPER_NO_CONTRACT;

    if (g_pUniqueStackCrst == NULL)
    {
        Crst *Attempt = new Crst (
                                     CrstUniqueStack,
                                     CrstFlags(CRST_REENTRANCY | CRST_UNSAFE_ANYMODE));

        if (FastInterlockCompareExchangePointer(&g_pUniqueStackCrst,
                                                Attempt,
                                                NULL) != NULL)
        {
            // We lost the race
            delete Attempt;
        }
    }

    // Now we have a Crst we can use to synchronize the remainder of the init.
    if (g_pUniqueStackMap == NULL)
    {
        CrstHolder ch(g_pUniqueStackCrst);

        if (g_pUniqueStackMap == NULL)
        {
            PtrHashMap *map = new (SystemDomain::GetGlobalLoaderAllocator()->GetLowFrequencyHeap()) PtrHashMap ();
            LockOwner lock = {g_pUniqueStackCrst, IsOwnerOfCrst};
            map->Init (256, StackCompare, TRUE, &lock);
            g_pUniqueStackMap = map;
        }
    }
}

BOOL StartUniqueStackMapHelper()
{
    CONTRACTL
    {
        NOTHROW;
        GC_NOTRIGGER;
    }
    CONTRACTL_END;

    BOOL fOK = TRUE;
    EX_TRY
    {
        if (g_pUniqueStackMap == NULL)
        {
            UniqueStackSetupMap();
        }
    }
    EX_CATCH
    {
        fOK = FALSE;
    }
    EX_END_CATCH(SwallowAllExceptions);

    return fOK;
}

BOOL StartUniqueStackMap ()
{
    CONTRACTL
    {
        NOTHROW;
        GC_NOTRIGGER;
    }
    CONTRACTL_END;

    return StartUniqueStackMapHelper();
}

#ifndef TARGET_UNIX

size_t UpdateStackHash(size_t hash, size_t retAddr)
{
    return ((hash << 3) + hash) ^ retAddr;
}

/***********************************************************************/
size_t getStackHash(size_t* stackTrace, size_t* stackTop, size_t* stackStop, size_t stackBase, size_t stackLimit)
{
    CONTRACTL {
        NOTHROW;
        GC_NOTRIGGER;
    }
    CONTRACTL_END;

    // return a hash of every return address found between 'stackTop' (the lowest address)
    // and 'stackStop' (the highest address)

    size_t hash = 0;
    int    idx  = 0;

#ifdef TARGET_X86

    static size_t moduleBase = (size_t) -1;
    static size_t moduleTop = (size_t) -1;
    if (moduleTop == (size_t) -1)
    {
        MEMORY_BASIC_INFORMATION mbi;

        if (ClrVirtualQuery(getStackHash, &mbi, sizeof(mbi)))
        {
            moduleBase = (size_t)mbi.AllocationBase;
            moduleTop = (size_t)mbi.BaseAddress + mbi.RegionSize;
        }
        else
        {
            // way bad error, probably just assert and exit
            _ASSERTE (!"ClrVirtualQuery failed");
            moduleBase = 0;
            moduleTop = 0;
        }
    }

    while (stackTop < stackStop)
    {
        // Clean out things that point to stack, as those can't be return addresses
        if (*stackTop > moduleBase && *stackTop < moduleTop)
        {
            TADDR dummy;

            if (isRetAddr((TADDR)*stackTop, &dummy))
            {
                hash = UpdateStackHash(hash, *stackTop);

                // If there is no jitted code on the stack, then just use the
                // top 16 frames as the context.
                idx++;
                if (idx <= UniqueStackDepth)
                {
                    stackTrace [idx] = *stackTop;
                }
            }
        }
        stackTop++;
    }

#else // TARGET_X86

    CONTEXT ctx;
    ClrCaptureContext(&ctx);

    UINT_PTR            uControlPc = (UINT_PTR)GetIP(&ctx);
    UINT_PTR            uImageBase;

    UINT_PTR uPrevControlPc = uControlPc;

    for (;;)
    {
        RtlLookupFunctionEntry(uControlPc,
                               ARM_ONLY((DWORD*))(&uImageBase),
                               NULL
                               );

        if (((UINT_PTR)g_pMSCorEE) != uImageBase)
        {
            break;
        }

        uControlPc = Thread::VirtualUnwindCallFrame(&ctx);

        UINT_PTR uRetAddrForHash = uControlPc;

        if (uPrevControlPc == uControlPc)
        {
            // This is a special case when we fail to acquire the loader lock
            // in RtlLookupFunctionEntry(), which then returns false.  The end
            // result is that we cannot go any further on the stack and
            // we will loop infinitely (because the owner of the loader lock
            // is blocked on us).
            hash = 0;
            break;
        }
        else
        {
            uPrevControlPc = uControlPc;
        }

        hash = UpdateStackHash(hash, uRetAddrForHash);

        // If there is no jitted code on the stack, then just use the
        // top 16 frames as the context.
        idx++;
        if (idx <= UniqueStackDepth)
        {
            stackTrace [idx] = uRetAddrForHash;
        }
    }
#endif // TARGET_X86

    stackTrace [0] = idx;

    return(hash);
}

void UniqueStackHelper(size_t stackTraceHash, size_t *stackTrace)
{
    CONTRACTL {
        NOTHROW;
        GC_NOTRIGGER;
    }
    CONTRACTL_END;

    EX_TRY {
        size_t nElem = stackTrace[0];
        if (nElem >= UniqueStackDepth) {
            nElem = UniqueStackDepth;
        }
        AllocMemHolder<size_t> stackTraceInMap = SystemDomain::GetGlobalLoaderAllocator()->GetLowFrequencyHeap()->AllocMem(S_SIZE_T(sizeof(size_t *)) * (S_SIZE_T(nElem) + S_SIZE_T(1)));
        memcpy (stackTraceInMap, stackTrace, sizeof(size_t *) * (nElem + 1));
        g_pUniqueStackMap->InsertValue(stackTraceHash, stackTraceInMap);
        stackTraceInMap.SuppressRelease();
    }
    EX_CATCH
    {
    }
    EX_END_CATCH(SwallowAllExceptions);
}

/***********************************************************************/
/* returns true if this stack has not been seen before, useful for
   running tests only once per stack trace.  */

BOOL Thread::UniqueStack(void* stackStart)
{
    CONTRACTL
    {
        NOTHROW;
        GC_NOTRIGGER;
    }
    CONTRACTL_END;

        // If we where not told where to start, start at the caller of UniqueStack
    if (stackStart == 0)
    {
        stackStart = &stackStart;
    }

    if (g_pUniqueStackMap == NULL)
    {
        if (!StartUniqueStackMap ())
        {
            // We fail to initialize unique stack map due to OOM.
            // Let's say the stack is unique.
            return TRUE;
    }
    }

    size_t stackTrace[UniqueStackDepth+1] = {0};

        // stackTraceHash represents a hash of entire stack at the time we make the call,
        // We insure at least GC per unique stackTrace.  What information is contained in
        // 'stackTrace' is somewhat arbitrary.  We choose it to mean all functions live
        // on the stack up to the first jitted function.

    size_t stackTraceHash;
    Thread* pThread = GetThread();


    void* stopPoint = pThread->m_CacheStackBase;

#ifdef TARGET_X86
    // Find the stop point (most jitted function)
    Frame* pFrame = pThread->GetFrame();
    for(;;)
    {
        // skip GC frames
        if (pFrame == 0 || pFrame == (Frame*) -1)
            break;

        pFrame->GetFunction();      // This insures that helper frames are inited

        if (pFrame->GetReturnAddress() != 0)
        {
            stopPoint = pFrame;
            break;
        }
        pFrame = pFrame->Next();
    }
#endif // TARGET_X86

    // Get hash of all return addresses between here an the top most jitted function
    stackTraceHash = getStackHash (stackTrace, (size_t*) stackStart, (size_t*) stopPoint,
        size_t(pThread->m_CacheStackBase), size_t(pThread->m_CacheStackLimit));

    if (stackTraceHash == 0 ||
        g_pUniqueStackMap->LookupValue (stackTraceHash, stackTrace) != (LPVOID)INVALIDENTRY)
    {
        return FALSE;
    }
    BOOL fUnique = FALSE;

    {
        CrstHolder ch(g_pUniqueStackCrst);
#ifdef _DEBUG
        if (GetThread ())
            GetThread ()->m_bUniqueStacking = TRUE;
#endif
        if (g_pUniqueStackMap->LookupValue (stackTraceHash, stackTrace) != (LPVOID)INVALIDENTRY)
        {
            fUnique = FALSE;
        }
        else
        {
            fUnique = TRUE;
            FAULT_NOT_FATAL();
            UniqueStackHelper(stackTraceHash, stackTrace);
        }
#ifdef _DEBUG
        if (GetThread ())
            GetThread ()->m_bUniqueStacking = FALSE;
#endif
    }

#ifdef _DEBUG
    static int fCheckStack = -1;
    if (fCheckStack == -1)
    {
        fCheckStack = CLRConfig::GetConfigValue(CLRConfig::INTERNAL_FastGCCheckStack);
    }
    if (fCheckStack && pThread->m_pCleanedStackBase > stackTrace
        && pThread->m_pCleanedStackBase - stackTrace > (int) MAXSTACKBYTES)
    {
        _ASSERTE (!"Garbage on stack");
    }
#endif
    return fUnique;
}

#else // !TARGET_UNIX

BOOL Thread::UniqueStack(void* stackStart)
{
    return FALSE;
}

#endif // !TARGET_UNIX

#endif // STRESS_HEAP


/*
 * GetStackLowerBound
 *
 * Returns the lower bound of the stack space.  Note -- the practical bound is some number of pages greater than
 * this value -- those pages are reserved for a stack overflow exception processing.
 *
 * Parameters:
 *  None
 *
 * Returns:
 *  address of the lower bound of the threads's stack.
 */
void * Thread::GetStackLowerBound()
{
    // Called during fiber switch.  Can not have non-static contract.
    STATIC_CONTRACT_NOTHROW;
    STATIC_CONTRACT_GC_NOTRIGGER;

 #ifndef TARGET_UNIX
   MEMORY_BASIC_INFORMATION lowerBoundMemInfo;
    SIZE_T dwRes;

    dwRes = ClrVirtualQuery((const void *)&lowerBoundMemInfo, &lowerBoundMemInfo, sizeof(MEMORY_BASIC_INFORMATION));

    if (sizeof(MEMORY_BASIC_INFORMATION) == dwRes)
    {
        return (void *)(lowerBoundMemInfo.AllocationBase);
    }
    else
    {
        return NULL;
    }
#else // !TARGET_UNIX
    return PAL_GetStackLimit();
#endif // !TARGET_UNIX
}

/*
 * GetStackUpperBound
 *
 * Return the upper bound of the thread's stack space.
 *
 * Parameters:
 *  None
 *
 * Returns:
 *  address of the base of the threads's stack.
 */
void *Thread::GetStackUpperBound()
{
    // Called during fiber switch.  Can not have non-static contract.
    STATIC_CONTRACT_NOTHROW;
    STATIC_CONTRACT_GC_NOTRIGGER;

    return ClrTeb::GetStackBase();
}

BOOL Thread::SetStackLimits(SetStackLimitScope scope)
{
    CONTRACTL
    {
        NOTHROW;
        GC_NOTRIGGER;
    }
    CONTRACTL_END;

    if (scope == fAll)
    {
        m_CacheStackBase  = GetStackUpperBound();
        m_CacheStackLimit = GetStackLowerBound();
        if (m_CacheStackLimit == NULL)
        {
            _ASSERTE(!"Failed to set stack limits");
            return FALSE;
        }

        // Compute the limit used by EnsureSufficientExecutionStack and cache it on the thread. This minimum stack size should
        // be sufficient to allow a typical non-recursive call chain to execute, including potential exception handling and
        // garbage collection. Used for probing for available stack space through RuntimeImports.EnsureSufficientExecutionStack,
        // among other things.
#ifdef HOST_64BIT
        const UINT_PTR MinExecutionStackSize = 128 * 1024;
#else // !HOST_64BIT
        const UINT_PTR MinExecutionStackSize = 64 * 1024;
#endif // HOST_64BIT
        _ASSERTE(m_CacheStackBase >= m_CacheStackLimit);
        if ((reinterpret_cast<UINT_PTR>(m_CacheStackBase) - reinterpret_cast<UINT_PTR>(m_CacheStackLimit)) >
            MinExecutionStackSize)
        {
            m_CacheStackSufficientExecutionLimit = reinterpret_cast<UINT_PTR>(m_CacheStackLimit) + MinExecutionStackSize;
        }
        else
        {
            m_CacheStackSufficientExecutionLimit = reinterpret_cast<UINT_PTR>(m_CacheStackBase);
        }

        // Compute the limit used by CheckCanUseStackAllocand cache it on the thread. This minimum stack size should
        // be sufficient to avoid all significant risk of a moderate size stack alloc interfering with application behavior
        const UINT_PTR StackAllocNonRiskyExecutionStackSize = 512 * 1024;
        _ASSERTE(m_CacheStackBase >= m_CacheStackLimit);
        if ((reinterpret_cast<UINT_PTR>(m_CacheStackBase) - reinterpret_cast<UINT_PTR>(m_CacheStackLimit)) >
            StackAllocNonRiskyExecutionStackSize)
        {
            m_CacheStackStackAllocNonRiskyExecutionLimit = reinterpret_cast<UINT_PTR>(m_CacheStackLimit) + StackAllocNonRiskyExecutionStackSize;
        }
        else
        {
            m_CacheStackStackAllocNonRiskyExecutionLimit = reinterpret_cast<UINT_PTR>(m_CacheStackBase);
        }
    }

    // Ensure that we've setup the stack guarantee properly before we cache the stack limits
    // as they depend upon the stack guarantee.
    if (FAILED(CLRSetThreadStackGuarantee()))
        return FALSE;

    // Cache the last stack addresses that we are allowed to touch.  We throw a stack overflow
    // if we cross that line.  Note that we ignore any subsequent calls to STSG for Whidbey until
    // we see an exception and recache the values.  We use the LastAllowableAddresses to
    // determine if we've taken a hard SO and the ProbeLimits on the probes themselves.

    m_LastAllowableStackAddress = GetLastNormalStackAddress();

    if (g_pConfig->ProbeForStackOverflow())
    {
        m_ProbeLimit = m_LastAllowableStackAddress;
    }
    else
    {
        // If we have stack probing disabled, set the probeLimit to 0 so that all probes will pass.  This
        // way we don't have to do an extra check in the probe code.
        m_ProbeLimit = 0;
    }

    return TRUE;
}

//---------------------------------------------------------------------------------------------
// Routines we use to managed a thread's stack, for fiber switching or stack overflow purposes.
//---------------------------------------------------------------------------------------------

HRESULT Thread::CLRSetThreadStackGuarantee(SetThreadStackGuaranteeScope fScope)
{
    CONTRACTL
    {
        WRAPPER(NOTHROW);
        GC_NOTRIGGER;
    }
    CONTRACTL_END;

#ifndef TARGET_UNIX
    // TODO: we need to measure what the stack usage needs are at the limits in the hosted scenario for host callbacks

    if (Thread::IsSetThreadStackGuaranteeInUse(fScope))
    {
        // <TODO> Tune this as needed </TODO>
        ULONG uGuardSize = SIZEOF_DEFAULT_STACK_GUARANTEE;
        int   EXTRA_PAGES = 0;
#if defined(HOST_64BIT)
        // Free Build EH Stack Stats:
        // --------------------------------
        // currently the maximum stack usage we'll face while handling a SO includes:
        //      4.3k for the OS (kernel32!RaiseException, Rtl EH dispatch code, RtlUnwindEx [second pass])
        //      1.2k for the CLR EH setup (NakedThrowHelper*)
        //      4.5k for other heavy CLR stack creations (2x CONTEXT, 1x REGDISPLAY)
        //     ~1.0k for other misc CLR stack allocations
        //     -----
        //     11.0k --> ~2.75 pages for CLR SO EH dispatch
        //
        // -plus we might need some more for debugger EH dispatch, Watson, etc...
        // -also need to take into account that we can lose up to 1 page of the guard region
        // -additionally, we need to provide some region to hosts to allow for lock acquisition in a hosted scenario
        //
        EXTRA_PAGES = 3;
        INDEBUG(EXTRA_PAGES += 1);

        int ThreadGuardPages = CLRConfig::GetConfigValue(CLRConfig::EXTERNAL_ThreadGuardPages);
        if (ThreadGuardPages == 0)
        {
            uGuardSize += (EXTRA_PAGES * GetOsPageSize());
        }
        else
        {
            uGuardSize += (ThreadGuardPages * GetOsPageSize());
        }

#else // HOST_64BIT
#ifdef _DEBUG
        uGuardSize += (1 * GetOsPageSize());    // one extra page for debug infrastructure
#endif // _DEBUG
#endif // HOST_64BIT

        LOG((LF_EH, LL_INFO10000, "STACKOVERFLOW: setting thread stack guarantee to 0x%x\n", uGuardSize));

        if (!::SetThreadStackGuarantee(&uGuardSize))
        {
            return HRESULT_FROM_GetLastErrorNA();
        }
    }

#endif // !TARGET_UNIX

    return S_OK;
}


/*
 * GetLastNormalStackAddress
 *
 * GetLastNormalStackAddress returns the last stack address before the guard
 * region of a thread. This is the last address that one could write to before
 * a stack overflow occurs.
 *
 * Parameters:
 *  StackLimit - the base of the stack allocation
 *
 * Returns:
 *  Address of the first page of the guard region.
 */
UINT_PTR Thread::GetLastNormalStackAddress(UINT_PTR StackLimit)
{
    CONTRACTL
    {
        NOTHROW;
        GC_NOTRIGGER;
    }
    CONTRACTL_END;

    UINT_PTR cbStackGuarantee = GetStackGuarantee();

    // Here we take the "hard guard region size", the "stack guarantee" and the "fault page" and add them
    // all together.  Note that the "fault page" is the reason for the extra GetOsPageSize() below.  The OS
    // will guarantee us a certain amount of stack remaining after a stack overflow.  This is called the
    // "stack guarantee".  But to do this, it has to fault on the page before that region as the app is
    // allowed to fault at the very end of that page.  So, as a result, the last normal stack address is
    // one page sooner.
    return StackLimit + (cbStackGuarantee
#ifndef TARGET_UNIX
            + GetOsPageSize()
#endif // !TARGET_UNIX
            + HARD_GUARD_REGION_SIZE);
}

#ifdef _DEBUG

static void DebugLogMBIFlags(UINT uState, UINT uProtect)
{
    CONTRACTL
    {
        NOTHROW;
        GC_NOTRIGGER;
        CANNOT_TAKE_LOCK;
    }
    CONTRACTL_END;

#ifndef TARGET_UNIX

#define LOG_FLAG(flags, name)  \
    if (flags & name) \
    { \
        LOG((LF_EH, LL_INFO1000, "" #name " ")); \
    } \

    if (uState)
    {
        LOG((LF_EH, LL_INFO1000, "State: "));

        LOG_FLAG(uState, MEM_COMMIT);
        LOG_FLAG(uState, MEM_RESERVE);
        LOG_FLAG(uState, MEM_DECOMMIT);
        LOG_FLAG(uState, MEM_RELEASE);
        LOG_FLAG(uState, MEM_FREE);
        LOG_FLAG(uState, MEM_PRIVATE);
        LOG_FLAG(uState, MEM_MAPPED);
        LOG_FLAG(uState, MEM_RESET);
        LOG_FLAG(uState, MEM_TOP_DOWN);
        LOG_FLAG(uState, MEM_WRITE_WATCH);
        LOG_FLAG(uState, MEM_PHYSICAL);
        LOG_FLAG(uState, MEM_LARGE_PAGES);
        LOG_FLAG(uState, MEM_4MB_PAGES);
    }

    if (uProtect)
    {
        LOG((LF_EH, LL_INFO1000, "Protect: "));

        LOG_FLAG(uProtect, PAGE_NOACCESS);
        LOG_FLAG(uProtect, PAGE_READONLY);
        LOG_FLAG(uProtect, PAGE_READWRITE);
        LOG_FLAG(uProtect, PAGE_WRITECOPY);
        LOG_FLAG(uProtect, PAGE_EXECUTE);
        LOG_FLAG(uProtect, PAGE_EXECUTE_READ);
        LOG_FLAG(uProtect, PAGE_EXECUTE_READWRITE);
        LOG_FLAG(uProtect, PAGE_EXECUTE_WRITECOPY);
        LOG_FLAG(uProtect, PAGE_GUARD);
        LOG_FLAG(uProtect, PAGE_NOCACHE);
        LOG_FLAG(uProtect, PAGE_WRITECOMBINE);
    }

#undef LOG_FLAG
#endif // !TARGET_UNIX
}


static void DebugLogStackRegionMBIs(UINT_PTR uLowAddress, UINT_PTR uHighAddress)
{
    CONTRACTL
    {
        NOTHROW;
        GC_NOTRIGGER;
        CANNOT_TAKE_LOCK;
    }
    CONTRACTL_END;

    MEMORY_BASIC_INFORMATION meminfo;
    UINT_PTR uStartOfThisRegion = uLowAddress;

    LOG((LF_EH, LL_INFO1000, "----------------------------------------------------------------------\n"));

    while (uStartOfThisRegion < uHighAddress)
    {
        SIZE_T res = ClrVirtualQuery((const void *)uStartOfThisRegion, &meminfo, sizeof(meminfo));

        if (sizeof(meminfo) != res)
        {
            LOG((LF_EH, LL_INFO1000, "VirtualQuery failed on %p\n", uStartOfThisRegion));
            break;
        }

        UINT_PTR uStartOfNextRegion = uStartOfThisRegion + meminfo.RegionSize;

        if (uStartOfNextRegion > uHighAddress)
        {
            uStartOfNextRegion = uHighAddress;
        }

        UINT_PTR uRegionSize = uStartOfNextRegion - uStartOfThisRegion;

        LOG((LF_EH, LL_INFO1000, "0x%p -> 0x%p (%d pg)  ", uStartOfThisRegion, uStartOfNextRegion - 1, uRegionSize / GetOsPageSize()));
        DebugLogMBIFlags(meminfo.State, meminfo.Protect);
        LOG((LF_EH, LL_INFO1000, "\n"));

        uStartOfThisRegion = uStartOfNextRegion;
    }

    LOG((LF_EH, LL_INFO1000, "----------------------------------------------------------------------\n"));
}

// static
void Thread::DebugLogStackMBIs()
{
    CONTRACTL
    {
        NOTHROW;
        GC_NOTRIGGER;
        CANNOT_TAKE_LOCK;
    }
    CONTRACTL_END;

    Thread* pThread = GetThread();  // N.B. this can be NULL!

    UINT_PTR uStackLimit        = (UINT_PTR)GetStackLowerBound();
    UINT_PTR uStackBase         = (UINT_PTR)GetStackUpperBound();
    if (pThread)
    {
        uStackLimit        = (UINT_PTR)pThread->GetCachedStackLimit();
        uStackBase         = (UINT_PTR)pThread->GetCachedStackBase();
    }
    else
    {
        uStackLimit        = (UINT_PTR)GetStackLowerBound();
        uStackBase         = (UINT_PTR)GetStackUpperBound();
    }
    UINT_PTR uStackSize         = uStackBase - uStackLimit;

    LOG((LF_EH, LL_INFO1000, "----------------------------------------------------------------------\n"));
    LOG((LF_EH, LL_INFO1000, "Stack Snapshot 0x%p -> 0x%p (%d pg)\n", uStackLimit, uStackBase, uStackSize / GetOsPageSize()));
    if (pThread)
    {
        LOG((LF_EH, LL_INFO1000, "Last normal addr: 0x%p\n", pThread->GetLastNormalStackAddress()));
    }

    DebugLogStackRegionMBIs(uStackLimit, uStackBase);
}
#endif // _DEBUG

//
// IsSPBeyondLimit
//
// Determines if the stack pointer is beyond the stack limit, in which case
// we can assume we've taken a hard SO.
//
// Parameters: none
//
// Returns: bool indicating if SP is beyond the limit or not
//
BOOL Thread::IsSPBeyondLimit()
{
    WRAPPER_NO_CONTRACT;

    // Reset the stack limits if necessary.
    // @todo .  Add a vectored handler for X86 so that we reset the stack limits
    // there, as anything that supports SetThreadStackGuarantee will support vectored handlers.
    // Then we can always assume during EH processing that our stack limits are good and we
    // don't have to call ResetStackLimits.
    ResetStackLimits();
    char *approxSP = (char *)GetCurrentSP();
    if  (approxSP < (char *)(GetLastAllowableStackAddress()))
    {
        return TRUE;
    }
    return FALSE;
}

NOINLINE void AllocateSomeStack(){
    LIMITED_METHOD_CONTRACT;
#ifdef TARGET_X86
    const size_t size = 0x200;
#else   //TARGET_X86
    const size_t size = 0x400;
#endif  //TARGET_X86

    INT8* mem = (INT8*)_alloca(size);
    // Actually touch the memory we just allocated so the compiler can't
    // optimize it away completely.
    // NOTE: this assumes the stack grows down (towards 0).
    VolatileStore<INT8>(mem, 0);
}

#ifndef TARGET_UNIX

// static // private
BOOL Thread::DoesRegionContainGuardPage(UINT_PTR uLowAddress, UINT_PTR uHighAddress)
{
    CONTRACTL
    {
        NOTHROW;
        GC_NOTRIGGER;
        CANNOT_TAKE_LOCK;
    }
    CONTRACTL_END;

    SIZE_T dwRes;
    MEMORY_BASIC_INFORMATION meminfo;
    UINT_PTR uStartOfCurrentRegion = uLowAddress;

    while (uStartOfCurrentRegion < uHighAddress)
    {
#undef VirtualQuery
        // This code can run below YieldTask, which means that it must not call back into the host.
        // The reason is that YieldTask is invoked by the host, and the host needs not be reentrant.
        dwRes = VirtualQuery((const void *)uStartOfCurrentRegion, &meminfo, sizeof(meminfo));
#define VirtualQuery(lpAddress, lpBuffer, dwLength) Dont_Use_VirtualQuery(lpAddress, lpBuffer, dwLength)

        // If the query fails then assume we have no guard page.
        if (sizeof(meminfo) != dwRes)
        {
            return FALSE;
        }

        if (meminfo.Protect & PAGE_GUARD)
        {
            return TRUE;
        }

        uStartOfCurrentRegion += meminfo.RegionSize;
    }

    return FALSE;
}

#endif // !TARGET_UNIX

/*
 * DetermineIfGuardPagePresent
 *
 * DetermineIfGuardPagePresent returns TRUE if the thread's stack contains a proper guard page. This function makes
 * a physical check of the stack, rather than relying on whether or not the CLR is currently processing a stack
 * overflow exception.
 *
 * It seems reasonable to want to check just the 3rd page for !MEM_COMMIT or PAGE_GUARD, but that's no good in a
 * world where a) one can extend the guard region arbitrarily with SetThreadStackGuarantee(), b) a thread's stack
 * could be pre-committed, and c) another lib might reset the guard page very high up on the stack, much as we
 * do. In that world, we have to do VirtualQuery from the lower bound up until we find a region with PAGE_GUARD on
 * it. If we've never SO'd, then that's two calls to VirtualQuery.
 *
 * Parameters:
 *  None
 *
 * Returns:
 *  TRUE if the thread has a guard page, FALSE otherwise.
 */
BOOL Thread::DetermineIfGuardPagePresent()
{
    CONTRACTL
    {
        NOTHROW;
        GC_NOTRIGGER;
        CANNOT_TAKE_LOCK;
    }
    CONTRACTL_END;

#ifndef TARGET_UNIX
    BOOL bStackGuarded = FALSE;
    UINT_PTR uStackBase = (UINT_PTR)GetCachedStackBase();
    UINT_PTR uStackLimit = (UINT_PTR)GetCachedStackLimit();

    // Note: we start our queries after the hard guard page (one page up from the base of the stack.) We know the
    // very last region of the stack is never the guard page (its always the uncomitted "hard" guard page) so there's
    // no need to waste a query on it.
    bStackGuarded = DoesRegionContainGuardPage(uStackLimit + HARD_GUARD_REGION_SIZE,
                                                uStackBase);

    LOG((LF_EH, LL_INFO10000, "Thread::DetermineIfGuardPagePresent: stack guard page: %s\n", bStackGuarded ? "PRESENT" : "MISSING"));

    return bStackGuarded;
#else // !TARGET_UNIX
    return TRUE;
#endif // !TARGET_UNIX
}

/*
 * GetLastNormalStackAddress
 *
 * GetLastNormalStackAddress returns the last stack address before the guard
 * region of this thread. This is the last address that one could write to
 * before a stack overflow occurs.
 *
 * Parameters:
 *  None
 *
 * Returns:
 *  Address of the first page of the guard region.
 */
UINT_PTR Thread::GetLastNormalStackAddress()
{
    WRAPPER_NO_CONTRACT;

    return GetLastNormalStackAddress((UINT_PTR)m_CacheStackLimit);
}


/*
 * GetStackGuarantee
 *
 * Returns the amount of stack guaranteed after an SO but before the OS rips the process.
 *
 * Parameters:
 *  none
 *
 * Returns:
 *  The stack guarantee in OS pages.
 */
UINT_PTR Thread::GetStackGuarantee()
{
    WRAPPER_NO_CONTRACT;

#ifndef TARGET_UNIX
    // There is a new API available on new OS's called SetThreadStackGuarantee. It allows you to change the size of
    // the guard region on a per-thread basis. If we're running on an OS that supports the API, then we must query
    // it to see if someone has changed the size of the guard region for this thread.
    if (!IsSetThreadStackGuaranteeInUse())
    {
        return SIZEOF_DEFAULT_STACK_GUARANTEE;
    }

    ULONG cbNewStackGuarantee = 0;
    // Passing in a value of 0 means that we're querying, and the value is changed with the new guard region
    // size.
    if (::SetThreadStackGuarantee(&cbNewStackGuarantee) &&
        (cbNewStackGuarantee != 0))
    {
        return cbNewStackGuarantee;
    }
#endif // TARGET_UNIX

    return SIZEOF_DEFAULT_STACK_GUARANTEE;
}

#ifndef TARGET_UNIX

//
// MarkPageAsGuard
//
// Given a page base address, try to turn it into a guard page and then requery to determine success.
//
// static // private
BOOL Thread::MarkPageAsGuard(UINT_PTR uGuardPageBase)
{
    CONTRACTL
    {
        NOTHROW;
        GC_NOTRIGGER;
        CANNOT_TAKE_LOCK;
    }
    CONTRACTL_END;

    DWORD flOldProtect;

    ClrVirtualProtect((LPVOID)uGuardPageBase, 1,
                      (PAGE_READWRITE | PAGE_GUARD), &flOldProtect);

    // Intentionally ignore return value -- if it failed, we'll find out below
    // and keep moving up the stack until we either succeed or we hit the guard
    // region.  If we don't succeed before we hit the guard region, we'll end up
    // with a fatal error.

    // Now, make sure the guard page is really there. If its not, then VirtualProtect most likely failed
    // because our stack had grown onto the page we were trying to protect by the time we made it into
    // VirtualProtect. So try the next page down.
    MEMORY_BASIC_INFORMATION meminfo;
    SIZE_T dwRes;

    dwRes = ClrVirtualQuery((const void *)uGuardPageBase, &meminfo, sizeof(meminfo));

    return ((sizeof(meminfo) == dwRes) && (meminfo.Protect & PAGE_GUARD));
}


/*
 * RestoreGuardPage
 *
 * RestoreGuardPage will replace the guard page on this thread's stack. The assumption is that it was removed by
 * the OS due to a stack overflow exception. This function requires that you know that you have enough stack space
 * to restore the guard page, so make sure you know what you're doing when you decide to call this.
 *
 * Parameters:
 *  None
 *
 * Returns:
 *  Nothing
 */
VOID Thread::RestoreGuardPage()
{
    CONTRACTL
    {
        NOTHROW;
        GC_NOTRIGGER;
        CANNOT_TAKE_LOCK;
    }
    CONTRACTL_END;

    BOOL bStackGuarded = DetermineIfGuardPagePresent();

    // If the guard page is still there, then just return.
    if (bStackGuarded)
    {
        LOG((LF_EH, LL_INFO100, "Thread::RestoreGuardPage: no need to restore... guard page is already there.\n"));
        return;
    }

    UINT_PTR approxStackPointer;
    UINT_PTR guardPageBase;
    UINT_PTR guardRegionThreshold;
    BOOL     pageMissing;

    if (!bStackGuarded)
    {
    // The normal guard page is the 3rd page from the base. The first page is the "hard" guard, the second one is
    // reserve, and the 3rd one is marked as a guard page. However, since there is now an API (on some platforms)
    // to change the size of the guard region, we'll just go ahead and protect the next page down from where we are
    // now. The guard page will get pushed forward again, just like normal, until the next stack overflow.
        approxStackPointer   = (UINT_PTR)GetCurrentSP();
        guardPageBase        = (UINT_PTR)ALIGN_DOWN(approxStackPointer, GetOsPageSize()) - GetOsPageSize();

        // OS uses soft guard page to update the stack info in TEB.  If our guard page is not beyond the current stack, the TEB
        // will not be updated, and then OS's check of stack during exception will fail.
        if (approxStackPointer >= guardPageBase)
        {
            guardPageBase -= GetOsPageSize();
        }
    // If we're currently "too close" to the page we want to mark as a guard then the call to VirtualProtect to set
    // PAGE_GUARD will fail, but it won't return an error. Therefore, we protect the page, then query it to make
    // sure it worked. If it didn't, we try the next page down. We'll either find a page to protect, or run into
    // the guard region and rip the process down with EEPOLICY_HANDLE_FATAL_ERROR below.
        guardRegionThreshold = GetLastNormalStackAddress();
        pageMissing          = TRUE;

        while (pageMissing)
        {
            LOG((LF_EH, LL_INFO10000,
                 "Thread::RestoreGuardPage: restoring guard page @ 0x%p, approxStackPointer=0x%p, "
                 "last normal stack address=0x%p\n",
                     guardPageBase, approxStackPointer, guardRegionThreshold));

            // Make sure we set the guard page above the guard region.
            if (guardPageBase < guardRegionThreshold)
            {
                goto lFatalError;
            }

            if (MarkPageAsGuard(guardPageBase))
            {
                // The current GuardPage should be beyond the current SP.
                _ASSERTE (guardPageBase < approxStackPointer);
                pageMissing = FALSE;
            }
            else
            {
                guardPageBase -= GetOsPageSize();
            }
        }
    }

    INDEBUG(DebugLogStackMBIs());

    return;

lFatalError:
    STRESS_LOG2(LF_EH, LL_ALWAYS,
                "Thread::RestoreGuardPage: too close to the guard region (0x%p) to restore guard page @0x%p\n",
                guardRegionThreshold, guardPageBase);
    _ASSERTE(!"Too close to the guard page to reset it!");
    EEPOLICY_HANDLE_FATAL_ERROR(COR_E_STACKOVERFLOW);
}

#endif // !TARGET_UNIX

#endif // #ifndef DACCESS_COMPILE

//
// InitRegDisplay: initializes a REGDISPLAY for a thread. If validContext
// is false, pRD is filled from the current context of the thread. The
// thread's current context is also filled in pctx. If validContext is true,
// pctx should point to a valid context and pRD is filled from that.
//
bool Thread::InitRegDisplay(const PREGDISPLAY pRD, PT_CONTEXT pctx, bool validContext)
{
    CONTRACTL {
        NOTHROW;
        GC_NOTRIGGER;
    }
    CONTRACTL_END;

    if (!validContext)
    {
        if (GetFilterContext()!= NULL)
        {
            pctx = GetFilterContext();
        }
        else
        {
#ifdef DACCESS_COMPILE
            DacNotImpl();
#else
            pctx->ContextFlags = CONTEXT_FULL;

            _ASSERTE(this != GetThread());  // do not call GetThreadContext on the active thread

            BOOL ret = EEGetThreadContext(this, pctx);
            if (!ret)
            {
                SetIP(pctx, 0);
#ifdef TARGET_X86
                pRD->ControlPC = pctx->Eip;
                pRD->PCTAddr = (TADDR)&(pctx->Eip);
#elif defined(TARGET_AMD64)
                // nothing more to do here, on Win64 setting the IP to 0 is enough.
#elif defined(TARGET_ARM)
                // nothing more to do here, on Win64 setting the IP to 0 is enough.
#else
                PORTABILITY_ASSERT("NYI for platform Thread::InitRegDisplay");
#endif

                return false;
            }
#endif // DACCESS_COMPILE
        }
    }

    FillRegDisplay( pRD, pctx );

    return true;
}


void Thread::FillRegDisplay(const PREGDISPLAY pRD, PT_CONTEXT pctx)
{
    WRAPPER_NO_CONTRACT;
    SUPPORTS_DAC;

    ::FillRegDisplay(pRD, pctx);

#if defined(DEBUG_REGDISPLAY) && !defined(TARGET_X86)
    CONSISTENCY_CHECK(!pRD->_pThread || pRD->_pThread == this);
    pRD->_pThread = this;

    CheckRegDisplaySP(pRD);
#endif // defined(DEBUG_REGDISPLAY) && !defined(TARGET_X86)
}


#ifdef DEBUG_REGDISPLAY

void CheckRegDisplaySP (REGDISPLAY *pRD)
{
    if (pRD->SP && pRD->_pThread)
    {
#ifndef NO_FIXED_STACK_LIMIT
        _ASSERTE(pRD->_pThread->IsExecutingOnAltStack() || PTR_VOID(pRD->SP) >= pRD->_pThread->GetCachedStackLimit());
#endif // NO_FIXED_STACK_LIMIT
        _ASSERTE(pRD->_pThread->IsExecutingOnAltStack() || PTR_VOID(pRD->SP) <  pRD->_pThread->GetCachedStackBase());
    }
}

#endif // DEBUG_REGDISPLAY

//                      Trip Functions
//                      ==============
// When a thread reaches a safe place, it will rendezvous back with us, via one of
// the following trip functions:

void CommonTripThread()
{
#ifndef DACCESS_COMPILE
    CONTRACTL {
        THROWS;
        GC_TRIGGERS;
    }
    CONTRACTL_END;

    Thread  *thread = GetThread();

    thread->HandleThreadAbort ();

    if (thread->CatchAtSafePoint())
    {
        _ASSERTE(!ThreadStore::HoldingThreadStore(thread));
#ifdef FEATURE_HIJACK
        thread->UnhijackThread();
#endif // FEATURE_HIJACK

        // Trap
        thread->PulseGCMode();
    }
#else
    DacNotImpl();
#endif // #ifndef DACCESS_COMPILE
}

#ifndef DACCESS_COMPILE

void Thread::SetFilterContext(CONTEXT *pContext)
{
    // SetFilterContext is like pushing a Frame onto the Frame chain.
    CONTRACTL {
        NOTHROW;
        GC_NOTRIGGER;
        MODE_COOPERATIVE; // Absolutely must be in coop to coordinate w/ Runtime suspension.
        PRECONDITION(GetThread() == this); // must be on current thread.
    } CONTRACTL_END;

    m_debuggerFilterContext = pContext;
}

#endif // #ifndef DACCESS_COMPILE

T_CONTEXT *Thread::GetFilterContext(void)
{
    LIMITED_METHOD_DAC_CONTRACT;

   return m_debuggerFilterContext;
}

#ifndef DACCESS_COMPILE

void Thread::InitContext()
{
    CONTRACTL {
        THROWS;
        if (GetThread()) {GC_TRIGGERS;} else {DISABLED(GC_NOTRIGGER);}
    }
    CONTRACTL_END;

    // this should only be called when initializing a thread
    _ASSERTE(m_pDomain == NULL);
    GCX_COOP_NO_THREAD_BROKEN();
    m_pDomain = SystemDomain::System()->DefaultDomain();
}

void Thread::ClearContext()
{
    CONTRACTL {
        NOTHROW;
        if (GetThread()) {GC_TRIGGERS;} else {DISABLED(GC_NOTRIGGER);}
    }
    CONTRACTL_END;

    if (!m_pDomain)
        return;

    // must set exposed context to null first otherwise object verification
    // checks will fail AV when m_Context is null
    m_pDomain = NULL;
#ifdef FEATURE_COMINTEROP
    m_fDisableComObjectEagerCleanup = false;
#endif //FEATURE_COMINTEROP
}

BOOL Thread::HaveExtraWorkForFinalizer()
{
    LIMITED_METHOD_CONTRACT;

    return m_ThreadTasks
        || ThreadpoolMgr::HaveTimerInfosToFlush()
        || Thread::CleanupNeededForFinalizedThread()
        || (m_DetachCount > 0)
        || SystemDomain::System()->RequireAppDomainCleanup()
        || ThreadStore::s_pThreadStore->ShouldTriggerGCForDeadThreads();
}

void Thread::DoExtraWorkForFinalizer()
{
    CONTRACTL {
        THROWS;
        GC_TRIGGERS;
    }
    CONTRACTL_END;

    _ASSERTE(GetThread() == this);
    _ASSERTE(this == FinalizerThread::GetFinalizerThread());

#ifdef FEATURE_COMINTEROP_APARTMENT_SUPPORT
    if (RequiresCoInitialize())
    {
        SetApartment(AS_InMTA, FALSE);
    }
#endif // FEATURE_COMINTEROP_APARTMENT_SUPPORT

    if (RequireSyncBlockCleanup())
    {
#ifndef TARGET_UNIX
        InteropSyncBlockInfo::FlushStandbyList();
#endif // !TARGET_UNIX

#ifdef FEATURE_COMINTEROP
        RCW::FlushStandbyList();
#endif // FEATURE_COMINTEROP

        SyncBlockCache::GetSyncBlockCache()->CleanupSyncBlocks();
    }
    if (SystemDomain::System()->RequireAppDomainCleanup())
    {
        SystemDomain::System()->ProcessDelayedUnloadLoaderAllocators();
    }

    if(m_DetachCount > 0 || Thread::CleanupNeededForFinalizedThread())
    {
        Thread::CleanupDetachedThreads();
    }

    // If there were any TimerInfos waiting to be released, they'll get flushed now
    ThreadpoolMgr::FlushQueueOfTimerInfos();

    ThreadStore::s_pThreadStore->TriggerGCForDeadThreadsIfNecessary();
}


// HELPERS FOR THE BASE OF A MANAGED THREAD, INCLUDING AD TRANSITION SUPPORT

// We have numerous places where we start up a managed thread.  This includes several places in the
// ThreadPool, the 'new Thread(...).Start()' case, and the Finalizer.  Try to factor the code so our
// base exception handling behavior is consistent across those places.  The resulting code is convoluted,
// but it's better than the prior situation of each thread being on a different plan.

// We need Middle & Outer methods for the usual problem of combining C++ & SEH.

/* The effect of all this is that we get:

                Base of thread -- OS unhandled exception filter that we hook

                SEH handler from DispatchOuter
                C++ handler from DispatchMiddle

                User code that obviously can throw.

*/


struct ManagedThreadCallState
{
    ADCallBackFcnType   pTarget;
    LPVOID                       args;
    UnhandledExceptionLocation   filterType;

    ManagedThreadCallState(ADCallBackFcnType Target,LPVOID Args,
                        UnhandledExceptionLocation   FilterType):
          pTarget(Target),
          args(Args),
          filterType(FilterType)
    {
        LIMITED_METHOD_CONTRACT;
    };
};

// The following static helpers are outside of the ManagedThreadBase struct because I
// don't want to change threads.h whenever I change the mechanism for how unhandled
// exceptions works.  The ManagedThreadBase struct is for the public exposure of the
// API only.

static void ManagedThreadBase_DispatchOuter(ManagedThreadCallState *pCallState);

static void ManagedThreadBase_DispatchInner(ManagedThreadCallState *pCallState)
{
    CONTRACTL
    {
        GC_TRIGGERS;
        THROWS;
        MODE_COOPERATIVE;
    }
    CONTRACTL_END;

    // Go ahead and dispatch the call.
    (*pCallState->pTarget) (pCallState->args);
}

static void ManagedThreadBase_DispatchMiddle(ManagedThreadCallState *pCallState)
{
    STATIC_CONTRACT_GC_TRIGGERS;
    STATIC_CONTRACT_THROWS;
    STATIC_CONTRACT_MODE_COOPERATIVE;

    EX_TRY_CPP_ONLY
    {
        // During an unwind, we have some cleanup:
        //
        // 1)  We should no longer suppress any unhandled exception reporting at the base
        //     of the thread, because any handler that contained the exception to the AppDomain
        //     where it occurred is now being removed from the stack.
        //
        // 2)  We need to unwind the Frame chain.  We cannot do it when we get to the __except clause
        //     because at this point we are in the 2nd phase and the stack has been popped.  Any
        //     stack crawling from another thread will see a frame chain in a popped region of stack.
        //     Nor can we pop it in a filter, since this would destroy all the stack-walking information
        //     we need to perform the 2nd pass.  So doing it in a C++ destructor will ensure it happens
        //     during the 2nd pass but before the stack is actually popped.
        class Cleanup
        {
            Frame     *m_pEntryFrame;
            Thread    *m_pThread;

        public:
            Cleanup(Thread* pThread)
            {
                m_pThread = pThread;
                m_pEntryFrame = pThread->m_pFrame;
            }

            ~Cleanup()
            {
                GCX_COOP();
                m_pThread->SetFrame(m_pEntryFrame);
            }
        };

        Cleanup cleanup(GetThread());

        ManagedThreadBase_DispatchInner(pCallState);
    }
    EX_CATCH_CPP_ONLY
    {
        GCX_COOP();
        Exception *pException = GET_EXCEPTION();

        // RudeThreadAbort is a pre-allocated instance of ThreadAbort. So the following is sufficient.
        // For Whidbey, by default only swallow certain exceptions.  If reverting back to Everett's
        // behavior (swallowing all unhandled exception), then swallow all unhandled exception.
        //
        if (SwallowUnhandledExceptions() ||
            IsExceptionOfType(kThreadAbortException, pException))
        {
            // Do nothing to swallow the exception
        }
        else
        {
            // Setting up the unwind_and_continue_handler ensures that C++ exceptions do not leak out.
            //
            // Without unwind_and_continue_handler below, the exception will fly up the stack to
            // this point, where it will be rethrown and thus leak out.
            INSTALL_UNWIND_AND_CONTINUE_HANDLER;

            EX_RETHROW;

            UNINSTALL_UNWIND_AND_CONTINUE_HANDLER;
        }
    }
    EX_END_CATCH(SwallowAllExceptions);
}

/*
typedef struct Param
{
    ManagedThreadCallState * m_pCallState;
    Frame                  * m_pFrame;
    Param(ManagedThreadCallState * pCallState, Frame * pFrame): m_pCallState(pCallState), m_pFrame(pFrame) {}
} TryParam;
*/
typedef struct Param: public NotifyOfCHFFilterWrapperParam
{
    ManagedThreadCallState * m_pCallState;
    Param(ManagedThreadCallState * pCallState): m_pCallState(pCallState) {}
} TryParam;

// Dispatch to the appropriate filter, based on the active CallState.
static LONG ThreadBaseRedirectingFilter(PEXCEPTION_POINTERS pExceptionInfo, LPVOID pParam)
{
    STATIC_CONTRACT_THROWS;
    STATIC_CONTRACT_GC_TRIGGERS;
    STATIC_CONTRACT_MODE_ANY;

    TryParam * pRealParam = reinterpret_cast<TryParam *>(pParam);
    ManagedThreadCallState * _pCallState = pRealParam->m_pCallState;

    LONG ret = -1;

    // This will invoke the swallowing filter. If that returns EXCEPTION_CONTINUE_SEARCH,
    // it will trigger unhandled exception processing.
    // WARNING - ThreadBaseExceptionAppDomainFilter may not return
    // This occurs when the debugger decides to intercept an exception and catch it in a frame closer
    // to the leaf than the one executing this filter
    ret = ThreadBaseExceptionAppDomainFilter(pExceptionInfo, _pCallState);

    // Although EXCEPTION_EXECUTE_HANDLER can also be returned in cases corresponding to
    // unhandled exceptions, all of those cases have already notified the debugger of an unhandled
    // exception which prevents a second notification indicating the exception was caught
    if (ret == EXCEPTION_EXECUTE_HANDLER)
    {

        // WARNING - NotifyOfCHFFilterWrapper may not return
        // This occurs when the debugger decides to intercept an exception and catch it in a frame closer
        // to the leaf than the one executing this filter
        NotifyOfCHFFilterWrapper(pExceptionInfo, pRealParam);
    }

    // Get the reference to the current thread..
    Thread *pCurThread = GetThread();
    _ASSERTE(pCurThread);

    //
    // In the default domain, when an exception goes unhandled on a managed thread whose threadbase is in the VM (e.g. explicitly spawned threads,
    //    ThreadPool threads, finalizer thread, etc), CLR can end up in the unhandled exception processing path twice.
    //
    // The first attempt to perform UE processing happens at the managed thread base (via this function). When it completes,
    // we will set TSNC_ProcessedUnhandledException state against the thread to indicate that we have perform the unhandled exception processing.
    //
    // On CoreSys CoreCLR, the host can ask CoreCLR to run all code in the default domain. As a result, when we return from the first attempt to perform UE
    // processing, the call could return back with EXCEPTION_EXECUTE_HANDLER since, like desktop CoreCLR is instructed by SL host to swallow all unhandled exceptions,
    // CoreSys CoreCLR can also be instructed by its Phone host to swallow all unhandled exceptions. As a result, the exception dispatch will never continue to go upstack
    // to the native threadbase in the OS kernel and thus, there will never be a second attempt to perform UE processing. Hence, we dont, and shouldnt, need to set
    // TSNC_ProcessedUnhandledException state against the thread if we are in SingleAppDomain mode and have been asked to swallow the exception.
    //
    // If we continue to set TSNC_ProcessedUnhandledException and a ThreadPool Thread A has an exception go unhandled, we will swallow it correctly for the first time.
    // The next time Thread A has an exception go unhandled, our UEF will see TSNC_ProcessedUnhandledException set and assume (incorrectly) UE processing has happened and
    // will fail to honor the host policy (e.g. swallow unhandled exception). Thus, the 2nd unhandled exception may end up crashing the app when it should not.
    //
    if (ret != EXCEPTION_EXECUTE_HANDLER)
    {
        LOG((LF_EH, LL_INFO100, "ThreadBaseRedirectingFilter: setting TSNC_ProcessedUnhandledException\n"));

        // Since we have already done unhandled exception processing for it, we dont want it
        // to happen again if our UEF gets invoked upon returning back to the OS.
        //
        // Set the flag to indicate so.
        pCurThread->SetThreadStateNC(Thread::TSNC_ProcessedUnhandledException);
    }

    return ret;
}

static void ManagedThreadBase_DispatchOuter(ManagedThreadCallState *pCallState)
{
    STATIC_CONTRACT_GC_TRIGGERS;
    STATIC_CONTRACT_THROWS;
    STATIC_CONTRACT_MODE_COOPERATIVE;

    // HasStarted() must have already been performed by our caller
    _ASSERTE(GetThread() != NULL);

    Thread *pThread = GetThread();
#ifdef FEATURE_EH_FUNCLETS
    Frame  *pFrame = pThread->m_pFrame;
#endif // FEATURE_EH_FUNCLETS

    // The sole purpose of having this frame is to tell the debugger that we have a catch handler here
    // which may swallow managed exceptions.  The debugger needs this in order to send a
    // CatchHandlerFound (CHF) notification.
    FrameWithCookie<DebuggerU2MCatchHandlerFrame> catchFrame;

    TryParam param(pCallState);
    param.pFrame = &catchFrame;

    struct TryArgs
    {
        TryParam *pTryParam;
        Thread *pThread;

        BOOL *pfHadException;

#ifdef FEATURE_EH_FUNCLETS
        Frame *pFrame;
#endif // FEATURE_EH_FUNCLETS
    }args;

    args.pTryParam = &param;
    args.pThread = pThread;

    BOOL fHadException = TRUE;
    args.pfHadException = &fHadException;

#ifdef FEATURE_EH_FUNCLETS
    args.pFrame = pFrame;
#endif // FEATURE_EH_FUNCLETS

    PAL_TRY(TryArgs *, pArgs, &args)
    {
        PAL_TRY(TryParam *, pParam, pArgs->pTryParam)
        {
            ManagedThreadBase_DispatchMiddle(pParam->m_pCallState);
        }
        PAL_EXCEPT_FILTER(ThreadBaseRedirectingFilter)
        {
            // Note: one of our C++ exceptions will never reach this filter because they're always caught by
            // the EX_CATCH in ManagedThreadBase_DispatchMiddle().
            //
            // If eCLRDeterminedPolicy, we only swallow for TA, RTA, and ADU exception.
            // For eHostDeterminedPolicy, we will swallow all the managed exception.
    #ifdef FEATURE_EH_FUNCLETS
            // this must be done after the second pass has run, it does not
            // reference anything on the stack, so it is safe to run in an
            // SEH __except clause as well as a C++ catch clause.
            ExceptionTracker::PopTrackers(pArgs->pFrame);
    #endif // FEATURE_EH_FUNCLETS

            // Fortunately, ThreadAbortExceptions are always
            if (pArgs->pThread->IsAbortRequested())
                pArgs->pThread->EEResetAbort(Thread::TAR_Thread);
        }
        PAL_ENDTRY;

        *(pArgs->pfHadException) = FALSE;
    }
    PAL_FINALLY
    {
        catchFrame.Pop();
    }
    PAL_ENDTRY;
}


// For the implementation, there are three variants of work possible:

// 1.  Establish the base of a managed thread, and switch to the correct AppDomain.
static void ManagedThreadBase_FullTransition(ADCallBackFcnType pTarget,
                                                   LPVOID args,
                                                   UnhandledExceptionLocation filterType)
{
    CONTRACTL
    {
        GC_TRIGGERS;
        THROWS;
        MODE_COOPERATIVE;
    }
    CONTRACTL_END;

    ManagedThreadCallState CallState(pTarget, args, filterType);
    ManagedThreadBase_DispatchOuter(&CallState);
}

// 2.  Establish the base of a managed thread, but the AppDomain transition must be
//     deferred until later.
void ManagedThreadBase_NoADTransition(ADCallBackFcnType pTarget,
                                             UnhandledExceptionLocation filterType)
{
    CONTRACTL
    {
        GC_TRIGGERS;
        THROWS;
        MODE_COOPERATIVE;
    }
    CONTRACTL_END;

    AppDomain *pAppDomain = GetAppDomain();

    ManagedThreadCallState CallState(pTarget, NULL, filterType);

    // self-describing, to create a pTurnAround data for eventual delivery to a subsequent AppDomain
    // transition.
    CallState.args = &CallState;

    ManagedThreadBase_DispatchOuter(&CallState);
}



// And here are the various exposed entrypoints for base thread behavior

// The 'new Thread(...).Start()' case from COMSynchronizable kickoff thread worker
void ManagedThreadBase::KickOff(ADCallBackFcnType pTarget, LPVOID args)
{
    WRAPPER_NO_CONTRACT;
    ManagedThreadBase_FullTransition(pTarget, args, ManagedThread);
}

// The IOCompletion, QueueUserWorkItem, AddTimer, RegisterWaitForSingleObject cases in the ThreadPool
void ManagedThreadBase::ThreadPool(ADCallBackFcnType pTarget, LPVOID args)
{
    WRAPPER_NO_CONTRACT;
    ManagedThreadBase_FullTransition(pTarget, args, ThreadPoolThread);
}

// The Finalizer thread establishes exception handling at its base, but defers all the AppDomain
// transitions.
void ManagedThreadBase::FinalizerBase(ADCallBackFcnType pTarget)
{
    WRAPPER_NO_CONTRACT;
    ManagedThreadBase_NoADTransition(pTarget, FinalizerThread);
}

//+----------------------------------------------------------------------------
//
//  Method:     Thread::GetStaticFieldAddress   private
//
//  Synopsis:   Get the address of the field relative to the current thread.
//              If an address has not been assigned yet then create one.
//
//+----------------------------------------------------------------------------

LPVOID Thread::GetStaticFieldAddress(FieldDesc *pFD)
{
    CONTRACTL {
        THROWS;
        GC_TRIGGERS;
    }
    CONTRACTL_END;

    _ASSERTE(pFD != NULL);
    _ASSERTE(pFD->IsThreadStatic());
    _ASSERTE(!pFD->IsRVA());

    // for static field the MethodTable is exact even for generic classes
    MethodTable *pMT = pFD->GetEnclosingMethodTable();

    // We need to make sure that the class has been allocated, however
    // we should not call the class constructor
    ThreadStatics::GetTLM(pMT)->EnsureClassAllocated(pMT);

    PTR_BYTE base = NULL;

    if (pFD->GetFieldType() == ELEMENT_TYPE_CLASS ||
        pFD->GetFieldType() == ELEMENT_TYPE_VALUETYPE)
    {
        base = pMT->GetGCThreadStaticsBasePointer();
    }
    else
    {
        base = pMT->GetNonGCThreadStaticsBasePointer();
    }

    _ASSERTE(base != NULL);

    DWORD offset = pFD->GetOffset();
    _ASSERTE(offset <= FIELD_OFFSET_LAST_REAL_OFFSET);

    LPVOID result = (LPVOID)((PTR_BYTE)base + (DWORD)offset);

    // For value classes, the handle points at an OBJECTREF
    // which holds the boxed value class, so derefernce and unbox.
    if (pFD->GetFieldType() == ELEMENT_TYPE_VALUETYPE)
    {
        OBJECTREF obj = ObjectToOBJECTREF(*(Object**) result);
        result = obj->GetData();
    }

    return result;
}

#endif // #ifndef DACCESS_COMPILE

 //+----------------------------------------------------------------------------
//
//  Method:     Thread::GetStaticFieldAddrNoCreate   private
//
//  Synopsis:   Get the address of the field relative to the thread.
//              If an address has not been assigned, return NULL.
//              No creating is allowed.
//
//+----------------------------------------------------------------------------

TADDR Thread::GetStaticFieldAddrNoCreate(FieldDesc *pFD)
{
    CONTRACTL {
        NOTHROW;
        GC_NOTRIGGER;
        SUPPORTS_DAC;
    }
    CONTRACTL_END;

    _ASSERTE(pFD != NULL);
    _ASSERTE(pFD->IsThreadStatic());

    // for static field the MethodTable is exact even for generic classes
    PTR_MethodTable pMT = pFD->GetEnclosingMethodTable();

    PTR_BYTE base = NULL;

    if (pFD->GetFieldType() == ELEMENT_TYPE_CLASS ||
        pFD->GetFieldType() == ELEMENT_TYPE_VALUETYPE)
    {
        base = pMT->GetGCThreadStaticsBasePointer(dac_cast<PTR_Thread>(this));
    }
    else
    {
        base = pMT->GetNonGCThreadStaticsBasePointer(dac_cast<PTR_Thread>(this));
    }

    if (base == NULL)
        return NULL;

    DWORD offset = pFD->GetOffset();
    _ASSERTE(offset <= FIELD_OFFSET_LAST_REAL_OFFSET);

    TADDR result = dac_cast<TADDR>(base) + (DWORD)offset;

    // For value classes, the handle points at an OBJECTREF
    // which holds the boxed value class, so derefernce and unbox.
    if (pFD->IsByValue())
    {
        _ASSERTE(result != NULL);
        PTR_Object obj = *PTR_UNCHECKED_OBJECTREF(result);
        if (obj == NULL)
            return NULL;
        result = dac_cast<TADDR>(obj->GetData());
    }

    return result;
}

#ifndef DACCESS_COMPILE

//
// NotifyFrameChainOfExceptionUnwind
// -----------------------------------------------------------
// This method will walk the Frame chain from pStartFrame to
// the last frame that is below pvLimitSP and will call each
// frame's ExceptionUnwind method.  It will return the first
// Frame that is above pvLimitSP.
//
Frame * Thread::NotifyFrameChainOfExceptionUnwind(Frame* pStartFrame, LPVOID pvLimitSP)
{
    CONTRACTL
    {
        NOTHROW;
        DISABLED(GC_TRIGGERS);  // due to UnwindFrameChain from NOTRIGGER areas
        MODE_COOPERATIVE;
        PRECONDITION(CheckPointer(pStartFrame));
        PRECONDITION(CheckPointer(pvLimitSP));
    }
    CONTRACTL_END;

    Frame * pFrame;

#ifdef _DEBUG
    //
    // assert that the specified Thread's Frame chain actually
    // contains the start Frame.
    //
    pFrame = m_pFrame;
    while ((pFrame != pStartFrame) &&
           (pFrame != FRAME_TOP))
    {
        pFrame = pFrame->Next();
    }
    CONSISTENCY_CHECK_MSG(pFrame == pStartFrame, "pStartFrame is not on pThread's Frame chain!");
#endif // _DEBUG

    pFrame = pStartFrame;
    while (pFrame < pvLimitSP)
    {
        CONSISTENCY_CHECK(pFrame != PTR_NULL);
        CONSISTENCY_CHECK((pFrame) > static_cast<Frame *>((LPVOID)GetCurrentSP()));
        pFrame->ExceptionUnwind();
        pFrame = pFrame->Next();
    }

    // return the frame after the last one notified of the unwind
    return pFrame;
}

//+----------------------------------------------------------------------------
//
//  Method:     Thread::DeleteThreadStaticData   private
//
//  Synopsis:   Delete the static data for each appdomain that this thread
//              visited.
//
//
//+----------------------------------------------------------------------------

void Thread::DeleteThreadStaticData()
{
    CONTRACTL {
        NOTHROW;
        GC_NOTRIGGER;
    }
    CONTRACTL_END;

    m_ThreadLocalBlock.FreeTable();
}

//+----------------------------------------------------------------------------
//
//  Method:     Thread::DeleteThreadStaticData   public
//
//  Synopsis:   Delete the static data for the given module. This is called
//              when the AssemblyLoadContext unloads.
//
//
//+----------------------------------------------------------------------------

void Thread::DeleteThreadStaticData(ModuleIndex index)
{
    m_ThreadLocalBlock.FreeTLM(index.m_dwIndex, FALSE /* isThreadShuttingDown */);
}

OBJECTREF Thread::GetCulture(BOOL bUICulture)
{
    CONTRACTL {
        THROWS;
        GC_TRIGGERS;
        MODE_COOPERATIVE;
    }
    CONTRACTL_END;

    // This is the case when we're building mscorlib and haven't yet created
    // the system assembly.
    if (SystemDomain::System()->SystemAssembly()==NULL || g_fForbidEnterEE) {
        return NULL;
    }

    OBJECTREF pCurrentCulture;
    MethodDescCallSite propGet(bUICulture ? METHOD__CULTURE_INFO__GET_CURRENT_UI_CULTURE : METHOD__CULTURE_INFO__GET_CURRENT_CULTURE);
    ARG_SLOT retVal = propGet.Call_RetArgSlot(NULL);
    pCurrentCulture = ArgSlotToObj(retVal);
    return pCurrentCulture;
}

void Thread::SetCulture(OBJECTREF *CultureObj, BOOL bUICulture)
{
    CONTRACTL {
        THROWS;
        GC_TRIGGERS;
        MODE_COOPERATIVE;
    }
    CONTRACTL_END;

    MethodDescCallSite propSet(bUICulture
        ? METHOD__CULTURE_INFO__SET_CURRENT_UI_CULTURE
        : METHOD__CULTURE_INFO__SET_CURRENT_CULTURE);

    // Set up the Stack.
    ARG_SLOT pNewArgs[] = {
        ObjToArgSlot(*CultureObj)
    };

    // Make the actual call.
    propSet.Call_RetArgSlot(pNewArgs);
}

BOOL ThreadStore::HoldingThreadStore(Thread *pThread)
{
    CONTRACTL {
        NOTHROW;
        GC_NOTRIGGER;
    }
    CONTRACTL_END;

    if (pThread)
    {
        return (pThread == s_pThreadStore->m_HoldingThread);
    }
    else
    {
        return (s_pThreadStore->m_holderthreadid.IsCurrentThread());
    }
}

NOINLINE void Thread::OnIncrementCountOverflow(UINT32 *threadLocalCount, UINT64 *overflowCount)
{
    WRAPPER_NO_CONTRACT;
    _ASSERTE(threadLocalCount != nullptr);
    _ASSERTE(overflowCount != nullptr);

    // Increment overflow, accumulate the count for this increment into the overflow count and reset the thread-local count

    // The thread store lock, in coordination with other places that read these values, ensures that both changes
    // below become visible together
    ThreadStoreLockHolder tsl;

    *threadLocalCount = 0;
    InterlockedExchangeAdd64((LONGLONG *)overflowCount, (LONGLONG)UINT32_MAX + 1);
}

UINT64 Thread::GetTotalCount(SIZE_T threadLocalCountOffset, UINT64 *overflowCount)
{
    CONTRACTL {
        NOTHROW;
        GC_TRIGGERS;
    }
    CONTRACTL_END;

    _ASSERTE(overflowCount != nullptr);

    // enumerate all threads, summing their local counts.
    ThreadStoreLockHolder tsl;

    UINT64 total = GetOverflowCount(overflowCount);

    Thread *pThread = NULL;
    while ((pThread = ThreadStore::GetAllThreadList(pThread, 0, 0)) != NULL)
    {
        total += *GetThreadLocalCountRef(pThread, threadLocalCountOffset);
    }

    return total;
}

UINT64 Thread::GetTotalThreadPoolCompletionCount()
{
    CONTRACTL {
        NOTHROW;
        GC_TRIGGERS;
    }
    CONTRACTL_END;

    // enumerate all threads, summing their local counts.
    ThreadStoreLockHolder tsl;

    UINT64 total = GetWorkerThreadPoolCompletionCountOverflow() + GetIOThreadPoolCompletionCountOverflow();

    Thread *pThread = NULL;
    while ((pThread = ThreadStore::GetAllThreadList(pThread, 0, 0)) != NULL)
    {
        total += pThread->m_workerThreadPoolCompletionCount;
        total += pThread->m_ioThreadPoolCompletionCount;
    }

    return total;
}

INT32 Thread::ResetManagedThreadObject(INT32 nPriority)
{
    CONTRACTL {
        NOTHROW;
        GC_TRIGGERS;
    }
    CONTRACTL_END;

    GCX_COOP();
    return ResetManagedThreadObjectInCoopMode(nPriority);
}

INT32 Thread::ResetManagedThreadObjectInCoopMode(INT32 nPriority)
{
    CONTRACTL {
        NOTHROW;
        GC_NOTRIGGER;
        MODE_COOPERATIVE;
    }
    CONTRACTL_END;

    THREADBASEREF pObject = (THREADBASEREF)ObjectFromHandle(m_ExposedObject);
    if (pObject != NULL)
    {
        pObject->ResetName();
        nPriority = pObject->GetPriority();
    }

    return nPriority;
}

BOOL Thread::IsRealThreadPoolResetNeeded()
{
    CONTRACTL
    {
        NOTHROW;
        GC_NOTRIGGER;
        MODE_COOPERATIVE;
    }
    CONTRACTL_END;

    if(!IsBackground())
        return TRUE;

    THREADBASEREF pObject = (THREADBASEREF)ObjectFromHandle(m_ExposedObject);

    if(pObject != NULL)
    {
        INT32 nPriority = pObject->GetPriority();

        if(nPriority != ThreadNative::PRIORITY_NORMAL)
            return TRUE;
    }

    return FALSE;
}

void Thread::InternalReset(BOOL fNotFinalizerThread, BOOL fThreadObjectResetNeeded, BOOL fResetAbort)
{
    CONTRACTL {
        NOTHROW;
        if(!fNotFinalizerThread || fThreadObjectResetNeeded) {GC_TRIGGERS;} else {GC_NOTRIGGER;}
    }
    CONTRACTL_END;

    _ASSERTE (this == GetThread());

    INT32 nPriority = ThreadNative::PRIORITY_NORMAL;

    if (!fNotFinalizerThread && this == FinalizerThread::GetFinalizerThread())
    {
        nPriority = ThreadNative::PRIORITY_HIGHEST;
    }

    if(fThreadObjectResetNeeded)
    {
        nPriority = ResetManagedThreadObject(nPriority);
    }

    if (fResetAbort && IsAbortRequested()) {
        UnmarkThreadForAbort(TAR_ALL);
    }

    if (fResetAbort && IsAborted())
        ClearAborted();

    if (IsThreadPoolThread() && fThreadObjectResetNeeded)
    {
        SetBackground(TRUE);
        if (nPriority != ThreadNative::PRIORITY_NORMAL)
        {
            SetThreadPriority(THREAD_PRIORITY_NORMAL);
        }
    }
    else if (!fNotFinalizerThread && this == FinalizerThread::GetFinalizerThread())
    {
        SetBackground(TRUE);
        if (nPriority != ThreadNative::PRIORITY_HIGHEST)
        {
            SetThreadPriority(THREAD_PRIORITY_HIGHEST);
        }
    }
}

DeadlockAwareLock::DeadlockAwareLock(const char *description)
  : m_pHoldingThread(NULL)
#ifdef _DEBUG
    , m_description(description)
#endif
{
    LIMITED_METHOD_CONTRACT;
}

DeadlockAwareLock::~DeadlockAwareLock()
{
    CONTRACTL
    {
        NOTHROW;
        GC_NOTRIGGER;
        MODE_ANY;
        CAN_TAKE_LOCK;
    }
    CONTRACTL_END;

    // Wait for another thread to leave its loop in DeadlockAwareLock::TryBeginEnterLock
    CrstHolder lock(&g_DeadlockAwareCrst);
}

CHECK DeadlockAwareLock::CheckDeadlock(Thread *pThread)
{
    CONTRACTL
    {
        PRECONDITION(g_DeadlockAwareCrst.OwnedByCurrentThread());
        NOTHROW;
        GC_NOTRIGGER;
    }
    CONTRACTL_END;

    // Note that this check is recursive in order to produce descriptive check failure messages.
    Thread *pHoldingThread = m_pHoldingThread.Load();
    if (pThread == pHoldingThread)
    {
        CHECK_FAILF(("Lock %p (%s) is held by thread %d", this, m_description, pThread));
    }

    if (pHoldingThread != NULL)
    {
        DeadlockAwareLock *pBlockingLock = pHoldingThread->m_pBlockingLock.Load();
        if (pBlockingLock != NULL)
        {
            CHECK_MSGF(pBlockingLock->CheckDeadlock(pThread),
                       ("Deadlock: Lock %p (%s) is held by thread %d", this, m_description, pHoldingThread));
        }
    }

    CHECK_OK;
}

BOOL DeadlockAwareLock::CanEnterLock()
{
    Thread * pThread = GetThread();

    CONSISTENCY_CHECK_MSG(pThread != NULL,
                          "Cannot do deadlock detection on non-EE thread");
    CONSISTENCY_CHECK_MSG(pThread->m_pBlockingLock.Load() == NULL,
                          "Cannot block on two locks at once");

    {
        CrstHolder lock(&g_DeadlockAwareCrst);

        // Look for deadlocks
        DeadlockAwareLock *pLock = this;

        while (TRUE)
        {
            Thread * holdingThread = pLock->m_pHoldingThread;

            if (holdingThread == pThread)
            {
                // Deadlock!
                return FALSE;
            }
            if (holdingThread == NULL)
            {
                // Lock is unheld
                break;
            }

            pLock = holdingThread->m_pBlockingLock;

            if (pLock == NULL)
            {
                // Thread is running free
                break;
            }
        }

        return TRUE;
    }
}

BOOL DeadlockAwareLock::TryBeginEnterLock()
{
    CONTRACTL
    {
        NOTHROW;
        GC_NOTRIGGER;
    }
    CONTRACTL_END;

    Thread * pThread = GetThread();

    CONSISTENCY_CHECK_MSG(pThread != NULL,
                          "Cannot do deadlock detection on non-EE thread");
    CONSISTENCY_CHECK_MSG(pThread->m_pBlockingLock.Load() == NULL,
                          "Cannot block on two locks at once");

    {
        CrstHolder lock(&g_DeadlockAwareCrst);

        // Look for deadlocks
        DeadlockAwareLock *pLock = this;

        while (TRUE)
        {
            Thread * holdingThread = pLock->m_pHoldingThread;

            if (holdingThread == pThread)
            {
                // Deadlock!
                return FALSE;
            }
            if (holdingThread == NULL)
            {
                // Lock is unheld
                break;
            }

            pLock = holdingThread->m_pBlockingLock;

            if (pLock == NULL)
            {
                // Thread is running free
                break;
            }
        }

        pThread->m_pBlockingLock = this;
    }

    return TRUE;
};

void DeadlockAwareLock::BeginEnterLock()
{
    CONTRACTL
    {
        NOTHROW;
        GC_NOTRIGGER;
    }
    CONTRACTL_END;

    Thread * pThread = GetThread();

    CONSISTENCY_CHECK_MSG(pThread != NULL,
                          "Cannot do deadlock detection on non-EE thread");
    CONSISTENCY_CHECK_MSG(pThread->m_pBlockingLock.Load() == NULL,
                          "Cannot block on two locks at once");

    {
        CrstHolder lock(&g_DeadlockAwareCrst);

        // Look for deadlock loop
        CONSISTENCY_CHECK_MSG(CheckDeadlock(pThread), "Deadlock detected!");

        pThread->m_pBlockingLock = this;
    }
};

void DeadlockAwareLock::EndEnterLock()
{
    CONTRACTL
    {
        NOTHROW;
        GC_NOTRIGGER;
    }
    CONTRACTL_END;

    Thread * pThread = GetThread();

    CONSISTENCY_CHECK(m_pHoldingThread.Load() == NULL || m_pHoldingThread.Load() == pThread);
    CONSISTENCY_CHECK(pThread->m_pBlockingLock.Load() == this);

    // No need to take a lock when going from blocking to holding.  This
    // transition implies the lack of a deadlock that other threads can see.
    // (If they would see a deadlock after the transition, they would see
    // one before as well.)

    m_pHoldingThread = pThread;
}

void DeadlockAwareLock::LeaveLock()
{
    CONTRACTL
    {
        NOTHROW;
        GC_NOTRIGGER;
    }
    CONTRACTL_END;

    CONSISTENCY_CHECK(m_pHoldingThread == GetThread());
    CONSISTENCY_CHECK(GetThread()->m_pBlockingLock.Load() == NULL);

    m_pHoldingThread = NULL;
}


#ifdef _DEBUG

// Normally, any thread we operate on has a Thread block in its TLS.  But there are
// a few special threads we don't normally execute managed code on.
//
// There is a scenario where we run managed code on such a thread, which is when the
// DLL_THREAD_ATTACH notification of an (IJW?) module calls into managed code.  This
// is incredibly dangerous.  If a GC is provoked, the system may have trouble performing
// the GC because its threads aren't available yet.
static DWORD SpecialEEThreads[10];
static LONG  cnt_SpecialEEThreads = 0;

void dbgOnly_IdentifySpecialEEThread()
{
    WRAPPER_NO_CONTRACT;

    LONG  ourCount = FastInterlockIncrement(&cnt_SpecialEEThreads);

    _ASSERTE(ourCount < (LONG) NumItems(SpecialEEThreads));
    SpecialEEThreads[ourCount-1] = ::GetCurrentThreadId();
}

BOOL dbgOnly_IsSpecialEEThread()
{
    WRAPPER_NO_CONTRACT;

    DWORD   ourId = ::GetCurrentThreadId();

    for (LONG i=0; i<cnt_SpecialEEThreads; i++)
        if (ourId == SpecialEEThreads[i])
            return TRUE;

    // If we have an EE thread doing helper thread duty, then it is temporarily
    // 'special' too.
    #ifdef DEBUGGING_SUPPORTED
    if (g_pDebugInterface)
    {
        //<TODO>We probably should use Thread::GetThreadId</TODO>
        DWORD helperID = g_pDebugInterface->GetHelperThreadID();
        if (helperID == ourId)
            return TRUE;
    }
    #endif

    //<TODO>Clean this up</TODO>
    if (GetThread() == NULL)
        return TRUE;


    return FALSE;
}

#endif // _DEBUG


#endif // #ifndef DACCESS_COMPILE

#ifdef DACCESS_COMPILE

void
STATIC_DATA::EnumMemoryRegions(CLRDataEnumMemoryFlags flags)
{
    WRAPPER_NO_CONTRACT;

    DAC_ENUM_STHIS(STATIC_DATA);
}

void
Thread::EnumMemoryRegions(CLRDataEnumMemoryFlags flags)
{
    WRAPPER_NO_CONTRACT;

    DAC_ENUM_DTHIS();
    if (flags != CLRDATA_ENUM_MEM_MINI && flags != CLRDATA_ENUM_MEM_TRIAGE)
    {
        if (m_pDomain.IsValid())
        {
            m_pDomain->EnumMemoryRegions(flags, true);
        }
    }

    if (m_debuggerFilterContext.IsValid())
    {
        m_debuggerFilterContext.EnumMem();
    }

    OBJECTHANDLE_EnumMemoryRegions(m_LastThrownObjectHandle);

    m_ExceptionState.EnumChainMemoryRegions(flags);

    m_ThreadLocalBlock.EnumMemoryRegions(flags);

    if (flags != CLRDATA_ENUM_MEM_MINI && flags != CLRDATA_ENUM_MEM_TRIAGE)
    {

        //
        // Allow all of the frames on the stack to enumerate
        // their memory.
        //

        PTR_Frame frame = m_pFrame;
        while (frame.IsValid() &&
               frame.GetAddr() != dac_cast<TADDR>(FRAME_TOP))
        {
            frame->EnumMemoryRegions(flags);
            frame = frame->m_Next;
        }
    }

    //
    // Try and do a stack trace and save information
    // for each part of the stack.  This is very vulnerable
    // to memory problems so ignore all exceptions here.
    //

    CATCH_ALL_EXCEPT_RETHROW_COR_E_OPERATIONCANCELLED
    (
        EnumMemoryRegionsWorker(flags);
    );
}

void
Thread::EnumMemoryRegionsWorker(CLRDataEnumMemoryFlags flags)
{
    WRAPPER_NO_CONTRACT;

    if (IsUnstarted())
    {
        return;
    }

    T_CONTEXT context;
    BOOL DacGetThreadContext(Thread* thread, T_CONTEXT* context);
    REGDISPLAY regDisp;
    StackFrameIterator frameIter;

    TADDR previousSP = 0; //start at zero; this allows first check to always succeed.
    TADDR currentSP;

    // Init value.  The Limit itself is not legal, so move one target pointer size to the smallest-magnitude
    // legal address.
    currentSP = dac_cast<TADDR>(m_CacheStackLimit) + sizeof(TADDR);

    if (GetFilterContext())
    {
        context = *GetFilterContext();
    }
    else
    {
        DacGetThreadContext(this, &context);
    }

    if (flags != CLRDATA_ENUM_MEM_MINI && flags != CLRDATA_ENUM_MEM_TRIAGE)
    {
        AppDomain::GetCurrentDomain()->EnumMemoryRegions(flags, true);
    }

    FillRegDisplay(&regDisp, &context);
    frameIter.Init(this, NULL, &regDisp, 0);
    while (frameIter.IsValid())
    {
        //
        // There are identical stack pointer checking semantics in code:ClrDataAccess::EnumMemWalkStackHelper
        // You ***MUST*** maintain identical semantics for both checks!
        //

        // Before we continue, we should check to be sure we have a valid
        // stack pointer.  This is to prevent stacks that are not walked
        // properly due to
        //   a) stack corruption bugs
        //   b) bad stack walks
        // from continuing on indefinitely.
        //
        // We will force SP to strictly increase.
        //   this check can only happen for real stack frames (i.e. not for explicit frames that don't update the RegDisplay)
        //   for ia64, SP may be equal, but in this case BSP must strictly decrease.
        // We will force SP to be properly aligned.
        // We will force SP to be in the correct range.
        //
        if (frameIter.GetFrameState() == StackFrameIterator::SFITER_FRAMELESS_METHOD)
        {
            // This check cannot be applied to explicit frames; they may not move the SP at all.
            // Also, a single function can push several on the stack at a time with no guarantees about
            // ordering so we can't check that the addresses of the explicit frames are monotonically increasing.
            // There is the potential that the walk will not terminate if a set of explicit frames reference
            // each other circularly.  While we could choose a limit for the number of explicit frames allowed
            // in a row like the total stack size/pointer size, we have no known problems with this scenario.
            // Thus for now we ignore it.
            currentSP = (TADDR)GetRegdisplaySP(&regDisp);

            if (currentSP <= previousSP)
            {
                _ASSERTE(!"Target stack has been corrupted, SP for current frame must be larger than previous frame.");
                break;
            }
        }

        // On windows desktop, the stack pointer should be a multiple
        // of pointer-size-aligned in the target address space
        if (currentSP % sizeof(TADDR) != 0)
        {
            _ASSERTE(!"Target stack has been corrupted, SP must be aligned.");
            break;
        }

        if (!IsAddressInStack(currentSP))
        {
            _ASSERTE(!"Target stack has been corrupted, SP must in in the stack range.");
            break;
        }

        // Enumerate the code around the call site to help debugger stack walking heuristics
        PCODE callEnd = GetControlPC(&regDisp);
        DacEnumCodeForStackwalk(callEnd);

        // To stackwalk through funceval frames, we need to be sure to preserve the
        // DebuggerModule's m_pRuntimeDomainFile.  This is the only case that doesn't use the current
        // vmDomainFile in code:DacDbiInterfaceImpl::EnumerateInternalFrames.  The following
        // code mimics that function.
        // Allow failure, since we want to continue attempting to walk the stack regardless of the outcome.
        EX_TRY
        {
            if ((frameIter.GetFrameState() == StackFrameIterator::SFITER_FRAME_FUNCTION) ||
                (frameIter.GetFrameState() == StackFrameIterator::SFITER_SKIPPED_FRAME_FUNCTION))
            {
                Frame * pFrame = frameIter.m_crawl.GetFrame();
                g_pDebugInterface->EnumMemoryRegionsIfFuncEvalFrame(flags, pFrame);
            }
        }
        EX_CATCH_RETHROW_ONLY_COR_E_OPERATIONCANCELLED

        MethodDesc* pMD = frameIter.m_crawl.GetFunction();
        if (pMD != NULL)
        {
            pMD->EnumMemoryRegions(flags);
#if defined(FEATURE_EH_FUNCLETS) && defined(FEATURE_PREJIT)
            // Enumerate unwind info
            // Note that we don't do this based on the MethodDesc because in theory there isn't a 1:1 correspondence
            // between MethodDesc and code (and so unwind info, and even debug info).  Eg., EnC creates new versions
            // of the code, but the MethodDesc always points at the latest version (which isn't necessarily
            // the one on the stack).  In practice this is unlikely to be a problem since wanting a minidump
            // and making EnC edits are usually mutually exclusive.
            if (frameIter.m_crawl.IsFrameless())
            {
                frameIter.m_crawl.GetJitManager()->EnumMemoryRegionsForMethodUnwindInfo(flags, frameIter.m_crawl.GetCodeInfo());
            }
#endif // defined(FEATURE_EH_FUNCLETS) && defined(FEATURE_PREJIT)
        }

        previousSP = currentSP;

        if (frameIter.Next() != SWA_CONTINUE)
        {
            break;
        }
    }
}

void
ThreadStore::EnumMemoryRegions(CLRDataEnumMemoryFlags flags)
{
    SUPPORTS_DAC;
    WRAPPER_NO_CONTRACT;

    // This will write out the context of the s_pThreadStore. ie
    // just the pointer
    //
    s_pThreadStore.EnumMem();
    if (s_pThreadStore.IsValid())
    {
        // write out the whole ThreadStore structure
        DacEnumHostDPtrMem(s_pThreadStore);

        // The thread list may be corrupt, so just
        // ignore exceptions during enumeration.
        EX_TRY
        {
            Thread* thread       = s_pThreadStore->m_ThreadList.GetHead();
            LONG    dwNumThreads = s_pThreadStore->m_ThreadCount;

            for (LONG i = 0; (i < dwNumThreads) && (thread != NULL); i++)
            {
                // Even if this thread is totally broken and we can't enum it, struggle on.
                // If we do not, we will leave this loop and not enum stack memory for any further threads.
                CATCH_ALL_EXCEPT_RETHROW_COR_E_OPERATIONCANCELLED(
                    thread->EnumMemoryRegions(flags);
                );
                thread = s_pThreadStore->m_ThreadList.GetNext(thread);
            }
        }
        EX_CATCH_RETHROW_ONLY_COR_E_OPERATIONCANCELLED
    }
}

#endif // #ifdef DACCESS_COMPILE

OBJECTHANDLE Thread::GetOrCreateDeserializationTracker()
{
    CONTRACTL
    {
        THROWS;
        GC_TRIGGERS;
        MODE_COOPERATIVE;
    }
    CONTRACTL_END;

#if !defined (DACCESS_COMPILE)
    if (m_DeserializationTracker != NULL)
    {
        return m_DeserializationTracker;
    }

    _ASSERTE(this == GetThread());

    MethodTable* pMT = MscorlibBinder::GetClass(CLASS__DESERIALIZATION_TRACKER);
    m_DeserializationTracker = CreateGlobalStrongHandle(AllocateObject(pMT));

    _ASSERTE(m_DeserializationTracker != NULL);
#endif // !defined (DACCESS_COMPILE)

    return m_DeserializationTracker;
}<|MERGE_RESOLUTION|>--- conflicted
+++ resolved
@@ -54,7 +54,6 @@
 #include "eventpipebuffermanager.h"
 #endif // FEATURE_PERFTRACING
 
-<<<<<<< HEAD
 static PortableTailCallFrame g_sentinelTailCallFrame = { NULL, NULL, NULL };
 
 TailCallTls::TailCallTls()
@@ -89,11 +88,10 @@
     if (m_argBufferSize > sizeof(m_argBufferInline))
         delete[] m_argBuffer;
 }
-=======
+
 #if defined (_DEBUG_IMPL) || defined(_PREFAST_)
 thread_local int t_ForbidGCLoaderUseCount;
 #endif
->>>>>>> 318efc14
 
 uint64_t Thread::dead_threads_non_alloc_bytes = 0;
 
