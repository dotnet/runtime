--- conflicted
+++ resolved
@@ -18,7 +18,6 @@
 #include "eventpipesession.h"
 #include "eventpipejsonfile.h"
 #include "eventtracebase.h"
-#include "eventtracebase.h"
 #include "sampleprofiler.h"
 #include "win32threadpool.h"
 #include "ceemain.h"
@@ -114,16 +113,6 @@
     STANDARD_VM_CONTRACT;
     if (CLRConfig::GetConfigValue(CLRConfig::INTERNAL_EnableEventPipe) != 0)
     {
-<<<<<<< HEAD
-        LPWSTR eventpipeConfig = NULL;
-        CLRConfig::GetConfigValue(CLRConfig::INTERNAL_EventPipeConfig, &eventpipeConfig);
-        LPCWSTR eventpipeOutputPath = Configuration::GetKnobStringValue(W("EventPipeOutputPath"));
-        uint32_t eventpipeCircularBufferMB = CLRConfig::GetConfigValue(CLRConfig::INTERNAL_EventPipeCircularMB);
-
-        if (eventpipeOutputPath == NULL)
-        {
-            eventpipeOutputPath = W("trace.nettrace");
-=======
         CLRConfigStringHolder eventpipeConfig(CLRConfig::GetConfigValue(CLRConfig::INTERNAL_EventPipeConfig));
         CLRConfigStringHolder configOutputPath(CLRConfig::GetConfigValue(CLRConfig::INTERNAL_EventPipeOutputPath));
         uint32_t eventpipeCircularBufferMB = CLRConfig::GetConfigValue(CLRConfig::INTERNAL_EventPipeCircularMB);
@@ -136,7 +125,6 @@
         else
         {
             outputPath = configOutputPath;
->>>>>>> fc849a65
         }
         auto configuration = XplatEventLoggerConfiguration();
         LPWSTR configToParse = eventpipeConfig;
@@ -158,11 +146,7 @@
         {
             // Count how many providers there are to parse
             static WCHAR comma = W(',');
-<<<<<<< HEAD
-            while(configToParse != nullptr)
-=======
             while (*configToParse != '\0')
->>>>>>> fc849a65
             {
                 providerCnt += 1;
                 auto end = wcschr(configToParse, comma);
@@ -175,25 +159,11 @@
             configToParse = eventpipeConfig;
             pProviders = new EventPipeProviderConfiguration[providerCnt];
             int i = 0;
-<<<<<<< HEAD
-            while (configToParse != nullptr)
-=======
             while (*configToParse != '\0')
->>>>>>> fc849a65
             {
                 auto end = wcschr(configToParse, comma);
                 configuration.Parse(configToParse);
 
-<<<<<<< HEAD
-                // SampleProfiler can't be enabled on startup yet.
-                if (wcscmp(W("Microsoft-DotNETCore-SampleProfiler"), configuration.GetProviderName()) == 0)
-                {
-                    providerCnt -= 1;
-                }
-                else if (!configuration.IsValid()) // if we find any invalid configuration, do not trace.
-                {
-                    return;
-=======
                 // if we find any invalid configuration, do not trace.
                 if (!configuration.IsValid())
                 {
@@ -203,7 +173,6 @@
                 else if (wcscmp(W("Microsoft-DotNETCore-SampleProfiler"), configuration.GetProviderName()) == 0)
                 {
                     providerCnt -= 1;
->>>>>>> fc849a65
                 }
                 else
                 {
@@ -226,11 +195,7 @@
         if (providerCnt != 0)
         {
             uint64_t sessionID = EventPipe::Enable(
-<<<<<<< HEAD
-                eventpipeOutputPath,
-=======
                 outputPath,
->>>>>>> fc849a65
                 eventpipeCircularBufferMB,
                 pProviders,
                 providerCnt,
