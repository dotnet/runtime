--- conflicted
+++ resolved
@@ -1597,7 +1597,7 @@
         SigPointer sigtmp = sig;
         IfFailGoto(sigtmp.GetElemType(NULL), lFail);
 
-        // Peek closed elem type here to prevent ELEMENT_TYPE_VALUETYPE turning into a primitive. 
+        // Peek closed elem type here to prevent ELEMENT_TYPE_VALUETYPE turning into a primitive.
         CorElementType mtype2 = sigtmp.PeekElemTypeClosed(pModule, pTypeContext);
 
         if (mtype2 == ELEMENT_TYPE_VALUETYPE)
@@ -1609,26 +1609,11 @@
             // plus they are not marked as blittable.
             if (!th.IsEnum())
             {
-                // It should be blittable
-                if (!th.IsBlittable())
-                {
-<<<<<<< HEAD
-                    m_resID = IDS_EE_BADMARSHAL_PTRNONBLITTABLE;
-                    IfFailGoto(E_FAIL, lFail);
-                }
-
                 // Check for Copy Constructor Modifier
                 if (sigtmp.HasCustomModifier(pModule, "Microsoft.VisualC.NeedsCopyConstructorModifier", ELEMENT_TYPE_CMOD_REQD) ||
-                    sigtmp.HasCustomModifier(pModule, "System.Runtime.CompilerServices.IsCopyConstructed", ELEMENT_TYPE_CMOD_REQD))
+                    sigtmp.HasCustomModifier(pModule, "System.Runtime.CompilerServices.IsCopyConstructed", ELEMENT_TYPE_CMOD_REQD) )
                 {
                     mtype = mtype2;
-=======
-                    // Check for Copy Constructor Modifier
-                    if (sigtmp.HasCustomModifier(pModule, "Microsoft.VisualC.NeedsCopyConstructorModifier", ELEMENT_TYPE_CMOD_REQD) ||
-                        sigtmp.HasCustomModifier(pModule, "System.Runtime.CompilerServices.IsCopyConstructed", ELEMENT_TYPE_CMOD_REQD) )
-                    {
-                        mtype = mtype2;
->>>>>>> 7e128196
 
                     // Keep the sig pointer in sync with mtype (skip ELEMENT_TYPE_PTR) because for the rest
                     // of this method we are pretending that the parameter is a value type passed by-value.
@@ -1638,20 +1623,6 @@
                     m_byref = FALSE;
                 }
             }
-<<<<<<< HEAD
-        }
-        else
-        {
-            if (!(mtype2 != ELEMENT_TYPE_CLASS &&
-                mtype2 != ELEMENT_TYPE_STRING &&
-                mtype2 != ELEMENT_TYPE_OBJECT &&
-                mtype2 != ELEMENT_TYPE_SZARRAY))
-            {
-                m_resID = IDS_EE_BADMARSHAL_PTRSUBTYPE;
-                IfFailGoto(E_FAIL, lFail);
-            }
-=======
->>>>>>> 7e128196
         }
     }
 
@@ -2822,12 +2793,12 @@
 
                 if (!m_pMT->HasLayout())
                 {
-                    m_resID = IDS_EE_BADMARSHAL_NOTMARSHALABLE;
+                    m_resID = IDS_CANNOT_MARSHAL;
                     IfFailGoto(E_FAIL, lFail);
                 }
 
                 UINT managedSize = m_pMT->GetAlignedNumInstanceFieldBytes();
-                UINT  nativeSize = m_pMT->GetNativeSize();
+                UINT  nativeSize = 0;
 
                 if ( nativeSize > 0xfff0 ||
                     managedSize > 0xfff0)
