--- conflicted
+++ resolved
@@ -1787,28 +1787,12 @@
         LOG((LF_CORDB, LL_INFO10000, "ILSM::TraceManager: Unmanaged CALLI case 0x%x\n", target));
         trace->InitForUnmanaged(target);
     }
-<<<<<<< HEAD
-=======
-#ifdef FEATURE_COMINTEROP
-    else if (pStubMD->IsDelegateCOMStub())
-    {
-        // This is a delegate, but the target is COM.
-        DelegateObject *pDel = (DelegateObject *)pThis;
-        DelegateEEClass *pClass = (DelegateEEClass *)pDel->GetMethodTable()->GetClass();
-
-        target = GetCOMTarget(pThis, pClass->m_pComPlusCallInfo);
-
-        LOG((LF_CORDB, LL_INFO10000, "ILSM::TraceManager: CLR-to-COM via delegate case 0x%x\n", target));
-        trace->InitForUnmanaged(target);
-    }
-#endif // FEATURE_COMINTEROP
     else if (pStubMD->IsStructMarshalStub())
     {
         // There's no "target" for struct marshalling stubs
         // so we have nowhere to tell the debugger to move the breakpoint.
         return FALSE;
     }
->>>>>>> 45910261
     else
     {
         // This is either direct forward P/Invoke or a CLR-to-COM call, the argument is MD
