// Licensed to the .NET Foundation under one or more agreements.
// The .NET Foundation licenses this file to you under the MIT license.
//
//

#include "common.h"
#include "reflectioninvocation.h"
#include "invokeutil.h"
#include "object.h"
#include "class.h"
#include "method.hpp"
#include "typehandle.h"
#include "field.h"
#include "eeconfig.h"
#include "vars.hpp"
#include "jitinterface.h"
#include "contractimpl.h"
#include "virtualcallstub.h"
#include "comdelegate.h"
#include "generics.h"

#ifdef FEATURE_COMINTEROP
#include "interoputil.h"
#include "runtimecallablewrapper.h"
#endif

#include "dbginterface.h"
#include "argdestination.h"

/**************************************************************************/
/* if the type handle 'th' is a byref to a nullable type, return the
   type handle to the nullable type in the byref.  Otherwise return
   the null type handle  */
static TypeHandle NullableTypeOfByref(TypeHandle th) {
    CONTRACTL
    {
        NOTHROW;
        GC_NOTRIGGER;
        MODE_ANY;
    }
    CONTRACTL_END;

    if (th.GetVerifierCorElementType() != ELEMENT_TYPE_BYREF)
        return TypeHandle();

    TypeHandle subType = th.AsTypeDesc()->GetTypeParam();
    if (!Nullable::IsNullableType(subType))
        return TypeHandle();

    return subType;
}

static void TryCallMethodWorker(MethodDescCallSite* pMethodCallSite, ARG_SLOT* args, Frame* pDebuggerCatchFrame)
{
    // Use static contracts b/c we have SEH.
    STATIC_CONTRACT_THROWS;
    STATIC_CONTRACT_GC_TRIGGERS;
    STATIC_CONTRACT_MODE_ANY;

    struct Param: public NotifyOfCHFFilterWrapperParam
    {
        MethodDescCallSite * pMethodCallSite;
        ARG_SLOT* args;
    } param;

    param.pFrame = pDebuggerCatchFrame;
    param.pMethodCallSite = pMethodCallSite;
    param.args = args;

    PAL_TRY(Param *, pParam, &param)
    {
        pParam->pMethodCallSite->CallWithValueTypes(pParam->args);
    }
    PAL_EXCEPT_FILTER(NotifyOfCHFFilterWrapper)
    {
        // Should never reach here b/c handler should always continue search.
        _ASSERTE(false);
    }
    PAL_ENDTRY
}

// Warning: This method has subtle differences from CallDescrWorkerReflectionWrapper
// In particular that one captures watson bucket data and corrupting exception severity,
// then transfers that data to the newly produced TargetInvocationException. This one
// doesn't take those same steps.
//
static void TryCallMethod(MethodDescCallSite* pMethodCallSite, ARG_SLOT* args, bool wrapExceptions) {
    CONTRACTL {
        THROWS;
        GC_TRIGGERS;
        MODE_COOPERATIVE;
    }
    CONTRACTL_END;

    if (wrapExceptions)
    {
        OBJECTREF ppException = NULL;
        GCPROTECT_BEGIN(ppException);

        // The sole purpose of having this frame is to tell the debugger that we have a catch handler here
        // which may swallow managed exceptions.  The debugger needs this in order to send a
        // CatchHandlerFound (CHF) notification.
        FrameWithCookie<DebuggerU2MCatchHandlerFrame> catchFrame;
        EX_TRY{
            TryCallMethodWorker(pMethodCallSite, args, &catchFrame);
        }
            EX_CATCH{
                ppException = GET_THROWABLE();
                _ASSERTE(ppException);
        }
            EX_END_CATCH(RethrowTransientExceptions)
            catchFrame.Pop();

        // It is important to re-throw outside the catch block because re-throwing will invoke
        // the jitter and managed code and will cause us to use more than the backout stack limit.
        if (ppException != NULL)
        {
            // If we get here we need to throw an TargetInvocationException
            OBJECTREF except = InvokeUtil::CreateTargetExcept(&ppException);
            COMPlusThrow(except);
        }
        GCPROTECT_END();
    }
    else
    {
        pMethodCallSite->CallWithValueTypes(args);
    }
}




FCIMPL5(Object*, RuntimeFieldHandle::GetValue, ReflectFieldObject *pFieldUNSAFE, Object *instanceUNSAFE, ReflectClassBaseObject *pFieldTypeUNSAFE, ReflectClassBaseObject *pDeclaringTypeUNSAFE, CLR_BOOL *pDomainInitialized) {
    CONTRACTL {
        FCALL_CHECK;
    }
    CONTRACTL_END;

    struct _gc
    {
        OBJECTREF target;
        REFLECTCLASSBASEREF pFieldType;
        REFLECTCLASSBASEREF pDeclaringType;
        REFLECTFIELDREF refField;
    }gc;

    gc.target = ObjectToOBJECTREF(instanceUNSAFE);
    gc.pFieldType = (REFLECTCLASSBASEREF)ObjectToOBJECTREF(pFieldTypeUNSAFE);
    gc.pDeclaringType = (REFLECTCLASSBASEREF)ObjectToOBJECTREF(pDeclaringTypeUNSAFE);
    gc.refField = (REFLECTFIELDREF)ObjectToOBJECTREF(pFieldUNSAFE);

    if ((gc.pFieldType == NULL) || (gc.refField == NULL))
        FCThrowRes(kArgumentNullException, W("Arg_InvalidHandle"));

    TypeHandle fieldType = gc.pFieldType->GetType();
    TypeHandle declaringType = (gc.pDeclaringType != NULL) ? gc.pDeclaringType->GetType() : TypeHandle();

    Assembly *pAssem;
    if (declaringType.IsNull())
    {
        // global field
        pAssem = gc.refField->GetField()->GetModule()->GetAssembly();
    }
    else
    {
        pAssem = declaringType.GetAssembly();
    }

    OBJECTREF rv = NULL; // not protected

    HELPER_METHOD_FRAME_BEGIN_RET_PROTECT(gc);
    // There can be no GC after this until the Object is returned.
    rv = InvokeUtil::GetFieldValue(gc.refField->GetField(), fieldType, &gc.target, declaringType, pDomainInitialized);
    HELPER_METHOD_FRAME_END();

    return OBJECTREFToObject(rv);
}
FCIMPLEND

FCIMPL2(FC_BOOL_RET, ReflectionInvocation::CanValueSpecialCast, ReflectClassBaseObject *pValueTypeUNSAFE, ReflectClassBaseObject *pTargetTypeUNSAFE) {
    CONTRACTL {
        FCALL_CHECK;
        PRECONDITION(CheckPointer(pValueTypeUNSAFE));
        PRECONDITION(CheckPointer(pTargetTypeUNSAFE));
    }
    CONTRACTL_END;

    REFLECTCLASSBASEREF refValueType = (REFLECTCLASSBASEREF)ObjectToOBJECTREF(pValueTypeUNSAFE);
    REFLECTCLASSBASEREF refTargetType = (REFLECTCLASSBASEREF)ObjectToOBJECTREF(pTargetTypeUNSAFE);

    TypeHandle valueType = refValueType->GetType();
    TypeHandle targetType = refTargetType->GetType();

    // we are here only if the target type is a primitive, an enum or a pointer

    CorElementType targetCorElement = targetType.GetVerifierCorElementType();

    BOOL ret = TRUE;
    HELPER_METHOD_FRAME_BEGIN_RET_2(refValueType, refTargetType);
    // the field type is a pointer
    if (targetCorElement == ELEMENT_TYPE_PTR || targetCorElement == ELEMENT_TYPE_FNPTR) {
        // the object must be an IntPtr or a System.Reflection.Pointer
        if (valueType == TypeHandle(CoreLibBinder::GetClass(CLASS__INTPTR))) {
            //
            // it's an IntPtr, it's good.
        }
        //
        // it's a System.Reflection.Pointer object

        // void* assigns to any pointer. Otherwise the type of the pointer must match
        else if (!InvokeUtil::IsVoidPtr(targetType)) {
            if (!valueType.CanCastTo(targetType))
                ret = FALSE;
        }
    } else {
        // the field type is an enum or a primitive. To have any chance of assignement the object type must
        // be an enum or primitive as well.
        // So get the internal cor element and that must be the same or widen
        CorElementType valueCorElement = valueType.GetVerifierCorElementType();
        if (InvokeUtil::IsPrimitiveType(valueCorElement))
            ret = (InvokeUtil::CanPrimitiveWiden(targetCorElement, valueCorElement)) ? TRUE : FALSE;
        else
            ret = FALSE;
    }
    HELPER_METHOD_FRAME_END();
    FC_RETURN_BOOL(ret);
}
FCIMPLEND

FCIMPL3(Object*, ReflectionInvocation::AllocateValueType, ReflectClassBaseObject *pTargetTypeUNSAFE, Object *valueUNSAFE, CLR_BOOL fForceTypeChange) {
    CONTRACTL {
        FCALL_CHECK;
        PRECONDITION(CheckPointer(pTargetTypeUNSAFE));
        PRECONDITION(CheckPointer(valueUNSAFE, NULL_OK));
    }
    CONTRACTL_END;

    struct _gc
    {
        REFLECTCLASSBASEREF refTargetType;
        OBJECTREF value;
        OBJECTREF obj;
    }gc;

    gc.value = ObjectToOBJECTREF(valueUNSAFE);
    gc.obj = gc.value;
    gc.refTargetType = (REFLECTCLASSBASEREF)ObjectToOBJECTREF(pTargetTypeUNSAFE);

    TypeHandle targetType = gc.refTargetType->GetType();

    HELPER_METHOD_FRAME_BEGIN_RET_PROTECT(gc);
    CorElementType targetElementType = targetType.GetSignatureCorElementType();
    if (InvokeUtil::IsPrimitiveType(targetElementType) || targetElementType == ELEMENT_TYPE_VALUETYPE)
    {
        MethodTable* allocMT = targetType.AsMethodTable();

        if (allocMT->IsByRefLike()) {
            COMPlusThrow(kNotSupportedException, W("NotSupported_ByRefLike"));
        }

        if (gc.value != NULL)
        {
            // ignore the type of the incoming box if fForceTypeChange is set
            // and the target type is not nullable
            if (!fForceTypeChange || Nullable::IsNullableType(targetType))
                allocMT = gc.value->GetMethodTable();
        }

        // for null Nullable<T> we don't want a default value being created.
        // just allow the null value to be passed, as it will be converted to
        // a true nullable
        if (!(gc.value == NULL && Nullable::IsNullableType(targetType)))
        {
            // boxed value type are 'read-only' in the sence that you can't
            // only the implementor of the value type can expose mutators.
            // To insure byrefs don't mutate value classes in place, we make
            // a copy (and if we were not given one, we create a null value type
            // instance.
            gc.obj = allocMT->Allocate();

            if (gc.value != NULL)
                    CopyValueClass(gc.obj->UnBox(), gc.value->UnBox(), allocMT);
        }
    }

    HELPER_METHOD_FRAME_END();

    return OBJECTREFToObject(gc.obj);
}
FCIMPLEND

FCIMPL7(void, RuntimeFieldHandle::SetValue, ReflectFieldObject *pFieldUNSAFE, Object *targetUNSAFE, Object *valueUNSAFE, ReflectClassBaseObject *pFieldTypeUNSAFE, DWORD attr, ReflectClassBaseObject *pDeclaringTypeUNSAFE, CLR_BOOL *pDomainInitialized) {
    CONTRACTL {
        FCALL_CHECK;
    }
    CONTRACTL_END;

    struct _gc {
        OBJECTREF       target;
        OBJECTREF       value;
        REFLECTCLASSBASEREF fieldType;
        REFLECTCLASSBASEREF declaringType;
        REFLECTFIELDREF refField;
    } gc;

    gc.target   = ObjectToOBJECTREF(targetUNSAFE);
    gc.value    = ObjectToOBJECTREF(valueUNSAFE);
    gc.fieldType= (REFLECTCLASSBASEREF)ObjectToOBJECTREF(pFieldTypeUNSAFE);
    gc.declaringType= (REFLECTCLASSBASEREF)ObjectToOBJECTREF(pDeclaringTypeUNSAFE);
    gc.refField = (REFLECTFIELDREF)ObjectToOBJECTREF(pFieldUNSAFE);

    if ((gc.fieldType == NULL) || (gc.refField == NULL))
        FCThrowResVoid(kArgumentNullException, W("Arg_InvalidHandle"));

    TypeHandle fieldType = gc.fieldType->GetType();
    TypeHandle declaringType = gc.declaringType != NULL ? gc.declaringType->GetType() : TypeHandle();

    Assembly *pAssem;
    if (declaringType.IsNull())
    {
        // global field
        pAssem = gc.refField->GetField()->GetModule()->GetAssembly();
    }
    else
    {
        pAssem = declaringType.GetAssembly();
    }

    FC_GC_POLL_NOT_NEEDED();

    FieldDesc* pFieldDesc = gc.refField->GetField();

    HELPER_METHOD_FRAME_BEGIN_PROTECT(gc);

    InvokeUtil::SetValidField(fieldType.GetVerifierCorElementType(), fieldType, pFieldDesc, &gc.target, &gc.value, declaringType, pDomainInitialized);

    HELPER_METHOD_FRAME_END();
}
FCIMPLEND

//A.CI work
FCIMPL1(Object*, RuntimeTypeHandle::Allocate, ReflectClassBaseObject* pTypeUNSAFE)
{
    CONTRACTL {
        FCALL_CHECK;
        PRECONDITION(CheckPointer(pTypeUNSAFE));
    }
    CONTRACTL_END

    REFLECTCLASSBASEREF refType = (REFLECTCLASSBASEREF)ObjectToOBJECTREF(pTypeUNSAFE);
    TypeHandle type = refType->GetType();

        // Handle the nullable<T> special case
    if (Nullable::IsNullableType(type)) {
        return OBJECTREFToObject(Nullable::BoxedNullableNull(type));
    }

    OBJECTREF rv = NULL;
    HELPER_METHOD_FRAME_BEGIN_RET_1(refType);
    rv = AllocateObject(type.GetMethodTable());
    HELPER_METHOD_FRAME_END();
    return OBJECTREFToObject(rv);

}//Allocate
FCIMPLEND

FCIMPL6(Object*, RuntimeTypeHandle::CreateInstance, ReflectClassBaseObject* refThisUNSAFE,
                                                    CLR_BOOL publicOnly,
                                                    CLR_BOOL wrapExceptions,
                                                    CLR_BOOL* pbCanBeCached,
                                                    MethodDesc** pConstructor,
                                                    CLR_BOOL* pbHasNoDefaultCtor) {
    CONTRACTL {
        FCALL_CHECK;
        PRECONDITION(CheckPointer(refThisUNSAFE));
        PRECONDITION(CheckPointer(pbCanBeCached));
        PRECONDITION(CheckPointer(pConstructor));
        PRECONDITION(CheckPointer(pbHasNoDefaultCtor));
        PRECONDITION(*pbCanBeCached == false);
        PRECONDITION(*pConstructor == NULL);
        PRECONDITION(*pbHasNoDefaultCtor == false);
    }
    CONTRACTL_END;

    if (refThisUNSAFE == NULL)
        FCThrow(kNullReferenceException);

    MethodDesc* pMeth;

    OBJECTREF           rv      = NULL;
    REFLECTCLASSBASEREF refThis = (REFLECTCLASSBASEREF)ObjectToOBJECTREF(refThisUNSAFE);
    TypeHandle thisTH = refThis->GetType();

    Assembly *pAssem = thisTH.GetAssembly();

    HELPER_METHOD_FRAME_BEGIN_RET_2(rv, refThis);

    MethodTable* pVMT;

    // Get the type information associated with refThis
    if (thisTH.IsNull() || thisTH.IsTypeDesc()) {
        *pbHasNoDefaultCtor = true;
        goto DoneCreateInstance;
    }

    pVMT = thisTH.AsMethodTable();

    pVMT->EnsureInstanceActive();

#ifdef FEATURE_COMINTEROP
    // If this is __ComObject then create the underlying COM object.
    if (IsComObjectClass(refThis->GetType())) {
#ifdef FEATURE_COMINTEROP_UNMANAGED_ACTIVATION
        SyncBlock* pSyncBlock = refThis->GetSyncBlock();

        void* pClassFactory = (void*)pSyncBlock->GetInteropInfo()->GetComClassFactory();
        if (!pClassFactory)
            COMPlusThrow(kInvalidComObjectException, IDS_EE_NO_BACKING_CLASS_FACTORY);

        // create an instance of the Com Object
        rv = ((ComClassFactory*)pClassFactory)->CreateInstance(NULL);

#else // FEATURE_COMINTEROP_UNMANAGED_ACTIVATION

        COMPlusThrow(kInvalidComObjectException, IDS_EE_NO_BACKING_CLASS_FACTORY);

#endif // FEATURE_COMINTEROP_UNMANAGED_ACTIVATION
    }
    else
#endif // FEATURE_COMINTEROP
    {
        // if this is an abstract class then we will fail this
        if (pVMT->IsAbstract())  {
            if (pVMT->IsInterface())
                COMPlusThrow(kMissingMethodException,W("Acc_CreateInterface"));
            else
                COMPlusThrow(kMissingMethodException,W("Acc_CreateAbst"));
        }
        else if (pVMT->ContainsGenericVariables()) {
            COMPlusThrow(kArgumentException,W("Acc_CreateGeneric"));
        }

        if (pVMT->IsByRefLike())
            COMPlusThrow(kNotSupportedException, W("NotSupported_ByRefLike"));

        if (pVMT->IsSharedByGenericInstantiations())
            COMPlusThrow(kNotSupportedException, W("NotSupported_Type"));

        if (!pVMT->HasDefaultConstructor())
        {
            // We didn't find the parameterless constructor,
            //  if this is a Value class we can simply allocate one and return it

            if (!pVMT->IsValueType()) {
                *pbHasNoDefaultCtor = true;
                goto DoneCreateInstance;
            }

            // Handle the nullable<T> special case
            if (Nullable::IsNullableType(thisTH)) {
                rv = Nullable::BoxedNullableNull(thisTH);
            }
            else
                rv = pVMT->Allocate();

            *pbCanBeCached = true;
        }
        else // !pVMT->HasDefaultConstructor()
        {
            pMeth = pVMT->GetDefaultConstructor();

            // Validate the method can be called by this caller
            DWORD attr = pMeth->GetAttrs();

            if (!IsMdPublic(attr) && publicOnly) {
                *pbHasNoDefaultCtor = true;
                goto DoneCreateInstance;
            }

            // We've got the class, lets allocate it and call the constructor
            OBJECTREF o;

            o = AllocateObject(pVMT);
            GCPROTECT_BEGIN(o);

            MethodDescCallSite ctor(pMeth, &o);

            // Copy "this" pointer
            ARG_SLOT arg;
            if (pVMT->IsValueType())
                arg = PtrToArgSlot(o->UnBox());
            else
                arg = ObjToArgSlot(o);

            // Call the method
            TryCallMethod(&ctor, &arg, wrapExceptions);

            rv = o;
            GCPROTECT_END();

            // No need to set these if they cannot be cached. In particular, if the type is a value type with a custom
            // parameterless constructor, don't allow caching and have subsequent calls come back here to allocate an object and
            // call the constructor.
            if (!pVMT->IsValueType())
            {
                *pbCanBeCached = true;
                *pConstructor = pMeth;
            }
        }
    }
DoneCreateInstance:
    ;
    HELPER_METHOD_FRAME_END();
    return OBJECTREFToObject(rv);
}
FCIMPLEND

FCIMPL2(Object*, RuntimeTypeHandle::CreateInstanceForGenericType, ReflectClassBaseObject* pTypeUNSAFE, ReflectClassBaseObject* pParameterTypeUNSAFE) {
    FCALL_CONTRACT;

    struct _gc
    {
        OBJECTREF rv;
        REFLECTCLASSBASEREF refType;
        REFLECTCLASSBASEREF refParameterType;
    } gc;

    gc.rv = NULL;
    gc.refType = (REFLECTCLASSBASEREF)ObjectToOBJECTREF(pTypeUNSAFE);
    gc.refParameterType = (REFLECTCLASSBASEREF)ObjectToOBJECTREF(pParameterTypeUNSAFE);

    MethodDesc* pMeth;
    TypeHandle genericType = gc.refType->GetType();

    TypeHandle parameterHandle = gc.refParameterType->GetType();

    _ASSERTE (genericType.HasInstantiation());

    HELPER_METHOD_FRAME_BEGIN_RET_PROTECT(gc);

    TypeHandle instantiatedType = ((TypeHandle)genericType.GetCanonicalMethodTable()).Instantiate(Instantiation(&parameterHandle, 1));

    // Get the type information associated with refThis
    MethodTable* pVMT = instantiatedType.GetMethodTable();
    _ASSERTE (pVMT != 0 &&  !instantiatedType.IsTypeDesc());
    _ASSERTE( !pVMT->IsAbstract() ||! instantiatedType.ContainsGenericVariables());
    _ASSERTE(!pVMT->IsByRefLike() && pVMT->HasDefaultConstructor());

    pMeth = pVMT->GetDefaultConstructor();
    MethodDescCallSite ctor(pMeth);

    // We've got the class, lets allocate it and call the constructor

    // Nullables don't take this path, if they do we need special logic to make an instance
    _ASSERTE(!Nullable::IsNullableType(instantiatedType));
    gc.rv = instantiatedType.GetMethodTable()->Allocate();

    ARG_SLOT arg = ObjToArgSlot(gc.rv);

    // Call the method
    TryCallMethod(&ctor, &arg, true);

    HELPER_METHOD_FRAME_END();
    return OBJECTREFToObject(gc.rv);
}
FCIMPLEND


/*
 * Given a TypeHandle, returns the address of the NEWOBJ helper function that creates
 * a zero-inited instance of this type. If NEWOBJ is not supported on this TypeHandle,
 * throws an exception. If TypeHandle is a value type, the NEWOBJ helper will create
 * a boxed zero-inited instance of the value type.
 */
void QCALLTYPE RuntimeTypeHandle::GetNewobjHelperFnPtr(
        QCall::TypeHandle pTypeHandle,
        PCODE* ppNewobjHelper,
        MethodTable** ppMT,
        BOOL fUnwrapNullable,
        BOOL fAllowCom)
{
    CONTRACTL{
        QCALL_CHECK;
        PRECONDITION(CheckPointer(ppNewobjHelper));
        PRECONDITION(CheckPointer(ppMT));
        PRECONDITION(*ppNewobjHelper == NULL);
        PRECONDITION(*ppMT == NULL);
    }
    CONTRACTL_END;

    BEGIN_QCALL;

    TypeHandle typeHandle = pTypeHandle.AsTypeHandle();

    // Don't allow arrays, pointers, byrefs, or function pointers.
    if (typeHandle.IsTypeDesc() || typeHandle.IsArray())
    {
        COMPlusThrow(kArgumentException, W("Argument_InvalidValue"));
    }

    MethodTable* pMT = typeHandle.AsMethodTable();
    PREFIX_ASSUME(pMT != NULL);

    pMT->EnsureInstanceActive();

    // Don't allow creating instances of void or delegates
    if (pMT == MscorlibBinder::GetElementType(ELEMENT_TYPE_VOID) || pMT->IsDelegate())
    {
        COMPlusThrow(kArgumentException, W("Argument_InvalidValue"));
    }

    // Don't allow string or string-like (variable length) types.
    if (pMT->HasComponentSize())
    {
        COMPlusThrow(kArgumentException, W("Argument_NoUninitializedStrings"));
    }

    // Don't allow abstract classes or interface types
    if (pMT->IsAbstract()) {
        COMPlusThrow(kMemberAccessException, W("Acc_CreateAbst"));
    }

    // Don't allow open generics or generics instantiated over __Canon
    if (pMT->ContainsGenericVariables()) {
        COMPlusThrow(kMemberAccessException, W("Acc_CreateGeneric"));
    }
    if (pMT->IsSharedByGenericInstantiations()) {
        COMPlusThrow(kNotSupportedException, W("NotSupported_Type"));
    }

    // Don't allow ref structs
    if (pMT->IsByRefLike()) {
        COMPlusThrow(kNotSupportedException, W("NotSupported_ByRefLike"));
    }

    // Never allow the allocation of an unitialized ContextBoundObject derived type, these must always be created with a paired
    // transparent proxy or the jit will get confused.

#ifdef FEATURE_COMINTEROP
    // Unless caller allows, do not allow allocation of uninitialized RCWs (COM objects).
    // If the caller allows this, getNewHelperStatic will return an appropriate allocator.
    if (!fAllowCom && pMT->IsComObjectType())
    {
        COMPlusThrow(kNotSupportedException, W("NotSupported_ManagedActivation"));
    }
#endif // FEATURE_COMINTEROP

    // If the caller passed Nullable<T> but asked us to unwrap nullable types,
    // instead pretend they had passed the 'T' directly.
    if (fUnwrapNullable && Nullable::IsNullableType(pMT))
    {
        pMT = pMT->GetInstantiation()[0].GetMethodTable();
    }

    // Run the type's cctor if needed (if not marked beforefieldinit)
    if (pMT->HasPreciseInitCctors())
    {
        pMT->CheckRunClassInitAsIfConstructingThrowing();
    }

    // And we're done!
    PCODE pNewobjFn = (PCODE)CEEJitInfo::getHelperFtnStatic(CEEInfo::getNewHelperStatic(pMT));
    _ASSERTE(pNewobjFn != NULL);

    *ppNewobjHelper = pNewobjFn;
    *ppMT = pMT;

    END_QCALL;
}

NOINLINE FC_BOOL_RET IsInstanceOfTypeHelper(OBJECTREF obj, REFLECTCLASSBASEREF refType)
{
    FCALL_CONTRACT;

    BOOL canCast = false;

    FC_INNER_PROLOG(RuntimeTypeHandle::IsInstanceOfType);

    HELPER_METHOD_FRAME_BEGIN_RET_ATTRIB_2(Frame::FRAME_ATTR_EXACT_DEPTH|Frame::FRAME_ATTR_CAPTURE_DEPTH_2, obj, refType);
    canCast = ObjIsInstanceOf(OBJECTREFToObject(obj), refType->GetType());
    HELPER_METHOD_FRAME_END();

    FC_RETURN_BOOL(canCast);
}

FCIMPL2(FC_BOOL_RET, RuntimeTypeHandle::IsInstanceOfType, ReflectClassBaseObject* pTypeUNSAFE, Object *objectUNSAFE) {
    FCALL_CONTRACT;

    OBJECTREF obj = ObjectToOBJECTREF(objectUNSAFE);
    REFLECTCLASSBASEREF refType = (REFLECTCLASSBASEREF)ObjectToOBJECTREF(pTypeUNSAFE);

    // Null is not instance of anything in reflection world
    if (obj == NULL)
        FC_RETURN_BOOL(false);

    if (refType == NULL)
        FCThrowRes(kArgumentNullException, W("Arg_InvalidHandle"));

    switch (ObjIsInstanceOfCached(objectUNSAFE, refType->GetType())) {
    case TypeHandle::CanCast:
        FC_RETURN_BOOL(true);
    case TypeHandle::CannotCast:
        FC_RETURN_BOOL(false);
    default:
        // fall through to the slow helper
        break;
    }

    FC_INNER_RETURN(FC_BOOL_RET, IsInstanceOfTypeHelper(obj, refType));
}
FCIMPLEND

/****************************************************************************/
/* boxed Nullable<T> are represented as a boxed T, so there is no unboxed
   Nullable<T> inside to point at by reference.  Because of this a byref
   parameters  of type Nullable<T> are copied out of the boxed instance
   (to a place on the stack), before the call is made (and this copy is
   pointed at).  After the call returns, this copy must be copied back to
   the original argument array.  ByRefToNullable, is a simple linked list
   that remembers what copy-backs are needed */

struct ByRefToNullable  {
    unsigned argNum;            // The argument number for this byrefNullable argument
    void* data;                 // The data to copy back to the ByRefNullable.  This points to the stack
    TypeHandle type;            // The type of Nullable for this argument
    ByRefToNullable* next;      // list of these

    ByRefToNullable(unsigned aArgNum, void* aData, TypeHandle aType, ByRefToNullable* aNext) {
        argNum = aArgNum;
        data = aData;
        type = aType;
        next = aNext;
    }
};

void CallDescrWorkerReflectionWrapper(CallDescrData * pCallDescrData, Frame * pFrame)
{
    // Use static contracts b/c we have SEH.
    STATIC_CONTRACT_THROWS;
    STATIC_CONTRACT_GC_TRIGGERS;
    STATIC_CONTRACT_MODE_ANY;

    struct Param: public NotifyOfCHFFilterWrapperParam
    {
        CallDescrData * pCallDescrData;
    } param;

    param.pFrame = pFrame;
    param.pCallDescrData = pCallDescrData;

    PAL_TRY(Param *, pParam, &param)
    {
        CallDescrWorkerWithHandler(pParam->pCallDescrData);
    }
    PAL_EXCEPT_FILTER(ReflectionInvocationExceptionFilter)
    {
        // Should never reach here b/c handler should always continue search.
        _ASSERTE(false);
    }
    PAL_ENDTRY
} // CallDescrWorkerReflectionWrapper

OBJECTREF InvokeArrayConstructor(TypeHandle th, MethodDesc* pMeth, PTRARRAYREF* objs, int argCnt)
{
    CONTRACTL {
        THROWS;
        GC_TRIGGERS;
        MODE_COOPERATIVE;
    }
    CONTRACTL_END;

    // Validate the argCnt an the Rank. Also allow nested SZARRAY's.
    _ASSERTE(argCnt == (int) th.GetRank() || argCnt == (int) th.GetRank() * 2 ||
             th.GetInternalCorElementType() == ELEMENT_TYPE_SZARRAY);

    // Validate all of the parameters.  These all typed as integers
    int allocSize = 0;
    if (!ClrSafeInt<int>::multiply(sizeof(INT32), argCnt, allocSize))
        COMPlusThrow(kArgumentException, IDS_EE_SIGTOOCOMPLEX);

    INT32* indexes = (INT32*) _alloca((size_t)allocSize);
    ZeroMemory(indexes, allocSize);

    for (DWORD i=0; i<(DWORD)argCnt; i++)
    {
        if (!(*objs)->m_Array[i])
            COMPlusThrowArgumentException(W("parameters"), W("Arg_NullIndex"));

        MethodTable* pMT = ((*objs)->m_Array[i])->GetMethodTable();
        CorElementType oType = TypeHandle(pMT).GetVerifierCorElementType();

        if (!InvokeUtil::IsPrimitiveType(oType) || !InvokeUtil::CanPrimitiveWiden(ELEMENT_TYPE_I4,oType))
            COMPlusThrow(kArgumentException,W("Arg_PrimWiden"));

        memcpy(&indexes[i],(*objs)->m_Array[i]->UnBox(),pMT->GetNumInstanceFieldBytes());
    }

    return AllocateArrayEx(th, indexes, argCnt);
}

static BOOL IsActivationNeededForMethodInvoke(MethodDesc * pMD)
{
    CONTRACTL {
        THROWS;
        GC_TRIGGERS;
        MODE_COOPERATIVE;
    }
    CONTRACTL_END;

    // The activation for non-generic instance methods is covered by non-null "this pointer"
    if (!pMD->IsStatic() && !pMD->HasMethodInstantiation() && !pMD->IsInterface())
        return FALSE;

    // We need to activate the instance at least once
    pMD->EnsureActive();
    return FALSE;
}

class ArgIteratorBaseForMethodInvoke
{
protected:
    SIGNATURENATIVEREF * m_ppNativeSig;

    FORCEINLINE CorElementType GetReturnType(TypeHandle * pthValueType)
    {
        WRAPPER_NO_CONTRACT;
        return (*pthValueType = (*m_ppNativeSig)->GetReturnTypeHandle()).GetInternalCorElementType();
    }

    FORCEINLINE CorElementType GetNextArgumentType(DWORD iArg, TypeHandle * pthValueType)
    {
        WRAPPER_NO_CONTRACT;
        return (*pthValueType = (*m_ppNativeSig)->GetArgumentAt(iArg)).GetInternalCorElementType();
    }

    FORCEINLINE void Reset()
    {
        LIMITED_METHOD_CONTRACT;
    }

    FORCEINLINE BOOL IsRegPassedStruct(MethodTable* pMT)
    {
        return pMT->IsRegPassedStruct();
    }

public:
    BOOL HasThis()
    {
        LIMITED_METHOD_CONTRACT;
        return (*m_ppNativeSig)->HasThis();
    }

    BOOL HasParamType()
    {
        LIMITED_METHOD_CONTRACT;
        // param type methods are not supported for reflection invoke, so HasParamType is always false for them
        return FALSE;
    }

    BOOL IsVarArg()
    {
        LIMITED_METHOD_CONTRACT;
        // vararg methods are not supported for reflection invoke, so IsVarArg is always false for them
        return FALSE;
    }

    DWORD NumFixedArgs()
    {
        LIMITED_METHOD_CONTRACT;
        return (*m_ppNativeSig)->NumFixedArgs();
    }

#ifdef FEATURE_INTERPRETER
    BYTE CallConv()
    {
        LIMITED_METHOD_CONTRACT;
        return IMAGE_CEE_CS_CALLCONV_DEFAULT;
    }
#endif // FEATURE_INTERPRETER
};

class ArgIteratorForMethodInvoke : public ArgIteratorTemplate<ArgIteratorBaseForMethodInvoke>
{
public:
    ArgIteratorForMethodInvoke(SIGNATURENATIVEREF * ppNativeSig)
    {
        m_ppNativeSig = ppNativeSig;

        DWORD dwFlags = (*m_ppNativeSig)->GetArgIteratorFlags();

        // Use the cached values if they are available
        if (dwFlags & SIZE_OF_ARG_STACK_COMPUTED)
        {
            m_dwFlags = dwFlags;
            m_nSizeOfArgStack = (*m_ppNativeSig)->GetSizeOfArgStack();
            return;
        }

        //
        // Compute flags and stack argument size, and cache them for next invocation
        //

        ForceSigWalk();

        if (IsActivationNeededForMethodInvoke((*m_ppNativeSig)->GetMethod()))
        {
            m_dwFlags |= METHOD_INVOKE_NEEDS_ACTIVATION;
        }

        (*m_ppNativeSig)->SetSizeOfArgStack(m_nSizeOfArgStack);
        _ASSERTE((*m_ppNativeSig)->GetSizeOfArgStack() == m_nSizeOfArgStack);

        // This has to be last
        (*m_ppNativeSig)->SetArgIteratorFlags(m_dwFlags);
        _ASSERTE((*m_ppNativeSig)->GetArgIteratorFlags() == m_dwFlags);
    }

    BOOL IsActivationNeeded()
    {
        LIMITED_METHOD_CONTRACT;
        return (m_dwFlags & METHOD_INVOKE_NEEDS_ACTIVATION) != 0;
    }
};


void DECLSPEC_NORETURN ThrowInvokeMethodException(MethodDesc * pMethod, OBJECTREF targetException)
{
    CONTRACTL {
        THROWS;
        GC_TRIGGERS;
        MODE_COOPERATIVE;
    }
    CONTRACTL_END;

    GCPROTECT_BEGIN(targetException);

#if defined(_DEBUG) && !defined(TARGET_UNIX)
    if (IsWatsonEnabled())
    {
        if (!CLRException::IsPreallocatedExceptionObject(targetException))
        {
            // If the exception is not preallocated, we should be having the
            // watson buckets in the throwable already.
            if(!((EXCEPTIONREF)targetException)->AreWatsonBucketsPresent())
            {
                // If an exception is raised by the VM (e.g. type load exception by the JIT) and it comes
                // across the reflection invocation boundary before CLR's personality routine for managed
                // code has been invoked, then no buckets would be available for us at this point.
                //
                // Since we cannot assert this, better log it for diagnosis if required.
                LOG((LF_EH, LL_INFO100, "InvokeImpl - No watson buckets available - regular exception likely raised within VM and not seen by managed code.\n"));
            }
        }
        else
        {
            // Exception is preallocated.
            PTR_EHWatsonBucketTracker pUEWatsonBucketTracker = GetThread()->GetExceptionState()->GetUEWatsonBucketTracker();
            if ((IsThrowableThreadAbortException(targetException) && pUEWatsonBucketTracker->CapturedForThreadAbort())||
                (pUEWatsonBucketTracker->CapturedAtReflectionInvocation()))
            {
                // ReflectionInvocationExceptionFilter would have captured
                // the watson bucket details for preallocated exceptions
                // in the UE watson bucket tracker.

                if(pUEWatsonBucketTracker->RetrieveWatsonBuckets() == NULL)
                {
                    // See comment above
                    LOG((LF_EH, LL_INFO100, "InvokeImpl - No watson buckets available - preallocated exception likely raised within VM and not seen by managed code.\n"));
                }
            }
        }
    }
#endif // _DEBUG && !TARGET_UNIX

    OBJECTREF except = InvokeUtil::CreateTargetExcept(&targetException);

#ifndef TARGET_UNIX
    if (IsWatsonEnabled())
    {
        struct
        {
            OBJECTREF oExcept;
        } gcTIE;
        ZeroMemory(&gcTIE, sizeof(gcTIE));
        GCPROTECT_BEGIN(gcTIE);

        gcTIE.oExcept = except;

        _ASSERTE(!CLRException::IsPreallocatedExceptionObject(gcTIE.oExcept));

        // If the original exception was preallocated, then copy over the captured
        // watson buckets to the TargetInvocationException object, if available.
        //
        // We dont need to do this if the original exception was not preallocated
        // since it already contains the watson buckets inside the object.
        if (CLRException::IsPreallocatedExceptionObject(targetException))
        {
            PTR_EHWatsonBucketTracker pUEWatsonBucketTracker = GetThread()->GetExceptionState()->GetUEWatsonBucketTracker();
            BOOL fCopyWatsonBuckets = TRUE;
            PTR_VOID pBuckets = pUEWatsonBucketTracker->RetrieveWatsonBuckets();
            if (pBuckets != NULL)
            {
                // Copy the buckets to the exception object
                CopyWatsonBucketsToThrowable(pBuckets, gcTIE.oExcept);

                // Confirm that they are present.
                _ASSERTE(((EXCEPTIONREF)gcTIE.oExcept)->AreWatsonBucketsPresent());
            }

            // Clear the UE watson bucket tracker since the bucketing
            // details are now in the TargetInvocationException object.
            pUEWatsonBucketTracker->ClearWatsonBucketDetails();
        }

        // update "except" incase the reference to the object
        // was updated by the GC
        except = gcTIE.oExcept;
        GCPROTECT_END();
    }
#endif // !TARGET_UNIX

    // Since the original exception is inner of target invocation exception,
    // when TIE is seen to be raised for the first time, we will end up
    // using the inner exception buckets automatically.

    // Since VM is throwing the exception, we set it to use the same corruption severity
    // that the original exception came in with from reflection invocation.
    COMPlusThrow(except);

    GCPROTECT_END();
}

FCIMPL5(Object*, RuntimeMethodHandle::InvokeMethod,
    Object *target, PTRArray *objs, SignatureNative* pSigUNSAFE,
    CLR_BOOL fConstructor, CLR_BOOL fWrapExceptions)
{
    FCALL_CONTRACT;

    struct {
        OBJECTREF target;
        PTRARRAYREF args;
        SIGNATURENATIVEREF pSig;
        OBJECTREF retVal;
    } gc;

    gc.target = ObjectToOBJECTREF(target);
    gc.args = (PTRARRAYREF)objs;
    gc.pSig = (SIGNATURENATIVEREF)pSigUNSAFE;
    gc.retVal = NULL;

    MethodDesc* pMeth = gc.pSig->GetMethod();
    TypeHandle ownerType = gc.pSig->GetDeclaringType();

    HELPER_METHOD_FRAME_BEGIN_RET_PROTECT(gc);

    Assembly *pAssem = pMeth->GetAssembly();

    if (ownerType.IsSharedByGenericInstantiations())
        COMPlusThrow(kNotSupportedException, W("NotSupported_Type"));

#ifdef _DEBUG
    if (g_pConfig->ShouldInvokeHalt(pMeth))
    {
        _ASSERTE(!"InvokeHalt");
    }
#endif

    BOOL fCtorOfVariableSizedObject = FALSE;

    if (fConstructor)
    {
        // If we are invoking a constructor on an array then we must
        // handle this specially.  String objects allocate themselves
        // so they are a special case.
        if (ownerType.IsArray()) {
            gc.retVal = InvokeArrayConstructor(ownerType,
                                               pMeth,
                                               &gc.args,
                                               gc.pSig->NumFixedArgs());
            goto Done;
        }

        MethodTable * pMT = ownerType.AsMethodTable();

        {
            fCtorOfVariableSizedObject = pMT->HasComponentSize();
            if (!fCtorOfVariableSizedObject)
                gc.retVal = pMT->Allocate();
        }
    }

    {
    ArgIteratorForMethodInvoke argit(&gc.pSig);

    if (argit.IsActivationNeeded())
        pMeth->EnsureActive();
    CONSISTENCY_CHECK(pMeth->CheckActivated());

    UINT nStackBytes = argit.SizeOfFrameArgumentArray();

    // Note that SizeOfFrameArgumentArray does overflow checks with sufficient margin to prevent overflows here
    SIZE_T nAllocaSize = TransitionBlock::GetNegSpaceSize() + sizeof(TransitionBlock) + nStackBytes;

    Thread * pThread = GET_THREAD();

    LPBYTE pAlloc = (LPBYTE)_alloca(nAllocaSize);

    LPBYTE pTransitionBlock = pAlloc + TransitionBlock::GetNegSpaceSize();

    CallDescrData callDescrData;

    callDescrData.pSrc = pTransitionBlock + sizeof(TransitionBlock);
    callDescrData.numStackSlots = nStackBytes / STACK_ELEM_SIZE;
#ifdef CALLDESCR_ARGREGS
    callDescrData.pArgumentRegisters = (ArgumentRegisters*)(pTransitionBlock + TransitionBlock::GetOffsetOfArgumentRegisters());
#endif
#ifdef CALLDESCR_RETBUFFARGREG
    callDescrData.pRetBuffArg = (UINT64*)(pTransitionBlock + TransitionBlock::GetOffsetOfRetBuffArgReg());
#endif
#ifdef CALLDESCR_FPARGREGS
    callDescrData.pFloatArgumentRegisters = NULL;
#endif
#ifdef CALLDESCR_REGTYPEMAP
    callDescrData.dwRegTypeMap = 0;
#endif
    callDescrData.fpReturnSize = argit.GetFPReturnSize();

    // This is duplicated logic from MethodDesc::GetCallTarget
    PCODE pTarget;
    if (pMeth->IsVtableMethod())
    {
        pTarget = pMeth->GetSingleCallableAddrOfVirtualizedCode(&gc.target, ownerType);
    }
    else
    {
        pTarget = pMeth->GetSingleCallableAddrOfCode();
    }
    callDescrData.pTarget = pTarget;

    // Build the arguments on the stack

    GCStress<cfg_any>::MaybeTrigger();

    FrameWithCookie<ProtectValueClassFrame> *pProtectValueClassFrame = NULL;
    ValueClassInfo *pValueClasses = NULL;
    ByRefToNullable* byRefToNullables = NULL;

    // if we have the magic Value Class return, we need to allocate that class
    // and place a pointer to it on the stack.

    BOOL hasRefReturnAndNeedsBoxing = FALSE; // Indicates that the method has a BYREF return type and the target type needs to be copied into a preallocated boxed object.

    TypeHandle retTH = gc.pSig->GetReturnTypeHandle();

    TypeHandle refReturnTargetTH;  // Valid only if retType == ELEMENT_TYPE_BYREF. Caches the TypeHandle of the byref target.
    BOOL fHasRetBuffArg = argit.HasRetBuffArg();
    CorElementType retType = retTH.GetSignatureCorElementType();
    BOOL hasValueTypeReturn = retTH.IsValueType() && retType != ELEMENT_TYPE_VOID;
    _ASSERTE(hasValueTypeReturn || !fHasRetBuffArg); // only valuetypes are returned via a return buffer.
    if (hasValueTypeReturn) {
        gc.retVal = retTH.GetMethodTable()->Allocate();
    }
    else if (retType == ELEMENT_TYPE_BYREF)
    {
        refReturnTargetTH = retTH.AsTypeDesc()->GetTypeParam();

        // If the target of the byref is a value type, we need to preallocate a boxed object to hold the managed return value.
        if (refReturnTargetTH.IsValueType())
        {
            _ASSERTE(refReturnTargetTH.GetSignatureCorElementType() != ELEMENT_TYPE_VOID); // Managed Reflection layer has a bouncer for "ref void" returns.
            hasRefReturnAndNeedsBoxing = TRUE;
            gc.retVal = refReturnTargetTH.GetMethodTable()->Allocate();
        }
    }

    // Copy "this" pointer
    if (!pMeth->IsStatic()) {
        PVOID pThisPtr;

        if (fConstructor)
        {
            // Copy "this" pointer: only unbox if type is value type and method is not unboxing stub
            if (ownerType.IsValueType() && !pMeth->IsUnboxingStub()) {
                // Note that we create a true boxed nullabe<T> and then convert it to a T below
                pThisPtr = gc.retVal->GetData();
            }
            else
                pThisPtr = OBJECTREFToObject(gc.retVal);
        }
        else
        if (!pMeth->GetMethodTable()->IsValueType())
            pThisPtr = OBJECTREFToObject(gc.target);
        else {
            if (pMeth->IsUnboxingStub())
                pThisPtr = OBJECTREFToObject(gc.target);
            else {
                    // Create a true boxed Nullable<T> and use that as the 'this' pointer.
                    // since what is passed in is just a boxed T
                MethodTable* pMT = pMeth->GetMethodTable();
                if (Nullable::IsNullableType(pMT)) {
                    OBJECTREF bufferObj = pMT->Allocate();
                    void* buffer = bufferObj->GetData();
                    Nullable::UnBox(buffer, gc.target, pMT);
                    pThisPtr = buffer;
                }
                else
                    pThisPtr = gc.target->UnBox();
            }
        }

        *((LPVOID*) (pTransitionBlock + argit.GetThisOffset())) = pThisPtr;
    }

    // NO GC AFTER THIS POINT. The object references in the method frame are not protected.
    //
    // We have already copied "this" pointer so we do not want GC to happen even sooner. Unfortunately,
    // we may allocate in the process of copying this pointer that makes it hard to express using contracts.
    //
    // If an exception occurs a gc may happen but we are going to dump the stack anyway and we do
    // not need to protect anything.

    PVOID pRetBufStackCopy = NULL;

    {
    BEGINFORBIDGC();
#ifdef _DEBUG
    GCForbidLoaderUseHolder forbidLoaderUse;
#endif

    // Take care of any return arguments
    if (fHasRetBuffArg)
    {
        // We stack-allocate this ret buff, to preserve the invariant that ret-buffs are always in the
        // caller's stack frame.  We'll copy into gc.retVal later.
        TypeHandle retTH = gc.pSig->GetReturnTypeHandle();
        MethodTable* pMT = retTH.GetMethodTable();
        if (pMT->IsStructRequiringStackAllocRetBuf())
        {
            SIZE_T sz = pMT->GetNumInstanceFieldBytes();
            pRetBufStackCopy = _alloca(sz);
            memset(pRetBufStackCopy, 0, sz);

            pValueClasses = new (_alloca(sizeof(ValueClassInfo))) ValueClassInfo(pRetBufStackCopy, pMT, pValueClasses);
            *((LPVOID*) (pTransitionBlock + argit.GetRetBuffArgOffset())) = pRetBufStackCopy;
        }
        else
        {
            PVOID pRetBuff = gc.retVal->GetData();
            *((LPVOID*) (pTransitionBlock + argit.GetRetBuffArgOffset())) = pRetBuff;
        }
    }

    // copy args
    UINT nNumArgs = gc.pSig->NumFixedArgs();
    for (UINT i = 0 ; i < nNumArgs; i++) {

        TypeHandle th = gc.pSig->GetArgumentAt(i);

        int ofs = argit.GetNextOffset();
        _ASSERTE(ofs != TransitionBlock::InvalidOffset);

#ifdef CALLDESCR_REGTYPEMAP
        FillInRegTypeMap(ofs, argit.GetArgType(), (BYTE *)&callDescrData.dwRegTypeMap);
#endif

#ifdef CALLDESCR_FPARGREGS
        // Under CALLDESCR_FPARGREGS -ve offsets indicate arguments in floating point registers. If we have at
        // least one such argument we point the call worker at the floating point area of the frame (we leave
        // it null otherwise since the worker can perform a useful optimization if it knows no floating point
        // registers need to be set up).

        if (TransitionBlock::HasFloatRegister(ofs, argit.GetArgLocDescForStructInRegs()) &&
            (callDescrData.pFloatArgumentRegisters == NULL))
        {
            callDescrData.pFloatArgumentRegisters = (FloatArgumentRegisters*) (pTransitionBlock +
                                                                               TransitionBlock::GetOffsetOfFloatArgumentRegisters());
        }
#endif

        UINT structSize = argit.GetArgSize();

        bool needsStackCopy = false;

        // A boxed Nullable<T> is represented as boxed T. So to pass a Nullable<T> by reference,
        // we have to create a Nullable<T> on stack, copy the T into it, then pass it to the callee and
        // after returning from the call, copy the T out of the Nullable<T> back to the boxed T.
        TypeHandle nullableType = NullableTypeOfByref(th);
        if (!nullableType.IsNull()) {
            th = nullableType;
            structSize = th.GetSize();
            needsStackCopy = true;
        }
#ifdef ENREGISTERED_PARAMTYPE_MAXSIZE
        else if (argit.IsArgPassedByRef())
        {
            needsStackCopy = true;
        }
#endif

        ArgDestination argDest(pTransitionBlock, ofs, argit.GetArgLocDescForStructInRegs());

        if(needsStackCopy)
        {
            MethodTable * pMT = th.GetMethodTable();
            _ASSERTE(pMT && pMT->IsValueType());

            PVOID pArgDst = argDest.GetDestinationAddress();

            PVOID pStackCopy = _alloca(structSize);
            *(PVOID *)pArgDst = pStackCopy;
            pArgDst = pStackCopy;

            if (!nullableType.IsNull())
            {
                byRefToNullables = new(_alloca(sizeof(ByRefToNullable))) ByRefToNullable(i, pStackCopy, nullableType, byRefToNullables);
            }

            // save the info into ValueClassInfo
            if (pMT->ContainsPointers())
            {
                pValueClasses = new (_alloca(sizeof(ValueClassInfo))) ValueClassInfo(pStackCopy, pMT, pValueClasses);
            }

            // We need a new ArgDestination that points to the stack copy
            argDest = ArgDestination(pStackCopy, 0, NULL);
        }

        InvokeUtil::CopyArg(th, &(gc.args->m_Array[i]), &argDest);
    }

    ENDFORBIDGC();
    }

    if (pValueClasses != NULL)
    {
        pProtectValueClassFrame = new (_alloca (sizeof (FrameWithCookie<ProtectValueClassFrame>)))
            FrameWithCookie<ProtectValueClassFrame>(pThread, pValueClasses);
    }

    // Call the method
    bool fExceptionThrown = false;
    if (fWrapExceptions)
    {
        // The sole purpose of having this frame is to tell the debugger that we have a catch handler here
        // which may swallow managed exceptions.  The debugger needs this in order to send a
        // CatchHandlerFound (CHF) notification.
        FrameWithCookie<DebuggerU2MCatchHandlerFrame> catchFrame(pThread);

        EX_TRY_THREAD(pThread) {
            CallDescrWorkerReflectionWrapper(&callDescrData, &catchFrame);
        } EX_CATCH{
            // Rethrow transient exceptions for constructors for backward compatibility
            if (fConstructor && GET_EXCEPTION()->IsTransient())
            {
                EX_RETHROW;
            }

        // Abuse retval to store the exception object
        gc.retVal = GET_THROWABLE();
        _ASSERTE(gc.retVal);

        fExceptionThrown = true;
        } EX_END_CATCH(SwallowAllExceptions);

        catchFrame.Pop(pThread);
    }
    else
    {
        CallDescrWorkerWithHandler(&callDescrData);
    }


    // Now that we are safely out of the catch block, we can create and raise the
    // TargetInvocationException.
    if (fExceptionThrown)
    {
        ThrowInvokeMethodException(pMeth, gc.retVal);
    }

    // It is still illegal to do a GC here.  The return type might have/contain GC pointers.
    if (fConstructor)
    {
        // We have a special case for Strings...The object is returned...
        if (fCtorOfVariableSizedObject) {
            PVOID pReturnValue = &callDescrData.returnValue;
            gc.retVal = *(OBJECTREF *)pReturnValue;
        }

        // If it is a Nullable<T>, box it using Nullable<T> conventions.
        // TODO: this double allocates on constructions which is wasteful
        gc.retVal = Nullable::NormalizeBox(gc.retVal);
    }
    else
    if (hasValueTypeReturn || hasRefReturnAndNeedsBoxing)
    {
        _ASSERTE(gc.retVal != NULL);

        if (hasRefReturnAndNeedsBoxing)
        {
            // Method has BYREF return and the target type is one that needs boxing. We need to copy into the boxed object we have allocated for this purpose.
            LPVOID pReturnedReference = *(LPVOID*)&callDescrData.returnValue;
            if (pReturnedReference == NULL)
            {
                COMPlusThrow(kNullReferenceException, IDS_INVOKE_NULLREF_RETURNED);
            }
            CopyValueClass(gc.retVal->GetData(), pReturnedReference, gc.retVal->GetMethodTable());
        }
        // if the structure is returned by value, then we need to copy in the boxed object
        // we have allocated for this purpose.
        else if (!fHasRetBuffArg)
        {
            CopyValueClass(gc.retVal->GetData(), &callDescrData.returnValue, gc.retVal->GetMethodTable());
        }
        else if (pRetBufStackCopy)
        {
            CopyValueClass(gc.retVal->GetData(), pRetBufStackCopy, gc.retVal->GetMethodTable());
        }
        // From here on out, it is OK to have GCs since the return object (which may have had
        // GC pointers has been put into a GC object and thus protected.

            // TODO this creates two objects which is inefficient
            // If the return type is a Nullable<T> box it into the correct form
        gc.retVal = Nullable::NormalizeBox(gc.retVal);
    }
    else if (retType == ELEMENT_TYPE_BYREF)
    {
        // WARNING: pReturnedReference is an unprotected inner reference so we must not trigger a GC until the referenced value has been safely captured.
        LPVOID pReturnedReference = *(LPVOID*)&callDescrData.returnValue;
        if (pReturnedReference == NULL)
        {
            COMPlusThrow(kNullReferenceException, IDS_INVOKE_NULLREF_RETURNED);
        }

        gc.retVal = InvokeUtil::CreateObjectAfterInvoke(refReturnTargetTH, pReturnedReference);
    }
    else
    {
        gc.retVal = InvokeUtil::CreateObjectAfterInvoke(retTH, &callDescrData.returnValue);
    }

    while (byRefToNullables != NULL) {
        OBJECTREF obj = Nullable::Box(byRefToNullables->data, byRefToNullables->type.GetMethodTable());
        SetObjectReference(&gc.args->m_Array[byRefToNullables->argNum], obj);
        byRefToNullables = byRefToNullables->next;
    }

    if (pProtectValueClassFrame != NULL)
        pProtectValueClassFrame->Pop(pThread);

    }

Done:
    ;
    HELPER_METHOD_FRAME_END();

    return OBJECTREFToObject(gc.retVal);
}
FCIMPLEND

struct SkipStruct {
    StackCrawlMark* pStackMark;
    MethodDesc*     pMeth;
};

// This method is called by the GetMethod function and will crawl backward
//  up the stack for integer methods.
static StackWalkAction SkipMethods(CrawlFrame* frame, VOID* data) {
    CONTRACTL {
        NOTHROW;
        GC_NOTRIGGER;
        MODE_ANY;
    }
    CONTRACTL_END;

    SkipStruct* pSkip = (SkipStruct*) data;

    MethodDesc *pFunc = frame->GetFunction();

    /* We asked to be called back only for functions */
    _ASSERTE(pFunc);

    // The check here is between the address of a local variable
    // (the stack mark) and a pointer to the EIP for a frame
    // (which is actually the pointer to the return address to the
    // function from the previous frame). So we'll actually notice
    // which frame the stack mark was in one frame later. This is
    // fine since we only implement LookForMyCaller.
    _ASSERTE(*pSkip->pStackMark == LookForMyCaller);
    if (!frame->IsInCalleesFrames(pSkip->pStackMark))
        return SWA_CONTINUE;

    if (pFunc->RequiresInstMethodDescArg())
    {
        pSkip->pMeth = (MethodDesc *) frame->GetParamTypeArg();
        if (pSkip->pMeth == NULL)
            pSkip->pMeth = pFunc;
    }
    else
        pSkip->pMeth = pFunc;
    return SWA_ABORT;
}

// Return the MethodInfo that represents the current method (two above this one)
FCIMPL1(ReflectMethodObject*, RuntimeMethodHandle::GetCurrentMethod, StackCrawlMark* stackMark) {
    FCALL_CONTRACT;
    REFLECTMETHODREF pRet = NULL;

    HELPER_METHOD_FRAME_BEGIN_RET_0();
    SkipStruct skip;
    skip.pStackMark = stackMark;
    skip.pMeth = 0;
    StackWalkFunctions(GetThread(), SkipMethods, &skip);

    // If C<Foo>.m<Bar> was called, the stack walker returns C<object>.m<object>. We cannot
    // get know that the instantiation used Foo or Bar at that point. So the next best thing
    // is to return C<T>.m<P> and that's what LoadTypicalMethodDefinition will do for us.

    if (skip.pMeth != NULL)
        pRet = skip.pMeth->LoadTypicalMethodDefinition()->GetStubMethodInfo();
    else
        pRet = NULL;

    HELPER_METHOD_FRAME_END();

    return (ReflectMethodObject*)OBJECTREFToObject(pRet);
}
FCIMPLEND

static OBJECTREF DirectObjectFieldGet(FieldDesc *pField, TypeHandle fieldType, TypeHandle enclosingType, TypedByRef *pTarget, CLR_BOOL *pDomainInitialized) {
    CONTRACTL {
        THROWS;
        GC_TRIGGERS;
        MODE_COOPERATIVE;

        PRECONDITION(CheckPointer(pField));
    }
    CONTRACTL_END;

    OBJECTREF refRet;
    OBJECTREF objref = NULL;
    GCPROTECT_BEGIN(objref);
    if (!pField->IsStatic()) {
        objref = ObjectToOBJECTREF(*((Object**)pTarget->data));
    }

    InvokeUtil::ValidateObjectTarget(pField, enclosingType, &objref);
    refRet = InvokeUtil::GetFieldValue(pField, fieldType, &objref, enclosingType, pDomainInitialized);
    GCPROTECT_END();
    return refRet;
}

FCIMPL4(Object*, RuntimeFieldHandle::GetValueDirect, ReflectFieldObject *pFieldUNSAFE, ReflectClassBaseObject *pFieldTypeUNSAFE, TypedByRef *pTarget, ReflectClassBaseObject *pDeclaringTypeUNSAFE) {
    CONTRACTL {
        FCALL_CHECK;
    }
    CONTRACTL_END;

    struct
    {
        REFLECTCLASSBASEREF refFieldType;
        REFLECTCLASSBASEREF refDeclaringType;
        REFLECTFIELDREF refField;
    }gc;
    gc.refFieldType = (REFLECTCLASSBASEREF)ObjectToOBJECTREF(pFieldTypeUNSAFE);
    gc.refDeclaringType = (REFLECTCLASSBASEREF)ObjectToOBJECTREF(pDeclaringTypeUNSAFE);
    gc.refField = (REFLECTFIELDREF)ObjectToOBJECTREF(pFieldUNSAFE);

    if ((gc.refFieldType == NULL) || (gc.refField == NULL))
        FCThrowRes(kArgumentNullException, W("Arg_InvalidHandle"));

    TypeHandle fieldType = gc.refFieldType->GetType();

    FieldDesc *pField = gc.refField->GetField();

    Assembly *pAssem = pField->GetModule()->GetAssembly();

    OBJECTREF refRet  = NULL;
    CorElementType fieldElType;

    HELPER_METHOD_FRAME_BEGIN_RET_PROTECT(gc);

    // Find the Object and its type
    TypeHandle targetType = pTarget->type;
    _ASSERTE(gc.refDeclaringType == NULL || !gc.refDeclaringType->GetType().IsTypeDesc());
    MethodTable *pEnclosingMT = (gc.refDeclaringType != NULL ? gc.refDeclaringType->GetType() : TypeHandle()).AsMethodTable();

    CLR_BOOL domainInitialized = FALSE;
    if (pField->IsStatic() || !targetType.IsValueType()) {
        refRet = DirectObjectFieldGet(pField, fieldType, TypeHandle(pEnclosingMT), pTarget, &domainInitialized);
        goto lExit;
    }

    // Validate that the target type can be cast to the type that owns this field info.
    if (!targetType.CanCastTo(TypeHandle(pEnclosingMT)))
        COMPlusThrowArgumentException(W("obj"), NULL);

    // This is a workaround because from the previous case we may end up with an
    //  Enum.  We want to process it here.
    // Get the value from the field
    void* p;
    fieldElType = fieldType.GetSignatureCorElementType();
    switch (fieldElType) {
    case ELEMENT_TYPE_VOID:
        _ASSERTE(!"Void used as Field Type!");
        COMPlusThrow(kInvalidProgramException);

    case ELEMENT_TYPE_BOOLEAN:  // boolean
    case ELEMENT_TYPE_I1:       // byte
    case ELEMENT_TYPE_U1:       // unsigned byte
    case ELEMENT_TYPE_I2:       // short
    case ELEMENT_TYPE_U2:       // unsigned short
    case ELEMENT_TYPE_CHAR:     // char
    case ELEMENT_TYPE_I4:       // int
    case ELEMENT_TYPE_U4:       // unsigned int
    case ELEMENT_TYPE_I:
    case ELEMENT_TYPE_U:
    case ELEMENT_TYPE_R4:       // float
    case ELEMENT_TYPE_I8:       // long
    case ELEMENT_TYPE_U8:       // unsigned long
    case ELEMENT_TYPE_R8:       // double
    case ELEMENT_TYPE_VALUETYPE:
        _ASSERTE(!fieldType.IsTypeDesc());
        p = ((BYTE*) pTarget->data) + pField->GetOffset();
        refRet = fieldType.AsMethodTable()->Box(p);
        break;

    case ELEMENT_TYPE_OBJECT:
    case ELEMENT_TYPE_CLASS:
    case ELEMENT_TYPE_SZARRAY:          // Single Dim, Zero
    case ELEMENT_TYPE_ARRAY:            // general array
        p = ((BYTE*) pTarget->data) + pField->GetOffset();
        refRet = ObjectToOBJECTREF(*(Object**) p);
        break;

    case ELEMENT_TYPE_PTR:
        {
            p = ((BYTE*) pTarget->data) + pField->GetOffset();

            refRet = InvokeUtil::CreatePointer(fieldType, *(void **)p);

            break;
        }

    default:
        _ASSERTE(!"Unknown Type");
        // this is really an impossible condition
        COMPlusThrow(kNotSupportedException);
    }

lExit: ;
    HELPER_METHOD_FRAME_END();
    return OBJECTREFToObject(refRet);
}
FCIMPLEND

static void DirectObjectFieldSet(FieldDesc *pField, TypeHandle fieldType, TypeHandle enclosingType, TypedByRef *pTarget, OBJECTREF *pValue, CLR_BOOL *pDomainInitialized) {
    CONTRACTL {
        THROWS;
        GC_TRIGGERS;
        MODE_COOPERATIVE;

        PRECONDITION(CheckPointer(pField));
        PRECONDITION(!fieldType.IsNull());
    }
    CONTRACTL_END;

    OBJECTREF objref = NULL;
    GCPROTECT_BEGIN(objref);
    if (!pField->IsStatic()) {
        objref = ObjectToOBJECTREF(*((Object**)pTarget->data));
    }
    // Validate the target/fld type relationship
    InvokeUtil::ValidateObjectTarget(pField, enclosingType, &objref);

    InvokeUtil::SetValidField(pField->GetFieldType(), fieldType, pField, &objref, pValue, enclosingType, pDomainInitialized);
    GCPROTECT_END();
}

FCIMPL5(void, RuntimeFieldHandle::SetValueDirect, ReflectFieldObject *pFieldUNSAFE, ReflectClassBaseObject *pFieldTypeUNSAFE, TypedByRef *pTarget, Object *valueUNSAFE, ReflectClassBaseObject *pContextTypeUNSAFE) {
    CONTRACTL {
        FCALL_CHECK;
    }
    CONTRACTL_END;

    struct _gc
    {
        OBJECTREF       oValue;
        REFLECTCLASSBASEREF pFieldType;
        REFLECTCLASSBASEREF pContextType;
        REFLECTFIELDREF refField;
    }gc;

    gc.oValue   = ObjectToOBJECTREF(valueUNSAFE);
    gc.pFieldType = (REFLECTCLASSBASEREF)ObjectToOBJECTREF(pFieldTypeUNSAFE);
    gc.pContextType = (REFLECTCLASSBASEREF)ObjectToOBJECTREF(pContextTypeUNSAFE);
    gc.refField = (REFLECTFIELDREF)ObjectToOBJECTREF(pFieldUNSAFE);

    if ((gc.pFieldType == NULL) || (gc.refField == NULL))
        FCThrowResVoid(kArgumentNullException, W("Arg_InvalidHandle"));

    TypeHandle fieldType = gc.pFieldType->GetType();
    TypeHandle contextType = (gc.pContextType != NULL) ? gc.pContextType->GetType() : NULL;

    FieldDesc *pField = gc.refField->GetField();

    Assembly *pAssem = pField->GetModule()->GetAssembly();

    BYTE           *pDst = NULL;
    ARG_SLOT        value = NULL;
    CorElementType  fieldElType;

    HELPER_METHOD_FRAME_BEGIN_PROTECT(gc);

    // Find the Object and its type
    TypeHandle targetType = pTarget->type;
    MethodTable *pEnclosingMT = contextType.GetMethodTable();

    // Verify that the value passed can be widened into the target
    InvokeUtil::ValidField(fieldType, &gc.oValue);

    CLR_BOOL domainInitialized = FALSE;
    if (pField->IsStatic() || !targetType.IsValueType()) {
        DirectObjectFieldSet(pField, fieldType, TypeHandle(pEnclosingMT), pTarget, &gc.oValue, &domainInitialized);
        goto lExit;
    }

    if (gc.oValue == NULL && fieldType.IsValueType() && !Nullable::IsNullableType(fieldType))
        COMPlusThrowArgumentNull(W("value"));

    // Validate that the target type can be cast to the type that owns this field info.
    if (!targetType.CanCastTo(TypeHandle(pEnclosingMT)))
        COMPlusThrowArgumentException(W("obj"), NULL);

    // Set the field
    fieldElType = fieldType.GetInternalCorElementType();
    if (ELEMENT_TYPE_BOOLEAN <= fieldElType && fieldElType <= ELEMENT_TYPE_R8) {
        CorElementType objType = gc.oValue->GetTypeHandle().GetInternalCorElementType();
        if (objType != fieldElType)
            InvokeUtil::CreatePrimitiveValue(fieldElType, objType, gc.oValue, &value);
        else
            value = *(ARG_SLOT*)gc.oValue->UnBox();
    }
    pDst = ((BYTE*) pTarget->data) + pField->GetOffset();

    switch (fieldElType) {
    case ELEMENT_TYPE_VOID:
        _ASSERTE(!"Void used as Field Type!");
        COMPlusThrow(kInvalidProgramException);

    case ELEMENT_TYPE_BOOLEAN:  // boolean
    case ELEMENT_TYPE_I1:       // byte
    case ELEMENT_TYPE_U1:       // unsigned byte
        VolatileStore((UINT8*)pDst, *(UINT8*)&value);
    break;

    case ELEMENT_TYPE_I2:       // short
    case ELEMENT_TYPE_U2:       // unsigned short
    case ELEMENT_TYPE_CHAR:     // char
        VolatileStore((UINT16*)pDst, *(UINT16*)&value);
    break;

    case ELEMENT_TYPE_I4:       // int
    case ELEMENT_TYPE_U4:       // unsigned int
    case ELEMENT_TYPE_R4:       // float
        VolatileStore((UINT32*)pDst, *(UINT32*)&value);
    break;

    case ELEMENT_TYPE_I8:       // long
    case ELEMENT_TYPE_U8:       // unsigned long
    case ELEMENT_TYPE_R8:       // double
        VolatileStore((UINT64*)pDst, *(UINT64*)&value);
    break;

    case ELEMENT_TYPE_I:
    {
        INT_PTR valuePtr = (INT_PTR) InvokeUtil::GetIntPtrValue(gc.oValue);
        VolatileStore((INT_PTR*) pDst, valuePtr);
    }
    break;
    case ELEMENT_TYPE_U:
    {
        UINT_PTR valuePtr = (UINT_PTR) InvokeUtil::GetIntPtrValue(gc.oValue);
        VolatileStore((UINT_PTR*) pDst, valuePtr);
    }
    break;

    case ELEMENT_TYPE_PTR:      // pointers
        if (gc.oValue != 0) {
            value = 0;
            if (CoreLibBinder::IsClass(gc.oValue->GetMethodTable(), CLASS__POINTER)) {
                value = (size_t) InvokeUtil::GetPointerValue(gc.oValue);
#ifdef _MSC_VER
#pragma warning(disable: 4267) //work-around for compiler
#endif
                VolatileStore((size_t*) pDst, (size_t) value);
#ifdef _MSC_VER
#pragma warning(default: 4267)
#endif
                break;
            }
        }
    FALLTHROUGH;
    case ELEMENT_TYPE_FNPTR:
    {
        value = 0;
        if (gc.oValue != 0) {
            CorElementType objType = gc.oValue->GetTypeHandle().GetInternalCorElementType();
            InvokeUtil::CreatePrimitiveValue(objType, objType, gc.oValue, &value);
        }
#ifdef _MSC_VER
#pragma warning(disable: 4267) //work-around for compiler
#endif
        VolatileStore((size_t*) pDst, (size_t) value);
#ifdef _MSC_VER
#pragma warning(default: 4267)
#endif
    }
    break;

    case ELEMENT_TYPE_SZARRAY:          // Single Dim, Zero
    case ELEMENT_TYPE_ARRAY:            // General Array
    case ELEMENT_TYPE_CLASS:
    case ELEMENT_TYPE_OBJECT:
        SetObjectReference((OBJECTREF*)pDst, gc.oValue);
    break;

    case ELEMENT_TYPE_VALUETYPE:
    {
        _ASSERTE(!fieldType.IsTypeDesc());
        MethodTable* pMT = fieldType.AsMethodTable();

        // If we have a null value then we must create an empty field
        if (gc.oValue == 0)
            InitValueClass(pDst, pMT);
        else {
            pMT->UnBoxIntoUnchecked(pDst, gc.oValue);
        }
    }
    break;

    default:
        _ASSERTE(!"Unknown Type");
        // this is really an impossible condition
        COMPlusThrow(kNotSupportedException);
    }

lExit: ;
    HELPER_METHOD_FRAME_END();
}
FCIMPLEND

void QCALLTYPE ReflectionInvocation::CompileMethod(MethodDesc * pMD)
{
    QCALL_CONTRACT;

    // Argument is checked on the managed side
    PRECONDITION(pMD != NULL);

    if (!pMD->IsPointingToPrestub())
        return;

    BEGIN_QCALL;
    pMD->DoPrestub(NULL);
    END_QCALL;
}

// This method triggers the class constructor for a give type
FCIMPL1(void, ReflectionInvocation::RunClassConstructor, ReflectClassBaseObject *pTypeUNSAFE)
{
    FCALL_CONTRACT;

    REFLECTCLASSBASEREF refType = (REFLECTCLASSBASEREF)ObjectToOBJECTREF(pTypeUNSAFE);

    if (refType == NULL)
        FCThrowArgumentVoidEx(kArgumentException, NULL, W("InvalidOperation_HandleIsNotInitialized"));

    TypeHandle typeHnd = refType->GetType();
    if (typeHnd.IsTypeDesc())
        return;

    MethodTable *pMT = typeHnd.AsMethodTable();

    Assembly *pAssem = pMT->GetAssembly();

    if (!pMT->IsClassInited())
    {
        HELPER_METHOD_FRAME_BEGIN_1(refType);

        pMT->CheckRestore();
        pMT->EnsureInstanceActive();
        pMT->CheckRunClassInitThrowing();

        HELPER_METHOD_FRAME_END();
    }
}
FCIMPLEND

// This method triggers the module constructor for a give module
FCIMPL1(void, ReflectionInvocation::RunModuleConstructor, ReflectModuleBaseObject *pModuleUNSAFE) {
    FCALL_CONTRACT;

    REFLECTMODULEBASEREF refModule = (REFLECTMODULEBASEREF)ObjectToOBJECTREF(pModuleUNSAFE);

    if(refModule == NULL)
        FCThrowArgumentVoidEx(kArgumentException, NULL, W("InvalidOperation_HandleIsNotInitialized"));

    Module *pModule = refModule->GetModule();

    Assembly *pAssem = pModule->GetAssembly();

    DomainFile *pDomainFile = pModule->GetDomainFile();
    if (pDomainFile==NULL || !pDomainFile->IsActive())
    {
        HELPER_METHOD_FRAME_BEGIN_1(refModule);
        if(pDomainFile==NULL)
            pDomainFile=pModule->GetDomainFile();
        pDomainFile->EnsureActive();
        HELPER_METHOD_FRAME_END();
    }
}
FCIMPLEND

static void PrepareMethodHelper(MethodDesc * pMD)
{
    CONTRACTL
    {
        THROWS;
        GC_TRIGGERS;
        MODE_ANY;
    }
    CONTRACTL_END;

    GCX_PREEMP();

    pMD->EnsureActive();

    if (pMD->IsPointingToPrestub())
        pMD->DoPrestub(NULL);

    if (pMD->IsWrapperStub())
    {
        pMD = pMD->GetWrappedMethodDesc();
        if (pMD->IsPointingToPrestub())
            pMD->DoPrestub(NULL);
    }
}

// This method triggers a given method to be jitted. CoreCLR implementation of this method triggers jiting of the given method only.
// It does not walk a subset of callgraph to provide CER guarantees.
FCIMPL3(void, ReflectionInvocation::PrepareMethod, ReflectMethodObject* pMethodUNSAFE, TypeHandle *pInstantiation, UINT32 cInstantiation)
{
    CONTRACTL {
        FCALL_CHECK;
        PRECONDITION(CheckPointer(pMethodUNSAFE, NULL_OK));
        PRECONDITION(CheckPointer(pInstantiation, NULL_OK));
    }
    CONTRACTL_END;

    REFLECTMETHODREF refMethod = (REFLECTMETHODREF)ObjectToOBJECTREF(pMethodUNSAFE);

    HELPER_METHOD_FRAME_BEGIN_1(refMethod);

    if (refMethod == NULL)
        COMPlusThrow(kArgumentException, W("InvalidOperation_HandleIsNotInitialized"));

    MethodDesc *pMD = refMethod->GetMethod();

    if (pMD->IsAbstract())
        COMPlusThrow(kArgumentException, W("Argument_CannotPrepareAbstract"));

    MethodTable * pExactMT = pMD->GetMethodTable();
    if (pInstantiation != NULL)
    {
        // We were handed an instantiation, check that the method expects it and the right number of types has been provided (the
        // caller supplies one array containing the class instantiation immediately followed by the method instantiation).
        if (cInstantiation != (pMD->GetNumGenericMethodArgs() + pMD->GetNumGenericClassArgs()))
            COMPlusThrow(kArgumentException, W("Argument_InvalidGenericInstantiation"));

        // Check we've got a reasonable looking instantiation.
        if (!Generics::CheckInstantiation(Instantiation(pInstantiation, cInstantiation)))
            COMPlusThrow(kArgumentException, W("Argument_InvalidGenericInstantiation"));
        for (ULONG i = 0; i < cInstantiation; i++)
            if (pInstantiation[i].ContainsGenericVariables())
                COMPlusThrow(kArgumentException, W("Argument_InvalidGenericInstantiation"));

        TypeHandle thExactType = ClassLoader::LoadGenericInstantiationThrowing(pMD->GetModule(),
                                                                               pMD->GetMethodTable()->GetCl(),
                                                                               Instantiation(pInstantiation, pMD->GetNumGenericClassArgs()));
        pExactMT = thExactType.AsMethodTable();

        pMD = MethodDesc::FindOrCreateAssociatedMethodDesc(pMD,
                                                           pExactMT,
                                                           FALSE,
                                                           Instantiation(&pInstantiation[pMD->GetNumGenericClassArgs()], pMD->GetNumGenericMethodArgs()),
                                                           FALSE);
    }

    if (pMD->ContainsGenericVariables())
        COMPlusThrow(kArgumentException, W("Argument_InvalidGenericInstantiation"));

    PrepareMethodHelper(pMD);

    HELPER_METHOD_FRAME_END();
}
FCIMPLEND

// This method triggers target of a given method to be jitted. CoreCLR implementation of this method triggers jiting
// of the given method only. It does not walk a subset of callgraph to provide CER guarantees.
// In the case of a multi-cast delegate, we rely on the fact that each individual component
// was prepared prior to the Combine.
FCIMPL1(void, ReflectionInvocation::PrepareDelegate, Object* delegateUNSAFE)
{
    CONTRACTL {
        FCALL_CHECK;
        PRECONDITION(CheckPointer(delegateUNSAFE, NULL_OK));
    }
    CONTRACTL_END;

    if (delegateUNSAFE == NULL)
        return;

    OBJECTREF delegate = ObjectToOBJECTREF(delegateUNSAFE);
    HELPER_METHOD_FRAME_BEGIN_1(delegate);

    MethodDesc *pMD = COMDelegate::GetMethodDesc(delegate);

    PrepareMethodHelper(pMD);

    HELPER_METHOD_FRAME_END();
}
FCIMPLEND

// This method checks to see if there is sufficient stack to execute the average Framework method.
// If there is not, then it throws System.InsufficientExecutionStackException. The limit for each
// thread is precomputed when the thread is created.
FCIMPL0(void, ReflectionInvocation::EnsureSufficientExecutionStack)
{
    FCALL_CONTRACT;

    Thread *pThread = GetThread();

    // We use the address of a local variable as our "current stack pointer", which is
    // plenty close enough for the purposes of this method.
    UINT_PTR current = reinterpret_cast<UINT_PTR>(&pThread);
    UINT_PTR limit = pThread->GetCachedStackSufficientExecutionLimit();

    if (current < limit)
    {
        FCThrowVoid(kInsufficientExecutionStackException);
    }
}
FCIMPLEND

// As with EnsureSufficientExecutionStack, this method checks and returns whether there is
// sufficient stack to execute the average Framework method, but rather than throwing,
// it simply returns a Boolean: true for sufficient stack space, otherwise false.
FCIMPL0(FC_BOOL_RET, ReflectionInvocation::TryEnsureSufficientExecutionStack)
{
	FCALL_CONTRACT;

	Thread *pThread = GetThread();

	// Same logic as EnsureSufficientExecutionStack
	UINT_PTR current = reinterpret_cast<UINT_PTR>(&pThread);
	UINT_PTR limit = pThread->GetCachedStackSufficientExecutionLimit();

	FC_RETURN_BOOL(current >= limit);
}
FCIMPLEND

FCIMPL4(void, ReflectionInvocation::MakeTypedReference, TypedByRef * value, Object* targetUNSAFE, ArrayBase* fldsUNSAFE, ReflectClassBaseObject *pFieldTypeUNSAFE)
{
    CONTRACTL {
        FCALL_CHECK;
        PRECONDITION(CheckPointer(targetUNSAFE));
        PRECONDITION(CheckPointer(fldsUNSAFE));
    }
    CONTRACTL_END;

    DWORD offset = 0;

    struct _gc
    {
        OBJECTREF   target;
        BASEARRAYREF flds;
        REFLECTCLASSBASEREF refFieldType;
    } gc;
    gc.target  = (OBJECTREF)   targetUNSAFE;
    gc.flds   = (BASEARRAYREF) fldsUNSAFE;
    gc.refFieldType = (REFLECTCLASSBASEREF)ObjectToOBJECTREF(pFieldTypeUNSAFE);

    TypeHandle fieldType = gc.refFieldType->GetType();

    HELPER_METHOD_FRAME_BEGIN_PROTECT(gc);
    GCPROTECT_BEGININTERIOR (value)

    DWORD cnt = gc.flds->GetNumComponents();
    FieldDesc** fields = (FieldDesc**)gc.flds->GetDataPtr();
    for (DWORD i = 0; i < cnt; i++) {
        FieldDesc* pField = fields[i];
        offset += pField->GetOffset();
    }

        // Fields already are prohibted from having ArgIterator and RuntimeArgumentHandles
    _ASSERTE(!gc.target->GetTypeHandle().GetMethodTable()->IsByRefLike());

    // Create the ByRef
    value->data = ((BYTE *)(gc.target->GetAddress() + offset)) + sizeof(Object);
    value->type = fieldType;

    GCPROTECT_END();
    HELPER_METHOD_FRAME_END();
}
FCIMPLEND

// This is an internal helper function to TypedReference class.
// It extracts the object from the typed reference.
FCIMPL1(Object*, ReflectionInvocation::TypedReferenceToObject, TypedByRef * value) {
    FCALL_CONTRACT;

    OBJECTREF       Obj = NULL;

    TypeHandle th(value->type);

    if (th.IsNull())
        FCThrowRes(kArgumentNullException, W("ArgumentNull_TypedRefType"));

    MethodTable* pMT = th.GetMethodTable();
    PREFIX_ASSUME(NULL != pMT);

    if (pMT->IsValueType())
    {
        // value->data is protected by the caller
    HELPER_METHOD_FRAME_BEGIN_RET_1(Obj);

        Obj = pMT->Box(value->data);

        HELPER_METHOD_FRAME_END();
    }
    else {
        Obj = ObjectToOBJECTREF(*((Object**)value->data));
    }

    return OBJECTREFToObject(Obj);
}
FCIMPLEND

FCIMPL2_IV(Object*, ReflectionInvocation::CreateEnum, ReflectClassBaseObject *pTypeUNSAFE, INT64 value) {
    FCALL_CONTRACT;

    REFLECTCLASSBASEREF refType = (REFLECTCLASSBASEREF)ObjectToOBJECTREF(pTypeUNSAFE);

    TypeHandle typeHandle = refType->GetType();
    _ASSERTE(typeHandle.IsEnum());
    OBJECTREF obj = NULL;
    HELPER_METHOD_FRAME_BEGIN_RET_1(refType);
    MethodTable *pEnumMT = typeHandle.AsMethodTable();
    obj = pEnumMT->Box(ArgSlotEndianessFixup ((ARG_SLOT*)&value,
                                             pEnumMT->GetNumInstanceFieldBytes()));

    HELPER_METHOD_FRAME_END();
    return OBJECTREFToObject(obj);
}
FCIMPLEND

#ifdef FEATURE_COMINTEROP
FCIMPL8(Object*, ReflectionInvocation::InvokeDispMethod, ReflectClassBaseObject* refThisUNSAFE,
                                                         StringObject* nameUNSAFE,
                                                         INT32 invokeAttr,
                                                         Object* targetUNSAFE,
                                                         PTRArray* argsUNSAFE,
                                                         PTRArray* byrefModifiersUNSAFE,
                                                         LCID lcid,
                                                         PTRArray* namedParametersUNSAFE) {
    FCALL_CONTRACT;

    struct _gc
    {
        REFLECTCLASSBASEREF refThis;
        STRINGREF           name;
        OBJECTREF           target;
        PTRARRAYREF         args;
        PTRARRAYREF         byrefModifiers;
        PTRARRAYREF         namedParameters;
        OBJECTREF           RetObj;
    } gc;

    gc.refThis          = (REFLECTCLASSBASEREF) refThisUNSAFE;
    gc.name             = (STRINGREF)           nameUNSAFE;
    gc.target           = (OBJECTREF)           targetUNSAFE;
    gc.args             = (PTRARRAYREF)         argsUNSAFE;
    gc.byrefModifiers   = (PTRARRAYREF)         byrefModifiersUNSAFE;
    gc.namedParameters  = (PTRARRAYREF)         namedParametersUNSAFE;
    gc.RetObj           = NULL;

    HELPER_METHOD_FRAME_BEGIN_RET_PROTECT(gc);

    _ASSERTE(gc.target != NULL);
    _ASSERTE(gc.target->GetMethodTable()->IsComObjectType());

    WORD flags = 0;
    if (invokeAttr & BINDER_InvokeMethod)
        flags |= DISPATCH_METHOD;
    if (invokeAttr & BINDER_GetProperty)
        flags |= DISPATCH_PROPERTYGET;
    if (invokeAttr & BINDER_SetProperty)
        flags = DISPATCH_PROPERTYPUT | DISPATCH_PROPERTYPUTREF;
    if (invokeAttr & BINDER_PutDispProperty)
        flags = DISPATCH_PROPERTYPUT;
    if (invokeAttr & BINDER_PutRefDispProperty)
        flags = DISPATCH_PROPERTYPUTREF;
    if (invokeAttr & BINDER_CreateInstance)
        flags = DISPATCH_CONSTRUCT;

    IUInvokeDispMethod(&gc.refThis,
                        &gc.target,
                        (OBJECTREF*)&gc.name,
                        NULL,
                        (OBJECTREF*)&gc.args,
                        (OBJECTREF*)&gc.byrefModifiers,
                        (OBJECTREF*)&gc.namedParameters,
                        &gc.RetObj,
                        lcid,
                        flags,
                        invokeAttr & BINDER_IgnoreReturn,
                        invokeAttr & BINDER_IgnoreCase);

    HELPER_METHOD_FRAME_END();
    return OBJECTREFToObject(gc.RetObj);
}
FCIMPLEND
#endif  // FEATURE_COMINTEROP

FCIMPL2(void, ReflectionInvocation::GetGUID, ReflectClassBaseObject* refThisUNSAFE, GUID * result) {
    FCALL_CONTRACT;

    REFLECTCLASSBASEREF refThis = (REFLECTCLASSBASEREF) refThisUNSAFE;

    HELPER_METHOD_FRAME_BEGIN_1(refThis);
    GCPROTECT_BEGININTERIOR (result);

    if (result == NULL || refThis == NULL)
        COMPlusThrow(kNullReferenceException);

    TypeHandle type = refThis->GetType();
    if (type.IsTypeDesc() || type.IsArray()) {
        memset(result,0,sizeof(GUID));
        goto lExit;
    }

#ifdef FEATURE_COMINTEROP
    if (IsComObjectClass(type))
    {
        SyncBlock* pSyncBlock = refThis->GetSyncBlock();

#ifdef FEATURE_COMINTEROP_UNMANAGED_ACTIVATION
        ComClassFactory* pComClsFac = pSyncBlock->GetInteropInfo()->GetComClassFactory();
        if (pComClsFac)
        {
            memcpyNoGCRefs(result, &pComClsFac->m_rclsid, sizeof(GUID));
        }
        else
#endif // FEATURE_COMINTEROP_UNMANAGED_ACTIVATION
        {
            memset(result, 0, sizeof(GUID));
        }

        goto lExit;
    }
#endif // FEATURE_COMINTEROP

    GUID guid;
    type.AsMethodTable()->GetGuid(&guid, TRUE);
    memcpyNoGCRefs(result, &guid, sizeof(GUID));

lExit: ;
    GCPROTECT_END();
    HELPER_METHOD_FRAME_END();
}
FCIMPLEND

//*************************************************************************************************
//*************************************************************************************************
//*************************************************************************************************
<<<<<<< HEAD
=======
//      ReflectionSerialization
//*************************************************************************************************
//*************************************************************************************************
//*************************************************************************************************
FCIMPL1(Object*, ReflectionSerialization::GetUninitializedObject, ReflectClassBaseObject* objTypeUNSAFE) {
    FCALL_CONTRACT;

    OBJECTREF           retVal  = NULL;
    REFLECTCLASSBASEREF objType = (REFLECTCLASSBASEREF) objTypeUNSAFE;

    HELPER_METHOD_FRAME_BEGIN_RET_NOPOLL();

    TypeHandle type = objType->GetType();

    // Don't allow arrays, pointers, byrefs or function pointers.
    if (type.IsTypeDesc() || type.IsArray())
        COMPlusThrow(kArgumentException, W("Argument_InvalidValue"));

    MethodTable *pMT = type.AsMethodTable();
    PREFIX_ASSUME(pMT != NULL);

    //We don't allow unitialized Strings or Utf8Strings.
    if (pMT == g_pStringClass) {
        COMPlusThrow(kArgumentException, W("Argument_NoUninitializedStrings"));
    }

    // if this is an abstract class or an interface type then we will
    //  fail this
    if (pMT->IsAbstract()) {
        COMPlusThrow(kMemberAccessException,W("Acc_CreateAbst"));
    }

    if (pMT->ContainsGenericVariables()) {
        COMPlusThrow(kMemberAccessException,W("Acc_CreateGeneric"));
    }

    if (pMT->IsByRefLike()) {
        COMPlusThrow(kNotSupportedException, W("NotSupported_ByRefLike"));
    }

    // Never allow allocation of generics actually instantiated over __Canon
    if (pMT->IsSharedByGenericInstantiations()) {
        COMPlusThrow(kNotSupportedException, W("NotSupported_Type"));
    }

    // Never allow the allocation of an unitialized ContextBoundObject derived type, these must always be created with a paired
    // transparent proxy or the jit will get confused.

#ifdef FEATURE_COMINTEROP
    // Also do not allow allocation of uninitialized RCWs (COM objects).
    if (pMT->IsComObjectType())
        COMPlusThrow(kNotSupportedException, W("NotSupported_ManagedActivation"));
#endif // FEATURE_COMINTEROP

    // If it is a nullable, return the underlying type instead.
    if (Nullable::IsNullableType(pMT))
        pMT = pMT->GetInstantiation()[0].GetMethodTable();

    retVal = pMT->Allocate();

    HELPER_METHOD_FRAME_END();
    return OBJECTREFToObject(retVal);
}
FCIMPLEND

//*************************************************************************************************
//*************************************************************************************************
//*************************************************************************************************
>>>>>>> eefecfc4
//      ReflectionEnum
//*************************************************************************************************
//*************************************************************************************************
//*************************************************************************************************

FCIMPL1(Object *, ReflectionEnum::InternalGetEnumUnderlyingType, ReflectClassBaseObject *target) {
    FCALL_CONTRACT;

    VALIDATEOBJECT(target);
    TypeHandle th = target->GetType();
    _ASSERTE(th.IsEnum());
    
    OBJECTREF result = NULL;

    HELPER_METHOD_FRAME_BEGIN_RET_0();
    MethodTable *pMT = CoreLibBinder::GetElementType(th.AsMethodTable()->GetInternalCorElementType());
    result = pMT->GetManagedClassObject();
    HELPER_METHOD_FRAME_END();

    return OBJECTREFToObject(result);
}
FCIMPLEND

FCIMPL1(INT32, ReflectionEnum::InternalGetCorElementType, Object *pRefThis) {
    FCALL_CONTRACT;

    VALIDATEOBJECT(pRefThis);
    if (pRefThis == NULL)
        FCThrowArgumentNull(NULL);

    MethodTable* pMT = pRefThis->GetMethodTable();
    _ASSERTE(pMT->IsEnum());

    // MethodTable::GetInternalCorElementType has unnecessary overhead for enums
    // Call EEClass::GetInternalCorElementType directly to avoid it
    return pMT->GetClass_NoLogging()->GetInternalCorElementType();
}
FCIMPLEND

//*******************************************************************************
struct TempEnumValue
{
    LPCUTF8 name;
    UINT64 value;
};

//*******************************************************************************
class TempEnumValueSorter : public CQuickSort<TempEnumValue>
{
public:
    TempEnumValueSorter(TempEnumValue *pArray, SSIZE_T iCount)
        : CQuickSort<TempEnumValue>(pArray, iCount) { LIMITED_METHOD_CONTRACT; }

    int Compare(TempEnumValue *pFirst, TempEnumValue *pSecond)
    {
        LIMITED_METHOD_CONTRACT;

        if (pFirst->value == pSecond->value)
            return 0;
        if (pFirst->value > pSecond->value)
            return 1;
        else
            return -1;
    }
};

void QCALLTYPE ReflectionEnum::GetEnumValuesAndNames(QCall::TypeHandle pEnumType, QCall::ObjectHandleOnStack pReturnValues, QCall::ObjectHandleOnStack pReturnNames, BOOL fGetNames)
{
    QCALL_CONTRACT;

    BEGIN_QCALL;

    TypeHandle th = pEnumType.AsTypeHandle();

    if (!th.IsEnum())
        COMPlusThrow(kArgumentException, W("Arg_MustBeEnum"));

    MethodTable *pMT = th.AsMethodTable();

    IMDInternalImport *pImport = pMT->GetMDImport();

    StackSArray<TempEnumValue> temps;
    UINT64 previousValue = 0;

    HENUMInternalHolder fieldEnum(pImport);
    fieldEnum.EnumInit(mdtFieldDef, pMT->GetCl());

    //
    // Note that we're fine treating signed types as unsigned, because all we really
    // want to do is sort them based on a convenient strong ordering.
    //

    BOOL sorted = TRUE;

    CorElementType type = pMT->GetInternalCorElementType();

    mdFieldDef field;
    while (pImport->EnumNext(&fieldEnum, &field))
    {
        DWORD dwFlags;
        IfFailThrow(pImport->GetFieldDefProps(field, &dwFlags));
        if (IsFdStatic(dwFlags))
        {
            TempEnumValue temp;

            if (fGetNames)
                IfFailThrow(pImport->GetNameOfFieldDef(field, &temp.name));

            UINT64 value = 0;

            MDDefaultValue defaultValue;
            IfFailThrow(pImport->GetDefaultValue(field, &defaultValue));

            // The following code assumes that the address of all union members is the same.
            static_assert_no_msg(offsetof(MDDefaultValue, m_byteValue) == offsetof(MDDefaultValue, m_usValue));
            static_assert_no_msg(offsetof(MDDefaultValue, m_ulValue) == offsetof(MDDefaultValue, m_ullValue));
            PVOID pValue = &defaultValue.m_byteValue;

            switch (type) {
            case ELEMENT_TYPE_I1:
                value = *((INT8 *)pValue);
                break;

            case ELEMENT_TYPE_U1:
            case ELEMENT_TYPE_BOOLEAN:
                value = *((UINT8 *)pValue);
                break;

            case ELEMENT_TYPE_I2:
                value = *((INT16 *)pValue);
                break;

            case ELEMENT_TYPE_U2:
            case ELEMENT_TYPE_CHAR:
                value = *((UINT16 *)pValue);
                break;

            case ELEMENT_TYPE_I4:
            IN_TARGET_32BIT(case ELEMENT_TYPE_I:)
                value = *((INT32 *)pValue);
                break;

            case ELEMENT_TYPE_U4:
            IN_TARGET_32BIT(case ELEMENT_TYPE_U:)
                value = *((UINT32 *)pValue);
                break;

            case ELEMENT_TYPE_I8:
            case ELEMENT_TYPE_U8:
            IN_TARGET_64BIT(case ELEMENT_TYPE_I:)
            IN_TARGET_64BIT(case ELEMENT_TYPE_U:)
                value = *((INT64 *)pValue);
                break;

            default:
                break;
            }

            temp.value = value;

            //
            // Check to see if we are already sorted.  This may seem extraneous, but is
            // actually probably the normal case.
            //

            if (previousValue > value)
                sorted = FALSE;
            previousValue = value;

            temps.Append(temp);
        }
    }

    TempEnumValue * pTemps = &(temps[0]);
    DWORD cFields = temps.GetCount();

    if (!sorted)
    {
        TempEnumValueSorter sorter(pTemps, cFields);
        sorter.Sort();
    }

    {
        GCX_COOP();

        struct gc {
            I8ARRAYREF values;
            PTRARRAYREF names;
        } gc;
        gc.values = NULL;
        gc.names = NULL;

        GCPROTECT_BEGIN(gc);

        {
            gc.values = (I8ARRAYREF) AllocatePrimitiveArray(ELEMENT_TYPE_U8, cFields);

            INT64 *pToValues = gc.values->GetDirectPointerToNonObjectElements();

            for (DWORD i = 0; i < cFields; i++) {
                pToValues[i] = pTemps[i].value;
            }

            pReturnValues.Set(gc.values);
        }

        if (fGetNames)
        {
            gc.names = (PTRARRAYREF) AllocateObjectArray(cFields, g_pStringClass);

            for (DWORD i = 0; i < cFields; i++) {
                STRINGREF str = StringObject::NewString(pTemps[i].name);
                gc.names->SetAt(i, str);
            }

            pReturnNames.Set(gc.names);
        }

        GCPROTECT_END();
    }

    END_QCALL;
}

FCIMPL2_IV(Object*, ReflectionEnum::InternalBoxEnum, ReflectClassBaseObject* target, INT64 value) {
    FCALL_CONTRACT;

    VALIDATEOBJECT(target);
    OBJECTREF ret = NULL;

    MethodTable* pMT = target->GetType().AsMethodTable();
    HELPER_METHOD_FRAME_BEGIN_RET_0();

    ret = pMT->Box(ArgSlotEndianessFixup((ARG_SLOT*)&value, pMT->GetNumInstanceFieldBytes()));

    HELPER_METHOD_FRAME_END();
    return OBJECTREFToObject(ret);
}
FCIMPLEND

//*************************************************************************************************
//*************************************************************************************************
//*************************************************************************************************
//      ReflectionEnum
//*************************************************************************************************
//*************************************************************************************************
//*************************************************************************************************

FCIMPL2(FC_BOOL_RET, ReflectionEnum::InternalEquals, Object *pRefThis, Object* pRefTarget)
{
    FCALL_CONTRACT;

    VALIDATEOBJECT(pRefThis);
    BOOL ret = false;
    if (pRefTarget == NULL) {
        FC_RETURN_BOOL(ret);
    }

    if( pRefThis == pRefTarget)
        FC_RETURN_BOOL(true);

    //Make sure we are comparing same type.
    MethodTable* pMTThis = pRefThis->GetMethodTable();
    _ASSERTE(!pMTThis->IsArray());  // bunch of assumptions about arrays wrong.
    if ( pMTThis != pRefTarget->GetMethodTable()) {
        FC_RETURN_BOOL(ret);
    }

    void * pThis = pRefThis->UnBox();
    void * pTarget = pRefTarget->UnBox();
    switch (pMTThis->GetNumInstanceFieldBytes()) {
    case 1:
        ret = (*(UINT8*)pThis == *(UINT8*)pTarget);
        break;
    case 2:
        ret = (*(UINT16*)pThis == *(UINT16*)pTarget);
        break;
    case 4:
        ret = (*(UINT32*)pThis == *(UINT32*)pTarget);
        break;
    case 8:
        ret = (*(UINT64*)pThis == *(UINT64*)pTarget);
        break;
    default:
        // should not reach here.
        UNREACHABLE_MSG("Incorrect Enum Type size!");
        break;
    }

    FC_RETURN_BOOL(ret);
}
FCIMPLEND

// perform (this & flags) == flags
FCIMPL2(FC_BOOL_RET, ReflectionEnum::InternalHasFlag, Object *pRefThis, Object* pRefFlags)
{
    FCALL_CONTRACT;

    VALIDATEOBJECT(pRefThis);

    BOOL cmp = false;

    _ASSERTE(pRefFlags != NULL); // Enum.cs would have thrown ArgumentNullException before calling into InternalHasFlag

    VALIDATEOBJECT(pRefFlags);

    void * pThis = pRefThis->UnBox();
    void * pFlags = pRefFlags->UnBox();

    MethodTable* pMTThis = pRefThis->GetMethodTable();

    _ASSERTE(!pMTThis->IsArray());  // bunch of assumptions about arrays wrong.
    _ASSERTE(pMTThis->GetNumInstanceFieldBytes() == pRefFlags->GetMethodTable()->GetNumInstanceFieldBytes()); // Enum.cs verifies that the types are Equivalent

    switch (pMTThis->GetNumInstanceFieldBytes()) {
    case 1:
        cmp = ((*(UINT8*)pThis & *(UINT8*)pFlags) == *(UINT8*)pFlags);
        break;
    case 2:
        cmp = ((*(UINT16*)pThis & *(UINT16*)pFlags) == *(UINT16*)pFlags);
        break;
    case 4:
        cmp = ((*(UINT32*)pThis & *(UINT32*)pFlags) == *(UINT32*)pFlags);
        break;
    case 8:
        cmp = ((*(UINT64*)pThis & *(UINT64*)pFlags) == *(UINT64*)pFlags);
        break;
    default:
        // should not reach here.
        UNREACHABLE_MSG("Incorrect Enum Type size!");
        break;
    }

    FC_RETURN_BOOL(cmp);
}
FCIMPLEND
<|MERGE_RESOLUTION|>--- conflicted
+++ resolved
@@ -604,7 +604,7 @@
     pMT->EnsureInstanceActive();
 
     // Don't allow creating instances of void or delegates
-    if (pMT == MscorlibBinder::GetElementType(ELEMENT_TYPE_VOID) || pMT->IsDelegate())
+    if (pMT == CoreLibBinder::GetElementType(ELEMENT_TYPE_VOID) || pMT->IsDelegate())
     {
         COMPlusThrow(kArgumentException, W("Argument_InvalidValue"));
     }
@@ -2279,85 +2279,6 @@
 }
 FCIMPLEND
 
-//*************************************************************************************************
-//*************************************************************************************************
-//*************************************************************************************************
-<<<<<<< HEAD
-=======
-//      ReflectionSerialization
-//*************************************************************************************************
-//*************************************************************************************************
-//*************************************************************************************************
-FCIMPL1(Object*, ReflectionSerialization::GetUninitializedObject, ReflectClassBaseObject* objTypeUNSAFE) {
-    FCALL_CONTRACT;
-
-    OBJECTREF           retVal  = NULL;
-    REFLECTCLASSBASEREF objType = (REFLECTCLASSBASEREF) objTypeUNSAFE;
-
-    HELPER_METHOD_FRAME_BEGIN_RET_NOPOLL();
-
-    TypeHandle type = objType->GetType();
-
-    // Don't allow arrays, pointers, byrefs or function pointers.
-    if (type.IsTypeDesc() || type.IsArray())
-        COMPlusThrow(kArgumentException, W("Argument_InvalidValue"));
-
-    MethodTable *pMT = type.AsMethodTable();
-    PREFIX_ASSUME(pMT != NULL);
-
-    //We don't allow unitialized Strings or Utf8Strings.
-    if (pMT == g_pStringClass) {
-        COMPlusThrow(kArgumentException, W("Argument_NoUninitializedStrings"));
-    }
-
-    // if this is an abstract class or an interface type then we will
-    //  fail this
-    if (pMT->IsAbstract()) {
-        COMPlusThrow(kMemberAccessException,W("Acc_CreateAbst"));
-    }
-
-    if (pMT->ContainsGenericVariables()) {
-        COMPlusThrow(kMemberAccessException,W("Acc_CreateGeneric"));
-    }
-
-    if (pMT->IsByRefLike()) {
-        COMPlusThrow(kNotSupportedException, W("NotSupported_ByRefLike"));
-    }
-
-    // Never allow allocation of generics actually instantiated over __Canon
-    if (pMT->IsSharedByGenericInstantiations()) {
-        COMPlusThrow(kNotSupportedException, W("NotSupported_Type"));
-    }
-
-    // Never allow the allocation of an unitialized ContextBoundObject derived type, these must always be created with a paired
-    // transparent proxy or the jit will get confused.
-
-#ifdef FEATURE_COMINTEROP
-    // Also do not allow allocation of uninitialized RCWs (COM objects).
-    if (pMT->IsComObjectType())
-        COMPlusThrow(kNotSupportedException, W("NotSupported_ManagedActivation"));
-#endif // FEATURE_COMINTEROP
-
-    // If it is a nullable, return the underlying type instead.
-    if (Nullable::IsNullableType(pMT))
-        pMT = pMT->GetInstantiation()[0].GetMethodTable();
-
-    retVal = pMT->Allocate();
-
-    HELPER_METHOD_FRAME_END();
-    return OBJECTREFToObject(retVal);
-}
-FCIMPLEND
-
-//*************************************************************************************************
-//*************************************************************************************************
-//*************************************************************************************************
->>>>>>> eefecfc4
-//      ReflectionEnum
-//*************************************************************************************************
-//*************************************************************************************************
-//*************************************************************************************************
-
 FCIMPL1(Object *, ReflectionEnum::InternalGetEnumUnderlyingType, ReflectClassBaseObject *target) {
     FCALL_CONTRACT;
 
