--- conflicted
+++ resolved
@@ -338,198 +338,6 @@
 }
 FCIMPLEND
 
-<<<<<<< HEAD
-FCIMPL2(Object*, RuntimeTypeHandle::CreateInstanceForGenericType, ReflectClassBaseObject* pTypeUNSAFE, ReflectClassBaseObject* pParameterTypeUNSAFE) {
-    FCALL_CONTRACT;
-
-    struct _gc
-    {
-        OBJECTREF rv;
-        REFLECTCLASSBASEREF refType;
-        REFLECTCLASSBASEREF refParameterType;
-    } gc;
-
-    gc.rv = NULL;
-    gc.refType = (REFLECTCLASSBASEREF)ObjectToOBJECTREF(pTypeUNSAFE);
-    gc.refParameterType = (REFLECTCLASSBASEREF)ObjectToOBJECTREF(pParameterTypeUNSAFE);
-=======
-//A.CI work
-FCIMPL1(Object*, RuntimeTypeHandle::Allocate, ReflectClassBaseObject* pTypeUNSAFE)
-{
-    CONTRACTL {
-        FCALL_CHECK;
-        PRECONDITION(CheckPointer(pTypeUNSAFE));
-    }
-    CONTRACTL_END
-
-    REFLECTCLASSBASEREF refType = (REFLECTCLASSBASEREF)ObjectToOBJECTREF(pTypeUNSAFE);
-    TypeHandle type = refType->GetType();
-
-        // Handle the nullable<T> special case
-    if (Nullable::IsNullableType(type)) {
-        return OBJECTREFToObject(Nullable::BoxedNullableNull(type));
-    }
-
-    OBJECTREF rv = NULL;
-    HELPER_METHOD_FRAME_BEGIN_RET_1(refType);
-    rv = AllocateObject(type.GetMethodTable());
-    HELPER_METHOD_FRAME_END();
-    return OBJECTREFToObject(rv);
-
-}//Allocate
-FCIMPLEND
-
-FCIMPL6(Object*, RuntimeTypeHandle::CreateInstance, ReflectClassBaseObject* refThisUNSAFE,
-                                                    CLR_BOOL publicOnly,
-                                                    CLR_BOOL wrapExceptions,
-                                                    CLR_BOOL* pbCanBeCached,
-                                                    MethodDesc** pConstructor,
-                                                    CLR_BOOL* pbHasNoDefaultCtor) {
-    CONTRACTL {
-        FCALL_CHECK;
-        PRECONDITION(CheckPointer(refThisUNSAFE));
-        PRECONDITION(CheckPointer(pbCanBeCached));
-        PRECONDITION(CheckPointer(pConstructor));
-        PRECONDITION(CheckPointer(pbHasNoDefaultCtor));
-        PRECONDITION(*pbCanBeCached == false);
-        PRECONDITION(*pConstructor == NULL);
-        PRECONDITION(*pbHasNoDefaultCtor == false);
-    }
-    CONTRACTL_END;
-
-    if (refThisUNSAFE == NULL)
-        FCThrow(kNullReferenceException);
-
-    MethodDesc* pMeth;
-
-    OBJECTREF           rv      = NULL;
-    REFLECTCLASSBASEREF refThis = (REFLECTCLASSBASEREF)ObjectToOBJECTREF(refThisUNSAFE);
-    TypeHandle thisTH = refThis->GetType();
-
-    Assembly *pAssem = thisTH.GetAssembly();
-
-    HELPER_METHOD_FRAME_BEGIN_RET_2(rv, refThis);
-
-    MethodTable* pVMT;
-
-    // Get the type information associated with refThis
-    if (thisTH.IsNull() || thisTH.IsTypeDesc()) {
-        *pbHasNoDefaultCtor = true;
-        goto DoneCreateInstance;
-    }
-
-    pVMT = thisTH.AsMethodTable();
-
-    pVMT->EnsureInstanceActive();
-
-#ifdef FEATURE_COMINTEROP
-    // If this is __ComObject then create the underlying COM object.
-    if (IsComObjectClass(refThis->GetType())) {
-#ifdef FEATURE_COMINTEROP_UNMANAGED_ACTIVATION
-        SyncBlock* pSyncBlock = refThis->GetSyncBlock();
-
-        void* pClassFactory = (void*)pSyncBlock->GetInteropInfo()->GetComClassFactory();
-        if (!pClassFactory)
-            COMPlusThrow(kInvalidComObjectException, IDS_EE_NO_BACKING_CLASS_FACTORY);
-
-        // create an instance of the Com Object
-        rv = ((ComClassFactory*)pClassFactory)->CreateInstance(NULL);
-
-#else // FEATURE_COMINTEROP_UNMANAGED_ACTIVATION
-
-        COMPlusThrow(kInvalidComObjectException, IDS_EE_NO_BACKING_CLASS_FACTORY);
-
-#endif // FEATURE_COMINTEROP_UNMANAGED_ACTIVATION
-    }
-    else
-#endif // FEATURE_COMINTEROP
-    {
-        // if this is an abstract class then we will fail this
-        if (pVMT->IsAbstract())  {
-            if (pVMT->IsInterface())
-                COMPlusThrow(kMissingMethodException,W("Acc_CreateInterface"));
-            else
-                COMPlusThrow(kMissingMethodException,W("Acc_CreateAbst"));
-        }
-        else if (pVMT->ContainsGenericVariables()) {
-            COMPlusThrow(kArgumentException,W("Acc_CreateGeneric"));
-        }
-
-        if (pVMT->IsByRefLike())
-            COMPlusThrow(kNotSupportedException, W("NotSupported_ByRefLike"));
-
-        if (pVMT->IsSharedByGenericInstantiations())
-            COMPlusThrow(kNotSupportedException, W("NotSupported_Type"));
-
-        if (!pVMT->HasDefaultConstructor())
-        {
-            // We didn't find the parameterless constructor,
-            //  if this is a Value class we can simply allocate one and return it
-
-            if (!pVMT->IsValueType()) {
-                *pbHasNoDefaultCtor = true;
-                goto DoneCreateInstance;
-            }
-
-            // Handle the nullable<T> special case
-            if (Nullable::IsNullableType(thisTH)) {
-                rv = Nullable::BoxedNullableNull(thisTH);
-            }
-            else
-                rv = pVMT->Allocate();
-
-            *pbCanBeCached = true;
-        }
-        else // !pVMT->HasDefaultConstructor()
-        {
-            pMeth = pVMT->GetDefaultConstructor();
-
-            // Validate the method can be called by this caller
-            DWORD attr = pMeth->GetAttrs();
-
-            if (!IsMdPublic(attr) && publicOnly) {
-                *pbHasNoDefaultCtor = true;
-                goto DoneCreateInstance;
-            }
-
-            // We've got the class, lets allocate it and call the constructor
-            OBJECTREF o;
-
-            o = AllocateObject(pVMT);
-            GCPROTECT_BEGIN(o);
-
-            MethodDescCallSite ctor(pMeth, &o);
-
-            // Copy "this" pointer
-            ARG_SLOT arg;
-            if (pVMT->IsValueType())
-                arg = PtrToArgSlot(o->UnBox());
-            else
-                arg = ObjToArgSlot(o);
-
-            // Call the method
-            TryCallMethod(&ctor, &arg, wrapExceptions);
-
-            rv = o;
-            GCPROTECT_END();
-
-            // No need to set these if they cannot be cached. In particular, if the type is a value type with a custom
-            // parameterless constructor, don't allow caching and have subsequent calls come back here to allocate an object and
-            // call the constructor.
-            if (!pVMT->IsValueType())
-            {
-                *pbCanBeCached = true;
-                *pConstructor = pMeth;
-            }
-        }
-    }
-DoneCreateInstance:
-    ;
-    HELPER_METHOD_FRAME_END();
-    return OBJECTREFToObject(rv);
-}
-FCIMPLEND
-
 void QCALLTYPE RuntimeTypeHandle::CreateInstanceForAnotherGenericParameter(
     QCall::TypeHandle pTypeHandle,
     TypeHandle* pInstArray,
@@ -544,7 +352,6 @@
         PRECONDITION(cInstArray == 0 || pInstArray != NULL);
     }
     CONTRACTL_END;
->>>>>>> 3f896654
 
     TypeHandle genericType = pTypeHandle.AsTypeHandle();
 
