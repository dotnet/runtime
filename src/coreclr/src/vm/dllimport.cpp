--- conflicted
+++ resolved
@@ -4285,45 +4285,6 @@
     pss->FinishEmit(pMD);
 }
 
-<<<<<<< HEAD
-=======
-static CorNativeLinkType GetLinkTypeOfMethodTable(MethodTable* pMT)
-{
-    CorNativeLinkType nltType;
-
-    IMDInternalImport* pInternalImport = pMT->GetModule()->GetMDImport();
-
-    DWORD clFlags;
-    if (FAILED(pInternalImport->GetTypeDefProps(pMT->GetTypeDefRid(), &clFlags, NULL)))
-    {
-        UNREACHABLE_MSG("Structs that are generating interop marshalling stubs have already been verified to have valid metadata");
-    }
-
-    if (IsTdAnsiClass(clFlags))
-    {
-        nltType = nltAnsi;
-    }
-    else if (IsTdUnicodeClass(clFlags))
-    {
-        nltType = nltUnicode;
-    }
-    else if (IsTdAutoClass(clFlags))
-    {
-#ifdef TARGET_WINDOWS
-        nltType = nltUnicode;
-#else
-        nltType = nltAnsi; // We don't have a utf8 charset in metadata yet, but ANSI == UTF-8 off-Windows
-#endif
-    }
-    else
-    {
-        UNREACHABLE_MSG("Structs that are generating interop marshalling stubs have already been verified to have valid metadata");
-    }
-
-    return nltType;
-}
-
->>>>>>> 7e128196
 static void CreateStructStub(ILStubState* pss,
     StubSigDesc* pSigDesc,
     MethodTable* pMT,
