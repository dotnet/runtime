// Licensed to the .NET Foundation under one or more agreements.
// The .NET Foundation licenses this file to you under the MIT license.
// See the LICENSE file in the project root for more information.
//
// File: CLASS.CPP
//

#include "common.h"

#include "dllimport.h"
#include "dllimportcallback.h"
#include "fieldmarshaler.h"
#include "customattribute.h"
#include "encee.h"
#include "typestring.h"
#include "dbginterface.h"

#ifdef FEATURE_COMINTEROP
#include "comcallablewrapper.h"
#include "clrtocomcall.h"
#include "runtimecallablewrapper.h"
#endif // FEATURE_COMINTEROP

//#define DEBUG_LAYOUT
#define SORT_BY_RID

#ifndef DACCESS_COMPILE
#include "methodtablebuilder.h"
#endif

#ifndef DACCESS_COMPILE


//*******************************************************************************
EEClass::EEClass(DWORD cbFixedEEClassFields)
{
    LIMITED_METHOD_CONTRACT;

    // Cache size of fixed fields (this instance also contains a set of packed fields whose final size isn't
    // determined until the end of class loading). We store the size into a spare byte made available by
    // compiler field alignment, so we need to ensure we never allocate a flavor of EEClass more than 255
    // bytes long.
    _ASSERTE(cbFixedEEClassFields <= 0xff);
    m_cbFixedEEClassFields = (BYTE)cbFixedEEClassFields;

    // All other members are initialized to zero
}

//*******************************************************************************
void *EEClass::operator new(
    size_t size,
    LoaderHeap *pHeap,
    AllocMemTracker *pamTracker)
{
    CONTRACTL
    {
        THROWS;
        GC_NOTRIGGER;
        INJECT_FAULT(COMPlusThrowOM());
    }
    CONTRACTL_END;

    // EEClass (or sub-type) is always followed immediately by an EEClassPackedFields structure. This is
    // maximally sized at runtime but in the ngen scenario will be optimized into a smaller structure (which
    // is why it must go after all the fixed sized fields).
    S_SIZE_T safeSize = S_SIZE_T(size) + S_SIZE_T(sizeof(EEClassPackedFields));

    void *p = pamTracker->Track(pHeap->AllocMem(safeSize));

    // No need to memset since this memory came from VirtualAlloc'ed memory
    // memset (p, 0, size);

    return p;
}

//*******************************************************************************
void EEClass::Destruct(MethodTable * pOwningMT)
{
    CONTRACTL
    {
        NOTHROW;
        GC_TRIGGERS;
        FORBID_FAULT;
        PRECONDITION(pOwningMT != NULL);
    }
    CONTRACTL_END

#ifndef CROSSGEN_COMPILE

    // Not expected to be called for array EEClass
    _ASSERTE(!pOwningMT->IsArray());

#ifdef _DEBUG
    _ASSERTE(!IsDestroyed());
    SetDestroyed();
#endif

#ifdef PROFILING_SUPPORTED
    // If profiling, then notify the class is getting unloaded.
    {
        BEGIN_PIN_PROFILER(CORProfilerTrackClasses());
        {
            // Calls to the profiler callback may throw, or otherwise fail, if
            // the profiler AVs/throws an unhandled exception/etc. We don't want
            // those failures to affect the runtime, so we'll ignore them.
            //
            // Note that the profiler callback may turn around and make calls into
            // the profiling runtime that may throw. This try/catch block doesn't
            // protect the profiler against such failures. To protect the profiler
            // against that, we will need try/catch blocks around all calls into the
            // profiling API.
            //
            // (Bug #26467)
            //

            FAULT_NOT_FATAL();

            EX_TRY
            {
                GCX_PREEMP();

                g_profControlBlock.pProfInterface->ClassUnloadStarted((ClassID) pOwningMT);
            }
            EX_CATCH
            {
                // The exception here came from the profiler itself. We'll just
                // swallow the exception, since we don't want the profiler to bring
                // down the runtime.
            }
            EX_END_CATCH(RethrowTerminalExceptions);
        }
        END_PIN_PROFILER();
    }
#endif // PROFILING_SUPPORTED

#ifdef FEATURE_COMINTEROP
    // clean up any COM Data
    if (m_pccwTemplate)
    {
        m_pccwTemplate->Release();
        m_pccwTemplate = NULL;
    }


#ifdef FEATURE_COMINTEROP_UNMANAGED_ACTIVATION
    if (GetComClassFactory())
    {
        GetComClassFactory()->Cleanup();
    }
#endif // FEATURE_COMINTEROP_UNMANAGED_ACTIVATION
#endif // FEATURE_COMINTEROP


    if (IsDelegate())
    {
        DelegateEEClass* pDelegateEEClass = (DelegateEEClass*)this;

        if (pDelegateEEClass->m_pStaticCallStub)
        {
            BOOL fStubDeleted = pDelegateEEClass->m_pStaticCallStub->DecRef();
            if (fStubDeleted)
            {
                DelegateInvokeStubManager::g_pManager->RemoveStub(pDelegateEEClass->m_pStaticCallStub);
            }
        }
        if (pDelegateEEClass->m_pInstRetBuffCallStub)
        {
            pDelegateEEClass->m_pInstRetBuffCallStub->DecRef();
        }
        // While m_pMultiCastInvokeStub is also a member,
        // it is owned by the m_pMulticastStubCache, not by the class
        // - it is shared across classes. So we don't decrement
        // its ref count here
        delete pDelegateEEClass->m_pUMThunkMarshInfo;
    }

#ifdef FEATURE_COMINTEROP
    if (GetSparseCOMInteropVTableMap() != NULL && !pOwningMT->IsZapped())
        delete GetSparseCOMInteropVTableMap();
#endif // FEATURE_COMINTEROP

#ifdef PROFILING_SUPPORTED
    // If profiling, then notify the class is getting unloaded.
    {
        BEGIN_PIN_PROFILER(CORProfilerTrackClasses());
        {
            // See comments in the call to ClassUnloadStarted for details on this
            // FAULT_NOT_FATAL marker and exception swallowing.
            FAULT_NOT_FATAL();
            EX_TRY
            {
                GCX_PREEMP();
                g_profControlBlock.pProfInterface->ClassUnloadFinished((ClassID) pOwningMT, S_OK);
            }
            EX_CATCH
            {
            }
            EX_END_CATCH(RethrowTerminalExceptions);
        }
        END_PIN_PROFILER();
    }
#endif // PROFILING_SUPPORTED

#endif // CROSSGEN_COMPILE
}

//*******************************************************************************
/*static*/ EEClass *
EEClass::CreateMinimalClass(LoaderHeap *pHeap, AllocMemTracker *pamTracker)
{
    CONTRACTL
    {
        THROWS;
        GC_NOTRIGGER;
    }
    CONTRACTL_END;

    return new (pHeap, pamTracker) EEClass(sizeof(EEClass));
}


//*******************************************************************************

//-----------------------------------------------------------------------------------
// Note: this only loads the type to CLASS_DEPENDENCIES_LOADED as this can be called
// indirectly from DoFullyLoad() as part of accessibility checking.
//-----------------------------------------------------------------------------------
MethodTable *MethodTable::LoadEnclosingMethodTable(ClassLoadLevel targetLevel)
{
    CONTRACTL
    {
        THROWS;
        GC_TRIGGERS;
        INJECT_FAULT(COMPlusThrowOM(););
        MODE_ANY;
    }
    CONTRACTL_END

    mdTypeDef tdEnclosing = GetEnclosingCl();

    if (tdEnclosing == mdTypeDefNil)
    {
        return NULL;
    }

    return ClassLoader::LoadTypeDefThrowing(GetModule(),
                                            tdEnclosing,
                                            ClassLoader::ThrowIfNotFound,
                                            ClassLoader::PermitUninstDefOrRef,
                                            tdNoTypes,
                                            targetLevel
                                            ).GetMethodTable();

}

#ifdef EnC_SUPPORTED

//*******************************************************************************
VOID EEClass::FixupFieldDescForEnC(MethodTable * pMT, EnCFieldDesc *pFD, mdFieldDef fieldDef)
{
    CONTRACTL
    {
        THROWS;
        MODE_COOPERATIVE;
        WRAPPER(GC_TRIGGERS);
        INJECT_FAULT(COMPlusThrowOM(););
    }
    CONTRACTL_END

    Module * pModule = pMT->GetModule();
    IMDInternalImport *pImport = pModule->GetMDImport();

#ifdef LOGGING
    if (LoggingEnabled())
    {
        LPCSTR szFieldName;
        if (FAILED(pImport->GetNameOfFieldDef(fieldDef, &szFieldName)))
        {
            szFieldName = "Invalid FieldDef record";
        }
        LOG((LF_ENC, LL_INFO100, "EEClass::InitializeFieldDescForEnC %s\n", szFieldName));
    }
#endif //LOGGING


#ifdef _DEBUG
    BOOL shouldBreak = CLRConfig::GetConfigValue(CLRConfig::INTERNAL_EncFixupFieldBreak);
    if (shouldBreak > 0) {
        _ASSERTE(!"EncFixupFieldBreak");
    }
#endif // _DEBUG

    // MethodTableBuilder uses the stacking allocator for most of it's
    // working memory requirements, so this makes sure to free the memory
    // once this function is out of scope.
    ACQUIRE_STACKING_ALLOCATOR(pStackingAllocator);

    MethodTableBuilder::bmtMetaDataInfo bmtMetaData;
    bmtMetaData.cFields = 1;
    bmtMetaData.pFields = (mdToken*)_alloca(sizeof(mdToken));
    bmtMetaData.pFields[0] = fieldDef;
    bmtMetaData.pFieldAttrs = (DWORD*)_alloca(sizeof(DWORD));
    IfFailThrow(pImport->GetFieldDefProps(fieldDef, &bmtMetaData.pFieldAttrs[0]));

    MethodTableBuilder::bmtMethAndFieldDescs bmtMFDescs;
    // We need to alloc the memory, but don't have to fill it in.  InitializeFieldDescs
    // will copy pFD (1st arg) into here.
    bmtMFDescs.ppFieldDescList = (FieldDesc**)_alloca(sizeof(FieldDesc*));

    MethodTableBuilder::bmtFieldPlacement bmtFP;

    // This simulates the environment that BuildMethodTableThrowing creates
    // just enough to run InitializeFieldDescs
    MethodTableBuilder::bmtErrorInfo bmtError;
    bmtError.pModule = pModule;
    bmtError.cl = pMT->GetCl();
    bmtError.dMethodDefInError = mdTokenNil;
    bmtError.szMethodNameForError = NULL;

    MethodTableBuilder::bmtInternalInfo bmtInternal;
    bmtInternal.pModule = pModule;
    bmtInternal.pInternalImport = pImport;
    bmtInternal.pParentMT = pMT->GetParentMethodTable();

    MethodTableBuilder::bmtProperties bmtProp;
    bmtProp.fIsValueClass = !!pMT->IsValueType();

    MethodTableBuilder::bmtEnumFieldInfo bmtEnumFields(bmtInternal.pInternalImport);

    if (pFD->IsStatic())
    {
        bmtEnumFields.dwNumStaticFields = 1;
    }
    else
    {
        bmtEnumFields.dwNumInstanceFields = 1;
    }

    // We shouldn't have to fill this in b/c we're not allowed to EnC value classes, or
    // anything else with layout info associated with it.
    LayoutRawFieldInfo *pLayoutRawFieldInfos = (LayoutRawFieldInfo*)_alloca((2) * sizeof(LayoutRawFieldInfo));

    // If not NULL, it means there are some by-value fields, and this contains an entry for each instance or static field,
    // which is NULL if not a by value field, and points to the EEClass of the field if a by value field.  Instance fields
    // come first, statics come second.
    MethodTable **pByValueClassCache = NULL;

    EEClass * pClass = pMT->GetClass();

    // InitializeFieldDescs are going to change these numbers to something wrong,
    // even though we already have the right numbers.  Save & restore after.
    WORD   wNumInstanceFields = pMT->GetNumInstanceFields();
    WORD   wNumStaticFields = pMT->GetNumStaticFields();
    unsigned totalDeclaredFieldSize = 0;

    AllocMemTracker dummyAmTracker;

    BaseDomain * pDomain = pMT->GetDomain();
    MethodTableBuilder builder(pMT, pClass,
                               pStackingAllocator,
                               &dummyAmTracker);

    MethodTableBuilder::bmtGenericsInfo genericsInfo;

    OBJECTREF pThrowable = NULL;
    GCPROTECT_BEGIN(pThrowable);

    builder.SetBMTData(pMT->GetLoaderAllocator(),
                       &bmtError,
                       &bmtProp,
                       NULL,
                       NULL,
                       NULL,
                       &bmtMetaData,
                       NULL,
                       &bmtMFDescs,
                       &bmtFP,
                       &bmtInternal,
                       NULL,
                       NULL,
                       &genericsInfo,
                       &bmtEnumFields);

    EX_TRY
    {
        GCX_PREEMP();
        builder.InitializeFieldDescs(pFD,
                                 pLayoutRawFieldInfos,
                                 &bmtInternal,
                                 &genericsInfo,
                                 &bmtMetaData,
                                 &bmtEnumFields,
                                 &bmtError,
                                 &pByValueClassCache,
                                 &bmtMFDescs,
                                 &bmtFP,
                                 &totalDeclaredFieldSize);
    }
    EX_CATCH_THROWABLE(&pThrowable);

    dummyAmTracker.SuppressRelease();

    // Restore now
    pClass->SetNumInstanceFields(wNumInstanceFields);
    pClass->SetNumStaticFields(wNumStaticFields);

    // PERF: For now, we turn off the fast equality check for valuetypes when a
    // a field is modified by EnC. Consider doing a check and setting the bit only when
    // necessary.
    if (pMT->IsValueType())
    {
        pClass->SetIsNotTightlyPacked();
    }

    if (pThrowable != NULL)
    {
        COMPlusThrow(pThrowable);
    }

    GCPROTECT_END();

    pFD->SetMethodTable(pMT);

    // We set this when we first created the FieldDesc, but initializing the FieldDesc
    // may have overwritten it so we need to set it again.
    pFD->SetEnCNew();

    return;
}

//---------------------------------------------------------------------------------------
//
// AddField - called when a new field is added by EnC
//
// Since instances of this class may already exist on the heap, we can't change the
// runtime layout of the object to accomodate the new field.  Instead we hang the field
// off the syncblock (for instance fields) or in the FieldDesc for static fields.
//
// Here we just create the FieldDesc and link it to the class.  The actual storage will
// be created lazily on demand.
//
HRESULT EEClass::AddField(MethodTable * pMT, mdFieldDef fieldDef, EnCFieldDesc **ppNewFD)
{
    CONTRACTL
    {
        THROWS;
        GC_NOTRIGGER;
        MODE_COOPERATIVE;
    }
    CONTRACTL_END;

    Module * pModule = pMT->GetModule();
    IMDInternalImport *pImport = pModule->GetMDImport();

#ifdef LOGGING
    if (LoggingEnabled())
    {
        LPCSTR szFieldName;
        if (FAILED(pImport->GetNameOfFieldDef(fieldDef, &szFieldName)))
        {
            szFieldName = "Invalid FieldDef record";
        }
        LOG((LF_ENC, LL_INFO100, "EEClass::AddField %s\n", szFieldName));
    }
#endif //LOGGING

    // We can only add fields to normal classes
    if (pMT->HasLayout() || pMT->IsValueType())
    {
        return CORDBG_E_ENC_CANT_ADD_FIELD_TO_VALUE_OR_LAYOUT_CLASS;
    }

    // We only add private fields.
    // This may not be strictly necessary, but helps avoid any semantic confusion with
    // existing code etc.
    DWORD dwFieldAttrs;
    IfFailThrow(pImport->GetFieldDefProps(fieldDef, &dwFieldAttrs));

    LoaderAllocator* pAllocator = pMT->GetLoaderAllocator();

    // Here we allocate a FieldDesc and set just enough info to be able to fix it up later
    // when we're running in managed code.
    EnCAddedFieldElement *pAddedField = (EnCAddedFieldElement *)
        (void*)pAllocator->GetHighFrequencyHeap()->AllocMem_NoThrow(S_SIZE_T(sizeof(EnCAddedFieldElement)));
    if (!pAddedField)
    {
        return E_OUTOFMEMORY;
    }
    pAddedField->Init( fieldDef, IsFdStatic(dwFieldAttrs) );

    EnCFieldDesc *pNewFD = &pAddedField->m_fieldDesc;

    // Get the EnCEEClassData for this class
    // Don't adjust EEClass stats b/c EnC fields shouldn't touch EE data structures.
    // We'll just update our private EnC structures instead.
    EnCEEClassData *pEnCClass = ((EditAndContinueModule*)pModule)->GetEnCEEClassData(pMT);
    if (! pEnCClass)
        return E_FAIL;

    // Add the field element to the list of added fields for this class
    pEnCClass->AddField(pAddedField);

    // Store the FieldDesc into the module's field list
    {
        CONTRACT_VIOLATION(ThrowsViolation); // B#25680 (Fix Enc violations): Must handle OOM's from Ensure
        pModule->EnsureFieldDefCanBeStored(fieldDef);
    }
    pModule->EnsuredStoreFieldDef(fieldDef, pNewFD);
    pNewFD->SetMethodTable(pMT);

    // Success, return the new FieldDesc
    if (ppNewFD)
    {
        *ppNewFD = pNewFD;
    }
    return S_OK;
}

//---------------------------------------------------------------------------------------
//
// AddMethod - called when a new method is added by EnC
//
// The method has already been added to the metadata with token methodDef.
// Create a new MethodDesc for the method.
//
HRESULT EEClass::AddMethod(MethodTable * pMT, mdMethodDef methodDef, RVA newRVA, MethodDesc **ppMethod)
{
    CONTRACTL
    {
        THROWS;
        GC_NOTRIGGER;
        MODE_COOPERATIVE;
    }
    CONTRACTL_END;

    Module * pModule = pMT->GetModule();
    IMDInternalImport *pImport = pModule->GetMDImport();

#ifdef LOGGING
    if (LoggingEnabled())
    {
        LPCSTR szMethodName;
        if (FAILED(pImport->GetNameOfMethodDef(methodDef, &szMethodName)))
        {
            szMethodName = "Invalid MethodDef record";
        }
        LOG((LF_ENC, LL_INFO100, "EEClass::AddMethod %s\n", szMethodName));
    }
#endif //LOGGING

    DWORD dwDescrOffset;
    DWORD dwImplFlags;
    HRESULT hr = S_OK;

    if (FAILED(pImport->GetMethodImplProps(methodDef, &dwDescrOffset, &dwImplFlags)))
    {
        return COR_E_BADIMAGEFORMAT;
    }

    DWORD dwMemberAttrs;
    IfFailThrow(pImport->GetMethodDefProps(methodDef, &dwMemberAttrs));

    // Refuse to add other special cases
    if (IsReallyMdPinvokeImpl(dwMemberAttrs)  ||
         (pMT->IsInterface() && !IsMdStatic(dwMemberAttrs)) ||
         IsMiRuntime(dwImplFlags))
    {
        _ASSERTE(! "**Error** EEClass::AddMethod only IL private non-virtual methods are supported");
        LOG((LF_ENC, LL_INFO100, "**Error** EEClass::AddMethod only IL private non-virtual methods are supported\n"));
        return CORDBG_E_ENC_EDIT_NOT_SUPPORTED;
    }

#ifdef _DEBUG
    // Validate that this methodDef correctly has a parent typeDef
    mdTypeDef   parentTypeDef;
    if (FAILED(hr = pImport->GetParentToken(methodDef, &parentTypeDef)))
    {
        _ASSERTE(! "**Error** EEClass::AddMethod parent token not found");
        LOG((LF_ENC, LL_INFO100, "**Error** EEClass::AddMethod parent token not found\n"));
        return E_FAIL;
    }
#endif // _DEBUG

    EEClass * pClass = pMT->GetClass();

    // @todo: OOM: InitMethodDesc will allocate loaderheap memory but leak it
    //   on failure. This AllocMemTracker should be replaced with a real one.
    AllocMemTracker dummyAmTracker;

    LoaderAllocator* pAllocator = pMT->GetLoaderAllocator();

    // Create a new MethodDescChunk to hold the new MethodDesc
    // Create the chunk somewhere we'll know is within range of the VTable
    MethodDescChunk *pChunk = MethodDescChunk::CreateChunk(pAllocator->GetHighFrequencyHeap(),
                                                           1,               // methodDescCount
                                                           mcInstantiated,
                                                           TRUE /* fNonVtableSlot */,
                                                           TRUE /* fNativeCodeSlot */,
                                                           FALSE /* fComPlusCallInfo */,
                                                           pMT,
                                                           &dummyAmTracker);

    // Get the new MethodDesc (Note: The method desc memory is zero initialized)
    MethodDesc *pNewMD = pChunk->GetFirstMethodDesc();


    // Initialize the new MethodDesc

     // This method runs on a debugger thread. Debugger threads do not have Thread object that caches StackingAllocator.
     // Use a local StackingAllocator instead.
    StackingAllocator stackingAllocator;

    MethodTableBuilder builder(pMT,
                               pClass,
                               &stackingAllocator,
                               &dummyAmTracker);
    EX_TRY
    {
        INDEBUG(LPCSTR debug_szFieldName);
        INDEBUG(if (FAILED(pImport->GetNameOfMethodDef(methodDef, &debug_szFieldName))) { debug_szFieldName = "Invalid MethodDef record"; });
        builder.InitMethodDesc(pNewMD,
                               mcInstantiated,  // Use instantiated methoddesc for EnC added methods to get space for slot
                               methodDef,
                               dwImplFlags,
                               dwMemberAttrs,
                               TRUE,            // fEnC
                               newRVA,
                               pImport,
                               NULL
                               COMMA_INDEBUG(debug_szFieldName)
                               COMMA_INDEBUG(pMT->GetDebugClassName())
                               COMMA_INDEBUG(NULL)
                              );

        pNewMD->SetTemporaryEntryPoint(pAllocator, &dummyAmTracker);
    }
    EX_CATCH_HRESULT(hr);
    if (S_OK != hr)
        return hr;

    dummyAmTracker.SuppressRelease();

    _ASSERTE(pNewMD->IsEnCAddedMethod());

    pNewMD->SetSlot(MethodTable::NO_SLOT);    // we can't ever use the slot for EnC methods

    pClass->AddChunk(pChunk);

    // Store the new MethodDesc into the collection for this class
    pModule->EnsureMethodDefCanBeStored(methodDef);
    pModule->EnsuredStoreMethodDef(methodDef, pNewMD);

    LOG((LF_ENC, LL_INFO100, "EEClass::AddMethod new methoddesc %p for token %p\n", pNewMD, methodDef));

    // Success - return the new MethodDesc
    _ASSERTE( SUCCEEDED(hr) );
    if (ppMethod)
    {
        *ppMethod = pNewMD;
    }
    return S_OK;
}

#endif // EnC_SUPPORTED

//---------------------------------------------------------------------------------------
//
// Check that the class type parameters are used consistently in this signature blob
// in accordance with their variance annotations
// The signature is assumed to be well-formed but indices and arities might not be correct
//
BOOL
EEClass::CheckVarianceInSig(
    DWORD               numGenericArgs,
    BYTE *              pVarianceInfo,
    Module *            pModule,
    SigPointer          psig,
    CorGenericParamAttr position)
{
    CONTRACTL
    {
        THROWS;
        GC_TRIGGERS;
        MODE_ANY;
    }
    CONTRACTL_END;

    if (pVarianceInfo == NULL)
        return TRUE;

    CorElementType typ;
    IfFailThrow(psig.GetElemType(&typ));

    switch (typ)
    {
        case ELEMENT_TYPE_STRING:
        case ELEMENT_TYPE_U:
        case ELEMENT_TYPE_I:
        case ELEMENT_TYPE_I1:
        case ELEMENT_TYPE_U1:
        case ELEMENT_TYPE_BOOLEAN:
        case ELEMENT_TYPE_I2:
        case ELEMENT_TYPE_U2:
        case ELEMENT_TYPE_CHAR:
        case ELEMENT_TYPE_I4:
        case ELEMENT_TYPE_U4:
        case ELEMENT_TYPE_I8:
        case ELEMENT_TYPE_U8:
        case ELEMENT_TYPE_R4:
        case ELEMENT_TYPE_R8:
        case ELEMENT_TYPE_VOID:
        case ELEMENT_TYPE_OBJECT:
        case ELEMENT_TYPE_TYPEDBYREF:
        case ELEMENT_TYPE_MVAR:
        case ELEMENT_TYPE_CLASS:
        case ELEMENT_TYPE_VALUETYPE:
            return TRUE;

        case ELEMENT_TYPE_VAR:
        {
            DWORD index;
            IfFailThrow(psig.GetData(&index));

            // This will be checked later anyway; so give up and don't indicate a variance failure
            if (index < 0 || index >= numGenericArgs)
                return TRUE;

            // Non-variant parameters are allowed to appear anywhere
            if (pVarianceInfo[index] == gpNonVariant)
                return TRUE;

            // Covariant and contravariant parameters can *only* appear in resp. covariant and contravariant positions
            return ((CorGenericParamAttr) (pVarianceInfo[index]) == position);
        }

        case ELEMENT_TYPE_GENERICINST:
        {
            IfFailThrow(psig.GetElemType(&typ));
            mdTypeRef typeref;
            IfFailThrow(psig.GetToken(&typeref));

            // The number of type parameters follows
            DWORD ntypars;
            IfFailThrow(psig.GetData(&ntypars));

            // If this is a value type, or position == gpNonVariant, then
            // we're disallowing covariant and contravariant completely
            if (typ == ELEMENT_TYPE_VALUETYPE || position == gpNonVariant)
            {
                for (unsigned i = 0; i < ntypars; i++)
                {
                    if (!CheckVarianceInSig(numGenericArgs, pVarianceInfo, pModule, psig, gpNonVariant))
                        return FALSE;

                    IfFailThrow(psig.SkipExactlyOne());
                }
            }
            // Otherwise we need to take notice of the variance annotation on each type parameter to the generic type
            else
            {
                mdTypeDef typeDef;
                Module *  pDefModule;
                // This will also be resolved later; so, give up and don't indicate a variance failure
                if (!ClassLoader::ResolveTokenToTypeDefThrowing(pModule, typeref, &pDefModule, &typeDef))
                    return TRUE;

                HENUMInternal   hEnumGenericPars;
                if (FAILED(pDefModule->GetMDImport()->EnumInit(mdtGenericParam, typeDef, &hEnumGenericPars)))
                {
                    pDefModule->GetAssembly()->ThrowTypeLoadException(pDefModule->GetMDImport(), typeDef, IDS_CLASSLOAD_BADFORMAT);
                }

                for (unsigned i = 0; i < ntypars; i++)
                {
                    mdGenericParam tkTyPar;
                    pDefModule->GetMDImport()->EnumNext(&hEnumGenericPars, &tkTyPar);
                    DWORD flags;
                    if (FAILED(pDefModule->GetMDImport()->GetGenericParamProps(tkTyPar, NULL, &flags, NULL, NULL, NULL)))
                    {
                        pDefModule->GetAssembly()->ThrowTypeLoadException(pDefModule->GetMDImport(), typeDef, IDS_CLASSLOAD_BADFORMAT);
                    }
                    CorGenericParamAttr genPosition = (CorGenericParamAttr) (flags & gpVarianceMask);
                    // If the surrounding context is contravariant then we need to flip the variance of this parameter
                    if (position == gpContravariant)
                    {
                        genPosition = genPosition == gpCovariant ? gpContravariant
                                    : genPosition == gpContravariant ? gpCovariant
                                    : gpNonVariant;
                    }
                    if (!CheckVarianceInSig(numGenericArgs, pVarianceInfo, pModule, psig, genPosition))
                        return FALSE;

                    IfFailThrow(psig.SkipExactlyOne());
                }
                pDefModule->GetMDImport()->EnumClose(&hEnumGenericPars);
            }

            return TRUE;
        }

        // Arrays behave covariantly
        case ELEMENT_TYPE_ARRAY:
        case ELEMENT_TYPE_SZARRAY:
            return CheckVarianceInSig(numGenericArgs, pVarianceInfo, pModule, psig, position);

        // Pointers behave non-variantly
        case ELEMENT_TYPE_BYREF:
        case ELEMENT_TYPE_PTR:
            return CheckVarianceInSig(numGenericArgs, pVarianceInfo, pModule, psig, gpNonVariant);

        case ELEMENT_TYPE_FNPTR:
            {
                // Calling convention
                IfFailThrow(psig.GetData(NULL));

                // Get arg count;
                ULONG cArgs;
                IfFailThrow(psig.GetData(&cArgs));

                // Conservatively, assume non-variance of function pointer types
                if (!CheckVarianceInSig(numGenericArgs, pVarianceInfo, pModule, psig, gpNonVariant))
                    return FALSE;

                IfFailThrow(psig.SkipExactlyOne());

                for (unsigned i = 0; i < cArgs; i++)
                {
                    if (!CheckVarianceInSig(numGenericArgs, pVarianceInfo, pModule, psig, gpNonVariant))
                        return FALSE;

                    IfFailThrow(psig.SkipExactlyOne());
                }

                return TRUE;
            }

        default:
            THROW_BAD_FORMAT(IDS_CLASSLOAD_BAD_VARIANCE_SIG, pModule);
    }

    return FALSE;
} // EEClass::CheckVarianceInSig

void
ClassLoader::LoadExactParentAndInterfacesTransitively(MethodTable *pMT)
{
    CONTRACTL
    {
        STANDARD_VM_CHECK;
        PRECONDITION(CheckPointer(pMT));
    }
    CONTRACTL_END;


    TypeHandle thisTH(pMT);
    SigTypeContext typeContext(thisTH);
    IMDInternalImport* pInternalImport = pMT->GetMDImport();
    MethodTable *pParentMT = pMT->GetParentMethodTable();

    if (pParentMT != NULL && pParentMT->HasInstantiation())
    {
        // Fill in exact parent if it's instantiated
        mdToken crExtends;
        IfFailThrow(pInternalImport->GetTypeDefProps(
            pMT->GetCl(),
            NULL,
            &crExtends));

        _ASSERTE(!IsNilToken(crExtends));
        _ASSERTE(TypeFromToken(crExtends) == mdtTypeSpec);

        TypeHandle newParent = ClassLoader::LoadTypeDefOrRefOrSpecThrowing(pMT->GetModule(), crExtends, &typeContext,
                                                                           ClassLoader::ThrowIfNotFound,
                                                                           ClassLoader::FailIfUninstDefOrRef,
                                                                           ClassLoader::LoadTypes,
                                                                           CLASS_LOAD_EXACTPARENTS,
                                                                           TRUE);

        MethodTable* pNewParentMT = newParent.AsMethodTable();
        if (pNewParentMT != pParentMT)
        {
            LOG((LF_CLASSLOADER, LL_INFO1000, "GENERICS: Replaced approximate parent %s with exact parent %s from token %x\n", pParentMT->GetDebugClassName(), pNewParentMT->GetDebugClassName(), crExtends));

            // SetParentMethodTable is not used here since we want to update the indirection cell in the NGen case
            if (pMT->IsParentMethodTableIndirectPointerMaybeNull())
            {
                *pMT->GetParentMethodTableValuePtr() = pNewParentMT;
            }
            else
            {
                pMT->GetParentMethodTablePointerPtr()->SetValueMaybeNull(pNewParentMT);
            }

            pParentMT = pNewParentMT;
        }
    }

    if (pParentMT != NULL)
    {
        EnsureLoaded(pParentMT, CLASS_LOAD_EXACTPARENTS);
    }


    if (pParentMT != NULL && pParentMT->HasPerInstInfo())
    {
        // Copy down all inherited dictionary pointers which we
        // could not embed.
        DWORD nDicts = pParentMT->GetNumDicts();
        for (DWORD iDict = 0; iDict < nDicts; iDict++)
        {
            if (pMT->GetPerInstInfo()[iDict].GetValueMaybeNull() != pParentMT->GetPerInstInfo()[iDict].GetValueMaybeNull())
            {
                pMT->GetPerInstInfo()[iDict].SetValueMaybeNull(pParentMT->GetPerInstInfo()[iDict].GetValueMaybeNull());
            }
        }
    }

#ifdef FEATURE_PREJIT
    // Restore action, not in MethodTable::Restore because we may have had approx parents at that point
    if (pMT->IsZapped())
    {
        MethodTable::InterfaceMapIterator it = pMT->IterateInterfaceMap();
        while (it.Next())
        {
            Module::RestoreMethodTablePointer(&it.GetInterfaceInfo()->m_pMethodTable, pMT->GetLoaderModule(), CLASS_LOAD_EXACTPARENTS);
        }
    }
    else
#endif
    {
        MethodTableBuilder::LoadExactInterfaceMap(pMT);
    }

#ifdef _DEBUG
    if (g_pConfig->ShouldDumpOnClassLoad(pMT->GetDebugClassName()))
    {
        pMT->Debug_DumpInterfaceMap("Exact");
    }
#endif //_DEBUG
} // ClassLoader::LoadExactParentAndInterfacesTransitively

// CLASS_LOAD_EXACTPARENTS phase of loading:
// * Load the base class at exact instantiation
// * Recurse LoadExactParents up parent hierarchy
// * Load explicitly declared interfaces on this class at exact instantiation
// * Fixup vtable
//
/*static*/
void ClassLoader::LoadExactParents(MethodTable *pMT)
{
    CONTRACT_VOID
    {
        STANDARD_VM_CHECK;
        PRECONDITION(CheckPointer(pMT));
        POSTCONDITION(pMT->CheckLoadLevel(CLASS_LOAD_EXACTPARENTS));
    }
    CONTRACT_END;

    MethodTable *pApproxParentMT = pMT->GetParentMethodTable();

    if (!pMT->IsCanonicalMethodTable())
    {
        EnsureLoaded(TypeHandle(pMT->GetCanonicalMethodTable()), CLASS_LOAD_EXACTPARENTS);
    }

    LoadExactParentAndInterfacesTransitively(pMT);

    MethodTableBuilder::CopyExactParentSlots(pMT, pApproxParentMT);

    // We can now mark this type as having exact parents
    pMT->SetHasExactParent();

    RETURN;
}

//*******************************************************************************
// This is the routine that computes the internal type of a given type.  It normalizes
// structs that have only one field (of int/ptr sized values), to be that underlying type.
//
// * see code:MethodTable#KindsOfElementTypes for more
// * It get used by code:TypeHandle::GetInternalCorElementType
CorElementType EEClass::ComputeInternalCorElementTypeForValueType(MethodTable * pMT)
{
    CONTRACTL {
        THROWS;
        GC_TRIGGERS;
    } CONTRACTL_END;

    if (pMT->GetNumInstanceFields() == 1 && (!pMT->HasLayout()
        || pMT->GetNumInstanceFieldBytes() == 4
#ifdef TARGET_64BIT
        || pMT->GetNumInstanceFieldBytes() == 8
#endif // TARGET_64BIT
        )) // Don't do the optimization if we're getting specified anything but the trivial layout.
    {
        FieldDesc * pFD = pMT->GetApproxFieldDescListRaw();
        CorElementType type = pFD->GetFieldType();

        if (type == ELEMENT_TYPE_VALUETYPE)
        {
            //@todo: Is it more apropos to call LookupApproxFieldTypeHandle() here?
            TypeHandle fldHnd = pFD->GetApproxFieldTypeHandleThrowing();
            CONSISTENCY_CHECK(!fldHnd.IsNull());

            type = fldHnd.GetInternalCorElementType();
        }

        switch (type)
        {
            // "DDB 20951: vc8 unmanaged pointer bug."
            // If ELEMENT_TYPE_PTR were returned, Compiler::verMakeTypeInfo would have problem
            // creating a TI_STRUCT out of CORINFO_TYPE_PTR.
            // As a result, the importer would not be able to realize that the thing on the stack
            // is an instance of a valuetype (that contains one single "void*" field), rather than
            // a pointer to a valuetype.
            // Returning ELEMENT_TYPE_U allows verMakeTypeInfo to go down the normal code path
            // for creating a TI_STRUCT.
            case ELEMENT_TYPE_PTR:
                type = ELEMENT_TYPE_U;

            case ELEMENT_TYPE_I:
            case ELEMENT_TYPE_U:
            case ELEMENT_TYPE_I4:
            case ELEMENT_TYPE_U4:
#ifdef TARGET_64BIT
            case ELEMENT_TYPE_I8:
            case ELEMENT_TYPE_U8:
#endif // TARGET_64BIT

            {
                return type;
            }

            default:
                break;
        }
    }

    return ELEMENT_TYPE_VALUETYPE;
}

//*******************************************************************************
//
// Debugger notification
//
BOOL TypeHandle::NotifyDebuggerLoad(AppDomain *pDomain, BOOL attaching) const
{
    LIMITED_METHOD_CONTRACT;

    if (!CORDebuggerAttached())
    {
        return FALSE;
    }

    if (!GetModule()->IsVisibleToDebugger())
    {
        return FALSE;
    }

    return g_pDebugInterface->LoadClass(
        *this, GetCl(), GetModule(), pDomain);
}

//*******************************************************************************
void TypeHandle::NotifyDebuggerUnload(AppDomain *pDomain) const
{
    LIMITED_METHOD_CONTRACT;

    if (!GetModule()->IsVisibleToDebugger())
        return;

    if (!pDomain->IsDebuggerAttached())
        return;

    g_pDebugInterface->UnloadClass(GetCl(), GetModule(), pDomain);
}

//*******************************************************************************
// Given the (generics-shared or generics-exact) value class method, find the
// (generics-shared) unboxing Stub for the given method .  We search the vtable.
//
// This is needed when creating a delegate to an instance method in a value type
MethodDesc* MethodTable::GetBoxedEntryPointMD(MethodDesc *pMD)
{
    CONTRACT (MethodDesc *) {
        THROWS;
        GC_TRIGGERS;
        INJECT_FAULT(COMPlusThrowOM(););
        PRECONDITION(IsValueType());
        PRECONDITION(!pMD->ContainsGenericVariables());
        PRECONDITION(!pMD->IsUnboxingStub());
        POSTCONDITION(RETVAL->IsUnboxingStub());
    } CONTRACT_END;

    RETURN MethodDesc::FindOrCreateAssociatedMethodDesc(pMD,
                                                        pMD->GetMethodTable(),
                                                        TRUE /* get unboxing entry point */,
                                                        pMD->GetMethodInstantiation(),
                                                        FALSE /* no allowInstParam */ );

}

//*******************************************************************************
// Given the unboxing value class method, find the non-unboxing method
// This is used when generating the code for an BoxedEntryPointStub.
MethodDesc* MethodTable::GetUnboxedEntryPointMD(MethodDesc *pMD)
{
    CONTRACT (MethodDesc *) {
        THROWS;
        GC_TRIGGERS;
        INJECT_FAULT(COMPlusThrowOM(););
        PRECONDITION(IsValueType());
        // reflection needs to call this for methods in non instantiated classes,
        // so move the assert to the caller when needed
        //PRECONDITION(!pMD->ContainsGenericVariables());
        PRECONDITION(pMD->IsUnboxingStub());
        POSTCONDITION(!RETVAL->IsUnboxingStub());
    } CONTRACT_END;

    BOOL allowInstParam = (pMD->GetNumGenericMethodArgs() == 0);
    RETURN MethodDesc::FindOrCreateAssociatedMethodDesc(pMD,
                                                        this,
                                                        FALSE /* don't get unboxing entry point */,
                                                        pMD->GetMethodInstantiation(),
                                                        allowInstParam);
}


//*******************************************************************************
// Given the unboxing value class method, find the non-unboxing method
// This is used when generating the code for an BoxedEntryPointStub.
MethodDesc* MethodTable::GetExistingUnboxedEntryPointMD(MethodDesc *pMD)
{
    CONTRACT (MethodDesc *) {
        THROWS;
        GC_NOTRIGGER;
        INJECT_FAULT(COMPlusThrowOM(););
        PRECONDITION(IsValueType());
        // reflection needs to call this for methods in non instantiated classes,
        // so move the assert to the caller when needed
        //PRECONDITION(!pMD->ContainsGenericVariables());
        PRECONDITION(pMD->IsUnboxingStub());
        POSTCONDITION(!RETVAL->IsUnboxingStub());
    } CONTRACT_END;

    BOOL allowInstParam = (pMD->GetNumGenericMethodArgs() == 0);
    RETURN MethodDesc::FindOrCreateAssociatedMethodDesc(pMD,
                                                        this,
                                                        FALSE /* don't get unboxing entry point */,
                                                        pMD->GetMethodInstantiation(),
                                                        allowInstParam,
                                                        FALSE, /* forceRemotableMethod */
                                                        FALSE  /* allowCreate */
                                                       );
}

#endif // !DACCESS_COMPILE

//*******************************************************************************
#if !defined(FEATURE_HFA)
bool MethodTable::IsHFA()
{
    LIMITED_METHOD_CONTRACT;
#ifdef DACCESS_COMPILE
    return false;
#else
    if (GetClass()->GetMethodTable()->IsValueType())
    {
        return GetClass()->CheckForHFA();
    }
    else
    {
        return false;
    }
#endif
}
#endif // !FEATURE_HFA

//*******************************************************************************
int MethodTable::GetVectorSize()
{
    // This is supported for finding HVA types for Arm64. In order to support the altjit,
    // we support this on 64-bit platforms (i.e. Arm64 and X64).
#ifdef TARGET_64BIT
    if (IsIntrinsicType())
    {
        LPCUTF8 namespaceName;
        LPCUTF8 className = GetFullyQualifiedNameInfo(&namespaceName);
        int vectorSize = 0;

        if (strcmp(className, "Vector`1") == 0)
        {
            vectorSize = GetNumInstanceFieldBytes();
            _ASSERTE(strcmp(namespaceName, "System.Numerics") == 0);
            return vectorSize;
        }
        if (strcmp(className, "Vector128`1") == 0)
        {
            vectorSize = 16;
        }
        else if (strcmp(className, "Vector256`1") == 0)
        {
            vectorSize = 32;
        }
        else if (strcmp(className, "Vector64`1") == 0)
        {
            vectorSize = 8;
        }
        if (vectorSize != 0)
        {
            // We need to verify that T (the element or "base" type) is a primitive type.
            TypeHandle typeArg = GetInstantiation()[0];
            CorElementType corType = typeArg.GetSignatureCorElementType();
            if (corType >= ELEMENT_TYPE_I1 && corType <= ELEMENT_TYPE_R8)
            {
                _ASSERTE(strcmp(namespaceName, "System.Runtime.Intrinsics") == 0);
                return vectorSize;
            }
        }
    }
#endif // TARGET_64BIT
    return 0;
}

//*******************************************************************************
CorElementType MethodTable::GetHFAType()
{
    CONTRACTL
    {
        WRAPPER(THROWS);        // we end up in the class loader which has the conditional contracts
        WRAPPER(GC_TRIGGERS);
    }
    CONTRACTL_END;

    if (!IsHFA())
        return ELEMENT_TYPE_END;

    MethodTable * pMT = this;
    for (;;)
    {
        _ASSERTE(pMT->IsValueType());
        _ASSERTE(pMT->GetNumInstanceFields() > 0);

        int vectorSize = pMT->GetVectorSize();
        if (vectorSize != 0)
        {
            return (vectorSize == 8) ? ELEMENT_TYPE_R8 : ELEMENT_TYPE_VALUETYPE;
        }

        PTR_FieldDesc pFirstField = pMT->GetApproxFieldDescListRaw();

        CorElementType fieldType = pFirstField->GetFieldType();

        // All HFA fields have to be of the same type, so we can just return the type of the first field
        switch (fieldType)
        {
        case ELEMENT_TYPE_VALUETYPE:
            pMT = pFirstField->LookupApproxFieldTypeHandle().GetMethodTable();
            vectorSize = pMT->GetVectorSize();
            if (vectorSize != 0)
            {
                return (vectorSize == 8) ? ELEMENT_TYPE_R8 : ELEMENT_TYPE_VALUETYPE;
            }
            break;

        case ELEMENT_TYPE_R4:
        case ELEMENT_TYPE_R8:
            return fieldType;

        default:
            // This should never happen. MethodTable::IsHFA() should be set only on types
            // that have a valid HFA type when the flag is used to track HFA status.
            _ASSERTE(false);
            return ELEMENT_TYPE_END;
        }
    }
}

bool MethodTable::IsNativeHFA()
{
    LIMITED_METHOD_CONTRACT;
    if (!HasLayout() || IsBlittable())
    {
        return IsHFA();
    }

    return GetNativeLayoutInfo()->IsNativeHFA();
}

CorElementType MethodTable::GetNativeHFAType()
{
    LIMITED_METHOD_CONTRACT;
    if (!HasLayout() || IsBlittable())
    {
        return GetHFAType();
    }

    return GetNativeLayoutInfo()->GetNativeHFAType();
}

//---------------------------------------------------------------------------------------
//
// When FEATURE_HFA is defined, we cache the value; otherwise we recompute it with each
// call. The latter is only for the armaltjit and the arm64altjit.
//
bool
#if defined(FEATURE_HFA)
EEClass::CheckForHFA(MethodTable ** pByValueClassCache)
#else
EEClass::CheckForHFA()
#endif
{
    STANDARD_VM_CONTRACT;

    // This method should be called for valuetypes only
    _ASSERTE(GetMethodTable()->IsValueType());


    // The opaque Vector types appear to have multiple fields, but need to be treated
    // as an opaque type of a single vector.
    if (GetMethodTable()->GetVectorSize() != 0)
    {
#if defined(FEATURE_HFA)
        GetMethodTable()->SetIsHFA();
#endif
        return true;
    }

    int elemSize = 0;
    CorElementType hfaType = ELEMENT_TYPE_END;

    FieldDesc *pFieldDescList = GetFieldDescList();

    bool hasZeroOffsetField = false;

    for (UINT i = 0; i < GetNumInstanceFields(); i++)
    {
        FieldDesc *pFD = &pFieldDescList[i];
        hasZeroOffsetField |= (pFD->GetOffset() == 0);

        CorElementType fieldType = pFD->GetFieldType();

        switch (fieldType)
        {
        case ELEMENT_TYPE_VALUETYPE:
            {
#ifdef TARGET_ARM64
            // hfa/hva types are unique by size, except for Vector64 which we can conveniently
                // treat as if it were a double for ABI purposes. However, it only qualifies as
                // an HVA if all fields are the same type. This will ensure that we only
                // consider it an HVA if all the fields are ELEMENT_TYPE_VALUETYPE (which have been
                // determined above to be vectors) of the same size.
                MethodTable* pMT;
#if defined(FEATURE_HFA)
                pMT = pByValueClassCache[i];
#else
                pMT = pFD->LookupApproxFieldTypeHandle().AsMethodTable();
#endif
                int thisElemSize = pMT->GetVectorSize();
                if (thisElemSize != 0)
                {
                    if (elemSize == 0)
                    {
                        elemSize = thisElemSize;
                    }
                    else if ((thisElemSize != elemSize) || (hfaType != ELEMENT_TYPE_VALUETYPE))
                    {
                        return false;
                    }
                }
                else
#endif // TARGET_ARM64
                {
#if defined(FEATURE_HFA)
                    fieldType = pByValueClassCache[i]->GetHFAType();
#else
                    fieldType = pFD->LookupApproxFieldTypeHandle().AsMethodTable()->GetHFAType();
#endif
                }
            }
            break;

        case ELEMENT_TYPE_R4:
            {
                static const int REQUIRED_FLOAT_ALIGNMENT = 4;
                if (pFD->GetOffset() % REQUIRED_FLOAT_ALIGNMENT != 0) // HFAs don't have unaligned fields.
                {
                    return false;
                }
            }
            break;
        case ELEMENT_TYPE_R8:
            {
                static const int REQUIRED_DOUBLE_ALIGNMENT = 8;
                if (pFD->GetOffset() % REQUIRED_DOUBLE_ALIGNMENT != 0) // HFAs don't have unaligned fields.
                {
                    return false;
                }
            }
            break;
        default:
            // Not HFA
            return false;
        }

        // Field type should be a valid HFA type.
        if (fieldType == ELEMENT_TYPE_END)
        {
            return false;
        }

        // Initialize with a valid HFA type.
        if (hfaType == ELEMENT_TYPE_END)
        {
            hfaType = fieldType;
        }
        // All field types should be equal.
        else if (fieldType != hfaType)
        {
            return false;
        }
    }

    switch (hfaType)
    {
    case ELEMENT_TYPE_R4:
        elemSize = 4;
        break;
    case ELEMENT_TYPE_R8:
        elemSize = 8;
        break;
#ifdef TARGET_ARM64
    case ELEMENT_TYPE_VALUETYPE:
        // Should already have set elemSize, but be conservative
        if (elemSize == 0)
        {
            return false;
        }
        break;
#endif
    default:
        // ELEMENT_TYPE_END
        return false;
    }

    if (!hasZeroOffsetField) // If the struct doesn't have a zero-offset field, it's not an HFA.
        return false;

    // Note that we check the total size, but do not perform any checks on number of fields:
    // - Type of fields can be HFA valuetype itself
    // - Managed C++ HFA valuetypes have just one <alignment member> of type float to signal that
    //   the valuetype is HFA and explicitly specified size

    DWORD totalSize = GetMethodTable()->GetNumInstanceFieldBytes();

    if (totalSize % elemSize != 0)
        return false;

    // On ARM, HFAs can have a maximum of four fields regardless of whether those are float or double.
    if (totalSize / elemSize > 4)
        return false;

    // All the above tests passed. It's HFA(/HVA)!
#if defined(FEATURE_HFA)
    GetMethodTable()->SetIsHFA();
#endif
    return true;
}

<<<<<<< HEAD
=======
CorElementType EEClassLayoutInfo::GetNativeHFATypeRaw()
{
    UINT  numReferenceFields = GetNumCTMFields();

    CorElementType hfaType = ELEMENT_TYPE_END;

#ifndef DACCESS_COMPILE
    const NativeFieldDescriptor* pNativeFieldDescriptorsBegin = GetNativeFieldDescriptors();
    const NativeFieldDescriptor* pNativeFieldDescriptorsEnd = pNativeFieldDescriptorsBegin + numReferenceFields;
    for(const NativeFieldDescriptor* pCurrNFD = pNativeFieldDescriptorsBegin; pCurrNFD < pNativeFieldDescriptorsEnd; ++pCurrNFD)
    {
        CorElementType fieldType = ELEMENT_TYPE_END;

        NativeFieldFlags category = pCurrNFD->GetNativeFieldFlags();

        if (category & NATIVE_FIELD_SUBCATEGORY_FLOAT)
        {
            if (category == NATIVE_FIELD_CATEGORY_R4)
            {
                fieldType = ELEMENT_TYPE_R4;
            }
            else if (category == NATIVE_FIELD_CATEGORY_R8)
            {
                fieldType = ELEMENT_TYPE_R8;
            }
            else if (category == NATIVE_FIELD_CATEGORY_DATE)
            {
                fieldType = ELEMENT_TYPE_R8;
            }
            else
            {
                UNREACHABLE_MSG("Invalid NativeFieldCategory.");
                fieldType = ELEMENT_TYPE_END;
            }

            // An HFA can only have aligned float and double fields.
            if (pCurrNFD->GetExternalOffset() % pCurrNFD->AlignmentRequirement() != 0)
            {
                fieldType = ELEMENT_TYPE_END;
            }
        }
        else if (category & NATIVE_FIELD_SUBCATEGORY_NESTED)
        {
            fieldType = pCurrNFD->GetNestedNativeMethodTable()->GetNativeHFAType();
        }
        else
        {
            return ELEMENT_TYPE_END;
        }

        // Field type should be a valid HFA type.
        if (fieldType == ELEMENT_TYPE_END)
        {
            return ELEMENT_TYPE_END;
        }

        // Initialize with a valid HFA type.
        if (hfaType == ELEMENT_TYPE_END)
        {
            hfaType = fieldType;
        }
        // All field types should be equal.
        else if (fieldType != hfaType)
        {
            return ELEMENT_TYPE_END;
        }
    }

    if (hfaType == ELEMENT_TYPE_END)
        return ELEMENT_TYPE_END;

    int elemSize = 1;
    switch (hfaType)
    {
    case ELEMENT_TYPE_R4: elemSize = sizeof(float); break;
    case ELEMENT_TYPE_R8: elemSize = sizeof(double); break;
#ifdef TARGET_ARM64
    case ELEMENT_TYPE_VALUETYPE: elemSize = 16; break;
#endif
    default: _ASSERTE(!"Invalid HFA Type");
    }

    // Note that we check the total size, but do not perform any checks on number of fields:
    // - Type of fields can be HFA valuetype itself
    // - Managed C++ HFA valuetypes have just one <alignment member> of type float to signal that
    //   the valuetype is HFA and explicitly specified size

    DWORD totalSize = GetNativeSize();

    if (totalSize % elemSize != 0)
        return ELEMENT_TYPE_END;

    // On ARM, HFAs can have a maximum of four fields regardless of whether those are float or double.
    if (totalSize / elemSize > 4)
        return ELEMENT_TYPE_END;

#endif // !DACCESS_COMPILE

    return hfaType;
}

#ifdef FEATURE_HFA
//
// The managed and unmanaged views of the types can differ for non-blitable types. This method
// mirrors the HFA type computation for the unmanaged view.
//
VOID EEClass::CheckForNativeHFA()
{
    STANDARD_VM_CONTRACT;

    // No HFAs with inheritance
    if (!(GetMethodTable()->IsValueType() || (GetMethodTable()->GetParentMethodTable() == g_pObjectClass)))
        return;

    // No HFAs with explicit layout. There may be cases where explicit layout may be still
    // eligible for HFA, but it is hard to tell the real intent. Make it simple and just
    // unconditionally disable HFAs for explicit layout.
    if (HasExplicitFieldOffsetLayout())
        return;

    CorElementType hfaType = GetLayoutInfo()->GetNativeHFATypeRaw();
    if (hfaType == ELEMENT_TYPE_END)
    {
        return;
    }

    // All the above tests passed. It's HFA!
    GetLayoutInfo()->SetNativeHFAType(hfaType);
}
#endif // FEATURE_HFA

>>>>>>> 7e128196
#ifdef FEATURE_64BIT_ALIGNMENT
// Returns true iff the native view of this type requires 64-bit aligment.
bool MethodTable::NativeRequiresAlign8()
{
    LIMITED_METHOD_CONTRACT;

    if (HasLayout() && !IsBlittable())
    {
        return (GetNativeLayoutInfo()->GetLargestAlignmentRequirement() >= 8);
    }
    return RequiresAlign8();
}
#endif // FEATURE_64BIT_ALIGNMENT

#ifndef DACCESS_COMPILE

#ifdef FEATURE_COMINTEROP
//==========================================================================================
TypeHandle MethodTable::GetCoClassForInterface()
{
    CONTRACTL
    {
        THROWS;
        GC_TRIGGERS;
        INJECT_FAULT(COMPlusThrowOM(););
    }
    CONTRACTL_END

    EEClass * pClass = GetClass();

    if (!pClass->IsComClassInterface())
        return TypeHandle();

    _ASSERTE(IsInterface());

    TypeHandle th = pClass->GetCoClassForInterface();
    if (!th.IsNull())
        return th;

    return SetupCoClassForInterface();
}

//*******************************************************************************
TypeHandle MethodTable::SetupCoClassForInterface()
{
    CONTRACTL
    {
        THROWS;
        GC_TRIGGERS;
        INJECT_FAULT(COMPlusThrowOM(););
        PRECONDITION(IsComClassInterface());

    }
    CONTRACTL_END

    TypeHandle CoClassType;
    const BYTE *pVal = NULL;
    ULONG cbVal = 0;

    if (!IsProjectedFromWinRT()) // ignore classic COM interop CA on WinRT types
    {
        HRESULT hr = GetCustomAttribute(WellKnownAttribute::CoClass, (const void **)&pVal, &cbVal);
        if (hr == S_OK)
        {
            CustomAttributeParser cap(pVal, cbVal);

            IfFailThrow(cap.SkipProlog());

            // Retrieve the COM source interface class name.
            ULONG       cbName;
            LPCUTF8     szName;
            IfFailThrow(cap.GetNonNullString(&szName, &cbName));

            // Copy the name to a temporary buffer and NULL terminate it.
            StackSString ss(SString::Utf8, szName, cbName);

            // Try to load the class using its name as a fully qualified name. If that fails,
            // then we try to load it in the assembly of the current class.
            CoClassType = TypeName::GetTypeUsingCASearchRules(ss.GetUnicode(), GetAssembly());

            // Cache the coclass type
            g_IBCLogger.LogEEClassCOWTableAccess(this);
            GetClass_NoLogging()->SetCoClassForInterface(CoClassType);
        }
    }
    return CoClassType;
}

//*******************************************************************************
void MethodTable::GetEventInterfaceInfo(MethodTable **ppSrcItfClass, MethodTable **ppEvProvClass)
{
    CONTRACTL
    {
        THROWS;
        GC_TRIGGERS;
        INJECT_FAULT(COMPlusThrowOM(););
    }
    CONTRACTL_END


    TypeHandle EventProvType;
    TypeHandle SrcItfType;
    const BYTE *pVal = NULL;
    ULONG cbVal = 0;

    // Retrieve the ComEventProviderAttribute CA.
    HRESULT hr = GetMDImport()->GetCustomAttributeByName(GetCl(), INTEROP_COMEVENTINTERFACE_TYPE, (const void**)&pVal, &cbVal);
    if (FAILED(hr))
    {
        COMPlusThrowHR(hr);
    }

    CustomAttributeParser cap(pVal, cbVal);

    // Skip the CA type prefix.
    IfFailThrow(cap.SkipProlog());

    // Retrieve the COM source interface class name.
    LPCUTF8 szName;
    ULONG   cbName;
    IfFailThrow(cap.GetNonNullString(&szName, &cbName));

    // Copy the name to a temporary buffer and NULL terminate it.
    StackSString ss(SString::Utf8, szName, cbName);

    // Try to load the class using its name as a fully qualified name. If that fails,
    // then we try to load it in the assembly of the current class.
    SrcItfType = TypeName::GetTypeUsingCASearchRules(ss.GetUnicode(), GetAssembly());

    // Retrieve the COM event provider class name.
    IfFailThrow(cap.GetNonNullString(&szName, &cbName));

    // Copy the name to a temporary buffer and NULL terminate it.
    ss.SetUTF8(szName, cbName);

    // Try to load the class using its name as a fully qualified name. If that fails,
    // then we try to load it in the assembly of the current class.
    EventProvType = TypeName::GetTypeUsingCASearchRules(ss.GetUnicode(), GetAssembly());

    // Set the source interface and event provider classes.
    *ppSrcItfClass = SrcItfType.GetMethodTable();
    *ppEvProvClass = EventProvType.GetMethodTable();
}

//*******************************************************************************
TypeHandle MethodTable::GetDefItfForComClassItf()
{
    CONTRACTL
    {
        THROWS;
        GC_TRIGGERS;
        INJECT_FAULT(COMPlusThrowOM(););
    }
    CONTRACTL_END

    BAD_FORMAT_NOTHROW_ASSERT(GetClass()->IsComClassInterface());

    // The COM class interface uses the normal scheme which is to have no
    // methods and to implement default interface and optionnally the
    // default source interface. In this scheme, the first implemented
    // interface is the default interface which we return.
    InterfaceMapIterator it = IterateInterfaceMap();
    if (it.Next())
    {
        return TypeHandle(it.GetInterface());
    }
    else
    {
        // The COM class interface has the methods directly on the itself.
        // Because of this we need to consider it to be the default interface.
        return TypeHandle(this);
    }
}

#endif // FEATURE_COMINTEROP


#endif // !DACCESS_COMPILE

//---------------------------------------------------------------------------------------
//
// Get the metadata token of the outer type for a nested type
//
// Return Value:
//    The token of the outer class if this EEClass is nested, or mdTypeDefNil if the
//    EEClass is not a nested type
//

mdTypeDef MethodTable::GetEnclosingCl()
{
    CONTRACTL
    {
        THROWS;
        GC_TRIGGERS;
        MODE_ANY;
    }
    CONTRACTL_END;

    mdTypeDef tdEnclosing = mdTypeDefNil;

    if (GetClass()->IsNested())
    {
        HRESULT hr = GetMDImport()->GetNestedClassProps(GetCl(), &tdEnclosing);
        if (FAILED(hr))
        {
            ThrowHR(hr, BFA_UNABLE_TO_GET_NESTED_PROPS);
        }
    }

    return tdEnclosing;
}

CorNativeLinkType MethodTable::GetCharSet()
{
    IMDInternalImport* pInternalImport = GetModule()->GetMDImport();

    DWORD clFlags;

    CorNativeLinkType charSet = nltAnsi; // Initialize to ANSI to make the compiler happy for the case that always asserts
    bool success = true;

    if (FAILED(pInternalImport->GetTypeDefProps(GetTypeDefRid(), &clFlags, NULL)))
    {
        success = false;
    }

    if (IsTdAnsiClass(clFlags))
    {
        charSet = nltAnsi;
    }
    else if (IsTdUnicodeClass(clFlags))
    {
        charSet = nltUnicode;
    }
    else if (IsTdAutoClass(clFlags))
    {
#ifdef PLATFORM_WINDOWS
        charSet = nltUnicode;
#else
        charSet = nltAnsi; // We don't have a utf8 charset in metadata yet, but ANSI == UTF-8 off-Windows
#endif
    }
    else
    {
        success = false;
    }

    _ASSERTE_MSG(success, "Charset metadata for this type should have already been verified at type-load time");

    return charSet;
}

//*******************************************************************************
//
// Helper routines for the macros defined at the top of this class.
// You probably should not use these functions directly.
//
template<typename RedirectFunctor>
SString &MethodTable::_GetFullyQualifiedNameForClassNestedAwareInternal(SString &ssBuf)
{
    CONTRACTL {
        THROWS;
        GC_NOTRIGGER;
        INJECT_FAULT(COMPlusThrowOM(););
    } CONTRACTL_END;

    ssBuf.Clear();

    LPCUTF8 pszNamespace;
    LPCUTF8 pszName;
    pszName = GetFullyQualifiedNameInfo(&pszNamespace);
    if (pszName == NULL)
    {
        return ssBuf;
    }

    StackSString ssName(SString::Utf8, pszName);

    mdTypeDef mdEncl = GetCl();
    IMDInternalImport *pImport = GetMDImport();

    // Check if the type is nested
    DWORD dwAttr;
    IfFailThrow(pImport->GetTypeDefProps(GetCl(), &dwAttr, NULL));

    RedirectFunctor redirectFunctor;
    if (IsTdNested(dwAttr))
    {
        StackSString ssFullyQualifiedName;
        StackSString ssPath;

        // Build the nesting chain.
        while (SUCCEEDED(pImport->GetNestedClassProps(mdEncl, &mdEncl)))
        {
            LPCUTF8 szEnclName;
            LPCUTF8 szEnclNameSpace;
            IfFailThrow(pImport->GetNameOfTypeDef(
                mdEncl,
                &szEnclName,
                &szEnclNameSpace));

            ns::MakePath(ssPath,
                StackSString(SString::Utf8, redirectFunctor(szEnclNameSpace)),
                StackSString(SString::Utf8, szEnclName));
            ns::MakeNestedTypeName(ssFullyQualifiedName, ssPath, ssName);

            ssName = ssFullyQualifiedName;
        }
    }

    ns::MakePath(
        ssBuf,
        StackSString(SString::Utf8, redirectFunctor(pszNamespace)), ssName);

    return ssBuf;
}

class PassThrough
{
public :
    LPCUTF8 operator() (LPCUTF8 szEnclNamespace)
    {
        LIMITED_METHOD_CONTRACT;

        return szEnclNamespace;
    }
};

SString &MethodTable::_GetFullyQualifiedNameForClassNestedAware(SString &ssBuf)
{
    LIMITED_METHOD_CONTRACT;

    return _GetFullyQualifiedNameForClassNestedAwareInternal<PassThrough>(ssBuf);
}

//*******************************************************************************
SString &MethodTable::_GetFullyQualifiedNameForClass(SString &ssBuf)
{
    CONTRACTL
    {
        THROWS;
        GC_NOTRIGGER;
        INJECT_FAULT(COMPlusThrowOM(););
    }
    CONTRACTL_END

    ssBuf.Clear();

    if (IsArray())
    {
        TypeDesc::ConstructName(GetInternalCorElementType(),
                                GetArrayElementTypeHandle(),
                                GetRank(),
                                ssBuf);
    }
    else if (!IsNilToken(GetCl()))
    {
        LPCUTF8 szNamespace;
        LPCUTF8 szName;
        IfFailThrow(GetMDImport()->GetNameOfTypeDef(GetCl(), &szName, &szNamespace));

        ns::MakePath(ssBuf,
                     StackSString(SString::Utf8, szNamespace),
                     StackSString(SString::Utf8, szName));
    }

    return ssBuf;
}

//*******************************************************************************
//
// Gets the namespace and class name for the class.  The namespace
// can legitimately come back NULL, however a return value of NULL indicates
// an error.
//
// NOTE: this used to return array class names, which were sometimes squirreled away by the
// class loader hash table.  It's been removed because it wasted space and was basically broken
// in general (sometimes wasn't set, sometimes set wrong).  If you need array class names,
// use GetFullyQualifiedNameForClass instead.
//
LPCUTF8 MethodTable::GetFullyQualifiedNameInfo(LPCUTF8 *ppszNamespace)
{
    CONTRACTL
    {
        NOTHROW;
        GC_NOTRIGGER;
        FORBID_FAULT;
    }
    CONTRACTL_END

    if (IsArray())
    {
        *ppszNamespace = NULL;
        return NULL;
    }
    else
    {
        LPCUTF8 szName;
        if (FAILED(GetMDImport()->GetNameOfTypeDef(GetCl(), &szName, ppszNamespace)))
        {
            *ppszNamespace = NULL;
            return NULL;
        }
        return szName;
    }
}

#ifndef DACCESS_COMPILE

#ifdef FEATURE_COMINTEROP

//*******************************************************************************
CorIfaceAttr MethodTable::GetComInterfaceType()
{
    CONTRACTL
    {
        THROWS;
        GC_NOTRIGGER;
        FORBID_FAULT;
    }
    CONTRACTL_END

    // This should only be called on interfaces.
    BAD_FORMAT_NOTHROW_ASSERT(IsInterface());

    // Check to see if we have already determined the COM interface type
    // of this interface.
    CorIfaceAttr ItfType = GetClass()->GetComInterfaceType();

    if (ItfType != (CorIfaceAttr)-1)
        return ItfType;

    if (IsProjectedFromWinRT())
    {
        // WinRT interfaces are always IInspectable-based
        ItfType = ifInspectable;
    }
    else
    {
        // Retrieve the interface type from the metadata.
        HRESULT hr = GetMDImport()->GetIfaceTypeOfTypeDef(GetCl(), (ULONG*)&ItfType);
        IfFailThrow(hr);

        if (hr != S_OK)
        {
            // if not found in metadata, use the default
            ItfType = ifDual;
        }
    }

    // Cache the interface type
    g_IBCLogger.LogEEClassCOWTableAccess(this);
    GetClass_NoLogging()->SetComInterfaceType(ItfType);

    return ItfType;
}

#endif // FEATURE_COMINTEROP

//*******************************************************************************
void EEClass::GetBestFitMapping(MethodTable * pMT, BOOL *pfBestFitMapping, BOOL *pfThrowOnUnmappableChar)
{
    CONTRACTL
    {
        THROWS; // OOM only
        GC_NOTRIGGER;
        MODE_ANY;
    }
    CONTRACTL_END;

    EEClass * pClass = pMT->GetClass();

    // lazy init
    if (!(pClass->m_VMFlags & VMFLAG_BESTFITMAPPING_INITED))
    {
        *pfBestFitMapping = FALSE;
        *pfThrowOnUnmappableChar = FALSE;

        ReadBestFitCustomAttribute(pMT->GetModule(), pMT->GetCl(), pfBestFitMapping, pfThrowOnUnmappableChar);

        DWORD flags = VMFLAG_BESTFITMAPPING_INITED;
        if (*pfBestFitMapping) flags |= VMFLAG_BESTFITMAPPING;
        if (*pfThrowOnUnmappableChar) flags |= VMFLAG_THROWONUNMAPPABLECHAR;

        FastInterlockOr(&pClass->m_VMFlags, flags);
    }
    else
    {
        *pfBestFitMapping = (pClass->m_VMFlags & VMFLAG_BESTFITMAPPING);
        *pfThrowOnUnmappableChar = (pClass->m_VMFlags & VMFLAG_THROWONUNMAPPABLECHAR);
    }
}

#ifdef _DEBUG

//*******************************************************************************
void MethodTable::DebugRecursivelyDumpInstanceFields(LPCUTF8 pszClassName, BOOL debug)
{
    WRAPPER_NO_CONTRACT;  // It's a dev helper, who cares about contracts

    EX_TRY
    {
        StackSString ssBuff;

        DWORD cParentInstanceFields;
        DWORD i;

        CONSISTENCY_CHECK(CheckLoadLevel(CLASS_LOAD_APPROXPARENTS));

        MethodTable *pParentMT = GetParentMethodTable();
        if (pParentMT != NULL)
        {
            cParentInstanceFields = pParentMT->GetClass()->GetNumInstanceFields();
            DefineFullyQualifiedNameForClass();
            LPCUTF8 name = GetFullyQualifiedNameForClass(pParentMT);
            pParentMT->DebugRecursivelyDumpInstanceFields(name, debug);
        }
        else
        {
            cParentInstanceFields = 0;
        }

        // Are there any new instance fields declared by this class?
        if (GetNumInstanceFields() > cParentInstanceFields)
        {
            // Display them
            if(debug) {
                ssBuff.Printf(W("%S:\n"), pszClassName);
                WszOutputDebugString(ssBuff.GetUnicode());
            }
            else {
                 LOG((LF_CLASSLOADER, LL_ALWAYS, "%s:\n", pszClassName));
            }

            for (i = 0; i < (GetNumInstanceFields()-cParentInstanceFields); i++)
            {
                FieldDesc *pFD = &GetClass()->GetFieldDescList()[i];
#ifdef DEBUG_LAYOUT
                printf("offset %s%3d %s\n", pFD->IsByValue() ? "byvalue " : "", pFD->GetOffset_NoLogging(), pFD->GetName());
#endif
                if(debug) {
                    ssBuff.Printf(W("offset %3d %S\n"), pFD->GetOffset_NoLogging(), pFD->GetName());
                    WszOutputDebugString(ssBuff.GetUnicode());
                }
                else {
                    LOG((LF_CLASSLOADER, LL_ALWAYS, "offset %3d %s\n", pFD->GetOffset_NoLogging(), pFD->GetName()));
                }
            }
        }
    }
    EX_CATCH
    {
        if(debug)
        {
            WszOutputDebugString(W("<Exception Thrown>\n"));
        }
        else
        {
             LOG((LF_CLASSLOADER, LL_ALWAYS, "<Exception Thrown>\n"));
        }
    }
    EX_END_CATCH(SwallowAllExceptions);
}

//*******************************************************************************
void MethodTable::DebugDumpFieldLayout(LPCUTF8 pszClassName, BOOL debug)
{
    WRAPPER_NO_CONTRACT;   // It's a dev helper, who cares about contracts

    if (GetNumStaticFields() == 0 && GetNumInstanceFields() == 0)
        return;

    EX_TRY
    {
        StackSString ssBuff;

        DWORD i;
        DWORD cParentInstanceFields;

        CONSISTENCY_CHECK(CheckLoadLevel(CLASS_LOAD_APPROXPARENTS));

        if (GetParentMethodTable() != NULL)
            cParentInstanceFields = GetParentMethodTable()->GetNumInstanceFields();
        else
        {
            cParentInstanceFields = 0;
        }

        if (debug)
        {
            ssBuff.Printf(W("Field layout for '%S':\n\n"), pszClassName);
            WszOutputDebugString(ssBuff.GetUnicode());
        }
        else
        {
            //LF_ALWAYS allowed here because this is controlled by special env var ShouldDumpOnClassLoad
            LOG((LF_ALWAYS, LL_ALWAYS, "Field layout for '%s':\n\n", pszClassName));
        }

        if (GetNumStaticFields() > 0)
        {
            if (debug)
            {
                WszOutputDebugString(W("Static fields (stored at vtable offsets)\n"));
                WszOutputDebugString(W("----------------------------------------\n"));
            }
            else
            {
                //LF_ALWAYS allowed here because this is controlled by special env var ShouldDumpOnClassLoad
                LOG((LF_ALWAYS, LL_ALWAYS, "Static fields (stored at vtable offsets)\n"));
                LOG((LF_ALWAYS, LL_ALWAYS, "----------------------------------------\n"));
            }

            for (i = 0; i < GetNumStaticFields(); i++)
            {
                FieldDesc *pFD = GetClass()->GetFieldDescList() + ((GetNumInstanceFields()-cParentInstanceFields) + i);
                if(debug) {
                    ssBuff.Printf(W("offset %3d %S\n"), pFD->GetOffset_NoLogging(), pFD->GetName());
                    WszOutputDebugString(ssBuff.GetUnicode());
                }
                else
                {
                    //LF_ALWAYS allowed here because this is controlled by special env var ShouldDumpOnClassLoad
                    LOG((LF_ALWAYS, LL_ALWAYS, "offset %3d %s\n", pFD->GetOffset_NoLogging(), pFD->GetName()));
                }
            }
        }

        if (GetNumInstanceFields() > 0)
        {
            if (GetNumStaticFields()) {
                if(debug) {
                    WszOutputDebugString(W("\n"));
                }
                else
                {
                    //LF_ALWAYS allowed here because this is controlled by special env var ShouldDumpOnClassLoad
                    LOG((LF_ALWAYS, LL_ALWAYS, "\n"));
                }
            }

            if (debug)
            {
                WszOutputDebugString(W("Instance fields\n"));
                WszOutputDebugString(W("---------------\n"));
            }
            else
            {
                //LF_ALWAYS allowed here because this is controlled by special env var ShouldDumpOnClassLoad
                LOG((LF_ALWAYS, LL_ALWAYS, "Instance fields\n"));
                LOG((LF_ALWAYS, LL_ALWAYS, "---------------\n"));
            }

            DebugRecursivelyDumpInstanceFields(pszClassName, debug);
        }

        if (debug)
        {
            WszOutputDebugString(W("\n"));
        }
        else
        {
            //LF_ALWAYS allowed here because this is controlled by special env var ShouldDumpOnClassLoad
            LOG((LF_ALWAYS, LL_ALWAYS, "\n"));
        }
    }
    EX_CATCH
    {
        if (debug)
        {
            WszOutputDebugString(W("<Exception Thrown>\n"));
        }
        else
        {
            //LF_ALWAYS allowed here because this is controlled by special env var ShouldDumpOnClassLoad
             LOG((LF_ALWAYS, LL_ALWAYS, "<Exception Thrown>\n"));
        }
    }
    EX_END_CATCH(SwallowAllExceptions);
} // MethodTable::DebugDumpFieldLayout

//*******************************************************************************
void
MethodTable::DebugDumpGCDesc(
    LPCUTF8 pszClassName,
    BOOL    fDebug)
{
    WRAPPER_NO_CONTRACT;   // It's a dev helper, who cares about contracts

    EX_TRY
    {
        StackSString ssBuff;

        if (fDebug)
        {
            ssBuff.Printf(W("GC description for '%S':\n\n"), pszClassName);
            WszOutputDebugString(ssBuff.GetUnicode());
        }
        else
        {
            //LF_ALWAYS allowed here because this is controlled by special env var ShouldDumpOnClassLoad
            LOG((LF_ALWAYS, LL_ALWAYS, "GC description for '%s':\n\n", pszClassName));
        }

        if (ContainsPointersOrCollectible())
        {
            CGCDescSeries *pSeries;
            CGCDescSeries *pHighest;

            if (fDebug)
            {
                WszOutputDebugString(W("GCDesc:\n"));
            } else
            {
                //LF_ALWAYS allowed here because this is controlled by special env var ShouldDumpOnClassLoad
                LOG((LF_ALWAYS, LL_ALWAYS, "GCDesc:\n"));
            }

            pSeries  = CGCDesc::GetCGCDescFromMT(this)->GetLowestSeries();
            pHighest = CGCDesc::GetCGCDescFromMT(this)->GetHighestSeries();

            while (pSeries <= pHighest)
            {
                if (fDebug)
                {
                    ssBuff.Printf(W("   offset %5d (%d w/o Object), size %5d (%5d w/o BaseSize subtr)\n"),
                        pSeries->GetSeriesOffset(),
                        pSeries->GetSeriesOffset() - OBJECT_SIZE,
                        pSeries->GetSeriesSize(),
                        pSeries->GetSeriesSize() + GetBaseSize() );
                    WszOutputDebugString(ssBuff.GetUnicode());
                }
                else
                {
                    //LF_ALWAYS allowed here because this is controlled by special env var ShouldDumpOnClassLoad
                    LOG((LF_ALWAYS, LL_ALWAYS, "   offset %5d (%d w/o Object), size %5d (%5d w/o BaseSize subtr)\n",
                         pSeries->GetSeriesOffset(),
                         pSeries->GetSeriesOffset() - OBJECT_SIZE,
                         pSeries->GetSeriesSize(),
                         pSeries->GetSeriesSize() + GetBaseSize()
                         ));
                }
                pSeries++;
            }

            if (fDebug)
            {
                WszOutputDebugString(W("\n"));
            } else
            {
                //LF_ALWAYS allowed here because this is controlled by special env var ShouldDumpOnClassLoad
                LOG((LF_ALWAYS, LL_ALWAYS, "\n"));
            }
        }
    }
    EX_CATCH
    {
        if (fDebug)
        {
            WszOutputDebugString(W("<Exception Thrown>\n"));
        }
        else
        {
            //LF_ALWAYS allowed here because this is controlled by special env var ShouldDumpOnClassLoad
            LOG((LF_ALWAYS, LL_ALWAYS, "<Exception Thrown>\n"));
        }
    }
    EX_END_CATCH(SwallowAllExceptions);
} // MethodTable::DebugDumpGCDesc

#endif // _DEBUG

#ifdef FEATURE_COMINTEROP
//*******************************************************************************
CorClassIfaceAttr MethodTable::GetComClassInterfaceType()
{
    CONTRACTL
    {
        THROWS;
        GC_TRIGGERS;
        MODE_ANY;
        PRECONDITION(!IsInterface());
    }
    CONTRACTL_END

    // If the type is an open generic type, then it is considered ClassInterfaceType.None.
    if (ContainsGenericVariables())
        return clsIfNone;

    // Classes that either have generic instantiations (G<int>) or derive from classes
    // with generic instantiations (D : B<int>) are always considered ClassInterfaceType.None.
    if (HasGenericClassInstantiationInHierarchy())
        return clsIfNone;

    // If the class does not support IClassX because it derives from or implements WinRT types,
    // then it is considered ClassInterfaceType.None unless explicitly overriden by the CA
    if (!ClassSupportsIClassX(this))
        return clsIfNone;

    return ReadClassInterfaceTypeCustomAttribute(TypeHandle(this));
}
#endif // FEATURE_COMINTEROP

//---------------------------------------------------------------------------------------
//
Substitution
MethodTable::GetSubstitutionForParent(
    const Substitution * pSubst)
{
    CONTRACTL
    {
        THROWS;
        GC_NOTRIGGER;
        FORBID_FAULT;
    }
    CONTRACTL_END

    mdToken crExtends;
    DWORD   dwAttrClass;

    if (IsArray())
    {
        return Substitution(GetModule(), SigPointer(), pSubst);
    }

    IfFailThrow(GetMDImport()->GetTypeDefProps(
        GetCl(),
        &dwAttrClass,
        &crExtends));

    return Substitution(crExtends, GetModule(), pSubst);
} // MethodTable::GetSubstitutionForParent

#endif //!DACCESS_COMPILE


//*******************************************************************************
#ifdef FEATURE_PREJIT
DWORD EEClass::GetSize()
{
    CONTRACTL
    {
        NOTHROW;
        GC_NOTRIGGER;
        FORBID_FAULT;
    }
    CONTRACTL_END;

    // Total instance size consists of the fixed ("normal") fields, cached at construction time and dependent
    // on whether we're a vanilla EEClass or DelegateEEClass etc., and a portion for the packed fields tacked on
    // the end. The size of the packed fields can be retrieved from the fields themselves or, if we were
    // unsuccessful in our attempts to compress the data, the full size of the EEClassPackedFields structure
    // (which is essentially just a DWORD array of all the field values).
    return m_cbFixedEEClassFields +
        (m_fFieldsArePacked ? GetPackedFields()->GetPackedSize() : sizeof(EEClassPackedFields));
}
#endif // FEATURE_PREJIT

#ifndef DACCESS_COMPILE
#ifdef FEATURE_COMINTEROP

//
// Implementations of SparseVTableMap methods.
//

//*******************************************************************************
SparseVTableMap::SparseVTableMap()
{
    LIMITED_METHOD_CONTRACT;

    // Note that this will also zero out all gaps. It is important for NGen determinism.
    ZeroMemory(this, sizeof(*this));
}

//*******************************************************************************
SparseVTableMap::~SparseVTableMap()
{
    LIMITED_METHOD_CONTRACT;

    if (m_MapList != NULL)
    {
        delete [] m_MapList;
        m_MapList = NULL;
    }
}

//*******************************************************************************
// Allocate or expand the mapping list for a new entry.
void SparseVTableMap::AllocOrExpand()
{
    STANDARD_VM_CONTRACT;

    if (m_MapEntries == m_Allocated) {

        Entry *maplist = new Entry[m_Allocated + MapGrow];

        if (m_MapList != NULL)
            memcpy(maplist, m_MapList, m_MapEntries * sizeof(Entry));

        m_Allocated += MapGrow;
        delete [] m_MapList;
        m_MapList = maplist;
    }
}

//*******************************************************************************
// While building mapping list, record a gap in VTable slot numbers.
void SparseVTableMap::RecordGap(WORD StartMTSlot, WORD NumSkipSlots)
{
    STANDARD_VM_CONTRACT;

    _ASSERTE((StartMTSlot == 0) || (StartMTSlot > m_MTSlot));
    _ASSERTE(NumSkipSlots > 0);

    // We use the information about the current gap to complete a map entry for
    // the last non-gap. There is a special case where the vtable begins with a
    // gap, so we don't have a non-gap to record.
    if (StartMTSlot == 0) {
        _ASSERTE((m_MTSlot == 0) && (m_VTSlot == 0));
        m_VTSlot = NumSkipSlots;
        return;
    }

    // We need an entry, allocate or expand the list as necessary.
    AllocOrExpand();

    // Update the list with an entry describing the last non-gap in vtable
    // entries.
    m_MapList[m_MapEntries].m_Start = m_MTSlot;
    m_MapList[m_MapEntries].m_Span = StartMTSlot - m_MTSlot;
    m_MapList[m_MapEntries].m_MapTo = m_VTSlot;

    m_VTSlot += (StartMTSlot - m_MTSlot) + NumSkipSlots;
    m_MTSlot = StartMTSlot;

    m_MapEntries++;
}

//*******************************************************************************
// Finish creation of mapping list.
void SparseVTableMap::FinalizeMapping(WORD TotalMTSlots)
{
    STANDARD_VM_CONTRACT;

    _ASSERTE(TotalMTSlots >= m_MTSlot);

    // If mapping ended with a gap, we have nothing else to record.
    if (TotalMTSlots == m_MTSlot)
        return;

    // Allocate or expand the list as necessary.
    AllocOrExpand();

    // Update the list with an entry describing the last non-gap in vtable
    // entries.
    m_MapList[m_MapEntries].m_Start = m_MTSlot;
    m_MapList[m_MapEntries].m_Span = TotalMTSlots - m_MTSlot;
    m_MapList[m_MapEntries].m_MapTo = m_VTSlot;

    // Update VT slot cursor, because we use it to determine total number of
    // vtable slots for GetNumVirtuals
    m_VTSlot += TotalMTSlots - m_MTSlot;

    m_MapEntries++;
}

//*******************************************************************************
// Lookup a VTable slot number from a method table slot number.
WORD SparseVTableMap::LookupVTSlot(WORD MTSlot)
{
    CONTRACTL
    {
        NOTHROW;
        GC_NOTRIGGER;
        FORBID_FAULT;
    }
    CONTRACTL_END

    // As an optimization, check the last entry which yielded a correct result.
    if ((MTSlot >= m_MapList[m_LastUsed].m_Start) &&
        (MTSlot < (m_MapList[m_LastUsed].m_Start + m_MapList[m_LastUsed].m_Span)))
        return (MTSlot - m_MapList[m_LastUsed].m_Start) + m_MapList[m_LastUsed].m_MapTo;

    // Check all MT slots spans to see which one our input slot lies in.
    for (WORD i = 0; i < m_MapEntries; i++) {
        if ((MTSlot >= m_MapList[i].m_Start) &&
            (MTSlot < (m_MapList[i].m_Start + m_MapList[i].m_Span))) {
            m_LastUsed = i;
            return (MTSlot - m_MapList[i].m_Start) + m_MapList[i].m_MapTo;
        }
    }

    _ASSERTE(!"Invalid MethodTable slot");
    return ~0;
}

//*******************************************************************************
// Retrieve the number of slots in the vtable (both empty and full).
WORD SparseVTableMap::GetNumVTableSlots()
{
    LIMITED_METHOD_CONTRACT;

    return m_VTSlot;
}

#ifdef FEATURE_NATIVE_IMAGE_GENERATION
//*******************************************************************************
void SparseVTableMap::Save(DataImage *image)
{
    STANDARD_VM_CONTRACT;

    image->StoreStructure(this, sizeof(SparseVTableMap),
                                    DataImage::ITEM_SPARSE_VTABLE_MAP_TABLE);

    // Trim unused portion of the table
    m_Allocated = m_MapEntries;

    image->StoreInternedStructure(m_MapList, m_Allocated * sizeof(Entry),
                                    DataImage::ITEM_SPARSE_VTABLE_MAP_ENTRIES);
}

//*******************************************************************************
void SparseVTableMap::Fixup(DataImage *image)
{
    STANDARD_VM_CONTRACT;

    image->FixupPointerField(this, offsetof(SparseVTableMap, m_MapList));
}
#endif //FEATURE_NATIVE_IMAGE_GENERATION
#endif //FEATURE_COMINTEROP

#ifdef FEATURE_NATIVE_IMAGE_GENERATION

//*******************************************************************************
void EEClass::Save(DataImage *image, MethodTable *pMT)
{
    CONTRACTL
    {
        STANDARD_VM_CHECK;
        PRECONDITION(this == pMT->GetClass());
        PRECONDITION(pMT->IsCanonicalMethodTable());
        PRECONDITION(pMT->IsFullyLoaded());
        PRECONDITION(!image->IsStored(this));
        PRECONDITION(image->GetModule()->GetAssembly() ==
                 GetAppDomain()->ToCompilationDomain()->GetTargetAssembly());
    }
    CONTRACTL_END;

    LOG((LF_ZAP, LL_INFO10000, "EEClass::Save %s (%p)\n", m_szDebugClassName, this));

    m_fFieldsArePacked = GetPackedFields()->PackFields();

    DWORD cbSize = GetSize();

    // ***************************************************************
    // Only put new actions in this function if they really relate to EEClass
    // rather than MethodTable.  For example, if you need to allocate
    // a per-type entry in some table in the NGEN image, then you will probably
    // need to allocate one such entry per MethodTable, e.g. per generic
    // instantiation.  You probably don't want to allocate one that is common
    // to a group of shared instantiations.
    // ***************************************************************

    DataImage::ItemKind item =
        (!pMT->IsGenericTypeDefinition() && pMT->ContainsGenericVariables())
        ? DataImage::ITEM_EECLASS_COLD
        // Until we get all the access paths for generics tidied up, many paths touch the EEClass, e.g. GetInstantiation()
        : pMT->HasInstantiation()
        ? DataImage::ITEM_EECLASS_WARM
        : DataImage::ITEM_EECLASS;

    // Save optional fields if we have any.
    if (HasOptionalFields())
        image->StoreStructure(GetOptionalFields(),
                              sizeof(EEClassOptionalFields),
                              item);

#ifdef _DEBUG
    if (!image->IsStored(m_szDebugClassName))
        image->StoreStructure(m_szDebugClassName, (ULONG)(strlen(m_szDebugClassName)+1),
                              DataImage::ITEM_DEBUG,
                              1);
#endif // _DEBUG

#ifdef FEATURE_COMINTEROP
    if (GetSparseCOMInteropVTableMap() != NULL)
        GetSparseCOMInteropVTableMap()->Save(image);
#endif // FEATURE_COMINTEROP

    //
    // Save MethodDescs
    //

    MethodDescChunk *chunk = GetChunks();
    if (chunk != NULL)
    {
        MethodDesc::SaveChunk methodDescSaveChunk(image);

        MethodTable::IntroducedMethodIterator it(pMT, TRUE);
        for (; it.IsValid(); it.Next())
        {
            MethodDesc * pMD = it.GetMethodDesc();

            // Do not save IL stubs that we have failed to generate code for
            if (pMD->IsILStub() && image->GetCodeAddress(pMD) == NULL)
                continue;

            methodDescSaveChunk.Append(pMD);
        }

        ZapStoredStructure * pChunksNode = methodDescSaveChunk.Save();
        if (pChunksNode != NULL)
            image->BindPointer(chunk, pChunksNode, 0);

    }

    //
    // Save FieldDescs
    //

    SIZE_T fieldCount = FieldDescListSize(pMT);

    if (fieldCount != 0)
    {
        FieldDesc *pFDStart = GetFieldDescList();
        FieldDesc *pFDEnd = pFDStart + fieldCount;

        FieldDesc *pFD = pFDStart;
        while (pFD < pFDEnd)
        {
            pFD->PrecomputeNameHash();
            pFD++;
        }

        ZapStoredStructure * pFDNode = image->StoreStructure(pFDStart, (ULONG)(fieldCount * sizeof(FieldDesc)),
                                        DataImage::ITEM_FIELD_DESC_LIST);

        pFD = pFDStart;
        while (pFD < pFDEnd)
        {
            pFD->SaveContents(image);
            if (pFD != pFDStart)
                image->BindPointer(pFD, pFDNode, (BYTE *)pFD - (BYTE *)pFDStart);
            pFD++;
        }
    }

    // Save dictionary layout information
    DictionaryLayout *pDictLayout = GetDictionaryLayout();
    if (pMT->IsSharedByGenericInstantiations() && pDictLayout != NULL)
    {
        pDictLayout->Save(image);
        LOG((LF_ZAP, LL_INFO10000, "ZAP: dictionary for %s has %d slots used out of possible %d\n", m_szDebugClassName,
             pDictLayout->GetNumUsedSlots(), pDictLayout->GetMaxSlots()));
    }

    if (GetVarianceInfo() != NULL)
        image->StoreInternedStructure(GetVarianceInfo(),
                              pMT->GetNumGenericArgs(),
                              DataImage::ITEM_CLASS_VARIANCE_INFO);

    image->StoreStructure(this, cbSize, item);

    if (pMT->IsInterface())
    {
        // Make sure our guid is computed

#ifdef FEATURE_COMINTEROP
        // Generic WinRT types can have their GUID computed only if the instantiation is WinRT-legal
        if (!pMT->IsProjectedFromWinRT() ||
            !pMT->SupportsGenericInterop(TypeHandle::Interop_NativeToManaged) ||
             pMT->IsLegalNonArrayWinRTType())
#endif // FEATURE_COMINTEROP
        {
            GUID dummy;
            if (SUCCEEDED(pMT->GetGuidNoThrow(&dummy, TRUE, FALSE)))
            {
                GuidInfo* pGuidInfo = pMT->GetGuidInfo();
                _ASSERTE(pGuidInfo != NULL);

                image->StoreStructure(pGuidInfo, sizeof(GuidInfo),
                                      DataImage::ITEM_GUID_INFO);

#ifdef FEATURE_COMINTEROP
                if (pMT->IsLegalNonArrayWinRTType())
                {
                    Module *pModule = pMT->GetModule();
                    if (pModule->CanCacheWinRTTypeByGuid(pMT))
                    {
                        pModule->CacheWinRTTypeByGuid(pMT, pGuidInfo);
                    }
                }
#endif // FEATURE_COMINTEROP
            }
            else
            {
                // make sure we don't store a GUID_NULL guid in the NGEN image
                // instead we'll compute the GUID at runtime, and throw, if appropriate
                m_pGuidInfo.SetValueMaybeNull(NULL);
            }
        }
    }

#ifdef FEATURE_COMINTEROP
    if (IsDelegate())
    {
        DelegateEEClass *pDelegateClass = (DelegateEEClass *)this;
        ComPlusCallInfo *pComInfo = pDelegateClass->m_pComPlusCallInfo;

        if (pComInfo != NULL && pComInfo->ShouldSave(image))
        {
            image->StoreStructure(pDelegateClass->m_pComPlusCallInfo,
                                  sizeof(ComPlusCallInfo),
                                  item);
        }
    }
#endif // FEATURE_COMINTEROP

    LOG((LF_ZAP, LL_INFO10000, "EEClass::Save %s (%p) complete.\n", m_szDebugClassName, this));
}

//*******************************************************************************
DWORD EEClass::FieldDescListSize(MethodTable * pMT)
{
    LIMITED_METHOD_CONTRACT;

    EEClass * pClass = pMT->GetClass();
    DWORD fieldCount = pClass->GetNumInstanceFields() + pClass->GetNumStaticFields();

    MethodTable * pParentMT = pMT->GetParentMethodTable();
    if (pParentMT != NULL)
        fieldCount -= pParentMT->GetNumInstanceFields();
    return fieldCount;
}

//*******************************************************************************
void EEClass::Fixup(DataImage *image, MethodTable *pMT)
{
    CONTRACTL
    {
        STANDARD_VM_CHECK;
        PRECONDITION(this == pMT->GetClass());
        PRECONDITION(pMT->IsCanonicalMethodTable());
        PRECONDITION(pMT->IsFullyLoaded());
        PRECONDITION(image->IsStored(this));
    }
    CONTRACTL_END;

    LOG((LF_ZAP, LL_INFO10000, "EEClass::Fixup %s (%p)\n", GetDebugClassName(), this));

    // Fixup pointer to optional fields if this class has any. This pointer is a relative pointer (to avoid
    // the need for base relocation fixups) and thus needs to use the IMAGE_REL_BASED_RELPTR fixup type.
    if (HasOptionalFields())
        image->FixupRelativePointerField(this, offsetof(EEClass, m_rpOptionalFields));

#ifdef _DEBUG
    image->FixupPointerField(this, offsetof(EEClass, m_szDebugClassName));
#endif

#ifdef FEATURE_COMINTEROP
    if (GetSparseCOMInteropVTableMap() != NULL)
    {
        image->FixupPointerField(GetOptionalFields(), offsetof(EEClassOptionalFields, m_pSparseVTableMap));
        GetSparseCOMInteropVTableMap()->Fixup(image);
    }
#endif // FEATURE_COMINTEROP

    DictionaryLayout *pDictLayout = GetDictionaryLayout();
    if (pDictLayout != NULL)
    {
        pDictLayout->Fixup(image, FALSE);
        image->FixupPointerField(GetOptionalFields(), offsetof(EEClassOptionalFields, m_pDictLayout));
    }

    if (HasOptionalFields())
        image->FixupRelativePointerField(GetOptionalFields(), offsetof(EEClassOptionalFields, m_pVarianceInfo));

    //
    // We pass in the method table, because some classes (e.g. remoting proxy)
    // have fake method tables set up in them & we want to restore the regular
    // one.
    //
    image->FixupField(this, offsetof(EEClass, m_pMethodTable), pMT, 0, IMAGE_REL_BASED_RelativePointer);

    //
    // Fixup MethodDescChunk and MethodDescs
    //
    MethodDescChunk* pChunks = GetChunks();

    if (pChunks!= NULL && image->IsStored(pChunks))
    {
        image->FixupRelativePointerField(this, offsetof(EEClass, m_pChunks));

        MethodTable::IntroducedMethodIterator it(pMT, TRUE);
        for (; it.IsValid(); it.Next())
        {
            MethodDesc * pMD = it.GetMethodDesc();

            // Skip IL stubs that were not saved into the image
            if (pMD->IsILStub() && !image->IsStored(pMD))
                continue;

            it.GetMethodDesc()->Fixup(image);
        }

    }
    else
    {
        image->ZeroPointerField(this, offsetof(EEClass, m_pChunks));
    }

    //
    // Fixup FieldDescs
    //

    SIZE_T fieldCount = FieldDescListSize(pMT);

    if (fieldCount != 0)
    {
        image->FixupRelativePointerField(this, offsetof(EEClass, m_pFieldDescList));

        FieldDesc *pField = GetFieldDescList();
        FieldDesc *pFieldEnd = pField + fieldCount;
        while (pField < pFieldEnd)
        {
            pField->Fixup(image);
            pField++;
        }
    }

#ifdef FEATURE_COMINTEROP
    // These fields will be lazy inited if we zero them
    if (HasOptionalFields())
        image->ZeroPointerField(GetOptionalFields(), offsetof(EEClassOptionalFields, m_pCoClassForIntf));
#ifdef FEATURE_COMINTEROP_UNMANAGED_ACTIVATION
    if (HasOptionalFields())
        image->ZeroPointerField(GetOptionalFields(), offsetof(EEClassOptionalFields, m_pClassFactory));
#endif
    image->ZeroPointerField(this, offsetof(EEClass, m_pccwTemplate));
#endif // FEATURE_COMINTEROP


    if (HasLayout())
    {
        image->ZeroPointerField(this, offsetof(LayoutEEClass, m_nativeLayoutInfo));
    }
    else if (IsDelegate())
    {
        image->FixupRelativePointerField(this, offsetof(DelegateEEClass, m_pInvokeMethod));
        image->FixupRelativePointerField(this, offsetof(DelegateEEClass, m_pBeginInvokeMethod));
        image->FixupRelativePointerField(this, offsetof(DelegateEEClass, m_pEndInvokeMethod));

        image->ZeroPointerField(this, offsetof(DelegateEEClass, m_pUMThunkMarshInfo));
        image->ZeroPointerField(this, offsetof(DelegateEEClass, m_pStaticCallStub));
        image->ZeroPointerField(this, offsetof(DelegateEEClass, m_pMultiCastInvokeStub));
        image->ZeroPointerField(this, offsetof(DelegateEEClass, m_pWrapperDelegateInvokeStub));
        image->ZeroPointerField(this, offsetof(DelegateEEClass, m_pMarshalStub));

#ifdef FEATURE_COMINTEROP
        DelegateEEClass *pDelegateClass = (DelegateEEClass *)this;
        ComPlusCallInfo *pComInfo = pDelegateClass->m_pComPlusCallInfo;

        if (image->IsStored(pComInfo))
        {
            image->FixupPointerField(this, offsetof(DelegateEEClass, m_pComPlusCallInfo));
            pComInfo->Fixup(image);
        }
        else
        {
            image->ZeroPointerField(this, offsetof(DelegateEEClass, m_pComPlusCallInfo));
        }
#endif // FEATURE_COMINTEROP

        image->FixupPointerField(this, offsetof(DelegateEEClass, m_pForwardStubMD));
        image->FixupPointerField(this, offsetof(DelegateEEClass, m_pReverseStubMD));
    }

    //
    // This field must be initialized at
    // load time
    //

    if (IsInterface() && GetGuidInfo() != NULL)
        image->FixupRelativePointerField(this, offsetof(EEClass, m_pGuidInfo));
    else
        image->ZeroPointerField(this, offsetof(EEClass, m_pGuidInfo));

    LOG((LF_ZAP, LL_INFO10000, "EEClass::Fixup %s (%p) complete.\n", GetDebugClassName(), this));
}
#endif // FEATURE_NATIVE_IMAGE_GENERATION


//*******************************************************************************
void EEClass::AddChunk (MethodDescChunk* pNewChunk)
{
    STATIC_CONTRACT_NOTHROW;
    STATIC_CONTRACT_GC_NOTRIGGER;
    STATIC_CONTRACT_FORBID_FAULT;

    _ASSERTE(pNewChunk->GetNextChunk() == NULL);
    pNewChunk->SetNextChunk(GetChunks());
    SetChunks(pNewChunk);
}

//*******************************************************************************
void EEClass::AddChunkIfItHasNotBeenAdded (MethodDescChunk* pNewChunk)
{
    STATIC_CONTRACT_NOTHROW;
    STATIC_CONTRACT_GC_NOTRIGGER;
    STATIC_CONTRACT_FORBID_FAULT;

    // return if the chunk has been added
    if (pNewChunk->GetNextChunk() != NULL)
        return;

    // even if pNewChunk->GetNextChunk() is NULL, this may still be the first chunk we added
    // (last in the list) so find the end of the list and verify that
    MethodDescChunk *chunk = GetChunks();
    if (chunk != NULL)
    {
        while (chunk->GetNextChunk() != NULL)
            chunk = chunk->GetNextChunk();

        if (chunk == pNewChunk)
            return;
    }

    pNewChunk->SetNextChunk(GetChunks());
    SetChunks(pNewChunk);
}

#endif // !DACCESS_COMPILE

//*******************************************************************************
// ApproxFieldDescIterator is used to iterate over fields in a given class.
// It does not includes EnC fields, and not inherited fields.
// <NICE> ApproxFieldDescIterator is only used to iterate over static fields in one place,
// and this will probably change anyway.  After
// we clean this up we should make ApproxFieldDescIterator work
// over instance fields only </NICE>
ApproxFieldDescIterator::ApproxFieldDescIterator()
{
    CONTRACTL
    {
        NOTHROW;
        GC_NOTRIGGER;
        FORBID_FAULT;
    }
    CONTRACTL_END

    m_iteratorType = 0;
    m_pFieldDescList = NULL;
    m_currField = -1;
    m_totalFields = 0;
}

//*******************************************************************************
void ApproxFieldDescIterator::Init(MethodTable *pMT, int iteratorType)
{
    CONTRACTL
    {
        NOTHROW;
        GC_NOTRIGGER;
        FORBID_FAULT;
        SUPPORTS_DAC;
    }
    CONTRACTL_END

    m_iteratorType = iteratorType;
    m_pFieldDescList = pMT->GetApproxFieldDescListRaw();
    m_currField = -1;

    // This gets non-EnC fields.
    m_totalFields = pMT->GetNumIntroducedInstanceFields();

    if (!(iteratorType & (int)INSTANCE_FIELDS))
    {
        // if not handling instances then skip them by setting curr to last one
        m_currField = m_totalFields - 1;
    }

    if (iteratorType & (int)STATIC_FIELDS)
    {
        m_totalFields += pMT->GetNumStaticFields();
    }
}

//*******************************************************************************
PTR_FieldDesc ApproxFieldDescIterator::Next()
{
    CONTRACTL
    {
        NOTHROW;
        GC_NOTRIGGER;
        FORBID_FAULT;
        SUPPORTS_DAC;
    }
    CONTRACTL_END

    // This will iterate through all non-inherited and non-EnC fields.
    ++m_currField;
    if (m_currField >= m_totalFields)
    {
        return NULL;
    }

    return m_pFieldDescList + m_currField;
}

//*******************************************************************************
bool
DeepFieldDescIterator::NextClass()
{
    WRAPPER_NO_CONTRACT;

    if (m_curClass <= 0)
    {
        return false;
    }

    if (m_numClasses <= 0) {
        _ASSERTE(m_numClasses > 0);
        return false;
    }

    MethodTable * pMT;

    //
    // If we're in the cache just grab the cache entry.
    //
    // If we're deeper in the hierarchy than the
    // portion we cached we need to take the
    // deepest cache entry and search down manually.
    //

    if (--m_curClass < m_numClasses)
    {
        pMT = m_classes[m_curClass];
    }
    else
    {
        pMT = m_classes[m_numClasses - 1];
        int depthDiff = m_curClass - m_numClasses + 1;
        while (depthDiff--)
        {
            pMT = pMT->GetParentMethodTable();
        }
    }

    m_fieldIter.Init(pMT, m_fieldIter.GetIteratorType());
    return true;
}

//*******************************************************************************
void
DeepFieldDescIterator::Init(MethodTable* pMT, int iteratorType,
                            bool includeParents)
{
    WRAPPER_NO_CONTRACT;

    MethodTable * lastClass = NULL;
    int numClasses;

    //
    // Walk up the parent chain, collecting
    // parent pointers and counting fields.
    //

    numClasses = 0;
    m_numClasses = 0;
    m_deepTotalFields = 0;
    m_lastNextFromParentClass = false;

    while (pMT)
    {
        if (m_numClasses < (int)NumItems(m_classes))
        {
            m_classes[m_numClasses++] = pMT;
        }

        if ((iteratorType & ApproxFieldDescIterator::INSTANCE_FIELDS) != 0)
        {
            m_deepTotalFields += pMT->GetNumIntroducedInstanceFields();
        }
        if ((iteratorType & ApproxFieldDescIterator::STATIC_FIELDS) != 0)
        {
            m_deepTotalFields += pMT->GetNumStaticFields();
        }

        numClasses++;
        lastClass = pMT;

        if (includeParents)
        {
            pMT = pMT->GetParentMethodTable();
        }
        else
        {
            break;
        }
    }

    // Start the per-class field iterator on the base-most parent.
    if (numClasses)
    {
        m_curClass = numClasses - 1;
        m_fieldIter.Init(lastClass, iteratorType);
    }
    else
    {
        m_curClass = 0;
    }
}

//*******************************************************************************
FieldDesc*
DeepFieldDescIterator::Next()
{
    WRAPPER_NO_CONTRACT;

    FieldDesc* field;

    do
    {
        m_lastNextFromParentClass = m_curClass > 0;

        field = m_fieldIter.Next();

        if (!field && !NextClass())
        {
            return NULL;
        }
    }
    while (!field);

    return field;
}

//*******************************************************************************
bool
DeepFieldDescIterator::Skip(int numSkip)
{
    WRAPPER_NO_CONTRACT;

    while (numSkip >= m_fieldIter.CountRemaining())
    {
        numSkip -= m_fieldIter.CountRemaining();

        if (!NextClass())
        {
            return false;
        }
    }

    while (numSkip--)
    {
        m_fieldIter.Next();
    }

    return true;
}

#ifdef DACCESS_COMPILE

//*******************************************************************************
void
EEClass::EnumMemoryRegions(CLRDataEnumMemoryFlags flags, MethodTable * pMT)
{
    SUPPORTS_DAC;
    DAC_ENUM_DTHIS();
    EMEM_OUT(("MEM: %p EEClass\n", dac_cast<TADDR>(this)));

    // The DAC_ENUM_DTHIS above won't have reported the packed fields tacked on the end of this instance (they
    // aren't part of the static class definition because the fields are variably sized and thus have to come
    // right at the end of the structure, even for sub-types such as LayoutEEClass or DelegateEEClass).
    DacEnumMemoryRegion(dac_cast<TADDR>(GetPackedFields()), sizeof(EEClassPackedFields));

    if (HasOptionalFields())
        DacEnumMemoryRegion(dac_cast<TADDR>(GetOptionalFields()), sizeof(EEClassOptionalFields));

    if (flags != CLRDATA_ENUM_MEM_MINI && flags != CLRDATA_ENUM_MEM_TRIAGE)
    {
        PTR_Module pModule = pMT->GetModule();
        if (pModule.IsValid())
        {
            pModule->EnumMemoryRegions(flags, true);
        }
        PTR_MethodDescChunk chunk = GetChunks();
        while (chunk.IsValid())
        {
            chunk->EnumMemoryRegions(flags);
            chunk = chunk->GetNextChunk();
        }
    }

    PTR_FieldDesc pFieldDescList = GetFieldDescList();
    if (pFieldDescList.IsValid())
    {
        // add one to make sos's code happy.
        DacEnumMemoryRegion(dac_cast<TADDR>(pFieldDescList),
                            (pMT->GetNumIntroducedInstanceFields() +
                             GetNumStaticFields() + 1) *
                            sizeof(FieldDesc));
    }

}

#endif // DACCESS_COMPILE

// Get pointer to the packed fields structure attached to this instance.
PTR_EEClassPackedFields EEClass::GetPackedFields()
{
    LIMITED_METHOD_DAC_CONTRACT;

    return dac_cast<PTR_EEClassPackedFields>(PTR_HOST_TO_TADDR(this) + m_cbFixedEEClassFields);
}

// Get the value of the given field. Works regardless of whether the field is currently in its packed or
// unpacked state.
DWORD EEClass::GetPackableField(EEClassFieldId eField)
{
    CONTRACTL
    {
        NOTHROW;
        GC_NOTRIGGER;
        MODE_ANY;
        SUPPORTS_DAC;
    }
    CONTRACTL_END;

    return m_fFieldsArePacked ?
        GetPackedFields()->GetPackedField(eField) :
        GetPackedFields()->GetUnpackedField(eField);
}

// Set the value of the given field. The field *must* be in the unpacked state for this to be legal (in
// practice all packable fields must be initialized during class construction and from then on remain
// immutable).
void EEClass::SetPackableField(EEClassFieldId eField, DWORD dwValue)
{
    CONTRACTL
    {
        NOTHROW;
        GC_NOTRIGGER;
        MODE_ANY;
    }
    CONTRACTL_END;

    _ASSERTE(!m_fFieldsArePacked);
    GetPackedFields()->SetUnpackedField(eField, dwValue);
<<<<<<< HEAD
}
=======
}

#ifndef DACCESS_COMPILE

void EEClassLayoutInfo::SetOffsetsAndSortFields(
    IMDInternalImport* pInternalImport,
    const mdTypeDef cl,
    LayoutRawFieldInfo* pFieldInfoArray,
    const ULONG cInstanceFields,
    const BOOL fExplicitOffsets,
    const UINT32 cbAdjustedParentLayoutNativeSize,
    Module* pModule,
    LayoutRawFieldInfo** pSortArrayOut
)
{
    HRESULT hr;
    MD_CLASS_LAYOUT classlayout;
    hr = pInternalImport->GetClassLayoutInit(cl, &classlayout);
    if (FAILED(hr))
    {
        COMPlusThrowHR(hr, BFA_CANT_GET_CLASSLAYOUT);
    }

    LayoutRawFieldInfo* pfwalk = pFieldInfoArray;
    mdFieldDef fd;
    ULONG ulOffset;
    while (SUCCEEDED(hr = pInternalImport->GetClassLayoutNext(
        &classlayout,
        &fd,
        &ulOffset)) &&
        fd != mdFieldDefNil)
    {
        // watch for the last entry: must be mdFieldDefNil
        while ((mdFieldDefNil != pfwalk->m_MD) && (pfwalk->m_MD < fd))
            pfwalk++;

        // if we haven't found a matching token, it must be a static field with layout -- ignore it
        if (pfwalk->m_MD != fd) continue;

        if (!fExplicitOffsets)
        {
            // ulOffset is the sequence
            pfwalk->m_sequence = ulOffset;
        }
        else
        {
            // ulOffset is the explicit offset
            pfwalk->m_nativePlacement.m_offset = ulOffset;
            pfwalk->m_sequence = (ULONG)-1;

            // Treat base class as an initial member.
            if (!SafeAddUINT32(&(pfwalk->m_nativePlacement.m_offset), cbAdjustedParentLayoutNativeSize))
                COMPlusThrowOM();
        }
    }
    IfFailThrow(hr);

    LayoutRawFieldInfo** pSortArrayEnd = pSortArrayOut;
    // now sort the array
    if (!fExplicitOffsets)
    {
        // sort sequential by ascending sequence
        for (ULONG i = 0; i < cInstanceFields; i++)
        {
            LayoutRawFieldInfo** pSortWalk = pSortArrayEnd;
            while (pSortWalk != pSortArrayOut)
            {
                if (pFieldInfoArray[i].m_sequence >= (*(pSortWalk - 1))->m_sequence)
                    break;

                pSortWalk--;
            }

            // pSortWalk now points to the target location for new LayoutRawFieldInfo*.
            MoveMemory(pSortWalk + 1, pSortWalk, (pSortArrayEnd - pSortWalk) * sizeof(LayoutRawFieldInfo*));
            *pSortWalk = &pFieldInfoArray[i];
            pSortArrayEnd++;
        }
    }
    else // no sorting for explicit layout
    {
        for (ULONG i = 0; i < cInstanceFields; i++)
        {
            if (pFieldInfoArray[i].m_MD != mdFieldDefNil)
            {
                if (pFieldInfoArray[i].m_nativePlacement.m_offset == (UINT32)-1)
                {
                    LPCUTF8 szFieldName;
                    if (FAILED(pInternalImport->GetNameOfFieldDef(pFieldInfoArray[i].m_MD, &szFieldName)))
                    {
                        szFieldName = "Invalid FieldDef record";
                    }
                    pModule->GetAssembly()->ThrowTypeLoadException(pInternalImport,
                        cl,
                        szFieldName,
                        IDS_CLASSLOAD_NSTRUCT_EXPLICIT_OFFSET);
                }
                else if ((INT)pFieldInfoArray[i].m_nativePlacement.m_offset < 0)
                {
                    LPCUTF8 szFieldName;
                    if (FAILED(pInternalImport->GetNameOfFieldDef(pFieldInfoArray[i].m_MD, &szFieldName)))
                    {
                        szFieldName = "Invalid FieldDef record";
                    }
                    pModule->GetAssembly()->ThrowTypeLoadException(pInternalImport,
                        cl,
                        szFieldName,
                        IDS_CLASSLOAD_NSTRUCT_NEGATIVE_OFFSET);
                }
            }

            *pSortArrayEnd = &pFieldInfoArray[i];
            pSortArrayEnd++;
        }
    }
}

void EEClassLayoutInfo::CalculateSizeAndFieldOffsets(
    const UINT32 parentSize,
    ULONG numInstanceFields,
    BOOL fExplicitOffsets,
    LayoutRawFieldInfo* const* pSortedFieldInfoArray,
    ULONG classSizeInMetadata,
    BYTE packingSize,
    BYTE parentAlignmentRequirement,
    BOOL calculatingNativeLayout,
    EEClassLayoutInfo* pEEClassLayoutInfoOut
)
{
    UINT32 cbCurOffset = parentSize;
    BYTE LargestAlignmentRequirement = max(1, min(packingSize, parentAlignmentRequirement));

    // Start with the size inherited from the parent (if any).
    uint32_t calcTotalSize = parentSize;

    LayoutRawFieldInfo* const* pSortWalk;
    ULONG i;
    for (pSortWalk = pSortedFieldInfoArray, i = numInstanceFields; i; i--, pSortWalk++)
    {
        LayoutRawFieldInfo* pfwalk = *pSortWalk;
        RawFieldPlacementInfo* placementInfo;

        if (calculatingNativeLayout)
        {
            placementInfo = &pfwalk->m_nativePlacement;
        }
        else
        {
            placementInfo = &pfwalk->m_managedPlacement;
        }

        BYTE alignmentRequirement = placementInfo->m_alignment;

        alignmentRequirement = min(alignmentRequirement, packingSize);

        LargestAlignmentRequirement = max(LargestAlignmentRequirement, alignmentRequirement);

        switch (alignmentRequirement)
        {
        case 1:
        case 2:
        case 4:
        case 8:
        case 16:
        case 32:
            break;
        default:
            COMPlusThrowHR(COR_E_INVALIDPROGRAM, BFA_METADATA_CORRUPT);
        }

        if (!fExplicitOffsets)
        {
            // Insert enough padding to align the current data member.
            while (cbCurOffset % alignmentRequirement)
            {
                if (!SafeAddUINT32(&cbCurOffset, 1))
                    COMPlusThrowOM();
            }

            // if we overflow we will catch it below
            placementInfo->m_offset = cbCurOffset;
            cbCurOffset += placementInfo->m_size;
        }

        uint32_t fieldEnd = placementInfo->m_offset + placementInfo->m_size;
        if (fieldEnd < placementInfo->m_offset)
            COMPlusThrowOM();

        // size of the structure is the size of the last field.
        if (fieldEnd > calcTotalSize)
            calcTotalSize = fieldEnd;
    }

    if (classSizeInMetadata != 0)
    {
        ULONG classSize = classSizeInMetadata;
        if (!SafeAddULONG(&classSize, (ULONG)parentSize))
            COMPlusThrowOM();

        // size must be large enough to accomodate layout. If not, we use the layout size instead.
        calcTotalSize = max(classSize, calcTotalSize);
    }
    else
    {
        // There was no class size given in metadata, so let's round up to a multiple of the alignment requirement
        // to make array allocations of this structure simple to keep aligned.
        calcTotalSize += (LargestAlignmentRequirement - calcTotalSize % LargestAlignmentRequirement) % LargestAlignmentRequirement;

        if (calcTotalSize % LargestAlignmentRequirement != 0)
        {
            if (!SafeAddUINT32(&calcTotalSize, LargestAlignmentRequirement - (calcTotalSize % LargestAlignmentRequirement)))
                COMPlusThrowOM();
        }
    }

    // We'll cap the total native size at a (somewhat) arbitrary limit to ensure
    // that we don't expose some overflow bug later on.
    if (calcTotalSize >= MAX_SIZE_FOR_INTEROP && calculatingNativeLayout)
        COMPlusThrowOM();

    // This is a zero-sized struct - need to record the fact and bump it up to 1.
    if (calcTotalSize == 0)
    {
        pEEClassLayoutInfoOut->SetIsZeroSized(TRUE);
        calcTotalSize = 1;
    }

    // The packingSize acts as a ceiling on all individual alignment
    // requirements so it follows that the largest alignment requirement
    // is also capped.
    _ASSERTE(LargestAlignmentRequirement <= packingSize);

    if (calculatingNativeLayout)
    {
        pEEClassLayoutInfoOut->m_cbNativeSize = calcTotalSize;
        pEEClassLayoutInfoOut->m_LargestAlignmentRequirementOfAllMembers = LargestAlignmentRequirement;
    }
    else
    {
        pEEClassLayoutInfoOut->m_cbManagedSize = calcTotalSize;
        pEEClassLayoutInfoOut->m_ManagedLargestAlignmentRequirementOfAllMembers = LargestAlignmentRequirement;
    }
}

//=======================================================================
// Called from the clsloader to load up and summarize the field metadata
// for layout classes.
//
// Warning: This function can load other classes (esp. for nested structs.)
//=======================================================================
#ifdef _PREFAST_
#pragma warning(push)
#pragma warning(disable:21000) // Suppress PREFast warning about overly large function
#endif
VOID EEClassLayoutInfo::CollectLayoutFieldMetadataThrowing(
   mdTypeDef      cl,               // cl of the NStruct being loaded
   BYTE           packingSize,      // packing size (from @dll.struct)
   BYTE           nlType,           // nltype (from @dll.struct)
#ifdef FEATURE_COMINTEROP
   BOOL           isWinRT,          // Is the type a WinRT type
#endif // FEATURE_COMINTEROP
   BOOL           fExplicitOffsets, // explicit offsets?
   MethodTable   *pParentMT,        // the loaded superclass
   ULONG          cTotalFields,         // total number of fields (instance and static)
   HENUMInternal *phEnumField,      // enumerator for field
   Module        *pModule,          // Module that defines the scope, loader and heap (for allocate FieldMarshalers)
   const SigTypeContext *pTypeContext,          // Type parameters for NStruct being loaded
   EEClassLayoutInfo    *pEEClassLayoutInfoOut, // caller-allocated structure to fill in.
   LayoutRawFieldInfo   *pInfoArrayOut,         // caller-allocated array to fill in.  Needs room for cMember+1 elements
   LoaderAllocator      *pAllocator,
   AllocMemTracker      *pamTracker
)
{
    CONTRACTL
    {
        THROWS;
        GC_TRIGGERS;
        MODE_ANY;
        INJECT_FAULT(COMPlusThrowOM());
        PRECONDITION(CheckPointer(pModule));
    }
    CONTRACTL_END;

    // Internal interface for the NStruct being loaded.
    IMDInternalImport *pInternalImport = pModule->GetMDImport();

#ifdef _DEBUG
    LPCUTF8 szName;
    LPCUTF8 szNamespace;
    if (FAILED(pInternalImport->GetNameOfTypeDef(cl, &szName, &szNamespace)))
    {
        szName = szNamespace = "Invalid TypeDef record";
    }

    if (g_pConfig->ShouldBreakOnStructMarshalSetup(szName))
        CONSISTENCY_CHECK_MSGF(false, ("BreakOnStructMarshalSetup: '%s' ", szName));
#endif

    // Running tote - if anything in this type disqualifies it from being ManagedSequential, somebody will set this to TRUE by the the time
    // function exits.
    BOOL fDisqualifyFromManagedSequential;

    // Check if this type might be ManagedSequential. Only valuetypes marked Sequential can be
    // ManagedSequential. Other issues checked below might also disqualify the type.
    if ( (!fExplicitOffsets) &&    // Is it marked sequential?
         (pParentMT && (pParentMT->IsValueTypeClass() || pParentMT->IsManagedSequential()))  // Is it a valuetype or derived from a qualifying valuetype?
       )
    {
        fDisqualifyFromManagedSequential = FALSE;
    }
    else
    {
        fDisqualifyFromManagedSequential = TRUE;
    }


    BOOL fHasNonTrivialParent = pParentMT &&
                                !pParentMT->IsObjectClass() &&
                                !pParentMT->IsValueTypeClass();


    // Set some defaults based on the parent type of this type (if one exists).
    _ASSERTE(!(fHasNonTrivialParent && !(pParentMT->HasLayout())));

    pEEClassLayoutInfoOut->m_numCTMFields        = fHasNonTrivialParent ? pParentMT->GetLayoutInfo()->m_numCTMFields : 0;
    pEEClassLayoutInfoOut->SetNativeFieldDescriptors(NULL);
    pEEClassLayoutInfoOut->SetIsBlittable(TRUE);
    if (fHasNonTrivialParent)
        pEEClassLayoutInfoOut->SetIsBlittable(pParentMT->IsBlittable());
    pEEClassLayoutInfoOut->SetIsZeroSized(FALSE);
    pEEClassLayoutInfoOut->SetHasExplicitSize(FALSE);
    pEEClassLayoutInfoOut->m_cbPackingSize = packingSize;

    BOOL fParentHasLayout = pParentMT && pParentMT->HasLayout();
    UINT32 cbAdjustedParentLayoutNativeSize = 0;
    EEClassLayoutInfo *pParentLayoutInfo = NULL;
    if (fParentHasLayout)
    {
        pParentLayoutInfo = pParentMT->GetLayoutInfo();
        // Treat base class as an initial member.
        cbAdjustedParentLayoutNativeSize = pParentLayoutInfo->GetNativeSize();
        // If the parent was originally a zero-sized explicit type but
        // got bumped up to a size of 1 for compatibility reasons, then
        // we need to remove the padding, but ONLY for inheritance situations.
        if (pParentLayoutInfo->IsZeroSized()) {
            CONSISTENCY_CHECK(cbAdjustedParentLayoutNativeSize == 1);
            cbAdjustedParentLayoutNativeSize = 0;
        }
    }

    ULONG cInstanceFields = 0;

    ParseNativeTypeFlags nativeTypeFlags = ParseNativeTypeFlags::None;
#ifdef FEATURE_COMINTEROP
    if (isWinRT)
        nativeTypeFlags = ParseNativeTypeFlags::IsWinRT;
    else // WinRT types have nlType == nltAnsi but should be treated as Unicode
#endif // FEATURE_COMINTEROP
        if (nlType == nltAnsi)
            nativeTypeFlags = ParseNativeTypeFlags::IsAnsi;

    ParseFieldNativeTypes(
        pInternalImport,
        cl,
        phEnumField,
        cTotalFields,
        pModule,
        nativeTypeFlags,
        pTypeContext,
        &fDisqualifyFromManagedSequential,
        pInfoArrayOut,
        pEEClassLayoutInfoOut,
        &cInstanceFields
        DEBUGARG(szNamespace)
        DEBUGARG(szName)
        );

    // Now compute the native size of each field
    for (LayoutRawFieldInfo* pfwalk = pInfoArrayOut; pfwalk->m_MD != mdFieldDefNil; pfwalk++)
    {
        pfwalk->m_nativePlacement.m_size = pfwalk->m_nfd.NativeSize();
        pfwalk->m_nativePlacement.m_alignment = pfwalk->m_nfd.AlignmentRequirement();

#ifdef _DEBUG
        // @perf: If the type is blittable, the managed and native layouts have to be identical
        // so they really shouldn't be calculated twice. Until this code has been well tested and
        // stabilized, however, it is useful to compute both and assert that they are equal in the blittable
        // case. The managed size is only calculated in the managed-sequential case.
        if (!fDisqualifyFromManagedSequential && pEEClassLayoutInfoOut->IsBlittable())
        {
            _ASSERTE(pfwalk->m_managedPlacement.m_size == pfwalk->m_nativePlacement.m_size);
        }
#endif
    }

    S_UINT32 cbSortArraySize = S_UINT32(cTotalFields) * S_UINT32(sizeof(LayoutRawFieldInfo*));
    if (cbSortArraySize.IsOverflow())
    {
        ThrowHR(COR_E_TYPELOAD);
    }
    LayoutRawFieldInfo** pSortArray = (LayoutRawFieldInfo * *)_alloca(cbSortArraySize.Value());
    SetOffsetsAndSortFields(pInternalImport, cl, pInfoArrayOut, cInstanceFields, fExplicitOffsets, cbAdjustedParentLayoutNativeSize, pModule, pSortArray);

    // If this type has
    if (pEEClassLayoutInfoOut->m_numCTMFields)
    {
        pEEClassLayoutInfoOut->SetNativeFieldDescriptors((NativeFieldDescriptor*)(pamTracker->Track(pAllocator->GetLowFrequencyHeap()->AllocMem(S_SIZE_T(sizeof(NativeFieldDescriptor)) * S_SIZE_T(pEEClassLayoutInfoOut->m_numCTMFields)))));

        // Bring in the parent's fieldmarshalers
        if (fHasNonTrivialParent)
        {
            CONSISTENCY_CHECK(fParentHasLayout);
            PREFAST_ASSUME(pParentLayoutInfo != NULL);  // See if (fParentHasLayout) branch above

            UINT numChildCTMFields = pEEClassLayoutInfoOut->m_numCTMFields - pParentLayoutInfo->m_numCTMFields;

            NativeFieldDescriptor *pParentCTMFieldSrcArray = pParentLayoutInfo->GetNativeFieldDescriptors();
            NativeFieldDescriptor *pParentCTMFieldDestArray = pEEClassLayoutInfoOut->GetNativeFieldDescriptors() + numChildCTMFields;

            for (UINT parentCTMFieldIndex = 0; parentCTMFieldIndex < pParentLayoutInfo->m_numCTMFields; parentCTMFieldIndex++)
            {
                pParentCTMFieldDestArray[parentCTMFieldIndex] = pParentCTMFieldSrcArray[parentCTMFieldIndex];
            }
        }

    }

    ULONG classSizeInMetadata = 0;
    if (FAILED(pInternalImport->GetClassTotalSize(cl, &classSizeInMetadata)))
    {
        classSizeInMetadata = 0;
    }
    else
    {
        // If we can get the class size from metadata, that means that the user
        // explicitly provided a value to the StructLayoutAttribute.Size field
        // or explicitly provided the size in IL.
        pEEClassLayoutInfoOut->SetHasExplicitSize(TRUE);
    }

    BYTE parentAlignmentRequirement = 0;
    if (fParentHasLayout)
    {
        parentAlignmentRequirement = pParentLayoutInfo->GetLargestAlignmentRequirementOfAllMembers();
    }

    CalculateSizeAndFieldOffsets(
        cbAdjustedParentLayoutNativeSize,
        cInstanceFields,
        fExplicitOffsets,
        pSortArray,
        classSizeInMetadata,
        packingSize,
        parentAlignmentRequirement,
        /*calculatingNativeLayout*/ TRUE, pEEClassLayoutInfoOut);

    // Calculate the managedsequential layout if the type is eligible.
    if (!fDisqualifyFromManagedSequential)
    {
        BYTE parentManagedAlignmentRequirement = 0;
        UINT32 parentSize = 0;
        if (pParentMT && pParentMT->IsManagedSequential())
        {
            parentManagedAlignmentRequirement = pParentLayoutInfo->m_ManagedLargestAlignmentRequirementOfAllMembers;
            parentSize = pParentMT->GetNumInstanceFieldBytes();
        }

        CalculateSizeAndFieldOffsets(
            parentSize,
            cInstanceFields,
            /* fExplicitOffsets */ FALSE,
            pSortArray,
            classSizeInMetadata,
            packingSize,
            parentManagedAlignmentRequirement,
            /*calculatingNativeLayout*/ FALSE,
            pEEClassLayoutInfoOut);

#ifdef _DEBUG
        // @perf: If the type is blittable, the managed and native layouts have to be identical
        // so they really shouldn't be calculated twice. Until this code has been well tested and
        // stabilized, however, it is useful to compute both and assert that they are equal in the blittable
        // case.
        if (pEEClassLayoutInfoOut->IsBlittable())
        {
            _ASSERTE(pEEClassLayoutInfoOut->m_cbManagedSize == pEEClassLayoutInfoOut->m_cbNativeSize);
            _ASSERTE(pEEClassLayoutInfoOut->m_ManagedLargestAlignmentRequirementOfAllMembers == pEEClassLayoutInfoOut->m_LargestAlignmentRequirementOfAllMembers);
        }
#endif
    }

    pEEClassLayoutInfoOut->SetIsManagedSequential(!fDisqualifyFromManagedSequential);

#ifdef _DEBUG
    {
        BOOL illegalMarshaler = FALSE;

        LOG((LF_INTEROP, LL_INFO100000, "\n\n"));
        LOG((LF_INTEROP, LL_INFO100000, "%s.%s\n", szNamespace, szName));
        LOG((LF_INTEROP, LL_INFO100000, "Packsize      = %lu\n", (ULONG)packingSize));
        LOG((LF_INTEROP, LL_INFO100000, "Max align req = %lu\n", (ULONG)(pEEClassLayoutInfoOut->m_LargestAlignmentRequirementOfAllMembers)));
        LOG((LF_INTEROP, LL_INFO100000, "----------------------------\n"));
        for (LayoutRawFieldInfo* pfwalk = pInfoArrayOut; pfwalk->m_MD != mdFieldDefNil; pfwalk++)
        {
            LPCUTF8 fieldname;
            if (FAILED(pInternalImport->GetNameOfFieldDef(pfwalk->m_MD, &fieldname)))
            {
                fieldname = "??";
            }
            LOG((LF_INTEROP, LL_INFO100000, "+%-5lu  ", (ULONG)(pfwalk->m_nativePlacement.m_offset)));
            LOG((LF_INTEROP, LL_INFO100000, "%s", fieldname));
            LOG((LF_INTEROP, LL_INFO100000, "\n"));

            if (pfwalk->m_nfd.IsUnmarshalable())
                illegalMarshaler = TRUE;
        }

        // If we are dealing with a non trivial parent, determine if it has any illegal marshallers.
        if (fHasNonTrivialParent)
        {
            NativeFieldDescriptor *pParentNFD = pParentMT->GetLayoutInfo()->GetNativeFieldDescriptors();
            for (UINT i = 0; i < pParentMT->GetLayoutInfo()->m_numCTMFields; i++)
            {
                if (pParentNFD->IsUnmarshalable())
                    illegalMarshaler = TRUE;
            }
        }

        LOG((LF_INTEROP, LL_INFO100000, "+%-5lu   EOS\n", (ULONG)(pEEClassLayoutInfoOut->m_cbNativeSize)));
        LOG((LF_INTEROP, LL_INFO100000, "Allocated %d %s field marshallers for %s.%s\n", pEEClassLayoutInfoOut->m_numCTMFields, (illegalMarshaler ? "pointless" : "usable"), szNamespace, szName));
    }
#endif
    return;
}
#ifdef _PREFAST_
#pragma warning(pop)
#endif // _PREFAST_

namespace
{
    //=======================================================================
    // This function returns TRUE if the provided corElemType disqualifies
    // the structure from being a managed-sequential structure.
    // The fsig parameter is used when the corElemType doesn't contain enough information
    // to successfully determine if this field disqualifies the type from being
    // managed-sequential.
    // This function also fills in the pManagedPlacementInfo structure for this field.
    //=======================================================================
    BOOL IsDisqualifiedFromManagedSequential(CorElementType corElemType, MetaSig &fsig, RawFieldPlacementInfo * pManagedPlacementInfo)
    {
        // This type may qualify for ManagedSequential. Collect managed size and alignment info.
        if (CorTypeInfo::IsPrimitiveType(corElemType))
        {
            // Safe cast - no primitive type is larger than 4gb!
            pManagedPlacementInfo->m_size = ((UINT32)CorTypeInfo::Size(corElemType));
    #if defined(TARGET_X86) && defined(UNIX_X86_ABI)
            switch (corElemType)
            {
                // The System V ABI for i386 defines different packing for these types.
            case ELEMENT_TYPE_I8:
            case ELEMENT_TYPE_U8:
            case ELEMENT_TYPE_R8:
            {
                pManagedPlacementInfo->m_alignment = 4;
                break;
            }

            default:
            {
                pManagedPlacementInfo->m_alignment = pManagedPlacementInfo->m_size;
                break;
            }
            }
    #else // TARGET_X86 && UNIX_X86_ABI
            pManagedPlacementInfo->m_alignment = pManagedPlacementInfo->m_size;
    #endif

            return FALSE;
        }
        else if (corElemType == ELEMENT_TYPE_PTR)
        {
            pManagedPlacementInfo->m_size = TARGET_POINTER_SIZE;
            pManagedPlacementInfo->m_alignment = TARGET_POINTER_SIZE;

            return FALSE;
        }
        else if (corElemType == ELEMENT_TYPE_VALUETYPE)
        {
            TypeHandle pNestedType = fsig.GetLastTypeHandleThrowing(ClassLoader::LoadTypes,
                CLASS_LOAD_APPROXPARENTS,
                TRUE);
            if (!pNestedType.GetMethodTable()->IsManagedSequential())
            {
                return TRUE;
            }

            pManagedPlacementInfo->m_size = (pNestedType.GetMethodTable()->GetNumInstanceFieldBytes());

            _ASSERTE(pNestedType.GetMethodTable()->HasLayout()); // If it is ManagedSequential(), it also has Layout but doesn't hurt to check before we do a cast!
            pManagedPlacementInfo->m_alignment = pNestedType.GetMethodTable()->GetLayoutInfo()->m_ManagedLargestAlignmentRequirementOfAllMembers;

            return FALSE;
        }
        // No other type permitted for ManagedSequential.
        return TRUE;
    }
}

//=====================================================================
// ParseNativeFieldTypes:
// Figure out the native field type of each field based on both the CLR
// signature of the field and the FieldMarshaler metadata.
//=====================================================================
void EEClassLayoutInfo::ParseFieldNativeTypes(
    IMDInternalImport* pInternalImport,
    const mdTypeDef cl,
    HENUMInternal* phEnumField,
    const ULONG cTotalFields,
    Module* pModule,
    ParseNativeTypeFlags nativeTypeFlags,
    const SigTypeContext* pTypeContext,
    BOOL* fDisqualifyFromManagedSequential,
    LayoutRawFieldInfo* pFieldInfoArrayOut,
    EEClassLayoutInfo* pEEClassLayoutInfoOut,
    ULONG* cInstanceFields
#ifdef _DEBUG
    ,
    LPCUTF8 szNamespace,
    LPCUTF8 szName
#endif
)
{
    HRESULT hr;
    mdFieldDef fd;
    ULONG maxRid = pInternalImport->GetCountWithTokenKind(mdtFieldDef);

    ULONG i;
    for (i = 0; pInternalImport->EnumNext(phEnumField, &fd); i++)
    {
        DWORD dwFieldAttrs;
        ULONG rid = RidFromToken(fd);

        if ((rid == 0) || (rid > maxRid))
        {
            COMPlusThrowHR(COR_E_TYPELOAD, BFA_BAD_FIELD_TOKEN);
        }

        IfFailThrow(pInternalImport->GetFieldDefProps(fd, &dwFieldAttrs));

        PCCOR_SIGNATURE pNativeType = NULL;
        ULONG cbNativeType;
        // We ignore marshaling data attached to statics and literals,
        // since these do not contribute to instance data.
        if (!IsFdStatic(dwFieldAttrs) && !IsFdLiteral(dwFieldAttrs))
        {
            PCCOR_SIGNATURE pCOMSignature;
            ULONG       cbCOMSignature;

            if (IsFdHasFieldMarshal(dwFieldAttrs))
            {
                hr = pInternalImport->GetFieldMarshal(fd, &pNativeType, &cbNativeType);
                if (FAILED(hr))
                {
                    cbNativeType = 0;
                }
            }
            else
            {
                cbNativeType = 0;
            }

            IfFailThrow(pInternalImport->GetSigOfFieldDef(fd, &cbCOMSignature, &pCOMSignature));

            IfFailThrow(::validateTokenSig(fd, pCOMSignature, cbCOMSignature, dwFieldAttrs, pInternalImport));

            // fill the appropriate entry in pInfoArrayOut
            pFieldInfoArrayOut->m_MD = fd;
            pFieldInfoArrayOut->m_nativePlacement.m_offset = (UINT32)-1;
            pFieldInfoArrayOut->m_sequence = 0;

#ifdef _DEBUG
            LPCUTF8 szFieldName;
            if (FAILED(pInternalImport->GetNameOfFieldDef(fd, &szFieldName)))
            {
                szFieldName = "Invalid FieldDef record";
            }
#endif


            MetaSig fsig(pCOMSignature, cbCOMSignature, pModule, pTypeContext, MetaSig::sigField);
            CorElementType corElemType = fsig.NextArgNormalized();
            if (!(*fDisqualifyFromManagedSequential))
            {
                *fDisqualifyFromManagedSequential = IsDisqualifiedFromManagedSequential(corElemType, fsig, &pFieldInfoArrayOut->m_managedPlacement);
            }

            ParseNativeType(pModule,
                fsig.GetArgProps(),
                fd,
                nativeTypeFlags,
                &pFieldInfoArrayOut->m_nfd,
                pTypeContext
#ifdef _DEBUG
                ,
                szNamespace,
                szName,
                szFieldName
#endif
            );

            if (!pFieldInfoArrayOut->m_nfd.IsBlittable())
                pEEClassLayoutInfoOut->SetIsBlittable(FALSE);

            (*cInstanceFields)++;
            pFieldInfoArrayOut++;
        }
    }

    _ASSERTE(i == cTotalFields);

    // Set the number of fields here.
    pEEClassLayoutInfoOut->m_numCTMFields += *cInstanceFields;
    // NULL out the last entry
    pFieldInfoArrayOut->m_MD = mdFieldDefNil;

}
#endif // DACCESS_COMPILE
>>>>>>> 7e128196
<|MERGE_RESOLUTION|>--- conflicted
+++ resolved
@@ -1467,140 +1467,6 @@
     return true;
 }
 
-<<<<<<< HEAD
-=======
-CorElementType EEClassLayoutInfo::GetNativeHFATypeRaw()
-{
-    UINT  numReferenceFields = GetNumCTMFields();
-
-    CorElementType hfaType = ELEMENT_TYPE_END;
-
-#ifndef DACCESS_COMPILE
-    const NativeFieldDescriptor* pNativeFieldDescriptorsBegin = GetNativeFieldDescriptors();
-    const NativeFieldDescriptor* pNativeFieldDescriptorsEnd = pNativeFieldDescriptorsBegin + numReferenceFields;
-    for(const NativeFieldDescriptor* pCurrNFD = pNativeFieldDescriptorsBegin; pCurrNFD < pNativeFieldDescriptorsEnd; ++pCurrNFD)
-    {
-        CorElementType fieldType = ELEMENT_TYPE_END;
-
-        NativeFieldFlags category = pCurrNFD->GetNativeFieldFlags();
-
-        if (category & NATIVE_FIELD_SUBCATEGORY_FLOAT)
-        {
-            if (category == NATIVE_FIELD_CATEGORY_R4)
-            {
-                fieldType = ELEMENT_TYPE_R4;
-            }
-            else if (category == NATIVE_FIELD_CATEGORY_R8)
-            {
-                fieldType = ELEMENT_TYPE_R8;
-            }
-            else if (category == NATIVE_FIELD_CATEGORY_DATE)
-            {
-                fieldType = ELEMENT_TYPE_R8;
-            }
-            else
-            {
-                UNREACHABLE_MSG("Invalid NativeFieldCategory.");
-                fieldType = ELEMENT_TYPE_END;
-            }
-
-            // An HFA can only have aligned float and double fields.
-            if (pCurrNFD->GetExternalOffset() % pCurrNFD->AlignmentRequirement() != 0)
-            {
-                fieldType = ELEMENT_TYPE_END;
-            }
-        }
-        else if (category & NATIVE_FIELD_SUBCATEGORY_NESTED)
-        {
-            fieldType = pCurrNFD->GetNestedNativeMethodTable()->GetNativeHFAType();
-        }
-        else
-        {
-            return ELEMENT_TYPE_END;
-        }
-
-        // Field type should be a valid HFA type.
-        if (fieldType == ELEMENT_TYPE_END)
-        {
-            return ELEMENT_TYPE_END;
-        }
-
-        // Initialize with a valid HFA type.
-        if (hfaType == ELEMENT_TYPE_END)
-        {
-            hfaType = fieldType;
-        }
-        // All field types should be equal.
-        else if (fieldType != hfaType)
-        {
-            return ELEMENT_TYPE_END;
-        }
-    }
-
-    if (hfaType == ELEMENT_TYPE_END)
-        return ELEMENT_TYPE_END;
-
-    int elemSize = 1;
-    switch (hfaType)
-    {
-    case ELEMENT_TYPE_R4: elemSize = sizeof(float); break;
-    case ELEMENT_TYPE_R8: elemSize = sizeof(double); break;
-#ifdef TARGET_ARM64
-    case ELEMENT_TYPE_VALUETYPE: elemSize = 16; break;
-#endif
-    default: _ASSERTE(!"Invalid HFA Type");
-    }
-
-    // Note that we check the total size, but do not perform any checks on number of fields:
-    // - Type of fields can be HFA valuetype itself
-    // - Managed C++ HFA valuetypes have just one <alignment member> of type float to signal that
-    //   the valuetype is HFA and explicitly specified size
-
-    DWORD totalSize = GetNativeSize();
-
-    if (totalSize % elemSize != 0)
-        return ELEMENT_TYPE_END;
-
-    // On ARM, HFAs can have a maximum of four fields regardless of whether those are float or double.
-    if (totalSize / elemSize > 4)
-        return ELEMENT_TYPE_END;
-
-#endif // !DACCESS_COMPILE
-
-    return hfaType;
-}
-
-#ifdef FEATURE_HFA
-//
-// The managed and unmanaged views of the types can differ for non-blitable types. This method
-// mirrors the HFA type computation for the unmanaged view.
-//
-VOID EEClass::CheckForNativeHFA()
-{
-    STANDARD_VM_CONTRACT;
-
-    // No HFAs with inheritance
-    if (!(GetMethodTable()->IsValueType() || (GetMethodTable()->GetParentMethodTable() == g_pObjectClass)))
-        return;
-
-    // No HFAs with explicit layout. There may be cases where explicit layout may be still
-    // eligible for HFA, but it is hard to tell the real intent. Make it simple and just
-    // unconditionally disable HFAs for explicit layout.
-    if (HasExplicitFieldOffsetLayout())
-        return;
-
-    CorElementType hfaType = GetLayoutInfo()->GetNativeHFATypeRaw();
-    if (hfaType == ELEMENT_TYPE_END)
-    {
-        return;
-    }
-
-    // All the above tests passed. It's HFA!
-    GetLayoutInfo()->SetNativeHFAType(hfaType);
-}
-#endif // FEATURE_HFA
-
->>>>>>> 7e128196
 #ifdef FEATURE_64BIT_ALIGNMENT
 // Returns true iff the native view of this type requires 64-bit aligment.
 bool MethodTable::NativeRequiresAlign8()
@@ -1837,7 +1703,7 @@
     }
     else if (IsTdAutoClass(clFlags))
     {
-#ifdef PLATFORM_WINDOWS
+#ifdef TARGET_WINDOWS
         charSet = nltUnicode;
 #else
         charSet = nltAnsi; // We don't have a utf8 charset in metadata yet, but ANSI == UTF-8 off-Windows
@@ -3351,734 +3217,4 @@
 
     _ASSERTE(!m_fFieldsArePacked);
     GetPackedFields()->SetUnpackedField(eField, dwValue);
-<<<<<<< HEAD
-}
-=======
-}
-
-#ifndef DACCESS_COMPILE
-
-void EEClassLayoutInfo::SetOffsetsAndSortFields(
-    IMDInternalImport* pInternalImport,
-    const mdTypeDef cl,
-    LayoutRawFieldInfo* pFieldInfoArray,
-    const ULONG cInstanceFields,
-    const BOOL fExplicitOffsets,
-    const UINT32 cbAdjustedParentLayoutNativeSize,
-    Module* pModule,
-    LayoutRawFieldInfo** pSortArrayOut
-)
-{
-    HRESULT hr;
-    MD_CLASS_LAYOUT classlayout;
-    hr = pInternalImport->GetClassLayoutInit(cl, &classlayout);
-    if (FAILED(hr))
-    {
-        COMPlusThrowHR(hr, BFA_CANT_GET_CLASSLAYOUT);
-    }
-
-    LayoutRawFieldInfo* pfwalk = pFieldInfoArray;
-    mdFieldDef fd;
-    ULONG ulOffset;
-    while (SUCCEEDED(hr = pInternalImport->GetClassLayoutNext(
-        &classlayout,
-        &fd,
-        &ulOffset)) &&
-        fd != mdFieldDefNil)
-    {
-        // watch for the last entry: must be mdFieldDefNil
-        while ((mdFieldDefNil != pfwalk->m_MD) && (pfwalk->m_MD < fd))
-            pfwalk++;
-
-        // if we haven't found a matching token, it must be a static field with layout -- ignore it
-        if (pfwalk->m_MD != fd) continue;
-
-        if (!fExplicitOffsets)
-        {
-            // ulOffset is the sequence
-            pfwalk->m_sequence = ulOffset;
-        }
-        else
-        {
-            // ulOffset is the explicit offset
-            pfwalk->m_nativePlacement.m_offset = ulOffset;
-            pfwalk->m_sequence = (ULONG)-1;
-
-            // Treat base class as an initial member.
-            if (!SafeAddUINT32(&(pfwalk->m_nativePlacement.m_offset), cbAdjustedParentLayoutNativeSize))
-                COMPlusThrowOM();
-        }
-    }
-    IfFailThrow(hr);
-
-    LayoutRawFieldInfo** pSortArrayEnd = pSortArrayOut;
-    // now sort the array
-    if (!fExplicitOffsets)
-    {
-        // sort sequential by ascending sequence
-        for (ULONG i = 0; i < cInstanceFields; i++)
-        {
-            LayoutRawFieldInfo** pSortWalk = pSortArrayEnd;
-            while (pSortWalk != pSortArrayOut)
-            {
-                if (pFieldInfoArray[i].m_sequence >= (*(pSortWalk - 1))->m_sequence)
-                    break;
-
-                pSortWalk--;
-            }
-
-            // pSortWalk now points to the target location for new LayoutRawFieldInfo*.
-            MoveMemory(pSortWalk + 1, pSortWalk, (pSortArrayEnd - pSortWalk) * sizeof(LayoutRawFieldInfo*));
-            *pSortWalk = &pFieldInfoArray[i];
-            pSortArrayEnd++;
-        }
-    }
-    else // no sorting for explicit layout
-    {
-        for (ULONG i = 0; i < cInstanceFields; i++)
-        {
-            if (pFieldInfoArray[i].m_MD != mdFieldDefNil)
-            {
-                if (pFieldInfoArray[i].m_nativePlacement.m_offset == (UINT32)-1)
-                {
-                    LPCUTF8 szFieldName;
-                    if (FAILED(pInternalImport->GetNameOfFieldDef(pFieldInfoArray[i].m_MD, &szFieldName)))
-                    {
-                        szFieldName = "Invalid FieldDef record";
-                    }
-                    pModule->GetAssembly()->ThrowTypeLoadException(pInternalImport,
-                        cl,
-                        szFieldName,
-                        IDS_CLASSLOAD_NSTRUCT_EXPLICIT_OFFSET);
-                }
-                else if ((INT)pFieldInfoArray[i].m_nativePlacement.m_offset < 0)
-                {
-                    LPCUTF8 szFieldName;
-                    if (FAILED(pInternalImport->GetNameOfFieldDef(pFieldInfoArray[i].m_MD, &szFieldName)))
-                    {
-                        szFieldName = "Invalid FieldDef record";
-                    }
-                    pModule->GetAssembly()->ThrowTypeLoadException(pInternalImport,
-                        cl,
-                        szFieldName,
-                        IDS_CLASSLOAD_NSTRUCT_NEGATIVE_OFFSET);
-                }
-            }
-
-            *pSortArrayEnd = &pFieldInfoArray[i];
-            pSortArrayEnd++;
-        }
-    }
-}
-
-void EEClassLayoutInfo::CalculateSizeAndFieldOffsets(
-    const UINT32 parentSize,
-    ULONG numInstanceFields,
-    BOOL fExplicitOffsets,
-    LayoutRawFieldInfo* const* pSortedFieldInfoArray,
-    ULONG classSizeInMetadata,
-    BYTE packingSize,
-    BYTE parentAlignmentRequirement,
-    BOOL calculatingNativeLayout,
-    EEClassLayoutInfo* pEEClassLayoutInfoOut
-)
-{
-    UINT32 cbCurOffset = parentSize;
-    BYTE LargestAlignmentRequirement = max(1, min(packingSize, parentAlignmentRequirement));
-
-    // Start with the size inherited from the parent (if any).
-    uint32_t calcTotalSize = parentSize;
-
-    LayoutRawFieldInfo* const* pSortWalk;
-    ULONG i;
-    for (pSortWalk = pSortedFieldInfoArray, i = numInstanceFields; i; i--, pSortWalk++)
-    {
-        LayoutRawFieldInfo* pfwalk = *pSortWalk;
-        RawFieldPlacementInfo* placementInfo;
-
-        if (calculatingNativeLayout)
-        {
-            placementInfo = &pfwalk->m_nativePlacement;
-        }
-        else
-        {
-            placementInfo = &pfwalk->m_managedPlacement;
-        }
-
-        BYTE alignmentRequirement = placementInfo->m_alignment;
-
-        alignmentRequirement = min(alignmentRequirement, packingSize);
-
-        LargestAlignmentRequirement = max(LargestAlignmentRequirement, alignmentRequirement);
-
-        switch (alignmentRequirement)
-        {
-        case 1:
-        case 2:
-        case 4:
-        case 8:
-        case 16:
-        case 32:
-            break;
-        default:
-            COMPlusThrowHR(COR_E_INVALIDPROGRAM, BFA_METADATA_CORRUPT);
-        }
-
-        if (!fExplicitOffsets)
-        {
-            // Insert enough padding to align the current data member.
-            while (cbCurOffset % alignmentRequirement)
-            {
-                if (!SafeAddUINT32(&cbCurOffset, 1))
-                    COMPlusThrowOM();
-            }
-
-            // if we overflow we will catch it below
-            placementInfo->m_offset = cbCurOffset;
-            cbCurOffset += placementInfo->m_size;
-        }
-
-        uint32_t fieldEnd = placementInfo->m_offset + placementInfo->m_size;
-        if (fieldEnd < placementInfo->m_offset)
-            COMPlusThrowOM();
-
-        // size of the structure is the size of the last field.
-        if (fieldEnd > calcTotalSize)
-            calcTotalSize = fieldEnd;
-    }
-
-    if (classSizeInMetadata != 0)
-    {
-        ULONG classSize = classSizeInMetadata;
-        if (!SafeAddULONG(&classSize, (ULONG)parentSize))
-            COMPlusThrowOM();
-
-        // size must be large enough to accomodate layout. If not, we use the layout size instead.
-        calcTotalSize = max(classSize, calcTotalSize);
-    }
-    else
-    {
-        // There was no class size given in metadata, so let's round up to a multiple of the alignment requirement
-        // to make array allocations of this structure simple to keep aligned.
-        calcTotalSize += (LargestAlignmentRequirement - calcTotalSize % LargestAlignmentRequirement) % LargestAlignmentRequirement;
-
-        if (calcTotalSize % LargestAlignmentRequirement != 0)
-        {
-            if (!SafeAddUINT32(&calcTotalSize, LargestAlignmentRequirement - (calcTotalSize % LargestAlignmentRequirement)))
-                COMPlusThrowOM();
-        }
-    }
-
-    // We'll cap the total native size at a (somewhat) arbitrary limit to ensure
-    // that we don't expose some overflow bug later on.
-    if (calcTotalSize >= MAX_SIZE_FOR_INTEROP && calculatingNativeLayout)
-        COMPlusThrowOM();
-
-    // This is a zero-sized struct - need to record the fact and bump it up to 1.
-    if (calcTotalSize == 0)
-    {
-        pEEClassLayoutInfoOut->SetIsZeroSized(TRUE);
-        calcTotalSize = 1;
-    }
-
-    // The packingSize acts as a ceiling on all individual alignment
-    // requirements so it follows that the largest alignment requirement
-    // is also capped.
-    _ASSERTE(LargestAlignmentRequirement <= packingSize);
-
-    if (calculatingNativeLayout)
-    {
-        pEEClassLayoutInfoOut->m_cbNativeSize = calcTotalSize;
-        pEEClassLayoutInfoOut->m_LargestAlignmentRequirementOfAllMembers = LargestAlignmentRequirement;
-    }
-    else
-    {
-        pEEClassLayoutInfoOut->m_cbManagedSize = calcTotalSize;
-        pEEClassLayoutInfoOut->m_ManagedLargestAlignmentRequirementOfAllMembers = LargestAlignmentRequirement;
-    }
-}
-
-//=======================================================================
-// Called from the clsloader to load up and summarize the field metadata
-// for layout classes.
-//
-// Warning: This function can load other classes (esp. for nested structs.)
-//=======================================================================
-#ifdef _PREFAST_
-#pragma warning(push)
-#pragma warning(disable:21000) // Suppress PREFast warning about overly large function
-#endif
-VOID EEClassLayoutInfo::CollectLayoutFieldMetadataThrowing(
-   mdTypeDef      cl,               // cl of the NStruct being loaded
-   BYTE           packingSize,      // packing size (from @dll.struct)
-   BYTE           nlType,           // nltype (from @dll.struct)
-#ifdef FEATURE_COMINTEROP
-   BOOL           isWinRT,          // Is the type a WinRT type
-#endif // FEATURE_COMINTEROP
-   BOOL           fExplicitOffsets, // explicit offsets?
-   MethodTable   *pParentMT,        // the loaded superclass
-   ULONG          cTotalFields,         // total number of fields (instance and static)
-   HENUMInternal *phEnumField,      // enumerator for field
-   Module        *pModule,          // Module that defines the scope, loader and heap (for allocate FieldMarshalers)
-   const SigTypeContext *pTypeContext,          // Type parameters for NStruct being loaded
-   EEClassLayoutInfo    *pEEClassLayoutInfoOut, // caller-allocated structure to fill in.
-   LayoutRawFieldInfo   *pInfoArrayOut,         // caller-allocated array to fill in.  Needs room for cMember+1 elements
-   LoaderAllocator      *pAllocator,
-   AllocMemTracker      *pamTracker
-)
-{
-    CONTRACTL
-    {
-        THROWS;
-        GC_TRIGGERS;
-        MODE_ANY;
-        INJECT_FAULT(COMPlusThrowOM());
-        PRECONDITION(CheckPointer(pModule));
-    }
-    CONTRACTL_END;
-
-    // Internal interface for the NStruct being loaded.
-    IMDInternalImport *pInternalImport = pModule->GetMDImport();
-
-#ifdef _DEBUG
-    LPCUTF8 szName;
-    LPCUTF8 szNamespace;
-    if (FAILED(pInternalImport->GetNameOfTypeDef(cl, &szName, &szNamespace)))
-    {
-        szName = szNamespace = "Invalid TypeDef record";
-    }
-
-    if (g_pConfig->ShouldBreakOnStructMarshalSetup(szName))
-        CONSISTENCY_CHECK_MSGF(false, ("BreakOnStructMarshalSetup: '%s' ", szName));
-#endif
-
-    // Running tote - if anything in this type disqualifies it from being ManagedSequential, somebody will set this to TRUE by the the time
-    // function exits.
-    BOOL fDisqualifyFromManagedSequential;
-
-    // Check if this type might be ManagedSequential. Only valuetypes marked Sequential can be
-    // ManagedSequential. Other issues checked below might also disqualify the type.
-    if ( (!fExplicitOffsets) &&    // Is it marked sequential?
-         (pParentMT && (pParentMT->IsValueTypeClass() || pParentMT->IsManagedSequential()))  // Is it a valuetype or derived from a qualifying valuetype?
-       )
-    {
-        fDisqualifyFromManagedSequential = FALSE;
-    }
-    else
-    {
-        fDisqualifyFromManagedSequential = TRUE;
-    }
-
-
-    BOOL fHasNonTrivialParent = pParentMT &&
-                                !pParentMT->IsObjectClass() &&
-                                !pParentMT->IsValueTypeClass();
-
-
-    // Set some defaults based on the parent type of this type (if one exists).
-    _ASSERTE(!(fHasNonTrivialParent && !(pParentMT->HasLayout())));
-
-    pEEClassLayoutInfoOut->m_numCTMFields        = fHasNonTrivialParent ? pParentMT->GetLayoutInfo()->m_numCTMFields : 0;
-    pEEClassLayoutInfoOut->SetNativeFieldDescriptors(NULL);
-    pEEClassLayoutInfoOut->SetIsBlittable(TRUE);
-    if (fHasNonTrivialParent)
-        pEEClassLayoutInfoOut->SetIsBlittable(pParentMT->IsBlittable());
-    pEEClassLayoutInfoOut->SetIsZeroSized(FALSE);
-    pEEClassLayoutInfoOut->SetHasExplicitSize(FALSE);
-    pEEClassLayoutInfoOut->m_cbPackingSize = packingSize;
-
-    BOOL fParentHasLayout = pParentMT && pParentMT->HasLayout();
-    UINT32 cbAdjustedParentLayoutNativeSize = 0;
-    EEClassLayoutInfo *pParentLayoutInfo = NULL;
-    if (fParentHasLayout)
-    {
-        pParentLayoutInfo = pParentMT->GetLayoutInfo();
-        // Treat base class as an initial member.
-        cbAdjustedParentLayoutNativeSize = pParentLayoutInfo->GetNativeSize();
-        // If the parent was originally a zero-sized explicit type but
-        // got bumped up to a size of 1 for compatibility reasons, then
-        // we need to remove the padding, but ONLY for inheritance situations.
-        if (pParentLayoutInfo->IsZeroSized()) {
-            CONSISTENCY_CHECK(cbAdjustedParentLayoutNativeSize == 1);
-            cbAdjustedParentLayoutNativeSize = 0;
-        }
-    }
-
-    ULONG cInstanceFields = 0;
-
-    ParseNativeTypeFlags nativeTypeFlags = ParseNativeTypeFlags::None;
-#ifdef FEATURE_COMINTEROP
-    if (isWinRT)
-        nativeTypeFlags = ParseNativeTypeFlags::IsWinRT;
-    else // WinRT types have nlType == nltAnsi but should be treated as Unicode
-#endif // FEATURE_COMINTEROP
-        if (nlType == nltAnsi)
-            nativeTypeFlags = ParseNativeTypeFlags::IsAnsi;
-
-    ParseFieldNativeTypes(
-        pInternalImport,
-        cl,
-        phEnumField,
-        cTotalFields,
-        pModule,
-        nativeTypeFlags,
-        pTypeContext,
-        &fDisqualifyFromManagedSequential,
-        pInfoArrayOut,
-        pEEClassLayoutInfoOut,
-        &cInstanceFields
-        DEBUGARG(szNamespace)
-        DEBUGARG(szName)
-        );
-
-    // Now compute the native size of each field
-    for (LayoutRawFieldInfo* pfwalk = pInfoArrayOut; pfwalk->m_MD != mdFieldDefNil; pfwalk++)
-    {
-        pfwalk->m_nativePlacement.m_size = pfwalk->m_nfd.NativeSize();
-        pfwalk->m_nativePlacement.m_alignment = pfwalk->m_nfd.AlignmentRequirement();
-
-#ifdef _DEBUG
-        // @perf: If the type is blittable, the managed and native layouts have to be identical
-        // so they really shouldn't be calculated twice. Until this code has been well tested and
-        // stabilized, however, it is useful to compute both and assert that they are equal in the blittable
-        // case. The managed size is only calculated in the managed-sequential case.
-        if (!fDisqualifyFromManagedSequential && pEEClassLayoutInfoOut->IsBlittable())
-        {
-            _ASSERTE(pfwalk->m_managedPlacement.m_size == pfwalk->m_nativePlacement.m_size);
-        }
-#endif
-    }
-
-    S_UINT32 cbSortArraySize = S_UINT32(cTotalFields) * S_UINT32(sizeof(LayoutRawFieldInfo*));
-    if (cbSortArraySize.IsOverflow())
-    {
-        ThrowHR(COR_E_TYPELOAD);
-    }
-    LayoutRawFieldInfo** pSortArray = (LayoutRawFieldInfo * *)_alloca(cbSortArraySize.Value());
-    SetOffsetsAndSortFields(pInternalImport, cl, pInfoArrayOut, cInstanceFields, fExplicitOffsets, cbAdjustedParentLayoutNativeSize, pModule, pSortArray);
-
-    // If this type has
-    if (pEEClassLayoutInfoOut->m_numCTMFields)
-    {
-        pEEClassLayoutInfoOut->SetNativeFieldDescriptors((NativeFieldDescriptor*)(pamTracker->Track(pAllocator->GetLowFrequencyHeap()->AllocMem(S_SIZE_T(sizeof(NativeFieldDescriptor)) * S_SIZE_T(pEEClassLayoutInfoOut->m_numCTMFields)))));
-
-        // Bring in the parent's fieldmarshalers
-        if (fHasNonTrivialParent)
-        {
-            CONSISTENCY_CHECK(fParentHasLayout);
-            PREFAST_ASSUME(pParentLayoutInfo != NULL);  // See if (fParentHasLayout) branch above
-
-            UINT numChildCTMFields = pEEClassLayoutInfoOut->m_numCTMFields - pParentLayoutInfo->m_numCTMFields;
-
-            NativeFieldDescriptor *pParentCTMFieldSrcArray = pParentLayoutInfo->GetNativeFieldDescriptors();
-            NativeFieldDescriptor *pParentCTMFieldDestArray = pEEClassLayoutInfoOut->GetNativeFieldDescriptors() + numChildCTMFields;
-
-            for (UINT parentCTMFieldIndex = 0; parentCTMFieldIndex < pParentLayoutInfo->m_numCTMFields; parentCTMFieldIndex++)
-            {
-                pParentCTMFieldDestArray[parentCTMFieldIndex] = pParentCTMFieldSrcArray[parentCTMFieldIndex];
-            }
-        }
-
-    }
-
-    ULONG classSizeInMetadata = 0;
-    if (FAILED(pInternalImport->GetClassTotalSize(cl, &classSizeInMetadata)))
-    {
-        classSizeInMetadata = 0;
-    }
-    else
-    {
-        // If we can get the class size from metadata, that means that the user
-        // explicitly provided a value to the StructLayoutAttribute.Size field
-        // or explicitly provided the size in IL.
-        pEEClassLayoutInfoOut->SetHasExplicitSize(TRUE);
-    }
-
-    BYTE parentAlignmentRequirement = 0;
-    if (fParentHasLayout)
-    {
-        parentAlignmentRequirement = pParentLayoutInfo->GetLargestAlignmentRequirementOfAllMembers();
-    }
-
-    CalculateSizeAndFieldOffsets(
-        cbAdjustedParentLayoutNativeSize,
-        cInstanceFields,
-        fExplicitOffsets,
-        pSortArray,
-        classSizeInMetadata,
-        packingSize,
-        parentAlignmentRequirement,
-        /*calculatingNativeLayout*/ TRUE, pEEClassLayoutInfoOut);
-
-    // Calculate the managedsequential layout if the type is eligible.
-    if (!fDisqualifyFromManagedSequential)
-    {
-        BYTE parentManagedAlignmentRequirement = 0;
-        UINT32 parentSize = 0;
-        if (pParentMT && pParentMT->IsManagedSequential())
-        {
-            parentManagedAlignmentRequirement = pParentLayoutInfo->m_ManagedLargestAlignmentRequirementOfAllMembers;
-            parentSize = pParentMT->GetNumInstanceFieldBytes();
-        }
-
-        CalculateSizeAndFieldOffsets(
-            parentSize,
-            cInstanceFields,
-            /* fExplicitOffsets */ FALSE,
-            pSortArray,
-            classSizeInMetadata,
-            packingSize,
-            parentManagedAlignmentRequirement,
-            /*calculatingNativeLayout*/ FALSE,
-            pEEClassLayoutInfoOut);
-
-#ifdef _DEBUG
-        // @perf: If the type is blittable, the managed and native layouts have to be identical
-        // so they really shouldn't be calculated twice. Until this code has been well tested and
-        // stabilized, however, it is useful to compute both and assert that they are equal in the blittable
-        // case.
-        if (pEEClassLayoutInfoOut->IsBlittable())
-        {
-            _ASSERTE(pEEClassLayoutInfoOut->m_cbManagedSize == pEEClassLayoutInfoOut->m_cbNativeSize);
-            _ASSERTE(pEEClassLayoutInfoOut->m_ManagedLargestAlignmentRequirementOfAllMembers == pEEClassLayoutInfoOut->m_LargestAlignmentRequirementOfAllMembers);
-        }
-#endif
-    }
-
-    pEEClassLayoutInfoOut->SetIsManagedSequential(!fDisqualifyFromManagedSequential);
-
-#ifdef _DEBUG
-    {
-        BOOL illegalMarshaler = FALSE;
-
-        LOG((LF_INTEROP, LL_INFO100000, "\n\n"));
-        LOG((LF_INTEROP, LL_INFO100000, "%s.%s\n", szNamespace, szName));
-        LOG((LF_INTEROP, LL_INFO100000, "Packsize      = %lu\n", (ULONG)packingSize));
-        LOG((LF_INTEROP, LL_INFO100000, "Max align req = %lu\n", (ULONG)(pEEClassLayoutInfoOut->m_LargestAlignmentRequirementOfAllMembers)));
-        LOG((LF_INTEROP, LL_INFO100000, "----------------------------\n"));
-        for (LayoutRawFieldInfo* pfwalk = pInfoArrayOut; pfwalk->m_MD != mdFieldDefNil; pfwalk++)
-        {
-            LPCUTF8 fieldname;
-            if (FAILED(pInternalImport->GetNameOfFieldDef(pfwalk->m_MD, &fieldname)))
-            {
-                fieldname = "??";
-            }
-            LOG((LF_INTEROP, LL_INFO100000, "+%-5lu  ", (ULONG)(pfwalk->m_nativePlacement.m_offset)));
-            LOG((LF_INTEROP, LL_INFO100000, "%s", fieldname));
-            LOG((LF_INTEROP, LL_INFO100000, "\n"));
-
-            if (pfwalk->m_nfd.IsUnmarshalable())
-                illegalMarshaler = TRUE;
-        }
-
-        // If we are dealing with a non trivial parent, determine if it has any illegal marshallers.
-        if (fHasNonTrivialParent)
-        {
-            NativeFieldDescriptor *pParentNFD = pParentMT->GetLayoutInfo()->GetNativeFieldDescriptors();
-            for (UINT i = 0; i < pParentMT->GetLayoutInfo()->m_numCTMFields; i++)
-            {
-                if (pParentNFD->IsUnmarshalable())
-                    illegalMarshaler = TRUE;
-            }
-        }
-
-        LOG((LF_INTEROP, LL_INFO100000, "+%-5lu   EOS\n", (ULONG)(pEEClassLayoutInfoOut->m_cbNativeSize)));
-        LOG((LF_INTEROP, LL_INFO100000, "Allocated %d %s field marshallers for %s.%s\n", pEEClassLayoutInfoOut->m_numCTMFields, (illegalMarshaler ? "pointless" : "usable"), szNamespace, szName));
-    }
-#endif
-    return;
-}
-#ifdef _PREFAST_
-#pragma warning(pop)
-#endif // _PREFAST_
-
-namespace
-{
-    //=======================================================================
-    // This function returns TRUE if the provided corElemType disqualifies
-    // the structure from being a managed-sequential structure.
-    // The fsig parameter is used when the corElemType doesn't contain enough information
-    // to successfully determine if this field disqualifies the type from being
-    // managed-sequential.
-    // This function also fills in the pManagedPlacementInfo structure for this field.
-    //=======================================================================
-    BOOL IsDisqualifiedFromManagedSequential(CorElementType corElemType, MetaSig &fsig, RawFieldPlacementInfo * pManagedPlacementInfo)
-    {
-        // This type may qualify for ManagedSequential. Collect managed size and alignment info.
-        if (CorTypeInfo::IsPrimitiveType(corElemType))
-        {
-            // Safe cast - no primitive type is larger than 4gb!
-            pManagedPlacementInfo->m_size = ((UINT32)CorTypeInfo::Size(corElemType));
-    #if defined(TARGET_X86) && defined(UNIX_X86_ABI)
-            switch (corElemType)
-            {
-                // The System V ABI for i386 defines different packing for these types.
-            case ELEMENT_TYPE_I8:
-            case ELEMENT_TYPE_U8:
-            case ELEMENT_TYPE_R8:
-            {
-                pManagedPlacementInfo->m_alignment = 4;
-                break;
-            }
-
-            default:
-            {
-                pManagedPlacementInfo->m_alignment = pManagedPlacementInfo->m_size;
-                break;
-            }
-            }
-    #else // TARGET_X86 && UNIX_X86_ABI
-            pManagedPlacementInfo->m_alignment = pManagedPlacementInfo->m_size;
-    #endif
-
-            return FALSE;
-        }
-        else if (corElemType == ELEMENT_TYPE_PTR)
-        {
-            pManagedPlacementInfo->m_size = TARGET_POINTER_SIZE;
-            pManagedPlacementInfo->m_alignment = TARGET_POINTER_SIZE;
-
-            return FALSE;
-        }
-        else if (corElemType == ELEMENT_TYPE_VALUETYPE)
-        {
-            TypeHandle pNestedType = fsig.GetLastTypeHandleThrowing(ClassLoader::LoadTypes,
-                CLASS_LOAD_APPROXPARENTS,
-                TRUE);
-            if (!pNestedType.GetMethodTable()->IsManagedSequential())
-            {
-                return TRUE;
-            }
-
-            pManagedPlacementInfo->m_size = (pNestedType.GetMethodTable()->GetNumInstanceFieldBytes());
-
-            _ASSERTE(pNestedType.GetMethodTable()->HasLayout()); // If it is ManagedSequential(), it also has Layout but doesn't hurt to check before we do a cast!
-            pManagedPlacementInfo->m_alignment = pNestedType.GetMethodTable()->GetLayoutInfo()->m_ManagedLargestAlignmentRequirementOfAllMembers;
-
-            return FALSE;
-        }
-        // No other type permitted for ManagedSequential.
-        return TRUE;
-    }
-}
-
-//=====================================================================
-// ParseNativeFieldTypes:
-// Figure out the native field type of each field based on both the CLR
-// signature of the field and the FieldMarshaler metadata.
-//=====================================================================
-void EEClassLayoutInfo::ParseFieldNativeTypes(
-    IMDInternalImport* pInternalImport,
-    const mdTypeDef cl,
-    HENUMInternal* phEnumField,
-    const ULONG cTotalFields,
-    Module* pModule,
-    ParseNativeTypeFlags nativeTypeFlags,
-    const SigTypeContext* pTypeContext,
-    BOOL* fDisqualifyFromManagedSequential,
-    LayoutRawFieldInfo* pFieldInfoArrayOut,
-    EEClassLayoutInfo* pEEClassLayoutInfoOut,
-    ULONG* cInstanceFields
-#ifdef _DEBUG
-    ,
-    LPCUTF8 szNamespace,
-    LPCUTF8 szName
-#endif
-)
-{
-    HRESULT hr;
-    mdFieldDef fd;
-    ULONG maxRid = pInternalImport->GetCountWithTokenKind(mdtFieldDef);
-
-    ULONG i;
-    for (i = 0; pInternalImport->EnumNext(phEnumField, &fd); i++)
-    {
-        DWORD dwFieldAttrs;
-        ULONG rid = RidFromToken(fd);
-
-        if ((rid == 0) || (rid > maxRid))
-        {
-            COMPlusThrowHR(COR_E_TYPELOAD, BFA_BAD_FIELD_TOKEN);
-        }
-
-        IfFailThrow(pInternalImport->GetFieldDefProps(fd, &dwFieldAttrs));
-
-        PCCOR_SIGNATURE pNativeType = NULL;
-        ULONG cbNativeType;
-        // We ignore marshaling data attached to statics and literals,
-        // since these do not contribute to instance data.
-        if (!IsFdStatic(dwFieldAttrs) && !IsFdLiteral(dwFieldAttrs))
-        {
-            PCCOR_SIGNATURE pCOMSignature;
-            ULONG       cbCOMSignature;
-
-            if (IsFdHasFieldMarshal(dwFieldAttrs))
-            {
-                hr = pInternalImport->GetFieldMarshal(fd, &pNativeType, &cbNativeType);
-                if (FAILED(hr))
-                {
-                    cbNativeType = 0;
-                }
-            }
-            else
-            {
-                cbNativeType = 0;
-            }
-
-            IfFailThrow(pInternalImport->GetSigOfFieldDef(fd, &cbCOMSignature, &pCOMSignature));
-
-            IfFailThrow(::validateTokenSig(fd, pCOMSignature, cbCOMSignature, dwFieldAttrs, pInternalImport));
-
-            // fill the appropriate entry in pInfoArrayOut
-            pFieldInfoArrayOut->m_MD = fd;
-            pFieldInfoArrayOut->m_nativePlacement.m_offset = (UINT32)-1;
-            pFieldInfoArrayOut->m_sequence = 0;
-
-#ifdef _DEBUG
-            LPCUTF8 szFieldName;
-            if (FAILED(pInternalImport->GetNameOfFieldDef(fd, &szFieldName)))
-            {
-                szFieldName = "Invalid FieldDef record";
-            }
-#endif
-
-
-            MetaSig fsig(pCOMSignature, cbCOMSignature, pModule, pTypeContext, MetaSig::sigField);
-            CorElementType corElemType = fsig.NextArgNormalized();
-            if (!(*fDisqualifyFromManagedSequential))
-            {
-                *fDisqualifyFromManagedSequential = IsDisqualifiedFromManagedSequential(corElemType, fsig, &pFieldInfoArrayOut->m_managedPlacement);
-            }
-
-            ParseNativeType(pModule,
-                fsig.GetArgProps(),
-                fd,
-                nativeTypeFlags,
-                &pFieldInfoArrayOut->m_nfd,
-                pTypeContext
-#ifdef _DEBUG
-                ,
-                szNamespace,
-                szName,
-                szFieldName
-#endif
-            );
-
-            if (!pFieldInfoArrayOut->m_nfd.IsBlittable())
-                pEEClassLayoutInfoOut->SetIsBlittable(FALSE);
-
-            (*cInstanceFields)++;
-            pFieldInfoArrayOut++;
-        }
-    }
-
-    _ASSERTE(i == cTotalFields);
-
-    // Set the number of fields here.
-    pEEClassLayoutInfoOut->m_numCTMFields += *cInstanceFields;
-    // NULL out the last entry
-    pFieldInfoArrayOut->m_MD = mdFieldDefNil;
-
-}
-#endif // DACCESS_COMPILE
->>>>>>> 7e128196
+}