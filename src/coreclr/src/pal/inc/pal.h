--- conflicted
+++ resolved
@@ -514,18 +514,10 @@
 PALIMPORT
 BOOL
 PALAPI
-<<<<<<< HEAD
-PAL_GetPALDirectoryW(
-    OUT LPWSTR lpDirectoryName,
-    IN OUT UINT* cchDirectoryName);
-
-#define PAL_GetPALDirectory PAL_GetPALDirectoryW
-=======
 PAL_OpenProcessMemory(
     IN DWORD processId,
     OUT DWORD* pHandle
 );
->>>>>>> 1c1757c0
 
 PALIMPORT
 VOID
