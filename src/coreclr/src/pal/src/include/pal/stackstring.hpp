// Licensed to the .NET Foundation under one or more agreements.
// The .NET Foundation licenses this file to you under the MIT license.

#ifndef __STACKSTRING_H_
#define __STACKSTRING_H_

template <SIZE_T STACKCOUNT, class T>
class StackString
{
private:
    T m_innerBuffer[STACKCOUNT + 1];
    T * m_buffer;
    SIZE_T m_size; // actual allocated size
    SIZE_T m_count; // actual length of string

    void NullTerminate()
    {
        m_buffer[m_count] = 0;
    }

    void DeleteBuffer()
    {
        if (m_innerBuffer != m_buffer)
            PAL_free(m_buffer);

        m_buffer = NULL;
        return;
    }

    BOOL ReallocateBuffer(SIZE_T count)
    {
        // count is always > STACKCOUNT here.
        // We got so far, we will allocate a little extra
        // to prevent frequent allocations
#if _DEBUG
        SIZE_T count_allocated = count;
#else
        SIZE_T count_allocated = count + 100;
#endif //_DEBUG

        BOOL dataOnStack =  m_buffer == m_innerBuffer;
        if( dataOnStack )
        {
            m_buffer = NULL;
        }

        T * newBuffer = (T *)PAL_realloc(m_buffer, (count_allocated + 1) * sizeof(T));
        if (NULL == newBuffer)
        {
            SetLastError(ERROR_NOT_ENOUGH_MEMORY);

            DeleteBuffer();
            m_count = 0;
            m_buffer = m_innerBuffer;
            return FALSE;
        }

        if( dataOnStack)
        {
            CopyMemory(newBuffer, m_innerBuffer, (m_count + 1) * sizeof(T));
        }

        m_buffer = newBuffer;
        m_count = count;
        m_size = count_allocated + 1;

        return TRUE;
    }

    BOOL HasAvailableMemory(SIZE_T count)
    {
        return (count < m_size);
    }

    //NOTE: Always call this before modifying the underlying buffer
    BOOL Resize(SIZE_T count)
    {

        if (NULL == m_buffer)
        {
            m_buffer = m_innerBuffer;
        }

        if (HasAvailableMemory(count))
        {
            m_count = count;
        }
        else
        {
            if (count > STACKCOUNT)
            {
                return ReallocateBuffer(count);
            }
            else
            {
                m_count = count;
                m_size = STACKCOUNT+1;
            }
        }

        return TRUE;
    }

    StackString(const StackString &s)
    {
        Set(s);
    }

public:
    StackString()
        : m_buffer(m_innerBuffer), m_size(STACKCOUNT+1), m_count(0)
    {
    }


    BOOL Set(const T * buffer, SIZE_T count)
    {
        if (!Resize(count))
            return FALSE;

        CopyMemory(m_buffer, buffer, (count + 1) * sizeof(T));
        NullTerminate();
        return TRUE;
    }

    BOOL Set(const StackString &s)
    {
        return Set(s.m_buffer, s.m_count);
    }

    template<SIZE_T bufferLength> BOOL Set(const T (&buffer)[bufferLength])
    {
        // bufferLength includes terminator character
        return Set(buffer, bufferLength - 1);
    }

    SIZE_T GetCount() const
    {
        return m_count;
    }

    SIZE_T GetSizeOf() const
    {
        return m_size * sizeof(T);
    }

    CONST T * GetString() const
    {
        return (const T *)m_buffer;
    }

    operator const T * () const {  return GetString(); }

    //Always preserves the existing content
    T * OpenStringBuffer(SIZE_T count)
    {
        T * result = NULL;
        if (Resize(count))
        {
            result = (T *)m_buffer;
        }
        return result;
    }

    T * OpenStringBuffer()
    {
        return m_buffer;
    }

    //count should not include the terminating null
    void CloseBuffer(SIZE_T count)
    {
        if (m_count > count)
            m_count = count;

        NullTerminate();
        return;
    }

    //Call this with the best estimate if you want to
    //prevent possible reallocations on further operations
    BOOL Reserve(SIZE_T count)
    {
        SIZE_T endpos = m_count;

        if (!Resize(count))
            return FALSE;

        m_count = endpos;
        NullTerminate();

        return TRUE;
    }

    //count Should not include the terminating null
    BOOL Append(const T * buffer, SIZE_T count)
    {
        SIZE_T endpos = m_count;
        if (!Resize(m_count + count))
            return FALSE;

        CopyMemory(&m_buffer[endpos], buffer, (count + 1) * sizeof(T));
        NullTerminate();
        return TRUE;
    }

    BOOL Append(const StackString &s)
    {
        return Append(s.GetString(), s.GetCount());
    }

    template<SIZE_T bufferLength> BOOL Append(const T (&buffer)[bufferLength])
    {
        // bufferLength includes terminator character
        return Append(buffer, bufferLength - 1);
    }

    BOOL Append(T ch)
    {
        SIZE_T endpos = m_count;
        if (!Resize(m_count + 1))
            return FALSE;

        m_buffer[endpos] = ch;
        NullTerminate();
        return TRUE;
    }

    BOOL IsEmpty()
    {
        return 0 == m_buffer[0];
    }

    void Clear()
    {
        m_count = 0;
        NullTerminate();
    }

    ~StackString()
    {
        DeleteBuffer();
    }
};

#if _DEBUG
typedef StackString<32, CHAR> PathCharString;
typedef StackString<32, WCHAR> PathWCharString;
#else
typedef StackString<MAX_PATH, CHAR> PathCharString;
typedef StackString<MAX_PATH, WCHAR> PathWCharString;
#endif
#endif

// Some Helper Definitions
<<<<<<< HEAD
BOOL
PAL_GetPALDirectoryW(
        PathWCharString& lpDirectoryName);

=======
>>>>>>> 1c1757c0
DWORD
GetCurrentDirectoryA(
         PathCharString& lpBuffer);
void
FILEDosToUnixPathA(
        PathCharString& lpPath);<|MERGE_RESOLUTION|>--- conflicted
+++ resolved
@@ -253,13 +253,6 @@
 #endif
 
 // Some Helper Definitions
-<<<<<<< HEAD
-BOOL
-PAL_GetPALDirectoryW(
-        PathWCharString& lpDirectoryName);
-
-=======
->>>>>>> 1c1757c0
 DWORD
 GetCurrentDirectoryA(
          PathCharString& lpBuffer);
