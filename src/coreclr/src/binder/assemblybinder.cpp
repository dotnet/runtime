--- conflicted
+++ resolved
@@ -1016,7 +1016,7 @@
             // Single-file bundle contents take precedence over TPA.
             // The list of bundled assemblies is contained in the bundle manifest, and NOT in the TPA.
             // Therefore the bundle is first probed using the assembly's simple name.
-            // If found, the assembly is loaded from the bundle.  
+            // If found, the assembly is loaded from the bundle.
             if (Bundle::AppIsBundle())
             {
                 // Search Assembly.ni.dll, then Assembly.dll
@@ -1051,7 +1051,7 @@
 
                             if (TestCandidateRefMatchesDef(pRequestedAssemblyName, pTPAAssembly->GetAssemblyName(), true /*tpaListAssembly*/))
                             {
-                                // We have found the requested assembly match in the bundle with validation of the full-qualified name. 
+                                // We have found the requested assembly match in the bundle with validation of the full-qualified name.
                                 // Bind to it.
                                 pBindResult->SetResult(pTPAAssembly);
                                 GO_WITH_HRESULT(S_OK);
@@ -1239,28 +1239,7 @@
 
             if (pIMetaDataAssemblyImport == NULL && pNativePEImage != NULL)
             {
-<<<<<<< HEAD
                 IF_FAIL_GO(HRESULT_FROM_WIN32(ERROR_FILE_NOT_FOUND));
-=======
-                // The native image doesn't contain metadata. Currently this is only supported for Windows.ni.winmd.
-                // While loading Windows.winmd, CLRPrivBinderWinRT::GetAssemblyAndTryFindNativeImage should have passed
-                // in a non-NULL szMDAssemblyPath, where we can load metadata from. If szMDAssemblyPath is NULL,
-                // it indicates that the app is trying to load a non-WinMD assembly named Windows (it's possible
-                // that the app happens to contain an assembly Windows.dll). To handle this case properly, we
-                // return a file-not-found error, so the caller can continues it's search.
-                if (szMDAssemblyPath == NULL)
-                {
-                    IF_FAIL_GO(HRESULT_FROM_WIN32(ERROR_FILE_NOT_FOUND));
-                }
-                else
-                {
-                    hr = BinderAcquirePEImage(szMDAssemblyPath, &pPEImage, NULL, FALSE, bundleFileLocation);
-                    IF_FAIL_GO(hr);
-
-                    hr = BinderAcquireImport(pPEImage, &pIMetaDataAssemblyImport, dwPAFlags, FALSE);
-                    IF_FAIL_GO(hr);
-                }
->>>>>>> 2586a5c7
             }
 
             IF_FAIL_GO(TranslatePEToArchitectureType(dwPAFlags, &PeKind));
