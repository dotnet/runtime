// Licensed to the .NET Foundation under one or more agreements.
// The .NET Foundation licenses this file to you under the MIT license.
// See the LICENSE file in the project root for more information.
//
// File: eventtracebase.h
// Abstract: This module implements base Event Tracing support (excluding some of the
// CLR VM-specific ETW helpers).
//

//

//
//
// #EventTracing
// Windows
// ETW (Event Tracing for Windows) is a high-performance, low overhead and highly scalable
// tracing facility provided by the Windows Operating System. ETW is available on Win2K and above. There are
// four main types of components in ETW: event providers, controllers, consumers, and event trace sessions.
// An event provider is a logical entity that writes events to ETW sessions. The event provider must register
// a provider ID with ETW through the registration API. A provider first registers with ETW and writes events
// from various points in the code by invoking the ETW logging API. When a provider is enabled dynamically by
// the ETW controller application, calls to the logging API sends events to a specific trace session
// designated by the controller. Each event sent by the event provider to the trace session consists of a
// fixed header that includes event metadata and additional variable user-context data. CLR is an event
// provider.
// ============================================================================

#ifndef _ETWTRACER_HXX_
#define _ETWTRACER_HXX_

struct EventStructTypeData;
void InitializeEventTracing();

class PrepareCodeConfig;

// !!!!!!! NOTE !!!!!!!!
// The flags must match those in the ETW manifest exactly
// !!!!!!! NOTE !!!!!!!!

// These flags need to be defined either when FEATURE_EVENT_TRACE is enabled or the
// PROFILING_SUPPORTED is set, since they are used both by event tracing and profiling.

enum EtwTypeFlags
{
    kEtwTypeFlagsDelegate =                         0x1,
    kEtwTypeFlagsFinalizable =                      0x2,
    kEtwTypeFlagsExternallyImplementedCOMObject =   0x4,
    kEtwTypeFlagsArray =                            0x8,
    kEtwTypeFlagsArrayRankBit0 =                  0x100,
    kEtwTypeFlagsArrayRankBit1 =                  0x200,
    kEtwTypeFlagsArrayRankBit2 =                  0x400,
    kEtwTypeFlagsArrayRankBit3 =                  0x800,
    kEtwTypeFlagsArrayRankBit4 =                 0x1000,
    kEtwTypeFlagsArrayRankBit5 =                 0x2000,

    kEtwTypeFlagsArrayRankMask =                 0x3F00,
    kEtwTypeFlagsArrayRankShift =                     8,
    kEtwTypeFlagsArrayRankMax = kEtwTypeFlagsArrayRankMask >> kEtwTypeFlagsArrayRankShift
};

enum EtwThreadFlags
{
    kEtwThreadFlagGCSpecial =         0x00000001,
    kEtwThreadFlagFinalizer =         0x00000002,
    kEtwThreadFlagThreadPoolWorker =  0x00000004,
};

#ifndef FEATURE_REDHAWK

#if defined(FEATURE_EVENT_TRACE)

#if defined(FEATURE_PERFTRACING)
#define EVENT_PIPE_ENABLED() (EventPipeHelper::Enabled())
#else
#define EVENT_PIPE_ENABLED() (FALSE)
#endif

#if  !defined(HOST_UNIX)

//
// Use this macro at the least before calling the Event Macros
//

#define ETW_TRACING_INITIALIZED(RegHandle) \
    ((g_pEtwTracer && (RegHandle)) || EVENT_PIPE_ENABLED())

//
// Use this macro to check if an event is enabled
// if the fields in the event are not cheap to calculate
//
#define ETW_EVENT_ENABLED(Context, EventDescriptor) \
    ((Context.EtwProvider->IsEnabled && McGenEventXplatEnabled(Context.EtwProvider, &EventDescriptor)) || EventPipeHelper::IsEnabled(Context, EventDescriptor.Level, EventDescriptor.Keyword))

//
// Use this macro to check if a category of events is enabled
//

#define ETW_CATEGORY_ENABLED(Context, Level, Keyword) \
    ((Context.EtwProvider->IsEnabled && McGenEventProviderEnabled(Context.EtwProvider, Level, Keyword)) || EventPipeHelper::IsEnabled(Context, Level, Keyword))


// This macro only checks if a provider is enabled
// It does not check the flags and keywords for which it is enabled
#define ETW_PROVIDER_ENABLED(ProviderSymbol)                 \
        ((ProviderSymbol##_Context.IsEnabled) || EVENT_PIPE_ENABLED())


#else //!defined(HOST_UNIX)
#if defined(FEATURE_PERFTRACING)
#define ETW_INLINE
#define ETWOnStartup(StartEventName, EndEventName)
#define ETWFireEvent(EventName)

#define ETW_TRACING_INITIALIZED(RegHandle) (TRUE)
#define ETW_EVENT_ENABLED(Context, EventDescriptor) (EventPipeHelper::IsEnabled(Context, EventDescriptor.Level, EventDescriptor.Keyword) || \
        (XplatEventLogger::IsKeywordEnabled(Context, EventDescriptor.Level, EventDescriptor.Keyword)))
#define ETW_CATEGORY_ENABLED(Context, Level, Keyword) (EventPipeHelper::IsEnabled(Context, Level, Keyword) || \
        (XplatEventLogger::IsKeywordEnabled(Context, Level, Keyword)))
#define ETW_TRACING_ENABLED(Context, EventDescriptor) (EventEnabled##EventDescriptor())
#define ETW_TRACING_CATEGORY_ENABLED(Context, Level, Keyword) (EventPipeHelper::IsEnabled(Context, Level, Keyword) || \
        (XplatEventLogger::IsKeywordEnabled(Context, Level, Keyword)))
#define ETW_PROVIDER_ENABLED(ProviderSymbol) (TRUE)
#else //defined(FEATURE_PERFTRACING)
#define ETW_INLINE
#define ETWOnStartup(StartEventName, EndEventName)
#define ETWFireEvent(EventName)

#define ETW_TRACING_INITIALIZED(RegHandle) (TRUE)
#define ETW_CATEGORY_ENABLED(Context, Level, Keyword) (XplatEventLogger::IsKeywordEnabled(Context, Level, Keyword))
#define ETW_EVENT_ENABLED(Context, EventDescriptor) (XplatEventLogger::IsKeywordEnabled(Context, EventDescriptor.Level, EventDescriptor.KeywordsBitmask))
#define ETW_TRACING_ENABLED(Context, EventDescriptor) (ETW_EVENT_ENABLED(Context, EventDescriptor) && EventEnabled##EventDescriptor())
#define ETW_TRACING_CATEGORY_ENABLED(Context, Level, Keyword) (ETW_CATEGORY_ENABLED(Context, Level, Keyword))
#define ETW_PROVIDER_ENABLED(ProviderSymbol) (XplatEventLogger::IsProviderEnabled(Context))
#endif // defined(FEATURE_PERFTRACING)
#endif // !defined(HOST_UNIX)

#else // FEATURE_EVENT_TRACE

#define ETWOnStartup(StartEventName, EndEventName)
#define ETWFireEvent(EventName)

#define ETW_TRACING_INITIALIZED(RegHandle) (FALSE)
#define ETW_EVENT_ENABLED(Context, EventDescriptor) (FALSE)
#define ETW_CATEGORY_ENABLED(Context, Level, Keyword) (FALSE)
#define ETW_TRACING_ENABLED(Context, EventDescriptor) (FALSE)
#define ETW_TRACING_CATEGORY_ENABLED(Context, Level, Keyword) (FALSE)
#define ETW_PROVIDER_ENABLED(ProviderSymbol) (TRUE)

#endif // FEATURE_EVENT_TRACE

#endif // FEATURE_REDHAWK

// During a heap walk, this is the storage for keeping track of all the nodes and edges
// being batched up by ETW, and for remembering whether we're also supposed to call into
// a profapi profiler.  This is allocated toward the end of a GC and passed to us by the
// GC heap walker.
struct ProfilerWalkHeapContext
{
public:
    ProfilerWalkHeapContext(BOOL fProfilerPinnedParam, LPVOID pvEtwContextParam)
    {
        fProfilerPinned = fProfilerPinnedParam;
        pvEtwContext = pvEtwContextParam;
    }

    BOOL fProfilerPinned;
    LPVOID pvEtwContext;
};

#ifdef FEATURE_EVENT_TRACE

class Object;
#if !defined(HOST_UNIX)

/***************************************/
/* Tracing levels supported by CLR ETW */
/***************************************/
#define ETWMAX_TRACE_LEVEL 6        // Maximum Number of Trace Levels supported
#define TRACE_LEVEL_FATAL       1   // Abnormal exit or termination
#define TRACE_LEVEL_ERROR       2   // Severe errors that need logging
#define TRACE_LEVEL_WARNING     3   // Warnings such as allocation failure
#define TRACE_LEVEL_INFORMATION 4   // Includes non-error cases such as Entry-Exit
#define TRACE_LEVEL_VERBOSE     5   // Detailed traces from intermediate steps

struct ProfilingScanContext;

//
// Use this macro to check if ETW is initialized and the event is enabled
//
#define ETW_TRACING_ENABLED(Context, EventDescriptor) \
    ((Context.EtwProvider->IsEnabled && ETW_TRACING_INITIALIZED(Context.EtwProvider->RegistrationHandle) && ETW_EVENT_ENABLED(Context, EventDescriptor))|| \
        EventPipeHelper::IsEnabled(Context, EventDescriptor.Level, EventDescriptor.Keyword))

//
// Using KEYWORDZERO means when checking the events category ignore the keyword
//
#define KEYWORDZERO 0x0

//
// Use this macro to check if ETW is initialized and the category is enabled
//
#define ETW_TRACING_CATEGORY_ENABLED(Context, Level, Keyword) \
    (ETW_TRACING_INITIALIZED(Context.EtwProvider->RegistrationHandle) && ETW_CATEGORY_ENABLED(Context, Level, Keyword))

#define ETWOnStartup(StartEventName, EndEventName) \
    ETWTraceStartup trace##StartEventName##(Microsoft_Windows_DotNETRuntimePrivateHandle, &StartEventName, &StartupId, &EndEventName, &StartupId);
#define ETWFireEvent(EventName) \
    ETWTraceStartup::StartupTraceEvent(Microsoft_Windows_DotNETRuntimePrivateHandle, &EventName, &StartupId);

#ifndef FEATURE_REDHAWK
// Headers
#include <initguid.h>
#include <wmistr.h>
#include <evntrace.h>
#include <evntprov.h>
#endif //!FEATURE_REDHAWK
#endif //!defined(HOST_UNIX)


#else // FEATURE_EVENT_TRACE

#include "../gc/env/etmdummy.h"
#endif // FEATURE_EVENT_TRACE

#ifndef FEATURE_REDHAWK

#include "corprof.h"

// g_nClrInstanceId is defined in Utilcode\Util.cpp. The definition goes into Utilcode.lib.
// This enables both the VM and Utilcode to raise ETW events.
extern UINT32 g_nClrInstanceId;

#define GetClrInstanceId()  (static_cast<UINT16>(g_nClrInstanceId))
#if defined(HOST_UNIX) && (defined(FEATURE_EVENT_TRACE) || defined(FEATURE_EVENTSOURCE_XPLAT))
#define KEYWORDZERO 0x0

#define DEF_LTTNG_KEYWORD_ENABLED 1
#include "clrproviders.h"
#include "clrconfig.h"

#endif // defined(HOST_UNIX) && (defined(FEATURE_EVENT_TRACE) || defined(FEATURE_EVENTSOURCE_XPLAT))

#if defined(FEATURE_PERFTRACING)

/***************************************/
/* Tracing levels supported by CLR ETW */
/***************************************/
#define MAX_TRACE_LEVEL         6   // Maximum Number of Trace Levels supported
#define TRACE_LEVEL_FATAL       1   // Abnormal exit or termination
#define TRACE_LEVEL_ERROR       2   // Severe errors that need logging
#define TRACE_LEVEL_WARNING     3   // Warnings such as allocation failure
#define TRACE_LEVEL_INFORMATION 4   // Includes non-error cases such as Entry-Exit
#define TRACE_LEVEL_VERBOSE     5   // Detailed traces from intermediate steps

<<<<<<< HEAD
=======
#define DEF_LTTNG_KEYWORD_ENABLED 1
#ifdef FEATURE_EVENT_TRACE
#include "clrproviders.h"
#endif
#include "clrconfig.h"

>>>>>>> ff8c3b91
class XplatEventLoggerConfiguration
{
public:
    XplatEventLoggerConfiguration() = default;

    XplatEventLoggerConfiguration(XplatEventLoggerConfiguration const & other) = delete;
    XplatEventLoggerConfiguration(XplatEventLoggerConfiguration && other)
    {
        _provider = std::move(other._provider);
        _isValid = other._isValid;
        _enabledKeywords = other._enabledKeywords;
        _level = other._level;
    }

    ~XplatEventLoggerConfiguration()
    {
        _provider = nullptr;
    }

    void Parse(LPWSTR configString)
    {
        auto providerComponent = GetNextComponentString(configString);
        _provider = ParseProviderName(providerComponent);
        if (_provider == nullptr)
        {
            _isValid = false;
            return;
        }

        auto keywordsComponent = GetNextComponentString(providerComponent.End + 1);
        _enabledKeywords = ParseEnabledKeywordsMask(keywordsComponent);

        auto levelComponent = GetNextComponentString(keywordsComponent.End + 1);
        _level = ParseLevel(levelComponent);

        auto argumentComponent = GetNextComponentString(levelComponent.End + 1);
        _argument = ParseArgument(argumentComponent);

        _isValid = true;
    }

    bool IsValid() const
    {
        return _isValid;
    }

    LPCWSTR GetProviderName() const
    {
        return _provider;
    }

    uint64_t GetEnabledKeywordsMask() const
    {
        return _enabledKeywords;
    }

    uint32_t GetLevel() const
    {
        return _level;
    }

    LPCWSTR GetArgument() const
    {
        return _argument;
    }

private:
    struct ComponentSpan
    {
    public:
        ComponentSpan(LPCWSTR start, LPCWSTR end)
        : Start(start), End(end)
        {
        }

        LPCWSTR Start;
        LPCWSTR End;
    };

    ComponentSpan GetNextComponentString(LPCWSTR start) const
    {
        const WCHAR ComponentDelimiter = W(':');
        const WCHAR * end = wcschr(start, ComponentDelimiter);
        if (end == nullptr)
        {
            end = start + wcslen(start);
        }

        return ComponentSpan(start, end);
    }

    LPCWSTR ParseProviderName(ComponentSpan const & component) const
    {
        auto providerName = (WCHAR*)nullptr;
        if ((component.End - component.Start) != 0)
        {
            auto const length = component.End - component.Start;
            providerName = new WCHAR[length + 1];
            wcsncpy(providerName, component.Start, length);
            providerName[length] = '\0';
        }
        return providerName;
    }

    uint64_t ParseEnabledKeywordsMask(ComponentSpan const & component) const
    {
        auto enabledKeywordsMask = (uint64_t)(-1);
        if ((component.End - component.Start) != 0)
        {
            enabledKeywordsMask = _wcstoui64(component.Start, nullptr, 16);
        }
        return enabledKeywordsMask;
    }

    uint32_t ParseLevel(ComponentSpan const & component) const
    {
        int level = TRACE_LEVEL_VERBOSE; // Verbose
        if ((component.End - component.Start) != 0)
        {
            level = _wtoi(component.Start);
        }
        return level;
    }

    LPCWSTR ParseArgument(ComponentSpan const & component) const
    {
        auto argument = (WCHAR*)nullptr;
        if ((component.End - component.Start) != 0)
        {
            auto const length = component.End - component.Start;
            argument = new WCHAR[length + 1];
            wcsncpy(argument, component.Start, length);
            argument[length] = '\0';
        }
        return argument;
    }

    LPCWSTR _provider;
    uint64_t _enabledKeywords;
    uint32_t _level;
    LPCWSTR _argument;
    bool _isValid;
};
#endif // FEATURE_PERFTRACING

#if defined(HOST_UNIX) && (defined(FEATURE_EVENT_TRACE) || defined(FEATURE_EVENTSOURCE_XPLAT))

class XplatEventLoggerController
{
public:

    static void UpdateProviderContext(XplatEventLoggerConfiguration const &config)
    {
        if (!config.IsValid())
        {
            return;
        }

        auto providerName = config.GetProviderName();
        auto enabledKeywordsMask = config.GetEnabledKeywordsMask();
        auto level = config.GetLevel();
        if (_wcsicmp(providerName, W("*")) == 0 && enabledKeywordsMask == (ULONGLONG)(-1) && level == TRACE_LEVEL_VERBOSE)
        {
            ActivateAllKeywordsOfAllProviders();
        }
#ifdef FEATURE_EVENT_TRACE
        else
        {
            LTTNG_TRACE_CONTEXT *provider = GetProvider(providerName);
            if (provider == nullptr)
            {
                return;
            }
            provider->EnabledKeywordsBitmask = enabledKeywordsMask;
            provider->Level = level;
            provider->IsEnabled = true;
        }
#endif
    }

    static void ActivateAllKeywordsOfAllProviders()
    {
#ifdef FEATURE_EVENT_TRACE
        for (LTTNG_TRACE_CONTEXT * const provider : ALL_LTTNG_PROVIDERS_CONTEXT)
        {
            provider->EnabledKeywordsBitmask = (ULONGLONG)(-1);
            provider->Level = TRACE_LEVEL_VERBOSE;
            provider->IsEnabled = true;
        }
#endif
    }

private:
#ifdef FEATURE_EVENT_TRACE
    static LTTNG_TRACE_CONTEXT * const GetProvider(LPCWSTR providerName)
    {
        auto length = wcslen(providerName);
        for (auto provider : ALL_LTTNG_PROVIDERS_CONTEXT)
        {
            if (_wcsicmp(provider->Name, providerName) == 0)
            {
                return provider;
            }
        }
        return nullptr;
    }
#endif
};

class XplatEventLogger
{
public:

    inline static BOOL IsEventLoggingEnabled()
    {
        static ConfigDWORD configEventLogging;
        return configEventLogging.val(CLRConfig::EXTERNAL_EnableEventLog);
    }

#ifdef FEATURE_EVENT_TRACE
    inline static bool IsProviderEnabled(DOTNET_TRACE_CONTEXT providerCtx)
    {
        return providerCtx.LttngProvider->IsEnabled;
    }

    inline static bool IsKeywordEnabled(DOTNET_TRACE_CONTEXT providerCtx, UCHAR level, ULONGLONG keyword)
    {
        if (!providerCtx.LttngProvider->IsEnabled)
        {
            return false;
        }

        if ((level <= providerCtx.LttngProvider->Level) || (providerCtx.LttngProvider->Level == 0))
        {
            if ((keyword == 0) || ((keyword & providerCtx.LttngProvider->EnabledKeywordsBitmask) != 0))
            {
                return true;
            }
        }
        return false;
    }
#endif

    /*
    This method is where COMPlus_LTTngConfig environment variable is parsed and is registered with the runtime provider
    context structs generated by src/scripts/genEventing.py.
    It expects the environment variable to look like:
    provider:keywords:level,provider:keywords:level
    (Notice the "arguments" part is missing compared to EventPipe configuration)

    Ex)
    Microsoft-Windows-DotNETRuntime:deadbeefdeadbeef:4,Microsoft-Windows-DotNETRuntimePrivate:deafbeefdeadbeef:5
    */
    static void InitializeLogger()
    {
        if (!IsEventLoggingEnabled())
        {
            return;
        }

        LPWSTR xplatEventConfig = NULL;
        CLRConfig::GetConfigValue(CLRConfig::INTERNAL_LTTngConfig, &xplatEventConfig);
        auto configuration = XplatEventLoggerConfiguration();
        auto configToParse = xplatEventConfig;

        if (configToParse == nullptr || *configToParse == L'\0')
        {
            XplatEventLoggerController::ActivateAllKeywordsOfAllProviders();
            return;
        }
        while (configToParse != nullptr)
        {
            const WCHAR comma = W(',');
            auto end = wcschr(configToParse, comma);
            configuration.Parse(configToParse);
            XplatEventLoggerController::UpdateProviderContext(configuration);
            if (end == nullptr)
            {
                break;
            }
            configToParse = end + 1;
        }
    }
};


#endif  // defined(HOST_UNIX) && (defined(FEATURE_EVENT_TRACE) || defined(FEATURE_EVENTSOURCE_XPLAT))

#if defined(FEATURE_EVENT_TRACE)

struct EventFilterDescriptor;

VOID EventPipeEtwCallbackDotNETRuntimeStress(
    _In_ LPCGUID SourceId,
    _In_ ULONG ControlCode,
    _In_ UCHAR Level,
    _In_ ULONGLONG MatchAnyKeyword,
    _In_ ULONGLONG MatchAllKeyword,
    _In_opt_ EventFilterDescriptor* FilterData,
    _Inout_opt_ PVOID CallbackContext);

VOID EventPipeEtwCallbackDotNETRuntime(
    _In_ LPCGUID SourceId,
    _In_ ULONG ControlCode,
    _In_ UCHAR Level,
    _In_ ULONGLONG MatchAnyKeyword,
    _In_ ULONGLONG MatchAllKeyword,
    _In_opt_ EventFilterDescriptor* FilterData,
    _Inout_opt_ PVOID CallbackContext);

VOID EventPipeEtwCallbackDotNETRuntimeRundown(
    _In_ LPCGUID SourceId,
    _In_ ULONG ControlCode,
    _In_ UCHAR Level,
    _In_ ULONGLONG MatchAnyKeyword,
    _In_ ULONGLONG MatchAllKeyword,
    _In_opt_ EventFilterDescriptor* FilterData,
    _Inout_opt_ PVOID CallbackContext);

VOID EventPipeEtwCallbackDotNETRuntimePrivate(
    _In_ LPCGUID SourceId,
    _In_ ULONG ControlCode,
    _In_ UCHAR Level,
    _In_ ULONGLONG MatchAnyKeyword,
    _In_ ULONGLONG MatchAllKeyword,
    _In_opt_ EventFilterDescriptor* FilterData,
    _Inout_opt_ PVOID CallbackContext);

#ifndef  HOST_UNIX
// Callback and stack support
#if !defined(DONOT_DEFINE_ETW_CALLBACK) && !defined(DACCESS_COMPILE)
extern "C" {
    /* ETW control callback
         * Desc:        This function handles the ETW control
         *              callback.
         * Ret:         success or failure
     ***********************************************/
    VOID EtwCallback(
        _In_ LPCGUID SourceId,
        _In_ ULONG ControlCode,
        _In_ UCHAR Level,
        _In_ ULONGLONG MatchAnyKeyword,
        _In_ ULONGLONG MatchAllKeyword,
        _In_opt_ PEVENT_FILTER_DESCRIPTOR FilterData,
        _Inout_opt_ PVOID CallbackContext);
}

//
// User defined callback
//
#define MCGEN_PRIVATE_ENABLE_CALLBACK(RequestCode, Context, InOutBufferSize, Buffer) \
        EtwCallback(NULL /* SourceId */, ((RequestCode)==WMI_ENABLE_EVENTS) ? EVENT_CONTROL_CODE_ENABLE_PROVIDER : EVENT_CONTROL_CODE_DISABLE_PROVIDER, 0 /* Level */, 0 /* MatchAnyKeyword */, 0 /* MatchAllKeyword */, NULL /* FilterData */, Context)

//
// User defined callback2
//
#define MCGEN_PRIVATE_ENABLE_CALLBACK_V2(SourceId, ControlCode, Level, MatchAnyKeyword, MatchAllKeyword, FilterData, CallbackContext) \
        EtwCallback(SourceId, ControlCode, Level, MatchAnyKeyword, MatchAllKeyword, FilterData, CallbackContext)

extern "C" {
    /* ETW callout
         * Desc:        This function handles the ETW callout
         * Ret:         success or failure
     ***********************************************/
    VOID EtwCallout(
        REGHANDLE RegHandle,
        PCEVENT_DESCRIPTOR Descriptor,
        ULONG ArgumentCount,
        PEVENT_DATA_DESCRIPTOR EventData);
}

//
// Call user defined callout
//
#define MCGEN_CALLOUT(RegHandle, Descriptor, NumberOfArguments, EventData) \
        EtwCallout(RegHandle, Descriptor, NumberOfArguments, EventData)
#endif //!DONOT_DEFINE_ETW_CALLBACK && !DACCESS_COMPILE

#endif //!HOST_UNIX
#include "clretwallmain.h"

#if defined(FEATURE_PERFTRACING)
class EventPipeHelper
{
public:
    static bool Enabled();
    static bool IsEnabled(DOTNET_TRACE_CONTEXT Context, UCHAR Level, ULONGLONG Keyword);
};
#endif // defined(FEATURE_PERFTRACING)

#endif // FEATURE_EVENT_TRACE

/**************************/
/* CLR ETW infrastructure */
/**************************/
// #CEtwTracer
// On Windows Vista, ETW has gone through a major upgrade, and one of the most significant changes is the
// introduction of the unified event provider model and APIs. The older architecture used the classic ETW
// events. The new ETW architecture uses the manifest based events. To support both types of events at the
// same time, we use the manpp tool for generating event macros that can be directly used to fire ETW events
// from various components within the CLR.
// (http://diagnostics/sites/etw/Lists/Announcements/DispForm.aspx?ID=10&Source=http%3A%2F%2Fdiagnostics%2Fsites%2Fetw%2Fdefault%2Easpx)
// Every ETW provider has to Register itself to the system, so that when enabled, it is capable of firing
// ETW events. file:../VM/eventtrace.cpp#Registration is where the actual Provider Registration takes place.
// At process shutdown, a registered provider need to be unregistered.
// file:../VM/eventtrace.cpp#Unregistration. Since ETW can also be enabled at any instant after the process
// has started, one may want to do something useful when that happens (e.g enumerate all the loaded modules
// in the system). To enable this, we have to implement a callback routine.
// file:../VM/eventtrace.cpp#EtwCallback is CLR's implementation of the callback.
//

#include "daccess.h"
class Module;
class Assembly;
class MethodDesc;
class MethodTable;
class BaseDomain;
class AppDomain;
class SString;
class CrawlFrame;
class LoaderAllocator;
class AssemblyLoaderAllocator;
struct AllLoggedTypes;
class CrstBase;
class BulkTypeEventLogger;
class TypeHandle;
class Thread;


// All ETW helpers must be a part of this namespace
// We have auto-generated macros to directly fire the events
// but in some cases, gathering the event payload information involves some work
// and it can be done in a relevant helper class like the one's in this namespace
namespace ETW
{
    // Class to wrap the ETW infrastructure logic
#if  !defined(HOST_UNIX)
    class CEtwTracer
    {
#if defined(FEATURE_EVENT_TRACE)
        ULONG RegGuids(LPCGUID ProviderId, PENABLECALLBACK EnableCallback, PVOID CallbackContext, PREGHANDLE RegHandle);
#endif

    public:
#ifdef FEATURE_EVENT_TRACE
        // Registers all the Event Tracing providers
        HRESULT Register();

        // Unregisters all the Event Tracing providers
        HRESULT UnRegister();
#else
        HRESULT Register()
        {
            return S_OK;
        }
        HRESULT UnRegister()
        {
            return S_OK;
        }
#endif // FEATURE_EVENT_TRACE
    };
#endif // !defined(HOST_UNIX)

    class LoaderLog;
    class MethodLog;
    // Class to wrap all the enumeration logic for ETW
    class EnumerationLog
    {
        friend class ETW::LoaderLog;
        friend class ETW::MethodLog;
#ifdef FEATURE_EVENT_TRACE
        static VOID SendThreadRundownEvent();
        static VOID IterateDomain(BaseDomain *pDomain, DWORD enumerationOptions);
        static VOID IterateAppDomain(AppDomain * pAppDomain, DWORD enumerationOptions);
        static VOID IterateCollectibleLoaderAllocator(AssemblyLoaderAllocator *pLoaderAllocator, DWORD enumerationOptions);
        static VOID IterateAssembly(Assembly *pAssembly, DWORD enumerationOptions);
        static VOID IterateModule(Module *pModule, DWORD enumerationOptions);
        static VOID EnumerationHelper(Module *moduleFilter, BaseDomain *domainFilter, DWORD enumerationOptions);
        static DWORD GetEnumerationOptionsFromRuntimeKeywords();
    public:
        typedef union _EnumerationStructs
        {
            typedef enum _EnumerationOptions
            {
                None=                               0x00000000,
                DomainAssemblyModuleLoad=           0x00000001,
                DomainAssemblyModuleUnload=         0x00000002,
                DomainAssemblyModuleDCStart=        0x00000004,
                DomainAssemblyModuleDCEnd=          0x00000008,
                JitMethodLoad=                      0x00000010,
                JitMethodUnload=                    0x00000020,
                JitMethodDCStart=                   0x00000040,
                JitMethodDCEnd=                     0x00000080,
                NgenMethodLoad=                     0x00000100,
                NgenMethodUnload=                   0x00000200,
                NgenMethodDCStart=                  0x00000400,
                NgenMethodDCEnd=                    0x00000800,
                ModuleRangeLoad=                    0x00001000,
                ModuleRangeDCStart=                 0x00002000,
                ModuleRangeDCEnd=                   0x00004000,
                ModuleRangeLoadPrivate=             0x00008000,
                MethodDCStartILToNativeMap=         0x00010000,
                MethodDCEndILToNativeMap=           0x00020000,
                JitMethodILToNativeMap=             0x00040000,
                TypeUnload=                         0x00080000,

                // Helpers
                ModuleRangeEnabledAny = ModuleRangeLoad | ModuleRangeDCStart | ModuleRangeDCEnd | ModuleRangeLoadPrivate,
                JitMethodLoadOrDCStartAny = JitMethodLoad | JitMethodDCStart | MethodDCStartILToNativeMap,
                JitMethodUnloadOrDCEndAny = JitMethodUnload | JitMethodDCEnd | MethodDCEndILToNativeMap,
            }EnumerationOptions;
        }EnumerationStructs;

        static VOID ProcessShutdown();
        static VOID ModuleRangeRundown();
        static VOID SendOneTimeRundownEvents();
        static VOID StartRundown();
        static VOID EndRundown();
        static VOID EnumerateForCaptureState();
#else
    public:
        static VOID ProcessShutdown() {};
        static VOID StartRundown() {};
        static VOID EndRundown() {};
#endif // FEATURE_EVENT_TRACE
    };


    // Class to wrap all the sampling logic for ETW

    class SamplingLog
    {
#if defined(FEATURE_EVENT_TRACE) && !defined(HOST_UNIX)
    public:
        typedef enum _EtwStackWalkStatus
        {
            Completed = 0,
            UnInitialized = 1,
            InProgress = 2
        } EtwStackWalkStatus;
    private:
        static const UINT8 s_MaxStackSize=100;
        UINT32 m_FrameCount;
        SIZE_T m_EBPStack[SamplingLog::s_MaxStackSize];
        VOID Append(SIZE_T currentFrame);
        EtwStackWalkStatus SaveCurrentStack(int skipTopNFrames=1);
    public:
        static ULONG SendStackTrace(MCGEN_TRACE_CONTEXT TraceContext, PCEVENT_DESCRIPTOR Descriptor, LPCGUID EventGuid);
        EtwStackWalkStatus GetCurrentThreadsCallStack(UINT32 *frameCount, PVOID **Stack);
#endif // FEATURE_EVENT_TRACE && !defined(HOST_UNIX)
    };

    // Class to wrap all Loader logic for ETW
    class LoaderLog
    {
        friend class ETW::EnumerationLog;
#if defined(FEATURE_EVENT_TRACE)
        static VOID SendModuleEvent(Module *pModule, DWORD dwEventOptions, BOOL bFireDomainModuleEvents=FALSE);
        static ULONG SendModuleRange(__in Module *pModule, __in DWORD dwEventOptions);
        static VOID SendAssemblyEvent(Assembly *pAssembly, DWORD dwEventOptions);
        static VOID SendDomainEvent(BaseDomain *pBaseDomain, DWORD dwEventOptions, LPCWSTR wszFriendlyName=NULL);
    public:
        typedef union _LoaderStructs
        {
            typedef enum _AppDomainFlags
            {
                DefaultDomain=0x1,
                ExecutableDomain=0x2,
                SharedDomain=0x4
            }AppDomainFlags;

            typedef enum _AssemblyFlags
            {
                DomainNeutralAssembly=0x1,
                DynamicAssembly=0x2,
                NativeAssembly=0x4,
                CollectibleAssembly=0x8,
                ReadyToRunAssembly=0x10,
            }AssemblyFlags;

            typedef enum _ModuleFlags
            {
                DomainNeutralModule=0x1,
                NativeModule=0x2,
                DynamicModule=0x4,
                ManifestModule=0x8,
                IbcOptimized=0x10,
                ReadyToRunModule=0x20,
                PartialReadyToRunModule=0x40,
            }ModuleFlags;

            typedef enum _RangeFlags
            {
                HotRange=0x0
            }RangeFlags;

        }LoaderStructs;

        static VOID DomainLoadReal(BaseDomain *pDomain, __in_opt LPWSTR wszFriendlyName=NULL);

        static VOID DomainLoad(BaseDomain *pDomain, __in_opt LPWSTR wszFriendlyName = NULL)
        {
            if (ETW_PROVIDER_ENABLED(MICROSOFT_WINDOWS_DOTNETRUNTIME_PROVIDER))
            {
                DomainLoadReal(pDomain, wszFriendlyName);
            }
        }

        static VOID DomainUnload(AppDomain *pDomain);
        static VOID CollectibleLoaderAllocatorUnload(AssemblyLoaderAllocator *pLoaderAllocator);
        static VOID ModuleLoad(Module *pModule, LONG liReportedSharedModule);
#else
    public:
        static VOID DomainLoad(BaseDomain *pDomain, __in_opt LPWSTR wszFriendlyName=NULL) {};
        static VOID DomainUnload(AppDomain *pDomain) {};
        static VOID CollectibleLoaderAllocatorUnload(AssemblyLoaderAllocator *pLoaderAllocator) {};
        static VOID ModuleLoad(Module *pModule, LONG liReportedSharedModule) {};
#endif // FEATURE_EVENT_TRACE
    };

    // Class to wrap all Method logic for ETW
    class MethodLog
    {
        friend class ETW::EnumerationLog;
#ifdef FEATURE_EVENT_TRACE
        static VOID SendEventsForJitMethods(BaseDomain *pDomainFilter, LoaderAllocator *pLoaderAllocatorFilter, DWORD dwEventOptions);
        static VOID SendEventsForJitMethodsHelper(
            LoaderAllocator *pLoaderAllocatorFilter,
            DWORD dwEventOptions,
            BOOL fLoadOrDCStart,
            BOOL fUnloadOrDCEnd,
            BOOL fSendMethodEvent,
            BOOL fSendILToNativeMapEvent,
            BOOL fGetCodeIds);
        static VOID SendEventsForNgenMethods(Module *pModule, DWORD dwEventOptions);
        static VOID SendMethodJitStartEvent(MethodDesc *pMethodDesc, SString *namespaceOrClassName=NULL, SString *methodName=NULL, SString *methodSignature=NULL);
        static VOID SendMethodILToNativeMapEvent(MethodDesc * pMethodDesc, DWORD dwEventOptions, PCODE pNativeCodeStartAddress, ReJITID ilCodeId);
        static VOID SendMethodEvent(MethodDesc *pMethodDesc, DWORD dwEventOptions, BOOL bIsJit, SString *namespaceOrClassName=NULL, SString *methodName=NULL, SString *methodSignature=NULL, PCODE pNativeCodeStartAddress = 0, PrepareCodeConfig *pConfig = NULL);
        static VOID SendHelperEvent(ULONGLONG ullHelperStartAddress, ULONG ulHelperSize, LPCWSTR pHelperName);
        static VOID SendMethodDetailsEvent(MethodDesc *pMethodDesc);
    public:
        typedef union _MethodStructs
        {
            typedef enum _MethodFlags
            {
                DynamicMethod=0x1,
                GenericMethod=0x2,
                SharedGenericCode=0x4,
                JittedMethod=0x8,
                JitHelperMethod=0x10,
                ProfilerRejectedPrecompiledCode=0x20,
                ReadyToRunRejectedPrecompiledCode=0x40,
                // 0x80 to 0x200 are used for the optimization tier
            }MethodFlags;

            typedef enum _MethodExtent
            {
                HotSection=0x00000000,
                ColdSection=0x10000000
            }MethodExtent;

        }MethodStructs;

        static const UINT8 MethodFlagsJitOptimizationTierShift = 7;
        static const unsigned int MethodFlagsJitOptimizationTierLowMask = 0x7;

        static VOID GetR2RGetEntryPoint(MethodDesc *pMethodDesc, PCODE pEntryPoint);
        static VOID MethodJitting(MethodDesc *pMethodDesc, SString *namespaceOrClassName, SString *methodName, SString *methodSignature);
        static VOID MethodJitted(MethodDesc *pMethodDesc, SString *namespaceOrClassName, SString *methodName, SString *methodSignature, PCODE pNativeCodeStartAddress, PrepareCodeConfig *pConfig);
        static VOID StubInitialized(ULONGLONG ullHelperStartAddress, LPCWSTR pHelperName);
        static VOID StubsInitialized(PVOID *pHelperStartAddresss, PVOID *pHelperNames, LONG ulNoOfHelpers);
        static VOID MethodRestored(MethodDesc * pMethodDesc);
        static VOID MethodTableRestored(MethodTable * pMethodTable);
        static VOID DynamicMethodDestroyed(MethodDesc *pMethodDesc);
#else // FEATURE_EVENT_TRACE
    public:
        static VOID GetR2RGetEntryPoint(MethodDesc *pMethodDesc, PCODE pEntryPoint) {};
        static VOID MethodJitting(MethodDesc *pMethodDesc, SString *namespaceOrClassName, SString *methodName, SString *methodSignature);
        static VOID MethodJitted(MethodDesc *pMethodDesc, SString *namespaceOrClassName, SString *methodName, SString *methodSignature, PCODE pNativeCodeStartAddress, PrepareCodeConfig *pConfig);
        static VOID StubInitialized(ULONGLONG ullHelperStartAddress, LPCWSTR pHelperName) {};
        static VOID StubsInitialized(PVOID *pHelperStartAddresss, PVOID *pHelperNames, LONG ulNoOfHelpers) {};
        static VOID MethodRestored(MethodDesc * pMethodDesc) {};
        static VOID MethodTableRestored(MethodTable * pMethodTable) {};
        static VOID DynamicMethodDestroyed(MethodDesc *pMethodDesc) {};
#endif // FEATURE_EVENT_TRACE
    };

    // Class to wrap all Security logic for ETW
    class SecurityLog
    {
#ifdef FEATURE_EVENT_TRACE
    public:
        static VOID StrongNameVerificationStart(DWORD dwInFlags, __in LPWSTR strFullyQualifiedAssemblyName);
        static VOID StrongNameVerificationStop(DWORD dwInFlags,ULONG result, __in LPWSTR strFullyQualifiedAssemblyName);

        static void FireFieldTransparencyComputationStart(LPCWSTR wszFieldName,
                                                          LPCWSTR wszModuleName,
                                                          DWORD dwAppDomain);
        static void FireFieldTransparencyComputationEnd(LPCWSTR wszFieldName,
                                                        LPCWSTR wszModuleName,
                                                        DWORD dwAppDomain,
                                                        BOOL fIsCritical,
                                                        BOOL fIsTreatAsSafe);

        static void FireMethodTransparencyComputationStart(LPCWSTR wszMethodName,
                                                           LPCWSTR wszModuleName,
                                                           DWORD dwAppDomain);
        static void FireMethodTransparencyComputationEnd(LPCWSTR wszMethodName,
                                                         LPCWSTR wszModuleName,
                                                         DWORD dwAppDomain,
                                                         BOOL fIsCritical,
                                                         BOOL fIsTreatAsSafe);

        static void FireModuleTransparencyComputationStart(LPCWSTR wszModuleName, DWORD dwAppDomain);
        static void FireModuleTransparencyComputationEnd(LPCWSTR wszModuleName,
                                                         DWORD dwAppDomain,
                                                         BOOL fIsAllCritical,
                                                         BOOL fIsAllTransparent,
                                                         BOOL fIsTreatAsSafe,
                                                         BOOL fIsOpportunisticallyCritical,
                                                         DWORD dwSecurityRuleSet);

        static void FireTokenTransparencyComputationStart(DWORD dwToken,
                                                          LPCWSTR wszModuleName,
                                                          DWORD dwAppDomain);
        static void FireTokenTransparencyComputationEnd(DWORD dwToken,
                                                        LPCWSTR wszModuleName,
                                                        DWORD dwAppDomain,
                                                        BOOL fIsCritical,
                                                        BOOL fIsTreatAsSafe);

        static void FireTypeTransparencyComputationStart(LPCWSTR wszTypeName,
                                                         LPCWSTR wszModuleName,
                                                         DWORD dwAppDomain);
        static void FireTypeTransparencyComputationEnd(LPCWSTR wszTypeName,
                                                       LPCWSTR wszModuleName,
                                                       DWORD dwAppDomain,
                                                       BOOL fIsAllCritical,
                                                       BOOL fIsAllTransparent,
                                                       BOOL fIsCritical,
                                                       BOOL fIsTreatAsSafe);
#else
    public:
        static VOID StrongNameVerificationStart(DWORD dwInFlags, _In_z_ LPWSTR strFullyQualifiedAssemblyName) {};
        static VOID StrongNameVerificationStop(DWORD dwInFlags,ULONG result, _In_z_ LPWSTR strFullyQualifiedAssemblyName) {};

        static void FireFieldTransparencyComputationStart(LPCWSTR wszFieldName,
                                                          LPCWSTR wszModuleName,
                                                          DWORD dwAppDomain) {};
        static void FireFieldTransparencyComputationEnd(LPCWSTR wszFieldName,
                                                        LPCWSTR wszModuleName,
                                                        DWORD dwAppDomain,
                                                        BOOL fIsCritical,
                                                        BOOL fIsTreatAsSafe) {};

        static void FireMethodTransparencyComputationStart(LPCWSTR wszMethodName,
                                                           LPCWSTR wszModuleName,
                                                           DWORD dwAppDomain) {};
        static void FireMethodTransparencyComputationEnd(LPCWSTR wszMethodName,
                                                         LPCWSTR wszModuleName,
                                                         DWORD dwAppDomain,
                                                         BOOL fIsCritical,
                                                         BOOL fIsTreatAsSafe) {};

        static void FireModuleTransparencyComputationStart(LPCWSTR wszModuleName, DWORD dwAppDomain) {};
        static void FireModuleTransparencyComputationEnd(LPCWSTR wszModuleName,
                                                         DWORD dwAppDomain,
                                                         BOOL fIsAllCritical,
                                                         BOOL fIsAllTransparent,
                                                         BOOL fIsTreatAsSafe,
                                                         BOOL fIsOpportunisticallyCritical,
                                                         DWORD dwSecurityRuleSet) {};

        static void FireTokenTransparencyComputationStart(DWORD dwToken,
                                                          LPCWSTR wszModuleName,
                                                          DWORD dwAppDomain) {};
        static void FireTokenTransparencyComputationEnd(DWORD dwToken,
                                                        LPCWSTR wszModuleName,
                                                        DWORD dwAppDomain,
                                                        BOOL fIsCritical,
                                                        BOOL fIsTreatAsSafe) {};

        static void FireTypeTransparencyComputationStart(LPCWSTR wszTypeName,
                                                         LPCWSTR wszModuleName,
                                                         DWORD dwAppDomain) {};
        static void FireTypeTransparencyComputationEnd(LPCWSTR wszTypeName,
                                                       LPCWSTR wszModuleName,
                                                       DWORD dwAppDomain,
                                                       BOOL fIsAllCritical,
                                                       BOOL fIsAllTransparent,
                                                       BOOL fIsCritical,
                                                       BOOL fIsTreatAsSafe) {};
#endif // FEATURE_EVENT_TRACE
    };

    // Class to wrap all Binder logic for ETW
    class BinderLog
    {
    public:
        typedef union _BinderStructs {
            typedef  enum _NGENBINDREJECT_REASON {
                NGEN_BIND_START_BIND = 0,
                NGEN_BIND_NO_INDEX = 1,
                NGEN_BIND_SYSTEM_ASSEMBLY_NOT_AVAILABLE = 2,
                NGEN_BIND_NO_NATIVE_IMAGE = 3,
                NGEN_BIND_REJECT_CONFIG_MASK = 4,
                NGEN_BIND_FAIL = 5,
                NGEN_BIND_INDEX_CORRUPTION = 6,
                NGEN_BIND_REJECT_TIMESTAMP = 7,
                NGEN_BIND_REJECT_NATIVEIMAGE_NOT_FOUND = 8,
                NGEN_BIND_REJECT_IL_SIG = 9,
                NGEN_BIND_REJECT_LOADER_EVAL_FAIL = 10,
                NGEN_BIND_MISSING_FOUND = 11,
                NGEN_BIND_REJECT_HOSTASM = 12,
                NGEN_BIND_REJECT_IL_NOT_FOUND = 13,
                NGEN_BIND_REJECT_APPBASE_NOT_FILE = 14,
                NGEN_BIND_BIND_DEPEND_REJECT_REF_DEF_MISMATCH = 15,
                NGEN_BIND_BIND_DEPEND_REJECT_NGEN_SIG = 16,
                NGEN_BIND_APPLY_EXTERNAL_RELOCS_FAILED = 17,
                NGEN_BIND_SYSTEM_ASSEMBLY_NATIVEIMAGE_NOT_AVAILABLE = 18,
                NGEN_BIND_ASSEMBLY_HAS_DIFFERENT_GRANT = 19,
                NGEN_BIND_ASSEMBLY_NOT_DOMAIN_NEUTRAL = 20,
                NGEN_BIND_NATIVEIMAGE_VERSION_MISMATCH = 21,
                NGEN_BIND_LOADFROM_NOT_ALLOWED = 22,
                NGEN_BIND_DEPENDENCY_HAS_DIFFERENT_IDENTITY = 23
            } NGENBINDREJECT_REASON;
        } BinderStructs;
    };

    // Class to wrap all Exception logic for ETW
    class ExceptionLog
    {
    public:
#ifdef FEATURE_EVENT_TRACE
        static VOID ExceptionThrown(CrawlFrame  *pCf, BOOL bIsReThrownException, BOOL bIsNewException);
        static VOID ExceptionThrownEnd();
        static VOID ExceptionCatchBegin(MethodDesc * pMethodDesc, PVOID pEntryEIP);
        static VOID ExceptionCatchEnd();
        static VOID ExceptionFinallyBegin(MethodDesc * pMethodDesc, PVOID pEntryEIP);
        static VOID ExceptionFinallyEnd();
        static VOID ExceptionFilterBegin(MethodDesc * pMethodDesc, PVOID pEntryEIP);
        static VOID ExceptionFilterEnd();

#else
        static VOID ExceptionThrown(CrawlFrame  *pCf, BOOL bIsReThrownException, BOOL bIsNewException) {};
        static VOID ExceptionThrownEnd() {};
        static VOID ExceptionCatchBegin(MethodDesc * pMethodDesc, PVOID pEntryEIP) {};
        static VOID ExceptionCatchEnd() {};
        static VOID ExceptionFinallyBegin(MethodDesc * pMethodDesc, PVOID pEntryEIP) {};
        static VOID ExceptionFinallyEnd() {};
        static VOID ExceptionFilterBegin(MethodDesc * pMethodDesc, PVOID pEntryEIP) {};
        static VOID ExceptionFilterEnd() {};
#endif // FEATURE_EVENT_TRACE
        typedef union _ExceptionStructs
        {
            typedef enum _ExceptionThrownFlags
            {
                HasInnerException=0x1,
                IsNestedException=0x2,
                IsReThrownException=0x4,
                IsCSE=0x8,
                IsCLSCompliant=0x10
            }ExceptionThrownFlags;
        }ExceptionStructs;
    };
    // Class to wrap all Contention logic for ETW
    class ContentionLog
    {
    public:
        typedef union _ContentionStructs
        {
            typedef  enum _ContentionFlags {
                ManagedContention=0,
                NativeContention=1
            } ContentionFlags;
        } ContentionStructs;
    };
    // Class to wrap all Interop logic for ETW
    class InteropLog
    {
    public:
    };

    // Class to wrap all Information logic for ETW
    class InfoLog
    {
    public:
        typedef union _InfoStructs
        {
            typedef enum _StartupMode
            {
                ManagedExe=0x1,
                HostedCLR=0x2,
                IJW=0x4,
                COMActivated=0x8,
                Other=0x10
            }StartupMode;

            typedef enum _Sku
            {
                DesktopCLR=0x1,
                CoreCLR=0x2
            }Sku;

            typedef enum _EtwMode
            {
                Normal=0x0,
                Callback=0x1
            }EtwMode;
        }InfoStructs;

#ifdef FEATURE_EVENT_TRACE
        static VOID RuntimeInformation(INT32 type);
#else
        static VOID RuntimeInformation(INT32 type) {};
#endif // FEATURE_EVENT_TRACE
    };

    class CodeSymbolLog
    {
    public:
#ifdef FEATURE_EVENT_TRACE
        static VOID EmitCodeSymbols(Module* pModule);
        static HRESULT GetInMemorySymbolsLength(Module* pModule, DWORD* pCountSymbolBytes);
        static HRESULT ReadInMemorySymbols(Module* pmodule, DWORD symbolsReadOffset, BYTE* pSymbolBytes,
            DWORD countSymbolBytes,    DWORD* pCountSymbolBytesRead);
#else
        static VOID EmitCodeSymbols(Module* pModule) {}
        static HRESULT GetInMemorySymbolsLength(Module* pModule, DWORD* pCountSymbolBytes) { return S_OK; }
        static HRESULT ReadInMemorySymbols(Module* pmodule, DWORD symbolsReadOffset, BYTE* pSymbolBytes,
            DWORD countSymbolBytes, DWORD* pCountSymbolBytesRead) {    return S_OK; }
#endif // FEATURE_EVENT_TRACE
    };

#define DISABLE_CONSTRUCT_COPY(T) \
    T() = delete; \
    T(const T &) = delete; \
    T &operator =(const T &) = delete

    // Class to wrap all Compilation logic for ETW
    class CompilationLog
    {
    public:
        class Runtime
        {
        public:
#ifdef FEATURE_EVENT_TRACE
            static bool IsEnabled();
#else
            static bool IsEnabled() { return false; }
#endif

            DISABLE_CONSTRUCT_COPY(Runtime);
        };

        class Rundown
        {
        public:
#ifdef FEATURE_EVENT_TRACE
            static bool IsEnabled();
#else
            static bool IsEnabled() { return false; }
#endif

            DISABLE_CONSTRUCT_COPY(Rundown);
        };

        // Class to wrap all TieredCompilation logic for ETW
        class TieredCompilation
        {
        private:
            static void GetSettings(UINT32 *flagsRef);

        public:
            class Runtime
            {
            public:
#ifdef FEATURE_EVENT_TRACE
                static bool IsEnabled();
                static void SendSettings();
                static void SendPause();
                static void SendResume(UINT32 newMethodCount);
                static void SendBackgroundJitStart(UINT32 pendingMethodCount);
                static void SendBackgroundJitStop(UINT32 pendingMethodCount, UINT32 jittedMethodCount);
#else
                static bool IsEnabled() { return false; }
                static void SendSettings() {}
                static void SendPause() {}
                static void SendResume(UINT32 newMethodCount) {}
                static void SendBackgroundJitStart(UINT32 pendingMethodCount) {}
                static void SendBackgroundJitStop(UINT32 pendingMethodCount, UINT32 jittedMethodCount) {}
#endif

                DISABLE_CONSTRUCT_COPY(Runtime);
            };

            class Rundown
            {
            public:
#ifdef FEATURE_EVENT_TRACE
                static bool IsEnabled();
                static void SendSettings();
#else
                static bool IsEnabled() { return false; }
                static void SendSettings() {}
#endif

                DISABLE_CONSTRUCT_COPY(Rundown);
            };

            DISABLE_CONSTRUCT_COPY(TieredCompilation);
        };

        DISABLE_CONSTRUCT_COPY(CompilationLog);
    };

#undef DISABLE_CONSTRUCT_COPY
};


#define ETW_IS_TRACE_ON(level) ( FALSE ) // for fusion which is eventually going to get removed
#define ETW_IS_FLAG_ON(flag) ( FALSE ) // for fusion which is eventually going to get removed

// Commonly used constats for ETW Assembly Loader and Assembly Binder events.
#define ETWLoadContextNotAvailable (LOADCTX_TYPE_HOSTED + 1)
#define ETWAppDomainIdNotAvailable 0 // Valid AppDomain IDs start from 1

#define ETWFieldUnused 0 // Indicates that a particular field in the ETW event payload template is currently unused.

#define ETWLoaderLoadTypeNotAvailable 0 // Static or Dynamic Load is only valid at LoaderPhaseStart and LoaderPhaseEnd events - for other events, 0 indicates "not available"
#define ETWLoaderStaticLoad 0 // Static reference load
#define ETWLoaderDynamicLoad 1 // Dynamic assembly load

#if defined(FEATURE_EVENT_TRACE) && !defined(HOST_UNIX)
//
// The ONE and only ONE global instantiation of this class
//
extern ETW::CEtwTracer *  g_pEtwTracer;

EXTERN_C DOTNET_TRACE_CONTEXT MICROSOFT_WINDOWS_DOTNETRUNTIME_PROVIDER_DOTNET_Context;
EXTERN_C DOTNET_TRACE_CONTEXT MICROSOFT_WINDOWS_DOTNETRUNTIME_PRIVATE_PROVIDER_DOTNET_Context;
EXTERN_C DOTNET_TRACE_CONTEXT MICROSOFT_WINDOWS_DOTNETRUNTIME_RUNDOWN_PROVIDER_DOTNET_Context;
EXTERN_C DOTNET_TRACE_CONTEXT MICROSOFT_WINDOWS_DOTNETRUNTIME_STRESS_PROVIDER_DOTNET_Context;

//
// Special Handling of Startup events
//

// "mc.exe -MOF" already generates this block for XP-suported builds inside ClrEtwAll.h;
// on Vista+ builds, mc is run without -MOF, and we still have code that depends on it, so
// we manually place it here.
ETW_INLINE
ULONG
CoMofTemplate_h(
    __in REGHANDLE RegHandle,
    __in PCEVENT_DESCRIPTOR Descriptor,
    __in_opt LPCGUID EventGuid,
    __in const unsigned short  ClrInstanceID
    )
{
#define ARGUMENT_COUNT_h 1
    ULONG Error = ERROR_SUCCESS;
typedef struct _MCGEN_TRACE_BUFFER {
    EVENT_TRACE_HEADER Header;
    EVENT_DATA_DESCRIPTOR EventData[ARGUMENT_COUNT_h];
} MCGEN_TRACE_BUFFER;

    MCGEN_TRACE_BUFFER TraceBuf;
    PEVENT_DATA_DESCRIPTOR EventData = TraceBuf.EventData;

    EventDataDescCreate(&EventData[0], &ClrInstanceID, sizeof(const unsigned short)  );


  {
    Error = EventWrite(RegHandle, Descriptor, ARGUMENT_COUNT_h, EventData);

  }

#ifdef MCGEN_CALLOUT
MCGEN_CALLOUT(RegHandle,
              Descriptor,
              ARGUMENT_COUNT_h,
              EventData);
#endif

    return Error;
}

class ETWTraceStartup {
    REGHANDLE TraceHandle;
    PCEVENT_DESCRIPTOR EventStartDescriptor;
    LPCGUID EventStartGuid;
    PCEVENT_DESCRIPTOR EventEndDescriptor;
    LPCGUID EventEndGuid;
public:
    ETWTraceStartup(REGHANDLE _TraceHandle, PCEVENT_DESCRIPTOR _EventStartDescriptor, LPCGUID _EventStartGuid, PCEVENT_DESCRIPTOR _EventEndDescriptor, LPCGUID _EventEndGuid) {
        TraceHandle = _TraceHandle;
        EventStartDescriptor = _EventStartDescriptor;
        EventEndDescriptor = _EventEndDescriptor;
        EventStartGuid = _EventStartGuid;
        EventEndGuid = _EventEndGuid;
        StartupTraceEvent(TraceHandle, EventStartDescriptor, EventStartGuid);
    }
    ~ETWTraceStartup() {
        StartupTraceEvent(TraceHandle, EventEndDescriptor, EventEndGuid);
    }
    static void StartupTraceEvent(REGHANDLE _TraceHandle, PCEVENT_DESCRIPTOR _EventDescriptor, LPCGUID _EventGuid) {
        EVENT_DESCRIPTOR desc = *_EventDescriptor;
        if(ETW_TRACING_ENABLED(MICROSOFT_WINDOWS_DOTNETRUNTIME_PRIVATE_PROVIDER_DOTNET_Context, desc))
        {
            CoMofTemplate_h(MICROSOFT_WINDOWS_DOTNETRUNTIME_PRIVATE_PROVIDER_Context.RegistrationHandle, _EventDescriptor, _EventGuid, GetClrInstanceId());
        }
    }
};
// "mc.exe -MOF" already generates this block for XP-suported builds inside ClrEtwAll.h;
// on Vista+ builds, mc is run without -MOF, and we still have code that depends on it, so
// we manually place it here.
FORCEINLINE
BOOLEAN __stdcall
McGenEventTracingEnabled(
    __in PMCGEN_TRACE_CONTEXT EnableInfo,
    __in PCEVENT_DESCRIPTOR EventDescriptor
    )
{

    if(!EnableInfo){
        return FALSE;
    }


    //
    // Check if the event Level is lower than the level at which
    // the channel is enabled.
    // If the event Level is 0 or the channel is enabled at level 0,
    // all levels are enabled.
    //

    if ((EventDescriptor->Level <= EnableInfo->Level) || // This also covers the case of Level == 0.
        (EnableInfo->Level == 0)) {

        //
        // Check if Keyword is enabled
        //

        if ((EventDescriptor->Keyword == (ULONGLONG)0) ||
            ((EventDescriptor->Keyword & EnableInfo->MatchAnyKeyword) &&
             ((EventDescriptor->Keyword & EnableInfo->MatchAllKeyword) == EnableInfo->MatchAllKeyword))) {
            return TRUE;
        }
    }

    return FALSE;
}


ETW_INLINE
ULONG
ETW::SamplingLog::SendStackTrace(
    MCGEN_TRACE_CONTEXT TraceContext,
    PCEVENT_DESCRIPTOR Descriptor,
    LPCGUID EventGuid)
{
#define ARGUMENT_COUNT_CLRStackWalk 5
    ULONG Result = ERROR_SUCCESS;
typedef struct _MCGEN_TRACE_BUFFER {
    EVENT_TRACE_HEADER Header;
    EVENT_DATA_DESCRIPTOR EventData[ARGUMENT_COUNT_CLRStackWalk];
} MCGEN_TRACE_BUFFER;

    REGHANDLE RegHandle = TraceContext.RegistrationHandle;
    if(!TraceContext.IsEnabled || !McGenEventTracingEnabled(&TraceContext, Descriptor))
    {
        return Result;
    }

    PVOID *Stack = NULL;
    UINT32 FrameCount = 0;
    ETW::SamplingLog stackObj;
    if(stackObj.GetCurrentThreadsCallStack(&FrameCount, &Stack) == ETW::SamplingLog::Completed)
    {
        UCHAR Reserved1=0, Reserved2=0;
        UINT16 ClrInstanceId = GetClrInstanceId();
        MCGEN_TRACE_BUFFER TraceBuf;
        PEVENT_DATA_DESCRIPTOR EventData = TraceBuf.EventData;

        EventDataDescCreate(&EventData[0], &ClrInstanceId, sizeof(const UINT16)  );

        EventDataDescCreate(&EventData[1], &Reserved1, sizeof(const UCHAR)  );

        EventDataDescCreate(&EventData[2], &Reserved2, sizeof(const UCHAR)  );

        EventDataDescCreate(&EventData[3], &FrameCount, sizeof(const unsigned int)  );

        EventDataDescCreate(&EventData[4], Stack, sizeof(PVOID) * FrameCount );

        return EventWrite(RegHandle, Descriptor, ARGUMENT_COUNT_CLRStackWalk, EventData);
    }
    return Result;
};

#endif // FEATURE_EVENT_TRACE && !defined(HOST_UNIX)
#ifdef FEATURE_EVENT_TRACE
#ifdef TARGET_X86
struct CallStackFrame
{
    struct CallStackFrame* m_Next;
    SIZE_T m_ReturnAddress;
};
#endif // TARGET_X86
#endif // FEATURE_EVENT_TRACE

#if defined(FEATURE_EVENT_TRACE) && !defined(HOST_UNIX)
FORCEINLINE
BOOLEAN __stdcall
McGenEventProviderEnabled(
    __in PMCGEN_TRACE_CONTEXT Context,
    __in UCHAR Level,
    __in ULONGLONG Keyword
    )
{
    if(!Context) {
        return FALSE;
    }

    //
    // Check if the event Level is lower than the level at which
    // the channel is enabled.
    // If the event Level is 0 or the channel is enabled at level 0,
    // all levels are enabled.
    //

    if ((Level <= Context->Level) || // This also covers the case of Level == 0.
        (Context->Level == 0)) {

        //
        // Check if Keyword is enabled
        //

        if ((Keyword == (ULONGLONG)0) ||
            ((Keyword & Context->MatchAnyKeyword) &&
             ((Keyword & Context->MatchAllKeyword) == Context->MatchAllKeyword))) {
            return TRUE;
        }
    }
    return FALSE;
}
#endif // FEATURE_EVENT_TRACE && !defined(HOST_UNIX)


#endif // !FEATURE_REDHAWK

// These parts of the ETW namespace are common for both FEATURE_REDHAWK and
// !FEATURE_REDHAWK builds.


struct ProfilingScanContext;
class Object;

namespace ETW
{
    // Class to wrap the logging of threads (runtime and rundown providers)
    class ThreadLog
    {
    private:
        static DWORD GetEtwThreadFlags(Thread * pThread);

    public:
        static VOID FireThreadCreated(Thread * pThread);
        static VOID FireThreadDC(Thread * pThread);
    };
};


#endif //_ETWTRACER_HXX_<|MERGE_RESOLUTION|>--- conflicted
+++ resolved
@@ -235,7 +235,9 @@
 #define KEYWORDZERO 0x0
 
 #define DEF_LTTNG_KEYWORD_ENABLED 1
+#ifdef FEATURE_EVENT_TRACE
 #include "clrproviders.h"
+#endif // FEATURE_EVENT_TRACE
 #include "clrconfig.h"
 
 #endif // defined(HOST_UNIX) && (defined(FEATURE_EVENT_TRACE) || defined(FEATURE_EVENTSOURCE_XPLAT))
@@ -252,15 +254,6 @@
 #define TRACE_LEVEL_INFORMATION 4   // Includes non-error cases such as Entry-Exit
 #define TRACE_LEVEL_VERBOSE     5   // Detailed traces from intermediate steps
 
-<<<<<<< HEAD
-=======
-#define DEF_LTTNG_KEYWORD_ENABLED 1
-#ifdef FEATURE_EVENT_TRACE
-#include "clrproviders.h"
-#endif
-#include "clrconfig.h"
-
->>>>>>> ff8c3b91
 class XplatEventLoggerConfiguration
 {
 public:
