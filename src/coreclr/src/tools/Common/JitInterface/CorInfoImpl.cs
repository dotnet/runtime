--- conflicted
+++ resolved
@@ -79,7 +79,7 @@
         }
 
         [DllImport(JitSupportLibrary)]
-        private extern static CorJitResult JitCompileMethod(out IntPtr exception, 
+        private extern static CorJitResult JitCompileMethod(out IntPtr exception,
             IntPtr jit, IntPtr thisHandle, IntPtr callbacks,
             ref CORINFO_METHOD_INFO info, uint flags, out IntPtr nativeEntry, out uint codeSize);
 
@@ -442,7 +442,7 @@
 
                 if (method.IsArrayAddressMethod())
                     hasHiddenParameter = true;
-                
+
                 // We only populate sigInst for intrinsic methods because most of the time,
                 // JIT doesn't care what the instantiation is and this is expensive.
                 Instantiation owningTypeInst = method.OwningType.Instantiation;
@@ -484,9 +484,9 @@
 
             sig->args = (CORINFO_ARG_LIST_STRUCT_*)0; // CORINFO_ARG_LIST_STRUCT_ is argument index
 
-            sig->sigInst.classInst = null; // Not used by the JIT 
-            sig->sigInst.classInstCount = 0; // Not used by the JIT 
-            sig->sigInst.methInst = null; // Not used by the JIT 
+            sig->sigInst.classInst = null; // Not used by the JIT
+            sig->sigInst.classInstCount = 0; // Not used by the JIT
+            sig->sigInst.methInst = null; // Not used by the JIT
             sig->sigInst.methInstCount = (uint)signature.GenericParameterCount;
 
             sig->pSig = (byte*)ObjectToHandle(signature);
@@ -958,8 +958,8 @@
         private object GetRuntimeDeterminedObjectForToken(ref CORINFO_RESOLVED_TOKEN pResolvedToken)
         {
             // Since RyuJIT operates on canonical types (as opposed to runtime determined ones), but the
-            // dependency analysis operates on runtime determined ones, we convert the resolved token 
-            // to the runtime determined form (e.g. Foo<__Canon> becomes Foo<T__Canon>). 
+            // dependency analysis operates on runtime determined ones, we convert the resolved token
+            // to the runtime determined form (e.g. Foo<__Canon> becomes Foo<T__Canon>).
 
             var methodIL = (MethodIL)HandleToObject((IntPtr)pResolvedToken.tokenScope);
             var typeOrMethodContext = HandleToObject((IntPtr)pResolvedToken.tokenContext);
@@ -1185,7 +1185,7 @@
                 *namespaceName = null;
             return null;
         }
-        
+
         private CORINFO_CLASS_STRUCT_* getTypeInstantiationArgument(CORINFO_CLASS_STRUCT_* cls, uint index)
         {
             TypeDesc type = HandleToObject(cls);
@@ -1630,7 +1630,7 @@
             else
             {
                 // This optimization may cause static fields in reference types to be accessed without cctor being triggered
-                // for NULL "this" object. It does not conform with what the spec says. However, we have been historically 
+                // for NULL "this" object. It does not conform with what the spec says. However, we have been historically
                 // doing it for perf reasons.
                 if (!typeToInit.IsValueType && ! typeToInit.IsInterface && !typeToInit.IsBeforeFieldInit)
                 {
@@ -1641,7 +1641,7 @@
                     }
                 }
 
-                // If we are currently compiling the class constructor for this static field access then we can skip the initClass 
+                // If we are currently compiling the class constructor for this static field access then we can skip the initClass
                 if (MethodBeingCompiled.OwningType == typeToInit && MethodBeingCompiled.IsStaticConstructor)
                 {
                     // The class will be initialized by the time we access the field.
@@ -2489,7 +2489,6 @@
             return null;
         }
 
-<<<<<<< HEAD
         private bool getTailCallHelpers(ref CORINFO_RESOLVED_TOKEN callToken, CORINFO_SIG_INFO* sig, CORINFO_GET_TAILCALL_HELPERS_FLAGS flags, ref CORINFO_TAILCALL_HELPERS pResult)
         {
             // Slow tailcalls are not supported yet
@@ -2497,16 +2496,6 @@
             throw new NotImplementedException(nameof(getTailCallHelpers));
         }
 
-        private void* getMemoryManager()
-        {
-            // This method is completely handled by the C++ wrapper to the JIT-EE interface,
-            // and should never reach the managed implementation.
-            Debug.Fail("CorInfoImpl.getMemoryManager should not be called");
-            throw new NotSupportedException("getMemoryManager");
-        }
-
-=======
->>>>>>> 2d7588a8
         private byte[] _code;
         private byte[] _coldCode;
         private int _codeAlignment;
@@ -2734,7 +2723,7 @@
                 // TODO: https://github.com/dotnet/corert/issues/3877
                 if (targetArchitecture == TargetArchitecture.ARM)
                     return;
-                throw new NotImplementedException("Arbitrary relocs"); 
+                throw new NotImplementedException("Arbitrary relocs");
             }
 
             int relocDelta;
