<Project Sdk="Microsoft.NET.Sdk">
  <PropertyGroup>
    <AssemblyName>crossgen2</AssemblyName>
    <AllowUnsafeBlocks>true</AllowUnsafeBlocks>
    <OutputType>Exe</OutputType>
    <TargetFramework>$(NetCoreAppToolCurrent)</TargetFramework>
    <NoWarn>8002,NU1701</NoWarn>
    <Platforms>x64;x86;arm64;arm</Platforms>
    <PlatformTarget>AnyCPU</PlatformTarget>
    <AppendTargetFrameworkToOutputPath>false</AppendTargetFrameworkToOutputPath>
    <AppendTargetFrameworkToOutputPath Condition="'$(BuildingInsideVisualStudio)' == 'true'">true</AppendTargetFrameworkToOutputPath>
    <OutputPath>$(RuntimeBinDir)/crossgen2</OutputPath>
    <GenerateRuntimeConfigurationFiles>true</GenerateRuntimeConfigurationFiles>
    <EnableDefaultEmbeddedResourceItems>false</EnableDefaultEmbeddedResourceItems>
    <RuntimeIdentifiers>linux-x64;linux-musl-x64;win-x64</RuntimeIdentifiers>
    <Configurations>Debug;Release;Checked</Configurations>
  </PropertyGroup>

  <ItemGroup Label="Embedded Resources">
    <EmbeddedResource Include="Properties\Resources.resx">
      <GenerateSource>true</GenerateSource>
      <ClassName>System.SR</ClassName>
    </EmbeddedResource>

    <EmbeddedResource Include="..\..\Common\CommandLine\Resources\Strings.resx">
      <GenerateSource>true</GenerateSource>
      <ClassName>Internal.CommandLine.Strings</ClassName>
    </EmbeddedResource>
  </ItemGroup>

  <ItemGroup>
    <ProjectReference Include="..\ILCompiler.DependencyAnalysisFramework\ILCompiler.DependencyAnalysisFramework.csproj" />
    <ProjectReference Include="..\ILCompiler.TypeSystem.ReadyToRun\ILCompiler.TypeSystem.ReadyToRun.csproj" />
    <ProjectReference Include="..\ILCompiler.ReadyToRun\ILCompiler.ReadyToRun.csproj" />
  </ItemGroup>

  <ItemGroup>
    <Compile Include="..\..\Common\CommandLine\Argument.cs" />
    <Compile Include="..\..\Common\CommandLine\Argument_1.cs" />
    <Compile Include="..\..\Common\CommandLine\ArgumentCommand.cs" />
    <Compile Include="..\..\Common\CommandLine\ArgumentCommand_1.cs" />
    <Compile Include="..\..\Common\CommandLine\ArgumentLexer.cs" />
    <Compile Include="..\..\Common\CommandLine\ArgumentList_1.cs" />
    <Compile Include="..\..\Common\CommandLine\ArgumentParser.cs" />
    <Compile Include="..\..\Common\CommandLine\ArgumentSyntax.cs" />
    <Compile Include="..\..\Common\CommandLine\ArgumentSyntax_Definers.cs" />
    <Compile Include="..\..\Common\CommandLine\ArgumentSyntaxException.cs" />
    <Compile Include="..\..\Common\CommandLine\ArgumentToken.cs" />
    <Compile Include="..\..\Common\CommandLine\CommandLineException.cs" />
    <Compile Include="..\..\Common\CommandLine\CommandLineHelpers.cs" />
    <Compile Include="..\..\Common\CommandLine\Enumerable.cs" />
    <Compile Include="..\..\Common\CommandLine\HelpTextGenerator.cs" />
  </ItemGroup>

  <PropertyGroup>
    <CrossHostArch></CrossHostArch>
    <CrossHostArch Condition="'$(TargetArchitecture)' == 'arm64' and '$(BuildArchitecture)' == 'x64'">x64</CrossHostArch>
    <CrossHostArch Condition="'$(TargetArchitecture)' == 'arm' and '$(BuildArchitecture)' == 'x64'">x64</CrossHostArch>
    <CrossHostArch Condition="'$(TargetArchitecture)' == 'x86' and '$(BuildArchitecture)' == 'x64'">x64</CrossHostArch>

    <TargetOSComponent>unix</TargetOSComponent>
<<<<<<< HEAD
    <TargetOSComponent Condition="'$(TargetOS)' == 'Windows_NT'">win</TargetOSComponent>
=======
    <TargetOSComponent Condition="'$(TargetOS)' == 'windows'">win</TargetOSComponent>
>>>>>>> 1c1757c0
    <TargetSpec>$(TargetOSComponent)_$(TargetArchitecture)_$(TargetArchitecture)</TargetSpec>
    <CrossTargetSpec>$(TargetOSComponent)_$(TargetArchitecture)_$(CrossHostArch)</CrossTargetSpec>

    <LibraryNamePrefix>lib</LibraryNamePrefix>
    <LibraryNamePrefix Condition="$([MSBuild]::IsOsPlatform('WINDOWS'))"></LibraryNamePrefix>
    <LibraryNameExtension Condition="$([MSBuild]::IsOsPlatform('WINDOWS'))">.dll</LibraryNameExtension>
    <LibraryNameExtension Condition="$([MSBuild]::IsOsPlatform('LINUX'))">.so</LibraryNameExtension>
    <LibraryNameExtension Condition="$([MSBuild]::IsOsPlatform('OSX'))">.dylib</LibraryNameExtension>

    <JitInterfaceLibraryName>$(LibraryNamePrefix)jitinterface_$(TargetArchitecture)$(LibraryNameExtension)</JitInterfaceLibraryName>
  </PropertyGroup>

  <ItemGroup>
    <Content Include="$(RuntimeBinDir)\$(JitInterfaceLibraryName)"
      CopyToOutputDirectory="PreserveNewest"
      CopyToPublishDirectory="PreserveNewest"
      Link="%(FileName)%(Extension)"
     />

    <Content Include="$(RuntimeBinDir)\$(NativeArchFolder)$(LibraryNamePrefix)clrjit_*_$(TargetArchitecture)$(LibraryNameExtension)"
      CopyToOutputDirectory="PreserveNewest"
      CopyToPublishDirectory="PreserveNewest"
      Link="%(FileName)%(Extension)"
     />
  </ItemGroup>

  <!-- On windows we can re-use the clrjit.dll produced in the build for aot compilation. On Linux
       this works at runtime, but makes it difficult to debug the jit.-->
<<<<<<< HEAD
  <ItemGroup Condition="'$(TargetOS)' == 'Windows_NT'">
=======
  <ItemGroup Condition="'$(TargetOS)' == 'windows'">
>>>>>>> 1c1757c0
    <Content Include="$(RuntimeBinDir)\$(NativeArchFolder)$(LibraryNamePrefix)clrjit$(LibraryNameExtension)"
      CopyToOutputDirectory="PreserveNewest"
      CopyToPublishDirectory="PreserveNewest"
      Link="$(LibraryNamePrefix)clrjit_$(TargetSpec)$(LibraryNameExtension)"
     />
  </ItemGroup>

  <Target Name="CreateCrossTargetingPackage" AfterTargets="Build" Condition="'$(CrossHostArch)' != ''">

    <PropertyGroup>
      <CrossPackageFolder>$(RuntimeBinDir)\$(CrossHostArch)\crossgen2</CrossPackageFolder>
    </PropertyGroup>

    <ItemGroup>
      <PackageFile Include="$(RuntimeBinDir)\crossgen2\*"
        Exclude="$(RuntimeBinDir)\crossgen2\$(JitInterfaceLibraryName);$(RuntimeBinDir)\crossgen2\$(LibraryNamePrefix)clrjit_*$(LibraryNameExtension)" />
      <PackageFile Include="$(RuntimeBinDir)\$(CrossHostArch)\$(LibraryNamePrefix)jitinterface_$(CrossHostArch)$(LibraryNameExtension)" />
    </ItemGroup>

    <MakeDir Directories="$(CrossPackageFolder)" />
    <Copy
      SourceFiles="@(PackageFile)"
      DestinationFiles="@(PackageFile->'$(CrossPackageFolder)\%(FileName)%(Extension)')"
      UseHardLinksIfPossible="true"
      />

    <Copy
<<<<<<< HEAD
      Condition="'$(TargetOS)' != 'Windows_NT'"
=======
      Condition="'$(TargetOS)' != 'windows'"
>>>>>>> 1c1757c0
      SourceFiles="$(RuntimeBinDir)$(CrossHostArch)\$(LibraryNamePrefix)clrjit_$(CrossTargetSpec)$(LibraryNameExtension)"
      DestinationFolder="$(CrossPackageFolder)"
      UseHardLinksIfPossible="true"
      />
    <Copy
<<<<<<< HEAD
      Condition="'$(TargetOS)' == 'Windows_NT'"
=======
      Condition="'$(TargetOS)' == 'windows'"
>>>>>>> 1c1757c0
      SourceFiles="$(RuntimeBinDir)$(CrossHostArch)\$(LibraryNamePrefix)clrjit$(LibraryNameExtension)"
      DestinationFiles="$(CrossPackageFolder)\$(LibraryNamePrefix)clrjit_$(CrossTargetSpec)$(LibraryNameExtension)"
      UseHardLinksIfPossible="true"
      />

  </Target>

  <Target Name="GenerateDepsJsonFile" Returns="$(ProjectDepsFilePath)" DependsOnTargets="GenerateBuildDependencyFile" />

  <Target Name="RemoveUnusedFilesFromDepsJson" AfterTargets="ResolveRuntimePackAssets" BeforeTargets="GenerateBuildDependencyFile">
    <PropertyGroup>
      <StaticLibraryFileExtension>.a</StaticLibraryFileExtension>
      <StaticLibraryFileExtension Condition="'$(TargetOS)' == 'windows'">.lib</StaticLibraryFileExtension>
    </PropertyGroup>

    <ItemGroup>
      <RuntimePackAsset Remove="@(RuntimePackAsset)" Condition="'%(Extension)' == '$(StaticLibraryFileExtension)'" />
    </ItemGroup>

    <ItemGroup Condition="'$(RemoveLongNameDac)' == 'true'">
      <RuntimePackAsset Remove="@(RuntimePackAsset)" Condition="$([System.String]::new('%(FileName)').StartsWith('mscordaccore_'))" />
    </ItemGroup>
  </Target>
</Project><|MERGE_RESOLUTION|>--- conflicted
+++ resolved
@@ -59,11 +59,7 @@
     <CrossHostArch Condition="'$(TargetArchitecture)' == 'x86' and '$(BuildArchitecture)' == 'x64'">x64</CrossHostArch>
 
     <TargetOSComponent>unix</TargetOSComponent>
-<<<<<<< HEAD
-    <TargetOSComponent Condition="'$(TargetOS)' == 'Windows_NT'">win</TargetOSComponent>
-=======
     <TargetOSComponent Condition="'$(TargetOS)' == 'windows'">win</TargetOSComponent>
->>>>>>> 1c1757c0
     <TargetSpec>$(TargetOSComponent)_$(TargetArchitecture)_$(TargetArchitecture)</TargetSpec>
     <CrossTargetSpec>$(TargetOSComponent)_$(TargetArchitecture)_$(CrossHostArch)</CrossTargetSpec>
 
@@ -92,11 +88,7 @@
 
   <!-- On windows we can re-use the clrjit.dll produced in the build for aot compilation. On Linux
        this works at runtime, but makes it difficult to debug the jit.-->
-<<<<<<< HEAD
-  <ItemGroup Condition="'$(TargetOS)' == 'Windows_NT'">
-=======
   <ItemGroup Condition="'$(TargetOS)' == 'windows'">
->>>>>>> 1c1757c0
     <Content Include="$(RuntimeBinDir)\$(NativeArchFolder)$(LibraryNamePrefix)clrjit$(LibraryNameExtension)"
       CopyToOutputDirectory="PreserveNewest"
       CopyToPublishDirectory="PreserveNewest"
@@ -124,21 +116,13 @@
       />
 
     <Copy
-<<<<<<< HEAD
-      Condition="'$(TargetOS)' != 'Windows_NT'"
-=======
       Condition="'$(TargetOS)' != 'windows'"
->>>>>>> 1c1757c0
       SourceFiles="$(RuntimeBinDir)$(CrossHostArch)\$(LibraryNamePrefix)clrjit_$(CrossTargetSpec)$(LibraryNameExtension)"
       DestinationFolder="$(CrossPackageFolder)"
       UseHardLinksIfPossible="true"
       />
     <Copy
-<<<<<<< HEAD
-      Condition="'$(TargetOS)' == 'Windows_NT'"
-=======
       Condition="'$(TargetOS)' == 'windows'"
->>>>>>> 1c1757c0
       SourceFiles="$(RuntimeBinDir)$(CrossHostArch)\$(LibraryNamePrefix)clrjit$(LibraryNameExtension)"
       DestinationFiles="$(CrossPackageFolder)\$(LibraryNamePrefix)clrjit_$(CrossTargetSpec)$(LibraryNameExtension)"
       UseHardLinksIfPossible="true"
