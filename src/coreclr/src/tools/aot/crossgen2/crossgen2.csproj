--- conflicted
+++ resolved
@@ -42,13 +42,9 @@
 
   <PropertyGroup>
     <CrossHostArch></CrossHostArch>
-<<<<<<< HEAD
-    <CrossHostArch Condition="'$(TargetArchitecture)' == 'arm64' and '$(HostArchitecture)' == 'x64'">x64</CrossHostArch>
-=======
     <CrossHostArch Condition="'$(TargetArchitecture)' == 'arm64' and '$(BuildArchitecture)' == 'x64'">x64</CrossHostArch>
     <CrossHostArch Condition="'$(TargetArchitecture)' == 'arm' and '$(BuildArchitecture)' == 'x64'">x64</CrossHostArch>
     <CrossHostArch Condition="'$(TargetArchitecture)' == 'x86' and '$(BuildArchitecture)' == 'x64'">x64</CrossHostArch>
->>>>>>> 28e68bd7
 
     <TargetOSComponent>unix</TargetOSComponent>
     <TargetOSComponent Condition="'$(TargetOS)' == 'Windows_NT'">win</TargetOSComponent>
