--- conflicted
+++ resolved
@@ -53,10 +53,7 @@
 
         public string SingleMethodTypeName;
         public string SingleMethodName;
-<<<<<<< HEAD
-=======
         public int SingleMethodIndex;
->>>>>>> 1c1757c0
         public IReadOnlyList<string> SingleMethodGenericArg;
 
         public IReadOnlyList<string> CodegenOptions;
@@ -111,10 +108,7 @@
 
                 syntax.DefineOption("singlemethodtypename", ref SingleMethodTypeName, SR.SingleMethodTypeName);
                 syntax.DefineOption("singlemethodname", ref SingleMethodName, SR.SingleMethodMethodName);
-<<<<<<< HEAD
-=======
                 syntax.DefineOption("singlemethodindex", ref SingleMethodIndex, SR.SingleMethodIndex);
->>>>>>> 1c1757c0
                 syntax.DefineOptionList("singlemethodgenericarg", ref SingleMethodGenericArg, SR.SingleMethodGenericArgs);
 
                 syntax.DefineOption("parallelism", ref Parallelism, SR.ParalellismOption);
