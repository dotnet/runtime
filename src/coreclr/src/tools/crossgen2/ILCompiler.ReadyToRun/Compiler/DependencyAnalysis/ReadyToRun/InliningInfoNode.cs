// Licensed to the .NET Foundation under one or more agreements.
// The .NET Foundation licenses this file to you under the MIT license.
// See the LICENSE file in the project root for more information.

using System;
using System.Collections.Generic;
using System.Diagnostics;
using System.IO;
using System.Reflection.Metadata.Ecma335;

using Internal.NativeFormat;
using Internal.Text;
using Internal.TypeSystem;
using Internal.TypeSystem.Ecma;

namespace ILCompiler.DependencyAnalysis.ReadyToRun
{
    /// <summary>
    /// Stores information about what methods got inlined into other methods.
    /// </summary>
    public class InliningInfoNode : HeaderTableNode
    {
        private readonly EcmaModule _module;

<<<<<<< HEAD
        protected internal override int Phase => (int)ObjectNodePhase.Ordered;

        public override int ClassCode => (int)ObjectNodeOrder.InliningInfoNode;

        public InliningInfoNode(TargetDetails target, EcmaModule globalContext)
=======
        public InliningInfoNode(TargetDetails target, EcmaModule module)
>>>>>>> 691b5b81
            : base(target)
        {
            _module = module;
        }

        public override void AppendMangledName(NameMangler nameMangler, Utf8StringBuilder sb)
        {
            sb.Append(nameMangler.CompilationUnitPrefix);
            sb.Append("__ReadyToRunInliningInfoTable__");
            sb.Append(_module.Assembly.GetName().Name);
        }

        public override ObjectData GetData(NodeFactory factory, bool relocsOnly = false)
        {
            // This node does not trigger generation of other nodes.
            if (relocsOnly)
                return new ObjectData(Array.Empty<byte>(), Array.Empty<Relocation>(), 1, new ISymbolDefinitionNode[] { this });

            Dictionary<EcmaMethod, HashSet<EcmaMethod>> inlineeToInliners = new Dictionary<EcmaMethod, HashSet<EcmaMethod>>();

            // Build a map from inlinee to the list of inliners
            // We are only interested in the generic definitions of these.
            foreach (MethodWithGCInfo methodNode in factory.EnumerateCompiledMethods())
            {
                MethodDesc[] inlinees = methodNode.InlinedMethods;
                MethodDesc inliner = methodNode.Method;
                EcmaMethod inlinerDefinition = (EcmaMethod)inliner.GetTypicalMethodDefinition();
                if (inlinerDefinition.Module != _module)
                {
                    // Only encode inlining info for inliners within the active module
                    continue;
                }

                foreach (MethodDesc inlinee in inlinees)
                {
                    MethodDesc inlineeDefinition = inlinee.GetTypicalMethodDefinition();
                    if (!(inlineeDefinition is EcmaMethod ecmaInlineeDefinition))
                    {
                        // We don't record non-ECMA methods because they don't have tokens that
                        // diagnostic tools could reason about anyway.
                        continue;
                    }

                    if (!inlineeToInliners.TryGetValue(ecmaInlineeDefinition, out HashSet<EcmaMethod> inliners))
                    {
                        inliners = new HashSet<EcmaMethod>();
                        inlineeToInliners.Add(ecmaInlineeDefinition, inliners);
                    }
                    inliners.Add((EcmaMethod)inlinerDefinition);
                }
            }

            // Serialize the map as a hash table
            NativeWriter writer = new NativeWriter();
            Section section = writer.NewSection();

            VertexHashtable hashtable = new VertexHashtable();
            section.Place(hashtable);

            foreach (var inlineeWithInliners in inlineeToInliners)
            {
                EcmaMethod inlinee = inlineeWithInliners.Key;
                int inlineeRid = MetadataTokens.GetRowNumber(inlinee.Handle);
                int hashCode = ReadyToRunHashCode.ModuleNameHashCode(inlinee.Module);
                hashCode ^= inlineeRid;

                // Format of the sequence:
                // Inlinee RID with flag in the lowest bit
                // - if flag is set, followed by module ID
                // Followed by inliner RIDs deltas with flag in the lowest bit
                // - if flag is set, followed by module ID

                var sig = new VertexSequence();

                bool isForeignInlinee = inlinee.Module != _module;
                sig.Append(new UnsignedConstant((uint)(inlineeRid << 1 | (isForeignInlinee ? 1 : 0))));
                if (isForeignInlinee)
                {
                    sig.Append(new UnsignedConstant((uint)factory.ManifestMetadataTable.ModuleToIndex(inlinee.Module)));
                }

                List<EcmaMethod> sortedInliners = new List<EcmaMethod>(inlineeWithInliners.Value);
                sortedInliners.Sort((a, b) =>
                {
                    if (a == b)
                        return 0;

                    int aRid = MetadataTokens.GetRowNumber(a.Handle);
                    int bRid = MetadataTokens.GetRowNumber(b.Handle);
                    if (aRid < bRid)
                        return -1;
                    else if (aRid > bRid)
                        return 1;

                    int result = a.Module.CompareTo(b.Module);
                    Debug.Assert(result != 0);
                    return result;
                });

                int baseRid = 0;
                foreach (EcmaMethod inliner in sortedInliners)
                {
                    int inlinerRid = MetadataTokens.GetRowNumber(inliner.Handle);
                    int ridDelta = inlinerRid - baseRid;
                    baseRid = inlinerRid;
                    Debug.Assert(ridDelta >= 0);
                    bool isForeignInliner = inliner.Module != _module;
                    sig.Append(new UnsignedConstant((uint)(ridDelta << 1 | (isForeignInliner ? 1 : 0))));
                    if (isForeignInliner)
                    {
                        sig.Append(new UnsignedConstant((uint)factory.ManifestMetadataTable.ModuleToIndex(inliner.Module)));
                    }
                }

                hashtable.Append((uint)hashCode, section.Place(sig));
            }

            MemoryStream writerContent = new MemoryStream();
            writer.Save(writerContent);

            return new ObjectData(
                data: writerContent.ToArray(),
                relocs: null,
                alignment: 8,
                definedSymbols: new ISymbolDefinitionNode[] { this });
        }
<<<<<<< HEAD
=======

        public override int CompareToImpl(ISortableNode other, CompilerComparer comparer)
        {
            InliningInfoNode otherInliningInfo = (InliningInfoNode)other;
            return _module.Assembly.GetName().Name.CompareTo(otherInliningInfo._module.Assembly.GetName().Name);
        }

        public override int ClassCode => -87382891;
>>>>>>> 691b5b81
    }
}<|MERGE_RESOLUTION|>--- conflicted
+++ resolved
@@ -22,15 +22,11 @@
     {
         private readonly EcmaModule _module;
 
-<<<<<<< HEAD
         protected internal override int Phase => (int)ObjectNodePhase.Ordered;
 
         public override int ClassCode => (int)ObjectNodeOrder.InliningInfoNode;
 
-        public InliningInfoNode(TargetDetails target, EcmaModule globalContext)
-=======
         public InliningInfoNode(TargetDetails target, EcmaModule module)
->>>>>>> 691b5b81
             : base(target)
         {
             _module = module;
@@ -157,16 +153,11 @@
                 alignment: 8,
                 definedSymbols: new ISymbolDefinitionNode[] { this });
         }
-<<<<<<< HEAD
-=======
 
         public override int CompareToImpl(ISortableNode other, CompilerComparer comparer)
         {
             InliningInfoNode otherInliningInfo = (InliningInfoNode)other;
             return _module.Assembly.GetName().Name.CompareTo(otherInliningInfo._module.Assembly.GetName().Name);
         }
-
-        public override int ClassCode => -87382891;
->>>>>>> 691b5b81
     }
 }