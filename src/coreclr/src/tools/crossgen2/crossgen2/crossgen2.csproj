<Project Sdk="Microsoft.NET.Sdk">
  <PropertyGroup>
    <AssemblyName>crossgen2</AssemblyName>
    <AllowUnsafeBlocks>true</AllowUnsafeBlocks>
    <OutputType>Exe</OutputType>
    <TargetFramework>$(NetCoreAppCurrent)</TargetFramework>
    <TargetFramework Condition="'$(BuildingInsideVisualStudio)' == 'true'">netcoreapp3.0</TargetFramework>
    <NoWarn>8002,NU1701</NoWarn>
    <Platforms>x64;x86</Platforms>
    <PlatformTargets Condition="'$(ArchGroup)' != ''">$(ArchGroup)</PlatformTargets>
    <AppendTargetFrameworkToOutputPath>false</AppendTargetFrameworkToOutputPath>
<<<<<<< HEAD
    <OutputPath>$(BinDir)/crossgen2</OutputPath>
=======

    <!-- We're binplacing these into an existing publish layout so that F5 build in VS updates
         the same bits tests expect to see in artifacts/crossgen2. That way we never need to wonder which
         binaries are up to date and which are stale. -->
    <OutputPath Condition="'$(BuildingInsideVisualStudio)' == 'true'">$(BinDir)/crossgen2</OutputPath>
    <GenerateDependencyFile Condition="'$(BuildingInsideVisualStudio)' == 'true'">false</GenerateDependencyFile>
    <GenerateRuntimeConfigurationFiles>false</GenerateRuntimeConfigurationFiles>
    <EnableDefaultEmbeddedResourceItems>false</EnableDefaultEmbeddedResourceItems>
>>>>>>> 3a844ad9
  </PropertyGroup>

  <ItemGroup Label="Embedded Resources">
    <EmbeddedResource Include="Properties\Resources.resx">
      <GenerateSource>true</GenerateSource>
      <ClassName>System.SR</ClassName>
    </EmbeddedResource>
  </ItemGroup>

  <ItemGroup>
    <ProjectReference Include="..\ILCompiler.DependencyAnalysisFramework\ILCompiler.DependencyAnalysisFramework.csproj" />
    <ProjectReference Include="..\ILCompiler.TypeSystem.ReadyToRun\ILCompiler.TypeSystem.ReadyToRun.csproj" />
    <ProjectReference Include="..\ILCompiler.ReadyToRun\ILCompiler.ReadyToRun.csproj" />
  </ItemGroup>

  <ItemGroup>
    <Compile Include="..\..\Common\CommandLine\CommandLineException.cs" />
    <Compile Include="..\..\Common\CommandLine\CommandLineHelpers.cs" />
  </ItemGroup>

  <ItemGroup>
    <PackageReference Include="System.CommandLine.Experimental">
      <Version>0.3.0-alpha.19525.2</Version>
    </PackageReference>
  </ItemGroup>

  <PropertyGroup Condition="'$(TargetsUnix)' == 'true'">
    <LibraryNamePrefix>lib</LibraryNamePrefix>
    <LibraryNameExtension>.so</LibraryNameExtension>
    <LibraryNameExtension Condition="'$(TargetsOSX)' == 'true'">.dylib</LibraryNameExtension>
  </PropertyGroup>
  <PropertyGroup Condition="'$(TargetsWindows)' == 'true'">
    <LibraryNamePrefix></LibraryNamePrefix>
    <LibraryNameExtension>.dll</LibraryNameExtension>
  </PropertyGroup>

  <ItemGroup>
    <Content Include="$(BinDir)\$(LibraryNamePrefix)jitinterface$(LibraryNameExtension)"
      CopyToOutputDirectory="PreserveNewest"
      CopyToPublishDirectory="PreserveNewest"
      Link="%(FileName)%(Extension)"
     />

    <Content Include="$(BinDir)\$(LibraryNamePrefix)clrjit$(LibraryNameExtension)"
      CopyToOutputDirectory="PreserveNewest"
      CopyToPublishDirectory="PreserveNewest"
      Link="$(LibraryNamePrefix)clrjitilc$(LibraryNameExtension)"
     />
  </ItemGroup>
</Project><|MERGE_RESOLUTION|>--- conflicted
+++ resolved
@@ -9,18 +9,9 @@
     <Platforms>x64;x86</Platforms>
     <PlatformTargets Condition="'$(ArchGroup)' != ''">$(ArchGroup)</PlatformTargets>
     <AppendTargetFrameworkToOutputPath>false</AppendTargetFrameworkToOutputPath>
-<<<<<<< HEAD
     <OutputPath>$(BinDir)/crossgen2</OutputPath>
-=======
-
-    <!-- We're binplacing these into an existing publish layout so that F5 build in VS updates
-         the same bits tests expect to see in artifacts/crossgen2. That way we never need to wonder which
-         binaries are up to date and which are stale. -->
-    <OutputPath Condition="'$(BuildingInsideVisualStudio)' == 'true'">$(BinDir)/crossgen2</OutputPath>
-    <GenerateDependencyFile Condition="'$(BuildingInsideVisualStudio)' == 'true'">false</GenerateDependencyFile>
     <GenerateRuntimeConfigurationFiles>false</GenerateRuntimeConfigurationFiles>
     <EnableDefaultEmbeddedResourceItems>false</EnableDefaultEmbeddedResourceItems>
->>>>>>> 3a844ad9
   </PropertyGroup>
 
   <ItemGroup Label="Embedded Resources">
