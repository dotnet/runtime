--- conflicted
+++ resolved
@@ -418,13 +418,12 @@
                     InliningInfoSection2 inliningInfoSection2 = new InliningInfoSection2(_r2r, ii2Offset, ii2EndOffset);
                     _writer.WriteLine(inliningInfoSection2.ToString());
                     break;
-<<<<<<< HEAD
-                case ReadyToRunSection.SectionType.READYTORUN_SECTION_NATIVE_DEPENDENCIES:
+                case ReadyToRunSectionType.NativeDependencies:
                     int ndOffset = _r2r.GetOffset(section.RelativeVirtualAddress);
                     int ndEndOffset = ndOffset + section.Size;
                     NativeDependenciesSection nativeDependenciesSection = new NativeDependenciesSection(_r2r, ndOffset, ndEndOffset);
                     _writer.WriteLine(nativeDependenciesSection.ToString());
-=======
+                    break;
                 case ReadyToRunSectionType.OwnerCompositeExecutable:
                     int oceOffset = _r2r.GetOffset(section.RelativeVirtualAddress);
                     Decoder decoder = Encoding.UTF8.GetDecoder();
@@ -433,7 +432,6 @@
                     decoder.GetChars(_r2r.Image, oceOffset, section.Size, charArray, 0, flush: true);
                     string ownerCompositeExecutable = new string(charArray);
                     _writer.WriteLine("Composite executable: {0}", ownerCompositeExecutable);
->>>>>>> 691b5b81
                     break;
             }
         }
