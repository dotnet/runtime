include_directories("inc")
include_directories("debug/inc")
include_directories("debug/inc/${ARCH_SOURCES_DIR}")
include_directories("debug/inc/dump")
include_directories("md/inc")
include_directories("classlibnative/bcltype")
include_directories("classlibnative/cryptography")
include_directories("classlibnative/inc")
include_directories("${GENERATED_INCLUDE_DIR}")

if(CLR_CMAKE_TARGET_WIN32 AND FEATURE_EVENT_TRACE)
    include_directories("${GENERATED_INCLUDE_DIR}/etw")
endif(CLR_CMAKE_TARGET_WIN32 AND FEATURE_EVENT_TRACE)

add_subdirectory(debug/dbgutil)

if(CLR_CMAKE_HOST_UNIX)
<<<<<<< HEAD
  if((CLR_CMAKE_HOST_OSX OR (CLR_CMAKE_HOST_LINUX AND NOT CLR_CMAKE_HOST_UNIX_X86 AND NOT CLR_CMAKE_HOST_ANDROID)) AND CLR_CMAKE_BUILD_SUBSET_RUNTIME)
    add_subdirectory(debug/createdump)
  endif((CLR_CMAKE_HOST_OSX OR (CLR_CMAKE_HOST_LINUX AND NOT CLR_CMAKE_HOST_UNIX_X86 AND NOT CLR_CMAKE_HOST_ANDROID)) AND CLR_CMAKE_BUILD_SUBSET_RUNTIME)
=======
  if(CLR_CMAKE_BUILD_SUBSET_RUNTIME)
    if(CLR_CMAKE_HOST_OSX OR (CLR_CMAKE_HOST_LINUX AND NOT CLR_CMAKE_HOST_UNIX_X86 AND NOT CLR_CMAKE_HOST_ANDROID))
      add_subdirectory(debug/createdump)
    endif(CLR_CMAKE_HOST_OSX OR (CLR_CMAKE_HOST_LINUX AND NOT CLR_CMAKE_HOST_UNIX_X86 AND NOT CLR_CMAKE_HOST_ANDROID))
  endif(CLR_CMAKE_BUILD_SUBSET_RUNTIME)
>>>>>>> b1d613c5

  # Include the dummy c++ include files
  include_directories("pal/inc/rt/cpp")

  # This prevents inclusion of standard C compiler headers
  add_compile_options(-nostdinc)

  set (NATIVE_RESOURCE_DIR ${CMAKE_CURRENT_SOURCE_DIR}/nativeresources)
  include_directories(${NATIVE_RESOURCE_DIR})
  set (RC_TO_CPP ${NATIVE_RESOURCE_DIR}/rctocpp.awk)
  set (PROCESS_RC ${NATIVE_RESOURCE_DIR}/processrc.awk)
  set (RESOURCE_STRING_HEADER_DIR ${NATIVE_RESOURCE_DIR})

  # Create a command to create a C++ source file containing an array of
  # NativeStringResource structs which represent the information from a
  # given Windows .rc file. The target C++ file path is returned in the
  # variable specified by the TARGET_FILE parameter.
  function(build_resources SOURCE TARGET_NAME TARGET_FILE)

    set(PREPROCESSED_SOURCE ${CMAKE_CURRENT_BINARY_DIR}/${TARGET_NAME}.rc.i)

    preprocess_file(${SOURCE} ${PREPROCESSED_SOURCE})

    set(RESOURCE_ENTRY_ARRAY_CPP ${CMAKE_CURRENT_BINARY_DIR}/${TARGET_NAME}.cpp)

    add_custom_command(
      OUTPUT ${RESOURCE_ENTRY_ARRAY_CPP}
      # Convert the preprocessed .rc file to a C++ file which will be used to make a static lib.
      COMMAND ${AWK} -v name=${TARGET_NAME} -f ${RC_TO_CPP} -f ${PROCESS_RC} ${PREPROCESSED_SOURCE} >${RESOURCE_ENTRY_ARRAY_CPP}
            DEPENDS ${PREPROCESSED_SOURCE} ${RC_TO_CPP} ${PROCESS_RC}
    )

    include_directories(${RESOURCE_STRING_HEADER_DIR})
    set(${TARGET_FILE} ${RESOURCE_ENTRY_ARRAY_CPP} PARENT_SCOPE)

  endfunction()

  add_subdirectory(nativeresources)
endif(CLR_CMAKE_HOST_UNIX)

add_subdirectory(utilcode)
add_subdirectory(gcinfo)
add_subdirectory(jit)
add_subdirectory(inc)

if(CLR_CMAKE_HOST_UNIX)
    add_subdirectory(palrt)
endif(CLR_CMAKE_HOST_UNIX)

add_subdirectory(vm)
if (CLR_CMAKE_BUILD_SUBSET_RUNTIME)
  add_subdirectory(md)
  add_subdirectory(debug)
  add_subdirectory(binder)
  add_subdirectory(classlibnative)
  add_subdirectory(dlls)
  add_subdirectory(ToolBox)
  add_subdirectory(tools)
  add_subdirectory(unwinder)
  add_subdirectory(ildasm)
  add_subdirectory(ilasm)
  add_subdirectory(interop)

  if(CLR_CMAKE_HOST_WIN32)
    add_subdirectory(hosts)
  endif(CLR_CMAKE_HOST_WIN32)
else()
  if(CLR_CMAKE_HOST_UNIX)
    # this is needed to compile the jit on unix platforms.
    # When the runtime subset is compiled, the add_subdirectory(dlls) above
    # brings the mscorrc library into the build graph
    add_subdirectory(dlls/mscorrc)
  endif(CLR_CMAKE_HOST_UNIX)
endif(CLR_CMAKE_BUILD_SUBSET_RUNTIME)
<|MERGE_RESOLUTION|>--- conflicted
+++ resolved
@@ -15,17 +15,11 @@
 add_subdirectory(debug/dbgutil)
 
 if(CLR_CMAKE_HOST_UNIX)
-<<<<<<< HEAD
-  if((CLR_CMAKE_HOST_OSX OR (CLR_CMAKE_HOST_LINUX AND NOT CLR_CMAKE_HOST_UNIX_X86 AND NOT CLR_CMAKE_HOST_ANDROID)) AND CLR_CMAKE_BUILD_SUBSET_RUNTIME)
-    add_subdirectory(debug/createdump)
-  endif((CLR_CMAKE_HOST_OSX OR (CLR_CMAKE_HOST_LINUX AND NOT CLR_CMAKE_HOST_UNIX_X86 AND NOT CLR_CMAKE_HOST_ANDROID)) AND CLR_CMAKE_BUILD_SUBSET_RUNTIME)
-=======
   if(CLR_CMAKE_BUILD_SUBSET_RUNTIME)
     if(CLR_CMAKE_HOST_OSX OR (CLR_CMAKE_HOST_LINUX AND NOT CLR_CMAKE_HOST_UNIX_X86 AND NOT CLR_CMAKE_HOST_ANDROID))
       add_subdirectory(debug/createdump)
     endif(CLR_CMAKE_HOST_OSX OR (CLR_CMAKE_HOST_LINUX AND NOT CLR_CMAKE_HOST_UNIX_X86 AND NOT CLR_CMAKE_HOST_ANDROID))
   endif(CLR_CMAKE_BUILD_SUBSET_RUNTIME)
->>>>>>> b1d613c5
 
   # Include the dummy c++ include files
   include_directories("pal/inc/rt/cpp")
