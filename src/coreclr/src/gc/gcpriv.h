// Licensed to the .NET Foundation under one or more agreements.
// The .NET Foundation licenses this file to you under the MIT license.

#ifndef _DEBUG
#ifdef _MSC_VER
// optimize for speed
#pragma optimize( "t", on )
#endif
#endif

#ifdef __GNUC__
#define inline __attribute__((always_inline)) inline
#else
#define inline __forceinline
#endif // __GNUC__

#include "gc.h"
#include "gcrecord.h"

#ifdef _MSC_VER
#pragma warning(disable:4293)
#pragma warning(disable:4477)
#endif //_MSC_VER

inline void FATAL_GC_ERROR()
{
#ifndef DACCESS_COMPILE
    GCToOSInterface::DebugBreak();
#endif // DACCESS_COMPILE
    _ASSERTE(!"Fatal Error in GC.");
    GCToEEInterface::HandleFatalError((unsigned int)COR_E_EXECUTIONENGINE);
}

#ifdef MULTIPLE_HEAPS
// This turns on instrumentation that collects info for heap balancing.
// Define it and make sure you have HEAP_BALANCE_LOG/HEAP_BALANCE_TEMP_LOG
// level logging enabled *only*.
//#define HEAP_BALANCE_INSTRUMENTATION
#endif //MULTIPLE_HEAPS

#ifdef _MSC_VER
#pragma inline_depth(20)
#endif

// FEATURE_STRUCTALIGN was added by Midori. In CLR we are not interested
// in supporting custom alignments on LOH. Currently FEATURE_LOH_COMPACTION
// and FEATURE_STRUCTALIGN are mutually exclusive. It shouldn't be much
// work to make FEATURE_STRUCTALIGN not apply to LOH so they can be both
// turned on.
#define FEATURE_LOH_COMPACTION

#ifdef FEATURE_64BIT_ALIGNMENT
// We need the following feature as part of keeping 64-bit types aligned in the GC heap.
#define RESPECT_LARGE_ALIGNMENT //Preserve double alignment of objects during relocation
#endif //FEATURE_64BIT_ALIGNMENT

#define SHORT_PLUGS //used to keep ephemeral plugs short so they fit better into the oldest generation free items

#ifdef SHORT_PLUGS
#define DESIRED_PLUG_LENGTH (1000)
#endif //SHORT_PLUGS

#define FEATURE_PREMORTEM_FINALIZATION
#define GC_HISTORY

// We need the lower 3 bits in the MT to do our bookkeeping so doubly linked free list is only for 64-bit
#ifdef HOST_64BIT
// To be enabled.
<<<<<<< HEAD
//#define DOUBLY_LINKED_FL
=======
// #define DOUBLY_LINKED_FL
>>>>>>> 1c1757c0
#endif //HOST_64BIT

#ifndef FEATURE_REDHAWK
#define HEAP_ANALYZE
#define COLLECTIBLE_CLASS
#endif // !FEATURE_REDHAWK

#ifdef HEAP_ANALYZE
#define initial_internal_roots        (1024*16)
#endif // HEAP_ANALYZE

#define MARK_LIST         //used sorted list to speed up plan phase

#define BACKGROUND_GC   //concurrent background GC (requires WRITE_WATCH)

#ifdef SERVER_GC
#define MH_SC_MARK //scalable marking
//#define SNOOP_STATS //diagnostic
#define PARALLEL_MARK_LIST_SORT //do the sorting and merging of the multiple mark lists in server gc in parallel
#endif //SERVER_GC

//This is used to mark some type volatile only when the scalable marking is used.
#if defined (SERVER_GC) && defined (MH_SC_MARK)
#define SERVER_SC_MARK_VOLATILE(x) VOLATILE(x)
#else //SERVER_GC&&MH_SC_MARK
#define SERVER_SC_MARK_VOLATILE(x) x
#endif //SERVER_GC&&MH_SC_MARK

//#define MULTIPLE_HEAPS         //Allow multiple heaps for servers

#define CARD_BUNDLE         //enable card bundle feature.(requires WRITE_WATCH)

// #define ALLOW_REFERENCES_IN_POH  //Allow POH objects to contain references.

#ifdef BACKGROUND_GC
#define BGC_SERVO_TUNING
#endif //BACKGROUND_GC

#if defined(BACKGROUND_GC) || defined(CARD_BUNDLE) || defined(FEATURE_USE_SOFTWARE_WRITE_WATCH_FOR_GC_HEAP)
#define WRITE_WATCH     //Write Watch feature
#endif //BACKGROUND_GC || CARD_BUNDLE

#ifdef WRITE_WATCH
#define array_size 100
#endif //WRITE_WATCH

#define FFIND_DECAY  7      //Number of GC for which fast find will be active

#ifndef MAX_LONGPATH
#define MAX_LONGPATH 1024
#endif // MAX_LONGPATH

//#define TRACE_GC
//#define SIMPLE_DPRINTF

//#define JOIN_STATS         //amount of time spent in the join

//#define SYNCHRONIZATION_STATS
//#define SEG_REUSE_STATS

#ifdef SYNCHRONIZATION_STATS
#define BEGIN_TIMING(x) \
    int64_t x##_start; \
    x##_start = GCToOSInterface::QueryPerformanceCounter()

#define END_TIMING(x) \
    int64_t x##_end; \
    x##_end = GCToOSInterface::QueryPerformanceCounter(); \
    x += x##_end - x##_start

#else //SYNCHRONIZATION_STATS
#define BEGIN_TIMING(x)
#define END_TIMING(x)
#endif //SYNCHRONIZATION_STATS

#ifdef GC_CONFIG_DRIVEN
void GCLogConfig (const char *fmt, ... );
#define cprintf(x) {GCLogConfig x;}
#endif //GC_CONFIG_DRIVEN

// For the bestfit algorithm when we relocate ephemeral generations into an
// existing gen2 segment.
// We recorded sizes from 2^6, 2^7, 2^8...up to 2^30 (1GB). So that's 25 sizes total.
#define MIN_INDEX_POWER2 6

#ifdef SERVER_GC

#ifdef HOST_64BIT
#define MAX_INDEX_POWER2 30
#else
#define MAX_INDEX_POWER2 26
#endif  // HOST_64BIT

#else //SERVER_GC

#ifdef HOST_64BIT
#define MAX_INDEX_POWER2 28
#else
#define MAX_INDEX_POWER2 24
#endif  // HOST_64BIT

#endif //SERVER_GC

#define MAX_NUM_BUCKETS (MAX_INDEX_POWER2 - MIN_INDEX_POWER2 + 1)

#define MAX_NUM_FREE_SPACES 200
#define MIN_NUM_FREE_SPACES 5

#ifdef memcpy
#undef memcpy
#endif //memcpy

#ifdef FEATURE_STRUCTALIGN
#define REQD_ALIGN_DCL ,int requiredAlignment
#define REQD_ALIGN_ARG ,requiredAlignment
#define REQD_ALIGN_AND_OFFSET_DCL ,int requiredAlignment,size_t alignmentOffset
#define REQD_ALIGN_AND_OFFSET_DEFAULT_DCL ,int requiredAlignment=DATA_ALIGNMENT,size_t alignmentOffset=0
#define REQD_ALIGN_AND_OFFSET_ARG ,requiredAlignment,alignmentOffset
#else // FEATURE_STRUCTALIGN
#define REQD_ALIGN_DCL
#define REQD_ALIGN_ARG
#define REQD_ALIGN_AND_OFFSET_DCL
#define REQD_ALIGN_AND_OFFSET_DEFAULT_DCL
#define REQD_ALIGN_AND_OFFSET_ARG
#endif // FEATURE_STRUCTALIGN

#ifdef MULTIPLE_HEAPS
#define THREAD_NUMBER_DCL ,int thread
#define THREAD_NUMBER_ARG ,thread
#define THREAD_NUMBER_FROM_CONTEXT int thread = sc->thread_number;
#define THREAD_FROM_HEAP  int thread = heap_number;
#define HEAP_FROM_THREAD  gc_heap* hpt = gc_heap::g_heaps[thread];
#else
#define THREAD_NUMBER_DCL
#define THREAD_NUMBER_ARG
#define THREAD_NUMBER_FROM_CONTEXT
#define THREAD_FROM_HEAP
#define HEAP_FROM_THREAD  gc_heap* hpt = 0;
#endif //MULTIPLE_HEAPS

//These constants are ordered
const int policy_sweep = 0;
const int policy_compact = 1;
const int policy_expand  = 2;

#ifdef TRACE_GC
#define MIN_CUSTOM_LOG_LEVEL 7
#define SEG_REUSE_LOG_0 (MIN_CUSTOM_LOG_LEVEL)
#define SEG_REUSE_LOG_1 (MIN_CUSTOM_LOG_LEVEL + 1)
#define DT_LOG_0 (MIN_CUSTOM_LOG_LEVEL + 2)
#define BGC_TUNING_LOG (MIN_CUSTOM_LOG_LEVEL + 3)
#define GTC_LOG (MIN_CUSTOM_LOG_LEVEL + 4)
#define GC_TABLE_LOG (MIN_CUSTOM_LOG_LEVEL + 5)
#define JOIN_LOG (MIN_CUSTOM_LOG_LEVEL + 6)
#define SPINLOCK_LOG (MIN_CUSTOM_LOG_LEVEL + 7)
#define SNOOP_LOG (MIN_CUSTOM_LOG_LEVEL + 8)
#define COMMIT_ACCOUNTING_LOG (MIN_CUSTOM_LOG_LEVEL + 9)

// NOTE! This is for HEAP_BALANCE_INSTRUMENTATION
// This particular one is special and needs to be well formatted because we
// do post processing on it with tools\GCLogParser. If you need to add some
// detail to help with investigation that's not 't processed by tooling
// prefix it with TEMP so that line will be written to the results as is in
// the result. I have some already logged with HEAP_BALANCE_TEMP_LOG.
#define HEAP_BALANCE_LOG (DT_LOG_0 + 7)
#define HEAP_BALANCE_TEMP_LOG (DT_LOG_0 + 8)

#ifndef DACCESS_COMPILE

#ifdef SIMPLE_DPRINTF

void GCLog (const char *fmt, ... );
#define dprintf(l,x) {if ((l == 1) || (l == GTC_LOG)) {GCLog x;}}
#else //SIMPLE_DPRINTF
// Nobody used the logging mechanism that used to be here. If we find ourselves
// wanting to inspect GC logs on unmodified builds, we can use this define here
// to do so.
#define dprintf(l, x)
//#define dprintf(l,x) STRESS_LOG_VA(x);

#endif //SIMPLE_DPRINTF

#else //DACCESS_COMPILE
#define dprintf(l,x)
#endif //DACCESS_COMPILE
#else //TRACE_GC
#define dprintf(l,x)
#endif //TRACE_GC

#if !defined(FEATURE_REDHAWK) && !defined(BUILD_AS_STANDALONE)
#undef  assert
#define assert _ASSERTE
#undef  ASSERT
#define ASSERT _ASSERTE
#endif // FEATURE_REDHAWK

struct GCDebugSpinLock {
    VOLATILE(int32_t) lock;                   // -1 if free, 0 if held
#ifdef _DEBUG
    VOLATILE(Thread *) holding_thread;     // -1 if no thread holds the lock.
    VOLATILE(BOOL) released_by_gc_p;       // a GC thread released the lock.
#endif
#if defined (SYNCHRONIZATION_STATS)
    // number of times we went into SwitchToThread in enter_spin_lock.
    unsigned int num_switch_thread;
    // number of times we went into WaitLonger.
    unsigned int num_wait_longer;
    // number of times we went to calling SwitchToThread in WaitLonger.
    unsigned int num_switch_thread_w;
    // number of times we went to calling DisablePreemptiveGC in WaitLonger.
    unsigned int num_disable_preemptive_w;
#endif

    GCDebugSpinLock()
        : lock(-1)
#ifdef _DEBUG
        , holding_thread((Thread*) -1)
#endif
#if defined (SYNCHRONIZATION_STATS)
        , num_switch_thread(0), num_wait_longer(0), num_switch_thread_w(0), num_disable_preemptive_w(0)
#endif
    {
    }

#if defined (SYNCHRONIZATION_STATS)
    void init()
    {
        num_switch_thread = 0;
        num_wait_longer = 0;
        num_switch_thread_w = 0;
        num_disable_preemptive_w = 0;
    }
#endif
};
typedef GCDebugSpinLock GCSpinLock;

class mark;
class heap_segment;
class CObjectHeader;
class sorted_table;
class seg_free_spaces;
class gc_heap;

#ifdef BACKGROUND_GC
class exclusive_sync;
class recursive_gc_sync;
#endif //BACKGROUND_GC

#ifdef MULTIPLE_HEAPS
// card marking stealing only makes sense in server GC
// but it works and is easier to debug for workstation GC
// so turn it on for server GC, turn on for workstation GC if necessary
#define FEATURE_CARD_MARKING_STEALING
#endif //MULTIPLE_HEAPS

#ifdef FEATURE_CARD_MARKING_STEALING
class card_marking_enumerator;
#define CARD_MARKING_STEALING_ARG(a)    ,a
#define CARD_MARKING_STEALING_ARGS(a,b,c)    ,a,b,c
#else // FEATURE_CARD_MARKING_STEALING
#define CARD_MARKING_STEALING_ARG(a)
#define CARD_MARKING_STEALING_ARGS(a,b,c)
#endif // FEATURE_CARD_MARKING_STEALING

// The following 2 modes are of the same format as in clr\src\bcl\system\runtime\gcsettings.cs
// make sure you change that one if you change this one!
enum gc_pause_mode
{
    pause_batch = 0, //We are not concerned about pause length
    pause_interactive = 1,     //We are running an interactive app
    pause_low_latency = 2,     //short pauses are essential
    //avoid long pauses from blocking full GCs unless running out of memory
    pause_sustained_low_latency = 3,
    pause_no_gc = 4
};

enum gc_loh_compaction_mode
{
    loh_compaction_default = 1, // the default mode, don't compact LOH.
    loh_compaction_once = 2, // only compact once the next time a blocking full GC happens.
    loh_compaction_auto = 4 // GC decides when to compact LOH, to be implemented.
};

enum set_pause_mode_status
{
    set_pause_mode_success = 0,
    set_pause_mode_no_gc = 1 // NoGCRegion is in progress, can't change pause mode.
};

/*
 Latency modes required user to have specific GC knowledge (eg, budget, full blocking GC).
 We are trying to move away from them as it makes a lot more sense for users to tell
 us what's the most important out of the perf aspects that make sense to them.

 In general there are 3 such aspects:

 + memory footprint
 + throughput
 + pause predictibility

 Currently the following levels are supported. We may (and will likely) add more
 in the future.

 +----------+--------------------+---------------------------------------+
 | Level    | Optimization Goals | Latency Charactaristics               |
 +==========+====================+=======================================+
 | 0        | memory footprint   | pauses can be long and more frequent  |
 +----------+--------------------+---------------------------------------+
 | 1        | balanced           | pauses are more predictable and more  |
 |          |                    | frequent. the longest pauses are      |
 |          |                    | shorter than 1.                       |
 +----------+--------------------+---------------------------------------+
*/
enum gc_latency_level
{
    latency_level_first = 0,
    latency_level_memory_footprint = latency_level_first,
    latency_level_balanced = 1,
    latency_level_last = latency_level_balanced,
    latency_level_default = latency_level_balanced
};

enum gc_tuning_point
{
    tuning_deciding_condemned_gen = 0,
    tuning_deciding_full_gc = 1,
    tuning_deciding_compaction = 2,
    tuning_deciding_expansion = 3,
    tuning_deciding_promote_ephemeral = 4,
    tuning_deciding_short_on_seg = 5
};

enum gc_oh_num
{
    soh = 0,
    loh = 1,
    poh = 2,
    none = 3,
    total_oh_count = 4
};

gc_oh_num gen_to_oh (int gen);

#if defined(TRACE_GC) && defined(BACKGROUND_GC)
static const char * const str_bgc_state[] =
{
    "not_in_process",
    "mark_handles",
    "mark_stack",
    "revisit_soh",
    "revisit_loh",
    "overflow_soh",
    "overflow_loh",
    "final_marking",
    "sweep_soh",
    "sweep_loh",
    "plan_phase"
};
#endif // defined(TRACE_GC) && defined(BACKGROUND_GC)

enum allocation_state
{
    a_state_start = 0,
    a_state_can_allocate,
    a_state_cant_allocate,
    // This could be due to having to wait till a GC is done,
    // or having to try a different heap.
    a_state_retry_allocate,
    a_state_try_fit,
    a_state_try_fit_new_seg,
    a_state_try_fit_after_cg,
    a_state_try_fit_after_bgc,
    a_state_try_free_full_seg_in_bgc,
    a_state_try_free_after_bgc,
    a_state_try_seg_end,
    a_state_acquire_seg,
    a_state_acquire_seg_after_cg,
    a_state_acquire_seg_after_bgc,
    a_state_check_and_wait_for_bgc,
    a_state_trigger_full_compact_gc,
    a_state_trigger_ephemeral_gc,
    a_state_trigger_2nd_ephemeral_gc,
    a_state_check_retry_seg,
    a_state_max
};

enum gc_type
{
    gc_type_compacting = 0,
    gc_type_blocking = 1,
#ifdef BACKGROUND_GC
    gc_type_background = 2,
#endif //BACKGROUND_GC
    gc_type_max = 3
};

//encapsulates the mechanism for the current gc
class gc_mechanisms
{
public:
    VOLATILE(size_t) gc_index; // starts from 1 for the first GC, like dd_collection_count
    int condemned_generation;
    BOOL promotion;
    BOOL compaction;
    BOOL loh_compaction;
    BOOL heap_expansion;
    uint32_t concurrent;
    BOOL demotion;
    BOOL card_bundles;
    int  gen0_reduction_count;
    BOOL should_lock_elevation;
    int elevation_locked_count;
    BOOL elevation_reduced;
    BOOL minimal_gc;
    gc_reason reason;
    gc_pause_mode pause_mode;
    BOOL found_finalizers;

#ifdef BACKGROUND_GC
    BOOL background_p;
    bgc_state b_state;
    BOOL allocations_allowed;
#endif //BACKGROUND_GC

#ifdef STRESS_HEAP
    BOOL stress_induced;
#endif // STRESS_HEAP

    // These are opportunistically set
    uint32_t entry_memory_load;
    uint64_t entry_available_physical_mem;
    uint32_t exit_memory_load;

    void init_mechanisms(); //for each GC
    void first_init(); // for the life of the EE

    void record (gc_history_global* history);
};

// This is a compact version of gc_mechanism that we use to save in the history.
class gc_mechanisms_store
{
public:
    size_t gc_index;
    bool promotion;
    bool compaction;
    bool loh_compaction;
    bool heap_expansion;
    bool concurrent;
    bool demotion;
    bool card_bundles;
    bool should_lock_elevation;
    int condemned_generation   : 8;
    int gen0_reduction_count   : 8;
    int elevation_locked_count : 8;
    gc_reason reason           : 8;
    gc_pause_mode pause_mode   : 8;
#ifdef BACKGROUND_GC
    bgc_state b_state          : 8;
#endif //BACKGROUND_GC
    bool found_finalizers;

#ifdef BACKGROUND_GC
    bool background_p;
#endif //BACKGROUND_GC

#ifdef STRESS_HEAP
    bool stress_induced;
#endif // STRESS_HEAP

#ifdef HOST_64BIT
    uint32_t entry_memory_load;
#endif // HOST_64BIT

    void store (gc_mechanisms* gm)
    {
        gc_index                = gm->gc_index;
        condemned_generation    = gm->condemned_generation;
        promotion               = (gm->promotion != 0);
        compaction              = (gm->compaction != 0);
        loh_compaction          = (gm->loh_compaction != 0);
        heap_expansion          = (gm->heap_expansion != 0);
        concurrent              = (gm->concurrent != 0);
        demotion                = (gm->demotion != 0);
        card_bundles            = (gm->card_bundles != 0);
        gen0_reduction_count    = gm->gen0_reduction_count;
        should_lock_elevation   = (gm->should_lock_elevation != 0);
        elevation_locked_count  = gm->elevation_locked_count;
        reason                  = gm->reason;
        pause_mode              = gm->pause_mode;
        found_finalizers        = (gm->found_finalizers != 0);

#ifdef BACKGROUND_GC
        background_p            = (gm->background_p != 0);
        b_state                 = gm->b_state;
#endif //BACKGROUND_GC

#ifdef STRESS_HEAP
        stress_induced          = (gm->stress_induced != 0);
#endif // STRESS_HEAP

#ifdef HOST_64BIT
        entry_memory_load       = gm->entry_memory_load;
#endif // HOST_64BIT
    }
};

typedef DPTR(class heap_segment)               PTR_heap_segment;
typedef DPTR(class gc_heap)                    PTR_gc_heap;
typedef DPTR(PTR_gc_heap)                      PTR_PTR_gc_heap;
#ifdef FEATURE_PREMORTEM_FINALIZATION
typedef DPTR(class CFinalize)                  PTR_CFinalize;
#endif // FEATURE_PREMORTEM_FINALIZATION

//-------------------------------------
//generation free list. It is an array of free lists bucketed by size, starting at sizes lower than (1 << first_bucket_bits)
//and doubling each time. The last bucket (index == num_buckets) is for largest sizes with no limit

#define MAX_SOH_BUCKET_COUNT (13)//Max number of buckets for the SOH generations.
#define MAX_BUCKET_COUNT (20)//Max number of buckets.
class alloc_list
{
#ifdef DOUBLY_LINKED_FL
    uint8_t* added_head;
    uint8_t* added_tail;
#endif //DOUBLY_LINKED_FL

    uint8_t* head;
    uint8_t* tail;

    size_t damage_count;
public:
#ifdef FL_VERIFICATION
    size_t item_count;
#endif //FL_VERIFICATION

#ifdef DOUBLY_LINKED_FL
    uint8_t*& added_alloc_list_head () { return added_head;}
    uint8_t*& added_alloc_list_tail () { return added_tail;}
#endif //DOUBLY_LINKED_FL

    uint8_t*& alloc_list_head () { return head;}
    uint8_t*& alloc_list_tail () { return tail;}
    size_t& alloc_list_damage_count(){ return damage_count; }
    alloc_list()
    {
#ifdef DOUBLY_LINKED_FL
        added_head = 0;
        added_tail = 0;
#endif //DOUBLY_LINKED_FL
        head = 0;
        tail = 0;
        damage_count = 0;
    }
};


class allocator
{
    int first_bucket_bits;
    unsigned int num_buckets;
    alloc_list first_bucket;
    alloc_list* buckets;
    int gen_number;
    alloc_list& alloc_list_of (unsigned int bn);
    size_t& alloc_list_damage_count_of (unsigned int bn);
    void thread_free_item_end (uint8_t* free_item, uint8_t*& head, uint8_t*& tail, int bn);

public:
    allocator (unsigned int num_b, int fbb, alloc_list* b, int gen=-1);

    allocator()
    {
        num_buckets = 1;
        first_bucket_bits = sizeof(size_t) * 8 - 1;
        // for young gens we just set it to 0 since we don't treat
        // them differently from each other
        gen_number = 0;
    }

    unsigned int number_of_buckets()
    {
        return num_buckets;
    }

    // skip buckets that cannot possibly fit "size" and return the next one
    // there is always such bucket since the last one fits everything
    unsigned int first_suitable_bucket (size_t size)
    {
        // sizes taking first_bucket_bits or less are mapped to bucket 0
        // others are mapped to buckets 0, 1, 2 respectively
        size = (size >> first_bucket_bits) | 1;

        DWORD highest_set_bit_index;
    #ifdef HOST_64BIT
        BitScanReverse64(&highest_set_bit_index, size);
    #else
        BitScanReverse(&highest_set_bit_index, size);
    #endif

        return min ((unsigned int)highest_set_bit_index, (num_buckets - 1));
    }

    size_t first_bucket_size()
    {
        return ((size_t)1 << (first_bucket_bits + 1));
    }

    uint8_t*& alloc_list_head_of (unsigned int bn)
    {
        return alloc_list_of (bn).alloc_list_head();
    }

    uint8_t*& alloc_list_tail_of (unsigned int bn)
    {
        return alloc_list_of (bn).alloc_list_tail();
    }

#ifdef DOUBLY_LINKED_FL
    uint8_t*& added_alloc_list_head_of (unsigned int bn)
    {
        return alloc_list_of (bn).added_alloc_list_head();
    }
    uint8_t*& added_alloc_list_tail_of (unsigned int bn)
    {
        return alloc_list_of (bn).added_alloc_list_tail();
    }
#endif //DOUBLY_LINKED_FL

    void clear();

    BOOL discard_if_no_fit_p()
    {
        return (num_buckets == 1);
    }

    // This is when we know there's nothing to repair because this free
    // list has never gone through plan phase. Right now it's only used
    // by the background ephemeral sweep when we copy the local free list
    // to gen0's free list.
    //
    // We copy head and tail manually (vs together like copy_to_alloc_list)
    // since we need to copy tail first because when we get the free items off
    // of each bucket we check head first. We also need to copy the
    // smaller buckets first so when gen0 allocation needs to thread
    // smaller items back that bucket is guaranteed to have been full
    // copied.
    void copy_with_no_repair (allocator* allocator_to_copy)
    {
        assert (num_buckets == allocator_to_copy->number_of_buckets());
        for (unsigned int i = 0; i < num_buckets; i++)
        {
            alloc_list* al = &(allocator_to_copy->alloc_list_of (i));
            alloc_list_tail_of(i) = al->alloc_list_tail();
            alloc_list_head_of(i) = al->alloc_list_head();
        }
    }

    void unlink_item (unsigned int bn, uint8_t* item, uint8_t* previous_item, BOOL use_undo_p);
    void thread_item (uint8_t* item, size_t size);
    void thread_item_front (uint8_t* itme, size_t size);
#ifdef DOUBLY_LINKED_FL
    int thread_item_front_added (uint8_t* itme, size_t size);
    void unlink_item_no_undo (uint8_t* item, size_t size);
    void unlink_item_no_undo (unsigned int bn, uint8_t* item, size_t size);
    void unlink_item_no_undo_added (unsigned int bn, uint8_t* item, uint8_t* previous_item);
#endif //DOUBLY_LINKED_FL

    void copy_to_alloc_list (alloc_list* toalist);
    void copy_from_alloc_list (alloc_list* fromalist);
    void commit_alloc_list_changes();
};

#define NUM_GEN_POWER2 (20)
#define BASE_GEN_SIZE (1*512)

// group the frequently used ones together (need intrumentation on accessors)
class generation
{
public:
    // Don't move these first two fields without adjusting the references
    // from the __asm in jitinterface.cpp.
    alloc_context   allocation_context;
    PTR_heap_segment start_segment;
    uint8_t*        allocation_start;
    heap_segment*   allocation_segment;
    uint8_t*        allocation_context_start_region;
    allocator       free_list_allocator;
    size_t          free_list_allocated;
    size_t          end_seg_allocated;
    BOOL            allocate_end_seg_p;
    size_t          condemned_allocated;
    size_t          sweep_allocated;
    size_t          free_list_space;
    size_t          free_obj_space;
    size_t          allocation_size;
    uint8_t*        plan_allocation_start;
    size_t          plan_allocation_start_size;

    // this is the pinned plugs that got allocated into this gen.
    size_t          pinned_allocated;
    size_t          pinned_allocation_compact_size;
    size_t          pinned_allocation_sweep_size;
    int             gen_num;

#ifdef DOUBLY_LINKED_FL
    BOOL            set_bgc_mark_bit_p;
    uint8_t*        last_free_list_allocated;
#endif //DOUBLY_LINKED_FL

#ifdef FREE_USAGE_STATS
    size_t          gen_free_spaces[NUM_GEN_POWER2];
    // these are non pinned plugs only
    size_t          gen_plugs[NUM_GEN_POWER2];
    size_t          gen_current_pinned_free_spaces[NUM_GEN_POWER2];
    size_t          pinned_free_obj_space;
    // this is what got allocated into the pinned free spaces.
    size_t          allocated_in_pinned_free;
    size_t          allocated_since_last_pin;
#endif //FREE_USAGE_STATS
};

static_assert(offsetof(dac_generation, allocation_context) == offsetof(generation, allocation_context), "DAC generation offset mismatch");
static_assert(offsetof(dac_generation, start_segment) == offsetof(generation, start_segment), "DAC generation offset mismatch");
static_assert(offsetof(dac_generation, allocation_start) == offsetof(generation, allocation_start), "DAC generation offset mismatch");

// static data remains the same after it's initialized.
// It's per generation.
// TODO: for gen_time_tuning, we should put the multipliers in static data.
struct static_data
{
    size_t min_size;
    size_t max_size;
    size_t fragmentation_limit;
    float fragmentation_burden_limit;
    float limit;
    float max_limit;
    uint64_t time_clock; // time after which to collect generation, in performance counts (see QueryPerformanceCounter)
    size_t gc_clock; // nubmer of gcs after which to collect generation
};

// The dynamic data fields are grouped into 3 categories:
//
// calculated logical data (like desired_allocation)
// physical data (like fragmentation)
// const data (sdata), initialized at the beginning
class dynamic_data
{
public:
    ptrdiff_t new_allocation;
    ptrdiff_t gc_new_allocation; // new allocation at beginning of gc
    float     surv;
    size_t    desired_allocation;

    // # of bytes taken by objects (ie, not free space) at the beginning
    // of the GC.
    size_t    begin_data_size;
    // # of bytes taken by survived objects after mark.
    size_t    survived_size;
    // # of bytes taken by survived pinned plugs after mark.
    size_t    pinned_survived_size;
    size_t    artificial_pinned_survived_size;
    size_t    added_pinned_size;

#ifdef SHORT_PLUGS
    size_t    padding_size;
#endif //SHORT_PLUGS
#if defined (RESPECT_LARGE_ALIGNMENT) || defined (FEATURE_STRUCTALIGN)
    // # of plugs that are not pinned plugs.
    size_t    num_npinned_plugs;
#endif //RESPECT_LARGE_ALIGNMENT || FEATURE_STRUCTALIGN
    //total object size after a GC, ie, doesn't include fragmentation
    size_t    current_size;
    size_t    collection_count;
    size_t    promoted_size;
    size_t    freach_previous_promotion;
    size_t    fragmentation;    //fragmentation when we don't compact
    size_t    gc_clock;         //gc# when last GC happened
    uint64_t  time_clock;       //time when last gc started
    size_t    gc_elapsed_time;  // Time it took for the gc to complete
    float     gc_speed;         //  speed in bytes/msec for the gc to complete

    size_t    min_size;

    static_data* sdata;
};

struct recorded_generation_info
{
    size_t size_before;
    size_t fragmentation_before;
    size_t size_after;
    size_t fragmentation_after;
};

struct last_recorded_gc_info
{
    VOLATILE(size_t) index;
    size_t total_committed;
    size_t promoted;
    size_t pinned_objects;
    size_t finalize_promoted_objects;
    size_t pause_durations[2];
    float pause_percentage;
    recorded_generation_info gen_info[total_generation_count];
    size_t heap_size;
    size_t fragmentation;
    uint32_t memory_load;
    uint8_t condemned_generation;
    bool compaction;
    bool concurrent;
};

#define ro_in_entry 0x1

// Note that I am storing both h0 and seg0, even though in Server GC you can get to
// the heap* from the segment info. This is because heap_of needs to be really fast
// and we would not want yet another indirection.
struct seg_mapping
{
    // if an address is > boundary it belongs to h1; else h0.
    // since we init h0 and h1 to 0, if we get 0 it means that
    // address doesn't exist on managed segments. And heap_of
    // would just return heap0 which is what it does now.
    uint8_t* boundary;
#ifdef MULTIPLE_HEAPS
    gc_heap* h0;
    gc_heap* h1;
#endif //MULTIPLE_HEAPS
    // You could have an address that's inbetween 2 segments and
    // this would return a seg, the caller then will use
    // in_range_for_segment to determine if it's on that seg.
    heap_segment* seg0; // this is what the seg for h0 is.
    heap_segment* seg1; // this is what the seg for h1 is.
    // Note that when frozen objects are used we mask seg1
    // with 0x1 to indicate that there is a ro segment for
    // this entry.
};

// alignment helpers
//Alignment constant for allocation
#define ALIGNCONST (DATA_ALIGNMENT-1)

inline
size_t Align (size_t nbytes, int alignment=ALIGNCONST)
{
    return (nbytes + alignment) & ~alignment;
}

//return alignment constant for small object heap vs large object heap
inline
int get_alignment_constant (BOOL small_object_p)
{
#ifdef FEATURE_STRUCTALIGN
    // If any objects on the large object heap require 8-byte alignment,
    // the compiler will tell us so.  Let's not guess an alignment here.
    return ALIGNCONST;
#else // FEATURE_STRUCTALIGN
    return small_object_p ? ALIGNCONST : 7;
#endif // FEATURE_STRUCTALIGN
}

struct etw_opt_info
{
    size_t desired_allocation;
    size_t new_allocation;
    int    gen_number;
};

// Note, I am not removing the ones that are no longer used
// because the older versions of the runtime still use them
// and ETW interprets them.
enum alloc_wait_reason
{
    // When we don't care about firing an event for
    // this.
    awr_ignored = -1,

    // when we detect we are in low memory
    awr_low_memory = 0,

    // when we detect the ephemeral segment is too full
    awr_low_ephemeral = 1,

    // we've given out too much budget for gen0.
    awr_gen0_alloc = 2,

    // we've given out too much budget for loh.
    awr_loh_alloc = 3,

    // this event is really obsolete - it's for pre-XP
    // OSs where low mem notification is not supported.
    awr_alloc_loh_low_mem = 4,

    // we ran out of VM spaced to reserve on loh.
    awr_loh_oos = 5,

    // ran out of space when allocating a small object
    awr_gen0_oos_bgc = 6,

    // ran out of space when allocating a large object
    awr_loh_oos_bgc = 7,

    // waiting for BGC to let FGC happen
    awr_fgc_wait_for_bgc = 8,

    // wait for bgc to finish to get loh seg.
    // no longer used with the introduction of loh msl.
    awr_get_loh_seg = 9,

    // we don't allow loh allocation during bgc planning.
    // no longer used with the introduction of loh msl.
    awr_loh_alloc_during_plan = 10,

    // we don't allow too much uoh allocation during bgc.
    awr_uoh_alloc_during_bgc = 11
};

struct alloc_thread_wait_data
{
    int awr;
};

enum msl_take_state
{
    mt_get_large_seg = 0,
    mt_bgc_uoh_sweep,
    mt_wait_bgc,
    mt_block_gc,
    mt_clr_mem,
    mt_clr_large_mem,
    mt_t_eph_gc,
    mt_t_full_gc,
    mt_alloc_small,
    mt_alloc_large,
    mt_alloc_small_cant,
    mt_alloc_large_cant,
    mt_try_alloc,
    mt_try_budget,
    mt_try_servo_budget
};

enum msl_enter_state
{
    me_acquire,
    me_release
};

struct spinlock_info
{
    msl_enter_state enter_state;
    msl_take_state take_state;
    EEThreadId thread_id;
    bool loh_p;
};

#define HS_CACHE_LINE_SIZE 128

#ifdef SNOOP_STATS
struct snoop_stats_data
{
    int heap_index;

    // total number of objects that we called
    // gc_mark on.
    size_t objects_checked_count;
    // total number of time we called gc_mark
    // on a 0 reference.
    size_t zero_ref_count;
    // total objects actually marked.
    size_t objects_marked_count;
    // number of objects written to the mark stack because
    // of mark_stolen.
    size_t stolen_stack_count;
    // number of objects pushed onto the mark stack because
    // of the partial mark code path.
    size_t partial_stack_count;
    // number of objects pushed onto the mark stack because
    // of the non partial mark code path.
    size_t normal_stack_count;
    // number of references marked without mark stack.
    size_t non_stack_count;

    // number of times we detect next heap's mark stack
    // is not busy.
    size_t stack_idle_count;

    // number of times we do switch to thread.
    size_t switch_to_thread_count;

    // number of times we are checking if the next heap's
    // mark stack is busy.
    size_t check_level_count;
    // number of times next stack is busy and level is
    // at the bottom.
    size_t busy_count;
    // how many interlocked exchange operations we did
    size_t interlocked_count;
    // numer of times parent objects stolen
    size_t partial_mark_parent_count;
    // numer of times we look at a normal stolen entry,
    // or the beginning/ending PM pair.
    size_t stolen_or_pm_count;
    // number of times we see 2 for the entry.
    size_t stolen_entry_count;
    // number of times we see a PM entry that's not ready.
    size_t pm_not_ready_count;
    // number of stolen normal marked objects and partial mark children.
    size_t normal_count;
    // number of times the bottom of mark stack was cleared.
    size_t stack_bottom_clear_count;
};
#endif //SNOOP_STATS

struct no_gc_region_info
{
    size_t soh_allocation_size;
    size_t loh_allocation_size;
    size_t started;
    size_t num_gcs;
    size_t num_gcs_induced;
    start_no_gc_region_status start_status;
    gc_pause_mode saved_pause_mode;
    size_t saved_gen0_min_size;
    size_t saved_gen3_min_size;
    BOOL minimal_gc_p;
};

// if you change these, make sure you update them for sos (strike.cpp) as well.
//
// !!!NOTE!!!
// Right now I am only recording data from blocking GCs. When recording from BGC,
// it should have its own copy just like gc_data_per_heap.
// for BGCs we will have a very different set of datapoints to record.
enum interesting_data_point
{
    idp_pre_short = 0,
    idp_post_short = 1,
    idp_merged_pin = 2,
    idp_converted_pin = 3,
    idp_pre_pin = 4,
    idp_post_pin = 5,
    idp_pre_and_post_pin = 6,
    idp_pre_short_padded = 7,
    idp_post_short_padded = 8,
    max_idp_count
};

//class definition of the internal class
class gc_heap
{
    friend class GCHeap;
#ifdef FEATURE_PREMORTEM_FINALIZATION
    friend class CFinalize;
#endif // FEATURE_PREMORTEM_FINALIZATION
    friend struct ::alloc_context;
    friend void ProfScanRootsHelper(Object** object, ScanContext *pSC, uint32_t dwFlags);
    friend void GCProfileWalkHeapWorker(BOOL fProfilerPinned, BOOL fShouldWalkHeapRootsForEtw, BOOL fShouldWalkHeapObjectsForEtw);
    friend class t_join;
    friend class gc_mechanisms;
    friend class seg_free_spaces;

#ifdef BACKGROUND_GC
    friend class exclusive_sync;
    friend class recursive_gc_sync;
#endif //BACKGROUND_GC

#if defined (WRITE_BARRIER_CHECK) && !defined (SERVER_GC)
    friend void checkGCWriteBarrier();
    friend void initGCShadow();
#endif //defined (WRITE_BARRIER_CHECK) && !defined (SERVER_GC)

    friend void PopulateDacVars(GcDacVars *gcDacVars);

#ifdef MULTIPLE_HEAPS
    typedef void (gc_heap::* card_fn) (uint8_t**, int);
#define call_fn(this_arg,fn) (this_arg->*fn)
#define __this this
#else
    typedef void (* card_fn) (uint8_t**);
#define call_fn(this_arg,fn) (*fn)
#define __this (gc_heap*)0
#endif

public:

#ifdef TRACE_GC
    PER_HEAP
    void print_free_list (int gen, heap_segment* seg);
#endif // TRACE_GC

#ifdef SYNCHRONIZATION_STATS

    PER_HEAP_ISOLATED
    void init_sync_stats()
    {
#ifdef MULTIPLE_HEAPS
        for (int i = 0; i < gc_heap::n_heaps; i++)
        {
            gc_heap::g_heaps[i]->init_heap_sync_stats();
        }
#else  //MULTIPLE_HEAPS
        init_heap_sync_stats();
#endif  //MULTIPLE_HEAPS
    }

    PER_HEAP_ISOLATED
    void print_sync_stats(unsigned int gc_count_during_log)
    {
        // bad/good gl acquire is accumulative during the log interval (because the numbers are too small)
        // min/max msl_acquire is the min/max during the log interval, not each GC.
        // Threads is however many allocation threads for the last GC.
        // num of msl acquired, avg_msl, high and low are all for each GC.
        printf("%2s%2s%10s%10s%12s%6s%4s%8s(  st,  wl, stw, dpw)\n",
            "H", "T", "good_sus", "bad_sus", "avg_msl", "high", "low", "num_msl");

#ifdef MULTIPLE_HEAPS
        for (int i = 0; i < gc_heap::n_heaps; i++)
        {
            gc_heap::g_heaps[i]->print_heap_sync_stats(i, gc_count_during_log);
        }
#else  //MULTIPLE_HEAPS
        print_heap_sync_stats(0, gc_count_during_log);
#endif  //MULTIPLE_HEAPS
    }

#endif //SYNCHRONIZATION_STATS

    PER_HEAP
    void verify_soh_segment_list();

#ifdef VERIFY_HEAP
    PER_HEAP
    void verify_free_lists();
    PER_HEAP
    void verify_heap (BOOL begin_gc_p);
#endif //VERIFY_HEAP

    PER_HEAP_ISOLATED
    void fire_per_heap_hist_event (gc_history_per_heap* current_gc_data_per_heap, int heap_num);

    PER_HEAP_ISOLATED
    void fire_pevents();

#ifdef FEATURE_BASICFREEZE
    static void walk_read_only_segment(heap_segment *seg, void *pvContext, object_callback_func pfnMethodTable, object_callback_func pfnObjRef);
#endif

    static
    heap_segment* make_heap_segment (uint8_t* new_pages,
                                     size_t size,
                                     gc_oh_num oh,
                                     int h_number);

    static
    gc_heap* make_gc_heap(
#if defined (MULTIPLE_HEAPS)
        GCHeap* vm_heap,
        int heap_number
#endif //MULTIPLE_HEAPS
        );

    static
    void destroy_gc_heap(gc_heap* heap);

    static
    HRESULT initialize_gc  (size_t soh_segment_size,
                            size_t loh_segment_size,
                            size_t poh_segment_size
#ifdef MULTIPLE_HEAPS
                            , int number_of_heaps
#endif //MULTIPLE_HEAPS
        );

    static
    void shutdown_gc();

    // If the hard limit is specified, take that into consideration
    // and this means it may modify the # of heaps.
    PER_HEAP_ISOLATED
    size_t get_segment_size_hard_limit (uint32_t* num_heaps, bool should_adjust_num_heaps);

    PER_HEAP_ISOLATED
    bool should_retry_other_heap (int gen_number, size_t size);

    PER_HEAP
    CObjectHeader* allocate (size_t jsize,
                             alloc_context* acontext,
                             uint32_t flags);

#ifdef MULTIPLE_HEAPS
    PER_HEAP_ISOLATED
    void hb_log_new_allocation();

    PER_HEAP_ISOLATED
    void hb_log_balance_activities();

    static
    void balance_heaps (alloc_context* acontext);
    PER_HEAP
    ptrdiff_t get_balance_heaps_uoh_effective_budget (int generation_num);
    static
    gc_heap* balance_heaps_uoh (alloc_context* acontext, size_t size, int generation_num);
    // Unlike balance_heaps_uoh, this may return nullptr if we failed to change heaps.
    static
    gc_heap* balance_heaps_uoh_hard_limit_retry (alloc_context* acontext, size_t size, int generation_num);
    static
    void gc_thread_stub (void* arg);
#endif //MULTIPLE_HEAPS

    // For UOH allocations we only update the alloc_bytes_uoh in allocation
    // context - we don't actually use the ptr/limit from it so I am
    // making this explicit by not passing in the alloc_context.
    // Note: This are instance methods, but the heap instance is only used for
    // lowest_address and highest_address, which are currently the same across all heaps.
    PER_HEAP
    CObjectHeader* allocate_uoh_object (size_t size, uint32_t flags, int gen_num, int64_t& alloc_bytes);

#ifdef FEATURE_STRUCTALIGN
    PER_HEAP
    uint8_t* pad_for_alignment_large (uint8_t* newAlloc, int requiredAlignment, size_t size);
#endif // FEATURE_STRUCTALIGN

    PER_HEAP_ISOLATED
    void do_pre_gc();

    PER_HEAP_ISOLATED
    void do_post_gc();

    PER_HEAP_ISOLATED
    void update_recorded_gen_data (last_recorded_gc_info* gc_info);

    PER_HEAP
    void update_end_gc_time_per_heap();

    PER_HEAP_ISOLATED
    void update_end_ngc_time();

    PER_HEAP
    void add_to_history_per_heap();

    PER_HEAP_ISOLATED
    void add_to_history();

#ifdef BGC_SERVO_TUNING
    PER_HEAP_ISOLATED
    void check_and_adjust_bgc_tuning (int gen_number, size_t physical_size, ptrdiff_t virtual_fl_size);
    PER_HEAP_ISOLATED
    void get_and_reset_loh_alloc_info();
#endif //BGC_SERVO_TUNING

    PER_HEAP
    BOOL expand_soh_with_minimal_gc();

    // EE is always suspended when this method is called.
    // returning FALSE means we actually didn't do a GC. This happens
    // when we figured that we needed to do a BGC.
    PER_HEAP
    void garbage_collect (int n);

    // Since we don't want to waste a join just to do this, I am doing
    // doing this at the last join in gc1.
    PER_HEAP_ISOLATED
    void pm_full_gc_init_or_clear();

    // This does a GC when pm_trigger_full_gc is set
    PER_HEAP
    void garbage_collect_pm_full_gc();

    PER_HEAP_ISOLATED
    bool is_pm_ratio_exceeded();

    PER_HEAP
    void init_records();

    static
    uint32_t* make_card_table (uint8_t* start, uint8_t* end);

    static
    void set_fgm_result (failure_get_memory f, size_t s, BOOL loh_p);

    static
    int grow_brick_card_tables (uint8_t* start,
                                uint8_t* end,
                                size_t size,
                                heap_segment* new_seg,
                                gc_heap* hp,
                                BOOL loh_p);

    PER_HEAP
    BOOL is_mark_set (uint8_t* o);

#ifdef FEATURE_BASICFREEZE
    PER_HEAP_ISOLATED
    bool frozen_object_p(Object* obj);
#endif // FEATURE_BASICFREEZE

protected:
    PER_HEAP_ISOLATED
    BOOL reserve_initial_memory (size_t normal_size, size_t large_size, size_t pinned_size, int num_heaps, bool use_large_pages_p, bool separated_poh_p, uint16_t* heap_no_to_numa_node);

    PER_HEAP_ISOLATED
    void destroy_initial_memory();

    PER_HEAP_ISOLATED
    void walk_heap (walk_fn fn, void* context, int gen_number, BOOL walk_large_object_heap_p);

    PER_HEAP
    void walk_heap_per_heap (walk_fn fn, void* context, int gen_number, BOOL walk_large_object_heap_p);

    struct walk_relocate_args
    {
        uint8_t* last_plug;
        BOOL is_shortened;
        mark* pinned_plug_entry;
        void* profiling_context;
        record_surv_fn fn;
    };

    PER_HEAP
    void walk_survivors (record_surv_fn fn, void* context, walk_surv_type type);

    PER_HEAP
    void walk_plug (uint8_t* plug, size_t size, BOOL check_last_object_p,
                    walk_relocate_args* args);

    PER_HEAP
    void walk_relocation (void* profiling_context, record_surv_fn fn);

    PER_HEAP
    void walk_relocation_in_brick (uint8_t* tree, walk_relocate_args* args);

    PER_HEAP
    void walk_finalize_queue (fq_walk_fn fn);

#if defined(BACKGROUND_GC) && defined(FEATURE_EVENT_TRACE)
    PER_HEAP
    void walk_survivors_for_bgc (void* profiling_context, record_surv_fn fn);
#endif // defined(BACKGROUND_GC) && defined(FEATURE_EVENT_TRACE)

    // used in blocking GCs after plan phase so this walks the plugs.
    PER_HEAP
    void walk_survivors_relocation (void* profiling_context, record_surv_fn fn);
    PER_HEAP
    void walk_survivors_for_uoh (void* profiling_context, record_surv_fn fn, int gen_number);

    PER_HEAP
    int generation_to_condemn (int n,
                               BOOL* blocking_collection_p,
                               BOOL* elevation_requested_p,
                               BOOL check_only_p);

    PER_HEAP_ISOLATED
    int joined_generation_to_condemn (BOOL should_evaluate_elevation,
                                      int initial_gen,
                                      int current_gen,
                                      BOOL* blocking_collection
                                      STRESS_HEAP_ARG(int n_original));

    PER_HEAP
    size_t min_reclaim_fragmentation_threshold (uint32_t num_heaps);

    PER_HEAP_ISOLATED
    uint64_t min_high_fragmentation_threshold (uint64_t available_mem, uint32_t num_heaps);

    PER_HEAP
    void concurrent_print_time_delta (const char* msg);
    PER_HEAP
    void free_list_info (int gen_num, const char* msg);

    // in svr GC on entry and exit of this method, the GC threads are not
    // synchronized
    PER_HEAP
    void gc1();

    PER_HEAP_ISOLATED
    void save_data_for_no_gc();

    PER_HEAP_ISOLATED
    void restore_data_for_no_gc();

    PER_HEAP_ISOLATED
    void update_collection_counts_for_no_gc();

    PER_HEAP_ISOLATED
    BOOL should_proceed_with_gc();

    PER_HEAP_ISOLATED
    void record_gcs_during_no_gc();

    PER_HEAP
    BOOL find_loh_free_for_no_gc();

    PER_HEAP
    BOOL find_loh_space_for_no_gc();

    PER_HEAP
    BOOL commit_loh_for_no_gc (heap_segment* seg);

    PER_HEAP_ISOLATED
    start_no_gc_region_status prepare_for_no_gc_region (uint64_t total_size,
                                                        BOOL loh_size_known,
                                                        uint64_t loh_size,
                                                        BOOL disallow_full_blocking);

    PER_HEAP
    BOOL loh_allocated_for_no_gc();

    PER_HEAP_ISOLATED
    void release_no_gc_loh_segments();

    PER_HEAP_ISOLATED
    void thread_no_gc_loh_segments();

    PER_HEAP
    void check_and_set_no_gc_oom();

    PER_HEAP
    void allocate_for_no_gc_after_gc();

    PER_HEAP
    void set_loh_allocations_for_no_gc();

    PER_HEAP
    void set_soh_allocations_for_no_gc();

    PER_HEAP
    void prepare_for_no_gc_after_gc();

    PER_HEAP_ISOLATED
    void set_allocations_for_no_gc();

    PER_HEAP_ISOLATED
    BOOL should_proceed_for_no_gc();

    PER_HEAP_ISOLATED
    start_no_gc_region_status get_start_no_gc_region_status();

    PER_HEAP_ISOLATED
    end_no_gc_region_status end_no_gc_region();

    PER_HEAP_ISOLATED
    void handle_failure_for_no_gc();

    PER_HEAP
    void fire_etw_allocation_event (size_t allocation_amount, int gen_number, uint8_t* object_address);

    PER_HEAP
    void fire_etw_pin_object_event (uint8_t* object, uint8_t** ppObject);

    PER_HEAP
    size_t limit_from_size (size_t size, uint32_t flags, size_t room, int gen_number,
                            int align_const);
    PER_HEAP
    allocation_state try_allocate_more_space (alloc_context* acontext, size_t jsize, uint32_t flags,
                                              int alloc_generation_number);
    PER_HEAP_ISOLATED
    BOOL allocate_more_space (alloc_context* acontext, size_t jsize, uint32_t flags,
                              int alloc_generation_number);

    PER_HEAP
    size_t get_full_compact_gc_count();

    PER_HEAP
    BOOL short_on_end_of_seg (heap_segment* seg, int align_const);

    PER_HEAP
    BOOL a_fit_free_list_p (int gen_number,
                            size_t size,
                            alloc_context* acontext,
                            uint32_t flags,
                            int align_const);

#ifdef BACKGROUND_GC
    PER_HEAP
    void wait_for_background (alloc_wait_reason awr, bool loh_p);

    PER_HEAP
    void wait_for_bgc_high_memory (alloc_wait_reason awr, bool loh_p);

    PER_HEAP
    void bgc_uoh_alloc_clr (uint8_t* alloc_start,
                            size_t size,
                            alloc_context* acontext,
                            uint32_t flags,
                            int align_const,
                            int lock_index,
                            BOOL check_used_p,
                            heap_segment* seg);
#endif //BACKGROUND_GC

#ifdef BACKGROUND_GC
    PER_HEAP
    void bgc_track_uoh_alloc();

    PER_HEAP
    void bgc_untrack_uoh_alloc();

    PER_HEAP
    BOOL bgc_loh_allocate_spin();

    PER_HEAP
    BOOL bgc_poh_allocate_spin();
#endif //BACKGROUND_GC

#define max_saved_spinlock_info 48

#ifdef SPINLOCK_HISTORY
    PER_HEAP
    int spinlock_info_index;

    PER_HEAP
    spinlock_info last_spinlock_info[max_saved_spinlock_info + 8];
#endif //SPINLOCK_HISTORY

    PER_HEAP
    void add_saved_spinlock_info (
            bool loh_p,
            msl_enter_state enter_state,
            msl_take_state take_state);

    PER_HEAP
    void trigger_gc_for_alloc (int gen_number, gc_reason reason,
                               GCSpinLock* spin_lock, bool loh_p,
                               msl_take_state take_state);

    PER_HEAP
    BOOL a_fit_free_list_uoh_p (size_t size,
                                  alloc_context* acontext,
                                  uint32_t flags,
                                  int align_const,
                                  int gen_number);

    PER_HEAP
    BOOL a_fit_segment_end_p (int gen_number,
                              heap_segment* seg,
                              size_t size,
                              alloc_context* acontext,
                              uint32_t flags,
                              int align_const,
                              BOOL* commit_failed_p);
    PER_HEAP
    BOOL uoh_a_fit_segment_end_p (int gen_number,
                                  size_t size,
                                  alloc_context* acontext,
                                  uint32_t flags,
                                  int align_const,
                                  BOOL* commit_failed_p,
                                  oom_reason* oom_r);
    PER_HEAP
    BOOL uoh_get_new_seg (int gen_number,
                          size_t size,
                          BOOL* commit_failed_p,
                          oom_reason* oom_r);

    PER_HEAP_ISOLATED
    size_t get_uoh_seg_size (size_t size);

    PER_HEAP
    BOOL retry_full_compact_gc (size_t size);

    PER_HEAP
    BOOL check_and_wait_for_bgc (alloc_wait_reason awr,
                                 BOOL* did_full_compact_gc,
                                 bool loh_p);

    PER_HEAP
    BOOL trigger_full_compact_gc (gc_reason gr,
                                  oom_reason* oom_r,
                                  bool loh_p);

    PER_HEAP
    BOOL trigger_ephemeral_gc (gc_reason gr);

    PER_HEAP
    BOOL soh_try_fit (int gen_number,
                      size_t size,
                      alloc_context* acontext,
                      uint32_t flags,
                      int align_const,
                      BOOL* commit_failed_p,
                      BOOL* short_seg_end_p);
    PER_HEAP
    BOOL uoh_try_fit (int gen_number,
                      size_t size,
                      alloc_context* acontext,
                      uint32_t flags,
                      int align_const,
                      BOOL* commit_failed_p,
                      oom_reason* oom_r);

    PER_HEAP
    allocation_state allocate_soh (int gen_number,
                                     size_t size,
                                     alloc_context* acontext,
                                     uint32_t flags,
                                     int align_const);

#ifdef RECORD_LOH_STATE
    #define max_saved_loh_states 12
    PER_HEAP
    int loh_state_index;

    struct loh_state_info
    {
        allocation_state alloc_state;
        EEThreadId thread_id;
    };

    PER_HEAP
    loh_state_info last_loh_states[max_saved_loh_states];
    PER_HEAP
    void add_saved_loh_state (allocation_state loh_state_to_save, EEThreadId thread_id);
#endif //RECORD_LOH_STATE
    PER_HEAP
    allocation_state allocate_uoh (int gen_number,
                                     size_t size,
                                     alloc_context* acontext,
                                     uint32_t flags,
                                     int align_const);

    PER_HEAP_ISOLATED
    int init_semi_shared();
    PER_HEAP
    int init_gc_heap (int heap_number);
    PER_HEAP
    void self_destroy();
    PER_HEAP_ISOLATED
    void destroy_semi_shared();
    PER_HEAP
    void repair_allocation_contexts (BOOL repair_p);
    PER_HEAP
    void fix_allocation_contexts (BOOL for_gc_p);
    PER_HEAP
    void fix_youngest_allocation_area();
    PER_HEAP
    void fix_allocation_context (alloc_context* acontext, BOOL for_gc_p,
                                 int align_const);
    PER_HEAP
    void fix_uoh_allocation_area();
    PER_HEAP
    void fix_older_allocation_area (generation* older_gen);
    PER_HEAP
    void set_allocation_heap_segment (generation* gen);
    PER_HEAP
    void reset_allocation_pointers (generation* gen, uint8_t* start);
    PER_HEAP
    int object_gennum (uint8_t* o);
    PER_HEAP
    int object_gennum_plan (uint8_t* o);
    PER_HEAP_ISOLATED
    void init_heap_segment (heap_segment* seg);
    PER_HEAP
    void delete_heap_segment (heap_segment* seg, BOOL consider_hoarding=FALSE);
#ifdef FEATURE_BASICFREEZE
    PER_HEAP
    BOOL insert_ro_segment (heap_segment* seg);
    PER_HEAP
    void remove_ro_segment (heap_segment* seg);
#endif //FEATURE_BASICFREEZE
    PER_HEAP
    BOOL set_ro_segment_in_range (heap_segment* seg);
    PER_HEAP
    heap_segment* soh_get_segment_to_expand();
    PER_HEAP
    heap_segment* get_segment (size_t size, gc_oh_num oh);
    PER_HEAP_ISOLATED
    void release_segment (heap_segment* sg);
    PER_HEAP_ISOLATED
    void seg_mapping_table_add_segment (heap_segment* seg, gc_heap* hp);
    PER_HEAP_ISOLATED
    void seg_mapping_table_remove_segment (heap_segment* seg);
    PER_HEAP
    heap_segment* get_uoh_segment (int gen_number, size_t size, BOOL* did_full_compact_gc);
    PER_HEAP
    void thread_uoh_segment (int gen_number, heap_segment* new_seg);
    PER_HEAP_ISOLATED
    heap_segment* get_segment_for_uoh (int gen_number, size_t size
#ifdef MULTIPLE_HEAPS
                                      , gc_heap* hp
#endif //MULTIPLE_HEAPS
                                      );
    PER_HEAP
    void reset_heap_segment_pages (heap_segment* seg);
    PER_HEAP
    void decommit_heap_segment_pages (heap_segment* seg, size_t extra_space);
    PER_HEAP
    size_t decommit_ephemeral_segment_pages_step ();
    PER_HEAP
    size_t decommit_heap_segment_pages_worker (heap_segment* seg, uint8_t *new_committed);
    PER_HEAP_ISOLATED
    bool decommit_step ();
    PER_HEAP
    void decommit_heap_segment (heap_segment* seg);
    PER_HEAP_ISOLATED
    bool virtual_alloc_commit_for_heap (void* addr, size_t size, int h_number);
    PER_HEAP_ISOLATED
    bool virtual_commit (void* address, size_t size, gc_oh_num oh, int h_number=-1, bool* hard_limit_exceeded_p=NULL);
    PER_HEAP_ISOLATED
    bool virtual_decommit (void* address, size_t size, gc_oh_num oh, int h_number=-1);
    PER_HEAP_ISOLATED
    void virtual_free (void* add, size_t size, heap_segment* sg=NULL);
    PER_HEAP
    void clear_gen0_bricks();
#ifdef BACKGROUND_GC
    PER_HEAP
    void rearrange_small_heap_segments();
#endif //BACKGROUND_GC
    PER_HEAP
    void rearrange_uoh_segments();
    PER_HEAP
    void rearrange_heap_segments(BOOL compacting);

    PER_HEAP_ISOLATED
    void reset_write_watch_for_gc_heap(void* base_address, size_t region_size);
    PER_HEAP_ISOLATED
    void get_write_watch_for_gc_heap(bool reset, void *base_address, size_t region_size, void** dirty_pages, uintptr_t* dirty_page_count_ref, bool is_runtime_suspended);

    PER_HEAP
    void switch_one_quantum();
    PER_HEAP
    void reset_ww_by_chunk (uint8_t* start_address, size_t total_reset_size);
    PER_HEAP
    void switch_on_reset (BOOL concurrent_p, size_t* current_total_reset_size, size_t last_reset_size);
    PER_HEAP
    void reset_write_watch (BOOL concurrent_p);
    PER_HEAP
    void adjust_ephemeral_limits();
    PER_HEAP
    void make_generation (int gen_num, heap_segment* seg, uint8_t* start);

#define USE_PADDING_FRONT 1
#define USE_PADDING_TAIL  2

    PER_HEAP
    BOOL size_fit_p (size_t size REQD_ALIGN_AND_OFFSET_DCL, uint8_t* alloc_pointer, uint8_t* alloc_limit,
                     uint8_t* old_loc=0, int use_padding=USE_PADDING_TAIL);
    PER_HEAP
    BOOL a_size_fit_p (size_t size, uint8_t* alloc_pointer, uint8_t* alloc_limit,
                       int align_const);

    PER_HEAP
    void handle_oom (oom_reason reason, size_t alloc_size,
                     uint8_t* allocated, uint8_t* reserved);

    PER_HEAP
    size_t card_of ( uint8_t* object);
    PER_HEAP
    uint8_t* brick_address (size_t brick);
    PER_HEAP
    size_t brick_of (uint8_t* add);
    PER_HEAP
    uint8_t* card_address (size_t card);
    PER_HEAP
    size_t card_to_brick (size_t card);
    PER_HEAP
    void clear_card (size_t card);
    PER_HEAP
    void set_card (size_t card);
    PER_HEAP
    BOOL  card_set_p (size_t card);
    PER_HEAP
    void card_table_set_bit (uint8_t* location);

#ifdef CARD_BUNDLE
    PER_HEAP
    void update_card_table_bundle();
    PER_HEAP
    void reset_card_table_write_watch();
    PER_HEAP
    void card_bundle_clear(size_t cardb);
    PER_HEAP
    void card_bundle_set (size_t cardb);
    PER_HEAP
    void card_bundles_set (size_t start_cardb, size_t end_cardb);
    PER_HEAP
    void verify_card_bundle_bits_set(size_t first_card_word, size_t last_card_word);
    PER_HEAP
    void verify_card_bundles();
    PER_HEAP
    BOOL card_bundle_set_p (size_t cardb);
    PER_HEAP
    BOOL find_card_dword (size_t& cardw, size_t cardw_end);
    PER_HEAP
    void enable_card_bundles();
    PER_HEAP_ISOLATED
    BOOL card_bundles_enabled();

#endif //CARD_BUNDLE

    PER_HEAP
    BOOL find_card (uint32_t* card_table, size_t& card,
                    size_t card_word_end, size_t& end_card);
    PER_HEAP
    BOOL grow_heap_segment (heap_segment* seg, uint8_t* high_address, bool* hard_limit_exceeded_p=NULL);
    PER_HEAP
    int grow_heap_segment (heap_segment* seg, uint8_t* high_address, uint8_t* old_loc, size_t size, BOOL pad_front_p REQD_ALIGN_AND_OFFSET_DCL);
    PER_HEAP
    void copy_brick_card_range (uint8_t* la, uint32_t* old_card_table,
                                short* old_brick_table,
                                uint8_t* start, uint8_t* end);
    PER_HEAP
    void init_brick_card_range (heap_segment* seg);
    PER_HEAP
    void copy_brick_card_table_l_heap ();
    PER_HEAP
    void copy_brick_card_table();
    PER_HEAP
    void clear_brick_table (uint8_t* from, uint8_t* end);
    PER_HEAP
    void set_brick (size_t index, ptrdiff_t val);
    PER_HEAP
    int get_brick_entry (size_t index);
#ifdef BACKGROUND_GC
    PER_HEAP
    unsigned int mark_array_marked (uint8_t* add);
    PER_HEAP
    void mark_array_set_marked (uint8_t* add);
    PER_HEAP
    BOOL is_mark_bit_set (uint8_t* add);
    PER_HEAP
    void gmark_array_set_marked (uint8_t* add);
    PER_HEAP
    void set_mark_array_bit (size_t mark_bit);
    PER_HEAP
    BOOL mark_array_bit_set (size_t mark_bit);
    PER_HEAP
    void mark_array_clear_marked (uint8_t* add);
    PER_HEAP
    void clear_mark_array (uint8_t* from, uint8_t* end, BOOL check_only=TRUE
#ifdef FEATURE_BASICFREEZE
        , BOOL read_only=FALSE
#endif // FEATURE_BASICFREEZE
        );
    PER_HEAP
    void seg_clear_mark_array_bits_soh (heap_segment* seg);
    PER_HEAP
    void clear_batch_mark_array_bits (uint8_t* start, uint8_t* end);
    PER_HEAP
    void bgc_clear_batch_mark_array_bits (uint8_t* start, uint8_t* end);
#ifdef VERIFY_HEAP
    PER_HEAP
    void set_batch_mark_array_bits (uint8_t* start, uint8_t* end);
    PER_HEAP
    void check_batch_mark_array_bits (uint8_t* start, uint8_t* end);
#endif //VERIFY_HEAP
#endif //BACKGROUND_GC

    PER_HEAP
    BOOL uoh_object_marked (uint8_t* o, BOOL clearp);

#ifdef BACKGROUND_GC
    PER_HEAP
    BOOL background_allowed_p();
#endif //BACKGROUND_GC

    PER_HEAP_ISOLATED
    void send_full_gc_notification (int gen_num, BOOL due_to_alloc_p);

    PER_HEAP
    void check_for_full_gc (int gen_num, size_t size);

    PER_HEAP
    void adjust_limit (uint8_t* start, size_t limit_size, generation* gen);
    PER_HEAP
    void adjust_limit_clr (uint8_t* start, size_t limit_size, size_t size,
                           alloc_context* acontext, uint32_t flags, heap_segment* seg,
                           int align_const, int gen_number);
    PER_HEAP
    void  leave_allocation_segment (generation* gen);

    PER_HEAP
    void init_free_and_plug();

    PER_HEAP
    void print_free_and_plug (const char* msg);

    PER_HEAP
    void add_gen_plug (int gen_number, size_t plug_size);

    PER_HEAP_ISOLATED
    int find_bucket (size_t size);

    PER_HEAP
    void add_gen_free (int gen_number, size_t free_size);

    PER_HEAP
    void add_gen_plug_allocated_in_free (int gen_number, size_t plug_size);

    PER_HEAP
    void add_item_to_current_pinned_free (int gen_number, size_t free_size);

    PER_HEAP
    void remove_gen_free (int gen_number, size_t free_size);

    PER_HEAP
    void thread_free_item_front (generation* gen, uint8_t* free_start, size_t free_size);

#ifdef DOUBLY_LINKED_FL
    PER_HEAP
    void thread_item_front_added (generation* gen, uint8_t* free_start, size_t free_size);
#endif //DOUBLY_LINKED_FL

    PER_HEAP
    void make_free_obj (generation* gen, uint8_t* free_start, size_t free_size);

    PER_HEAP
    uint8_t* allocate_in_older_generation (generation* gen, size_t size,
                                        int from_gen_number,
                                        uint8_t* old_loc=0
                                        REQD_ALIGN_AND_OFFSET_DEFAULT_DCL);
    PER_HEAP
    generation*  ensure_ephemeral_heap_segment (generation* consing_gen);
    PER_HEAP
    uint8_t* allocate_in_condemned_generations (generation* gen,
                                             size_t size,
                                             int from_gen_number,
#ifdef SHORT_PLUGS
                                             BOOL* convert_to_pinned_p=NULL,
                                             uint8_t* next_pinned_plug=0,
                                             heap_segment* current_seg=0,
#endif //SHORT_PLUGS
                                             uint8_t* old_loc=0
                                             REQD_ALIGN_AND_OFFSET_DEFAULT_DCL);
    // Verifies that interior is actually in the range of seg; otherwise
    // returns 0.
    PER_HEAP_ISOLATED
    heap_segment* find_segment (uint8_t* interior, BOOL small_segment_only_p);

    PER_HEAP_ISOLATED
    gc_heap* heap_of (uint8_t* object);

    PER_HEAP_ISOLATED
    gc_heap* heap_of_gc (uint8_t* object);

    PER_HEAP_ISOLATED
    size_t&  promoted_bytes (int);

    PER_HEAP
    uint8_t* find_object (uint8_t* o);

    PER_HEAP
    dynamic_data* dynamic_data_of (int gen_number);
    PER_HEAP
    ptrdiff_t  get_desired_allocation (int gen_number);
    PER_HEAP
    ptrdiff_t  get_new_allocation (int gen_number);
    PER_HEAP
    ptrdiff_t  get_allocation (int gen_number);
    PER_HEAP
    bool new_allocation_allowed (int gen_number);
#ifdef BACKGROUND_GC
    PER_HEAP_ISOLATED
    void allow_new_allocation (int gen_number);
    PER_HEAP_ISOLATED
    void disallow_new_allocation (int gen_number);
#endif //BACKGROUND_GC
    PER_HEAP
    void reset_pinned_queue();
    PER_HEAP
    void reset_pinned_queue_bos();
    PER_HEAP
    void set_allocator_next_pin (generation* gen);
    PER_HEAP
    void enque_pinned_plug (generation* gen, uint8_t* plug, size_t len);
    PER_HEAP
    void enque_pinned_plug (uint8_t* plug,
                            BOOL save_pre_plug_info_p,
                            uint8_t* last_object_in_last_plug);
    PER_HEAP
    void merge_with_last_pinned_plug (uint8_t* last_pinned_plug, size_t plug_size);
    PER_HEAP
    void set_pinned_info (uint8_t* last_pinned_plug, size_t plug_len, generation* gen);
    PER_HEAP
    void save_post_plug_info (uint8_t* last_pinned_plug, uint8_t* last_object_in_last_plug, uint8_t* post_plug);
    PER_HEAP
    size_t deque_pinned_plug ();
    PER_HEAP
    mark* pinned_plug_of (size_t bos);
    PER_HEAP
    mark* oldest_pin ();
    PER_HEAP
    mark* before_oldest_pin();
    PER_HEAP
    BOOL pinned_plug_que_empty_p ();
    PER_HEAP
    void make_mark_stack (mark* arr);
#ifdef MH_SC_MARK
    PER_HEAP
    int& mark_stack_busy();
    PER_HEAP
    VOLATILE(uint8_t*)& ref_mark_stack (gc_heap* hp, int index);
#endif
#ifdef BACKGROUND_GC
    PER_HEAP_ISOLATED
    size_t&  bpromoted_bytes (int);
    PER_HEAP
    void make_background_mark_stack (uint8_t** arr);
    PER_HEAP
    void make_c_mark_list (uint8_t** arr);
#endif //BACKGROUND_GC
    PER_HEAP
    generation* generation_of (int  n);
    PER_HEAP
    BOOL gc_mark1 (uint8_t* o);
    PER_HEAP
    BOOL gc_mark (uint8_t* o, uint8_t* low, uint8_t* high);
    PER_HEAP
    void mark_object (uint8_t* o THREAD_NUMBER_DCL);
#ifdef HEAP_ANALYZE
    PER_HEAP
    void ha_mark_object_simple (uint8_t** o THREAD_NUMBER_DCL);
#endif //HEAP_ANALYZE
    PER_HEAP
    void mark_object_simple (uint8_t** o THREAD_NUMBER_DCL);
    PER_HEAP
    void mark_object_simple1 (uint8_t* o, uint8_t* start THREAD_NUMBER_DCL);

#ifdef MH_SC_MARK
    PER_HEAP
    void mark_steal ();
#endif //MH_SC_MARK

#ifdef BACKGROUND_GC
    PER_HEAP
    BOOL background_marked (uint8_t* o);
    PER_HEAP
    BOOL background_mark1 (uint8_t* o);
    PER_HEAP
    BOOL background_mark (uint8_t* o, uint8_t* low, uint8_t* high);
    PER_HEAP
    uint8_t* background_mark_object (uint8_t* o THREAD_NUMBER_DCL);
    PER_HEAP
    void background_mark_simple (uint8_t* o THREAD_NUMBER_DCL);
    PER_HEAP
    void background_mark_simple1 (uint8_t* o THREAD_NUMBER_DCL);
    PER_HEAP_ISOLATED
    void background_promote (Object**, ScanContext* , uint32_t);
    PER_HEAP
    BOOL background_object_marked (uint8_t* o, BOOL clearp);
    PER_HEAP
    void init_background_gc();
    PER_HEAP
    uint8_t* background_next_end (heap_segment*, BOOL);
    // while we are in LOH sweep we can't modify the segment list
    // there so we mark them as to be deleted and deleted them
    // at the next chance we get.
    PER_HEAP
    void background_delay_delete_uoh_segments();
    PER_HEAP
    void generation_delete_heap_segment (generation*,
                                         heap_segment*, heap_segment*, heap_segment*);
    PER_HEAP
    void set_mem_verify (uint8_t*, uint8_t*, uint8_t);
    PER_HEAP
    void process_background_segment_end (heap_segment*, generation*, uint8_t*,
                                         heap_segment*, BOOL* delete_p,
                                         size_t free_obj_size_last_gap);

    PER_HEAP
    BOOL fgc_should_consider_object (uint8_t* o,
                                     heap_segment* seg,
                                     BOOL consider_bgc_mark_p,
                                     BOOL check_current_sweep_p,
                                     BOOL check_saved_sweep_p);
    PER_HEAP
    void should_check_bgc_mark (heap_segment* seg,
                                BOOL* consider_bgc_mark_p,
                                BOOL* check_current_sweep_p,
                                BOOL* check_saved_sweep_p);

#ifdef DOUBLY_LINKED_FL
    PER_HEAP
    BOOL should_set_bgc_mark_bit (uint8_t* o);
#endif //DOUBLY_LINKED_FL

    PER_HEAP
    void background_ephemeral_sweep();
    PER_HEAP
    void background_sweep ();
    PER_HEAP
    uint8_t* background_seg_end (heap_segment* seg, BOOL concurrent_p);
    PER_HEAP
    uint8_t* background_first_overflow (uint8_t* min_add,
                                     heap_segment* seg,
                                     BOOL concurrent_p,
                                     BOOL small_object_p);
    PER_HEAP
    void background_process_mark_overflow_internal (int condemned_gen_number,
                                                    uint8_t* min_add, uint8_t* max_add,
                                                    BOOL concurrent_p);
    PER_HEAP
    BOOL background_process_mark_overflow (BOOL concurrent_p);

    // for foreground GC to get hold of background structures containing refs
    PER_HEAP
    void
    scan_background_roots (promote_func* fn, int hn, ScanContext *pSC);

    PER_HEAP
    BOOL bgc_mark_array_range (heap_segment* seg,
                               BOOL whole_seg_p,
                               uint8_t** range_beg,
                               uint8_t** range_end);
    PER_HEAP
    void bgc_verify_mark_array_cleared (heap_segment* seg);
    PER_HEAP
    void verify_mark_array_cleared();
    PER_HEAP
    void verify_partial();
    PER_HEAP
    void verify_mark_bits_cleared (uint8_t* obj, size_t s);
    PER_HEAP
    void clear_all_mark_array();

#ifdef BGC_SERVO_TUNING

    // Currently BGC servo tuning is an experimental feature.
    class bgc_tuning
    {
    public:
        struct tuning_calculation
        {
            // We use this virtual size that represents the generation
            // size at goal. We calculate the flr based on this.
            size_t end_gen_size_goal;

            // sweep goal is expressed as flr as we want to avoid
            // expanding the gen size.
            double sweep_flr_goal;

            // gen2 size at the end of last bgc.
            size_t last_bgc_size;

            //
            // these need to be double so we don't loose so much accurancy
            // they are *100.0
            //
            // the FL ratio at the start of current bgc sweep.
            double current_bgc_sweep_flr;
            // the FL ratio at the end of last bgc.
            // Only used for FF.
            double last_bgc_flr;
            // the FL ratio last time we started a bgc
            double current_bgc_start_flr;

            double above_goal_accu_error;

            // We will trigger the next BGC if this much
            // alloc has been consumed between the last
            // bgc end and now.
            size_t alloc_to_trigger;
            // actual consumed alloc
            size_t actual_alloc_to_trigger;

            // the alloc between last bgc sweep start and end.
            size_t last_bgc_end_alloc;

            //
            // For smoothing calc
            //
            size_t smoothed_alloc_to_trigger;

            //
            // For TBH
            //
            // last time we checked, were we above sweep flr goal?
            bool last_sweep_above_p;
            size_t alloc_to_trigger_0;

            // This is to get us started. It's set when we observe in a gen1
            // GC when the memory load is high enough and is used to seed the first
            // BGC triggered due to this tuning.
            size_t first_alloc_to_trigger;
        };

        struct tuning_stats
        {
            size_t last_bgc_physical_size;

            size_t last_alloc_end_to_start;
            size_t last_alloc_start_to_sweep;
            size_t last_alloc_sweep_to_end;
            // records the alloc at the last significant point,
            // used to calculate the 3 alloc's above.
            // It's reset at bgc sweep start as that's when we reset
            // all the allocation data (sweep_allocated/condemned_allocated/etc)
            size_t last_alloc;

            // the FL size at the end of last bgc.
            size_t last_bgc_fl_size;

            // last gen2 surv rate
            double last_bgc_surv_rate;

            // the FL ratio last time gen size increased.
            double last_gen_increase_flr;
        };

        // This is just so that I don't need to calculate things multiple
        // times. Only used during bgc end calculations. Everything that
        // needs to be perserved across GCs will be saved in the other 2
        // structs.
        struct bgc_size_data
        {
            size_t gen_size;
            size_t gen_physical_size;
            size_t gen_fl_size;
            // The actual physical fl size, unadjusted
            size_t gen_actual_phys_fl_size;
            // I call this physical_fl but really it's adjusted based on alloc
            // that we haven't consumed because the other generation consumed
            // its alloc and triggered the BGC. See init_bgc_end_data.
            // We don't allow it to go negative.
            ptrdiff_t gen_physical_fl_size;
            double gen_physical_flr;
            double gen_flr;
        };

        static bool enable_fl_tuning;
        // the memory load we aim to maintain.
        static uint32_t memory_load_goal;

        // if we are BGCMemGoalSlack above BGCMemGoal, this is where we
        // panic and start to see if we should do NGC2.
        static uint32_t memory_load_goal_slack;
        // This is calculated based on memory_load_goal.
        static uint64_t available_memory_goal;
        // If we are above (ml goal + slack), we need to panic.
        // Currently we just trigger the next GC as an NGC2, but
        // we do track the accumulated error and could be more
        // sophisticated about triggering NGC2 especially when
        // slack is small. We could say unless we see the error
        // is large enough would we actually trigger an NGC2.
        static bool panic_activated_p;
        static double accu_error_panic;

        static double above_goal_kp;
        static double above_goal_ki;
        static bool enable_ki;
        static bool enable_kd;
        static bool enable_smooth;
        static bool enable_tbh;
        static bool enable_ff;
        static bool enable_gradual_d;
        static double above_goal_kd;
        static double above_goal_ff;
        static double num_gen1s_smooth_factor;

        // for ML servo loop
        static double ml_kp;
        static double ml_ki;

        // for ML loop ki
        static double accu_error;

        // did we start tuning with FL yet?
        static bool fl_tuning_triggered;

        // ==================================================
        // ============what's used in calculation============
        // ==================================================
        //
        // only used in smoothing.
        static size_t num_bgcs_since_tuning_trigger;

        // gen1 GC setting the next GC as a BGC when it observes the
        // memory load is high enough for the first time.
        static bool next_bgc_p;

        // this is organized as:
        // element 0 is for max_generation
        // element 1 is for max_generation+1
        static tuning_calculation gen_calc[2];

        // ======================================================
        // ============what's used to only show stats============
        // ======================================================
        //
        // how many gen1's actually happened before triggering next bgc.
        static size_t actual_num_gen1s_to_trigger;

        static size_t gen1_index_last_bgc_end;
        static size_t gen1_index_last_bgc_start;
        static size_t gen1_index_last_bgc_sweep;

        static tuning_stats gen_stats[2];
        // ============end of stats============

        static bgc_size_data current_bgc_end_data[2];

        static size_t last_stepping_bgc_count;
        static uint32_t last_stepping_mem_load;
        static uint32_t stepping_interval;

        // When we are in the initial stage before fl tuning is triggered.
        static bool use_stepping_trigger_p;

        // the gen2 correction factor is used to put more emphasis
        // on the gen2 when it triggered the BGC.
        // If the BGC was triggered due to gen3, we decrease this
        // factor.
        static double gen2_ratio_correction;
        static double ratio_correction_step;

        // Since we have 2 loops, this BGC was caused by one of them; for the other loop we know
        // we didn't reach the goal so use the output from last time.
        static void calculate_tuning (int gen_number, bool use_this_loop_p);

        static void init_bgc_end_data (int gen_number, bool use_this_loop_p);
        static void calc_end_bgc_fl (int gen_number);

        static void convert_to_fl (bool use_gen2_loop_p, bool use_gen3_loop_p);
        static double calculate_ml_tuning (uint64_t current_available_physical, bool reduce_p, ptrdiff_t* _vfl_from_kp, ptrdiff_t* _vfl_from_ki);

        // This invokes the ml tuning loop and sets the total gen sizes, ie
        // including vfl.
        static void set_total_gen_sizes (bool use_gen2_loop_p, bool use_gen3_loop_p);

        static bool should_trigger_bgc_loh();

        // This is only called when we've already stopped for GC.
        // For LOH we'd be doing this in the alloc path.
        static bool should_trigger_bgc();

        // If we keep being above ml goal, we need to compact.
        static bool should_trigger_ngc2();

        // Only implemented for gen2 now while we are in sweep.
        // Before we could build up enough fl, we delay gen1 consuming
        // gen2 alloc so we don't get into panic.
        // When we maintain the fl instead of building a new one, this
        // can be eliminated.
        static bool should_delay_alloc (int gen_number);

        // When we are under the memory load goal, we'd like to do 10 BGCs
        // before we reach the goal.
        static bool stepping_trigger (uint32_t current_memory_load, size_t current_gen2_count);

        static void update_bgc_start (int gen_number, size_t num_gen1s_since_end);
        // Updates the following:
        // current_bgc_start_flr
        // actual_alloc_to_trigger
        // last_alloc_end_to_start
        // last_alloc
        // actual_num_gen1s_to_trigger
        // gen1_index_last_bgc_start
        static void record_bgc_start();

        static void update_bgc_sweep_start (int gen_number, size_t num_gen1s_since_start);
        // Updates the following:
        // current_bgc_sweep_flr
        // last_alloc_start_to_sweep
        // last_alloc
        // gen1_index_last_bgc_sweep
        static void record_bgc_sweep_start();
        // Updates the rest
        static void record_and_adjust_bgc_end();
    };

    // This tells us why we chose to do a bgc in tuning.
    PER_HEAP_ISOLATED
    int saved_bgc_tuning_reason;
#endif //BGC_SERVO_TUNING

#endif //BACKGROUND_GC

    PER_HEAP
    void mark_through_object (uint8_t* oo, BOOL mark_class_object_p THREAD_NUMBER_DCL);
    PER_HEAP
    BOOL process_mark_overflow (int condemned_gen_number);
    PER_HEAP
    void process_mark_overflow_internal (int condemned_gen_number,
                                         uint8_t* min_address, uint8_t* max_address);

#ifdef SNOOP_STATS
    PER_HEAP
    void print_snoop_stat();
#endif //SNOOP_STATS

#ifdef MH_SC_MARK

    PER_HEAP
    BOOL check_next_mark_stack (gc_heap* next_heap);

#endif //MH_SC_MARK

    PER_HEAP
    void scan_dependent_handles (int condemned_gen_number, ScanContext *sc, BOOL initial_scan_p);

    PER_HEAP
    void mark_phase (int condemned_gen_number, BOOL mark_only_p);

    PER_HEAP
    void pin_object (uint8_t* o, uint8_t** ppObject);

    PER_HEAP_ISOLATED
    size_t get_total_pinned_objects();

    PER_HEAP
    void reset_mark_stack ();
    PER_HEAP
    uint8_t* insert_node (uint8_t* new_node, size_t sequence_number,
                       uint8_t* tree, uint8_t* last_node);
    PER_HEAP
    size_t update_brick_table (uint8_t* tree, size_t current_brick,
                               uint8_t* x, uint8_t* plug_end);

    PER_HEAP
    void plan_generation_start (generation* gen, generation* consing_gen, uint8_t* next_plug_to_allocate);

    PER_HEAP
    void realloc_plan_generation_start (generation* gen, generation* consing_gen);

    PER_HEAP
    void plan_generation_starts (generation*& consing_gen);

    PER_HEAP
    void advance_pins_for_demotion (generation* gen);

    PER_HEAP
    void process_ephemeral_boundaries(uint8_t* x, int& active_new_gen_number,
                                      int& active_old_gen_number,
                                      generation*& consing_gen,
                                      BOOL& allocate_in_condemned);
    PER_HEAP
    void seg_clear_mark_bits (heap_segment* seg);
    PER_HEAP
    void sweep_ro_segments (heap_segment* start_seg);
    PER_HEAP
    void convert_to_pinned_plug (BOOL& last_npinned_plug_p,
                                 BOOL& last_pinned_plug_p,
                                 BOOL& pinned_plug_p,
                                 size_t ps,
                                 size_t& artificial_pinned_size);
    PER_HEAP
    void store_plug_gap_info (uint8_t* plug_start,
                              uint8_t* plug_end,
                              BOOL& last_npinned_plug_p,
                              BOOL& last_pinned_plug_p,
                              uint8_t*& last_pinned_plug,
                              BOOL& pinned_plug_p,
                              uint8_t* last_object_in_last_plug,
                              BOOL& merge_with_last_pin_p,
                              // this is only for verification purpose
                              size_t last_plug_len);
    PER_HEAP
    void plan_phase (int condemned_gen_number);

    PER_HEAP
    void record_interesting_data_point (interesting_data_point idp);

#ifdef GC_CONFIG_DRIVEN
    PER_HEAP
    void record_interesting_info_per_heap();
    PER_HEAP_ISOLATED
    void record_global_mechanisms();
    PER_HEAP_ISOLATED
    BOOL should_do_sweeping_gc (BOOL compact_p);
#endif //GC_CONFIG_DRIVEN

#ifdef FEATURE_LOH_COMPACTION
    // plan_loh can allocate memory so it can fail. If it fails, we will
    // fall back to sweeping.
    PER_HEAP
    BOOL plan_loh();

    PER_HEAP
    void compact_loh();

    PER_HEAP
    void relocate_in_loh_compact();

    PER_HEAP
    void walk_relocation_for_loh (void* profiling_context, record_surv_fn fn);

    PER_HEAP
    BOOL loh_enque_pinned_plug (uint8_t* plug, size_t len);

    PER_HEAP
    void loh_set_allocator_next_pin();

    PER_HEAP
    BOOL loh_pinned_plug_que_empty_p();

    PER_HEAP
    size_t loh_deque_pinned_plug();

    PER_HEAP
    mark* loh_pinned_plug_of (size_t bos);

    PER_HEAP
    mark* loh_oldest_pin();

    PER_HEAP
    BOOL loh_size_fit_p (size_t size, uint8_t* alloc_pointer, uint8_t* alloc_limit);

    PER_HEAP
    uint8_t* loh_allocate_in_condemned (size_t size);

    PER_HEAP_ISOLATED
    BOOL loh_object_p (uint8_t* o);

    PER_HEAP_ISOLATED
    BOOL loh_compaction_requested();

    // If the LOH compaction mode is just to compact once,
    // we need to see if we should reset it back to not compact.
    // We would only reset if every heap's LOH was compacted.
    PER_HEAP_ISOLATED
    void check_loh_compact_mode  (BOOL all_heaps_compacted_p);
#endif //FEATURE_LOH_COMPACTION

    PER_HEAP
    void fix_generation_bounds (int condemned_gen_number,
                                generation* consing_gen);
    PER_HEAP
    uint8_t* generation_limit (int gen_number);

    struct make_free_args
    {
        int free_list_gen_number;
        uint8_t* current_gen_limit;
        generation* free_list_gen;
        uint8_t* highest_plug;
    };
    PER_HEAP
    uint8_t* allocate_at_end (size_t size);
    PER_HEAP
    BOOL ensure_gap_allocation (int condemned_gen_number);
    // make_free_lists is only called by blocking GCs.
    PER_HEAP
    void make_free_lists (int condemned_gen_number);
    PER_HEAP
    void make_free_list_in_brick (uint8_t* tree, make_free_args* args);
    PER_HEAP
    void thread_gap (uint8_t* gap_start, size_t size, generation*  gen);
    PER_HEAP
    void loh_thread_gap_front (uint8_t* gap_start, size_t size, generation*  gen);
    PER_HEAP
    void make_unused_array (uint8_t* x, size_t size, BOOL clearp=FALSE, BOOL resetp=FALSE);
    PER_HEAP
    void clear_unused_array (uint8_t* x, size_t size);
    PER_HEAP
    void relocate_address (uint8_t** old_address THREAD_NUMBER_DCL);
    struct relocate_args
    {
        uint8_t* last_plug;
        BOOL is_shortened;
        mark* pinned_plug_entry;
    };

    PER_HEAP
    void reloc_survivor_helper (uint8_t** pval);
    PER_HEAP
    void check_class_object_demotion (uint8_t* obj);
    PER_HEAP
    void check_class_object_demotion_internal (uint8_t* obj);

    PER_HEAP
    void check_demotion_helper (uint8_t** pval, uint8_t* parent_obj);

    PER_HEAP
    void relocate_survivor_helper (uint8_t* plug, uint8_t* plug_end);

    PER_HEAP
    void verify_pins_with_post_plug_info (const char* msg);

#ifdef COLLECTIBLE_CLASS
    PER_HEAP
    void unconditional_set_card_collectible (uint8_t* obj);
#endif //COLLECTIBLE_CLASS

    PER_HEAP
    void relocate_shortened_survivor_helper (uint8_t* plug, uint8_t* plug_end, mark* pinned_plug_entry);

    PER_HEAP
    void relocate_obj_helper (uint8_t* x, size_t s);

    PER_HEAP
    void reloc_ref_in_shortened_obj (uint8_t** address_to_set_card, uint8_t** address_to_reloc);

    PER_HEAP
    void relocate_pre_plug_info (mark* pinned_plug_entry);

    PER_HEAP
    void relocate_shortened_obj_helper (uint8_t* x, size_t s, uint8_t* end, mark* pinned_plug_entry, BOOL is_pinned);

    PER_HEAP
    void relocate_survivors_in_plug (uint8_t* plug, uint8_t* plug_end,
                                     BOOL check_last_object_p,
                                     mark* pinned_plug_entry);
    PER_HEAP
    void relocate_survivors_in_brick (uint8_t* tree, relocate_args* args);

    PER_HEAP
    void update_oldest_pinned_plug();

    PER_HEAP
    void relocate_survivors (int condemned_gen_number,
                             uint8_t* first_condemned_address );
    PER_HEAP
    void relocate_phase (int condemned_gen_number,
                         uint8_t* first_condemned_address);

    struct compact_args
    {
        BOOL copy_cards_p;
        uint8_t* last_plug;
        ptrdiff_t last_plug_relocation;
        uint8_t* before_last_plug;
        size_t current_compacted_brick;
        BOOL is_shortened;
        mark* pinned_plug_entry;
        BOOL check_gennum_p;
        int src_gennum;

        void print()
        {
            dprintf (3, ("last plug: %Ix, last plug reloc: %Ix, before last: %Ix, b: %Ix",
                last_plug, last_plug_relocation, before_last_plug, current_compacted_brick));
        }
    };

    PER_HEAP
    void copy_cards_range (uint8_t* dest, uint8_t* src, size_t len, BOOL copy_cards_p);
    PER_HEAP
    void  gcmemcopy (uint8_t* dest, uint8_t* src, size_t len, BOOL copy_cards_p);
    PER_HEAP
    void compact_plug (uint8_t* plug, size_t size, BOOL check_last_object_p, compact_args* args);
    PER_HEAP
    void compact_in_brick (uint8_t* tree, compact_args* args);

    PER_HEAP
    mark* get_next_pinned_entry (uint8_t* tree,
                                 BOOL* has_pre_plug_info_p,
                                 BOOL* has_post_plug_info_p,
                                 BOOL deque_p=TRUE);

    PER_HEAP
    mark* get_oldest_pinned_entry (BOOL* has_pre_plug_info_p, BOOL* has_post_plug_info_p);

    PER_HEAP
    size_t recover_saved_pinned_info();

    PER_HEAP
    void compact_phase (int condemned_gen_number, uint8_t*
                        first_condemned_address, BOOL clear_cards);
    PER_HEAP
    void clear_cards (size_t start_card, size_t end_card);
    PER_HEAP
    void clear_card_for_addresses (uint8_t* start_address, uint8_t* end_address);
    PER_HEAP
    void copy_cards (size_t dst_card, size_t src_card,
                     size_t end_card, BOOL nextp);
    PER_HEAP
    void copy_cards_for_addresses (uint8_t* dest, uint8_t* src, size_t len);

#ifdef BACKGROUND_GC
    PER_HEAP
    void copy_mark_bits (size_t dst_mark_bit, size_t src_mark_bit, size_t end_mark_bit);
    PER_HEAP
    void copy_mark_bits_for_addresses (uint8_t* dest, uint8_t* src, size_t len);
#endif //BACKGROUND_GC


    PER_HEAP
    BOOL ephemeral_pointer_p (uint8_t* o);
    PER_HEAP
    void fix_brick_to_highest (uint8_t* o, uint8_t* next_o);
    PER_HEAP
    uint8_t* find_first_object (uint8_t* start_address, uint8_t* first_object);
    PER_HEAP
    uint8_t* compute_next_boundary (int gen_number, BOOL relocating);
    PER_HEAP
    void keep_card_live (uint8_t* o, size_t& n_gen,
                         size_t& cg_pointers_found);
    PER_HEAP
    void mark_through_cards_helper (uint8_t** poo, size_t& ngen,
                                    size_t& cg_pointers_found,
                                    card_fn fn, uint8_t* nhigh,
                                    uint8_t* next_boundary
                                    CARD_MARKING_STEALING_ARG(gc_heap* hpt));

    PER_HEAP
    BOOL card_transition (uint8_t* po, uint8_t* end, size_t card_word_end,
                          size_t& cg_pointers_found,
                          size_t& n_eph, size_t& n_card_set,
                          size_t& card, size_t& end_card,
                          BOOL& foundp, uint8_t*& start_address,
                          uint8_t*& limit, size_t& n_cards_cleared
                          CARD_MARKING_STEALING_ARGS(card_marking_enumerator& card_mark_enumerator, heap_segment* seg, size_t& card_word_end_out));
    PER_HEAP
    void mark_through_cards_for_segments(card_fn fn, BOOL relocating CARD_MARKING_STEALING_ARG(gc_heap* hpt));

    PER_HEAP
    void repair_allocation_in_expanded_heap (generation* gen);
    PER_HEAP
    BOOL can_fit_in_spaces_p (size_t* ordered_blocks, int small_index, size_t* ordered_spaces, int big_index);
    PER_HEAP
    BOOL can_fit_blocks_p (size_t* ordered_blocks, int block_index, size_t* ordered_spaces, int* space_index);
    PER_HEAP
    BOOL can_fit_all_blocks_p (size_t* ordered_blocks, size_t* ordered_spaces, int count);
#ifdef SEG_REUSE_STATS
    PER_HEAP
    size_t dump_buckets (size_t* ordered_indices, int count, size_t* total_size);
#endif //SEG_REUSE_STATS
    PER_HEAP
    void build_ordered_free_spaces (heap_segment* seg);
    PER_HEAP
    void count_plug (size_t last_plug_size, uint8_t*& last_plug);
    PER_HEAP
    void count_plugs_in_brick (uint8_t* tree, uint8_t*& last_plug);
    PER_HEAP
    void build_ordered_plug_indices ();
    PER_HEAP
    void init_ordered_free_space_indices ();
    PER_HEAP
    void trim_free_spaces_indices ();
    PER_HEAP
    BOOL try_best_fit (BOOL end_of_segment_p);
    PER_HEAP
    BOOL best_fit (size_t free_space, size_t largest_free_space, size_t additional_space, BOOL* use_additional_space);
    PER_HEAP
    BOOL process_free_space (heap_segment* seg,
                             size_t free_space,
                             size_t min_free_size,
                             size_t min_cont_size,
                             size_t* total_free_space,
                             size_t* largest_free_space);
    PER_HEAP
    size_t compute_eph_gen_starts_size();
    PER_HEAP
    void compute_new_ephemeral_size();
    PER_HEAP
    BOOL expand_reused_seg_p();
    PER_HEAP
    BOOL can_expand_into_p (heap_segment* seg, size_t min_free_size,
                            size_t min_cont_size, allocator* al);
    PER_HEAP
    uint8_t* allocate_in_expanded_heap (generation* gen, size_t size,
                                     BOOL& adjacentp, uint8_t* old_loc,
#ifdef SHORT_PLUGS
                                     BOOL set_padding_on_saved_p,
                                     mark* pinned_plug_entry,
#endif //SHORT_PLUGS
                                     BOOL consider_bestfit, int active_new_gen_number
                                     REQD_ALIGN_AND_OFFSET_DEFAULT_DCL);
    PER_HEAP
    void realloc_plug (size_t last_plug_size, uint8_t*& last_plug,
                       generation* gen, uint8_t* start_address,
                       unsigned int& active_new_gen_number,
                       uint8_t*& last_pinned_gap, BOOL& leftp,
                       BOOL shortened_p
#ifdef SHORT_PLUGS
                       , mark* pinned_plug_entry
#endif //SHORT_PLUGS
                       );
    PER_HEAP
    void realloc_in_brick (uint8_t* tree, uint8_t*& last_plug, uint8_t* start_address,
                           generation* gen,
                           unsigned int& active_new_gen_number,
                           uint8_t*& last_pinned_gap, BOOL& leftp);
    PER_HEAP
    void realloc_plugs (generation* consing_gen, heap_segment* seg,
                        uint8_t* start_address, uint8_t* end_address,
                        unsigned active_new_gen_number);

    PER_HEAP
    void set_expand_in_full_gc (int condemned_gen_number);

    PER_HEAP
    void verify_no_pins (uint8_t* start, uint8_t* end);

    PER_HEAP
    generation* expand_heap (int condemned_generation,
                             generation* consing_gen,
                             heap_segment* new_heap_segment);

    PER_HEAP
    void save_ephemeral_generation_starts();

    PER_HEAP_ISOLATED
    size_t get_gen0_min_size();

    PER_HEAP
    void set_static_data();

    PER_HEAP_ISOLATED
    void init_static_data();

    PER_HEAP
    bool init_dynamic_data ();
    PER_HEAP
    float surv_to_growth (float cst, float limit, float max_limit);
    PER_HEAP
    size_t desired_new_allocation (dynamic_data* dd, size_t out,
                                   int gen_number, int pass);

    PER_HEAP
    void trim_youngest_desired_low_memory();

    PER_HEAP
    void decommit_ephemeral_segment_pages();

#ifdef HOST_64BIT
    PER_HEAP_ISOLATED
    size_t trim_youngest_desired (uint32_t memory_load,
                                  size_t total_new_allocation,
                                  size_t total_min_allocation);
    PER_HEAP_ISOLATED
    size_t joined_youngest_desired (size_t new_allocation);
#endif // HOST_64BIT
    PER_HEAP_ISOLATED
    size_t get_total_heap_size ();
    PER_HEAP_ISOLATED
    size_t get_total_committed_size();
    PER_HEAP_ISOLATED
    size_t get_total_fragmentation();
    PER_HEAP_ISOLATED
    size_t get_total_gen_fragmentation (int gen_number);
    PER_HEAP_ISOLATED
    size_t get_total_gen_estimated_reclaim (int gen_number);
    PER_HEAP_ISOLATED
    void get_memory_info (uint32_t* memory_load,
                          uint64_t* available_physical=NULL,
                          uint64_t* available_page_file=NULL);
    PER_HEAP
    size_t generation_size (int gen_number);
    PER_HEAP_ISOLATED
    size_t get_total_survived_size();
    // this also resets allocated_since_last_gc
    PER_HEAP_ISOLATED
    size_t get_total_allocated_since_last_gc();
    PER_HEAP
    size_t get_current_allocated();
    PER_HEAP_ISOLATED
    size_t get_total_allocated();
    PER_HEAP_ISOLATED
    size_t get_total_promoted();
#ifdef BGC_SERVO_TUNING
    PER_HEAP_ISOLATED
    size_t get_total_generation_size (int gen_number);
    PER_HEAP_ISOLATED
    size_t get_total_servo_alloc (int gen_number);
    PER_HEAP_ISOLATED
    size_t get_total_bgc_promoted();
    PER_HEAP_ISOLATED
    size_t get_total_surv_size (int gen_number);
    PER_HEAP_ISOLATED
    size_t get_total_begin_data_size (int gen_number);
    PER_HEAP_ISOLATED
    size_t get_total_generation_fl_size (int gen_number);
    PER_HEAP_ISOLATED
    size_t get_current_gc_index (int gen_number);
#endif //BGC_SERVO_TUNING
    PER_HEAP
    size_t current_generation_size (int gen_number);
    PER_HEAP
    size_t generation_plan_size (int gen_number);
    PER_HEAP
    void  compute_promoted_allocation (int gen_number);
    PER_HEAP
    size_t  compute_in (int gen_number);
    PER_HEAP
    void compute_new_dynamic_data (int gen_number);
    PER_HEAP_ISOLATED
    gc_history_global* get_gc_data_global();
    PER_HEAP
    gc_history_per_heap* get_gc_data_per_heap();
    PER_HEAP
    size_t new_allocation_limit (size_t size, size_t free_size, int gen_number);
    PER_HEAP
    size_t generation_fragmentation (generation* gen,
                                     generation* consing_gen,
                                     uint8_t* end);
    PER_HEAP
    size_t generation_sizes (generation* gen);
    PER_HEAP
    size_t committed_size();
    PER_HEAP
    size_t uoh_committed_size (int gen_number, size_t* allocated);
    PER_HEAP
    size_t approximate_new_allocation();
    PER_HEAP
    size_t end_space_after_gc();
    PER_HEAP
    size_t estimated_reclaim (int gen_number);
    PER_HEAP
    BOOL decide_on_compacting (int condemned_gen_number,
                               size_t fragmentation,
                               BOOL& should_expand);
    PER_HEAP
    BOOL sufficient_space_end_seg (uint8_t* start, uint8_t* seg_end,
                                   size_t end_space_required,
                                   gc_tuning_point tp);
    PER_HEAP
    BOOL ephemeral_gen_fit_p (gc_tuning_point tp);
    PER_HEAP
    void sweep_uoh_objects (int gen_num);
    PER_HEAP
    void relocate_in_uoh_objects (int gen_num);
    PER_HEAP
    void mark_through_cards_for_uoh_objects(card_fn fn, int oldest_gen_num, BOOL relocating
                                              CARD_MARKING_STEALING_ARG(gc_heap* hpt));
    PER_HEAP
    void descr_generations (BOOL begin_gc_p);

    PER_HEAP_ISOLATED
    void descr_generations_to_profiler (gen_walk_fn fn, void *context);

    /*------------ Multiple non isolated heaps ----------------*/
#ifdef MULTIPLE_HEAPS
    PER_HEAP_ISOLATED
    BOOL   create_thread_support (int number_of_heaps);
    PER_HEAP_ISOLATED
    void destroy_thread_support ();
    PER_HEAP
    bool create_gc_thread();
    PER_HEAP
    void gc_thread_function();
#ifdef MARK_LIST
#ifdef PARALLEL_MARK_LIST_SORT
    PER_HEAP
    void sort_mark_list();
    PER_HEAP
    void merge_mark_lists();
    PER_HEAP
    void append_to_mark_list(uint8_t **start, uint8_t **end);
#else //PARALLEL_MARK_LIST_SORT
    PER_HEAP_ISOLATED
    void combine_mark_lists();
#endif //PARALLEL_MARK_LIST_SORT
#endif
#endif //MULTIPLE_HEAPS

#ifdef MARK_LIST
    PER_HEAP_ISOLATED
    void grow_mark_list();
#endif //MARK_LIST

#ifdef BACKGROUND_GC

    PER_HEAP
    uint8_t* high_page (heap_segment* seg, BOOL concurrent_p);

    PER_HEAP
    void revisit_written_page (uint8_t* page, uint8_t* end,
                               BOOL concurrent_p, uint8_t*& last_page,
                               uint8_t*& last_object, BOOL large_objects_p,
                               size_t& num_marked_objects);
    PER_HEAP
    void revisit_written_pages (BOOL concurrent_p, BOOL reset_only_p=FALSE);

    PER_HEAP
    void concurrent_scan_dependent_handles (ScanContext *sc);

    PER_HEAP_ISOLATED
    void suspend_EE ();

    PER_HEAP_ISOLATED
    void bgc_suspend_EE ();

    PER_HEAP_ISOLATED
    void restart_EE ();

    PER_HEAP
    void background_scan_dependent_handles (ScanContext *sc);

    PER_HEAP
    void allow_fgc();

    // Restores BGC settings if necessary.
    PER_HEAP_ISOLATED
    void recover_bgc_settings();

    PER_HEAP
    BOOL should_commit_mark_array();

    PER_HEAP
    void clear_commit_flag();

    PER_HEAP_ISOLATED
    void clear_commit_flag_global();

    PER_HEAP_ISOLATED
    void verify_mark_array_cleared (uint8_t* begin, uint8_t* end, uint32_t* mark_array_addr);

    PER_HEAP_ISOLATED
    BOOL commit_mark_array_by_range (uint8_t* begin,
                                     uint8_t* end,
                                     uint32_t* mark_array_addr);

    PER_HEAP_ISOLATED
    BOOL commit_mark_array_new_seg (gc_heap* hp,
                                    heap_segment* seg,
                                    uint32_t* new_card_table = 0,
                                    uint8_t* new_lowest_address = 0);

    PER_HEAP_ISOLATED
    BOOL commit_mark_array_with_check (heap_segment* seg, uint32_t* mark_array_addr);

    // commit the portion of the mark array that corresponds to
    // this segment (from beginning to reserved).
    // seg and heap_segment_reserved (seg) are guaranteed to be
    // page aligned.
    PER_HEAP_ISOLATED
    BOOL commit_mark_array_by_seg (heap_segment* seg, uint32_t* mark_array_addr);

    // During BGC init, we commit the mark array for all in range
    // segments whose mark array hasn't been committed or fully
    // committed. All rw segments are in range, only ro segments
    // can be partial in range.
    PER_HEAP
    BOOL commit_mark_array_bgc_init();

    PER_HEAP
    BOOL commit_new_mark_array (uint32_t* new_mark_array);

    // We need to commit all segments that intersect with the bgc
    // range. If a segment is only partially in range, we still
    // should commit the mark array for the whole segment as
    // we will set the mark array commit flag for this segment.
    PER_HEAP_ISOLATED
    BOOL commit_new_mark_array_global (uint32_t* new_mark_array);

    // We can't decommit the first and the last page in the mark array
    // if the beginning and ending don't happen to be page aligned.
    PER_HEAP
    void decommit_mark_array_by_seg (heap_segment* seg);

    PER_HEAP
    void background_mark_phase();

    PER_HEAP
    void background_drain_mark_list (int thread);

    PER_HEAP
    void background_grow_c_mark_list();

    PER_HEAP_ISOLATED
    void background_promote_callback(Object** object, ScanContext* sc, uint32_t flags);

    PER_HEAP
    void mark_absorb_new_alloc();

    PER_HEAP
    void restart_vm();

    PER_HEAP
    BOOL prepare_bgc_thread(gc_heap* gh);
    PER_HEAP
    BOOL create_bgc_thread(gc_heap* gh);
    PER_HEAP_ISOLATED
    BOOL create_bgc_threads_support (int number_of_heaps);
    PER_HEAP
    BOOL create_bgc_thread_support();
    PER_HEAP_ISOLATED
    int check_for_ephemeral_alloc();
    PER_HEAP_ISOLATED
    void wait_to_proceed();
    PER_HEAP_ISOLATED
    void fire_alloc_wait_event_begin (alloc_wait_reason awr);
    PER_HEAP_ISOLATED
    void fire_alloc_wait_event_end (alloc_wait_reason awr);
    PER_HEAP
    uint32_t background_gc_wait (alloc_wait_reason awr = awr_ignored, int time_out_ms = INFINITE);
    PER_HEAP_ISOLATED
    BOOL background_running_p() { return gc_background_running; }
    PER_HEAP_ISOLATED
    void start_c_gc();
    PER_HEAP
    void kill_gc_thread();
    PER_HEAP
    void bgc_thread_function();
    PER_HEAP_ISOLATED
    void do_background_gc();
    static
    void bgc_thread_stub (void* arg);
#endif //BACKGROUND_GC

public:

    PER_HEAP_ISOLATED
    VOLATILE(bool) internal_gc_done;

#ifdef BACKGROUND_GC
    PER_HEAP_ISOLATED
    uint32_t cm_in_progress;

    // normally this is FALSE; we set it to TRUE at the end of the gen1 GC
    // we do right before the bgc starts.
    PER_HEAP_ISOLATED
    BOOL     dont_restart_ee_p;

    PER_HEAP_ISOLATED
    GCEvent bgc_start_event;
#endif //BACKGROUND_GC

    // The variables in this block are known to the DAC and must come first
    // in the gc_heap class.

    // Keeps track of the highest address allocated by Alloc
    PER_HEAP
    uint8_t* alloc_allocated;

    // The ephemeral heap segment
    PER_HEAP
    heap_segment* ephemeral_heap_segment;

    // The finalize queue.
    PER_HEAP
    CFinalize* finalize_queue;

    // OOM info.
    PER_HEAP
    oom_history oom_info;

    // Interesting data, recorded per-heap.
    PER_HEAP
    size_t interesting_data_per_heap[max_idp_count];

    PER_HEAP
    size_t compact_reasons_per_heap[max_compact_reasons_count];

    PER_HEAP
    size_t expand_mechanisms_per_heap[max_expand_mechanisms_count];

    PER_HEAP
    size_t interesting_mechanism_bits_per_heap[max_gc_mechanism_bits_count];

    PER_HEAP
    uint8_t** internal_root_array;

    PER_HEAP
    size_t internal_root_array_index;

    PER_HEAP
    BOOL heap_analyze_success;

    // The generation table. Must always be last.
    PER_HEAP
    generation generation_table [total_generation_count];

    // End DAC zone

#define max_oom_history_count 4

    PER_HEAP
    int oomhist_index_per_heap;

    PER_HEAP
    oom_history oomhist_per_heap[max_oom_history_count];

    PER_HEAP
    void add_to_oom_history_per_heap();

    PER_HEAP
    BOOL expanded_in_fgc;

    PER_HEAP_ISOLATED
    uint32_t wait_for_gc_done(int32_t timeOut = INFINITE);

    // Returns TRUE if the current thread used to be in cooperative mode
    // before calling this function.
    PER_HEAP_ISOLATED
    bool enable_preemptive ();
    PER_HEAP_ISOLATED
    void disable_preemptive (bool restore_cooperative);

    /* ------------------- per heap members --------------------------*/

    PER_HEAP
#ifndef MULTIPLE_HEAPS
    GCEvent gc_done_event;
#else // MULTIPLE_HEAPS
    GCEvent gc_done_event;
#endif // MULTIPLE_HEAPS

    PER_HEAP
    VOLATILE(int32_t) gc_done_event_lock;

    PER_HEAP
    VOLATILE(bool) gc_done_event_set;

    PER_HEAP
    void set_gc_done();

    PER_HEAP
    void reset_gc_done();

    PER_HEAP
    void enter_gc_done_event_lock();

    PER_HEAP
    void exit_gc_done_event_lock();

    PER_HEAP
    uint8_t*  ephemeral_low;      //lowest ephemeral address

    PER_HEAP
    uint8_t*  ephemeral_high;     //highest ephemeral address

    PER_HEAP
    uint32_t* card_table;

    PER_HEAP
    short* brick_table;

#ifdef BACKGROUND_GC
    PER_HEAP
    uint32_t* mark_array;
#endif //BACKGROUND_GC

#ifdef CARD_BUNDLE
    PER_HEAP
    uint32_t* card_bundle_table;
#endif //CARD_BUNDLE

#ifdef FEATURE_BASICFREEZE
    PER_HEAP_ISOLATED
    sorted_table* seg_table;
#endif //FEATURE_BASICFREEZE

    PER_HEAP_ISOLATED
    VOLATILE(BOOL) gc_started;

    // The following 2 events are there to support the gen2
    // notification feature which is only enabled if concurrent
    // GC is disabled.
    PER_HEAP_ISOLATED
    GCEvent full_gc_approach_event;

    PER_HEAP_ISOLATED
    GCEvent full_gc_end_event;

    // Full GC Notification percentages.
    PER_HEAP
    uint32_t fgn_maxgen_percent;

    PER_HEAP_ISOLATED
    uint32_t fgn_loh_percent;

    PER_HEAP_ISOLATED
    VOLATILE(bool) full_gc_approach_event_set;

#ifdef BACKGROUND_GC
    PER_HEAP_ISOLATED
    BOOL fgn_last_gc_was_concurrent;
#endif //BACKGROUND_GC

    PER_HEAP
    size_t fgn_last_alloc;

    static uint32_t user_thread_wait (GCEvent *event, BOOL no_mode_change, int time_out_ms=INFINITE);

    static wait_full_gc_status full_gc_wait (GCEvent *event, int time_out_ms);

    PER_HEAP
    uint8_t* demotion_low;

    PER_HEAP
    uint8_t* demotion_high;

    PER_HEAP
    BOOL demote_gen1_p;

    PER_HEAP
    uint8_t* last_gen1_pin_end;

    PER_HEAP
    gen_to_condemn_tuning gen_to_condemn_reasons;

    PER_HEAP
    size_t etw_allocation_running_amount[2];

    PER_HEAP
    uint64_t total_alloc_bytes_soh;

    PER_HEAP
    uint64_t total_alloc_bytes_uoh;

    PER_HEAP
    int gc_policy;  //sweep, compact, expand

#ifdef MULTIPLE_HEAPS
    PER_HEAP_ISOLATED
    bool gc_thread_no_affinitize_p;

    PER_HEAP_ISOLATED
    GCEvent gc_start_event;

    PER_HEAP_ISOLATED
    GCEvent ee_suspend_event;

    PER_HEAP
    heap_segment* new_heap_segment;

    PER_HEAP_ISOLATED
    size_t min_gen0_balance_delta;

#define alloc_quantum_balance_units (16)

    PER_HEAP_ISOLATED
    size_t min_balance_threshold;
#else //MULTIPLE_HEAPS

    PER_HEAP
    size_t allocation_running_time;

    PER_HEAP
    size_t allocation_running_amount;

#endif //MULTIPLE_HEAPS

    PER_HEAP_ISOLATED
    gc_latency_level latency_level;

    PER_HEAP_ISOLATED
    gc_mechanisms settings;

    PER_HEAP_ISOLATED
    gc_history_global gc_data_global;

    PER_HEAP_ISOLATED
    uint64_t gc_last_ephemeral_decommit_time;

    PER_HEAP
    size_t gen0_big_free_spaces;

#ifdef SHORT_PLUGS
    PER_HEAP_ISOLATED
    double short_plugs_pad_ratio;
#endif //SHORT_PLUGS

    // We record the time GC work is done while EE is suspended.
    // suspended_start_ts is what we get right before we call
    // SuspendEE. We omit the time between GC end and RestartEE
    // because it's very short and by the time we are calling it
    // the settings may have changed and we'd have to do more work
    // to figure out the right GC to record info of.
    //
    // The complications are the GCs triggered without their own
    // SuspendEE, in which case we will record that GC's duration
    // as its pause duration and the rest toward the GC that
    // the SuspendEE was for. The ephemeral GC we might trigger
    // at the beginning of a BGC and the PM triggered full GCs
    // fall into this case.
    PER_HEAP_ISOLATED
    uint64_t suspended_start_time;

    PER_HEAP_ISOLATED
    uint64_t end_gc_time;

    PER_HEAP_ISOLATED
    uint64_t total_suspended_time;

    PER_HEAP_ISOLATED
    uint64_t process_start_time;

    PER_HEAP_ISOLATED
    last_recorded_gc_info last_ephemeral_gc_info;

    PER_HEAP_ISOLATED
    last_recorded_gc_info last_full_blocking_gc_info;

#ifdef BACKGROUND_GC
    // If the user didn't specify which kind of GC info to return, we need
    // to return the last recorded one. There's a complication with BGC as BGC
    // end runs concurrently. If 2 BGCs run back to back, we can't have one
    // update the info while the user thread is reading it (and we'd still like
    // to return the last BGC info otherwise if we only did BGCs we could frequently
    // return nothing). So we maintain 2 of these for BGC and the older one is
    // guaranteed to be consistent.
    PER_HEAP_ISOLATED
    last_recorded_gc_info last_bgc_info[2];
    // This is either 0 or 1.
    PER_HEAP_ISOLATED
    VOLATILE(int) last_bgc_info_index;
    // Since a BGC can finish later than blocking GCs with larger indices,
    // we can't just compare the index recorded in the GC info. We use this
    // to know whether we should be looking for a bgc info or a blocking GC,
    // if the user asks for the latest GC info of any kind.
    // This can only go from false to true concurrently so if it is true,
    // it means the bgc info is ready.
    PER_HEAP_ISOLATED
    VOLATILE(bool) is_last_recorded_bgc;

    PER_HEAP_ISOLATED
    void add_bgc_pause_duration_0();

    PER_HEAP_ISOLATED
    last_recorded_gc_info* get_completed_bgc_info();
#endif //BACKGROUND_GC

#ifdef HOST_64BIT
    PER_HEAP_ISOLATED
        size_t youngest_gen_desired_th;
#endif //HOST_64BIT

    PER_HEAP_ISOLATED
    uint32_t high_memory_load_th;

    PER_HEAP_ISOLATED
    uint32_t m_high_memory_load_th;

    PER_HEAP_ISOLATED
    uint32_t v_high_memory_load_th;

    PER_HEAP_ISOLATED
    bool is_restricted_physical_mem;

    PER_HEAP_ISOLATED
    uint64_t mem_one_percent;

    PER_HEAP_ISOLATED
    uint64_t total_physical_mem;

    PER_HEAP_ISOLATED
    uint64_t entry_available_physical_mem;

    // Hard limit for the heap, only supported on 64-bit.
    //
    // Users can specify a hard limit for the GC heap via GCHeapHardLimit or
    // a percentage of the physical memory this process is allowed to use via
    // GCHeapHardLimitPercent. This is the maximum commit size the GC heap
    // can consume.
    //
    // The way the hard limit is decided is:
    //
    // If the GCHeapHardLimit config is specified that's the value we use;
    // else if the GCHeapHardLimitPercent config is specified we use that
    // value;
    // else if the process is running inside a container with a memory limit,
    // the hard limit is
    // max (20mb, 75% of the memory limit on the container).
    //
    // Due to the different perf charicteristics of containers we make the
    // following policy changes:
    //
    // 1) No longer affinitize Server GC threads by default because we wouldn't
    // want all the containers on the machine to only affinitize to use the
    // first few CPUs (and we don't know which CPUs are already used). You
    // can however override this by specifying the GCHeapAffinitizeMask
    // config which will decide which CPUs the process will affinitize the
    // Server GC threads to.
    //
    // 2) Segment size is determined by limit / number of heaps but has a
    // minimum value of 16mb. This can be changed by specifying the number
    // of heaps via the GCHeapCount config. The minimum size is to avoid
    // the scenario where the hard limit is small but the process can use
    // many procs and we end up with tiny segments which doesn't make sense.
    //
    // 3) LOH compaction occurs automatically if needed.
    //
    // Since we do allow both gen0 and gen3 allocations, and we don't know
    // the distinction (and it's unrealistic to request users to specify
    // this distribution) we reserve memory this way -
    //
    // For SOH we reserve (limit / number of heaps) per heap.
    // For LOH we reserve (limit * 2 / number of heaps) per heap.
    //
    // This means the following -
    //
    // + we never need to acquire new segments. This simplies the perf
    // calculations by a lot.
    //
    // + we now need a different definition of "end of seg" because we
    // need to make sure the total does not exceed the limit.
    //
    // + if we detect that we exceed the commit limit in the allocator we
    // wouldn't want to treat that as a normal commit failure because that
    // would mean we always do full compacting GCs.
    //
    // TODO: some of the logic here applies to the general case as well
    // such as LOH automatic compaction. However it will require more
    //testing to change the general case.
    PER_HEAP_ISOLATED
    size_t heap_hard_limit;

    PER_HEAP_ISOLATED
    size_t heap_hard_limit_oh[total_oh_count - 1];

    PER_HEAP_ISOLATED
    CLRCriticalSection check_commit_cs;

    PER_HEAP_ISOLATED
    size_t current_total_committed;

    PER_HEAP_ISOLATED
    size_t committed_by_oh[total_oh_count];

    // This is what GC uses for its own bookkeeping.
    PER_HEAP_ISOLATED
    size_t current_total_committed_bookkeeping;

    // This is what GC's own book keeping consumes.
    PER_HEAP_ISOLATED
    size_t current_total_committed_gc_own;

    // This is if large pages should be used.
    PER_HEAP_ISOLATED
    bool use_large_pages_p;

#ifdef HEAP_BALANCE_INSTRUMENTATION
    PER_HEAP_ISOLATED
    size_t last_gc_end_time_us;
#endif //HEAP_BALANCE_INSTRUMENTATION

    PER_HEAP_ISOLATED
    size_t min_segment_size;

    PER_HEAP_ISOLATED
    size_t min_segment_size_shr;

    // For SOH we always allocate segments of the same
    // size unless no_gc_region requires larger ones.
    PER_HEAP_ISOLATED
    size_t soh_segment_size;

    PER_HEAP_ISOLATED
    size_t min_uoh_segment_size;

    PER_HEAP_ISOLATED
    size_t segment_info_size;

    PER_HEAP
    uint8_t* lowest_address;

    PER_HEAP
    uint8_t* highest_address;

    PER_HEAP
    BOOL ephemeral_promotion;
    PER_HEAP
    uint8_t* saved_ephemeral_plan_start[ephemeral_generation_count];
    PER_HEAP
    size_t saved_ephemeral_plan_start_size[ephemeral_generation_count];

protected:
#ifdef MULTIPLE_HEAPS
    PER_HEAP
    GCHeap* vm_heap;
    PER_HEAP
    int heap_number;
    PER_HEAP
    VOLATILE(int) alloc_context_count;
#else //MULTIPLE_HEAPS
#define vm_heap ((GCHeap*) g_theGCHeap)
#define heap_number (0)
#endif //MULTIPLE_HEAPS

    PER_HEAP
    uint64_t time_bgc_last;

    PER_HEAP
    uint8_t*       gc_low; // lowest address being condemned

    PER_HEAP
    uint8_t*       gc_high; //highest address being condemned

    PER_HEAP
    size_t      mark_stack_tos;

    PER_HEAP
    size_t      mark_stack_bos;

    PER_HEAP
    size_t      mark_stack_array_length;

    PER_HEAP
    mark*       mark_stack_array;

#if defined (_DEBUG) && defined (VERIFY_HEAP)
    PER_HEAP
    BOOL       verify_pinned_queue_p;
#endif // _DEBUG && VERIFY_HEAP

    PER_HEAP
    uint8_t*    oldest_pinned_plug;

    PER_HEAP
    size_t      num_pinned_objects;

#ifdef FEATURE_LOH_COMPACTION
    PER_HEAP
    size_t      loh_pinned_queue_tos;

    PER_HEAP
    size_t      loh_pinned_queue_bos;

    PER_HEAP
    size_t      loh_pinned_queue_length;

    PER_HEAP_ISOLATED
    int         loh_pinned_queue_decay;

    PER_HEAP
    mark*       loh_pinned_queue;

    // This is for forced LOH compaction via the complus env var
    PER_HEAP_ISOLATED
    BOOL        loh_compaction_always_p;

    // This is set by the user.
    PER_HEAP_ISOLATED
    gc_loh_compaction_mode loh_compaction_mode;

    // We may not compact LOH on every heap if we can't
    // grow the pinned queue. This is to indicate whether
    // this heap's LOH is compacted or not. So even if
    // settings.loh_compaction is TRUE this may not be TRUE.
    PER_HEAP
    BOOL        loh_compacted_p;
#endif //FEATURE_LOH_COMPACTION

#ifdef BACKGROUND_GC

    PER_HEAP
    EEThreadId bgc_thread_id;

#ifdef WRITE_WATCH
    PER_HEAP
    uint8_t* background_written_addresses [array_size+2];
#endif //WRITE_WATCH

    PER_HEAP_ISOLATED
    VOLATILE(c_gc_state) current_c_gc_state;     //tells the large object allocator to
    //mark the object as new since the start of gc.

    PER_HEAP_ISOLATED
    gc_mechanisms saved_bgc_settings;

    PER_HEAP_ISOLATED
    gc_history_global bgc_data_global;

    PER_HEAP_ISOLATED
    VOLATILE(BOOL) gc_background_running;

    PER_HEAP
    gc_history_per_heap bgc_data_per_heap;

    PER_HEAP
    BOOL bgc_thread_running; // gc thread is its main loop

    PER_HEAP_ISOLATED
    BOOL keep_bgc_threads_p;

    // This event is used by BGC threads to do something on
    // one specific thread while other BGC threads have to
    // wait. This is different from a join 'cause you can't
    // specify which thread should be doing some task
    // while other threads have to wait.
    // For example, to make the BGC threads managed threads
    // we need to create them on the thread that called
    // SuspendEE which is heap 0.
    PER_HEAP_ISOLATED
    GCEvent bgc_threads_sync_event;

    PER_HEAP
    Thread* bgc_thread;

    PER_HEAP
    CLRCriticalSection bgc_threads_timeout_cs;

    PER_HEAP_ISOLATED
    GCEvent background_gc_done_event;

    PER_HEAP_ISOLATED
    GCEvent ee_proceed_event;

    PER_HEAP_ISOLATED
    bool gc_can_use_concurrent;

    PER_HEAP_ISOLATED
    bool temp_disable_concurrent_p;

    PER_HEAP_ISOLATED
    BOOL do_ephemeral_gc_p;

    PER_HEAP_ISOLATED
    BOOL do_concurrent_p;

    PER_HEAP
    VOLATILE(bgc_state) current_bgc_state;

    struct gc_history
    {
        size_t gc_index;
        bgc_state current_bgc_state;
        uint32_t gc_time_ms;
        // This is in bytes per ms; consider breaking it
        // into the efficiency per phase.
        size_t gc_efficiency;
        uint8_t* eph_low;
        uint8_t* gen0_start;
        uint8_t* eph_high;
        uint8_t* bgc_highest;
        uint8_t* bgc_lowest;
        uint8_t* fgc_highest;
        uint8_t* fgc_lowest;
        uint8_t* g_highest;
        uint8_t* g_lowest;
    };

#define max_history_count 64

    PER_HEAP
    int gchist_index_per_heap;

    PER_HEAP
    gc_history gchist_per_heap[max_history_count];

    PER_HEAP_ISOLATED
    int gchist_index;

    PER_HEAP_ISOLATED
    gc_mechanisms_store gchist[max_history_count];

    PER_HEAP
    size_t total_promoted_bytes;

    PER_HEAP
    size_t     bgc_overflow_count;

    PER_HEAP
    size_t     bgc_begin_loh_size;
    PER_HEAP
    size_t     bgc_begin_poh_size;
    PER_HEAP
    size_t     end_loh_size;
    PER_HEAP
    size_t     end_poh_size;

#ifdef BGC_SERVO_TUNING
    PER_HEAP
    uint64_t   loh_a_no_bgc;

    PER_HEAP
    uint64_t   loh_a_bgc_marking;

    PER_HEAP
    uint64_t   loh_a_bgc_planning;

    // Total allocated last BGC's plan + between last and this bgc +
    // this bgc's mark
    PER_HEAP_ISOLATED
    uint64_t   total_loh_a_last_bgc;

    PER_HEAP
    size_t     bgc_maxgen_end_fl_size;
#endif //BGC_SERVO_TUNING

    // We need to throttle the LOH allocations during BGC since we can't
    // collect LOH when BGC is in progress.
    // We allow the LOH heap size to double during a BGC. So for every
    // 10% increase we will have the LOH allocating thread sleep for one more
    // ms. So we are already 30% over the original heap size the thread will
    // sleep for 3ms.
    PER_HEAP
    uint32_t   bgc_alloc_spin_uoh;

    // This includes what we allocate at the end of segment - allocating
    // in free list doesn't increase the heap size.
    PER_HEAP
    size_t     bgc_loh_size_increased;
    PER_HEAP
    size_t     bgc_poh_size_increased;

    PER_HEAP
    size_t     background_soh_alloc_count;

    PER_HEAP
    size_t     background_uoh_alloc_count;

    PER_HEAP
    VOLATILE(int32_t) uoh_alloc_thread_count;

    PER_HEAP
    uint8_t**  background_mark_stack_tos;

    PER_HEAP
    uint8_t**  background_mark_stack_array;

    PER_HEAP
    size_t    background_mark_stack_array_length;

    PER_HEAP
    uint8_t*  background_min_overflow_address;

    PER_HEAP
    uint8_t*  background_max_overflow_address;

    // We can't process the soh range concurrently so we
    // wait till final mark to process it.
    PER_HEAP
    BOOL      processed_soh_overflow_p;

    PER_HEAP
    uint8_t*  background_min_soh_overflow_address;

    PER_HEAP
    uint8_t*  background_max_soh_overflow_address;

    PER_HEAP
    heap_segment* saved_overflow_ephemeral_seg;

    PER_HEAP
    heap_segment* saved_sweep_ephemeral_seg;

    PER_HEAP
    uint8_t* saved_sweep_ephemeral_start;

    PER_HEAP
    uint8_t* background_saved_lowest_address;

    PER_HEAP
    uint8_t* background_saved_highest_address;

    // This is used for synchronization between the bgc thread
    // for this heap and the user threads allocating on this
    // heap.
    PER_HEAP
    exclusive_sync* bgc_alloc_lock;

#ifdef SNOOP_STATS
    PER_HEAP
    snoop_stats_data snoop_stat;
#endif //SNOOP_STATS


    PER_HEAP
    uint8_t**          c_mark_list;

    PER_HEAP
    size_t          c_mark_list_length;

    PER_HEAP
    size_t          c_mark_list_index;
#endif //BACKGROUND_GC

#ifdef MARK_LIST
    PER_HEAP
    uint8_t** mark_list;

    PER_HEAP_ISOLATED
    size_t mark_list_size;

    PER_HEAP_ISOLATED
    bool mark_list_overflow;

    PER_HEAP
    uint8_t** mark_list_end;

    PER_HEAP
    uint8_t** mark_list_index;

    PER_HEAP_ISOLATED
    uint8_t** g_mark_list;
#ifdef PARALLEL_MARK_LIST_SORT
    PER_HEAP_ISOLATED
    uint8_t** g_mark_list_copy;
    PER_HEAP
    uint8_t*** mark_list_piece_start;
    uint8_t*** mark_list_piece_end;
#endif //PARALLEL_MARK_LIST_SORT
#endif //MARK_LIST

    PER_HEAP
    uint8_t*  min_overflow_address;

    PER_HEAP
    uint8_t*  max_overflow_address;

#ifndef MULTIPLE_HEAPS
    PER_HEAP
    uint8_t*  shigh; //keeps track of the highest marked object

    PER_HEAP
    uint8_t*  slow; //keeps track of the lowest marked object
#endif //MULTIPLE_HEAPS

    PER_HEAP
    size_t allocation_quantum;

    PER_HEAP
    size_t alloc_contexts_used;

    PER_HEAP_ISOLATED
    no_gc_region_info current_no_gc_region_info;

    PER_HEAP
    size_t soh_allocation_no_gc;

    PER_HEAP
    size_t loh_allocation_no_gc;

    PER_HEAP
    bool no_gc_oom_p;

    PER_HEAP
    heap_segment* saved_loh_segment_no_gc;

    PER_HEAP_ISOLATED
    BOOL proceed_with_gc_p;

#ifdef MULTIPLE_HEAPS
    PER_HEAP_ISOLATED
    BOOL gradual_decommit_in_progress_p;

    PER_HEAP_ISOLATED
    size_t max_decommit_step_size;
#endif //MULTIPLE_HEAPS

#define youngest_generation (generation_of (0))
#define large_object_generation (generation_of (loh_generation))
#define pinned_object_generation (generation_of (poh_generation))

    // The more_space_lock and gc_lock is used for 3 purposes:
    //
    // 1) to coordinate threads that exceed their quantum (UP & MP) (more_space_lock_soh)
    // 2) to synchronize allocations of large objects (more_space_lock_uoh)
    // 3) to synchronize the GC itself (gc_lock)
    //
    PER_HEAP_ISOLATED
    GCSpinLock gc_lock; //lock while doing GC

    PER_HEAP
    GCSpinLock more_space_lock_soh; //lock while allocating more space for soh

    PER_HEAP
    GCSpinLock more_space_lock_uoh;

#ifdef SYNCHRONIZATION_STATS

    PER_HEAP
    unsigned int good_suspension;

    PER_HEAP
    unsigned int bad_suspension;

    // Number of times when msl_acquire is > 200 cycles.
    PER_HEAP
    unsigned int num_high_msl_acquire;

    // Number of times when msl_acquire is < 200 cycles.
    PER_HEAP
    unsigned int num_low_msl_acquire;

    // Number of times the more_space_lock is acquired.
    PER_HEAP
    unsigned int num_msl_acquired;

    // Total cycles it takes to acquire the more_space_lock.
    PER_HEAP
    uint64_t total_msl_acquire;

    PER_HEAP
    void init_heap_sync_stats()
    {
        good_suspension = 0;
        bad_suspension = 0;
        num_msl_acquired = 0;
        total_msl_acquire = 0;
        num_high_msl_acquire = 0;
        num_low_msl_acquire = 0;
        more_space_lock.init();
        gc_lock.init();
    }

    PER_HEAP
    void print_heap_sync_stats(unsigned int heap_num, unsigned int gc_count_during_log)
    {
        printf("%2d%2d%10u%10u%12u%6u%4u%8u(%4u,%4u,%4u,%4u)\n",
            heap_num,
            alloc_contexts_used,
            good_suspension,
            bad_suspension,
            (unsigned int)(total_msl_acquire / gc_count_during_log),
            num_high_msl_acquire / gc_count_during_log,
            num_low_msl_acquire / gc_count_during_log,
            num_msl_acquired / gc_count_during_log,
            more_space_lock.num_switch_thread / gc_count_during_log,
            more_space_lock.num_wait_longer / gc_count_during_log,
            more_space_lock.num_switch_thread_w / gc_count_during_log,
            more_space_lock.num_disable_preemptive_w / gc_count_during_log);
    }

#endif //SYNCHRONIZATION_STATS

#define NUM_LOH_ALIST (7)
    // bucket 0 contains sizes less than 64*1024
    // the "BITS" number here is the highest bit in 64*1024 - 1, zero-based as in BitScanReverse.
    // see first_suitable_bucket(size_t size) for details.
#define BASE_LOH_ALIST_BITS (15)
    PER_HEAP
    alloc_list loh_alloc_list[NUM_LOH_ALIST-1];

#define NUM_GEN2_ALIST (12)
#ifdef HOST_64BIT
    // bucket 0 contains sizes less than 256
#define BASE_GEN2_ALIST_BITS (7)
#else
    // bucket 0 contains sizes less than 128
#define BASE_GEN2_ALIST_BITS (6)
#endif // HOST_64BIT
    PER_HEAP
    alloc_list gen2_alloc_list[NUM_GEN2_ALIST-1];

#define NUM_POH_ALIST (19)
    // bucket 0 contains sizes less than 256
#define BASE_POH_ALIST_BITS (7)
    PER_HEAP
    alloc_list poh_alloc_list[NUM_POH_ALIST-1];

#ifdef DOUBLY_LINKED_FL
    // For bucket 0 added list, we don't want to have to go through
    // it to count how many bytes it has so we keep a record here.
    // If we need to sweep in gen1, we discard this added list and
    // need to deduct the size from free_list_space.
    // Note that we should really move this and the free_list_space
    // accounting into the alloc_list class.
    PER_HEAP
    size_t gen2_removed_no_undo;
<<<<<<< HEAD
=======

    PER_HEAP
    size_t saved_pinned_plug_index;
>>>>>>> 1c1757c0
#endif //DOUBLY_LINKED_FL

    PER_HEAP
    dynamic_data dynamic_data_table [total_generation_count];

    PER_HEAP
    gc_history_per_heap gc_data_per_heap;

    PER_HEAP
    size_t maxgen_pinned_compact_before_advance;

    // dynamic tuning.
    PER_HEAP
    BOOL dt_low_ephemeral_space_p (gc_tuning_point tp);
    // if elevate_p is FALSE, it means we are determining fragmentation for a generation
    // to see if we should condemn this gen; otherwise it means we are determining if
    // we should elevate to doing max_gen from an ephemeral gen.
    PER_HEAP
    BOOL dt_high_frag_p (gc_tuning_point tp, int gen_number, BOOL elevate_p=FALSE);
    PER_HEAP
    BOOL
    dt_estimate_reclaim_space_p (gc_tuning_point tp, int gen_number);
    PER_HEAP
    BOOL dt_estimate_high_frag_p (gc_tuning_point tp, int gen_number, uint64_t available_mem);
    PER_HEAP
    BOOL dt_low_card_table_efficiency_p (gc_tuning_point tp);

    PER_HEAP
    int generation_skip_ratio;//in %

#ifdef FEATURE_CARD_MARKING_STEALING
    PER_HEAP
    VOLATILE(size_t) n_eph_soh;
    PER_HEAP
    VOLATILE(size_t) n_gen_soh;
    PER_HEAP
    VOLATILE(size_t) n_eph_loh;
    PER_HEAP
    VOLATILE(size_t) n_gen_loh;
#endif //FEATURE_CARD_MARKING_STEALING

    PER_HEAP_ISOLATED
    int generation_skip_ratio_threshold;

    PER_HEAP
    BOOL gen0_bricks_cleared;
    PER_HEAP
    int gen0_must_clear_bricks;

    PER_HEAP_ISOLATED
    bool maxgen_size_inc_p;

    PER_HEAP_ISOLATED
    size_t full_gc_counts[gc_type_max];

    // the # of bytes allocates since the last full compacting GC.
    PER_HEAP
    uint64_t loh_alloc_since_cg;

    PER_HEAP
    BOOL elevation_requested;

    // if this is TRUE, we should always guarantee that we do a
    // full compacting GC before we OOM.
    PER_HEAP
    BOOL last_gc_before_oom;

    PER_HEAP_ISOLATED
    BOOL should_expand_in_full_gc;

    // When we decide if we should expand the heap or not, we are
    // fine NOT to expand if we find enough free space in gen0's free
    // list or end of seg and we check this in decide_on_compacting.
    // This is an expensive check so we just record the fact and not
    // need to check in the allocator again.
    PER_HEAP
    BOOL sufficient_gen0_space_p;

#ifdef MULTIPLE_HEAPS
    PER_HEAP
    bool gen0_allocated_after_gc_p;
#endif //MULTIPLE_HEAPS

    // A provisional mode means we could change our mind in the middle of a GC
    // and want to do a different GC instead.
    //
    // Right now there's only one such case which is in the middle of a gen1
    // GC we want to do a blocking gen2 instead. If/When we have more we should
    // have an enum that tells us which case in this provisional mode
    // we are in.
    //
    // When this mode is triggered, our current (only) condition says
    // we have high fragmentation in gen2 even after we do a compacting
    // full GC which is an indication of heavy pinning in gen2. In this
    // case we never do BGCs, we just do either gen0 or gen1's till a
    // gen1 needs to increase the gen2 size, in which case we finish up
    // the current gen1 as a sweeping GC and immediately do a compacting
    // full GC instead (without restarting EE).
    PER_HEAP_ISOLATED
    bool provisional_mode_triggered;

    PER_HEAP_ISOLATED
    bool pm_trigger_full_gc;

    // For testing only BEG
    // pm_stress_on currently means (since we just have one mode) we
    // randomly turn the mode on; and after a random # of NGC2s we
    // turn it off.
    // NOTE that this means concurrent will be disabled so we can
    // simulate what this mode is supposed to be used.
    PER_HEAP_ISOLATED
    bool pm_stress_on;

    PER_HEAP_ISOLATED
    size_t provisional_triggered_gc_count;

    PER_HEAP_ISOLATED
    size_t provisional_off_gc_count;
    // For testing only END

    PER_HEAP_ISOLATED
    size_t num_provisional_triggered;

    PER_HEAP
    size_t allocated_since_last_gc;

#ifdef BACKGROUND_GC
    PER_HEAP_ISOLATED
    size_t ephemeral_fgc_counts[max_generation];

    PER_HEAP_ISOLATED
    BOOL alloc_wait_event_p;

    PER_HEAP
    uint8_t* next_sweep_obj;

    PER_HEAP
    uint8_t* current_sweep_pos;

#ifdef DOUBLY_LINKED_FL
    PER_HEAP
    heap_segment* current_sweep_seg;
#endif //DOUBLY_LINKED_FL
#endif //BACKGROUND_GC

    PER_HEAP
    fgm_history fgm_result;

    PER_HEAP_ISOLATED
    size_t eph_gen_starts_size;

#ifdef GC_CONFIG_DRIVEN
    // 0 stores compacting GCs;
    // 1 stores sweeping GCs;
    PER_HEAP_ISOLATED
    size_t compact_or_sweep_gcs[2];

    PER_HEAP
    size_t interesting_data_per_gc[max_idp_count];
#endif //GC_CONFIG_DRIVEN

    PER_HEAP
    BOOL        ro_segments_in_range;

#ifdef BACKGROUND_GC
    PER_HEAP
    heap_segment* freeable_soh_segment;
#endif //BACKGROUND_GC

    PER_HEAP
    heap_segment* freeable_uoh_segment;

    PER_HEAP_ISOLATED
    heap_segment* segment_standby_list;

    PER_HEAP
    size_t ordered_free_space_indices[MAX_NUM_BUCKETS];

    PER_HEAP
    size_t saved_ordered_free_space_indices[MAX_NUM_BUCKETS];

    PER_HEAP
    size_t ordered_plug_indices[MAX_NUM_BUCKETS];

    PER_HEAP
    size_t saved_ordered_plug_indices[MAX_NUM_BUCKETS];

    PER_HEAP
    BOOL ordered_plug_indices_init;

    PER_HEAP
    BOOL use_bestfit;

    PER_HEAP
    uint8_t* bestfit_first_pin;

    PER_HEAP
    BOOL commit_end_of_seg;

    PER_HEAP
    size_t max_free_space_items; // dynamically adjusted.

    PER_HEAP
    size_t free_space_buckets;

    PER_HEAP
    size_t free_space_items;

    // -1 means we are using all the free
    // spaces we have (not including
    // end of seg space).
    PER_HEAP
    int trimmed_free_space_index;

    PER_HEAP
    size_t total_ephemeral_plugs;

    PER_HEAP
    seg_free_spaces* bestfit_seg;

    // Note: we know this from the plan phase.
    // total_ephemeral_plugs actually has the same value
    // but while we are calculating its value we also store
    // info on how big the plugs are for best fit which we
    // don't do in plan phase.
    // TODO: get rid of total_ephemeral_plugs.
    PER_HEAP
    size_t total_ephemeral_size;

public:

#ifdef HEAP_ANALYZE

    PER_HEAP_ISOLATED
    BOOL heap_analyze_enabled;

    PER_HEAP
    size_t internal_root_array_length;

    // next two fields are used to optimize the search for the object
    // enclosing the current reference handled by ha_mark_object_simple.
    PER_HEAP
    uint8_t*  current_obj;

    PER_HEAP
    size_t current_obj_size;

#endif //HEAP_ANALYZE

public:

    PER_HEAP
    int         condemned_generation_num;

    PER_HEAP
    BOOL        blocking_collection;

#ifdef MULTIPLE_HEAPS
    static
    int n_heaps;

    static
    gc_heap** g_heaps;

    static
    size_t*   g_promoted;
#ifdef BACKGROUND_GC
    static
    size_t*   g_bpromoted;
#endif //BACKGROUND_GC
#ifdef MH_SC_MARK
    PER_HEAP_ISOLATED
    int*  g_mark_stack_busy;
#endif //MH_SC_MARK
#else
    static
    size_t    g_promoted;
#ifdef BACKGROUND_GC
    static
    size_t    g_bpromoted;
#endif //BACKGROUND_GC
#endif //MULTIPLE_HEAPS

    static
    size_t reserved_memory;
    static
    size_t reserved_memory_limit;
    static
    BOOL      g_low_memory_status;

#ifdef FEATURE_CARD_MARKING_STEALING
    PER_HEAP
    VOLATILE(uint32_t)    card_mark_chunk_index_soh;

    PER_HEAP
    VOLATILE(bool)        card_mark_done_soh;

    PER_HEAP
    VOLATILE(uint32_t)    card_mark_chunk_index_loh;

    PER_HEAP
    VOLATILE(uint32_t)    card_mark_chunk_index_poh;

    PER_HEAP
    VOLATILE(bool)        card_mark_done_uoh;

    PER_HEAP
    void reset_card_marking_enumerators()
    {
        // set chunk index to all 1 bits so that incrementing it yields 0 as the first index
        card_mark_chunk_index_soh = ~0;
        card_mark_done_soh = false;

        card_mark_chunk_index_loh = ~0;
        card_mark_chunk_index_poh = ~0;
        card_mark_done_uoh = false;
    }

    PER_HEAP
    bool find_next_chunk(card_marking_enumerator& card_mark_enumerator, heap_segment* seg,
                         size_t& n_card_set, uint8_t*& start_address, uint8_t*& limit,
                         size_t& card, size_t& end_card, size_t& card_word_end);
#endif //FEATURE_CARD_MARKING_STEALING

protected:
    PER_HEAP
    void update_collection_counts ();
}; // class gc_heap

#define ASSERT_OFFSETS_MATCH(field) \
  static_assert(offsetof(dac_gc_heap, field) == offsetof(gc_heap, field), #field " offset mismatch")

#ifdef MULTIPLE_HEAPS
ASSERT_OFFSETS_MATCH(alloc_allocated);
ASSERT_OFFSETS_MATCH(ephemeral_heap_segment);
ASSERT_OFFSETS_MATCH(finalize_queue);
ASSERT_OFFSETS_MATCH(oom_info);
ASSERT_OFFSETS_MATCH(interesting_data_per_heap);
ASSERT_OFFSETS_MATCH(compact_reasons_per_heap);
ASSERT_OFFSETS_MATCH(expand_mechanisms_per_heap);
ASSERT_OFFSETS_MATCH(interesting_mechanism_bits_per_heap);
ASSERT_OFFSETS_MATCH(internal_root_array);
ASSERT_OFFSETS_MATCH(internal_root_array_index);
ASSERT_OFFSETS_MATCH(heap_analyze_success);
ASSERT_OFFSETS_MATCH(generation_table);
#endif // MULTIPLE_HEAPS

#ifdef FEATURE_PREMORTEM_FINALIZATION
class CFinalize
{
#ifdef DACCESS_COMPILE
    friend class ::ClrDataAccess;
#endif // DACCESS_COMPILE

    friend class CFinalizeStaticAsserts;

private:

    //adjust the count and add a constant to add a segment
    static const int ExtraSegCount = 2;
    static const int FinalizerListSeg = total_generation_count + 1;
    static const int CriticalFinalizerListSeg = total_generation_count;
    //Does not correspond to a segment
    static const int FreeList = total_generation_count + ExtraSegCount;

    PTR_PTR_Object m_FillPointers[total_generation_count + ExtraSegCount];
    PTR_PTR_Object m_Array;
    PTR_PTR_Object m_EndArray;
    size_t   m_PromotedCount;

    VOLATILE(int32_t) lock;
#ifdef _DEBUG
    EEThreadId lockowner_threadid;
#endif // _DEBUG

    BOOL GrowArray();
    void MoveItem (Object** fromIndex,
                   unsigned int fromSeg,
                   unsigned int toSeg);

    inline PTR_PTR_Object& SegQueue (unsigned int Seg)
    {
        return (Seg ? m_FillPointers [Seg-1] : m_Array);
    }
    inline PTR_PTR_Object& SegQueueLimit (unsigned int Seg)
    {
        return m_FillPointers [Seg];
    }

    BOOL IsSegEmpty ( unsigned int i)
    {
        ASSERT ( (int)i < FreeList);
        return (SegQueueLimit(i) == SegQueue (i));

    }

public:
    ~CFinalize();
    bool Initialize();
    void EnterFinalizeLock();
    void LeaveFinalizeLock();
    bool RegisterForFinalization (int gen, Object* obj, size_t size=0);
    Object* GetNextFinalizableObject (BOOL only_non_critical=FALSE);
    BOOL ScanForFinalization (promote_func* fn, int gen,BOOL mark_only_p, gc_heap* hp);
    void RelocateFinalizationData (int gen, gc_heap* hp);
    void WalkFReachableObjects (fq_walk_fn fn);
    void GcScanRoots (promote_func* fn, int hn, ScanContext *pSC);
    void UpdatePromotedGenerations (int gen, BOOL gen_0_empty_p);
    size_t GetPromotedCount();

    //Methods used by the shutdown code to call every finalizer
    size_t GetNumberFinalizableObjects();

    void CheckFinalizerObjects();
};

class CFinalizeStaticAsserts {
    static_assert(dac_finalize_queue::ExtraSegCount == CFinalize::ExtraSegCount, "ExtraSegCount mismatch");
    static_assert(offsetof(dac_finalize_queue, m_FillPointers) == offsetof(CFinalize, m_FillPointers), "CFinalize layout mismatch");
};
#endif // FEATURE_PREMORTEM_FINALIZATION

inline
 size_t& dd_begin_data_size (dynamic_data* inst)
{
  return inst->begin_data_size;
}
inline
 size_t& dd_survived_size (dynamic_data* inst)
{
  return inst->survived_size;
}
#if defined (RESPECT_LARGE_ALIGNMENT) || defined (FEATURE_STRUCTALIGN)
inline
 size_t& dd_num_npinned_plugs(dynamic_data* inst)
{
  return inst->num_npinned_plugs;
}
#endif //RESPECT_LARGE_ALIGNMENT || FEATURE_STRUCTALIGN
inline
size_t& dd_pinned_survived_size (dynamic_data* inst)
{
  return inst->pinned_survived_size;
}
inline
size_t& dd_added_pinned_size (dynamic_data* inst)
{
  return inst->added_pinned_size;
}
inline
size_t& dd_artificial_pinned_survived_size (dynamic_data* inst)
{
  return inst->artificial_pinned_survived_size;
}
#ifdef SHORT_PLUGS
inline
size_t& dd_padding_size (dynamic_data* inst)
{
  return inst->padding_size;
}
#endif //SHORT_PLUGS
inline
 size_t& dd_current_size (dynamic_data* inst)
{
  return inst->current_size;
}
inline
float& dd_surv (dynamic_data* inst)
{
  return inst->surv;
}
inline
size_t& dd_freach_previous_promotion (dynamic_data* inst)
{
  return inst->freach_previous_promotion;
}
inline
size_t& dd_desired_allocation (dynamic_data* inst)
{
  return inst->desired_allocation;
}
inline
size_t& dd_collection_count (dynamic_data* inst)
{
    return inst->collection_count;
}
inline
size_t& dd_promoted_size (dynamic_data* inst)
{
    return inst->promoted_size;
}
inline
float& dd_limit (dynamic_data* inst)
{
  return inst->sdata->limit;
}
inline
float& dd_max_limit (dynamic_data* inst)
{
  return inst->sdata->max_limit;
}
inline
size_t& dd_max_size (dynamic_data* inst)
{
  return inst->sdata->max_size;
}
inline
size_t& dd_min_size (dynamic_data* inst)
{
  return inst->min_size;
}
inline
ptrdiff_t& dd_new_allocation (dynamic_data* inst)
{
  return inst->new_allocation;
}
inline
ptrdiff_t& dd_gc_new_allocation (dynamic_data* inst)
{
  return inst->gc_new_allocation;
}
inline
size_t& dd_fragmentation_limit (dynamic_data* inst)
{
  return inst->sdata->fragmentation_limit;
}
inline
float& dd_fragmentation_burden_limit (dynamic_data* inst)
{
  return inst->sdata->fragmentation_burden_limit;
}
inline
float dd_v_fragmentation_burden_limit (dynamic_data* inst)
{
  return (min (2*dd_fragmentation_burden_limit (inst), 0.75f));
}
inline
size_t& dd_fragmentation (dynamic_data* inst)
{
  return inst->fragmentation;
}
inline
size_t& dd_gc_clock (dynamic_data* inst)
{
  return inst->gc_clock;
}
inline
uint64_t& dd_time_clock (dynamic_data* inst)
{
  return inst->time_clock;
}

inline
size_t& dd_gc_clock_interval (dynamic_data* inst)
{
  return inst->sdata->gc_clock;
}
inline
uint64_t& dd_time_clock_interval (dynamic_data* inst)
{
  return inst->sdata->time_clock;
}

inline
size_t& dd_gc_elapsed_time (dynamic_data* inst)
{
    return inst->gc_elapsed_time;
}

inline
float& dd_gc_speed (dynamic_data* inst)
{
    return inst->gc_speed;
}

inline
alloc_context* generation_alloc_context (generation* inst)
{
    return &(inst->allocation_context);
}

inline
uint8_t*& generation_allocation_start (generation* inst)
{
  return inst->allocation_start;
}
inline
uint8_t*& generation_allocation_pointer (generation* inst)
{
  return inst->allocation_context.alloc_ptr;
}
inline
uint8_t*& generation_allocation_limit (generation* inst)
{
  return inst->allocation_context.alloc_limit;
}
inline
allocator* generation_allocator (generation* inst)
{
    return &inst->free_list_allocator;
}

inline
PTR_heap_segment& generation_start_segment (generation* inst)
{
  return inst->start_segment;
}
inline
heap_segment*& generation_allocation_segment (generation* inst)
{
  return inst->allocation_segment;
}
inline
uint8_t*& generation_plan_allocation_start (generation* inst)
{
  return inst->plan_allocation_start;
}
inline
size_t& generation_plan_allocation_start_size (generation* inst)
{
  return inst->plan_allocation_start_size;
}
inline
uint8_t*& generation_allocation_context_start_region (generation* inst)
{
  return inst->allocation_context_start_region;
}
inline
size_t& generation_free_list_space (generation* inst)
{
  return inst->free_list_space;
}
inline
size_t& generation_free_obj_space (generation* inst)
{
  return inst->free_obj_space;
}
inline
size_t& generation_allocation_size (generation* inst)
{
  return inst->allocation_size;
}

inline
size_t& generation_pinned_allocated (generation* inst)
{
    return inst->pinned_allocated;
}
inline
size_t& generation_pinned_allocation_sweep_size (generation* inst)
{
    return inst->pinned_allocation_sweep_size;
}
inline
size_t& generation_pinned_allocation_compact_size (generation* inst)
{
    return inst->pinned_allocation_compact_size;
}
inline
size_t&  generation_free_list_allocated (generation* inst)
{
    return inst->free_list_allocated;
}
inline
size_t&  generation_end_seg_allocated (generation* inst)
{
    return inst->end_seg_allocated;
}
inline
BOOL&  generation_allocate_end_seg_p (generation* inst)
{
    return inst->allocate_end_seg_p;
}
inline
size_t& generation_condemned_allocated (generation* inst)
{
    return inst->condemned_allocated;
}
inline
size_t& generation_sweep_allocated (generation* inst)
{
    return inst->sweep_allocated;
}
#ifdef DOUBLY_LINKED_FL
inline
BOOL&  generation_set_bgc_mark_bit_p (generation* inst)
{
    return inst->set_bgc_mark_bit_p;
}
inline
uint8_t*&  generation_last_free_list_allocated (generation* inst)
{
    return inst->last_free_list_allocated;
}
#endif //DOUBLY_LINKED_FL
#ifdef FREE_USAGE_STATS
inline
size_t& generation_pinned_free_obj_space (generation* inst)
{
    return inst->pinned_free_obj_space;
}
inline
size_t& generation_allocated_in_pinned_free (generation* inst)
{
    return inst->allocated_in_pinned_free;
}
inline
size_t& generation_allocated_since_last_pin (generation* inst)
{
    return inst->allocated_since_last_pin;
}
#endif //FREE_USAGE_STATS

inline
float generation_allocator_efficiency (generation* inst)
{
    if ((generation_free_list_allocated (inst) + generation_free_obj_space (inst)) != 0)
    {
        return ((float) (generation_free_list_allocated (inst)) / (float)(generation_free_list_allocated (inst) + generation_free_obj_space (inst)));
    }
    else
        return 0;
}
inline
size_t generation_unusable_fragmentation (generation* inst)
{
    return (size_t)(generation_free_obj_space (inst) +
                    (1.0f-generation_allocator_efficiency(inst))*generation_free_list_space (inst));
}

#define plug_skew           sizeof(ObjHeader)
// We always use USE_PADDING_TAIL when fitting so items on the free list should be
// twice the min_obj_size.
#define min_free_list       (2*min_obj_size)
#define min_free_item_no_prev  (min_obj_size+sizeof(uint8_t*))
struct plug
{
    uint8_t *  skew[plug_skew / sizeof(uint8_t *)];
};

class pair
{
public:
    short left;
    short right;
};

//Note that these encode the fact that plug_skew is a multiple of uint8_t*.
// Each of new field is prepended to the prior struct.

struct plug_and_pair
{
    pair        m_pair;
    plug        m_plug;
};

struct plug_and_reloc
{
    ptrdiff_t   reloc;
    pair        m_pair;
    plug        m_plug;
};

struct plug_and_gap
{
    ptrdiff_t   gap;
    ptrdiff_t   reloc;
    union
    {
        pair    m_pair;
        int     lr;  //for clearing the entire pair in one instruction
    };
    plug        m_plug;
};

struct gap_reloc_pair
{
    size_t gap;
    size_t   reloc;
    pair        m_pair;
};

#define min_pre_pin_obj_size (sizeof (gap_reloc_pair) + min_obj_size)

struct DECLSPEC_ALIGN(8) aligned_plug_and_gap
{
    plug_and_gap plugandgap;
};

struct loh_obj_and_pad
{
    ptrdiff_t   reloc;
    plug        m_plug;
};

struct loh_padding_obj
{
    uint8_t*    mt;
    size_t      len;
    ptrdiff_t   reloc;
    plug        m_plug;
};
#define loh_padding_obj_size (sizeof(loh_padding_obj))

//flags description
#define heap_segment_flags_readonly     1
#define heap_segment_flags_inrange      2
#define heap_segment_flags_unmappable   4
#define heap_segment_flags_loh          8
#ifdef BACKGROUND_GC
#define heap_segment_flags_swept        16
#define heap_segment_flags_decommitted  32
#define heap_segment_flags_ma_committed 64
// for segments whose mark array is only partially committed.
#define heap_segment_flags_ma_pcommitted 128
#define heap_segment_flags_uoh_delete   256

#define heap_segment_flags_poh          512
#endif //BACKGROUND_GC

//need to be careful to keep enough pad items to fit a relocation node
//padded to QuadWord before the plug_skew

class heap_segment
{
public:
    uint8_t*        allocated;
    uint8_t*        committed;
    uint8_t*        reserved;
    uint8_t*        used;
    uint8_t*        mem;
    size_t          flags;
    PTR_heap_segment next;
    uint8_t*        background_allocated;
#ifdef MULTIPLE_HEAPS
    gc_heap*        heap;
#ifdef _DEBUG
    uint8_t*        saved_committed;
    size_t          saved_desired_allocation;
#endif // _DEBUG
#endif //MULTIPLE_HEAPS
    uint8_t*        decommit_target;
    uint8_t*        plan_allocated;
    uint8_t*        saved_bg_allocated;

#ifdef _MSC_VER
// Disable this warning - we intentionally want __declspec(align()) to insert padding for us
#pragma warning(disable:4324)  // structure was padded due to __declspec(align())
#endif
    aligned_plug_and_gap padandplug;
#ifdef _MSC_VER
#pragma warning(default:4324)  // structure was padded due to __declspec(align())
#endif
};

static_assert(offsetof(dac_heap_segment, allocated) == offsetof(heap_segment, allocated), "DAC heap segment layout mismatch");
static_assert(offsetof(dac_heap_segment, committed) == offsetof(heap_segment, committed), "DAC heap segment layout mismatch");
static_assert(offsetof(dac_heap_segment, reserved) == offsetof(heap_segment, reserved), "DAC heap segment layout mismatch");
static_assert(offsetof(dac_heap_segment, used) == offsetof(heap_segment, used), "DAC heap segment layout mismatch");
static_assert(offsetof(dac_heap_segment, mem) == offsetof(heap_segment, mem), "DAC heap segment layout mismatch");
static_assert(offsetof(dac_heap_segment, flags) == offsetof(heap_segment, flags), "DAC heap segment layout mismatch");
static_assert(offsetof(dac_heap_segment, next) == offsetof(heap_segment, next), "DAC heap segment layout mismatch");
static_assert(offsetof(dac_heap_segment, background_allocated) == offsetof(heap_segment, background_allocated), "DAC heap segment layout mismatch");
#ifdef MULTIPLE_HEAPS
static_assert(offsetof(dac_heap_segment, heap) == offsetof(heap_segment, heap), "DAC heap segment layout mismatch");
#endif // MULTIPLE_HEAPS

inline
uint8_t*& heap_segment_reserved (heap_segment* inst)
{
  return inst->reserved;
}
inline
uint8_t*& heap_segment_committed (heap_segment* inst)
{
  return inst->committed;
}
inline
uint8_t*& heap_segment_decommit_target (heap_segment* inst)
{
    return inst->decommit_target;
}
inline
uint8_t*& heap_segment_used (heap_segment* inst)
{
  return inst->used;
}
inline
uint8_t*& heap_segment_allocated (heap_segment* inst)
{
  return inst->allocated;
}

inline
BOOL heap_segment_read_only_p (heap_segment* inst)
{
    return ((inst->flags & heap_segment_flags_readonly) != 0);
}

inline
BOOL heap_segment_in_range_p (heap_segment* inst)
{
    return (!(inst->flags & heap_segment_flags_readonly) ||
            ((inst->flags & heap_segment_flags_inrange) != 0));
}

inline
BOOL heap_segment_unmappable_p (heap_segment* inst)
{
    return (!(inst->flags & heap_segment_flags_readonly) ||
            ((inst->flags & heap_segment_flags_unmappable) != 0));
}

inline
BOOL heap_segment_uoh_p (heap_segment * inst)
{
    return !!(inst->flags & (heap_segment_flags_loh | heap_segment_flags_poh));
}

inline gc_oh_num heap_segment_oh (heap_segment * inst)
{
    if ((inst->flags & heap_segment_flags_loh) != 0)
    {
        return gc_oh_num::loh;
    }
    else if ((inst->flags & heap_segment_flags_poh) != 0)
    {
        return gc_oh_num::poh;
    }
    else
    {
        return gc_oh_num::soh;
    }
}

#ifdef BACKGROUND_GC
inline
BOOL heap_segment_decommitted_p (heap_segment * inst)
{
    return !!(inst->flags & heap_segment_flags_decommitted);
}
inline
BOOL heap_segment_swept_p (heap_segment * inst)
{
    return !!(inst->flags & heap_segment_flags_swept);
}
#endif //BACKGROUND_GC

inline
PTR_heap_segment & heap_segment_next (heap_segment* inst)
{
  return inst->next;
}
inline
uint8_t*& heap_segment_mem (heap_segment* inst)
{
  return inst->mem;
}
inline
uint8_t*& heap_segment_plan_allocated (heap_segment* inst)
{
  return inst->plan_allocated;
}

#ifdef BACKGROUND_GC
inline
uint8_t*& heap_segment_background_allocated (heap_segment* inst)
{
  return inst->background_allocated;
}
inline
uint8_t*& heap_segment_saved_bg_allocated (heap_segment* inst)
{
  return inst->saved_bg_allocated;
}
#endif //BACKGROUND_GC

#ifdef MULTIPLE_HEAPS
inline
gc_heap*& heap_segment_heap (heap_segment* inst)
{
    return inst->heap;
}
#endif //MULTIPLE_HEAPS

inline
generation* gc_heap::generation_of (int  n)
{
    assert (((n < total_generation_count) && (n >= 0)));
    return &generation_table [ n ];
}

inline
dynamic_data* gc_heap::dynamic_data_of (int gen_number)
{
    return &dynamic_data_table [ gen_number ];
}

#define GC_PAGE_SIZE 0x1000

#define card_word_width ((size_t)32)

//
// The value of card_size is determined empirically according to the average size of an object
// In the code we also rely on the assumption that one card_table entry (uint32_t) covers an entire os page
//
#if defined (HOST_64BIT)
#define card_size ((size_t)(2*GC_PAGE_SIZE/card_word_width))
#else
#define card_size ((size_t)(GC_PAGE_SIZE/card_word_width))
#endif // HOST_64BIT

inline
size_t card_word (size_t card)
{
    return card / card_word_width;
}

inline
unsigned card_bit (size_t card)
{
    return (unsigned)(card % card_word_width);
}

inline
size_t gcard_of (uint8_t* object)
{
    return (size_t)(object) / card_size;
}
#ifdef FEATURE_CARD_MARKING_STEALING
// make this 8 card bundle bits (2 MB in 64-bit architectures, 1 MB in 32-bit) - should be at least 1 card bundle bit
#define CARD_MARKING_STEALING_GRANULARITY (card_size*card_word_width*card_bundle_size*8)

#define THIS_ARG    , __this
class card_marking_enumerator
{
private:
    heap_segment*       segment;
    uint8_t*            gc_low;
    uint32_t            segment_start_chunk_index;
    VOLATILE(uint32_t)* chunk_index_counter;
    uint8_t*            chunk_high;
    uint32_t            old_chunk_index;
    static const uint32_t INVALID_CHUNK_INDEX = ~0u;

public:
    card_marking_enumerator(heap_segment* seg, uint8_t* low, VOLATILE(uint32_t)* counter) :
        segment(seg), gc_low(low), segment_start_chunk_index(0), chunk_index_counter(counter), chunk_high(nullptr), old_chunk_index(INVALID_CHUNK_INDEX)
    {
    }

    // move to the next chunk in this segment - return false if no more chunks in this segment
    bool move_next(heap_segment* seg, uint8_t*& low, uint8_t*& high);

    void exhaust_segment(heap_segment* seg)
    {
        uint8_t* low;
        uint8_t* high;
        // make sure no more chunks in this segment - do this via move_next because we want to keep
        // incrementing the chunk_index_counter rather than updating it via interlocked compare exchange
        while (move_next(seg, low, high))
            ;
    }

    uint8_t* get_chunk_high()
    {
        return chunk_high;
    }
};
#else
#define THIS_ARG
#endif // FEATURE_CARD_MARKING_STEALING<|MERGE_RESOLUTION|>--- conflicted
+++ resolved
@@ -66,11 +66,7 @@
 // We need the lower 3 bits in the MT to do our bookkeeping so doubly linked free list is only for 64-bit
 #ifdef HOST_64BIT
 // To be enabled.
-<<<<<<< HEAD
-//#define DOUBLY_LINKED_FL
-=======
 // #define DOUBLY_LINKED_FL
->>>>>>> 1c1757c0
 #endif //HOST_64BIT
 
 #ifndef FEATURE_REDHAWK
@@ -4095,12 +4091,9 @@
     // accounting into the alloc_list class.
     PER_HEAP
     size_t gen2_removed_no_undo;
-<<<<<<< HEAD
-=======
 
     PER_HEAP
     size_t saved_pinned_plug_index;
->>>>>>> 1c1757c0
 #endif //DOUBLY_LINKED_FL
 
     PER_HEAP
