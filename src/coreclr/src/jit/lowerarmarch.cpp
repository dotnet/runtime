--- conflicted
+++ resolved
@@ -575,121 +575,6 @@
 }
 
 //----------------------------------------------------------------------------------------------
-<<<<<<< HEAD
-// Lowering::LowerHWIntrinsicCmpOp: Lowers a Vector128 or Vector256 comparison intrinsic
-//
-//  Arguments:
-//     node  - The hardware intrinsic node.
-//     cmpOp - The comparison operation, currently must be GT_EQ or GT_NE
-//
-void Lowering::LowerHWIntrinsicCmpOp(GenTreeHWIntrinsic* node, genTreeOps cmpOp)
-{
-    NamedIntrinsic intrinsicId = node->gtHWIntrinsicId;
-    var_types      baseType    = node->gtSIMDBaseType;
-    unsigned       simdSize    = node->gtSIMDSize;
-    var_types      simdType    = Compiler::getSIMDTypeForSize(simdSize);
-
-    assert((intrinsicId == NI_Vector64_op_Equality) || (intrinsicId == NI_Vector64_op_Inequality) ||
-           (intrinsicId == NI_Vector128_op_Equality) || (intrinsicId == NI_Vector128_op_Inequality));
-
-    assert(varTypeIsSIMD(simdType));
-    assert(varTypeIsArithmetic(baseType));
-    assert(simdSize != 0);
-    assert(node->gtType == TYP_BOOL);
-    assert((cmpOp == GT_EQ) || (cmpOp == GT_NE));
-
-    // We have the following (with the appropriate simd size and where the intrinsic could be op_Inequality):
-    //          /--*  op2  simd
-    //          /--*  op1  simd
-    //   node = *  HWINTRINSIC   simd   T op_Equality
-
-    GenTree* op1 = node->gtGetOp1();
-    GenTree* op2 = node->gtGetOp2();
-
-    NamedIntrinsic cmpIntrinsic;
-
-    switch (baseType)
-    {
-        case TYP_BYTE:
-        case TYP_UBYTE:
-        case TYP_SHORT:
-        case TYP_USHORT:
-        case TYP_INT:
-        case TYP_UINT:
-        case TYP_FLOAT:
-        {
-            cmpIntrinsic = NI_AdvSimd_CompareEqual;
-            break;
-        }
-
-        case TYP_LONG:
-        case TYP_ULONG:
-        case TYP_DOUBLE:
-        {
-            cmpIntrinsic = NI_AdvSimd_Arm64_CompareEqual;
-            break;
-        }
-
-        default:
-        {
-            unreached();
-        }
-    }
-
-    GenTree* cmp = comp->gtNewSimdHWIntrinsicNode(simdType, op1, op2, cmpIntrinsic, baseType, simdSize);
-    BlockRange().InsertBefore(node, cmp);
-    LowerNode(cmp);
-
-    if ((baseType == TYP_FLOAT) && (simdSize == 12))
-    {
-        // For TYP_SIMD12 we need to clear the upper bits and can't assume their value
-
-        GenTree* idxCns = comp->gtNewIconNode(3, TYP_INT);
-        BlockRange().InsertAfter(cmp, idxCns);
-
-        GenTree* insCns = comp->gtNewIconNode(cmpOp == GT_EQ ? -1 : 0, TYP_INT);
-        BlockRange().InsertAfter(idxCns, insCns);
-
-        GenTree* tmp =
-            comp->gtNewSimdAsHWIntrinsicNode(simdType, cmp, idxCns, insCns, NI_AdvSimd_Insert, TYP_INT, simdSize);
-        BlockRange().InsertAfter(insCns, tmp);
-        LowerNode(tmp);
-
-        cmp = tmp;
-    }
-
-    GenTree* msk = comp->gtNewSimdHWIntrinsicNode(simdType, cmp, NI_AdvSimd_Arm64_MinAcross, TYP_UBYTE, simdSize);
-    BlockRange().InsertAfter(cmp, msk);
-    LowerNode(msk);
-
-    GenTree* zroCns = comp->gtNewIconNode(0, TYP_INT);
-    BlockRange().InsertAfter(msk, zroCns);
-
-    GenTree* val = comp->gtNewSimdAsHWIntrinsicNode(TYP_UBYTE, msk, zroCns, NI_AdvSimd_Extract, TYP_UBYTE, simdSize);
-    BlockRange().InsertAfter(zroCns, val);
-    LowerNode(val);
-
-    zroCns = comp->gtNewIconNode(0, TYP_INT);
-    BlockRange().InsertAfter(val, zroCns);
-
-    node->ChangeOper(cmpOp);
-
-    node->gtType = TYP_INT;
-    node->gtOp1  = val;
-    node->gtOp2  = zroCns;
-
-    // The CompareEqual will set (condition is true) or clear (condition is false) all bits of the respective element
-    // The MinAcross then ensures we get either all bits set (all conditions are true) or clear (any condition is false)
-    // So, we need to invert the condition from the operation since we compare against zero
-
-    GenCondition cmpCnd = (cmpOp == GT_EQ) ? GenCondition::NE : GenCondition::EQ;
-    GenTree*     cc     = LowerNodeCC(node, cmpCnd);
-
-    node->gtType = TYP_VOID;
-    node->ClearUnusedValue();
-
-    LowerNode(node);
-=======
 // Lowering::IsValidConstForMovImm: Determines if the given node can be replaced by a mov/fmov immediate instruction
 //
 //  Arguments:
@@ -752,7 +637,122 @@
     }
 
     return false;
->>>>>>> aa7668de
+}
+
+//----------------------------------------------------------------------------------------------
+// Lowering::LowerHWIntrinsicCmpOp: Lowers a Vector128 or Vector256 comparison intrinsic
+//
+//  Arguments:
+//     node  - The hardware intrinsic node.
+//     cmpOp - The comparison operation, currently must be GT_EQ or GT_NE
+//
+void Lowering::LowerHWIntrinsicCmpOp(GenTreeHWIntrinsic* node, genTreeOps cmpOp)
+{
+    NamedIntrinsic intrinsicId = node->gtHWIntrinsicId;
+    var_types      baseType    = node->gtSIMDBaseType;
+    unsigned       simdSize    = node->gtSIMDSize;
+    var_types      simdType    = Compiler::getSIMDTypeForSize(simdSize);
+
+    assert((intrinsicId == NI_Vector64_op_Equality) || (intrinsicId == NI_Vector64_op_Inequality) ||
+           (intrinsicId == NI_Vector128_op_Equality) || (intrinsicId == NI_Vector128_op_Inequality));
+
+    assert(varTypeIsSIMD(simdType));
+    assert(varTypeIsArithmetic(baseType));
+    assert(simdSize != 0);
+    assert(node->gtType == TYP_BOOL);
+    assert((cmpOp == GT_EQ) || (cmpOp == GT_NE));
+
+    // We have the following (with the appropriate simd size and where the intrinsic could be op_Inequality):
+    //          /--*  op2  simd
+    //          /--*  op1  simd
+    //   node = *  HWINTRINSIC   simd   T op_Equality
+
+    GenTree* op1 = node->gtGetOp1();
+    GenTree* op2 = node->gtGetOp2();
+
+    NamedIntrinsic cmpIntrinsic;
+
+    switch (baseType)
+    {
+        case TYP_BYTE:
+        case TYP_UBYTE:
+        case TYP_SHORT:
+        case TYP_USHORT:
+        case TYP_INT:
+        case TYP_UINT:
+        case TYP_FLOAT:
+        {
+            cmpIntrinsic = NI_AdvSimd_CompareEqual;
+            break;
+        }
+
+        case TYP_LONG:
+        case TYP_ULONG:
+        case TYP_DOUBLE:
+        {
+            cmpIntrinsic = NI_AdvSimd_Arm64_CompareEqual;
+            break;
+        }
+
+        default:
+        {
+            unreached();
+        }
+    }
+
+    GenTree* cmp = comp->gtNewSimdHWIntrinsicNode(simdType, op1, op2, cmpIntrinsic, baseType, simdSize);
+    BlockRange().InsertBefore(node, cmp);
+    LowerNode(cmp);
+
+    if ((baseType == TYP_FLOAT) && (simdSize == 12))
+    {
+        // For TYP_SIMD12 we need to clear the upper bits and can't assume their value
+
+        GenTree* idxCns = comp->gtNewIconNode(3, TYP_INT);
+        BlockRange().InsertAfter(cmp, idxCns);
+
+        GenTree* insCns = comp->gtNewIconNode(cmpOp == GT_EQ ? -1 : 0, TYP_INT);
+        BlockRange().InsertAfter(idxCns, insCns);
+
+        GenTree* tmp =
+            comp->gtNewSimdAsHWIntrinsicNode(simdType, cmp, idxCns, insCns, NI_AdvSimd_Insert, TYP_INT, simdSize);
+        BlockRange().InsertAfter(insCns, tmp);
+        LowerNode(tmp);
+
+        cmp = tmp;
+    }
+
+    GenTree* msk = comp->gtNewSimdHWIntrinsicNode(simdType, cmp, NI_AdvSimd_Arm64_MinAcross, TYP_UBYTE, simdSize);
+    BlockRange().InsertAfter(cmp, msk);
+    LowerNode(msk);
+
+    GenTree* zroCns = comp->gtNewIconNode(0, TYP_INT);
+    BlockRange().InsertAfter(msk, zroCns);
+
+    GenTree* val = comp->gtNewSimdAsHWIntrinsicNode(TYP_UBYTE, msk, zroCns, NI_AdvSimd_Extract, TYP_UBYTE, simdSize);
+    BlockRange().InsertAfter(zroCns, val);
+    LowerNode(val);
+
+    zroCns = comp->gtNewIconNode(0, TYP_INT);
+    BlockRange().InsertAfter(val, zroCns);
+
+    node->ChangeOper(cmpOp);
+
+    node->gtType = TYP_INT;
+    node->gtOp1  = val;
+    node->gtOp2  = zroCns;
+
+    // The CompareEqual will set (condition is true) or clear (condition is false) all bits of the respective element
+    // The MinAcross then ensures we get either all bits set (all conditions are true) or clear (any condition is false)
+    // So, we need to invert the condition from the operation since we compare against zero
+
+    GenCondition cmpCnd = (cmpOp == GT_EQ) ? GenCondition::NE : GenCondition::EQ;
+    GenTree*     cc     = LowerNodeCC(node, cmpCnd);
+
+    node->gtType = TYP_VOID;
+    node->ClearUnusedValue();
+
+    LowerNode(node);
 }
 
 //----------------------------------------------------------------------------------------------
