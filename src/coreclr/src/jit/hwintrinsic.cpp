--- conflicted
+++ resolved
@@ -14,13 +14,8 @@
     {NI_##id, name, InstructionSet_##isa, static_cast<int>(ival), static_cast<unsigned>(size), numarg, t1, t2, t3, t4, t5, t6, t7, t8, t9, t10, category, static_cast<HWIntrinsicFlag>(flag)},
 #include "hwintrinsiclistxarch.h"
 #elif defined (TARGET_ARM64)
-<<<<<<< HEAD
 #define HARDWARE_INTRINSIC(isa, name, size, numarg, t1, t2, t3, t4, t5, t6, t7, t8, t9, t10, category, flag) \
     {NI_##isa##_##name, #name, InstructionSet_##isa, static_cast<unsigned>(size), numarg, t1, t2, t3, t4, t5, t6, t7, t8, t9, t10, category, static_cast<HWIntrinsicFlag>(flag)},
-=======
-#define HARDWARE_INTRINSIC(isa, name, ival, size, numarg, t1, t2, t3, t4, t5, t6, t7, t8, t9, t10, category, flag) \
-    {NI_##isa##_##name, #name, InstructionSet_##isa, static_cast<int>(ival), static_cast<unsigned>(size), numarg, t1, t2, t3, t4, t5, t6, t7, t8, t9, t10, category, static_cast<HWIntrinsicFlag>(flag)},
->>>>>>> 3275913a
 #include "hwintrinsiclistarm64.h"
 #else
 #error Unsupported platform
