// Licensed to the .NET Foundation under one or more agreements.
// The .NET Foundation licenses this file to you under the MIT license.
// See the LICENSE file in the project root for more information.

/*XXXXXXXXXXXXXXXXXXXXXXXXXXXXXXXXXXXXXXXXXXXXXXXXXXXXXXXXXXXXXXXXXXXXXXXXXXXXX
XXXXXXXXXXXXXXXXXXXXXXXXXXXXXXXXXXXXXXXXXXXXXXXXXXXXXXXXXXXXXXXXXXXXXXXXXXXXXXX
XX                                                                           XX
XX                        Amd64/x86 Code Generator                           XX
XX                                                                           XX
XXXXXXXXXXXXXXXXXXXXXXXXXXXXXXXXXXXXXXXXXXXXXXXXXXXXXXXXXXXXXXXXXXXXXXXXXXXXXXX
XXXXXXXXXXXXXXXXXXXXXXXXXXXXXXXXXXXXXXXXXXXXXXXXXXXXXXXXXXXXXXXXXXXXXXXXXXXXXXX
*/
#include "jitpch.h"
#ifdef _MSC_VER
#pragma hdrstop
#pragma warning(disable : 4310) // cast truncates constant value - happens for (int8_t)0xb1
#endif

#ifdef TARGET_XARCH
#include "emit.h"
#include "codegen.h"
#include "lower.h"
#include "gcinfo.h"
#include "gcinfoencoder.h"

/*****************************************************************************
 *
 *  Generate code that will set the given register to the integer constant.
 */

void CodeGen::genSetRegToIcon(regNumber reg, ssize_t val, var_types type, insFlags flags)
{
    // Reg cannot be a FP reg
    assert(!genIsValidFloatReg(reg));

    // The only TYP_REF constant that can come this path is a managed 'null' since it is not
    // relocatable.  Other ref type constants (e.g. string objects) go through a different
    // code path.
    noway_assert(type != TYP_REF || val == 0);

    if (val == 0)
    {
        instGen_Set_Reg_To_Zero(emitActualTypeSize(type), reg, flags);
    }
    else
    {
        // TODO-XArch-CQ: needs all the optimized cases
        GetEmitter()->emitIns_R_I(INS_mov, emitActualTypeSize(type), reg, val);
    }
}

//---------------------------------------------------------------------
// genSetGSSecurityCookie: Set the "GS" security cookie in the prolog.
//
// Arguments:
//     initReg        - register to use as a scratch register
//     pInitRegZeroed - OUT parameter. *pInitRegZeroed is set to 'false' if and only if
//                      this call sets 'initReg' to a non-zero value.
//
// Return Value:
//     None
//
void CodeGen::genSetGSSecurityCookie(regNumber initReg, bool* pInitRegZeroed)
{
    assert(compiler->compGeneratingProlog);

    if (!compiler->getNeedsGSSecurityCookie())
    {
        return;
    }

    if (compiler->gsGlobalSecurityCookieAddr == nullptr)
    {
        noway_assert(compiler->gsGlobalSecurityCookieVal != 0);
#ifdef TARGET_AMD64
        if ((int)compiler->gsGlobalSecurityCookieVal != compiler->gsGlobalSecurityCookieVal)
        {
            // initReg = #GlobalSecurityCookieVal64; [frame.GSSecurityCookie] = initReg
            genSetRegToIcon(initReg, compiler->gsGlobalSecurityCookieVal, TYP_I_IMPL);
            GetEmitter()->emitIns_S_R(INS_mov, EA_PTRSIZE, initReg, compiler->lvaGSSecurityCookie, 0);
            *pInitRegZeroed = false;
        }
        else
#endif
        {
            // mov   dword ptr [frame.GSSecurityCookie], #GlobalSecurityCookieVal
            GetEmitter()->emitIns_S_I(INS_mov, EA_PTRSIZE, compiler->lvaGSSecurityCookie, 0,
                                      (int)compiler->gsGlobalSecurityCookieVal);
        }
    }
    else
    {
        // Always use EAX on x86 and x64
        // On x64, if we're not moving into RAX, and the address isn't RIP relative, we can't encode it.
        //  mov   eax, dword ptr [compiler->gsGlobalSecurityCookieAddr]
        //  mov   dword ptr [frame.GSSecurityCookie], eax
        GetEmitter()->emitIns_R_AI(INS_mov, EA_PTR_DSP_RELOC, REG_EAX, (ssize_t)compiler->gsGlobalSecurityCookieAddr);
        regSet.verifyRegUsed(REG_EAX);
        GetEmitter()->emitIns_S_R(INS_mov, EA_PTRSIZE, REG_EAX, compiler->lvaGSSecurityCookie, 0);
        if (initReg == REG_EAX)
        {
            *pInitRegZeroed = false;
        }
    }
}

/*****************************************************************************
 *
 *   Generate code to check that the GS cookie wasn't thrashed by a buffer
 *   overrun.  If pushReg is true, preserve all registers around code sequence.
 *   Otherwise ECX could be modified.
 *
 *   Implementation Note: pushReg = true, in case of tail calls.
 */
void CodeGen::genEmitGSCookieCheck(bool pushReg)
{
    noway_assert(compiler->gsGlobalSecurityCookieAddr || compiler->gsGlobalSecurityCookieVal);

    // Make sure that EAX is reported as live GC-ref so that any GC that kicks in while
    // executing GS cookie check will not collect the object pointed to by EAX.
    //
    // For Amd64 System V, a two-register-returned struct could be returned in RAX and RDX
    // In such case make sure that the correct GC-ness of RDX is reported as well, so
    // a GC object pointed by RDX will not be collected.
    if (!pushReg)
    {
        // Handle multi-reg return type values
        if (compiler->compMethodReturnsMultiRegRetType())
        {
            ReturnTypeDesc retTypeDesc;
            if (varTypeIsLong(compiler->info.compRetNativeType))
            {
                retTypeDesc.InitializeLongReturnType(compiler);
            }
            else // we must have a struct return type
            {
                retTypeDesc.InitializeStructReturnType(compiler, compiler->info.compMethodInfo->args.retTypeClass);
            }

            unsigned regCount = retTypeDesc.GetReturnRegCount();

            // Only x86 and x64 Unix ABI allows multi-reg return and
            // number of result regs should be equal to MAX_RET_REG_COUNT.
            assert(regCount == MAX_RET_REG_COUNT);

            for (unsigned i = 0; i < regCount; ++i)
            {
                gcInfo.gcMarkRegPtrVal(retTypeDesc.GetABIReturnReg(i), retTypeDesc.GetReturnRegType(i));
            }
        }
        else if (compiler->compMethodReturnsRetBufAddr())
        {
            // This is for returning in an implicit RetBuf.
            // If the address of the buffer is returned in REG_INTRET, mark the content of INTRET as ByRef.

            // In case the return is in an implicit RetBuf, the native return type should be a struct
            assert(varTypeIsStruct(compiler->info.compRetNativeType));

            gcInfo.gcMarkRegPtrVal(REG_INTRET, TYP_BYREF);
        }
        // ... all other cases.
        else
        {
#ifdef TARGET_AMD64
            // For x64, structs that are not returned in registers are always
            // returned in implicit RetBuf. If we reached here, we should not have
            // a RetBuf and the return type should not be a struct.
            assert(compiler->info.compRetBuffArg == BAD_VAR_NUM);
            assert(!varTypeIsStruct(compiler->info.compRetNativeType));
#endif // TARGET_AMD64

            // For x86 Windows we can't make such assertions since we generate code for returning of
            // the RetBuf in REG_INTRET only when the ProfilerHook is enabled. Otherwise
            // compRetNativeType could be TYP_STRUCT.
            gcInfo.gcMarkRegPtrVal(REG_INTRET, compiler->info.compRetNativeType);
        }
    }

    regNumber regGSCheck;
    regMaskTP regMaskGSCheck = RBM_NONE;

    if (!pushReg)
    {
        // Non-tail call: we can use any callee trash register that is not
        // a return register or contain 'this' pointer (keep alive this), since
        // we are generating GS cookie check after a GT_RETURN block.
        // Note: On Amd64 System V RDX is an arg register - REG_ARG_2 - as well
        // as return register for two-register-returned structs.
        if (compiler->lvaKeepAliveAndReportThis() && compiler->lvaTable[compiler->info.compThisArg].lvRegister &&
            (compiler->lvaTable[compiler->info.compThisArg].GetRegNum() == REG_ARG_0))
        {
            regGSCheck = REG_ARG_1;
        }
        else
        {
            regGSCheck = REG_ARG_0;
        }
    }
    else
    {
#ifdef TARGET_X86
        // It doesn't matter which register we pick, since we're going to save and restore it
        // around the check.
        // TODO-CQ: Can we optimize the choice of register to avoid doing the push/pop sometimes?
        regGSCheck     = REG_EAX;
        regMaskGSCheck = RBM_EAX;
<<<<<<< HEAD
#else  // !_TARGET_X86_
=======
#else  // !TARGET_X86
        // Tail calls from methods that need GS check:  We need to preserve registers while
        // emitting GS cookie check for a tail prefixed call or a jmp. To emit GS cookie
        // check, we might need a register. This won't be an issue for jmp calls for the
        // reason mentioned below (see comment starting with "Jmp Calls:").
        //
        // The following are the possible solutions in case of tail prefixed calls:
        // 1) Use R11 - ignore tail prefix on calls that need to pass a param in R11 when
        //    present in methods that require GS cookie check.  Rest of the tail calls that
        //    do not require R11 will be honored.
        // 2) Internal register - GT_CALL node reserves an internal register and emits GS
        //    cookie check as part of tail call codegen. GenExitCode() needs to special case
        //    fast tail calls implemented as epilog+jmp or such tail calls should always get
        //    dispatched via helper.
        // 3) Materialize GS cookie check as a separate node hanging off GT_CALL node in
        //    right execution order during rationalization.
        //
        // There are two calls that use R11: VSD and calli pinvokes with cookie param. Tail
        // prefix on pinvokes is ignored.  That is, options 2 and 3 will allow tail prefixed
        // VSD calls from methods that need GS check.
        //
        // Tail prefixed calls: Right now for Jit64 compat, method requiring GS cookie check
        // ignores tail prefix.  In future, if we intend to support tail calls from such a method,
        // consider one of the options mentioned above.  For now adding an assert that we don't
        // expect to see a tail call in a method that requires GS check.
        noway_assert(!compiler->compTailCallUsed);

>>>>>>> 2d7588a8
        // Jmp calls: specify method handle using which JIT queries VM for its entry point
        // address and hence it can neither be a VSD call nor PInvoke calli with cookie
        // parameter.  Therefore, in case of jmp calls it is safe to use R11.
        regGSCheck = REG_R11;
#endif // !TARGET_X86
    }

    regMaskTP byrefPushedRegs = RBM_NONE;
    regMaskTP norefPushedRegs = RBM_NONE;
    regMaskTP pushedRegs      = RBM_NONE;

    if (compiler->gsGlobalSecurityCookieAddr == nullptr)
    {
#if defined(TARGET_AMD64)
        // If GS cookie value fits within 32-bits we can use 'cmp mem64, imm32'.
        // Otherwise, load the value into a reg and use 'cmp mem64, reg64'.
        if ((int)compiler->gsGlobalSecurityCookieVal != (ssize_t)compiler->gsGlobalSecurityCookieVal)
        {
            genSetRegToIcon(regGSCheck, compiler->gsGlobalSecurityCookieVal, TYP_I_IMPL);
            GetEmitter()->emitIns_S_R(INS_cmp, EA_PTRSIZE, regGSCheck, compiler->lvaGSSecurityCookie, 0);
        }
        else
#endif // defined(TARGET_AMD64)
        {
            assert((int)compiler->gsGlobalSecurityCookieVal == (ssize_t)compiler->gsGlobalSecurityCookieVal);
            GetEmitter()->emitIns_S_I(INS_cmp, EA_PTRSIZE, compiler->lvaGSSecurityCookie, 0,
                                      (int)compiler->gsGlobalSecurityCookieVal);
        }
    }
    else
    {
        // Ngen case - GS cookie value needs to be accessed through an indirection.

        pushedRegs = genPushRegs(regMaskGSCheck, &byrefPushedRegs, &norefPushedRegs);

        instGen_Set_Reg_To_Imm(EA_HANDLE_CNS_RELOC, regGSCheck, (ssize_t)compiler->gsGlobalSecurityCookieAddr);
        GetEmitter()->emitIns_R_AR(ins_Load(TYP_I_IMPL), EA_PTRSIZE, regGSCheck, regGSCheck, 0);
        GetEmitter()->emitIns_S_R(INS_cmp, EA_PTRSIZE, regGSCheck, compiler->lvaGSSecurityCookie, 0);
    }

    BasicBlock* gsCheckBlk = genCreateTempLabel();
    inst_JMP(EJ_je, gsCheckBlk);
    genEmitHelperCall(CORINFO_HELP_FAIL_FAST, 0, EA_UNKNOWN);
    genDefineTempLabel(gsCheckBlk);

    genPopRegs(pushedRegs, byrefPushedRegs, norefPushedRegs);
}

BasicBlock* CodeGen::genCallFinally(BasicBlock* block)
{
#if defined(FEATURE_EH_FUNCLETS)
    // Generate a call to the finally, like this:
    //      mov         rcx,qword ptr [rbp + 20H]       // Load rcx with PSPSym
    //      call        finally-funclet
    //      jmp         finally-return                  // Only for non-retless finally calls
    // The jmp can be a NOP if we're going to the next block.
    // If we're generating code for the main function (not a funclet), and there is no localloc,
    // then RSP at this point is the same value as that stored in the PSPSym. So just copy RSP
    // instead of loading the PSPSym in this case, or if PSPSym is not used (CoreRT ABI).

    if ((compiler->lvaPSPSym == BAD_VAR_NUM) ||
        (!compiler->compLocallocUsed && (compiler->funCurrentFunc()->funKind == FUNC_ROOT)))
    {
#ifndef UNIX_X86_ABI
        inst_RV_RV(INS_mov, REG_ARG_0, REG_SPBASE, TYP_I_IMPL);
#endif // !UNIX_X86_ABI
    }
    else
    {
        GetEmitter()->emitIns_R_S(ins_Load(TYP_I_IMPL), EA_PTRSIZE, REG_ARG_0, compiler->lvaPSPSym, 0);
    }
    GetEmitter()->emitIns_J(INS_call, block->bbJumpDest);

    if (block->bbFlags & BBF_RETLESS_CALL)
    {
        // We have a retless call, and the last instruction generated was a call.
        // If the next block is in a different EH region (or is the end of the code
        // block), then we need to generate a breakpoint here (since it will never
        // get executed) to get proper unwind behavior.

        if ((block->bbNext == nullptr) || !BasicBlock::sameEHRegion(block, block->bbNext))
        {
            instGen(INS_BREAKPOINT); // This should never get executed
        }
    }
    else
    {
// TODO-Linux-x86: Do we need to handle the GC information for this NOP or JMP specially, as is done for other
// architectures?
#ifndef JIT32_GCENCODER
        // Because of the way the flowgraph is connected, the liveness info for this one instruction
        // after the call is not (can not be) correct in cases where a variable has a last use in the
        // handler.  So turn off GC reporting for this single instruction.
        GetEmitter()->emitDisableGC();
#endif // JIT32_GCENCODER

        // Now go to where the finally funclet needs to return to.
        if (block->bbNext->bbJumpDest == block->bbNext->bbNext)
        {
            // Fall-through.
            // TODO-XArch-CQ: Can we get rid of this instruction, and just have the call return directly
            // to the next instruction? This would depend on stack walking from within the finally
            // handler working without this instruction being in this special EH region.
            instGen(INS_nop);
        }
        else
        {
            inst_JMP(EJ_jmp, block->bbNext->bbJumpDest);
        }

#ifndef JIT32_GCENCODER
        GetEmitter()->emitEnableGC();
#endif // JIT32_GCENCODER
    }

#else // !FEATURE_EH_FUNCLETS

    // If we are about to invoke a finally locally from a try block, we have to set the ShadowSP slot
    // corresponding to the finally's nesting level. When invoked in response to an exception, the
    // EE does this.
    //
    // We have a BBJ_CALLFINALLY followed by a BBJ_ALWAYS.
    //
    // We will emit :
    //      mov [ebp - (n + 1)], 0
    //      mov [ebp -  n     ], 0xFC
    //      push &step
    //      jmp  finallyBlock
    // ...
    // step:
    //      mov [ebp -  n     ], 0
    //      jmp leaveTarget
    // ...
    // leaveTarget:

    noway_assert(isFramePointerUsed());

    // Get the nesting level which contains the finally
    unsigned finallyNesting = 0;
    compiler->fgGetNestingLevel(block, &finallyNesting);

    // The last slot is reserved for ICodeManager::FixContext(ppEndRegion)
    unsigned filterEndOffsetSlotOffs;
    filterEndOffsetSlotOffs = (unsigned)(compiler->lvaLclSize(compiler->lvaShadowSPslotsVar) - TARGET_POINTER_SIZE);

    unsigned curNestingSlotOffs;
    curNestingSlotOffs = (unsigned)(filterEndOffsetSlotOffs - ((finallyNesting + 1) * TARGET_POINTER_SIZE));

    // Zero out the slot for the next nesting level
    GetEmitter()->emitIns_S_I(INS_mov, EA_PTRSIZE, compiler->lvaShadowSPslotsVar,
                              curNestingSlotOffs - TARGET_POINTER_SIZE, 0);
    GetEmitter()->emitIns_S_I(INS_mov, EA_PTRSIZE, compiler->lvaShadowSPslotsVar, curNestingSlotOffs, LCL_FINALLY_MARK);

    // Now push the address where the finally funclet should return to directly.
    if (!(block->bbFlags & BBF_RETLESS_CALL))
    {
        assert(block->isBBCallAlwaysPair());
        GetEmitter()->emitIns_J(INS_push_hide, block->bbNext->bbJumpDest);
    }
    else
    {
        // EE expects a DWORD, so we provide 0
        inst_IV(INS_push_hide, 0);
    }

    // Jump to the finally BB
    inst_JMP(EJ_jmp, block->bbJumpDest);

#endif // !FEATURE_EH_FUNCLETS

    // The BBJ_ALWAYS is used because the BBJ_CALLFINALLY can't point to the
    // jump target using bbJumpDest - that is already used to point
    // to the finally block. So just skip past the BBJ_ALWAYS unless the
    // block is RETLESS.
    if (!(block->bbFlags & BBF_RETLESS_CALL))
    {
        assert(block->isBBCallAlwaysPair());
        block = block->bbNext;
    }
    return block;
}

#if defined(FEATURE_EH_FUNCLETS)
void CodeGen::genEHCatchRet(BasicBlock* block)
{
    // Set RAX to the address the VM should return to after the catch.
    // Generate a RIP-relative
    //         lea reg, [rip + disp32] ; the RIP is implicit
    // which will be position-independent.
    GetEmitter()->emitIns_R_L(INS_lea, EA_PTR_DSP_RELOC, block->bbJumpDest, REG_INTRET);
}

#else // !FEATURE_EH_FUNCLETS

void CodeGen::genEHFinallyOrFilterRet(BasicBlock* block)
{
    // The last statement of the block must be a GT_RETFILT, which has already been generated.
    assert(block->lastNode() != nullptr);
    assert(block->lastNode()->OperGet() == GT_RETFILT);

    if (block->bbJumpKind == BBJ_EHFINALLYRET)
    {
        assert(block->lastNode()->AsOp()->gtOp1 == nullptr); // op1 == nullptr means endfinally

        // Return using a pop-jmp sequence. As the "try" block calls
        // the finally with a jmp, this leaves the x86 call-ret stack
        // balanced in the normal flow of path.

        noway_assert(isFramePointerRequired());
        inst_RV(INS_pop_hide, REG_EAX, TYP_I_IMPL);
        inst_RV(INS_i_jmp, REG_EAX, TYP_I_IMPL);
    }
    else
    {
        assert(block->bbJumpKind == BBJ_EHFILTERRET);

        // The return value has already been computed.
        instGen_Return(0);
    }
}

#endif // !FEATURE_EH_FUNCLETS

//  Move an immediate value into an integer register

void CodeGen::instGen_Set_Reg_To_Imm(emitAttr size, regNumber reg, ssize_t imm, insFlags flags)
{
    // reg cannot be a FP register
    assert(!genIsValidFloatReg(reg));

    if (!compiler->opts.compReloc)
    {
        size = EA_SIZE(size); // Strip any Reloc flags from size if we aren't doing relocs
    }

    if ((imm == 0) && !EA_IS_RELOC(size))
    {
        instGen_Set_Reg_To_Zero(size, reg, flags);
    }
    else
    {
        if (genDataIndirAddrCanBeEncodedAsPCRelOffset(imm))
        {
            emitAttr newSize = EA_PTR_DSP_RELOC;
            if (EA_IS_BYREF(size))
            {
                newSize = EA_SET_FLG(newSize, EA_BYREF_FLG);
            }

            GetEmitter()->emitIns_R_AI(INS_lea, newSize, reg, imm);
        }
        else
        {
            GetEmitter()->emitIns_R_I(INS_mov, size, reg, imm);
        }
    }
    regSet.verifyRegUsed(reg);
}

/***********************************************************************************
 *
 * Generate code to set a register 'targetReg' of type 'targetType' to the constant
 * specified by the constant (GT_CNS_INT or GT_CNS_DBL) in 'tree'. This does not call
 * genProduceReg() on the target register.
 */
void CodeGen::genSetRegToConst(regNumber targetReg, var_types targetType, GenTree* tree)
{
    switch (tree->gtOper)
    {
        case GT_CNS_INT:
        {
            // relocatable values tend to come down as a CNS_INT of native int type
            // so the line between these two opcodes is kind of blurry
            GenTreeIntConCommon* con    = tree->AsIntConCommon();
            ssize_t              cnsVal = con->IconValue();

            if (con->ImmedValNeedsReloc(compiler))
            {
                emitAttr size = EA_HANDLE_CNS_RELOC;

                if (targetType == TYP_BYREF)
                {
                    size = EA_SET_FLG(size, EA_BYREF_FLG);
                }

                instGen_Set_Reg_To_Imm(size, targetReg, cnsVal);
                regSet.verifyRegUsed(targetReg);
            }
            else
            {
                genSetRegToIcon(targetReg, cnsVal, targetType);
            }
        }
        break;

        case GT_CNS_DBL:
        {
            emitter* emit       = GetEmitter();
            emitAttr size       = emitTypeSize(targetType);
            double   constValue = tree->AsDblCon()->gtDconVal;

            // Make sure we use "xorps reg, reg" only for +ve zero constant (0.0) and not for -ve zero (-0.0)
            if (*(__int64*)&constValue == 0)
            {
                // A faster/smaller way to generate 0
                emit->emitIns_R_R(INS_xorps, size, targetReg, targetReg);
            }
            else
            {
                CORINFO_FIELD_HANDLE hnd = emit->emitFltOrDblConst(constValue, size);
                emit->emitIns_R_C(ins_Load(targetType), size, targetReg, hnd, 0);
            }
        }
        break;

        default:
            unreached();
    }
}

//------------------------------------------------------------------------
// genCodeForNegNot: Produce code for a GT_NEG/GT_NOT node.
//
// Arguments:
//    tree - the node
//
void CodeGen::genCodeForNegNot(GenTree* tree)
{
    assert(tree->OperIs(GT_NEG, GT_NOT));

    regNumber targetReg  = tree->GetRegNum();
    var_types targetType = tree->TypeGet();

    if (varTypeIsFloating(targetType))
    {
        assert(tree->gtOper == GT_NEG);
        genSSE2BitwiseOp(tree);
    }
    else
    {
        GenTree* operand = tree->gtGetOp1();
        assert(operand->isUsedFromReg());
        regNumber operandReg = genConsumeReg(operand);

        if (operandReg != targetReg)
        {
            inst_RV_RV(INS_mov, targetReg, operandReg, targetType);
        }

        instruction ins = genGetInsForOper(tree->OperGet(), targetType);
        inst_RV(ins, targetReg, targetType);
    }

    genProduceReg(tree);
}

//------------------------------------------------------------------------
// genCodeForBswap: Produce code for a GT_BSWAP / GT_BSWAP16 node.
//
// Arguments:
//    tree - the node
//
void CodeGen::genCodeForBswap(GenTree* tree)
{
    // TODO: If we're swapping immediately after a read from memory or immediately before
    // a write to memory, use the MOVBE instruction instead of the BSWAP instruction if
    // the platform supports it.

    assert(tree->OperIs(GT_BSWAP, GT_BSWAP16));

    regNumber targetReg  = tree->GetRegNum();
    var_types targetType = tree->TypeGet();

    GenTree* operand = tree->gtGetOp1();
    assert(operand->isUsedFromReg());
    regNumber operandReg = genConsumeReg(operand);

    if (operandReg != targetReg)
    {
        inst_RV_RV(INS_mov, targetReg, operandReg, targetType);
    }

    if (tree->OperIs(GT_BSWAP))
    {
        // 32-bit and 64-bit byte swaps use "bswap reg"
        inst_RV(INS_bswap, targetReg, targetType);
    }
    else
    {
        // 16-bit byte swaps use "ror reg.16, 8"
        inst_RV_IV(INS_ror_N, targetReg, 8 /* val */, emitAttr::EA_2BYTE);
    }

    genProduceReg(tree);
}

// Generate code to get the high N bits of a N*N=2N bit multiplication result
void CodeGen::genCodeForMulHi(GenTreeOp* treeNode)
{
    assert(!treeNode->gtOverflowEx());

    regNumber targetReg  = treeNode->GetRegNum();
    var_types targetType = treeNode->TypeGet();
    emitter*  emit       = GetEmitter();
    emitAttr  size       = emitTypeSize(treeNode);
    GenTree*  op1        = treeNode->AsOp()->gtOp1;
    GenTree*  op2        = treeNode->AsOp()->gtOp2;

    // to get the high bits of the multiply, we are constrained to using the
    // 1-op form:  RDX:RAX = RAX * rm
    // The 3-op form (Rx=Ry*Rz) does not support it.

    genConsumeOperands(treeNode->AsOp());

    GenTree* regOp = op1;
    GenTree* rmOp  = op2;

    // Set rmOp to the memory operand (if any)
    if (op1->isUsedFromMemory() || (op2->isUsedFromReg() && (op2->GetRegNum() == REG_RAX)))
    {
        regOp = op2;
        rmOp  = op1;
    }
    assert(regOp->isUsedFromReg());

    // Setup targetReg when neither of the source operands was a matching register
    if (regOp->GetRegNum() != REG_RAX)
    {
        inst_RV_RV(ins_Copy(targetType), REG_RAX, regOp->GetRegNum(), targetType);
    }

    instruction ins;
    if ((treeNode->gtFlags & GTF_UNSIGNED) == 0)
    {
        ins = INS_imulEAX;
    }
    else
    {
        ins = INS_mulEAX;
    }
    emit->emitInsBinary(ins, size, treeNode, rmOp);

    // Move the result to the desired register, if necessary
    if (treeNode->OperGet() == GT_MULHI && targetReg != REG_RDX)
    {
        inst_RV_RV(INS_mov, targetReg, REG_RDX, targetType);
    }

    genProduceReg(treeNode);
}

#ifdef TARGET_X86
//------------------------------------------------------------------------
// genCodeForLongUMod: Generate code for a tree of the form
//                     `(umod (gt_long x y) (const int))`
//
// Arguments:
//   node - the node for which to generate code
//
void CodeGen::genCodeForLongUMod(GenTreeOp* node)
{
    assert(node != nullptr);
    assert(node->OperGet() == GT_UMOD);
    assert(node->TypeGet() == TYP_INT);

    GenTreeOp* const dividend = node->gtOp1->AsOp();
    assert(dividend->OperGet() == GT_LONG);
    assert(varTypeIsLong(dividend));

    genConsumeOperands(node);

    GenTree* const dividendLo = dividend->gtOp1;
    GenTree* const dividendHi = dividend->gtOp2;
    assert(dividendLo->isUsedFromReg());
    assert(dividendHi->isUsedFromReg());

    GenTree* const divisor = node->gtOp2;
    assert(divisor->gtSkipReloadOrCopy()->OperGet() == GT_CNS_INT);
    assert(divisor->gtSkipReloadOrCopy()->isUsedFromReg());
    assert(divisor->gtSkipReloadOrCopy()->AsIntCon()->gtIconVal >= 2);
    assert(divisor->gtSkipReloadOrCopy()->AsIntCon()->gtIconVal <= 0x3fffffff);

    // dividendLo must be in RAX; dividendHi must be in RDX
    genCopyRegIfNeeded(dividendLo, REG_EAX);
    genCopyRegIfNeeded(dividendHi, REG_EDX);

    // At this point, EAX:EDX contains the 64bit dividend and op2->GetRegNum()
    // contains the 32bit divisor. We want to generate the following code:
    //
    //   cmp edx, divisor->GetRegNum()
    //   jb noOverflow
    //
    //   mov temp, eax
    //   mov eax, edx
    //   xor edx, edx
    //   div divisor->GetRegNum()
    //   mov eax, temp
    //
    // noOverflow:
    //   div divisor->GetRegNum()
    //
    // This works because (a * 2^32 + b) % c = ((a % c) * 2^32 + b) % c.

    BasicBlock* const noOverflow = genCreateTempLabel();

    //   cmp edx, divisor->GetRegNum()
    //   jb noOverflow
    inst_RV_RV(INS_cmp, REG_EDX, divisor->GetRegNum());
    inst_JMP(EJ_jb, noOverflow);

    //   mov temp, eax
    //   mov eax, edx
    //   xor edx, edx
    //   div divisor->GetRegNum()
    //   mov eax, temp
    const regNumber tempReg = node->GetSingleTempReg();
    inst_RV_RV(INS_mov, tempReg, REG_EAX, TYP_INT);
    inst_RV_RV(INS_mov, REG_EAX, REG_EDX, TYP_INT);
    instGen_Set_Reg_To_Zero(EA_PTRSIZE, REG_EDX);
    inst_RV(INS_div, divisor->GetRegNum(), TYP_INT);
    inst_RV_RV(INS_mov, REG_EAX, tempReg, TYP_INT);

    // noOverflow:
    //   div divisor->GetRegNum()
    genDefineTempLabel(noOverflow);
    inst_RV(INS_div, divisor->GetRegNum(), TYP_INT);

    const regNumber targetReg = node->GetRegNum();
    if (targetReg != REG_EDX)
    {
        inst_RV_RV(INS_mov, targetReg, REG_RDX, TYP_INT);
    }
    genProduceReg(node);
}
#endif // TARGET_X86

//------------------------------------------------------------------------
// genCodeForDivMod: Generate code for a DIV or MOD operation.
//
// Arguments:
//    treeNode - the node to generate the code for
//
void CodeGen::genCodeForDivMod(GenTreeOp* treeNode)
{
    assert(treeNode->OperIs(GT_DIV, GT_UDIV, GT_MOD, GT_UMOD));

    GenTree* dividend = treeNode->gtOp1;

#ifdef TARGET_X86
    if (varTypeIsLong(dividend->TypeGet()))
    {
        genCodeForLongUMod(treeNode);
        return;
    }
#endif // TARGET_X86

    GenTree*   divisor    = treeNode->gtOp2;
    genTreeOps oper       = treeNode->OperGet();
    emitAttr   size       = emitTypeSize(treeNode);
    regNumber  targetReg  = treeNode->GetRegNum();
    var_types  targetType = treeNode->TypeGet();
    emitter*   emit       = GetEmitter();

    // Node's type must be int/native int, small integer types are not
    // supported and floating point types are handled by genCodeForBinary.
    assert(varTypeIsIntOrI(targetType));
    // dividend is in a register.
    assert(dividend->isUsedFromReg());

    genConsumeOperands(treeNode->AsOp());
    // dividend must be in RAX
    genCopyRegIfNeeded(dividend, REG_RAX);

    // zero or sign extend rax to rdx
    if (oper == GT_UMOD || oper == GT_UDIV)
    {
        instGen_Set_Reg_To_Zero(EA_PTRSIZE, REG_EDX);
    }
    else
    {
        emit->emitIns(INS_cdq, size);
        // the cdq instruction writes RDX, So clear the gcInfo for RDX
        gcInfo.gcMarkRegSetNpt(RBM_RDX);
    }

    // Perform the 'targetType' (64-bit or 32-bit) divide instruction
    instruction ins;
    if (oper == GT_UMOD || oper == GT_UDIV)
    {
        ins = INS_div;
    }
    else
    {
        ins = INS_idiv;
    }

    emit->emitInsBinary(ins, size, treeNode, divisor);

    // DIV/IDIV instructions always store the quotient in RAX and the remainder in RDX.
    // Move the result to the desired register, if necessary
    if (oper == GT_DIV || oper == GT_UDIV)
    {
        if (targetReg != REG_RAX)
        {
            inst_RV_RV(INS_mov, targetReg, REG_RAX, targetType);
        }
    }
    else
    {
        assert((oper == GT_MOD) || (oper == GT_UMOD));
        if (targetReg != REG_RDX)
        {
            inst_RV_RV(INS_mov, targetReg, REG_RDX, targetType);
        }
    }
    genProduceReg(treeNode);
}

//------------------------------------------------------------------------
// genCodeForBinary: Generate code for many binary arithmetic operators
//
// Arguments:
//    treeNode - The binary operation for which we are generating code.
//
// Return Value:
//    None.
//
// Notes:
//    Integer MUL and DIV variants have special constraints on x64 so are not handled here.
//    See the assert below for the operators that are handled.

void CodeGen::genCodeForBinary(GenTreeOp* treeNode)
{
#ifdef DEBUG
    bool isValidOper = treeNode->OperIs(GT_ADD, GT_SUB);
    if (varTypeIsFloating(treeNode->TypeGet()))
    {
        isValidOper |= treeNode->OperIs(GT_MUL, GT_DIV);
    }
    else
    {
        isValidOper |= treeNode->OperIs(GT_AND, GT_OR, GT_XOR);
#ifndef TARGET_64BIT
        isValidOper |= treeNode->OperIs(GT_ADD_LO, GT_ADD_HI, GT_SUB_LO, GT_SUB_HI);
#endif
    }
    assert(isValidOper);
#endif

    genConsumeOperands(treeNode);

    const genTreeOps oper       = treeNode->OperGet();
    regNumber        targetReg  = treeNode->GetRegNum();
    var_types        targetType = treeNode->TypeGet();
    emitter*         emit       = GetEmitter();

    GenTree* op1 = treeNode->gtGetOp1();
    GenTree* op2 = treeNode->gtGetOp2();

    // Commutative operations can mark op1 as contained or reg-optional to generate "op reg, memop/immed"
    if (!op1->isUsedFromReg())
    {
        assert(treeNode->OperIsCommutative());
        assert(op1->isMemoryOp() || op1->IsLocal() || op1->IsCnsNonZeroFltOrDbl() || op1->IsIntCnsFitsInI32() ||
               op1->IsRegOptional());

        op1 = treeNode->gtGetOp2();
        op2 = treeNode->gtGetOp1();
    }

    instruction ins = genGetInsForOper(treeNode->OperGet(), targetType);

    // The arithmetic node must be sitting in a register (since it's not contained)
    noway_assert(targetReg != REG_NA);

    regNumber op1reg = op1->isUsedFromReg() ? op1->GetRegNum() : REG_NA;
    regNumber op2reg = op2->isUsedFromReg() ? op2->GetRegNum() : REG_NA;

    if (varTypeIsFloating(treeNode->TypeGet()))
    {
        // floating-point addition, subtraction, multiplication, and division
        // all have RMW semantics if VEX support is not available

        bool isRMW = !compiler->canUseVexEncoding();
        inst_RV_RV_TT(ins, emitTypeSize(treeNode), targetReg, op1reg, op2, isRMW);

        genProduceReg(treeNode);
        return;
    }

    GenTree* dst;
    GenTree* src;

    // This is the case of reg1 = reg1 op reg2
    // We're ready to emit the instruction without any moves
    if (op1reg == targetReg)
    {
        dst = op1;
        src = op2;
    }
    // We have reg1 = reg2 op reg1
    // In order for this operation to be correct
    // we need that op is a commutative operation so
    // we can convert it into reg1 = reg1 op reg2 and emit
    // the same code as above
    else if (op2reg == targetReg)
    {
        noway_assert(GenTree::OperIsCommutative(oper));
        dst = op2;
        src = op1;
    }
    // now we know there are 3 different operands so attempt to use LEA
    else if (oper == GT_ADD && !varTypeIsFloating(treeNode) && !treeNode->gtOverflowEx() // LEA does not set flags
             && (op2->isContainedIntOrIImmed() || op2->isUsedFromReg()) && !treeNode->gtSetFlags())
    {
        if (op2->isContainedIntOrIImmed())
        {
            emit->emitIns_R_AR(INS_lea, emitTypeSize(treeNode), targetReg, op1reg,
                               (int)op2->AsIntConCommon()->IconValue());
        }
        else
        {
            assert(op2reg != REG_NA);
            emit->emitIns_R_ARX(INS_lea, emitTypeSize(treeNode), targetReg, op1reg, op2reg, 1, 0);
        }
        genProduceReg(treeNode);
        return;
    }
    // dest, op1 and op2 registers are different:
    // reg3 = reg1 op reg2
    // We can implement this by issuing a mov:
    // reg3 = reg1
    // reg3 = reg3 op reg2
    else
    {
        var_types op1Type = op1->TypeGet();
        inst_RV_RV(ins_Copy(op1Type), targetReg, op1reg, op1Type);
        regSet.verifyRegUsed(targetReg);
        gcInfo.gcMarkRegPtrVal(targetReg, op1Type);
        dst = treeNode;
        src = op2;
    }

    // try to use an inc or dec
    if (oper == GT_ADD && !varTypeIsFloating(treeNode) && src->isContainedIntOrIImmed() && !treeNode->gtOverflowEx())
    {
        if (src->IsIntegralConst(1))
        {
            emit->emitIns_R(INS_inc, emitTypeSize(treeNode), targetReg);
            genProduceReg(treeNode);
            return;
        }
        else if (src->IsIntegralConst(-1))
        {
            emit->emitIns_R(INS_dec, emitTypeSize(treeNode), targetReg);
            genProduceReg(treeNode);
            return;
        }
    }
    regNumber r = emit->emitInsBinary(ins, emitTypeSize(treeNode), dst, src);
    noway_assert(r == targetReg);

    if (treeNode->gtOverflowEx())
    {
#if !defined(TARGET_64BIT)
        assert(oper == GT_ADD || oper == GT_SUB || oper == GT_ADD_HI || oper == GT_SUB_HI);
#else
        assert(oper == GT_ADD || oper == GT_SUB);
#endif
        genCheckOverflow(treeNode);
    }
    genProduceReg(treeNode);
}

//------------------------------------------------------------------------
// genCodeForMul: Generate code for a MUL operation.
//
// Arguments:
//    treeNode - the node to generate the code for
//
void CodeGen::genCodeForMul(GenTreeOp* treeNode)
{
    assert(treeNode->OperIs(GT_MUL));

    regNumber targetReg  = treeNode->GetRegNum();
    var_types targetType = treeNode->TypeGet();
    emitter*  emit       = GetEmitter();

    // Node's type must be int or long (only on x64), small integer types are not
    // supported and floating point types are handled by genCodeForBinary.
    assert(varTypeIsIntOrI(targetType));

    instruction ins;
    emitAttr    size                  = emitTypeSize(treeNode);
    bool        isUnsignedMultiply    = ((treeNode->gtFlags & GTF_UNSIGNED) != 0);
    bool        requiresOverflowCheck = treeNode->gtOverflowEx();

    GenTree* op1 = treeNode->gtGetOp1();
    GenTree* op2 = treeNode->gtGetOp2();

    // there are 3 forms of x64 multiply:
    // 1-op form with 128 result:  RDX:RAX = RAX * rm
    // 2-op form: reg *= rm
    // 3-op form: reg = rm * imm

    genConsumeOperands(treeNode);

    // This matches the 'mul' lowering in Lowering::SetMulOpCounts()
    //
    // immOp :: Only one operand can be an immediate
    // rmOp  :: Only one operand can be a memory op.
    // regOp :: A register op (especially the operand that matches 'targetReg')
    //          (can be nullptr when we have both a memory op and an immediate op)

    GenTree* immOp = nullptr;
    GenTree* rmOp  = op1;
    GenTree* regOp;

    if (op2->isContainedIntOrIImmed())
    {
        immOp = op2;
    }
    else if (op1->isContainedIntOrIImmed())
    {
        immOp = op1;
        rmOp  = op2;
    }

    if (immOp != nullptr)
    {
        // CQ: When possible use LEA for mul by imm 3, 5 or 9
        ssize_t imm = immOp->AsIntConCommon()->IconValue();

        if (!requiresOverflowCheck && rmOp->isUsedFromReg() && ((imm == 3) || (imm == 5) || (imm == 9)))
        {
            // We will use the LEA instruction to perform this multiply
            // Note that an LEA with base=x, index=x and scale=(imm-1) computes x*imm when imm=3,5 or 9.
            unsigned int scale = (unsigned int)(imm - 1);
            GetEmitter()->emitIns_R_ARX(INS_lea, size, targetReg, rmOp->GetRegNum(), rmOp->GetRegNum(), scale, 0);
        }
        else if (!requiresOverflowCheck && rmOp->isUsedFromReg() && (imm == genFindLowestBit(imm)) && (imm != 0))
        {
            // Use shift for constant multiply when legal
            uint64_t     zextImm     = static_cast<uint64_t>(static_cast<size_t>(imm));
            unsigned int shiftAmount = genLog2(zextImm);

            if (targetReg != rmOp->GetRegNum())
            {
                // Copy reg src to dest register
                inst_RV_RV(INS_mov, targetReg, rmOp->GetRegNum(), targetType);
            }
            inst_RV_SH(INS_shl, size, targetReg, shiftAmount);
        }
        else
        {
            // use the 3-op form with immediate
            ins = GetEmitter()->inst3opImulForReg(targetReg);
            emit->emitInsBinary(ins, size, rmOp, immOp);
        }
    }
    else // we have no contained immediate operand
    {
        regOp = op1;
        rmOp  = op2;

        regNumber mulTargetReg = targetReg;
        if (isUnsignedMultiply && requiresOverflowCheck)
        {
            ins          = INS_mulEAX;
            mulTargetReg = REG_RAX;
        }
        else
        {
            ins = INS_imul;
        }

        // Set rmOp to the memory operand (if any)
        // or set regOp to the op2 when it has the matching target register for our multiply op
        //
        if (op1->isUsedFromMemory() || (op2->isUsedFromReg() && (op2->GetRegNum() == mulTargetReg)))
        {
            regOp = op2;
            rmOp  = op1;
        }
        assert(regOp->isUsedFromReg());

        // Setup targetReg when neither of the source operands was a matching register
        if (regOp->GetRegNum() != mulTargetReg)
        {
            inst_RV_RV(INS_mov, mulTargetReg, regOp->GetRegNum(), targetType);
        }

        emit->emitInsBinary(ins, size, treeNode, rmOp);

        // Move the result to the desired register, if necessary
        if ((ins == INS_mulEAX) && (targetReg != REG_RAX))
        {
            inst_RV_RV(INS_mov, targetReg, REG_RAX, targetType);
        }
    }

    if (requiresOverflowCheck)
    {
        // Overflow checking is only used for non-floating point types
        noway_assert(!varTypeIsFloating(treeNode));

        genCheckOverflow(treeNode);
    }

    genProduceReg(treeNode);
}

//------------------------------------------------------------------------
// isStructReturn: Returns whether the 'treeNode' is returning a struct.
//
// Arguments:
//    treeNode - The tree node to evaluate whether is a struct return.
//
// Return Value:
//    For AMD64 *nix: returns true if the 'treeNode" is a GT_RETURN node, of type struct.
//                    Otherwise returns false.
//    For other platforms always returns false.
//
bool CodeGen::isStructReturn(GenTree* treeNode)
{
    // This method could be called for 'treeNode' of GT_RET_FILT or GT_RETURN.
    // For the GT_RET_FILT, the return is always
    // a bool or a void, for the end of a finally block.
    noway_assert(treeNode->OperGet() == GT_RETURN || treeNode->OperGet() == GT_RETFILT);
    if (treeNode->OperGet() != GT_RETURN)
    {
        return false;
    }

#ifdef UNIX_AMD64_ABI
    return varTypeIsStruct(treeNode);
#else  // !UNIX_AMD64_ABI
    assert(!varTypeIsStruct(treeNode));
    return false;
#endif // UNIX_AMD64_ABI
}

//------------------------------------------------------------------------
// genStructReturn: Generates code for returning a struct.
//
// Arguments:
//    treeNode - The GT_RETURN tree node.
//
// Return Value:
//    None
//
// Assumption:
//    op1 of GT_RETURN node is either GT_LCL_VAR or multi-reg GT_CALL
void CodeGen::genStructReturn(GenTree* treeNode)
{
    assert(treeNode->OperGet() == GT_RETURN);
    GenTree* op1 = treeNode->gtGetOp1();

#ifdef UNIX_AMD64_ABI
    if (op1->OperGet() == GT_LCL_VAR)
    {
        GenTreeLclVarCommon* lclVar = op1->AsLclVarCommon();
        LclVarDsc*           varDsc = &(compiler->lvaTable[lclVar->GetLclNum()]);
        assert(varDsc->lvIsMultiRegRet);

        ReturnTypeDesc retTypeDesc;
        retTypeDesc.InitializeStructReturnType(compiler, varDsc->lvVerTypeInfo.GetClassHandle());
        unsigned regCount = retTypeDesc.GetReturnRegCount();
        assert(regCount == MAX_RET_REG_COUNT);

        if (varTypeIsEnregisterable(op1))
        {
            // Right now the only enregisterable structs supported are SIMD vector types.
            assert(varTypeIsSIMD(op1));
            assert(op1->isUsedFromReg());

            // This is a case of operand is in a single reg and needs to be
            // returned in multiple ABI return registers.
            regNumber opReg = genConsumeReg(op1);
            regNumber reg0  = retTypeDesc.GetABIReturnReg(0);
            regNumber reg1  = retTypeDesc.GetABIReturnReg(1);

            if (opReg != reg0 && opReg != reg1)
            {
                // Operand reg is different from return regs.
                // Copy opReg to reg0 and let it to be handled by one of the
                // two cases below.
                inst_RV_RV(ins_Copy(TYP_DOUBLE), reg0, opReg, TYP_DOUBLE);
                opReg = reg0;
            }

            if (opReg == reg0)
            {
                assert(opReg != reg1);

                // reg0 - already has required 8-byte in bit position [63:0].
                // reg1 = opReg.
                // swap upper and lower 8-bytes of reg1 so that desired 8-byte is in bit position [63:0].
                inst_RV_RV(ins_Copy(TYP_DOUBLE), reg1, opReg, TYP_DOUBLE);
            }
            else
            {
                assert(opReg == reg1);

                // reg0 = opReg.
                // swap upper and lower 8-bytes of reg1 so that desired 8-byte is in bit position [63:0].
                inst_RV_RV(ins_Copy(TYP_DOUBLE), reg0, opReg, TYP_DOUBLE);
            }
            inst_RV_RV_IV(INS_shufpd, EA_16BYTE, reg1, reg1, 0x01);
        }
        else
        {
            assert(op1->isUsedFromMemory());

            // Copy var on stack into ABI return registers
            int offset = 0;
            for (unsigned i = 0; i < regCount; ++i)
            {
                var_types type = retTypeDesc.GetReturnRegType(i);
                regNumber reg  = retTypeDesc.GetABIReturnReg(i);
                GetEmitter()->emitIns_R_S(ins_Load(type), emitTypeSize(type), reg, lclVar->GetLclNum(), offset);
                offset += genTypeSize(type);
            }
        }
    }
    else
    {
        assert(op1->IsMultiRegCall() || op1->IsCopyOrReloadOfMultiRegCall());

        genConsumeRegs(op1);

        GenTree*        actualOp1   = op1->gtSkipReloadOrCopy();
        GenTreeCall*    call        = actualOp1->AsCall();
        ReturnTypeDesc* retTypeDesc = call->GetReturnTypeDesc();
        unsigned        regCount    = retTypeDesc->GetReturnRegCount();
        assert(regCount == MAX_RET_REG_COUNT);

        // Handle circular dependency between call allocated regs and ABI return regs.
        //
        // It is possible under LSRA stress that originally allocated regs of call node,
        // say rax and rdx, are spilled and reloaded to rdx and rax respectively.  But
        // GT_RETURN needs to  move values as follows: rdx->rax, rax->rdx. Similar kind
        // kind of circular dependency could arise between xmm0 and xmm1 return regs.
        // Codegen is expected to handle such circular dependency.
        //
        var_types regType0      = retTypeDesc->GetReturnRegType(0);
        regNumber returnReg0    = retTypeDesc->GetABIReturnReg(0);
        regNumber allocatedReg0 = call->GetRegNumByIdx(0);

        var_types regType1      = retTypeDesc->GetReturnRegType(1);
        regNumber returnReg1    = retTypeDesc->GetABIReturnReg(1);
        regNumber allocatedReg1 = call->GetRegNumByIdx(1);

        if (op1->IsCopyOrReload())
        {
            // GT_COPY/GT_RELOAD will have valid reg for those positions
            // that need to be copied or reloaded.
            regNumber reloadReg = op1->AsCopyOrReload()->GetRegNumByIdx(0);
            if (reloadReg != REG_NA)
            {
                allocatedReg0 = reloadReg;
            }

            reloadReg = op1->AsCopyOrReload()->GetRegNumByIdx(1);
            if (reloadReg != REG_NA)
            {
                allocatedReg1 = reloadReg;
            }
        }

        if (allocatedReg0 == returnReg1 && allocatedReg1 == returnReg0)
        {
            // Circular dependency - swap allocatedReg0 and allocatedReg1
            if (varTypeIsFloating(regType0))
            {
                assert(varTypeIsFloating(regType1));

                // The fastest way to swap two XMM regs is using PXOR
                inst_RV_RV(INS_pxor, allocatedReg0, allocatedReg1, TYP_DOUBLE);
                inst_RV_RV(INS_pxor, allocatedReg1, allocatedReg0, TYP_DOUBLE);
                inst_RV_RV(INS_pxor, allocatedReg0, allocatedReg1, TYP_DOUBLE);
            }
            else
            {
                assert(varTypeIsIntegral(regType0));
                assert(varTypeIsIntegral(regType1));
                inst_RV_RV(INS_xchg, allocatedReg1, allocatedReg0, TYP_I_IMPL);
            }
        }
        else if (allocatedReg1 == returnReg0)
        {
            // Change the order of moves to correctly handle dependency.
            if (allocatedReg1 != returnReg1)
            {
                inst_RV_RV(ins_Copy(regType1), returnReg1, allocatedReg1, regType1);
            }

            if (allocatedReg0 != returnReg0)
            {
                inst_RV_RV(ins_Copy(regType0), returnReg0, allocatedReg0, regType0);
            }
        }
        else
        {
            // No circular dependency case.
            if (allocatedReg0 != returnReg0)
            {
                inst_RV_RV(ins_Copy(regType0), returnReg0, allocatedReg0, regType0);
            }

            if (allocatedReg1 != returnReg1)
            {
                inst_RV_RV(ins_Copy(regType1), returnReg1, allocatedReg1, regType1);
            }
        }
    }
#else
    unreached();
#endif
}

#if defined(TARGET_X86)

//------------------------------------------------------------------------
// genFloatReturn: Generates code for float return statement for x86.
//
// Note: treeNode's and op1's registers are already consumed.
//
// Arguments:
//    treeNode - The GT_RETURN or GT_RETFILT tree node with float type.
//
// Return Value:
//    None
//
void CodeGen::genFloatReturn(GenTree* treeNode)
{
    assert(treeNode->OperGet() == GT_RETURN || treeNode->OperGet() == GT_RETFILT);
    assert(varTypeIsFloating(treeNode));

    GenTree* op1 = treeNode->gtGetOp1();
    // Spill the return value register from an XMM register to the stack, then load it on the x87 stack.
    // If it already has a home location, use that. Otherwise, we need a temp.
    if (genIsRegCandidateLocal(op1) && compiler->lvaTable[op1->AsLclVarCommon()->GetLclNum()].lvOnFrame)
    {
        if (compiler->lvaTable[op1->AsLclVarCommon()->GetLclNum()].GetRegNum() != REG_STK)
        {
            op1->gtFlags |= GTF_SPILL;
            inst_TT_RV(ins_Store(op1->gtType, compiler->isSIMDTypeLocalAligned(op1->AsLclVarCommon()->GetLclNum())),
                       emitTypeSize(op1->TypeGet()), op1, op1->GetRegNum());
        }
        // Now, load it to the fp stack.
        GetEmitter()->emitIns_S(INS_fld, emitTypeSize(op1), op1->AsLclVarCommon()->GetLclNum(), 0);
    }
    else
    {
        // Spill the value, which should be in a register, then load it to the fp stack.
        // TODO-X86-CQ: Deal with things that are already in memory (don't call genConsumeReg yet).
        op1->gtFlags |= GTF_SPILL;
        regSet.rsSpillTree(op1->GetRegNum(), op1);
        op1->gtFlags |= GTF_SPILLED;
        op1->gtFlags &= ~GTF_SPILL;

        TempDsc* t = regSet.rsUnspillInPlace(op1, op1->GetRegNum());
        inst_FS_ST(INS_fld, emitActualTypeSize(op1->gtType), t, 0);
        op1->gtFlags &= ~GTF_SPILLED;
        regSet.tmpRlsTemp(t);
    }
}
#endif // TARGET_X86

//------------------------------------------------------------------------
// genCodeForCompare: Produce code for a GT_EQ/GT_NE/GT_LT/GT_LE/GT_GE/GT_GT/GT_TEST_EQ/GT_TEST_NE/GT_CMP node.
//
// Arguments:
//    tree - the node
//
void CodeGen::genCodeForCompare(GenTreeOp* tree)
{
    assert(tree->OperIs(GT_EQ, GT_NE, GT_LT, GT_LE, GT_GE, GT_GT, GT_TEST_EQ, GT_TEST_NE, GT_CMP));

    // TODO-XArch-CQ: Check if we can use the currently set flags.
    // TODO-XArch-CQ: Check for the case where we can simply transfer the carry bit to a register
    //         (signed < or >= where targetReg != REG_NA)

    GenTree*  op1     = tree->gtOp1;
    var_types op1Type = op1->TypeGet();

    if (varTypeIsFloating(op1Type))
    {
        genCompareFloat(tree);
    }
    else
    {
        genCompareInt(tree);
    }
}

//------------------------------------------------------------------------
// genCodeForBT: Generates code for a GT_BT node.
//
// Arguments:
//    tree - The node.
//
void CodeGen::genCodeForBT(GenTreeOp* bt)
{
    assert(bt->OperIs(GT_BT));

    GenTree*  op1  = bt->gtGetOp1();
    GenTree*  op2  = bt->gtGetOp2();
    var_types type = genActualType(op1->TypeGet());

    assert(op1->isUsedFromReg() && op2->isUsedFromReg());
    assert((genTypeSize(type) >= genTypeSize(TYP_INT)) && (genTypeSize(type) <= genTypeSize(TYP_I_IMPL)));

    genConsumeOperands(bt);
    // Note that the emitter doesn't fully support INS_bt, it only supports the reg,reg
    // form and encodes the registers in reverse order. To get the correct order we need
    // to reverse the operands when calling emitIns_R_R.
    GetEmitter()->emitIns_R_R(INS_bt, emitTypeSize(type), op2->GetRegNum(), op1->GetRegNum());
}

// clang-format off
const CodeGen::GenConditionDesc CodeGen::GenConditionDesc::map[32]
{
    { },        // NONE
    { },        // 1
    { EJ_jl  }, // SLT
    { EJ_jle }, // SLE
    { EJ_jge }, // SGE
    { EJ_jg  }, // SGT
    { EJ_js  }, // S
    { EJ_jns }, // NS

    { EJ_je  }, // EQ
    { EJ_jne }, // NE
    { EJ_jb  }, // ULT
    { EJ_jbe }, // ULE
    { EJ_jae }, // UGE
    { EJ_ja  }, // UGT
    { EJ_jb  }, // C
    { EJ_jae }, // NC

    // Floating point compare instructions (UCOMISS, UCOMISD etc.) set the condition flags as follows:
    //    ZF PF CF  Meaning
    //   ---------------------
    //    1  1  1   Unordered
    //    0  0  0   Greater
    //    0  0  1   Less Than
    //    1  0  0   Equal
    //
    // Since ZF and CF are also set when the result is unordered, in some cases we first need to check
    // PF before checking ZF/CF. In general, ordered conditions will result in a jump only if PF is not
    // set and unordered conditions will result in a jump only if PF is set.

    { EJ_jnp, GT_AND, EJ_je  }, // FEQ
    { EJ_jne                 }, // FNE
    { EJ_jnp, GT_AND, EJ_jb  }, // FLT
    { EJ_jnp, GT_AND, EJ_jbe }, // FLE
    { EJ_jae                 }, // FGE
    { EJ_ja                  }, // FGT
    { EJ_jo                  }, // O
    { EJ_jno                 }, // NO

    { EJ_je                }, // FEQU
    { EJ_jp, GT_OR, EJ_jne }, // FNEU
    { EJ_jb                }, // FLTU
    { EJ_jbe               }, // FLEU
    { EJ_jp, GT_OR, EJ_jae }, // FGEU
    { EJ_jp, GT_OR, EJ_ja  }, // FGTU
    { EJ_jp                }, // P
    { EJ_jnp               }, // NP
};
// clang-format on

//------------------------------------------------------------------------
// inst_SETCC: Generate code to set a register to 0 or 1 based on a condition.
//
// Arguments:
//   condition - The condition
//   type      - The type of the value to be produced
//   dstReg    - The destination register to be set to 1 or 0
//
void CodeGen::inst_SETCC(GenCondition condition, var_types type, regNumber dstReg)
{
    assert(varTypeIsIntegral(type));
    assert(genIsValidIntReg(dstReg) && isByteReg(dstReg));

    const GenConditionDesc& desc = GenConditionDesc::Get(condition);

    inst_SET(desc.jumpKind1, dstReg);

    if (desc.oper != GT_NONE)
    {
        BasicBlock* labelNext = genCreateTempLabel();
        inst_JMP((desc.oper == GT_OR) ? desc.jumpKind1 : emitter::emitReverseJumpKind(desc.jumpKind1), labelNext);
        inst_SET(desc.jumpKind2, dstReg);
        genDefineTempLabel(labelNext);
    }

    if (!varTypeIsByte(type))
    {
        GetEmitter()->emitIns_R_R(INS_movzx, EA_1BYTE, dstReg, dstReg);
    }
}

//------------------------------------------------------------------------
// genCodeForReturnTrap: Produce code for a GT_RETURNTRAP node.
//
// Arguments:
//    tree - the GT_RETURNTRAP node
//
void CodeGen::genCodeForReturnTrap(GenTreeOp* tree)
{
    assert(tree->OperGet() == GT_RETURNTRAP);

    // this is nothing but a conditional call to CORINFO_HELP_STOP_FOR_GC
    // based on the contents of 'data'

    GenTree* data = tree->gtOp1;
    genConsumeRegs(data);
    GenTreeIntCon cns = intForm(TYP_INT, 0);
    cns.SetContained();
    GetEmitter()->emitInsBinary(INS_cmp, emitTypeSize(TYP_INT), data, &cns);

    BasicBlock* skipLabel = genCreateTempLabel();

    inst_JMP(EJ_je, skipLabel);

    // emit the call to the EE-helper that stops for GC (or other reasons)
    regNumber tmpReg = tree->GetSingleTempReg(RBM_ALLINT);
    assert(genIsValidIntReg(tmpReg));

    genEmitHelperCall(CORINFO_HELP_STOP_FOR_GC, 0, EA_UNKNOWN, tmpReg);
    genDefineTempLabel(skipLabel);
}

/*****************************************************************************
 *
 * Generate code for a single node in the tree.
 * Preconditions: All operands have been evaluated
 *
 */
void CodeGen::genCodeForTreeNode(GenTree* treeNode)
{
    regNumber targetReg;
#if !defined(TARGET_64BIT)
    if (treeNode->TypeGet() == TYP_LONG)
    {
        // All long enregistered nodes will have been decomposed into their
        // constituent lo and hi nodes.
        targetReg = REG_NA;
    }
    else
#endif // !defined(TARGET_64BIT)
    {
        targetReg = treeNode->GetRegNum();
    }
    var_types targetType = treeNode->TypeGet();
    emitter*  emit       = GetEmitter();

#ifdef DEBUG
    // Validate that all the operands for the current node are consumed in order.
    // This is important because LSRA ensures that any necessary copies will be
    // handled correctly.
    lastConsumedNode = nullptr;
    if (compiler->verbose)
    {
        unsigned seqNum = treeNode->gtSeqNum; // Useful for setting a conditional break in Visual Studio
        compiler->gtDispLIRNode(treeNode, "Generating: ");
    }
#endif // DEBUG

    // Is this a node whose value is already in a register?  LSRA denotes this by
    // setting the GTF_REUSE_REG_VAL flag.
    if (treeNode->IsReuseRegVal())
    {
        // For now, this is only used for constant nodes.
        assert((treeNode->OperIsConst()));
        JITDUMP("  TreeNode is marked ReuseReg\n");
        return;
    }

    // contained nodes are part of their parents for codegen purposes
    // ex : immediates, most LEAs
    if (treeNode->isContained())
    {
        return;
    }

    switch (treeNode->gtOper)
    {
#ifndef JIT32_GCENCODER
        case GT_START_NONGC:
            GetEmitter()->emitDisableGC();
            break;
#endif // !defined(JIT32_GCENCODER)

        case GT_START_PREEMPTGC:
            // Kill callee saves GC registers, and create a label
            // so that information gets propagated to the emitter.
            gcInfo.gcMarkRegSetNpt(RBM_INT_CALLEE_SAVED);
            genDefineTempLabel(genCreateTempLabel());
            break;

        case GT_PROF_HOOK:
#ifdef PROFILING_SUPPORTED
            // We should be seeing this only if profiler hook is needed
            noway_assert(compiler->compIsProfilerHookNeeded());

            // Right now this node is used only for tail calls. In future if
            // we intend to use it for Enter or Leave hooks, add a data member
            // to this node indicating the kind of profiler hook. For example,
            // helper number can be used.
            genProfilingLeaveCallback(CORINFO_HELP_PROF_FCN_TAILCALL);
#endif // PROFILING_SUPPORTED
            break;

        case GT_LCLHEAP:
            genLclHeap(treeNode);
            break;

        case GT_CNS_INT:
#ifdef TARGET_X86
            assert(!treeNode->IsIconHandle(GTF_ICON_TLS_HDL));
#endif // TARGET_X86
            __fallthrough;

        case GT_CNS_DBL:
            genSetRegToConst(targetReg, targetType, treeNode);
            genProduceReg(treeNode);
            break;

        case GT_NOT:
        case GT_NEG:
            genCodeForNegNot(treeNode);
            break;

        case GT_BSWAP:
        case GT_BSWAP16:
            genCodeForBswap(treeNode);
            break;

        case GT_DIV:
            if (varTypeIsFloating(treeNode->TypeGet()))
            {
                genCodeForBinary(treeNode->AsOp());
                break;
            }
            __fallthrough;
        case GT_MOD:
        case GT_UMOD:
        case GT_UDIV:
            genCodeForDivMod(treeNode->AsOp());
            break;

        case GT_OR:
        case GT_XOR:
        case GT_AND:
            assert(varTypeIsIntegralOrI(treeNode));

            __fallthrough;

#if !defined(TARGET_64BIT)
        case GT_ADD_LO:
        case GT_ADD_HI:
        case GT_SUB_LO:
        case GT_SUB_HI:
#endif // !defined(TARGET_64BIT)

        case GT_ADD:
        case GT_SUB:
            genCodeForBinary(treeNode->AsOp());
            break;

        case GT_MUL:
            if (varTypeIsFloating(treeNode->TypeGet()))
            {
                genCodeForBinary(treeNode->AsOp());
                break;
            }
            genCodeForMul(treeNode->AsOp());
            break;

        case GT_LSH:
        case GT_RSH:
        case GT_RSZ:
        case GT_ROL:
        case GT_ROR:
            genCodeForShift(treeNode);
            break;

#if !defined(TARGET_64BIT)

        case GT_LSH_HI:
        case GT_RSH_LO:
            genCodeForShiftLong(treeNode);
            break;

#endif // !defined(TARGET_64BIT)

        case GT_CAST:
            genCodeForCast(treeNode->AsOp());
            break;

        case GT_BITCAST:
            genCodeForBitCast(treeNode->AsOp());
            break;

        case GT_LCL_FLD_ADDR:
        case GT_LCL_VAR_ADDR:
            genCodeForLclAddr(treeNode);
            break;

        case GT_LCL_FLD:
            genCodeForLclFld(treeNode->AsLclFld());
            break;

        case GT_LCL_VAR:
            genCodeForLclVar(treeNode->AsLclVar());
            break;

        case GT_STORE_LCL_FLD:
            genCodeForStoreLclFld(treeNode->AsLclFld());
            break;

        case GT_STORE_LCL_VAR:
            genCodeForStoreLclVar(treeNode->AsLclVar());
            break;

        case GT_RETFILT:
        case GT_RETURN:
            genReturn(treeNode);
            break;

        case GT_LEA:
            // If we are here, it is the case where there is an LEA that cannot be folded into a parent instruction.
            genLeaInstruction(treeNode->AsAddrMode());
            break;

        case GT_INDEX_ADDR:
            genCodeForIndexAddr(treeNode->AsIndexAddr());
            break;

        case GT_IND:
            genCodeForIndir(treeNode->AsIndir());
            break;

        case GT_MULHI:
#ifdef TARGET_X86
        case GT_MUL_LONG:
#endif
            genCodeForMulHi(treeNode->AsOp());
            break;

        case GT_INTRINSIC:
            genIntrinsic(treeNode);
            break;

#ifdef FEATURE_SIMD
        case GT_SIMD:
            genSIMDIntrinsic(treeNode->AsSIMD());
            break;
#endif // FEATURE_SIMD

#ifdef FEATURE_HW_INTRINSICS
        case GT_HWINTRINSIC:
            genHWIntrinsic(treeNode->AsHWIntrinsic());
            break;
#endif // FEATURE_HW_INTRINSICS

        case GT_CKFINITE:
            genCkfinite(treeNode);
            break;

        case GT_EQ:
        case GT_NE:
        case GT_LT:
        case GT_LE:
        case GT_GE:
        case GT_GT:
        case GT_TEST_EQ:
        case GT_TEST_NE:
        case GT_CMP:
            genCodeForCompare(treeNode->AsOp());
            break;

        case GT_JTRUE:
            genCodeForJumpTrue(treeNode->AsOp());
            break;

        case GT_JCC:
            genCodeForJcc(treeNode->AsCC());
            break;

        case GT_SETCC:
            genCodeForSetcc(treeNode->AsCC());
            break;

        case GT_BT:
            genCodeForBT(treeNode->AsOp());
            break;

        case GT_RETURNTRAP:
            genCodeForReturnTrap(treeNode->AsOp());
            break;

        case GT_STOREIND:
            genCodeForStoreInd(treeNode->AsStoreInd());
            break;

        case GT_COPY:
            // This is handled at the time we call genConsumeReg() on the GT_COPY
            break;

        case GT_LIST:
        case GT_FIELD_LIST:
            // Should always be marked contained.
            assert(!"LIST, FIELD_LIST nodes should always be marked contained.");
            break;

        case GT_SWAP:
            genCodeForSwap(treeNode->AsOp());
            break;

        case GT_PUTARG_STK:
            genPutArgStk(treeNode->AsPutArgStk());
            break;

        case GT_PUTARG_REG:
            genPutArgReg(treeNode->AsOp());
            break;

        case GT_CALL:
            genCallInstruction(treeNode->AsCall());
            break;

        case GT_JMP:
            genJmpMethod(treeNode);
            break;

        case GT_LOCKADD:
            genCodeForLockAdd(treeNode->AsOp());
            break;

        case GT_XCHG:
        case GT_XADD:
            genLockedInstructions(treeNode->AsOp());
            break;

        case GT_MEMORYBARRIER:
            instGen_MemoryBarrier();
            break;

        case GT_CMPXCHG:
            genCodeForCmpXchg(treeNode->AsCmpXchg());
            break;

        case GT_RELOAD:
            // do nothing - reload is just a marker.
            // The parent node will call genConsumeReg on this which will trigger the unspill of this node's child
            // into the register specified in this node.
            break;

        case GT_NOP:
            break;

        case GT_KEEPALIVE:
            genConsumeRegs(treeNode->AsOp()->gtOp1);
            break;

        case GT_NO_OP:
            GetEmitter()->emitIns_Nop(1);
            break;

        case GT_ARR_BOUNDS_CHECK:
#ifdef FEATURE_SIMD
        case GT_SIMD_CHK:
#endif // FEATURE_SIMD
#ifdef FEATURE_HW_INTRINSICS
        case GT_HW_INTRINSIC_CHK:
#endif // FEATURE_HW_INTRINSICS
            genRangeCheck(treeNode);
            break;

        case GT_PHYSREG:
            genCodeForPhysReg(treeNode->AsPhysReg());
            break;

        case GT_NULLCHECK:
            genCodeForNullCheck(treeNode->AsOp());
            break;

        case GT_CATCH_ARG:

            noway_assert(handlerGetsXcptnObj(compiler->compCurBB->bbCatchTyp));

            /* Catch arguments get passed in a register. genCodeForBBlist()
               would have marked it as holding a GC object, but not used. */

            noway_assert(gcInfo.gcRegGCrefSetCur & RBM_EXCEPTION_OBJECT);
            genConsumeReg(treeNode);
            break;

#if !defined(FEATURE_EH_FUNCLETS)
        case GT_END_LFIN:

            // Have to clear the ShadowSP of the nesting level which encloses the finally. Generates:
            //     mov dword ptr [ebp-0xC], 0  // for some slot of the ShadowSP local var

            unsigned finallyNesting;
            finallyNesting = treeNode->AsVal()->gtVal1;
            noway_assert(treeNode->AsVal()->gtVal1 < compiler->compHndBBtabCount);
            noway_assert(finallyNesting < compiler->compHndBBtabCount);

            // The last slot is reserved for ICodeManager::FixContext(ppEndRegion)
            unsigned filterEndOffsetSlotOffs;
            PREFIX_ASSUME(compiler->lvaLclSize(compiler->lvaShadowSPslotsVar) >
                          TARGET_POINTER_SIZE); // below doesn't underflow.
            filterEndOffsetSlotOffs =
                (unsigned)(compiler->lvaLclSize(compiler->lvaShadowSPslotsVar) - TARGET_POINTER_SIZE);

            unsigned curNestingSlotOffs;
            curNestingSlotOffs = filterEndOffsetSlotOffs - ((finallyNesting + 1) * TARGET_POINTER_SIZE);
            GetEmitter()->emitIns_S_I(INS_mov, EA_PTRSIZE, compiler->lvaShadowSPslotsVar, curNestingSlotOffs, 0);
            break;
#endif // !FEATURE_EH_FUNCLETS

        case GT_PINVOKE_PROLOG:
            noway_assert(((gcInfo.gcRegGCrefSetCur | gcInfo.gcRegByrefSetCur) & ~fullIntArgRegMask()) == 0);

            // the runtime side requires the codegen here to be consistent
            emit->emitDisableRandomNops();
            break;

        case GT_LABEL:
            genPendingCallLabel = genCreateTempLabel();
            emit->emitIns_R_L(INS_lea, EA_PTR_DSP_RELOC, genPendingCallLabel, treeNode->GetRegNum());
            break;

        case GT_STORE_OBJ:
        case GT_STORE_DYN_BLK:
        case GT_STORE_BLK:
            genCodeForStoreBlk(treeNode->AsBlk());
            break;

        case GT_JMPTABLE:
            genJumpTable(treeNode);
            break;

        case GT_SWITCH_TABLE:
            genTableBasedSwitch(treeNode);
            break;

        case GT_ARR_INDEX:
            genCodeForArrIndex(treeNode->AsArrIndex());
            break;

        case GT_ARR_OFFSET:
            genCodeForArrOffset(treeNode->AsArrOffs());
            break;

        case GT_CLS_VAR_ADDR:
            emit->emitIns_R_C(INS_lea, EA_PTRSIZE, targetReg, treeNode->AsClsVar()->gtClsVarHnd, 0);
            genProduceReg(treeNode);
            break;

#if !defined(TARGET_64BIT)
        case GT_LONG:
            assert(treeNode->isUsedFromReg());
            genConsumeRegs(treeNode);
            break;
#endif

        case GT_IL_OFFSET:
            // Do nothing; these nodes are simply markers for debug info.
            break;

        default:
        {
#ifdef DEBUG
            char message[256];
            _snprintf_s(message, _countof(message), _TRUNCATE, "NYI: Unimplemented node type %s\n",
                        GenTree::OpName(treeNode->OperGet()));
            NYIRAW(message);
#endif
            assert(!"Unknown node in codegen");
        }
        break;
    }
}

//----------------------------------------------------------------------------------
// genMultiRegCallStoreToLocal: store multi-reg return value of a call node to a local
//
// Arguments:
//    treeNode  -  Gentree of GT_STORE_LCL_VAR
//
// Return Value:
//    None
//
// Assumption:
//    The child of store is a multi-reg call node.
//    genProduceReg() on treeNode is made by caller of this routine.
//
void CodeGen::genMultiRegCallStoreToLocal(GenTree* treeNode)
{
    assert(treeNode->OperGet() == GT_STORE_LCL_VAR);

#ifdef UNIX_AMD64_ABI
    // Structs of size >=9 and <=16 are returned in two return registers on x64 Unix.
    assert(varTypeIsStruct(treeNode));

    // Assumption: current x64 Unix implementation requires that a multi-reg struct
    // var in 'var = call' is flagged as lvIsMultiRegRet to prevent it from
    // being struct promoted.
    unsigned   lclNum = treeNode->AsLclVarCommon()->GetLclNum();
    LclVarDsc* varDsc = &(compiler->lvaTable[lclNum]);
    noway_assert(varDsc->lvIsMultiRegRet);

    GenTree*     op1       = treeNode->gtGetOp1();
    GenTree*     actualOp1 = op1->gtSkipReloadOrCopy();
    GenTreeCall* call      = actualOp1->AsCall();
    assert(call->HasMultiRegRetVal());

    genConsumeRegs(op1);

    ReturnTypeDesc* retTypeDesc = call->GetReturnTypeDesc();
    assert(retTypeDesc->GetReturnRegCount() == MAX_RET_REG_COUNT);
    unsigned regCount = retTypeDesc->GetReturnRegCount();

    if (treeNode->GetRegNum() != REG_NA)
    {
        // Right now the only enregistrable structs supported are SIMD types.
        assert(varTypeIsSIMD(treeNode));
        assert(varTypeIsFloating(retTypeDesc->GetReturnRegType(0)));
        assert(varTypeIsFloating(retTypeDesc->GetReturnRegType(1)));

        // This is a case of two 8-bytes that comprise the operand is in
        // two different xmm registers and needs to assembled into a single
        // xmm register.
        regNumber targetReg = treeNode->GetRegNum();
        regNumber reg0      = call->GetRegNumByIdx(0);
        regNumber reg1      = call->GetRegNumByIdx(1);

        if (op1->IsCopyOrReload())
        {
            // GT_COPY/GT_RELOAD will have valid reg for those positions
            // that need to be copied or reloaded.
            regNumber reloadReg = op1->AsCopyOrReload()->GetRegNumByIdx(0);
            if (reloadReg != REG_NA)
            {
                reg0 = reloadReg;
            }

            reloadReg = op1->AsCopyOrReload()->GetRegNumByIdx(1);
            if (reloadReg != REG_NA)
            {
                reg1 = reloadReg;
            }
        }

        if (targetReg != reg0 && targetReg != reg1)
        {
            // targetReg = reg0;
            // targetReg[127:64] = reg1[127:64]
            inst_RV_RV(ins_Copy(TYP_DOUBLE), targetReg, reg0, TYP_DOUBLE);
            inst_RV_RV_IV(INS_shufpd, EA_16BYTE, targetReg, reg1, 0x00);
        }
        else if (targetReg == reg0)
        {
            // (elided) targetReg = reg0
            // targetReg[127:64] = reg1[127:64]
            inst_RV_RV_IV(INS_shufpd, EA_16BYTE, targetReg, reg1, 0x00);
        }
        else
        {
            assert(targetReg == reg1);
            // We need two shuffles to achieve this
            // First:
            // targetReg[63:0] = targetReg[63:0]
            // targetReg[127:64] = reg0[63:0]
            //
            // Second:
            // targetReg[63:0] = targetReg[127:64]
            // targetReg[127:64] = targetReg[63:0]
            //
            // Essentially copy low 8-bytes from reg0 to high 8-bytes of targetReg
            // and next swap low and high 8-bytes of targetReg to have them
            // rearranged in the right order.
            inst_RV_RV_IV(INS_shufpd, EA_16BYTE, targetReg, reg0, 0x00);
            inst_RV_RV_IV(INS_shufpd, EA_16BYTE, targetReg, targetReg, 0x01);
        }
    }
    else
    {
        // Stack store
        int offset = 0;
        for (unsigned i = 0; i < regCount; ++i)
        {
            var_types type = retTypeDesc->GetReturnRegType(i);
            regNumber reg  = call->GetRegNumByIdx(i);
            if (op1->IsCopyOrReload())
            {
                // GT_COPY/GT_RELOAD will have valid reg for those positions
                // that need to be copied or reloaded.
                regNumber reloadReg = op1->AsCopyOrReload()->GetRegNumByIdx(i);
                if (reloadReg != REG_NA)
                {
                    reg = reloadReg;
                }
            }

            assert(reg != REG_NA);
            GetEmitter()->emitIns_S_R(ins_Store(type), emitTypeSize(type), reg, lclNum, offset);
            offset += genTypeSize(type);
        }

        varDsc->SetRegNum(REG_STK);
    }
#elif defined(TARGET_X86)
    // Longs are returned in two return registers on x86.
    assert(varTypeIsLong(treeNode));

    // Assumption: current x86 implementation requires that a multi-reg long
    // var in 'var = call' is flagged as lvIsMultiRegRet to prevent it from
    // being promoted.
    unsigned   lclNum = treeNode->AsLclVarCommon()->GetLclNum();
    LclVarDsc* varDsc = &(compiler->lvaTable[lclNum]);
    noway_assert(varDsc->lvIsMultiRegRet);

    GenTree*     op1       = treeNode->gtGetOp1();
    GenTree*     actualOp1 = op1->gtSkipReloadOrCopy();
    GenTreeCall* call      = actualOp1->AsCall();
    assert(call->HasMultiRegRetVal());

    genConsumeRegs(op1);

    ReturnTypeDesc* retTypeDesc = call->GetReturnTypeDesc();
    unsigned        regCount    = retTypeDesc->GetReturnRegCount();
    assert(regCount == MAX_RET_REG_COUNT);

    // Stack store
    int offset = 0;
    for (unsigned i = 0; i < regCount; ++i)
    {
        var_types type = retTypeDesc->GetReturnRegType(i);
        regNumber reg  = call->GetRegNumByIdx(i);
        if (op1->IsCopyOrReload())
        {
            // GT_COPY/GT_RELOAD will have valid reg for those positions
            // that need to be copied or reloaded.
            regNumber reloadReg = op1->AsCopyOrReload()->GetRegNumByIdx(i);
            if (reloadReg != REG_NA)
            {
                reg = reloadReg;
            }
        }

        assert(reg != REG_NA);
        GetEmitter()->emitIns_S_R(ins_Store(type), emitTypeSize(type), reg, lclNum, offset);
        offset += genTypeSize(type);
    }

    varDsc->SetRegNum(REG_STK);
#else  // !UNIX_AMD64_ABI && !TARGET_X86
    assert(!"Unreached");
#endif // !UNIX_AMD64_ABI && !TARGET_X86
}

//------------------------------------------------------------------------
// genAllocLclFrame: Probe the stack and allocate the local stack frame - subtract from SP.
//
// Arguments:
//      frameSize         - the size of the stack frame being allocated.
//      initReg           - register to use as a scratch register.
//      pInitRegZeroed    - OUT parameter. *pInitRegZeroed is set to 'false' if and only if
//                          this call sets 'initReg' to a non-zero value.
//      maskArgRegsLiveIn - incoming argument registers that are currently live.
//
// Return value:
//      None
//
void CodeGen::genAllocLclFrame(unsigned frameSize, regNumber initReg, bool* pInitRegZeroed, regMaskTP maskArgRegsLiveIn)
{
    assert(compiler->compGeneratingProlog);

    if (frameSize == 0)
    {
        return;
    }

    const target_size_t pageSize       = compiler->eeGetPageSize();
    target_size_t       lastTouchDelta = 0; // What offset from the final SP was the last probe?

    if (frameSize == REGSIZE_BYTES)
    {
        // Frame size is the same as register size.
        inst_RV(INS_push, REG_EAX, TYP_I_IMPL);
    }
    else if (frameSize < pageSize)
    {
        // Frame size is (0x0008..0x1000)
        inst_RV_IV(INS_sub, REG_SPBASE, frameSize, EA_PTRSIZE);
        lastTouchDelta = frameSize;
    }
    else if (frameSize < compiler->getVeryLargeFrameSize())
    {
        lastTouchDelta = frameSize;

        // Frame size is (0x1000..0x3000)

        GetEmitter()->emitIns_AR_R(INS_test, EA_PTRSIZE, REG_EAX, REG_SPBASE, -(int)pageSize);
        lastTouchDelta -= pageSize;

        if (frameSize >= 0x2000)
        {
            GetEmitter()->emitIns_AR_R(INS_test, EA_PTRSIZE, REG_EAX, REG_SPBASE, -2 * (int)pageSize);
            lastTouchDelta -= pageSize;
        }

        inst_RV_IV(INS_sub, REG_SPBASE, frameSize, EA_PTRSIZE);
        assert(lastTouchDelta == frameSize % pageSize);
    }
    else
    {
        // Frame size >= 0x3000
        assert(frameSize >= compiler->getVeryLargeFrameSize());

#ifdef TARGET_X86
        int spOffset = -(int)frameSize;

        if (compiler->info.compPublishStubParam)
        {
            GetEmitter()->emitIns_R(INS_push, EA_PTRSIZE, REG_SECRET_STUB_PARAM);
            spOffset += REGSIZE_BYTES;
        }

        GetEmitter()->emitIns_R_AR(INS_lea, EA_PTRSIZE, REG_STACK_PROBE_HELPER_ARG, REG_SPBASE, spOffset);
        regSet.verifyRegUsed(REG_STACK_PROBE_HELPER_ARG);

        // Can't have a call until we have enough padding for ReJit.
        genPrologPadForReJit();
        genEmitHelperCall(CORINFO_HELP_STACK_PROBE, 0, EA_UNKNOWN);

        if (compiler->info.compPublishStubParam)
        {
            GetEmitter()->emitIns_R(INS_pop, EA_PTRSIZE, REG_SECRET_STUB_PARAM);
            GetEmitter()->emitIns_R_I(INS_sub, EA_PTRSIZE, REG_SPBASE, frameSize);
        }
        else
        {
            GetEmitter()->emitIns_R_R(INS_mov, EA_PTRSIZE, REG_SPBASE, REG_STACK_PROBE_HELPER_ARG);
        }
#else  // !TARGET_X86
        static_assert_no_msg((RBM_STACK_PROBE_HELPER_ARG & (RBM_SECRET_STUB_PARAM | RBM_DEFAULT_HELPER_CALL_TARGET)) ==
                             RBM_NONE);

        GetEmitter()->emitIns_R_AR(INS_lea, EA_PTRSIZE, REG_STACK_PROBE_HELPER_ARG, REG_SPBASE, -(int)frameSize);
        regSet.verifyRegUsed(REG_STACK_PROBE_HELPER_ARG);

        // Can't have a call until we have enough padding for ReJit.
        genPrologPadForReJit();
        genEmitHelperCall(CORINFO_HELP_STACK_PROBE, 0, EA_UNKNOWN);

        if (initReg == REG_DEFAULT_HELPER_CALL_TARGET)
        {
            *pInitRegZeroed = false;
        }

        static_assert_no_msg((RBM_STACK_PROBE_HELPER_TRASH & RBM_STACK_PROBE_HELPER_ARG) == RBM_NONE);

        GetEmitter()->emitIns_R_R(INS_mov, EA_PTRSIZE, REG_SPBASE, REG_STACK_PROBE_HELPER_ARG);
#endif // !TARGET_X86

        if (initReg == REG_STACK_PROBE_HELPER_ARG)
        {
            *pInitRegZeroed = false;
        }
    }

    if (lastTouchDelta + STACK_PROBE_BOUNDARY_THRESHOLD_BYTES > pageSize)
    {
        // We haven't probed almost a complete page. If the next action on the stack might subtract from SP
        // first, before touching the current SP, then we do one more probe at the very bottom. This can
        // happen on x86, for example, when we copy an argument to the stack using a "SUB ESP; REP MOV"
        // strategy.

        GetEmitter()->emitIns_AR_R(INS_test, EA_PTRSIZE, REG_EAX, REG_SPBASE, 0);
    }

    compiler->unwindAllocStack(frameSize);

#ifdef USING_SCOPE_INFO
    if (!doubleAlignOrFramePointerUsed())
    {
        psiAdjustStackLevel(frameSize);
    }
#endif // USING_SCOPE_INFO
}

//------------------------------------------------------------------------
// genStackPointerConstantAdjustment: add a specified constant value to the stack pointer.
// No probe is done.
//
// Arguments:
//    spDelta                 - the value to add to SP. Must be negative or zero.
//    regTmp                  - x86 only: an available temporary register. If not REG_NA, hide the SP
//                              adjustment from the emitter, using this register.
//
// Return Value:
//    None.
//
void CodeGen::genStackPointerConstantAdjustment(ssize_t spDelta, regNumber regTmp)
{
    assert(spDelta < 0);

    // We assert that the SP change is less than one page. If it's greater, you should have called a
    // function that does a probe, which will in turn call this function.
    assert((target_size_t)(-spDelta) <= compiler->eeGetPageSize());

#ifdef TARGET_X86
    if (regTmp != REG_NA)
    {
        // For x86, some cases don't want to use "sub ESP" because we don't want the emitter to track the adjustment
        // to ESP. So do the work in the count register.
        // TODO-CQ: manipulate ESP directly, to share code, reduce #ifdefs, and improve CQ. This would require
        // creating a way to temporarily turn off the emitter's tracking of ESP, maybe marking instrDescs as "don't
        // track".
        inst_RV_RV(INS_mov, regTmp, REG_SPBASE, TYP_I_IMPL);
        inst_RV_IV(INS_sub, regTmp, -spDelta, EA_PTRSIZE);
        inst_RV_RV(INS_mov, REG_SPBASE, regTmp, TYP_I_IMPL);
    }
    else
#endif // TARGET_X86
    {
        inst_RV_IV(INS_sub, REG_SPBASE, -spDelta, EA_PTRSIZE);
    }
}

//------------------------------------------------------------------------
// genStackPointerConstantAdjustmentWithProbe: add a specified constant value to the stack pointer,
// and probe the stack as appropriate. Should only be called as a helper for
// genStackPointerConstantAdjustmentLoopWithProbe.
//
// Arguments:
//    spDelta                 - the value to add to SP. Must be negative or zero. If zero, the probe happens,
//                              but the stack pointer doesn't move.
//    regTmp                  - x86 only: an available temporary register. If not REG_NA, hide the SP
//                              adjustment from the emitter, using this register.
//
// Return Value:
//    None.
//
void CodeGen::genStackPointerConstantAdjustmentWithProbe(ssize_t spDelta, regNumber regTmp)
{
    GetEmitter()->emitIns_AR_R(INS_TEST, EA_4BYTE, REG_SPBASE, REG_SPBASE, 0);
    genStackPointerConstantAdjustment(spDelta, regTmp);
}

//------------------------------------------------------------------------
// genStackPointerConstantAdjustmentLoopWithProbe: Add a specified constant value to the stack pointer,
// and probe the stack as appropriate. Generates one probe per page, up to the total amount required.
// This will generate a sequence of probes in-line. It is required for the case where we need to expose
// (not hide) the stack level adjustment. We can't use the dynamic loop in that case, because the total
// stack adjustment would not be visible to the emitter. It would be possible to use this version for
// multiple hidden constant stack level adjustments but we don't do that currently (we use the loop
// version in genStackPointerDynamicAdjustmentWithProbe instead).
//
// Arguments:
//    spDelta                 - the value to add to SP. Must be negative.
//    regTmp                  - x86 only: an available temporary register. If not REG_NA, hide the SP
//                              adjustment from the emitter, using this register.
//
// Return Value:
//    Offset in bytes from SP to last probed address.
//
target_ssize_t CodeGen::genStackPointerConstantAdjustmentLoopWithProbe(ssize_t spDelta, regNumber regTmp)
{
    assert(spDelta < 0);

    const target_size_t pageSize = compiler->eeGetPageSize();

    ssize_t spRemainingDelta = spDelta;
    do
    {
        ssize_t spOneDelta = -(ssize_t)min((target_size_t)-spRemainingDelta, pageSize);
        genStackPointerConstantAdjustmentWithProbe(spOneDelta, regTmp);
        spRemainingDelta -= spOneDelta;
    } while (spRemainingDelta < 0);

    // What offset from the final SP was the last probe? This depends on the fact that
    // genStackPointerConstantAdjustmentWithProbe() probes first, then does "SUB SP".
    target_size_t lastTouchDelta = (target_size_t)(-spDelta) % pageSize;
    if ((lastTouchDelta == 0) || (lastTouchDelta + STACK_PROBE_BOUNDARY_THRESHOLD_BYTES > pageSize))
    {
        // We haven't probed almost a complete page. If lastTouchDelta==0, then spDelta was an exact
        // multiple of pageSize, which means we last probed exactly one page back. Otherwise, we probed
        // the page, but very far from the end. If the next action on the stack might subtract from SP
        // first, before touching the current SP, then we do one more probe at the very bottom. This can
        // happen on x86, for example, when we copy an argument to the stack using a "SUB ESP; REP MOV"
        // strategy.

        GetEmitter()->emitIns_AR_R(INS_test, EA_PTRSIZE, REG_EAX, REG_SPBASE, 0);
        lastTouchDelta = 0;
    }

    return lastTouchDelta;
}

//------------------------------------------------------------------------
// genStackPointerDynamicAdjustmentWithProbe: add a register value to the stack pointer,
// and probe the stack as appropriate.
//
// Note that for x86, we hide the ESP adjustment from the emitter. To do that, currently,
// requires a temporary register and extra code.
//
// Arguments:
//    regSpDelta              - the register value to add to SP. The value in this register must be negative.
//                              This register might be trashed.
//    regTmp                  - an available temporary register. Will be trashed.
//
// Return Value:
//    None.
//
void CodeGen::genStackPointerDynamicAdjustmentWithProbe(regNumber regSpDelta, regNumber regTmp)
{
    assert(regSpDelta != REG_NA);
    assert(regTmp != REG_NA);

    // Tickle the pages to ensure that ESP is always valid and is
    // in sync with the "stack guard page".  Note that in the worst
    // case ESP is on the last byte of the guard page.  Thus you must
    // touch ESP-0 first not ESP-0x1000.
    //
    // Another subtlety is that you don't want ESP to be exactly on the
    // boundary of the guard page because PUSH is predecrement, thus
    // call setup would not touch the guard page but just beyond it.
    //
    // Note that we go through a few hoops so that ESP never points to
    // illegal pages at any time during the tickling process
    //
    //       add   regSpDelta, ESP          // reg now holds ultimate ESP
    //       jb    loop                     // result is smaller than original ESP (no wrap around)
    //       xor   regSpDelta, regSpDelta   // Overflow, pick lowest possible number
    //  loop:
    //       test  ESP, [ESP+0]             // tickle the page
    //       mov   regTmp, ESP
    //       sub   regTmp, eeGetPageSize()
    //       mov   ESP, regTmp
    //       cmp   ESP, regSpDelta
    //       jae   loop
    //       mov   ESP, regSpDelta

    BasicBlock* loop = genCreateTempLabel();

    inst_RV_RV(INS_add, regSpDelta, REG_SPBASE, TYP_I_IMPL);
    inst_JMP(EJ_jb, loop);

    instGen_Set_Reg_To_Zero(EA_PTRSIZE, regSpDelta);

    genDefineTempLabel(loop);

    // Tickle the decremented value. Note that it must be done BEFORE the update of ESP since ESP might already
    // be on the guard page. It is OK to leave the final value of ESP on the guard page.
    GetEmitter()->emitIns_AR_R(INS_TEST, EA_4BYTE, REG_SPBASE, REG_SPBASE, 0);

    // Subtract a page from ESP. This is a trick to avoid the emitter trying to track the
    // decrement of the ESP - we do the subtraction in another reg instead of adjusting ESP directly.
    inst_RV_RV(INS_mov, regTmp, REG_SPBASE, TYP_I_IMPL);
    inst_RV_IV(INS_sub, regTmp, compiler->eeGetPageSize(), EA_PTRSIZE);
    inst_RV_RV(INS_mov, REG_SPBASE, regTmp, TYP_I_IMPL);

    inst_RV_RV(INS_cmp, REG_SPBASE, regSpDelta, TYP_I_IMPL);
    inst_JMP(EJ_jae, loop);

    // Move the final value to ESP
    inst_RV_RV(INS_mov, REG_SPBASE, regSpDelta);
}

//------------------------------------------------------------------------
// genLclHeap: Generate code for localloc.
//
// Arguments:
//      tree - the localloc tree to generate.
//
// Notes:
//      Note that for x86, we don't track ESP movements while generating the localloc code.
//      The ESP tracking is used to report stack pointer-relative GC info, which is not
//      interesting while doing the localloc construction. Also, for functions with localloc,
//      we have EBP frames, and EBP-relative locals, and ESP-relative accesses only for function
//      call arguments.
//
//      For x86, we store the ESP after the localloc is complete in the LocAllocSP
//      variable. This variable is implicitly reported to the VM in the GC info (its position
//      is defined by convention relative to other items), and is used by the GC to find the
//      "base" stack pointer in functions with localloc.
//
void CodeGen::genLclHeap(GenTree* tree)
{
    assert(tree->OperGet() == GT_LCLHEAP);
    assert(compiler->compLocallocUsed);

    GenTree* size = tree->AsOp()->gtOp1;
    noway_assert((genActualType(size->gtType) == TYP_INT) || (genActualType(size->gtType) == TYP_I_IMPL));

    regNumber      targetReg      = tree->GetRegNum();
    regNumber      regCnt         = REG_NA;
    var_types      type           = genActualType(size->gtType);
    emitAttr       easz           = emitTypeSize(type);
    BasicBlock*    endLabel       = nullptr;
    target_ssize_t lastTouchDelta = (target_ssize_t)-1;

#ifdef DEBUG
    genStackPointerCheck(compiler->opts.compStackCheckOnRet, compiler->lvaReturnSpCheck);
#endif

    noway_assert(isFramePointerUsed()); // localloc requires Frame Pointer to be established since SP changes
    noway_assert(genStackLevel == 0);   // Can't have anything on the stack

    unsigned stackAdjustment = 0;

    // compute the amount of memory to allocate to properly STACK_ALIGN.
    size_t amount = 0;
    if (size->IsCnsIntOrI())
    {
        // If size is a constant, then it must be contained.
        assert(size->isContained());

        // If amount is zero then return null in targetReg
        amount = size->AsIntCon()->gtIconVal;
        if (amount == 0)
        {
            instGen_Set_Reg_To_Zero(EA_PTRSIZE, targetReg);
            goto BAILOUT;
        }

        // 'amount' is the total number of bytes to localloc to properly STACK_ALIGN
        amount = AlignUp(amount, STACK_ALIGN);
    }
    else
    {
        // The localloc requested memory size is non-constant.

        // Put the size value in targetReg. If it is zero, bail out by returning null in targetReg.
        genConsumeRegAndCopy(size, targetReg);
        endLabel = genCreateTempLabel();
        GetEmitter()->emitIns_R_R(INS_test, easz, targetReg, targetReg);
        inst_JMP(EJ_je, endLabel);

        // Compute the size of the block to allocate and perform alignment.
        // If compInitMem=true, we can reuse targetReg as regcnt,
        // since we don't need any internal registers.
        if (compiler->info.compInitMem)
        {
            assert(tree->AvailableTempRegCount() == 0);
            regCnt = targetReg;
        }
        else
        {
            regCnt = tree->ExtractTempReg();
            if (regCnt != targetReg)
            {
                // Above, we put the size in targetReg. Now, copy it to our new temp register if necessary.
                inst_RV_RV(INS_mov, regCnt, targetReg, size->TypeGet());
            }
        }

        // Round up the number of bytes to allocate to a STACK_ALIGN boundary. This is done
        // by code like:
        //      add reg, 15
        //      and reg, -16
        // However, in the initialized memory case, we need the count of STACK_ALIGN-sized
        // elements, not a byte count, after the alignment. So instead of the "and", which
        // becomes unnecessary, generate a shift, e.g.:
        //      add reg, 15
        //      shr reg, 4

        inst_RV_IV(INS_add, regCnt, STACK_ALIGN - 1, emitActualTypeSize(type));

        if (compiler->info.compInitMem)
        {
            // Convert the count from a count of bytes to a loop count. We will loop once per
            // stack alignment size, so each loop will zero 4 bytes on Windows/x86, and 16 bytes
            // on x64 and Linux/x86.
            //
            // Note that we zero a single reg-size word per iteration on x86, and 2 reg-size
            // words per iteration on x64. We will shift off all the stack alignment bits
            // added above, so there is no need for an 'and' instruction.

            // --- shr regCnt, 2 (or 4) ---
            inst_RV_SH(INS_SHIFT_RIGHT_LOGICAL, EA_PTRSIZE, regCnt, STACK_ALIGN_SHIFT);
        }
        else
        {
            // Otherwise, mask off the low bits to align the byte count.
            inst_RV_IV(INS_AND, regCnt, ~(STACK_ALIGN - 1), emitActualTypeSize(type));
        }
    }

#if FEATURE_FIXED_OUT_ARGS
    // If we have an outgoing arg area then we must adjust the SP by popping off the
    // outgoing arg area. We will restore it right before we return from this method.
    //
    // Localloc returns stack space that aligned to STACK_ALIGN bytes. The following
    // are the cases that need to be handled:
    //   i) Method has out-going arg area.
    //      It is guaranteed that size of out-going arg area is STACK_ALIGN'ed (see fgMorphArgs).
    //      Therefore, we will pop off the out-going arg area from RSP before allocating the localloc space.
    //  ii) Method has no out-going arg area.
    //      Nothing to pop off from the stack.
    if (compiler->lvaOutgoingArgSpaceSize > 0)
    {
        assert((compiler->lvaOutgoingArgSpaceSize % STACK_ALIGN) == 0); // This must be true for the stack to remain
                                                                        // aligned
        inst_RV_IV(INS_add, REG_SPBASE, compiler->lvaOutgoingArgSpaceSize, EA_PTRSIZE);
        stackAdjustment += compiler->lvaOutgoingArgSpaceSize;
    }
#endif

    if (size->IsCnsIntOrI())
    {
        // We should reach here only for non-zero, constant size allocations.
        assert(amount > 0);
        assert((amount % STACK_ALIGN) == 0);
        assert((amount % REGSIZE_BYTES) == 0);

        // For small allocations we will generate up to six push 0 inline
        size_t cntRegSizedWords = amount / REGSIZE_BYTES;
        if (cntRegSizedWords <= 6)
        {
            for (; cntRegSizedWords != 0; cntRegSizedWords--)
            {
                inst_IV(INS_push_hide, 0); // push_hide means don't track the stack
            }

            lastTouchDelta = 0;

            goto ALLOC_DONE;
        }

        bool initMemOrLargeAlloc =
            compiler->info.compInitMem || (amount >= compiler->eeGetPageSize()); // must be >= not >

#ifdef TARGET_X86
        bool needRegCntRegister = true;
#else  // !TARGET_X86
        bool needRegCntRegister = initMemOrLargeAlloc;
#endif // !TARGET_X86

        if (needRegCntRegister)
        {
            // If compInitMem=true, we can reuse targetReg as regcnt.
            // Since size is a constant, regCnt is not yet initialized.
            assert(regCnt == REG_NA);
            if (compiler->info.compInitMem)
            {
                assert(tree->AvailableTempRegCount() == 0);
                regCnt = targetReg;
            }
            else
            {
                regCnt = tree->ExtractTempReg();
            }
        }

        if (!initMemOrLargeAlloc)
        {
            // Since the size is less than a page, and we don't need to zero init memory, simply adjust ESP.
            // ESP might already be in the guard page, so we must touch it BEFORE
            // the alloc, not after.

            assert(amount < compiler->eeGetPageSize()); // must be < not <=
            lastTouchDelta = genStackPointerConstantAdjustmentLoopWithProbe(-(ssize_t)amount, regCnt);
            goto ALLOC_DONE;
        }

        // else, "mov regCnt, amount"

        if (compiler->info.compInitMem)
        {
            // When initializing memory, we want 'amount' to be the loop count.
            assert((amount % STACK_ALIGN) == 0);
            amount /= STACK_ALIGN;
        }

        genSetRegToIcon(regCnt, amount, ((int)amount == amount) ? TYP_INT : TYP_LONG);
    }

    if (compiler->info.compInitMem)
    {
        // At this point 'regCnt' is set to the number of loop iterations for this loop, if each
        // iteration zeros (and subtracts from the stack pointer) STACK_ALIGN bytes.
        // Since we have to zero out the allocated memory AND ensure that RSP is always valid
        // by tickling the pages, we will just push 0's on the stack.

        assert(genIsValidIntReg(regCnt));

        // Loop:
        BasicBlock* loop = genCreateTempLabel();
        genDefineTempLabel(loop);

        static_assert_no_msg((STACK_ALIGN % REGSIZE_BYTES) == 0);
        unsigned const count = (STACK_ALIGN / REGSIZE_BYTES);

        for (unsigned i = 0; i < count; i++)
        {
            inst_IV(INS_push_hide, 0); // --- push REG_SIZE bytes of 0
        }
        // Note that the stack must always be aligned to STACK_ALIGN bytes

        // Decrement the loop counter and loop if not done.
        inst_RV(INS_dec, regCnt, TYP_I_IMPL);
        inst_JMP(EJ_jne, loop);

        lastTouchDelta = 0;
    }
    else
    {
        // At this point 'regCnt' is set to the total number of bytes to localloc.
        // Negate this value before calling the function to adjust the stack (which
        // adds to ESP).

        inst_RV(INS_NEG, regCnt, TYP_I_IMPL);
        regNumber regTmp = tree->GetSingleTempReg();
        genStackPointerDynamicAdjustmentWithProbe(regCnt, regTmp);

        // lastTouchDelta is dynamic, and can be up to a page. So if we have outgoing arg space,
        // we're going to assume the worst and probe.
    }

ALLOC_DONE:
    // Re-adjust SP to allocate out-going arg area. Note: this also requires probes, if we have
    // a very large stack adjustment! For simplicity, we use the same function used elsewhere,
    // which probes the current address before subtracting. We may end up probing multiple
    // times relatively "nearby".
    if (stackAdjustment > 0)
    {
        assert((stackAdjustment % STACK_ALIGN) == 0); // This must be true for the stack to remain aligned
        assert(lastTouchDelta >= -1);

        if ((lastTouchDelta == (target_ssize_t)-1) ||
            (stackAdjustment + (unsigned)lastTouchDelta + STACK_PROBE_BOUNDARY_THRESHOLD_BYTES >
             compiler->eeGetPageSize()))
        {
            genStackPointerConstantAdjustmentLoopWithProbe(-(ssize_t)stackAdjustment, REG_NA);
        }
        else
        {
            genStackPointerConstantAdjustment(-(ssize_t)stackAdjustment, REG_NA);
        }
    }

    // Return the stackalloc'ed address in result register.
    // TargetReg = RSP + stackAdjustment.
    GetEmitter()->emitIns_R_AR(INS_lea, EA_PTRSIZE, targetReg, REG_SPBASE, stackAdjustment);

    if (endLabel != nullptr)
    {
        genDefineTempLabel(endLabel);
    }

BAILOUT:

#ifdef JIT32_GCENCODER
    if (compiler->lvaLocAllocSPvar != BAD_VAR_NUM)
    {
        GetEmitter()->emitIns_S_R(ins_Store(TYP_I_IMPL), EA_PTRSIZE, REG_SPBASE, compiler->lvaLocAllocSPvar, 0);
    }
#endif // JIT32_GCENCODER

#ifdef DEBUG
    // Update local variable to reflect the new stack pointer.
    if (compiler->opts.compStackCheckOnRet)
    {
        noway_assert(compiler->lvaReturnSpCheck != 0xCCCCCCCC &&
                     compiler->lvaTable[compiler->lvaReturnSpCheck].lvDoNotEnregister &&
                     compiler->lvaTable[compiler->lvaReturnSpCheck].lvOnFrame);
        GetEmitter()->emitIns_S_R(ins_Store(TYP_I_IMPL), EA_PTRSIZE, REG_SPBASE, compiler->lvaReturnSpCheck, 0);
    }
#endif

    genProduceReg(tree);
}

void CodeGen::genCodeForStoreBlk(GenTreeBlk* storeBlkNode)
{
    assert(storeBlkNode->OperIs(GT_STORE_OBJ, GT_STORE_DYN_BLK, GT_STORE_BLK));

    if (storeBlkNode->OperIs(GT_STORE_OBJ))
    {
#ifndef JIT32_GCENCODER
        assert(!storeBlkNode->gtBlkOpGcUnsafe);
#endif
        assert(storeBlkNode->OperIsCopyBlkOp());
        assert(storeBlkNode->AsObj()->GetLayout()->HasGCPtr());
        genCodeForCpObj(storeBlkNode->AsObj());
        return;
    }

    bool isCopyBlk = storeBlkNode->OperIsCopyBlkOp();

    switch (storeBlkNode->gtBlkOpKind)
    {
#ifdef TARGET_AMD64
        case GenTreeBlk::BlkOpKindHelper:
            assert(!storeBlkNode->gtBlkOpGcUnsafe);
            if (isCopyBlk)
            {
                genCodeForCpBlkHelper(storeBlkNode);
            }
            else
            {
                genCodeForInitBlkHelper(storeBlkNode);
            }
            break;
#endif // TARGET_AMD64
        case GenTreeBlk::BlkOpKindRepInstr:
#ifndef JIT32_GCENCODER
            assert(!storeBlkNode->gtBlkOpGcUnsafe);
#endif
            if (isCopyBlk)
            {
                genCodeForCpBlkRepMovs(storeBlkNode);
            }
            else
            {
                genCodeForInitBlkRepStos(storeBlkNode);
            }
            break;
        case GenTreeBlk::BlkOpKindUnroll:
            if (isCopyBlk)
            {
#ifndef JIT32_GCENCODER
                if (storeBlkNode->gtBlkOpGcUnsafe)
                {
                    GetEmitter()->emitDisableGC();
                }
#endif
                genCodeForCpBlkUnroll(storeBlkNode);
#ifndef JIT32_GCENCODER
                if (storeBlkNode->gtBlkOpGcUnsafe)
                {
                    GetEmitter()->emitEnableGC();
                }
#endif
            }
            else
            {
#ifndef JIT32_GCENCODER
                assert(!storeBlkNode->gtBlkOpGcUnsafe);
#endif
                genCodeForInitBlkUnroll(storeBlkNode);
            }
            break;
        default:
            unreached();
    }
}

//
//------------------------------------------------------------------------
// genCodeForInitBlkRepStos: Generate code for InitBlk using rep stos.
//
// Arguments:
//    initBlkNode - The Block store for which we are generating code.
//
void CodeGen::genCodeForInitBlkRepStos(GenTreeBlk* initBlkNode)
{
    genConsumeBlockOp(initBlkNode, REG_RDI, REG_RAX, REG_RCX);
    instGen(INS_r_stosb);
}

//----------------------------------------------------------------------------------
// genCodeForInitBlkUnroll: Generate unrolled block initialization code.
//
// Arguments:
//    node - the GT_STORE_BLK node to generate code for
//
void CodeGen::genCodeForInitBlkUnroll(GenTreeBlk* node)
{
    assert(node->OperIs(GT_STORE_BLK));

    unsigned  dstLclNum         = BAD_VAR_NUM;
    regNumber dstAddrBaseReg    = REG_NA;
    regNumber dstAddrIndexReg   = REG_NA;
    unsigned  dstAddrIndexScale = 1;
    int       dstOffset         = 0;
    GenTree*  dstAddr           = node->Addr();

    if (!dstAddr->isContained())
    {
        dstAddrBaseReg = genConsumeReg(dstAddr);
    }
    else if (dstAddr->OperIsAddrMode())
    {
        GenTreeAddrMode* addrMode = dstAddr->AsAddrMode();

        if (addrMode->HasBase())
        {
            dstAddrBaseReg = genConsumeReg(addrMode->Base());
        }

        if (addrMode->HasIndex())
        {
            dstAddrIndexReg   = genConsumeReg(addrMode->Index());
            dstAddrIndexScale = addrMode->GetScale();
        }

        dstOffset = addrMode->Offset();
    }
    else
    {
        assert(dstAddr->OperIsLocalAddr());
        dstLclNum = dstAddr->AsLclVarCommon()->GetLclNum();

        if (dstAddr->OperIs(GT_LCL_FLD_ADDR))
        {
            dstOffset = dstAddr->AsLclFld()->GetLclOffs();
        }
    }

    regNumber srcIntReg = REG_NA;
    GenTree*  src       = node->Data();

    if (src->OperIs(GT_INIT_VAL))
    {
        assert(src->isContained());
        src = src->AsUnOp()->gtGetOp1();
    }

    if (!src->isContained())
    {
        srcIntReg = genConsumeReg(src);
    }
    else
    {
        // If src is contained then it must be 0 and the size must be a multiple
        // of XMM_REGSIZE_BYTES so initialization can use only SSE2 instructions.
        assert(src->IsIntegralConst(0));
        assert((node->GetLayout()->GetSize() % XMM_REGSIZE_BYTES) == 0);
    }

    emitter* emit = GetEmitter();
    unsigned size = node->GetLayout()->GetSize();

    assert(size <= INT32_MAX);
    assert(dstOffset < (INT32_MAX - static_cast<int>(size)));

    // Fill as much as possible using SSE2 stores.
    if (size >= XMM_REGSIZE_BYTES)
    {
        regNumber srcXmmReg = node->GetSingleTempReg(RBM_ALLFLOAT);

        if (src->gtSkipReloadOrCopy()->IsIntegralConst(0))
        {
            // If the source is constant 0 then always use xorps, it's faster
            // than copying the constant from a GPR to a XMM register.
            emit->emitIns_R_R(INS_xorps, EA_16BYTE, srcXmmReg, srcXmmReg);
        }
        else
        {
            emit->emitIns_R_R(INS_mov_i2xmm, EA_PTRSIZE, srcXmmReg, srcIntReg);
            emit->emitIns_R_R(INS_punpckldq, EA_16BYTE, srcXmmReg, srcXmmReg);
#ifdef TARGET_X86
            // For x86, we need one more to convert it from 8 bytes to 16 bytes.
            emit->emitIns_R_R(INS_punpckldq, EA_16BYTE, srcXmmReg, srcXmmReg);
#endif
        }

        for (unsigned regSize = XMM_REGSIZE_BYTES; size >= regSize; size -= regSize, dstOffset += regSize)
        {
            if (dstLclNum != BAD_VAR_NUM)
            {
                emit->emitIns_S_R(INS_movdqu, EA_ATTR(regSize), srcXmmReg, dstLclNum, dstOffset);
            }
            else
            {
                emit->emitIns_ARX_R(INS_movdqu, EA_ATTR(regSize), srcXmmReg, dstAddrBaseReg, dstAddrIndexReg,
                                    dstAddrIndexScale, dstOffset);
            }
        }

        // TODO-CQ-XArch: On x86 we could initialize 8 byte at once by using MOVQ instead of two 4 byte MOV stores.
        // On x64 it may also be worth zero initializing a 4/8 byte remainder using MOVD/MOVQ, that avoids the need
        // to allocate a GPR just for the remainder.
    }

    // Fill the remainder using normal stores.
    for (unsigned regSize = REGSIZE_BYTES; size > 0; size -= regSize, dstOffset += regSize)
    {
        while (regSize > size)
        {
            regSize /= 2;
        }

        if (dstLclNum != BAD_VAR_NUM)
        {
            emit->emitIns_S_R(INS_mov, EA_ATTR(regSize), srcIntReg, dstLclNum, dstOffset);
        }
        else
        {
            emit->emitIns_ARX_R(INS_mov, EA_ATTR(regSize), srcIntReg, dstAddrBaseReg, dstAddrIndexReg,
                                dstAddrIndexScale, dstOffset);
        }
    }
}

#ifdef TARGET_AMD64
//------------------------------------------------------------------------
// genCodeForInitBlkHelper - Generate code for an InitBlk node by the means of the VM memcpy helper call
//
// Arguments:
//    initBlkNode - the GT_STORE_[BLK|OBJ|DYN_BLK]
//
// Preconditions:
//   The register assignments have been set appropriately.
//   This is validated by genConsumeBlockOp().
//
void CodeGen::genCodeForInitBlkHelper(GenTreeBlk* initBlkNode)
{
    // Destination address goes in arg0, source address goes in arg1, and size goes in arg2.
    // genConsumeBlockOp takes care of this for us.
    genConsumeBlockOp(initBlkNode, REG_ARG_0, REG_ARG_1, REG_ARG_2);

    genEmitHelperCall(CORINFO_HELP_MEMSET, 0, EA_UNKNOWN);
}
#endif // TARGET_AMD64

#ifdef FEATURE_PUT_STRUCT_ARG_STK
// Generate code for a load from some address + offset
//   baseNode: tree node which can be either a local address or arbitrary node
//   offset: distance from the baseNode from which to load
void CodeGen::genCodeForLoadOffset(instruction ins, emitAttr size, regNumber dst, GenTree* baseNode, unsigned offset)
{
    emitter* emit = GetEmitter();

    if (baseNode->OperIsLocalAddr())
    {
        if (baseNode->gtOper == GT_LCL_FLD_ADDR)
        {
            offset += baseNode->AsLclFld()->GetLclOffs();
        }
        emit->emitIns_R_S(ins, size, dst, baseNode->AsLclVarCommon()->GetLclNum(), offset);
    }
    else
    {
        emit->emitIns_R_AR(ins, size, dst, baseNode->GetRegNum(), offset);
    }
}
#endif // FEATURE_PUT_STRUCT_ARG_STK

//----------------------------------------------------------------------------------
// genCodeForCpBlkUnroll - Generate unrolled block copy code.
//
// Arguments:
//    node - the GT_STORE_BLK node to generate code for
//
void CodeGen::genCodeForCpBlkUnroll(GenTreeBlk* node)
{
    assert(node->OperIs(GT_STORE_BLK));

    unsigned  dstLclNum         = BAD_VAR_NUM;
    regNumber dstAddrBaseReg    = REG_NA;
    regNumber dstAddrIndexReg   = REG_NA;
    unsigned  dstAddrIndexScale = 1;
    int       dstOffset         = 0;
    GenTree*  dstAddr           = node->Addr();

    if (!dstAddr->isContained())
    {
        dstAddrBaseReg = genConsumeReg(dstAddr);
    }
    else if (dstAddr->OperIsAddrMode())
    {
        GenTreeAddrMode* addrMode = dstAddr->AsAddrMode();

        if (addrMode->HasBase())
        {
            dstAddrBaseReg = genConsumeReg(addrMode->Base());
        }

        if (addrMode->HasIndex())
        {
            dstAddrIndexReg   = genConsumeReg(addrMode->Index());
            dstAddrIndexScale = addrMode->GetScale();
        }

        dstOffset = addrMode->Offset();
    }
    else
    {
        assert(dstAddr->OperIsLocalAddr());
        dstLclNum = dstAddr->AsLclVarCommon()->GetLclNum();

        if (dstAddr->OperIs(GT_LCL_FLD_ADDR))
        {
            dstOffset = dstAddr->AsLclFld()->GetLclOffs();
        }
    }

    unsigned  srcLclNum         = BAD_VAR_NUM;
    regNumber srcAddrBaseReg    = REG_NA;
    regNumber srcAddrIndexReg   = REG_NA;
    unsigned  srcAddrIndexScale = 1;
    int       srcOffset         = 0;
    GenTree*  src               = node->Data();

    assert(src->isContained());

    if (src->OperIs(GT_LCL_VAR, GT_LCL_FLD))
    {
        srcLclNum = src->AsLclVarCommon()->GetLclNum();

        if (src->OperIs(GT_LCL_FLD))
        {
            srcOffset = src->AsLclFld()->GetLclOffs();
        }
    }
    else
    {
        assert(src->OperIs(GT_IND));
        GenTree* srcAddr = src->AsIndir()->Addr();

        if (!srcAddr->isContained())
        {
            srcAddrBaseReg = genConsumeReg(srcAddr);
        }
        else if (srcAddr->OperIsAddrMode())
        {
            GenTreeAddrMode* addrMode = srcAddr->AsAddrMode();

            if (addrMode->HasBase())
            {
                srcAddrBaseReg = genConsumeReg(addrMode->Base());
            }

            if (addrMode->HasIndex())
            {
                srcAddrIndexReg   = genConsumeReg(addrMode->Index());
                srcAddrIndexScale = addrMode->GetScale();
            }

            srcOffset = addrMode->Offset();
        }
        else
        {
            assert(srcAddr->OperIsLocalAddr());
            srcLclNum = srcAddr->AsLclVarCommon()->GetLclNum();

            if (srcAddr->OperIs(GT_LCL_FLD_ADDR))
            {
                srcOffset = srcAddr->AsLclFld()->GetLclOffs();
            }
        }
    }

    emitter* emit = GetEmitter();
    unsigned size = node->GetLayout()->GetSize();

    assert(size <= INT32_MAX);
    assert(srcOffset < (INT32_MAX - static_cast<int>(size)));
    assert(dstOffset < (INT32_MAX - static_cast<int>(size)));

    if (size >= XMM_REGSIZE_BYTES)
    {
        regNumber tempReg = node->GetSingleTempReg(RBM_ALLFLOAT);

        for (unsigned regSize = XMM_REGSIZE_BYTES; size >= regSize;
             size -= regSize, srcOffset += regSize, dstOffset += regSize)
        {
            if (srcLclNum != BAD_VAR_NUM)
            {
                emit->emitIns_R_S(INS_movdqu, EA_ATTR(regSize), tempReg, srcLclNum, srcOffset);
            }
            else
            {
                emit->emitIns_R_ARX(INS_movdqu, EA_ATTR(regSize), tempReg, srcAddrBaseReg, srcAddrIndexReg,
                                    srcAddrIndexScale, srcOffset);
            }

            if (dstLclNum != BAD_VAR_NUM)
            {
                emit->emitIns_S_R(INS_movdqu, EA_ATTR(regSize), tempReg, dstLclNum, dstOffset);
            }
            else
            {
                emit->emitIns_ARX_R(INS_movdqu, EA_ATTR(regSize), tempReg, dstAddrBaseReg, dstAddrIndexReg,
                                    dstAddrIndexScale, dstOffset);
            }
        }

        // TODO-CQ-XArch: On x86 we could copy 8 byte at once by using MOVQ instead of four 4 byte MOV stores.
        // On x64 it may also be worth copying a 4/8 byte remainder using MOVD/MOVQ, that avoids the need to
        // allocate a GPR just for the remainder.
    }

    if (size > 0)
    {
        regNumber tempReg = node->GetSingleTempReg(RBM_ALLINT);

        for (unsigned regSize = REGSIZE_BYTES; size > 0; size -= regSize, srcOffset += regSize, dstOffset += regSize)
        {
            while (regSize > size)
            {
                regSize /= 2;
            }

            if (srcLclNum != BAD_VAR_NUM)
            {
                emit->emitIns_R_S(INS_mov, EA_ATTR(regSize), tempReg, srcLclNum, srcOffset);
            }
            else
            {
                emit->emitIns_R_ARX(INS_mov, EA_ATTR(regSize), tempReg, srcAddrBaseReg, srcAddrIndexReg,
                                    srcAddrIndexScale, srcOffset);
            }

            if (dstLclNum != BAD_VAR_NUM)
            {
                emit->emitIns_S_R(INS_mov, EA_ATTR(regSize), tempReg, dstLclNum, dstOffset);
            }
            else
            {
                emit->emitIns_ARX_R(INS_mov, EA_ATTR(regSize), tempReg, dstAddrBaseReg, dstAddrIndexReg,
                                    dstAddrIndexScale, dstOffset);
            }
        }
    }
}

//----------------------------------------------------------------------------------
// genCodeForCpBlkRepMovs - Generate code for CpBlk by using rep movs
//
// Arguments:
//    cpBlkNode - the GT_STORE_[BLK|OBJ|DYN_BLK]
//
// Preconditions:
//   The register assignments have been set appropriately.
//   This is validated by genConsumeBlockOp().
//
void CodeGen::genCodeForCpBlkRepMovs(GenTreeBlk* cpBlkNode)
{
    // Destination address goes in RDI, source address goes in RSE, and size goes in RCX.
    // genConsumeBlockOp takes care of this for us.
    genConsumeBlockOp(cpBlkNode, REG_RDI, REG_RSI, REG_RCX);
    instGen(INS_r_movsb);
}

#ifdef FEATURE_PUT_STRUCT_ARG_STK
//------------------------------------------------------------------------
// CodeGen::genMove8IfNeeded: Conditionally move 8 bytes of a struct to the argument area
//
// Arguments:
//    size       - The size of bytes remaining to be moved
//    longTmpReg - The tmp register to be used for the long value
//    srcAddr    - The address of the source struct
//    offset     - The current offset being copied
//
// Return Value:
//    Returns the number of bytes moved (8 or 0).
//
// Notes:
//    This is used in the PutArgStkKindUnroll case, to move any bytes that are
//    not an even multiple of 16.
//    On x86, longTmpReg must be an xmm reg; on x64 it must be an integer register.
//    This is checked by genStoreRegToStackArg.
//
unsigned CodeGen::genMove8IfNeeded(unsigned size, regNumber longTmpReg, GenTree* srcAddr, unsigned offset)
{
#ifdef TARGET_X86
    instruction longMovIns = INS_movq;
#else  // !TARGET_X86
    instruction longMovIns = INS_mov;
#endif // !TARGET_X86
    if ((size & 8) != 0)
    {
        genCodeForLoadOffset(longMovIns, EA_8BYTE, longTmpReg, srcAddr, offset);
        genStoreRegToStackArg(TYP_LONG, longTmpReg, offset);
        return 8;
    }
    return 0;
}

//------------------------------------------------------------------------
// CodeGen::genMove4IfNeeded: Conditionally move 4 bytes of a struct to the argument area
//
// Arguments:
//    size      - The size of bytes remaining to be moved
//    intTmpReg - The tmp register to be used for the long value
//    srcAddr   - The address of the source struct
//    offset    - The current offset being copied
//
// Return Value:
//    Returns the number of bytes moved (4 or 0).
//
// Notes:
//    This is used in the PutArgStkKindUnroll case, to move any bytes that are
//    not an even multiple of 16.
//    intTmpReg must be an integer register.
//    This is checked by genStoreRegToStackArg.
//
unsigned CodeGen::genMove4IfNeeded(unsigned size, regNumber intTmpReg, GenTree* srcAddr, unsigned offset)
{
    if ((size & 4) != 0)
    {
        genCodeForLoadOffset(INS_mov, EA_4BYTE, intTmpReg, srcAddr, offset);
        genStoreRegToStackArg(TYP_INT, intTmpReg, offset);
        return 4;
    }
    return 0;
}

//------------------------------------------------------------------------
// CodeGen::genMove2IfNeeded: Conditionally move 2 bytes of a struct to the argument area
//
// Arguments:
//    size      - The size of bytes remaining to be moved
//    intTmpReg - The tmp register to be used for the long value
//    srcAddr   - The address of the source struct
//    offset    - The current offset being copied
//
// Return Value:
//    Returns the number of bytes moved (2 or 0).
//
// Notes:
//    This is used in the PutArgStkKindUnroll case, to move any bytes that are
//    not an even multiple of 16.
//    intTmpReg must be an integer register.
//    This is checked by genStoreRegToStackArg.
//
unsigned CodeGen::genMove2IfNeeded(unsigned size, regNumber intTmpReg, GenTree* srcAddr, unsigned offset)
{
    if ((size & 2) != 0)
    {
        genCodeForLoadOffset(INS_mov, EA_2BYTE, intTmpReg, srcAddr, offset);
        genStoreRegToStackArg(TYP_SHORT, intTmpReg, offset);
        return 2;
    }
    return 0;
}

//------------------------------------------------------------------------
// CodeGen::genMove1IfNeeded: Conditionally move 1 byte of a struct to the argument area
//
// Arguments:
//    size      - The size of bytes remaining to be moved
//    intTmpReg - The tmp register to be used for the long value
//    srcAddr   - The address of the source struct
//    offset    - The current offset being copied
//
// Return Value:
//    Returns the number of bytes moved (1 or 0).
//
// Notes:
//    This is used in the PutArgStkKindUnroll case, to move any bytes that are
//    not an even multiple of 16.
//    intTmpReg must be an integer register.
//    This is checked by genStoreRegToStackArg.
//
unsigned CodeGen::genMove1IfNeeded(unsigned size, regNumber intTmpReg, GenTree* srcAddr, unsigned offset)
{
    if ((size & 1) != 0)
    {
        genCodeForLoadOffset(INS_mov, EA_1BYTE, intTmpReg, srcAddr, offset);
        genStoreRegToStackArg(TYP_BYTE, intTmpReg, offset);
        return 1;
    }
    return 0;
}

//---------------------------------------------------------------------------------------------------------------//
// genStructPutArgUnroll: Generates code for passing a struct arg on stack by value using loop unrolling.
//
// Arguments:
//     putArgNode  - the PutArgStk tree.
//
// Notes:
//     m_stkArgVarNum must be set to the base var number, relative to which the by-val struct will be copied to the
//     stack.
//
// TODO-Amd64-Unix: Try to share code with copyblk.
//      Need refactoring of copyblk before it could be used for putarg_stk.
//      The difference for now is that a putarg_stk contains its children, while cpyblk does not.
//      This creates differences in code. After some significant refactoring it could be reused.
//
void CodeGen::genStructPutArgUnroll(GenTreePutArgStk* putArgNode)
{
    GenTree* src = putArgNode->AsOp()->gtOp1;
    // We will never call this method for SIMD types, which are stored directly
    // in genPutStructArgStk().
    noway_assert(src->TypeGet() == TYP_STRUCT);

    unsigned size = putArgNode->getArgSize();
    assert(size <= CPBLK_UNROLL_LIMIT);

    emitter* emit         = GetEmitter();
    unsigned putArgOffset = putArgNode->getArgOffset();

    assert(src->isContained());

    assert(src->gtOper == GT_OBJ);

    if (src->AsOp()->gtOp1->isUsedFromReg())
    {
        genConsumeReg(src->AsOp()->gtOp1);
    }

    unsigned offset = 0;

    regNumber xmmTmpReg  = REG_NA;
    regNumber intTmpReg  = REG_NA;
    regNumber longTmpReg = REG_NA;
#ifdef TARGET_X86
    // On x86 we use an XMM register for both 16 and 8-byte chunks, but if it's
    // less than 16 bytes, we will just be using pushes
    if (size >= 8)
    {
        xmmTmpReg  = putArgNode->GetSingleTempReg(RBM_ALLFLOAT);
        longTmpReg = xmmTmpReg;
    }
    if ((size & 0x7) != 0)
    {
        intTmpReg = putArgNode->GetSingleTempReg(RBM_ALLINT);
    }
#else  // !TARGET_X86
    // On x64 we use an XMM register only for 16-byte chunks.
    if (size >= XMM_REGSIZE_BYTES)
    {
        xmmTmpReg = putArgNode->GetSingleTempReg(RBM_ALLFLOAT);
    }
    if ((size & 0xf) != 0)
    {
        intTmpReg  = putArgNode->GetSingleTempReg(RBM_ALLINT);
        longTmpReg = intTmpReg;
    }
#endif // !TARGET_X86

    // If the size of this struct is larger than 16 bytes
    // let's use SSE2 to be able to do 16 byte at a time
    // loads and stores.
    if (size >= XMM_REGSIZE_BYTES)
    {
#ifdef TARGET_X86
        assert(!m_pushStkArg);
#endif // TARGET_X86
        size_t slots = size / XMM_REGSIZE_BYTES;

        assert(putArgNode->gtGetOp1()->isContained());
        assert(putArgNode->gtGetOp1()->AsOp()->gtOper == GT_OBJ);

        // TODO: In the below code the load and store instructions are for 16 bytes, but the
        //          type is EA_8BYTE. The movdqa/u are 16 byte instructions, so it works, but
        //          this probably needs to be changed.
        while (slots-- > 0)
        {
            // Load
            genCodeForLoadOffset(INS_movdqu, EA_8BYTE, xmmTmpReg, src->gtGetOp1(), offset);

            // Store
            genStoreRegToStackArg(TYP_STRUCT, xmmTmpReg, offset);

            offset += XMM_REGSIZE_BYTES;
        }
    }

    // Fill the remainder (15 bytes or less) if there's one.
    if ((size & 0xf) != 0)
    {
#ifdef TARGET_X86
        if (m_pushStkArg)
        {
            // This case is currently supported only for the case where the total size is
            // less than XMM_REGSIZE_BYTES. We need to push the remaining chunks in reverse
            // order. However, morph has ensured that we have a struct that is an even
            // multiple of TARGET_POINTER_SIZE, so we don't need to worry about alignment.
            assert(((size & 0xc) == size) && (offset == 0));
            // If we have a 4 byte chunk, load it from either offset 0 or 8, depending on
            // whether we've got an 8 byte chunk, and then push it on the stack.
            unsigned pushedBytes = genMove4IfNeeded(size, intTmpReg, src->AsOp()->gtOp1, size & 0x8);
            // Now if we have an 8 byte chunk, load it from offset 0 (it's the first chunk)
            // and push it on the stack.
            pushedBytes += genMove8IfNeeded(size, longTmpReg, src->AsOp()->gtOp1, 0);
        }
        else
#endif // TARGET_X86
        {
            offset += genMove8IfNeeded(size, longTmpReg, src->AsOp()->gtOp1, offset);
            offset += genMove4IfNeeded(size, intTmpReg, src->AsOp()->gtOp1, offset);
            offset += genMove2IfNeeded(size, intTmpReg, src->AsOp()->gtOp1, offset);
            offset += genMove1IfNeeded(size, intTmpReg, src->AsOp()->gtOp1, offset);
            assert(offset == size);
        }
    }
}

//------------------------------------------------------------------------
// genStructPutArgRepMovs: Generates code for passing a struct arg by value on stack using Rep Movs.
//
// Arguments:
//     putArgNode  - the PutArgStk tree.
//
// Preconditions:
//     m_stkArgVarNum must be set to the base var number, relative to which the by-val struct bits will go.
//
void CodeGen::genStructPutArgRepMovs(GenTreePutArgStk* putArgNode)
{
    GenTree* srcAddr = putArgNode->gtGetOp1();
    assert(srcAddr->TypeGet() == TYP_STRUCT);

    // Make sure we got the arguments of the cpblk operation in the right registers, and that
    // 'srcAddr' is contained as expected.
    assert(putArgNode->gtRsvdRegs == (RBM_RDI | RBM_RCX | RBM_RSI));
    assert(srcAddr->isContained());

    genConsumePutStructArgStk(putArgNode, REG_RDI, REG_RSI, REG_RCX);
    instGen(INS_r_movsb);
}

//------------------------------------------------------------------------
// If any Vector3 args are on stack and they are not pass-by-ref, the upper 32bits
// must be cleared to zeroes. The native compiler doesn't clear the upper bits
// and there is no way to know if the caller is native or not. So, the upper
// 32 bits of Vector argument on stack are always cleared to zero.
#if defined(UNIX_AMD64_ABI) && defined(FEATURE_SIMD)
void CodeGen::genClearStackVec3ArgUpperBits()
{
#ifdef DEBUG
    if (verbose)
    {
        printf("*************** In genClearStackVec3ArgUpperBits()\n");
    }
#endif

    assert(compiler->compGeneratingProlog);

    unsigned varNum = 0;

    for (unsigned varNum = 0; varNum < compiler->info.compArgsCount; varNum++)
    {
        LclVarDsc* varDsc = &(compiler->lvaTable[varNum]);
        assert(varDsc->lvIsParam);

        // Does var has simd12 type?
        if (varDsc->lvType != TYP_SIMD12)
        {
            continue;
        }

        if (!varDsc->lvIsRegArg)
        {
            // Clear the upper 32 bits by mov dword ptr [V_ARG_BASE+0xC], 0
            GetEmitter()->emitIns_S_I(ins_Store(TYP_INT), EA_4BYTE, varNum, genTypeSize(TYP_FLOAT) * 3, 0);
        }
        else
        {
            // Assume that for x64 linux, an argument is fully in registers
            // or fully on stack.
            regNumber argReg = varDsc->GetOtherArgReg();

            // Clear the upper 32 bits by two shift instructions.
            // argReg = argReg << 96
            GetEmitter()->emitIns_R_I(INS_pslldq, emitActualTypeSize(TYP_SIMD12), argReg, 12);
            // argReg = argReg >> 96
            GetEmitter()->emitIns_R_I(INS_psrldq, emitActualTypeSize(TYP_SIMD12), argReg, 12);
        }
    }
}
#endif // defined(UNIX_AMD64_ABI) && defined(FEATURE_SIMD)
#endif // FEATURE_PUT_STRUCT_ARG_STK

//
// genCodeForCpObj - Generate code for CpObj nodes to copy structs that have interleaved
//                   GC pointers.
//
// Arguments:
//    cpObjNode - the GT_STORE_OBJ
//
// Notes:
//    This will generate a sequence of movsp instructions for the cases of non-gc members.
//    Note that movsp is an alias for movsd on x86 and movsq on x64.
//    and calls to the BY_REF_ASSIGN helper otherwise.
//
// Preconditions:
//    The register assignments have been set appropriately.
//    This is validated by genConsumeBlockOp().
//
void CodeGen::genCodeForCpObj(GenTreeObj* cpObjNode)
{
    // Make sure we got the arguments of the cpobj operation in the right registers
    GenTree*  dstAddr     = cpObjNode->Addr();
    GenTree*  source      = cpObjNode->Data();
    GenTree*  srcAddr     = nullptr;
    var_types srcAddrType = TYP_BYREF;
    bool      dstOnStack  = dstAddr->gtSkipReloadOrCopy()->OperIsLocalAddr();

#ifdef DEBUG
    // If the GenTree node has data about GC pointers, this means we're dealing
    // with CpObj, so this requires special logic.
    assert(cpObjNode->GetLayout()->HasGCPtr());

    // MovSp (alias for movsq on x64 and movsd on x86) instruction is used for copying non-gcref fields
    // and it needs src = RSI and dst = RDI.
    // Either these registers must not contain lclVars, or they must be dying or marked for spill.
    // This is because these registers are incremented as we go through the struct.
    if (!source->IsLocal())
    {
        assert(source->gtOper == GT_IND);
        srcAddr                   = source->gtGetOp1();
        GenTree* actualSrcAddr    = srcAddr->gtSkipReloadOrCopy();
        GenTree* actualDstAddr    = dstAddr->gtSkipReloadOrCopy();
        unsigned srcLclVarNum     = BAD_VAR_NUM;
        unsigned dstLclVarNum     = BAD_VAR_NUM;
        bool     isSrcAddrLiveOut = false;
        bool     isDstAddrLiveOut = false;
        if (genIsRegCandidateLocal(actualSrcAddr))
        {
            srcLclVarNum     = actualSrcAddr->AsLclVarCommon()->GetLclNum();
            isSrcAddrLiveOut = ((actualSrcAddr->gtFlags & (GTF_VAR_DEATH | GTF_SPILL)) == 0);
        }
        if (genIsRegCandidateLocal(actualDstAddr))
        {
            dstLclVarNum     = actualDstAddr->AsLclVarCommon()->GetLclNum();
            isDstAddrLiveOut = ((actualDstAddr->gtFlags & (GTF_VAR_DEATH | GTF_SPILL)) == 0);
        }
        assert((actualSrcAddr->GetRegNum() != REG_RSI) || !isSrcAddrLiveOut ||
               ((srcLclVarNum == dstLclVarNum) && !isDstAddrLiveOut));
        assert((actualDstAddr->GetRegNum() != REG_RDI) || !isDstAddrLiveOut ||
               ((srcLclVarNum == dstLclVarNum) && !isSrcAddrLiveOut));
        srcAddrType = srcAddr->TypeGet();
    }
#endif // DEBUG

    // Consume the operands and get them into the right registers.
    // They may now contain gc pointers (depending on their type; gcMarkRegPtrVal will "do the right thing").
    genConsumeBlockOp(cpObjNode, REG_RDI, REG_RSI, REG_NA);
    gcInfo.gcMarkRegPtrVal(REG_RSI, srcAddrType);
    gcInfo.gcMarkRegPtrVal(REG_RDI, dstAddr->TypeGet());

    unsigned slots = cpObjNode->GetLayout()->GetSlotCount();

    // If we can prove it's on the stack we don't need to use the write barrier.
    if (dstOnStack)
    {
        if (slots >= CPOBJ_NONGC_SLOTS_LIMIT)
        {
            // If the destination of the CpObj is on the stack, make sure we allocated
            // RCX to emit the movsp (alias for movsd or movsq for 32 and 64 bits respectively).
            assert((cpObjNode->gtRsvdRegs & RBM_RCX) != 0);

            GetEmitter()->emitIns_R_I(INS_mov, EA_4BYTE, REG_RCX, slots);
            instGen(INS_r_movsp);
        }
        else
        {
            // For small structs, it's better to emit a sequence of movsp than to
            // emit a rep movsp instruction.
            while (slots > 0)
            {
                instGen(INS_movsp);
                slots--;
            }
        }
    }
    else
    {
        ClassLayout* layout     = cpObjNode->GetLayout();
        unsigned     gcPtrCount = layout->GetGCPtrCount();

        unsigned i = 0;
        while (i < slots)
        {
            if (!layout->IsGCPtr(i))
            {
                // Let's see if we can use rep movsp instead of a sequence of movsp instructions
                // to save cycles and code size.
                unsigned nonGcSlotCount = 0;

                do
                {
                    nonGcSlotCount++;
                    i++;
                } while ((i < slots) && !layout->IsGCPtr(i));

                // If we have a very small contiguous non-gc region, it's better just to
                // emit a sequence of movsp instructions
                if (nonGcSlotCount < CPOBJ_NONGC_SLOTS_LIMIT)
                {
                    while (nonGcSlotCount > 0)
                    {
                        instGen(INS_movsp);
                        nonGcSlotCount--;
                    }
                }
                else
                {
                    // Otherwise, we can save code-size and improve CQ by emitting
                    // rep movsp (alias for movsd/movsq for x86/x64)
                    assert((cpObjNode->gtRsvdRegs & RBM_RCX) != 0);

                    GetEmitter()->emitIns_R_I(INS_mov, EA_4BYTE, REG_RCX, nonGcSlotCount);
                    instGen(INS_r_movsp);
                }
            }
            else
            {
                genEmitHelperCall(CORINFO_HELP_ASSIGN_BYREF, 0, EA_PTRSIZE);
                gcPtrCount--;
                i++;
            }
        }

        assert(gcPtrCount == 0);
    }

    // Clear the gcInfo for RSI and RDI.
    // While we normally update GC info prior to the last instruction that uses them,
    // these actually live into the helper call.
    gcInfo.gcMarkRegSetNpt(RBM_RSI);
    gcInfo.gcMarkRegSetNpt(RBM_RDI);
}

#ifdef TARGET_AMD64
//----------------------------------------------------------------------------------
// genCodeForCpBlkHelper - Generate code for a CpBlk node by the means of the VM memcpy helper call
//
// Arguments:
//    cpBlkNode - the GT_STORE_[BLK|OBJ|DYN_BLK]
//
// Preconditions:
//   The register assignments have been set appropriately.
//   This is validated by genConsumeBlockOp().
//
void CodeGen::genCodeForCpBlkHelper(GenTreeBlk* cpBlkNode)
{
    // Destination address goes in arg0, source address goes in arg1, and size goes in arg2.
    // genConsumeBlockOp takes care of this for us.
    genConsumeBlockOp(cpBlkNode, REG_ARG_0, REG_ARG_1, REG_ARG_2);

    genEmitHelperCall(CORINFO_HELP_MEMCPY, 0, EA_UNKNOWN);
}
#endif // TARGET_AMD64

// generate code do a switch statement based on a table of ip-relative offsets
void CodeGen::genTableBasedSwitch(GenTree* treeNode)
{
    genConsumeOperands(treeNode->AsOp());
    regNumber idxReg  = treeNode->AsOp()->gtOp1->GetRegNum();
    regNumber baseReg = treeNode->AsOp()->gtOp2->GetRegNum();

    regNumber tmpReg = treeNode->GetSingleTempReg();

    // load the ip-relative offset (which is relative to start of fgFirstBB)
    GetEmitter()->emitIns_R_ARX(INS_mov, EA_4BYTE, baseReg, baseReg, idxReg, 4, 0);

    // add it to the absolute address of fgFirstBB
    compiler->fgFirstBB->bbFlags |= BBF_JMP_TARGET;
    GetEmitter()->emitIns_R_L(INS_lea, EA_PTR_DSP_RELOC, compiler->fgFirstBB, tmpReg);
    GetEmitter()->emitIns_R_R(INS_add, EA_PTRSIZE, baseReg, tmpReg);
    // jmp baseReg
    GetEmitter()->emitIns_R(INS_i_jmp, emitTypeSize(TYP_I_IMPL), baseReg);
}

// emits the table and an instruction to get the address of the first element
void CodeGen::genJumpTable(GenTree* treeNode)
{
    noway_assert(compiler->compCurBB->bbJumpKind == BBJ_SWITCH);
    assert(treeNode->OperGet() == GT_JMPTABLE);

    unsigned     jumpCount = compiler->compCurBB->bbJumpSwt->bbsCount;
    BasicBlock** jumpTable = compiler->compCurBB->bbJumpSwt->bbsDstTab;
    unsigned     jmpTabOffs;
    unsigned     jmpTabBase;

    jmpTabBase = GetEmitter()->emitBBTableDataGenBeg(jumpCount, true);

    jmpTabOffs = 0;

    JITDUMP("\n      J_M%03u_DS%02u LABEL   DWORD\n", compiler->compMethodID, jmpTabBase);

    for (unsigned i = 0; i < jumpCount; i++)
    {
        BasicBlock* target = *jumpTable++;
        noway_assert(target->bbFlags & BBF_JMP_TARGET);

        JITDUMP("            DD      L_M%03u_" FMT_BB "\n", compiler->compMethodID, target->bbNum);

        GetEmitter()->emitDataGenData(i, target);
    };

    GetEmitter()->emitDataGenEnd();

    // Access to inline data is 'abstracted' by a special type of static member
    // (produced by eeFindJitDataOffs) which the emitter recognizes as being a reference
    // to constant data, not a real static field.
    GetEmitter()->emitIns_R_C(INS_lea, emitTypeSize(TYP_I_IMPL), treeNode->GetRegNum(),
                              compiler->eeFindJitDataOffs(jmpTabBase), 0);
    genProduceReg(treeNode);
}

//------------------------------------------------------------------------
// genCodeForLockAdd: Generate code for a GT_LOCKADD node
//
// Arguments:
//    node - the GT_LOCKADD node
//
void CodeGen::genCodeForLockAdd(GenTreeOp* node)
{
    assert(node->OperIs(GT_LOCKADD));

    GenTree* addr = node->gtGetOp1();
    GenTree* data = node->gtGetOp2();
    emitAttr size = emitActualTypeSize(data->TypeGet());

    assert(addr->isUsedFromReg());
    assert(data->isUsedFromReg() || data->isContainedIntOrIImmed());
    assert((size == EA_4BYTE) || (size == EA_PTRSIZE));

    genConsumeOperands(node);
    instGen(INS_lock);

    if (data->isContainedIntOrIImmed())
    {
        int imm = static_cast<int>(data->AsIntCon()->IconValue());
        assert(imm == data->AsIntCon()->IconValue());
        GetEmitter()->emitIns_I_AR(INS_add, size, imm, addr->GetRegNum(), 0);
    }
    else
    {
        GetEmitter()->emitIns_AR_R(INS_add, size, data->GetRegNum(), addr->GetRegNum(), 0);
    }
}

//------------------------------------------------------------------------
// genLockedInstructions: Generate code for a GT_XADD or GT_XCHG node.
//
// Arguments:
//    node - the GT_XADD/XCHG node
//
void CodeGen::genLockedInstructions(GenTreeOp* node)
{
    assert(node->OperIs(GT_XADD, GT_XCHG));

    GenTree* addr = node->gtGetOp1();
    GenTree* data = node->gtGetOp2();
    emitAttr size = emitTypeSize(node->TypeGet());

    assert(addr->isUsedFromReg());
    assert(data->isUsedFromReg());
    assert((size == EA_4BYTE) || (size == EA_PTRSIZE));

    genConsumeOperands(node);

    if (node->GetRegNum() != data->GetRegNum())
    {
        // If the destination register is different from the data register then we need
        // to first move the data to the target register. Make sure we don't overwrite
        // the address, the register allocator should have taken care of this.
        assert(node->GetRegNum() != addr->GetRegNum());
        GetEmitter()->emitIns_R_R(INS_mov, size, node->GetRegNum(), data->GetRegNum());
    }

    instruction ins = node->OperIs(GT_XADD) ? INS_xadd : INS_xchg;

    // XCHG has an implied lock prefix when the first operand is a memory operand.
    if (ins != INS_xchg)
    {
        instGen(INS_lock);
    }

    GetEmitter()->emitIns_AR_R(ins, size, node->GetRegNum(), addr->GetRegNum(), 0);
    genProduceReg(node);
}

//------------------------------------------------------------------------
// genCodeForCmpXchg: Produce code for a GT_CMPXCHG node.
//
// Arguments:
//    tree - the GT_CMPXCHG node
//
void CodeGen::genCodeForCmpXchg(GenTreeCmpXchg* tree)
{
    assert(tree->OperIs(GT_CMPXCHG));

    var_types targetType = tree->TypeGet();
    regNumber targetReg  = tree->GetRegNum();

    GenTree* location  = tree->gtOpLocation;  // arg1
    GenTree* value     = tree->gtOpValue;     // arg2
    GenTree* comparand = tree->gtOpComparand; // arg3

    assert(location->GetRegNum() != REG_NA && location->GetRegNum() != REG_RAX);
    assert(value->GetRegNum() != REG_NA && value->GetRegNum() != REG_RAX);

    genConsumeReg(location);
    genConsumeReg(value);
    genConsumeReg(comparand);

    // comparand goes to RAX;
    // Note that we must issue this move after the genConsumeRegs(), in case any of the above
    // have a GT_COPY from RAX.
    if (comparand->GetRegNum() != REG_RAX)
    {
        inst_RV_RV(ins_Copy(comparand->TypeGet()), REG_RAX, comparand->GetRegNum(), comparand->TypeGet());
    }

    // location is Rm
    instGen(INS_lock);

    GetEmitter()->emitIns_AR_R(INS_cmpxchg, emitTypeSize(targetType), value->GetRegNum(), location->GetRegNum(), 0);

    // Result is in RAX
    if (targetReg != REG_RAX)
    {
        inst_RV_RV(ins_Copy(targetType), targetReg, REG_RAX, targetType);
    }

    genProduceReg(tree);
}

// generate code for BoundsCheck nodes
void CodeGen::genRangeCheck(GenTree* oper)
{
    noway_assert(oper->OperIsBoundsCheck());
    GenTreeBoundsChk* bndsChk = oper->AsBoundsChk();

    GenTree* arrIndex  = bndsChk->gtIndex;
    GenTree* arrLen    = bndsChk->gtArrLen;
    GenTree* arrRef    = nullptr;
    int      lenOffset = 0;

    GenTree *    src1, *src2;
    emitJumpKind jmpKind;

    genConsumeRegs(arrIndex);
    genConsumeRegs(arrLen);

    if (arrIndex->isContainedIntOrIImmed())
    {
        // arrIndex is a contained constant.  In this case
        // we will generate one of the following
        //      cmp [mem], immed    (if arrLen is a memory op)
        //      cmp reg, immed      (if arrLen is in a reg)
        //
        // That is arrLen cannot be a contained immed.
        assert(!arrLen->isContainedIntOrIImmed());

        src1    = arrLen;
        src2    = arrIndex;
        jmpKind = EJ_jbe;
    }
    else
    {
        // arrIndex could either be a contained memory op or a reg
        // In this case we will generate one of the following
        //      cmp  [mem], immed   (if arrLen is a constant)
        //      cmp  [mem], reg     (if arrLen is in a reg)
        //      cmp  reg, immed     (if arrIndex is in a reg)
        //      cmp  reg1, reg2     (if arraIndex is in reg1)
        //      cmp  reg, [mem]     (if arrLen is a memory op)
        //
        // That is only one of arrIndex or arrLen can be a memory op.
        assert(!arrIndex->isUsedFromMemory() || !arrLen->isUsedFromMemory());

        src1    = arrIndex;
        src2    = arrLen;
        jmpKind = EJ_jae;
    }

    var_types bndsChkType = src2->TypeGet();
#if DEBUG
    // Bounds checks can only be 32 or 64 bit sized comparisons.
    assert(bndsChkType == TYP_INT || bndsChkType == TYP_LONG);

    // The type of the bounds check should always wide enough to compare against the index.
    assert(emitTypeSize(bndsChkType) >= emitTypeSize(src1->TypeGet()));
#endif // DEBUG

    GetEmitter()->emitInsBinary(INS_cmp, emitTypeSize(bndsChkType), src1, src2);
    genJumpToThrowHlpBlk(jmpKind, bndsChk->gtThrowKind, bndsChk->gtIndRngFailBB);
}

//---------------------------------------------------------------------
// genCodeForPhysReg - generate code for a GT_PHYSREG node
//
// Arguments
//    tree - the GT_PHYSREG node
//
// Return value:
//    None
//
void CodeGen::genCodeForPhysReg(GenTreePhysReg* tree)
{
    assert(tree->OperIs(GT_PHYSREG));

    var_types targetType = tree->TypeGet();
    regNumber targetReg  = tree->GetRegNum();

    if (targetReg != tree->gtSrcReg)
    {
        inst_RV_RV(ins_Copy(targetType), targetReg, tree->gtSrcReg, targetType);
        genTransferRegGCState(targetReg, tree->gtSrcReg);
    }

    genProduceReg(tree);
}

//---------------------------------------------------------------------
// genCodeForNullCheck - generate code for a GT_NULLCHECK node
//
// Arguments
//    tree - the GT_NULLCHECK node
//
// Return value:
//    None
//
void CodeGen::genCodeForNullCheck(GenTreeOp* tree)
{
    assert(tree->OperIs(GT_NULLCHECK));

    assert(tree->gtOp1->isUsedFromReg());
    regNumber reg = genConsumeReg(tree->gtOp1);
    GetEmitter()->emitIns_AR_R(INS_cmp, EA_4BYTE, reg, reg, 0);
}

//------------------------------------------------------------------------
// genOffsetOfMDArrayLowerBound: Returns the offset from the Array object to the
//   lower bound for the given dimension.
//
// Arguments:
//    elemType  - the element type of the array
//    rank      - the rank of the array
//    dimension - the dimension for which the lower bound offset will be returned.
//
// Return Value:
//    The offset.

unsigned CodeGen::genOffsetOfMDArrayLowerBound(var_types elemType, unsigned rank, unsigned dimension)
{
    // Note that the lower bound and length fields of the Array object are always TYP_INT, even on 64-bit targets.
    return compiler->eeGetArrayDataOffset(elemType) + genTypeSize(TYP_INT) * (dimension + rank);
}

//------------------------------------------------------------------------
// genOffsetOfMDArrayLength: Returns the offset from the Array object to the
//   size for the given dimension.
//
// Arguments:
//    elemType  - the element type of the array
//    rank      - the rank of the array
//    dimension - the dimension for which the lower bound offset will be returned.
//
// Return Value:
//    The offset.

unsigned CodeGen::genOffsetOfMDArrayDimensionSize(var_types elemType, unsigned rank, unsigned dimension)
{
    // Note that the lower bound and length fields of the Array object are always TYP_INT, even on 64-bit targets.
    return compiler->eeGetArrayDataOffset(elemType) + genTypeSize(TYP_INT) * dimension;
}

//------------------------------------------------------------------------
// genCodeForArrIndex: Generates code to bounds check the index for one dimension of an array reference,
//                     producing the effective index by subtracting the lower bound.
//
// Arguments:
//    arrIndex - the node for which we're generating code
//
// Return Value:
//    None.
//

void CodeGen::genCodeForArrIndex(GenTreeArrIndex* arrIndex)
{
    GenTree* arrObj    = arrIndex->ArrObj();
    GenTree* indexNode = arrIndex->IndexExpr();

    regNumber arrReg   = genConsumeReg(arrObj);
    regNumber indexReg = genConsumeReg(indexNode);
    regNumber tgtReg   = arrIndex->GetRegNum();

    unsigned  dim      = arrIndex->gtCurrDim;
    unsigned  rank     = arrIndex->gtArrRank;
    var_types elemType = arrIndex->gtArrElemType;

    noway_assert(tgtReg != REG_NA);

    // Subtract the lower bound for this dimension.
    // TODO-XArch-CQ: make this contained if it's an immediate that fits.
    if (tgtReg != indexReg)
    {
        inst_RV_RV(INS_mov, tgtReg, indexReg, indexNode->TypeGet());
    }
    GetEmitter()->emitIns_R_AR(INS_sub, emitActualTypeSize(TYP_INT), tgtReg, arrReg,
                               genOffsetOfMDArrayLowerBound(elemType, rank, dim));
    GetEmitter()->emitIns_R_AR(INS_cmp, emitActualTypeSize(TYP_INT), tgtReg, arrReg,
                               genOffsetOfMDArrayDimensionSize(elemType, rank, dim));
    genJumpToThrowHlpBlk(EJ_jae, SCK_RNGCHK_FAIL);

    genProduceReg(arrIndex);
}

//------------------------------------------------------------------------
// genCodeForArrOffset: Generates code to compute the flattened array offset for
//    one dimension of an array reference:
//        result = (prevDimOffset * dimSize) + effectiveIndex
//    where dimSize is obtained from the arrObj operand
//
// Arguments:
//    arrOffset - the node for which we're generating code
//
// Return Value:
//    None.
//
// Notes:
//    dimSize and effectiveIndex are always non-negative, the former by design,
//    and the latter because it has been normalized to be zero-based.

void CodeGen::genCodeForArrOffset(GenTreeArrOffs* arrOffset)
{
    GenTree* offsetNode = arrOffset->gtOffset;
    GenTree* indexNode  = arrOffset->gtIndex;
    GenTree* arrObj     = arrOffset->gtArrObj;

    regNumber tgtReg = arrOffset->GetRegNum();
    assert(tgtReg != REG_NA);

    unsigned  dim      = arrOffset->gtCurrDim;
    unsigned  rank     = arrOffset->gtArrRank;
    var_types elemType = arrOffset->gtArrElemType;

    // First, consume the operands in the correct order.
    regNumber offsetReg = REG_NA;
    regNumber tmpReg    = REG_NA;
    if (!offsetNode->IsIntegralConst(0))
    {
        offsetReg = genConsumeReg(offsetNode);

        // We will use a temp register for the offset*scale+effectiveIndex computation.
        tmpReg = arrOffset->GetSingleTempReg();
    }
    else
    {
        assert(offsetNode->isContained());
    }
    regNumber indexReg = genConsumeReg(indexNode);
    // Although arrReg may not be used in the constant-index case, if we have generated
    // the value into a register, we must consume it, otherwise we will fail to end the
    // live range of the gc ptr.
    // TODO-CQ: Currently arrObj will always have a register allocated to it.
    // We could avoid allocating a register for it, which would be of value if the arrObj
    // is an on-stack lclVar.
    regNumber arrReg = REG_NA;
    if (arrObj->gtHasReg())
    {
        arrReg = genConsumeReg(arrObj);
    }

    if (!offsetNode->IsIntegralConst(0))
    {
        assert(tmpReg != REG_NA);
        assert(arrReg != REG_NA);

        // Evaluate tgtReg = offsetReg*dim_size + indexReg.
        // tmpReg is used to load dim_size and the result of the multiplication.
        // Note that dim_size will never be negative.

        GetEmitter()->emitIns_R_AR(INS_mov, emitActualTypeSize(TYP_INT), tmpReg, arrReg,
                                   genOffsetOfMDArrayDimensionSize(elemType, rank, dim));
        inst_RV_RV(INS_imul, tmpReg, offsetReg);

        if (tmpReg == tgtReg)
        {
            inst_RV_RV(INS_add, tmpReg, indexReg);
        }
        else
        {
            if (indexReg != tgtReg)
            {
                inst_RV_RV(INS_mov, tgtReg, indexReg, TYP_I_IMPL);
            }
            inst_RV_RV(INS_add, tgtReg, tmpReg);
        }
    }
    else
    {
        if (indexReg != tgtReg)
        {
            inst_RV_RV(INS_mov, tgtReg, indexReg, TYP_INT);
        }
    }
    genProduceReg(arrOffset);
}

instruction CodeGen::genGetInsForOper(genTreeOps oper, var_types type)
{
    instruction ins;

    // Operations on SIMD vectors shouldn't come this path
    assert(!varTypeIsSIMD(type));
    if (varTypeIsFloating(type))
    {
        return ins_MathOp(oper, type);
    }

    switch (oper)
    {
        case GT_ADD:
            ins = INS_add;
            break;
        case GT_AND:
            ins = INS_and;
            break;
        case GT_LSH:
            ins = INS_shl;
            break;
        case GT_MUL:
            ins = INS_imul;
            break;
        case GT_NEG:
            ins = INS_neg;
            break;
        case GT_NOT:
            ins = INS_not;
            break;
        case GT_OR:
            ins = INS_or;
            break;
        case GT_ROL:
            ins = INS_rol;
            break;
        case GT_ROR:
            ins = INS_ror;
            break;
        case GT_RSH:
            ins = INS_sar;
            break;
        case GT_RSZ:
            ins = INS_shr;
            break;
        case GT_SUB:
            ins = INS_sub;
            break;
        case GT_XOR:
            ins = INS_xor;
            break;
#if !defined(TARGET_64BIT)
        case GT_ADD_LO:
            ins = INS_add;
            break;
        case GT_ADD_HI:
            ins = INS_adc;
            break;
        case GT_SUB_LO:
            ins = INS_sub;
            break;
        case GT_SUB_HI:
            ins = INS_sbb;
            break;
        case GT_LSH_HI:
            ins = INS_shld;
            break;
        case GT_RSH_LO:
            ins = INS_shrd;
            break;
#endif // !defined(TARGET_64BIT)
        default:
            unreached();
            break;
    }
    return ins;
}

//------------------------------------------------------------------------
// genCodeForShift: Generates the code sequence for a GenTree node that
// represents a bit shift or rotate operation (<<, >>, >>>, rol, ror).
//
// Arguments:
//    tree - the bit shift node (that specifies the type of bit shift to perform).
//
// Assumptions:
//    a) All GenTrees are register allocated.
//    b) The shift-by-amount in tree->AsOp()->gtOp2 is either a contained constant or
//       it's a register-allocated expression. If it is in a register that is
//       not RCX, it will be moved to RCX (so RCX better not be in use!).
//
void CodeGen::genCodeForShift(GenTree* tree)
{
    // Only the non-RMW case here.
    assert(tree->OperIsShiftOrRotate());
    assert(tree->AsOp()->gtOp1->isUsedFromReg());
    assert(tree->GetRegNum() != REG_NA);

    genConsumeOperands(tree->AsOp());

    var_types   targetType = tree->TypeGet();
    instruction ins        = genGetInsForOper(tree->OperGet(), targetType);

    GenTree*  operand    = tree->gtGetOp1();
    regNumber operandReg = operand->GetRegNum();

    GenTree* shiftBy = tree->gtGetOp2();

    if (shiftBy->isContainedIntOrIImmed())
    {
        // First, move the operand to the destination register and
        // later on perform the shift in-place.
        // (LSRA will try to avoid this situation through preferencing.)
        if (tree->GetRegNum() != operandReg)
        {
            inst_RV_RV(INS_mov, tree->GetRegNum(), operandReg, targetType);
        }

        int shiftByValue = (int)shiftBy->AsIntConCommon()->IconValue();
        inst_RV_SH(ins, emitTypeSize(tree), tree->GetRegNum(), shiftByValue);
    }
    else
    {
        // We must have the number of bits to shift stored in ECX, since we constrained this node to
        // sit in ECX. In case this didn't happen, LSRA expects the code generator to move it since it's a single
        // register destination requirement.
        genCopyRegIfNeeded(shiftBy, REG_RCX);

        // The operand to be shifted must not be in ECX
        noway_assert(operandReg != REG_RCX);

        if (tree->GetRegNum() != operandReg)
        {
            inst_RV_RV(INS_mov, tree->GetRegNum(), operandReg, targetType);
        }
        inst_RV_CL(ins, tree->GetRegNum(), targetType);
    }

    genProduceReg(tree);
}

#ifdef TARGET_X86
//------------------------------------------------------------------------
// genCodeForShiftLong: Generates the code sequence for a GenTree node that
// represents a three operand bit shift or rotate operation (<<Hi, >>Lo).
//
// Arguments:
//    tree - the bit shift node (that specifies the type of bit shift to perform).
//
// Assumptions:
//    a) All GenTrees are register allocated.
//    b) The shift-by-amount in tree->AsOp()->gtOp2 is a contained constant
//
// TODO-X86-CQ: This only handles the case where the operand being shifted is in a register. We don't
// need sourceHi to be always in reg in case of GT_LSH_HI (because it could be moved from memory to
// targetReg if sourceHi is a memory operand). Similarly for GT_RSH_LO, sourceLo could be marked as
// contained memory-op. Even if not a memory-op, we could mark it as reg-optional.
//
void CodeGen::genCodeForShiftLong(GenTree* tree)
{
    // Only the non-RMW case here.
    genTreeOps oper = tree->OperGet();
    assert(oper == GT_LSH_HI || oper == GT_RSH_LO);

    GenTree* operand = tree->AsOp()->gtOp1;
    assert(operand->OperGet() == GT_LONG);
    assert(operand->AsOp()->gtOp1->isUsedFromReg());
    assert(operand->AsOp()->gtOp2->isUsedFromReg());

    GenTree* operandLo = operand->gtGetOp1();
    GenTree* operandHi = operand->gtGetOp2();

    regNumber regLo = operandLo->GetRegNum();
    regNumber regHi = operandHi->GetRegNum();

    genConsumeOperands(tree->AsOp());

    var_types   targetType = tree->TypeGet();
    instruction ins        = genGetInsForOper(oper, targetType);

    GenTree* shiftBy = tree->gtGetOp2();

    assert(shiftBy->isContainedIntOrIImmed());

    unsigned int count = shiftBy->AsIntConCommon()->IconValue();

    regNumber regResult = (oper == GT_LSH_HI) ? regHi : regLo;

    if (regResult != tree->GetRegNum())
    {
        inst_RV_RV(INS_mov, tree->GetRegNum(), regResult, targetType);
    }

    if (oper == GT_LSH_HI)
    {
        inst_RV_RV_IV(ins, emitTypeSize(targetType), tree->GetRegNum(), regLo, count);
    }
    else
    {
        assert(oper == GT_RSH_LO);
        inst_RV_RV_IV(ins, emitTypeSize(targetType), tree->GetRegNum(), regHi, count);
    }

    genProduceReg(tree);
}
#endif

//------------------------------------------------------------------------
// genCodeForShiftRMW: Generates the code sequence for a GT_STOREIND GenTree node that
// represents a RMW bit shift or rotate operation (<<, >>, >>>, rol, ror), for example:
//      GT_STOREIND( AddressTree, GT_SHL( Ind ( AddressTree ), Operand ) )
//
// Arguments:
//    storeIndNode: the GT_STOREIND node.
//
void CodeGen::genCodeForShiftRMW(GenTreeStoreInd* storeInd)
{
    GenTree* data = storeInd->Data();
    GenTree* addr = storeInd->Addr();

    assert(data->OperIsShift() || data->OperIsRotate());

    // This function only handles the RMW case.
    assert(data->AsOp()->gtOp1->isUsedFromMemory());
    assert(data->AsOp()->gtOp1->isIndir());
    assert(Lowering::IndirsAreEquivalent(data->AsOp()->gtOp1, storeInd));
    assert(data->GetRegNum() == REG_NA);

    var_types   targetType = data->TypeGet();
    genTreeOps  oper       = data->OperGet();
    instruction ins        = genGetInsForOper(oper, targetType);
    emitAttr    attr       = EA_ATTR(genTypeSize(targetType));

    GenTree* shiftBy = data->AsOp()->gtOp2;
    if (shiftBy->isContainedIntOrIImmed())
    {
        int shiftByValue = (int)shiftBy->AsIntConCommon()->IconValue();
        ins              = genMapShiftInsToShiftByConstantIns(ins, shiftByValue);
        if (shiftByValue == 1)
        {
            // There is no source in this case, as the shift by count is embedded in the instruction opcode itself.
            GetEmitter()->emitInsRMW(ins, attr, storeInd);
        }
        else
        {
            GetEmitter()->emitInsRMW(ins, attr, storeInd, shiftBy);
        }
    }
    else
    {
        // We must have the number of bits to shift stored in ECX, since we constrained this node to
        // sit in ECX. In case this didn't happen, LSRA expects the code generator to move it since it's a single
        // register destination requirement.
        regNumber shiftReg = shiftBy->GetRegNum();
        genCopyRegIfNeeded(shiftBy, REG_RCX);

        // The shiftBy operand is implicit, so call the unary version of emitInsRMW.
        GetEmitter()->emitInsRMW(ins, attr, storeInd);
    }
}

//------------------------------------------------------------------------
// genCodeForLclAddr: Generates the code for GT_LCL_FLD_ADDR/GT_LCL_VAR_ADDR.
//
// Arguments:
//    tree - the node.
//
void CodeGen::genCodeForLclAddr(GenTree* tree)
{
    assert(tree->OperIs(GT_LCL_FLD_ADDR, GT_LCL_VAR_ADDR));

    var_types targetType = tree->TypeGet();
    regNumber targetReg  = tree->GetRegNum();

    // Address of a local var.
    noway_assert((targetType == TYP_BYREF) || (targetType == TYP_I_IMPL));

    emitAttr size = emitTypeSize(targetType);

    inst_RV_TT(INS_lea, targetReg, tree, 0, size);
    genProduceReg(tree);
}

//------------------------------------------------------------------------
// genCodeForLclFld: Produce code for a GT_LCL_FLD node.
//
// Arguments:
//    tree - the GT_LCL_FLD node
//
void CodeGen::genCodeForLclFld(GenTreeLclFld* tree)
{
    assert(tree->OperIs(GT_LCL_FLD));

    var_types targetType = tree->TypeGet();
    regNumber targetReg  = tree->GetRegNum();

    noway_assert(targetReg != REG_NA);

#ifdef FEATURE_SIMD
    // Loading of TYP_SIMD12 (i.e. Vector3) field
    if (targetType == TYP_SIMD12)
    {
        genLoadLclTypeSIMD12(tree);
        return;
    }
#endif

    noway_assert(targetType != TYP_STRUCT);

    emitAttr size   = emitTypeSize(targetType);
    unsigned offs   = tree->GetLclOffs();
    unsigned varNum = tree->GetLclNum();
    assert(varNum < compiler->lvaCount);

    GetEmitter()->emitIns_R_S(ins_Load(targetType), size, targetReg, varNum, offs);

    genProduceReg(tree);
}

//------------------------------------------------------------------------
// genCodeForLclVar: Produce code for a GT_LCL_VAR node.
//
// Arguments:
//    tree - the GT_LCL_VAR node
//
void CodeGen::genCodeForLclVar(GenTreeLclVar* tree)
{
    assert(tree->OperIs(GT_LCL_VAR));

    // lcl_vars are not defs
    assert((tree->gtFlags & GTF_VAR_DEF) == 0);

    LclVarDsc* varDsc         = compiler->lvaGetDesc(tree);
    bool       isRegCandidate = varDsc->lvIsRegCandidate();

    // If this is a register candidate that has been spilled, genConsumeReg() will
    // reload it at the point of use.  Otherwise, if it's not in a register, we load it here.

    if (!isRegCandidate && !(tree->gtFlags & GTF_SPILLED))
    {
#if defined(FEATURE_SIMD) && defined(TARGET_X86)
        // Loading of TYP_SIMD12 (i.e. Vector3) variable
        if (tree->TypeGet() == TYP_SIMD12)
        {
            genLoadLclTypeSIMD12(tree);
            return;
        }
#endif // defined(FEATURE_SIMD) && defined(TARGET_X86)

        var_types type = varDsc->GetRegisterType(tree);
        GetEmitter()->emitIns_R_S(ins_Load(type, compiler->isSIMDTypeLocalAligned(tree->GetLclNum())),
                                  emitTypeSize(type), tree->GetRegNum(), tree->GetLclNum(), 0);
        genProduceReg(tree);
    }
}

//------------------------------------------------------------------------
// genCodeForStoreLclFld: Produce code for a GT_STORE_LCL_FLD node.
//
// Arguments:
//    tree - the GT_STORE_LCL_FLD node
//
void CodeGen::genCodeForStoreLclFld(GenTreeLclFld* tree)
{
    assert(tree->OperIs(GT_STORE_LCL_FLD));

    var_types targetType = tree->TypeGet();
    GenTree*  op1        = tree->gtGetOp1();

    noway_assert(targetType != TYP_STRUCT);

#ifdef FEATURE_SIMD
    // storing of TYP_SIMD12 (i.e. Vector3) field
    if (tree->TypeGet() == TYP_SIMD12)
    {
        genStoreLclTypeSIMD12(tree);
        return;
    }
#endif // FEATURE_SIMD

    assert(varTypeUsesFloatReg(targetType) == varTypeUsesFloatReg(op1));
    assert(genTypeSize(genActualType(targetType)) == genTypeSize(genActualType(op1->TypeGet())));

    genConsumeRegs(op1);
    GetEmitter()->emitInsBinary(ins_Store(targetType), emitTypeSize(tree), tree, op1);

    // Updating variable liveness after instruction was emitted
    genUpdateLife(tree);
}

//------------------------------------------------------------------------
// genCodeForStoreLclVar: Produce code for a GT_STORE_LCL_VAR node.
//
// Arguments:
//    tree - the GT_STORE_LCL_VAR node
//
void CodeGen::genCodeForStoreLclVar(GenTreeLclVar* tree)
{
    assert(tree->OperIs(GT_STORE_LCL_VAR));

    regNumber targetReg = tree->GetRegNum();
    emitter*  emit      = GetEmitter();

    GenTree* op1 = tree->gtGetOp1();

    // var = call, where call returns a multi-reg return value
    // case is handled separately.
    if (op1->gtSkipReloadOrCopy()->IsMultiRegCall())
    {
        genMultiRegCallStoreToLocal(tree);
    }
    else
    {
        unsigned   lclNum = tree->GetLclNum();
        LclVarDsc* varDsc = compiler->lvaGetDesc(lclNum);

        var_types targetType = varDsc->GetRegisterType(tree);

#ifdef DEBUG
        var_types op1Type = op1->TypeGet();
        if (op1Type == TYP_STRUCT)
        {
            assert(op1->IsLocal());
            GenTreeLclVar* op1LclVar = op1->AsLclVar();
            unsigned       op1lclNum = op1LclVar->GetLclNum();
            LclVarDsc*     op1VarDsc = compiler->lvaGetDesc(op1lclNum);
            op1Type                  = op1VarDsc->GetRegisterType(op1LclVar);
        }
        assert(varTypeUsesFloatReg(targetType) == varTypeUsesFloatReg(op1Type));
        assert(!varTypeUsesFloatReg(targetType) || (emitTypeSize(targetType) == emitTypeSize(op1Type)));
#endif

#if !defined(TARGET_64BIT)
        if (targetType == TYP_LONG)
        {
            genStoreLongLclVar(tree);
            return;
        }
#endif // !defined(TARGET_64BIT)

#ifdef FEATURE_SIMD
        // storing of TYP_SIMD12 (i.e. Vector3) field
        if (targetType == TYP_SIMD12)
        {
            genStoreLclTypeSIMD12(tree);
            return;
        }

        // TODO-CQ: It would be better to simply contain the zero, rather than
        // generating zero into a register.
        if (varTypeIsSIMD(targetType) && (targetReg != REG_NA) && op1->IsCnsIntOrI())
        {
            // This is only possible for a zero-init.
            noway_assert(op1->IsIntegralConst(0));
            genSIMDZero(targetType, varDsc->lvBaseType, targetReg);
            genProduceReg(tree);
            return;
        }
#endif // FEATURE_SIMD

        genConsumeRegs(op1);

        if (op1->OperIs(GT_BITCAST) && op1->isContained())
        {
            GenTree*  bitCastSrc = op1->gtGetOp1();
            var_types srcType    = bitCastSrc->TypeGet();
            noway_assert(!bitCastSrc->isContained());
            if (targetReg == REG_NA)
            {
                emit->emitIns_S_R(ins_Store(srcType, compiler->isSIMDTypeLocalAligned(lclNum)),
                                  emitTypeSize(targetType), bitCastSrc->GetRegNum(), lclNum, 0);
                genUpdateLife(tree);
                varDsc->SetRegNum(REG_STK);
            }
            else
            {
                genBitCast(targetType, targetReg, srcType, bitCastSrc->GetRegNum());
            }
        }
        else if (targetReg == REG_NA)
        {
            // stack store
            emit->emitInsStoreLcl(ins_Store(targetType, compiler->isSIMDTypeLocalAligned(lclNum)),
                                  emitTypeSize(targetType), tree);
            varDsc->SetRegNum(REG_STK);
        }
        else
        {
            // Look for the case where we have a constant zero which we've marked for reuse,
            // but which isn't actually in the register we want.  In that case, it's better to create
            // zero in the target register, because an xor is smaller than a copy. Note that we could
            // potentially handle this in the register allocator, but we can't always catch it there
            // because the target may not have a register allocated for it yet.
            if (op1->isUsedFromReg() && (op1->GetRegNum() != targetReg) && (op1->IsIntegralConst(0) || op1->IsFPZero()))
            {
                op1->SetRegNum(REG_NA);
                op1->ResetReuseRegVal();
                op1->SetContained();
            }

            if (!op1->isUsedFromReg())
            {
                // Currently, we assume that the non-reg source of a GT_STORE_LCL_VAR writing to a register
                // must be a constant. However, in the future we might want to support an operand used from
                // memory.  This is a bit tricky because we have to decide it can be used from memory before
                // register allocation,
                // and this would be a case where, once that's done, we need to mark that node as always
                // requiring a register - which we always assume now anyway, but once we "optimize" that
                // we'll have to take cases like this into account.
                assert((op1->GetRegNum() == REG_NA) && op1->OperIsConst());
                genSetRegToConst(targetReg, targetType, op1);
            }
            else if (op1->GetRegNum() != targetReg)
            {
                assert(op1->GetRegNum() != REG_NA);
                emit->emitInsBinary(ins_Move_Extend(targetType, true), emitTypeSize(tree), tree, op1);
            }
        }
    }

    if (targetReg != REG_NA)
    {
        genProduceReg(tree);
    }
}

//------------------------------------------------------------------------
// genCodeForIndexAddr: Produce code for a GT_INDEX_ADDR node.
//
// Arguments:
//    tree - the GT_INDEX_ADDR node
//
void CodeGen::genCodeForIndexAddr(GenTreeIndexAddr* node)
{
    GenTree* const base  = node->Arr();
    GenTree* const index = node->Index();

    const regNumber baseReg  = genConsumeReg(base);
    regNumber       indexReg = genConsumeReg(index);
    const regNumber dstReg   = node->GetRegNum();

    // NOTE: `genConsumeReg` marks the consumed register as not a GC pointer, as it assumes that the input registers
    // die at the first instruction generated by the node. This is not the case for `INDEX_ADDR`, however, as the
    // base register is multiply-used. As such, we need to mark the base register as containing a GC pointer until
    // we are finished generating the code for this node.

    gcInfo.gcMarkRegPtrVal(baseReg, base->TypeGet());
    assert(varTypeIsIntegral(index->TypeGet()));

    regNumber tmpReg = REG_NA;
#ifdef TARGET_64BIT
    tmpReg = node->GetSingleTempReg();
#endif

    // Generate the bounds check if necessary.
    if ((node->gtFlags & GTF_INX_RNGCHK) != 0)
    {
#ifdef TARGET_64BIT
        // The CLI Spec allows an array to be indexed by either an int32 or a native int.  In the case that the index
        // is a native int on a 64-bit platform, we will need to widen the array length and then compare.
        if (index->TypeGet() == TYP_I_IMPL)
        {
            GetEmitter()->emitIns_R_AR(INS_mov, EA_4BYTE, tmpReg, baseReg, static_cast<int>(node->gtLenOffset));
            GetEmitter()->emitIns_R_R(INS_cmp, EA_8BYTE, indexReg, tmpReg);
        }
        else
#endif // TARGET_64BIT
        {
            GetEmitter()->emitIns_R_AR(INS_cmp, EA_4BYTE, indexReg, baseReg, static_cast<int>(node->gtLenOffset));
        }

        genJumpToThrowHlpBlk(EJ_jae, SCK_RNGCHK_FAIL, node->gtIndRngFailBB);
    }

#ifdef TARGET_64BIT
    if (index->TypeGet() != TYP_I_IMPL)
    {
        // LEA needs 64-bit operands so we need to widen the index if it's TYP_INT.
        GetEmitter()->emitIns_R_R(INS_mov, EA_4BYTE, tmpReg, indexReg);
        indexReg = tmpReg;
    }
#endif // TARGET_64BIT

    // Compute the address of the array element.
    unsigned scale = node->gtElemSize;

    switch (scale)
    {
        case 1:
        case 2:
        case 4:
        case 8:
            tmpReg = indexReg;
            break;

        default:
#ifdef TARGET_64BIT
            // IMUL treats its immediate operand as signed so scale can't be larger than INT32_MAX.
            // The VM doesn't allow such large array elements but let's be sure.
            noway_assert(scale <= INT32_MAX);
#else  // !TARGET_64BIT
            tmpReg              = node->GetSingleTempReg();
#endif // !TARGET_64BIT

            GetEmitter()->emitIns_R_I(emitter::inst3opImulForReg(tmpReg), EA_PTRSIZE, indexReg,
                                      static_cast<ssize_t>(scale));
            scale = 1;
            break;
    }

    GetEmitter()->emitIns_R_ARX(INS_lea, emitTypeSize(node->TypeGet()), dstReg, baseReg, tmpReg, scale,
                                static_cast<int>(node->gtElemOffset));

    gcInfo.gcMarkRegSetNpt(base->gtGetRegMask());

    genProduceReg(node);
}

//------------------------------------------------------------------------
// genCodeForIndir: Produce code for a GT_IND node.
//
// Arguments:
//    tree - the GT_IND node
//
void CodeGen::genCodeForIndir(GenTreeIndir* tree)
{
    assert(tree->OperIs(GT_IND));

#ifdef FEATURE_SIMD
    // Handling of Vector3 type values loaded through indirection.
    if (tree->TypeGet() == TYP_SIMD12)
    {
        genLoadIndTypeSIMD12(tree);
        return;
    }
#endif // FEATURE_SIMD

    var_types targetType = tree->TypeGet();
    emitter*  emit       = GetEmitter();

    GenTree* addr = tree->Addr();
    if (addr->IsCnsIntOrI() && addr->IsIconHandle(GTF_ICON_TLS_HDL))
    {
        noway_assert(EA_ATTR(genTypeSize(targetType)) == EA_PTRSIZE);
        emit->emitIns_R_C(ins_Load(TYP_I_IMPL), EA_PTRSIZE, tree->GetRegNum(), FLD_GLOBAL_FS,
                          (int)addr->AsIntCon()->gtIconVal);
    }
    else
    {
        genConsumeAddress(addr);
        emit->emitInsLoadInd(ins_Load(targetType), emitTypeSize(tree), tree->GetRegNum(), tree);
    }

    genProduceReg(tree);
}

//------------------------------------------------------------------------
// genRegCopy: Produce code for a GT_COPY node.
//
// Arguments:
//    tree - the GT_COPY node
//
// Notes:
//    This will copy the register(s) produced by this nodes source, to
//    the register(s) allocated to this GT_COPY node.
//    It has some special handling for these casess:
//    - when the source and target registers are in different register files
//      (note that this is *not* a conversion).
//    - when the source is a lclVar whose home location is being moved to a new
//      register (rather than just being copied for temporary use).
//
void CodeGen::genRegCopy(GenTree* treeNode)
{
    assert(treeNode->OperGet() == GT_COPY);
    GenTree* op1 = treeNode->AsOp()->gtOp1;

    if (op1->IsMultiRegNode())
    {
        genConsumeReg(op1);

        GenTreeCopyOrReload* copyTree = treeNode->AsCopyOrReload();
        unsigned             regCount = treeNode->GetMultiRegCount();

        for (unsigned i = 0; i < regCount; ++i)
        {
            var_types type    = op1->GetRegTypeByIndex(i);
            regNumber fromReg = op1->GetRegByIndex(i);
            regNumber toReg   = copyTree->GetRegNumByIdx(i);

            // A Multi-reg GT_COPY node will have a valid reg only for those positions for which a corresponding
            // result reg of the multi-reg node needs to be copied.
            if (toReg != REG_NA)
            {
                assert(toReg != fromReg);
                inst_RV_RV(ins_Copy(type), toReg, fromReg, type);
            }
        }
    }
    else
    {
        var_types targetType = treeNode->TypeGet();
        regNumber targetReg  = treeNode->GetRegNum();
        assert(targetReg != REG_NA);

        // Check whether this node and the node from which we're copying the value have
        // different register types. This can happen if (currently iff) we have a SIMD
        // vector type that fits in an integer register, in which case it is passed as
        // an argument, or returned from a call, in an integer register and must be
        // copied if it's in an xmm register.

        bool srcFltReg = (varTypeIsFloating(op1) || varTypeIsSIMD(op1));
        bool tgtFltReg = (varTypeIsFloating(treeNode) || varTypeIsSIMD(treeNode));
        if (srcFltReg != tgtFltReg)
        {
            instruction ins;
            regNumber   fpReg;
            regNumber   intReg;
            if (tgtFltReg)
            {
                ins    = ins_CopyIntToFloat(op1->TypeGet(), treeNode->TypeGet());
                fpReg  = targetReg;
                intReg = op1->GetRegNum();
            }
            else
            {
                ins    = ins_CopyFloatToInt(op1->TypeGet(), treeNode->TypeGet());
                intReg = targetReg;
                fpReg  = op1->GetRegNum();
            }
            inst_RV_RV(ins, fpReg, intReg, targetType);
        }
        else
        {
            inst_RV_RV(ins_Copy(targetType), targetReg, genConsumeReg(op1), targetType);
        }

        if (op1->IsLocal())
        {
            // The lclVar will never be a def.
            // If it is a last use, the lclVar will be killed by genConsumeReg(), as usual, and genProduceReg will
            // appropriately set the gcInfo for the copied value.
            // If not, there are two cases we need to handle:
            // - If this is a TEMPORARY copy (indicated by the GTF_VAR_DEATH flag) the variable
            //   will remain live in its original register.
            //   genProduceReg() will appropriately set the gcInfo for the copied value,
            //   and genConsumeReg will reset it.
            // - Otherwise, we need to update register info for the lclVar.

            GenTreeLclVarCommon* lcl = op1->AsLclVarCommon();
            assert((lcl->gtFlags & GTF_VAR_DEF) == 0);

            if ((lcl->gtFlags & GTF_VAR_DEATH) == 0 && (treeNode->gtFlags & GTF_VAR_DEATH) == 0)
            {
                LclVarDsc* varDsc = &compiler->lvaTable[lcl->GetLclNum()];

                // If we didn't just spill it (in genConsumeReg, above), then update the register info
                if (varDsc->GetRegNum() != REG_STK)
                {
                    // The old location is dying
                    genUpdateRegLife(varDsc, /*isBorn*/ false, /*isDying*/ true DEBUGARG(op1));

                    gcInfo.gcMarkRegSetNpt(genRegMask(op1->GetRegNum()));

                    genUpdateVarReg(varDsc, treeNode);

#ifdef USING_VARIABLE_LIVE_RANGE
                    // Report the home change for this variable
                    varLiveKeeper->siUpdateVariableLiveRange(varDsc, lcl->GetLclNum());
#endif // USING_VARIABLE_LIVE_RANGE

                    // The new location is going live
                    genUpdateRegLife(varDsc, /*isBorn*/ true, /*isDying*/ false DEBUGARG(treeNode));
                }
            }
        }
    }

    genProduceReg(treeNode);
}

//------------------------------------------------------------------------
// genCodeForStoreInd: Produce code for a GT_STOREIND node.
//
// Arguments:
//    tree - the GT_STOREIND node
//
void CodeGen::genCodeForStoreInd(GenTreeStoreInd* tree)
{
    assert(tree->OperIs(GT_STOREIND));

#ifdef FEATURE_SIMD
    // Storing Vector3 of size 12 bytes through indirection
    if (tree->TypeGet() == TYP_SIMD12)
    {
        genStoreIndTypeSIMD12(tree);
        return;
    }
#endif // FEATURE_SIMD

    GenTree*  data       = tree->Data();
    GenTree*  addr       = tree->Addr();
    var_types targetType = tree->TypeGet();

    assert(!varTypeIsFloating(targetType) || (genTypeSize(targetType) == genTypeSize(data->TypeGet())));

    GCInfo::WriteBarrierForm writeBarrierForm = gcInfo.gcIsWriteBarrierCandidate(tree, data);
    if (writeBarrierForm != GCInfo::WBF_NoBarrier)
    {
        // data and addr must be in registers.
        // Consume both registers so that any copies of interfering registers are taken care of.
        genConsumeOperands(tree);

        if (genEmitOptimizedGCWriteBarrier(writeBarrierForm, addr, data))
        {
            return;
        }

        // At this point, we should not have any interference.
        // That is, 'data' must not be in REG_ARG_0, as that is where 'addr' must go.
        noway_assert(data->GetRegNum() != REG_ARG_0);

        // addr goes in REG_ARG_0
        genCopyRegIfNeeded(addr, REG_ARG_0);

        // data goes in REG_ARG_1
        genCopyRegIfNeeded(data, REG_ARG_1);

        genGCWriteBarrier(tree, writeBarrierForm);
    }
    else
    {
        bool     dataIsUnary   = false;
        bool     isRMWMemoryOp = tree->IsRMWMemoryOp();
        GenTree* rmwSrc        = nullptr;

        // We must consume the operands in the proper execution order, so that liveness is
        // updated appropriately.
        genConsumeAddress(addr);

        // If tree represents a RMW memory op then its data is a non-leaf node marked as contained
        // and non-indir operand of data is the source of RMW memory op.
        if (isRMWMemoryOp)
        {
            assert(data->isContained() && !data->OperIsLeaf());

            GenTree* rmwDst = nullptr;

            dataIsUnary = (GenTree::OperIsUnary(data->OperGet()) != 0);
            if (!dataIsUnary)
            {
                if (tree->IsRMWDstOp1())
                {
                    rmwDst = data->gtGetOp1();
                    rmwSrc = data->gtGetOp2();
                }
                else
                {
                    assert(tree->IsRMWDstOp2());
                    rmwDst = data->gtGetOp2();
                    rmwSrc = data->gtGetOp1();
                }

                genConsumeRegs(rmwSrc);
            }
            else
            {
                // *(p) = oper *(p): Here addr = p, rmwsrc=rmwDst = *(p) i.e. GT_IND(p)
                // For unary RMW ops, src and dst of RMW memory op is the same.  Lower
                // clears operand counts on rmwSrc and we don't need to perform a
                // genConsumeReg() on it.
                assert(tree->IsRMWDstOp1());
                rmwSrc = data->gtGetOp1();
                rmwDst = data->gtGetOp1();
                assert(rmwSrc->isUsedFromMemory());
            }

            assert(rmwSrc != nullptr);
            assert(rmwDst != nullptr);
            assert(Lowering::IndirsAreEquivalent(rmwDst, tree));
        }
        else
        {
            genConsumeRegs(data);
        }

        if (isRMWMemoryOp)
        {
            if (dataIsUnary)
            {
                // generate code for unary RMW memory ops like neg/not
                GetEmitter()->emitInsRMW(genGetInsForOper(data->OperGet(), data->TypeGet()), emitTypeSize(tree), tree);
            }
            else
            {
                if (data->OperIsShiftOrRotate())
                {
                    // Generate code for shift RMW memory ops.
                    // The data address needs to be op1 (it must be [addr] = [addr] <shift> <amount>, not [addr] =
                    // <amount> <shift> [addr]).
                    assert(tree->IsRMWDstOp1());
                    assert(rmwSrc == data->gtGetOp2());
                    genCodeForShiftRMW(tree);
                }
                else if (data->OperGet() == GT_ADD && (rmwSrc->IsIntegralConst(1) || rmwSrc->IsIntegralConst(-1)))
                {
                    // Generate "inc/dec [mem]" instead of "add/sub [mem], 1".
                    //
                    // Notes:
                    //  1) Global morph transforms GT_SUB(x, +/-1) into GT_ADD(x, -/+1).
                    //  2) TODO-AMD64: Debugger routine NativeWalker::Decode() runs into
                    //     an assert while decoding ModR/M byte of "inc dword ptr [rax]".
                    //     It is not clear whether Decode() can handle all possible
                    //     addr modes with inc/dec.  For this reason, inc/dec [mem]
                    //     is not generated while generating debuggable code.  Update
                    //     the above if condition once Decode() routine is fixed.
                    assert(rmwSrc->isContainedIntOrIImmed());
                    instruction ins = rmwSrc->IsIntegralConst(1) ? INS_inc : INS_dec;
                    GetEmitter()->emitInsRMW(ins, emitTypeSize(tree), tree);
                }
                else
                {
                    // generate code for remaining binary RMW memory ops like add/sub/and/or/xor
                    GetEmitter()->emitInsRMW(genGetInsForOper(data->OperGet(), data->TypeGet()), emitTypeSize(tree),
                                             tree, rmwSrc);
                }
            }
        }
        else
        {
            GetEmitter()->emitInsStoreInd(ins_Store(data->TypeGet()), emitTypeSize(tree), tree);
        }
    }
}

//------------------------------------------------------------------------
// genCodeForSwap: Produce code for a GT_SWAP node.
//
// Arguments:
//    tree - the GT_SWAP node
//
void CodeGen::genCodeForSwap(GenTreeOp* tree)
{
    assert(tree->OperIs(GT_SWAP));

    // Swap is only supported for lclVar operands that are enregistered
    // We do not consume or produce any registers.  Both operands remain enregistered.
    // However, the gc-ness may change.
    assert(genIsRegCandidateLocal(tree->gtOp1) && genIsRegCandidateLocal(tree->gtOp2));

    GenTreeLclVarCommon* lcl1    = tree->gtOp1->AsLclVarCommon();
    LclVarDsc*           varDsc1 = &(compiler->lvaTable[lcl1->GetLclNum()]);
    var_types            type1   = varDsc1->TypeGet();
    GenTreeLclVarCommon* lcl2    = tree->gtOp2->AsLclVarCommon();
    LclVarDsc*           varDsc2 = &(compiler->lvaTable[lcl2->GetLclNum()]);
    var_types            type2   = varDsc2->TypeGet();

    // We must have both int or both fp regs
    assert(!varTypeIsFloating(type1) || varTypeIsFloating(type2));

    // FP swap is not yet implemented (and should have NYI'd in LSRA)
    assert(!varTypeIsFloating(type1));

    regNumber oldOp1Reg     = lcl1->GetRegNum();
    regMaskTP oldOp1RegMask = genRegMask(oldOp1Reg);
    regNumber oldOp2Reg     = lcl2->GetRegNum();
    regMaskTP oldOp2RegMask = genRegMask(oldOp2Reg);

    // We don't call genUpdateVarReg because we don't have a tree node with the new register.
    varDsc1->SetRegNum(oldOp2Reg);
    varDsc2->SetRegNum(oldOp1Reg);

    // Do the xchg
    emitAttr size = EA_PTRSIZE;
    if (varTypeGCtype(type1) != varTypeGCtype(type2))
    {
        // If the type specified to the emitter is a GC type, it will swap the GC-ness of the registers.
        // Otherwise it will leave them alone, which is correct if they have the same GC-ness.
        size = EA_GCREF;
    }
    inst_RV_RV(INS_xchg, oldOp1Reg, oldOp2Reg, TYP_I_IMPL, size);

    // Update the gcInfo.
    // Manually remove these regs for the gc sets (mostly to avoid confusing duplicative dump output)
    gcInfo.gcRegByrefSetCur &= ~(oldOp1RegMask | oldOp2RegMask);
    gcInfo.gcRegGCrefSetCur &= ~(oldOp1RegMask | oldOp2RegMask);

    // gcMarkRegPtrVal will do the appropriate thing for non-gc types.
    // It will also dump the updates.
    gcInfo.gcMarkRegPtrVal(oldOp2Reg, type1);
    gcInfo.gcMarkRegPtrVal(oldOp1Reg, type2);
}

//------------------------------------------------------------------------
// genEmitOptimizedGCWriteBarrier: Generate write barrier store using the optimized
// helper functions.
//
// Arguments:
//    writeBarrierForm - the write barrier form to use
//    addr - the address at which to do the store
//    data - the data to store
//
// Return Value:
//    true if an optimized write barrier form was used, false if not. If this
//    function returns false, the caller must emit a "standard" write barrier.

bool CodeGen::genEmitOptimizedGCWriteBarrier(GCInfo::WriteBarrierForm writeBarrierForm, GenTree* addr, GenTree* data)
{
    assert(writeBarrierForm != GCInfo::WBF_NoBarrier);

#if defined(TARGET_X86) && NOGC_WRITE_BARRIERS
    if (!genUseOptimizedWriteBarriers(writeBarrierForm))
    {
        return false;
    }

    const static int regToHelper[2][8] = {
        // If the target is known to be in managed memory
        {
            CORINFO_HELP_ASSIGN_REF_EAX, // EAX
            CORINFO_HELP_ASSIGN_REF_ECX, // ECX
            -1,                          // EDX (always the target address)
            CORINFO_HELP_ASSIGN_REF_EBX, // EBX
            -1,                          // ESP
            CORINFO_HELP_ASSIGN_REF_EBP, // EBP
            CORINFO_HELP_ASSIGN_REF_ESI, // ESI
            CORINFO_HELP_ASSIGN_REF_EDI, // EDI
        },

        // Don't know if the target is in managed memory
        {
            CORINFO_HELP_CHECKED_ASSIGN_REF_EAX, // EAX
            CORINFO_HELP_CHECKED_ASSIGN_REF_ECX, // ECX
            -1,                                  // EDX (always the target address)
            CORINFO_HELP_CHECKED_ASSIGN_REF_EBX, // EBX
            -1,                                  // ESP
            CORINFO_HELP_CHECKED_ASSIGN_REF_EBP, // EBP
            CORINFO_HELP_CHECKED_ASSIGN_REF_ESI, // ESI
            CORINFO_HELP_CHECKED_ASSIGN_REF_EDI, // EDI
        },
    };

    noway_assert(regToHelper[0][REG_EAX] == CORINFO_HELP_ASSIGN_REF_EAX);
    noway_assert(regToHelper[0][REG_ECX] == CORINFO_HELP_ASSIGN_REF_ECX);
    noway_assert(regToHelper[0][REG_EBX] == CORINFO_HELP_ASSIGN_REF_EBX);
    noway_assert(regToHelper[0][REG_ESP] == -1);
    noway_assert(regToHelper[0][REG_EBP] == CORINFO_HELP_ASSIGN_REF_EBP);
    noway_assert(regToHelper[0][REG_ESI] == CORINFO_HELP_ASSIGN_REF_ESI);
    noway_assert(regToHelper[0][REG_EDI] == CORINFO_HELP_ASSIGN_REF_EDI);

    noway_assert(regToHelper[1][REG_EAX] == CORINFO_HELP_CHECKED_ASSIGN_REF_EAX);
    noway_assert(regToHelper[1][REG_ECX] == CORINFO_HELP_CHECKED_ASSIGN_REF_ECX);
    noway_assert(regToHelper[1][REG_EBX] == CORINFO_HELP_CHECKED_ASSIGN_REF_EBX);
    noway_assert(regToHelper[1][REG_ESP] == -1);
    noway_assert(regToHelper[1][REG_EBP] == CORINFO_HELP_CHECKED_ASSIGN_REF_EBP);
    noway_assert(regToHelper[1][REG_ESI] == CORINFO_HELP_CHECKED_ASSIGN_REF_ESI);
    noway_assert(regToHelper[1][REG_EDI] == CORINFO_HELP_CHECKED_ASSIGN_REF_EDI);

    regNumber reg = data->GetRegNum();
    noway_assert((reg != REG_ESP) && (reg != REG_WRITE_BARRIER));

    // Generate the following code:
    //            lea     edx, addr
    //            call    write_barrier_helper_reg

    // addr goes in REG_ARG_0
    genCopyRegIfNeeded(addr, REG_WRITE_BARRIER);

    unsigned tgtAnywhere = 0;
    if (writeBarrierForm != GCInfo::WBF_BarrierUnchecked)
    {
        tgtAnywhere = 1;
    }

    // We might want to call a modified version of genGCWriteBarrier() to get the benefit of
    // the FEATURE_COUNT_GC_WRITE_BARRIERS code there, but that code doesn't look like it works
    // with rationalized RyuJIT IR. So, for now, just emit the helper call directly here.

    genEmitHelperCall(regToHelper[tgtAnywhere][reg],
                      0,           // argSize
                      EA_PTRSIZE); // retSize

    return true;
#else  // !defined(TARGET_X86) || !NOGC_WRITE_BARRIERS
    return false;
#endif // !defined(TARGET_X86) || !NOGC_WRITE_BARRIERS
}

// Produce code for a GT_CALL node
void CodeGen::genCallInstruction(GenTreeCall* call)
{
    genAlignStackBeforeCall(call);

    gtCallTypes callType = (gtCallTypes)call->gtCallType;

    IL_OFFSETX ilOffset = BAD_IL_OFFSET;

    // all virtuals should have been expanded into a control expression
    assert(!call->IsVirtual() || call->gtControlExpr || call->gtCallAddr);

    // Insert a GS check if necessary
    if (call->IsTailCallViaJitHelper())
    {
        if (compiler->getNeedsGSSecurityCookie())
        {
#if FEATURE_FIXED_OUT_ARGS
            // If either of the conditions below is true, we will need a temporary register in order to perform the GS
            // cookie check. When FEATURE_FIXED_OUT_ARGS is disabled, we save and restore the temporary register using
            // push/pop. When FEATURE_FIXED_OUT_ARGS is enabled, however, we need an alternative solution. For now,
            // though, the tail prefix is ignored on all platforms that use fixed out args, so we should never hit this
            // case.
            assert(compiler->gsGlobalSecurityCookieAddr == nullptr);
            assert((int)compiler->gsGlobalSecurityCookieVal == (ssize_t)compiler->gsGlobalSecurityCookieVal);
#endif
            genEmitGSCookieCheck(true);
        }
    }

    // Consume all the arg regs
    for (GenTreeCall::Use& use : call->LateArgs())
    {
        GenTree* argNode = use.GetNode();

        fgArgTabEntry* curArgTabEntry = compiler->gtArgEntryByNode(call, argNode->gtSkipReloadOrCopy());
        assert(curArgTabEntry);

        if (curArgTabEntry->GetRegNum() == REG_STK)
        {
            continue;
        }

#ifdef UNIX_AMD64_ABI
        // Deal with multi register passed struct args.
        if (argNode->OperGet() == GT_FIELD_LIST)
        {
            unsigned regIndex = 0;
            for (GenTreeFieldList::Use& use : argNode->AsFieldList()->Uses())
            {
                GenTree* putArgRegNode = use.GetNode();
                assert(putArgRegNode->gtOper == GT_PUTARG_REG);
                regNumber argReg = curArgTabEntry->GetRegNum(regIndex++);

                genConsumeReg(putArgRegNode);

                // Validate the putArgRegNode has the right type.
                assert(varTypeIsFloating(putArgRegNode->TypeGet()) == genIsValidFloatReg(argReg));
                if (putArgRegNode->GetRegNum() != argReg)
                {
                    inst_RV_RV(ins_Move_Extend(putArgRegNode->TypeGet(), false), argReg, putArgRegNode->GetRegNum());
                }
            }
        }
        else
#endif // UNIX_AMD64_ABI
        {
            regNumber argReg = curArgTabEntry->GetRegNum();
            genConsumeReg(argNode);
            if (argNode->GetRegNum() != argReg)
            {
                inst_RV_RV(ins_Move_Extend(argNode->TypeGet(), false), argReg, argNode->GetRegNum());
            }
        }

#if FEATURE_VARARG
        // In the case of a varargs call,
        // the ABI dictates that if we have floating point args,
        // we must pass the enregistered arguments in both the
        // integer and floating point registers so, let's do that.
        if (call->IsVarargs() && varTypeIsFloating(argNode))
        {
            regNumber   targetReg = compiler->getCallArgIntRegister(argNode->GetRegNum());
            instruction ins       = ins_CopyFloatToInt(argNode->TypeGet(), TYP_LONG);
            inst_RV_RV(ins, argNode->GetRegNum(), targetReg);
        }
#endif // FEATURE_VARARG
    }

#if defined(TARGET_X86) || defined(UNIX_AMD64_ABI)
    // The call will pop its arguments.
    // for each putarg_stk:
    ssize_t stackArgBytes = 0;
    for (GenTreeCall::Use& use : call->Args())
    {
        GenTree* arg = use.GetNode();
        if (arg->OperIs(GT_PUTARG_STK) && ((arg->gtFlags & GTF_LATE_ARG) == 0))
        {
            GenTree* source = arg->AsPutArgStk()->gtGetOp1();
            unsigned size   = arg->AsPutArgStk()->getArgSize();
            stackArgBytes += size;
#ifdef DEBUG
            fgArgTabEntry* curArgTabEntry = compiler->gtArgEntryByNode(call, arg);
            assert(curArgTabEntry != nullptr);
            assert(size == (curArgTabEntry->numSlots * TARGET_POINTER_SIZE));
#ifdef FEATURE_PUT_STRUCT_ARG_STK
            if (!source->OperIs(GT_FIELD_LIST) && (source->TypeGet() == TYP_STRUCT))
            {
                GenTreeObj* obj      = source->AsObj();
                unsigned    argBytes = roundUp(obj->GetLayout()->GetSize(), TARGET_POINTER_SIZE);
#ifdef TARGET_X86
                // If we have an OBJ, we must have created a copy if the original arg was not a
                // local and was not a multiple of TARGET_POINTER_SIZE.
                // Note that on x64/ux this will be handled by unrolling in genStructPutArgUnroll.
                assert((argBytes == obj->GetLayout()->GetSize()) || obj->Addr()->IsLocalAddrExpr());
#endif // TARGET_X86
                assert((curArgTabEntry->numSlots * TARGET_POINTER_SIZE) == argBytes);
            }
#endif // FEATURE_PUT_STRUCT_ARG_STK
#endif // DEBUG
        }
    }
#endif // defined(TARGET_X86) || defined(UNIX_AMD64_ABI)

    // Insert a null check on "this" pointer if asked.
    if (call->NeedsNullCheck())
    {
        const regNumber regThis = genGetThisArgReg(call);
        GetEmitter()->emitIns_AR_R(INS_cmp, EA_4BYTE, regThis, regThis, 0);
    }

    // Either gtControlExpr != null or gtCallAddr != null or it is a direct non-virtual call to a user or helper method.
    CORINFO_METHOD_HANDLE methHnd;
    GenTree*              target = call->gtControlExpr;
    if (callType == CT_INDIRECT)
    {
        assert(target == nullptr);
        target  = call->gtCallAddr;
        methHnd = nullptr;
    }
    else
    {
        methHnd = call->gtCallMethHnd;
    }

    CORINFO_SIG_INFO* sigInfo = nullptr;
#ifdef DEBUG
    // Pass the call signature information down into the emitter so the emitter can associate
    // native call sites with the signatures they were generated from.
    if (callType != CT_HELPER)
    {
        sigInfo = call->callSig;
    }
#endif // DEBUG

    // If fast tail call, then we are done.  In this case we setup the args (both reg args
    // and stack args in incoming arg area) and call target in rax.  Epilog sequence would
    // generate "jmp rax".
    if (call->IsFastTailCall())
    {
        // Don't support fast tail calling JIT helpers
        assert(callType != CT_HELPER);

        // If this is indirect then we go through RAX with epilog sequence
        // generating "jmp rax". Otherwise epilog will try to generate a
        // rip-relative jump.
        if (target != nullptr)
        {
            genConsumeReg(target);
            genCopyRegIfNeeded(target, REG_RAX);
        }

        return;
    }

    // For a pinvoke to unmanged code we emit a label to clear
    // the GC pointer state before the callsite.
    // We can't utilize the typical lazy killing of GC pointers
    // at (or inside) the callsite.
    if (compiler->killGCRefs(call))
    {
        genDefineTempLabel(genCreateTempLabel());
    }

    // Determine return value size(s).
    ReturnTypeDesc* retTypeDesc   = call->GetReturnTypeDesc();
    emitAttr        retSize       = EA_PTRSIZE;
    emitAttr        secondRetSize = EA_UNKNOWN;

    if (call->HasMultiRegRetVal())
    {
        retSize       = emitTypeSize(retTypeDesc->GetReturnRegType(0));
        secondRetSize = emitTypeSize(retTypeDesc->GetReturnRegType(1));
    }
    else
    {
        assert(!varTypeIsStruct(call));

        if (call->gtType == TYP_REF)
        {
            retSize = EA_GCREF;
        }
        else if (call->gtType == TYP_BYREF)
        {
            retSize = EA_BYREF;
        }
    }

#if defined(DEBUG) && defined(TARGET_X86)
    // Store the stack pointer so we can check it after the call.
    if (compiler->opts.compStackCheckOnCall && call->gtCallType == CT_USER_FUNC)
    {
        noway_assert(compiler->lvaCallSpCheck != 0xCCCCCCCC &&
                     compiler->lvaTable[compiler->lvaCallSpCheck].lvDoNotEnregister &&
                     compiler->lvaTable[compiler->lvaCallSpCheck].lvOnFrame);
        GetEmitter()->emitIns_S_R(ins_Store(TYP_I_IMPL), EA_PTRSIZE, REG_SPBASE, compiler->lvaCallSpCheck, 0);
    }
#endif // defined(DEBUG) && defined(TARGET_X86)

    bool            fPossibleSyncHelperCall = false;
    CorInfoHelpFunc helperNum               = CORINFO_HELP_UNDEF;

    // We need to propagate the IL offset information to the call instruction, so we can emit
    // an IL to native mapping record for the call, to support managed return value debugging.
    // We don't want tail call helper calls that were converted from normal calls to get a record,
    // so we skip this hash table lookup logic in that case.
    if (compiler->opts.compDbgInfo && compiler->genCallSite2ILOffsetMap != nullptr && !call->IsTailCall())
    {
        (void)compiler->genCallSite2ILOffsetMap->Lookup(call, &ilOffset);
    }

#if defined(TARGET_X86)
    bool fCallerPop = call->CallerPop();

    // If the callee pops the arguments, we pass a positive value as the argSize, and the emitter will
    // adjust its stack level accordingly.
    // If the caller needs to explicitly pop its arguments, we must pass a negative value, and then do the
    // pop when we're done.
    ssize_t argSizeForEmitter = stackArgBytes;
    if (fCallerPop)
    {
        argSizeForEmitter = -stackArgBytes;
    }
#endif // defined(TARGET_X86)

    // When it's a PInvoke call and the call type is USER function, we issue VZEROUPPER here
    // if the function contains 256bit AVX instructions, this is to avoid AVX-256 to Legacy SSE
    // transition penalty, assuming the user function contains legacy SSE instruction.
    // To limit code size increase impact: we only issue VZEROUPPER before PInvoke call, not issue
    // VZEROUPPER after PInvoke call because transition penalty from legacy SSE to AVX only happens
    // when there's preceding 256-bit AVX to legacy SSE transition penalty.
    if (call->IsPInvoke() && (call->gtCallType == CT_USER_FUNC) && GetEmitter()->Contains256bitAVX())
    {
        assert(compiler->canUseVexEncoding());
        instGen(INS_vzeroupper);
    }

    if (callType == CT_HELPER && compiler->info.compFlags & CORINFO_FLG_SYNCH)
    {
        fPossibleSyncHelperCall = true;
        helperNum               = compiler->eeGetHelperNum(methHnd);
        noway_assert(helperNum != CORINFO_HELP_UNDEF);
    }

    if (target != nullptr)
    {
#ifdef TARGET_X86
        if (call->IsVirtualStub() && (call->gtCallType == CT_INDIRECT))
        {
            // On x86, we need to generate a very specific pattern for indirect VSD calls:
            //
            //    3-byte nop
            //    call dword ptr [eax]
            //
            // Where EAX is also used as an argument to the stub dispatch helper. Make
            // sure that the call target address is computed into EAX in this case.

            assert(compiler->virtualStubParamInfo->GetReg() == REG_VIRTUAL_STUB_TARGET);

            assert(target->isContainedIndir());
            assert(target->OperGet() == GT_IND);

            GenTree* addr = target->AsIndir()->Addr();
            assert(addr->isUsedFromReg());

            genConsumeReg(addr);
            genCopyRegIfNeeded(addr, REG_VIRTUAL_STUB_TARGET);

            GetEmitter()->emitIns_Nop(3);

            // clang-format off
            GetEmitter()->emitIns_Call(emitter::EmitCallType(emitter::EC_INDIR_ARD),
                                       methHnd,
                                       INDEBUG_LDISASM_COMMA(sigInfo)
                                       nullptr,
                                       argSizeForEmitter,
                                       retSize
                                       MULTIREG_HAS_SECOND_GC_RET_ONLY_ARG(secondRetSize),
                                       gcInfo.gcVarPtrSetCur,
                                       gcInfo.gcRegGCrefSetCur,
                                       gcInfo.gcRegByrefSetCur,
                                       ilOffset, REG_VIRTUAL_STUB_TARGET, REG_NA, 1, 0);
            // clang-format on
        }
        else
#endif
            if (target->isContainedIndir())
        {
            if (target->AsIndir()->HasBase() && target->AsIndir()->Base()->isContainedIntOrIImmed())
            {
                // Note that if gtControlExpr is an indir of an absolute address, we mark it as
                // contained only if it can be encoded as PC-relative offset.
                assert(target->AsIndir()->Base()->AsIntConCommon()->FitsInAddrBase(compiler));

                // clang-format off
                genEmitCall(emitter::EC_FUNC_TOKEN_INDIR,
                            methHnd,
                            INDEBUG_LDISASM_COMMA(sigInfo)
                            (void*) target->AsIndir()->Base()->AsIntConCommon()->IconValue()
                            X86_ARG(argSizeForEmitter),
                            retSize
                            MULTIREG_HAS_SECOND_GC_RET_ONLY_ARG(secondRetSize),
                            ilOffset);
                // clang-format on
            }
            else
            {
                // clang-format off
                genEmitCall(emitter::EC_INDIR_ARD,
                            methHnd,
                            INDEBUG_LDISASM_COMMA(sigInfo)
                            target->AsIndir()
                            X86_ARG(argSizeForEmitter),
                            retSize
                            MULTIREG_HAS_SECOND_GC_RET_ONLY_ARG(secondRetSize),
                            ilOffset);
                // clang-format on
            }
        }
        else
        {
            // We have already generated code for gtControlExpr evaluating it into a register.
            // We just need to emit "call reg" in this case.
            assert(genIsValidIntReg(target->GetRegNum()));

            // clang-format off
            genEmitCall(emitter::EC_INDIR_R,
                        methHnd,
                        INDEBUG_LDISASM_COMMA(sigInfo)
                        nullptr // addr
                        X86_ARG(argSizeForEmitter),
                        retSize
                        MULTIREG_HAS_SECOND_GC_RET_ONLY_ARG(secondRetSize),
                        ilOffset,
                        genConsumeReg(target));
            // clang-format on
        }
    }
#ifdef FEATURE_READYTORUN_COMPILER
    else if (call->gtEntryPoint.addr != nullptr)
    {
        // clang-format off
        genEmitCall((call->gtEntryPoint.accessType == IAT_VALUE) ? emitter::EC_FUNC_TOKEN
                                                                 : emitter::EC_FUNC_TOKEN_INDIR,
                    methHnd,
                    INDEBUG_LDISASM_COMMA(sigInfo)
                    (void*) call->gtEntryPoint.addr
                    X86_ARG(argSizeForEmitter),
                    retSize
                    MULTIREG_HAS_SECOND_GC_RET_ONLY_ARG(secondRetSize),
                    ilOffset);
        // clang-format on
    }
#endif
    else
    {
        // Generate a direct call to a non-virtual user defined or helper method
        assert(callType == CT_HELPER || callType == CT_USER_FUNC);

        void* addr = nullptr;
        if (callType == CT_HELPER)
        {
            // Direct call to a helper method.
            helperNum = compiler->eeGetHelperNum(methHnd);
            noway_assert(helperNum != CORINFO_HELP_UNDEF);

            void* pAddr = nullptr;
            addr        = compiler->compGetHelperFtn(helperNum, (void**)&pAddr);
            assert(pAddr == nullptr);
        }
        else
        {
            // Direct call to a non-virtual user function.
            addr = call->gtDirectCallAddress;
        }

        assert(addr != nullptr);

        // Non-virtual direct calls to known addresses

        // clang-format off
        genEmitCall(emitter::EC_FUNC_TOKEN,
                    methHnd,
                    INDEBUG_LDISASM_COMMA(sigInfo)
                    addr
                    X86_ARG(argSizeForEmitter),
                    retSize
                    MULTIREG_HAS_SECOND_GC_RET_ONLY_ARG(secondRetSize),
                    ilOffset);
        // clang-format on
    }

    // if it was a pinvoke or intrinsic we may have needed to get the address of a label
    if (genPendingCallLabel)
    {
        genDefineInlineTempLabel(genPendingCallLabel);
        genPendingCallLabel = nullptr;
    }

    // Update GC info:
    // All Callee arg registers are trashed and no longer contain any GC pointers.
    // TODO-XArch-Bug?: As a matter of fact shouldn't we be killing all of callee trashed regs here?
    // For now we will assert that other than arg regs gc ref/byref set doesn't contain any other
    // registers from RBM_CALLEE_TRASH.
    assert((gcInfo.gcRegGCrefSetCur & (RBM_CALLEE_TRASH & ~RBM_ARG_REGS)) == 0);
    assert((gcInfo.gcRegByrefSetCur & (RBM_CALLEE_TRASH & ~RBM_ARG_REGS)) == 0);
    gcInfo.gcRegGCrefSetCur &= ~RBM_ARG_REGS;
    gcInfo.gcRegByrefSetCur &= ~RBM_ARG_REGS;

    var_types returnType = call->TypeGet();
    if (returnType != TYP_VOID)
    {
#ifdef TARGET_X86
        if (varTypeIsFloating(returnType))
        {
            // Spill the value from the fp stack.
            // Then, load it into the target register.
            call->gtFlags |= GTF_SPILL;
            regSet.rsSpillFPStack(call);
            call->gtFlags |= GTF_SPILLED;
            call->gtFlags &= ~GTF_SPILL;
        }
        else
#endif // TARGET_X86
        {
            regNumber returnReg;

            if (call->HasMultiRegRetVal())
            {
                assert(retTypeDesc != nullptr);
                unsigned regCount = retTypeDesc->GetReturnRegCount();

                // If regs allocated to call node are different from ABI return
                // regs in which the call has returned its result, move the result
                // to regs allocated to call node.
                for (unsigned i = 0; i < regCount; ++i)
                {
                    var_types regType      = retTypeDesc->GetReturnRegType(i);
                    returnReg              = retTypeDesc->GetABIReturnReg(i);
                    regNumber allocatedReg = call->GetRegNumByIdx(i);
                    if (returnReg != allocatedReg)
                    {
                        inst_RV_RV(ins_Copy(regType), allocatedReg, returnReg, regType);
                    }
                }

#ifdef FEATURE_SIMD
                // A Vector3 return value is stored in xmm0 and xmm1.
                // RyuJIT assumes that the upper unused bits of xmm1 are cleared but
                // the native compiler doesn't guarantee it.
                if (returnType == TYP_SIMD12)
                {
                    returnReg = retTypeDesc->GetABIReturnReg(1);
                    // Clear the upper 32 bits by two shift instructions.
                    // retReg = retReg << 96
                    // retReg = retReg >> 96
                    GetEmitter()->emitIns_R_I(INS_pslldq, emitActualTypeSize(TYP_SIMD12), returnReg, 12);
                    GetEmitter()->emitIns_R_I(INS_psrldq, emitActualTypeSize(TYP_SIMD12), returnReg, 12);
                }
#endif // FEATURE_SIMD
            }
            else
            {
#ifdef TARGET_X86
                if (call->IsHelperCall(compiler, CORINFO_HELP_INIT_PINVOKE_FRAME))
                {
                    // The x86 CORINFO_HELP_INIT_PINVOKE_FRAME helper uses a custom calling convention that returns with
                    // TCB in REG_PINVOKE_TCB. AMD64/ARM64 use the standard calling convention. fgMorphCall() sets the
                    // correct argument registers.
                    returnReg = REG_PINVOKE_TCB;
                }
                else
#endif // TARGET_X86
                    if (varTypeIsFloating(returnType))
                {
                    returnReg = REG_FLOATRET;
                }
                else
                {
                    returnReg = REG_INTRET;
                }

                if (call->GetRegNum() != returnReg)
                {
                    inst_RV_RV(ins_Copy(returnType), call->GetRegNum(), returnReg, returnType);
                }
            }

            genProduceReg(call);
        }
    }

    // If there is nothing next, that means the result is thrown away, so this value is not live.
    // However, for minopts or debuggable code, we keep it live to support managed return value debugging.
    if ((call->gtNext == nullptr) && compiler->opts.OptimizationEnabled())
    {
        gcInfo.gcMarkRegSetNpt(RBM_INTRET);
    }

#if defined(DEBUG) && defined(TARGET_X86)
    if (compiler->opts.compStackCheckOnCall && call->gtCallType == CT_USER_FUNC)
    {
        noway_assert(compiler->lvaCallSpCheck != 0xCCCCCCCC &&
                     compiler->lvaTable[compiler->lvaCallSpCheck].lvDoNotEnregister &&
                     compiler->lvaTable[compiler->lvaCallSpCheck].lvOnFrame);
        if (!fCallerPop && (stackArgBytes != 0))
        {
            // ECX is trashed, so can be used to compute the expected SP. We saved the value of SP
            // after pushing all the stack arguments, but the caller popped the arguments, so we need
            // to do some math to figure a good comparison.
            GetEmitter()->emitIns_R_R(INS_mov, EA_4BYTE, REG_ARG_0, REG_SPBASE);
            GetEmitter()->emitIns_R_I(INS_sub, EA_4BYTE, REG_ARG_0, stackArgBytes);
            GetEmitter()->emitIns_S_R(INS_cmp, EA_4BYTE, REG_ARG_0, compiler->lvaCallSpCheck, 0);
        }
        else
        {
            GetEmitter()->emitIns_S_R(INS_cmp, EA_4BYTE, REG_SPBASE, compiler->lvaCallSpCheck, 0);
        }

        BasicBlock* sp_check = genCreateTempLabel();
        GetEmitter()->emitIns_J(INS_je, sp_check);
        instGen(INS_BREAKPOINT);
        genDefineTempLabel(sp_check);
    }
#endif // defined(DEBUG) && defined(TARGET_X86)

#if !defined(FEATURE_EH_FUNCLETS)
    //-------------------------------------------------------------------------
    // Create a label for tracking of region protected by the monitor in synchronized methods.
    // This needs to be here, rather than above where fPossibleSyncHelperCall is set,
    // so the GC state vars have been updated before creating the label.

    if (fPossibleSyncHelperCall)
    {
        switch (helperNum)
        {
            case CORINFO_HELP_MON_ENTER:
            case CORINFO_HELP_MON_ENTER_STATIC:
                noway_assert(compiler->syncStartEmitCookie == NULL);
                compiler->syncStartEmitCookie =
                    GetEmitter()->emitAddLabel(gcInfo.gcVarPtrSetCur, gcInfo.gcRegGCrefSetCur, gcInfo.gcRegByrefSetCur);
                noway_assert(compiler->syncStartEmitCookie != NULL);
                break;
            case CORINFO_HELP_MON_EXIT:
            case CORINFO_HELP_MON_EXIT_STATIC:
                noway_assert(compiler->syncEndEmitCookie == NULL);
                compiler->syncEndEmitCookie =
                    GetEmitter()->emitAddLabel(gcInfo.gcVarPtrSetCur, gcInfo.gcRegGCrefSetCur, gcInfo.gcRegByrefSetCur);
                noway_assert(compiler->syncEndEmitCookie != NULL);
                break;
            default:
                break;
        }
    }
#endif // !FEATURE_EH_FUNCLETS

    unsigned stackAdjustBias = 0;

#if defined(TARGET_X86)
    // Is the caller supposed to pop the arguments?
    if (fCallerPop && (stackArgBytes != 0))
    {
        stackAdjustBias = stackArgBytes;
    }

    SubtractStackLevel(stackArgBytes);
#endif // TARGET_X86

    genRemoveAlignmentAfterCall(call, stackAdjustBias);
}

// Produce code for a GT_JMP node.
// The arguments of the caller needs to be transferred to the callee before exiting caller.
// The actual jump to callee is generated as part of caller epilog sequence.
// Therefore the codegen of GT_JMP is to ensure that the callee arguments are correctly setup.
void CodeGen::genJmpMethod(GenTree* jmp)
{
    assert(jmp->OperGet() == GT_JMP);
    assert(compiler->compJmpOpUsed);

    // If no arguments, nothing to do
    if (compiler->info.compArgsCount == 0)
    {
        return;
    }

    // Make sure register arguments are in their initial registers
    // and stack arguments are put back as well.
    unsigned   varNum;
    LclVarDsc* varDsc;

    // First move any en-registered stack arguments back to the stack.
    // At the same time any reg arg not in correct reg is moved back to its stack location.
    //
    // We are not strictly required to spill reg args that are not in the desired reg for a jmp call
    // But that would require us to deal with circularity while moving values around.  Spilling
    // to stack makes the implementation simple, which is not a bad trade off given Jmp calls
    // are not frequent.
    for (varNum = 0; (varNum < compiler->info.compArgsCount); varNum++)
    {
        varDsc = compiler->lvaTable + varNum;

        if (varDsc->lvPromoted)
        {
            noway_assert(varDsc->lvFieldCnt == 1); // We only handle one field here

            unsigned fieldVarNum = varDsc->lvFieldLclStart;
            varDsc               = compiler->lvaTable + fieldVarNum;
        }
        noway_assert(varDsc->lvIsParam);

        if (varDsc->lvIsRegArg && (varDsc->GetRegNum() != REG_STK))
        {
            // Skip reg args which are already in its right register for jmp call.
            // If not, we will spill such args to their stack locations.
            //
            // If we need to generate a tail call profiler hook, then spill all
            // arg regs to free them up for the callback.
            if (!compiler->compIsProfilerHookNeeded() && (varDsc->GetRegNum() == varDsc->GetArgReg()))
            {
                continue;
            }
        }
        else if (varDsc->GetRegNum() == REG_STK)
        {
            // Skip args which are currently living in stack.
            continue;
        }

        // If we came here it means either a reg argument not in the right register or
        // a stack argument currently living in a register.  In either case the following
        // assert should hold.
        assert(varDsc->GetRegNum() != REG_STK);

        assert(!varDsc->lvIsStructField || (compiler->lvaTable[varDsc->lvParentLcl].lvFieldCnt == 1));
        var_types storeType = genActualType(varDsc->lvaArgType()); // We own the memory and can use the full move.
        GetEmitter()->emitIns_S_R(ins_Store(storeType), emitTypeSize(storeType), varDsc->GetRegNum(), varNum, 0);

        // Update lvRegNum life and GC info to indicate lvRegNum is dead and varDsc stack slot is going live.
        // Note that we cannot modify varDsc->GetRegNum() here because another basic block may not be expecting it.
        // Therefore manually update life of varDsc->GetRegNum().
        regMaskTP tempMask = varDsc->lvRegMask();
        regSet.RemoveMaskVars(tempMask);
        gcInfo.gcMarkRegSetNpt(tempMask);
        if (compiler->lvaIsGCTracked(varDsc))
        {
#ifdef DEBUG
            if (!VarSetOps::IsMember(compiler, gcInfo.gcVarPtrSetCur, varDsc->lvVarIndex))
            {
                JITDUMP("\t\t\t\t\t\t\tVar V%02u becoming live\n", varNum);
            }
            else
            {
                JITDUMP("\t\t\t\t\t\t\tVar V%02u continuing live\n", varNum);
            }
#endif // DEBUG

            VarSetOps::AddElemD(compiler, gcInfo.gcVarPtrSetCur, varDsc->lvVarIndex);
        }
    }

#ifdef PROFILING_SUPPORTED
    // At this point all arg regs are free.
    // Emit tail call profiler callback.
    genProfilingLeaveCallback(CORINFO_HELP_PROF_FCN_TAILCALL);
#endif

    // Next move any un-enregistered register arguments back to their register.
    regMaskTP fixedIntArgMask = RBM_NONE;    // tracks the int arg regs occupying fixed args in case of a vararg method.
    unsigned  firstArgVarNum  = BAD_VAR_NUM; // varNum of the first argument in case of a vararg method.
    for (varNum = 0; (varNum < compiler->info.compArgsCount); varNum++)
    {
        varDsc = compiler->lvaTable + varNum;
        if (varDsc->lvPromoted)
        {
            noway_assert(varDsc->lvFieldCnt == 1); // We only handle one field here

            unsigned fieldVarNum = varDsc->lvFieldLclStart;
            varDsc               = compiler->lvaTable + fieldVarNum;
        }
        noway_assert(varDsc->lvIsParam);

        // Skip if arg not passed in a register.
        if (!varDsc->lvIsRegArg)
        {
            continue;
        }

#if defined(UNIX_AMD64_ABI)
        if (varTypeIsStruct(varDsc))
        {
            CORINFO_CLASS_HANDLE typeHnd = varDsc->lvVerTypeInfo.GetClassHandle();
            assert(typeHnd != nullptr);

            SYSTEMV_AMD64_CORINFO_STRUCT_REG_PASSING_DESCRIPTOR structDesc;
            compiler->eeGetSystemVAmd64PassStructInRegisterDescriptor(typeHnd, &structDesc);
            assert(structDesc.passedInRegisters);

            unsigned __int8 offset0 = 0;
            unsigned __int8 offset1 = 0;
            var_types       type0   = TYP_UNKNOWN;
            var_types       type1   = TYP_UNKNOWN;

            // Get the eightbyte data
            compiler->GetStructTypeOffset(structDesc, &type0, &type1, &offset0, &offset1);

            // Move the values into the right registers.
            //

            // Update varDsc->GetArgReg() and lvOtherArgReg life and GC Info to indicate varDsc stack slot is dead and
            // argReg is going live. Note that we cannot modify varDsc->GetRegNum() and lvOtherArgReg here
            // because another basic block may not be expecting it.
            // Therefore manually update life of argReg.  Note that GT_JMP marks
            // the end of the basic block and after which reg life and gc info will be recomputed for the new block in
            // genCodeForBBList().
            if (type0 != TYP_UNKNOWN)
            {
                GetEmitter()->emitIns_R_S(ins_Load(type0), emitTypeSize(type0), varDsc->GetArgReg(), varNum, offset0);
                regSet.SetMaskVars(regSet.GetMaskVars() | genRegMask(varDsc->GetArgReg()));
                gcInfo.gcMarkRegPtrVal(varDsc->GetArgReg(), type0);
            }

            if (type1 != TYP_UNKNOWN)
            {
                GetEmitter()->emitIns_R_S(ins_Load(type1), emitTypeSize(type1), varDsc->GetOtherArgReg(), varNum,
                                          offset1);
                regSet.SetMaskVars(regSet.GetMaskVars() | genRegMask(varDsc->GetOtherArgReg()));
                gcInfo.gcMarkRegPtrVal(varDsc->GetOtherArgReg(), type1);
            }

            if (varDsc->lvTracked)
            {
                VarSetOps::RemoveElemD(compiler, gcInfo.gcVarPtrSetCur, varDsc->lvVarIndex);
            }
        }
        else
#endif // !defined(UNIX_AMD64_ABI)
        {
            // Register argument
            noway_assert(isRegParamType(genActualType(varDsc->TypeGet())));

            // Is register argument already in the right register?
            // If not load it from its stack location.
            var_types loadType = varDsc->lvaArgType();
            regNumber argReg   = varDsc->GetArgReg(); // incoming arg register

            if (varDsc->GetRegNum() != argReg)
            {
                assert(genIsValidReg(argReg));
                GetEmitter()->emitIns_R_S(ins_Load(loadType), emitTypeSize(loadType), argReg, varNum, 0);

                // Update argReg life and GC Info to indicate varDsc stack slot is dead and argReg is going live.
                // Note that we cannot modify varDsc->GetRegNum() here because another basic block may not be
                // expecting it. Therefore manually update life of argReg.  Note that GT_JMP marks the end of the
                // basic block and after which reg life and gc info will be recomputed for the new block in
                // genCodeForBBList().
                regSet.AddMaskVars(genRegMask(argReg));
                gcInfo.gcMarkRegPtrVal(argReg, loadType);
                if (compiler->lvaIsGCTracked(varDsc))
                {
#ifdef DEBUG
                    if (VarSetOps::IsMember(compiler, gcInfo.gcVarPtrSetCur, varDsc->lvVarIndex))
                    {
                        JITDUMP("\t\t\t\t\t\t\tVar V%02u becoming dead\n", varNum);
                    }
                    else
                    {
                        JITDUMP("\t\t\t\t\t\t\tVar V%02u continuing dead\n", varNum);
                    }
#endif // DEBUG

                    VarSetOps::RemoveElemD(compiler, gcInfo.gcVarPtrSetCur, varDsc->lvVarIndex);
                }
            }
        }

#if FEATURE_VARARG && defined(TARGET_AMD64)
        // In case of a jmp call to a vararg method also pass the float/double arg in the corresponding int arg
        // register. This is due to the AMD64 ABI which requires floating point values passed to varargs functions to
        // be passed in both integer and floating point registers. It doesn't apply to x86, which passes floating point
        // values on the stack.
        if (compiler->info.compIsVarArgs)
        {
            regNumber intArgReg;
            var_types loadType = varDsc->lvaArgType();
            regNumber argReg   = varDsc->GetArgReg(); // incoming arg register

            if (varTypeIsFloating(loadType))
            {
                intArgReg       = compiler->getCallArgIntRegister(argReg);
                instruction ins = ins_CopyFloatToInt(loadType, TYP_LONG);
                inst_RV_RV(ins, argReg, intArgReg, loadType);
            }
            else
            {
                intArgReg = argReg;
            }

            fixedIntArgMask |= genRegMask(intArgReg);

            if (intArgReg == REG_ARG_0)
            {
                assert(firstArgVarNum == BAD_VAR_NUM);
                firstArgVarNum = varNum;
            }
        }
#endif // FEATURE_VARARG
    }

#if FEATURE_VARARG && defined(TARGET_AMD64)
    // Jmp call to a vararg method - if the method has fewer than 4 fixed arguments,
    // load the remaining arg registers (both int and float) from the corresponding
    // shadow stack slots.  This is for the reason that we don't know the number and type
    // of non-fixed params passed by the caller, therefore we have to assume the worst case
    // of caller passing float/double args both in int and float arg regs.
    //
    // This doesn't apply to x86, which doesn't pass floating point values in floating
    // point registers.
    //
    // The caller could have passed gc-ref/byref type var args.  Since these are var args
    // the callee no way of knowing their gc-ness.  Therefore, mark the region that loads
    // remaining arg registers from shadow stack slots as non-gc interruptible.
    if (fixedIntArgMask != RBM_NONE)
    {
        assert(compiler->info.compIsVarArgs);
        assert(firstArgVarNum != BAD_VAR_NUM);

        regMaskTP remainingIntArgMask = RBM_ARG_REGS & ~fixedIntArgMask;
        if (remainingIntArgMask != RBM_NONE)
        {
            instruction insCopyIntToFloat = ins_CopyIntToFloat(TYP_LONG, TYP_DOUBLE);
            GetEmitter()->emitDisableGC();
            for (int argNum = 0, argOffset = 0; argNum < MAX_REG_ARG; ++argNum)
            {
                regNumber argReg     = intArgRegs[argNum];
                regMaskTP argRegMask = genRegMask(argReg);

                if ((remainingIntArgMask & argRegMask) != 0)
                {
                    remainingIntArgMask &= ~argRegMask;
                    GetEmitter()->emitIns_R_S(INS_mov, EA_8BYTE, argReg, firstArgVarNum, argOffset);

                    // also load it in corresponding float arg reg
                    regNumber floatReg = compiler->getCallArgFloatRegister(argReg);
                    inst_RV_RV(insCopyIntToFloat, floatReg, argReg);
                }

                argOffset += REGSIZE_BYTES;
            }
            GetEmitter()->emitEnableGC();
        }
    }
#endif // FEATURE_VARARG
}

// produce code for a GT_LEA subnode
void CodeGen::genLeaInstruction(GenTreeAddrMode* lea)
{
    emitAttr size = emitTypeSize(lea);
    genConsumeOperands(lea);

    if (lea->Base() && lea->Index())
    {
        regNumber baseReg  = lea->Base()->GetRegNum();
        regNumber indexReg = lea->Index()->GetRegNum();
        GetEmitter()->emitIns_R_ARX(INS_lea, size, lea->GetRegNum(), baseReg, indexReg, lea->gtScale, lea->Offset());
    }
    else if (lea->Base())
    {
        GetEmitter()->emitIns_R_AR(INS_lea, size, lea->GetRegNum(), lea->Base()->GetRegNum(), lea->Offset());
    }
    else if (lea->Index())
    {
        GetEmitter()->emitIns_R_ARX(INS_lea, size, lea->GetRegNum(), REG_NA, lea->Index()->GetRegNum(), lea->gtScale,
                                    lea->Offset());
    }

    genProduceReg(lea);
}

//------------------------------------------------------------------------
// genCompareFloat: Generate code for comparing two floating point values
//
// Arguments:
//    treeNode - the compare tree
//
void CodeGen::genCompareFloat(GenTree* treeNode)
{
    assert(treeNode->OperIsCompare());

    GenTreeOp* tree    = treeNode->AsOp();
    GenTree*   op1     = tree->gtOp1;
    GenTree*   op2     = tree->gtOp2;
    var_types  op1Type = op1->TypeGet();
    var_types  op2Type = op2->TypeGet();

    genConsumeOperands(tree);

    assert(varTypeIsFloating(op1Type));
    assert(op1Type == op2Type);

    regNumber   targetReg = treeNode->GetRegNum();
    instruction ins;
    emitAttr    cmpAttr;

    GenCondition condition = GenCondition::FromFloatRelop(treeNode);

    if (condition.PreferSwap())
    {
        condition = GenCondition::Swap(condition);
        std::swap(op1, op2);
    }

    ins     = ins_FloatCompare(op1Type);
    cmpAttr = emitTypeSize(op1Type);

    GetEmitter()->emitInsBinary(ins, cmpAttr, op1, op2);

    // Are we evaluating this into a register?
    if (targetReg != REG_NA)
    {
        if ((condition.GetCode() == GenCondition::FNEU) && (op1->GetRegNum() == op2->GetRegNum()))
        {
            // For floating point, `x != x` is a common way of
            // checking for NaN. So, in the case where both
            // operands are the same, we can optimize codegen
            // to only do a single check.

            condition = GenCondition(GenCondition::P);
        }

        inst_SETCC(condition, treeNode->TypeGet(), targetReg);
        genProduceReg(tree);
    }
}

//------------------------------------------------------------------------
// genCompareInt: Generate code for comparing ints or, on amd64, longs.
//
// Arguments:
//    treeNode - the compare tree
//
// Return Value:
//    None.
void CodeGen::genCompareInt(GenTree* treeNode)
{
    assert(treeNode->OperIsCompare() || treeNode->OperIs(GT_CMP));

    GenTreeOp* tree      = treeNode->AsOp();
    GenTree*   op1       = tree->gtOp1;
    GenTree*   op2       = tree->gtOp2;
    var_types  op1Type   = op1->TypeGet();
    var_types  op2Type   = op2->TypeGet();
    regNumber  targetReg = tree->GetRegNum();

    genConsumeOperands(tree);

    assert(!op1->isContainedIntOrIImmed());
    assert(!varTypeIsFloating(op2Type));

    instruction ins;
    var_types   type = TYP_UNKNOWN;

    if (tree->OperIs(GT_TEST_EQ, GT_TEST_NE))
    {
        ins = INS_test;

        // Unlike many xarch instructions TEST doesn't have a form with a 16/32/64 bit first operand and
        // an 8 bit immediate second operand. But if the immediate value fits in 8 bits then we can simply
        // emit a 8 bit TEST instruction, unless we're targeting x86 and the first operand is a non-byteable
        // register.
        // Note that lowering does something similar but its main purpose is to allow memory operands to be
        // contained so it doesn't handle other kind of operands. It could do more but on x86 that results
        // in additional register constrains and that may be worse than wasting 3 bytes on an immediate.
        if (
#ifdef TARGET_X86
            (!op1->isUsedFromReg() || isByteReg(op1->GetRegNum())) &&
#endif
            (op2->IsCnsIntOrI() && genSmallTypeCanRepresentValue(TYP_UBYTE, op2->AsIntCon()->IconValue())))
        {
            type = TYP_UBYTE;
        }
    }
    else if (op1->isUsedFromReg() && op2->IsIntegralConst(0))
    {
        // We're comparing a register to 0 so we can generate "test reg1, reg1"
        // instead of the longer "cmp reg1, 0"
        ins = INS_test;
        op2 = op1;
    }
    else
    {
        ins = INS_cmp;
    }

    if (type == TYP_UNKNOWN)
    {
        if (op1Type == op2Type)
        {
            type = op1Type;
        }
        else if (genTypeSize(op1Type) == genTypeSize(op2Type))
        {
            // If the types are different but have the same size then we'll use TYP_INT or TYP_LONG.
            // This primarily deals with small type mixes (e.g. byte/ubyte) that need to be widened
            // and compared as int. We should not get long type mixes here but handle that as well
            // just in case.
            type = genTypeSize(op1Type) == 8 ? TYP_LONG : TYP_INT;
        }
        else
        {
            // In the types are different simply use TYP_INT. This deals with small type/int type
            // mixes (e.g. byte/short ubyte/int) that need to be widened and compared as int.
            // Lowering is expected to handle any mixes that involve long types (e.g. int/long).
            type = TYP_INT;
        }

        // The common type cannot be smaller than any of the operand types, we're probably mixing int/long
        assert(genTypeSize(type) >= max(genTypeSize(op1Type), genTypeSize(op2Type)));
        // Small unsigned int types (TYP_BOOL can use anything) should use unsigned comparisons
        assert(!(varTypeIsSmallInt(type) && varTypeIsUnsigned(type)) || ((tree->gtFlags & GTF_UNSIGNED) != 0));
        // If op1 is smaller then it cannot be in memory, we're probably missing a cast
        assert((genTypeSize(op1Type) >= genTypeSize(type)) || !op1->isUsedFromMemory());
        // If op2 is smaller then it cannot be in memory, we're probably missing a cast
        assert((genTypeSize(op2Type) >= genTypeSize(type)) || !op2->isUsedFromMemory());
        // If we ended up with a small type and op2 is a constant then make sure we don't lose constant bits
        assert(!op2->IsCnsIntOrI() || !varTypeIsSmall(type) ||
               genSmallTypeCanRepresentValue(type, op2->AsIntCon()->IconValue()));
    }

    // The type cannot be larger than the machine word size
    assert(genTypeSize(type) <= genTypeSize(TYP_I_IMPL));
    // TYP_UINT and TYP_ULONG should not appear here, only small types can be unsigned
    assert(!varTypeIsUnsigned(type) || varTypeIsSmall(type));

    GetEmitter()->emitInsBinary(ins, emitTypeSize(type), op1, op2);

    // Are we evaluating this into a register?
    if (targetReg != REG_NA)
    {
        inst_SETCC(GenCondition::FromIntegralRelop(tree), tree->TypeGet(), targetReg);
        genProduceReg(tree);
    }
}

#if !defined(TARGET_64BIT)
//------------------------------------------------------------------------
// genLongToIntCast: Generate code for long to int casts on x86.
//
// Arguments:
//    cast - The GT_CAST node
//
// Return Value:
//    None.
//
// Assumptions:
//    The cast node and its sources (via GT_LONG) must have been assigned registers.
//    The destination cannot be a floating point type or a small integer type.
//
void CodeGen::genLongToIntCast(GenTree* cast)
{
    assert(cast->OperGet() == GT_CAST);

    GenTree* src = cast->gtGetOp1();
    noway_assert(src->OperGet() == GT_LONG);

    genConsumeRegs(src);

    var_types srcType  = ((cast->gtFlags & GTF_UNSIGNED) != 0) ? TYP_ULONG : TYP_LONG;
    var_types dstType  = cast->CastToType();
    regNumber loSrcReg = src->gtGetOp1()->GetRegNum();
    regNumber hiSrcReg = src->gtGetOp2()->GetRegNum();
    regNumber dstReg   = cast->GetRegNum();

    assert((dstType == TYP_INT) || (dstType == TYP_UINT));
    assert(genIsValidIntReg(loSrcReg));
    assert(genIsValidIntReg(hiSrcReg));
    assert(genIsValidIntReg(dstReg));

    if (cast->gtOverflow())
    {
        //
        // Generate an overflow check for [u]long to [u]int casts:
        //
        // long  -> int  - check if the upper 33 bits are all 0 or all 1
        //
        // ulong -> int  - check if the upper 33 bits are all 0
        //
        // long  -> uint - check if the upper 32 bits are all 0
        // ulong -> uint - check if the upper 32 bits are all 0
        //

        if ((srcType == TYP_LONG) && (dstType == TYP_INT))
        {
            BasicBlock* allOne  = genCreateTempLabel();
            BasicBlock* success = genCreateTempLabel();

            inst_RV_RV(INS_test, loSrcReg, loSrcReg, TYP_INT, EA_4BYTE);
            inst_JMP(EJ_js, allOne);

            inst_RV_RV(INS_test, hiSrcReg, hiSrcReg, TYP_INT, EA_4BYTE);
            genJumpToThrowHlpBlk(EJ_jne, SCK_OVERFLOW);
            inst_JMP(EJ_jmp, success);

            genDefineTempLabel(allOne);
            inst_RV_IV(INS_cmp, hiSrcReg, -1, EA_4BYTE);
            genJumpToThrowHlpBlk(EJ_jne, SCK_OVERFLOW);

            genDefineTempLabel(success);
        }
        else
        {
            if ((srcType == TYP_ULONG) && (dstType == TYP_INT))
            {
                inst_RV_RV(INS_test, loSrcReg, loSrcReg, TYP_INT, EA_4BYTE);
                genJumpToThrowHlpBlk(EJ_js, SCK_OVERFLOW);
            }

            inst_RV_RV(INS_test, hiSrcReg, hiSrcReg, TYP_INT, EA_4BYTE);
            genJumpToThrowHlpBlk(EJ_jne, SCK_OVERFLOW);
        }
    }

    if (dstReg != loSrcReg)
    {
        inst_RV_RV(INS_mov, dstReg, loSrcReg, TYP_INT, EA_4BYTE);
    }

    genProduceReg(cast);
}
#endif

//------------------------------------------------------------------------
// genIntCastOverflowCheck: Generate overflow checking code for an integer cast.
//
// Arguments:
//    cast - The GT_CAST node
//    desc - The cast description
//    reg  - The register containing the value to check
//
void CodeGen::genIntCastOverflowCheck(GenTreeCast* cast, const GenIntCastDesc& desc, regNumber reg)
{
    switch (desc.CheckKind())
    {
        case GenIntCastDesc::CHECK_POSITIVE:
            GetEmitter()->emitIns_R_R(INS_test, EA_SIZE(desc.CheckSrcSize()), reg, reg);
            genJumpToThrowHlpBlk(EJ_jl, SCK_OVERFLOW);
            break;

#ifdef TARGET_64BIT
        case GenIntCastDesc::CHECK_UINT_RANGE:
        {
            // We need to check if the value is not greater than 0xFFFFFFFF but this value
            // cannot be encoded in an immediate operand. Use a right shift to test if the
            // upper 32 bits are zero. This requires a temporary register.
            const regNumber tempReg = cast->GetSingleTempReg();
            assert(tempReg != reg);
            GetEmitter()->emitIns_R_R(INS_mov, EA_8BYTE, tempReg, reg);
            GetEmitter()->emitIns_R_I(INS_shr_N, EA_8BYTE, tempReg, 32);
            genJumpToThrowHlpBlk(EJ_jne, SCK_OVERFLOW);
        }
        break;

        case GenIntCastDesc::CHECK_POSITIVE_INT_RANGE:
            GetEmitter()->emitIns_R_I(INS_cmp, EA_8BYTE, reg, INT32_MAX);
            genJumpToThrowHlpBlk(EJ_ja, SCK_OVERFLOW);
            break;

        case GenIntCastDesc::CHECK_INT_RANGE:
            GetEmitter()->emitIns_R_I(INS_cmp, EA_8BYTE, reg, INT32_MAX);
            genJumpToThrowHlpBlk(EJ_jg, SCK_OVERFLOW);
            GetEmitter()->emitIns_R_I(INS_cmp, EA_8BYTE, reg, INT32_MIN);
            genJumpToThrowHlpBlk(EJ_jl, SCK_OVERFLOW);
            break;
#endif

        default:
        {
            assert(desc.CheckKind() == GenIntCastDesc::CHECK_SMALL_INT_RANGE);
            const int castMaxValue = desc.CheckSmallIntMax();
            const int castMinValue = desc.CheckSmallIntMin();

            GetEmitter()->emitIns_R_I(INS_cmp, EA_SIZE(desc.CheckSrcSize()), reg, castMaxValue);
            genJumpToThrowHlpBlk((castMinValue == 0) ? EJ_ja : EJ_jg, SCK_OVERFLOW);

            if (castMinValue != 0)
            {
                GetEmitter()->emitIns_R_I(INS_cmp, EA_SIZE(desc.CheckSrcSize()), reg, castMinValue);
                genJumpToThrowHlpBlk(EJ_jl, SCK_OVERFLOW);
            }
        }
        break;
    }
}

//------------------------------------------------------------------------
// genIntToIntCast: Generate code for an integer cast, with or without overflow check.
//
// Arguments:
//    cast - The GT_CAST node
//
// Assumptions:
//    The cast node is not a contained node and must have an assigned register.
//    Neither the source nor target type can be a floating point type.
//    On x86 casts to (U)BYTE require that the source be in a byte register.
//
// TODO-XArch-CQ: Allow castOp to be a contained node without an assigned register.
//
void CodeGen::genIntToIntCast(GenTreeCast* cast)
{
    genConsumeRegs(cast->gtGetOp1());

    const regNumber srcReg = cast->gtGetOp1()->GetRegNum();
    const regNumber dstReg = cast->GetRegNum();
    emitter*        emit   = GetEmitter();

    assert(genIsValidIntReg(srcReg));
    assert(genIsValidIntReg(dstReg));

    GenIntCastDesc desc(cast);

    if (desc.CheckKind() != GenIntCastDesc::CHECK_NONE)
    {
        genIntCastOverflowCheck(cast, desc, srcReg);
    }

    if ((desc.ExtendKind() != GenIntCastDesc::COPY) || (srcReg != dstReg))
    {
        instruction ins;
        unsigned    insSize;
        bool        canSkip = false;

        switch (desc.ExtendKind())
        {
            case GenIntCastDesc::ZERO_EXTEND_SMALL_INT:
                ins     = INS_movzx;
                insSize = desc.ExtendSrcSize();
                break;
            case GenIntCastDesc::SIGN_EXTEND_SMALL_INT:
                ins     = INS_movsx;
                insSize = desc.ExtendSrcSize();
                break;
#ifdef TARGET_64BIT
            case GenIntCastDesc::ZERO_EXTEND_INT:
                // We can skip emitting this zero extending move if the previous instruction zero extended implicitly
                if ((srcReg == dstReg) && compiler->opts.OptimizationEnabled())
                {
                    canSkip = emit->AreUpper32BitsZero(srcReg);
                }

                ins     = INS_mov;
                insSize = 4;
                break;
            case GenIntCastDesc::SIGN_EXTEND_INT:
                ins     = INS_movsxd;
                insSize = 4;
                break;
#endif
            default:
                assert(desc.ExtendKind() == GenIntCastDesc::COPY);
                assert(srcReg != dstReg);
                ins     = INS_mov;
                insSize = desc.ExtendSrcSize();
                break;
        }

        if (canSkip)
        {
            JITDUMP("\n -- suppressing emission as previous instruction already properly extends.\n");
        }
        else
        {
            emit->emitIns_R_R(ins, EA_ATTR(insSize), dstReg, srcReg);
        }
    }

    genProduceReg(cast);
}

//------------------------------------------------------------------------
// genFloatToFloatCast: Generate code for a cast between float and double
//
// Arguments:
//    treeNode - The GT_CAST node
//
// Return Value:
//    None.
//
// Assumptions:
//    Cast is a non-overflow conversion.
//    The treeNode must have an assigned register.
//    The cast is between float and double or vice versa.
//
void CodeGen::genFloatToFloatCast(GenTree* treeNode)
{
    // float <--> double conversions are always non-overflow ones
    assert(treeNode->OperGet() == GT_CAST);
    assert(!treeNode->gtOverflow());

    regNumber targetReg = treeNode->GetRegNum();
    assert(genIsValidFloatReg(targetReg));

    GenTree* op1 = treeNode->AsOp()->gtOp1;
#ifdef DEBUG
    // If not contained, must be a valid float reg.
    if (op1->isUsedFromReg())
    {
        assert(genIsValidFloatReg(op1->GetRegNum()));
    }
#endif

    var_types dstType = treeNode->CastToType();
    var_types srcType = op1->TypeGet();
    assert(varTypeIsFloating(srcType) && varTypeIsFloating(dstType));

    genConsumeOperands(treeNode->AsOp());
    if (srcType == dstType && (op1->isUsedFromReg() && (targetReg == op1->GetRegNum())))
    {
        // source and destinations types are the same and also reside in the same register.
        // we just need to consume and produce the reg in this case.
        ;
    }
    else
    {
        instruction ins = ins_FloatConv(dstType, srcType);
        GetEmitter()->emitInsBinary(ins, emitTypeSize(dstType), treeNode, op1);
    }

    genProduceReg(treeNode);
}

//------------------------------------------------------------------------
// genIntToFloatCast: Generate code to cast an int/long to float/double
//
// Arguments:
//    treeNode - The GT_CAST node
//
// Return Value:
//    None.
//
// Assumptions:
//    Cast is a non-overflow conversion.
//    The treeNode must have an assigned register.
//    SrcType= int32/uint32/int64/uint64 and DstType=float/double.
//
void CodeGen::genIntToFloatCast(GenTree* treeNode)
{
    // int type --> float/double conversions are always non-overflow ones
    assert(treeNode->OperGet() == GT_CAST);
    assert(!treeNode->gtOverflow());

    regNumber targetReg = treeNode->GetRegNum();
    assert(genIsValidFloatReg(targetReg));

    GenTree* op1 = treeNode->AsOp()->gtOp1;
#ifdef DEBUG
    if (op1->isUsedFromReg())
    {
        assert(genIsValidIntReg(op1->GetRegNum()));
    }
#endif

    var_types dstType = treeNode->CastToType();
    var_types srcType = op1->TypeGet();
    assert(!varTypeIsFloating(srcType) && varTypeIsFloating(dstType));

#if !defined(TARGET_64BIT)
    // We expect morph to replace long to float/double casts with helper calls
    noway_assert(!varTypeIsLong(srcType));
#endif // !defined(TARGET_64BIT)

    // Since xarch emitter doesn't handle reporting gc-info correctly while casting away gc-ness we
    // ensure srcType of a cast is non gc-type.  Codegen should never see BYREF as source type except
    // for GT_LCL_VAR_ADDR and GT_LCL_FLD_ADDR that represent stack addresses and can be considered
    // as TYP_I_IMPL. In all other cases where src operand is a gc-type and not known to be on stack,
    // Front-end (see fgMorphCast()) ensures this by assigning gc-type local to a non gc-type
    // temp and using temp as operand of cast operation.
    if (srcType == TYP_BYREF)
    {
        noway_assert(op1->OperGet() == GT_LCL_VAR_ADDR || op1->OperGet() == GT_LCL_FLD_ADDR);
        srcType = TYP_I_IMPL;
    }

    // force the srcType to unsigned if GT_UNSIGNED flag is set
    if (treeNode->gtFlags & GTF_UNSIGNED)
    {
        srcType = genUnsignedType(srcType);
    }

    noway_assert(!varTypeIsGC(srcType));

    // We should never be seeing srcType whose size is not sizeof(int) nor sizeof(long).
    // For conversions from byte/sbyte/int16/uint16 to float/double, we would expect
    // either the front-end or lowering phase to have generated two levels of cast.
    // The first one is for widening smaller int type to int32 and the second one is
    // to the float/double.
    emitAttr srcSize = EA_ATTR(genTypeSize(srcType));
    noway_assert((srcSize == EA_ATTR(genTypeSize(TYP_INT))) || (srcSize == EA_ATTR(genTypeSize(TYP_LONG))));

    // Also we don't expect to see uint32 -> float/double and uint64 -> float conversions
    // here since they should have been lowered apropriately.
    noway_assert(srcType != TYP_UINT);
    noway_assert((srcType != TYP_ULONG) || (dstType != TYP_FLOAT));

    // To convert int to a float/double, cvtsi2ss/sd SSE2 instruction is used
    // which does a partial write to lower 4/8 bytes of xmm register keeping the other
    // upper bytes unmodified.  If "cvtsi2ss/sd xmmReg, r32/r64" occurs inside a loop,
    // the partial write could introduce a false dependency and could cause a stall
    // if there are further uses of xmmReg. We have such a case occurring with a
    // customer reported version of SpectralNorm benchmark, resulting in 2x perf
    // regression.  To avoid false dependency, we emit "xorps xmmReg, xmmReg" before
    // cvtsi2ss/sd instruction.

    genConsumeOperands(treeNode->AsOp());
    GetEmitter()->emitIns_R_R(INS_xorps, EA_4BYTE, treeNode->GetRegNum(), treeNode->GetRegNum());

    // Note that here we need to specify srcType that will determine
    // the size of source reg/mem operand and rex.w prefix.
    instruction ins = ins_FloatConv(dstType, TYP_INT);
    GetEmitter()->emitInsBinary(ins, emitTypeSize(srcType), treeNode, op1);

    // Handle the case of srcType = TYP_ULONG. SSE2 conversion instruction
    // will interpret ULONG value as LONG.  Hence we need to adjust the
    // result if sign-bit of srcType is set.
    if (srcType == TYP_ULONG)
    {
        // The instruction sequence below is less accurate than what clang
        // and gcc generate. However, we keep the current sequence for backward compatibility.
        // If we change the instructions below, FloatingPointUtils::convertUInt64ToDobule
        // should be also updated for consistent conversion result.
        assert(dstType == TYP_DOUBLE);
        assert(op1->isUsedFromReg());

        // Set the flags without modifying op1.
        // test op1Reg, op1Reg
        inst_RV_RV(INS_test, op1->GetRegNum(), op1->GetRegNum(), srcType);

        // No need to adjust result if op1 >= 0 i.e. positive
        // Jge label
        BasicBlock* label = genCreateTempLabel();
        inst_JMP(EJ_jge, label);

        // Adjust the result
        // result = result + 0x43f00000 00000000
        // addsd resultReg,  0x43f00000 00000000
        CORINFO_FIELD_HANDLE* cns = &u8ToDblBitmask;
        if (*cns == nullptr)
        {
            double d;
            static_assert_no_msg(sizeof(double) == sizeof(__int64));
            *((__int64*)&d) = 0x43f0000000000000LL;

            *cns = GetEmitter()->emitFltOrDblConst(d, EA_8BYTE);
        }
        GetEmitter()->emitIns_R_C(INS_addsd, EA_8BYTE, treeNode->GetRegNum(), *cns, 0);

        genDefineTempLabel(label);
    }

    genProduceReg(treeNode);
}

//------------------------------------------------------------------------
// genFloatToIntCast: Generate code to cast float/double to int/long
//
// Arguments:
//    treeNode - The GT_CAST node
//
// Return Value:
//    None.
//
// Assumptions:
//    Cast is a non-overflow conversion.
//    The treeNode must have an assigned register.
//    SrcType=float/double and DstType= int32/uint32/int64/uint64
//
// TODO-XArch-CQ: (Low-pri) - generate in-line code when DstType = uint64
//
void CodeGen::genFloatToIntCast(GenTree* treeNode)
{
    // we don't expect to see overflow detecting float/double --> int type conversions here
    // as they should have been converted into helper calls by front-end.
    assert(treeNode->OperGet() == GT_CAST);
    assert(!treeNode->gtOverflow());

    regNumber targetReg = treeNode->GetRegNum();
    assert(genIsValidIntReg(targetReg));

    GenTree* op1 = treeNode->AsOp()->gtOp1;
#ifdef DEBUG
    if (op1->isUsedFromReg())
    {
        assert(genIsValidFloatReg(op1->GetRegNum()));
    }
#endif

    var_types dstType = treeNode->CastToType();
    var_types srcType = op1->TypeGet();
    assert(varTypeIsFloating(srcType) && !varTypeIsFloating(dstType));

    // We should never be seeing dstType whose size is neither sizeof(TYP_INT) nor sizeof(TYP_LONG).
    // For conversions to byte/sbyte/int16/uint16 from float/double, we would expect the
    // front-end or lowering phase to have generated two levels of cast. The first one is
    // for float or double to int32/uint32 and the second one for narrowing int32/uint32 to
    // the required smaller int type.
    emitAttr dstSize = EA_ATTR(genTypeSize(dstType));
    noway_assert((dstSize == EA_ATTR(genTypeSize(TYP_INT))) || (dstSize == EA_ATTR(genTypeSize(TYP_LONG))));

    // We shouldn't be seeing uint64 here as it should have been converted
    // into a helper call by either front-end or lowering phase.
    noway_assert(!varTypeIsUnsigned(dstType) || (dstSize != EA_ATTR(genTypeSize(TYP_LONG))));

    // If the dstType is TYP_UINT, we have 32-bits to encode the
    // float number. Any of 33rd or above bits can be the sign bit.
    // To achieve it we pretend as if we are converting it to a long.
    if (varTypeIsUnsigned(dstType) && (dstSize == EA_ATTR(genTypeSize(TYP_INT))))
    {
        dstType = TYP_LONG;
    }

    // Note that we need to specify dstType here so that it will determine
    // the size of destination integer register and also the rex.w prefix.
    genConsumeOperands(treeNode->AsOp());
    instruction ins = ins_FloatConv(TYP_INT, srcType);
    GetEmitter()->emitInsBinary(ins, emitTypeSize(dstType), treeNode, op1);
    genProduceReg(treeNode);
}

//------------------------------------------------------------------------
// genCkfinite: Generate code for ckfinite opcode.
//
// Arguments:
//    treeNode - The GT_CKFINITE node
//
// Return Value:
//    None.
//
// Assumptions:
//    GT_CKFINITE node has reserved an internal register.
//
// TODO-XArch-CQ - mark the operand as contained if known to be in
// memory (e.g. field or an array element).
//
void CodeGen::genCkfinite(GenTree* treeNode)
{
    assert(treeNode->OperGet() == GT_CKFINITE);

    GenTree*  op1        = treeNode->AsOp()->gtOp1;
    var_types targetType = treeNode->TypeGet();
    int       expMask    = (targetType == TYP_FLOAT) ? 0x7F800000 : 0x7FF00000; // Bit mask to extract exponent.
    regNumber targetReg  = treeNode->GetRegNum();

    // Extract exponent into a register.
    regNumber tmpReg = treeNode->GetSingleTempReg();

    genConsumeReg(op1);

#ifdef TARGET_64BIT

    // Copy the floating-point value to an integer register. If we copied a float to a long, then
    // right-shift the value so the high 32 bits of the floating-point value sit in the low 32
    // bits of the integer register.
    instruction ins = ins_CopyFloatToInt(targetType, (targetType == TYP_FLOAT) ? TYP_INT : TYP_LONG);
    inst_RV_RV(ins, op1->GetRegNum(), tmpReg, targetType);
    if (targetType == TYP_DOUBLE)
    {
        // right shift by 32 bits to get to exponent.
        inst_RV_SH(INS_shr, EA_8BYTE, tmpReg, 32);
    }

    // Mask exponent with all 1's and check if the exponent is all 1's
    inst_RV_IV(INS_and, tmpReg, expMask, EA_4BYTE);
    inst_RV_IV(INS_cmp, tmpReg, expMask, EA_4BYTE);

    // If exponent is all 1's, throw ArithmeticException
    genJumpToThrowHlpBlk(EJ_je, SCK_ARITH_EXCPN);

    // if it is a finite value copy it to targetReg
    if (targetReg != op1->GetRegNum())
    {
        inst_RV_RV(ins_Copy(targetType), targetReg, op1->GetRegNum(), targetType);
    }

#else // !TARGET_64BIT

    // If the target type is TYP_DOUBLE, we want to extract the high 32 bits into the register.
    // There is no easy way to do this. To not require an extra register, we'll use shuffles
    // to move the high 32 bits into the low 32 bits, then shuffle it back, since we
    // need to produce the value into the target register.
    //
    // For TYP_DOUBLE, we'll generate (for targetReg != op1->GetRegNum()):
    //    movaps targetReg, op1->GetRegNum()
    //    shufps targetReg, targetReg, 0xB1    // WZYX => ZWXY
    //    mov_xmm2i tmpReg, targetReg          // tmpReg <= Y
    //    and tmpReg, <mask>
    //    cmp tmpReg, <mask>
    //    je <throw block>
    //    movaps targetReg, op1->GetRegNum()   // copy the value again, instead of un-shuffling it
    //
    // For TYP_DOUBLE with (targetReg == op1->GetRegNum()):
    //    shufps targetReg, targetReg, 0xB1    // WZYX => ZWXY
    //    mov_xmm2i tmpReg, targetReg          // tmpReg <= Y
    //    and tmpReg, <mask>
    //    cmp tmpReg, <mask>
    //    je <throw block>
    //    shufps targetReg, targetReg, 0xB1    // ZWXY => WZYX
    //
    // For TYP_FLOAT, it's the same as TARGET_64BIT:
    //    mov_xmm2i tmpReg, targetReg          // tmpReg <= low 32 bits
    //    and tmpReg, <mask>
    //    cmp tmpReg, <mask>
    //    je <throw block>
    //    movaps targetReg, op1->GetRegNum()      // only if targetReg != op1->GetRegNum()

    regNumber copyToTmpSrcReg; // The register we'll copy to the integer temp.

    if (targetType == TYP_DOUBLE)
    {
        if (targetReg != op1->GetRegNum())
        {
            inst_RV_RV(ins_Copy(targetType), targetReg, op1->GetRegNum(), targetType);
        }
        inst_RV_RV_IV(INS_shufps, EA_16BYTE, targetReg, targetReg, (int8_t)0xb1);
        copyToTmpSrcReg = targetReg;
    }
    else
    {
        copyToTmpSrcReg = op1->GetRegNum();
    }

    // Copy only the low 32 bits. This will be the high order 32 bits of the floating-point
    // value, no matter the floating-point type.
    inst_RV_RV(ins_CopyFloatToInt(TYP_FLOAT, TYP_INT), copyToTmpSrcReg, tmpReg, TYP_FLOAT);

    // Mask exponent with all 1's and check if the exponent is all 1's
    inst_RV_IV(INS_and, tmpReg, expMask, EA_4BYTE);
    inst_RV_IV(INS_cmp, tmpReg, expMask, EA_4BYTE);

    // If exponent is all 1's, throw ArithmeticException
    genJumpToThrowHlpBlk(EJ_je, SCK_ARITH_EXCPN);

    if (targetReg != op1->GetRegNum())
    {
        // In both the TYP_FLOAT and TYP_DOUBLE case, the op1 register is untouched,
        // so copy it to the targetReg. This is faster and smaller for TYP_DOUBLE
        // than re-shuffling the targetReg.
        inst_RV_RV(ins_Copy(targetType), targetReg, op1->GetRegNum(), targetType);
    }
    else if (targetType == TYP_DOUBLE)
    {
        // We need to re-shuffle the targetReg to get the correct result.
        inst_RV_RV_IV(INS_shufps, EA_16BYTE, targetReg, targetReg, (int8_t)0xb1);
    }

#endif // !TARGET_64BIT

    genProduceReg(treeNode);
}

#ifdef TARGET_AMD64
int CodeGenInterface::genSPtoFPdelta() const
{
    int delta;

#ifdef UNIX_AMD64_ABI

    // We require frame chaining on Unix to support native tool unwinding (such as
    // unwinding by the native debugger). We have a CLR-only extension to the
    // unwind codes (UWOP_SET_FPREG_LARGE) to support SP->FP offsets larger than 240.
    // If Unix ever supports EnC, the RSP == RBP assumption will have to be reevaluated.
    delta = genTotalFrameSize();

#else // !UNIX_AMD64_ABI

    // As per Amd64 ABI, RBP offset from initial RSP can be between 0 and 240 if
    // RBP needs to be reported in unwind codes.  This case would arise for methods
    // with localloc.
    if (compiler->compLocallocUsed)
    {
        // We cannot base delta computation on compLclFrameSize since it changes from
        // tentative to final frame layout and hence there is a possibility of
        // under-estimating offset of vars from FP, which in turn results in under-
        // estimating instruction size.
        //
        // To be predictive and so as never to under-estimate offset of vars from FP
        // we will always position FP at min(240, outgoing arg area size).
        delta = Min(240, (int)compiler->lvaOutgoingArgSpaceSize);
    }
    else if (compiler->opts.compDbgEnC)
    {
        // vm assumption on EnC methods is that rsp and rbp are equal
        delta = 0;
    }
    else
    {
        delta = genTotalFrameSize();
    }

#endif // !UNIX_AMD64_ABI

    return delta;
}

//---------------------------------------------------------------------
// genTotalFrameSize - return the total size of the stack frame, including local size,
// callee-saved register size, etc. For AMD64, this does not include the caller-pushed
// return address.
//
// Return value:
//    Total frame size
//

int CodeGenInterface::genTotalFrameSize() const
{
    assert(!IsUninitialized(compiler->compCalleeRegsPushed));

    int totalFrameSize = compiler->compCalleeRegsPushed * REGSIZE_BYTES + compiler->compLclFrameSize;

    assert(totalFrameSize >= 0);
    return totalFrameSize;
}

//---------------------------------------------------------------------
// genCallerSPtoFPdelta - return the offset from Caller-SP to the frame pointer.
// This number is going to be negative, since the Caller-SP is at a higher
// address than the frame pointer.
//
// There must be a frame pointer to call this function!
//
// We can't compute this directly from the Caller-SP, since the frame pointer
// is based on a maximum delta from Initial-SP, so first we find SP, then
// compute the FP offset.

int CodeGenInterface::genCallerSPtoFPdelta() const
{
    assert(isFramePointerUsed());
    int callerSPtoFPdelta;

    callerSPtoFPdelta = genCallerSPtoInitialSPdelta() + genSPtoFPdelta();

    assert(callerSPtoFPdelta <= 0);
    return callerSPtoFPdelta;
}

//---------------------------------------------------------------------
// genCallerSPtoInitialSPdelta - return the offset from Caller-SP to Initial SP.
//
// This number will be negative.

int CodeGenInterface::genCallerSPtoInitialSPdelta() const
{
    int callerSPtoSPdelta = 0;

    callerSPtoSPdelta -= genTotalFrameSize();
    callerSPtoSPdelta -= REGSIZE_BYTES; // caller-pushed return address

    // compCalleeRegsPushed does not account for the frame pointer
    // TODO-Cleanup: shouldn't this be part of genTotalFrameSize?
    if (isFramePointerUsed())
    {
        callerSPtoSPdelta -= REGSIZE_BYTES;
    }

    assert(callerSPtoSPdelta <= 0);
    return callerSPtoSPdelta;
}
#endif // TARGET_AMD64

//-----------------------------------------------------------------------------------------
// genSSE2BitwiseOp - generate SSE2 code for the given oper as "Operand BitWiseOp BitMask"
//
// Arguments:
//    treeNode  - tree node
//
// Return value:
//    None
//
// Assumptions:
//     i) tree oper is one of GT_NEG or GT_INTRINSIC Abs()
//    ii) tree type is floating point type.
//   iii) caller of this routine needs to call genProduceReg()
void CodeGen::genSSE2BitwiseOp(GenTree* treeNode)
{
    regNumber targetReg  = treeNode->GetRegNum();
    var_types targetType = treeNode->TypeGet();
    assert(varTypeIsFloating(targetType));

    float                 f;
    double                d;
    CORINFO_FIELD_HANDLE* bitMask  = nullptr;
    instruction           ins      = INS_invalid;
    void*                 cnsAddr  = nullptr;
    bool                  dblAlign = false;

    switch (treeNode->OperGet())
    {
        case GT_NEG:
            // Neg(x) = flip the sign bit.
            // Neg(f) = f ^ 0x80000000
            // Neg(d) = d ^ 0x8000000000000000
            ins = INS_xorps;
            if (targetType == TYP_FLOAT)
            {
                bitMask = &negBitmaskFlt;

                static_assert_no_msg(sizeof(float) == sizeof(int));
                *((int*)&f) = 0x80000000;
                cnsAddr     = &f;
            }
            else
            {
                bitMask = &negBitmaskDbl;

                static_assert_no_msg(sizeof(double) == sizeof(__int64));
                *((__int64*)&d) = 0x8000000000000000LL;
                cnsAddr         = &d;
                dblAlign        = true;
            }
            break;

        case GT_INTRINSIC:
            assert(treeNode->AsIntrinsic()->gtIntrinsicId == CORINFO_INTRINSIC_Abs);

            // Abs(x) = set sign-bit to zero
            // Abs(f) = f & 0x7fffffff
            // Abs(d) = d & 0x7fffffffffffffff
            ins = INS_andps;
            if (targetType == TYP_FLOAT)
            {
                bitMask = &absBitmaskFlt;

                static_assert_no_msg(sizeof(float) == sizeof(int));
                *((int*)&f) = 0x7fffffff;
                cnsAddr     = &f;
            }
            else
            {
                bitMask = &absBitmaskDbl;

                static_assert_no_msg(sizeof(double) == sizeof(__int64));
                *((__int64*)&d) = 0x7fffffffffffffffLL;
                cnsAddr         = &d;
                dblAlign        = true;
            }
            break;

        default:
            assert(!"genSSE2: unsupported oper");
            unreached();
            break;
    }

    if (*bitMask == nullptr)
    {
        assert(cnsAddr != nullptr);
        *bitMask = GetEmitter()->emitAnyConst(cnsAddr, genTypeSize(targetType), emitDataAlignment::Preferred);
    }

    // We need an additional register for bitmask.
    regNumber tmpReg = treeNode->GetSingleTempReg();

    // Move operand into targetReg only if the reg reserved for
    // internal purpose is not the same as targetReg.
    GenTree* op1 = treeNode->AsOp()->gtOp1;
    assert(op1->isUsedFromReg());
    regNumber operandReg = genConsumeReg(op1);
    if (tmpReg != targetReg)
    {
        if (operandReg != targetReg)
        {
            inst_RV_RV(ins_Copy(targetType), targetReg, operandReg, targetType);
        }

        operandReg = tmpReg;
    }

    GetEmitter()->emitIns_R_C(ins_Load(targetType, false), emitTypeSize(targetType), tmpReg, *bitMask, 0);
    assert(ins != INS_invalid);
    inst_RV_RV(ins, targetReg, operandReg, targetType);
}

//-----------------------------------------------------------------------------------------
// genSSE41RoundOp - generate SSE41 code for the given tree as a round operation
//
// Arguments:
//    treeNode  - tree node
//
// Return value:
//    None
//
// Assumptions:
//     i) SSE4.1 is supported by the underlying hardware
//    ii) treeNode oper is a GT_INTRINSIC
//   iii) treeNode type is a floating point type
//    iv) treeNode is not used from memory
//     v) tree oper is CORINFO_INTRINSIC_Round, _Ceiling, or _Floor
//    vi) caller of this routine needs to call genProduceReg()
void CodeGen::genSSE41RoundOp(GenTreeOp* treeNode)
{
    // i) SSE4.1 is supported by the underlying hardware
    assert(compiler->compSupports(InstructionSet_SSE41));

    // ii) treeNode oper is a GT_INTRINSIC
    assert(treeNode->OperGet() == GT_INTRINSIC);

    GenTree* srcNode = treeNode->gtGetOp1();

    // iii) treeNode type is floating point type
    assert(varTypeIsFloating(srcNode));
    assert(srcNode->TypeGet() == treeNode->TypeGet());

    // iv) treeNode is not used from memory
    assert(!treeNode->isUsedFromMemory());

    genConsumeOperands(treeNode);

    instruction ins  = (treeNode->TypeGet() == TYP_FLOAT) ? INS_roundss : INS_roundsd;
    emitAttr    size = emitTypeSize(treeNode);

    regNumber dstReg = treeNode->GetRegNum();

    unsigned ival = 0;

    // v) tree oper is CORINFO_INTRINSIC_Round, _Ceiling, or _Floor
    switch (treeNode->AsIntrinsic()->gtIntrinsicId)
    {
        case CORINFO_INTRINSIC_Round:
            ival = 4;
            break;

        case CORINFO_INTRINSIC_Ceiling:
            ival = 10;
            break;

        case CORINFO_INTRINSIC_Floor:
            ival = 9;
            break;

        default:
            ins = INS_invalid;
            assert(!"genSSE41RoundOp: unsupported intrinsic");
            unreached();
    }

    if (srcNode->isContained() || srcNode->isUsedFromSpillTemp())
    {
        emitter* emit = GetEmitter();

        TempDsc* tmpDsc = nullptr;
        unsigned varNum = BAD_VAR_NUM;
        unsigned offset = (unsigned)-1;

        if (srcNode->isUsedFromSpillTemp())
        {
            assert(srcNode->IsRegOptional());

            tmpDsc = getSpillTempDsc(srcNode);
            varNum = tmpDsc->tdTempNum();
            offset = 0;

            regSet.tmpRlsTemp(tmpDsc);
        }
        else if (srcNode->isIndir())
        {
            GenTreeIndir* memIndir = srcNode->AsIndir();
            GenTree*      memBase  = memIndir->gtOp1;

            switch (memBase->OperGet())
            {
                case GT_LCL_VAR_ADDR:
                {
                    varNum = memBase->AsLclVarCommon()->GetLclNum();
                    offset = 0;

                    // Ensure that all the GenTreeIndir values are set to their defaults.
                    assert(memBase->GetRegNum() == REG_NA);
                    assert(!memIndir->HasIndex());
                    assert(memIndir->Scale() == 1);
                    assert(memIndir->Offset() == 0);

                    break;
                }

                case GT_CLS_VAR_ADDR:
                {
                    emit->emitIns_R_C_I(ins, size, dstReg, memBase->AsClsVar()->gtClsVarHnd, 0, ival);
                    return;
                }

                default:
                {
                    emit->emitIns_R_A_I(ins, size, dstReg, memIndir, ival);
                    return;
                }
            }
        }
        else
        {
            switch (srcNode->OperGet())
            {
                case GT_CNS_DBL:
                {
                    GenTreeDblCon*       dblConst = srcNode->AsDblCon();
                    CORINFO_FIELD_HANDLE hnd = emit->emitFltOrDblConst(dblConst->gtDconVal, emitTypeSize(dblConst));

                    emit->emitIns_R_C_I(ins, size, dstReg, hnd, 0, ival);
                    return;
                }

                case GT_LCL_FLD:
                    varNum = srcNode->AsLclFld()->GetLclNum();
                    offset = srcNode->AsLclFld()->GetLclOffs();
                    break;

                case GT_LCL_VAR:
                {
                    assert(srcNode->IsRegOptional() ||
                           !compiler->lvaTable[srcNode->AsLclVar()->GetLclNum()].lvIsRegCandidate());

                    varNum = srcNode->AsLclVar()->GetLclNum();
                    offset = 0;
                    break;
                }

                default:
                    unreached();
                    break;
            }
        }

        // Ensure we got a good varNum and offset.
        // We also need to check for `tmpDsc != nullptr` since spill temp numbers
        // are negative and start with -1, which also happens to be BAD_VAR_NUM.
        assert((varNum != BAD_VAR_NUM) || (tmpDsc != nullptr));
        assert(offset != (unsigned)-1);

        emit->emitIns_R_S_I(ins, size, dstReg, varNum, offset, ival);
    }
    else
    {
        inst_RV_RV_IV(ins, size, dstReg, srcNode->GetRegNum(), ival);
    }
}

//---------------------------------------------------------------------
// genIntrinsic - generate code for a given intrinsic
//
// Arguments
//    treeNode - the GT_INTRINSIC node
//
// Return value:
//    None
//
void CodeGen::genIntrinsic(GenTree* treeNode)
{
    // Right now only Sqrt/Abs are treated as math intrinsics.
    switch (treeNode->AsIntrinsic()->gtIntrinsicId)
    {
        case CORINFO_INTRINSIC_Sqrt:
        {
            // Both operand and its result must be of the same floating point type.
            GenTree* srcNode = treeNode->AsOp()->gtOp1;
            assert(varTypeIsFloating(srcNode));
            assert(srcNode->TypeGet() == treeNode->TypeGet());

            genConsumeOperands(treeNode->AsOp());
            GetEmitter()->emitInsBinary(ins_FloatSqrt(treeNode->TypeGet()), emitTypeSize(treeNode), treeNode, srcNode);
            break;
        }

        case CORINFO_INTRINSIC_Abs:
            genSSE2BitwiseOp(treeNode);
            break;

        case CORINFO_INTRINSIC_Round:
        case CORINFO_INTRINSIC_Ceiling:
        case CORINFO_INTRINSIC_Floor:
            genSSE41RoundOp(treeNode->AsOp());
            break;

        default:
            assert(!"genIntrinsic: Unsupported intrinsic");
            unreached();
    }

    genProduceReg(treeNode);
}

//----------------------------------------------------------------------
// genBitCast - Generate the instruction to move a value between register files
//
// Arguments
//    targetType - the destination type
//    targetReg  - the destination register
//    srcType    - the source type
//    srcReg     - the source register
//
void CodeGen::genBitCast(var_types targetType, regNumber targetReg, var_types srcType, regNumber srcReg)
{
    const bool srcFltReg = varTypeIsFloating(srcType) || varTypeIsSIMD(srcType);
    assert(srcFltReg == genIsValidFloatReg(srcReg));
    const bool dstFltReg = varTypeIsFloating(targetType) || varTypeIsSIMD(targetType);
    assert(dstFltReg == genIsValidFloatReg(targetReg));
    if (srcFltReg != dstFltReg)
    {
        instruction ins;
        regNumber   fltReg;
        regNumber   intReg;
        if (dstFltReg)
        {
            ins    = ins_CopyIntToFloat(srcType, targetType);
            fltReg = targetReg;
            intReg = srcReg;
        }
        else
        {
            ins    = ins_CopyFloatToInt(srcType, targetType);
            intReg = targetReg;
            fltReg = srcReg;
        }
        inst_RV_RV(ins, fltReg, intReg, targetType);
    }
    else if (targetReg != srcReg)
    {
        inst_RV_RV(ins_Copy(targetType), targetReg, srcReg, targetType);
    }
}

//----------------------------------------------------------------------
// genCodeForBitCast - Generate code for a GT_BITCAST that is not contained
//
// Arguments
//    treeNode - the GT_BITCAST for which we're generating code
//
void CodeGen::genCodeForBitCast(GenTreeOp* treeNode)
{
    regNumber targetReg  = treeNode->GetRegNum();
    var_types targetType = treeNode->TypeGet();
    GenTree*  op1        = treeNode->gtGetOp1();
    genConsumeRegs(op1);

    if (op1->isContained())
    {
        assert(op1->IsLocal() || op1->isIndir());
        if (genIsRegCandidateLocal(op1))
        {
            unsigned lclNum = op1->AsLclVar()->GetLclNum();
            GetEmitter()->emitIns_R_S(ins_Load(treeNode->TypeGet(), compiler->isSIMDTypeLocalAligned(lclNum)),
                                      emitTypeSize(treeNode), targetReg, lclNum, 0);
        }
        else
        {
            op1->gtType = treeNode->TypeGet();
            op1->SetRegNum(targetReg);
            op1->ClearContained();
            JITDUMP("Changing type of BITCAST source to load directly.");
            genCodeForTreeNode(op1);
        }
    }
    else
    {
        genBitCast(targetType, targetReg, op1->TypeGet(), op1->GetRegNum());
    }
    genProduceReg(treeNode);
}

//-------------------------------------------------------------------------- //
// getBaseVarForPutArgStk - returns the baseVarNum for passing a stack arg.
//
// Arguments
//    treeNode - the GT_PUTARG_STK node
//
// Return value:
//    The number of the base variable.
//
// Note:
//    If tail call the outgoing args are placed in the caller's incoming arg stack space.
//    Otherwise, they go in the outgoing arg area on the current frame.
//
//    On Windows the caller always creates slots (homing space) in its frame for the
//    first 4 arguments of a callee (register passed args). So, the baseVarNum is always 0.
//    For System V systems there is no such calling convention requirement, and the code needs to find
//    the first stack passed argument from the caller. This is done by iterating over
//    all the lvParam variables and finding the first with GetArgReg() equals to REG_STK.
//
unsigned CodeGen::getBaseVarForPutArgStk(GenTree* treeNode)
{
    assert(treeNode->OperGet() == GT_PUTARG_STK);

    unsigned baseVarNum;

    // Whether to setup stk arg in incoming or out-going arg area?
    // Fast tail calls implemented as epilog+jmp = stk arg is setup in incoming arg area.
    // All other calls - stk arg is setup in out-going arg area.
    if (treeNode->AsPutArgStk()->putInIncomingArgArea())
    {
        // See the note in the function header re: finding the first stack passed argument.
        baseVarNum = getFirstArgWithStackSlot();
        assert(baseVarNum != BAD_VAR_NUM);

#ifdef DEBUG
        // This must be a fast tail call.
        assert(treeNode->AsPutArgStk()->gtCall->AsCall()->IsFastTailCall());

        // Since it is a fast tail call, the existence of first incoming arg is guaranteed
        // because fast tail call requires that in-coming arg area of caller is >= out-going
        // arg area required for tail call.
        LclVarDsc* varDsc = &(compiler->lvaTable[baseVarNum]);
        assert(varDsc != nullptr);

#ifdef UNIX_AMD64_ABI
        assert(!varDsc->lvIsRegArg && varDsc->GetArgReg() == REG_STK);
#else  // !UNIX_AMD64_ABI
        // On Windows this assert is always true. The first argument will always be in REG_ARG_0 or REG_FLTARG_0.
        assert(varDsc->lvIsRegArg && (varDsc->GetArgReg() == REG_ARG_0 || varDsc->GetArgReg() == REG_FLTARG_0));
#endif // !UNIX_AMD64_ABI
#endif // !DEBUG
    }
    else
    {
#if FEATURE_FIXED_OUT_ARGS
        baseVarNum = compiler->lvaOutgoingArgSpaceVar;
#else  // !FEATURE_FIXED_OUT_ARGS
        assert(!"No BaseVarForPutArgStk on x86");
        baseVarNum = BAD_VAR_NUM;
#endif // !FEATURE_FIXED_OUT_ARGS
    }

    return baseVarNum;
}

//---------------------------------------------------------------------
// genAlignStackBeforeCall: Align the stack if necessary before a call.
//
// Arguments:
//    putArgStk - the putArgStk node.
//
void CodeGen::genAlignStackBeforeCall(GenTreePutArgStk* putArgStk)
{
#if defined(UNIX_X86_ABI)

    genAlignStackBeforeCall(putArgStk->gtCall);

#endif // UNIX_X86_ABI
}

//---------------------------------------------------------------------
// genAlignStackBeforeCall: Align the stack if necessary before a call.
//
// Arguments:
//    call - the call node.
//
void CodeGen::genAlignStackBeforeCall(GenTreeCall* call)
{
#if defined(UNIX_X86_ABI)

    // Have we aligned the stack yet?
    if (!call->fgArgInfo->IsStkAlignmentDone())
    {
        // We haven't done any stack alignment yet for this call.  We might need to create
        // an alignment adjustment, even if this function itself doesn't have any stack args.
        // This can happen if this function call is part of a nested call sequence, and the outer
        // call has already pushed some arguments.

        unsigned stkLevel = genStackLevel + call->fgArgInfo->GetStkSizeBytes();
        call->fgArgInfo->ComputeStackAlignment(stkLevel);

        unsigned padStkAlign = call->fgArgInfo->GetStkAlign();
        if (padStkAlign != 0)
        {
            // Now generate the alignment
            inst_RV_IV(INS_sub, REG_SPBASE, padStkAlign, EA_PTRSIZE);
            AddStackLevel(padStkAlign);
            AddNestedAlignment(padStkAlign);
        }

        call->fgArgInfo->SetStkAlignmentDone();
    }

#endif // UNIX_X86_ABI
}

//---------------------------------------------------------------------
// genRemoveAlignmentAfterCall: After a call, remove the alignment
// added before the call, if any.
//
// Arguments:
//    call - the call node.
//    bias - additional stack adjustment
//
// Note:
//    When bias > 0, caller should adjust stack level appropriately as
//    bias is not considered when adjusting stack level.
//
void CodeGen::genRemoveAlignmentAfterCall(GenTreeCall* call, unsigned bias)
{
#if defined(TARGET_X86)
#if defined(UNIX_X86_ABI)
    // Put back the stack pointer if there was any padding for stack alignment
    unsigned padStkAlign  = call->fgArgInfo->GetStkAlign();
    unsigned padStkAdjust = padStkAlign + bias;

    if (padStkAdjust != 0)
    {
        inst_RV_IV(INS_add, REG_SPBASE, padStkAdjust, EA_PTRSIZE);
        SubtractStackLevel(padStkAlign);
        SubtractNestedAlignment(padStkAlign);
    }
#else  // UNIX_X86_ABI
    if (bias != 0)
    {
        genAdjustSP(bias);
    }
#endif // !UNIX_X86_ABI_
#else  // TARGET_X86
    assert(bias == 0);
#endif // !TARGET_X86
}

#ifdef TARGET_X86

//---------------------------------------------------------------------
// genAdjustStackForPutArgStk:
//    adjust the stack pointer for a putArgStk node if necessary.
//
// Arguments:
//    putArgStk - the putArgStk node.
//
// Returns: true if the stack pointer was adjusted; false otherwise.
//
// Notes:
//    Sets `m_pushStkArg` to true if the stack arg needs to be pushed,
//    false if the stack arg needs to be stored at the current stack
//    pointer address. This is exactly the opposite of the return value
//    of this function.
//
bool CodeGen::genAdjustStackForPutArgStk(GenTreePutArgStk* putArgStk)
{
    const unsigned argSize = putArgStk->getArgSize();
    GenTree*       source  = putArgStk->gtGetOp1();

#ifdef FEATURE_SIMD
    if (!source->OperIs(GT_FIELD_LIST) && varTypeIsSIMD(source))
    {
        inst_RV_IV(INS_sub, REG_SPBASE, argSize, EA_PTRSIZE);
        AddStackLevel(argSize);
        m_pushStkArg = false;
        return true;
    }
#endif // FEATURE_SIMD

    // If the gtPutArgStkKind is one of the push types, we do not pre-adjust the stack.
    // This is set in Lowering, and is true if and only if:
    // - This argument contains any GC pointers OR
    // - It is a GT_FIELD_LIST OR
    // - It is less than 16 bytes in size.
    CLANG_FORMAT_COMMENT_ANCHOR;

#ifdef DEBUG
    switch (putArgStk->gtPutArgStkKind)
    {
        case GenTreePutArgStk::Kind::RepInstr:
        case GenTreePutArgStk::Kind::Unroll:
            assert(!source->AsObj()->GetLayout()->HasGCPtr() && (argSize >= 16));
            break;
        case GenTreePutArgStk::Kind::Push:
        case GenTreePutArgStk::Kind::PushAllSlots:
            assert(source->OperIs(GT_FIELD_LIST) || source->AsObj()->GetLayout()->HasGCPtr() || (argSize < 16));
            break;
        case GenTreePutArgStk::Kind::Invalid:
        default:
            assert(!"Uninitialized GenTreePutArgStk::Kind");
            break;
    }
#endif // DEBUG

    if (putArgStk->isPushKind())
    {
        m_pushStkArg = true;
        return false;
    }
    else
    {
        m_pushStkArg = false;

        // If argSize is large, we need to probe the stack like we do in the prolog (genAllocLclFrame)
        // or for localloc (genLclHeap), to ensure we touch the stack pages sequentially, and don't miss
        // the stack guard pages. The prolog probes, but we don't know at this point how much higher
        // the last probed stack pointer value is. We default a threshold. Any size below this threshold
        // we are guaranteed the stack has been probed. Above this threshold, we don't know. The threshold
        // should be high enough to cover all common cases. Increasing the threshold means adding a few
        // more "lowest address of stack" probes in the prolog. Since this is relatively rare, add it to
        // stress modes.

        if ((argSize >= ARG_STACK_PROBE_THRESHOLD_BYTES) ||
            compiler->compStressCompile(Compiler::STRESS_GENERIC_VARN, 5))
        {
            genStackPointerConstantAdjustmentLoopWithProbe(-(ssize_t)argSize, REG_NA);
        }
        else
        {
            inst_RV_IV(INS_sub, REG_SPBASE, argSize, EA_PTRSIZE);
        }

        AddStackLevel(argSize);
        return true;
    }
}

//---------------------------------------------------------------------
// genPutArgStkFieldList - generate code for passing a GT_FIELD_LIST arg on the stack.
//
// Arguments
//    treeNode      - the GT_PUTARG_STK node whose op1 is a GT_FIELD_LIST
//
// Return value:
//    None
//
void CodeGen::genPutArgStkFieldList(GenTreePutArgStk* putArgStk)
{
    GenTreeFieldList* const fieldList = putArgStk->gtOp1->AsFieldList();
    assert(fieldList != nullptr);

    // Set m_pushStkArg and pre-adjust the stack if necessary.
    const bool preAdjustedStack = genAdjustStackForPutArgStk(putArgStk);

    // For now, we only support the "push" case; we will push a full slot for the first field of each slot
    // within the struct.
    assert((putArgStk->isPushKind()) && !preAdjustedStack && m_pushStkArg);

    // If we have pre-adjusted the stack and are simply storing the fields in order, set the offset to 0.
    // (Note that this mode is not currently being used.)
    // If we are pushing the arguments (i.e. we have not pre-adjusted the stack), then we are pushing them
    // in reverse order, so we start with the current field offset at the size of the struct arg (which must be
    // a multiple of the target pointer size).
    unsigned  currentOffset   = (preAdjustedStack) ? 0 : putArgStk->getArgSize();
    unsigned  prevFieldOffset = currentOffset;
    regNumber intTmpReg       = REG_NA;
    regNumber simdTmpReg      = REG_NA;
    if (putArgStk->AvailableTempRegCount() != 0)
    {
        regMaskTP rsvdRegs = putArgStk->gtRsvdRegs;
        if ((rsvdRegs & RBM_ALLINT) != 0)
        {
            intTmpReg = putArgStk->GetSingleTempReg(RBM_ALLINT);
            assert(genIsValidIntReg(intTmpReg));
        }
        if ((rsvdRegs & RBM_ALLFLOAT) != 0)
        {
            simdTmpReg = putArgStk->GetSingleTempReg(RBM_ALLFLOAT);
            assert(genIsValidFloatReg(simdTmpReg));
        }
        assert(genCountBits(rsvdRegs) == (unsigned)((intTmpReg == REG_NA) ? 0 : 1) + ((simdTmpReg == REG_NA) ? 0 : 1));
    }

    for (GenTreeFieldList::Use& use : fieldList->Uses())
    {
        GenTree* const fieldNode   = use.GetNode();
        const unsigned fieldOffset = use.GetOffset();
        var_types      fieldType   = use.GetType();

        // Long-typed nodes should have been handled by the decomposition pass, and lowering should have sorted the
        // field list in descending order by offset.
        assert(!varTypeIsLong(fieldType));
        assert(fieldOffset <= prevFieldOffset);

        // Consume the register, if any, for this field. Note that genConsumeRegs() will appropriately
        // update the liveness info for a lclVar that has been marked RegOptional, which hasn't been
        // assigned a register, and which is therefore contained.
        // Unlike genConsumeReg(), it handles the case where no registers are being consumed.
        genConsumeRegs(fieldNode);
        regNumber argReg = fieldNode->isUsedFromSpillTemp() ? REG_NA : fieldNode->GetRegNum();

        // If the field is slot-like, we can use a push instruction to store the entire register no matter the type.
        //
        // The GC encoder requires that the stack remain 4-byte aligned at all times. Round the adjustment up
        // to the next multiple of 4. If we are going to generate a `push` instruction, the adjustment must
        // not require rounding.
        // NOTE: if the field is of GC type, we must use a push instruction, since the emitter is not otherwise
        // able to detect stores into the outgoing argument area of the stack on x86.
        const bool fieldIsSlot = ((fieldOffset % 4) == 0) && ((prevFieldOffset - fieldOffset) >= 4);
        int        adjustment  = roundUp(currentOffset - fieldOffset, 4);
        if (fieldIsSlot && !varTypeIsSIMD(fieldType))
        {
            fieldType         = genActualType(fieldType);
            unsigned pushSize = genTypeSize(fieldType);
            assert((pushSize % 4) == 0);
            adjustment -= pushSize;
            while (adjustment != 0)
            {
                inst_IV(INS_push, 0);
                currentOffset -= pushSize;
                AddStackLevel(pushSize);
                adjustment -= pushSize;
            }
            m_pushStkArg = true;
        }
        else
        {
            m_pushStkArg = false;

            // We always "push" floating point fields (i.e. they are full slot values that don't
            // require special handling).
            assert(varTypeIsIntegralOrI(fieldNode) || varTypeIsSIMD(fieldNode));

            // If we can't push this field, it needs to be in a register so that we can store
            // it to the stack location.
            if (adjustment != 0)
            {
                // This moves the stack pointer to fieldOffset.
                // For this case, we must adjust the stack and generate stack-relative stores rather than pushes.
                // Adjust the stack pointer to the next slot boundary.
                inst_RV_IV(INS_sub, REG_SPBASE, adjustment, EA_PTRSIZE);
                currentOffset -= adjustment;
                AddStackLevel(adjustment);
            }

            // Does it need to be in a byte register?
            // If so, we'll use intTmpReg, which must have been allocated as a byte register.
            // If it's already in a register, but not a byteable one, then move it.
            if (varTypeIsByte(fieldType) && ((argReg == REG_NA) || ((genRegMask(argReg) & RBM_BYTE_REGS) == 0)))
            {
                assert(intTmpReg != REG_NA);
                noway_assert((genRegMask(intTmpReg) & RBM_BYTE_REGS) != 0);
                if (argReg != REG_NA)
                {
                    inst_RV_RV(INS_mov, intTmpReg, argReg, fieldType);
                    argReg = intTmpReg;
                }
            }
        }

        if (argReg == REG_NA)
        {
            if (m_pushStkArg)
            {
                if (fieldNode->isUsedFromSpillTemp())
                {
                    assert(!varTypeIsSIMD(fieldType)); // Q: can we get here with SIMD?
                    assert(fieldNode->IsRegOptional());
                    TempDsc* tmp = getSpillTempDsc(fieldNode);
                    GetEmitter()->emitIns_S(INS_push, emitActualTypeSize(fieldNode->TypeGet()), tmp->tdTempNum(), 0);
                    regSet.tmpRlsTemp(tmp);
                }
                else
                {
                    assert(varTypeIsIntegralOrI(fieldNode));
                    switch (fieldNode->OperGet())
                    {
                        case GT_LCL_VAR:
                            inst_TT(INS_push, fieldNode, 0, 0, emitActualTypeSize(fieldNode->TypeGet()));
                            break;
                        case GT_CNS_INT:
                            if (fieldNode->IsIconHandle())
                            {
                                inst_IV_handle(INS_push, fieldNode->AsIntCon()->gtIconVal);
                            }
                            else
                            {
                                inst_IV(INS_push, fieldNode->AsIntCon()->gtIconVal);
                            }
                            break;
                        default:
                            unreached();
                    }
                }
                currentOffset -= TARGET_POINTER_SIZE;
                AddStackLevel(TARGET_POINTER_SIZE);
            }
            else
            {
                // The stack has been adjusted and we will load the field to intTmpReg and then store it on the stack.
                assert(varTypeIsIntegralOrI(fieldNode));
                switch (fieldNode->OperGet())
                {
                    case GT_LCL_VAR:
                        inst_RV_TT(INS_mov, intTmpReg, fieldNode);
                        break;
                    case GT_CNS_INT:
                        genSetRegToConst(intTmpReg, fieldNode->TypeGet(), fieldNode);
                        break;
                    default:
                        unreached();
                }
                genStoreRegToStackArg(fieldType, intTmpReg, fieldOffset - currentOffset);
            }
        }
        else
        {
#if defined(FEATURE_SIMD)
            if (fieldType == TYP_SIMD12)
            {
                assert(genIsValidFloatReg(simdTmpReg));
                genStoreSIMD12ToStack(argReg, simdTmpReg);
            }
            else
#endif // defined(FEATURE_SIMD)
            {
                genStoreRegToStackArg(fieldType, argReg, fieldOffset - currentOffset);
            }
            if (m_pushStkArg)
            {
                // We always push a slot-rounded size
                currentOffset -= genTypeSize(fieldType);
            }
        }

        prevFieldOffset = fieldOffset;
    }
    if (currentOffset != 0)
    {
        // We don't expect padding at the beginning of a struct, but it could happen with explicit layout.
        inst_RV_IV(INS_sub, REG_SPBASE, currentOffset, EA_PTRSIZE);
        AddStackLevel(currentOffset);
    }
}
#endif // TARGET_X86

//---------------------------------------------------------------------
// genPutArgStk - generate code for passing an arg on the stack.
//
// Arguments
//    treeNode      - the GT_PUTARG_STK node
//    targetType    - the type of the treeNode
//
// Return value:
//    None
//
void CodeGen::genPutArgStk(GenTreePutArgStk* putArgStk)
{
    GenTree*  data       = putArgStk->gtOp1;
    var_types targetType = genActualType(data->TypeGet());

#ifdef TARGET_X86

    genAlignStackBeforeCall(putArgStk);

    if ((data->OperGet() != GT_FIELD_LIST) && varTypeIsStruct(targetType))
    {
        (void)genAdjustStackForPutArgStk(putArgStk);
        genPutStructArgStk(putArgStk);
        return;
    }

    // On a 32-bit target, all of the long arguments are handled with GT_FIELD_LISTs of TYP_INT.
    assert(targetType != TYP_LONG);

    const unsigned argSize = putArgStk->getArgSize();
    assert((argSize % TARGET_POINTER_SIZE) == 0);

    if (data->isContainedIntOrIImmed())
    {
        if (data->IsIconHandle())
        {
            inst_IV_handle(INS_push, data->AsIntCon()->gtIconVal);
        }
        else
        {
            inst_IV(INS_push, data->AsIntCon()->gtIconVal);
        }
        AddStackLevel(argSize);
    }
    else if (data->OperGet() == GT_FIELD_LIST)
    {
        genPutArgStkFieldList(putArgStk);
    }
    else
    {
        // We should not see any contained nodes that are not immediates.
        assert(data->isUsedFromReg());
        genConsumeReg(data);
        genPushReg(targetType, data->GetRegNum());
    }
#else // !TARGET_X86
    {
        unsigned baseVarNum = getBaseVarForPutArgStk(putArgStk);

#ifdef UNIX_AMD64_ABI

        if (data->OperIs(GT_FIELD_LIST))
        {
            genPutArgStkFieldList(putArgStk, baseVarNum);
            return;
        }
        else if (varTypeIsStruct(targetType))
        {
            m_stkArgVarNum = baseVarNum;
            m_stkArgOffset = putArgStk->getArgOffset();
            genPutStructArgStk(putArgStk);
            m_stkArgVarNum = BAD_VAR_NUM;
            return;
        }
#endif // UNIX_AMD64_ABI

        noway_assert(targetType != TYP_STRUCT);

        // Get argument offset on stack.
        // Here we cross check that argument offset hasn't changed from lowering to codegen since
        // we are storing arg slot number in GT_PUTARG_STK node in lowering phase.
        int            argOffset      = putArgStk->getArgOffset();

#ifdef DEBUG
        fgArgTabEntry* curArgTabEntry = compiler->gtArgEntryByNode(putArgStk->gtCall, putArgStk);
        assert(curArgTabEntry);
        assert(argOffset == (int)curArgTabEntry->slotNum * TARGET_POINTER_SIZE);
#endif

        if (data->isContainedIntOrIImmed())
        {
            GetEmitter()->emitIns_S_I(ins_Store(targetType), emitTypeSize(targetType), baseVarNum, argOffset,
                                      (int)data->AsIntConCommon()->IconValue());
        }
        else
        {
            assert(data->isUsedFromReg());
            genConsumeReg(data);
            GetEmitter()->emitIns_S_R(ins_Store(targetType), emitTypeSize(targetType), data->GetRegNum(), baseVarNum,
                                      argOffset);
        }
    }
#endif // !TARGET_X86
}

//---------------------------------------------------------------------
// genPutArgReg - generate code for a GT_PUTARG_REG node
//
// Arguments
//    tree - the GT_PUTARG_REG node
//
// Return value:
//    None
//
void CodeGen::genPutArgReg(GenTreeOp* tree)
{
    assert(tree->OperIs(GT_PUTARG_REG));

    var_types targetType = tree->TypeGet();
    regNumber targetReg  = tree->GetRegNum();

#ifndef UNIX_AMD64_ABI
    assert(targetType != TYP_STRUCT);
#endif // !UNIX_AMD64_ABI

    GenTree* op1 = tree->gtOp1;
    genConsumeReg(op1);

    // If child node is not already in the register we need, move it
    if (targetReg != op1->GetRegNum())
    {
        inst_RV_RV(ins_Copy(targetType), targetReg, op1->GetRegNum(), targetType);
    }

    genProduceReg(tree);
}

#ifdef TARGET_X86
// genPushReg: Push a register value onto the stack and adjust the stack level
//
// Arguments:
//    type   - the type of value to be stored
//    reg    - the register containing the value
//
// Notes:
//    For TYP_LONG, the srcReg must be a floating point register.
//    Otherwise, the register type must be consistent with the given type.
//
void CodeGen::genPushReg(var_types type, regNumber srcReg)
{
    unsigned size = genTypeSize(type);
    if (varTypeIsIntegralOrI(type) && type != TYP_LONG)
    {
        assert(genIsValidIntReg(srcReg));
        inst_RV(INS_push, srcReg, type);
    }
    else
    {
        instruction ins;
        emitAttr    attr = emitTypeSize(type);
        if (type == TYP_LONG)
        {
            // On x86, the only way we can push a TYP_LONG from a register is if it is in an xmm reg.
            // This is only used when we are pushing a struct from memory to memory, and basically is
            // handling an 8-byte "chunk", as opposed to strictly a long type.
            ins = INS_movq;
        }
        else
        {
            ins = ins_Store(type);
        }
        assert(genIsValidFloatReg(srcReg));
        inst_RV_IV(INS_sub, REG_SPBASE, size, EA_PTRSIZE);
        GetEmitter()->emitIns_AR_R(ins, attr, srcReg, REG_SPBASE, 0);
    }
    AddStackLevel(size);
}
#endif // TARGET_X86

#if defined(FEATURE_PUT_STRUCT_ARG_STK)
// genStoreRegToStackArg: Store a register value into the stack argument area
//
// Arguments:
//    type   - the type of value to be stored
//    reg    - the register containing the value
//    offset - the offset from the base (see Assumptions below)
//
// Notes:
//    A type of TYP_STRUCT instructs this method to store a 16-byte chunk
//    at the given offset (i.e. not the full struct).
//
// Assumptions:
//    The caller must set the context appropriately before calling this method:
//    - On x64, m_stkArgVarNum must be set according to whether this is a regular or tail call.
//    - On x86, the caller must set m_pushStkArg if this method should push the argument.
//      Otherwise, the argument is stored at the given offset from sp.
//
// TODO: In the below code the load and store instructions are for 16 bytes, but the
//          type is EA_8BYTE. The movdqa/u are 16 byte instructions, so it works, but
//          this probably needs to be changed.
//
void CodeGen::genStoreRegToStackArg(var_types type, regNumber srcReg, int offset)
{
    assert(srcReg != REG_NA);
    instruction ins;
    emitAttr    attr;
    unsigned    size;

    if (type == TYP_STRUCT)
    {
        ins = INS_movdqu;
        // This should be changed!
        attr = EA_8BYTE;
        size = 16;
    }
    else
    {
#ifdef FEATURE_SIMD
        if (varTypeIsSIMD(type))
        {
            assert(genIsValidFloatReg(srcReg));
            ins = ins_Store(type); // TODO-CQ: pass 'aligned' correctly
        }
        else
#endif // FEATURE_SIMD
#ifdef TARGET_X86
            if (type == TYP_LONG)
        {
            assert(genIsValidFloatReg(srcReg));
            ins = INS_movq;
        }
        else
#endif // TARGET_X86
        {
            assert((varTypeIsFloating(type) && genIsValidFloatReg(srcReg)) ||
                   (varTypeIsIntegralOrI(type) && genIsValidIntReg(srcReg)));
            ins = ins_Store(type);
        }
        attr = emitTypeSize(type);
        size = genTypeSize(type);
    }

#ifdef TARGET_X86
    if (m_pushStkArg)
    {
        genPushReg(type, srcReg);
    }
    else
    {
        GetEmitter()->emitIns_AR_R(ins, attr, srcReg, REG_SPBASE, offset);
    }
#else  // !TARGET_X86
    assert(m_stkArgVarNum != BAD_VAR_NUM);
    GetEmitter()->emitIns_S_R(ins, attr, srcReg, m_stkArgVarNum, m_stkArgOffset + offset);
#endif // !TARGET_X86
}

//---------------------------------------------------------------------
// genPutStructArgStk - generate code for copying a struct arg on the stack by value.
//                In case there are references to heap object in the struct,
//                it generates the gcinfo as well.
//
// Arguments
//    putArgStk - the GT_PUTARG_STK node
//
// Notes:
//    In the case of fixed out args, the caller must have set m_stkArgVarNum to the variable number
//    corresponding to the argument area (where we will put the argument on the stack).
//    For tail calls this is the baseVarNum = 0.
//    For non tail calls this is the outgoingArgSpace.
void CodeGen::genPutStructArgStk(GenTreePutArgStk* putArgStk)
{
    GenTree*  source     = putArgStk->gtGetOp1();
    var_types targetType = source->TypeGet();

#if defined(TARGET_X86) && defined(FEATURE_SIMD)
    if (putArgStk->isSIMD12())
    {
        genPutArgStkSIMD12(putArgStk);
        return;
    }
#endif // defined(TARGET_X86) && defined(FEATURE_SIMD)

    if (varTypeIsSIMD(targetType))
    {
        regNumber srcReg = genConsumeReg(source);
        assert((srcReg != REG_NA) && (genIsValidFloatReg(srcReg)));
        genStoreRegToStackArg(targetType, srcReg, 0);
        return;
    }

    assert(targetType == TYP_STRUCT);

    ClassLayout* layout = source->AsObj()->GetLayout();

    if (!layout->HasGCPtr())
    {
        switch (putArgStk->gtPutArgStkKind)
        {
            case GenTreePutArgStk::Kind::RepInstr:
                genStructPutArgRepMovs(putArgStk);
                break;
            case GenTreePutArgStk::Kind::Unroll:
                genStructPutArgUnroll(putArgStk);
                break;
            case GenTreePutArgStk::Kind::Push:
                genStructPutArgUnroll(putArgStk);
                break;
            default:
                unreached();
        }
    }
    else
    {
        // No need to disable GC the way COPYOBJ does. Here the refs are copied in atomic operations always.
        CLANG_FORMAT_COMMENT_ANCHOR;

#ifdef TARGET_X86
        // On x86, any struct that has contains GC references must be stored to the stack using `push` instructions so
        // that the emitter properly detects the need to update the method's GC information.
        //
        // Strictly speaking, it is only necessary to use `push` to store the GC references themselves, so for structs
        // with large numbers of consecutive non-GC-ref-typed fields, we may be able to improve the code size in the
        // future.
        assert(m_pushStkArg);

        GenTree*       srcAddr  = source->gtGetOp1();
        const unsigned numSlots = putArgStk->gtNumSlots;

        regNumber  srcRegNum    = srcAddr->GetRegNum();
        const bool srcAddrInReg = srcRegNum != REG_NA;

        unsigned srcLclNum    = 0;
        unsigned srcLclOffset = 0;
        if (srcAddrInReg)
        {
            genConsumeReg(srcAddr);
        }
        else
        {
            assert(srcAddr->OperIsLocalAddr());

            srcLclNum = srcAddr->AsLclVarCommon()->GetLclNum();
            if (srcAddr->OperGet() == GT_LCL_FLD_ADDR)
            {
                srcLclOffset = srcAddr->AsLclFld()->GetLclOffs();
            }
        }

        for (int i = numSlots - 1; i >= 0; --i)
        {
            emitAttr       slotAttr = emitTypeSize(layout->GetGCPtrType(i));
            const unsigned offset   = i * TARGET_POINTER_SIZE;
            if (srcAddrInReg)
            {
                GetEmitter()->emitIns_AR_R(INS_push, slotAttr, REG_NA, srcRegNum, offset);
            }
            else
            {
                GetEmitter()->emitIns_S(INS_push, slotAttr, srcLclNum, srcLclOffset + offset);
            }
            AddStackLevel(TARGET_POINTER_SIZE);
        }
#else // !defined(TARGET_X86)

        // Consume these registers.
        // They may now contain gc pointers (depending on their type; gcMarkRegPtrVal will "do the right thing").
        genConsumePutStructArgStk(putArgStk, REG_RDI, REG_RSI, REG_NA);

        const bool     srcIsLocal       = putArgStk->gtOp1->AsObj()->gtOp1->OperIsLocalAddr();
        const emitAttr srcAddrAttr      = srcIsLocal ? EA_PTRSIZE : EA_BYREF;

#if DEBUG
        unsigned       numGCSlotsCopied = 0;
#endif // DEBUG

        const unsigned numSlots = putArgStk->gtNumSlots;
        for (unsigned i = 0; i < numSlots;)
        {
            if (!layout->IsGCPtr(i))
            {
                // Let's see if we can use rep movsp (alias for movsd or movsq for 32 and 64 bits respectively)
                // instead of a sequence of movsp instructions to save cycles and code size.
                unsigned adjacentNonGCSlotCount = 0;
                do
                {
                    adjacentNonGCSlotCount++;
                    i++;
                } while ((i < numSlots) && !layout->IsGCPtr(i));

                // If we have a very small contiguous non-ref region, it's better just to
                // emit a sequence of movsp instructions
                if (adjacentNonGCSlotCount < CPOBJ_NONGC_SLOTS_LIMIT)
                {
                    for (; adjacentNonGCSlotCount > 0; adjacentNonGCSlotCount--)
                    {
                        instGen(INS_movsp);
                    }
                }
                else
                {
                    GetEmitter()->emitIns_R_I(INS_mov, EA_4BYTE, REG_RCX, adjacentNonGCSlotCount);
                    instGen(INS_r_movsp);
                }
            }
            else
            {
                // We have a GC (byref or ref) pointer
                // TODO-Amd64-Unix: Here a better solution (for code size and CQ) would be to use movsp instruction,
                // but the logic for emitting a GC info record is not available (it is internal for the emitter
                // only.) See emitGCVarLiveUpd function. If we could call it separately, we could do
                // instGen(INS_movsp); and emission of gc info.

                var_types memType = layout->GetGCPtrType(i);
                GetEmitter()->emitIns_R_AR(ins_Load(memType), emitTypeSize(memType), REG_RCX, REG_RSI, 0);
                genStoreRegToStackArg(memType, REG_RCX, i * TARGET_POINTER_SIZE);
#ifdef DEBUG
                numGCSlotsCopied++;
#endif // DEBUG

                i++;
                if (i < numSlots)
                {
                    // Source for the copy operation.
                    // If a LocalAddr, use EA_PTRSIZE - copy from stack.
                    // If not a LocalAddr, use EA_BYREF - the source location is not on the stack.
                    GetEmitter()->emitIns_R_I(INS_add, srcAddrAttr, REG_RSI, TARGET_POINTER_SIZE);

                    // Always copying to the stack - outgoing arg area
                    // (or the outgoing arg area of the caller for a tail call) - use EA_PTRSIZE.
                    GetEmitter()->emitIns_R_I(INS_add, EA_PTRSIZE, REG_RDI, TARGET_POINTER_SIZE);
                }
            }
        }

        assert(numGCSlotsCopied == layout->GetGCPtrCount());
#endif // TARGET_X86
    }
}
#endif // defined(FEATURE_PUT_STRUCT_ARG_STK)

/*****************************************************************************
 *
 *  Create and record GC Info for the function.
 */
#ifndef JIT32_GCENCODER
void
#else  // !JIT32_GCENCODER
void*
#endif // !JIT32_GCENCODER
CodeGen::genCreateAndStoreGCInfo(unsigned codeSize, unsigned prologSize, unsigned epilogSize DEBUGARG(void* codePtr))
{
#ifdef JIT32_GCENCODER
    return genCreateAndStoreGCInfoJIT32(codeSize, prologSize, epilogSize DEBUGARG(codePtr));
#else  // !JIT32_GCENCODER
    genCreateAndStoreGCInfoX64(codeSize, prologSize DEBUGARG(codePtr));
#endif // !JIT32_GCENCODER
}

#ifdef JIT32_GCENCODER
void* CodeGen::genCreateAndStoreGCInfoJIT32(unsigned codeSize,
                                            unsigned prologSize,
                                            unsigned epilogSize DEBUGARG(void* codePtr))
{
    BYTE    headerBuf[64];
    InfoHdr header;

    int s_cached;

#ifdef FEATURE_EH_FUNCLETS
    // We should do this before gcInfoBlockHdrSave since varPtrTableSize must be finalized before it
    if (compiler->ehAnyFunclets())
    {
        gcInfo.gcMarkFilterVarsPinned();
    }
#endif

#ifdef DEBUG
    size_t headerSize =
#endif
        compiler->compInfoBlkSize =
            gcInfo.gcInfoBlockHdrSave(headerBuf, 0, codeSize, prologSize, epilogSize, &header, &s_cached);

    size_t argTabOffset = 0;
    size_t ptrMapSize   = gcInfo.gcPtrTableSize(header, codeSize, &argTabOffset);

#if DISPLAY_SIZES

    if (GetInterruptible())
    {
        gcHeaderISize += compiler->compInfoBlkSize;
        gcPtrMapISize += ptrMapSize;
    }
    else
    {
        gcHeaderNSize += compiler->compInfoBlkSize;
        gcPtrMapNSize += ptrMapSize;
    }

#endif // DISPLAY_SIZES

    compiler->compInfoBlkSize += ptrMapSize;

    /* Allocate the info block for the method */

    compiler->compInfoBlkAddr = (BYTE*)compiler->info.compCompHnd->allocGCInfo(compiler->compInfoBlkSize);

#if 0 // VERBOSE_SIZES
    // TODO-X86-Cleanup: 'dataSize', below, is not defined

//  if  (compiler->compInfoBlkSize > codeSize && compiler->compInfoBlkSize > 100)
    {
        printf("[%7u VM, %7u+%7u/%7u x86 %03u/%03u%%] %s.%s\n",
               compiler->info.compILCodeSize,
               compiler->compInfoBlkSize,
               codeSize + dataSize,
               codeSize + dataSize - prologSize - epilogSize,
               100 * (codeSize + dataSize) / compiler->info.compILCodeSize,
               100 * (codeSize + dataSize + compiler->compInfoBlkSize) / compiler->info.compILCodeSize,
               compiler->info.compClassName,
               compiler->info.compMethodName);
}

#endif

    /* Fill in the info block and return it to the caller */

    void* infoPtr = compiler->compInfoBlkAddr;

    /* Create the method info block: header followed by GC tracking tables */

    compiler->compInfoBlkAddr +=
        gcInfo.gcInfoBlockHdrSave(compiler->compInfoBlkAddr, -1, codeSize, prologSize, epilogSize, &header, &s_cached);

    assert(compiler->compInfoBlkAddr == (BYTE*)infoPtr + headerSize);
    compiler->compInfoBlkAddr = gcInfo.gcPtrTableSave(compiler->compInfoBlkAddr, header, codeSize, &argTabOffset);
    assert(compiler->compInfoBlkAddr == (BYTE*)infoPtr + headerSize + ptrMapSize);

#ifdef DEBUG

    if (0)
    {
        BYTE*    temp = (BYTE*)infoPtr;
        unsigned size = compiler->compInfoBlkAddr - temp;
        BYTE*    ptab = temp + headerSize;

        noway_assert(size == headerSize + ptrMapSize);

        printf("Method info block - header [%u bytes]:", headerSize);

        for (unsigned i = 0; i < size; i++)
        {
            if (temp == ptab)
            {
                printf("\nMethod info block - ptrtab [%u bytes]:", ptrMapSize);
                printf("\n    %04X: %*c", i & ~0xF, 3 * (i & 0xF), ' ');
            }
            else
            {
                if (!(i % 16))
                    printf("\n    %04X: ", i);
            }

            printf("%02X ", *temp++);
        }

        printf("\n");
    }

#endif // DEBUG

#if DUMP_GC_TABLES

    if (compiler->opts.dspGCtbls)
    {
        const BYTE* base = (BYTE*)infoPtr;
        unsigned    size;
        unsigned    methodSize;
        InfoHdr     dumpHeader;

        printf("GC Info for method %s\n", compiler->info.compFullName);
        printf("GC info size = %3u\n", compiler->compInfoBlkSize);

        size = gcInfo.gcInfoBlockHdrDump(base, &dumpHeader, &methodSize);
        // printf("size of header encoding is %3u\n", size);
        printf("\n");

        if (compiler->opts.dspGCtbls)
        {
            base += size;
            size = gcInfo.gcDumpPtrTable(base, dumpHeader, methodSize);
            // printf("size of pointer table is %3u\n", size);
            printf("\n");
            noway_assert(compiler->compInfoBlkAddr == (base + size));
        }
    }

#endif // DUMP_GC_TABLES

    /* Make sure we ended up generating the expected number of bytes */

    noway_assert(compiler->compInfoBlkAddr == (BYTE*)infoPtr + compiler->compInfoBlkSize);

    return infoPtr;
}

#else  // !JIT32_GCENCODER
void CodeGen::genCreateAndStoreGCInfoX64(unsigned codeSize, unsigned prologSize DEBUGARG(void* codePtr))
{
    IAllocator*    allowZeroAlloc = new (compiler, CMK_GC) CompIAllocator(compiler->getAllocatorGC());
    GcInfoEncoder* gcInfoEncoder  = new (compiler, CMK_GC)
        GcInfoEncoder(compiler->info.compCompHnd, compiler->info.compMethodInfo, allowZeroAlloc, NOMEM);
    assert(gcInfoEncoder);

    // Follow the code pattern of the x86 gc info encoder (genCreateAndStoreGCInfoJIT32).
    gcInfo.gcInfoBlockHdrSave(gcInfoEncoder, codeSize, prologSize);

    // We keep the call count for the second call to gcMakeRegPtrTable() below.
    unsigned callCnt = 0;
    // First we figure out the encoder ID's for the stack slots and registers.
    gcInfo.gcMakeRegPtrTable(gcInfoEncoder, codeSize, prologSize, GCInfo::MAKE_REG_PTR_MODE_ASSIGN_SLOTS, &callCnt);
    // Now we've requested all the slots we'll need; "finalize" these (make more compact data structures for them).
    gcInfoEncoder->FinalizeSlotIds();
    // Now we can actually use those slot ID's to declare live ranges.
    gcInfo.gcMakeRegPtrTable(gcInfoEncoder, codeSize, prologSize, GCInfo::MAKE_REG_PTR_MODE_DO_WORK, &callCnt);

    if (compiler->opts.compDbgEnC)
    {
        // what we have to preserve is called the "frame header" (see comments in VM\eetwain.cpp)
        // which is:
        //  -return address
        //  -saved off RBP
        //  -saved 'this' pointer and bool for synchronized methods

        // 4 slots for RBP + return address + RSI + RDI
        int preservedAreaSize = 4 * REGSIZE_BYTES;

        if (compiler->info.compFlags & CORINFO_FLG_SYNCH)
        {
            if (!(compiler->info.compFlags & CORINFO_FLG_STATIC))
            {
                preservedAreaSize += REGSIZE_BYTES;
            }

            // bool in synchronized methods that tracks whether the lock has been taken (takes 4 bytes on stack)
            preservedAreaSize += 4;
        }

        // Used to signal both that the method is compiled for EnC, and also the size of the block at the top of the
        // frame
        gcInfoEncoder->SetSizeOfEditAndContinuePreservedArea(preservedAreaSize);
    }

    if (compiler->opts.IsReversePInvoke())
    {
        unsigned reversePInvokeFrameVarNumber = compiler->lvaReversePInvokeFrameVar;
        assert(reversePInvokeFrameVarNumber != BAD_VAR_NUM && reversePInvokeFrameVarNumber < compiler->lvaRefCount);
        LclVarDsc& reversePInvokeFrameVar = compiler->lvaTable[reversePInvokeFrameVarNumber];
        gcInfoEncoder->SetReversePInvokeFrameSlot(reversePInvokeFrameVar.lvStkOffs);
    }

    gcInfoEncoder->Build();

    // GC Encoder automatically puts the GC info in the right spot using ICorJitInfo::allocGCInfo(size_t)
    // let's save the values anyway for debugging purposes
    compiler->compInfoBlkAddr = gcInfoEncoder->Emit();
    compiler->compInfoBlkSize = 0; // not exposed by the GCEncoder interface
}
#endif // !JIT32_GCENCODER

/*****************************************************************************
 *  Emit a call to a helper function.
 *
 */

void CodeGen::genEmitHelperCall(unsigned helper, int argSize, emitAttr retSize, regNumber callTargetReg)
{
    void* addr  = nullptr;
    void* pAddr = nullptr;

    emitter::EmitCallType callType = emitter::EC_FUNC_TOKEN;
    addr                           = compiler->compGetHelperFtn((CorInfoHelpFunc)helper, &pAddr);
    regNumber callTarget           = REG_NA;
    regMaskTP killMask             = compiler->compHelperCallKillSet((CorInfoHelpFunc)helper);

    if (!addr)
    {
        assert(pAddr != nullptr);

        // Absolute indirect call addr
        // Note: Order of checks is important. First always check for pc-relative and next
        // zero-relative.  Because the former encoding is 1-byte smaller than the latter.
        if (genCodeIndirAddrCanBeEncodedAsPCRelOffset((size_t)pAddr) ||
            genCodeIndirAddrCanBeEncodedAsZeroRelOffset((size_t)pAddr))
        {
            // generate call whose target is specified by 32-bit offset relative to PC or zero.
            callType = emitter::EC_FUNC_TOKEN_INDIR;
            addr     = pAddr;
        }
        else
        {
#ifdef TARGET_AMD64
            // If this indirect address cannot be encoded as 32-bit offset relative to PC or Zero,
            // load it into REG_HELPER_CALL_TARGET and use register indirect addressing mode to
            // make the call.
            //    mov   reg, addr
            //    call  [reg]

            if (callTargetReg == REG_NA)
            {
                // If a callTargetReg has not been explicitly provided, we will use REG_DEFAULT_HELPER_CALL_TARGET, but
                // this is only a valid assumption if the helper call is known to kill REG_DEFAULT_HELPER_CALL_TARGET.
                callTargetReg            = REG_DEFAULT_HELPER_CALL_TARGET;
                regMaskTP callTargetMask = genRegMask(callTargetReg);
                noway_assert((callTargetMask & killMask) == callTargetMask);
            }
            else
            {
                // The call target must not overwrite any live variable, though it may not be in the
                // kill set for the call.
                regMaskTP callTargetMask = genRegMask(callTargetReg);
                noway_assert((callTargetMask & regSet.GetMaskVars()) == RBM_NONE);
            }
#endif

            callTarget = callTargetReg;
            CodeGen::genSetRegToIcon(callTarget, (ssize_t)pAddr, TYP_I_IMPL);
            callType = emitter::EC_INDIR_ARD;
        }
    }

    // clang-format off
    GetEmitter()->emitIns_Call(callType,
                               compiler->eeFindHelper(helper),
                               INDEBUG_LDISASM_COMMA(nullptr) addr,
                               argSize,
                               retSize
                               MULTIREG_HAS_SECOND_GC_RET_ONLY_ARG(EA_UNKNOWN),
                               gcInfo.gcVarPtrSetCur,
                               gcInfo.gcRegGCrefSetCur,
                               gcInfo.gcRegByrefSetCur,
                               BAD_IL_OFFSET, // IL offset
                               callTarget,    // ireg
                               REG_NA, 0, 0,  // xreg, xmul, disp
                               false         // isJump
                               );
    // clang-format on

    regSet.verifyRegistersUsed(killMask);
}

/*****************************************************************************
* Unit testing of the XArch emitter: generate a bunch of instructions into the prolog
* (it's as good a place as any), then use COMPlus_JitLateDisasm=* to see if the late
* disassembler thinks the instructions as the same as we do.
*/

// Uncomment "#define ALL_ARM64_EMITTER_UNIT_TESTS" to run all the unit tests here.
// After adding a unit test, and verifying it works, put it under this #ifdef, so we don't see it run every time.
//#define ALL_XARCH_EMITTER_UNIT_TESTS

#if defined(DEBUG) && defined(LATE_DISASM) && defined(TARGET_AMD64)
void CodeGen::genAmd64EmitterUnitTests()
{
    if (!verbose)
    {
        return;
    }

    if (!compiler->opts.altJit)
    {
        // No point doing this in a "real" JIT.
        return;
    }

    // Mark the "fake" instructions in the output.
    printf("*************** In genAmd64EmitterUnitTests()\n");

    // We use this:
    //      genDefineTempLabel(genCreateTempLabel());
    // to create artificial labels to help separate groups of tests.

    //
    // Loads
    //
    CLANG_FORMAT_COMMENT_ANCHOR;

#ifdef ALL_XARCH_EMITTER_UNIT_TESTS
    genDefineTempLabel(genCreateTempLabel());

    // vhaddpd     ymm0,ymm1,ymm2
    GetEmitter()->emitIns_R_R_R(INS_haddpd, EA_32BYTE, REG_XMM0, REG_XMM1, REG_XMM2);
    // vaddss      xmm0,xmm1,xmm2
    GetEmitter()->emitIns_R_R_R(INS_addss, EA_4BYTE, REG_XMM0, REG_XMM1, REG_XMM2);
    // vaddsd      xmm0,xmm1,xmm2
    GetEmitter()->emitIns_R_R_R(INS_addsd, EA_8BYTE, REG_XMM0, REG_XMM1, REG_XMM2);
    // vaddps      xmm0,xmm1,xmm2
    GetEmitter()->emitIns_R_R_R(INS_addps, EA_16BYTE, REG_XMM0, REG_XMM1, REG_XMM2);
    // vaddps      ymm0,ymm1,ymm2
    GetEmitter()->emitIns_R_R_R(INS_addps, EA_32BYTE, REG_XMM0, REG_XMM1, REG_XMM2);
    // vaddpd      xmm0,xmm1,xmm2
    GetEmitter()->emitIns_R_R_R(INS_addpd, EA_16BYTE, REG_XMM0, REG_XMM1, REG_XMM2);
    // vaddpd      ymm0,ymm1,ymm2
    GetEmitter()->emitIns_R_R_R(INS_addpd, EA_32BYTE, REG_XMM0, REG_XMM1, REG_XMM2);
    // vsubss      xmm0,xmm1,xmm2
    GetEmitter()->emitIns_R_R_R(INS_subss, EA_4BYTE, REG_XMM0, REG_XMM1, REG_XMM2);
    // vsubsd      xmm0,xmm1,xmm2
    GetEmitter()->emitIns_R_R_R(INS_subsd, EA_8BYTE, REG_XMM0, REG_XMM1, REG_XMM2);
    // vsubps      ymm0,ymm1,ymm2
    GetEmitter()->emitIns_R_R_R(INS_subps, EA_16BYTE, REG_XMM0, REG_XMM1, REG_XMM2);
    // vsubps      ymm0,ymm1,ymm2
    GetEmitter()->emitIns_R_R_R(INS_subps, EA_32BYTE, REG_XMM0, REG_XMM1, REG_XMM2);
    // vsubpd      xmm0,xmm1,xmm2
    GetEmitter()->emitIns_R_R_R(INS_subpd, EA_16BYTE, REG_XMM0, REG_XMM1, REG_XMM2);
    // vsubpd      ymm0,ymm1,ymm2
    GetEmitter()->emitIns_R_R_R(INS_subpd, EA_32BYTE, REG_XMM0, REG_XMM1, REG_XMM2);
    // vmulss      xmm0,xmm1,xmm2
    GetEmitter()->emitIns_R_R_R(INS_mulss, EA_4BYTE, REG_XMM0, REG_XMM1, REG_XMM2);
    // vmulsd      xmm0,xmm1,xmm2
    GetEmitter()->emitIns_R_R_R(INS_mulsd, EA_8BYTE, REG_XMM0, REG_XMM1, REG_XMM2);
    // vmulps      xmm0,xmm1,xmm2
    GetEmitter()->emitIns_R_R_R(INS_mulps, EA_16BYTE, REG_XMM0, REG_XMM1, REG_XMM2);
    // vmulpd      xmm0,xmm1,xmm2
    GetEmitter()->emitIns_R_R_R(INS_mulpd, EA_16BYTE, REG_XMM0, REG_XMM1, REG_XMM2);
    // vmulps      ymm0,ymm1,ymm2
    GetEmitter()->emitIns_R_R_R(INS_mulps, EA_32BYTE, REG_XMM0, REG_XMM1, REG_XMM2);
    // vmulpd      ymm0,ymm1,ymm2
    GetEmitter()->emitIns_R_R_R(INS_mulpd, EA_32BYTE, REG_XMM0, REG_XMM1, REG_XMM2);
    // vandps      xmm0,xmm1,xmm2
    GetEmitter()->emitIns_R_R_R(INS_andps, EA_16BYTE, REG_XMM0, REG_XMM1, REG_XMM2);
    // vandpd      xmm0,xmm1,xmm2
    GetEmitter()->emitIns_R_R_R(INS_andpd, EA_16BYTE, REG_XMM0, REG_XMM1, REG_XMM2);
    // vandps      ymm0,ymm1,ymm2
    GetEmitter()->emitIns_R_R_R(INS_andps, EA_32BYTE, REG_XMM0, REG_XMM1, REG_XMM2);
    // vandpd      ymm0,ymm1,ymm2
    GetEmitter()->emitIns_R_R_R(INS_andpd, EA_32BYTE, REG_XMM0, REG_XMM1, REG_XMM2);
    // vorps      xmm0,xmm1,xmm2
    GetEmitter()->emitIns_R_R_R(INS_orps, EA_16BYTE, REG_XMM0, REG_XMM1, REG_XMM2);
    // vorpd      xmm0,xmm1,xmm2
    GetEmitter()->emitIns_R_R_R(INS_orpd, EA_16BYTE, REG_XMM0, REG_XMM1, REG_XMM2);
    // vorps      ymm0,ymm1,ymm2
    GetEmitter()->emitIns_R_R_R(INS_orps, EA_32BYTE, REG_XMM0, REG_XMM1, REG_XMM2);
    // vorpd      ymm0,ymm1,ymm2
    GetEmitter()->emitIns_R_R_R(INS_orpd, EA_32BYTE, REG_XMM0, REG_XMM1, REG_XMM2);
    // vdivss      xmm0,xmm1,xmm2
    GetEmitter()->emitIns_R_R_R(INS_divss, EA_4BYTE, REG_XMM0, REG_XMM1, REG_XMM2);
    // vdivsd      xmm0,xmm1,xmm2
    GetEmitter()->emitIns_R_R_R(INS_divsd, EA_8BYTE, REG_XMM0, REG_XMM1, REG_XMM2);
    // vdivss      xmm0,xmm1,xmm2
    GetEmitter()->emitIns_R_R_R(INS_divss, EA_4BYTE, REG_XMM0, REG_XMM1, REG_XMM2);
    // vdivsd      xmm0,xmm1,xmm2
    GetEmitter()->emitIns_R_R_R(INS_divsd, EA_8BYTE, REG_XMM0, REG_XMM1, REG_XMM2);

    // vdivss      xmm0,xmm1,xmm2
    GetEmitter()->emitIns_R_R_R(INS_cvtss2sd, EA_4BYTE, REG_XMM0, REG_XMM1, REG_XMM2);
    // vdivsd      xmm0,xmm1,xmm2
    GetEmitter()->emitIns_R_R_R(INS_cvtsd2ss, EA_8BYTE, REG_XMM0, REG_XMM1, REG_XMM2);
#endif // ALL_XARCH_EMITTER_UNIT_TESTS
    printf("*************** End of genAmd64EmitterUnitTests()\n");
}

#endif // defined(DEBUG) && defined(LATE_DISASM) && defined(TARGET_AMD64)

#ifdef PROFILING_SUPPORTED

#ifdef TARGET_X86

//-----------------------------------------------------------------------------------
// genProfilingEnterCallback: Generate the profiling function enter callback.
//
// Arguments:
//     initReg        - register to use as scratch register
//     pInitRegZeroed - OUT parameter. *pInitRegZeroed set to 'false' if 'initReg' is
//                      not zero after this call.
//
// Return Value:
//     None
//
// Notes:
// The x86 profile enter helper has the following requirements (see ProfileEnterNaked in
// VM\i386\asmhelpers.asm for details):
// 1. The calling sequence for calling the helper is:
//          push FunctionIDOrClientID
//          call ProfileEnterHelper
// 2. The calling function has an EBP frame.
// 3. EBP points to the saved ESP which is the first thing saved in the function. Thus,
//    the following prolog is assumed:
//          push ESP
//          mov EBP, ESP
// 4. All registers are preserved.
// 5. The helper pops the FunctionIDOrClientID argument from the stack.
//
void CodeGen::genProfilingEnterCallback(regNumber initReg, bool* pInitRegZeroed)
{
    assert(compiler->compGeneratingProlog);

    // Give profiler a chance to back out of hooking this method
    if (!compiler->compIsProfilerHookNeeded())
    {
        return;
    }

    unsigned saveStackLvl2 = genStackLevel;

// Important note: when you change enter probe layout, you must also update SKIP_ENTER_PROF_CALLBACK()
// for x86 stack unwinding

#if defined(UNIX_X86_ABI)
    // Manually align the stack to be 16-byte aligned. This is similar to CodeGen::genAlignStackBeforeCall()
    GetEmitter()->emitIns_R_I(INS_sub, EA_4BYTE, REG_SPBASE, 0xC);
#endif // UNIX_X86_ABI

    // Push the profilerHandle
    if (compiler->compProfilerMethHndIndirected)
    {
        GetEmitter()->emitIns_AR_R(INS_push, EA_PTR_DSP_RELOC, REG_NA, REG_NA, (ssize_t)compiler->compProfilerMethHnd);
    }
    else
    {
        inst_IV(INS_push, (size_t)compiler->compProfilerMethHnd);
    }

    //
    // Can't have a call until we have enough padding for rejit
    //
    genPrologPadForReJit();

    // This will emit either
    // "call ip-relative 32-bit offset" or
    // "mov rax, helper addr; call rax"
    genEmitHelperCall(CORINFO_HELP_PROF_FCN_ENTER,
                      0,           // argSize. Again, we have to lie about it
                      EA_UNKNOWN); // retSize

    // Check that we have place for the push.
    assert(compiler->fgPtrArgCntMax >= 1);

#if defined(UNIX_X86_ABI)
    // Restoring alignment manually. This is similar to CodeGen::genRemoveAlignmentAfterCall
    GetEmitter()->emitIns_R_I(INS_add, EA_4BYTE, REG_SPBASE, 0x10);
#endif // UNIX_X86_ABI

    /* Restore the stack level */

    SetStackLevel(saveStackLvl2);
}

//-----------------------------------------------------------------------------------
// genProfilingLeaveCallback: Generate the profiling function leave or tailcall callback.
// Technically, this is not part of the epilog; it is called when we are generating code for a GT_RETURN node.
//
// Arguments:
//     helper - which helper to call. Either CORINFO_HELP_PROF_FCN_LEAVE or CORINFO_HELP_PROF_FCN_TAILCALL
//
// Return Value:
//     None
//
// Notes:
// The x86 profile leave/tailcall helper has the following requirements (see ProfileLeaveNaked and
// ProfileTailcallNaked in VM\i386\asmhelpers.asm for details):
// 1. The calling sequence for calling the helper is:
//          push FunctionIDOrClientID
//          call ProfileLeaveHelper or ProfileTailcallHelper
// 2. The calling function has an EBP frame.
// 3. EBP points to the saved ESP which is the first thing saved in the function. Thus,
//    the following prolog is assumed:
//          push ESP
//          mov EBP, ESP
// 4. helper == CORINFO_HELP_PROF_FCN_LEAVE: All registers are preserved.
//    helper == CORINFO_HELP_PROF_FCN_TAILCALL: Only argument registers are preserved.
// 5. The helper pops the FunctionIDOrClientID argument from the stack.
//
void CodeGen::genProfilingLeaveCallback(unsigned helper)
{
    assert((helper == CORINFO_HELP_PROF_FCN_LEAVE) || (helper == CORINFO_HELP_PROF_FCN_TAILCALL));

    // Only hook if profiler says it's okay.
    if (!compiler->compIsProfilerHookNeeded())
    {
        return;
    }

    compiler->info.compProfilerCallback = true;

    // Need to save on to the stack level, since the helper call will pop the argument
    unsigned saveStackLvl2 = genStackLevel;

#if defined(UNIX_X86_ABI)
    // Manually align the stack to be 16-byte aligned. This is similar to CodeGen::genAlignStackBeforeCall()
    GetEmitter()->emitIns_R_I(INS_sub, EA_4BYTE, REG_SPBASE, 0xC);
    AddStackLevel(0xC);
    AddNestedAlignment(0xC);
#endif // UNIX_X86_ABI

    //
    // Push the profilerHandle
    //

    if (compiler->compProfilerMethHndIndirected)
    {
        GetEmitter()->emitIns_AR_R(INS_push, EA_PTR_DSP_RELOC, REG_NA, REG_NA, (ssize_t)compiler->compProfilerMethHnd);
    }
    else
    {
        inst_IV(INS_push, (size_t)compiler->compProfilerMethHnd);
    }
    genSinglePush();

#if defined(UNIX_X86_ABI)
    int argSize = -REGSIZE_BYTES; // negative means caller-pop (cdecl)
#else
    int argSize = REGSIZE_BYTES;
#endif
    genEmitHelperCall(helper, argSize, EA_UNKNOWN /* retSize */);

    // Check that we have place for the push.
    assert(compiler->fgPtrArgCntMax >= 1);

#if defined(UNIX_X86_ABI)
    // Restoring alignment manually. This is similar to CodeGen::genRemoveAlignmentAfterCall
    GetEmitter()->emitIns_R_I(INS_add, EA_4BYTE, REG_SPBASE, 0x10);
    SubtractStackLevel(0x10);
    SubtractNestedAlignment(0xC);
#endif // UNIX_X86_ABI

    /* Restore the stack level */
    SetStackLevel(saveStackLvl2);
}

#endif // TARGET_X86

#ifdef TARGET_AMD64

//-----------------------------------------------------------------------------------
// genProfilingEnterCallback: Generate the profiling function enter callback.
//
// Arguments:
//     initReg        - register to use as scratch register
//     pInitRegZeroed - OUT parameter. *pInitRegZeroed set to 'false' if 'initReg' is
//                      not zero after this call.
//
// Return Value:
//     None
//
void CodeGen::genProfilingEnterCallback(regNumber initReg, bool* pInitRegZeroed)
{
    assert(compiler->compGeneratingProlog);

    // Give profiler a chance to back out of hooking this method
    if (!compiler->compIsProfilerHookNeeded())
    {
        return;
    }

#if !defined(UNIX_AMD64_ABI)

    unsigned   varNum;
    LclVarDsc* varDsc;

    // Since the method needs to make a profiler callback, it should have out-going arg space allocated.
    noway_assert(compiler->lvaOutgoingArgSpaceVar != BAD_VAR_NUM);
    noway_assert(compiler->lvaOutgoingArgSpaceSize >= (4 * REGSIZE_BYTES));

    // Home all arguments passed in arg registers (RCX, RDX, R8 and R9).
    // In case of vararg methods, arg regs are already homed.
    //
    // Note: Here we don't need to worry about updating gc'info since enter
    // callback is generated as part of prolog which is non-gc interruptible.
    // Moreover GC cannot kick while executing inside profiler callback which is a
    // profiler requirement so it can examine arguments which could be obj refs.
    if (!compiler->info.compIsVarArgs)
    {
        for (varNum = 0, varDsc = compiler->lvaTable; varNum < compiler->info.compArgsCount; varNum++, varDsc++)
        {
            noway_assert(varDsc->lvIsParam);

            if (!varDsc->lvIsRegArg)
            {
                continue;
            }

            var_types storeType = varDsc->lvaArgType();
            regNumber argReg    = varDsc->GetArgReg();

            instruction store_ins = ins_Store(storeType);

#ifdef FEATURE_SIMD
            if ((storeType == TYP_SIMD8) && genIsValidIntReg(argReg))
            {
                store_ins = INS_mov;
            }
#endif // FEATURE_SIMD

            GetEmitter()->emitIns_S_R(store_ins, emitTypeSize(storeType), argReg, varNum, 0);
        }
    }

    // Emit profiler EnterCallback(ProfilerMethHnd, caller's SP)
    // RCX = ProfilerMethHnd
    if (compiler->compProfilerMethHndIndirected)
    {
        // Profiler hooks enabled during Ngen time.
        // Profiler handle needs to be accessed through an indirection of a pointer.
        GetEmitter()->emitIns_R_AI(INS_mov, EA_PTR_DSP_RELOC, REG_ARG_0, (ssize_t)compiler->compProfilerMethHnd);
    }
    else
    {
        // No need to record relocations, if we are generating ELT hooks under the influence
        // of COMPlus_JitELTHookEnabled=1
        if (compiler->opts.compJitELTHookEnabled)
        {
            genSetRegToIcon(REG_ARG_0, (ssize_t)compiler->compProfilerMethHnd, TYP_I_IMPL);
        }
        else
        {
            instGen_Set_Reg_To_Imm(EA_8BYTE, REG_ARG_0, (ssize_t)compiler->compProfilerMethHnd);
        }
    }

    // RDX = caller's SP
    // Notes
    //   1) Here we can query caller's SP offset since prolog will be generated after final frame layout.
    //   2) caller's SP relative offset to FramePointer will be negative.  We need to add absolute value
    //      of that offset to FramePointer to obtain caller's SP value.
    assert(compiler->lvaOutgoingArgSpaceVar != BAD_VAR_NUM);
    int callerSPOffset = compiler->lvaToCallerSPRelativeOffset(0, isFramePointerUsed());
    GetEmitter()->emitIns_R_AR(INS_lea, EA_PTRSIZE, REG_ARG_1, genFramePointerReg(), -callerSPOffset);

    // Can't have a call until we have enough padding for rejit
    genPrologPadForReJit();

    // This will emit either
    // "call ip-relative 32-bit offset" or
    // "mov rax, helper addr; call rax"
    genEmitHelperCall(CORINFO_HELP_PROF_FCN_ENTER, 0, EA_UNKNOWN);

    // TODO-AMD64-CQ: Rather than reloading, see if this could be optimized by combining with prolog
    // generation logic that moves args around as required by first BB entry point conditions
    // computed by LSRA.  Code pointers for investigating this further: genFnPrologCalleeRegArgs()
    // and genEnregisterIncomingStackArgs().
    //
    // Now reload arg registers from home locations.
    // Vararg methods:
    //   - we need to reload only known (i.e. fixed) reg args.
    //   - if floating point type, also reload it into corresponding integer reg
    for (varNum = 0, varDsc = compiler->lvaTable; varNum < compiler->info.compArgsCount; varNum++, varDsc++)
    {
        noway_assert(varDsc->lvIsParam);

        if (!varDsc->lvIsRegArg)
        {
            continue;
        }

        var_types loadType = varDsc->lvaArgType();
        regNumber argReg   = varDsc->GetArgReg();

        instruction load_ins = ins_Load(loadType);

#ifdef FEATURE_SIMD
        if ((loadType == TYP_SIMD8) && genIsValidIntReg(argReg))
        {
            load_ins = INS_mov;
        }
#endif // FEATURE_SIMD

        GetEmitter()->emitIns_R_S(load_ins, emitTypeSize(loadType), argReg, varNum, 0);

#if FEATURE_VARARG
        if (compiler->info.compIsVarArgs && varTypeIsFloating(loadType))
        {
            regNumber   intArgReg = compiler->getCallArgIntRegister(argReg);
            instruction ins       = ins_CopyFloatToInt(loadType, TYP_LONG);
            inst_RV_RV(ins, argReg, intArgReg, loadType);
        }
#endif //  FEATURE_VARARG
    }

    // If initReg is one of RBM_CALLEE_TRASH, then it needs to be zero'ed before using.
    if ((RBM_CALLEE_TRASH & genRegMask(initReg)) != 0)
    {
        *pInitRegZeroed = false;
    }

#else // !defined(UNIX_AMD64_ABI)

    // Emit profiler EnterCallback(ProfilerMethHnd, caller's SP)
    // R14 = ProfilerMethHnd
    if (compiler->compProfilerMethHndIndirected)
    {
        // Profiler hooks enabled during Ngen time.
        // Profiler handle needs to be accessed through an indirection of a pointer.
        GetEmitter()->emitIns_R_AI(INS_mov, EA_PTR_DSP_RELOC, REG_PROFILER_ENTER_ARG_0,
                                   (ssize_t)compiler->compProfilerMethHnd);
    }
    else
    {
        // No need to record relocations, if we are generating ELT hooks under the influence
        // of COMPlus_JitELTHookEnabled=1
        if (compiler->opts.compJitELTHookEnabled)
        {
            genSetRegToIcon(REG_PROFILER_ENTER_ARG_0, (ssize_t)compiler->compProfilerMethHnd, TYP_I_IMPL);
        }
        else
        {
            instGen_Set_Reg_To_Imm(EA_8BYTE, REG_PROFILER_ENTER_ARG_0, (ssize_t)compiler->compProfilerMethHnd);
        }
    }

    // R15 = caller's SP
    // Notes
    //   1) Here we can query caller's SP offset since prolog will be generated after final frame layout.
    //   2) caller's SP relative offset to FramePointer will be negative.  We need to add absolute value
    //      of that offset to FramePointer to obtain caller's SP value.
    assert(compiler->lvaOutgoingArgSpaceVar != BAD_VAR_NUM);
    int callerSPOffset = compiler->lvaToCallerSPRelativeOffset(0, isFramePointerUsed());
    GetEmitter()->emitIns_R_AR(INS_lea, EA_PTRSIZE, REG_PROFILER_ENTER_ARG_1, genFramePointerReg(), -callerSPOffset);

    // Can't have a call until we have enough padding for rejit
    genPrologPadForReJit();

    // We can use any callee trash register (other than RAX, RDI, RSI) for call target.
    // We use R11 here. This will emit either
    // "call ip-relative 32-bit offset" or
    // "mov r11, helper addr; call r11"
    genEmitHelperCall(CORINFO_HELP_PROF_FCN_ENTER, 0, EA_UNKNOWN, REG_DEFAULT_PROFILER_CALL_TARGET);

    // If initReg is one of RBM_CALLEE_TRASH, then it needs to be zero'ed before using.
    if ((RBM_CALLEE_TRASH & genRegMask(initReg)) != 0)
    {
        *pInitRegZeroed = false;
    }

#endif // !defined(UNIX_AMD64_ABI)
}

//-----------------------------------------------------------------------------------
// genProfilingLeaveCallback: Generate the profiling function leave or tailcall callback.
// Technically, this is not part of the epilog; it is called when we are generating code for a GT_RETURN node.
//
// Arguments:
//     helper - which helper to call. Either CORINFO_HELP_PROF_FCN_LEAVE or CORINFO_HELP_PROF_FCN_TAILCALL
//
// Return Value:
//     None
//
void CodeGen::genProfilingLeaveCallback(unsigned helper)
{
    assert((helper == CORINFO_HELP_PROF_FCN_LEAVE) || (helper == CORINFO_HELP_PROF_FCN_TAILCALL));

    // Only hook if profiler says it's okay.
    if (!compiler->compIsProfilerHookNeeded())
    {
        return;
    }

    compiler->info.compProfilerCallback = true;

#if !defined(UNIX_AMD64_ABI)

    // Since the method needs to make a profiler callback, it should have out-going arg space allocated.
    noway_assert(compiler->lvaOutgoingArgSpaceVar != BAD_VAR_NUM);
    noway_assert(compiler->lvaOutgoingArgSpaceSize >= (4 * REGSIZE_BYTES));

    // If thisPtr needs to be kept alive and reported, it cannot be one of the callee trash
    // registers that profiler callback kills.
    if (compiler->lvaKeepAliveAndReportThis() && compiler->lvaTable[compiler->info.compThisArg].lvIsInReg())
    {
        regMaskTP thisPtrMask = genRegMask(compiler->lvaTable[compiler->info.compThisArg].GetRegNum());
        noway_assert((RBM_PROFILER_LEAVE_TRASH & thisPtrMask) == 0);
    }

    // At this point return value is computed and stored in RAX or XMM0.
    // On Amd64, Leave callback preserves the return register.  We keep
    // RAX alive by not reporting as trashed by helper call.  Also note
    // that GC cannot kick-in while executing inside profiler callback,
    // which is a requirement of profiler as well since it needs to examine
    // return value which could be an obj ref.

    // RCX = ProfilerMethHnd
    if (compiler->compProfilerMethHndIndirected)
    {
        // Profiler hooks enabled during Ngen time.
        // Profiler handle needs to be accessed through an indirection of an address.
        GetEmitter()->emitIns_R_AI(INS_mov, EA_PTR_DSP_RELOC, REG_ARG_0, (ssize_t)compiler->compProfilerMethHnd);
    }
    else
    {
        // Don't record relocations, if we are generating ELT hooks under the influence
        // of COMPlus_JitELTHookEnabled=1
        if (compiler->opts.compJitELTHookEnabled)
        {
            genSetRegToIcon(REG_ARG_0, (ssize_t)compiler->compProfilerMethHnd, TYP_I_IMPL);
        }
        else
        {
            instGen_Set_Reg_To_Imm(EA_8BYTE, REG_ARG_0, (ssize_t)compiler->compProfilerMethHnd);
        }
    }

    // RDX = caller's SP
    // TODO-AMD64-Cleanup: Once we start doing codegen after final frame layout, retain the "if" portion
    // of the stmnts to execute unconditionally and clean-up rest.
    if (compiler->lvaDoneFrameLayout == Compiler::FINAL_FRAME_LAYOUT)
    {
        // Caller's SP relative offset to FramePointer will be negative.  We need to add absolute
        // value of that offset to FramePointer to obtain caller's SP value.
        int callerSPOffset = compiler->lvaToCallerSPRelativeOffset(0, isFramePointerUsed());
        GetEmitter()->emitIns_R_AR(INS_lea, EA_PTRSIZE, REG_ARG_1, genFramePointerReg(), -callerSPOffset);
    }
    else
    {
        // If we are here means that it is a tentative frame layout during which we
        // cannot use caller's SP offset since it is an estimate.  For now we require the
        // method to have at least a single arg so that we can use it to obtain caller's
        // SP.
        LclVarDsc* varDsc = compiler->lvaTable;
        NYI_IF((varDsc == nullptr) || !varDsc->lvIsParam, "Profiler ELT callback for a method without any params");

        // lea rdx, [FramePointer + Arg0's offset]
        GetEmitter()->emitIns_R_S(INS_lea, EA_PTRSIZE, REG_ARG_1, 0, 0);
    }

    // We can use any callee trash register (other than RAX, RCX, RDX) for call target.
    // We use R8 here. This will emit either
    // "call ip-relative 32-bit offset" or
    // "mov r8, helper addr; call r8"
    genEmitHelperCall(helper, 0, EA_UNKNOWN, REG_ARG_2);

#else // !defined(UNIX_AMD64_ABI)

    // RDI = ProfilerMethHnd
    if (compiler->compProfilerMethHndIndirected)
    {
        GetEmitter()->emitIns_R_AI(INS_mov, EA_PTR_DSP_RELOC, REG_ARG_0, (ssize_t)compiler->compProfilerMethHnd);
    }
    else
    {
        if (compiler->opts.compJitELTHookEnabled)
        {
            genSetRegToIcon(REG_ARG_0, (ssize_t)compiler->compProfilerMethHnd, TYP_I_IMPL);
        }
        else
        {
            instGen_Set_Reg_To_Imm(EA_8BYTE, REG_ARG_0, (ssize_t)compiler->compProfilerMethHnd);
        }
    }

    // RSI = caller's SP
    if (compiler->lvaDoneFrameLayout == Compiler::FINAL_FRAME_LAYOUT)
    {
        int callerSPOffset = compiler->lvaToCallerSPRelativeOffset(0, isFramePointerUsed());
        GetEmitter()->emitIns_R_AR(INS_lea, EA_PTRSIZE, REG_ARG_1, genFramePointerReg(), -callerSPOffset);
    }
    else
    {
        LclVarDsc* varDsc = compiler->lvaTable;
        NYI_IF((varDsc == nullptr) || !varDsc->lvIsParam, "Profiler ELT callback for a method without any params");

        // lea rdx, [FramePointer + Arg0's offset]
        GetEmitter()->emitIns_R_S(INS_lea, EA_PTRSIZE, REG_ARG_1, 0, 0);
    }

    // We can use any callee trash register (other than RAX, RDI, RSI) for call target.
    // We use R11 here. This will emit either
    // "call ip-relative 32-bit offset" or
    // "mov r11, helper addr; call r11"
    genEmitHelperCall(helper, 0, EA_UNKNOWN, REG_DEFAULT_PROFILER_CALL_TARGET);

#endif // !defined(UNIX_AMD64_ABI)
}

#endif // TARGET_AMD64

#endif // PROFILING_SUPPORTED

#endif // TARGET_XARCH<|MERGE_RESOLUTION|>--- conflicted
+++ resolved
@@ -204,37 +204,7 @@
         // TODO-CQ: Can we optimize the choice of register to avoid doing the push/pop sometimes?
         regGSCheck     = REG_EAX;
         regMaskGSCheck = RBM_EAX;
-<<<<<<< HEAD
-#else  // !_TARGET_X86_
-=======
 #else  // !TARGET_X86
-        // Tail calls from methods that need GS check:  We need to preserve registers while
-        // emitting GS cookie check for a tail prefixed call or a jmp. To emit GS cookie
-        // check, we might need a register. This won't be an issue for jmp calls for the
-        // reason mentioned below (see comment starting with "Jmp Calls:").
-        //
-        // The following are the possible solutions in case of tail prefixed calls:
-        // 1) Use R11 - ignore tail prefix on calls that need to pass a param in R11 when
-        //    present in methods that require GS cookie check.  Rest of the tail calls that
-        //    do not require R11 will be honored.
-        // 2) Internal register - GT_CALL node reserves an internal register and emits GS
-        //    cookie check as part of tail call codegen. GenExitCode() needs to special case
-        //    fast tail calls implemented as epilog+jmp or such tail calls should always get
-        //    dispatched via helper.
-        // 3) Materialize GS cookie check as a separate node hanging off GT_CALL node in
-        //    right execution order during rationalization.
-        //
-        // There are two calls that use R11: VSD and calli pinvokes with cookie param. Tail
-        // prefix on pinvokes is ignored.  That is, options 2 and 3 will allow tail prefixed
-        // VSD calls from methods that need GS check.
-        //
-        // Tail prefixed calls: Right now for Jit64 compat, method requiring GS cookie check
-        // ignores tail prefix.  In future, if we intend to support tail calls from such a method,
-        // consider one of the options mentioned above.  For now adding an assert that we don't
-        // expect to see a tail call in a method that requires GS check.
-        noway_assert(!compiler->compTailCallUsed);
-
->>>>>>> 2d7588a8
         // Jmp calls: specify method handle using which JIT queries VM for its entry point
         // address and hence it can neither be a VSD call nor PInvoke calli with cookie
         // parameter.  Therefore, in case of jmp calls it is safe to use R11.
