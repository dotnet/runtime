--- conflicted
+++ resolved
@@ -767,16 +767,6 @@
 
 // NB: GTF_VAR_* and GTF_REG_* share the same namespace of flags.
 // These flags are also used by GT_LCL_FLD.
-<<<<<<< HEAD
-#define GTF_VAR_DEF         0x80000000 // GT_LCL_VAR -- this is a definition
-#define GTF_VAR_USEASG      0x40000000 // GT_LCL_VAR -- this is a partial definition, a use of the previous definition is implied
-                                       // A partial definition usually occurs when a struct field is assigned to (s.f = ...) or
-                                       // when a scalar typed variable is assigned to via a narrow store (*((byte*)&i) = ...).
-#define GTF_VAR_CONTEXT     0x20000000 // GT_LCL_VAR -- this is a generics context reference
-#define GTF_VAR_CAST        0x10000000 // GT_LCL_VAR -- has been explictly cast (variable node may not be type of local)
-#define GTF_VAR_ITERATOR    0x08000000 // GT_LCL_VAR -- this is a iterator reference in the loop condition
-#define GTF_VAR_CLONED      0x01000000 // GT_LCL_VAR -- this node has been cloned or is a clone
-=======
 #define GTF_VAR_DEF             0x80000000 // GT_LCL_VAR -- this is a definition
 #define GTF_VAR_USEASG          0x40000000 // GT_LCL_VAR -- this is a partial definition, a use of the previous definition is implied
                                            // A partial definition usually occurs when a struct field is assigned to (s.f = ...) or
@@ -802,7 +792,8 @@
 #define GTF_VAR_CAST        0x01000000 // GT_LCL_VAR -- has been explictly cast (variable node may not be type of local)
 #define GTF_VAR_ITERATOR    0x00800000 // GT_LCL_VAR -- this is a iterator reference in the loop condition
 #define GTF_VAR_CLONED      0x00400000 // GT_LCL_VAR -- this node has been cloned or is a clone
->>>>>>> cf1668da
+#define GTF_VAR_CONTEXT     0x00200000 // GT_LCL_VAR -- this node is part of a runtime lookup
+
                                        // Relevant for inlining optimizations (see fgInlinePrependStatements)
 
 #define GTF_VAR_ARR_INDEX   0x00000020 // The variable is part of (the index portion of) an array index expression.
