// Licensed to the .NET Foundation under one or more agreements.
// The .NET Foundation licenses this file to you under the MIT license.
// See the LICENSE file in the project root for more information.

/*XXXXXXXXXXXXXXXXXXXXXXXXXXXXXXXXXXXXXXXXXXXXXXXXXXXXXXXXXXXXXXXXXXXXXXXXXXXXX
XXXXXXXXXXXXXXXXXXXXXXXXXXXXXXXXXXXXXXXXXXXXXXXXXXXXXXXXXXXXXXXXXXXXXXXXXXXXXXX
XX                                                                           XX
XX                          Compiler                                         XX
XX                                                                           XX
XXXXXXXXXXXXXXXXXXXXXXXXXXXXXXXXXXXXXXXXXXXXXXXXXXXXXXXXXXXXXXXXXXXXXXXXXXXXXXX
XXXXXXXXXXXXXXXXXXXXXXXXXXXXXXXXXXXXXXXXXXXXXXXXXXXXXXXXXXXXXXXXXXXXXXXXXXXXXXX
*/
#include "jitpch.h"
#ifdef _MSC_VER
#pragma hdrstop
#endif // _MSC_VER
#include "hostallocator.h"
#include "emit.h"
#include "ssabuilder.h"
#include "valuenum.h"
#include "rangecheck.h"
#include "lower.h"
#include "stacklevelsetter.h"
#include "jittelemetry.h"
#include "patchpointinfo.h"

#if defined(DEBUG)
// Column settings for COMPlus_JitDumpIR.  We could(should) make these programmable.
#define COLUMN_OPCODE 30
#define COLUMN_OPERANDS (COLUMN_OPCODE + 25)
#define COLUMN_KINDS 110
#define COLUMN_FLAGS (COLUMN_KINDS + 32)
#endif

#if defined(DEBUG)
unsigned Compiler::jitTotalMethodCompiled = 0;
#endif // defined(DEBUG)

#if defined(DEBUG)
LONG Compiler::jitNestingLevel = 0;
#endif // defined(DEBUG)

#ifdef ALT_JIT
// static
bool                Compiler::s_pAltJitExcludeAssembliesListInitialized = false;
AssemblyNamesList2* Compiler::s_pAltJitExcludeAssembliesList            = nullptr;
#endif // ALT_JIT

#ifdef DEBUG
// static
bool                Compiler::s_pJitDisasmIncludeAssembliesListInitialized = false;
AssemblyNamesList2* Compiler::s_pJitDisasmIncludeAssembliesList            = nullptr;

// static
bool       Compiler::s_pJitFunctionFileInitialized = false;
MethodSet* Compiler::s_pJitMethodSet               = nullptr;
#endif // DEBUG

/*****************************************************************************
 *
 *  Little helpers to grab the current cycle counter value; this is done
 *  differently based on target architecture, host toolchain, etc. The
 *  main thing is to keep the overhead absolutely minimal; in fact, on
 *  x86/x64 we use RDTSC even though it's not thread-safe; GetThreadCycles
 *  (which is monotonous) is just too expensive.
 */
#ifdef FEATURE_JIT_METHOD_PERF

#if defined(HOST_X86) || defined(HOST_AMD64)

#if defined(_MSC_VER)

#include <intrin.h>
inline bool _our_GetThreadCycles(unsigned __int64* cycleOut)
{
    *cycleOut = __rdtsc();
    return true;
}

#elif defined(__GNUC__)

inline bool _our_GetThreadCycles(unsigned __int64* cycleOut)
{
    uint32_t hi, lo;
    __asm__ __volatile__("rdtsc" : "=a"(lo), "=d"(hi));
    *cycleOut = (static_cast<unsigned __int64>(hi) << 32) | static_cast<unsigned __int64>(lo);
    return true;
}

#else // neither _MSC_VER nor __GNUC__

// The following *might* work - might as well try.
#define _our_GetThreadCycles(cp) GetThreadCycles(cp)

#endif

#elif defined(HOST_ARM) || defined(HOST_ARM64)

// If this doesn't work please see ../gc/gc.cpp for additional ARM
// info (and possible solutions).
#define _our_GetThreadCycles(cp) GetThreadCycles(cp)

#else // not x86/x64 and not ARM

// Don't know what this target is, but let's give it a try; if
// someone really wants to make this work, please add the right
// code here.
#define _our_GetThreadCycles(cp) GetThreadCycles(cp)

#endif // which host OS

#endif // FEATURE_JIT_METHOD_PERF
/*****************************************************************************/
inline unsigned getCurTime()
{
    SYSTEMTIME tim;

    GetSystemTime(&tim);

    return (((tim.wHour * 60) + tim.wMinute) * 60 + tim.wSecond) * 1000 + tim.wMilliseconds;
}

/*****************************************************************************/
#ifdef DEBUG
/*****************************************************************************/

static FILE* jitSrcFilePtr;

static unsigned jitCurSrcLine;

void Compiler::JitLogEE(unsigned level, const char* fmt, ...)
{
    va_list args;

    if (verbose)
    {
        va_start(args, fmt);
        vflogf(jitstdout, fmt, args);
        va_end(args);
    }

    va_start(args, fmt);
    vlogf(level, fmt, args);
    va_end(args);
}

void Compiler::compDspSrcLinesByLineNum(unsigned line, bool seek)
{
    if (!jitSrcFilePtr)
    {
        return;
    }

    if (jitCurSrcLine == line)
    {
        return;
    }

    if (jitCurSrcLine > line)
    {
        if (!seek)
        {
            return;
        }

        if (fseek(jitSrcFilePtr, 0, SEEK_SET) != 0)
        {
            printf("Compiler::compDspSrcLinesByLineNum:  fseek returned an error.\n");
        }
        jitCurSrcLine = 0;
    }

    if (!seek)
    {
        printf(";\n");
    }

    do
    {
        char   temp[128];
        size_t llen;

        if (!fgets(temp, sizeof(temp), jitSrcFilePtr))
        {
            return;
        }

        if (seek)
        {
            continue;
        }

        llen = strlen(temp);
        if (llen && temp[llen - 1] == '\n')
        {
            temp[llen - 1] = 0;
        }

        printf(";   %s\n", temp);
    } while (++jitCurSrcLine < line);

    if (!seek)
    {
        printf(";\n");
    }
}

/*****************************************************************************/

void Compiler::compDspSrcLinesByNativeIP(UNATIVE_OFFSET curIP)
{
    static IPmappingDsc* nextMappingDsc;
    static unsigned      lastLine;

    if (!opts.dspLines)
    {
        return;
    }

    if (curIP == 0)
    {
        if (genIPmappingList)
        {
            nextMappingDsc = genIPmappingList;
            lastLine       = jitGetILoffs(nextMappingDsc->ipmdILoffsx);

            unsigned firstLine = jitGetILoffs(nextMappingDsc->ipmdILoffsx);

            unsigned earlierLine = (firstLine < 5) ? 0 : firstLine - 5;

            compDspSrcLinesByLineNum(earlierLine, true); // display previous 5 lines
            compDspSrcLinesByLineNum(firstLine, false);
        }
        else
        {
            nextMappingDsc = nullptr;
        }

        return;
    }

    if (nextMappingDsc)
    {
        UNATIVE_OFFSET offset = nextMappingDsc->ipmdNativeLoc.CodeOffset(GetEmitter());

        if (offset <= curIP)
        {
            IL_OFFSET nextOffs = jitGetILoffs(nextMappingDsc->ipmdILoffsx);

            if (lastLine < nextOffs)
            {
                compDspSrcLinesByLineNum(nextOffs);
            }
            else
            {
                // This offset corresponds to a previous line. Rewind to that line

                compDspSrcLinesByLineNum(nextOffs - 2, true);
                compDspSrcLinesByLineNum(nextOffs);
            }

            lastLine       = nextOffs;
            nextMappingDsc = nextMappingDsc->ipmdNext;
        }
    }
}

/*****************************************************************************/
#endif // DEBUG

/*****************************************************************************/
#if defined(DEBUG) || MEASURE_NODE_SIZE || MEASURE_BLOCK_SIZE || DISPLAY_SIZES || CALL_ARG_STATS

static unsigned genMethodCnt;  // total number of methods JIT'ted
unsigned        genMethodICnt; // number of interruptible methods
unsigned        genMethodNCnt; // number of non-interruptible methods
static unsigned genSmallMethodsNeedingExtraMemoryCnt = 0;

#endif

/*****************************************************************************/
#if MEASURE_NODE_SIZE
NodeSizeStats genNodeSizeStats;
NodeSizeStats genNodeSizeStatsPerFunc;

unsigned  genTreeNcntHistBuckets[] = {10, 20, 30, 40, 50, 100, 200, 300, 400, 500, 1000, 5000, 10000, 0};
Histogram genTreeNcntHist(genTreeNcntHistBuckets);

unsigned  genTreeNsizHistBuckets[] = {1000, 5000, 10000, 50000, 100000, 500000, 1000000, 0};
Histogram genTreeNsizHist(genTreeNsizHistBuckets);
#endif // MEASURE_NODE_SIZE

/*****************************************************************************/
#if MEASURE_MEM_ALLOC

unsigned  memAllocHistBuckets[] = {64, 128, 192, 256, 512, 1024, 4096, 8192, 0};
Histogram memAllocHist(memAllocHistBuckets);
unsigned  memUsedHistBuckets[] = {16, 32, 64, 128, 192, 256, 512, 1024, 4096, 8192, 0};
Histogram memUsedHist(memUsedHistBuckets);

#endif // MEASURE_MEM_ALLOC

/*****************************************************************************
 *
 *  Variables to keep track of total code amounts.
 */

#if DISPLAY_SIZES

size_t grossVMsize; // Total IL code size
size_t grossNCsize; // Native code + data size
size_t totalNCsize; // Native code + data + GC info size (TODO-Cleanup: GC info size only accurate for JIT32_GCENCODER)
size_t gcHeaderISize; // GC header      size: interruptible methods
size_t gcPtrMapISize; // GC pointer map size: interruptible methods
size_t gcHeaderNSize; // GC header      size: non-interruptible methods
size_t gcPtrMapNSize; // GC pointer map size: non-interruptible methods

#endif // DISPLAY_SIZES

/*****************************************************************************
 *
 *  Variables to keep track of argument counts.
 */

#if CALL_ARG_STATS

unsigned argTotalCalls;
unsigned argHelperCalls;
unsigned argStaticCalls;
unsigned argNonVirtualCalls;
unsigned argVirtualCalls;

unsigned argTotalArgs; // total number of args for all calls (including objectPtr)
unsigned argTotalDWordArgs;
unsigned argTotalLongArgs;
unsigned argTotalFloatArgs;
unsigned argTotalDoubleArgs;

unsigned argTotalRegArgs;
unsigned argTotalTemps;
unsigned argTotalLclVar;
unsigned argTotalDeferred;
unsigned argTotalConst;

unsigned argTotalObjPtr;
unsigned argTotalGTF_ASGinArgs;

unsigned argMaxTempsPerMethod;

unsigned  argCntBuckets[] = {0, 1, 2, 3, 4, 5, 6, 10, 0};
Histogram argCntTable(argCntBuckets);

unsigned  argDWordCntBuckets[] = {0, 1, 2, 3, 4, 5, 6, 10, 0};
Histogram argDWordCntTable(argDWordCntBuckets);

unsigned  argDWordLngCntBuckets[] = {0, 1, 2, 3, 4, 5, 6, 10, 0};
Histogram argDWordLngCntTable(argDWordLngCntBuckets);

unsigned  argTempsCntBuckets[] = {0, 1, 2, 3, 4, 5, 6, 10, 0};
Histogram argTempsCntTable(argTempsCntBuckets);

#endif // CALL_ARG_STATS

/*****************************************************************************
 *
 *  Variables to keep track of basic block counts.
 */

#if COUNT_BASIC_BLOCKS

//          --------------------------------------------------
//          Basic block count frequency table:
//          --------------------------------------------------
//              <=         1 ===>  26872 count ( 56% of total)
//               2 ..      2 ===>    669 count ( 58% of total)
//               3 ..      3 ===>   4687 count ( 68% of total)
//               4 ..      5 ===>   5101 count ( 78% of total)
//               6 ..     10 ===>   5575 count ( 90% of total)
//              11 ..     20 ===>   3028 count ( 97% of total)
//              21 ..     50 ===>   1108 count ( 99% of total)
//              51 ..    100 ===>    182 count ( 99% of total)
//             101 ..   1000 ===>     34 count (100% of total)
//            1001 ..  10000 ===>      0 count (100% of total)
//          --------------------------------------------------

unsigned  bbCntBuckets[] = {1, 2, 3, 5, 10, 20, 50, 100, 1000, 10000, 0};
Histogram bbCntTable(bbCntBuckets);

/* Histogram for the IL opcode size of methods with a single basic block */

unsigned  bbSizeBuckets[] = {1, 4, 8, 16, 32, 64, 128, 256, 512, 1024, 2048, 0};
Histogram bbOneBBSizeTable(bbSizeBuckets);

#endif // COUNT_BASIC_BLOCKS

/*****************************************************************************
 *
 *  Used by optFindNaturalLoops to gather statistical information such as
 *   - total number of natural loops
 *   - number of loops with 1, 2, ... exit conditions
 *   - number of loops that have an iterator (for like)
 *   - number of loops that have a constant iterator
 */

#if COUNT_LOOPS

unsigned totalLoopMethods;        // counts the total number of methods that have natural loops
unsigned maxLoopsPerMethod;       // counts the maximum number of loops a method has
unsigned totalLoopOverflows;      // # of methods that identified more loops than we can represent
unsigned totalLoopCount;          // counts the total number of natural loops
unsigned totalUnnatLoopCount;     // counts the total number of (not-necessarily natural) loops
unsigned totalUnnatLoopOverflows; // # of methods that identified more unnatural loops than we can represent
unsigned iterLoopCount;           // counts the # of loops with an iterator (for like)
unsigned simpleTestLoopCount;     // counts the # of loops with an iterator and a simple loop condition (iter < const)
unsigned constIterLoopCount;      // counts the # of loops with a constant iterator (for like)
bool     hasMethodLoops;          // flag to keep track if we already counted a method as having loops
unsigned loopsThisMethod;         // counts the number of loops in the current method
bool     loopOverflowThisMethod;  // True if we exceeded the max # of loops in the method.

/* Histogram for number of loops in a method */

unsigned  loopCountBuckets[] = {0, 1, 2, 3, 4, 5, 6, 7, 8, 9, 10, 11, 12, 0};
Histogram loopCountTable(loopCountBuckets);

/* Histogram for number of loop exits */

unsigned  loopExitCountBuckets[] = {0, 1, 2, 3, 4, 5, 6, 0};
Histogram loopExitCountTable(loopExitCountBuckets);

#endif // COUNT_LOOPS

//------------------------------------------------------------------------
// getJitGCType: Given the VM's CorInfoGCType convert it to the JIT's var_types
//
// Arguments:
//    gcType    - an enum value that originally came from an element
//                of the BYTE[] returned from getClassGClayout()
//
// Return Value:
//    The corresponsing enum value from the JIT's var_types
//
// Notes:
//   The gcLayout of each field of a struct is returned from getClassGClayout()
//   as a BYTE[] but each BYTE element is actually a CorInfoGCType value
//   Note when we 'know' that there is only one element in theis array
//   the JIT will often pass the address of a single BYTE, instead of a BYTE[]
//

var_types Compiler::getJitGCType(BYTE gcType)
{
    var_types     result      = TYP_UNKNOWN;
    CorInfoGCType corInfoType = (CorInfoGCType)gcType;

    if (corInfoType == TYPE_GC_NONE)
    {
        result = TYP_I_IMPL;
    }
    else if (corInfoType == TYPE_GC_REF)
    {
        result = TYP_REF;
    }
    else if (corInfoType == TYPE_GC_BYREF)
    {
        result = TYP_BYREF;
    }
    else
    {
        noway_assert(!"Bad value of 'gcType'");
    }
    return result;
}

#ifdef ARM_SOFTFP
//---------------------------------------------------------------------------
// IsSingleFloat32Struct:
//    Check if the given struct type contains only one float32 value type
//
// Arguments:
//    clsHnd     - the handle for the struct type
//
// Return Value:
//    true if the given struct type contains only one float32 value type,
//    false otherwise.
//

bool Compiler::isSingleFloat32Struct(CORINFO_CLASS_HANDLE clsHnd)
{
    for (;;)
    {
        // all of class chain must be of value type and must have only one field
        if (!info.compCompHnd->isValueClass(clsHnd) || info.compCompHnd->getClassNumInstanceFields(clsHnd) != 1)
        {
            return false;
        }

        CORINFO_CLASS_HANDLE* pClsHnd   = &clsHnd;
        CORINFO_FIELD_HANDLE  fldHnd    = info.compCompHnd->getFieldInClass(clsHnd, 0);
        CorInfoType           fieldType = info.compCompHnd->getFieldType(fldHnd, pClsHnd);

        switch (fieldType)
        {
            case CORINFO_TYPE_VALUECLASS:
                clsHnd = *pClsHnd;
                break;

            case CORINFO_TYPE_FLOAT:
                return true;

            default:
                return false;
        }
    }
}
#endif // ARM_SOFTFP

//-----------------------------------------------------------------------------
// getPrimitiveTypeForStruct:
//     Get the "primitive" type that is is used for a struct
//     of size 'structSize'.
//     We examine 'clsHnd' to check the GC layout of the struct and
//     return TYP_REF for structs that simply wrap an object.
//     If the struct is a one element HFA/HVA, we will return the
//     proper floating point or vector type.
//
// Arguments:
//    structSize - the size of the struct type, cannot be zero
//    clsHnd     - the handle for the struct type, used when may have
//                 an HFA or if we need the GC layout for an object ref.
//
// Return Value:
//    The primitive type (i.e. byte, short, int, long, ref, float, double)
//    used to pass or return structs of this size.
//    If we shouldn't use a "primitive" type then TYP_UNKNOWN is returned.
// Notes:
//    For 32-bit targets (X86/ARM32) the 64-bit TYP_LONG type is not
//    considered a primitive type by this method.
//    So a struct that wraps a 'long' is passed and returned in the
//    same way as any other 8-byte struct
//    For ARM32 if we have an HFA struct that wraps a 64-bit double
//    we will return TYP_DOUBLE.
//    For vector calling conventions, a vector is considered a "primitive"
//    type, as it is passed in a single register.
//
var_types Compiler::getPrimitiveTypeForStruct(unsigned structSize, CORINFO_CLASS_HANDLE clsHnd, bool isVarArg)
{
    assert(structSize != 0);

    var_types useType = TYP_UNKNOWN;

// Start by determining if we have an HFA/HVA with a single element.
#ifdef FEATURE_HFA
#if defined(TARGET_WINDOWS) && defined(TARGET_ARM64)
    // Arm64 Windows VarArg methods arguments will not classify HFA types, they will need to be treated
    // as if they are not HFA types.
    if (!isVarArg)
#endif // defined(TARGET_WINDOWS) && defined(TARGET_ARM64)
    {
        switch (structSize)
        {
            case 4:
            case 8:
#ifdef TARGET_ARM64
            case 16:
#endif // TARGET_ARM64
            {
                var_types hfaType;
#ifdef ARM_SOFTFP
                // For ARM_SOFTFP, HFA is unsupported so we need to check in another way.
                // This matters only for size-4 struct because bigger structs would be processed with RetBuf.
                if (isSingleFloat32Struct(clsHnd))
                {
                    hfaType = TYP_FLOAT;
                }
#else  // !ARM_SOFTFP
                hfaType = GetHfaType(clsHnd);
#endif // ARM_SOFTFP
                // We're only interested in the case where the struct size is equal to the size of the hfaType.
                if (varTypeIsValidHfaType(hfaType))
                {
                    if (genTypeSize(hfaType) == structSize)
                    {
                        useType = hfaType;
                    }
                    else
                    {
                        return TYP_UNKNOWN;
                    }
                }
            }
        }
        if (useType != TYP_UNKNOWN)
        {
            return useType;
        }
    }
#endif // FEATURE_HFA

    // Now deal with non-HFA/HVA structs.
    switch (structSize)
    {
        case 1:
            useType = TYP_BYTE;
            break;

        case 2:
            useType = TYP_SHORT;
            break;

#if !defined(TARGET_XARCH) || defined(UNIX_AMD64_ABI)
        case 3:
            useType = TYP_INT;
            break;

#endif // !TARGET_XARCH || UNIX_AMD64_ABI

#ifdef TARGET_64BIT
        case 4:
            // We dealt with the one-float HFA above. All other 4-byte structs are handled as INT.
            useType = TYP_INT;
            break;

#if !defined(TARGET_XARCH) || defined(UNIX_AMD64_ABI)
        case 5:
        case 6:
        case 7:
            useType = TYP_I_IMPL;
            break;

#endif // !TARGET_XARCH || UNIX_AMD64_ABI
#endif // TARGET_64BIT

        case TARGET_POINTER_SIZE:
        {
            BYTE gcPtr = 0;
            // Check if this pointer-sized struct is wrapping a GC object
            info.compCompHnd->getClassGClayout(clsHnd, &gcPtr);
            useType = getJitGCType(gcPtr);
        }
        break;

        default:
            useType = TYP_UNKNOWN;
            break;
    }

    return useType;
}

//-----------------------------------------------------------------------------
// getArgTypeForStruct:
//     Get the type that is used to pass values of the given struct type.
//     If you have already retrieved the struct size then it should be
//     passed as the optional fourth argument, as this allows us to avoid
//     an extra call to getClassSize(clsHnd)
//
// Arguments:
//    clsHnd       - the handle for the struct type
//    wbPassStruct - An "out" argument with information about how
//                   the struct is to be passed
//    isVarArg     - is vararg, used to ignore HFA types for Arm64 windows varargs
//    structSize   - the size of the struct type,
//                   or zero if we should call getClassSize(clsHnd)
//
// Return Value:
//    For wbPassStruct you can pass a 'nullptr' and nothing will be written
//     or returned for that out parameter.
//    When *wbPassStruct is SPK_PrimitiveType this method's return value
//       is the primitive type used to pass the struct.
//    When *wbPassStruct is SPK_ByReference this method's return value
//       is always TYP_UNKNOWN and the struct type is passed by reference to a copy
//    When *wbPassStruct is SPK_ByValue or SPK_ByValueAsHfa this method's return value
//       is always TYP_STRUCT and the struct type is passed by value either
//       using multiple registers or on the stack.
//
// Assumptions:
//    The size must be the size of the given type.
//    The given class handle must be for a value type (struct).
//
// Notes:
//    About HFA types:
//        When the clsHnd is a one element HFA type we return the appropriate
//         floating point primitive type and *wbPassStruct is SPK_PrimitiveType
//        If there are two or more elements in the HFA type then the this method's
//         return value is TYP_STRUCT and *wbPassStruct is SPK_ByValueAsHfa
//
var_types Compiler::getArgTypeForStruct(CORINFO_CLASS_HANDLE clsHnd,
                                        structPassingKind*   wbPassStruct,
                                        bool                 isVarArg,
                                        unsigned             structSize)
{
    var_types         useType         = TYP_UNKNOWN;
    structPassingKind howToPassStruct = SPK_Unknown; // We must change this before we return

    assert(structSize != 0);

// Determine if we can pass the struct as a primitive type.
// Note that on x86 we never pass structs as primitive types (unless the VM unwraps them for us).
#ifndef TARGET_X86
#ifdef UNIX_AMD64_ABI

    // An 8-byte struct may need to be passed in a floating point register
    // So we always consult the struct "Classifier" routine
    //
    SYSTEMV_AMD64_CORINFO_STRUCT_REG_PASSING_DESCRIPTOR structDesc;
    eeGetSystemVAmd64PassStructInRegisterDescriptor(clsHnd, &structDesc);

    if (structDesc.passedInRegisters && (structDesc.eightByteCount != 1))
    {
        // We can't pass this as a primitive type.
    }
    else if (structDesc.eightByteClassifications[0] == SystemVClassificationTypeSSE)
    {
        // If this is passed as a floating type, use that.
        // Otherwise, we'll use the general case - we don't want to use the "EightByteType"
        // directly, because it returns `TYP_INT` for any integral type <= 4 bytes, and
        // we need to preserve small types.
        useType = GetEightByteType(structDesc, 0);
    }
    else
#endif // UNIX_AMD64_ABI

        // The largest arg passed in a single register is MAX_PASS_SINGLEREG_BYTES,
        // so we can skip calling getPrimitiveTypeForStruct when we
        // have a struct that is larger than that.
        //
        if (structSize <= MAX_PASS_SINGLEREG_BYTES)
    {
        // We set the "primitive" useType based upon the structSize
        // and also examine the clsHnd to see if it is an HFA of count one
        useType = getPrimitiveTypeForStruct(structSize, clsHnd, isVarArg);
    }

#endif // !TARGET_X86

    // Did we change this struct type into a simple "primitive" type?
    //
    if (useType != TYP_UNKNOWN)
    {
        // Yes, we should use the "primitive" type in 'useType'
        howToPassStruct = SPK_PrimitiveType;
    }
    else // We can't replace the struct with a "primitive" type
    {
        // See if we can pass this struct by value, possibly in multiple registers
        // or if we should pass it by reference to a copy
        //
        if (structSize <= MAX_PASS_MULTIREG_BYTES)
        {
            // Structs that are HFA/HVA's are passed by value in multiple registers.
            // Arm64 Windows VarArg methods arguments will not classify HFA/HVA types, they will need to be treated
            // as if they are not HFA/HVA types.
            var_types hfaType;
#if defined(TARGET_WINDOWS) && defined(TARGET_ARM64)
            if (isVarArg)
            {
                hfaType = TYP_UNDEF;
            }
            else
#endif // defined(TARGET_WINDOWS) && defined(TARGET_ARM64)
            {
                hfaType = GetHfaType(clsHnd);
            }
            if (varTypeIsValidHfaType(hfaType))
            {
                // HFA's of count one should have been handled by getPrimitiveTypeForStruct
                assert(GetHfaCount(clsHnd) >= 2);

                // setup wbPassType and useType indicate that this is passed by value as an HFA
                //  using multiple registers
                //  (when all of the parameters registers are used, then the stack will be used)
                howToPassStruct = SPK_ByValueAsHfa;
                useType         = TYP_STRUCT;
            }
            else // Not an HFA struct type
            {

#ifdef UNIX_AMD64_ABI
                // The case of (structDesc.eightByteCount == 1) should have already been handled
                if ((structDesc.eightByteCount > 1) || !structDesc.passedInRegisters)
                {
                    // setup wbPassType and useType indicate that this is passed by value in multiple registers
                    //  (when all of the parameters registers are used, then the stack will be used)
                    howToPassStruct = SPK_ByValue;
                    useType         = TYP_STRUCT;
                }
                else
                {
                    assert(structDesc.eightByteCount == 0);
                    // Otherwise we pass this struct by reference to a copy
                    // setup wbPassType and useType indicate that this is passed using one register
                    //  (by reference to a copy)
                    howToPassStruct = SPK_ByReference;
                    useType         = TYP_UNKNOWN;
                }

#elif defined(TARGET_ARM64)

                // Structs that are pointer sized or smaller should have been handled by getPrimitiveTypeForStruct
                assert(structSize > TARGET_POINTER_SIZE);

                // On ARM64 structs that are 9-16 bytes are passed by value in multiple registers
                //
                if (structSize <= (TARGET_POINTER_SIZE * 2))
                {
                    // setup wbPassType and useType indicate that this is passed by value in multiple registers
                    //  (when all of the parameters registers are used, then the stack will be used)
                    howToPassStruct = SPK_ByValue;
                    useType         = TYP_STRUCT;
                }
                else // a structSize that is 17-32 bytes in size
                {
                    // Otherwise we pass this struct by reference to a copy
                    // setup wbPassType and useType indicate that this is passed using one register
                    //  (by reference to a copy)
                    howToPassStruct = SPK_ByReference;
                    useType         = TYP_UNKNOWN;
                }

#elif defined(TARGET_X86) || defined(TARGET_ARM)

                // Otherwise we pass this struct by value on the stack
                // setup wbPassType and useType indicate that this is passed by value according to the X86/ARM32 ABI
                howToPassStruct = SPK_ByValue;
                useType         = TYP_STRUCT;

#else //  TARGET_XXX

                noway_assert(!"Unhandled TARGET in getArgTypeForStruct (with FEATURE_MULTIREG_ARGS=1)");

#endif //  TARGET_XXX
            }
        }
        else // (structSize > MAX_PASS_MULTIREG_BYTES)
        {
            // We have a (large) struct that can't be replaced with a "primitive" type
            // and can't be passed in multiple registers
            CLANG_FORMAT_COMMENT_ANCHOR;

#if defined(TARGET_X86) || defined(TARGET_ARM) || defined(UNIX_AMD64_ABI)

            // Otherwise we pass this struct by value on the stack
            // setup wbPassType and useType indicate that this is passed by value according to the X86/ARM32 ABI
            howToPassStruct = SPK_ByValue;
            useType         = TYP_STRUCT;

#elif defined(TARGET_AMD64) || defined(TARGET_ARM64)

            // Otherwise we pass this struct by reference to a copy
            // setup wbPassType and useType indicate that this is passed using one register (by reference to a copy)
            howToPassStruct = SPK_ByReference;
            useType         = TYP_UNKNOWN;

#else //  TARGET_XXX

            noway_assert(!"Unhandled TARGET in getArgTypeForStruct");

#endif //  TARGET_XXX
        }
    }

    // 'howToPassStruct' must be set to one of the valid values before we return
    assert(howToPassStruct != SPK_Unknown);
    if (wbPassStruct != nullptr)
    {
        *wbPassStruct = howToPassStruct;
    }

    return useType;
}

//-----------------------------------------------------------------------------
// getReturnTypeForStruct:
//     Get the type that is used to return values of the given struct type.
//     If you have already retrieved the struct size then it should be
//     passed as the optional third argument, as this allows us to avoid
//     an extra call to getClassSize(clsHnd)
//
// Arguments:
//    clsHnd         - the handle for the struct type
//    wbReturnStruct - An "out" argument with information about how
//                     the struct is to be returned
//    structSize     - the size of the struct type,
//                     or zero if we should call getClassSize(clsHnd)
//
// Return Value:
//    For wbReturnStruct you can pass a 'nullptr' and nothing will be written
//     or returned for that out parameter.
//    When *wbReturnStruct is SPK_PrimitiveType this method's return value
//       is the primitive type used to return the struct.
//    When *wbReturnStruct is SPK_ByReference this method's return value
//       is always TYP_UNKNOWN and the struct type is returned using a return buffer
//    When *wbReturnStruct is SPK_ByValue or SPK_ByValueAsHfa this method's return value
//       is always TYP_STRUCT and the struct type is returned using multiple registers.
//
// Assumptions:
//    The size must be the size of the given type.
//    The given class handle must be for a value type (struct).
//
// Notes:
//    About HFA types:
//        When the clsHnd is a one element HFA type then this method's return
//          value is the appropriate floating point primitive type and
//          *wbReturnStruct is SPK_PrimitiveType.
//        If there are two or more elements in the HFA type and the target supports
//          multireg return types then the return value is TYP_STRUCT and
//          *wbReturnStruct is SPK_ByValueAsHfa.
//        Additionally if there are two or more elements in the HFA type and
//          the target doesn't support multreg return types then it is treated
//          as if it wasn't an HFA type.
//    About returning TYP_STRUCT:
//        Whenever this method's return value is TYP_STRUCT it always means
//         that multiple registers are used to return this struct.
//
var_types Compiler::getReturnTypeForStruct(CORINFO_CLASS_HANDLE clsHnd,
                                           structPassingKind*   wbReturnStruct /* = nullptr */,
                                           unsigned             structSize /* = 0 */)
{
    var_types         useType             = TYP_UNKNOWN;
    structPassingKind howToReturnStruct   = SPK_Unknown; // We must change this before we return
    bool              canReturnInRegister = true;

    assert(clsHnd != NO_CLASS_HANDLE);

    if (structSize == 0)
    {
        structSize = info.compCompHnd->getClassSize(clsHnd);
    }
    assert(structSize > 0);

#ifdef UNIX_AMD64_ABI
    // An 8-byte struct may need to be returned in a floating point register
    // So we always consult the struct "Classifier" routine
    //
    SYSTEMV_AMD64_CORINFO_STRUCT_REG_PASSING_DESCRIPTOR structDesc;
    eeGetSystemVAmd64PassStructInRegisterDescriptor(clsHnd, &structDesc);

    if (structDesc.eightByteCount == 1)
    {
        assert(structSize <= sizeof(double));
        assert(structDesc.passedInRegisters);

        if (structDesc.eightByteClassifications[0] == SystemVClassificationTypeSSE)
        {
            // If this is returned as a floating type, use that.
            // Otherwise, leave as TYP_UNKONWN and we'll sort things out below.
            useType           = GetEightByteType(structDesc, 0);
            howToReturnStruct = SPK_PrimitiveType;
        }
    }
    else
    {
        // Return classification is not always size based...
        canReturnInRegister = structDesc.passedInRegisters;
    }

#endif // UNIX_AMD64_ABI

    // Check for cases where a small struct is returned in a register
    // via a primitive type.
    //
    // The largest "primitive type" is MAX_PASS_SINGLEREG_BYTES
    // so we can skip calling getPrimitiveTypeForStruct when we
    // have a struct that is larger than that.
    if (canReturnInRegister && (useType == TYP_UNKNOWN) && (structSize <= MAX_PASS_SINGLEREG_BYTES))
    {
        // We set the "primitive" useType based upon the structSize
        // and also examine the clsHnd to see if it is an HFA of count one
        //
        // The ABI for struct returns in varArg methods, is same as the normal case,
        // so pass false for isVararg
        useType = getPrimitiveTypeForStruct(structSize, clsHnd, /*isVararg=*/false);

        if (useType != TYP_UNKNOWN)
        {
            if (structSize == genTypeSize(useType))
            {
                // Currently: 1, 2, 4, or 8 byte structs
                howToReturnStruct = SPK_PrimitiveType;
            }
            else
            {
                // Currently: 3, 5, 6, or 7 byte structs
                assert(structSize < genTypeSize(useType));
                howToReturnStruct = SPK_EnclosingType;
            }
        }
    }

#ifdef TARGET_64BIT
    // Note this handles an odd case when FEATURE_MULTIREG_RET is disabled and HFAs are enabled
    //
    // getPrimitiveTypeForStruct will return TYP_UNKNOWN for a struct that is an HFA of two floats
    // because when HFA are enabled, normally we would use two FP registers to pass or return it
    //
    // But if we don't have support for multiple register return types, we have to change this.
    // Since what we have is an 8-byte struct (float + float)  we change useType to TYP_I_IMPL
    // so that the struct is returned instead using an 8-byte integer register.
    //
    if ((FEATURE_MULTIREG_RET == 0) && (useType == TYP_UNKNOWN) && (structSize == (2 * sizeof(float))) && IsHfa(clsHnd))
    {
        useType           = TYP_I_IMPL;
        howToReturnStruct = SPK_PrimitiveType;
    }
#endif

    // Did we change this struct type into a simple "primitive" type?
    if (useType != TYP_UNKNOWN)
    {
        // If so, we should have already set howToReturnStruct, too.
        assert(howToReturnStruct != SPK_Unknown);
    }
    else // We can't replace the struct with a "primitive" type
    {
        // See if we can return this struct by value, possibly in multiple registers
        // or if we should return it using a return buffer register
        //
        if ((FEATURE_MULTIREG_RET == 1) && (structSize <= MAX_RET_MULTIREG_BYTES))
        {
            // Structs that are HFA's are returned in multiple registers
            if (IsHfa(clsHnd))
            {
                // HFA's of count one should have been handled by getPrimitiveTypeForStruct
                assert(GetHfaCount(clsHnd) >= 2);

                // setup wbPassType and useType indicate that this is returned by value as an HFA
                //  using multiple registers
                howToReturnStruct = SPK_ByValueAsHfa;
                useType           = TYP_STRUCT;
            }
            else // Not an HFA struct type
            {

#ifdef UNIX_AMD64_ABI

                // The case of (structDesc.eightByteCount == 1) should have already been handled
                if (structDesc.eightByteCount > 1)
                {
                    // setup wbPassType and useType indicate that this is returned by value in multiple registers
                    howToReturnStruct = SPK_ByValue;
                    useType           = TYP_STRUCT;
                    assert(structDesc.passedInRegisters == true);
                }
                else
                {
                    assert(structDesc.eightByteCount == 0);
                    // Otherwise we return this struct using a return buffer
                    // setup wbPassType and useType indicate that this is return using a return buffer register
                    //  (reference to a return buffer)
                    howToReturnStruct = SPK_ByReference;
                    useType           = TYP_UNKNOWN;
                    assert(structDesc.passedInRegisters == false);
                }

#elif defined(TARGET_ARM64)

                // Structs that are pointer sized or smaller should have been handled by getPrimitiveTypeForStruct
                assert(structSize > TARGET_POINTER_SIZE);

                // On ARM64 structs that are 9-16 bytes are returned by value in multiple registers
                //
                if (structSize <= (TARGET_POINTER_SIZE * 2))
                {
                    // setup wbPassType and useType indicate that this is return by value in multiple registers
                    howToReturnStruct = SPK_ByValue;
                    useType           = TYP_STRUCT;
                }
                else // a structSize that is 17-32 bytes in size
                {
                    // Otherwise we return this struct using a return buffer
                    // setup wbPassType and useType indicate that this is returned using a return buffer register
                    //  (reference to a return buffer)
                    howToReturnStruct = SPK_ByReference;
                    useType           = TYP_UNKNOWN;
                }

#elif defined(TARGET_ARM) || defined(TARGET_X86)

                // Otherwise we return this struct using a return buffer
                // setup wbPassType and useType indicate that this is returned using a return buffer register
                //  (reference to a return buffer)
                howToReturnStruct = SPK_ByReference;
                useType           = TYP_UNKNOWN;

#else //  TARGET_XXX

                noway_assert(!"Unhandled TARGET in getReturnTypeForStruct (with FEATURE_MULTIREG_ARGS=1)");

#endif //  TARGET_XXX
            }
        }
        else // (structSize > MAX_RET_MULTIREG_BYTES) || (FEATURE_MULTIREG_RET == 0)
        {
            // We have a (large) struct that can't be replaced with a "primitive" type
            // and can't be returned in multiple registers

            // We return this struct using a return buffer register
            // setup wbPassType and useType indicate that this is returned using a return buffer register
            //  (reference to a return buffer)
            howToReturnStruct = SPK_ByReference;
            useType           = TYP_UNKNOWN;
        }
    }

    // 'howToReturnStruct' must be set to one of the valid values before we return
    assert(howToReturnStruct != SPK_Unknown);
    if (wbReturnStruct != nullptr)
    {
        *wbReturnStruct = howToReturnStruct;
    }

    return useType;
}

///////////////////////////////////////////////////////////////////////////////
//
// MEASURE_NOWAY: code to measure and rank dynamic occurences of noway_assert.
// (Just the appearances of noway_assert, whether the assert is true or false.)
// This might help characterize the cost of noway_assert in non-DEBUG builds,
// or determine which noway_assert should be simple DEBUG-only asserts.
//
///////////////////////////////////////////////////////////////////////////////

#if MEASURE_NOWAY

struct FileLine
{
    char*    m_file;
    unsigned m_line;
    char*    m_condStr;

    FileLine() : m_file(nullptr), m_line(0), m_condStr(nullptr)
    {
    }

    FileLine(const char* file, unsigned line, const char* condStr) : m_line(line)
    {
        size_t newSize = (strlen(file) + 1) * sizeof(char);
        m_file         = HostAllocator::getHostAllocator().allocate<char>(newSize);
        strcpy_s(m_file, newSize, file);

        newSize   = (strlen(condStr) + 1) * sizeof(char);
        m_condStr = HostAllocator::getHostAllocator().allocate<char>(newSize);
        strcpy_s(m_condStr, newSize, condStr);
    }

    FileLine(const FileLine& other)
    {
        m_file    = other.m_file;
        m_line    = other.m_line;
        m_condStr = other.m_condStr;
    }

    // GetHashCode() and Equals() are needed by JitHashTable

    static unsigned GetHashCode(FileLine fl)
    {
        assert(fl.m_file != nullptr);
        unsigned code = fl.m_line;
        for (const char* p = fl.m_file; *p != '\0'; p++)
        {
            code += *p;
        }
        // Could also add condStr.
        return code;
    }

    static bool Equals(FileLine fl1, FileLine fl2)
    {
        return (fl1.m_line == fl2.m_line) && (0 == strcmp(fl1.m_file, fl2.m_file));
    }
};

typedef JitHashTable<FileLine, FileLine, size_t, HostAllocator> FileLineToCountMap;
FileLineToCountMap* NowayAssertMap;

void Compiler::RecordNowayAssert(const char* filename, unsigned line, const char* condStr)
{
    if (NowayAssertMap == nullptr)
    {
        NowayAssertMap = new (HostAllocator::getHostAllocator()) FileLineToCountMap(HostAllocator::getHostAllocator());
    }
    FileLine fl(filename, line, condStr);
    size_t*  pCount = NowayAssertMap->LookupPointer(fl);
    if (pCount == nullptr)
    {
        NowayAssertMap->Set(fl, 1);
    }
    else
    {
        ++(*pCount);
    }
}

void RecordNowayAssertGlobal(const char* filename, unsigned line, const char* condStr)
{
    if ((JitConfig.JitMeasureNowayAssert() == 1) && (JitTls::GetCompiler() != nullptr))
    {
        JitTls::GetCompiler()->RecordNowayAssert(filename, line, condStr);
    }
}

struct NowayAssertCountMap
{
    size_t   count;
    FileLine fl;

    NowayAssertCountMap() : count(0)
    {
    }

    static int __cdecl compare(const void* elem1, const void* elem2)
    {
        NowayAssertCountMap* e1 = (NowayAssertCountMap*)elem1;
        NowayAssertCountMap* e2 = (NowayAssertCountMap*)elem2;
        return (int)((ssize_t)e2->count - (ssize_t)e1->count); // sort in descending order
    }
};

void DisplayNowayAssertMap()
{
    if (NowayAssertMap != nullptr)
    {
        FILE* fout;

        LPCWSTR strJitMeasureNowayAssertFile = JitConfig.JitMeasureNowayAssertFile();
        if (strJitMeasureNowayAssertFile != nullptr)
        {
            fout = _wfopen(strJitMeasureNowayAssertFile, W("a"));
            if (fout == nullptr)
            {
                fprintf(jitstdout, "Failed to open JitMeasureNowayAssertFile \"%ws\"\n", strJitMeasureNowayAssertFile);
                return;
            }
        }
        else
        {
            fout = jitstdout;
        }

        // Iterate noway assert map, create sorted table by occurrence, dump it.
        unsigned             count = NowayAssertMap->GetCount();
        NowayAssertCountMap* nacp  = new NowayAssertCountMap[count];
        unsigned             i     = 0;

        for (FileLineToCountMap::KeyIterator iter = NowayAssertMap->Begin(), end = NowayAssertMap->End();
             !iter.Equal(end); ++iter)
        {
            nacp[i].count = iter.GetValue();
            nacp[i].fl    = iter.Get();
            ++i;
        }

        qsort(nacp, count, sizeof(nacp[0]), NowayAssertCountMap::compare);

        if (fout == jitstdout)
        {
            // Don't output the header if writing to a file, since we'll be appending to existing dumps in that case.
            fprintf(fout, "\nnoway_assert counts:\n");
            fprintf(fout, "count, file, line, text\n");
        }

        for (i = 0; i < count; i++)
        {
            fprintf(fout, "%u, %s, %u, \"%s\"\n", nacp[i].count, nacp[i].fl.m_file, nacp[i].fl.m_line,
                    nacp[i].fl.m_condStr);
        }

        if (fout != jitstdout)
        {
            fclose(fout);
            fout = nullptr;
        }
    }
}

#endif // MEASURE_NOWAY

/*****************************************************************************
 * variables to keep track of how many iterations we go in a dataflow pass
 */

#if DATAFLOW_ITER

unsigned CSEiterCount; // counts the # of iteration for the CSE dataflow
unsigned CFiterCount;  // counts the # of iteration for the Const Folding dataflow

#endif // DATAFLOW_ITER

#if MEASURE_BLOCK_SIZE
size_t genFlowNodeSize;
size_t genFlowNodeCnt;
#endif // MEASURE_BLOCK_SIZE

/*****************************************************************************/
// We keep track of methods we've already compiled.

/*****************************************************************************
 *  Declare the statics
 */

#ifdef DEBUG
/* static */
LONG Compiler::s_compMethodsCount = 0; // to produce unique label names
#endif

#if MEASURE_MEM_ALLOC
/* static */
bool Compiler::s_dspMemStats = false;
#endif

#ifndef PROFILING_SUPPORTED
const bool Compiler::Options::compNoPInvokeInlineCB = false;
#endif

/*****************************************************************************
 *
 *  One time initialization code
 */

/* static */
void Compiler::compStartup()
{
#if DISPLAY_SIZES
    grossVMsize = grossNCsize = totalNCsize = 0;
#endif // DISPLAY_SIZES

    /* Initialize the table of tree node sizes */

    GenTree::InitNodeSize();

#ifdef JIT32_GCENCODER
    // Initialize the GC encoder lookup table

    GCInfo::gcInitEncoderLookupTable();
#endif

    /* Initialize the emitter */

    emitter::emitInit();

    // Static vars of ValueNumStore
    ValueNumStore::InitValueNumStoreStatics();

    compDisplayStaticSizes(jitstdout);
}

/*****************************************************************************
 *
 *  One time finalization code
 */

/* static */
void Compiler::compShutdown()
{
#ifdef ALT_JIT
    if (s_pAltJitExcludeAssembliesList != nullptr)
    {
        s_pAltJitExcludeAssembliesList->~AssemblyNamesList2(); // call the destructor
        s_pAltJitExcludeAssembliesList = nullptr;
    }
#endif // ALT_JIT

#ifdef DEBUG
    if (s_pJitDisasmIncludeAssembliesList != nullptr)
    {
        s_pJitDisasmIncludeAssembliesList->~AssemblyNamesList2(); // call the destructor
        s_pJitDisasmIncludeAssembliesList = nullptr;
    }
#endif // DEBUG

#if MEASURE_NOWAY
    DisplayNowayAssertMap();
#endif // MEASURE_NOWAY

    /* Shut down the emitter */

    emitter::emitDone();

#if defined(DEBUG) || defined(INLINE_DATA)
    // Finish reading and/or writing inline xml
    InlineStrategy::FinalizeXml();
#endif // defined(DEBUG) || defined(INLINE_DATA)

#if defined(DEBUG) || MEASURE_NODE_SIZE || MEASURE_BLOCK_SIZE || DISPLAY_SIZES || CALL_ARG_STATS
    if (genMethodCnt == 0)
    {
        return;
    }
#endif

#if NODEBASH_STATS
    GenTree::ReportOperBashing(jitstdout);
#endif

    // Where should we write our statistics output?
    FILE* fout = jitstdout;

#ifdef FEATURE_JIT_METHOD_PERF
    if (compJitTimeLogFilename != nullptr)
    {
        FILE* jitTimeLogFile = _wfopen(compJitTimeLogFilename, W("a"));
        if (jitTimeLogFile != nullptr)
        {
            CompTimeSummaryInfo::s_compTimeSummary.Print(jitTimeLogFile);
            fclose(jitTimeLogFile);
        }
    }
#endif // FEATURE_JIT_METHOD_PERF

#if COUNT_AST_OPERS

    // Add up all the counts so that we can show percentages of total
    unsigned gtc = 0;
    for (unsigned op = 0; op < GT_COUNT; op++)
        gtc += GenTree::s_gtNodeCounts[op];

    if (gtc > 0)
    {
        unsigned rem_total = gtc;
        unsigned rem_large = 0;
        unsigned rem_small = 0;

        unsigned tot_large = 0;
        unsigned tot_small = 0;

        fprintf(fout, "\nGenTree operator counts (approximate):\n\n");

        for (unsigned op = 0; op < GT_COUNT; op++)
        {
            unsigned siz = GenTree::s_gtTrueSizes[op];
            unsigned cnt = GenTree::s_gtNodeCounts[op];
            double   pct = 100.0 * cnt / gtc;

            if (siz > TREE_NODE_SZ_SMALL)
                tot_large += cnt;
            else
                tot_small += cnt;

            // Let's not show anything below a threshold
            if (pct >= 0.5)
            {
                fprintf(fout, "    GT_%-17s   %7u (%4.1lf%%) %3u bytes each\n", GenTree::OpName((genTreeOps)op), cnt,
                        pct, siz);
                rem_total -= cnt;
            }
            else
            {
                if (siz > TREE_NODE_SZ_SMALL)
                    rem_large += cnt;
                else
                    rem_small += cnt;
            }
        }
        if (rem_total > 0)
        {
            fprintf(fout, "    All other GT_xxx ...   %7u (%4.1lf%%) ... %4.1lf%% small + %4.1lf%% large\n", rem_total,
                    100.0 * rem_total / gtc, 100.0 * rem_small / gtc, 100.0 * rem_large / gtc);
        }
        fprintf(fout, "    -----------------------------------------------------\n");
        fprintf(fout, "    Total    .......   %11u --ALL-- ... %4.1lf%% small + %4.1lf%% large\n", gtc,
                100.0 * tot_small / gtc, 100.0 * tot_large / gtc);
        fprintf(fout, "\n");
    }

#endif // COUNT_AST_OPERS

#if DISPLAY_SIZES

    if (grossVMsize && grossNCsize)
    {
        fprintf(fout, "\n");
        fprintf(fout, "--------------------------------------\n");
        fprintf(fout, "Function and GC info size stats\n");
        fprintf(fout, "--------------------------------------\n");

        fprintf(fout, "[%7u VM, %8u %6s %4u%%] %s\n", grossVMsize, grossNCsize, Target::g_tgtCPUName,
                100 * grossNCsize / grossVMsize, "Total (excluding GC info)");

        fprintf(fout, "[%7u VM, %8u %6s %4u%%] %s\n", grossVMsize, totalNCsize, Target::g_tgtCPUName,
                100 * totalNCsize / grossVMsize, "Total (including GC info)");

        if (gcHeaderISize || gcHeaderNSize)
        {
            fprintf(fout, "\n");

            fprintf(fout, "GC tables   : [%7uI,%7uN] %7u byt  (%u%% of IL, %u%% of %s).\n",
                    gcHeaderISize + gcPtrMapISize, gcHeaderNSize + gcPtrMapNSize, totalNCsize - grossNCsize,
                    100 * (totalNCsize - grossNCsize) / grossVMsize, 100 * (totalNCsize - grossNCsize) / grossNCsize,
                    Target::g_tgtCPUName);

            fprintf(fout, "GC headers  : [%7uI,%7uN] %7u byt, [%4.1fI,%4.1fN] %4.1f byt/meth\n", gcHeaderISize,
                    gcHeaderNSize, gcHeaderISize + gcHeaderNSize, (float)gcHeaderISize / (genMethodICnt + 0.001),
                    (float)gcHeaderNSize / (genMethodNCnt + 0.001),
                    (float)(gcHeaderISize + gcHeaderNSize) / genMethodCnt);

            fprintf(fout, "GC ptr maps : [%7uI,%7uN] %7u byt, [%4.1fI,%4.1fN] %4.1f byt/meth\n", gcPtrMapISize,
                    gcPtrMapNSize, gcPtrMapISize + gcPtrMapNSize, (float)gcPtrMapISize / (genMethodICnt + 0.001),
                    (float)gcPtrMapNSize / (genMethodNCnt + 0.001),
                    (float)(gcPtrMapISize + gcPtrMapNSize) / genMethodCnt);
        }
        else
        {
            fprintf(fout, "\n");

            fprintf(fout, "GC tables   take up %u bytes (%u%% of instr, %u%% of %6s code).\n",
                    totalNCsize - grossNCsize, 100 * (totalNCsize - grossNCsize) / grossVMsize,
                    100 * (totalNCsize - grossNCsize) / grossNCsize, Target::g_tgtCPUName);
        }

#ifdef DEBUG
#if DOUBLE_ALIGN
        fprintf(fout, "%u out of %u methods generated with double-aligned stack\n",
                Compiler::s_lvaDoubleAlignedProcsCount, genMethodCnt);
#endif
#endif
    }

#endif // DISPLAY_SIZES

#if CALL_ARG_STATS
    compDispCallArgStats(fout);
#endif

#if COUNT_BASIC_BLOCKS
    fprintf(fout, "--------------------------------------------------\n");
    fprintf(fout, "Basic block count frequency table:\n");
    fprintf(fout, "--------------------------------------------------\n");
    bbCntTable.dump(fout);
    fprintf(fout, "--------------------------------------------------\n");

    fprintf(fout, "\n");

    fprintf(fout, "--------------------------------------------------\n");
    fprintf(fout, "IL method size frequency table for methods with a single basic block:\n");
    fprintf(fout, "--------------------------------------------------\n");
    bbOneBBSizeTable.dump(fout);
    fprintf(fout, "--------------------------------------------------\n");
#endif // COUNT_BASIC_BLOCKS

#if COUNT_LOOPS

    fprintf(fout, "\n");
    fprintf(fout, "---------------------------------------------------\n");
    fprintf(fout, "Loop stats\n");
    fprintf(fout, "---------------------------------------------------\n");
    fprintf(fout, "Total number of methods with loops is %5u\n", totalLoopMethods);
    fprintf(fout, "Total number of              loops is %5u\n", totalLoopCount);
    fprintf(fout, "Maximum number of loops per method is %5u\n", maxLoopsPerMethod);
    fprintf(fout, "# of methods overflowing nat loop table is %5u\n", totalLoopOverflows);
    fprintf(fout, "Total number of 'unnatural' loops is %5u\n", totalUnnatLoopCount);
    fprintf(fout, "# of methods overflowing unnat loop limit is %5u\n", totalUnnatLoopOverflows);
    fprintf(fout, "Total number of loops with an         iterator is %5u\n", iterLoopCount);
    fprintf(fout, "Total number of loops with a simple   iterator is %5u\n", simpleTestLoopCount);
    fprintf(fout, "Total number of loops with a constant iterator is %5u\n", constIterLoopCount);

    fprintf(fout, "--------------------------------------------------\n");
    fprintf(fout, "Loop count frequency table:\n");
    fprintf(fout, "--------------------------------------------------\n");
    loopCountTable.dump(fout);
    fprintf(fout, "--------------------------------------------------\n");
    fprintf(fout, "Loop exit count frequency table:\n");
    fprintf(fout, "--------------------------------------------------\n");
    loopExitCountTable.dump(fout);
    fprintf(fout, "--------------------------------------------------\n");

#endif // COUNT_LOOPS

#if DATAFLOW_ITER

    fprintf(fout, "---------------------------------------------------\n");
    fprintf(fout, "Total number of iterations in the CSE dataflow loop is %5u\n", CSEiterCount);
    fprintf(fout, "Total number of iterations in the  CF dataflow loop is %5u\n", CFiterCount);

#endif // DATAFLOW_ITER

#if MEASURE_NODE_SIZE

    fprintf(fout, "\n");
    fprintf(fout, "---------------------------------------------------\n");
    fprintf(fout, "GenTree node allocation stats\n");
    fprintf(fout, "---------------------------------------------------\n");

    fprintf(fout, "Allocated %6I64u tree nodes (%7I64u bytes total, avg %4I64u bytes per method)\n",
            genNodeSizeStats.genTreeNodeCnt, genNodeSizeStats.genTreeNodeSize,
            genNodeSizeStats.genTreeNodeSize / genMethodCnt);

    fprintf(fout, "Allocated %7I64u bytes of unused tree node space (%3.2f%%)\n",
            genNodeSizeStats.genTreeNodeSize - genNodeSizeStats.genTreeNodeActualSize,
            (float)(100 * (genNodeSizeStats.genTreeNodeSize - genNodeSizeStats.genTreeNodeActualSize)) /
                genNodeSizeStats.genTreeNodeSize);

    fprintf(fout, "\n");
    fprintf(fout, "---------------------------------------------------\n");
    fprintf(fout, "Distribution of per-method GenTree node counts:\n");
    genTreeNcntHist.dump(fout);

    fprintf(fout, "\n");
    fprintf(fout, "---------------------------------------------------\n");
    fprintf(fout, "Distribution of per-method GenTree node  allocations (in bytes):\n");
    genTreeNsizHist.dump(fout);

#endif // MEASURE_NODE_SIZE

#if MEASURE_BLOCK_SIZE

    fprintf(fout, "\n");
    fprintf(fout, "---------------------------------------------------\n");
    fprintf(fout, "BasicBlock and flowList/BasicBlockList allocation stats\n");
    fprintf(fout, "---------------------------------------------------\n");

    fprintf(fout, "Allocated %6u basic blocks (%7u bytes total, avg %4u bytes per method)\n", BasicBlock::s_Count,
            BasicBlock::s_Size, BasicBlock::s_Size / genMethodCnt);
    fprintf(fout, "Allocated %6u flow nodes (%7u bytes total, avg %4u bytes per method)\n", genFlowNodeCnt,
            genFlowNodeSize, genFlowNodeSize / genMethodCnt);

#endif // MEASURE_BLOCK_SIZE

#if MEASURE_MEM_ALLOC

    if (s_dspMemStats)
    {
        fprintf(fout, "\nAll allocations:\n");
        ArenaAllocator::dumpAggregateMemStats(jitstdout);

        fprintf(fout, "\nLargest method:\n");
        ArenaAllocator::dumpMaxMemStats(jitstdout);

        fprintf(fout, "\n");
        fprintf(fout, "---------------------------------------------------\n");
        fprintf(fout, "Distribution of total memory allocated per method (in KB):\n");
        memAllocHist.dump(fout);

        fprintf(fout, "\n");
        fprintf(fout, "---------------------------------------------------\n");
        fprintf(fout, "Distribution of total memory used      per method (in KB):\n");
        memUsedHist.dump(fout);
    }

#endif // MEASURE_MEM_ALLOC

#if LOOP_HOIST_STATS
#ifdef DEBUG // Always display loop stats in retail
    if (JitConfig.DisplayLoopHoistStats() != 0)
#endif // DEBUG
    {
        PrintAggregateLoopHoistStats(jitstdout);
    }
#endif // LOOP_HOIST_STATS

#if MEASURE_PTRTAB_SIZE

    fprintf(fout, "\n");
    fprintf(fout, "---------------------------------------------------\n");
    fprintf(fout, "GC pointer table stats\n");
    fprintf(fout, "---------------------------------------------------\n");

    fprintf(fout, "Reg pointer descriptor size (internal): %8u (avg %4u per method)\n", GCInfo::s_gcRegPtrDscSize,
            GCInfo::s_gcRegPtrDscSize / genMethodCnt);

    fprintf(fout, "Total pointer table size: %8u (avg %4u per method)\n", GCInfo::s_gcTotalPtrTabSize,
            GCInfo::s_gcTotalPtrTabSize / genMethodCnt);

#endif // MEASURE_PTRTAB_SIZE

#if MEASURE_NODE_SIZE || MEASURE_BLOCK_SIZE || MEASURE_PTRTAB_SIZE || DISPLAY_SIZES

    if (genMethodCnt != 0)
    {
        fprintf(fout, "\n");
        fprintf(fout, "A total of %6u methods compiled", genMethodCnt);
#if DISPLAY_SIZES
        if (genMethodICnt || genMethodNCnt)
        {
            fprintf(fout, " (%u interruptible, %u non-interruptible)", genMethodICnt, genMethodNCnt);
        }
#endif // DISPLAY_SIZES
        fprintf(fout, ".\n");
    }

#endif // MEASURE_NODE_SIZE || MEASURE_BLOCK_SIZE || MEASURE_PTRTAB_SIZE || DISPLAY_SIZES

#if EMITTER_STATS
    emitterStats(fout);
#endif

#if MEASURE_FATAL
    fprintf(fout, "\n");
    fprintf(fout, "---------------------------------------------------\n");
    fprintf(fout, "Fatal errors stats\n");
    fprintf(fout, "---------------------------------------------------\n");
    fprintf(fout, "   badCode:             %u\n", fatal_badCode);
    fprintf(fout, "   noWay:               %u\n", fatal_noWay);
    fprintf(fout, "   NOMEM:               %u\n", fatal_NOMEM);
    fprintf(fout, "   noWayAssertBody:     %u\n", fatal_noWayAssertBody);
#ifdef DEBUG
    fprintf(fout, "   noWayAssertBodyArgs: %u\n", fatal_noWayAssertBodyArgs);
#endif // DEBUG
    fprintf(fout, "   NYI:                 %u\n", fatal_NYI);
#endif // MEASURE_FATAL
}

/*****************************************************************************
 *  Display static data structure sizes.
 */

/* static */
void Compiler::compDisplayStaticSizes(FILE* fout)
{
#if MEASURE_NODE_SIZE
    GenTree::DumpNodeSizes(fout);
#endif

#if EMITTER_STATS
    emitterStaticStats(fout);
#endif
}

/*****************************************************************************
 *
 *  Constructor
 */

void Compiler::compInit(ArenaAllocator* pAlloc, InlineInfo* inlineInfo)
{
    assert(pAlloc);
    compArenaAllocator = pAlloc;

#if defined(DEBUG) || defined(LATE_DISASM)
    info.compMethodName = nullptr;
    info.compClassName  = nullptr;
    info.compFullName   = nullptr;
#endif // defined(DEBUG) || defined(LATE_DISASM)

    // Inlinee Compile object will only be allocated when needed for the 1st time.
    InlineeCompiler = nullptr;

    // Set the inline info.
    impInlineInfo = inlineInfo;

    eeInfoInitialized = false;

    compDoAggressiveInlining = false;

    if (compIsForInlining())
    {
        m_inlineStrategy = nullptr;
        compInlineResult = inlineInfo->inlineResult;
    }
    else
    {
        m_inlineStrategy = new (this, CMK_Inlining) InlineStrategy(this);
        compInlineResult = nullptr;
    }

    // Initialize this to the first phase to run.
    mostRecentlyActivePhase = PHASE_PRE_IMPORT;

    // Initially, no phase checks are active.
    activePhaseChecks = PhaseChecks::CHECK_NONE;

#ifdef FEATURE_TRACELOGGING
    // Make sure JIT telemetry is initialized as soon as allocations can be made
    // but no later than a point where noway_asserts can be thrown.
    //    1. JIT telemetry could allocate some objects internally.
    //    2. NowayAsserts are tracked through telemetry.
    //    Note: JIT telemetry could gather data when compiler is not fully initialized.
    //          So you have to initialize the compiler variables you use for telemetry.
    assert((unsigned)PHASE_PRE_IMPORT == 0);
    info.compILCodeSize = 0;
    info.compMethodHnd  = nullptr;
    compJitTelemetry.Initialize(this);
#endif

#ifdef DEBUG
    bRangeAllowStress = false;
#endif

    fgInit();
    lvaInit();

    if (!compIsForInlining())
    {
        codeGen = getCodeGenerator(this);
        optInit();
        hashBv::Init(this);

        compVarScopeMap = nullptr;

        // If this method were a real constructor for Compiler, these would
        // become method initializations.
        impPendingBlockMembers    = JitExpandArray<BYTE>(getAllocator());
        impSpillCliquePredMembers = JitExpandArray<BYTE>(getAllocator());
        impSpillCliqueSuccMembers = JitExpandArray<BYTE>(getAllocator());

        lvMemoryPerSsaData = SsaDefArray<SsaMemDef>();

        //
        // Initialize all the per-method statistics gathering data structures.
        //

        optLoopsCloned = 0;

#if LOOP_HOIST_STATS
        m_loopsConsidered             = 0;
        m_curLoopHasHoistedExpression = false;
        m_loopsWithHoistedExpressions = 0;
        m_totalHoistedExpressions     = 0;
#endif // LOOP_HOIST_STATS
#if MEASURE_NODE_SIZE
        genNodeSizeStatsPerFunc.Init();
#endif // MEASURE_NODE_SIZE
    }
    else
    {
        codeGen = nullptr;
    }

    compJmpOpUsed         = false;
    compLongUsed          = false;
    compTailCallUsed      = false;
    compLocallocUsed      = false;
    compLocallocOptimized = false;
    compQmarkRationalized = false;
    compQmarkUsed         = false;
    compFloatingPointUsed = false;
    compUnsafeCastUsed    = false;

    compSuppressedZeroInit = false;

    compNeedsGSSecurityCookie = false;
    compGSReorderStackLayout  = false;

    compGeneratingProlog = false;
    compGeneratingEpilog = false;

    compLSRADone       = false;
    compRationalIRForm = false;

#ifdef DEBUG
    compCodeGenDone        = false;
    compRegSetCheckLevel   = 0;
    opts.compMinOptsIsUsed = false;
#endif
    opts.compMinOptsIsSet = false;

    // Used by fgFindJumpTargets for inlining heuristics.
    opts.instrCount = 0;

    // Used to track when we should consider running EarlyProp
    optMethodFlags       = 0;
    optNoReturnCallCount = 0;

#ifdef DEBUG
    m_nodeTestData      = nullptr;
    m_loopHoistCSEClass = FIRST_LOOP_HOIST_CSE_CLASS;
#endif
    m_switchDescMap      = nullptr;
    m_blockToEHPreds     = nullptr;
    m_fieldSeqStore      = nullptr;
    m_zeroOffsetFieldMap = nullptr;
    m_arrayInfoMap       = nullptr;
    m_refAnyClass        = nullptr;
    for (MemoryKind memoryKind : allMemoryKinds())
    {
        m_memorySsaMap[memoryKind] = nullptr;
    }

#ifdef DEBUG
    if (!compIsForInlining())
    {
        compDoComponentUnitTestsOnce();
    }
#endif // DEBUG

    vnStore               = nullptr;
    m_opAsgnVarDefSsaNums = nullptr;
    fgSsaPassesCompleted  = 0;
    fgVNPassesCompleted   = 0;

    // check that HelperCallProperties are initialized

    assert(s_helperCallProperties.IsPure(CORINFO_HELP_GETSHARED_GCSTATIC_BASE));
    assert(!s_helperCallProperties.IsPure(CORINFO_HELP_GETFIELDOBJ)); // quick sanity check

    // We start with the flow graph in tree-order
    fgOrder = FGOrderTree;

    m_classLayoutTable = nullptr;

#ifdef FEATURE_SIMD
    m_simdHandleCache = nullptr;
#endif // FEATURE_SIMD

    compUsesThrowHelper = false;
}

/*****************************************************************************
 *
 *  Destructor
 */

void Compiler::compDone()
{
}

void* Compiler::compGetHelperFtn(CorInfoHelpFunc ftnNum,        /* IN  */
                                 void**          ppIndirection) /* OUT */
{
    void* addr;

    if (info.compMatchedVM)
    {
        addr = info.compCompHnd->getHelperFtn(ftnNum, ppIndirection);
    }
    else
    {
        // If we don't have a matched VM, we won't get valid results when asking for a helper function.
        addr = UlongToPtr(0xCA11CA11); // "callcall"
    }

    return addr;
}

unsigned Compiler::compGetTypeSize(CorInfoType cit, CORINFO_CLASS_HANDLE clsHnd)
{
    var_types sigType = genActualType(JITtype2varType(cit));
    unsigned  sigSize;
    sigSize = genTypeSize(sigType);
    if (cit == CORINFO_TYPE_VALUECLASS)
    {
        sigSize = info.compCompHnd->getClassSize(clsHnd);
    }
    else if (cit == CORINFO_TYPE_REFANY)
    {
        sigSize = 2 * TARGET_POINTER_SIZE;
    }
    return sigSize;
}

#ifdef DEBUG
static bool DidComponentUnitTests = false;

void Compiler::compDoComponentUnitTestsOnce()
{
    if (!JitConfig.RunComponentUnitTests())
    {
        return;
    }

    if (!DidComponentUnitTests)
    {
        DidComponentUnitTests = true;
        ValueNumStore::RunTests(this);
        BitSetSupport::TestSuite(getAllocatorDebugOnly());
    }
}

//------------------------------------------------------------------------
// compGetJitDefaultFill:
//
// Return Value:
//    An unsigned char value used to initizalize memory allocated by the JIT.
//    The default value is taken from COMPLUS_JitDefaultFill,  if is not set
//    the value will be 0xdd.  When JitStress is active a random value based
//    on the method hash is used.
//
// Notes:
//    Note that we can't use small values like zero, because we have some
//    asserts that can fire for such values.
//
// static
unsigned char Compiler::compGetJitDefaultFill(Compiler* comp)
{
    unsigned char defaultFill = (unsigned char)JitConfig.JitDefaultFill();

    if (comp != nullptr && comp->compStressCompile(STRESS_GENERIC_VARN, 50))
    {
        unsigned temp;
        temp = comp->info.compMethodHash();
        temp = (temp >> 16) ^ temp;
        temp = (temp >> 8) ^ temp;
        temp = temp & 0xff;
        // asserts like this: assert(!IsUninitialized(stkLvl));
        // mean that small values for defaultFill are problematic
        // so we make the value larger in that case.
        if (temp < 0x20)
        {
            temp |= 0x80;
        }

        // Make a misaligned pointer value to reduce probability of getting a valid value and firing
        // assert(!IsUninitialized(pointer)).
        temp |= 0x1;

        defaultFill = (unsigned char)temp;
    }

    return defaultFill;
}

#endif // DEBUG

/*****************************************************************************/
#ifdef DEBUG
/*****************************************************************************/

VarName Compiler::compVarName(regNumber reg, bool isFloatReg)
{
    if (isFloatReg)
    {
        assert(genIsValidFloatReg(reg));
    }
    else
    {
        assert(genIsValidReg(reg));
    }

    if ((info.compVarScopesCount > 0) && compCurBB && opts.varNames)
    {
        unsigned   lclNum;
        LclVarDsc* varDsc;

        /* Look for the matching register */
        for (lclNum = 0, varDsc = lvaTable; lclNum < lvaCount; lclNum++, varDsc++)
        {
            /* If the variable is not in a register, or not in the register we're looking for, quit. */
            /* Also, if it is a compiler generated variable (i.e. slot# > info.compVarScopesCount), don't bother. */
            if ((varDsc->lvRegister != 0) && (varDsc->GetRegNum() == reg) &&
                (varDsc->IsFloatRegType() || !isFloatReg) && (varDsc->lvSlotNum < info.compVarScopesCount))
            {
                /* check if variable in that register is live */
                if (VarSetOps::IsMember(this, compCurLife, varDsc->lvVarIndex))
                {
                    /* variable is live - find the corresponding slot */
                    VarScopeDsc* varScope =
                        compFindLocalVar(varDsc->lvSlotNum, compCurBB->bbCodeOffs, compCurBB->bbCodeOffsEnd);
                    if (varScope)
                    {
                        return varScope->vsdName;
                    }
                }
            }
        }
    }

    return nullptr;
}

const char* Compiler::compRegVarName(regNumber reg, bool displayVar, bool isFloatReg)
{

#ifdef TARGET_ARM
    isFloatReg = genIsValidFloatReg(reg);
#endif

    if (displayVar && (reg != REG_NA))
    {
        VarName varName = compVarName(reg, isFloatReg);

        if (varName)
        {
            const int   NAME_VAR_REG_BUFFER_LEN = 4 + 256 + 1;
            static char nameVarReg[2][NAME_VAR_REG_BUFFER_LEN]; // to avoid overwriting the buffer when have 2
                                                                // consecutive calls before printing
            static int index = 0;                               // for circular index into the name array

            index = (index + 1) % 2; // circular reuse of index
            sprintf_s(nameVarReg[index], NAME_VAR_REG_BUFFER_LEN, "%s'%s'", getRegName(reg, isFloatReg),
                      VarNameToStr(varName));

            return nameVarReg[index];
        }
    }

    /* no debug info required or no variable in that register
       -> return standard name */

    return getRegName(reg, isFloatReg);
}

const char* Compiler::compRegNameForSize(regNumber reg, size_t size)
{
    if (size == 0 || size >= 4)
    {
        return compRegVarName(reg, true);
    }

    // clang-format off
    static
    const char  *   sizeNames[][2] =
    {
        { "al", "ax" },
        { "cl", "cx" },
        { "dl", "dx" },
        { "bl", "bx" },
#ifdef TARGET_AMD64
        {  "spl",   "sp" }, // ESP
        {  "bpl",   "bp" }, // EBP
        {  "sil",   "si" }, // ESI
        {  "dil",   "di" }, // EDI
        {  "r8b",  "r8w" },
        {  "r9b",  "r9w" },
        { "r10b", "r10w" },
        { "r11b", "r11w" },
        { "r12b", "r12w" },
        { "r13b", "r13w" },
        { "r14b", "r14w" },
        { "r15b", "r15w" },
#endif // TARGET_AMD64
    };
    // clang-format on

    assert(isByteReg(reg));
    assert(genRegMask(reg) & RBM_BYTE_REGS);
    assert(size == 1 || size == 2);

    return sizeNames[reg][size - 1];
}

const char* Compiler::compFPregVarName(unsigned fpReg, bool displayVar)
{
    const int   NAME_VAR_REG_BUFFER_LEN = 4 + 256 + 1;
    static char nameVarReg[2][NAME_VAR_REG_BUFFER_LEN]; // to avoid overwriting the buffer when have 2 consecutive calls
                                                        // before printing
    static int index = 0;                               // for circular index into the name array

    index = (index + 1) % 2; // circular reuse of index

    /* no debug info required or no variable in that register
       -> return standard name */

    sprintf_s(nameVarReg[index], NAME_VAR_REG_BUFFER_LEN, "ST(%d)", fpReg);
    return nameVarReg[index];
}

const char* Compiler::compLocalVarName(unsigned varNum, unsigned offs)
{
    unsigned     i;
    VarScopeDsc* t;

    for (i = 0, t = info.compVarScopes; i < info.compVarScopesCount; i++, t++)
    {
        if (t->vsdVarNum != varNum)
        {
            continue;
        }

        if (offs >= t->vsdLifeBeg && offs < t->vsdLifeEnd)
        {
            return VarNameToStr(t->vsdName);
        }
    }

    return nullptr;
}

/*****************************************************************************/
#endif // DEBUG
/*****************************************************************************/

void Compiler::compSetProcessor()
{
    //
    // NOTE: This function needs to be kept in sync with EEJitManager::SetCpuInfo() in vm\codemap.cpp
    //

    const JitFlags& jitFlags = *opts.jitFlags;

#if defined(TARGET_ARM)
    info.genCPU = CPU_ARM;
#elif defined(TARGET_ARM64)
    info.genCPU      = CPU_ARM64;
#elif defined(TARGET_AMD64)
    info.genCPU                   = CPU_X64;
#elif defined(TARGET_X86)
    if (jitFlags.IsSet(JitFlags::JIT_FLAG_TARGET_P4))
        info.genCPU = CPU_X86_PENTIUM_4;
    else
        info.genCPU = CPU_X86;
#endif

    //
    // Processor specific optimizations
    //
    CLANG_FORMAT_COMMENT_ANCHOR;

#ifdef TARGET_AMD64
    opts.compUseCMOV = true;
#elif defined(TARGET_X86)
    opts.compUseCMOV = jitFlags.IsSet(JitFlags::JIT_FLAG_USE_CMOV);
#ifdef DEBUG
    if (opts.compUseCMOV)
        opts.compUseCMOV = !compStressCompile(STRESS_USE_CMOV, 50);
#endif // DEBUG

#endif // TARGET_X86

    CORINFO_InstructionSetFlags instructionSetFlags = jitFlags.GetInstructionSetFlags();
    opts.compSupportsISA                            = 0;
    opts.compSupportsISAReported                    = 0;

#ifdef TARGET_XARCH
    bool avxSupported = false;

    if (JitConfig.EnableHWIntrinsic())
    {
        // Dummy ISAs for simplifying the JIT code
        instructionSetFlags.AddInstructionSet(InstructionSet_Vector128);
        instructionSetFlags.AddInstructionSet(InstructionSet_Vector256);
    }

    if (!JitConfig.EnableSSE())
    {
        instructionSetFlags.RemoveInstructionSet(InstructionSet_SSE);
#ifdef TARGET_AMD64
        instructionSetFlags.RemoveInstructionSet(InstructionSet_SSE_X64);
#endif
    }

    if (!JitConfig.EnableSSE2())
    {
        instructionSetFlags.RemoveInstructionSet(InstructionSet_SSE2);
#ifdef TARGET_AMD64
        instructionSetFlags.RemoveInstructionSet(InstructionSet_SSE2_X64);
#endif
    }

    if (!JitConfig.EnableAES())
    {
        instructionSetFlags.RemoveInstructionSet(InstructionSet_AES);
    }

    if (!JitConfig.EnablePCLMULQDQ())
    {
        instructionSetFlags.RemoveInstructionSet(InstructionSet_PCLMULQDQ);
    }

    // We need to additionaly check that COMPlus_EnableSSE3_4 is set, as that
    // is a prexisting config flag that controls the SSE3+ ISAs
    if (!JitConfig.EnableSSE3() || !JitConfig.EnableSSE3_4())
    {
        instructionSetFlags.RemoveInstructionSet(InstructionSet_SSE3);
    }

    if (!JitConfig.EnableSSSE3())
    {
        instructionSetFlags.RemoveInstructionSet(InstructionSet_SSSE3);
    }

    if (!JitConfig.EnableSSE41())
    {
        instructionSetFlags.RemoveInstructionSet(InstructionSet_SSE41);
#ifdef TARGET_AMD64
        instructionSetFlags.RemoveInstructionSet(InstructionSet_SSE41_X64);
#endif
    }

    if (!JitConfig.EnableSSE42())
    {
        instructionSetFlags.RemoveInstructionSet(InstructionSet_SSE42);
#ifdef TARGET_AMD64
        instructionSetFlags.RemoveInstructionSet(InstructionSet_SSE42_X64);
#endif
    }

    if (!JitConfig.EnablePOPCNT())
    {
        instructionSetFlags.RemoveInstructionSet(InstructionSet_POPCNT);
#ifdef TARGET_AMD64
        instructionSetFlags.RemoveInstructionSet(InstructionSet_POPCNT_X64);
#endif
    }

    if (!JitConfig.EnableAVX())
    {
        instructionSetFlags.RemoveInstructionSet(InstructionSet_AVX);
    }

    if (!JitConfig.EnableFMA())
    {
        instructionSetFlags.RemoveInstructionSet(InstructionSet_FMA);
    }

    if (!JitConfig.EnableAVX2())
    {
        instructionSetFlags.RemoveInstructionSet(InstructionSet_AVX2);
    }

    if (!JitConfig.EnableLZCNT())
    {
        instructionSetFlags.RemoveInstructionSet(InstructionSet_LZCNT);
#ifdef TARGET_AMD64
        instructionSetFlags.RemoveInstructionSet(InstructionSet_LZCNT_X64);
#endif // TARGET_AMD64
    }

    if (!JitConfig.EnableBMI1())
    {
        instructionSetFlags.RemoveInstructionSet(InstructionSet_BMI1);
#ifdef TARGET_AMD64
        instructionSetFlags.RemoveInstructionSet(InstructionSet_BMI1_X64);
#endif // TARGET_AMD64
    }

    if (!JitConfig.EnableBMI2())
    {
        instructionSetFlags.RemoveInstructionSet(InstructionSet_BMI2);
#ifdef TARGET_AMD64
        instructionSetFlags.RemoveInstructionSet(InstructionSet_BMI2_X64);
#endif // TARGET_AMD64
    }

#endif // TARGET_XARCH
#if defined(TARGET_ARM64)
    if (JitConfig.EnableHWIntrinsic())
    {
        // Dummy ISAs for simplifying the JIT code
        instructionSetFlags.AddInstructionSet(InstructionSet_ArmBase);
        instructionSetFlags.AddInstructionSet(InstructionSet_ArmBase_Arm64);
        instructionSetFlags.AddInstructionSet(InstructionSet_Vector64);
        instructionSetFlags.AddInstructionSet(InstructionSet_Vector128);
    }

    if (!JitConfig.EnableArm64Aes())
    {
        instructionSetFlags.RemoveInstructionSet(InstructionSet_Aes);
    }

    if (!JitConfig.EnableArm64Atomics())
    {
        instructionSetFlags.RemoveInstructionSet(InstructionSet_Atomics);
    }

    if (!JitConfig.EnableArm64Crc32())
    {
        instructionSetFlags.RemoveInstructionSet(InstructionSet_Crc32);
        instructionSetFlags.RemoveInstructionSet(InstructionSet_Crc32_Arm64);
    }

    if (!JitConfig.EnableArm64Sha1())
    {
        instructionSetFlags.RemoveInstructionSet(InstructionSet_Sha1);
    }

    if (!JitConfig.EnableArm64Sha256())
    {
        instructionSetFlags.RemoveInstructionSet(InstructionSet_Sha256);
    }

    if (!JitConfig.EnableArm64AdvSimd())
    {
        instructionSetFlags.RemoveInstructionSet(InstructionSet_AdvSimd);
        instructionSetFlags.RemoveInstructionSet(InstructionSet_AdvSimd_Arm64);
    }
#endif

    instructionSetFlags = EnsureInstructionSetFlagsAreValid(instructionSetFlags);
    opts.setSupportedISAs(instructionSetFlags);

#ifdef TARGET_XARCH
    if (!compIsForInlining())
    {
        if (canUseVexEncoding())
        {
            codeGen->GetEmitter()->SetUseVEXEncoding(true);
            // Assume each JITted method does not contain AVX instruction at first
            codeGen->GetEmitter()->SetContainsAVX(false);
            codeGen->GetEmitter()->SetContains256bitAVX(false);
        }
    }
#endif // TARGET_XARCH
}

void Compiler::notifyInstructionSetUsage(CORINFO_InstructionSet isa, bool supported) const
{
    const char* isaString = InstructionSetToString(isa);
    JITDUMP("Notify VM instruction set (%s) %s be supported.\n", isaString, supported ? "must" : "must not");
    info.compCompHnd->notifyInstructionSetUsage(isa, supported);
}

#ifdef PROFILING_SUPPORTED
// A Dummy routine to receive Enter/Leave/Tailcall profiler callbacks.
// These are used when complus_JitEltHookEnabled=1
#ifdef TARGET_AMD64
void DummyProfilerELTStub(UINT_PTR ProfilerHandle, UINT_PTR callerSP)
{
    return;
}
#else  //! TARGET_AMD64
void DummyProfilerELTStub(UINT_PTR ProfilerHandle)
{
    return;
}
#endif //! TARGET_AMD64

#endif // PROFILING_SUPPORTED

bool Compiler::compShouldThrowOnNoway(
#ifdef FEATURE_TRACELOGGING
    const char* filename, unsigned line
#endif
    )
{
#ifdef FEATURE_TRACELOGGING
    compJitTelemetry.NotifyNowayAssert(filename, line);
#endif

    // In min opts, we don't want the noway assert to go through the exception
    // path. Instead we want it to just silently go through codegen for
    // compat reasons.
    return !opts.MinOpts();
}

// ConfigInteger does not offer an option for decimal flags.  Any numbers are interpreted as hex.
// I could add the decimal option to ConfigInteger or I could write a function to reinterpret this
// value as the user intended.
unsigned ReinterpretHexAsDecimal(unsigned in)
{
    // ex: in: 0x100 returns: 100
    unsigned result = 0;
    unsigned index  = 1;

    // default value
    if (in == INT_MAX)
    {
        return in;
    }

    while (in)
    {
        unsigned digit = in % 16;
        in >>= 4;
        assert(digit < 10);
        result += digit * index;
        index *= 10;
    }
    return result;
}

void Compiler::compInitOptions(JitFlags* jitFlags)
{
#ifdef UNIX_AMD64_ABI
    opts.compNeedToAlignFrame = false;
#endif // UNIX_AMD64_ABI
    memset(&opts, 0, sizeof(opts));

    if (compIsForInlining())
    {
        // The following flags are lost when inlining. (They are removed in
        // Compiler::fgInvokeInlineeCompiler().)
        assert(!jitFlags->IsSet(JitFlags::JIT_FLAG_BBOPT));
        assert(!jitFlags->IsSet(JitFlags::JIT_FLAG_BBINSTR));
        assert(!jitFlags->IsSet(JitFlags::JIT_FLAG_PROF_ENTERLEAVE));
        assert(!jitFlags->IsSet(JitFlags::JIT_FLAG_DEBUG_EnC));
        assert(!jitFlags->IsSet(JitFlags::JIT_FLAG_DEBUG_INFO));
    }

    opts.jitFlags  = jitFlags;
    opts.compFlags = CLFLG_MAXOPT; // Default value is for full optimization

    if (jitFlags->IsSet(JitFlags::JIT_FLAG_DEBUG_CODE) || jitFlags->IsSet(JitFlags::JIT_FLAG_MIN_OPT) ||
        jitFlags->IsSet(JitFlags::JIT_FLAG_TIER0))
    {
        opts.compFlags = CLFLG_MINOPT;
    }
    // Don't optimize .cctors (except prejit) or if we're an inlinee
    else if (!jitFlags->IsSet(JitFlags::JIT_FLAG_PREJIT) && ((info.compFlags & FLG_CCTOR) == FLG_CCTOR) &&
             !compIsForInlining())
    {
        opts.compFlags = CLFLG_MINOPT;
    }

    // Default value is to generate a blend of size and speed optimizations
    //
    opts.compCodeOpt = BLENDED_CODE;

    // If the EE sets SIZE_OPT or if we are compiling a Class constructor
    // we will optimize for code size at the expense of speed
    //
    if (jitFlags->IsSet(JitFlags::JIT_FLAG_SIZE_OPT) || ((info.compFlags & FLG_CCTOR) == FLG_CCTOR))
    {
        opts.compCodeOpt = SMALL_CODE;
    }
    //
    // If the EE sets SPEED_OPT we will optimize for speed at the expense of code size
    //
    else if (jitFlags->IsSet(JitFlags::JIT_FLAG_SPEED_OPT) ||
             (jitFlags->IsSet(JitFlags::JIT_FLAG_TIER1) && !jitFlags->IsSet(JitFlags::JIT_FLAG_MIN_OPT)))
    {
        opts.compCodeOpt = FAST_CODE;
        assert(!jitFlags->IsSet(JitFlags::JIT_FLAG_SIZE_OPT));
    }

    //-------------------------------------------------------------------------

    opts.compDbgCode = jitFlags->IsSet(JitFlags::JIT_FLAG_DEBUG_CODE);
    opts.compDbgInfo = jitFlags->IsSet(JitFlags::JIT_FLAG_DEBUG_INFO);
    opts.compDbgEnC  = jitFlags->IsSet(JitFlags::JIT_FLAG_DEBUG_EnC);

#if REGEN_SHORTCUTS || REGEN_CALLPAT
    // We never want to have debugging enabled when regenerating GC encoding patterns
    opts.compDbgCode = false;
    opts.compDbgInfo = false;
    opts.compDbgEnC  = false;
#endif

    compSetProcessor();

#ifdef DEBUG
    opts.dspOrder = false;
    if (compIsForInlining())
    {
        verbose = impInlineInfo->InlinerCompiler->verbose;
    }
    else
    {
        verbose = false;
        codeGen->setVerbose(false);
    }
    verboseTrees     = verbose && shouldUseVerboseTrees();
    verboseSsa       = verbose && shouldUseVerboseSsa();
    asciiTrees       = shouldDumpASCIITrees();
    opts.dspDiffable = compIsForInlining() ? impInlineInfo->InlinerCompiler->opts.dspDiffable : false;
#endif

    opts.altJit = false;

#if defined(LATE_DISASM) && !defined(DEBUG)
    // For non-debug builds with the late disassembler built in, we currently always do late disassembly
    // (we have no way to determine when not to, since we don't have class/method names).
    // In the DEBUG case, this is initialized to false, below.
    opts.doLateDisasm = true;
#endif

#ifdef DEBUG

    const JitConfigValues::MethodSet* pfAltJit;
    if (jitFlags->IsSet(JitFlags::JIT_FLAG_PREJIT))
    {
        pfAltJit = &JitConfig.AltJitNgen();
    }
    else
    {
        pfAltJit = &JitConfig.AltJit();
    }

#ifdef ALT_JIT
    if (pfAltJit->contains(info.compMethodName, info.compClassName, &info.compMethodInfo->args))
    {
        opts.altJit = true;
    }

    unsigned altJitLimit = ReinterpretHexAsDecimal(JitConfig.AltJitLimit());
    if (altJitLimit > 0 && Compiler::jitTotalMethodCompiled >= altJitLimit)
    {
        opts.altJit = false;
    }
#endif // ALT_JIT

#else // !DEBUG

    const char* altJitVal;
    if (jitFlags->IsSet(JitFlags::JIT_FLAG_PREJIT))
    {
        altJitVal = JitConfig.AltJitNgen().list();
    }
    else
    {
        altJitVal = JitConfig.AltJit().list();
    }

#ifdef ALT_JIT
    // In release mode, you either get all methods or no methods. You must use "*" as the parameter, or we ignore it.
    // You don't get to give a regular expression of methods to match.
    // (Partially, this is because we haven't computed and stored the method and class name except in debug, and it
    // might be expensive to do so.)
    if ((altJitVal != nullptr) && (strcmp(altJitVal, "*") == 0))
    {
        opts.altJit = true;
    }
#endif // ALT_JIT

#endif // !DEBUG

#ifdef ALT_JIT
    // Take care of COMPlus_AltJitExcludeAssemblies.
    if (opts.altJit)
    {
        // First, initialize the AltJitExcludeAssemblies list, but only do it once.
        if (!s_pAltJitExcludeAssembliesListInitialized)
        {
            const WCHAR* wszAltJitExcludeAssemblyList = JitConfig.AltJitExcludeAssemblies();
            if (wszAltJitExcludeAssemblyList != nullptr)
            {
                // NOTE: The Assembly name list is allocated in the process heap, not in the no-release heap, which is
                // reclaimed
                // for every compilation. This is ok because we only allocate once, due to the static.
                s_pAltJitExcludeAssembliesList = new (HostAllocator::getHostAllocator())
                    AssemblyNamesList2(wszAltJitExcludeAssemblyList, HostAllocator::getHostAllocator());
            }
            s_pAltJitExcludeAssembliesListInitialized = true;
        }

        if (s_pAltJitExcludeAssembliesList != nullptr)
        {
            // We have an exclusion list. See if this method is in an assembly that is on the list.
            // Note that we check this for every method, since we might inline across modules, and
            // if the inlinee module is on the list, we don't want to use the altjit for it.
            const char* methodAssemblyName = info.compCompHnd->getAssemblyName(
                info.compCompHnd->getModuleAssembly(info.compCompHnd->getClassModule(info.compClassHnd)));
            if (s_pAltJitExcludeAssembliesList->IsInList(methodAssemblyName))
            {
                opts.altJit = false;
            }
        }
    }
#endif // ALT_JIT

#ifdef DEBUG

    bool altJitConfig = !pfAltJit->isEmpty();

    //  If we have a non-empty AltJit config then we change all of these other
    //  config values to refer only to the AltJit. Otherwise, a lot of COMPlus_* variables
    //  would apply to both the altjit and the normal JIT, but we only care about
    //  debugging the altjit if the COMPlus_AltJit configuration is set.
    //
    if (compIsForImportOnly() && (!altJitConfig || opts.altJit))
    {
        if (JitConfig.JitImportBreak().contains(info.compMethodName, info.compClassName, &info.compMethodInfo->args))
        {
            assert(!"JitImportBreak reached");
        }
    }

    bool verboseDump = false;

    if (!altJitConfig || opts.altJit)
    {
        LPCWSTR dumpIRFormat = nullptr;

        // We should only enable 'verboseDump' when we are actually compiling a matching method
        // and not enable it when we are just considering inlining a matching method.
        //
        if (!compIsForInlining())
        {
            if (jitFlags->IsSet(JitFlags::JIT_FLAG_PREJIT))
            {
                if (JitConfig.NgenDump().contains(info.compMethodName, info.compClassName, &info.compMethodInfo->args))
                {
                    verboseDump = true;
                }
                unsigned ngenHashDumpVal = (unsigned)JitConfig.NgenHashDump();
                if ((ngenHashDumpVal != (DWORD)-1) && (ngenHashDumpVal == info.compMethodHash()))
                {
                    verboseDump = true;
                }
            }
            else
            {
                if (JitConfig.JitDump().contains(info.compMethodName, info.compClassName, &info.compMethodInfo->args))
                {
                    verboseDump = true;
                }
                unsigned jitHashDumpVal = (unsigned)JitConfig.JitHashDump();
                if ((jitHashDumpVal != (DWORD)-1) && (jitHashDumpVal == info.compMethodHash()))
                {
                    verboseDump = true;
                }
            }
        }
    }

    if (verboseDump)
    {
        verbose = true;
    }
#endif // DEBUG

#ifdef FEATURE_SIMD
    // Minimum bar for availing SIMD benefits is SSE2 on AMD64/x86.
    featureSIMD = jitFlags->IsSet(JitFlags::JIT_FLAG_FEATURE_SIMD);
    setUsesSIMDTypes(false);
#endif // FEATURE_SIMD

    if (compIsForImportOnly())
    {
        return;
    }

#if FEATURE_TAILCALL_OPT
    // By default opportunistic tail call optimization is enabled.
    // Recognition is done in the importer so this must be set for
    // inlinees as well.
    opts.compTailCallOpt = true;
#endif // FEATURE_TAILCALL_OPT

    if (compIsForInlining())
    {
        return;
    }

    // The rest of the opts fields that we initialize here
    // should only be used when we generate code for the method
    // They should not be used when importing or inlining
    CLANG_FORMAT_COMMENT_ANCHOR;

#if FEATURE_TAILCALL_OPT
    opts.compTailCallLoopOpt = true;
#endif // FEATURE_TAILCALL_OPT

    opts.genFPorder = true;
    opts.genFPopt   = true;

    opts.instrCount = 0;
    opts.lvRefCount = 0;

#ifdef PROFILING_SUPPORTED
    opts.compJitELTHookEnabled = false;
#endif // PROFILING_SUPPORTED

#if defined(TARGET_ARM64)
    // 0 is default: use the appropriate frame type based on the function.
    opts.compJitSaveFpLrWithCalleeSavedRegisters = 0;
#endif // defined(TARGET_ARM64)

#ifdef DEBUG
    opts.dspInstrs       = false;
    opts.dspEmit         = false;
    opts.dspLines        = false;
    opts.varNames        = false;
    opts.dmpHex          = false;
    opts.disAsm          = false;
    opts.disAsmSpilled   = false;
    opts.disDiffable     = false;
    opts.dspCode         = false;
    opts.dspEHTable      = false;
    opts.dspDebugInfo    = false;
    opts.dspGCtbls       = false;
    opts.disAsm2         = false;
    opts.dspUnwind       = false;
    opts.compLongAddress = false;
    opts.optRepeat       = false;

#ifdef LATE_DISASM
    opts.doLateDisasm = false;
#endif // LATE_DISASM

    compDebugBreak = false;

    //  If we have a non-empty AltJit config then we change all of these other
    //  config values to refer only to the AltJit.
    //
    if (!altJitConfig || opts.altJit)
    {
        if (jitFlags->IsSet(JitFlags::JIT_FLAG_PREJIT))
        {
            if ((JitConfig.NgenOrder() & 1) == 1)
            {
                opts.dspOrder = true;
            }

            if (JitConfig.NgenGCDump().contains(info.compMethodName, info.compClassName, &info.compMethodInfo->args))
            {
                opts.dspGCtbls = true;
            }

            if (JitConfig.NgenDisasm().contains(info.compMethodName, info.compClassName, &info.compMethodInfo->args))
            {
                opts.disAsm = true;
            }
            if (JitConfig.NgenDisasm().contains("SPILLED", nullptr, nullptr))
            {
                opts.disAsmSpilled = true;
            }

            if (JitConfig.NgenUnwindDump().contains(info.compMethodName, info.compClassName,
                                                    &info.compMethodInfo->args))
            {
                opts.dspUnwind = true;
            }

            if (JitConfig.NgenEHDump().contains(info.compMethodName, info.compClassName, &info.compMethodInfo->args))
            {
                opts.dspEHTable = true;
            }

            if (JitConfig.NgenDebugDump().contains(info.compMethodName, info.compClassName, &info.compMethodInfo->args))
            {
                opts.dspDebugInfo = true;
            }
        }
        else
        {
            bool disEnabled = true;

            // Setup assembly name list for disassembly, if not already set up.
            if (!s_pJitDisasmIncludeAssembliesListInitialized)
            {
                const WCHAR* assemblyNameList = JitConfig.JitDisasmAssemblies();
                if (assemblyNameList != nullptr)
                {
                    s_pJitDisasmIncludeAssembliesList = new (HostAllocator::getHostAllocator())
                        AssemblyNamesList2(assemblyNameList, HostAllocator::getHostAllocator());
                }
                s_pJitDisasmIncludeAssembliesListInitialized = true;
            }

            // If we have an assembly name list for disassembly, also check this method's assembly.
            if (s_pJitDisasmIncludeAssembliesList != nullptr && !s_pJitDisasmIncludeAssembliesList->IsEmpty())
            {
                const char* assemblyName = info.compCompHnd->getAssemblyName(
                    info.compCompHnd->getModuleAssembly(info.compCompHnd->getClassModule(info.compClassHnd)));

                if (!s_pJitDisasmIncludeAssembliesList->IsInList(assemblyName))
                {
                    disEnabled = false;
                }
            }

            if (disEnabled)
            {
                if ((JitConfig.JitOrder() & 1) == 1)
                {
                    opts.dspOrder = true;
                }

                if (JitConfig.JitGCDump().contains(info.compMethodName, info.compClassName, &info.compMethodInfo->args))
                {
                    opts.dspGCtbls = true;
                }

                if (JitConfig.JitDisasm().contains(info.compMethodName, info.compClassName, &info.compMethodInfo->args))
                {
                    opts.disAsm = true;
                }

                if (JitConfig.JitDisasm().contains("SPILLED", nullptr, nullptr))
                {
                    opts.disAsmSpilled = true;
                }

                if (JitConfig.JitUnwindDump().contains(info.compMethodName, info.compClassName,
                                                       &info.compMethodInfo->args))
                {
                    opts.dspUnwind = true;
                }

                if (JitConfig.JitEHDump().contains(info.compMethodName, info.compClassName, &info.compMethodInfo->args))
                {
                    opts.dspEHTable = true;
                }

                if (JitConfig.JitDebugDump().contains(info.compMethodName, info.compClassName,
                                                      &info.compMethodInfo->args))
                {
                    opts.dspDebugInfo = true;
                }
            }
        }

#ifdef LATE_DISASM
        if (JitConfig.JitLateDisasm().contains(info.compMethodName, info.compClassName, &info.compMethodInfo->args))
            opts.doLateDisasm = true;
#endif // LATE_DISASM

        // This one applies to both Ngen/Jit Disasm output: COMPlus_JitDiffableDasm=1
        if (JitConfig.DiffableDasm() != 0)
        {
            opts.disDiffable = true;
            opts.dspDiffable = true;
        }

        if (JitConfig.JitLongAddress() != 0)
        {
            opts.compLongAddress = true;
        }

        if (JitConfig.JitOptRepeat().contains(info.compMethodName, info.compClassName, &info.compMethodInfo->args))
        {
            opts.optRepeat = true;
        }
    }

    if (verboseDump)
    {
        opts.dspCode    = true;
        opts.dspEHTable = true;
        opts.dspGCtbls  = true;
        opts.disAsm2    = true;
        opts.dspUnwind  = true;
        verbose         = true;
        verboseTrees    = shouldUseVerboseTrees();
        verboseSsa      = shouldUseVerboseSsa();
        codeGen->setVerbose(true);
    }

    treesBeforeAfterMorph = (JitConfig.TreesBeforeAfterMorph() == 1);
    morphNum              = 0; // Initialize the morphed-trees counting.

    expensiveDebugCheckLevel = JitConfig.JitExpensiveDebugCheckLevel();
    if (expensiveDebugCheckLevel == 0)
    {
        // If we're in a stress mode that modifies the flowgraph, make 1 the default.
        if (fgStressBBProf() || compStressCompile(STRESS_DO_WHILE_LOOPS, 30))
        {
            expensiveDebugCheckLevel = 1;
        }
    }

    if (verbose)
    {
        printf("****** START compiling %s (MethodHash=%08x)\n", info.compFullName, info.compMethodHash());
        printf("Generating code for %s %s\n", Target::g_tgtPlatformName, Target::g_tgtCPUName);
        printf(""); // in our logic this causes a flush
    }

    if (JitConfig.JitBreak().contains(info.compMethodName, info.compClassName, &info.compMethodInfo->args))
    {
        assert(!"JitBreak reached");
    }

    unsigned jitHashBreakVal = (unsigned)JitConfig.JitHashBreak();
    if ((jitHashBreakVal != (DWORD)-1) && (jitHashBreakVal == info.compMethodHash()))
    {
        assert(!"JitHashBreak reached");
    }

    if (verbose ||
        JitConfig.JitDebugBreak().contains(info.compMethodName, info.compClassName, &info.compMethodInfo->args) ||
        JitConfig.JitBreak().contains(info.compMethodName, info.compClassName, &info.compMethodInfo->args))
    {
        compDebugBreak = true;
    }

    memset(compActiveStressModes, 0, sizeof(compActiveStressModes));

    // Read function list, if not already read, and there exists such a list.
    if (!s_pJitFunctionFileInitialized)
    {
        const WCHAR* functionFileName = JitConfig.JitFunctionFile();
        if (functionFileName != nullptr)
        {
            s_pJitMethodSet =
                new (HostAllocator::getHostAllocator()) MethodSet(functionFileName, HostAllocator::getHostAllocator());
        }
        s_pJitFunctionFileInitialized = true;
    }

#endif // DEBUG

//-------------------------------------------------------------------------

#ifdef DEBUG
    assert(!codeGen->isGCTypeFixed());
    opts.compGcChecks = (JitConfig.JitGCChecks() != 0) || compStressCompile(STRESS_GENERIC_VARN, 5);
#endif

#if defined(DEBUG) && defined(TARGET_XARCH)
    enum
    {
        STACK_CHECK_ON_RETURN = 0x1,
        STACK_CHECK_ON_CALL   = 0x2,
        STACK_CHECK_ALL       = 0x3
    };

    DWORD dwJitStackChecks = JitConfig.JitStackChecks();
    if (compStressCompile(STRESS_GENERIC_VARN, 5))
    {
        dwJitStackChecks = STACK_CHECK_ALL;
    }
    opts.compStackCheckOnRet = (dwJitStackChecks & DWORD(STACK_CHECK_ON_RETURN)) != 0;
#if defined(TARGET_X86)
    opts.compStackCheckOnCall = (dwJitStackChecks & DWORD(STACK_CHECK_ON_CALL)) != 0;
#endif // defined(TARGET_X86)
#endif // defined(DEBUG) && defined(TARGET_XARCH)

#if MEASURE_MEM_ALLOC
    s_dspMemStats = (JitConfig.DisplayMemStats() != 0);
#endif

#ifdef PROFILING_SUPPORTED
    opts.compNoPInvokeInlineCB = jitFlags->IsSet(JitFlags::JIT_FLAG_PROF_NO_PINVOKE_INLINE);

    // Cache the profiler handle
    if (jitFlags->IsSet(JitFlags::JIT_FLAG_PROF_ENTERLEAVE))
    {
        BOOL hookNeeded;
        BOOL indirected;
        info.compCompHnd->GetProfilingHandle(&hookNeeded, &compProfilerMethHnd, &indirected);
        compProfilerHookNeeded        = !!hookNeeded;
        compProfilerMethHndIndirected = !!indirected;
    }
    else
    {
        compProfilerHookNeeded        = false;
        compProfilerMethHnd           = nullptr;
        compProfilerMethHndIndirected = false;
    }

    // Honour COMPlus_JitELTHookEnabled or STRESS_PROFILER_CALLBACKS stress mode
    // only if VM has not asked us to generate profiler hooks in the first place.
    // That is, override VM only if it hasn't asked for a profiler callback for this method.
    // Don't run this stress mode when pre-JITing, as we would need to emit a relocation
    // for the call to the fake ELT hook, which wouldn't make sense, as we can't store that
    // in the pre-JIT image.
    if (!compProfilerHookNeeded)
    {
        if ((JitConfig.JitELTHookEnabled() != 0) ||
            (!jitFlags->IsSet(JitFlags::JIT_FLAG_PREJIT) && compStressCompile(STRESS_PROFILER_CALLBACKS, 5)))
        {
            opts.compJitELTHookEnabled = true;
        }
    }

    // TBD: Exclude PInvoke stubs
    if (opts.compJitELTHookEnabled)
    {
        compProfilerMethHnd           = (void*)DummyProfilerELTStub;
        compProfilerMethHndIndirected = false;
    }

#endif // PROFILING_SUPPORTED

#if FEATURE_TAILCALL_OPT
    const WCHAR* strTailCallOpt = JitConfig.TailCallOpt();
    if (strTailCallOpt != nullptr)
    {
        opts.compTailCallOpt = (UINT)_wtoi(strTailCallOpt) != 0;
    }

    if (JitConfig.TailCallLoopOpt() == 0)
    {
        opts.compTailCallLoopOpt = false;
    }
#endif

    opts.compScopeInfo = opts.compDbgInfo;

#ifdef LATE_DISASM
    codeGen->getDisAssembler().disOpenForLateDisAsm(info.compMethodName, info.compClassName,
                                                    info.compMethodInfo->args.pSig);
#endif

    //-------------------------------------------------------------------------

    opts.compReloc = jitFlags->IsSet(JitFlags::JIT_FLAG_RELOC);

#ifdef DEBUG
#if defined(TARGET_XARCH)
    // Whether encoding of absolute addr as PC-rel offset is enabled
    opts.compEnablePCRelAddr = (JitConfig.EnablePCRelAddr() != 0);
#endif
#endif // DEBUG

    opts.compProcedureSplitting = jitFlags->IsSet(JitFlags::JIT_FLAG_PROCSPLIT);

#ifdef TARGET_ARM64
    // TODO-ARM64-NYI: enable hot/cold splitting
    opts.compProcedureSplitting = false;
#endif // TARGET_ARM64

#ifdef DEBUG
    opts.compProcedureSplittingEH = opts.compProcedureSplitting;
#endif // DEBUG

    if (opts.compProcedureSplitting)
    {
        // Note that opts.compdbgCode is true under ngen for checked assemblies!
        opts.compProcedureSplitting = !opts.compDbgCode;

#ifdef DEBUG
        // JitForceProcedureSplitting is used to force procedure splitting on checked assemblies.
        // This is useful for debugging on a checked build.  Note that we still only do procedure
        // splitting in the zapper.
        if (JitConfig.JitForceProcedureSplitting().contains(info.compMethodName, info.compClassName,
                                                            &info.compMethodInfo->args))
        {
            opts.compProcedureSplitting = true;
        }

        // JitNoProcedureSplitting will always disable procedure splitting.
        if (JitConfig.JitNoProcedureSplitting().contains(info.compMethodName, info.compClassName,
                                                         &info.compMethodInfo->args))
        {
            opts.compProcedureSplitting = false;
        }
        //
        // JitNoProcedureSplittingEH will disable procedure splitting in functions with EH.
        if (JitConfig.JitNoProcedureSplittingEH().contains(info.compMethodName, info.compClassName,
                                                           &info.compMethodInfo->args))
        {
            opts.compProcedureSplittingEH = false;
        }
#endif
    }

    fgBlockCounts                = nullptr;
    fgProfileData_ILSizeMismatch = false;
    fgNumProfileRuns             = 0;
    if (jitFlags->IsSet(JitFlags::JIT_FLAG_BBOPT))
    {
        assert(!compIsForInlining());
        HRESULT hr;
        hr = info.compCompHnd->getMethodBlockCounts(info.compMethodHnd, &fgBlockCountsCount, &fgBlockCounts,
                                                    &fgNumProfileRuns);

        // a failed result that also has a non-NULL fgBlockCounts
        // indicates that the ILSize for the method no longer matches
        // the ILSize for the method when profile data was collected.
        //
        // We will discard the IBC data in this case
        //
        if (FAILED(hr) && (fgBlockCounts != nullptr))
        {
            fgProfileData_ILSizeMismatch = true;
            fgBlockCounts                = nullptr;
        }
#ifdef DEBUG
        // A successful result implies a non-NULL fgBlockCounts
        //
        if (SUCCEEDED(hr))
        {
            assert(fgBlockCounts != nullptr);
        }

        // A failed result implies a NULL fgBlockCounts
        //   see implementation of Compiler::fgHaveProfileData()
        //
        if (FAILED(hr))
        {
            assert(fgBlockCounts == nullptr);
        }
#endif
    }

#ifdef DEBUG
    // Now, set compMaxUncheckedOffsetForNullObject for STRESS_NULL_OBJECT_CHECK
    if (compStressCompile(STRESS_NULL_OBJECT_CHECK, 30))
    {
        compMaxUncheckedOffsetForNullObject = (size_t)JitConfig.JitMaxUncheckedOffset();
        if (verbose)
        {
            printf("STRESS_NULL_OBJECT_CHECK: compMaxUncheckedOffsetForNullObject=0x%X\n",
                   compMaxUncheckedOffsetForNullObject);
        }
    }

    if (verbose)
    {
        // If we are compiling for a specific tier, make that very obvious in the output.
        // Note that we don't expect multiple TIER flags to be set at one time, but there
        // is nothing preventing that.
        if (jitFlags->IsSet(JitFlags::JIT_FLAG_TIER0))
        {
            printf("OPTIONS: Tier-0 compilation (set COMPlus_TieredCompilation=0 to disable)\n");
        }
        if (jitFlags->IsSet(JitFlags::JIT_FLAG_TIER1))
        {
            printf("OPTIONS: Tier-1 compilation\n");
        }
        if (compSwitchedToOptimized)
        {
            printf("OPTIONS: Tier-0 compilation, switched to FullOpts\n");
        }
        if (compSwitchedToMinOpts)
        {
            printf("OPTIONS: Tier-1/FullOpts compilation, switched to MinOpts\n");
        }

        if (jitFlags->IsSet(JitFlags::JIT_FLAG_OSR))
        {
            printf("OPTIONS: OSR variant with entry point 0x%x\n", info.compILEntry);
        }

        printf("OPTIONS: compCodeOpt = %s\n",
               (opts.compCodeOpt == BLENDED_CODE)
                   ? "BLENDED_CODE"
                   : (opts.compCodeOpt == SMALL_CODE) ? "SMALL_CODE"
                                                      : (opts.compCodeOpt == FAST_CODE) ? "FAST_CODE" : "UNKNOWN_CODE");

        printf("OPTIONS: compDbgCode = %s\n", dspBool(opts.compDbgCode));
        printf("OPTIONS: compDbgInfo = %s\n", dspBool(opts.compDbgInfo));
        printf("OPTIONS: compDbgEnC  = %s\n", dspBool(opts.compDbgEnC));
        printf("OPTIONS: compProcedureSplitting   = %s\n", dspBool(opts.compProcedureSplitting));
        printf("OPTIONS: compProcedureSplittingEH = %s\n", dspBool(opts.compProcedureSplittingEH));

        if (jitFlags->IsSet(JitFlags::JIT_FLAG_BBOPT) && fgHaveProfileData())
        {
            printf("OPTIONS: optimized using profile data\n");
        }

        if (fgProfileData_ILSizeMismatch)
        {
            printf("OPTIONS: discarded IBC profile data due to mismatch in ILSize\n");
        }

        if (jitFlags->IsSet(JitFlags::JIT_FLAG_PREJIT))
        {
            printf("OPTIONS: Jit invoked for ngen\n");
        }
    }
#endif

    opts.compGCPollType = GCPOLL_NONE;
    if (jitFlags->IsSet(JitFlags::JIT_FLAG_GCPOLL_CALLS))
    {
        opts.compGCPollType = GCPOLL_CALL;
    }
    else if (jitFlags->IsSet(JitFlags::JIT_FLAG_GCPOLL_INLINE))
    {
        // make sure that the EE didn't set both flags.
        assert(opts.compGCPollType == GCPOLL_NONE);
        opts.compGCPollType = GCPOLL_INLINE;
    }

#ifdef PROFILING_SUPPORTED
#ifdef UNIX_AMD64_ABI
    if (compIsProfilerHookNeeded())
    {
        opts.compNeedToAlignFrame = true;
    }
#endif // UNIX_AMD64_ABI
#endif

#if defined(DEBUG) && defined(TARGET_ARM64)
    if ((s_pJitMethodSet == nullptr) || s_pJitMethodSet->IsActiveMethod(info.compFullName, info.compMethodHash()))
    {
        opts.compJitSaveFpLrWithCalleeSavedRegisters = JitConfig.JitSaveFpLrWithCalleeSavedRegisters();
    }
#endif // defined(DEBUG) && defined(TARGET_ARM64)
}

#ifdef DEBUG

bool Compiler::compJitHaltMethod()
{
    /* This method returns true when we use an INS_BREAKPOINT to allow us to step into the generated native code */
    /* Note that this these two "Jit" environment variables also work for ngen images */

    if (JitConfig.JitHalt().contains(info.compMethodName, info.compClassName, &info.compMethodInfo->args))
    {
        return true;
    }

    /* Use this Hash variant when there are a lot of method with the same name and different signatures */

    unsigned fJitHashHaltVal = (unsigned)JitConfig.JitHashHalt();
    if ((fJitHashHaltVal != (unsigned)-1) && (fJitHashHaltVal == info.compMethodHash()))
    {
        return true;
    }

    return false;
}

/*****************************************************************************
 * Should we use a "stress-mode" for the given stressArea. We have different
 *   areas to allow the areas to be mixed in different combinations in
 *   different methods.
 * 'weight' indicates how often (as a percentage) the area should be stressed.
 *    It should reflect the usefulness:overhead ratio.
 */

const LPCWSTR Compiler::s_compStressModeNames[STRESS_COUNT + 1] = {
#define STRESS_MODE(mode) W("STRESS_") W(#mode),

    STRESS_MODES
#undef STRESS_MODE
};

//------------------------------------------------------------------------
// compStressCompile: determine if a stress mode should be enabled
//
// Argumemnts:
//   stressArea - stress mode to possibly enable
//   weight - percent of time this mode should be turned on
//     (range 0 to 100); weight 0 effectively disables
//
// Returns:
//   true if this stress mode is enabled
//
// Notes:
//   Methods may be excluded from stress via name or hash.
//
//   Particular stress modes may be disabled or forcibly enabled.
//
//   With JitStress=2, some stress modes are enabled regardless of weight;
//   these modes are the ones after COUNT_VARN in the enumeration.
//
//   For other modes or for nonzero JitStress values, stress will be
//   enabled selectively for roughly weight% of methods.
//
bool Compiler::compStressCompile(compStressArea stressArea, unsigned weight)
{
    // This can be called early, before info is fully set up.
    if ((info.compMethodName == nullptr) || (info.compFullName == nullptr))
    {
        return false;
    }

    // Inlinees defer to the root method for stress, so that we can
    // more easily isolate methods that cause stress failures.
    if (compIsForInlining())
    {
        return impInlineRoot()->compStressCompile(stressArea, weight);
    }

    const bool doStress = compStressCompileHelper(stressArea, weight);

    if (doStress && !compActiveStressModes[stressArea])
    {
        if (verbose)
        {
            printf("\n\n*** JitStress: %ws ***\n\n", s_compStressModeNames[stressArea]);
        }
        compActiveStressModes[stressArea] = 1;
    }

    return doStress;
}

//------------------------------------------------------------------------
// compStressCompileHelper: helper to determine if a stress mode should be enabled
//
// Argumemnts:
//   stressArea - stress mode to possibly enable
//   weight - percent of time this mode should be turned on
//     (range 0 to 100); weight 0 effectively disables
//
// Returns:
//   true if this stress mode is enabled
//
// Notes:
//   See compStressCompile
//
bool Compiler::compStressCompileHelper(compStressArea stressArea, unsigned weight)
{
    if (!bRangeAllowStress)
    {
        return false;
    }

    if (!JitConfig.JitStressOnly().isEmpty() &&
        !JitConfig.JitStressOnly().contains(info.compMethodName, info.compClassName, &info.compMethodInfo->args))
    {
        return false;
    }

    // Does user explicitly prevent using this STRESS_MODE through the command line?
    const WCHAR* strStressModeNamesNot = JitConfig.JitStressModeNamesNot();
    if ((strStressModeNamesNot != nullptr) &&
        (wcsstr(strStressModeNamesNot, s_compStressModeNames[stressArea]) != nullptr))
    {
        return false;
    }

    // Does user explicitly set this STRESS_MODE through the command line?
    const WCHAR* strStressModeNames = JitConfig.JitStressModeNames();
    if (strStressModeNames != nullptr)
    {
        if (wcsstr(strStressModeNames, s_compStressModeNames[stressArea]) != nullptr)
        {
            return true;
        }

        // This stress mode name did not match anything in the stress
        // mode whitelist. If user has requested only enable mode,
        // don't allow this stress mode to turn on.
        const bool onlyEnableMode = JitConfig.JitStressModeNamesOnly() != 0;

        if (onlyEnableMode)
        {
            return false;
        }
    }

    // 0:   No stress (Except when explicitly set in complus_JitStressModeNames)
    // !=2: Vary stress. Performance will be slightly/moderately degraded
    // 2:   Check-all stress. Performance will be REALLY horrible
    const int stressLevel = getJitStressLevel();

    assert(weight <= MAX_STRESS_WEIGHT);

    // Check for boundary conditions
    if (stressLevel == 0 || weight == 0)
    {
        return false;
    }

    // Should we allow unlimited stress ?
    if ((stressArea > STRESS_COUNT_VARN) && (stressLevel == 2))
    {
        return true;
    }

    if (weight == MAX_STRESS_WEIGHT)
    {
        return true;
    }

    // Get a hash which can be compared with 'weight'
    assert(stressArea != 0);
    const unsigned hash = (info.compMethodHash() ^ stressArea ^ stressLevel) % MAX_STRESS_WEIGHT;

    assert(hash < MAX_STRESS_WEIGHT && weight <= MAX_STRESS_WEIGHT);
    return (hash < weight);
}

#endif // DEBUG

void Compiler::compInitDebuggingInfo()
{
    assert(!compIsForInlining());

#ifdef DEBUG
    if (verbose)
    {
        printf("*************** In compInitDebuggingInfo() for %s\n", info.compFullName);
    }
#endif

    /*-------------------------------------------------------------------------
     *
     * Get hold of the local variable records, if there are any
     */

    info.compVarScopesCount = 0;

    if (opts.compScopeInfo)
    {
        eeGetVars();
    }

    compInitVarScopeMap();

    if (opts.compScopeInfo || opts.compDbgCode)
    {
        compInitScopeLists();
    }

    if (opts.compDbgCode && (info.compVarScopesCount > 0))
    {
        /* Create a new empty basic block. fgExtendDbgLifetimes() may add
           initialization of variables which are in scope right from the
           start of the (real) first BB (and therefore artificially marked
           as alive) into this block.
         */

        fgEnsureFirstBBisScratch();

        fgNewStmtAtEnd(fgFirstBB, gtNewNothingNode());

        JITDUMP("Debuggable code - Add new %s to perform initialization of variables\n", fgFirstBB->dspToString());
    }

    /*-------------------------------------------------------------------------
     *
     * Read the stmt-offsets table and the line-number table
     */

    info.compStmtOffsetsImplicit = ICorDebugInfo::NO_BOUNDARIES;

    // We can only report debug info for EnC at places where the stack is empty.
    // Actually, at places where there are not live temps. Else, we won't be able
    // to map between the old and the new versions correctly as we won't have
    // any info for the live temps.

    assert(!opts.compDbgEnC || !opts.compDbgInfo ||
           0 == (info.compStmtOffsetsImplicit & ~ICorDebugInfo::STACK_EMPTY_BOUNDARIES));

    info.compStmtOffsetsCount = 0;

    if (opts.compDbgInfo)
    {
        /* Get hold of the line# records, if there are any */

        eeGetStmtOffsets();

#ifdef DEBUG
        if (verbose)
        {
            printf("info.compStmtOffsetsCount    = %d\n", info.compStmtOffsetsCount);
            printf("info.compStmtOffsetsImplicit = %04Xh", info.compStmtOffsetsImplicit);

            if (info.compStmtOffsetsImplicit)
            {
                printf(" ( ");
                if (info.compStmtOffsetsImplicit & ICorDebugInfo::STACK_EMPTY_BOUNDARIES)
                {
                    printf("STACK_EMPTY ");
                }
                if (info.compStmtOffsetsImplicit & ICorDebugInfo::NOP_BOUNDARIES)
                {
                    printf("NOP ");
                }
                if (info.compStmtOffsetsImplicit & ICorDebugInfo::CALL_SITE_BOUNDARIES)
                {
                    printf("CALL_SITE ");
                }
                printf(")");
            }
            printf("\n");
            IL_OFFSET* pOffs = info.compStmtOffsets;
            for (unsigned i = 0; i < info.compStmtOffsetsCount; i++, pOffs++)
            {
                printf("%02d) IL_%04Xh\n", i, *pOffs);
            }
        }
#endif
    }
}

void Compiler::compSetOptimizationLevel()
{
    bool theMinOptsValue;
#pragma warning(suppress : 4101)
    unsigned jitMinOpts;

    if (compIsForInlining())
    {
        theMinOptsValue = impInlineInfo->InlinerCompiler->opts.MinOpts();
        goto _SetMinOpts;
    }

    theMinOptsValue = false;

    if (opts.compFlags == CLFLG_MINOPT)
    {
        JITLOG((LL_INFO100, "CLFLG_MINOPT set for method %s\n", info.compFullName));
        theMinOptsValue = true;
    }

#ifdef DEBUG
    jitMinOpts = JitConfig.JitMinOpts();

    if (!theMinOptsValue && (jitMinOpts > 0))
    {
        // jitTotalMethodCompiled does not include the method that is being compiled now, so make +1.
        unsigned methodCount     = Compiler::jitTotalMethodCompiled + 1;
        unsigned methodCountMask = methodCount & 0xFFF;
        unsigned kind            = (jitMinOpts & 0xF000000) >> 24;
        switch (kind)
        {
            default:
                if (jitMinOpts <= methodCount)
                {
                    if (verbose)
                    {
                        printf(" Optimizations disabled by JitMinOpts and methodCount\n");
                    }
                    theMinOptsValue = true;
                }
                break;
            case 0xD:
            {
                unsigned firstMinopts  = (jitMinOpts >> 12) & 0xFFF;
                unsigned secondMinopts = (jitMinOpts >> 0) & 0xFFF;

                if ((firstMinopts == methodCountMask) || (secondMinopts == methodCountMask))
                {
                    if (verbose)
                    {
                        printf("0xD: Optimizations disabled by JitMinOpts and methodCountMask\n");
                    }
                    theMinOptsValue = true;
                }
            }
            break;
            case 0xE:
            {
                unsigned startMinopts = (jitMinOpts >> 12) & 0xFFF;
                unsigned endMinopts   = (jitMinOpts >> 0) & 0xFFF;

                if ((startMinopts <= methodCountMask) && (endMinopts >= methodCountMask))
                {
                    if (verbose)
                    {
                        printf("0xE: Optimizations disabled by JitMinOpts and methodCountMask\n");
                    }
                    theMinOptsValue = true;
                }
            }
            break;
            case 0xF:
            {
                unsigned bitsZero = (jitMinOpts >> 12) & 0xFFF;
                unsigned bitsOne  = (jitMinOpts >> 0) & 0xFFF;

                if (((methodCountMask & bitsOne) == bitsOne) && ((~methodCountMask & bitsZero) == bitsZero))
                {
                    if (verbose)
                    {
                        printf("0xF: Optimizations disabled by JitMinOpts and methodCountMask\n");
                    }
                    theMinOptsValue = true;
                }
            }
            break;
        }
    }

    if (!theMinOptsValue)
    {
        if (JitConfig.JitMinOptsName().contains(info.compMethodName, info.compClassName, &info.compMethodInfo->args))
        {
            theMinOptsValue = true;
        }
    }

#if 0
    // The code in this #if can be used to debug optimization issues according to method hash.
	// To use, uncomment, rebuild and set environment variables minoptshashlo and minoptshashhi.
#ifdef DEBUG
    unsigned methHash = info.compMethodHash();
    char* lostr = getenv("minoptshashlo");
    unsigned methHashLo = 0;
	if (lostr != nullptr)
	{
		sscanf_s(lostr, "%x", &methHashLo);
		char* histr = getenv("minoptshashhi");
		unsigned methHashHi = UINT32_MAX;
		if (histr != nullptr)
		{
			sscanf_s(histr, "%x", &methHashHi);
			if (methHash >= methHashLo && methHash <= methHashHi)
			{
				printf("MinOpts for method %s, hash = %08x.\n",
					info.compFullName, methHash);
				printf("");         // in our logic this causes a flush
				theMinOptsValue = true;
			}
		}
	}
#endif
#endif

    if (compStressCompile(STRESS_MIN_OPTS, 5))
    {
        theMinOptsValue = true;
    }
    // For PREJIT we never drop down to MinOpts
    // unless unless CLFLG_MINOPT is set
    else if (!opts.jitFlags->IsSet(JitFlags::JIT_FLAG_PREJIT))
    {
        if ((unsigned)JitConfig.JitMinOptsCodeSize() < info.compILCodeSize)
        {
            JITLOG((LL_INFO10, "IL Code Size exceeded, using MinOpts for method %s\n", info.compFullName));
            theMinOptsValue = true;
        }
        else if ((unsigned)JitConfig.JitMinOptsInstrCount() < opts.instrCount)
        {
            JITLOG((LL_INFO10, "IL instruction count exceeded, using MinOpts for method %s\n", info.compFullName));
            theMinOptsValue = true;
        }
        else if ((unsigned)JitConfig.JitMinOptsBbCount() < fgBBcount)
        {
            JITLOG((LL_INFO10, "Basic Block count exceeded, using MinOpts for method %s\n", info.compFullName));
            theMinOptsValue = true;
        }
        else if ((unsigned)JitConfig.JitMinOptsLvNumCount() < lvaCount)
        {
            JITLOG((LL_INFO10, "Local Variable Num count exceeded, using MinOpts for method %s\n", info.compFullName));
            theMinOptsValue = true;
        }
        else if ((unsigned)JitConfig.JitMinOptsLvRefCount() < opts.lvRefCount)
        {
            JITLOG((LL_INFO10, "Local Variable Ref count exceeded, using MinOpts for method %s\n", info.compFullName));
            theMinOptsValue = true;
        }
        if (theMinOptsValue == true)
        {
            JITLOG((LL_INFO10000, "IL Code Size,Instr %4d,%4d, Basic Block count %3d, Local Variable Num,Ref count "
                                  "%3d,%3d for method %s\n",
                    info.compILCodeSize, opts.instrCount, fgBBcount, lvaCount, opts.lvRefCount, info.compFullName));
            if (JitConfig.JitBreakOnMinOpts() != 0)
            {
                assert(!"MinOpts enabled");
            }
        }
    }
#else  // !DEBUG
    // Retail check if we should force Minopts due to the complexity of the method
    // For PREJIT we never drop down to MinOpts
    // unless unless CLFLG_MINOPT is set
    if (!theMinOptsValue && !opts.jitFlags->IsSet(JitFlags::JIT_FLAG_PREJIT) &&
        ((DEFAULT_MIN_OPTS_CODE_SIZE < info.compILCodeSize) || (DEFAULT_MIN_OPTS_INSTR_COUNT < opts.instrCount) ||
         (DEFAULT_MIN_OPTS_BB_COUNT < fgBBcount) || (DEFAULT_MIN_OPTS_LV_NUM_COUNT < lvaCount) ||
         (DEFAULT_MIN_OPTS_LV_REF_COUNT < opts.lvRefCount)))
    {
        theMinOptsValue = true;
    }
#endif // DEBUG

    JITLOG((LL_INFO10000,
            "IL Code Size,Instr %4d,%4d, Basic Block count %3d, Local Variable Num,Ref count %3d,%3d for method %s\n",
            info.compILCodeSize, opts.instrCount, fgBBcount, lvaCount, opts.lvRefCount, info.compFullName));

#if 0
    // The code in this #if has been useful in debugging loop cloning issues, by
    // enabling selective enablement of the loop cloning optimization according to
    // method hash.
#ifdef DEBUG
    if (!theMinOptsValue)
    {
    unsigned methHash = info.compMethodHash();
    char* lostr = getenv("opthashlo");
    unsigned methHashLo = 0;
    if (lostr != NULL)
    {
        sscanf_s(lostr, "%x", &methHashLo);
        // methHashLo = (unsigned(atoi(lostr)) << 2);  // So we don't have to use negative numbers.
    }
    char* histr = getenv("opthashhi");
    unsigned methHashHi = UINT32_MAX;
    if (histr != NULL)
    {
        sscanf_s(histr, "%x", &methHashHi);
        // methHashHi = (unsigned(atoi(histr)) << 2);  // So we don't have to use negative numbers.
    }
    if (methHash < methHashLo || methHash > methHashHi)
    {
        theMinOptsValue = true;
    }
    else
    {
        printf("Doing optimization in  in %s (0x%x).\n", info.compFullName, methHash);
    }
    }
#endif
#endif

_SetMinOpts:

    // Set the MinOpts value
    opts.SetMinOpts(theMinOptsValue);

    // Notify the VM if MinOpts is being used when not requested
    if (theMinOptsValue && !compIsForInlining() && !opts.jitFlags->IsSet(JitFlags::JIT_FLAG_TIER0) &&
        !opts.jitFlags->IsSet(JitFlags::JIT_FLAG_MIN_OPT) && !opts.compDbgCode)
    {
        info.compCompHnd->setMethodAttribs(info.compMethodHnd, CORINFO_FLG_SWITCHED_TO_MIN_OPT);
        opts.jitFlags->Clear(JitFlags::JIT_FLAG_TIER1);
        compSwitchedToMinOpts = true;
    }

#ifdef DEBUG
    if (verbose && !compIsForInlining())
    {
        printf("OPTIONS: opts.MinOpts() == %s\n", opts.MinOpts() ? "true" : "false");
    }
#endif

    /* Control the optimizations */

    if (opts.OptimizationDisabled())
    {
        opts.compFlags &= ~CLFLG_MAXOPT;
        opts.compFlags |= CLFLG_MINOPT;
    }

    if (!compIsForInlining())
    {
        codeGen->setFramePointerRequired(false);
        codeGen->setFrameRequired(false);

        if (opts.OptimizationDisabled())
        {
            codeGen->setFrameRequired(true);
        }

#if !defined(TARGET_AMD64)
        // The VM sets JitFlags::JIT_FLAG_FRAMED for two reasons: (1) the COMPlus_JitFramed variable is set, or
        // (2) the function is marked "noinline". The reason for #2 is that people mark functions
        // noinline to ensure the show up on in a stack walk. But for AMD64, we don't need a frame
        // pointer for the frame to show up in stack walk.
        if (opts.jitFlags->IsSet(JitFlags::JIT_FLAG_FRAMED))
            codeGen->setFrameRequired(true);
#endif

        if (opts.jitFlags->IsSet(JitFlags::JIT_FLAG_RELOC))
        {
            codeGen->SetAlignLoops(false); // loop alignment not supported for prejitted code

            // The zapper doesn't set JitFlags::JIT_FLAG_ALIGN_LOOPS, and there is
            // no reason for it to set it as the JIT doesn't currently support loop alignment
            // for prejitted images. (The JIT doesn't know the final address of the code, hence
            // it can't align code based on unknown addresses.)
            assert(!opts.jitFlags->IsSet(JitFlags::JIT_FLAG_ALIGN_LOOPS));
        }
        else
        {
            codeGen->SetAlignLoops(opts.jitFlags->IsSet(JitFlags::JIT_FLAG_ALIGN_LOOPS));
        }
    }

    fgCanRelocateEHRegions = true;
}

#ifdef TARGET_ARMARCH
// Function compRsvdRegCheck:
//  given a curState to use for calculating the total frame size
//  it will return true if the REG_OPT_RSVD should be reserved so
//  that it can be use to form large offsets when accessing stack
//  based LclVar including both incoming and out going argument areas.
//
//  The method advances the frame layout state to curState by calling
//  lvaFrameSize(curState).
//
bool Compiler::compRsvdRegCheck(FrameLayoutState curState)
{
    // Always do the layout even if returning early. Callers might
    // depend on us to do the layout.
    unsigned frameSize = lvaFrameSize(curState);
    JITDUMP("\n"
            "compRsvdRegCheck\n"
            "  frame size  = %6d\n"
            "  compArgSize = %6d\n",
            frameSize, compArgSize);

    if (opts.MinOpts())
    {
        // Have a recovery path in case we fail to reserve REG_OPT_RSVD and go
        // over the limit of SP and FP offset ranges due to large
        // temps.
        JITDUMP(" Returning true (MinOpts)\n\n");
        return true;
    }

    unsigned calleeSavedRegMaxSz = CALLEE_SAVED_REG_MAXSZ;
    if (compFloatingPointUsed)
    {
        calleeSavedRegMaxSz += CALLEE_SAVED_FLOAT_MAXSZ;
    }
    calleeSavedRegMaxSz += REGSIZE_BYTES; // we always push LR.  See genPushCalleeSavedRegisters

    noway_assert(frameSize >= calleeSavedRegMaxSz);

#if defined(TARGET_ARM64)

    // TODO-ARM64-CQ: update this!
    JITDUMP(" Returning true (ARM64)\n\n");
    return true; // just always assume we'll need it, for now

#else  // TARGET_ARM

    // frame layout:
    //
    //         ... high addresses ...
    //                         frame contents       size
    //                         -------------------  ------------------------
    //                         inArgs               compArgSize (includes prespill)
    //  caller SP --->
    //                         prespill
    //                         LR                   REGSIZE_BYTES
    //  R11    --->            R11                  REGSIZE_BYTES
    //                         callee saved regs    CALLEE_SAVED_REG_MAXSZ   (32 bytes)
    //                     optional saved fp regs   CALLEE_SAVED_FLOAT_MAXSZ (64 bytes)
    //                         lclSize
    //                             incl. TEMPS      MAX_SPILL_TEMP_SIZE
    //                             incl. outArgs
    //  SP     --->
    //          ... low addresses ...
    //
    // When codeGen->isFramePointerRequired is true, R11 will be established as a frame pointer.
    // We can then use R11 to access incoming args with positive offsets, and LclVars with
    // negative offsets.
    //
    // In functions with EH, in the non-funclet (or main) region, even though we will have a
    // frame pointer, we can use SP with positive offsets to access any or all locals or arguments
    // that we can reach with SP-relative encodings. The funclet region might require the reserved
    // register, since it must use offsets from R11 to access the parent frame.

    unsigned maxR11PositiveEncodingOffset = compFloatingPointUsed ? 0x03FC : 0x0FFF;
    JITDUMP("  maxR11PositiveEncodingOffset     = %6d\n", maxR11PositiveEncodingOffset);

    // Floating point load/store instructions (VLDR/VSTR) can address up to -0x3FC from R11, but we
    // don't know if there are either no integer locals, or if we don't need large negative offsets
    // for the integer locals, so we must use the integer max negative offset, which is a
    // smaller (absolute value) number.
    unsigned maxR11NegativeEncodingOffset = 0x00FF; // This is a negative offset from R11.
    JITDUMP("  maxR11NegativeEncodingOffset     = %6d\n", maxR11NegativeEncodingOffset);

    // -1 because otherwise we are computing the address just beyond the last argument, which we don't need to do.
    unsigned maxR11PositiveOffset = compArgSize + (2 * REGSIZE_BYTES) - 1;
    JITDUMP("  maxR11PositiveOffset             = %6d\n", maxR11PositiveOffset);

    // The value is positive, but represents a negative offset from R11.
    // frameSize includes callee-saved space for R11 and LR, which are at non-negative offsets from R11
    // (+0 and +4, respectively), so don't include those in the max possible negative offset.
    assert(frameSize >= (2 * REGSIZE_BYTES));
    unsigned maxR11NegativeOffset = frameSize - (2 * REGSIZE_BYTES);
    JITDUMP("  maxR11NegativeOffset             = %6d\n", maxR11NegativeOffset);

    if (codeGen->isFramePointerRequired())
    {
        if (maxR11NegativeOffset > maxR11NegativeEncodingOffset)
        {
            JITDUMP(" Returning true (frame required and maxR11NegativeOffset)\n\n");
            return true;
        }
        if (maxR11PositiveOffset > maxR11PositiveEncodingOffset)
        {
            JITDUMP(" Returning true (frame required and maxR11PositiveOffset)\n\n");
            return true;
        }
    }

    // Now consider the SP based frame case. Note that we will use SP based offsets to access the stack in R11 based
    // frames in the non-funclet main code area.

    unsigned maxSPPositiveEncodingOffset = compFloatingPointUsed ? 0x03FC : 0x0FFF;
    JITDUMP("  maxSPPositiveEncodingOffset      = %6d\n", maxSPPositiveEncodingOffset);

    // -1 because otherwise we are computing the address just beyond the last argument, which we don't need to do.
    assert(compArgSize + frameSize > 0);
    unsigned maxSPPositiveOffset = compArgSize + frameSize - 1;

    if (codeGen->isFramePointerUsed())
    {
        // We have a frame pointer, so we can use it to access part of the stack, even if SP can't reach those parts.
        // We will still generate SP-relative offsets if SP can reach.

        // First, check that the stack between R11 and SP can be fully reached, either via negative offset from FP
        // or positive offset from SP. Don't count stored R11 or LR, which are reached from positive offsets from FP.

        unsigned maxSPLocalsCombinedOffset = frameSize - (2 * REGSIZE_BYTES) - 1;
        JITDUMP("  maxSPLocalsCombinedOffset        = %6d\n", maxSPLocalsCombinedOffset);

        if (maxSPLocalsCombinedOffset > maxSPPositiveEncodingOffset)
        {
            // Can R11 help?
            unsigned maxRemainingLocalsCombinedOffset = maxSPLocalsCombinedOffset - maxSPPositiveEncodingOffset;
            JITDUMP("  maxRemainingLocalsCombinedOffset = %6d\n", maxRemainingLocalsCombinedOffset);

            if (maxRemainingLocalsCombinedOffset > maxR11NegativeEncodingOffset)
            {
                JITDUMP(" Returning true (frame pointer exists; R11 and SP can't reach entire stack between them)\n\n");
                return true;
            }

            // Otherwise, yes, we can address the remaining parts of the locals frame with negative offsets from R11.
        }

        // Check whether either R11 or SP can access the arguments.
        if ((maxR11PositiveOffset > maxR11PositiveEncodingOffset) &&
            (maxSPPositiveOffset > maxSPPositiveEncodingOffset))
        {
            JITDUMP(" Returning true (frame pointer exists; R11 and SP can't reach all arguments)\n\n");
            return true;
        }
    }
    else
    {
        if (maxSPPositiveOffset > maxSPPositiveEncodingOffset)
        {
            JITDUMP(" Returning true (no frame pointer exists; SP can't reach all of frame)\n\n");
            return true;
        }
    }

    // We won't need to reserve REG_OPT_RSVD.
    //
    JITDUMP(" Returning false\n\n");
    return false;
#endif // TARGET_ARM
}
#endif // TARGET_ARMARCH

//------------------------------------------------------------------------
// compGetTieringName: get a string describing tiered compilation settings
//   for this method
//
// Returns:
//   String describing tiering decisions for this method, including cases
//   where the jit codegen will differ from what the runtime requested.
//
const char* Compiler::compGetTieringName() const
{
    bool tier0 = opts.jitFlags->IsSet(JitFlags::JIT_FLAG_TIER0);
    bool tier1 = opts.jitFlags->IsSet(JitFlags::JIT_FLAG_TIER1);
    assert(!tier0 || !tier1); // We don't expect multiple TIER flags to be set at one time.

    if (tier0)
    {
        return "Tier-0";
    }
    else if (tier1)
    {
        return "Tier-1";
    }
    else if (opts.OptimizationEnabled())
    {
        if (compSwitchedToOptimized)
        {
            return "Tier-0 switched to FullOpts";
        }
        else
        {
            return "FullOpts";
        }
    }
    else if (opts.MinOpts())
    {
        if (compSwitchedToMinOpts)
        {
            if (compSwitchedToOptimized)
            {
                return "Tier-0 switched to FullOpts, then to MinOpts";
            }
            else
            {
                return "Tier-1/FullOpts switched to MinOpts";
            }
        }
        else
        {
            return "MinOpts";
        }
    }
    else if (opts.compDbgCode)
    {
        return "Debug";
    }
    else
    {
        return "Unknown optimization level";
    }
}

//------------------------------------------------------------------------
// compGetStressMessage: get a string describing jitstress capability
//   for this method
//
// Returns:
//   An empty string if stress is not enabled, else a string describing
//   if this method is subject to stress or is excluded by name or hash.
//
const char* Compiler::compGetStressMessage() const
{
    // Add note about stress where appropriate
    const char* stressMessage = "";

#ifdef DEBUG
    // Is stress enabled via mode name or level?
    if ((JitConfig.JitStressModeNames() != nullptr) || (getJitStressLevel() > 0))
    {
        // Is the method being jitted excluded from stress via range?
        if (bRangeAllowStress)
        {
            // Or is it excluded via name?
            if (!JitConfig.JitStressOnly().isEmpty() ||
                !JitConfig.JitStressOnly().contains(info.compMethodName, info.compClassName,
                                                    &info.compMethodInfo->args))
            {
                // Not excluded -- stress can happen
                stressMessage = " JitStress";
            }
            else
            {
                stressMessage = " NoJitStress(Only)";
            }
        }
        else
        {
            stressMessage = " NoJitStress(Range)";
        }
    }
#endif // DEBUG

    return stressMessage;
}

void Compiler::compFunctionTraceStart()
{
#ifdef DEBUG
    if (compIsForInlining())
    {
        return;
    }

    if ((JitConfig.JitFunctionTrace() != 0) && !opts.disDiffable)
    {
        LONG newJitNestingLevel = InterlockedIncrement(&Compiler::jitNestingLevel);
        if (newJitNestingLevel <= 0)
        {
            printf("{ Illegal nesting level %d }\n", newJitNestingLevel);
        }

        for (LONG i = 0; i < newJitNestingLevel - 1; i++)
        {
            printf("  ");
        }
        printf("{ Start Jitting Method %4d %s (MethodHash=%08x) %s\n", Compiler::jitTotalMethodCompiled,
               info.compFullName, info.compMethodHash(),
               compGetTieringName()); /* } editor brace matching workaround for this printf */
    }
#endif // DEBUG
}

void Compiler::compFunctionTraceEnd(void* methodCodePtr, ULONG methodCodeSize, bool isNYI)
{
#ifdef DEBUG
    assert(!compIsForInlining());

    if ((JitConfig.JitFunctionTrace() != 0) && !opts.disDiffable)
    {
        LONG newJitNestingLevel = InterlockedDecrement(&Compiler::jitNestingLevel);
        if (newJitNestingLevel < 0)
        {
            printf("{ Illegal nesting level %d }\n", newJitNestingLevel);
        }

        for (LONG i = 0; i < newJitNestingLevel; i++)
        {
            printf("  ");
        }

        // Note: that is incorrect if we are compiling several methods at the same time.
        unsigned methodNumber = Compiler::jitTotalMethodCompiled - 1;

        /* { editor brace-matching workaround for following printf */
        printf("} Jitted Method %4d at" FMT_ADDR "method %s size %08x%s%s\n", methodNumber, DBG_ADDR(methodCodePtr),
               info.compFullName, methodCodeSize, isNYI ? " NYI" : (compIsForImportOnly() ? " import only" : ""),
               opts.altJit ? " altjit" : "");
    }
#endif // DEBUG
}

//------------------------------------------------------------------------
// BeginPhase: begin execution of a phase
//
// Arguments:
//    phase - the phase that is about to begin
//
void Compiler::BeginPhase(Phases phase)
{
    mostRecentlyActivePhase = phase;
}

//------------------------------------------------------------------------
// EndPhase: finish execution of a phase
//
// Arguments:
//    phase - the phase that has just finished
//
void Compiler::EndPhase(Phases phase)
{
#if defined(FEATURE_JIT_METHOD_PERF)
    if (pCompJitTimer != nullptr)
    {
        pCompJitTimer->EndPhase(this, phase);
    }
#endif
#if DUMP_FLOWGRAPHS
    fgDumpFlowGraph(phase);
#endif // DUMP_FLOWGRAPHS
    mostRecentlyActivePhase = phase;
}

//------------------------------------------------------------------------
// compCompile: run phases needed for compilation
//
// Arguments:
//   methodCodePtr [OUT] - address of generated code
//   methodCodeSize [OUT] - size of the generated code (hot + cold setions)
//   compileFlags [IN] - flags controlling jit behavior
//
// Notes:
//  This is the most interesting 'toplevel' function in the JIT.  It goes through the operations of
//  importing, morphing, optimizations and code generation.  This is called from the EE through the
//  code:CILJit::compileMethod function.
//
//  For an overview of the structure of the JIT, see:
//   https://github.com/dotnet/runtime/blob/master/docs/design/coreclr/botr/ryujit-overview.md
//
//  Also called for inlinees, though they will only be run through the first few phases.
//
void Compiler::compCompile(void** methodCodePtr, ULONG* methodCodeSize, JitFlags* compileFlags)
{
    // Prepare for importation
    //
    auto preImportPhase = [this]() {
        if (compIsForInlining())
        {
            // Notify root instance that an inline attempt is about to import IL
            impInlineRoot()->m_inlineStrategy->NoteImport();
        }

        hashBv::Init(this);

        VarSetOps::AssignAllowUninitRhs(this, compCurLife, VarSetOps::UninitVal());

        // The temp holding the secret stub argument is used by fgImport() when importing the intrinsic.
        if (info.compPublishStubParam)
        {
            assert(lvaStubArgumentVar == BAD_VAR_NUM);
            lvaStubArgumentVar                  = lvaGrabTempWithImplicitUse(false DEBUGARG("stub argument"));
            lvaTable[lvaStubArgumentVar].lvType = TYP_I_IMPL;
        }
    };
    DoPhase(this, PHASE_PRE_IMPORT, preImportPhase);

    compFunctionTraceStart();

    // Import: convert the instrs in each basic block to a tree based intermediate representation
    //
    DoPhase(this, PHASE_IMPORTATION, &Compiler::fgImport);

    // Transform indirect calls that require control flow expansion.
    //
    DoPhase(this, PHASE_INDXCALL, &Compiler::fgTransformIndirectCalls);

    // Expand any patchpoints
    //
    DoPhase(this, PHASE_PATCHPOINTS, &Compiler::fgTransformPatchpoints);

    // PostImportPhase: cleanup inlinees
    //
    auto postImportPhase = [this]() {

        // If this is a viable inline candidate
        if (compIsForInlining() && !compDonotInline())
        {
            // Filter out unimported BBs
            fgRemoveEmptyBlocks();

            // Update type of return spill temp if we have gathered
            // better info when importing the inlinee, and the return
            // spill temp is single def.
            if (fgNeedReturnSpillTemp())
            {
                CORINFO_CLASS_HANDLE retExprClassHnd = impInlineInfo->retExprClassHnd;
                if (retExprClassHnd != nullptr)
                {
                    LclVarDsc* returnSpillVarDsc = lvaGetDesc(lvaInlineeReturnSpillTemp);

                    if (returnSpillVarDsc->lvSingleDef)
                    {
                        lvaUpdateClass(lvaInlineeReturnSpillTemp, retExprClassHnd,
                                       impInlineInfo->retExprClassHndIsExact);
                    }
                }
            }
        }
    };
    DoPhase(this, PHASE_POST_IMPORT, postImportPhase);

    // If we're importing for inlining, we're done.
    if (compIsForInlining())
    {

#ifdef FEATURE_JIT_METHOD_PERF
        if (pCompJitTimer != nullptr)
        {
#if MEASURE_CLRAPI_CALLS
            EndPhase(PHASE_CLR_API);
#endif
            pCompJitTimer->Terminate(this, CompTimeSummaryInfo::s_compTimeSummary, false);
        }
#endif

        return;
    }

    // At this point in the phase list, all the inlinee phases have
    // been run, and inlinee compiles have exited, so we should only
    // get this far if we are jitting the root method.
    noway_assert(!compIsForInlining());

    // Maybe the caller was not interested in generating code
    if (compIsForImportOnly())
    {
        compFunctionTraceEnd(nullptr, 0, false);
        return;
    }

#if !FEATURE_EH
    // If we aren't yet supporting EH in a compiler bring-up, remove as many EH handlers as possible, so
    // we can pass tests that contain try/catch EH, but don't actually throw any exceptions.
    fgRemoveEH();
#endif // !FEATURE_EH

    if (compileFlags->IsSet(JitFlags::JIT_FLAG_BBINSTR))
    {
        DoPhase(this, PHASE_IBCINSTR, &Compiler::fgInstrumentMethod);
    }

    // We could allow ESP frames. Just need to reserve space for
    // pushing EBP if the method becomes an EBP-frame after an edit.
    // Note that requiring a EBP Frame disallows double alignment.  Thus if we change this
    // we either have to disallow double alignment for E&C some other way or handle it in EETwain.

    if (opts.compDbgEnC)
    {
        codeGen->setFramePointerRequired(true);

        // We don't care about localloc right now. If we do support it,
        // EECodeManager::FixContextForEnC() needs to handle it smartly
        // in case the localloc was actually executed.
        //
        // compLocallocUsed            = true;
    }

    // Start phases that are broadly called morphing, and includes
    // global morph, as well as other phases that massage the trees so
    // that we can generate code out of them.
    //
    auto morphInitPhase = [this]() {

        // Initialize the BlockSet epoch
        NewBasicBlockEpoch();

        fgOutgoingArgTemps = nullptr;

        // Insert call to class constructor as the first basic block if
        // we were asked to do so.
        if (info.compCompHnd->initClass(nullptr /* field */, info.compMethodHnd /* method */,
                                        impTokenLookupContextHandle /* context */) &
            CORINFO_INITCLASS_USE_HELPER)
        {
            fgEnsureFirstBBisScratch();
            fgNewStmtAtBeg(fgFirstBB, fgInitThisClass());
        }

#ifdef DEBUG
        if (opts.compGcChecks)
        {
            for (unsigned i = 0; i < info.compArgsCount; i++)
            {
                if (lvaTable[i].TypeGet() == TYP_REF)
                {
                    // confirm that the argument is a GC pointer (for debugging (GC stress))
                    GenTree*          op   = gtNewLclvNode(i, TYP_REF);
                    GenTreeCall::Use* args = gtNewCallArgs(op);
                    op                     = gtNewHelperCallNode(CORINFO_HELP_CHECK_OBJ, TYP_VOID, args);

                    fgEnsureFirstBBisScratch();
                    fgNewStmtAtEnd(fgFirstBB, op);

                    if (verbose)
                    {
                        printf("\ncompGcChecks tree:\n");
                        gtDispTree(op);
                    }
                }
            }
        }
#endif // DEBUG

#if defined(DEBUG) && defined(TARGET_XARCH)
        if (opts.compStackCheckOnRet)
        {
            lvaReturnSpCheck                  = lvaGrabTempWithImplicitUse(false DEBUGARG("ReturnSpCheck"));
            lvaTable[lvaReturnSpCheck].lvType = TYP_I_IMPL;
        }
#endif // defined(DEBUG) && defined(TARGET_XARCH)

#if defined(DEBUG) && defined(TARGET_X86)
        if (opts.compStackCheckOnCall)
        {
            lvaCallSpCheck                  = lvaGrabTempWithImplicitUse(false DEBUGARG("CallSpCheck"));
            lvaTable[lvaCallSpCheck].lvType = TYP_I_IMPL;
        }
#endif // defined(DEBUG) && defined(TARGET_X86)

        // Filter out unimported BBs
        fgRemoveEmptyBlocks();
    };
    DoPhase(this, PHASE_MORPH_INIT, morphInitPhase);

#ifdef DEBUG
    // Inliner could add basic blocks. Check that the flowgraph data is up-to-date
    fgDebugCheckBBlist(false, false);
#endif // DEBUG

    // Inline callee methods into this root method
    //
    DoPhase(this, PHASE_MORPH_INLINE, &Compiler::fgInline);

    // Record "start" values for post-inlining cycles and elapsed time.
    RecordStateAtEndOfInlining();

    // Transform each GT_ALLOCOBJ node into either an allocation helper call or
    // local variable allocation on the stack.
    ObjectAllocator objectAllocator(this); // PHASE_ALLOCATE_OBJECTS

    if (JitConfig.JitObjectStackAllocation() && opts.OptimizationEnabled())
    {
        objectAllocator.EnableObjectStackAllocation();
    }

    objectAllocator.Run();

    // Add any internal blocks/trees we may need
    //
    DoPhase(this, PHASE_MORPH_ADD_INTERNAL, &Compiler::fgAddInternal);

    // Remove empty try regions
    //
    DoPhase(this, PHASE_EMPTY_TRY, &Compiler::fgRemoveEmptyTry);

    // Remove empty finally regions
    //
    DoPhase(this, PHASE_EMPTY_FINALLY, &Compiler::fgRemoveEmptyFinally);

    // Streamline chains of finally invocations
    //
    DoPhase(this, PHASE_MERGE_FINALLY_CHAINS, &Compiler::fgMergeFinallyChains);

    // Clone code in finallys to reduce overhead for non-exceptional paths
    //
    DoPhase(this, PHASE_CLONE_FINALLY, &Compiler::fgCloneFinally);

#if defined(FEATURE_EH_FUNCLETS) && defined(TARGET_ARM)

    // Update finally target flags after EH optimizations
    //
    DoPhase(this, PHASE_UPDATE_FINALLY_FLAGS, &Compiler::fgUpdateFinallyTargetFlags);

#endif // defined(FEATURE_EH_FUNCLETS) && defined(TARGET_ARM)

#if DEBUG
    if (lvaEnregEHVars)
    {
        unsigned methHash   = info.compMethodHash();
        char*    lostr      = getenv("JitEHWTHashLo");
        unsigned methHashLo = 0;
        bool     dump       = false;
        if (lostr != nullptr)
        {
            sscanf_s(lostr, "%x", &methHashLo);
            dump = true;
        }
        char*    histr      = getenv("JitEHWTHashHi");
        unsigned methHashHi = UINT32_MAX;
        if (histr != nullptr)
        {
            sscanf_s(histr, "%x", &methHashHi);
            dump = true;
        }
        if (methHash < methHashLo || methHash > methHashHi)
        {
            lvaEnregEHVars = false;
        }
        else if (dump)
        {
            printf("Enregistering EH Vars for method %s, hash = 0x%x.\n", info.compFullName, info.compMethodHash());
            printf(""); // flush
        }
    }
#endif

    // Compute bbNum, bbRefs and bbPreds
    //
    // This is the first time full (not cheap) preds will be computed
    //
    auto computePredsPhase = [this]() {
        JITDUMP("\nRenumbering the basic blocks for fgComputePred\n");
        fgRenumberBlocks();
        noway_assert(!fgComputePredsDone);
        fgComputePreds();
    };
    DoPhase(this, PHASE_COMPUTE_PREDS, computePredsPhase);

<<<<<<< HEAD
    // Run an early flow graph simplification pass
    // || jitFlags->IsSet(JitFlags::JIT_FLAG_TIER0))
=======
    // Now that we have pred lists, do some flow-related optimizations
    //
>>>>>>> b8283098
    if (opts.OptimizationEnabled())
    {
        // Merge common throw blocks
        //
        DoPhase(this, PHASE_MERGE_THROWS, &Compiler::fgTailMergeThrows);

        // Run an early flow graph simplification pass
        //
        auto earlyUpdateFlowGraphPhase = [this]() {
            const bool doTailDup = false;
            fgUpdateFlowGraph(doTailDup);
        };
        DoPhase(this, PHASE_EARLY_UPDATE_FLOW_GRAPH, earlyUpdateFlowGraphPhase);
    }

    // From this point on the flowgraph information such as bbNum,
    // bbRefs or bbPreds has to be kept updated
    //
    // Promote struct locals
    //
    auto promoteStructsPhase = [this]() {

        // For x64 and ARM64 we need to mark irregular parameters
        lvaRefCountState = RCS_EARLY;
        fgResetImplicitByRefRefCount();

        fgPromoteStructs();
    };
    DoPhase(this, PHASE_PROMOTE_STRUCTS, promoteStructsPhase);

    // Figure out what locals are address-taken.
    //
    DoPhase(this, PHASE_STR_ADRLCL, &Compiler::fgMarkAddressExposedLocals);

    // Apply the type update to implicit byref parameters; also choose (based on address-exposed
    // analysis) which implicit byref promotions to keep (requires copy to initialize) or discard.
    //
    DoPhase(this, PHASE_MORPH_IMPBYREF, &Compiler::fgRetypeImplicitByRefArgs);

#ifdef DEBUG
    // Now that locals have address-taken and implicit byref marked, we can safely apply stress.
    lvaStressLclFld();
    fgStress64RsltMul();
#endif // DEBUG

    // Morph the trees in all the blocks of the method
    //
    auto morphGlobalPhase = [this]() {
        fgMorphBlocks();

        // Fix any LclVar annotations on discarded struct promotion temps for implicit by-ref args
        fgMarkDemotedImplicitByRefArgs();
        lvaRefCountState = RCS_INVALID;

#if defined(FEATURE_EH_FUNCLETS) && defined(TARGET_ARM)
        if (fgNeedToAddFinallyTargetBits)
        {
            // We previously wiped out the BBF_FINALLY_TARGET bits due to some morphing; add them back.
            fgAddFinallyTargetFlags();
            fgNeedToAddFinallyTargetBits = false;
        }
#endif // defined(FEATURE_EH_FUNCLETS) && defined(TARGET_ARM)

        // Decide the kind of code we want to generate
        fgSetOptions();

        fgExpandQmarkNodes();

#ifdef DEBUG
        compCurBB = nullptr;
#endif // DEBUG

        // We can now enable all phase checking
        activePhaseChecks = PhaseChecks::CHECK_ALL;
    };
    DoPhase(this, PHASE_MORPH_GLOBAL, morphGlobalPhase);

    // GS security checks for unsafe buffers
    //
    auto gsPhase = [this]() {
        if (getNeedsGSSecurityCookie())
        {
            gsGSChecksInitCookie();

            if (compGSReorderStackLayout)
            {
                gsCopyShadowParams();
            }
        }
        else
        {
            JITDUMP("No GS security needed\n");
        }
    };
    DoPhase(this, PHASE_GS_COOKIE, gsPhase);

    // If we need to emit GC Poll calls, mark the blocks that need them now.
    // This is conservative and can be optimized later.
    //
    // GC Poll marking assumes block bbnums match lexical block order,
    // so make sure this is the case.
    //
    auto gcPollPhase = [this]() {
        fgRenumberBlocks();
        fgMarkGCPollBlocks();
    };
    DoPhase(this, PHASE_MARK_GC_POLL_BLOCKS, gcPollPhase);

    // Compute the block and edge weights
    //
    DoPhase(this, PHASE_COMPUTE_EDGE_WEIGHTS, &Compiler::fgComputeBlockAndEdgeWeights);

#if defined(FEATURE_EH_FUNCLETS)

    // Create funclets from the EH handlers.
    //
    DoPhase(this, PHASE_CREATE_FUNCLETS, &Compiler::fgCreateFunclets);

#endif // FEATURE_EH_FUNCLETS

    if (opts.OptimizationEnabled())
    {
        // Optimize block order
        //
        DoPhase(this, PHASE_OPTIMIZE_LAYOUT, &Compiler::optOptimizeLayout);
        // Compute reachability sets and dominators.
        //
        DoPhase(this, PHASE_COMPUTE_REACHABILITY, &Compiler::fgComputeReachability);

        // Perform loop inversion (i.e. transform "while" loops into
        // "repeat" loops) and discover and classify natural loops
        // (e.g. mark iterative loops as such). Also marks loop blocks
        // and sets bbWeight to the loop nesting levels
        //
        DoPhase(this, PHASE_OPTIMIZE_LOOPS, &Compiler::optOptimizeLoops);

        // Clone loops with optimization opportunities, and
        // choose the one based on dynamic condition evaluation.
        //
        DoPhase(this, PHASE_CLONE_LOOPS, &Compiler::optCloneLoops);

        // Unroll loops
        //
        DoPhase(this, PHASE_UNROLL_LOOPS, &Compiler::optUnrollLoops);
    }

#ifdef DEBUG
    fgDebugCheckLinks();
#endif

    // Create the variable table (and compute variable ref counts)
    //
    DoPhase(this, PHASE_MARK_LOCAL_VARS, &Compiler::lvaMarkLocalVars);

    // IMPORTANT, after this point, locals are ref counted.
    // However, ref counts are not kept incrementally up to date.
    assert(lvaLocalVarRefCounted());

    if (opts.OptimizationEnabled())
    {
        // Optimize boolean conditions
        //
        DoPhase(this, PHASE_OPTIMIZE_BOOLS, &Compiler::optOptimizeBools);

        // optOptimizeBools() might have changed the number of blocks; the dominators/reachability might be bad.
    }

    // Figure out the order in which operators are to be evaluated
    //
    DoPhase(this, PHASE_FIND_OPER_ORDER, &Compiler::fgFindOperOrder);

    // Weave the tree lists. Anyone who modifies the tree shapes after
    // this point is responsible for calling fgSetStmtSeq() to keep the
    // nodes properly linked.
    // This can create GC poll calls, and create new BasicBlocks (without updating dominators/reachability).
    //
    DoPhase(this, PHASE_SET_BLOCK_ORDER, &Compiler::fgSetBlockOrder);

    // At this point we know if we are fully interruptible or not
    if (opts.OptimizationEnabled())
    {
        bool doSsa           = true;
        bool doEarlyProp     = true;
        bool doValueNum      = true;
        bool doLoopHoisting  = true;
        bool doCopyProp      = true;
        bool doAssertionProp = true;
        bool doRangeAnalysis = true;
        int  iterations      = 1;

#if defined(OPT_CONFIG)
        doSsa           = (JitConfig.JitDoSsa() != 0);
        doEarlyProp     = doSsa && (JitConfig.JitDoEarlyProp() != 0);
        doValueNum      = doSsa && (JitConfig.JitDoValueNumber() != 0);
        doLoopHoisting  = doValueNum && (JitConfig.JitDoLoopHoisting() != 0);
        doCopyProp      = doValueNum && (JitConfig.JitDoCopyProp() != 0);
        doAssertionProp = doValueNum && (JitConfig.JitDoAssertionProp() != 0);
        doRangeAnalysis = doAssertionProp && (JitConfig.JitDoRangeAnalysis() != 0);

        if (opts.optRepeat)
        {
            iterations = JitConfig.JitOptRepeatCount();
        }
#endif // defined(OPT_CONFIG)

        while (iterations > 0)
        {
            if (doSsa)
            {
                // Build up SSA form for the IR
                //
                DoPhase(this, PHASE_BUILD_SSA, &Compiler::fgSsaBuild);
            }

            if (doEarlyProp)
            {
                // Propagate array length and rewrite getType() method call
                //
                DoPhase(this, PHASE_EARLY_PROP, &Compiler::optEarlyProp);
            }

            if (doValueNum)
            {
                // Value number the trees
                //
                DoPhase(this, PHASE_VALUE_NUMBER, &Compiler::fgValueNumber);
            }

            if (doLoopHoisting)
            {
                // Hoist invariant code out of loops
                //
                DoPhase(this, PHASE_HOIST_LOOP_CODE, &Compiler::optHoistLoopCode);
            }

            if (doCopyProp)
            {
                // Perform VN based copy propagation
                //
                DoPhase(this, PHASE_VN_COPY_PROP, &Compiler::optVnCopyProp);
            }

#if FEATURE_ANYCSE
            // Remove common sub-expressions
            //
            DoPhase(this, PHASE_OPTIMIZE_VALNUM_CSES, &Compiler::optOptimizeCSEs);
#endif // FEATURE_ANYCSE

#if ASSERTION_PROP
            if (doAssertionProp)
            {
                // Assertion propagation
                //
                DoPhase(this, PHASE_ASSERTION_PROP_MAIN, &Compiler::optAssertionPropMain);
            }

            if (doRangeAnalysis)
            {
                auto rangePhase = [this]() {
                    RangeCheck rc(this);
                    rc.OptimizeRangeChecks();
                };

                // Bounds check elimination via range analysis
                //
                DoPhase(this, PHASE_OPTIMIZE_INDEX_CHECKS, rangePhase);
            }
#endif // ASSERTION_PROP

            if (fgModified)
            {
                // update the flowgraph if we modified it during the optimization phase
                //
                auto optUpdateFlowGraphPhase = [this]() {
                    const bool doTailDup = false;
                    fgUpdateFlowGraph(doTailDup);
                };
                DoPhase(this, PHASE_OPT_UPDATE_FLOW_GRAPH, optUpdateFlowGraphPhase);

                // Recompute the edge weight if we have modified the flow graph
                //
                DoPhase(this, PHASE_COMPUTE_EDGE_WEIGHTS2, &Compiler::fgComputeEdgeWeights);
            }

            // Iterate if requested, resetting annotations first.
            if (--iterations == 0)
            {
                break;
            }
            ResetOptAnnotations();
            RecomputeLoopInfo();
        }
    }

#ifdef TARGET_AMD64
    //  Check if we need to add the Quirk for the PPP backward compat issue
    compQuirkForPPPflag = compQuirkForPPP();
#endif

    // Determine start of cold region if we are hot/cold splitting
    //
    DoPhase(this, PHASE_DETERMINE_FIRST_COLD_BLOCK, &Compiler::fgDetermineFirstColdBlock);

#ifdef DEBUG
    fgDebugCheckLinks(compStressCompile(STRESS_REMORPH_TREES, 50));

    // Stash the current estimate of the function's size if necessary.
    if (verbose)
    {
        compSizeEstimate  = 0;
        compCycleEstimate = 0;
        for (BasicBlock* block = fgFirstBB; block != nullptr; block = block->bbNext)
        {
            for (Statement* stmt : block->Statements())
            {
                compSizeEstimate += stmt->GetCostSz();
                compCycleEstimate += stmt->GetCostEx();
            }
        }
    }
#endif

    // rationalize trees
    Rationalizer rat(this); // PHASE_RATIONALIZE
    rat.Run();

    // Here we do "simple lowering".  When the RyuJIT backend works for all
    // platforms, this will be part of the more general lowering phase.  For now, though, we do a separate
    // pass of "final lowering."  We must do this before (final) liveness analysis, because this creates
    // range check throw blocks, in which the liveness must be correct.
    //
    DoPhase(this, PHASE_SIMPLE_LOWERING, &Compiler::fgSimpleLowering);

#ifdef DEBUG
    fgDebugCheckBBlist();
    fgDebugCheckLinks();
#endif

    // Enable this to gather statistical data such as
    // call and register argument info, flowgraph and loop info, etc.
    compJitStats();

#ifdef TARGET_ARM
    if (compLocallocUsed)
    {
        // We reserve REG_SAVED_LOCALLOC_SP to store SP on entry for stack unwinding
        codeGen->regSet.rsMaskResvd |= RBM_SAVED_LOCALLOC_SP;
    }
#endif // TARGET_ARM

    // Assign registers to variables, etc.

    ///////////////////////////////////////////////////////////////////////////////
    // Dominator and reachability sets are no longer valid. They haven't been
    // maintained up to here, and shouldn't be used (unless recomputed).
    ///////////////////////////////////////////////////////////////////////////////
    fgDomsComputed = false;

    // Create LinearScan before Lowering, so that Lowering can call LinearScan methods
    // for determining whether locals are register candidates and (for xarch) whether
    // a node is a containable memory op.
    m_pLinearScan = getLinearScanAllocator(this);

    // Lower
    //
    m_pLowering = new (this, CMK_LSRA) Lowering(this, m_pLinearScan); // PHASE_LOWERING
    m_pLowering->Run();

    // Set stack levels
    //
    StackLevelSetter stackLevelSetter(this);
    stackLevelSetter.Run();

    // We can not add any new tracked variables after this point.
    lvaTrackedFixed = true;

    // Now that lowering is completed we can proceed to perform register allocation
    //
    auto linearScanPhase = [this]() { m_pLinearScan->doLinearScan(); };
    DoPhase(this, PHASE_LINEAR_SCAN, linearScanPhase);

    // Copied from rpPredictRegUse()
    SetFullPtrRegMapRequired(codeGen->GetInterruptible() || !codeGen->isFramePointerUsed());

#ifdef DEBUG
    fgDebugCheckLinks();
#endif

    // Generate code
    codeGen->genGenerateCode(methodCodePtr, methodCodeSize);

    // We're done -- set the active phase to the last phase
    // (which isn't really a phase)
    mostRecentlyActivePhase = PHASE_POST_EMIT;

#ifdef FEATURE_JIT_METHOD_PERF
    if (pCompJitTimer)
    {
#if MEASURE_CLRAPI_CALLS
        EndPhase(PHASE_CLR_API);
#endif
        pCompJitTimer->Terminate(this, CompTimeSummaryInfo::s_compTimeSummary, true);
    }
#endif

    // Generate PatchpointInfo
    generatePatchpointInfo();

    RecordStateAtEndOfCompilation();

#ifdef FEATURE_TRACELOGGING
    compJitTelemetry.NotifyEndOfCompilation();
#endif

#if defined(DEBUG)
    ++Compiler::jitTotalMethodCompiled;
#endif // defined(DEBUG)

    compFunctionTraceEnd(*methodCodePtr, *methodCodeSize, false);
    JITDUMP("Method code size: %d\n", (unsigned)(*methodCodeSize));

#if FUNC_INFO_LOGGING
    if (compJitFuncInfoFile != nullptr)
    {
        assert(!compIsForInlining());
#ifdef DEBUG // We only have access to info.compFullName in DEBUG builds.
        fprintf(compJitFuncInfoFile, "%s\n", info.compFullName);
#elif FEATURE_SIMD
        fprintf(compJitFuncInfoFile, " %s\n", eeGetMethodFullName(info.compMethodHnd));
#endif
        fprintf(compJitFuncInfoFile, ""); // in our logic this causes a flush
    }
#endif // FUNC_INFO_LOGGING
}

//------------------------------------------------------------------------
// generatePatchpointInfo: allocate and fill in patchpoint info data,
//    and report it to the VM
//
void Compiler::generatePatchpointInfo()
{
    if (!doesMethodHavePatchpoints() && !doesMethodHaveUncommonPatchpoints())
    {
        // Nothing to report
        return;
    }

    // Patchpoints are only found in Tier0 code, which is unoptimized, and so
    // should always have frame pointer.
    assert(codeGen->isFramePointerUsed());

    // Allocate patchpoint info storage from runtime, and fill in initial bits of data.
    const unsigned        patchpointInfoSize = PatchpointInfo::ComputeSize(info.compLocalsCount);
    PatchpointInfo* const patchpointInfo     = (PatchpointInfo*)info.compCompHnd->allocateArray(patchpointInfoSize);

    // The +TARGET_POINTER_SIZE here is to account for the extra slot the runtime
    // creates when it simulates calling the OSR method (the "pseudo return address" slot).
    patchpointInfo->Initialize(info.compLocalsCount, codeGen->genSPtoFPdelta() + TARGET_POINTER_SIZE);

    JITDUMP("--OSR--- FP-SP delta is %d\n", patchpointInfo->FpToSpDelta());

    // We record offsets for all the "locals" here. Could restrict
    // this to just the IL locals with some extra logic, and save a bit of space,
    // but would need to adjust all consumers, too.
    for (unsigned lclNum = 0; lclNum < info.compLocalsCount; lclNum++)
    {
        LclVarDsc* const varDsc = lvaGetDesc(lclNum);

        // We expect all these to have stack homes, and be FP relative
        assert(varDsc->lvOnFrame);
        assert(varDsc->lvFramePointerBased);

        // Record FramePtr relative offset (no localloc yet)
        patchpointInfo->SetOffset(lclNum, varDsc->lvStkOffs);

        // Note if IL stream contained an address-of that potentially leads to exposure.
        // This bit of IL may be skipped by OSR partial importation.
        if (varDsc->lvHasLdAddrOp)
        {
            patchpointInfo->SetIsExposed(lclNum);
        }

        JITDUMP("--OSR-- V%02u is at offset %d%s\n", lclNum, patchpointInfo->Offset(lclNum),
                patchpointInfo->IsExposed(lclNum) ? " (exposed)" : "");
    }

    // Special offsets

    if (lvaReportParamTypeArg() || lvaKeepAliveAndReportThis())
    {
        const int offset = lvaToCallerSPRelativeOffset(lvaCachedGenericContextArgOffset(), true);
        patchpointInfo->SetGenericContextArgOffset(offset);
        JITDUMP("--OSR-- cached generic context offset is CallerSP %d\n", patchpointInfo->GenericContextArgOffset());
    }

    if (lvaKeepAliveAndReportThis())
    {
        const int offset = lvaCachedGenericContextArgOffset();
        patchpointInfo->SetKeptAliveThisOffset(offset);
        JITDUMP("--OSR-- kept-alive this offset is FP %d\n", patchpointInfo->KeptAliveThisOffset());
    }

    if (compGSReorderStackLayout)
    {
        assert(lvaGSSecurityCookie != BAD_VAR_NUM);
        LclVarDsc* const varDsc = lvaGetDesc(lvaGSSecurityCookie);
        patchpointInfo->SetSecurityCookieOffset(varDsc->lvStkOffs);
        JITDUMP("--OSR-- security cookie V%02u offset is FP %d\n", lvaGSSecurityCookie,
                patchpointInfo->SecurityCookieOffset());
    }

    // Register this with the runtime.
    info.compCompHnd->setPatchpointInfo(patchpointInfo);
}

//------------------------------------------------------------------------
// ResetOptAnnotations: Clear annotations produced during global optimizations.
//
// Notes:
//    The intent of this method is to clear any information typically assumed
//    to be set only once; it is used between iterations when JitOptRepeat is
//    in effect.

void Compiler::ResetOptAnnotations()
{
    assert(opts.optRepeat);
    assert(JitConfig.JitOptRepeatCount() > 0);
    fgResetForSsa();
    vnStore               = nullptr;
    m_opAsgnVarDefSsaNums = nullptr;
    m_blockToEHPreds      = nullptr;
    fgSsaPassesCompleted  = 0;
    fgVNPassesCompleted   = 0;

    for (BasicBlock* block = fgFirstBB; block != nullptr; block = block->bbNext)
    {
        for (Statement* stmt : block->Statements())
        {
            for (GenTree* tree = stmt->GetTreeList(); tree != nullptr; tree = tree->gtNext)
            {
                tree->ClearVN();
                tree->ClearAssertion();
                tree->gtCSEnum = NO_CSE;
            }
        }
    }
}

//------------------------------------------------------------------------
// RecomputeLoopInfo: Recompute loop annotations between opt-repeat iterations.
//
// Notes:
//    The intent of this method is to update loop structure annotations, and those
//    they depend on; these annotations may have become stale during optimization,
//    and need to be up-to-date before running another iteration of optimizations.

void Compiler::RecomputeLoopInfo()
{
    assert(opts.optRepeat);
    assert(JitConfig.JitOptRepeatCount() > 0);
    // Recompute reachability sets, dominators, and loops.
    optLoopCount   = 0;
    fgDomsComputed = false;
    for (BasicBlock* block = fgFirstBB; block != nullptr; block = block->bbNext)
    {
        block->bbFlags &= ~BBF_LOOP_FLAGS;
    }
    fgComputeReachability();
    // Rebuild the loop tree annotations themselves.  Since this is performed as
    // part of 'optOptimizeLoops', this will also re-perform loop rotation, but
    // not other optimizations, as the others are not part of 'optOptimizeLoops'.
    optOptimizeLoops();
}

/*****************************************************************************/
void Compiler::ProcessShutdownWork(ICorStaticInfo* statInfo)
{
}

#ifdef TARGET_AMD64
//  Check if we need to add the Quirk for the PPP backward compat issue.
//  This Quirk addresses a compatibility issue between the new RyuJit and the previous JIT64.
//  A backward compatibity issue called 'PPP' exists where a PInvoke call passes a 32-byte struct
//  into a native API which basically writes 48 bytes of data into the struct.
//  With the stack frame layout used by the RyuJIT the extra 16 bytes written corrupts a
//  caller saved register and this leads to an A/V in the calling method.
//  The older JIT64 jit compiler just happened to have a different stack layout and/or
//  caller saved register set so that it didn't hit the A/V in the caller.
//  By increasing the amount of stack allocted for the struct by 32 bytes we can fix this.
//
//  Return true if we actually perform the Quirk, otherwise return false
//
bool Compiler::compQuirkForPPP()
{
    if (lvaCount != 2)
    { // We require that there are exactly two locals
        return false;
    }

    if (compTailCallUsed)
    { // Don't try this quirk if a tail call was used
        return false;
    }

    bool       hasOutArgs          = false;
    LclVarDsc* varDscExposedStruct = nullptr;

    unsigned   lclNum;
    LclVarDsc* varDsc;

    /* Look for struct locals that are address taken */
    for (lclNum = 0, varDsc = lvaTable; lclNum < lvaCount; lclNum++, varDsc++)
    {
        if (varDsc->lvIsParam) // It can't be a parameter
        {
            continue;
        }

        // We require that the OutgoingArg space lclVar exists
        if (lclNum == lvaOutgoingArgSpaceVar)
        {
            hasOutArgs = true; // Record that we saw it
            continue;
        }

        // Look for a 32-byte address exposed Struct and record its varDsc
        if ((varDsc->TypeGet() == TYP_STRUCT) && varDsc->lvAddrExposed && (varDsc->lvExactSize == 32))
        {
            varDscExposedStruct = varDsc;
        }
    }

    // We only perform the Quirk when there are two locals
    // one of them is a address exposed struct of size 32
    // and the other is the outgoing arg space local
    //
    if (hasOutArgs && (varDscExposedStruct != nullptr))
    {
#ifdef DEBUG
        if (verbose)
        {
            printf("\nAdding a backwards compatibility quirk for the 'PPP' issue\n");
        }
#endif // DEBUG

        // Increase the exact size of this struct by 32 bytes
        // This fixes the PPP backward compat issue
        varDscExposedStruct->lvExactSize += 32;

        // The struct is now 64 bytes.
        // We're on x64 so this should be 8 pointer slots.
        assert((varDscExposedStruct->lvExactSize / TARGET_POINTER_SIZE) == 8);

        varDscExposedStruct->SetLayout(
            varDscExposedStruct->GetLayout()->GetPPPQuirkLayout(getAllocator(CMK_ClassLayout)));

        return true;
    }
    return false;
}
#endif // TARGET_AMD64

/*****************************************************************************/

#ifdef DEBUG
void* forceFrameJIT; // used to force to frame &useful for fastchecked debugging

bool Compiler::skipMethod()
{
    static ConfigMethodRange fJitRange;
    fJitRange.EnsureInit(JitConfig.JitRange());
    assert(!fJitRange.Error());

    // Normally JitConfig.JitRange() is null, we don't want to skip
    // jitting any methods.
    //
    // So, the logic below relies on the fact that a null range string
    // passed to ConfigMethodRange represents the set of all methods.

    if (!fJitRange.Contains(info.compMethodHash()))
    {
        return true;
    }

    if (JitConfig.JitExclude().contains(info.compMethodName, info.compClassName, &info.compMethodInfo->args))
    {
        return true;
    }

    if (!JitConfig.JitInclude().isEmpty() &&
        !JitConfig.JitInclude().contains(info.compMethodName, info.compClassName, &info.compMethodInfo->args))
    {
        return true;
    }

    return false;
}

#endif

/*****************************************************************************/

int Compiler::compCompile(CORINFO_METHOD_HANDLE methodHnd,
                          CORINFO_MODULE_HANDLE classPtr,
                          COMP_HANDLE           compHnd,
                          CORINFO_METHOD_INFO*  methodInfo,
                          void**                methodCodePtr,
                          ULONG*                methodCodeSize,
                          JitFlags*             compileFlags)
{
#ifdef FEATURE_JIT_METHOD_PERF
    static bool checkedForJitTimeLog = false;

    pCompJitTimer = nullptr;

    if (!checkedForJitTimeLog)
    {
        // Call into VM to get the config strings. FEATURE_JIT_METHOD_PERF is enabled for
        // retail builds. Do not call the regular Config helper here as it would pull
        // in a copy of the config parser into the clrjit.dll.
        InterlockedCompareExchangeT(&Compiler::compJitTimeLogFilename, compHnd->getJitTimeLogFilename(), NULL);

        // At a process or module boundary clear the file and start afresh.
        JitTimer::PrintCsvHeader();

        checkedForJitTimeLog = true;
    }
    if ((Compiler::compJitTimeLogFilename != nullptr) || (JitTimeLogCsv() != nullptr))
    {
        pCompJitTimer = JitTimer::Create(this, methodInfo->ILCodeSize);
    }
#endif // FEATURE_JIT_METHOD_PERF

#ifdef DEBUG
    Compiler* me  = this;
    forceFrameJIT = (void*)&me; // let us see the this pointer in fastchecked build
    // set this early so we can use it without relying on random memory values
    verbose = compIsForInlining() ? impInlineInfo->InlinerCompiler->verbose : false;
#endif

#if defined(DEBUG) || defined(INLINE_DATA)
    info.compMethodHashPrivate = 0;
#endif // defined(DEBUG) || defined(INLINE_DATA)

#if FUNC_INFO_LOGGING
    LPCWSTR tmpJitFuncInfoFilename = JitConfig.JitFuncInfoFile();

    if (tmpJitFuncInfoFilename != nullptr)
    {
        LPCWSTR oldFuncInfoFileName =
            InterlockedCompareExchangeT(&compJitFuncInfoFilename, tmpJitFuncInfoFilename, NULL);
        if (oldFuncInfoFileName == nullptr)
        {
            assert(compJitFuncInfoFile == nullptr);
            compJitFuncInfoFile = _wfopen(compJitFuncInfoFilename, W("a"));
            if (compJitFuncInfoFile == nullptr)
            {
#if defined(DEBUG) && !defined(TARGET_UNIX) // no 'perror' in the PAL
                perror("Failed to open JitFuncInfoLogFile");
#endif // defined(DEBUG) && !defined(TARGET_UNIX)
            }
        }
    }
#endif // FUNC_INFO_LOGGING

    // if (s_compMethodsCount==0) setvbuf(jitstdout, NULL, _IONBF, 0);

    info.compCompHnd    = compHnd;
    info.compMethodHnd  = methodHnd;
    info.compMethodInfo = methodInfo;

    if (compIsForInlining())
    {
        compileFlags->Clear(JitFlags::JIT_FLAG_OSR);
        info.compILEntry        = 0;
        info.compPatchpointInfo = nullptr;
    }
    else if (compileFlags->IsSet(JitFlags::JIT_FLAG_OSR))
    {
        // Fetch OSR info from the runtime
        info.compPatchpointInfo = info.compCompHnd->getOSRInfo(&info.compILEntry);
        assert(info.compPatchpointInfo != nullptr);
    }

    virtualStubParamInfo = new (this, CMK_Unknown) VirtualStubParamInfo(IsTargetAbi(CORINFO_CORERT_ABI));

    // compMatchedVM is set to true if both CPU/ABI and OS are matching the execution engine requirements
    //
    // Do we have a matched VM? Or are we "abusing" the VM to help us do JIT work (such as using an x86 native VM
    // with an ARM-targeting "altjit").
    // Match CPU/ABI for compMatchedVM
    info.compMatchedVM = IMAGE_FILE_MACHINE_TARGET == info.compCompHnd->getExpectedTargetArchitecture();

    // Match OS for compMatchedVM
    CORINFO_EE_INFO* eeInfo = eeGetEEInfo();
#ifdef TARGET_UNIX
    info.compMatchedVM = info.compMatchedVM && (eeInfo->osType == CORINFO_UNIX);
#else
    info.compMatchedVM = info.compMatchedVM && (eeInfo->osType == CORINFO_WINNT);
#endif

    // If we are not compiling for a matched VM, then we are getting JIT flags that don't match our target
    // architecture. The two main examples here are an ARM targeting altjit hosted on x86 and an ARM64
    // targeting altjit hosted on x64. (Though with cross-bitness work, the host doesn't necessarily need
    // to be of the same bitness.) In these cases, we need to fix up the JIT flags to be appropriate for
    // the target, as the VM's expected target may overlap bit flags with different meaning to our target.
    // Note that it might be better to do this immediately when setting the JIT flags in CILJit::compileMethod()
    // (when JitFlags::SetFromFlags() is called), but this is close enough. (To move this logic to
    // CILJit::compileMethod() would require moving the info.compMatchedVM computation there as well.)

    if (!info.compMatchedVM)
    {
#if defined(TARGET_ARM)

// Currently nothing needs to be done. There are no ARM flags that conflict with other flags.

#endif // defined(TARGET_ARM)

#if defined(TARGET_ARM64)

        // The x86/x64 architecture capabilities flags overlap with the ARM64 ones. Set a reasonable architecture
        // target default. Currently this is disabling all ARM64 architecture features except FP and SIMD, but this
        // should be altered to possibly enable all of them, when they are known to all work.

        CORINFO_InstructionSetFlags defaultArm64Flags;
        defaultArm64Flags.AddInstructionSet(InstructionSet_ArmBase);
        defaultArm64Flags.AddInstructionSet(InstructionSet_AdvSimd);
        defaultArm64Flags.Set64BitInstructionSetVariants();
        compileFlags->SetInstructionSetFlags(defaultArm64Flags);
#endif // defined(TARGET_ARM64)
    }

    compMaxUncheckedOffsetForNullObject = eeGetEEInfo()->maxUncheckedOffsetForNullObject;

    // Set the context for token lookup.
    if (compIsForInlining())
    {
        impTokenLookupContextHandle = impInlineInfo->tokenLookupContextHandle;

        assert(impInlineInfo->inlineCandidateInfo->clsHandle == compHnd->getMethodClass(methodHnd));
        info.compClassHnd = impInlineInfo->inlineCandidateInfo->clsHandle;

        assert(impInlineInfo->inlineCandidateInfo->clsAttr == info.compCompHnd->getClassAttribs(info.compClassHnd));
        // printf("%x != %x\n", impInlineInfo->inlineCandidateInfo->clsAttr,
        // info.compCompHnd->getClassAttribs(info.compClassHnd));
        info.compClassAttr = impInlineInfo->inlineCandidateInfo->clsAttr;
    }
    else
    {
        impTokenLookupContextHandle = MAKE_METHODCONTEXT(info.compMethodHnd);

        info.compClassHnd  = compHnd->getMethodClass(methodHnd);
        info.compClassAttr = info.compCompHnd->getClassAttribs(info.compClassHnd);
    }

    info.compProfilerCallback = false; // Assume false until we are told to hook this method.

#if defined(DEBUG) || defined(LATE_DISASM)
    const char* classNamePtr;

    info.compMethodName = eeGetMethodName(methodHnd, &classNamePtr);
    unsigned len        = (unsigned)roundUp(strlen(classNamePtr) + 1);
    info.compClassName  = getAllocator(CMK_DebugOnly).allocate<char>(len);
    strcpy_s((char*)info.compClassName, len, classNamePtr);

    info.compFullName  = eeGetMethodFullName(methodHnd);
    info.compPerfScore = 0.0;
#endif // defined(DEBUG) || defined(LATE_DISASM)

#ifdef DEBUG
    if (!compIsForInlining())
    {
        JitTls::GetLogEnv()->setCompiler(this);
    }

    // Have we been told to be more selective in our Jitting?
    if (skipMethod())
    {
        if (compIsForInlining())
        {
            compInlineResult->NoteFatal(InlineObservation::CALLEE_MARKED_AS_SKIPPED);
        }
        return CORJIT_SKIPPED;
    }

    // Opt-in to jit stress based on method hash ranges.
    //
    // Note the default (with JitStressRange not set) is that all
    // methods will be subject to stress.
    static ConfigMethodRange fJitStressRange;
    fJitStressRange.EnsureInit(JitConfig.JitStressRange());
    assert(!fJitStressRange.Error());
    bRangeAllowStress = fJitStressRange.Contains(info.compMethodHash());

#endif // DEBUG

    // Set this before the first 'BADCODE'
    // Skip verification where possible
    //.tiVerificationNeeded = !compileFlags->IsSet(JitFlags::JIT_FLAG_SKIP_VERIFICATION);
    assert(compileFlags->IsSet(JitFlags::JIT_FLAG_SKIP_VERIFICATION));

    assert(!compIsForInlining() || !tiVerificationNeeded); // Inlinees must have been verified.

    /* Setup an error trap */

    struct Param
    {
        Compiler* pThis;

        CORINFO_MODULE_HANDLE classPtr;
        COMP_HANDLE           compHnd;
        CORINFO_METHOD_INFO*  methodInfo;
        void**                methodCodePtr;
        ULONG*                methodCodeSize;
        JitFlags*             compileFlags;

        int result;
    } param;
    param.pThis          = this;
    param.classPtr       = classPtr;
    param.compHnd        = compHnd;
    param.methodInfo     = methodInfo;
    param.methodCodePtr  = methodCodePtr;
    param.methodCodeSize = methodCodeSize;
    param.compileFlags   = compileFlags;
    param.result         = CORJIT_INTERNALERROR;

    setErrorTrap(compHnd, Param*, pParam, &param) // ERROR TRAP: Start normal block
    {
        pParam->result =
            pParam->pThis->compCompileHelper(pParam->classPtr, pParam->compHnd, pParam->methodInfo,
                                             pParam->methodCodePtr, pParam->methodCodeSize, pParam->compileFlags);
    }
    finallyErrorTrap() // ERROR TRAP: The following block handles errors
    {
        /* Cleanup  */

        if (compIsForInlining())
        {
            goto DoneCleanUp;
        }

        /* Tell the emitter that we're done with this function */

        GetEmitter()->emitEndCG();

    DoneCleanUp:
        compDone();
    }
    endErrorTrap() // ERROR TRAP: End

        return param.result;
}

#if defined(DEBUG) || defined(INLINE_DATA)
unsigned Compiler::Info::compMethodHash() const
{
    if (compMethodHashPrivate == 0)
    {
        // compMethodHashPrivate = compCompHnd->getMethodHash(compMethodHnd);
        assert(compFullName != nullptr);
        assert(*compFullName != 0);
        COUNT_T hash = HashStringA(compFullName); // Use compFullName to generate the hash, as it contains the signature
                                                  // and return type
        compMethodHashPrivate = hash;
    }
    return compMethodHashPrivate;
}
#endif // defined(DEBUG) || defined(INLINE_DATA)

void Compiler::compCompileFinish()
{
#if defined(DEBUG) || MEASURE_NODE_SIZE || MEASURE_BLOCK_SIZE || DISPLAY_SIZES || CALL_ARG_STATS
    genMethodCnt++;
#endif

#if MEASURE_MEM_ALLOC
    {
        compArenaAllocator->finishMemStats();
        memAllocHist.record((unsigned)((compArenaAllocator->getTotalBytesAllocated() + 1023) / 1024));
        memUsedHist.record((unsigned)((compArenaAllocator->getTotalBytesUsed() + 1023) / 1024));
    }

#ifdef DEBUG
    if (s_dspMemStats || verbose)
    {
        printf("\nAllocations for %s (MethodHash=%08x)\n", info.compFullName, info.compMethodHash());
        compArenaAllocator->dumpMemStats(jitstdout);
    }
#endif // DEBUG
#endif // MEASURE_MEM_ALLOC

#if LOOP_HOIST_STATS
    AddLoopHoistStats();
#endif // LOOP_HOIST_STATS

#if MEASURE_NODE_SIZE
    genTreeNcntHist.record(static_cast<unsigned>(genNodeSizeStatsPerFunc.genTreeNodeCnt));
    genTreeNsizHist.record(static_cast<unsigned>(genNodeSizeStatsPerFunc.genTreeNodeSize));
#endif

#if defined(DEBUG)
    // Small methods should fit in ArenaAllocator::getDefaultPageSize(), or else
    // we should bump up ArenaAllocator::getDefaultPageSize()

    if ((info.compILCodeSize <= 32) &&     // Is it a reasonably small method?
        (info.compNativeCodeSize < 512) && // Some trivial methods generate huge native code. eg. pushing a single huge
                                           // struct
        (impInlinedCodeSize <= 128) &&     // Is the the inlining reasonably bounded?
                                           // Small methods cannot meaningfully have a big number of locals
                                           // or arguments. We always track arguments at the start of
                                           // the prolog which requires memory
        (info.compLocalsCount <= 32) && (!opts.MinOpts()) && // We may have too many local variables, etc
        (getJitStressLevel() == 0) &&                        // We need extra memory for stress
        !opts.optRepeat &&                                   // We need extra memory to repeat opts
        !compArenaAllocator->bypassHostAllocator() && // ArenaAllocator::getDefaultPageSize() is artificially low for
                                                      // DirectAlloc
        // Factor of 2x is because data-structures are bigger under DEBUG
        (compArenaAllocator->getTotalBytesAllocated() > (2 * ArenaAllocator::getDefaultPageSize())) &&
        // RyuJIT backend needs memory tuning! TODO-Cleanup: remove this case when memory tuning is complete.
        (compArenaAllocator->getTotalBytesAllocated() > (10 * ArenaAllocator::getDefaultPageSize())) &&
        !verbose) // We allocate lots of memory to convert sets to strings for JitDump
    {
        genSmallMethodsNeedingExtraMemoryCnt++;

        // Less than 1% of all methods should run into this.
        // We cannot be more strict as there are always degenerate cases where we
        // would need extra memory (like huge structs as locals - see lvaSetStruct()).
        assert((genMethodCnt < 500) || (genSmallMethodsNeedingExtraMemoryCnt < (genMethodCnt / 100)));
    }
#endif // DEBUG

#if defined(DEBUG) || defined(INLINE_DATA)

    m_inlineStrategy->DumpData();
    m_inlineStrategy->DumpXml();

#endif

#ifdef DEBUG
    if (opts.dspOrder)
    {
        // mdMethodDef __stdcall CEEInfo::getMethodDefFromMethod(CORINFO_METHOD_HANDLE hMethod)
        mdMethodDef currentMethodToken = info.compCompHnd->getMethodDefFromMethod(info.compMethodHnd);

        unsigned profCallCount = 0;
        if (opts.jitFlags->IsSet(JitFlags::JIT_FLAG_BBOPT) && fgHaveProfileData())
        {
            assert(fgBlockCounts[0].ILOffset == 0);
            profCallCount = fgBlockCounts[0].ExecutionCount;
        }

        static bool headerPrinted = false;
        if (!headerPrinted)
        {
            // clang-format off
            headerPrinted = true;
            printf("         |  Profiled   | Method   |   Method has    |   calls   | Num |LclV |AProp| CSE |   Perf  |bytes | %3s codesize| \n", Target::g_tgtCPUName);
            printf(" mdToken |  CNT |  RGN |    Hash  | EH | FRM | LOOP | NRM | IND | BBs | Cnt | Cnt | Cnt |  Score  |  IL  |   HOT | CLD | method name \n");
            printf("---------+------+------+----------+----+-----+------+-----+-----+-----+-----+-----+-----+---------+------+-------+-----+\n");
            //      06001234 | 1234 |  HOT | 0f1e2d3c | EH | ebp | LOOP |  15 |   6 |  12 |  17 |  12 |   8 | 1234.56 |  145 |  1234 | 123 | System.Example(int)
            // clang-format on
        }

        printf("%08X | ", currentMethodToken);

        if (fgHaveProfileData())
        {
            if (profCallCount <= 9999)
            {
                printf("%4d | ", profCallCount);
            }
            else if (profCallCount <= 999500)
            {
                printf("%3dK | ", (profCallCount + 500) / 1000);
            }
            else
            {
                printf("%3dM | ", (profCallCount + 500000) / 1000000);
            }
        }
        else
        {
            printf("     | ");
        }

        CorInfoRegionKind regionKind = info.compMethodInfo->regionKind;

        if (opts.altJit)
        {
            printf("ALT | ");
        }
        else if (regionKind == CORINFO_REGION_NONE)
        {
            printf("     | ");
        }
        else if (regionKind == CORINFO_REGION_HOT)
        {
            printf(" HOT | ");
        }
        else if (regionKind == CORINFO_REGION_COLD)
        {
            printf("COLD | ");
        }
        else if (regionKind == CORINFO_REGION_JIT)
        {
            printf(" JIT | ");
        }
        else
        {
            printf("UNKN | ");
        }

        printf("%08x | ", info.compMethodHash());

        if (compHndBBtabCount > 0)
        {
            printf("EH | ");
        }
        else
        {
            printf("   | ");
        }

        if (rpFrameType == FT_EBP_FRAME)
        {
            printf("%3s | ", STR_FPBASE);
        }
        else if (rpFrameType == FT_ESP_FRAME)
        {
            printf("%3s | ", STR_SPBASE);
        }
#if DOUBLE_ALIGN
        else if (rpFrameType == FT_DOUBLE_ALIGN_FRAME)
        {
            printf("dbl | ");
        }
#endif
        else // (rpFrameType == FT_NOT_SET)
        {
            printf("??? | ");
        }

        if (fgHasLoops)
        {
            printf("LOOP |");
        }
        else
        {
            printf("     |");
        }

        printf(" %3d |", optCallCount);
        printf(" %3d |", optIndirectCallCount);
        printf(" %3d |", fgBBcountAtCodegen);
        printf(" %3d |", lvaCount);

        if (opts.MinOpts())
        {
            printf("  MinOpts  |");
        }
        else
        {
            printf(" %3d |", optAssertionCount);
#if FEATURE_ANYCSE
            printf(" %3d |", optCSEcount);
#else
            printf(" %3d |", 0);
#endif // FEATURE_ANYCSE
        }

        if (info.compPerfScore < 9999.995)
        {
            printf(" %7.2f |", info.compPerfScore);
        }
        else
        {
            printf(" %7.0f |", info.compPerfScore);
        }

        printf(" %4d |", info.compMethodInfo->ILCodeSize);
        printf(" %5d |", info.compTotalHotCodeSize);
        printf(" %3d |", info.compTotalColdCodeSize);

        printf(" %s\n", eeGetMethodFullName(info.compMethodHnd));
        printf(""); // in our logic this causes a flush
    }

    if (verbose)
    {
        printf("****** DONE compiling %s\n", info.compFullName);
        printf(""); // in our logic this causes a flush
    }

    // Only call _DbgBreakCheck when we are jitting, not when we are ngen-ing
    // For ngen the int3 or breakpoint instruction will be right at the
    // start of the ngen method and we will stop when we execute it.
    //
    if (!opts.jitFlags->IsSet(JitFlags::JIT_FLAG_PREJIT))
    {
        if (compJitHaltMethod())
        {
#if !defined(HOST_UNIX)
            // TODO-UNIX: re-enable this when we have an OS that supports a pop-up dialog

            // Don't do an assert, but just put up the dialog box so we get just-in-time debugger
            // launching.  When you hit 'retry' it will continue and naturally stop at the INT 3
            // that the JIT put in the code
            _DbgBreakCheck(__FILE__, __LINE__, "JitHalt");
#endif
        }
    }
#endif // DEBUG
}

#ifdef PSEUDORANDOM_NOP_INSERTION
// this is zlib adler32 checksum.  source came from windows base

#define BASE 65521L // largest prime smaller than 65536
#define NMAX 5552
// NMAX is the largest n such that 255n(n+1)/2 + (n+1)(BASE-1) <= 2^32-1

#define DO1(buf, i)                                                                                                    \
    {                                                                                                                  \
        s1 += buf[i];                                                                                                  \
        s2 += s1;                                                                                                      \
    }
#define DO2(buf, i)                                                                                                    \
    DO1(buf, i);                                                                                                       \
    DO1(buf, i + 1);
#define DO4(buf, i)                                                                                                    \
    DO2(buf, i);                                                                                                       \
    DO2(buf, i + 2);
#define DO8(buf, i)                                                                                                    \
    DO4(buf, i);                                                                                                       \
    DO4(buf, i + 4);
#define DO16(buf)                                                                                                      \
    DO8(buf, 0);                                                                                                       \
    DO8(buf, 8);

unsigned adler32(unsigned adler, char* buf, unsigned int len)
{
    unsigned int s1 = adler & 0xffff;
    unsigned int s2 = (adler >> 16) & 0xffff;
    int          k;

    if (buf == NULL)
        return 1L;

    while (len > 0)
    {
        k = len < NMAX ? len : NMAX;
        len -= k;
        while (k >= 16)
        {
            DO16(buf);
            buf += 16;
            k -= 16;
        }
        if (k != 0)
            do
            {
                s1 += *buf++;
                s2 += s1;
            } while (--k);
        s1 %= BASE;
        s2 %= BASE;
    }
    return (s2 << 16) | s1;
}
#endif

unsigned getMethodBodyChecksum(__in_z char* code, int size)
{
#ifdef PSEUDORANDOM_NOP_INSERTION
    return adler32(0, code, size);
#else
    return 0;
#endif
}

int Compiler::compCompileHelper(CORINFO_MODULE_HANDLE classPtr,
                                COMP_HANDLE           compHnd,
                                CORINFO_METHOD_INFO*  methodInfo,
                                void**                methodCodePtr,
                                ULONG*                methodCodeSize,
                                JitFlags*             compileFlags)
{
    CORINFO_METHOD_HANDLE methodHnd = info.compMethodHnd;

    info.compCode         = methodInfo->ILCode;
    info.compILCodeSize   = methodInfo->ILCodeSize;
    info.compILImportSize = 0;

    if (info.compILCodeSize == 0)
    {
        BADCODE("code size is zero");
    }

    if (compIsForInlining())
    {
#ifdef DEBUG
        unsigned methAttr_Old  = impInlineInfo->inlineCandidateInfo->methAttr;
        unsigned methAttr_New  = info.compCompHnd->getMethodAttribs(info.compMethodHnd);
        unsigned flagsToIgnore = CORINFO_FLG_DONT_INLINE | CORINFO_FLG_FORCEINLINE;
        assert((methAttr_Old & (~flagsToIgnore)) == (methAttr_New & (~flagsToIgnore)));
#endif

        info.compFlags = impInlineInfo->inlineCandidateInfo->methAttr;
    }
    else
    {
        info.compFlags = info.compCompHnd->getMethodAttribs(info.compMethodHnd);
#ifdef PSEUDORANDOM_NOP_INSERTION
        info.compChecksum = getMethodBodyChecksum((char*)methodInfo->ILCode, methodInfo->ILCodeSize);
#endif
    }

    compSwitchedToOptimized = false;
    compSwitchedToMinOpts   = false;

    // compInitOptions will set the correct verbose flag.

    compInitOptions(compileFlags);

#ifdef ALT_JIT
    if (!compIsForInlining() && !opts.altJit)
    {
        // We're an altjit, but the COMPlus_AltJit configuration did not say to compile this method,
        // so skip it.
        return CORJIT_SKIPPED;
    }
#endif // ALT_JIT

#ifdef DEBUG

    if (verbose)
    {
        printf("IL to import:\n");
        dumpILRange(info.compCode, info.compILCodeSize);
    }

#endif

    // Check for COMPlus_AggressiveInlining
    if (JitConfig.JitAggressiveInlining())
    {
        compDoAggressiveInlining = true;
    }

    if (compDoAggressiveInlining)
    {
        info.compFlags |= CORINFO_FLG_FORCEINLINE;
    }

#ifdef DEBUG

    // Check for ForceInline stress.
    if (compStressCompile(STRESS_FORCE_INLINE, 0))
    {
        info.compFlags |= CORINFO_FLG_FORCEINLINE;
    }

    if (compIsForInlining())
    {
        JITLOG((LL_INFO100000, "\nINLINER impTokenLookupContextHandle for %s is 0x%p.\n",
                eeGetMethodFullName(info.compMethodHnd), dspPtr(impTokenLookupContextHandle)));
    }

    if (tiVerificationNeeded)
    {
        JITLOG((LL_INFO10000, "tiVerificationNeeded initially set to true for %s\n", info.compFullName));
    }
#endif // DEBUG

    /* Since tiVerificationNeeded can be turned off in the middle of
       compiling a method, and it might have caused blocks to be queued up
       for reimporting, impCanReimport can be used to check for reimporting. */

    impCanReimport = (tiVerificationNeeded || compStressCompile(STRESS_CHK_REIMPORT, 15));

    /* Initialize set a bunch of global values */

    info.compScopeHnd      = classPtr;
    info.compXcptnsCount   = methodInfo->EHcount;
    info.compMaxStack      = methodInfo->maxStack;
    compHndBBtab           = nullptr;
    compHndBBtabCount      = 0;
    compHndBBtabAllocCount = 0;

    info.compNativeCodeSize    = 0;
    info.compTotalHotCodeSize  = 0;
    info.compTotalColdCodeSize = 0;

    compHasBackwardJump = false;

#ifdef DEBUG
    compCurBB = nullptr;
    lvaTable  = nullptr;

    // Reset node and block ID counter
    compGenTreeID    = 0;
    compStatementID  = 0;
    compBasicBlockID = 0;
#endif

    /* Initialize emitter */

    if (!compIsForInlining())
    {
        codeGen->GetEmitter()->emitBegCG(this, compHnd);
    }

    info.compIsStatic = (info.compFlags & CORINFO_FLG_STATIC) != 0;

    info.compPublishStubParam = opts.jitFlags->IsSet(JitFlags::JIT_FLAG_PUBLISH_SECRET_PARAM);

    switch (methodInfo->args.getCallConv())
    {
        case CORINFO_CALLCONV_VARARG:
        case CORINFO_CALLCONV_NATIVEVARARG:
            info.compIsVarArgs = true;
            break;
        case CORINFO_CALLCONV_DEFAULT:
            info.compIsVarArgs = false;
            break;
        default:
            BADCODE("bad calling convention");
    }
    info.compRetNativeType = info.compRetType = JITtype2varType(methodInfo->args.retType);

    info.compUnmanagedCallCountWithGCTransition = 0;
    info.compLvFrameListRoot                    = BAD_VAR_NUM;

    info.compInitMem = ((methodInfo->options & CORINFO_OPT_INIT_LOCALS) != 0);

    /* Allocate the local variable table */

    lvaInitTypeRef();

    if (!compIsForInlining())
    {
        compInitDebuggingInfo();
    }

#ifdef DEBUG
    if (compIsForInlining())
    {
        compBasicBlockID = impInlineInfo->InlinerCompiler->compBasicBlockID;
    }
#endif

    const bool forceInline = !!(info.compFlags & CORINFO_FLG_FORCEINLINE);

    if (!compIsForInlining() && opts.jitFlags->IsSet(JitFlags::JIT_FLAG_PREJIT))
    {
        // We're prejitting the root method. We also will analyze it as
        // a potential inline candidate.
        InlineResult prejitResult(this, methodHnd, "prejit");

        // Do the initial inline screen.
        impCanInlineIL(methodHnd, methodInfo, forceInline, &prejitResult);

        // Temporarily install the prejitResult as the
        // compInlineResult so it's available to fgFindJumpTargets
        // and can accumulate more observations as the IL is
        // scanned.
        //
        // We don't pass prejitResult in as a parameter to avoid
        // potential aliasing confusion -- the other call to
        // fgFindBasicBlocks may have set up compInlineResult and
        // the code in fgFindJumpTargets references that data
        // member extensively.
        assert(compInlineResult == nullptr);
        assert(impInlineInfo == nullptr);
        compInlineResult = &prejitResult;

        // Find the basic blocks. We must do this regardless of
        // inlineability, since we are prejitting this method.
        //
        // This will also update the status of this method as
        // an inline candidate.
        fgFindBasicBlocks();

        // Undo the temporary setup.
        assert(compInlineResult == &prejitResult);
        compInlineResult = nullptr;

        // If still a viable, discretionary inline, assess
        // profitability.
        if (prejitResult.IsDiscretionaryCandidate())
        {
            prejitResult.DetermineProfitability(methodInfo);
        }

        m_inlineStrategy->NotePrejitDecision(prejitResult);

        // Handle the results of the inline analysis.
        if (prejitResult.IsFailure())
        {
            // This method is a bad inlinee according to our
            // analysis.  We will let the InlineResult destructor
            // mark it as noinline in the prejit image to save the
            // jit some work.
            //
            // This decision better not be context-dependent.
            assert(prejitResult.IsNever());
        }
        else
        {
            // This looks like a viable inline candidate.  Since
            // we're not actually inlining, don't report anything.
            prejitResult.SetReported();
        }
    }
    else
    {
        // We are jitting the root method, or inlining.
        fgFindBasicBlocks();
    }

    // If we're inlining and the candidate is bad, bail out.
    if (compDonotInline())
    {
        goto _Next;
    }

    if (compHasBackwardJump && (info.compFlags & CORINFO_FLG_DISABLE_TIER0_FOR_LOOPS) != 0 && fgCanSwitchToOptimized())
    {
        // Method likely has a loop, switch to the OptimizedTier to avoid spending too much time running slower code
        fgSwitchToOptimized();
    }

    compSetOptimizationLevel();

#if COUNT_BASIC_BLOCKS
    bbCntTable.record(fgBBcount);

    if (fgBBcount == 1)
    {
        bbOneBBSizeTable.record(methodInfo->ILCodeSize);
    }
#endif // COUNT_BASIC_BLOCKS

#ifdef DEBUG
    if (verbose)
    {
        printf("Basic block list for '%s'\n", info.compFullName);
        fgDispBasicBlocks();
    }
#endif

#ifdef DEBUG
    /* Give the function a unique number */

    if (opts.disAsm || opts.dspEmit || verbose)
    {
        compMethodID = ~info.compMethodHash() & 0xffff;
    }
    else
    {
        compMethodID = InterlockedIncrement(&s_compMethodsCount);
    }
#endif

    if (compIsForInlining())
    {
        compInlineResult->NoteInt(InlineObservation::CALLEE_NUMBER_OF_BASIC_BLOCKS, fgBBcount);

        if (compInlineResult->IsFailure())
        {
            goto _Next;
        }
    }

#ifdef DEBUG
    if ((JitConfig.DumpJittedMethods() == 1) && !compIsForInlining())
    {
        printf("Compiling %4d %s::%s, IL size = %u, hash=0x%08x %s%s%s\n", Compiler::jitTotalMethodCompiled,
               info.compClassName, info.compMethodName, info.compILCodeSize, info.compMethodHash(),
               compGetTieringName(), opts.IsOSR() ? " OSR" : "", compGetStressMessage());
    }
    if (compIsForInlining())
    {
        compGenTreeID   = impInlineInfo->InlinerCompiler->compGenTreeID;
        compStatementID = impInlineInfo->InlinerCompiler->compStatementID;
    }
#endif

    compCompile(methodCodePtr, methodCodeSize, compileFlags);

#ifdef DEBUG
    if (compIsForInlining())
    {
        impInlineInfo->InlinerCompiler->compGenTreeID    = compGenTreeID;
        impInlineInfo->InlinerCompiler->compStatementID  = compStatementID;
        impInlineInfo->InlinerCompiler->compBasicBlockID = compBasicBlockID;
    }
#endif

_Next:

    if (compDonotInline())
    {
        // Verify we have only one inline result in play.
        assert(impInlineInfo->inlineResult == compInlineResult);
    }

    if (!compIsForInlining())
    {
        compCompileFinish();

        // Did we just compile for a target architecture that the VM isn't expecting? If so, the VM
        // can't used the generated code (and we better be an AltJit!).

        if (!info.compMatchedVM)
        {
            return CORJIT_SKIPPED;
        }

#ifdef ALT_JIT
#ifdef DEBUG
        if (JitConfig.RunAltJitCode() == 0)
        {
            return CORJIT_SKIPPED;
        }
#endif // DEBUG
#endif // ALT_JIT
    }

    /* Success! */
    return CORJIT_OK;
}

//------------------------------------------------------------------------
// compFindLocalVarLinear: Linear search for variable's scope containing offset.
//
// Arguments:
//     varNum    The variable number to search for in the array of scopes.
//     offs      The offset value which should occur within the life of the variable.
//
// Return Value:
//     VarScopeDsc* of a matching variable that contains the offset within its life
//     begin and life end or nullptr when there is no match found.
//
//  Description:
//     Linear search for matching variables with their life begin and end containing
//     the offset.
//     or NULL if one couldn't be found.
//
//  Note:
//     Usually called for scope count = 4. Could be called for values upto 8.
//
VarScopeDsc* Compiler::compFindLocalVarLinear(unsigned varNum, unsigned offs)
{
    for (unsigned i = 0; i < info.compVarScopesCount; i++)
    {
        VarScopeDsc* dsc = &info.compVarScopes[i];
        if ((dsc->vsdVarNum == varNum) && (dsc->vsdLifeBeg <= offs) && (dsc->vsdLifeEnd > offs))
        {
            return dsc;
        }
    }
    return nullptr;
}

//------------------------------------------------------------------------
// compFindLocalVar: Search for variable's scope containing offset.
//
// Arguments:
//    varNum    The variable number to search for in the array of scopes.
//    offs      The offset value which should occur within the life of the variable.
//
// Return Value:
//    VarScopeDsc* of a matching variable that contains the offset within its life
//    begin and life end.
//    or NULL if one couldn't be found.
//
//  Description:
//     Linear search for matching variables with their life begin and end containing
//     the offset only when the scope count is < MAX_LINEAR_FIND_LCL_SCOPELIST,
//     else use the hashtable lookup.
//
VarScopeDsc* Compiler::compFindLocalVar(unsigned varNum, unsigned offs)
{
    if (info.compVarScopesCount < MAX_LINEAR_FIND_LCL_SCOPELIST)
    {
        return compFindLocalVarLinear(varNum, offs);
    }
    else
    {
        VarScopeDsc* ret = compFindLocalVar(varNum, offs, offs);
        assert(ret == compFindLocalVarLinear(varNum, offs));
        return ret;
    }
}

//------------------------------------------------------------------------
// compFindLocalVar: Search for variable's scope containing offset.
//
// Arguments:
//    varNum    The variable number to search for in the array of scopes.
//    lifeBeg   The life begin of the variable's scope
//    lifeEnd   The life end of the variable's scope
//
// Return Value:
//    VarScopeDsc* of a matching variable that contains the offset within its life
//    begin and life end, or NULL if one couldn't be found.
//
//  Description:
//     Following are the steps used:
//     1. Index into the hashtable using varNum.
//     2. Iterate through the linked list at index varNum to find a matching
//        var scope.
//
VarScopeDsc* Compiler::compFindLocalVar(unsigned varNum, unsigned lifeBeg, unsigned lifeEnd)
{
    assert(compVarScopeMap != nullptr);

    VarScopeMapInfo* info;
    if (compVarScopeMap->Lookup(varNum, &info))
    {
        VarScopeListNode* list = info->head;
        while (list != nullptr)
        {
            if ((list->data->vsdLifeBeg <= lifeBeg) && (list->data->vsdLifeEnd > lifeEnd))
            {
                return list->data;
            }
            list = list->next;
        }
    }
    return nullptr;
}

//-------------------------------------------------------------------------
// compInitVarScopeMap: Create a scope map so it can be looked up by varNum
//
//  Description:
//     Map.K => Map.V :: varNum => List(ScopeDsc)
//
//     Create a scope map that can be indexed by varNum and can be iterated
//     on it's values to look for matching scope when given an offs or
//     lifeBeg and lifeEnd.
//
//  Notes:
//     1. Build the map only when we think linear search is slow, i.e.,
//     MAX_LINEAR_FIND_LCL_SCOPELIST is large.
//     2. Linked list preserves original array order.
//
void Compiler::compInitVarScopeMap()
{
    if (info.compVarScopesCount < MAX_LINEAR_FIND_LCL_SCOPELIST)
    {
        return;
    }

    assert(compVarScopeMap == nullptr);

    compVarScopeMap = new (getAllocator()) VarNumToScopeDscMap(getAllocator());

    // 599 prime to limit huge allocations; for ex: duplicated scopes on single var.
    compVarScopeMap->Reallocate(min(info.compVarScopesCount, 599));

    for (unsigned i = 0; i < info.compVarScopesCount; ++i)
    {
        unsigned varNum = info.compVarScopes[i].vsdVarNum;

        VarScopeListNode* node = VarScopeListNode::Create(&info.compVarScopes[i], getAllocator());

        // Index by varNum and if the list exists append "node" to the "list".
        VarScopeMapInfo* info;
        if (compVarScopeMap->Lookup(varNum, &info))
        {
            info->tail->next = node;
            info->tail       = node;
        }
        // Create a new list.
        else
        {
            info = VarScopeMapInfo::Create(node, getAllocator());
            compVarScopeMap->Set(varNum, info);
        }
    }
}

int __cdecl genCmpLocalVarLifeBeg(const void* elem1, const void* elem2)
{
    return (*((VarScopeDsc**)elem1))->vsdLifeBeg - (*((VarScopeDsc**)elem2))->vsdLifeBeg;
}

int __cdecl genCmpLocalVarLifeEnd(const void* elem1, const void* elem2)
{
    return (*((VarScopeDsc**)elem1))->vsdLifeEnd - (*((VarScopeDsc**)elem2))->vsdLifeEnd;
}

inline void Compiler::compInitScopeLists()
{
    if (info.compVarScopesCount == 0)
    {
        compEnterScopeList = compExitScopeList = nullptr;
        return;
    }

    // Populate the 'compEnterScopeList' and 'compExitScopeList' lists

    compEnterScopeList = new (this, CMK_DebugInfo) VarScopeDsc*[info.compVarScopesCount];
    compExitScopeList  = new (this, CMK_DebugInfo) VarScopeDsc*[info.compVarScopesCount];

    for (unsigned i = 0; i < info.compVarScopesCount; i++)
    {
        compEnterScopeList[i] = compExitScopeList[i] = &info.compVarScopes[i];
    }

    qsort(compEnterScopeList, info.compVarScopesCount, sizeof(*compEnterScopeList), genCmpLocalVarLifeBeg);
    qsort(compExitScopeList, info.compVarScopesCount, sizeof(*compExitScopeList), genCmpLocalVarLifeEnd);
}

void Compiler::compResetScopeLists()
{
    if (info.compVarScopesCount == 0)
    {
        return;
    }

    assert(compEnterScopeList && compExitScopeList);

    compNextEnterScope = compNextExitScope = 0;
}

VarScopeDsc* Compiler::compGetNextEnterScope(unsigned offs, bool scan)
{
    assert(info.compVarScopesCount);
    assert(compEnterScopeList && compExitScopeList);

    if (compNextEnterScope < info.compVarScopesCount)
    {
        assert(compEnterScopeList[compNextEnterScope]);
        unsigned nextEnterOff = compEnterScopeList[compNextEnterScope]->vsdLifeBeg;
        assert(scan || (offs <= nextEnterOff));

        if (!scan)
        {
            if (offs == nextEnterOff)
            {
                return compEnterScopeList[compNextEnterScope++];
            }
        }
        else
        {
            if (nextEnterOff <= offs)
            {
                return compEnterScopeList[compNextEnterScope++];
            }
        }
    }

    return nullptr;
}

VarScopeDsc* Compiler::compGetNextExitScope(unsigned offs, bool scan)
{
    assert(info.compVarScopesCount);
    assert(compEnterScopeList && compExitScopeList);

    if (compNextExitScope < info.compVarScopesCount)
    {
        assert(compExitScopeList[compNextExitScope]);
        unsigned nextExitOffs = compExitScopeList[compNextExitScope]->vsdLifeEnd;
        assert(scan || (offs <= nextExitOffs));

        if (!scan)
        {
            if (offs == nextExitOffs)
            {
                return compExitScopeList[compNextExitScope++];
            }
        }
        else
        {
            if (nextExitOffs <= offs)
            {
                return compExitScopeList[compNextExitScope++];
            }
        }
    }

    return nullptr;
}

// The function will call the callback functions for scopes with boundaries
// at instrs from the current status of the scope lists to 'offset',
// ordered by instrs.

void Compiler::compProcessScopesUntil(unsigned   offset,
                                      VARSET_TP* inScope,
                                      void (Compiler::*enterScopeFn)(VARSET_TP* inScope, VarScopeDsc*),
                                      void (Compiler::*exitScopeFn)(VARSET_TP* inScope, VarScopeDsc*))
{
    assert(offset != BAD_IL_OFFSET);
    assert(inScope != nullptr);

    bool         foundExit = false, foundEnter = true;
    VarScopeDsc* scope;
    VarScopeDsc* nextExitScope  = nullptr;
    VarScopeDsc* nextEnterScope = nullptr;
    unsigned     offs = offset, curEnterOffs = 0;

    goto START_FINDING_SCOPES;

    // We need to determine the scopes which are open for the current block.
    // This loop walks over the missing blocks between the current and the
    // previous block, keeping the enter and exit offsets in lockstep.

    do
    {
        foundExit = foundEnter = false;

        if (nextExitScope)
        {
            (this->*exitScopeFn)(inScope, nextExitScope);
            nextExitScope = nullptr;
            foundExit     = true;
        }

        offs = nextEnterScope ? nextEnterScope->vsdLifeBeg : offset;

        while ((scope = compGetNextExitScope(offs, true)) != nullptr)
        {
            foundExit = true;

            if (!nextEnterScope || scope->vsdLifeEnd > nextEnterScope->vsdLifeBeg)
            {
                // We overshot the last found Enter scope. Save the scope for later
                // and find an entering scope

                nextExitScope = scope;
                break;
            }

            (this->*exitScopeFn)(inScope, scope);
        }

        if (nextEnterScope)
        {
            (this->*enterScopeFn)(inScope, nextEnterScope);
            curEnterOffs   = nextEnterScope->vsdLifeBeg;
            nextEnterScope = nullptr;
            foundEnter     = true;
        }

        offs = nextExitScope ? nextExitScope->vsdLifeEnd : offset;

    START_FINDING_SCOPES:

        while ((scope = compGetNextEnterScope(offs, true)) != nullptr)
        {
            foundEnter = true;

            if ((nextExitScope && scope->vsdLifeBeg >= nextExitScope->vsdLifeEnd) || (scope->vsdLifeBeg > curEnterOffs))
            {
                // We overshot the last found exit scope. Save the scope for later
                // and find an exiting scope

                nextEnterScope = scope;
                break;
            }

            (this->*enterScopeFn)(inScope, scope);

            if (!nextExitScope)
            {
                curEnterOffs = scope->vsdLifeBeg;
            }
        }
    } while (foundExit || foundEnter);
}

#if defined(DEBUG)

void Compiler::compDispScopeLists()
{
    unsigned i;

    printf("Local variable scopes = %d\n", info.compVarScopesCount);

    if (info.compVarScopesCount)
    {
        printf("    \tVarNum \tLVNum \t      Name \tBeg \tEnd\n");
    }

    printf("Sorted by enter scope:\n");
    for (i = 0; i < info.compVarScopesCount; i++)
    {
        VarScopeDsc* varScope = compEnterScopeList[i];
        assert(varScope);
        printf("%2d: \t%02Xh \t%02Xh \t%10s \t%03Xh   \t%03Xh", i, varScope->vsdVarNum, varScope->vsdLVnum,
               VarNameToStr(varScope->vsdName) == nullptr ? "UNKNOWN" : VarNameToStr(varScope->vsdName),
               varScope->vsdLifeBeg, varScope->vsdLifeEnd);

        if (compNextEnterScope == i)
        {
            printf(" <-- next enter scope");
        }

        printf("\n");
    }

    printf("Sorted by exit scope:\n");
    for (i = 0; i < info.compVarScopesCount; i++)
    {
        VarScopeDsc* varScope = compExitScopeList[i];
        assert(varScope);
        printf("%2d: \t%02Xh \t%02Xh \t%10s \t%03Xh   \t%03Xh", i, varScope->vsdVarNum, varScope->vsdLVnum,
               VarNameToStr(varScope->vsdName) == nullptr ? "UNKNOWN" : VarNameToStr(varScope->vsdName),
               varScope->vsdLifeBeg, varScope->vsdLifeEnd);

        if (compNextExitScope == i)
        {
            printf(" <-- next exit scope");
        }

        printf("\n");
    }
}

void Compiler::compDispLocalVars()
{
    printf("info.compVarScopesCount = %d\n", info.compVarScopesCount);

    if (info.compVarScopesCount > 0)
    {
        printf("    \tVarNum \tLVNum \t      Name \tBeg \tEnd\n");
    }

    for (unsigned i = 0; i < info.compVarScopesCount; i++)
    {
        VarScopeDsc* varScope = &info.compVarScopes[i];
        printf("%2d: \t%02Xh \t%02Xh \t%10s \t%03Xh   \t%03Xh\n", i, varScope->vsdVarNum, varScope->vsdLVnum,
               VarNameToStr(varScope->vsdName) == nullptr ? "UNKNOWN" : VarNameToStr(varScope->vsdName),
               varScope->vsdLifeBeg, varScope->vsdLifeEnd);
    }
}

#endif // DEBUG

/*****************************************************************************/

#if MEASURE_CLRAPI_CALLS

struct WrapICorJitInfo : public ICorJitInfo
{
    //------------------------------------------------------------------------
    // WrapICorJitInfo::makeOne: allocate an instance of WrapICorJitInfo
    //
    // Arguments:
    //    alloc      - the allocator to get memory from for the instance
    //    compile    - the compiler instance
    //    compHndRef - the ICorJitInfo handle from the EE; the caller's
    //                 copy may be replaced with a "wrapper" instance
    //
    // Return Value:
    //    If the config flags indicate that ICorJitInfo should be wrapped,
    //    we return the "wrapper" instance; otherwise we return "nullptr".

    static WrapICorJitInfo* makeOne(ArenaAllocator* alloc, Compiler* compiler, COMP_HANDLE& compHndRef /* INOUT */)
    {
        WrapICorJitInfo* wrap = nullptr;

        if (JitConfig.JitEECallTimingInfo() != 0)
        {
            // It's too early to use the default allocator, so we do this
            // in two steps to be safe (the constructor doesn't need to do
            // anything except fill in the vtable pointer, so we let the
            // compiler do it).
            void* inst = alloc->allocateMemory(roundUp(sizeof(WrapICorJitInfo)));
            if (inst != nullptr)
            {
                // If you get a build error here due to 'WrapICorJitInfo' being
                // an abstract class, it's very likely that the wrapper bodies
                // in ICorJitInfo_API_wrapper.hpp are no longer in sync with
                // the EE interface; please be kind and update the header file.
                wrap = new (inst, jitstd::placement_t()) WrapICorJitInfo();

                wrap->wrapComp = compiler;

                // Save the real handle and replace it with our wrapped version.
                wrap->wrapHnd = compHndRef;
                compHndRef    = wrap;
            }
        }

        return wrap;
    }

private:
    Compiler*   wrapComp;
    COMP_HANDLE wrapHnd; // the "real thing"

public:
#include "ICorJitInfo_API_wrapper.hpp"
};

#endif // MEASURE_CLRAPI_CALLS

/*****************************************************************************/

// Compile a single method

int jitNativeCode(CORINFO_METHOD_HANDLE methodHnd,
                  CORINFO_MODULE_HANDLE classPtr,
                  COMP_HANDLE           compHnd,
                  CORINFO_METHOD_INFO*  methodInfo,
                  void**                methodCodePtr,
                  ULONG*                methodCodeSize,
                  JitFlags*             compileFlags,
                  void*                 inlineInfoPtr)
{
    //
    // A non-NULL inlineInfo means we are compiling the inlinee method.
    //
    InlineInfo* inlineInfo = (InlineInfo*)inlineInfoPtr;

    bool jitFallbackCompile = false;
START:
    int result = CORJIT_INTERNALERROR;

    ArenaAllocator* pAlloc = nullptr;
    ArenaAllocator  alloc;

#if MEASURE_CLRAPI_CALLS
    WrapICorJitInfo* wrapCLR = nullptr;
#endif

    if (inlineInfo)
    {
        // Use inliner's memory allocator when compiling the inlinee.
        pAlloc = inlineInfo->InlinerCompiler->compGetArenaAllocator();
    }
    else
    {
        pAlloc = &alloc;
    }

    Compiler* pComp;
    pComp = nullptr;

    struct Param
    {
        Compiler*       pComp;
        ArenaAllocator* pAlloc;
        bool            jitFallbackCompile;

        CORINFO_METHOD_HANDLE methodHnd;
        CORINFO_MODULE_HANDLE classPtr;
        COMP_HANDLE           compHnd;
        CORINFO_METHOD_INFO*  methodInfo;
        void**                methodCodePtr;
        ULONG*                methodCodeSize;
        JitFlags*             compileFlags;
        InlineInfo*           inlineInfo;
#if MEASURE_CLRAPI_CALLS
        WrapICorJitInfo* wrapCLR;
#endif

        int result;
    } param;
    param.pComp              = nullptr;
    param.pAlloc             = pAlloc;
    param.jitFallbackCompile = jitFallbackCompile;
    param.methodHnd          = methodHnd;
    param.classPtr           = classPtr;
    param.compHnd            = compHnd;
    param.methodInfo         = methodInfo;
    param.methodCodePtr      = methodCodePtr;
    param.methodCodeSize     = methodCodeSize;
    param.compileFlags       = compileFlags;
    param.inlineInfo         = inlineInfo;
#if MEASURE_CLRAPI_CALLS
    param.wrapCLR = nullptr;
#endif
    param.result = result;

    setErrorTrap(compHnd, Param*, pParamOuter, &param)
    {
        setErrorTrap(nullptr, Param*, pParam, pParamOuter)
        {
            if (pParam->inlineInfo)
            {
                // Lazily create the inlinee compiler object
                if (pParam->inlineInfo->InlinerCompiler->InlineeCompiler == nullptr)
                {
                    pParam->inlineInfo->InlinerCompiler->InlineeCompiler =
                        (Compiler*)pParam->pAlloc->allocateMemory(roundUp(sizeof(*pParam->pComp)));
                }

                // Use the inlinee compiler object
                pParam->pComp = pParam->inlineInfo->InlinerCompiler->InlineeCompiler;
#ifdef DEBUG
// memset(pParam->pComp, 0xEE, sizeof(Compiler));
#endif
            }
            else
            {
                // Allocate create the inliner compiler object
                pParam->pComp = (Compiler*)pParam->pAlloc->allocateMemory(roundUp(sizeof(*pParam->pComp)));
            }

#if MEASURE_CLRAPI_CALLS
            pParam->wrapCLR = WrapICorJitInfo::makeOne(pParam->pAlloc, pParam->pComp, pParam->compHnd);
#endif

            // push this compiler on the stack (TLS)
            pParam->pComp->prevCompiler = JitTls::GetCompiler();
            JitTls::SetCompiler(pParam->pComp);

// PREFIX_ASSUME gets turned into ASSERT_CHECK and we cannot have it here
#if defined(_PREFAST_) || defined(_PREFIX_)
            PREFIX_ASSUME(pParam->pComp != NULL);
#else
            assert(pParam->pComp != nullptr);
#endif

            pParam->pComp->compInit(pParam->pAlloc, pParam->inlineInfo);

#ifdef DEBUG
            pParam->pComp->jitFallbackCompile = pParam->jitFallbackCompile;
#endif

            // Now generate the code
            pParam->result =
                pParam->pComp->compCompile(pParam->methodHnd, pParam->classPtr, pParam->compHnd, pParam->methodInfo,
                                           pParam->methodCodePtr, pParam->methodCodeSize, pParam->compileFlags);
        }
        finallyErrorTrap()
        {
            Compiler* pCompiler = pParamOuter->pComp;

            // If OOM is thrown when allocating memory for a pComp, we will end up here.
            // For this case, pComp and also pCompiler will be a nullptr
            //
            if (pCompiler != nullptr)
            {
                pCompiler->info.compCode = nullptr;

                // pop the compiler off the TLS stack only if it was linked above
                assert(JitTls::GetCompiler() == pCompiler);
                JitTls::SetCompiler(pCompiler->prevCompiler);
            }

            if (pParamOuter->inlineInfo == nullptr)
            {
                // Free up the allocator we were using
                pParamOuter->pAlloc->destroy();
            }
        }
        endErrorTrap()
    }
    impJitErrorTrap()
    {
        // If we were looking at an inlinee....
        if (inlineInfo != nullptr)
        {
            // Note that we failed to compile the inlinee, and that
            // there's no point trying to inline it again anywhere else.
            inlineInfo->inlineResult->NoteFatal(InlineObservation::CALLEE_COMPILATION_ERROR);
        }
        param.result = __errc;
    }
    endErrorTrap()

        result = param.result;

    if (!inlineInfo && (result == CORJIT_INTERNALERROR || result == CORJIT_RECOVERABLEERROR) && !jitFallbackCompile)
    {
        // If we failed the JIT, reattempt with debuggable code.
        jitFallbackCompile = true;

        // Update the flags for 'safer' code generation.
        compileFlags->Set(JitFlags::JIT_FLAG_MIN_OPT);
        compileFlags->Clear(JitFlags::JIT_FLAG_SIZE_OPT);
        compileFlags->Clear(JitFlags::JIT_FLAG_SPEED_OPT);

        goto START;
    }

    return result;
}

#if defined(UNIX_AMD64_ABI)

// GetTypeFromClassificationAndSizes:
//   Returns the type of the eightbyte accounting for the classification and size of the eightbyte.
//
// args:
//   classType: classification type
//   size: size of the eightbyte.
//
// static
var_types Compiler::GetTypeFromClassificationAndSizes(SystemVClassificationType classType, int size)
{
    var_types type = TYP_UNKNOWN;
    switch (classType)
    {
        case SystemVClassificationTypeInteger:
            if (size == 1)
            {
                type = TYP_BYTE;
            }
            else if (size <= 2)
            {
                type = TYP_SHORT;
            }
            else if (size <= 4)
            {
                type = TYP_INT;
            }
            else if (size <= 8)
            {
                type = TYP_LONG;
            }
            else
            {
                assert(false && "GetTypeFromClassificationAndSizes Invalid Integer classification type.");
            }
            break;
        case SystemVClassificationTypeIntegerReference:
            type = TYP_REF;
            break;
        case SystemVClassificationTypeIntegerByRef:
            type = TYP_BYREF;
            break;
        case SystemVClassificationTypeSSE:
            if (size <= 4)
            {
                type = TYP_FLOAT;
            }
            else if (size <= 8)
            {
                type = TYP_DOUBLE;
            }
            else
            {
                assert(false && "GetTypeFromClassificationAndSizes Invalid SSE classification type.");
            }
            break;

        default:
            assert(false && "GetTypeFromClassificationAndSizes Invalid classification type.");
            break;
    }

    return type;
}

//-------------------------------------------------------------------
// GetEightByteType: Returns the type of eightbyte slot of a struct
//
// Arguments:
//   structDesc  -  struct classification description.
//   slotNum     -  eightbyte slot number for the struct.
//
// Return Value:
//    type of the eightbyte slot of the struct
//
// static
var_types Compiler::GetEightByteType(const SYSTEMV_AMD64_CORINFO_STRUCT_REG_PASSING_DESCRIPTOR& structDesc,
                                     unsigned                                                   slotNum)
{
    var_types eightByteType = TYP_UNDEF;
    unsigned  len           = structDesc.eightByteSizes[slotNum];

    switch (structDesc.eightByteClassifications[slotNum])
    {
        case SystemVClassificationTypeInteger:
            // See typelist.h for jit type definition.
            // All the types of size < 4 bytes are of jit type TYP_INT.
            if (structDesc.eightByteSizes[slotNum] <= 4)
            {
                eightByteType = TYP_INT;
            }
            else if (structDesc.eightByteSizes[slotNum] <= 8)
            {
                eightByteType = TYP_LONG;
            }
            else
            {
                assert(false && "GetEightByteType Invalid Integer classification type.");
            }
            break;
        case SystemVClassificationTypeIntegerReference:
            assert(len == REGSIZE_BYTES);
            eightByteType = TYP_REF;
            break;
        case SystemVClassificationTypeIntegerByRef:
            assert(len == REGSIZE_BYTES);
            eightByteType = TYP_BYREF;
            break;
        case SystemVClassificationTypeSSE:
            if (structDesc.eightByteSizes[slotNum] <= 4)
            {
                eightByteType = TYP_FLOAT;
            }
            else if (structDesc.eightByteSizes[slotNum] <= 8)
            {
                eightByteType = TYP_DOUBLE;
            }
            else
            {
                assert(false && "GetEightByteType Invalid SSE classification type.");
            }
            break;
        default:
            assert(false && "GetEightByteType Invalid classification type.");
            break;
    }

    return eightByteType;
}

//------------------------------------------------------------------------------------------------------
// GetStructTypeOffset: Gets the type, size and offset of the eightbytes of a struct for System V systems.
//
// Arguments:
//    'structDesc' -  struct description
//    'type0'      -  out param; returns the type of the first eightbyte.
//    'type1'      -  out param; returns the type of the second eightbyte.
//    'offset0'    -  out param; returns the offset of the first eightbyte.
//    'offset1'    -  out param; returns the offset of the second eightbyte.
//
// static
void Compiler::GetStructTypeOffset(const SYSTEMV_AMD64_CORINFO_STRUCT_REG_PASSING_DESCRIPTOR& structDesc,
                                   var_types*                                                 type0,
                                   var_types*                                                 type1,
                                   unsigned __int8*                                           offset0,
                                   unsigned __int8*                                           offset1)
{
    *offset0 = structDesc.eightByteOffsets[0];
    *offset1 = structDesc.eightByteOffsets[1];

    *type0 = TYP_UNKNOWN;
    *type1 = TYP_UNKNOWN;

    // Set the first eightbyte data
    if (structDesc.eightByteCount >= 1)
    {
        *type0 = GetEightByteType(structDesc, 0);
    }

    // Set the second eight byte data
    if (structDesc.eightByteCount == 2)
    {
        *type1 = GetEightByteType(structDesc, 1);
    }
}

//------------------------------------------------------------------------------------------------------
// GetStructTypeOffset: Gets the type, size and offset of the eightbytes of a struct for System V systems.
//
// Arguments:
//    'typeHnd'    -  type handle
//    'type0'      -  out param; returns the type of the first eightbyte.
//    'type1'      -  out param; returns the type of the second eightbyte.
//    'offset0'    -  out param; returns the offset of the first eightbyte.
//    'offset1'    -  out param; returns the offset of the second eightbyte.
//
void Compiler::GetStructTypeOffset(CORINFO_CLASS_HANDLE typeHnd,
                                   var_types*           type0,
                                   var_types*           type1,
                                   unsigned __int8*     offset0,
                                   unsigned __int8*     offset1)
{
    SYSTEMV_AMD64_CORINFO_STRUCT_REG_PASSING_DESCRIPTOR structDesc;
    eeGetSystemVAmd64PassStructInRegisterDescriptor(typeHnd, &structDesc);
    assert(structDesc.passedInRegisters);
    GetStructTypeOffset(structDesc, type0, type1, offset0, offset1);
}

#endif // defined(UNIX_AMD64_ABI)

/*****************************************************************************/
/*****************************************************************************/

#ifdef DEBUG
Compiler::NodeToIntMap* Compiler::FindReachableNodesInNodeTestData()
{
    NodeToIntMap* reachable = new (getAllocatorDebugOnly()) NodeToIntMap(getAllocatorDebugOnly());

    if (m_nodeTestData == nullptr)
    {
        return reachable;
    }

    // Otherwise, iterate.

    for (BasicBlock* block = fgFirstBB; block != nullptr; block = block->bbNext)
    {
        for (Statement* stmt = block->FirstNonPhiDef(); stmt != nullptr; stmt = stmt->GetNextStmt())
        {
            for (GenTree* tree = stmt->GetTreeList(); tree != nullptr; tree = tree->gtNext)
            {
                TestLabelAndNum tlAndN;

                // For call nodes, translate late args to what they stand for.
                if (tree->OperGet() == GT_CALL)
                {
                    GenTreeCall* call = tree->AsCall();
                    unsigned     i    = 0;
                    for (GenTreeCall::Use& use : call->Args())
                    {
                        if ((use.GetNode()->gtFlags & GTF_LATE_ARG) != 0)
                        {
                            // Find the corresponding late arg.
                            GenTree* lateArg = call->fgArgInfo->GetArgNode(i);
                            if (GetNodeTestData()->Lookup(lateArg, &tlAndN))
                            {
                                reachable->Set(lateArg, 0);
                            }
                        }
                        i++;
                    }
                }

                if (GetNodeTestData()->Lookup(tree, &tlAndN))
                {
                    reachable->Set(tree, 0);
                }
            }
        }
    }
    return reachable;
}

void Compiler::TransferTestDataToNode(GenTree* from, GenTree* to)
{
    TestLabelAndNum tlAndN;
    // We can't currently associate multiple annotations with a single node.
    // If we need to, we can fix this...

    // If the table is null, don't create it just to do the lookup, which would fail...
    if (m_nodeTestData != nullptr && GetNodeTestData()->Lookup(from, &tlAndN))
    {
        assert(!GetNodeTestData()->Lookup(to, &tlAndN));
        // We can't currently associate multiple annotations with a single node.
        // If we need to, we can fix this...
        TestLabelAndNum tlAndNTo;
        assert(!GetNodeTestData()->Lookup(to, &tlAndNTo));

        GetNodeTestData()->Remove(from);
        GetNodeTestData()->Set(to, tlAndN);
    }
}

#endif // DEBUG

/*
XXXXXXXXXXXXXXXXXXXXXXXXXXXXXXXXXXXXXXXXXXXXXXXXXXXXXXXXXXXXXXXXXXXXXXXXXXXXXXX
XXXXXXXXXXXXXXXXXXXXXXXXXXXXXXXXXXXXXXXXXXXXXXXXXXXXXXXXXXXXXXXXXXXXXXXXXXXXXXX
XX                                                                           XX
XX                          jvc                                              XX
XX                                                                           XX
XX  Functions for the stand-alone version of the JIT .                       XX
XX                                                                           XX
XXXXXXXXXXXXXXXXXXXXXXXXXXXXXXXXXXXXXXXXXXXXXXXXXXXXXXXXXXXXXXXXXXXXXXXXXXXXXXX
XXXXXXXXXXXXXXXXXXXXXXXXXXXXXXXXXXXXXXXXXXXXXXXXXXXXXXXXXXXXXXXXXXXXXXXXXXXXXXX
*/

/*****************************************************************************/
void codeGeneratorCodeSizeBeg()
{
}

/*****************************************************************************
 *
 *  Used for counting pointer assignments.
 */

/*****************************************************************************/
void codeGeneratorCodeSizeEnd()
{
}
/*****************************************************************************
 *
 *  Gather statistics - mainly used for the standalone
 *  Enable various #ifdef's to get the information you need
 */

void Compiler::compJitStats()
{
#if CALL_ARG_STATS

    /* Method types and argument statistics */
    compCallArgStats();
#endif // CALL_ARG_STATS
}

#if CALL_ARG_STATS

/*****************************************************************************
 *
 *  Gather statistics about method calls and arguments
 */

void Compiler::compCallArgStats()
{
    GenTree* args;
    GenTree* argx;

    unsigned argNum;

    unsigned argDWordNum;
    unsigned argLngNum;
    unsigned argFltNum;
    unsigned argDblNum;

    unsigned regArgNum;
    unsigned regArgDeferred;
    unsigned regArgTemp;

    unsigned regArgLclVar;
    unsigned regArgConst;

    unsigned argTempsThisMethod = 0;

    assert(fgStmtListThreaded);

    for (BasicBlock* block = fgFirstBB; block != nullptr; block = block->bbNext)
    {
        for (Statement* stmt : block->Statements())
        {
            for (GenTree* call = stmt->GetTreeList(); call != nullptr; call = call->gtNext)
            {
                if (call->gtOper != GT_CALL)
                    continue;

                argNum =

                    regArgNum = regArgDeferred = regArgTemp =

                        regArgConst = regArgLclVar =

                            argDWordNum = argLngNum = argFltNum = argDblNum = 0;

                argTotalCalls++;

                if (call->AsCall()->gtCallThisArg == nullptr)
                {
                    if (call->AsCall()->gtCallType == CT_HELPER)
                    {
                        argHelperCalls++;
                    }
                    else
                    {
                        argStaticCalls++;
                    }
                }
                else
                {
                    /* We have a 'this' pointer */

                    argDWordNum++;
                    argNum++;
                    regArgNum++;
                    regArgDeferred++;
                    argTotalObjPtr++;

                    if (call->IsVirtual())
                    {
                        /* virtual function */
                        argVirtualCalls++;
                    }
                    else
                    {
                        argNonVirtualCalls++;
                    }
                }
            }
        }
    }

    argTempsCntTable.record(argTempsThisMethod);

    if (argMaxTempsPerMethod < argTempsThisMethod)
    {
        argMaxTempsPerMethod = argTempsThisMethod;
    }
}

/* static */
void Compiler::compDispCallArgStats(FILE* fout)
{
    if (argTotalCalls == 0)
        return;

    fprintf(fout, "\n");
    fprintf(fout, "--------------------------------------------------\n");
    fprintf(fout, "Call stats\n");
    fprintf(fout, "--------------------------------------------------\n");
    fprintf(fout, "Total # of calls = %d, calls / method = %.3f\n\n", argTotalCalls,
            (float)argTotalCalls / genMethodCnt);

    fprintf(fout, "Percentage of      helper calls = %4.2f %%\n", (float)(100 * argHelperCalls) / argTotalCalls);
    fprintf(fout, "Percentage of      static calls = %4.2f %%\n", (float)(100 * argStaticCalls) / argTotalCalls);
    fprintf(fout, "Percentage of     virtual calls = %4.2f %%\n", (float)(100 * argVirtualCalls) / argTotalCalls);
    fprintf(fout, "Percentage of non-virtual calls = %4.2f %%\n\n", (float)(100 * argNonVirtualCalls) / argTotalCalls);

    fprintf(fout, "Average # of arguments per call = %.2f%%\n\n", (float)argTotalArgs / argTotalCalls);

    fprintf(fout, "Percentage of DWORD  arguments   = %.2f %%\n", (float)(100 * argTotalDWordArgs) / argTotalArgs);
    fprintf(fout, "Percentage of LONG   arguments   = %.2f %%\n", (float)(100 * argTotalLongArgs) / argTotalArgs);
    fprintf(fout, "Percentage of FLOAT  arguments   = %.2f %%\n", (float)(100 * argTotalFloatArgs) / argTotalArgs);
    fprintf(fout, "Percentage of DOUBLE arguments   = %.2f %%\n\n", (float)(100 * argTotalDoubleArgs) / argTotalArgs);

    if (argTotalRegArgs == 0)
        return;

    /*
        fprintf(fout, "Total deferred arguments     = %d \n", argTotalDeferred);

        fprintf(fout, "Total temp arguments         = %d \n\n", argTotalTemps);

        fprintf(fout, "Total 'this' arguments       = %d \n", argTotalObjPtr);
        fprintf(fout, "Total local var arguments    = %d \n", argTotalLclVar);
        fprintf(fout, "Total constant arguments     = %d \n\n", argTotalConst);
    */

    fprintf(fout, "\nRegister Arguments:\n\n");

    fprintf(fout, "Percentage of deferred arguments = %.2f %%\n", (float)(100 * argTotalDeferred) / argTotalRegArgs);
    fprintf(fout, "Percentage of temp arguments     = %.2f %%\n\n", (float)(100 * argTotalTemps) / argTotalRegArgs);

    fprintf(fout, "Maximum # of temps per method    = %d\n\n", argMaxTempsPerMethod);

    fprintf(fout, "Percentage of ObjPtr arguments   = %.2f %%\n", (float)(100 * argTotalObjPtr) / argTotalRegArgs);
    // fprintf(fout, "Percentage of global arguments   = %.2f %%\n", (float)(100 * argTotalDWordGlobEf) /
    // argTotalRegArgs);
    fprintf(fout, "Percentage of constant arguments = %.2f %%\n", (float)(100 * argTotalConst) / argTotalRegArgs);
    fprintf(fout, "Percentage of lcl var arguments  = %.2f %%\n\n", (float)(100 * argTotalLclVar) / argTotalRegArgs);

    fprintf(fout, "--------------------------------------------------\n");
    fprintf(fout, "Argument count frequency table (includes ObjPtr):\n");
    fprintf(fout, "--------------------------------------------------\n");
    argCntTable.dump(fout);
    fprintf(fout, "--------------------------------------------------\n");

    fprintf(fout, "--------------------------------------------------\n");
    fprintf(fout, "DWORD argument count frequency table (w/o LONG):\n");
    fprintf(fout, "--------------------------------------------------\n");
    argDWordCntTable.dump(fout);
    fprintf(fout, "--------------------------------------------------\n");

    fprintf(fout, "--------------------------------------------------\n");
    fprintf(fout, "Temps count frequency table (per method):\n");
    fprintf(fout, "--------------------------------------------------\n");
    argTempsCntTable.dump(fout);
    fprintf(fout, "--------------------------------------------------\n");

    /*
        fprintf(fout, "--------------------------------------------------\n");
        fprintf(fout, "DWORD argument count frequency table (w/ LONG):\n");
        fprintf(fout, "--------------------------------------------------\n");
        argDWordLngCntTable.dump(fout);
        fprintf(fout, "--------------------------------------------------\n");
    */
}

#endif // CALL_ARG_STATS

// JIT time end to end, and by phases.

#ifdef FEATURE_JIT_METHOD_PERF
// Static variables
CritSecObject       CompTimeSummaryInfo::s_compTimeSummaryLock;
CompTimeSummaryInfo CompTimeSummaryInfo::s_compTimeSummary;
#if MEASURE_CLRAPI_CALLS
double JitTimer::s_cyclesPerSec = CycleTimer::CyclesPerSecond();
#endif
#endif // FEATURE_JIT_METHOD_PERF

#if defined(FEATURE_JIT_METHOD_PERF) || DUMP_FLOWGRAPHS || defined(FEATURE_TRACELOGGING)
const char* PhaseNames[] = {
#define CompPhaseNameMacro(enum_nm, string_nm, short_nm, hasChildren, parent, measureIR) string_nm,
#include "compphases.h"
};

const char* PhaseEnums[] = {
#define CompPhaseNameMacro(enum_nm, string_nm, short_nm, hasChildren, parent, measureIR) #enum_nm,
#include "compphases.h"
};

const LPCWSTR PhaseShortNames[] = {
#define CompPhaseNameMacro(enum_nm, string_nm, short_nm, hasChildren, parent, measureIR) W(short_nm),
#include "compphases.h"
};
#endif // defined(FEATURE_JIT_METHOD_PERF) || DUMP_FLOWGRAPHS

#ifdef FEATURE_JIT_METHOD_PERF
bool PhaseHasChildren[] = {
#define CompPhaseNameMacro(enum_nm, string_nm, short_nm, hasChildren, parent, measureIR) hasChildren,
#include "compphases.h"
};

int PhaseParent[] = {
#define CompPhaseNameMacro(enum_nm, string_nm, short_nm, hasChildren, parent, measureIR) parent,
#include "compphases.h"
};

bool PhaseReportsIRSize[] = {
#define CompPhaseNameMacro(enum_nm, string_nm, short_nm, hasChildren, parent, measureIR) measureIR,
#include "compphases.h"
};

CompTimeInfo::CompTimeInfo(unsigned byteCodeBytes)
    : m_byteCodeBytes(byteCodeBytes)
    , m_totalCycles(0)
    , m_parentPhaseEndSlop(0)
    , m_timerFailure(false)
#if MEASURE_CLRAPI_CALLS
    , m_allClrAPIcalls(0)
    , m_allClrAPIcycles(0)
#endif
{
    for (int i = 0; i < PHASE_NUMBER_OF; i++)
    {
        m_invokesByPhase[i] = 0;
        m_cyclesByPhase[i]  = 0;
#if MEASURE_CLRAPI_CALLS
        m_CLRinvokesByPhase[i] = 0;
        m_CLRcyclesByPhase[i]  = 0;
#endif
    }

#if MEASURE_CLRAPI_CALLS
    assert(ARRAYSIZE(m_perClrAPIcalls) == API_ICorJitInfo_Names::API_COUNT);
    assert(ARRAYSIZE(m_perClrAPIcycles) == API_ICorJitInfo_Names::API_COUNT);
    assert(ARRAYSIZE(m_maxClrAPIcycles) == API_ICorJitInfo_Names::API_COUNT);
    for (int i = 0; i < API_ICorJitInfo_Names::API_COUNT; i++)
    {
        m_perClrAPIcalls[i]  = 0;
        m_perClrAPIcycles[i] = 0;
        m_maxClrAPIcycles[i] = 0;
    }
#endif
}

bool CompTimeSummaryInfo::IncludedInFilteredData(CompTimeInfo& info)
{
    return false; // info.m_byteCodeBytes < 10;
}

//------------------------------------------------------------------------
// CompTimeSummaryInfo::AddInfo: Record timing info from one compile.
//
// Arguments:
//    info          - The timing information to record.
//    includePhases - If "true", the per-phase info in "info" is valid,
//                    which means that a "normal" compile has ended; if
//                    the value is "false" we are recording the results
//                    of a partial compile (typically an import-only run
//                    on behalf of the inliner) in which case the phase
//                    info is not valid and so we only record EE call
//                    overhead.
void CompTimeSummaryInfo::AddInfo(CompTimeInfo& info, bool includePhases)
{
    if (info.m_timerFailure)
    {
        return; // Don't update if there was a failure.
    }

    CritSecHolder timeLock(s_compTimeSummaryLock);

    if (includePhases)
    {
        bool includeInFiltered = IncludedInFilteredData(info);

        m_numMethods++;

        // Update the totals and maxima.
        m_total.m_byteCodeBytes += info.m_byteCodeBytes;
        m_maximum.m_byteCodeBytes = max(m_maximum.m_byteCodeBytes, info.m_byteCodeBytes);
        m_total.m_totalCycles += info.m_totalCycles;
        m_maximum.m_totalCycles = max(m_maximum.m_totalCycles, info.m_totalCycles);

#if MEASURE_CLRAPI_CALLS
        // Update the CLR-API values.
        m_total.m_allClrAPIcalls += info.m_allClrAPIcalls;
        m_maximum.m_allClrAPIcalls = max(m_maximum.m_allClrAPIcalls, info.m_allClrAPIcalls);
        m_total.m_allClrAPIcycles += info.m_allClrAPIcycles;
        m_maximum.m_allClrAPIcycles = max(m_maximum.m_allClrAPIcycles, info.m_allClrAPIcycles);
#endif

        if (includeInFiltered)
        {
            m_numFilteredMethods++;
            m_filtered.m_byteCodeBytes += info.m_byteCodeBytes;
            m_filtered.m_totalCycles += info.m_totalCycles;
            m_filtered.m_parentPhaseEndSlop += info.m_parentPhaseEndSlop;
        }

        for (int i = 0; i < PHASE_NUMBER_OF; i++)
        {
            m_total.m_invokesByPhase[i] += info.m_invokesByPhase[i];
            m_total.m_cyclesByPhase[i] += info.m_cyclesByPhase[i];

#if MEASURE_CLRAPI_CALLS
            m_total.m_CLRinvokesByPhase[i] += info.m_CLRinvokesByPhase[i];
            m_total.m_CLRcyclesByPhase[i] += info.m_CLRcyclesByPhase[i];
#endif

            if (includeInFiltered)
            {
                m_filtered.m_invokesByPhase[i] += info.m_invokesByPhase[i];
                m_filtered.m_cyclesByPhase[i] += info.m_cyclesByPhase[i];
#if MEASURE_CLRAPI_CALLS
                m_filtered.m_CLRinvokesByPhase[i] += info.m_CLRinvokesByPhase[i];
                m_filtered.m_CLRcyclesByPhase[i] += info.m_CLRcyclesByPhase[i];
#endif
            }
            m_maximum.m_cyclesByPhase[i] = max(m_maximum.m_cyclesByPhase[i], info.m_cyclesByPhase[i]);

#if MEASURE_CLRAPI_CALLS
            m_maximum.m_CLRcyclesByPhase[i] = max(m_maximum.m_CLRcyclesByPhase[i], info.m_CLRcyclesByPhase[i]);
#endif
        }
        m_total.m_parentPhaseEndSlop += info.m_parentPhaseEndSlop;
        m_maximum.m_parentPhaseEndSlop = max(m_maximum.m_parentPhaseEndSlop, info.m_parentPhaseEndSlop);
    }
#if MEASURE_CLRAPI_CALLS
    else
    {
        m_totMethods++;

        // Update the "global" CLR-API values.
        m_total.m_allClrAPIcalls += info.m_allClrAPIcalls;
        m_maximum.m_allClrAPIcalls = max(m_maximum.m_allClrAPIcalls, info.m_allClrAPIcalls);
        m_total.m_allClrAPIcycles += info.m_allClrAPIcycles;
        m_maximum.m_allClrAPIcycles = max(m_maximum.m_allClrAPIcycles, info.m_allClrAPIcycles);

        // Update the per-phase CLR-API values.
        m_total.m_invokesByPhase[PHASE_CLR_API] += info.m_allClrAPIcalls;
        m_maximum.m_invokesByPhase[PHASE_CLR_API] =
            max(m_maximum.m_perClrAPIcalls[PHASE_CLR_API], info.m_allClrAPIcalls);
        m_total.m_cyclesByPhase[PHASE_CLR_API] += info.m_allClrAPIcycles;
        m_maximum.m_cyclesByPhase[PHASE_CLR_API] =
            max(m_maximum.m_cyclesByPhase[PHASE_CLR_API], info.m_allClrAPIcycles);
    }

    for (int i = 0; i < API_ICorJitInfo_Names::API_COUNT; i++)
    {
        m_total.m_perClrAPIcalls[i] += info.m_perClrAPIcalls[i];
        m_maximum.m_perClrAPIcalls[i] = max(m_maximum.m_perClrAPIcalls[i], info.m_perClrAPIcalls[i]);

        m_total.m_perClrAPIcycles[i] += info.m_perClrAPIcycles[i];
        m_maximum.m_perClrAPIcycles[i] = max(m_maximum.m_perClrAPIcycles[i], info.m_perClrAPIcycles[i]);

        m_maximum.m_maxClrAPIcycles[i] = max(m_maximum.m_maxClrAPIcycles[i], info.m_maxClrAPIcycles[i]);
    }
#endif
}

// Static
LPCWSTR Compiler::compJitTimeLogFilename = nullptr;

void CompTimeSummaryInfo::Print(FILE* f)
{
    if (f == nullptr)
    {
        return;
    }
    // Otherwise...
    double countsPerSec = CycleTimer::CyclesPerSecond();
    if (countsPerSec == 0.0)
    {
        fprintf(f, "Processor does not have a high-frequency timer.\n");
        return;
    }

    double totTime_ms = 0.0;

    fprintf(f, "JIT Compilation time report:\n");
    fprintf(f, "  Compiled %d methods.\n", m_numMethods);
    if (m_numMethods != 0)
    {
        fprintf(f, "  Compiled %d bytecodes total (%d max, %8.2f avg).\n", m_total.m_byteCodeBytes,
                m_maximum.m_byteCodeBytes, (double)m_total.m_byteCodeBytes / (double)m_numMethods);
        totTime_ms = ((double)m_total.m_totalCycles / countsPerSec) * 1000.0;
        fprintf(f, "  Time: total: %10.3f Mcycles/%10.3f ms\n", ((double)m_total.m_totalCycles / 1000000.0),
                totTime_ms);
        fprintf(f, "          max: %10.3f Mcycles/%10.3f ms\n", ((double)m_maximum.m_totalCycles) / 1000000.0,
                ((double)m_maximum.m_totalCycles / countsPerSec) * 1000.0);
        fprintf(f, "          avg: %10.3f Mcycles/%10.3f ms\n",
                ((double)m_total.m_totalCycles) / 1000000.0 / (double)m_numMethods, totTime_ms / (double)m_numMethods);

        const char* extraHdr1 = "";
        const char* extraHdr2 = "";
#if MEASURE_CLRAPI_CALLS
        bool extraInfo = (JitConfig.JitEECallTimingInfo() != 0);
        if (extraInfo)
        {
            extraHdr1 = "    CLRs/meth   % in CLR";
            extraHdr2 = "-----------------------";
        }
#endif

        fprintf(f, "\n  Total time by phases:\n");
        fprintf(f, "     PHASE                          inv/meth   Mcycles    time (ms)  %% of total    max (ms)%s\n",
                extraHdr1);
        fprintf(f, "     ---------------------------------------------------------------------------------------%s\n",
                extraHdr2);

        // Ensure that at least the names array and the Phases enum have the same number of entries:
        assert(_countof(PhaseNames) == PHASE_NUMBER_OF);
        for (int i = 0; i < PHASE_NUMBER_OF; i++)
        {
            double phase_tot_ms = (((double)m_total.m_cyclesByPhase[i]) / countsPerSec) * 1000.0;
            double phase_max_ms = (((double)m_maximum.m_cyclesByPhase[i]) / countsPerSec) * 1000.0;

#if MEASURE_CLRAPI_CALLS
            // Skip showing CLR API call info if we didn't collect any
            if (i == PHASE_CLR_API && !extraInfo)
                continue;
#endif

            // Indent nested phases, according to depth.
            int ancPhase = PhaseParent[i];
            while (ancPhase != -1)
            {
                fprintf(f, "  ");
                ancPhase = PhaseParent[ancPhase];
            }
            fprintf(f, "     %-30s %6.2f  %10.2f   %9.3f   %8.2f%%    %8.3f", PhaseNames[i],
                    ((double)m_total.m_invokesByPhase[i]) / ((double)m_numMethods),
                    ((double)m_total.m_cyclesByPhase[i]) / 1000000.0, phase_tot_ms, (phase_tot_ms * 100.0 / totTime_ms),
                    phase_max_ms);

#if MEASURE_CLRAPI_CALLS
            if (extraInfo && i != PHASE_CLR_API)
            {
                double nest_tot_ms  = (((double)m_total.m_CLRcyclesByPhase[i]) / countsPerSec) * 1000.0;
                double nest_percent = nest_tot_ms * 100.0 / totTime_ms;
                double calls_per_fn = ((double)m_total.m_CLRinvokesByPhase[i]) / ((double)m_numMethods);

                if (nest_percent > 0.1 || calls_per_fn > 10)
                    fprintf(f, "       %5.1f   %8.2f%%", calls_per_fn, nest_percent);
            }
#endif
            fprintf(f, "\n");
        }

        // Show slop if it's over a certain percentage of the total
        double pslop_pct = 100.0 * m_total.m_parentPhaseEndSlop * 1000.0 / countsPerSec / totTime_ms;
        if (pslop_pct >= 1.0)
        {
            fprintf(f, "\n  'End phase slop' should be very small (if not, there's unattributed time): %9.3f Mcycles = "
                       "%3.1f%% of total.\n\n",
                    m_total.m_parentPhaseEndSlop / 1000000.0, pslop_pct);
        }
    }
    if (m_numFilteredMethods > 0)
    {
        fprintf(f, "  Compiled %d methods that meet the filter requirement.\n", m_numFilteredMethods);
        fprintf(f, "  Compiled %d bytecodes total (%8.2f avg).\n", m_filtered.m_byteCodeBytes,
                (double)m_filtered.m_byteCodeBytes / (double)m_numFilteredMethods);
        double totTime_ms = ((double)m_filtered.m_totalCycles / countsPerSec) * 1000.0;
        fprintf(f, "  Time: total: %10.3f Mcycles/%10.3f ms\n", ((double)m_filtered.m_totalCycles / 1000000.0),
                totTime_ms);
        fprintf(f, "          avg: %10.3f Mcycles/%10.3f ms\n",
                ((double)m_filtered.m_totalCycles) / 1000000.0 / (double)m_numFilteredMethods,
                totTime_ms / (double)m_numFilteredMethods);

        fprintf(f, "  Total time by phases:\n");
        fprintf(f, "     PHASE                            inv/meth Mcycles    time (ms)  %% of total\n");
        fprintf(f, "     --------------------------------------------------------------------------------------\n");
        // Ensure that at least the names array and the Phases enum have the same number of entries:
        assert(_countof(PhaseNames) == PHASE_NUMBER_OF);
        for (int i = 0; i < PHASE_NUMBER_OF; i++)
        {
            double phase_tot_ms = (((double)m_filtered.m_cyclesByPhase[i]) / countsPerSec) * 1000.0;
            // Indent nested phases, according to depth.
            int ancPhase = PhaseParent[i];
            while (ancPhase != -1)
            {
                fprintf(f, "  ");
                ancPhase = PhaseParent[ancPhase];
            }
            fprintf(f, "     %-30s  %5.2f  %10.2f   %9.3f   %8.2f%%\n", PhaseNames[i],
                    ((double)m_filtered.m_invokesByPhase[i]) / ((double)m_numFilteredMethods),
                    ((double)m_filtered.m_cyclesByPhase[i]) / 1000000.0, phase_tot_ms,
                    (phase_tot_ms * 100.0 / totTime_ms));
        }

        double fslop_ms = m_filtered.m_parentPhaseEndSlop * 1000.0 / countsPerSec;
        if (fslop_ms > 1.0)
        {
            fprintf(f, "\n  'End phase slop' should be very small (if not, there's unattributed time): %9.3f Mcycles = "
                       "%3.1f%% of total.\n\n",
                    m_filtered.m_parentPhaseEndSlop / 1000000.0, fslop_ms);
        }
    }

#if MEASURE_CLRAPI_CALLS
    if (m_total.m_allClrAPIcalls > 0 && m_total.m_allClrAPIcycles > 0)
    {
        fprintf(f, "\n");
        if (m_totMethods > 0)
            fprintf(f, "  Imported %u methods.\n\n", m_numMethods + m_totMethods);

        fprintf(f, "     CLR API                                   # calls   total time    max time     avg time   %% "
                   "of total\n");
        fprintf(f, "     -------------------------------------------------------------------------------");
        fprintf(f, "---------------------\n");

        static const char* APInames[] = {
#define DEF_CLR_API(name) #name,
#include "ICorJitInfo_API_names.h"
        };

        unsigned shownCalls  = 0;
        double   shownMillis = 0.0;
#ifdef DEBUG
        unsigned checkedCalls  = 0;
        double   checkedMillis = 0.0;
#endif

        for (unsigned pass = 0; pass < 2; pass++)
        {
            for (unsigned i = 0; i < API_ICorJitInfo_Names::API_COUNT; i++)
            {
                unsigned calls = m_total.m_perClrAPIcalls[i];
                if (calls == 0)
                    continue;

                unsigned __int64 cycles = m_total.m_perClrAPIcycles[i];
                double           millis = 1000.0 * cycles / countsPerSec;

                // Don't show the small fry to keep the results manageable
                if (millis < 0.5)
                {
                    // We always show the following API because it is always called
                    // exactly once for each method and its body is the simplest one
                    // possible (it just returns an integer constant), and therefore
                    // it can be used to measure the overhead of adding the CLR API
                    // timing code. Roughly speaking, on a 3GHz x64 box the overhead
                    // per call should be around 40 ns when using RDTSC, compared to
                    // about 140 ns when using GetThreadCycles() under Windows.
                    if (i != API_ICorJitInfo_Names::API_getExpectedTargetArchitecture)
                        continue;
                }

                // In the first pass we just compute the totals.
                if (pass == 0)
                {
                    shownCalls += m_total.m_perClrAPIcalls[i];
                    shownMillis += millis;
                    continue;
                }

                unsigned __int32 maxcyc = m_maximum.m_maxClrAPIcycles[i];
                double           max_ms = 1000.0 * maxcyc / countsPerSec;

                fprintf(f, "     %-40s", APInames[i]);                                 // API name
                fprintf(f, " %8u %9.1f ms", calls, millis);                            // #calls, total time
                fprintf(f, " %8.1f ms  %8.1f ns", max_ms, 1000000.0 * millis / calls); // max, avg time
                fprintf(f, "     %5.1f%%\n", 100.0 * millis / shownMillis);            // % of total

#ifdef DEBUG
                checkedCalls += m_total.m_perClrAPIcalls[i];
                checkedMillis += millis;
#endif
            }
        }

#ifdef DEBUG
        assert(checkedCalls == shownCalls);
        assert(checkedMillis == shownMillis);
#endif

        if (shownCalls > 0 || shownMillis > 0)
        {
            fprintf(f, "     -------------------------");
            fprintf(f, "---------------------------------------------------------------------------\n");
            fprintf(f, "     Total for calls shown above              %8u %10.1f ms", shownCalls, shownMillis);
            if (totTime_ms > 0.0)
                fprintf(f, " (%4.1lf%% of overall JIT time)", shownMillis * 100.0 / totTime_ms);
            fprintf(f, "\n");
        }
        fprintf(f, "\n");
    }
#endif

    fprintf(f, "\n");
}

JitTimer::JitTimer(unsigned byteCodeSize) : m_info(byteCodeSize)
{
#if MEASURE_CLRAPI_CALLS
    m_CLRcallInvokes = 0;
    m_CLRcallCycles  = 0;
#endif

#ifdef DEBUG
    m_lastPhase = (Phases)-1;
#if MEASURE_CLRAPI_CALLS
    m_CLRcallAPInum = -1;
#endif
#endif

    unsigned __int64 threadCurCycles;
    if (_our_GetThreadCycles(&threadCurCycles))
    {
        m_start         = threadCurCycles;
        m_curPhaseStart = threadCurCycles;
    }
}

void JitTimer::EndPhase(Compiler* compiler, Phases phase)
{
    // Otherwise...
    // We re-run some phases currently, so this following assert doesn't work.
    // assert((int)phase > (int)m_lastPhase);  // We should end phases in increasing order.

    unsigned __int64 threadCurCycles;
    if (_our_GetThreadCycles(&threadCurCycles))
    {
        unsigned __int64 phaseCycles = (threadCurCycles - m_curPhaseStart);

        // If this is not a leaf phase, the assumption is that the last subphase must have just recently ended.
        // Credit the duration to "slop", the total of which should be very small.
        if (PhaseHasChildren[phase])
        {
            m_info.m_parentPhaseEndSlop += phaseCycles;
        }
        else
        {
            // It is a leaf phase.  Credit duration to it.
            m_info.m_invokesByPhase[phase]++;
            m_info.m_cyclesByPhase[phase] += phaseCycles;

#if MEASURE_CLRAPI_CALLS
            // Record the CLR API timing info as well.
            m_info.m_CLRinvokesByPhase[phase] += m_CLRcallInvokes;
            m_info.m_CLRcyclesByPhase[phase] += m_CLRcallCycles;
#endif

            // Credit the phase's ancestors, if any.
            int ancPhase = PhaseParent[phase];
            while (ancPhase != -1)
            {
                m_info.m_cyclesByPhase[ancPhase] += phaseCycles;
                ancPhase = PhaseParent[ancPhase];
            }

#if MEASURE_CLRAPI_CALLS
            const Phases lastPhase = PHASE_CLR_API;
#else
            const Phases lastPhase = PHASE_NUMBER_OF;
#endif
            if (phase + 1 == lastPhase)
            {
                m_info.m_totalCycles = (threadCurCycles - m_start);
            }
            else
            {
                m_curPhaseStart = threadCurCycles;
            }
        }

        if ((JitConfig.JitMeasureIR() != 0) && PhaseReportsIRSize[phase])
        {
            m_info.m_nodeCountAfterPhase[phase] = compiler->fgMeasureIR();
        }
        else
        {
            m_info.m_nodeCountAfterPhase[phase] = 0;
        }
    }

#ifdef DEBUG
    m_lastPhase = phase;
#endif
#if MEASURE_CLRAPI_CALLS
    m_CLRcallInvokes = 0;
    m_CLRcallCycles  = 0;
#endif
}

#if MEASURE_CLRAPI_CALLS

//------------------------------------------------------------------------
// JitTimer::CLRApiCallEnter: Start the stopwatch for an EE call.
//
// Arguments:
//    apix - The API index - an "enum API_ICorJitInfo_Names" value.
//

void JitTimer::CLRApiCallEnter(unsigned apix)
{
    assert(m_CLRcallAPInum == -1); // Nested calls not allowed
    m_CLRcallAPInum = apix;

    // If we can't get the cycles, we'll just ignore this call
    if (!_our_GetThreadCycles(&m_CLRcallStart))
        m_CLRcallStart = 0;
}

//------------------------------------------------------------------------
// JitTimer::CLRApiCallLeave: compute / record time spent in an EE call.
//
// Arguments:
//    apix - The API's "enum API_ICorJitInfo_Names" value; this value
//           should match the value passed to the most recent call to
//           "CLRApiCallEnter" (i.e. these must come as matched pairs),
//           and they also may not nest.
//

void JitTimer::CLRApiCallLeave(unsigned apix)
{
    // Make sure we're actually inside a measured CLR call.
    assert(m_CLRcallAPInum != -1);
    m_CLRcallAPInum = -1;

    // Ignore this one if we don't have a valid starting counter.
    if (m_CLRcallStart != 0)
    {
        if (JitConfig.JitEECallTimingInfo() != 0)
        {
            unsigned __int64 threadCurCycles;
            if (_our_GetThreadCycles(&threadCurCycles))
            {
                // Compute the cycles spent in the call.
                threadCurCycles -= m_CLRcallStart;

                // Add the cycles to the 'phase' and bump its use count.
                m_info.m_cyclesByPhase[PHASE_CLR_API] += threadCurCycles;
                m_info.m_invokesByPhase[PHASE_CLR_API] += 1;

                // Add the values to the "per API" info.
                m_info.m_allClrAPIcycles += threadCurCycles;
                m_info.m_allClrAPIcalls += 1;

                m_info.m_perClrAPIcalls[apix] += 1;
                m_info.m_perClrAPIcycles[apix] += threadCurCycles;
                m_info.m_maxClrAPIcycles[apix] = max(m_info.m_maxClrAPIcycles[apix], (unsigned __int32)threadCurCycles);

                // Subtract the cycles from the enclosing phase by bumping its start time
                m_curPhaseStart += threadCurCycles;

                // Update the running totals.
                m_CLRcallInvokes += 1;
                m_CLRcallCycles += threadCurCycles;
            }
        }

        m_CLRcallStart = 0;
    }

    assert(m_CLRcallAPInum != -1); // No longer in this API call.
    m_CLRcallAPInum = -1;
}

#endif // MEASURE_CLRAPI_CALLS

CritSecObject JitTimer::s_csvLock;

LPCWSTR Compiler::JitTimeLogCsv()
{
    LPCWSTR jitTimeLogCsv = JitConfig.JitTimeLogCsv();
    return jitTimeLogCsv;
}

void JitTimer::PrintCsvHeader()
{
    LPCWSTR jitTimeLogCsv = Compiler::JitTimeLogCsv();
    if (jitTimeLogCsv == nullptr)
    {
        return;
    }

    CritSecHolder csvLock(s_csvLock);

    FILE* fp = _wfopen(jitTimeLogCsv, W("a"));
    if (fp != nullptr)
    {
        // Seek to the end of the file s.t. `ftell` doesn't lie to us on Windows
        fseek(fp, 0, SEEK_END);

        // Write the header if the file is empty
        if (ftell(fp) == 0)
        {
            fprintf(fp, "\"Method Name\",");
            fprintf(fp, "\"Assembly or SPMI Index\",");
            fprintf(fp, "\"IL Bytes\",");
            fprintf(fp, "\"Basic Blocks\",");
            fprintf(fp, "\"Min Opts\",");
            fprintf(fp, "\"Loops Cloned\",");

            for (int i = 0; i < PHASE_NUMBER_OF; i++)
            {
                fprintf(fp, "\"%s\",", PhaseNames[i]);
                if ((JitConfig.JitMeasureIR() != 0) && PhaseReportsIRSize[i])
                {
                    fprintf(fp, "\"Node Count After %s\",", PhaseNames[i]);
                }
            }

            InlineStrategy::DumpCsvHeader(fp);

            fprintf(fp, "\"Executable Code Bytes\",");
            fprintf(fp, "\"GC Info Bytes\",");
            fprintf(fp, "\"Total Bytes Allocated\",");
            fprintf(fp, "\"Total Cycles\",");
            fprintf(fp, "\"CPS\"\n");
        }
        fclose(fp);
    }
}

extern ICorJitHost* g_jitHost;

void JitTimer::PrintCsvMethodStats(Compiler* comp)
{
    LPCWSTR jitTimeLogCsv = Compiler::JitTimeLogCsv();
    if (jitTimeLogCsv == nullptr)
    {
        return;
    }

    // eeGetMethodFullName uses locks, so don't enter crit sec before this call.
    const char* methName = comp->eeGetMethodFullName(comp->info.compMethodHnd);

    // Try and access the SPMI index to report in the data set.
    //
    // If the jit is not hosted under SPMI this will return the
    // default value of zero.
    //
    // Query the jit host directly here instead of going via the
    // config cache, since value will change for each method.
    int index = g_jitHost->getIntConfigValue(W("SuperPMIMethodContextNumber"), 0);

    CritSecHolder csvLock(s_csvLock);

    FILE* fp = _wfopen(jitTimeLogCsv, W("a"));
    fprintf(fp, "\"%s\",", methName);
    if (index != 0)
    {
        fprintf(fp, "%d,", index);
    }
    else
    {
        const char* methodAssemblyName = comp->info.compCompHnd->getAssemblyName(
            comp->info.compCompHnd->getModuleAssembly(comp->info.compCompHnd->getClassModule(comp->info.compClassHnd)));
        fprintf(fp, "\"%s\",", methodAssemblyName);
    }
    fprintf(fp, "%u,", comp->info.compILCodeSize);
    fprintf(fp, "%u,", comp->fgBBcount);
    fprintf(fp, "%u,", comp->opts.MinOpts());
    fprintf(fp, "%u,", comp->optLoopsCloned);
    unsigned __int64 totCycles = 0;
    for (int i = 0; i < PHASE_NUMBER_OF; i++)
    {
        if (!PhaseHasChildren[i])
        {
            totCycles += m_info.m_cyclesByPhase[i];
        }
        fprintf(fp, "%I64u,", m_info.m_cyclesByPhase[i]);

        if ((JitConfig.JitMeasureIR() != 0) && PhaseReportsIRSize[i])
        {
            fprintf(fp, "%u,", m_info.m_nodeCountAfterPhase[i]);
        }
    }

    comp->m_inlineStrategy->DumpCsvData(fp);

    fprintf(fp, "%u,", comp->info.compNativeCodeSize);
    fprintf(fp, "%Iu,", comp->compInfoBlkSize);
    fprintf(fp, "%Iu,", comp->compGetArenaAllocator()->getTotalBytesAllocated());
    fprintf(fp, "%I64u,", m_info.m_totalCycles);
    fprintf(fp, "%f\n", CycleTimer::CyclesPerSecond());
    fclose(fp);
}

// Completes the timing of the current method, and adds it to "sum".
void JitTimer::Terminate(Compiler* comp, CompTimeSummaryInfo& sum, bool includePhases)
{
    if (includePhases)
    {
        PrintCsvMethodStats(comp);
    }

    sum.AddInfo(m_info, includePhases);
}
#endif // FEATURE_JIT_METHOD_PERF

#if LOOP_HOIST_STATS
// Static fields.
CritSecObject Compiler::s_loopHoistStatsLock; // Default constructor.
unsigned      Compiler::s_loopsConsidered             = 0;
unsigned      Compiler::s_loopsWithHoistedExpressions = 0;
unsigned      Compiler::s_totalHoistedExpressions     = 0;

// static
void Compiler::PrintAggregateLoopHoistStats(FILE* f)
{
    fprintf(f, "\n");
    fprintf(f, "---------------------------------------------------\n");
    fprintf(f, "Loop hoisting stats\n");
    fprintf(f, "---------------------------------------------------\n");

    double pctWithHoisted = 0.0;
    if (s_loopsConsidered > 0)
    {
        pctWithHoisted = 100.0 * (double(s_loopsWithHoistedExpressions) / double(s_loopsConsidered));
    }
    double exprsPerLoopWithExpr = 0.0;
    if (s_loopsWithHoistedExpressions > 0)
    {
        exprsPerLoopWithExpr = double(s_totalHoistedExpressions) / double(s_loopsWithHoistedExpressions);
    }
    fprintf(f, "Considered %d loops.  Of these, we hoisted expressions out of %d (%6.2f%%).\n", s_loopsConsidered,
            s_loopsWithHoistedExpressions, pctWithHoisted);
    fprintf(f, "  A total of %d expressions were hoisted, an average of %5.2f per loop-with-hoisted-expr.\n",
            s_totalHoistedExpressions, exprsPerLoopWithExpr);
}

void Compiler::AddLoopHoistStats()
{
    CritSecHolder statsLock(s_loopHoistStatsLock);

    s_loopsConsidered += m_loopsConsidered;
    s_loopsWithHoistedExpressions += m_loopsWithHoistedExpressions;
    s_totalHoistedExpressions += m_totalHoistedExpressions;
}

void Compiler::PrintPerMethodLoopHoistStats()
{
    double pctWithHoisted = 0.0;
    if (m_loopsConsidered > 0)
    {
        pctWithHoisted = 100.0 * (double(m_loopsWithHoistedExpressions) / double(m_loopsConsidered));
    }
    double exprsPerLoopWithExpr = 0.0;
    if (m_loopsWithHoistedExpressions > 0)
    {
        exprsPerLoopWithExpr = double(m_totalHoistedExpressions) / double(m_loopsWithHoistedExpressions);
    }
    printf("Considered %d loops.  Of these, we hoisted expressions out of %d (%5.2f%%).\n", m_loopsConsidered,
           m_loopsWithHoistedExpressions, pctWithHoisted);
    printf("  A total of %d expressions were hoisted, an average of %5.2f per loop-with-hoisted-expr.\n",
           m_totalHoistedExpressions, exprsPerLoopWithExpr);
}
#endif // LOOP_HOIST_STATS

//------------------------------------------------------------------------
// RecordStateAtEndOfInlining: capture timing data (if enabled) after
// inlining as completed.
//
// Note:
// Records data needed for SQM and inlining data dumps.  Should be
// called after inlining is complete.  (We do this after inlining
// because this marks the last point at which the JIT is likely to
// cause type-loading and class initialization).

void Compiler::RecordStateAtEndOfInlining()
{
#if defined(DEBUG) || defined(INLINE_DATA)

    m_compCyclesAtEndOfInlining    = 0;
    m_compTickCountAtEndOfInlining = 0;
    bool b                         = CycleTimer::GetThreadCyclesS(&m_compCyclesAtEndOfInlining);
    if (!b)
    {
        return; // We don't have a thread cycle counter.
    }
    m_compTickCountAtEndOfInlining = GetTickCount();

#endif // defined(DEBUG) || defined(INLINE_DATA)
}

//------------------------------------------------------------------------
// RecordStateAtEndOfCompilation: capture timing data (if enabled) after
// compilation is completed.

void Compiler::RecordStateAtEndOfCompilation()
{
#if defined(DEBUG) || defined(INLINE_DATA)

    // Common portion
    m_compCycles = 0;
    unsigned __int64 compCyclesAtEnd;
    bool             b = CycleTimer::GetThreadCyclesS(&compCyclesAtEnd);
    if (!b)
    {
        return; // We don't have a thread cycle counter.
    }
    assert(compCyclesAtEnd >= m_compCyclesAtEndOfInlining);

    m_compCycles = compCyclesAtEnd - m_compCyclesAtEndOfInlining;

#endif // defined(DEBUG) || defined(INLINE_DATA)
}

#if FUNC_INFO_LOGGING
// static
LPCWSTR Compiler::compJitFuncInfoFilename = nullptr;

// static
FILE* Compiler::compJitFuncInfoFile = nullptr;
#endif // FUNC_INFO_LOGGING

#ifdef DEBUG

// dumpConvertedVarSet() dumps the varset bits that are tracked
// variable indices, and we convert them to variable numbers, sort the variable numbers, and
// print them as variable numbers. To do this, we use a temporary set indexed by
// variable number. We can't use the "all varset" type because it is still size-limited, and might
// not be big enough to handle all possible variable numbers.
void dumpConvertedVarSet(Compiler* comp, VARSET_VALARG_TP vars)
{
    BYTE* pVarNumSet; // trivial set: one byte per varNum, 0 means not in set, 1 means in set.

    size_t varNumSetBytes = comp->lvaCount * sizeof(BYTE);
    pVarNumSet            = (BYTE*)_alloca(varNumSetBytes);
    memset(pVarNumSet, 0, varNumSetBytes); // empty the set

    VarSetOps::Iter iter(comp, vars);
    unsigned        varIndex = 0;
    while (iter.NextElem(&varIndex))
    {
        unsigned varNum    = comp->lvaTrackedIndexToLclNum(varIndex);
        pVarNumSet[varNum] = 1; // This varNum is in the set
    }

    bool first = true;
    printf("{");
    for (size_t varNum = 0; varNum < comp->lvaCount; varNum++)
    {
        if (pVarNumSet[varNum] == 1)
        {
            if (!first)
            {
                printf(" ");
            }
            printf("V%02u", varNum);
            first = false;
        }
    }
    printf("}");
}

/*XXXXXXXXXXXXXXXXXXXXXXXXXXXXXXXXXXXXXXXXXXXXXXXXXXXXXXXXXXXXXXXXXXXXXXXXXXXXX
XXXXXXXXXXXXXXXXXXXXXXXXXXXXXXXXXXXXXXXXXXXXXXXXXXXXXXXXXXXXXXXXXXXXXXXXXXXXXXX
XX                                                                           XX
XX                          Debugging helpers                                XX
XX                                                                           XX
XXXXXXXXXXXXXXXXXXXXXXXXXXXXXXXXXXXXXXXXXXXXXXXXXXXXXXXXXXXXXXXXXXXXXXXXXXXXXXX
XXXXXXXXXXXXXXXXXXXXXXXXXXXXXXXXXXXXXXXXXXXXXXXXXXXXXXXXXXXXXXXXXXXXXXXXXXXXXXX
*/

/*****************************************************************************/
/* The following functions are intended to be called from the debugger, to dump
 * various data structures.
 *
 * The versions that start with 'c' take a Compiler* as the first argument.
 * The versions that start with 'd' use the tlsCompiler, so don't require a Compiler*.
 *
 * Summary:
 *      cBlock,      dBlock         : Display a basic block (call fgTableDispBasicBlock()).
 *      cBlocks,     dBlocks        : Display all the basic blocks of a function (call fgDispBasicBlocks()).
 *      cBlocksV,    dBlocksV       : Display all the basic blocks of a function (call fgDispBasicBlocks(true)).
 *                                    "V" means "verbose", and will dump all the trees.
 *      cTree,       dTree          : Display a tree (call gtDispTree()).
 *      cTreeLIR,    dTreeLIR       : Display a tree in LIR form (call gtDispLIRNode()).
 *      cTrees,      dTrees         : Display all the trees in a function (call fgDumpTrees()).
 *      cEH,         dEH            : Display the EH handler table (call fgDispHandlerTab()).
 *      cVar,        dVar           : Display a local variable given its number (call lvaDumpEntry()).
 *      cVarDsc,     dVarDsc        : Display a local variable given a LclVarDsc* (call lvaDumpEntry()).
 *      cVars,       dVars          : Display the local variable table (call lvaTableDump()).
 *      cVarsFinal,  dVarsFinal     : Display the local variable table (call lvaTableDump(FINAL_FRAME_LAYOUT)).
 *      cBlockCheapPreds, dBlockCheapPreds : Display a block's cheap predecessors (call block->dspCheapPreds()).
 *      cBlockPreds, dBlockPreds    : Display a block's predecessors (call block->dspPreds()).
 *      cBlockSuccs, dBlockSuccs    : Display a block's successors (call block->dspSuccs(compiler)).
 *      cReach,      dReach         : Display all block reachability (call fgDispReach()).
 *      cDoms,       dDoms          : Display all block dominators (call fgDispDoms()).
 *      cLiveness,   dLiveness      : Display per-block variable liveness (call fgDispBBLiveness()).
 *      cCVarSet,    dCVarSet       : Display a "converted" VARSET_TP: the varset is assumed to be tracked variable
 *                                    indices. These are converted to variable numbers and sorted. (Calls
 *                                    dumpConvertedVarSet()).
 *      cLoop,       dLoop          : Display the blocks of a loop, including the trees.
 *      cTreeFlags,  dTreeFlags     : Display tree flags
 *
 * The following don't require a Compiler* to work:
 *      dRegMask                    : Display a regMaskTP (call dspRegMask(mask)).
 */

void cBlock(Compiler* comp, BasicBlock* block)
{
    static unsigned sequenceNumber = 0; // separate calls with a number to indicate this function has been called
    printf("===================================================================== *Block %u\n", sequenceNumber++);
    comp->fgTableDispBasicBlock(block);
}

void cBlocks(Compiler* comp)
{
    static unsigned sequenceNumber = 0; // separate calls with a number to indicate this function has been called
    printf("===================================================================== *Blocks %u\n", sequenceNumber++);
    comp->fgDispBasicBlocks();
}

void cBlocksV(Compiler* comp)
{
    static unsigned sequenceNumber = 0; // separate calls with a number to indicate this function has been called
    printf("===================================================================== *BlocksV %u\n", sequenceNumber++);
    comp->fgDispBasicBlocks(true);
}

void cStmt(Compiler* comp, Statement* statement)
{
    static unsigned sequenceNumber = 0; // separate calls with a number to indicate this function has been called
    printf("===================================================================== *Stmt %u\n", sequenceNumber++);
    comp->gtDispStmt(statement, ">>>");
}

void cTree(Compiler* comp, GenTree* tree)
{
    static unsigned sequenceNumber = 0; // separate calls with a number to indicate this function has been called
    printf("===================================================================== *Tree %u\n", sequenceNumber++);
    comp->gtDispTree(tree, nullptr, ">>>");
}

void cTreeLIR(Compiler* comp, GenTree* tree)
{
    static unsigned sequenceNumber = 0; // separate calls with a number to indicate this function has been called
    printf("===================================================================== *TreeLIR %u\n", sequenceNumber++);
    comp->gtDispLIRNode(tree);
}

void cTrees(Compiler* comp)
{
    static unsigned sequenceNumber = 0; // separate calls with a number to indicate this function has been called
    printf("===================================================================== *Trees %u\n", sequenceNumber++);
    comp->fgDumpTrees(comp->fgFirstBB, nullptr);
}

void cEH(Compiler* comp)
{
    static unsigned sequenceNumber = 0; // separate calls with a number to indicate this function has been called
    printf("===================================================================== *EH %u\n", sequenceNumber++);
    comp->fgDispHandlerTab();
}

void cVar(Compiler* comp, unsigned lclNum)
{
    static unsigned sequenceNumber = 0; // separate calls with a number to indicate this function has been called
    printf("===================================================================== *Var %u\n", sequenceNumber++);
    comp->lvaDumpEntry(lclNum, Compiler::FINAL_FRAME_LAYOUT);
}

void cVarDsc(Compiler* comp, LclVarDsc* varDsc)
{
    static unsigned sequenceNumber = 0; // separate calls with a number to indicate this function has been called
    printf("===================================================================== *VarDsc %u\n", sequenceNumber++);
    unsigned lclNum = (unsigned)(varDsc - comp->lvaTable);
    comp->lvaDumpEntry(lclNum, Compiler::FINAL_FRAME_LAYOUT);
}

void cVars(Compiler* comp)
{
    static unsigned sequenceNumber = 0; // separate calls with a number to indicate this function has been called
    printf("===================================================================== *Vars %u\n", sequenceNumber++);
    comp->lvaTableDump();
}

void cVarsFinal(Compiler* comp)
{
    static unsigned sequenceNumber = 0; // separate calls with a number to indicate this function has been called
    printf("===================================================================== *Vars %u\n", sequenceNumber++);
    comp->lvaTableDump(Compiler::FINAL_FRAME_LAYOUT);
}

void cBlockCheapPreds(Compiler* comp, BasicBlock* block)
{
    static unsigned sequenceNumber = 0; // separate calls with a number to indicate this function has been called
    printf("===================================================================== *BlockCheapPreds %u\n",
           sequenceNumber++);
    block->dspCheapPreds();
}

void cBlockPreds(Compiler* comp, BasicBlock* block)
{
    static unsigned sequenceNumber = 0; // separate calls with a number to indicate this function has been called
    printf("===================================================================== *BlockPreds %u\n", sequenceNumber++);
    block->dspPreds();
}

void cBlockSuccs(Compiler* comp, BasicBlock* block)
{
    static unsigned sequenceNumber = 0; // separate calls with a number to indicate this function has been called
    printf("===================================================================== *BlockSuccs %u\n", sequenceNumber++);
    block->dspSuccs(comp);
}

void cReach(Compiler* comp)
{
    static unsigned sequenceNumber = 0; // separate calls with a number to indicate this function has been called
    printf("===================================================================== *Reach %u\n", sequenceNumber++);
    comp->fgDispReach();
}

void cDoms(Compiler* comp)
{
    static unsigned sequenceNumber = 0; // separate calls with a number to indicate this function has been called
    printf("===================================================================== *Doms %u\n", sequenceNumber++);
    comp->fgDispDoms();
}

void cLiveness(Compiler* comp)
{
    static unsigned sequenceNumber = 0; // separate calls with a number to indicate this function has been called
    printf("===================================================================== *Liveness %u\n", sequenceNumber++);
    comp->fgDispBBLiveness();
}

void cCVarSet(Compiler* comp, VARSET_VALARG_TP vars)
{
    static unsigned sequenceNumber = 0; // separate calls with a number to indicate this function has been called
    printf("===================================================================== dCVarSet %u\n", sequenceNumber++);
    dumpConvertedVarSet(comp, vars);
    printf("\n"); // dumpConvertedVarSet() doesn't emit a trailing newline
}

void cLoop(Compiler* comp, Compiler::LoopDsc* loop)
{
    static unsigned sequenceNumber = 0; // separate calls with a number to indicate this function has been called
    printf("===================================================================== Loop %u\n", sequenceNumber++);
    printf("HEAD   " FMT_BB "\n", loop->lpHead->bbNum);
    printf("FIRST  " FMT_BB "\n", loop->lpFirst->bbNum);
    printf("TOP    " FMT_BB "\n", loop->lpTop->bbNum);
    printf("ENTRY  " FMT_BB "\n", loop->lpEntry->bbNum);
    if (loop->lpExitCnt == 1)
    {
        printf("EXIT   " FMT_BB "\n", loop->lpExit->bbNum);
    }
    else
    {
        printf("EXITS  %u\n", loop->lpExitCnt);
    }
    printf("BOTTOM " FMT_BB "\n", loop->lpBottom->bbNum);

    comp->fgDispBasicBlocks(loop->lpHead, loop->lpBottom, true);
}

void dBlock(BasicBlock* block)
{
    cBlock(JitTls::GetCompiler(), block);
}

void dBlocks()
{
    cBlocks(JitTls::GetCompiler());
}

void dBlocksV()
{
    cBlocksV(JitTls::GetCompiler());
}

void dTree(GenTree* tree)
{
    cTree(JitTls::GetCompiler(), tree);
}

void dTreeLIR(GenTree* tree)
{
    cTreeLIR(JitTls::GetCompiler(), tree);
}

void dTrees()
{
    cTrees(JitTls::GetCompiler());
}

void dEH()
{
    cEH(JitTls::GetCompiler());
}

void dVar(unsigned lclNum)
{
    cVar(JitTls::GetCompiler(), lclNum);
}

void dVarDsc(LclVarDsc* varDsc)
{
    cVarDsc(JitTls::GetCompiler(), varDsc);
}

void dVars()
{
    cVars(JitTls::GetCompiler());
}

void dVarsFinal()
{
    cVarsFinal(JitTls::GetCompiler());
}

void dBlockPreds(BasicBlock* block)
{
    cBlockPreds(JitTls::GetCompiler(), block);
}

void dBlockCheapPreds(BasicBlock* block)
{
    cBlockCheapPreds(JitTls::GetCompiler(), block);
}

void dBlockSuccs(BasicBlock* block)
{
    cBlockSuccs(JitTls::GetCompiler(), block);
}

void dReach()
{
    cReach(JitTls::GetCompiler());
}

void dDoms()
{
    cDoms(JitTls::GetCompiler());
}

void dLiveness()
{
    cLiveness(JitTls::GetCompiler());
}

void dCVarSet(VARSET_VALARG_TP vars)
{
    cCVarSet(JitTls::GetCompiler(), vars);
}

void dLoop(Compiler::LoopDsc* loop)
{
    cLoop(JitTls::GetCompiler(), loop);
}

void dRegMask(regMaskTP mask)
{
    static unsigned sequenceNumber = 0; // separate calls with a number to indicate this function has been called
    printf("===================================================================== dRegMask %u\n", sequenceNumber++);
    dspRegMask(mask);
    printf("\n"); // dspRegMask() doesn't emit a trailing newline
}

void dBlockList(BasicBlockList* list)
{
    printf("WorkList: ");
    while (list != nullptr)
    {
        printf(FMT_BB " ", list->block->bbNum);
        list = list->next;
    }
    printf("\n");
}

// Global variables available in debug mode.  That are set by debug APIs for finding
// Trees, Stmts, and/or Blocks using id or bbNum.
// That can be used in watch window or as a way to get address of fields for data break points.

GenTree*    dbTree;
Statement*  dbStmt;
BasicBlock* dbTreeBlock;
BasicBlock* dbBlock;

// Debug APIs for finding Trees, Stmts, and/or Blocks.
// As a side effect, they set the debug variables above.

GenTree* dFindTree(GenTree* tree, unsigned id)
{
    GenTree* child;

    if (tree == nullptr)
    {
        return nullptr;
    }

    if (tree->gtTreeID == id)
    {
        dbTree = tree;
        return tree;
    }

    unsigned childCount = tree->NumChildren();
    for (unsigned childIndex = 0; childIndex < childCount; childIndex++)
    {
        child = tree->GetChild(childIndex);
        child = dFindTree(child, id);
        if (child != nullptr)
        {
            return child;
        }
    }

    return nullptr;
}

GenTree* dFindTree(unsigned id)
{
    Compiler*   comp = JitTls::GetCompiler();
    BasicBlock* block;
    GenTree*    tree;

    dbTreeBlock = nullptr;
    dbTree      = nullptr;

    for (block = comp->fgFirstBB; block != nullptr; block = block->bbNext)
    {
        for (Statement* stmt : block->Statements())
        {
            tree = dFindTree(stmt->GetRootNode(), id);
            if (tree != nullptr)
            {
                dbTreeBlock = block;
                return tree;
            }
        }
    }

    return nullptr;
}

Statement* dFindStmt(unsigned id)
{
    Compiler*   comp = JitTls::GetCompiler();
    BasicBlock* block;

    dbStmt = nullptr;

    unsigned stmtId = 0;
    for (block = comp->fgFirstBB; block != nullptr; block = block->bbNext)
    {
        for (Statement* stmt : block->Statements())
        {
            stmtId++;
            if (stmtId == id)
            {
                dbStmt = stmt;
                return stmt;
            }
        }
    }

    return nullptr;
}

BasicBlock* dFindBlock(unsigned bbNum)
{
    Compiler*   comp  = JitTls::GetCompiler();
    BasicBlock* block = nullptr;

    dbBlock = nullptr;
    for (block = comp->fgFirstBB; block != nullptr; block = block->bbNext)
    {
        if (block->bbNum == bbNum)
        {
            dbBlock = block;
            break;
        }
    }

    return block;
}

Compiler::LoopDsc* dFindLoop(unsigned loopNum)
{
    Compiler* comp = JitTls::GetCompiler();

    if (loopNum >= comp->optLoopCount)
    {
        printf("loopNum %u out of range\n");
        return nullptr;
    }

    return &comp->optLoopTable[loopNum];
}

void cTreeFlags(Compiler* comp, GenTree* tree)
{
    int chars = 0;

    if (tree->gtFlags != 0)
    {
        chars += printf("flags=");

        // Node flags
        CLANG_FORMAT_COMMENT_ANCHOR;

#if defined(DEBUG)
        if (tree->gtDebugFlags & GTF_DEBUG_NODE_LARGE)
        {
            chars += printf("[NODE_LARGE]");
        }
        if (tree->gtDebugFlags & GTF_DEBUG_NODE_SMALL)
        {
            chars += printf("[NODE_SMALL]");
        }
        if (tree->gtDebugFlags & GTF_DEBUG_NODE_MORPHED)
        {
            chars += printf("[MORPHED]");
        }
#endif // defined(DEBUG)

        if (tree->gtFlags & GTF_COLON_COND)
        {
            chars += printf("[COLON_COND]");
        }

        // Operator flags

        genTreeOps op = tree->OperGet();
        switch (op)
        {

            case GT_LCL_VAR:
            case GT_LCL_VAR_ADDR:
            case GT_LCL_FLD:
            case GT_LCL_FLD_ADDR:
            case GT_STORE_LCL_FLD:
            case GT_STORE_LCL_VAR:
                if (tree->gtFlags & GTF_VAR_DEF)
                {
                    chars += printf("[VAR_DEF]");
                }
                if (tree->gtFlags & GTF_VAR_USEASG)
                {
                    chars += printf("[VAR_USEASG]");
                }
                if (tree->gtFlags & GTF_VAR_CAST)
                {
                    chars += printf("[VAR_CAST]");
                }
                if (tree->gtFlags & GTF_VAR_ITERATOR)
                {
                    chars += printf("[VAR_ITERATOR]");
                }
                if (tree->gtFlags & GTF_VAR_CLONED)
                {
                    chars += printf("[VAR_CLONED]");
                }
                if (tree->gtFlags & GTF_VAR_DEATH)
                {
                    chars += printf("[VAR_DEATH]");
                }
                if (tree->gtFlags & GTF_VAR_ARR_INDEX)
                {
                    chars += printf("[VAR_ARR_INDEX]");
                }
#if defined(DEBUG)
                if (tree->gtDebugFlags & GTF_DEBUG_VAR_CSE_REF)
                {
                    chars += printf("[VAR_CSE_REF]");
                }
#endif
                break;

            case GT_NOP:

                if (tree->gtFlags & GTF_NOP_DEATH)
                {
                    chars += printf("[NOP_DEATH]");
                }
                break;

            case GT_NO_OP:
                break;

            case GT_FIELD:
                if (tree->gtFlags & GTF_FLD_VOLATILE)
                {
                    chars += printf("[FLD_VOLATILE]");
                }
                break;

            case GT_INDEX:

                if (tree->gtFlags & GTF_INX_STRING_LAYOUT)
                {
                    chars += printf("[INX_STRING_LAYOUT]");
                }
                __fallthrough;
            case GT_INDEX_ADDR:
                if (tree->gtFlags & GTF_INX_RNGCHK)
                {
                    chars += printf("[INX_RNGCHK]");
                }
                break;

            case GT_IND:
            case GT_STOREIND:

                if (tree->gtFlags & GTF_IND_VOLATILE)
                {
                    chars += printf("[IND_VOLATILE]");
                }
                if (tree->gtFlags & GTF_IND_TGTANYWHERE)
                {
                    chars += printf("[IND_TGTANYWHERE]");
                }
                if (tree->gtFlags & GTF_IND_TGT_NOT_HEAP)
                {
                    chars += printf("[IND_TGT_NOT_HEAP]");
                }
                if (tree->gtFlags & GTF_IND_TLS_REF)
                {
                    chars += printf("[IND_TLS_REF]");
                }
                if (tree->gtFlags & GTF_IND_ASG_LHS)
                {
                    chars += printf("[IND_ASG_LHS]");
                }
                if (tree->gtFlags & GTF_IND_UNALIGNED)
                {
                    chars += printf("[IND_UNALIGNED]");
                }
                if (tree->gtFlags & GTF_IND_INVARIANT)
                {
                    chars += printf("[IND_INVARIANT]");
                }
                break;

            case GT_CLS_VAR:

                if (tree->gtFlags & GTF_CLS_VAR_ASG_LHS)
                {
                    chars += printf("[CLS_VAR_ASG_LHS]");
                }
                break;

            case GT_MUL:
#if !defined(TARGET_64BIT)
            case GT_MUL_LONG:
#endif

                if (tree->gtFlags & GTF_MUL_64RSLT)
                {
                    chars += printf("[64RSLT]");
                }
                if (tree->gtFlags & GTF_ADDRMODE_NO_CSE)
                {
                    chars += printf("[ADDRMODE_NO_CSE]");
                }
                break;

            case GT_ADD:

                if (tree->gtFlags & GTF_ADDRMODE_NO_CSE)
                {
                    chars += printf("[ADDRMODE_NO_CSE]");
                }
                break;

            case GT_LSH:

                if (tree->gtFlags & GTF_ADDRMODE_NO_CSE)
                {
                    chars += printf("[ADDRMODE_NO_CSE]");
                }
                break;

            case GT_MOD:
            case GT_UMOD:
                break;

            case GT_EQ:
            case GT_NE:
            case GT_LT:
            case GT_LE:
            case GT_GT:
            case GT_GE:

                if (tree->gtFlags & GTF_RELOP_NAN_UN)
                {
                    chars += printf("[RELOP_NAN_UN]");
                }
                if (tree->gtFlags & GTF_RELOP_JMP_USED)
                {
                    chars += printf("[RELOP_JMP_USED]");
                }
                if (tree->gtFlags & GTF_RELOP_QMARK)
                {
                    chars += printf("[RELOP_QMARK]");
                }
                break;

            case GT_QMARK:

                if (tree->gtFlags & GTF_QMARK_CAST_INSTOF)
                {
                    chars += printf("[QMARK_CAST_INSTOF]");
                }
                break;

            case GT_BOX:

                if (tree->gtFlags & GTF_BOX_VALUE)
                {
                    chars += printf("[BOX_VALUE]");
                }
                break;

            case GT_CNS_INT:

            {
                unsigned handleKind = (tree->gtFlags & GTF_ICON_HDL_MASK);

                switch (handleKind)
                {

                    case GTF_ICON_SCOPE_HDL:

                        chars += printf("[ICON_SCOPE_HDL]");
                        break;

                    case GTF_ICON_CLASS_HDL:

                        chars += printf("[ICON_CLASS_HDL]");
                        break;

                    case GTF_ICON_METHOD_HDL:

                        chars += printf("[ICON_METHOD_HDL]");
                        break;

                    case GTF_ICON_FIELD_HDL:

                        chars += printf("[ICON_FIELD_HDL]");
                        break;

                    case GTF_ICON_STATIC_HDL:

                        chars += printf("[ICON_STATIC_HDL]");
                        break;

                    case GTF_ICON_STR_HDL:

                        chars += printf("[ICON_STR_HDL]");
                        break;

                    case GTF_ICON_PSTR_HDL:

                        chars += printf("[ICON_PSTR_HDL]");
                        break;

                    case GTF_ICON_PTR_HDL:

                        chars += printf("[ICON_PTR_HDL]");
                        break;

                    case GTF_ICON_VARG_HDL:

                        chars += printf("[ICON_VARG_HDL]");
                        break;

                    case GTF_ICON_PINVKI_HDL:

                        chars += printf("[ICON_PINVKI_HDL]");
                        break;

                    case GTF_ICON_TOKEN_HDL:

                        chars += printf("[ICON_TOKEN_HDL]");
                        break;

                    case GTF_ICON_TLS_HDL:

                        chars += printf("[ICON_TLD_HDL]");
                        break;

                    case GTF_ICON_FTN_ADDR:

                        chars += printf("[ICON_FTN_ADDR]");
                        break;

                    case GTF_ICON_CIDMID_HDL:

                        chars += printf("[ICON_CIDMID_HDL]");
                        break;

                    case GTF_ICON_BBC_PTR:

                        chars += printf("[ICON_BBC_PTR]");
                        break;

                    case GTF_ICON_FIELD_OFF:

                        chars += printf("[ICON_FIELD_OFF]");
                        break;
                }
            }
            break;

            case GT_OBJ:
            case GT_STORE_OBJ:
                if (tree->AsObj()->GetLayout()->HasGCPtr())
                {
                    chars += printf("[BLK_HASGCPTR]");
                }
                __fallthrough;

            case GT_BLK:
            case GT_DYN_BLK:
            case GT_STORE_BLK:
            case GT_STORE_DYN_BLK:

                if (tree->gtFlags & GTF_BLK_VOLATILE)
                {
                    chars += printf("[BLK_VOLATILE]");
                }
                if (tree->AsBlk()->IsUnaligned())
                {
                    chars += printf("[BLK_UNALIGNED]");
                }
                break;

            case GT_CALL:

                if (tree->gtFlags & GTF_CALL_UNMANAGED)
                {
                    chars += printf("[CALL_UNMANAGED]");
                }
                if (tree->gtFlags & GTF_CALL_INLINE_CANDIDATE)
                {
                    chars += printf("[CALL_INLINE_CANDIDATE]");
                }
                if (!tree->AsCall()->IsVirtual())
                {
                    chars += printf("[CALL_NONVIRT]");
                }
                if (tree->AsCall()->IsVirtualVtable())
                {
                    chars += printf("[CALL_VIRT_VTABLE]");
                }
                if (tree->AsCall()->IsVirtualStub())
                {
                    chars += printf("[CALL_VIRT_STUB]");
                }
                if (tree->gtFlags & GTF_CALL_NULLCHECK)
                {
                    chars += printf("[CALL_NULLCHECK]");
                }
                if (tree->gtFlags & GTF_CALL_POP_ARGS)
                {
                    chars += printf("[CALL_POP_ARGS]");
                }
                if (tree->gtFlags & GTF_CALL_HOISTABLE)
                {
                    chars += printf("[CALL_HOISTABLE]");
                }

                // More flags associated with calls.

                {
                    GenTreeCall* call = tree->AsCall();

                    if (call->gtCallMoreFlags & GTF_CALL_M_EXPLICIT_TAILCALL)
                    {
                        chars += printf("[CALL_M_EXPLICIT_TAILCALL]");
                    }
                    if (call->gtCallMoreFlags & GTF_CALL_M_TAILCALL)
                    {
                        chars += printf("[CALL_M_TAILCALL]");
                    }
                    if (call->gtCallMoreFlags & GTF_CALL_M_VARARGS)
                    {
                        chars += printf("[CALL_M_VARARGS]");
                    }
                    if (call->gtCallMoreFlags & GTF_CALL_M_RETBUFFARG)
                    {
                        chars += printf("[CALL_M_RETBUFFARG]");
                    }
                    if (call->gtCallMoreFlags & GTF_CALL_M_DELEGATE_INV)
                    {
                        chars += printf("[CALL_M_DELEGATE_INV]");
                    }
                    if (call->gtCallMoreFlags & GTF_CALL_M_NOGCCHECK)
                    {
                        chars += printf("[CALL_M_NOGCCHECK]");
                    }
                    if (call->gtCallMoreFlags & GTF_CALL_M_SPECIAL_INTRINSIC)
                    {
                        chars += printf("[CALL_M_SPECIAL_INTRINSIC]");
                    }

                    if (call->IsUnmanaged())
                    {
                        if (call->gtCallMoreFlags & GTF_CALL_M_UNMGD_THISCALL)
                        {
                            chars += printf("[CALL_M_UNMGD_THISCALL]");
                        }
                    }
                    else if (call->IsVirtualStub())
                    {
                        if (call->gtCallMoreFlags & GTF_CALL_M_VIRTSTUB_REL_INDIRECT)
                        {
                            chars += printf("[CALL_M_VIRTSTUB_REL_INDIRECT]");
                        }
                    }
                    else if (!call->IsVirtual())
                    {
                        if (call->gtCallMoreFlags & GTF_CALL_M_NONVIRT_SAME_THIS)
                        {
                            chars += printf("[CALL_M_NONVIRT_SAME_THIS]");
                        }
                    }

                    if (call->gtCallMoreFlags & GTF_CALL_M_FRAME_VAR_DEATH)
                    {
                        chars += printf("[CALL_M_FRAME_VAR_DEATH]");
                    }
                    if (call->gtCallMoreFlags & GTF_CALL_M_TAILCALL_VIA_HELPER)
                    {
                        chars += printf("[CALL_M_TAILCALL_VIA_HELPER]");
                    }
#if FEATURE_TAILCALL_OPT
                    if (call->gtCallMoreFlags & GTF_CALL_M_IMPLICIT_TAILCALL)
                    {
                        chars += printf("[CALL_M_IMPLICIT_TAILCALL]");
                    }
#endif
                    if (call->gtCallMoreFlags & GTF_CALL_M_PINVOKE)
                    {
                        chars += printf("[CALL_M_PINVOKE]");
                    }

                    if (call->IsFatPointerCandidate())
                    {
                        chars += printf("[CALL_FAT_POINTER_CANDIDATE]");
                    }

                    if (call->IsGuarded())
                    {
                        chars += printf("[CALL_GUARDED]");
                    }

                    if (call->IsExpRuntimeLookup())
                    {
                        chars += printf("[CALL_EXP_RUNTIME_LOOKUP]");
                    }
                }
                break;
            default:

            {
                unsigned flags = (tree->gtFlags & (~(unsigned)(GTF_COMMON_MASK | GTF_OVERFLOW)));
                if (flags != 0)
                {
                    chars += printf("[%08X]", flags);
                }
            }
            break;
        }

        // Common flags.

        if (tree->gtFlags & GTF_ASG)
        {
            chars += printf("[ASG]");
        }
        if (tree->gtFlags & GTF_CALL)
        {
            chars += printf("[CALL]");
        }
        switch (op)
        {
            case GT_MUL:
            case GT_CAST:
            case GT_ADD:
            case GT_SUB:
                if (tree->gtFlags & GTF_OVERFLOW)
                {
                    chars += printf("[OVERFLOW]");
                }
                break;
            default:
                break;
        }
        if (tree->gtFlags & GTF_EXCEPT)
        {
            chars += printf("[EXCEPT]");
        }
        if (tree->gtFlags & GTF_GLOB_REF)
        {
            chars += printf("[GLOB_REF]");
        }
        if (tree->gtFlags & GTF_ORDER_SIDEEFF)
        {
            chars += printf("[ORDER_SIDEEFF]");
        }
        if (tree->gtFlags & GTF_REVERSE_OPS)
        {
            if (op != GT_LCL_VAR)
            {
                chars += printf("[REVERSE_OPS]");
            }
        }
        if (tree->gtFlags & GTF_SPILLED)
        {
            chars += printf("[SPILLED_OPER]");
        }
#if FEATURE_SET_FLAGS
        if (tree->gtFlags & GTF_SET_FLAGS)
        {
            if ((op != GT_IND) && (op != GT_STOREIND))
            {
                chars += printf("[ZSF_SET_FLAGS]");
            }
        }
#endif
        if (tree->gtFlags & GTF_IND_NONFAULTING)
        {
            if (tree->OperIsIndirOrArrLength())
            {
                chars += printf("[IND_NONFAULTING]");
            }
        }
        if (tree->gtFlags & GTF_MAKE_CSE)
        {
            chars += printf("[MAKE_CSE]");
        }
        if (tree->gtFlags & GTF_DONT_CSE)
        {
            chars += printf("[DONT_CSE]");
        }
        if (tree->gtFlags & GTF_BOOLEAN)
        {
            chars += printf("[BOOLEAN]");
        }
        if (tree->gtFlags & GTF_UNSIGNED)
        {
            chars += printf("[SMALL_UNSIGNED]");
        }
        if (tree->gtFlags & GTF_LATE_ARG)
        {
            chars += printf("[SMALL_LATE_ARG]");
        }
        if (tree->gtFlags & GTF_SPILL)
        {
            chars += printf("[SPILL]");
        }
        if (tree->gtFlags & GTF_REUSE_REG_VAL)
        {
            if (op == GT_CNS_INT)
            {
                chars += printf("[REUSE_REG_VAL]");
            }
        }
    }
}

void dTreeFlags(GenTree* tree)
{
    cTreeFlags(JitTls::GetCompiler(), tree);
}

#endif // DEBUG

#if VARSET_COUNTOPS
// static
BitSetSupport::BitSetOpCounter Compiler::m_varsetOpCounter("VarSetOpCounts.log");
#endif
#if ALLVARSET_COUNTOPS
// static
BitSetSupport::BitSetOpCounter Compiler::m_allvarsetOpCounter("AllVarSetOpCounts.log");
#endif

// static
HelperCallProperties Compiler::s_helperCallProperties;

/*****************************************************************************/
/*****************************************************************************/

//------------------------------------------------------------------------
// killGCRefs:
// Given some tree node return does it need all GC refs to be spilled from
// callee save registers.
//
// Arguments:
//    tree       - the tree for which we ask about gc refs.
//
// Return Value:
//    true       - tree kills GC refs on callee save registers
//    false      - tree doesn't affect GC refs on callee save registers
bool Compiler::killGCRefs(GenTree* tree)
{
    if (tree->IsCall())
    {
        GenTreeCall* call = tree->AsCall();
        if (call->IsUnmanaged())
        {
            return true;
        }

        if (call->gtCallMethHnd == eeFindHelper(CORINFO_HELP_JIT_PINVOKE_BEGIN))
        {
            assert(opts.ShouldUsePInvokeHelpers());
            return true;
        }
    }
    else if (tree->OperIs(GT_START_PREEMPTGC))
    {
        return true;
    }

    return false;
}

//------------------------------------------------------------------------
// lvaIsOSRLocal: check if this local var is one that requires special
//     treatment for OSR compilations.
//
// Arguments:
//    varNum     - variable of interest
//
// Return Value:
//    true       - this is an OSR compile and this local requires special treatment
//    false      - not an OSR compile, or not an interesting local for OSR

bool Compiler::lvaIsOSRLocal(unsigned varNum)
{
    if (!opts.IsOSR())
    {
        return false;
    }

    if (varNum < info.compLocalsCount)
    {
        return true;
    }

    LclVarDsc* varDsc = lvaGetDesc(varNum);

    if (varDsc->lvIsStructField)
    {
        return (varDsc->lvParentLcl < info.compLocalsCount);
    }

    return false;
}<|MERGE_RESOLUTION|>--- conflicted
+++ resolved
@@ -4463,13 +4463,8 @@
     };
     DoPhase(this, PHASE_COMPUTE_PREDS, computePredsPhase);
 
-<<<<<<< HEAD
-    // Run an early flow graph simplification pass
-    // || jitFlags->IsSet(JitFlags::JIT_FLAG_TIER0))
-=======
     // Now that we have pred lists, do some flow-related optimizations
     //
->>>>>>> b8283098
     if (opts.OptimizationEnabled())
     {
         // Merge common throw blocks
