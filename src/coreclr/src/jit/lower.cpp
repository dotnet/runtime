// Licensed to the .NET Foundation under one or more agreements.
// The .NET Foundation licenses this file to you under the MIT license.
// See the LICENSE file in the project root for more information.

/*XXXXXXXXXXXXXXXXXXXXXXXXXXXXXXXXXXXXXXXXXXXXXXXXXXXXXXXXXXXXXXXXXXXXXXXXXXXXX
XXXXXXXXXXXXXXXXXXXXXXXXXXXXXXXXXXXXXXXXXXXXXXXXXXXXXXXXXXXXXXXXXXXXXXXXXXXXXXX
XX                                                                           XX
XX                               Lower                                       XX
XX                                                                           XX
XX  Preconditions:                                                           XX
XX                                                                           XX
XX  Postconditions (for the nodes currently handled):                        XX
XX    - All operands requiring a register are explicit in the graph          XX
XX                                                                           XX
XXXXXXXXXXXXXXXXXXXXXXXXXXXXXXXXXXXXXXXXXXXXXXXXXXXXXXXXXXXXXXXXXXXXXXXXXXXXXXX
XXXXXXXXXXXXXXXXXXXXXXXXXXXXXXXXXXXXXXXXXXXXXXXXXXXXXXXXXXXXXXXXXXXXXXXXXXXXXXX
*/

#include "jitpch.h"
#ifdef _MSC_VER
#pragma hdrstop
#endif

#include "lower.h"

#if !defined(TARGET_64BIT)
#include "decomposelongs.h"
#endif // !defined(TARGET_64BIT)

//------------------------------------------------------------------------
// MakeSrcContained: Make "childNode" a contained node
//
// Arguments:
//    parentNode - is a non-leaf node that can contain its 'childNode'
//    childNode  - is an op that will now be contained by its parent.
//
// Notes:
//    If 'childNode' it has any existing sources, they will now be sources for the parent.
//
void Lowering::MakeSrcContained(GenTree* parentNode, GenTree* childNode)
{
    assert(!parentNode->OperIsLeaf());
    assert(childNode->canBeContained());
    childNode->SetContained();
    assert(childNode->isContained());
}

//------------------------------------------------------------------------
// CheckImmedAndMakeContained: Checks if the 'childNode' is a containable immediate
//    and, if so, makes it contained.
//
// Arguments:
//    parentNode - is any non-leaf node
//    childNode  - is an child op of 'parentNode'
//
// Return value:
//     true if we are able to make childNode a contained immediate
//
bool Lowering::CheckImmedAndMakeContained(GenTree* parentNode, GenTree* childNode)
{
    assert(!parentNode->OperIsLeaf());
    // If childNode is a containable immediate
    if (IsContainableImmed(parentNode, childNode))
    {
        // then make it contained within the parentNode
        MakeSrcContained(parentNode, childNode);
        return true;
    }
    return false;
}

//------------------------------------------------------------------------
// IsSafeToContainMem: Checks for conflicts between childNode and parentNode,
// and returns 'true' iff memory operand childNode can be contained in parentNode.
//
// Arguments:
//    parentNode - any non-leaf node
//    childNode  - some node that is an input to `parentNode`
//
// Return value:
//    true if it is safe to make childNode a contained memory operand.
//
bool Lowering::IsSafeToContainMem(GenTree* parentNode, GenTree* childNode)
{
    m_scratchSideEffects.Clear();
    m_scratchSideEffects.AddNode(comp, childNode);

    for (GenTree* node = childNode->gtNext; node != parentNode; node = node->gtNext)
    {
        const bool strict = true;
        if (m_scratchSideEffects.InterferesWith(comp, node, strict))
        {
            return false;
        }
    }

    return true;
}

//------------------------------------------------------------------------

// This is the main entry point for Lowering.
GenTree* Lowering::LowerNode(GenTree* node)
{
    assert(node != nullptr);
    switch (node->gtOper)
    {
        case GT_IND:
            // Leave struct typed indirs alone, they only appear as the source of
            // block copy operations and LowerBlockStore will handle those.
            if (node->TypeGet() != TYP_STRUCT)
            {
                // TODO-Cleanup: We're passing isContainable = true but ContainCheckIndir rejects
                // address containment in some cases so we end up creating trivial (reg + offfset)
                // or (reg + reg) LEAs that are not necessary.
                TryCreateAddrMode(node->AsIndir()->Addr(), true);
                ContainCheckIndir(node->AsIndir());
            }
            break;

        case GT_STOREIND:
            assert(node->TypeGet() != TYP_STRUCT);
            TryCreateAddrMode(node->AsIndir()->Addr(), true);
            if (!comp->codeGen->gcInfo.gcIsWriteBarrierStoreIndNode(node))
            {
                LowerStoreIndir(node->AsIndir());
            }
            break;

        case GT_ADD:
            LowerAdd(node->AsOp());
            break;

#if !defined(TARGET_64BIT)
        case GT_ADD_LO:
        case GT_ADD_HI:
        case GT_SUB_LO:
        case GT_SUB_HI:
#endif
        case GT_SUB:
        case GT_AND:
        case GT_OR:
        case GT_XOR:
            ContainCheckBinary(node->AsOp());
            break;

        case GT_MUL:
        case GT_MULHI:
#if defined(TARGET_X86)
        case GT_MUL_LONG:
#endif
            ContainCheckMul(node->AsOp());
            break;

        case GT_UDIV:
        case GT_UMOD:
            if (!LowerUnsignedDivOrMod(node->AsOp()))
            {
                ContainCheckDivOrMod(node->AsOp());
            }
            break;

        case GT_DIV:
        case GT_MOD:
            return LowerSignedDivOrMod(node);

        case GT_SWITCH:
            return LowerSwitch(node);

        case GT_CALL:
            LowerCall(node);
            break;

        case GT_LT:
        case GT_LE:
        case GT_GT:
        case GT_GE:
        case GT_EQ:
        case GT_NE:
        case GT_TEST_EQ:
        case GT_TEST_NE:
        case GT_CMP:
            return LowerCompare(node);

        case GT_JTRUE:
            return LowerJTrue(node->AsOp());

        case GT_JMP:
            LowerJmpMethod(node);
            break;

        case GT_RETURN:
            LowerRet(node);
            break;

        case GT_RETURNTRAP:
            ContainCheckReturnTrap(node->AsOp());
            break;

        case GT_CAST:
            LowerCast(node);
            break;

#if defined(TARGET_XARCH) || defined(TARGET_ARM64)
        case GT_ARR_BOUNDS_CHECK:
#ifdef FEATURE_SIMD
        case GT_SIMD_CHK:
#endif // FEATURE_SIMD
#ifdef FEATURE_HW_INTRINSICS
        case GT_HW_INTRINSIC_CHK:
#endif // FEATURE_HW_INTRINSICS
            ContainCheckBoundsChk(node->AsBoundsChk());
            break;
#endif // TARGET_XARCH
        case GT_ARR_ELEM:
            return LowerArrElem(node);

        case GT_ARR_OFFSET:
            ContainCheckArrOffset(node->AsArrOffs());
            break;

        case GT_ROL:
        case GT_ROR:
            LowerRotate(node);
            break;

#ifndef TARGET_64BIT
        case GT_LSH_HI:
        case GT_RSH_LO:
            ContainCheckShiftRotate(node->AsOp());
            break;
#endif // !TARGET_64BIT

        case GT_LSH:
        case GT_RSH:
        case GT_RSZ:
#if defined(TARGET_XARCH) || defined(TARGET_ARM64)
            LowerShift(node->AsOp());
#else
            ContainCheckShiftRotate(node->AsOp());
#endif
            break;

        case GT_STORE_BLK:
        case GT_STORE_OBJ:
        case GT_STORE_DYN_BLK:
            LowerBlockStore(node->AsBlk());
            break;

        case GT_LCLHEAP:
            ContainCheckLclHeap(node->AsOp());
            break;

#ifdef TARGET_XARCH
        case GT_INTRINSIC:
            ContainCheckIntrinsic(node->AsOp());
            break;
#endif // TARGET_XARCH

#ifdef FEATURE_SIMD
        case GT_SIMD:
            LowerSIMD(node->AsSIMD());
            break;
#endif // FEATURE_SIMD

#ifdef FEATURE_HW_INTRINSICS
        case GT_HWINTRINSIC:
            LowerHWIntrinsic(node->AsHWIntrinsic());
            break;
#endif // FEATURE_HW_INTRINSICS

        case GT_LCL_FLD:
        {
            // We should only encounter this for lclVars that are lvDoNotEnregister.
            verifyLclFldDoNotEnregister(node->AsLclVarCommon()->GetLclNum());
            break;
        }

        case GT_LCL_VAR:
            WidenSIMD12IfNecessary(node->AsLclVarCommon());
            break;

        case GT_STORE_LCL_VAR:
            WidenSIMD12IfNecessary(node->AsLclVarCommon());
            __fallthrough;

        case GT_STORE_LCL_FLD:
        {
#if defined(TARGET_AMD64) && defined(FEATURE_SIMD)
            GenTreeLclVarCommon* const store = node->AsLclVarCommon();
            if ((store->TypeGet() == TYP_SIMD8) != (store->gtOp1->TypeGet() == TYP_SIMD8))
            {
                GenTreeUnOp* bitcast =
                    new (comp, GT_BITCAST) GenTreeOp(GT_BITCAST, store->TypeGet(), store->gtOp1, nullptr);
                store->gtOp1 = bitcast;
                BlockRange().InsertBefore(store, bitcast);
            }
#endif // TARGET_AMD64
            // TODO-1stClassStructs: Once we remove the requirement that all struct stores
            // are block stores (GT_STORE_BLK or GT_STORE_OBJ), here is where we would put the local
            // store under a block store if codegen will require it.
            if ((node->TypeGet() == TYP_STRUCT) && (node->gtGetOp1()->OperGet() != GT_PHI))
            {
#if FEATURE_MULTIREG_RET
                GenTree* src = node->gtGetOp1();
                assert((src->OperGet() == GT_CALL) && src->AsCall()->HasMultiRegRetVal());
#else  // !FEATURE_MULTIREG_RET
                assert(!"Unexpected struct local store in Lowering");
#endif // !FEATURE_MULTIREG_RET
            }
            LowerStoreLoc(node->AsLclVarCommon());
            break;
        }

#if defined(TARGET_ARM64)
        case GT_CMPXCHG:
            CheckImmedAndMakeContained(node, node->AsCmpXchg()->gtOpComparand);
            break;

        case GT_XADD:
            CheckImmedAndMakeContained(node, node->AsOp()->gtOp2);
            break;
#elif defined(TARGET_XARCH)
        case GT_XADD:
            if (node->IsUnusedValue())
            {
                node->ClearUnusedValue();
                // Make sure the types are identical, since the node type is changed to VOID
                // CodeGen relies on op2's type to determine the instruction size.
                // Note that the node type cannot be a small int but the data operand can.
                assert(genActualType(node->gtGetOp2()->TypeGet()) == node->TypeGet());
                node->SetOper(GT_LOCKADD);
                node->gtType = TYP_VOID;
                CheckImmedAndMakeContained(node, node->gtGetOp2());
            }
            break;
#endif

#ifndef TARGET_ARMARCH
        // TODO-ARMARCH-CQ: We should contain this as long as the offset fits.
        case GT_OBJ:
            if (node->AsObj()->Addr()->OperIsLocalAddr())
            {
                node->AsObj()->Addr()->SetContained();
            }
            break;
#endif // !TARGET_ARMARCH

        case GT_KEEPALIVE:
            node->gtGetOp1()->SetRegOptional();
            break;

        default:
            break;
    }

    return node->gtNext;
}

/**  -- Switch Lowering --
 * The main idea of switch lowering is to keep transparency of the register requirements of this node
 * downstream in LSRA.  Given that the switch instruction is inherently a control statement which in the JIT
 * is represented as a simple tree node, at the time we actually generate code for it we end up
 * generating instructions that actually modify the flow of execution that imposes complicated
 * register requirement and lifetimes.
 *
 * So, for the purpose of LSRA, we want to have a more detailed specification of what a switch node actually
 * means and more importantly, which and when do we need a register for each instruction we want to issue
 * to correctly allocate them downstream.
 *
 * For this purpose, this procedure performs switch lowering in two different ways:
 *
 * a) Represent the switch statement as a zero-index jump table construct.  This means that for every destination
 *    of the switch, we will store this destination in an array of addresses and the code generator will issue
 *    a data section where this array will live and will emit code that based on the switch index, will indirect and
 *    jump to the destination specified in the jump table.
 *
 *    For this transformation we introduce a new GT node called GT_SWITCH_TABLE that is a specialization of the switch
 *    node for jump table based switches.
 *    The overall structure of a GT_SWITCH_TABLE is:
 *
 *    GT_SWITCH_TABLE
 *           |_________ localVar   (a temporary local that holds the switch index)
 *           |_________ jumpTable  (this is a special node that holds the address of the jump table array)
 *
 *     Now, the way we morph a GT_SWITCH node into this lowered switch table node form is the following:
 *
 *    Input:     GT_SWITCH (inside a basic block whose Branch Type is BBJ_SWITCH)
 *                    |_____ expr (an arbitrarily complex GT_NODE that represents the switch index)
 *
 *    This gets transformed into the following statements inside a BBJ_COND basic block (the target would be
 *    the default case of the switch in case the conditional is evaluated to true).
 *
 *     ----- original block, transformed
 *     GT_STORE_LCL_VAR tempLocal (a new temporary local variable used to store the switch index)
 *        |_____ expr      (the index expression)
 *
 *     GT_JTRUE
 *        |_____ GT_COND
 *                 |_____ GT_GE
 *                           |___ Int_Constant  (This constant is the index of the default case
 *                                               that happens to be the highest index in the jump table).
 *                           |___ tempLocal     (The local variable were we stored the index expression).
 *
 *     ----- new basic block
 *     GT_SWITCH_TABLE
 *        |_____ tempLocal
 *        |_____ jumpTable (a new jump table node that now LSRA can allocate registers for explicitly
 *                          and LinearCodeGen will be responsible to generate downstream).
 *
 *     This way there are no implicit temporaries.
 *
 * b) For small-sized switches, we will actually morph them into a series of conditionals of the form
 *     if (case falls into the default){ goto jumpTable[size]; // last entry in the jump table is the default case }
 *     (For the default case conditional, we'll be constructing the exact same code as the jump table case one).
 *     else if (case == firstCase){ goto jumpTable[1]; }
 *     else if (case == secondCase) { goto jumptable[2]; } and so on.
 *
 *     This transformation is of course made in JIT-IR, not downstream to CodeGen level, so this way we no longer
 *     require internal temporaries to maintain the index we're evaluating plus we're using existing code from
 *     LinearCodeGen to implement this instead of implement all the control flow constructs using InstrDscs and
 *     InstrGroups downstream.
 */

GenTree* Lowering::LowerSwitch(GenTree* node)
{
    unsigned     jumpCnt;
    unsigned     targetCnt;
    BasicBlock** jumpTab;

    assert(node->gtOper == GT_SWITCH);

    // The first step is to build the default case conditional construct that is
    // shared between both kinds of expansion of the switch node.

    // To avoid confusion, we'll alias m_block to originalSwitchBB
    // that represents the node we're morphing.
    BasicBlock* originalSwitchBB = m_block;
    LIR::Range& switchBBRange    = LIR::AsRange(originalSwitchBB);

    // jumpCnt is the number of elements in the jump table array.
    // jumpTab is the actual pointer to the jump table array.
    // targetCnt is the number of unique targets in the jump table array.
    jumpCnt   = originalSwitchBB->bbJumpSwt->bbsCount;
    jumpTab   = originalSwitchBB->bbJumpSwt->bbsDstTab;
    targetCnt = originalSwitchBB->NumSucc(comp);

// GT_SWITCH must be a top-level node with no use.
#ifdef DEBUG
    {
        LIR::Use use;
        assert(!switchBBRange.TryGetUse(node, &use));
    }
#endif

    JITDUMP("Lowering switch " FMT_BB ", %d cases\n", originalSwitchBB->bbNum, jumpCnt);

    // Handle a degenerate case: if the switch has only a default case, just convert it
    // to an unconditional branch. This should only happen in minopts or with debuggable
    // code.
    if (targetCnt == 1)
    {
        JITDUMP("Lowering switch " FMT_BB ": single target; converting to BBJ_ALWAYS\n", originalSwitchBB->bbNum);
        noway_assert(comp->opts.OptimizationDisabled());
        if (originalSwitchBB->bbNext == jumpTab[0])
        {
            originalSwitchBB->bbJumpKind = BBJ_NONE;
            originalSwitchBB->bbJumpDest = nullptr;
        }
        else
        {
            originalSwitchBB->bbJumpKind = BBJ_ALWAYS;
            originalSwitchBB->bbJumpDest = jumpTab[0];
        }
        // Remove extra predecessor links if there was more than one case.
        for (unsigned i = 1; i < jumpCnt; ++i)
        {
            (void)comp->fgRemoveRefPred(jumpTab[i], originalSwitchBB);
        }

        // We have to get rid of the GT_SWITCH node but a child might have side effects so just assign
        // the result of the child subtree to a temp.
        GenTree* rhs = node->AsOp()->gtOp1;

        unsigned lclNum               = comp->lvaGrabTemp(true DEBUGARG("Lowering is creating a new local variable"));
        comp->lvaTable[lclNum].lvType = rhs->TypeGet();

        GenTreeLclVar* store = new (comp, GT_STORE_LCL_VAR) GenTreeLclVar(GT_STORE_LCL_VAR, rhs->TypeGet(), lclNum);
        store->gtOp1         = rhs;
        store->gtFlags       = (rhs->gtFlags & GTF_COMMON_MASK);
        store->gtFlags |= GTF_VAR_DEF;

        switchBBRange.InsertAfter(node, store);
        switchBBRange.Remove(node);

        return store;
    }

    noway_assert(jumpCnt >= 2);

    // Spill the argument to the switch node into a local so that it can be used later.
    LIR::Use use(switchBBRange, &(node->AsOp()->gtOp1), node);
    ReplaceWithLclVar(use);

    // GT_SWITCH(indexExpression) is now two statements:
    //   1. a statement containing 'asg' (for temp = indexExpression)
    //   2. and a statement with GT_SWITCH(temp)

    assert(node->gtOper == GT_SWITCH);
    GenTree* temp = node->AsOp()->gtOp1;
    assert(temp->gtOper == GT_LCL_VAR);
    unsigned  tempLclNum  = temp->AsLclVarCommon()->GetLclNum();
    var_types tempLclType = temp->TypeGet();

    BasicBlock* defaultBB   = jumpTab[jumpCnt - 1];
    BasicBlock* followingBB = originalSwitchBB->bbNext;

    /* Is the number of cases right for a test and jump switch? */
    const bool fFirstCaseFollows = (followingBB == jumpTab[0]);
    const bool fDefaultFollows   = (followingBB == defaultBB);

    unsigned minSwitchTabJumpCnt = 2; // table is better than just 2 cmp/jcc

    // This means really just a single cmp/jcc (aka a simple if/else)
    if (fFirstCaseFollows || fDefaultFollows)
    {
        minSwitchTabJumpCnt++;
    }

#if defined(TARGET_ARM)
    // On ARM for small switch tables we will
    // generate a sequence of compare and branch instructions
    // because the code to load the base of the switch
    // table is huge and hideous due to the relocation... :(
    minSwitchTabJumpCnt += 2;
#endif // TARGET_ARM

    // Once we have the temporary variable, we construct the conditional branch for
    // the default case.  As stated above, this conditional is being shared between
    // both GT_SWITCH lowering code paths.
    // This condition is of the form: if (temp > jumpTableLength - 2){ goto jumpTable[jumpTableLength - 1]; }
    GenTree* gtDefaultCaseCond = comp->gtNewOperNode(GT_GT, TYP_INT, comp->gtNewLclvNode(tempLclNum, tempLclType),
                                                     comp->gtNewIconNode(jumpCnt - 2, genActualType(tempLclType)));

    // Make sure we perform an unsigned comparison, just in case the switch index in 'temp'
    // is now less than zero 0 (that would also hit the default case).
    gtDefaultCaseCond->gtFlags |= GTF_UNSIGNED;

    GenTree* gtDefaultCaseJump = comp->gtNewOperNode(GT_JTRUE, TYP_VOID, gtDefaultCaseCond);
    gtDefaultCaseJump->gtFlags = node->gtFlags;

    LIR::Range condRange = LIR::SeqTree(comp, gtDefaultCaseJump);
    switchBBRange.InsertAtEnd(std::move(condRange));

    BasicBlock* afterDefaultCondBlock = comp->fgSplitBlockAfterNode(originalSwitchBB, condRange.LastNode());

    // afterDefaultCondBlock is now the switch, and all the switch targets have it as a predecessor.
    // originalSwitchBB is now a BBJ_NONE, and there is a predecessor edge in afterDefaultCondBlock
    // representing the fall-through flow from originalSwitchBB.
    assert(originalSwitchBB->bbJumpKind == BBJ_NONE);
    assert(originalSwitchBB->bbNext == afterDefaultCondBlock);
    assert(afterDefaultCondBlock->bbJumpKind == BBJ_SWITCH);
    assert(afterDefaultCondBlock->bbJumpSwt->bbsHasDefault);
    assert(afterDefaultCondBlock->isEmpty()); // Nothing here yet.

    // The GT_SWITCH code is still in originalSwitchBB (it will be removed later).

    // Turn originalSwitchBB into a BBJ_COND.
    originalSwitchBB->bbJumpKind = BBJ_COND;
    originalSwitchBB->bbJumpDest = jumpTab[jumpCnt - 1];

    // Fix the pred for the default case: the default block target still has originalSwitchBB
    // as a predecessor, but the fgSplitBlockAfterStatement() moved all predecessors to point
    // to afterDefaultCondBlock.
    flowList* oldEdge = comp->fgRemoveRefPred(jumpTab[jumpCnt - 1], afterDefaultCondBlock);
    comp->fgAddRefPred(jumpTab[jumpCnt - 1], originalSwitchBB, oldEdge);

    bool useJumpSequence = jumpCnt < minSwitchTabJumpCnt;

#if defined(TARGET_UNIX) && defined(TARGET_ARM)
    // Force using an inlined jumping instead switch table generation.
    // Switch jump table is generated with incorrect values in CoreRT case,
    // so any large switch will crash after loading to PC any such value.
    // I think this is due to the fact that we use absolute addressing
    // instead of relative. But in CoreRT is used as a rule relative
    // addressing when we generate an executable.
    // See also https://github.com/dotnet/coreclr/issues/13194
    // Also https://github.com/dotnet/coreclr/pull/13197
    useJumpSequence = useJumpSequence || comp->IsTargetAbi(CORINFO_CORERT_ABI);
#endif // defined(TARGET_UNIX) && defined(TARGET_ARM)

    // If we originally had 2 unique successors, check to see whether there is a unique
    // non-default case, in which case we can eliminate the switch altogether.
    // Note that the single unique successor case is handled above.
    BasicBlock* uniqueSucc = nullptr;
    if (targetCnt == 2)
    {
        uniqueSucc = jumpTab[0];
        noway_assert(jumpCnt >= 2);
        for (unsigned i = 1; i < jumpCnt - 1; i++)
        {
            if (jumpTab[i] != uniqueSucc)
            {
                uniqueSucc = nullptr;
                break;
            }
        }
    }
    if (uniqueSucc != nullptr)
    {
        // If the unique successor immediately follows this block, we have nothing to do -
        // it will simply fall-through after we remove the switch, below.
        // Otherwise, make this a BBJ_ALWAYS.
        // Now, fixup the predecessor links to uniqueSucc.  In the original jumpTab:
        //   jumpTab[i-1] was the default target, which we handled above,
        //   jumpTab[0] is the first target, and we'll leave that predecessor link.
        // Remove any additional predecessor links to uniqueSucc.
        for (unsigned i = 1; i < jumpCnt - 1; ++i)
        {
            assert(jumpTab[i] == uniqueSucc);
            (void)comp->fgRemoveRefPred(uniqueSucc, afterDefaultCondBlock);
        }
        if (afterDefaultCondBlock->bbNext == uniqueSucc)
        {
            afterDefaultCondBlock->bbJumpKind = BBJ_NONE;
            afterDefaultCondBlock->bbJumpDest = nullptr;
        }
        else
        {
            afterDefaultCondBlock->bbJumpKind = BBJ_ALWAYS;
            afterDefaultCondBlock->bbJumpDest = uniqueSucc;
        }
    }
    // If the number of possible destinations is small enough, we proceed to expand the switch
    // into a series of conditional branches, otherwise we follow the jump table based switch
    // transformation.
    else if (useJumpSequence || comp->compStressCompile(Compiler::STRESS_SWITCH_CMP_BR_EXPANSION, 50))
    {
        // Lower the switch into a series of compare and branch IR trees.
        //
        // In this case we will morph the node in the following way:
        // 1. Generate a JTRUE statement to evaluate the default case. (This happens above.)
        // 2. Start splitting the switch basic block into subsequent basic blocks, each of which will contain
        //    a statement that is responsible for performing a comparison of the table index and conditional
        //    branch if equal.

        JITDUMP("Lowering switch " FMT_BB ": using compare/branch expansion\n", originalSwitchBB->bbNum);

        // We'll use 'afterDefaultCondBlock' for the first conditional. After that, we'll add new
        // blocks. If we end up not needing it at all (say, if all the non-default cases just fall through),
        // we'll delete it.
        bool        fUsedAfterDefaultCondBlock = false;
        BasicBlock* currentBlock               = afterDefaultCondBlock;
        LIR::Range* currentBBRange             = &LIR::AsRange(currentBlock);

        // Walk to entries 0 to jumpCnt - 1. If a case target follows, ignore it and let it fall through.
        // If no case target follows, the last one doesn't need to be a compare/branch: it can be an
        // unconditional branch.
        bool fAnyTargetFollows = false;
        for (unsigned i = 0; i < jumpCnt - 1; ++i)
        {
            assert(currentBlock != nullptr);

            // Remove the switch from the predecessor list of this case target's block.
            // We'll add the proper new predecessor edge later.
            flowList* oldEdge = comp->fgRemoveRefPred(jumpTab[i], afterDefaultCondBlock);

            if (jumpTab[i] == followingBB)
            {
                // This case label follows the switch; let it fall through.
                fAnyTargetFollows = true;
                continue;
            }

            // We need a block to put in the new compare and/or branch.
            // If we haven't used the afterDefaultCondBlock yet, then use that.
            if (fUsedAfterDefaultCondBlock)
            {
                BasicBlock* newBlock = comp->fgNewBBafter(BBJ_NONE, currentBlock, true);
                comp->fgAddRefPred(newBlock, currentBlock); // The fall-through predecessor.
                currentBlock   = newBlock;
                currentBBRange = &LIR::AsRange(currentBlock);
            }
            else
            {
                assert(currentBlock == afterDefaultCondBlock);
                fUsedAfterDefaultCondBlock = true;
            }

            // We're going to have a branch, either a conditional or unconditional,
            // to the target. Set the target.
            currentBlock->bbJumpDest = jumpTab[i];

            // Wire up the predecessor list for the "branch" case.
            comp->fgAddRefPred(jumpTab[i], currentBlock, oldEdge);

            if (!fAnyTargetFollows && (i == jumpCnt - 2))
            {
                // We're processing the last one, and there is no fall through from any case
                // to the following block, so we can use an unconditional branch to the final
                // case: there is no need to compare against the case index, since it's
                // guaranteed to be taken (since the default case was handled first, above).

                currentBlock->bbJumpKind = BBJ_ALWAYS;
            }
            else
            {
                // Otherwise, it's a conditional branch. Set the branch kind, then add the
                // condition statement.
                currentBlock->bbJumpKind = BBJ_COND;

                // Now, build the conditional statement for the current case that is
                // being evaluated:
                // GT_JTRUE
                //   |__ GT_COND
                //          |____GT_EQ
                //                 |____ (switchIndex) (The temp variable)
                //                 |____ (ICon)        (The actual case constant)
                GenTree* gtCaseCond = comp->gtNewOperNode(GT_EQ, TYP_INT, comp->gtNewLclvNode(tempLclNum, tempLclType),
                                                          comp->gtNewIconNode(i, tempLclType));
                GenTree*   gtCaseBranch = comp->gtNewOperNode(GT_JTRUE, TYP_VOID, gtCaseCond);
                LIR::Range caseRange    = LIR::SeqTree(comp, gtCaseBranch);
                currentBBRange->InsertAtEnd(std::move(caseRange));
            }
        }

        if (fAnyTargetFollows)
        {
            // There is a fall-through to the following block. In the loop
            // above, we deleted all the predecessor edges from the switch.
            // In this case, we need to add one back.
            comp->fgAddRefPred(currentBlock->bbNext, currentBlock);
        }

        if (!fUsedAfterDefaultCondBlock)
        {
            // All the cases were fall-through! We don't need this block.
            // Convert it from BBJ_SWITCH to BBJ_NONE and unset the BBF_DONT_REMOVE flag
            // so fgRemoveBlock() doesn't complain.
            JITDUMP("Lowering switch " FMT_BB ": all switch cases were fall-through\n", originalSwitchBB->bbNum);
            assert(currentBlock == afterDefaultCondBlock);
            assert(currentBlock->bbJumpKind == BBJ_SWITCH);
            currentBlock->bbJumpKind = BBJ_NONE;
            currentBlock->bbFlags &= ~BBF_DONT_REMOVE;
            comp->fgRemoveBlock(currentBlock, /* unreachable */ false); // It's an empty block.
        }
    }
    else
    {
        // At this point the default case has already been handled and we need to generate a jump
        // table based switch or a bit test based switch at the end of afterDefaultCondBlock. Both
        // switch variants need the switch value so create the necessary LclVar node here.
        GenTree*    switchValue      = comp->gtNewLclvNode(tempLclNum, tempLclType);
        LIR::Range& switchBlockRange = LIR::AsRange(afterDefaultCondBlock);
        switchBlockRange.InsertAtEnd(switchValue);

        // Try generating a bit test based switch first,
        // if that's not possible a jump table based switch will be generated.
        if (!TryLowerSwitchToBitTest(jumpTab, jumpCnt, targetCnt, afterDefaultCondBlock, switchValue))
        {
            JITDUMP("Lowering switch " FMT_BB ": using jump table expansion\n", originalSwitchBB->bbNum);

#ifdef TARGET_64BIT
            if (tempLclType != TYP_I_IMPL)
            {
                // SWITCH_TABLE expects the switch value (the index into the jump table) to be TYP_I_IMPL.
                // Note that the switch value is unsigned so the cast should be unsigned as well.
                switchValue = comp->gtNewCastNode(TYP_I_IMPL, switchValue, true, TYP_U_IMPL);
                switchBlockRange.InsertAtEnd(switchValue);
            }
#endif

            GenTree* switchTable = comp->gtNewJmpTableNode();
            GenTree* switchJump  = comp->gtNewOperNode(GT_SWITCH_TABLE, TYP_VOID, switchValue, switchTable);
            switchBlockRange.InsertAfter(switchValue, switchTable, switchJump);

            // this block no longer branches to the default block
            afterDefaultCondBlock->bbJumpSwt->removeDefault();
        }

        comp->fgInvalidateSwitchDescMapEntry(afterDefaultCondBlock);
    }

    GenTree* next = node->gtNext;

    // Get rid of the GT_SWITCH(temp).
    switchBBRange.Remove(node->AsOp()->gtOp1);
    switchBBRange.Remove(node);

    return next;
}

//------------------------------------------------------------------------
// TryLowerSwitchToBitTest: Attempts to transform a jump table switch into a bit test.
//
// Arguments:
//    jumpTable - The jump table
//    jumpCount - The number of blocks in the jump table
//    targetCount - The number of distinct blocks in the jump table
//    bbSwitch - The switch block
//    switchValue - A LclVar node that provides the switch value
//
// Return value:
//    true if the switch has been lowered to a bit test
//
// Notes:
//    If the jump table contains less than 32 (64 on 64 bit targets) entries and there
//    are at most 2 distinct jump targets then the jump table can be converted to a word
//    of bits where a 0 bit corresponds to one jump target and a 1 bit corresponds to the
//    other jump target. Instead of the indirect jump a BT-JCC sequence is used to jump
//    to the appropriate target:
//        mov eax, 245 ; jump table converted to a "bit table"
//        bt  eax, ebx ; ebx is supposed to contain the switch value
//        jc target1
//      target0:
//        ...
//      target1:
//    Such code is both shorter and faster (in part due to the removal of a memory load)
//    than the traditional jump table base code. And of course, it also avoids the need
//    to emit the jump table itself that can reach up to 256 bytes (for 64 entries).
//
bool Lowering::TryLowerSwitchToBitTest(
    BasicBlock* jumpTable[], unsigned jumpCount, unsigned targetCount, BasicBlock* bbSwitch, GenTree* switchValue)
{
#ifndef TARGET_XARCH
    // Other architectures may use this if they substitute GT_BT with equivalent code.
    return false;
#else
    assert(jumpCount >= 2);
    assert(targetCount >= 2);
    assert(bbSwitch->bbJumpKind == BBJ_SWITCH);
    assert(switchValue->OperIs(GT_LCL_VAR));

    //
    // Quick check to see if it's worth going through the jump table. The bit test switch supports
    // up to 2 targets but targetCount also includes the default block so we need to allow 3 targets.
    // We'll ensure that there are only 2 targets when building the bit table.
    //

    if (targetCount > 3)
    {
        return false;
    }

    //
    // The number of bits in the bit table is the same as the number of jump table entries. But the
    // jump table also includes the default target (at the end) so we need to ignore it. The default
    // has already been handled by a JTRUE(GT(switchValue, jumpCount - 2)) that LowerSwitch generates.
    //

    const unsigned bitCount = jumpCount - 1;

    if (bitCount > (genTypeSize(TYP_I_IMPL) * 8))
    {
        return false;
    }

    //
    // Build a bit table where a bit set to 0 corresponds to bbCase0 and a bit set to 1 corresponds to
    // bbCase1. Simply use the first block in the jump table as bbCase1, later we can invert the bit
    // table and/or swap the blocks if it's beneficial.
    //

    BasicBlock* bbCase0  = nullptr;
    BasicBlock* bbCase1  = jumpTable[0];
    size_t      bitTable = 1;

    for (unsigned bitIndex = 1; bitIndex < bitCount; bitIndex++)
    {
        if (jumpTable[bitIndex] == bbCase1)
        {
            bitTable |= (size_t(1) << bitIndex);
        }
        else if (bbCase0 == nullptr)
        {
            bbCase0 = jumpTable[bitIndex];
        }
        else if (jumpTable[bitIndex] != bbCase0)
        {
            // If it's neither bbCase0 nor bbCase1 then it means we have 3 targets. There can't be more
            // than 3 because of the check at the start of the function.
            assert(targetCount == 3);
            return false;
        }
    }

    //
    // One of the case blocks has to follow the switch block. This requirement could be avoided
    // by adding a BBJ_ALWAYS block after the switch block but doing that sometimes negatively
    // impacts register allocation.
    //

    if ((bbSwitch->bbNext != bbCase0) && (bbSwitch->bbNext != bbCase1))
    {
        return false;
    }

#ifdef TARGET_64BIT
    //
    // See if we can avoid a 8 byte immediate on 64 bit targets. If all upper 32 bits are 1
    // then inverting the bit table will make them 0 so that the table now fits in 32 bits.
    // Note that this does not change the number of bits in the bit table, it just takes
    // advantage of the fact that loading a 32 bit immediate into a 64 bit register zero
    // extends the immediate value to 64 bit.
    //

    if (~bitTable <= UINT32_MAX)
    {
        bitTable = ~bitTable;
        std::swap(bbCase0, bbCase1);
    }
#endif

    //
    // Rewire the blocks as needed and figure out the condition to use for JCC.
    //

    GenCondition bbSwitchCondition;
    bbSwitch->bbJumpKind = BBJ_COND;

    comp->fgRemoveAllRefPreds(bbCase1, bbSwitch);
    comp->fgRemoveAllRefPreds(bbCase0, bbSwitch);

    if (bbSwitch->bbNext == bbCase0)
    {
        // GenCondition::C generates JC so we jump to bbCase1 when the bit is set
        bbSwitchCondition    = GenCondition::C;
        bbSwitch->bbJumpDest = bbCase1;

        comp->fgAddRefPred(bbCase0, bbSwitch);
        comp->fgAddRefPred(bbCase1, bbSwitch);
    }
    else
    {
        assert(bbSwitch->bbNext == bbCase1);

        // GenCondition::NC generates JNC so we jump to bbCase0 when the bit is not set
        bbSwitchCondition    = GenCondition::NC;
        bbSwitch->bbJumpDest = bbCase0;

        comp->fgAddRefPred(bbCase0, bbSwitch);
        comp->fgAddRefPred(bbCase1, bbSwitch);
    }

    //
    // Append BT(bitTable, switchValue) and JCC(condition) to the switch block.
    //

    var_types bitTableType = (bitCount <= (genTypeSize(TYP_INT) * 8)) ? TYP_INT : TYP_LONG;
    GenTree*  bitTableIcon = comp->gtNewIconNode(bitTable, bitTableType);
    GenTree*  bitTest      = comp->gtNewOperNode(GT_BT, TYP_VOID, bitTableIcon, switchValue);
    bitTest->gtFlags |= GTF_SET_FLAGS;
    GenTreeCC* jcc = new (comp, GT_JCC) GenTreeCC(GT_JCC, bbSwitchCondition);
    jcc->gtFlags |= GTF_USE_FLAGS;

    LIR::AsRange(bbSwitch).InsertAfter(switchValue, bitTableIcon, bitTest, jcc);

    return true;
#endif // TARGET_XARCH
}

// NOTE: this method deliberately does not update the call arg table. It must only
// be used by NewPutArg and LowerArg; these functions are responsible for updating
// the call arg table as necessary.
void Lowering::ReplaceArgWithPutArgOrBitcast(GenTree** argSlot, GenTree* putArgOrBitcast)
{
    assert(argSlot != nullptr);
    assert(*argSlot != nullptr);
    assert(putArgOrBitcast->OperIsPutArg() || putArgOrBitcast->OperIs(GT_BITCAST));

    GenTree* arg = *argSlot;

    // Replace the argument with the putarg/copy
    *argSlot                       = putArgOrBitcast;
    putArgOrBitcast->AsOp()->gtOp1 = arg;

    // Insert the putarg/copy into the block
    BlockRange().InsertAfter(arg, putArgOrBitcast);
}

//------------------------------------------------------------------------
// NewPutArg: rewrites the tree to put an arg in a register or on the stack.
//
// Arguments:
//    call - the call whose arg is being rewritten.
//    arg  - the arg being rewritten.
//    info - the fgArgTabEntry information for the argument.
//    type - the type of the argument.
//
// Return Value:
//    The new tree that was created to put the arg in the right place
//    or the incoming arg if the arg tree was not rewritten.
//
// Assumptions:
//    call, arg, and info must be non-null.
//
// Notes:
//    For System V systems with native struct passing (i.e. UNIX_AMD64_ABI defined)
//    this method allocates a single GT_PUTARG_REG for 1 eightbyte structs and a GT_FIELD_LIST of two GT_PUTARG_REGs
//    for two eightbyte structs.
//
//    For STK passed structs the method generates GT_PUTARG_STK tree. For System V systems with native struct passing
//    (i.e. UNIX_AMD64_ABI defined) this method also sets the GC pointers count and the pointers
//    layout object, so the codegen of the GT_PUTARG_STK could use this for optimizing copying to the stack by value.
//    (using block copy primitives for non GC pointers and a single TARGET_POINTER_SIZE copy with recording GC info.)
//
GenTree* Lowering::NewPutArg(GenTreeCall* call, GenTree* arg, fgArgTabEntry* info, var_types type)
{
    assert(call != nullptr);
    assert(arg != nullptr);
    assert(info != nullptr);

    GenTree* putArg = nullptr;

    bool isOnStack = (info->GetRegNum() == REG_STK);

#ifdef TARGET_ARMARCH
    // Mark contained when we pass struct
    // GT_FIELD_LIST is always marked contained when it is generated
    if (type == TYP_STRUCT)
    {
        arg->SetContained();
        if ((arg->OperGet() == GT_OBJ) && (arg->AsObj()->Addr()->OperGet() == GT_LCL_VAR_ADDR))
        {
            MakeSrcContained(arg, arg->AsObj()->Addr());
        }
    }
#endif

#if FEATURE_ARG_SPLIT
    // Struct can be split into register(s) and stack on ARM
    if (info->IsSplit())
    {
        assert(arg->OperGet() == GT_OBJ || arg->OperGet() == GT_FIELD_LIST);
        // TODO: Need to check correctness for FastTailCall
        if (call->IsFastTailCall())
        {
#ifdef TARGET_ARM
            NYI_ARM("lower: struct argument by fast tail call");
#endif // TARGET_ARM
        }

        putArg = new (comp, GT_PUTARG_SPLIT)
            GenTreePutArgSplit(arg, info->slotNum PUT_STRUCT_ARG_STK_ONLY_ARG(info->numSlots), info->numRegs,
                               call->IsFastTailCall(), call);

        // If struct argument is morphed to GT_FIELD_LIST node(s),
        // we can know GC info by type of each GT_FIELD_LIST node.
        // So we skip setting GC Pointer info.
        //
        GenTreePutArgSplit* argSplit = putArg->AsPutArgSplit();
        for (unsigned regIndex = 0; regIndex < info->numRegs; regIndex++)
        {
            argSplit->SetRegNumByIdx(info->GetRegNum(regIndex), regIndex);
        }

        if (arg->OperGet() == GT_OBJ)
        {
            ClassLayout* layout = arg->AsObj()->GetLayout();

            // Set type of registers
            for (unsigned index = 0; index < info->numRegs; index++)
            {
                argSplit->m_regType[index] = layout->GetGCPtrType(index);
            }
        }
        else
        {
            unsigned regIndex = 0;
            for (GenTreeFieldList::Use& use : arg->AsFieldList()->Uses())
            {
                if (regIndex >= info->numRegs)
                {
                    break;
                }
                var_types regType = use.GetNode()->TypeGet();
                // Account for the possibility that float fields may be passed in integer registers.
                if (varTypeIsFloating(regType) && !genIsValidFloatReg(argSplit->GetRegNumByIdx(regIndex)))
                {
                    regType = (regType == TYP_FLOAT) ? TYP_INT : TYP_LONG;
                }
                argSplit->m_regType[regIndex] = regType;
                regIndex++;
            }

            // Clear the register assignment on the fieldList node, as these are contained.
            arg->SetRegNum(REG_NA);
        }
    }
    else
#endif // FEATURE_ARG_SPLIT
    {
        if (!isOnStack)
        {
#if FEATURE_MULTIREG_ARGS
            if ((info->numRegs > 1) && (arg->OperGet() == GT_FIELD_LIST))
            {
                unsigned int regIndex = 0;
                for (GenTreeFieldList::Use& use : arg->AsFieldList()->Uses())
                {
                    regNumber argReg = info->GetRegNum(regIndex);
                    GenTree*  curOp  = use.GetNode();
                    var_types curTyp = curOp->TypeGet();

                    // Create a new GT_PUTARG_REG node with op1
                    GenTree* newOper = comp->gtNewPutArgReg(curTyp, curOp, argReg);

                    // Splice in the new GT_PUTARG_REG node in the GT_FIELD_LIST
                    ReplaceArgWithPutArgOrBitcast(&use.NodeRef(), newOper);
                    regIndex++;
                }

                // Just return arg. The GT_FIELD_LIST is not replaced.
                // Nothing more to do.
                return arg;
            }
            else
#endif // FEATURE_MULTIREG_ARGS
            {
                putArg = comp->gtNewPutArgReg(type, arg, info->GetRegNum());
            }
        }
        else
        {
            // Mark this one as tail call arg if it is a fast tail call.
            // This provides the info to put this argument in in-coming arg area slot
            // instead of in out-going arg area slot.

            // Make sure state is correct. The PUTARG_STK has TYP_VOID, as it doesn't produce
            // a result. So the type of its operand must be the correct type to push on the stack.
            // For a FIELD_LIST, this will be the type of the field (not the type of the arg),
            // but otherwise it is generally the type of the operand.
            info->checkIsStruct();
            if ((arg->OperGet() != GT_FIELD_LIST))
            {
#if defined(FEATURE_SIMD) && defined(FEATURE_PUT_STRUCT_ARG_STK)
                if (type == TYP_SIMD12)
                {
                    assert(info->numSlots == 3);
                }
                else
#endif // defined(FEATURE_SIMD) && defined(FEATURE_PUT_STRUCT_ARG_STK)
                {
                    assert(genActualType(arg->TypeGet()) == type);
                }
            }

            putArg =
                new (comp, GT_PUTARG_STK) GenTreePutArgStk(GT_PUTARG_STK, TYP_VOID, arg,
                                                           info->slotNum PUT_STRUCT_ARG_STK_ONLY_ARG(info->numSlots),
                                                           call->IsFastTailCall(), call);

#ifdef FEATURE_PUT_STRUCT_ARG_STK
            // If the ArgTabEntry indicates that this arg is a struct
            // get and store the number of slots that are references.
            // This is later used in the codegen for PUT_ARG_STK implementation
            // for struct to decide whether and how many single eight-byte copies
            // to be done (only for reference slots), so gcinfo is emitted.
            // For non-reference slots faster/smaller size instructions are used -
            // pair copying using XMM registers or rep mov instructions.
            if (info->isStruct)
            {
                // We use GT_OBJ only for non-lclVar, non-SIMD, non-FIELD_LIST struct arguments.
                if (arg->OperIsLocal())
                {
                    // This must have a type with a known size (SIMD or has been morphed to a primitive type).
                    assert(arg->TypeGet() != TYP_STRUCT);
                }
                else if (arg->OperIs(GT_OBJ))
                {
                    assert(!varTypeIsSIMD(arg));

#ifdef TARGET_X86
                    // On x86 VM lies about the type of a struct containing a pointer sized
                    // integer field by returning the type of its field as the type of struct.
                    // Such struct can be passed in a register depending its position in
                    // parameter list.  VM does this unwrapping only one level and therefore
                    // a type like Struct Foo { Struct Bar { int f}} awlays needs to be
                    // passed on stack.  Also, VM doesn't lie about type of such a struct
                    // when it is a field of another struct.  That is VM doesn't lie about
                    // the type of Foo.Bar
                    //
                    // We now support the promotion of fields that are of type struct.
                    // However we only support a limited case where the struct field has a
                    // single field and that single field must be a scalar type. Say Foo.Bar
                    // field is getting passed as a parameter to a call, Since it is a TYP_STRUCT,
                    // as per x86 ABI it should always be passed on stack.  Therefore GenTree
                    // node under a PUTARG_STK could be GT_OBJ(GT_LCL_VAR_ADDR(v1)), where
                    // local v1 could be a promoted field standing for Foo.Bar.  Note that
                    // the type of v1 will be the type of field of Foo.Bar.f when Foo is
                    // promoted.  That is v1 will be a scalar type.  In this case we need to
                    // pass v1 on stack instead of in a register.
                    //
                    // TODO-PERF: replace GT_OBJ(GT_LCL_VAR_ADDR(v1)) with v1 if v1 is
                    // a scalar type and the width of GT_OBJ matches the type size of v1.
                    // Note that this cannot be done till call node arguments are morphed
                    // because we should not lose the fact that the type of argument is
                    // a struct so that the arg gets correctly marked to be passed on stack.
                    GenTree* objOp1 = arg->gtGetOp1();
                    if (objOp1->OperGet() == GT_LCL_VAR_ADDR)
                    {
                        unsigned lclNum = objOp1->AsLclVarCommon()->GetLclNum();
                        if (comp->lvaTable[lclNum].lvType != TYP_STRUCT)
                        {
                            comp->lvaSetVarDoNotEnregister(lclNum DEBUGARG(Compiler::DNER_VMNeedsStackAddr));
                        }
                    }
#endif // TARGET_X86
                }
                else if (!arg->OperIs(GT_FIELD_LIST))
                {
                    assert(varTypeIsSIMD(arg) || (info->numSlots == 1));
                }
            }
#endif // FEATURE_PUT_STRUCT_ARG_STK
        }
    }

    JITDUMP("new node is : ");
    DISPNODE(putArg);
    JITDUMP("\n");

    if (arg->gtFlags & GTF_LATE_ARG)
    {
        putArg->gtFlags |= GTF_LATE_ARG;
    }
    return putArg;
}

//------------------------------------------------------------------------
// LowerArg: Lower one argument of a call. This entails splicing a "putarg" node between
// the argument evaluation and the call. This is the point at which the source is
// consumed and the value transitions from control of the register allocator to the calling
// convention.
//
// Arguments:
//    call  - The call node
//    ppArg - Pointer to the call argument pointer. We might replace the call argument by
//            changing *ppArg.
//
// Return Value:
//    None.
//
void Lowering::LowerArg(GenTreeCall* call, GenTree** ppArg)
{
    GenTree* arg = *ppArg;

    JITDUMP("lowering arg : ");
    DISPNODE(arg);

    // No assignments should remain by Lowering.
    assert(!arg->OperIs(GT_ASG));
    assert(!arg->OperIsPutArgStk());

    // Assignments/stores at this level are not really placing an argument.
    // They are setting up temporary locals that will later be placed into
    // outgoing regs or stack.
    // Note that atomic ops may be stores and still produce a value.
    if (!arg->IsValue())
    {
        assert((arg->OperIsStore() && !arg->IsValue()) || arg->IsArgPlaceHolderNode() || arg->IsNothingNode() ||
               arg->OperIsCopyBlkOp());
        return;
    }

    fgArgTabEntry* info = comp->gtArgEntryByNode(call, arg);
    assert(info->GetNode() == arg);
    var_types type = arg->TypeGet();

    if (varTypeIsSmall(type))
    {
        // Normalize 'type', it represents the item that we will be storing in the Outgoing Args
        type = TYP_INT;
    }

#if defined(FEATURE_SIMD)
#if defined(TARGET_X86)
    // Non-param TYP_SIMD12 local var nodes are massaged in Lower to TYP_SIMD16 to match their
    // allocated size (see lvSize()). However, when passing the variables as arguments, and
    // storing the variables to the outgoing argument area on the stack, we must use their
    // actual TYP_SIMD12 type, so exactly 12 bytes is allocated and written.
    if (type == TYP_SIMD16)
    {
        if ((arg->OperGet() == GT_LCL_VAR) || (arg->OperGet() == GT_STORE_LCL_VAR))
        {
            unsigned   varNum = arg->AsLclVarCommon()->GetLclNum();
            LclVarDsc* varDsc = &comp->lvaTable[varNum];
            type              = varDsc->lvType;
        }
        else if (arg->OperGet() == GT_SIMD)
        {
            assert((arg->AsSIMD()->gtSIMDSize == 16) || (arg->AsSIMD()->gtSIMDSize == 12));

            if (arg->AsSIMD()->gtSIMDSize == 12)
            {
                type = TYP_SIMD12;
            }
        }
    }
#elif defined(TARGET_AMD64)
    // TYP_SIMD8 parameters that are passed as longs
    if (type == TYP_SIMD8 && genIsValidIntReg(info->GetRegNum()))
    {
        GenTreeUnOp* bitcast = new (comp, GT_BITCAST) GenTreeOp(GT_BITCAST, TYP_LONG, arg, nullptr);
        BlockRange().InsertAfter(arg, bitcast);

        *ppArg = arg = bitcast;
        assert(info->GetNode() == arg);
        type = TYP_LONG;
    }
#endif // defined(TARGET_X86)
#endif // defined(FEATURE_SIMD)

    // If we hit this we are probably double-lowering.
    assert(!arg->OperIsPutArg());

#if !defined(TARGET_64BIT)
    if (varTypeIsLong(type))
    {
        noway_assert(arg->OperIs(GT_LONG));
        GenTreeFieldList* fieldList = new (comp, GT_FIELD_LIST) GenTreeFieldList();
        fieldList->AddFieldLIR(comp, arg->AsOp()->gtGetOp1(), 0, TYP_INT);
        fieldList->AddFieldLIR(comp, arg->AsOp()->gtGetOp2(), 4, TYP_INT);
        GenTree* newArg = NewPutArg(call, fieldList, info, type);

        if (info->GetRegNum() != REG_STK)
        {
            assert(info->numRegs == 2);
            // In the register argument case, NewPutArg replaces the original field list args with new
            // GT_PUTARG_REG nodes, inserts them in linear order and returns the field list. So the
            // only thing left to do is to insert the field list itself in linear order.
            assert(newArg == fieldList);
            BlockRange().InsertBefore(arg, newArg);
        }
        else
        {
            // For longs, we will replace the GT_LONG with a GT_FIELD_LIST, and put that under a PUTARG_STK.
            // Although the hi argument needs to be pushed first, that will be handled by the general case,
            // in which the fields will be reversed.
            assert(info->numSlots == 2);
            newArg->SetRegNum(REG_STK);
            BlockRange().InsertBefore(arg, fieldList, newArg);
        }

        *ppArg = newArg;
        assert(info->GetNode() == newArg);

        BlockRange().Remove(arg);
    }
    else
#endif // !defined(TARGET_64BIT)
    {

#ifdef TARGET_ARMARCH
        if (call->IsVarargs() || comp->opts.compUseSoftFP)
        {
            // For vararg call or on armel, reg args should be all integer.
            // Insert copies as needed to move float value to integer register.
            GenTree* newNode = LowerFloatArg(ppArg, info);
            if (newNode != nullptr)
            {
                type = newNode->TypeGet();
            }
        }
#endif // TARGET_ARMARCH

        GenTree* putArg = NewPutArg(call, arg, info, type);

        // In the case of register passable struct (in one or two registers)
        // the NewPutArg returns a new node (GT_PUTARG_REG or a GT_FIELD_LIST with two GT_PUTARG_REGs.)
        // If an extra node is returned, splice it in the right place in the tree.
        if (arg != putArg)
        {
            ReplaceArgWithPutArgOrBitcast(ppArg, putArg);
        }
    }
}

#ifdef TARGET_ARMARCH
//------------------------------------------------------------------------
// LowerFloatArg: Lower float call arguments on the arm platform.
//
// Arguments:
//    arg  - The arg node
//    info - call argument info
//
// Return Value:
//    Return nullptr, if no transformation was done;
//    return arg if there was in place transformation;
//    return a new tree if the root was changed.
//
// Notes:
//    This must handle scalar float arguments as well as GT_FIELD_LISTs
//    with floating point fields.
//
GenTree* Lowering::LowerFloatArg(GenTree** pArg, fgArgTabEntry* info)
{
    GenTree* arg = *pArg;
    if (info->GetRegNum() != REG_STK)
    {
        if (arg->OperIs(GT_FIELD_LIST))
        {
            // Transform fields that are passed as registers in place.
            regNumber currRegNumber = info->GetRegNum();
            unsigned  regIndex      = 0;
            for (GenTreeFieldList::Use& use : arg->AsFieldList()->Uses())
            {
                if (regIndex >= info->numRegs)
                {
                    break;
                }
                GenTree* node = use.GetNode();
                if (varTypeIsFloating(node))
                {
                    GenTree* intNode = LowerFloatArgReg(node, currRegNumber);
                    assert(intNode != nullptr);

                    ReplaceArgWithPutArgOrBitcast(&use.NodeRef(), intNode);
                }

                if (node->TypeGet() == TYP_DOUBLE)
                {
                    currRegNumber = REG_NEXT(REG_NEXT(currRegNumber));
                    regIndex += 2;
                }
                else
                {
                    currRegNumber = REG_NEXT(currRegNumber);
                    regIndex += 1;
                }
            }
            // List fields were replaced in place.
            return arg;
        }
        else if (varTypeIsFloating(arg))
        {
            GenTree* intNode = LowerFloatArgReg(arg, info->GetRegNum());
            assert(intNode != nullptr);
            ReplaceArgWithPutArgOrBitcast(pArg, intNode);
            return *pArg;
        }
    }
    return nullptr;
}

//------------------------------------------------------------------------
// LowerFloatArgReg: Lower the float call argument node that is passed via register.
//
// Arguments:
//    arg    - The arg node
//    regNum - register number
//
// Return Value:
//    Return new bitcast node, that moves float to int register.
//
GenTree* Lowering::LowerFloatArgReg(GenTree* arg, regNumber regNum)
{
    var_types floatType = arg->TypeGet();
    assert(varTypeIsFloating(floatType));
    var_types intType = (floatType == TYP_DOUBLE) ? TYP_LONG : TYP_INT;
    GenTree*  intArg  = comp->gtNewBitCastNode(intType, arg);
    intArg->SetRegNum(regNum);
#ifdef TARGET_ARM
    if (floatType == TYP_DOUBLE)
    {
        regNumber nextReg                  = REG_NEXT(regNum);
        intArg->AsMultiRegOp()->gtOtherReg = nextReg;
    }
#endif
    return intArg;
}
#endif

// do lowering steps for each arg of a call
void Lowering::LowerArgsForCall(GenTreeCall* call)
{
    JITDUMP("objp:\n======\n");
    if (call->gtCallThisArg != nullptr)
    {
        LowerArg(call, &call->gtCallThisArg->NodeRef());
    }

    JITDUMP("\nargs:\n======\n");
    for (GenTreeCall::Use& use : call->Args())
    {
        LowerArg(call, &use.NodeRef());
    }

    JITDUMP("\nlate:\n======\n");
    for (GenTreeCall::Use& use : call->LateArgs())
    {
        LowerArg(call, &use.NodeRef());
    }
}

// helper that create a node representing a relocatable physical address computation
GenTree* Lowering::AddrGen(ssize_t addr)
{
    // this should end up in codegen as : instGen_Set_Reg_To_Imm(EA_HANDLE_CNS_RELOC, reg, addr)
    GenTree* result = comp->gtNewIconHandleNode(addr, GTF_ICON_FTN_ADDR);
    return result;
}

// variant that takes a void*
GenTree* Lowering::AddrGen(void* addr)
{
    return AddrGen((ssize_t)addr);
}

// do lowering steps for a call
// this includes:
//   - adding the placement nodes (either stack or register variety) for arguments
//   - lowering the expression that calculates the target address
//   - adding nodes for other operations that occur after the call sequence starts and before
//        control transfer occurs (profiling and tail call helpers, pinvoke incantations)
//
void Lowering::LowerCall(GenTree* node)
{
    GenTreeCall* call = node->AsCall();

    JITDUMP("lowering call (before):\n");
    DISPTREERANGE(BlockRange(), call);
    JITDUMP("\n");

    call->ClearOtherRegs();
    LowerArgsForCall(call);

    // note that everything generated from this point on runs AFTER the outgoing args are placed
    GenTree* controlExpr = nullptr;

    // for x86, this is where we record ESP for checking later to make sure stack is balanced

    // Check for Delegate.Invoke(). If so, we inline it. We get the
    // target-object and target-function from the delegate-object, and do
    // an indirect call.
    if (call->IsDelegateInvoke())
    {
        controlExpr = LowerDelegateInvoke(call);
    }
    else
    {
        //  Virtual and interface calls
        switch (call->gtFlags & GTF_CALL_VIRT_KIND_MASK)
        {
            case GTF_CALL_VIRT_STUB:
                controlExpr = LowerVirtualStubCall(call);
                break;

            case GTF_CALL_VIRT_VTABLE:
                // stub dispatching is off or this is not a virtual call (could be a tailcall)
                controlExpr = LowerVirtualVtableCall(call);
                break;

            case GTF_CALL_NONVIRT:
                if (call->IsUnmanaged())
                {
                    controlExpr = LowerNonvirtPinvokeCall(call);
                }
                else if (call->gtCallType == CT_INDIRECT)
                {
                    controlExpr = LowerIndirectNonvirtCall(call);
                }
                else
                {
                    controlExpr = LowerDirectCall(call);
                }
                break;

            default:
                noway_assert(!"strange call type");
                break;
        }
    }

    if (call->IsTailCallViaHelper())
    {
        // Either controlExpr or gtCallAddr must contain real call target.
        if (controlExpr == nullptr)
        {
            assert(call->gtCallType == CT_INDIRECT);
            assert(call->gtCallAddr != nullptr);
            controlExpr = call->gtCallAddr;
        }

        controlExpr = LowerTailCallViaHelper(call, controlExpr);
    }

    if (controlExpr != nullptr)
    {
        LIR::Range controlExprRange = LIR::SeqTree(comp, controlExpr);

        JITDUMP("results of lowering call:\n");
        DISPRANGE(controlExprRange);

        GenTree* insertionPoint = call;
        if (!call->IsTailCallViaHelper())
        {
            // The controlExpr should go before the gtCallCookie and the gtCallAddr, if they exist
            //
            // TODO-LIR: find out what's really required here, as this is currently a tree order
            // dependency.
            if (call->gtCallType == CT_INDIRECT)
            {
                bool isClosed = false;
                if (call->gtCallCookie != nullptr)
                {
#ifdef DEBUG
                    GenTree* firstCallAddrNode = BlockRange().GetTreeRange(call->gtCallAddr, &isClosed).FirstNode();
                    assert(isClosed);
                    assert(call->gtCallCookie->Precedes(firstCallAddrNode));
#endif // DEBUG

                    insertionPoint = BlockRange().GetTreeRange(call->gtCallCookie, &isClosed).FirstNode();
                    assert(isClosed);
                }
                else if (call->gtCallAddr != nullptr)
                {
                    insertionPoint = BlockRange().GetTreeRange(call->gtCallAddr, &isClosed).FirstNode();
                    assert(isClosed);
                }
            }
        }

        ContainCheckRange(controlExprRange);
        BlockRange().InsertBefore(insertionPoint, std::move(controlExprRange));

        call->gtControlExpr = controlExpr;
    }
    if (call->IsFastTailCall())
    {
        // Lower fast tail call can introduce new temps to set up args correctly for Callee.
        // This involves patching LCL_VAR and LCL_VAR_ADDR nodes holding Caller stack args
        // and replacing them with a new temp. Control expr also can contain nodes that need
        // to be patched.
        // Therefore lower fast tail call must be done after controlExpr is inserted into LIR.
        // There is one side effect which is flipping the order of PME and control expression
        // since LowerFastTailCall calls InsertPInvokeMethodEpilog.
        LowerFastTailCall(call);
    }

    if (comp->opts.IsJit64Compat())
    {
        CheckVSQuirkStackPaddingNeeded(call);
    }

    ContainCheckCallOperands(call);
    JITDUMP("lowering call (after):\n");
    DISPTREERANGE(BlockRange(), call);
    JITDUMP("\n");
}

// Though the below described issue gets fixed in intellitrace dll of VS2015 (a.k.a Dev14),
// we still need this quirk for desktop so that older version of VS (e.g. VS2010/2012)
// continues to work.
// This quirk is excluded from other targets that have no back compat burden.
//
// Quirk for VS debug-launch scenario to work:
// See if this is a PInvoke call with exactly one param that is the address of a struct local.
// In such a case indicate to frame-layout logic to add 16-bytes of padding
// between save-reg area and locals.  This is to protect against the buffer
// overrun bug in microsoft.intellitrace.11.0.0.dll!ProfilerInterop.InitInterop().
//
// A work-around to this bug is to disable IntelliTrace debugging
// (VS->Tools->Options->IntelliTrace->Enable IntelliTrace - uncheck this option).
// The reason why this works on Jit64 is that at the point of AV the call stack is
//
// GetSystemInfo() Native call
// IL_Stub generated for PInvoke declaration.
// ProfilerInterface::InitInterop()
// ProfilerInterface.Cctor()
// VM asm worker
//
// The cctor body has just the call to InitInterop().  VM asm worker is holding
// something in rbx that is used immediately after the Cctor call.  Jit64 generated
// InitInterop() method is pushing the registers in the following order
//
//  rbx
//  rbp
//  rsi
//  rdi
//  r12
//  r13
//  Struct local
//
// Due to buffer overrun, rbx doesn't get impacted.  Whereas RyuJIT jitted code of
// the same method is pushing regs in the following order
//
//  rbp
//  rdi
//  rsi
//  rbx
//  struct local
//
// Therefore as a fix, we add padding between save-reg area and locals to
// make this scenario work against JB.
//
// Note: If this quirk gets broken due to other JIT optimizations, we should consider
// more tolerant fix.  One such fix is to padd the struct.
void Lowering::CheckVSQuirkStackPaddingNeeded(GenTreeCall* call)
{
    assert(comp->opts.IsJit64Compat());

#ifdef TARGET_AMD64
    // Confine this to IL stub calls which aren't marked as unmanaged.
    if (call->IsPInvoke() && !call->IsUnmanaged())
    {
        bool     paddingNeeded  = false;
        GenTree* firstPutArgReg = nullptr;
        for (GenTreeCall::Use& use : call->LateArgs())
        {
            if (use.GetNode()->OperIs(GT_PUTARG_REG))
            {
                if (firstPutArgReg == nullptr)
                {
                    firstPutArgReg = use.GetNode();
                    GenTree* op1   = firstPutArgReg->AsOp()->gtOp1;

                    if (op1->OperGet() == GT_LCL_VAR_ADDR)
                    {
                        unsigned lclNum = op1->AsLclVarCommon()->GetLclNum();
                        if (comp->lvaGetDesc(lclNum)->TypeGet() == TYP_STRUCT)
                        {
                            // First arg is addr of a struct local.
                            paddingNeeded = true;
                        }
                        else
                        {
                            // Not a struct local.
                            assert(paddingNeeded == false);
                            break;
                        }
                    }
                    else
                    {
                        // First arg is not a local var addr.
                        assert(paddingNeeded == false);
                        break;
                    }
                }
                else
                {
                    // Has more than one arg.
                    paddingNeeded = false;
                    break;
                }
            }
        }

        if (paddingNeeded)
        {
            comp->compVSQuirkStackPaddingNeeded = VSQUIRK_STACK_PAD;
        }
    }
#endif // TARGET_AMD64
}

// Inserts profiler hook, GT_PROF_HOOK for a tail call node.
//
// AMD64:
// We need to insert this after all nested calls, but before all the arguments to this call have been set up.
// To do this, we look for the first GT_PUTARG_STK or GT_PUTARG_REG, and insert the hook immediately before
// that. If there are no args, then it should be inserted before the call node.
//
// For example:
//              *  stmtExpr  void  (top level) (IL 0x000...0x010)
// arg0 SETUP   |  /--*  argPlace  ref    REG NA $c5
// this in rcx  |  |     /--*  argPlace  ref    REG NA $c1
//              |  |     |  /--*  call      ref    System.Globalization.CultureInfo.get_InvariantCulture $c2
// arg1 SETUP   |  |     +--*  st.lclVar ref    V02 tmp1          REG NA $c2
//              |  |     |  /--*  lclVar    ref    V02 tmp1         u : 2 (last use) REG NA $c2
// arg1 in rdx  |  |     +--*  putarg_reg ref    REG NA
//              |  |     |  /--*  lclVar    ref    V00 arg0         u : 2 (last use) REG NA $80
// this in rcx  |  |     +--*  putarg_reg ref    REG NA
//              |  |  /--*  call nullcheck ref    System.String.ToLower $c5
//              |  |  {  *  stmtExpr  void  (embedded)(IL 0x000... ? ? ? )
//              |  |  {  \--*  prof_hook void   REG NA
// arg0 in rcx  |  +--*  putarg_reg ref    REG NA
// control expr |  +--*  const(h)  long   0x7ffe8e910e98 ftn REG NA
//              \--*  call      void   System.Runtime.Remoting.Identity.RemoveAppNameOrAppGuidIfNecessary $VN.Void
//
// In this case, the GT_PUTARG_REG src is a nested call. We need to put the instructions after that call
// (as shown). We assume that of all the GT_PUTARG_*, only the first one can have a nested call.
//
// X86:
// Insert the profiler hook immediately before the call. The profiler hook will preserve
// all argument registers (ECX, EDX), but nothing else.
//
// Params:
//    callNode        - tail call node
//    insertionPoint  - if non-null, insert the profiler hook before this point.
//                      If null, insert the profiler hook before args are setup
//                      but after all arg side effects are computed.
//
void Lowering::InsertProfTailCallHook(GenTreeCall* call, GenTree* insertionPoint)
{
    assert(call->IsTailCall());
    assert(comp->compIsProfilerHookNeeded());

#if defined(TARGET_X86)

    if (insertionPoint == nullptr)
    {
        insertionPoint = call;
    }

#else // !defined(TARGET_X86)

    if (insertionPoint == nullptr)
    {
        for (GenTreeCall::Use& use : call->Args())
        {
            assert(!use.GetNode()->OperIs(GT_PUTARG_REG)); // We don't expect to see these in gtCallArgs

            if (use.GetNode()->OperIs(GT_PUTARG_STK))
            {
                // found it
                insertionPoint = use.GetNode();
                break;
            }
        }

        if (insertionPoint == nullptr)
        {
            for (GenTreeCall::Use& use : call->LateArgs())
            {
                if (use.GetNode()->OperIs(GT_PUTARG_REG, GT_PUTARG_STK))
                {
                    // found it
                    insertionPoint = use.GetNode();
                    break;
                }
            }

            // If there are no args, insert before the call node
            if (insertionPoint == nullptr)
            {
                insertionPoint = call;
            }
        }
    }

#endif // !defined(TARGET_X86)

    assert(insertionPoint != nullptr);
    GenTree* profHookNode = new (comp, GT_PROF_HOOK) GenTree(GT_PROF_HOOK, TYP_VOID);
    BlockRange().InsertBefore(insertionPoint, profHookNode);
}

//------------------------------------------------------------------------
// LowerFastTailCall: Lower a call node dispatched as a fast tailcall (epilog +
// jmp).
//
// Arguments:
//    call - the call node that is being dispatched as a fast tailcall.
//
// Assumptions:
//    call must be non-null.
//
// Notes:
//     For fast tail calls it is necessary to set up stack args in the incoming
//     arg stack space area. When args passed also come from this area we may
//     run into problems because we may end up overwriting the stack slot before
//     using it. For example, for foo(a, b) { return bar(b, a); }, if a and b
//     are on incoming arg stack space in foo they need to be swapped in this
//     area for the call to bar. This function detects this situation and
//     introduces a temp when an outgoing argument would overwrite a later-used
//     incoming argument.
//
//     This function also handles inserting necessary profiler hooks and pinvoke
//     method epilogs in case there are inlined pinvokes.
void Lowering::LowerFastTailCall(GenTreeCall* call)
{
#if FEATURE_FASTTAILCALL
    // Tail call restrictions i.e. conditions under which tail prefix is ignored.
    // Most of these checks are already done by importer or fgMorphTailCall().
    // This serves as a double sanity check.
    assert((comp->info.compFlags & CORINFO_FLG_SYNCH) == 0); // tail calls from synchronized methods
    assert(!comp->opts.compNeedSecurityCheck);               // tail call from methods that need security check
    assert(!call->IsUnmanaged());                            // tail calls to unamanaged methods
    assert(!comp->compLocallocUsed);                         // tail call from methods that also do localloc

#ifdef TARGET_AMD64
    assert(!comp->getNeedsGSSecurityCookie()); // jit64 compat: tail calls from methods that need GS check
#endif                                         // TARGET_AMD64

    // We expect to see a call that meets the following conditions
    assert(call->IsFastTailCall());

    // VM cannot use return address hijacking when A() and B() tail call each
    // other in mutual recursion.  Therefore, this block is reachable through
    // a GC-safe point or the whole method is marked as fully interruptible.
    //
    // TODO-Cleanup:
    // optReachWithoutCall() depends on the fact that loop headers blocks
    // will have a block number > fgLastBB.  These loop headers gets added
    // after dominator computation and get skipped by OptReachWithoutCall().
    // The below condition cannot be asserted in lower because fgSimpleLowering()
    // can add a new basic block for range check failure which becomes
    // fgLastBB with block number > loop header block number.
    // assert((comp->compCurBB->bbFlags & BBF_GC_SAFE_POINT) ||
    //         !comp->optReachWithoutCall(comp->fgFirstBB, comp->compCurBB) || comp->GetInterruptible());

    // If PInvokes are in-lined, we have to remember to execute PInvoke method epilog anywhere that
    // a method returns.  This is a case of caller method has both PInvokes and tail calls.
    if (comp->compMethodRequiresPInvokeFrame())
    {
        InsertPInvokeMethodEpilog(comp->compCurBB DEBUGARG(call));
    }

    // Args for tail call are setup in incoming arg area.  The gc-ness of args of
    // caller and callee (which being tail called) may not match.  Therefore, everything
    // from arg setup until the epilog need to be non-interuptible by GC.  This is
    // achieved by inserting GT_START_NONGC before the very first GT_PUTARG_STK node
    // of call is setup.  Note that once a stack arg is setup, it cannot have nested
    // calls subsequently in execution order to setup other args, because the nested
    // call could over-write the stack arg that is setup earlier.
    ArrayStack<GenTree*> putargs(comp->getAllocator(CMK_ArrayStack));

    for (GenTreeCall::Use& use : call->Args())
    {
        if (use.GetNode()->OperIs(GT_PUTARG_STK))
        {
            putargs.Push(use.GetNode());
        }
    }

    for (GenTreeCall::Use& use : call->LateArgs())
    {
        if (use.GetNode()->OperIs(GT_PUTARG_STK))
        {
            putargs.Push(use.GetNode());
        }
    }

    GenTree* startNonGCNode = nullptr;
    if (!putargs.Empty())
    {
        // Get the earliest operand of the first PUTARG_STK node. We will make
        // the requred copies of args before this node.
        bool     unused;
        GenTree* insertionPoint = BlockRange().GetTreeRange(putargs.Bottom(), &unused).FirstNode();
        // Insert GT_START_NONGC node before we evaluate the PUTARG_STK args.
        // Note that if there are no args to be setup on stack, no need to
        // insert GT_START_NONGC node.
        startNonGCNode = new (comp, GT_START_NONGC) GenTree(GT_START_NONGC, TYP_VOID);
        BlockRange().InsertBefore(insertionPoint, startNonGCNode);

        // Gc-interruptability in the following case:
        //     foo(a, b, c, d, e) { bar(a, b, c, d, e); }
        //     bar(a, b, c, d, e) { foo(a, b, d, d, e); }
        //
        // Since the instruction group starting from the instruction that sets up first
        // stack arg to the end of the tail call is marked as non-gc interruptible,
        // this will form a non-interruptible tight loop causing gc-starvation. To fix
        // this we insert GT_NO_OP as embedded stmt before GT_START_NONGC, if the method
        // has a single basic block and is not a GC-safe point.  The presence of a single
        // nop outside non-gc interruptible region will prevent gc starvation.
        if ((comp->fgBBcount == 1) && !(comp->compCurBB->bbFlags & BBF_GC_SAFE_POINT))
        {
            assert(comp->fgFirstBB == comp->compCurBB);
            GenTree* noOp = new (comp, GT_NO_OP) GenTree(GT_NO_OP, TYP_VOID);
            BlockRange().InsertBefore(startNonGCNode, noOp);
        }

        // Since this is a fast tailcall each PUTARG_STK will place the argument in the
        // _incoming_ arg space area. This will effectively overwrite our already existing
        // incoming args that live in that area. If we have later uses of those args, this
        // is a problem. We introduce a defensive copy into a temp here of those args that
        // potentially may cause problems.
        for (int i = 0; i < putargs.Height(); i++)
        {
            GenTreePutArgStk* put = putargs.Bottom(i)->AsPutArgStk();

            unsigned int overwrittenStart = put->getArgOffset();
            unsigned int overwrittenEnd   = overwrittenStart + put->getArgSize();
#if !(defined(TARGET_WINDOWS) && defined(TARGET_64BIT))
            int baseOff = -1; // Stack offset of first arg on stack
#endif

            for (unsigned callerArgLclNum = 0; callerArgLclNum < comp->info.compArgsCount; callerArgLclNum++)
            {
                LclVarDsc* callerArgDsc = comp->lvaGetDesc(callerArgLclNum);

                if (callerArgDsc->lvIsRegArg)
                {
                    continue;
                }

#if defined(TARGET_WINDOWS) && defined(TARGET_64BIT)
                // On Win64, the argument position determines the stack slot uniquely, and even the
                // register args take up space in the stack frame (shadow space).
                unsigned int argStart = callerArgLclNum * TARGET_POINTER_SIZE;
                unsigned int argEnd   = argStart + static_cast<unsigned int>(callerArgDsc->lvArgStackSize());
#else
                assert(callerArgDsc->lvStkOffs != BAD_STK_OFFS);

                if (baseOff == -1)
                {
                    baseOff = callerArgDsc->lvStkOffs;
                }

                // On all ABIs where we fast tail call the stack args should come in order.
                assert(baseOff <= callerArgDsc->lvStkOffs);

                // Compute offset of this stack argument relative to the first stack arg.
                // This will be its offset into the incoming arg space area.
                unsigned int argStart = static_cast<unsigned int>(callerArgDsc->lvStkOffs - baseOff);
                unsigned int argEnd   = argStart + comp->lvaLclSize(callerArgLclNum);
#endif

                // If ranges do not overlap then this PUTARG_STK will not mess up the arg.
                if ((overwrittenEnd <= argStart) || (overwrittenStart >= argEnd))
                {
                    continue;
                }

                // Codegen cannot handle a partially overlapping copy. For
                // example, if we have
                // bar(S16 stack, S32 stack2)
                // foo(S32 stack, S32 stack2) { bar(..., stack) }
                // then we may end up having to move 'stack' in foo 16 bytes
                // ahead. It is possible that this PUTARG_STK is the only use,
                // in which case we will need to introduce a temp, so look for
                // uses starting from it. Note that we assume that in-place
                // copies are OK.
                GenTree* lookForUsesFrom = put->gtNext;
                if (overwrittenStart != argStart)
                {
                    lookForUsesFrom = insertionPoint;
                }

                RehomeArgForFastTailCall(callerArgLclNum, insertionPoint, lookForUsesFrom, call);
                // The above call can introduce temps and invalidate the pointer.
                callerArgDsc = comp->lvaGetDesc(callerArgLclNum);

                // For promoted locals we have more work to do as its fields could also have been invalidated.
                if (!callerArgDsc->lvPromoted)
                {
                    continue;
                }

                unsigned int fieldsFirst = callerArgDsc->lvFieldLclStart;
                unsigned int fieldsEnd   = fieldsFirst + callerArgDsc->lvFieldCnt;
                for (unsigned int j = fieldsFirst; j < fieldsEnd; j++)
                {
                    RehomeArgForFastTailCall(j, insertionPoint, lookForUsesFrom, call);
                }
            }
        }
    }

    // Insert GT_PROF_HOOK node to emit profiler tail call hook. This should be
    // inserted before the args are setup but after the side effects of args are
    // computed. That is, GT_PROF_HOOK node needs to be inserted before GT_START_NONGC
    // node if one exists.
    if (comp->compIsProfilerHookNeeded())
    {
        InsertProfTailCallHook(call, startNonGCNode);
    }

#else // !FEATURE_FASTTAILCALL

    // Platform choose not to implement fast tail call mechanism.
    // In such a case we should never be reaching this method as
    // the expectation is that IsTailCallViaHelper() will always
    // be true on such a platform.
    unreached();
#endif
}
//
//------------------------------------------------------------------------
// RehomeArgForFastTailCall: Introduce temps for args that may be overwritten
// during fast tailcall sequence.
//
// Arguments:
//    lclNum - the lcl num of the arg that will be overwritten.
//    insertTempBefore - the node at which to copy the arg into a temp.
//    lookForUsesStart - the node where to start scanning and replacing uses of
//                       the arg specified by lclNum.
//    callNode - the call node that is being dispatched as a fast tailcall.
//
// Assumptions:
//    all args must be non-null.
//
// Notes:
//     This function scans for uses of the arg specified by lclNum starting
//     from the lookForUsesStart node. If it finds any uses it introduces a temp
//     for this argument and updates uses to use this instead. In the situation
//     where it introduces a temp it can thus invalidate pointers to other
//     locals.
//
void Lowering::RehomeArgForFastTailCall(unsigned int lclNum,
                                        GenTree*     insertTempBefore,
                                        GenTree*     lookForUsesStart,
                                        GenTreeCall* callNode)
{
    unsigned int tmpLclNum = BAD_VAR_NUM;
    for (GenTree* treeNode = lookForUsesStart; treeNode != callNode; treeNode = treeNode->gtNext)
    {
        if (!treeNode->OperIsLocal() && !treeNode->OperIsLocalAddr())
        {
            continue;
        }

        // This should not be a GT_PHI_ARG.
        assert(treeNode->OperGet() != GT_PHI_ARG);

        GenTreeLclVarCommon* lcl = treeNode->AsLclVarCommon();

        if (lcl->GetLclNum() != lclNum)
        {
            continue;
        }

        // Create tmp and use it in place of callerArgDsc
        if (tmpLclNum == BAD_VAR_NUM)
        {
            tmpLclNum = comp->lvaGrabTemp(true DEBUGARG("Fast tail call lowering is creating a new local variable"));

            LclVarDsc* callerArgDsc                     = comp->lvaGetDesc(lclNum);
            var_types  tmpTyp                           = genActualType(callerArgDsc->TypeGet());
            comp->lvaTable[tmpLclNum].lvType            = tmpTyp;
            comp->lvaTable[tmpLclNum].lvDoNotEnregister = comp->lvaTable[lcl->GetLclNum()].lvDoNotEnregister;
            GenTree* value                              = comp->gtNewLclvNode(lclNum, tmpTyp);

            // TODO-1stClassStructs: This can be simplified with 1st class structs work.
            if (tmpTyp == TYP_STRUCT)
            {
                comp->lvaSetStruct(tmpLclNum, comp->lvaGetStruct(lclNum), false);
                GenTree* loc = new (comp, GT_LCL_VAR_ADDR) GenTreeLclVar(GT_LCL_VAR_ADDR, TYP_STRUCT, tmpLclNum);
                loc->gtType  = TYP_BYREF;
                GenTreeBlk* storeBlk = new (comp, GT_STORE_BLK)
                    GenTreeBlk(GT_STORE_BLK, TYP_STRUCT, loc, value, comp->typGetBlkLayout(callerArgDsc->lvExactSize));
                storeBlk->gtFlags |= GTF_ASG;
                BlockRange().InsertBefore(insertTempBefore, LIR::SeqTree(comp, storeBlk));
                LowerNode(storeBlk);
            }
            else
            {
                GenTree* assignExpr = comp->gtNewTempAssign(tmpLclNum, value);
                ContainCheckRange(value, assignExpr);
                BlockRange().InsertBefore(insertTempBefore, LIR::SeqTree(comp, assignExpr));
            }
        }

        lcl->SetLclNum(tmpLclNum);
    }
}

//------------------------------------------------------------------------
// LowerTailCallViaHelper: lower a call via the tailcall helper. Morph
// has already inserted tailcall helper special arguments. This function
// inserts actual data for some placeholders.
//
// For ARM32, AMD64, lower
//      tail.call(void* copyRoutine, void* dummyArg, ...)
// as
//      Jit_TailCall(void* copyRoutine, void* callTarget, ...)
//
// For x86, lower
//      tail.call(<function args>, int numberOfOldStackArgs, int dummyNumberOfNewStackArgs, int flags, void* dummyArg)
// as
//      JIT_TailCall(<function args>, int numberOfOldStackArgsWords, int numberOfNewStackArgsWords, int flags, void*
//      callTarget)
// Note that the special arguments are on the stack, whereas the function arguments follow the normal convention.
//
// Also inserts PInvoke method epilog if required.
//
// Arguments:
//    call         -  The call node
//    callTarget   -  The real call target. This is used to replace the dummyArg during lowering.
//
// Return Value:
//    Returns control expression tree for making a call to helper Jit_TailCall.
//
GenTree* Lowering::LowerTailCallViaHelper(GenTreeCall* call, GenTree* callTarget)
{
    // Tail call restrictions i.e. conditions under which tail prefix is ignored.
    // Most of these checks are already done by importer or fgMorphTailCall().
    // This serves as a double sanity check.
    assert((comp->info.compFlags & CORINFO_FLG_SYNCH) == 0); // tail calls from synchronized methods
    assert(!comp->opts.compNeedSecurityCheck);               // tail call from methods that need security check
    assert(!call->IsUnmanaged());                            // tail calls to unamanaged methods
    assert(!comp->compLocallocUsed);                         // tail call from methods that also do localloc

#ifdef TARGET_AMD64
    assert(!comp->getNeedsGSSecurityCookie()); // jit64 compat: tail calls from methods that need GS check
#endif                                         // TARGET_AMD64

    // We expect to see a call that meets the following conditions
    assert(call->IsTailCallViaHelper());
    assert(callTarget != nullptr);

    // The TailCall helper call never returns to the caller and is not GC interruptible.
    // Therefore the block containing the tail call should be a GC safe point to avoid
    // GC starvation. It is legal for the block to be unmarked iff the entry block is a
    // GC safe point, as the entry block trivially dominates every reachable block.
    assert((comp->compCurBB->bbFlags & BBF_GC_SAFE_POINT) || (comp->fgFirstBB->bbFlags & BBF_GC_SAFE_POINT));

    // If PInvokes are in-lined, we have to remember to execute PInvoke method epilog anywhere that
    // a method returns.  This is a case of caller method has both PInvokes and tail calls.
    if (comp->compMethodRequiresPInvokeFrame())
    {
        InsertPInvokeMethodEpilog(comp->compCurBB DEBUGARG(call));
    }

    // Remove gtCallAddr from execution order if present.
    if (call->gtCallType == CT_INDIRECT)
    {
        assert(call->gtCallAddr != nullptr);

        bool               isClosed;
        LIR::ReadOnlyRange callAddrRange = BlockRange().GetTreeRange(call->gtCallAddr, &isClosed);
        assert(isClosed);

        BlockRange().Remove(std::move(callAddrRange));
    }

    // The callTarget tree needs to be sequenced.
    LIR::Range callTargetRange = LIR::SeqTree(comp, callTarget);

#if defined(TARGET_AMD64) || defined(TARGET_ARM)

    // For ARM32 and AMD64, first argument is CopyRoutine and second argument is a place holder node.
    fgArgTabEntry* argEntry;

#ifdef DEBUG
    argEntry = comp->gtArgEntryByArgNum(call, 0);
    assert(argEntry != nullptr);
    assert(argEntry->GetNode()->OperIs(GT_PUTARG_REG));
    GenTree* firstArg = argEntry->GetNode()->AsUnOp()->gtGetOp1();
    assert(firstArg->gtOper == GT_CNS_INT);
#endif

    // Replace second arg by callTarget.
    argEntry = comp->gtArgEntryByArgNum(call, 1);
    assert(argEntry != nullptr);
    assert(argEntry->GetNode()->OperIs(GT_PUTARG_REG));
    GenTree* secondArg = argEntry->GetNode()->AsUnOp()->gtGetOp1();

    ContainCheckRange(callTargetRange);
    BlockRange().InsertAfter(secondArg, std::move(callTargetRange));

    bool               isClosed;
    LIR::ReadOnlyRange secondArgRange = BlockRange().GetTreeRange(secondArg, &isClosed);
    assert(isClosed);

    BlockRange().Remove(std::move(secondArgRange));

    argEntry->GetNode()->AsUnOp()->gtOp1 = callTarget;

#elif defined(TARGET_X86)

    // Verify the special args are what we expect, and replace the dummy args with real values.
    // We need to figure out the size of the outgoing stack arguments, not including the special args.
    // The number of 4-byte words is passed to the helper for the incoming and outgoing argument sizes.
    // This number is exactly the next slot number in the call's argument info struct.
    unsigned nNewStkArgsWords = call->fgArgInfo->GetNextSlotNum();
    assert(nNewStkArgsWords >= 4); // There must be at least the four special stack args.
    nNewStkArgsWords -= 4;

    unsigned numArgs = call->fgArgInfo->ArgCount();

    fgArgTabEntry* argEntry;

    // arg 0 == callTarget.
    argEntry = comp->gtArgEntryByArgNum(call, numArgs - 1);
    assert(argEntry != nullptr);
    GenTree* arg0 = argEntry->GetNode()->AsPutArgStk()->gtGetOp1();

    ContainCheckRange(callTargetRange);
    BlockRange().InsertAfter(arg0, std::move(callTargetRange));

    bool               isClosed;
    LIR::ReadOnlyRange secondArgRange = BlockRange().GetTreeRange(arg0, &isClosed);
    assert(isClosed);
    BlockRange().Remove(std::move(secondArgRange));

    argEntry->GetNode()->AsPutArgStk()->gtOp1 = callTarget;

    // arg 1 == flags
    argEntry = comp->gtArgEntryByArgNum(call, numArgs - 2);
    assert(argEntry != nullptr);
    GenTree* arg1 = argEntry->GetNode()->AsPutArgStk()->gtGetOp1();
    assert(arg1->gtOper == GT_CNS_INT);

    ssize_t tailCallHelperFlags = 1 |                                  // always restore EDI,ESI,EBX
                                  (call->IsVirtualStub() ? 0x2 : 0x0); // Stub dispatch flag
    arg1->AsIntCon()->gtIconVal = tailCallHelperFlags;

    // arg 2 == numberOfNewStackArgsWords
    argEntry = comp->gtArgEntryByArgNum(call, numArgs - 3);
    assert(argEntry != nullptr);
    GenTree* arg2 = argEntry->GetNode()->AsPutArgStk()->gtGetOp1();
    assert(arg2->gtOper == GT_CNS_INT);

    arg2->AsIntCon()->gtIconVal = nNewStkArgsWords;

#ifdef DEBUG
    // arg 3 == numberOfOldStackArgsWords
    argEntry = comp->gtArgEntryByArgNum(call, numArgs - 4);
    assert(argEntry != nullptr);
    GenTree* arg3 = argEntry->GetNode()->AsPutArgStk()->gtGetOp1();
    assert(arg3->gtOper == GT_CNS_INT);
#endif // DEBUG

#else
    NYI("LowerTailCallViaHelper");
#endif // _TARGET_*

    // Transform this call node into a call to Jit tail call helper.
    call->gtCallType    = CT_HELPER;
    call->gtCallMethHnd = comp->eeFindHelper(CORINFO_HELP_TAILCALL);
    call->gtFlags &= ~GTF_CALL_VIRT_KIND_MASK;

    // Lower this as if it were a pure helper call.
    call->gtCallMoreFlags &= ~(GTF_CALL_M_TAILCALL | GTF_CALL_M_TAILCALL_VIA_HELPER);
    GenTree* result = LowerDirectCall(call);

    // Now add back tail call flags for identifying this node as tail call dispatched via helper.
    call->gtCallMoreFlags |= GTF_CALL_M_TAILCALL | GTF_CALL_M_TAILCALL_VIA_HELPER;

#ifdef PROFILING_SUPPORTED
    // Insert profiler tail call hook if needed.
    // Since we don't know the insertion point, pass null for second param.
    if (comp->compIsProfilerHookNeeded())
    {
        InsertProfTailCallHook(call, nullptr);
    }
#endif // PROFILING_SUPPORTED

    assert(call->IsTailCallViaHelper());

    return result;
}

#ifndef TARGET_64BIT
//------------------------------------------------------------------------
// Lowering::DecomposeLongCompare: Decomposes a TYP_LONG compare node.
//
// Arguments:
//    cmp - the compare node
//
// Return Value:
//    The next node to lower.
//
// Notes:
//    This is done during lowering because DecomposeLongs handles only nodes
//    that produce TYP_LONG values. Compare nodes may consume TYP_LONG values
//    but produce TYP_INT values.
//
GenTree* Lowering::DecomposeLongCompare(GenTree* cmp)
{
    assert(cmp->gtGetOp1()->TypeGet() == TYP_LONG);

    GenTree* src1 = cmp->gtGetOp1();
    GenTree* src2 = cmp->gtGetOp2();
    assert(src1->OperIs(GT_LONG));
    assert(src2->OperIs(GT_LONG));
    GenTree* loSrc1 = src1->gtGetOp1();
    GenTree* hiSrc1 = src1->gtGetOp2();
    GenTree* loSrc2 = src2->gtGetOp1();
    GenTree* hiSrc2 = src2->gtGetOp2();
    BlockRange().Remove(src1);
    BlockRange().Remove(src2);

    genTreeOps condition = cmp->OperGet();
    GenTree*   loCmp;
    GenTree*   hiCmp;

    if (cmp->OperIs(GT_EQ, GT_NE))
    {
        //
        // Transform (x EQ|NE y) into (((x.lo XOR y.lo) OR (x.hi XOR y.hi)) EQ|NE 0). If y is 0 then this can
        // be reduced to just ((x.lo OR x.hi) EQ|NE 0). The OR is expected to set the condition flags so we
        // don't need to generate a redundant compare against 0, we only generate a SETCC|JCC instruction.
        //
        // XOR is used rather than SUB because it is commutative and thus allows swapping the operands when
        // the first happens to be a constant. Usually only the second compare operand is a constant but it's
        // still possible to have a constant on the left side. For example, when src1 is a uint->ulong cast
        // then hiSrc1 would be 0.
        //

        if (loSrc1->OperIs(GT_CNS_INT))
        {
            std::swap(loSrc1, loSrc2);
        }

        if (loSrc2->IsIntegralConst(0))
        {
            BlockRange().Remove(loSrc2);
            loCmp = loSrc1;
        }
        else
        {
            loCmp = comp->gtNewOperNode(GT_XOR, TYP_INT, loSrc1, loSrc2);
            BlockRange().InsertBefore(cmp, loCmp);
            ContainCheckBinary(loCmp->AsOp());
        }

        if (hiSrc1->OperIs(GT_CNS_INT))
        {
            std::swap(hiSrc1, hiSrc2);
        }

        if (hiSrc2->IsIntegralConst(0))
        {
            BlockRange().Remove(hiSrc2);
            hiCmp = hiSrc1;
        }
        else
        {
            hiCmp = comp->gtNewOperNode(GT_XOR, TYP_INT, hiSrc1, hiSrc2);
            BlockRange().InsertBefore(cmp, hiCmp);
            ContainCheckBinary(hiCmp->AsOp());
        }

        hiCmp = comp->gtNewOperNode(GT_OR, TYP_INT, loCmp, hiCmp);
        BlockRange().InsertBefore(cmp, hiCmp);
        ContainCheckBinary(hiCmp->AsOp());
    }
    else
    {
        assert(cmp->OperIs(GT_LT, GT_LE, GT_GE, GT_GT));

        //
        // If the compare is signed then (x LT|GE y) can be transformed into ((x SUB y) LT|GE 0).
        // If the compare is unsigned we can still use SUB but we need to check the Carry flag,
        // not the actual result. In both cases we can simply check the appropiate condition flags
        // and ignore the actual result:
        //     SUB_LO loSrc1, loSrc2
        //     SUB_HI hiSrc1, hiSrc2
        //     SETCC|JCC (signed|unsigned LT|GE)
        // If loSrc2 happens to be 0 then the first SUB can be eliminated and the second one can
        // be turned into a CMP because the first SUB would have set carry to 0. This effectively
        // transforms a long compare against 0 into an int compare of the high part against 0.
        //
        // (x LE|GT y) can to be transformed into ((x SUB y) LE|GT 0) but checking that a long value
        // is greater than 0 is not so easy. We need to turn this into a positive/negative check
        // like the one we get for LT|GE compares, this can be achieved by swapping the compare:
        //     (x LE|GT y) becomes (y GE|LT x)
        //
        // Having to swap operands is problematic when the second operand is a constant. The constant
        // moves to the first operand where it cannot be contained and thus needs a register. This can
        // be avoided by changing the constant such that LE|GT becomes LT|GE:
        //     (x LE|GT 41) becomes (x LT|GE 42)
        //

        if (cmp->OperIs(GT_LE, GT_GT))
        {
            bool mustSwap = true;

            if (loSrc2->OperIs(GT_CNS_INT) && hiSrc2->OperIs(GT_CNS_INT))
            {
                uint32_t loValue  = static_cast<uint32_t>(loSrc2->AsIntCon()->IconValue());
                uint32_t hiValue  = static_cast<uint32_t>(hiSrc2->AsIntCon()->IconValue());
                uint64_t value    = static_cast<uint64_t>(loValue) | (static_cast<uint64_t>(hiValue) << 32);
                uint64_t maxValue = cmp->IsUnsigned() ? UINT64_MAX : INT64_MAX;

                if (value != maxValue)
                {
                    value++;
                    loValue = value & UINT32_MAX;
                    hiValue = (value >> 32) & UINT32_MAX;
                    loSrc2->AsIntCon()->SetIconValue(loValue);
                    hiSrc2->AsIntCon()->SetIconValue(hiValue);

                    condition = cmp->OperIs(GT_LE) ? GT_LT : GT_GE;
                    mustSwap  = false;
                }
            }

            if (mustSwap)
            {
                std::swap(loSrc1, loSrc2);
                std::swap(hiSrc1, hiSrc2);
                condition = GenTree::SwapRelop(condition);
            }
        }

        assert((condition == GT_LT) || (condition == GT_GE));

        if (loSrc2->IsIntegralConst(0))
        {
            BlockRange().Remove(loSrc2);

            // Very conservative dead code removal... but it helps.

            if (loSrc1->OperIs(GT_CNS_INT, GT_LCL_VAR, GT_LCL_FLD))
            {
                BlockRange().Remove(loSrc1);
            }
            else
            {
                loSrc1->SetUnusedValue();
            }

            hiCmp = comp->gtNewOperNode(GT_CMP, TYP_VOID, hiSrc1, hiSrc2);
            BlockRange().InsertBefore(cmp, hiCmp);
            ContainCheckCompare(hiCmp->AsOp());
        }
        else
        {
            loCmp = comp->gtNewOperNode(GT_CMP, TYP_VOID, loSrc1, loSrc2);
            hiCmp = comp->gtNewOperNode(GT_SUB_HI, TYP_INT, hiSrc1, hiSrc2);
            BlockRange().InsertBefore(cmp, loCmp, hiCmp);
            ContainCheckCompare(loCmp->AsOp());
            ContainCheckBinary(hiCmp->AsOp());

            //
            // Try to move the first SUB_HI operands right in front of it, this allows using
            // a single temporary register instead of 2 (one for CMP and one for SUB_HI). Do
            // this only for locals as they won't change condition flags. Note that we could
            // move constants (except 0 which generates XOR reg, reg) but it's extremely rare
            // to have a constant as the first operand.
            //

            if (hiSrc1->OperIs(GT_LCL_VAR, GT_LCL_FLD))
            {
                BlockRange().Remove(hiSrc1);
                BlockRange().InsertBefore(hiCmp, hiSrc1);
            }
        }
    }

    hiCmp->gtFlags |= GTF_SET_FLAGS;
    if (hiCmp->IsValue())
    {
        hiCmp->SetUnusedValue();
    }

    LIR::Use cmpUse;
    if (BlockRange().TryGetUse(cmp, &cmpUse) && cmpUse.User()->OperIs(GT_JTRUE))
    {
        BlockRange().Remove(cmp);

        GenTree* jcc       = cmpUse.User();
        jcc->AsOp()->gtOp1 = nullptr;
        jcc->ChangeOper(GT_JCC);
        jcc->gtFlags |= GTF_USE_FLAGS;
        jcc->AsCC()->gtCondition = GenCondition::FromIntegralRelop(condition, cmp->IsUnsigned());
    }
    else
    {
        cmp->AsOp()->gtOp1 = nullptr;
        cmp->AsOp()->gtOp2 = nullptr;
        cmp->ChangeOper(GT_SETCC);
        cmp->gtFlags |= GTF_USE_FLAGS;
        cmp->AsCC()->gtCondition = GenCondition::FromIntegralRelop(condition, cmp->IsUnsigned());
    }

    return cmp->gtNext;
}
#endif // !TARGET_64BIT

//------------------------------------------------------------------------
// Lowering::OptimizeConstCompare: Performs various "compare with const" optimizations.
//
// Arguments:
//    cmp - the compare node
//
// Return Value:
//    The original compare node if lowering should proceed as usual or the next node
//    to lower if the compare node was changed in such a way that lowering is no
//    longer needed.
//
// Notes:
//    - Narrow operands to enable memory operand containment (XARCH specific).
//    - Transform cmp(and(x, y), 0) into test(x, y) (XARCH/Arm64 specific but could
//      be used for ARM as well if support for GT_TEST_EQ/GT_TEST_NE is added).
//    - Transform TEST(x, LSH(1, y)) into BT(x, y) (XARCH specific)
//    - Transform RELOP(OP, 0) into SETCC(OP) or JCC(OP) if OP can set the
//      condition flags appropriately (XARCH/ARM64 specific but could be extended
//      to ARM32 as well if ARM32 codegen supports GTF_SET_FLAGS).
//
GenTree* Lowering::OptimizeConstCompare(GenTree* cmp)
{
    assert(cmp->gtGetOp2()->IsIntegralConst());

#if defined(TARGET_XARCH) || defined(TARGET_ARM64)
    GenTree*       op1      = cmp->gtGetOp1();
    GenTreeIntCon* op2      = cmp->gtGetOp2()->AsIntCon();
    ssize_t        op2Value = op2->IconValue();

#ifdef TARGET_XARCH
    var_types op1Type = op1->TypeGet();
    if (IsContainableMemoryOp(op1) && varTypeIsSmall(op1Type) && genSmallTypeCanRepresentValue(op1Type, op2Value))
    {
        //
        // If op1's type is small then try to narrow op2 so it has the same type as op1.
        // Small types are usually used by memory loads and if both compare operands have
        // the same type then the memory load can be contained. In certain situations
        // (e.g "cmp ubyte, 200") we also get a smaller instruction encoding.
        //

        op2->gtType = op1Type;
    }
    else
#endif
        if (op1->OperIs(GT_CAST) && !op1->gtOverflow())
    {
        GenTreeCast* cast       = op1->AsCast();
        var_types    castToType = cast->CastToType();
        GenTree*     castOp     = cast->gtGetOp1();

        if (((castToType == TYP_BOOL) || (castToType == TYP_UBYTE)) && FitsIn<UINT8>(op2Value))
        {
            //
            // Since we're going to remove the cast we need to be able to narrow the cast operand
            // to the cast type. This can be done safely only for certain opers (e.g AND, OR, XOR).
            // Some opers just can't be narrowed (e.g DIV, MUL) while other could be narrowed but
            // doing so would produce incorrect results (e.g. RSZ, RSH).
            //
            // The below list of handled opers is conservative but enough to handle the most common
            // situations. In particular this include CALL, sometimes the JIT unnecessarilly widens
            // the result of bool returning calls.
            //
            bool removeCast =
#ifdef TARGET_ARM64
                (op2Value == 0) && cmp->OperIs(GT_EQ, GT_NE, GT_GT) &&
#endif
                (castOp->OperIs(GT_CALL, GT_LCL_VAR) || castOp->OperIsLogical()
#ifdef TARGET_XARCH
                 || IsContainableMemoryOp(castOp)
#endif
                     );

            if (removeCast)
            {
                assert(!castOp->gtOverflowEx()); // Must not be an overflow checking operation

#ifdef TARGET_ARM64
                bool cmpEq = cmp->OperIs(GT_EQ);

                cmp->SetOperRaw(cmpEq ? GT_TEST_EQ : GT_TEST_NE);
                op2->SetIconValue(0xff);
                op2->gtType = castOp->gtType;
#else
                castOp->gtType        = castToType;
                op2->gtType           = castToType;
#endif
                // If we have any contained memory ops on castOp, they must now not be contained.
                if (castOp->OperIsLogical())
                {
                    GenTree* op1 = castOp->gtGetOp1();
                    if ((op1 != nullptr) && !op1->IsCnsIntOrI())
                    {
                        op1->ClearContained();
                    }
                    GenTree* op2 = castOp->gtGetOp2();
                    if ((op2 != nullptr) && !op2->IsCnsIntOrI())
                    {
                        op2->ClearContained();
                    }
                }
                cmp->AsOp()->gtOp1 = castOp;

                BlockRange().Remove(cast);
            }
        }
    }
    else if (op1->OperIs(GT_AND) && cmp->OperIs(GT_EQ, GT_NE))
    {
        //
        // Transform ((x AND y) EQ|NE 0) into (x TEST_EQ|TEST_NE y) when possible.
        //

        GenTree* andOp1 = op1->gtGetOp1();
        GenTree* andOp2 = op1->gtGetOp2();

        if (op2Value != 0)
        {
            //
            // If we don't have a 0 compare we can get one by transforming ((x AND mask) EQ|NE mask)
            // into ((x AND mask) NE|EQ 0) when mask is a single bit.
            //

            if (isPow2(static_cast<size_t>(op2Value)) && andOp2->IsIntegralConst(op2Value))
            {
                op2Value = 0;
                op2->SetIconValue(0);
                cmp->SetOperRaw(GenTree::ReverseRelop(cmp->OperGet()));
            }
        }

        if (op2Value == 0)
        {
            BlockRange().Remove(op1);
            BlockRange().Remove(op2);

            cmp->SetOperRaw(cmp->OperIs(GT_EQ) ? GT_TEST_EQ : GT_TEST_NE);
            cmp->AsOp()->gtOp1 = andOp1;
            cmp->AsOp()->gtOp2 = andOp2;
            // We will re-evaluate containment below
            andOp1->ClearContained();
            andOp2->ClearContained();

#ifdef TARGET_XARCH
            if (IsContainableMemoryOp(andOp1) && andOp2->IsIntegralConst())
            {
                //
                // For "test" we only care about the bits that are set in the second operand (mask).
                // If the mask fits in a small type then we can narrow both operands to generate a "test"
                // instruction with a smaller encoding ("test" does not have a r/m32, imm8 form) and avoid
                // a widening load in some cases.
                //
                // For 16 bit operands we narrow only if the memory operand is already 16 bit. This matches
                // the behavior of a previous implementation and avoids adding more cases where we generate
                // 16 bit instructions that require a length changing prefix (0x66). These suffer from
                // significant decoder stalls on Intel CPUs.
                //
                // We could also do this for 64 bit masks that fit into 32 bit but it doesn't help.
                // In such cases morph narrows down the existing GT_AND by inserting a cast between it and
                // the memory operand so we'd need to add more code to recognize and eliminate that cast.
                //

                size_t mask = static_cast<size_t>(andOp2->AsIntCon()->IconValue());

                if (FitsIn<UINT8>(mask))
                {
                    andOp1->gtType = TYP_UBYTE;
                    andOp2->gtType = TYP_UBYTE;
                }
                else if (FitsIn<UINT16>(mask) && genTypeSize(andOp1) == 2)
                {
                    andOp1->gtType = TYP_USHORT;
                    andOp2->gtType = TYP_USHORT;
                }
            }
#endif
        }
    }

    if (cmp->OperIs(GT_TEST_EQ, GT_TEST_NE))
    {
#ifdef TARGET_XARCH
        //
        // Transform TEST_EQ|NE(x, LSH(1, y)) into BT(x, y) when possible. Using BT
        // results in smaller and faster code. It also doesn't have special register
        // requirements, unlike LSH that requires the shift count to be in ECX.
        // Note that BT has the same behavior as LSH when the bit index exceeds the
        // operand bit size - it uses (bit_index MOD bit_size).
        //

        GenTree* lsh = cmp->gtGetOp2();
        LIR::Use cmpUse;

        if (lsh->OperIs(GT_LSH) && varTypeIsIntOrI(lsh->TypeGet()) && lsh->gtGetOp1()->IsIntegralConst(1) &&
            BlockRange().TryGetUse(cmp, &cmpUse))
        {
            GenCondition condition = cmp->OperIs(GT_TEST_NE) ? GenCondition::C : GenCondition::NC;

            cmp->SetOper(GT_BT);
            cmp->gtType = TYP_VOID;
            cmp->gtFlags |= GTF_SET_FLAGS;
            cmp->AsOp()->gtOp2 = lsh->gtGetOp2();
            cmp->gtGetOp2()->ClearContained();

            BlockRange().Remove(lsh->gtGetOp1());
            BlockRange().Remove(lsh);

            GenTreeCC* cc;

            if (cmpUse.User()->OperIs(GT_JTRUE))
            {
                cmpUse.User()->ChangeOper(GT_JCC);
                cc              = cmpUse.User()->AsCC();
                cc->gtCondition = condition;
            }
            else
            {
                cc = new (comp, GT_SETCC) GenTreeCC(GT_SETCC, condition, TYP_INT);
                BlockRange().InsertAfter(cmp, cc);
                cmpUse.ReplaceWith(comp, cc);
            }

            cc->gtFlags |= GTF_USE_FLAGS;

            return cmp->gtNext;
        }
#endif // TARGET_XARCH
    }
    else if (cmp->OperIs(GT_EQ, GT_NE))
    {
        GenTree* op1 = cmp->gtGetOp1();
        GenTree* op2 = cmp->gtGetOp2();

        // TODO-CQ: right now the below peep is inexpensive and gets the benefit in most
        // cases because in majority of cases op1, op2 and cmp would be in that order in
        // execution. In general we should be able to check that all the nodes that come
        // after op1 do not modify the flags so that it is safe to avoid generating a
        // test instruction.

        if (op2->IsIntegralConst(0) && (op1->gtNext == op2) && (op2->gtNext == cmp) &&
#ifdef TARGET_XARCH
            op1->OperIs(GT_AND, GT_OR, GT_XOR, GT_ADD, GT_SUB, GT_NEG))
#else // TARGET_ARM64
            op1->OperIs(GT_AND, GT_ADD, GT_SUB))
#endif
        {
            op1->gtFlags |= GTF_SET_FLAGS;
            op1->SetUnusedValue();

            BlockRange().Remove(op2);

            GenTree*   next = cmp->gtNext;
            GenTree*   cc;
            genTreeOps ccOp;
            LIR::Use   cmpUse;

            // Fast check for the common case - relop used by a JTRUE that immediately follows it.
            if ((next != nullptr) && next->OperIs(GT_JTRUE) && (next->gtGetOp1() == cmp))
            {
                cc   = next;
                ccOp = GT_JCC;
                next = nullptr;
                BlockRange().Remove(cmp);
            }
            else if (BlockRange().TryGetUse(cmp, &cmpUse) && cmpUse.User()->OperIs(GT_JTRUE))
            {
                cc   = cmpUse.User();
                ccOp = GT_JCC;
                next = nullptr;
                BlockRange().Remove(cmp);
            }
            else // The relop is not used by a JTRUE or it is not used at all.
            {
                // Transform the relop node it into a SETCC. If it's not used we could remove
                // it completely but that means doing more work to handle a rare case.
                cc   = cmp;
                ccOp = GT_SETCC;
            }

            GenCondition condition = GenCondition::FromIntegralRelop(cmp);
            cc->ChangeOper(ccOp);
            cc->AsCC()->gtCondition = condition;
            cc->gtFlags |= GTF_USE_FLAGS;

            return next;
        }
    }
#endif // defined(TARGET_XARCH) || defined(TARGET_ARM64)

    return cmp;
}

//------------------------------------------------------------------------
// Lowering::LowerCompare: Lowers a compare node.
//
// Arguments:
//    cmp - the compare node
//
// Return Value:
//    The next node to lower.
//
GenTree* Lowering::LowerCompare(GenTree* cmp)
{
#ifndef TARGET_64BIT
    if (cmp->gtGetOp1()->TypeGet() == TYP_LONG)
    {
        return DecomposeLongCompare(cmp);
    }
#endif

    if (cmp->gtGetOp2()->IsIntegralConst() && !comp->opts.MinOpts())
    {
        GenTree* next = OptimizeConstCompare(cmp);

        // If OptimizeConstCompare return the compare node as "next" then we need to continue lowering.
        if (next != cmp)
        {
            return next;
        }
    }

#ifdef TARGET_XARCH
    if (cmp->gtGetOp1()->TypeGet() == cmp->gtGetOp2()->TypeGet())
    {
        if (varTypeIsSmall(cmp->gtGetOp1()->TypeGet()) && varTypeIsUnsigned(cmp->gtGetOp1()->TypeGet()))
        {
            //
            // If both operands have the same type then codegen will use the common operand type to
            // determine the instruction type. For small types this would result in performing a
            // signed comparison of two small unsigned values without zero extending them to TYP_INT
            // which is incorrect. Note that making the comparison unsigned doesn't imply that codegen
            // has to generate a small comparison, it can still correctly generate a TYP_INT comparison.
            //

            cmp->gtFlags |= GTF_UNSIGNED;
        }
    }
#endif // TARGET_XARCH
    ContainCheckCompare(cmp->AsOp());
    return cmp->gtNext;
}

//------------------------------------------------------------------------
// Lowering::LowerJTrue: Lowers a JTRUE node.
//
// Arguments:
//    jtrue - the JTRUE node
//
// Return Value:
//    The next node to lower (usually nullptr).
//
// Notes:
//    On ARM64 this may remove the JTRUE node and transform its associated
//    relop into a JCMP node.
//
GenTree* Lowering::LowerJTrue(GenTreeOp* jtrue)
{
#ifdef TARGET_ARM64
    GenTree* relop    = jtrue->gtGetOp1();
    GenTree* relopOp2 = relop->AsOp()->gtGetOp2();

    if ((relop->gtNext == jtrue) && relopOp2->IsCnsIntOrI())
    {
        bool     useJCMP = false;
        unsigned flags   = 0;

        if (relop->OperIs(GT_EQ, GT_NE) && relopOp2->IsIntegralConst(0))
        {
            // Codegen will use cbz or cbnz in codegen which do not affect the flag register
            flags   = relop->OperIs(GT_EQ) ? GTF_JCMP_EQ : 0;
            useJCMP = true;
        }
        else if (relop->OperIs(GT_TEST_EQ, GT_TEST_NE) && isPow2(relopOp2->AsIntCon()->IconValue()))
        {
            // Codegen will use tbz or tbnz in codegen which do not affect the flag register
            flags   = GTF_JCMP_TST | (relop->OperIs(GT_TEST_EQ) ? GTF_JCMP_EQ : 0);
            useJCMP = true;
        }

        if (useJCMP)
        {
            relop->SetOper(GT_JCMP);
            relop->gtFlags &= ~(GTF_JCMP_TST | GTF_JCMP_EQ);
            relop->gtFlags |= flags;
            relop->gtType = TYP_VOID;

            relopOp2->SetContained();

            BlockRange().Remove(jtrue);

            assert(relop->gtNext == nullptr);
            return nullptr;
        }
    }
#endif // TARGET_ARM64

    ContainCheckJTrue(jtrue);

    assert(jtrue->gtNext == nullptr);
    return nullptr;
}

//----------------------------------------------------------------------------------------------
// LowerNodeCC: Lowers a node that produces a boolean value by setting the condition flags.
//
// Arguments:
//     node - The node to lower
//     condition - The condition code of the generated SETCC/JCC node
//
// Return Value:
//     A SETCC/JCC node or nullptr if `node` is not used.
//
// Notes:
//     This simply replaces `node`'s use with an appropiate SETCC/JCC node,
//     `node` is not actually changed, except by having its GTF_SET_FLAGS set.
//     It's the caller's responsibility to change `node` such that it only
//     sets the condition flags, without producing a boolean value.
//
GenTreeCC* Lowering::LowerNodeCC(GenTree* node, GenCondition condition)
{
    // Skip over a chain of EQ/NE(x, 0) relops. This may be present either
    // because `node` is not a relop and so it cannot be used directly by a
    // JTRUE, or because the frontend failed to remove a EQ/NE(x, 0) that's
    // used as logical negation.
    //
    // Usually there's only one such relop but there's little difference
    // between removing one or all so we may as well remove them all.
    //
    // We can't allow any other nodes between `node` and its user because we
    // have no way of knowing if those nodes change flags or not. So we're looking
    // to skip over a sequence of appropriately connected zero and EQ/NE nodes.

    // The x in EQ/NE(x, 0)
    GenTree* relop = node;
    // The first node of the relop sequence
    GenTree* first = node->gtNext;
    // The node following the relop sequence
    GenTree* next = first;

    while ((next != nullptr) && next->IsIntegralConst(0) && (next->gtNext != nullptr) &&
           next->gtNext->OperIs(GT_EQ, GT_NE) && (next->gtNext->AsOp()->gtGetOp1() == relop) &&
           (next->gtNext->AsOp()->gtGetOp2() == next))
    {
        relop = next->gtNext;
        next  = relop->gtNext;

        if (relop->OperIs(GT_EQ))
        {
            condition = GenCondition::Reverse(condition);
        }
    }

    GenTreeCC* cc = nullptr;

    // Next may be null if `node` is not used. In that case we don't need to generate a SETCC node.
    if (next != nullptr)
    {
        if (next->OperIs(GT_JTRUE))
        {
            // If the instruction immediately following 'relop', i.e. 'next' is a conditional branch,
            // it should always have 'relop' as its 'op1'. If it doesn't, then we have improperly
            // constructed IL (the setting of a condition code should always immediately precede its
            // use, since the JIT doesn't track dataflow for condition codes). Still, if it happens
            // it's not our problem, it simply means that `node` is not used and can be removed.
            if (next->AsUnOp()->gtGetOp1() == relop)
            {
                assert(relop->OperIsCompare());

                next->ChangeOper(GT_JCC);
                cc              = next->AsCC();
                cc->gtCondition = condition;
            }
        }
        else
        {
            // If the node is used by something other than a JTRUE then we need to insert a
            // SETCC node to materialize the boolean value.
            LIR::Use use;

            if (BlockRange().TryGetUse(relop, &use))
            {
                cc = new (comp, GT_SETCC) GenTreeCC(GT_SETCC, condition, TYP_INT);
                BlockRange().InsertAfter(node, cc);
                use.ReplaceWith(comp, cc);
            }
        }
    }

    if (cc != nullptr)
    {
        node->gtFlags |= GTF_SET_FLAGS;
        cc->gtFlags |= GTF_USE_FLAGS;
    }

    // Remove the chain of EQ/NE(x, 0) relop nodes, if any. Note that if a SETCC was
    // inserted after `node`, `first` still points to the node that was initially
    // after `node`.
    if (relop != node)
    {
        BlockRange().Remove(first, relop);
    }

    return cc;
}

// Lower "jmp <method>" tail call to insert PInvoke method epilog if required.
void Lowering::LowerJmpMethod(GenTree* jmp)
{
    assert(jmp->OperGet() == GT_JMP);

    JITDUMP("lowering GT_JMP\n");
    DISPNODE(jmp);
    JITDUMP("============");

    // If PInvokes are in-lined, we have to remember to execute PInvoke method epilog anywhere that
    // a method returns.
    if (comp->compMethodRequiresPInvokeFrame())
    {
        InsertPInvokeMethodEpilog(comp->compCurBB DEBUGARG(jmp));
    }
}

// Lower GT_RETURN node to insert PInvoke method epilog if required.
void Lowering::LowerRet(GenTree* ret)
{
    assert(ret->OperGet() == GT_RETURN);

    JITDUMP("lowering GT_RETURN\n");
    DISPNODE(ret);
    JITDUMP("============");

#if defined(TARGET_AMD64) && defined(FEATURE_SIMD)
    GenTreeUnOp* const unOp = ret->AsUnOp();
    if ((unOp->TypeGet() == TYP_LONG) && (unOp->gtOp1->TypeGet() == TYP_SIMD8))
    {
        GenTreeUnOp* bitcast = new (comp, GT_BITCAST) GenTreeOp(GT_BITCAST, TYP_LONG, unOp->gtOp1, nullptr);
        unOp->gtOp1          = bitcast;
        BlockRange().InsertBefore(unOp, bitcast);
    }
#endif // TARGET_AMD64

    // Method doing PInvokes has exactly one return block unless it has tail calls.
    if (comp->compMethodRequiresPInvokeFrame() && (comp->compCurBB == comp->genReturnBB))
    {
        InsertPInvokeMethodEpilog(comp->compCurBB DEBUGARG(ret));
    }
    ContainCheckRet(ret->AsOp());
}

GenTree* Lowering::LowerDirectCall(GenTreeCall* call)
{
    noway_assert(call->gtCallType == CT_USER_FUNC || call->gtCallType == CT_HELPER);

    // Don't support tail calling helper methods.
    // But we might encounter tail calls dispatched via JIT helper appear as a tail call to helper.
    noway_assert(!call->IsTailCall() || call->IsTailCallViaHelper() || call->gtCallType == CT_USER_FUNC);

    // Non-virtual direct/indirect calls: Work out if the address of the
    // call is known at JIT time.  If not it is either an indirect call
    // or the address must be accessed via an single/double indirection.

    void*           addr;
    InfoAccessType  accessType;
    CorInfoHelpFunc helperNum = comp->eeGetHelperNum(call->gtCallMethHnd);

#ifdef FEATURE_READYTORUN_COMPILER
    if (call->gtEntryPoint.addr != nullptr)
    {
        accessType = call->gtEntryPoint.accessType;
        addr       = call->gtEntryPoint.addr;
    }
    else
#endif
        if (call->gtCallType == CT_HELPER)
    {
        noway_assert(helperNum != CORINFO_HELP_UNDEF);

        // the convention on getHelperFtn seems to be (it's not documented)
        // that it returns an address or if it returns null, pAddr is set to
        // another address, which requires an indirection
        void* pAddr;
        addr = comp->info.compCompHnd->getHelperFtn(helperNum, (void**)&pAddr);

        if (addr != nullptr)
        {
            assert(pAddr == nullptr);
            accessType = IAT_VALUE;
        }
        else
        {
            accessType = IAT_PVALUE;
            addr       = pAddr;
        }
    }
    else
    {
        noway_assert(helperNum == CORINFO_HELP_UNDEF);

        CORINFO_ACCESS_FLAGS aflags = CORINFO_ACCESS_ANY;

        if (call->IsSameThis())
        {
            aflags = (CORINFO_ACCESS_FLAGS)(aflags | CORINFO_ACCESS_THIS);
        }

        if (!call->NeedsNullCheck())
        {
            aflags = (CORINFO_ACCESS_FLAGS)(aflags | CORINFO_ACCESS_NONNULL);
        }

        CORINFO_CONST_LOOKUP addrInfo;
        comp->info.compCompHnd->getFunctionEntryPoint(call->gtCallMethHnd, &addrInfo, aflags);

        accessType = addrInfo.accessType;
        addr       = addrInfo.addr;
    }

    GenTree* result = nullptr;
    switch (accessType)
    {
        case IAT_VALUE:
            // Non-virtual direct call to known address
            if (!IsCallTargetInRange(addr) || call->IsTailCallViaHelper())
            {
                result = AddrGen(addr);
            }
            else
            {
                // a direct call within range of hardware relative call instruction
                // stash the address for codegen
                call->gtDirectCallAddress = addr;
            }
            break;

        case IAT_PVALUE:
        {
            // Non-virtual direct calls to addresses accessed by
            // a single indirection.
            GenTree* cellAddr = AddrGen(addr);
            GenTree* indir    = Ind(cellAddr);
            result            = indir;
            break;
        }

        case IAT_PPVALUE:
            // Non-virtual direct calls to addresses accessed by
            // a double indirection.
            //
            // Double-indirection. Load the address into a register
            // and call indirectly through the register
            noway_assert(helperNum == CORINFO_HELP_UNDEF);
            result = AddrGen(addr);
            result = Ind(Ind(result));
            break;

        case IAT_RELPVALUE:
        {
            // Non-virtual direct calls to addresses accessed by
            // a single relative indirection.
            GenTree* cellAddr = AddrGen(addr);
            GenTree* indir    = Ind(cellAddr);
            result            = comp->gtNewOperNode(GT_ADD, TYP_I_IMPL, indir, AddrGen(addr));
            break;
        }

        default:
            noway_assert(!"Bad accessType");
            break;
    }

    return result;
}

GenTree* Lowering::LowerDelegateInvoke(GenTreeCall* call)
{
    noway_assert(call->gtCallType == CT_USER_FUNC);

    assert((comp->info.compCompHnd->getMethodAttribs(call->gtCallMethHnd) &
            (CORINFO_FLG_DELEGATE_INVOKE | CORINFO_FLG_FINAL)) == (CORINFO_FLG_DELEGATE_INVOKE | CORINFO_FLG_FINAL));

    GenTree* thisArgNode;
    if (call->IsTailCallViaHelper())
    {
#ifdef TARGET_X86 // x86 tailcall via helper follows normal calling convention, but with extra stack args.
        const unsigned argNum = 0;
#else  // !TARGET_X86
        // In case of helper dispatched tail calls, "thisptr" will be the third arg.
        // The first two args are: real call target and addr of args copy routine.
<<<<<<< HEAD
        const unsigned    argNum  = 2;
#endif // !_TARGET_X86_
=======
        const unsigned argNum  = 2;
#endif // !TARGET_X86
>>>>>>> c4f3454d

        fgArgTabEntry* thisArgTabEntry = comp->gtArgEntryByArgNum(call, argNum);
        thisArgNode                    = thisArgTabEntry->GetNode();
    }
    else
    {
        thisArgNode = comp->gtGetThisArg(call);
    }

    assert(thisArgNode->gtOper == GT_PUTARG_REG);
    GenTree* originalThisExpr = thisArgNode->AsOp()->gtOp1;
    GenTree* thisExpr         = originalThisExpr;

    // We're going to use the 'this' expression multiple times, so make a local to copy it.

    unsigned lclNum;

#ifdef TARGET_X86
    if (call->IsTailCallViaHelper() && originalThisExpr->IsLocal())
    {
        // For ordering purposes for the special tailcall arguments on x86, we forced the
        // 'this' pointer in this case to a local in Compiler::fgMorphTailCall().
        // We could possibly use this case to remove copies for all architectures and non-tailcall
        // calls by creating a new lcl var or lcl field reference, as is done in the
        // LowerVirtualVtableCall() code.
        assert(originalThisExpr->OperGet() == GT_LCL_VAR);
        lclNum = originalThisExpr->AsLclVarCommon()->GetLclNum();
    }
    else
#endif // TARGET_X86
    {
        unsigned delegateInvokeTmp = comp->lvaGrabTemp(true DEBUGARG("delegate invoke call"));

        LIR::Use thisExprUse(BlockRange(), &thisArgNode->AsOp()->gtOp1, thisArgNode);
        ReplaceWithLclVar(thisExprUse, delegateInvokeTmp);

        thisExpr = thisExprUse.Def(); // it's changed; reload it.
        lclNum   = delegateInvokeTmp;
    }

    // replace original expression feeding into thisPtr with
    // [originalThis + offsetOfDelegateInstance]

    GenTree* newThisAddr = new (comp, GT_LEA)
        GenTreeAddrMode(TYP_BYREF, thisExpr, nullptr, 0, comp->eeGetEEInfo()->offsetOfDelegateInstance);

    GenTree* newThis = comp->gtNewOperNode(GT_IND, TYP_REF, newThisAddr);

    BlockRange().InsertAfter(thisExpr, newThisAddr, newThis);

    thisArgNode->AsOp()->gtOp1 = newThis;
    ContainCheckIndir(newThis->AsIndir());

    // the control target is
    // [originalThis + firstTgtOffs]

    GenTree* base = new (comp, GT_LCL_VAR) GenTreeLclVar(GT_LCL_VAR, originalThisExpr->TypeGet(), lclNum);

    unsigned targetOffs = comp->eeGetEEInfo()->offsetOfDelegateFirstTarget;
    GenTree* result     = new (comp, GT_LEA) GenTreeAddrMode(TYP_REF, base, nullptr, 0, targetOffs);
    GenTree* callTarget = Ind(result);

    // don't need to sequence and insert this tree, caller will do it

    return callTarget;
}

GenTree* Lowering::LowerIndirectNonvirtCall(GenTreeCall* call)
{
#ifdef TARGET_X86
    if (call->gtCallCookie != nullptr)
    {
        NYI_X86("Morphing indirect non-virtual call with non-standard args");
    }
#endif

    // Indirect cookie calls gets transformed by fgMorphArgs as indirect call with non-standard args.
    // Hence we should never see this type of call in lower.

    noway_assert(call->gtCallCookie == nullptr);

    return nullptr;
}

//------------------------------------------------------------------------
// CreateReturnTrapSeq: Create a tree to perform a "return trap", used in PInvoke
// epilogs to invoke a GC under a condition. The return trap checks some global
// location (the runtime tells us where that is and how many indirections to make),
// then, based on the result, conditionally calls a GC helper. We use a special node
// for this because at this time (late in the compilation phases), introducing flow
// is tedious/difficult.
//
// This is used for PInvoke inlining.
//
// Return Value:
//    Code tree to perform the action.
//
GenTree* Lowering::CreateReturnTrapSeq()
{
    // The GT_RETURNTRAP node expands to this:
    //    if (g_TrapReturningThreads)
    //    {
    //       RareDisablePreemptiveGC();
    //    }

    // The only thing to do here is build up the expression that evaluates 'g_TrapReturningThreads'.

    void* pAddrOfCaptureThreadGlobal = nullptr;
    LONG* addrOfCaptureThreadGlobal = comp->info.compCompHnd->getAddrOfCaptureThreadGlobal(&pAddrOfCaptureThreadGlobal);

    GenTree* testTree;
    if (addrOfCaptureThreadGlobal != nullptr)
    {
        testTree = Ind(AddrGen(addrOfCaptureThreadGlobal));
    }
    else
    {
        testTree = Ind(Ind(AddrGen(pAddrOfCaptureThreadGlobal)));
    }
    return comp->gtNewOperNode(GT_RETURNTRAP, TYP_INT, testTree);
}

//------------------------------------------------------------------------
// SetGCState: Create a tree that stores the given constant (0 or 1) into the
// thread's GC state field.
//
// This is used for PInvoke inlining.
//
// Arguments:
//    state - constant (0 or 1) to store into the thread's GC state field.
//
// Return Value:
//    Code tree to perform the action.
//
GenTree* Lowering::SetGCState(int state)
{
    // Thread.offsetOfGcState = 0/1

    assert(state == 0 || state == 1);

    const CORINFO_EE_INFO* pInfo = comp->eeGetEEInfo();

    GenTree* base = new (comp, GT_LCL_VAR) GenTreeLclVar(GT_LCL_VAR, TYP_I_IMPL, comp->info.compLvFrameListRoot);

    GenTree* stateNode    = new (comp, GT_CNS_INT) GenTreeIntCon(TYP_BYTE, state);
    GenTree* addr         = new (comp, GT_LEA) GenTreeAddrMode(TYP_I_IMPL, base, nullptr, 1, pInfo->offsetOfGCState);
    GenTree* storeGcState = new (comp, GT_STOREIND) GenTreeStoreInd(TYP_BYTE, addr, stateNode);
    return storeGcState;
}

//------------------------------------------------------------------------
// CreateFrameLinkUpdate: Create a tree that either links or unlinks the
// locally-allocated InlinedCallFrame from the Frame list.
//
// This is used for PInvoke inlining.
//
// Arguments:
//    action - whether to link (push) or unlink (pop) the Frame
//
// Return Value:
//    Code tree to perform the action.
//
GenTree* Lowering::CreateFrameLinkUpdate(FrameLinkAction action)
{
    const CORINFO_EE_INFO*                       pInfo         = comp->eeGetEEInfo();
    const CORINFO_EE_INFO::InlinedCallFrameInfo& callFrameInfo = pInfo->inlinedCallFrameInfo;

    GenTree* TCB = new (comp, GT_LCL_VAR) GenTreeLclVar(GT_LCL_VAR, TYP_I_IMPL, comp->info.compLvFrameListRoot);

    // Thread->m_pFrame
    GenTree* addr = new (comp, GT_LEA) GenTreeAddrMode(TYP_I_IMPL, TCB, nullptr, 1, pInfo->offsetOfThreadFrame);

    GenTree* data = nullptr;

    if (action == PushFrame)
    {
        // Thread->m_pFrame = &inlinedCallFrame;
        data = new (comp, GT_LCL_FLD_ADDR)
            GenTreeLclFld(GT_LCL_FLD_ADDR, TYP_BYREF, comp->lvaInlinedPInvokeFrameVar, callFrameInfo.offsetOfFrameVptr);
    }
    else
    {
        assert(action == PopFrame);
        // Thread->m_pFrame = inlinedCallFrame.m_pNext;

        data = new (comp, GT_LCL_FLD) GenTreeLclFld(GT_LCL_FLD, TYP_BYREF, comp->lvaInlinedPInvokeFrameVar,
                                                    pInfo->inlinedCallFrameInfo.offsetOfFrameLink);
    }
    GenTree* storeInd = new (comp, GT_STOREIND) GenTreeStoreInd(TYP_I_IMPL, addr, data);
    return storeInd;
}

//------------------------------------------------------------------------
// InsertPInvokeMethodProlog: Create the code that runs at the start of
// every method that has PInvoke calls.
//
// Initialize the TCB local and the InlinedCallFrame object. Then link ("push")
// the InlinedCallFrame object on the Frame chain. The layout of InlinedCallFrame
// is defined in vm/frames.h. See also vm/jitinterface.cpp for more information.
// The offsets of these fields is returned by the VM in a call to ICorStaticInfo::getEEInfo().
//
// The (current) layout is as follows:
//
//  64-bit  32-bit                                    CORINFO_EE_INFO
//  offset  offset  field name                        offset                  when set
//  -----------------------------------------------------------------------------------------
//  +00h    +00h    GS cookie                         offsetOfGSCookie
//  +08h    +04h    vptr for class InlinedCallFrame   offsetOfFrameVptr       method prolog
//  +10h    +08h    m_Next                            offsetOfFrameLink       method prolog
//  +18h    +0Ch    m_Datum                           offsetOfCallTarget      call site
//  +20h    n/a     m_StubSecretArg                                           not set by JIT
//  +28h    +10h    m_pCallSiteSP                     offsetOfCallSiteSP      x86: call site, and zeroed in method
//                                                                              prolog;
//                                                                            non-x86: method prolog (SP remains
//                                                                              constant in function, after prolog: no
//                                                                              localloc and PInvoke in same function)
//  +30h    +14h    m_pCallerReturnAddress            offsetOfReturnAddress   call site
//  +38h    +18h    m_pCalleeSavedFP                  offsetOfCalleeSavedFP   not set by JIT
//          +1Ch    m_pThread
//          +20h    m_pSPAfterProlog                  offsetOfSPAfterProlog   arm only
//          +20/24h JIT retval spill area (int)                               before call_gc    ???
//          +24/28h JIT retval spill area (long)                              before call_gc    ???
//          +28/2Ch Saved value of EBP                                        method prolog     ???
//
// Note that in the VM, InlinedCallFrame is a C++ class whose objects have a 'this' pointer that points
// to the InlinedCallFrame vptr (the 2nd field listed above), and the GS cookie is stored *before*
// the object. When we link the InlinedCallFrame onto the Frame chain, we must point at this location,
// and not at the beginning of the InlinedCallFrame local, which is actually the GS cookie.
//
// Return Value:
//    none
//
void Lowering::InsertPInvokeMethodProlog()
{
    noway_assert(comp->info.compUnmanagedCallCountWithGCTransition);
    noway_assert(comp->lvaInlinedPInvokeFrameVar != BAD_VAR_NUM);

    if (comp->opts.ShouldUsePInvokeHelpers())
    {
        return;
    }

    JITDUMP("======= Inserting PInvoke method prolog\n");

    // The first BB must be a scratch BB in order for us to be able to safely insert the P/Invoke prolog.
    assert(comp->fgFirstBBisScratch());

    LIR::Range& firstBlockRange = LIR::AsRange(comp->fgFirstBB);

    const CORINFO_EE_INFO*                       pInfo         = comp->eeGetEEInfo();
    const CORINFO_EE_INFO::InlinedCallFrameInfo& callFrameInfo = pInfo->inlinedCallFrameInfo;

    // First arg:  &compiler->lvaInlinedPInvokeFrameVar + callFrameInfo.offsetOfFrameVptr

    GenTree* frameAddr = new (comp, GT_LCL_FLD_ADDR)
        GenTreeLclFld(GT_LCL_FLD_ADDR, TYP_BYREF, comp->lvaInlinedPInvokeFrameVar, callFrameInfo.offsetOfFrameVptr);

    // Call runtime helper to fill in our InlinedCallFrame and push it on the Frame list:
    //     TCB = CORINFO_HELP_INIT_PINVOKE_FRAME(&symFrameStart, secretArg);
    // for x86, don't pass the secretArg.
    CLANG_FORMAT_COMMENT_ANCHOR;

#if defined(TARGET_X86) || defined(TARGET_ARM)
    GenTreeCall::Use* argList = comp->gtNewCallArgs(frameAddr);
#else
    GenTreeCall::Use*     argList = comp->gtNewCallArgs(frameAddr, PhysReg(REG_SECRET_STUB_PARAM));
#endif

    GenTree* call = comp->gtNewHelperCallNode(CORINFO_HELP_INIT_PINVOKE_FRAME, TYP_I_IMPL, argList);

    // some sanity checks on the frame list root vardsc
    LclVarDsc* varDsc = &comp->lvaTable[comp->info.compLvFrameListRoot];
    noway_assert(!varDsc->lvIsParam);
    noway_assert(varDsc->lvType == TYP_I_IMPL);

    GenTree* store =
        new (comp, GT_STORE_LCL_VAR) GenTreeLclVar(GT_STORE_LCL_VAR, TYP_I_IMPL, comp->info.compLvFrameListRoot);
    store->AsOp()->gtOp1 = call;
    store->gtFlags |= GTF_VAR_DEF;

    GenTree* const insertionPoint = firstBlockRange.FirstNonPhiOrCatchArgNode();

    comp->fgMorphTree(store);
    firstBlockRange.InsertBefore(insertionPoint, LIR::SeqTree(comp, store));
    DISPTREERANGE(firstBlockRange, store);

#if !defined(TARGET_X86) && !defined(TARGET_ARM)
    // For x86, this step is done at the call site (due to stack pointer not being static in the function).
    // For arm32, CallSiteSP is set up by the call to CORINFO_HELP_INIT_PINVOKE_FRAME.

    // --------------------------------------------------------
    // InlinedCallFrame.m_pCallSiteSP = @RSP;

    GenTreeLclFld* storeSP = new (comp, GT_STORE_LCL_FLD)
        GenTreeLclFld(GT_STORE_LCL_FLD, TYP_I_IMPL, comp->lvaInlinedPInvokeFrameVar, callFrameInfo.offsetOfCallSiteSP);
    storeSP->gtOp1 = PhysReg(REG_SPBASE);
    storeSP->gtFlags |= GTF_VAR_DEF;

    firstBlockRange.InsertBefore(insertionPoint, LIR::SeqTree(comp, storeSP));
    DISPTREERANGE(firstBlockRange, storeSP);

#endif // !defined(TARGET_X86) && !defined(TARGET_ARM)

#if !defined(TARGET_ARM)
    // For arm32, CalleeSavedFP is set up by the call to CORINFO_HELP_INIT_PINVOKE_FRAME.

    // --------------------------------------------------------
    // InlinedCallFrame.m_pCalleeSavedEBP = @RBP;

    GenTreeLclFld* storeFP =
        new (comp, GT_STORE_LCL_FLD) GenTreeLclFld(GT_STORE_LCL_FLD, TYP_I_IMPL, comp->lvaInlinedPInvokeFrameVar,
                                                   callFrameInfo.offsetOfCalleeSavedFP);
    storeFP->gtOp1 = PhysReg(REG_FPBASE);
    storeFP->gtFlags |= GTF_VAR_DEF;

    firstBlockRange.InsertBefore(insertionPoint, LIR::SeqTree(comp, storeFP));
    DISPTREERANGE(firstBlockRange, storeFP);
#endif // !defined(TARGET_ARM)

    // --------------------------------------------------------
    // On 32-bit targets, CORINFO_HELP_INIT_PINVOKE_FRAME initializes the PInvoke frame and then pushes it onto
    // the current thread's Frame stack. On 64-bit targets, it only initializes the PInvoke frame.
    CLANG_FORMAT_COMMENT_ANCHOR;

#ifdef TARGET_64BIT
    if (comp->opts.jitFlags->IsSet(JitFlags::JIT_FLAG_IL_STUB))
    {
        // Push a frame - if we are NOT in an IL stub, this is done right before the call
        // The init routine sets InlinedCallFrame's m_pNext, so we just set the thead's top-of-stack
        GenTree* frameUpd = CreateFrameLinkUpdate(PushFrame);
        firstBlockRange.InsertBefore(insertionPoint, LIR::SeqTree(comp, frameUpd));
        ContainCheckStoreIndir(frameUpd->AsIndir());
        DISPTREERANGE(firstBlockRange, frameUpd);
    }
#endif // TARGET_64BIT
}

//------------------------------------------------------------------------
// InsertPInvokeMethodEpilog: Code that needs to be run when exiting any method
// that has PInvoke inlines. This needs to be inserted any place you can exit the
// function: returns, tailcalls and jmps.
//
// Arguments:
//    returnBB   -  basic block from which a method can return
//    lastExpr   -  GenTree of the last top level stmnt of returnBB (debug only arg)
//
// Return Value:
//    Code tree to perform the action.
//
void Lowering::InsertPInvokeMethodEpilog(BasicBlock* returnBB DEBUGARG(GenTree* lastExpr))
{
    assert(returnBB != nullptr);
    assert(comp->info.compUnmanagedCallCountWithGCTransition);

    if (comp->opts.ShouldUsePInvokeHelpers())
    {
        return;
    }

    JITDUMP("======= Inserting PInvoke method epilog\n");

    // Method doing PInvoke calls has exactly one return block unless it has "jmp" or tail calls.
    assert(((returnBB == comp->genReturnBB) && (returnBB->bbJumpKind == BBJ_RETURN)) ||
           returnBB->endsWithTailCallOrJmp(comp));

    LIR::Range& returnBlockRange = LIR::AsRange(returnBB);

    GenTree* insertionPoint = returnBlockRange.LastNode();
    assert(insertionPoint == lastExpr);

    // Note: PInvoke Method Epilog (PME) needs to be inserted just before GT_RETURN, GT_JMP or GT_CALL node in execution
    // order so that it is guaranteed that there will be no further PInvokes after that point in the method.
    //
    // Example1: GT_RETURN(op1) - say execution order is: Op1, GT_RETURN.  After inserting PME, execution order would be
    //           Op1, PME, GT_RETURN
    //
    // Example2: GT_CALL(arg side effect computing nodes, Stk Args Setup, Reg Args setup). The execution order would be
    //           arg side effect computing nodes, Stk Args setup, Reg Args setup, GT_CALL
    //           After inserting PME execution order would be:
    //           arg side effect computing nodes, Stk Args setup, Reg Args setup, PME, GT_CALL
    //
    // Example3: GT_JMP.  After inserting PME execution order would be: PME, GT_JMP
    //           That is after PME, args for GT_JMP call will be setup.

    // TODO-Cleanup: setting GCState to 1 seems to be redundant as InsertPInvokeCallProlog will set it to zero before a
    // PInvoke call and InsertPInvokeCallEpilog() will set it back to 1 after the PInvoke.  Though this is redundant,
    // it is harmeless.
    // Note that liveness is artificially extending the life of compLvFrameListRoot var if the method being compiled has
    // PInvokes.  Deleting the below stmnt would cause an an assert in lsra.cpp::SetLastUses() since compLvFrameListRoot
    // will be live-in to a BBJ_RETURN block without any uses.  Long term we need to fix liveness for x64 case to
    // properly extend the life of compLvFrameListRoot var.
    //
    // Thread.offsetOfGcState = 0/1
    // That is [tcb + offsetOfGcState] = 1
    GenTree* storeGCState = SetGCState(1);
    returnBlockRange.InsertBefore(insertionPoint, LIR::SeqTree(comp, storeGCState));
    ContainCheckStoreIndir(storeGCState->AsIndir());

    // Pop the frame if necessary. This always happens in the epilog on 32-bit targets. For 64-bit targets, we only do
    // this in the epilog for IL stubs; for non-IL stubs the frame is popped after every PInvoke call.
    CLANG_FORMAT_COMMENT_ANCHOR;

#ifdef TARGET_64BIT
    if (comp->opts.jitFlags->IsSet(JitFlags::JIT_FLAG_IL_STUB))
#endif // TARGET_64BIT
    {
        GenTree* frameUpd = CreateFrameLinkUpdate(PopFrame);
        returnBlockRange.InsertBefore(insertionPoint, LIR::SeqTree(comp, frameUpd));
        ContainCheckStoreIndir(frameUpd->AsIndir());
    }
}

//------------------------------------------------------------------------
// InsertPInvokeCallProlog: Emit the call-site prolog for direct calls to unmanaged code.
// It does all the necessary call-site setup of the InlinedCallFrame.
//
// Arguments:
//    call - the call for which we are inserting the PInvoke prolog.
//
// Return Value:
//    None.
//
void Lowering::InsertPInvokeCallProlog(GenTreeCall* call)
{
    JITDUMP("======= Inserting PInvoke call prolog\n");

    GenTree* insertBefore = call;
    if (call->gtCallType == CT_INDIRECT)
    {
        bool isClosed;
        insertBefore = BlockRange().GetTreeRange(call->gtCallAddr, &isClosed).FirstNode();
        assert(isClosed);
    }

    const CORINFO_EE_INFO::InlinedCallFrameInfo& callFrameInfo = comp->eeGetEEInfo()->inlinedCallFrameInfo;

    gtCallTypes callType = (gtCallTypes)call->gtCallType;

    noway_assert(comp->lvaInlinedPInvokeFrameVar != BAD_VAR_NUM);

    if (comp->opts.ShouldUsePInvokeHelpers())
    {
        // First argument is the address of the frame variable.
        GenTree* frameAddr =
            new (comp, GT_LCL_VAR_ADDR) GenTreeLclVar(GT_LCL_VAR_ADDR, TYP_BYREF, comp->lvaInlinedPInvokeFrameVar);

#if defined(TARGET_X86) && !defined(UNIX_X86_ABI)
        // On x86 targets, PInvoke calls need the size of the stack args in InlinedCallFrame.m_Datum.
        // This is because the callee pops stack arguments, and we need to keep track of this during stack
        // walking
        const unsigned    numStkArgBytes = call->fgArgInfo->GetNextSlotNum() * TARGET_POINTER_SIZE;
        GenTree*          stackBytes     = comp->gtNewIconNode(numStkArgBytes, TYP_INT);
        GenTreeCall::Use* args           = comp->gtNewCallArgs(frameAddr, stackBytes);
#else
        GenTreeCall::Use* args    = comp->gtNewCallArgs(frameAddr);
#endif
        // Insert call to CORINFO_HELP_JIT_PINVOKE_BEGIN
        GenTree* helperCall = comp->gtNewHelperCallNode(CORINFO_HELP_JIT_PINVOKE_BEGIN, TYP_VOID, args);

        comp->fgMorphTree(helperCall);
        BlockRange().InsertBefore(insertBefore, LIR::SeqTree(comp, helperCall));
        LowerNode(helperCall); // helper call is inserted before current node and should be lowered here.
        return;
    }

    // Emit the following sequence:
    //
    // InlinedCallFrame.callTarget = methodHandle   // stored in m_Datum
    // InlinedCallFrame.m_pCallSiteSP = SP          // x86 only
    // InlinedCallFrame.m_pCallerReturnAddress = return address
    // GT_START_PREEEMPTC
    // Thread.gcState = 0
    // (non-stub) - update top Frame on TCB         // 64-bit targets only

    // ----------------------------------------------------------------------------------
    // Setup InlinedCallFrame.callSiteTarget (which is how the JIT refers to it).
    // The actual field is InlinedCallFrame.m_Datum which has many different uses and meanings.

    GenTree* src = nullptr;

    if (callType == CT_INDIRECT)
    {
#if !defined(TARGET_64BIT)
        // On 32-bit targets, indirect calls need the size of the stack args in InlinedCallFrame.m_Datum.
        const unsigned numStkArgBytes = call->fgArgInfo->GetNextSlotNum() * TARGET_POINTER_SIZE;

        src = comp->gtNewIconNode(numStkArgBytes, TYP_INT);
#else
        // On 64-bit targets, indirect calls may need the stub parameter value in InlinedCallFrame.m_Datum.
        // If the stub parameter value is not needed, m_Datum will be initialized by the VM.
        if (comp->info.compPublishStubParam)
        {
            src = comp->gtNewLclvNode(comp->lvaStubArgumentVar, TYP_I_IMPL);
        }
#endif // !defined(TARGET_64BIT)
    }
    else
    {
        assert(callType == CT_USER_FUNC);

        void*                 pEmbedMethodHandle = nullptr;
        CORINFO_METHOD_HANDLE embedMethodHandle =
            comp->info.compCompHnd->embedMethodHandle(call->gtCallMethHnd, &pEmbedMethodHandle);

        noway_assert((!embedMethodHandle) != (!pEmbedMethodHandle));

        if (embedMethodHandle != nullptr)
        {
            // InlinedCallFrame.callSiteTarget = methodHandle
            src = AddrGen(embedMethodHandle);
        }
        else
        {
            // InlinedCallFrame.callSiteTarget = *pEmbedMethodHandle
            src = Ind(AddrGen(pEmbedMethodHandle));
        }
    }

    if (src != nullptr)
    {
        // Store into InlinedCallFrame.m_Datum, the offset of which is given by offsetOfCallTarget.
        GenTreeLclFld* store =
            new (comp, GT_STORE_LCL_FLD) GenTreeLclFld(GT_STORE_LCL_FLD, TYP_I_IMPL, comp->lvaInlinedPInvokeFrameVar,
                                                       callFrameInfo.offsetOfCallTarget);
        store->gtOp1 = src;
        store->gtFlags |= GTF_VAR_DEF;

        InsertTreeBeforeAndContainCheck(insertBefore, store);
    }

#ifdef TARGET_X86

    // ----------------------------------------------------------------------------------
    // InlinedCallFrame.m_pCallSiteSP = SP

    GenTreeLclFld* storeCallSiteSP = new (comp, GT_STORE_LCL_FLD)
        GenTreeLclFld(GT_STORE_LCL_FLD, TYP_I_IMPL, comp->lvaInlinedPInvokeFrameVar, callFrameInfo.offsetOfCallSiteSP);

    storeCallSiteSP->gtOp1 = PhysReg(REG_SPBASE);
    storeCallSiteSP->gtFlags |= GTF_VAR_DEF;

    InsertTreeBeforeAndContainCheck(insertBefore, storeCallSiteSP);

#endif

    // ----------------------------------------------------------------------------------
    // InlinedCallFrame.m_pCallerReturnAddress = &label (the address of the instruction immediately following the call)

    GenTreeLclFld* storeLab =
        new (comp, GT_STORE_LCL_FLD) GenTreeLclFld(GT_STORE_LCL_FLD, TYP_I_IMPL, comp->lvaInlinedPInvokeFrameVar,
                                                   callFrameInfo.offsetOfReturnAddress);

    storeLab->gtOp1 = new (comp, GT_LABEL) GenTree(GT_LABEL, TYP_I_IMPL);
    storeLab->gtFlags |= GTF_VAR_DEF;

    InsertTreeBeforeAndContainCheck(insertBefore, storeLab);

    // Push the PInvoke frame if necessary. On 32-bit targets this only happens in the method prolog if a method
    // contains PInvokes; on 64-bit targets this is necessary in non-stubs.
    CLANG_FORMAT_COMMENT_ANCHOR;

#ifdef TARGET_64BIT
    if (!comp->opts.jitFlags->IsSet(JitFlags::JIT_FLAG_IL_STUB))
    {
        // Set the TCB's frame to be the one we just created.
        // Note the init routine for the InlinedCallFrame (CORINFO_HELP_INIT_PINVOKE_FRAME)
        // has prepended it to the linked list to maintain the stack of Frames.
        //
        // Stubs do this once per stub, not once per call.
        GenTree* frameUpd = CreateFrameLinkUpdate(PushFrame);
        BlockRange().InsertBefore(insertBefore, LIR::SeqTree(comp, frameUpd));
        ContainCheckStoreIndir(frameUpd->AsIndir());
    }
#endif // TARGET_64BIT

    // IMPORTANT **** This instruction must be the last real instruction ****
    // It changes the thread's state to Preemptive mode
    // ----------------------------------------------------------------------------------
    //  [tcb + offsetOfGcState] = 0
    GenTree* storeGCState = SetGCState(0);
    BlockRange().InsertBefore(insertBefore, LIR::SeqTree(comp, storeGCState));
    ContainCheckStoreIndir(storeGCState->AsIndir());

    // Indicate that codegen has switched this thread to preemptive GC.
    // This tree node doesn't generate any code, but impacts LSRA and gc reporting.
    // This tree node is simple so doesn't require sequencing.
    GenTree* preemptiveGCNode = new (comp, GT_START_PREEMPTGC) GenTree(GT_START_PREEMPTGC, TYP_VOID);
    BlockRange().InsertBefore(insertBefore, preemptiveGCNode);
}

//------------------------------------------------------------------------
// InsertPInvokeCallEpilog: Insert the code that goes after every inlined pinvoke call.
//
// Arguments:
//    call - the call for which we are inserting the PInvoke epilog.
//
// Return Value:
//    None.
//
void Lowering::InsertPInvokeCallEpilog(GenTreeCall* call)
{
    JITDUMP("======= Inserting PInvoke call epilog\n");

    if (comp->opts.ShouldUsePInvokeHelpers())
    {
        noway_assert(comp->lvaInlinedPInvokeFrameVar != BAD_VAR_NUM);

        // First argument is the address of the frame variable.
        GenTree* frameAddr =
            new (comp, GT_LCL_VAR) GenTreeLclVar(GT_LCL_VAR, TYP_BYREF, comp->lvaInlinedPInvokeFrameVar);
        frameAddr->SetOperRaw(GT_LCL_VAR_ADDR);

        // Insert call to CORINFO_HELP_JIT_PINVOKE_END
        GenTreeCall* helperCall =
            comp->gtNewHelperCallNode(CORINFO_HELP_JIT_PINVOKE_END, TYP_VOID, comp->gtNewCallArgs(frameAddr));

        comp->fgMorphTree(helperCall);
        BlockRange().InsertAfter(call, LIR::SeqTree(comp, helperCall));
        ContainCheckCallOperands(helperCall);
        return;
    }

    // gcstate = 1
    GenTree* insertionPoint = call->gtNext;

    GenTree* tree = SetGCState(1);
    BlockRange().InsertBefore(insertionPoint, LIR::SeqTree(comp, tree));
    ContainCheckStoreIndir(tree->AsIndir());

    tree = CreateReturnTrapSeq();
    BlockRange().InsertBefore(insertionPoint, LIR::SeqTree(comp, tree));
    ContainCheckReturnTrap(tree->AsOp());

    // Pop the frame if necessary. On 32-bit targets this only happens in the method epilog; on 64-bit targets thi
    // happens after every PInvoke call in non-stubs. 32-bit targets instead mark the frame as inactive.
    CLANG_FORMAT_COMMENT_ANCHOR;

#ifdef TARGET_64BIT
    if (!comp->opts.jitFlags->IsSet(JitFlags::JIT_FLAG_IL_STUB))
    {
        tree = CreateFrameLinkUpdate(PopFrame);
        BlockRange().InsertBefore(insertionPoint, LIR::SeqTree(comp, tree));
        ContainCheckStoreIndir(tree->AsIndir());
    }
#else
    const CORINFO_EE_INFO::InlinedCallFrameInfo& callFrameInfo = comp->eeGetEEInfo()->inlinedCallFrameInfo;

    // ----------------------------------------------------------------------------------
    // InlinedCallFrame.m_pCallerReturnAddress = nullptr

    GenTreeLclFld* const storeCallSiteTracker =
        new (comp, GT_STORE_LCL_FLD) GenTreeLclFld(GT_STORE_LCL_FLD, TYP_I_IMPL, comp->lvaInlinedPInvokeFrameVar,
                                                   callFrameInfo.offsetOfReturnAddress);

    GenTreeIntCon* const constantZero = new (comp, GT_CNS_INT) GenTreeIntCon(TYP_I_IMPL, 0);

    storeCallSiteTracker->gtOp1 = constantZero;
    storeCallSiteTracker->gtFlags |= GTF_VAR_DEF;

    BlockRange().InsertBefore(insertionPoint, constantZero, storeCallSiteTracker);
    ContainCheckStoreLoc(storeCallSiteTracker);
#endif // TARGET_64BIT
}

//------------------------------------------------------------------------
// LowerNonvirtPinvokeCall: Lower a non-virtual / indirect PInvoke call
//
// Arguments:
//    call - The call to lower.
//
// Return Value:
//    The lowered call tree.
//
GenTree* Lowering::LowerNonvirtPinvokeCall(GenTreeCall* call)
{
    // PInvoke lowering varies depending on the flags passed in by the EE. By default,
    // GC transitions are generated inline; if CORJIT_FLAG_USE_PINVOKE_HELPERS is specified,
    // GC transitions are instead performed using helper calls. Examples of each case are given
    // below. Note that the data structure that is used to store information about a call frame
    // containing any P/Invoke calls is initialized in the method prolog (see
    // InsertPInvokeMethod{Prolog,Epilog} for details).
    //
    // Inline transitions:
    //     InlinedCallFrame inlinedCallFrame;
    //
    //     ...
    //
    //     // Set up frame information
    //     inlinedCallFrame.callTarget = methodHandle;      // stored in m_Datum
    //     inlinedCallFrame.m_pCallSiteSP = SP;             // x86 only
    //     inlinedCallFrame.m_pCallerReturnAddress = &label; (the address of the instruction immediately following the
    //     call)
    //     Thread.m_pFrame = &inlinedCallFrame; (non-IL-stub only)
    //
    //     // Switch the thread's GC mode to preemptive mode
    //     thread->m_fPreemptiveGCDisabled = 0;
    //
    //     // Call the unmanaged method
    //     target();
    //
    //     // Switch the thread's GC mode back to cooperative mode
    //     thread->m_fPreemptiveGCDisabled = 1;
    //
    //     // Rendezvous with a running collection if necessary
    //     if (g_TrapReturningThreads)
    //         RareDisablePreemptiveGC();
    //
    // Transistions using helpers:
    //
    //     OpaqueFrame opaqueFrame;
    //
    //     ...
    //
    //     // Call the JIT_PINVOKE_BEGIN helper
    //     JIT_PINVOKE_BEGIN(&opaqueFrame);
    //
    //     // Call the unmanaged method
    //     target();
    //
    //     // Call the JIT_PINVOKE_END helper
    //     JIT_PINVOKE_END(&opaqueFrame);
    //
    // Note that the JIT_PINVOKE_{BEGIN.END} helpers currently use the default calling convention for the target
    // platform. They may be changed in the future such that they preserve all register values.

    GenTree* result = nullptr;

    // All code generated by this function must not contain the randomly-inserted NOPs
    // that we insert to inhibit JIT spraying in partial trust scenarios.
    // The PINVOKE_PROLOG op signals this to the code generator/emitter.

    GenTree* prolog = new (comp, GT_NOP) GenTree(GT_PINVOKE_PROLOG, TYP_VOID);
    BlockRange().InsertBefore(call, prolog);

    bool addPInvokePrologEpilog = !call->IsSuppressGCTransition();
    if (addPInvokePrologEpilog)
    {
        InsertPInvokeCallProlog(call);
    }

    if (call->gtCallType != CT_INDIRECT)
    {
        noway_assert(call->gtCallType == CT_USER_FUNC);
        CORINFO_METHOD_HANDLE methHnd = call->gtCallMethHnd;

        CORINFO_CONST_LOOKUP lookup;
        comp->info.compCompHnd->getAddressOfPInvokeTarget(methHnd, &lookup);

        void* addr = lookup.addr;
        switch (lookup.accessType)
        {
            case IAT_VALUE:
                if (!IsCallTargetInRange(addr))
                {
                    result = AddrGen(addr);
                }
                else
                {
                    // a direct call within range of hardware relative call instruction
                    // stash the address for codegen
                    call->gtDirectCallAddress = addr;
#ifdef FEATURE_READYTORUN_COMPILER
                    call->gtEntryPoint.addr       = nullptr;
                    call->gtEntryPoint.accessType = IAT_VALUE;
#endif
                }
                break;

            case IAT_PVALUE:
                result = Ind(AddrGen(addr));
                break;

            case IAT_PPVALUE:
                result = Ind(Ind(AddrGen(addr)));
                break;

            case IAT_RELPVALUE:
                unreached();
        }
    }

    if (addPInvokePrologEpilog)
    {
        InsertPInvokeCallEpilog(call);
    }

    return result;
}

// Expand the code necessary to calculate the control target.
// Returns: the expression needed to calculate the control target
// May insert embedded statements
GenTree* Lowering::LowerVirtualVtableCall(GenTreeCall* call)
{
    noway_assert(call->gtCallType == CT_USER_FUNC);

    // If this is a tail call via helper, thisPtr will be the third argument.
    int       thisPtrArgNum;
    regNumber thisPtrArgReg;

#ifndef TARGET_X86 // x86 tailcall via helper follows normal calling convention, but with extra stack args.
    if (call->IsTailCallViaHelper())
    {
        thisPtrArgNum = 2;
        thisPtrArgReg = REG_ARG_2;
    }
    else
#endif // !TARGET_X86
    {
        thisPtrArgNum = 0;
        thisPtrArgReg = comp->codeGen->genGetThisArgReg(call);
    }

    // get a reference to the thisPtr being passed
    fgArgTabEntry* argEntry = comp->gtArgEntryByArgNum(call, thisPtrArgNum);
    assert(argEntry->GetRegNum() == thisPtrArgReg);
    assert(argEntry->GetNode()->OperIs(GT_PUTARG_REG));
    GenTree* thisPtr = argEntry->GetNode()->AsUnOp()->gtGetOp1();

    // If what we are passing as the thisptr is not already a local, make a new local to place it in
    // because we will be creating expressions based on it.
    unsigned lclNum;
    if (thisPtr->IsLocal())
    {
        lclNum = thisPtr->AsLclVarCommon()->GetLclNum();
    }
    else
    {
        // Split off the thisPtr and store to a temporary variable.
        if (vtableCallTemp == BAD_VAR_NUM)
        {
            vtableCallTemp = comp->lvaGrabTemp(true DEBUGARG("virtual vtable call"));
        }

        LIR::Use thisPtrUse(BlockRange(), &(argEntry->GetNode()->AsUnOp()->gtOp1), argEntry->GetNode());
        ReplaceWithLclVar(thisPtrUse, vtableCallTemp);

        lclNum = vtableCallTemp;
    }

    // Get hold of the vtable offset (note: this might be expensive)
    unsigned vtabOffsOfIndirection;
    unsigned vtabOffsAfterIndirection;
    bool     isRelative;
    comp->info.compCompHnd->getMethodVTableOffset(call->gtCallMethHnd, &vtabOffsOfIndirection,
                                                  &vtabOffsAfterIndirection, &isRelative);

    // If the thisPtr is a local field, then construct a local field type node
    GenTree* local;
    if (thisPtr->isLclField())
    {
        local = new (comp, GT_LCL_FLD)
            GenTreeLclFld(GT_LCL_FLD, thisPtr->TypeGet(), lclNum, thisPtr->AsLclFld()->GetLclOffs());
    }
    else
    {
        local = new (comp, GT_LCL_VAR) GenTreeLclVar(GT_LCL_VAR, thisPtr->TypeGet(), lclNum);
    }

    // pointer to virtual table = [REG_CALL_THIS + offs]
    GenTree* result = Ind(Offset(local, VPTR_OFFS));

    // Get the appropriate vtable chunk
    if (vtabOffsOfIndirection != CORINFO_VIRTUALCALL_NO_CHUNK)
    {
        if (isRelative)
        {
            // MethodTable offset is a relative pointer.
            //
            // Additional temporary variable is used to store virtual table pointer.
            // Address of method is obtained by the next computations:
            //
            // Save relative offset to tmp (vtab is virtual table pointer, vtabOffsOfIndirection is offset of
            // vtable-1st-level-indirection):
            // tmp = vtab
            //
            // Save address of method to result (vtabOffsAfterIndirection is offset of vtable-2nd-level-indirection):
            // result = [tmp + vtabOffsOfIndirection + vtabOffsAfterIndirection + [tmp + vtabOffsOfIndirection]]
            //
            //
            // If relative pointers are also in second level indirection, additional temporary is used:
            // tmp1 = vtab
            // tmp2 = tmp1 + vtabOffsOfIndirection + vtabOffsAfterIndirection + [tmp1 + vtabOffsOfIndirection]
            // result = tmp2 + [tmp2]
            //
            unsigned lclNumTmp  = comp->lvaGrabTemp(true DEBUGARG("lclNumTmp"));
            unsigned lclNumTmp2 = comp->lvaGrabTemp(true DEBUGARG("lclNumTmp2"));

            GenTree* lclvNodeStore = comp->gtNewTempAssign(lclNumTmp, result);

            GenTree* tmpTree = comp->gtNewLclvNode(lclNumTmp, result->TypeGet());
            tmpTree          = Offset(tmpTree, vtabOffsOfIndirection);

            tmpTree       = comp->gtNewOperNode(GT_IND, TYP_I_IMPL, tmpTree, false);
            GenTree* offs = comp->gtNewIconNode(vtabOffsOfIndirection + vtabOffsAfterIndirection, TYP_INT);
            result = comp->gtNewOperNode(GT_ADD, TYP_I_IMPL, comp->gtNewLclvNode(lclNumTmp, result->TypeGet()), offs);

            GenTree* base           = OffsetByIndexWithScale(result, tmpTree, 1);
            GenTree* lclvNodeStore2 = comp->gtNewTempAssign(lclNumTmp2, base);

            LIR::Range range = LIR::SeqTree(comp, lclvNodeStore);
            JITDUMP("result of obtaining pointer to virtual table:\n");
            DISPRANGE(range);
            BlockRange().InsertBefore(call, std::move(range));

            LIR::Range range2 = LIR::SeqTree(comp, lclvNodeStore2);
            ContainCheckIndir(tmpTree->AsIndir());
            JITDUMP("result of obtaining pointer to virtual table 2nd level indirection:\n");
            DISPRANGE(range2);
            BlockRange().InsertAfter(lclvNodeStore, std::move(range2));

            result = Ind(comp->gtNewLclvNode(lclNumTmp2, result->TypeGet()));
            result =
                comp->gtNewOperNode(GT_ADD, TYP_I_IMPL, result, comp->gtNewLclvNode(lclNumTmp2, result->TypeGet()));
        }
        else
        {
            // result = [REG_CALL_IND_SCRATCH + vtabOffsOfIndirection]
            result = Ind(Offset(result, vtabOffsOfIndirection));
        }
    }
    else
    {
        assert(!isRelative);
    }

    // Load the function address
    // result = [reg+vtabOffs]
    if (!isRelative)
    {
        result = Ind(Offset(result, vtabOffsAfterIndirection));
    }

    return result;
}

// Lower stub dispatched virtual calls.
GenTree* Lowering::LowerVirtualStubCall(GenTreeCall* call)
{
    assert(call->IsVirtualStub());

    // An x86 JIT which uses full stub dispatch must generate only
    // the following stub dispatch calls:
    //
    // (1) isCallRelativeIndirect:
    //        call dword ptr [rel32]  ;  FF 15 ---rel32----
    // (2) isCallRelative:
    //        call abc                ;     E8 ---rel32----
    // (3) isCallRegisterIndirect:
    //     3-byte nop                 ;
    //     call dword ptr [eax]       ;     FF 10
    //
    // THIS IS VERY TIGHTLY TIED TO THE PREDICATES IN
    // vm\i386\cGenCpu.h, esp. isCallRegisterIndirect.

    GenTree* result = nullptr;

#ifdef TARGET_64BIT
    // Non-tail calls: Jump Stubs are not taken into account by VM for mapping an AV into a NullRef
    // exception. Therefore, JIT needs to emit an explicit null check.  Note that Jit64 too generates
    // an explicit null check.
    //
    // Tail calls: fgMorphTailCall() materializes null check explicitly and hence no need to emit
    // null check.

    // Non-64-bit: No need to null check the this pointer - the dispatch code will deal with this.
    // The VM considers exceptions that occur in stubs on 64-bit to be not managed exceptions and
    // it would be difficult to change this in a way so that it affects only the right stubs.

    if (!call->IsTailCallViaHelper())
    {
        call->gtFlags |= GTF_CALL_NULLCHECK;
    }
#endif

    // This is code to set up an indirect call to a stub address computed
    // via dictionary lookup.
    if (call->gtCallType == CT_INDIRECT)
    {
        // The importer decided we needed a stub call via a computed
        // stub dispatch address, i.e. an address which came from a dictionary lookup.
        //   - The dictionary lookup produces an indirected address, suitable for call
        //     via "call [VirtualStubParam.reg]"
        //
        // This combination will only be generated for shared generic code and when
        // stub dispatch is active.

        // fgMorphArgs will have created trees to pass the address in VirtualStubParam.reg.
        // All we have to do here is add an indirection to generate the actual call target.

        GenTree* ind = Ind(call->gtCallAddr);
        BlockRange().InsertAfter(call->gtCallAddr, ind);
        call->gtCallAddr = ind;

        ind->gtFlags |= GTF_IND_REQ_ADDR_IN_REG;

        ContainCheckIndir(ind->AsIndir());
    }
    else
    {
        // Direct stub call.
        // Get stub addr. This will return NULL if virtual call stubs are not active
        void* stubAddr = call->gtStubCallStubAddr;
        noway_assert(stubAddr != nullptr);

        // If not CT_INDIRECT,  then it should always be relative indir call.
        // This is ensured by VM.
        noway_assert(call->IsVirtualStubRelativeIndir());

        // Direct stub calls, though the stubAddr itself may still need to be
        // accessed via an indirection.
        GenTree* addr = AddrGen(stubAddr);

#ifdef TARGET_X86
        // On x86, for tailcall via helper, the JIT_TailCall helper takes the stubAddr as
        // the target address, and we set a flag that it's a VSD call. The helper then
        // handles any necessary indirection.
        if (call->IsTailCallViaHelper())
        {
            result = addr;
        }
#endif // TARGET_X86

        if (result == nullptr)
        {
            result = Ind(addr);
        }
    }

    // TODO-Cleanup: start emitting random NOPS
    return result;
}

//------------------------------------------------------------------------
// Lowering::AreSourcesPossibleModifiedLocals:
//    Given two nodes which will be used in an addressing mode (base,
//    index), check to see if they are lclVar reads, and if so, walk
//    backwards from the use until both reads have been visited to
//    determine if they are potentially modified in that range.
//
// Arguments:
//    addr - the node that uses the base and index nodes
//    base - the base node
//    index - the index node
//
// Returns: true if either the base or index may be modified between the
//          node and addr.
//
bool Lowering::AreSourcesPossiblyModifiedLocals(GenTree* addr, GenTree* base, GenTree* index)
{
    assert(addr != nullptr);

    SideEffectSet baseSideEffects;
    if (base != nullptr)
    {
        if (base->OperIsLocalRead())
        {
            baseSideEffects.AddNode(comp, base);
        }
        else
        {
            base = nullptr;
        }
    }

    SideEffectSet indexSideEffects;
    if (index != nullptr)
    {
        if (index->OperIsLocalRead())
        {
            indexSideEffects.AddNode(comp, index);
        }
        else
        {
            index = nullptr;
        }
    }

    for (GenTree* cursor = addr;; cursor = cursor->gtPrev)
    {
        assert(cursor != nullptr);

        if (cursor == base)
        {
            base = nullptr;
        }

        if (cursor == index)
        {
            index = nullptr;
        }

        if ((base == nullptr) && (index == nullptr))
        {
            return false;
        }

        m_scratchSideEffects.Clear();
        m_scratchSideEffects.AddNode(comp, cursor);
        if ((base != nullptr) && m_scratchSideEffects.InterferesWith(baseSideEffects, false))
        {
            return true;
        }

        if ((index != nullptr) && m_scratchSideEffects.InterferesWith(indexSideEffects, false))
        {
            return true;
        }
    }
}

//------------------------------------------------------------------------
// TryCreateAddrMode: recognize trees which can be implemented using an
//    addressing mode and transform them to a GT_LEA
//
// Arguments:
//    use - the use of the address we want to transform
//    isContainable - true if this addressing mode can be contained
//
// Returns:
//    true if the address node was changed to a LEA, false otherwise.
//
bool Lowering::TryCreateAddrMode(GenTree* addr, bool isContainable)
{
    if (!addr->OperIs(GT_ADD) || addr->gtOverflow())
    {
        return false;
    }

    GenTree* base   = nullptr;
    GenTree* index  = nullptr;
    unsigned scale  = 0;
    ssize_t  offset = 0;
    bool     rev    = false;

    // Find out if an addressing mode can be constructed
    bool doAddrMode = comp->codeGen->genCreateAddrMode(addr,   // address
                                                       true,   // fold
                                                       &rev,   // reverse ops
                                                       &base,  // base addr
                                                       &index, // index val
#if SCALED_ADDR_MODES
                                                       &scale,   // scaling
#endif                                                           // SCALED_ADDR_MODES
                                                       &offset); // displacement

    if (scale == 0)
    {
        scale = 1;
    }

    if (!isContainable)
    {
        // this is just a reg-const add
        if (index == nullptr)
        {
            return false;
        }

        // this is just a reg-reg add
        if ((scale == 1) && (offset == 0))
        {
            return false;
        }
    }

    // make sure there are not any side effects between def of leaves and use
    if (!doAddrMode || AreSourcesPossiblyModifiedLocals(addr, base, index))
    {
        JITDUMP("No addressing mode:\n  ");
        DISPNODE(addr);
        return false;
    }

    JITDUMP("Addressing mode:\n");
    JITDUMP("  Base\n    ");
    DISPNODE(base);
    if (index != nullptr)
    {
        JITDUMP("  + Index * %u + %d\n    ", scale, offset);
        DISPNODE(index);
    }
    else
    {
        JITDUMP("  + %d\n", offset);
    }

    // Save the (potentially) unused operands before changing the address to LEA.
    ArrayStack<GenTree*> unusedStack(comp->getAllocator(CMK_ArrayStack));
    unusedStack.Push(addr->AsOp()->gtGetOp1());
    unusedStack.Push(addr->AsOp()->gtGetOp2());

    addr->ChangeOper(GT_LEA);
    // Make sure there are no leftover side effects (though the existing ADD we're
    // changing shouldn't have any at this point, but sometimes it does).
    addr->gtFlags &= ~GTF_ALL_EFFECT;

    GenTreeAddrMode* addrMode = addr->AsAddrMode();
    addrMode->SetBase(base);
    addrMode->SetIndex(index);
    addrMode->SetScale(scale);
    addrMode->SetOffset(static_cast<int>(offset));

    // Neither the base nor the index should now be contained.
    if (base != nullptr)
    {
        base->ClearContained();
    }
    if (index != nullptr)
    {
        index->ClearContained();
    }

    // Remove all the nodes that are no longer used.
    while (!unusedStack.Empty())
    {
        GenTree* unused = unusedStack.Pop();

        // Use a loop to process some of the nodes iteratively
        // instead of pushing them on the stack.
        while ((unused != base) && (unused != index))
        {
            JITDUMP("Removing unused node:\n  ");
            DISPNODE(unused);

            BlockRange().Remove(unused);

            if (unused->OperIs(GT_ADD, GT_MUL, GT_LSH))
            {
                // Push the first operand and loop back to process the second one.
                // This minimizes the stack depth because the second one tends to be
                // a constant so it gets processed and then the first one gets popped.
                unusedStack.Push(unused->AsOp()->gtGetOp1());
                unused = unused->AsOp()->gtGetOp2();
            }
            else
            {
                assert(unused->OperIs(GT_CNS_INT));
                break;
            }
        }
    }

    JITDUMP("New addressing mode node:\n  ");
    DISPNODE(addrMode);
    JITDUMP("\n");

    return true;
}

//------------------------------------------------------------------------
// LowerAdd: turn this add into a GT_LEA if that would be profitable
//
// Arguments:
//    node - the node we care about
//
void Lowering::LowerAdd(GenTreeOp* node)
{
#ifndef TARGET_ARMARCH
    if (varTypeIsIntegralOrI(node->TypeGet()))
    {
        LIR::Use use;
        if (BlockRange().TryGetUse(node, &use))
        {
            // If this is a child of an indir, let the parent handle it.
            // If there is a chain of adds, only look at the topmost one.
            GenTree* parent = use.User();
            if (!parent->OperIsIndir() && !parent->OperIs(GT_ADD))
            {
                TryCreateAddrMode(node, false);
            }
        }
    }
#endif // !TARGET_ARMARCH

    if (node->OperIs(GT_ADD))
    {
        ContainCheckBinary(node);
    }
}

//------------------------------------------------------------------------
// LowerUnsignedDivOrMod: Lowers a GT_UDIV/GT_UMOD node.
//
// Arguments:
//    divMod - pointer to the GT_UDIV/GT_UMOD node to be lowered
//
// Return Value:
//    Returns a boolean indicating whether the node was transformed.
//
// Notes:
//    - Transform UDIV/UMOD by power of 2 into RSZ/AND
//    - Transform UDIV by constant >= 2^(N-1) into GE
//    - Transform UDIV/UMOD by constant >= 3 into "magic division"
//

bool Lowering::LowerUnsignedDivOrMod(GenTreeOp* divMod)
{
    assert(divMod->OperIs(GT_UDIV, GT_UMOD));

#if defined(USE_HELPERS_FOR_INT_DIV)
    if (!varTypeIsIntegral(divMod->TypeGet()))
    {
        assert(!"unreachable: integral GT_UDIV/GT_UMOD should get morphed into helper calls");
    }
    assert(varTypeIsFloating(divMod->TypeGet()));
#endif // USE_HELPERS_FOR_INT_DIV
#if defined(TARGET_ARM64)
    assert(divMod->OperGet() != GT_UMOD);
#endif // TARGET_ARM64

    GenTree* dividend = divMod->gtGetOp1();
    GenTree* divisor  = divMod->gtGetOp2();

#if !defined(TARGET_64BIT)
    if (dividend->OperIs(GT_LONG))
    {
        return false;
    }
#endif

    if (!divisor->IsCnsIntOrI())
    {
        return false;
    }

    if (dividend->IsCnsIntOrI())
    {
        // We shouldn't see a divmod with constant operands here but if we do then it's likely
        // because optimizations are disabled or it's a case that's supposed to throw an exception.
        // Don't optimize this.
        return false;
    }

    const var_types type = divMod->TypeGet();
    assert((type == TYP_INT) || (type == TYP_I_IMPL));

    size_t divisorValue = static_cast<size_t>(divisor->AsIntCon()->IconValue());

    if (type == TYP_INT)
    {
        // Clear up the upper 32 bits of the value, they may be set to 1 because constants
        // are treated as signed and stored in ssize_t which is 64 bit in size on 64 bit targets.
        divisorValue &= UINT32_MAX;
    }

    if (divisorValue == 0)
    {
        return false;
    }

    const bool isDiv = divMod->OperIs(GT_UDIV);

    if (isPow2(divisorValue))
    {
        genTreeOps newOper;

        if (isDiv)
        {
            newOper      = GT_RSZ;
            divisorValue = genLog2(divisorValue);
        }
        else
        {
            newOper = GT_AND;
            divisorValue -= 1;
        }

        divMod->SetOper(newOper);
        divisor->AsIntCon()->SetIconValue(divisorValue);
        ContainCheckNode(divMod);
        return true;
    }
    if (isDiv)
    {
        // If the divisor is greater or equal than 2^(N - 1) then the result is 1
        // iff the dividend is greater or equal than the divisor.
        if (((type == TYP_INT) && (divisorValue > (UINT32_MAX / 2))) ||
            ((type == TYP_LONG) && (divisorValue > (UINT64_MAX / 2))))
        {
            divMod->SetOper(GT_GE);
            divMod->gtFlags |= GTF_UNSIGNED;
            ContainCheckNode(divMod);
            return true;
        }
    }

// TODO-ARM-CQ: Currently there's no GT_MULHI for ARM32
#if defined(TARGET_XARCH) || defined(TARGET_ARM64)
    if (!comp->opts.MinOpts() && (divisorValue >= 3))
    {
        size_t magic;
        bool   add;
        int    shift;

        if (type == TYP_INT)
        {
            magic = MagicDivide::GetUnsigned32Magic(static_cast<uint32_t>(divisorValue), &add, &shift);
        }
        else
        {
#ifdef TARGET_64BIT
            magic = MagicDivide::GetUnsigned64Magic(static_cast<uint64_t>(divisorValue), &add, &shift);
#else
            unreached();
#endif
        }

        // Depending on the "add" flag returned by GetUnsignedMagicNumberForDivide we need to generate:
        // add == false (when divisor == 3 for example):
        //     div = (dividend MULHI magic) RSZ shift
        // add == true (when divisor == 7 for example):
        //     mulhi = dividend MULHI magic
        //     div   = (((dividend SUB mulhi) RSZ 1) ADD mulhi)) RSZ (shift - 1)
        const bool     requiresAdjustment       = add;
        const bool     requiresDividendMultiuse = requiresAdjustment || !isDiv;
        const unsigned curBBWeight              = m_block->getBBWeight(comp);

        if (requiresDividendMultiuse)
        {
            LIR::Use dividendUse(BlockRange(), &divMod->gtOp1, divMod);
            dividend = ReplaceWithLclVar(dividendUse);
        }

        // Insert a new GT_MULHI node before the existing GT_UDIV/GT_UMOD node.
        // The existing node will later be transformed into a GT_RSZ/GT_SUB that
        // computes the final result. This way don't need to find and change the use
        // of the existing node.
        GenTree* mulhi = comp->gtNewOperNode(GT_MULHI, type, dividend, divisor);
        mulhi->gtFlags |= GTF_UNSIGNED;
        divisor->AsIntCon()->SetIconValue(magic);
        BlockRange().InsertBefore(divMod, mulhi);
        GenTree* firstNode = mulhi;

        if (requiresAdjustment)
        {
            dividend     = comp->gtNewLclvNode(dividend->AsLclVar()->GetLclNum(), dividend->TypeGet());
            GenTree* sub = comp->gtNewOperNode(GT_SUB, type, dividend, mulhi);
            BlockRange().InsertBefore(divMod, dividend, sub);

            GenTree* one = comp->gtNewIconNode(1, TYP_INT);
            GenTree* rsz = comp->gtNewOperNode(GT_RSZ, type, sub, one);
            BlockRange().InsertBefore(divMod, one, rsz);

            LIR::Use mulhiUse(BlockRange(), &sub->AsOp()->gtOp2, sub);
            mulhi = ReplaceWithLclVar(mulhiUse);

            mulhi        = comp->gtNewLclvNode(mulhi->AsLclVar()->GetLclNum(), mulhi->TypeGet());
            GenTree* add = comp->gtNewOperNode(GT_ADD, type, rsz, mulhi);
            BlockRange().InsertBefore(divMod, mulhi, add);

            mulhi = add;
            shift -= 1;
        }

        GenTree* shiftBy = comp->gtNewIconNode(shift, TYP_INT);
        BlockRange().InsertBefore(divMod, shiftBy);

        if (isDiv)
        {
            divMod->SetOper(GT_RSZ);
            divMod->gtOp1 = mulhi;
            divMod->gtOp2 = shiftBy;
        }
        else
        {
            GenTree* div = comp->gtNewOperNode(GT_RSZ, type, mulhi, shiftBy);

            // divisor UMOD dividend = dividend SUB (div MUL divisor)
            GenTree* divisor = comp->gtNewIconNode(divisorValue, type);
            GenTree* mul     = comp->gtNewOperNode(GT_MUL, type, div, divisor);
            dividend         = comp->gtNewLclvNode(dividend->AsLclVar()->GetLclNum(), dividend->TypeGet());

            divMod->SetOper(GT_SUB);
            divMod->gtOp1 = dividend;
            divMod->gtOp2 = mul;

            BlockRange().InsertBefore(divMod, div, divisor, mul, dividend);
        }
        ContainCheckRange(firstNode, divMod);

        return true;
    }
#endif
    return false;
}

// LowerConstIntDivOrMod: Transform integer GT_DIV/GT_MOD nodes with a power of 2
//     const divisor into equivalent but faster sequences.
//
// Arguments:
//    node - pointer to the DIV or MOD node
//
// Returns:
//    nullptr if no transformation is done, or the next node in the transformed node sequence that
//    needs to be lowered.
//
GenTree* Lowering::LowerConstIntDivOrMod(GenTree* node)
{
    assert((node->OperGet() == GT_DIV) || (node->OperGet() == GT_MOD));
    GenTree* divMod   = node;
    GenTree* dividend = divMod->gtGetOp1();
    GenTree* divisor  = divMod->gtGetOp2();

    const var_types type = divMod->TypeGet();
    assert((type == TYP_INT) || (type == TYP_LONG));

#if defined(USE_HELPERS_FOR_INT_DIV)
    assert(!"unreachable: integral GT_DIV/GT_MOD should get morphed into helper calls");
#endif // USE_HELPERS_FOR_INT_DIV
#if defined(TARGET_ARM64)
    assert(node->OperGet() != GT_MOD);
#endif // TARGET_ARM64

    if (!divisor->IsCnsIntOrI())
    {
        return nullptr; // no transformations to make
    }

    if (dividend->IsCnsIntOrI())
    {
        // We shouldn't see a divmod with constant operands here but if we do then it's likely
        // because optimizations are disabled or it's a case that's supposed to throw an exception.
        // Don't optimize this.
        return nullptr;
    }

    ssize_t divisorValue = divisor->AsIntCon()->IconValue();

    if (divisorValue == -1 || divisorValue == 0)
    {
        // x / 0 and x % 0 can't be optimized because they are required to throw an exception.

        // x / -1 can't be optimized because INT_MIN / -1 is required to throw an exception.

        // x % -1 is always 0 and the IL spec says that the rem instruction "can" throw an exception if x is
        // the minimum representable integer. However, the C# spec says that an exception "is" thrown in this
        // case so optimizing this case would break C# code.

        // A runtime check could be used to handle this case but it's probably too rare to matter.
        return nullptr;
    }

    bool isDiv = divMod->OperGet() == GT_DIV;

    if (isDiv)
    {
        if ((type == TYP_INT && divisorValue == INT_MIN) || (type == TYP_LONG && divisorValue == INT64_MIN))
        {
            // If the divisor is the minimum representable integer value then we can use a compare,
            // the result is 1 iff the dividend equals divisor.
            divMod->SetOper(GT_EQ);
            return node;
        }
    }

    size_t absDivisorValue =
        (divisorValue == SSIZE_T_MIN) ? static_cast<size_t>(divisorValue) : static_cast<size_t>(abs(divisorValue));

    if (!isPow2(absDivisorValue))
    {
        if (comp->opts.MinOpts())
        {
            return nullptr;
        }

#if defined(TARGET_XARCH) || defined(TARGET_ARM64)
        ssize_t magic;
        int     shift;

        if (type == TYP_INT)
        {
            magic = MagicDivide::GetSigned32Magic(static_cast<int32_t>(divisorValue), &shift);
        }
        else
        {
#ifdef TARGET_64BIT
            magic = MagicDivide::GetSigned64Magic(static_cast<int64_t>(divisorValue), &shift);
#else  // !TARGET_64BIT
            unreached();
#endif // !TARGET_64BIT
        }

        divisor->AsIntConCommon()->SetIconValue(magic);

        // Insert a new GT_MULHI node in front of the existing GT_DIV/GT_MOD node.
        // The existing node will later be transformed into a GT_ADD/GT_SUB that
        // computes the final result. This way don't need to find and change the
        // use of the existing node.
        GenTree* mulhi = comp->gtNewOperNode(GT_MULHI, type, divisor, dividend);
        BlockRange().InsertBefore(divMod, mulhi);

        // mulhi was the easy part. Now we need to generate different code depending
        // on the divisor value:
        // For 3 we need:
        //     div = signbit(mulhi) + mulhi
        // For 5 we need:
        //     div = signbit(mulhi) + sar(mulhi, 1) ; requires shift adjust
        // For 7 we need:
        //     mulhi += dividend                    ; requires add adjust
        //     div = signbit(mulhi) + sar(mulhi, 2) ; requires shift adjust
        // For -3 we need:
        //     mulhi -= dividend                    ; requires sub adjust
        //     div = signbit(mulhi) + sar(mulhi, 1) ; requires shift adjust
        bool     requiresAddSubAdjust     = signum(divisorValue) != signum(magic);
        bool     requiresShiftAdjust      = shift != 0;
        bool     requiresDividendMultiuse = requiresAddSubAdjust || !isDiv;
        unsigned curBBWeight              = comp->compCurBB->getBBWeight(comp);

        if (requiresDividendMultiuse)
        {
            LIR::Use dividendUse(BlockRange(), &mulhi->AsOp()->gtOp2, mulhi);
            dividend = ReplaceWithLclVar(dividendUse);
        }

        GenTree* adjusted;

        if (requiresAddSubAdjust)
        {
            dividend = comp->gtNewLclvNode(dividend->AsLclVar()->GetLclNum(), dividend->TypeGet());
            adjusted = comp->gtNewOperNode(divisorValue > 0 ? GT_ADD : GT_SUB, type, mulhi, dividend);
            BlockRange().InsertBefore(divMod, dividend, adjusted);
        }
        else
        {
            adjusted = mulhi;
        }

        GenTree* shiftBy = comp->gtNewIconNode(genTypeSize(type) * 8 - 1, type);
        GenTree* signBit = comp->gtNewOperNode(GT_RSZ, type, adjusted, shiftBy);
        BlockRange().InsertBefore(divMod, shiftBy, signBit);

        LIR::Use adjustedUse(BlockRange(), &signBit->AsOp()->gtOp1, signBit);
        adjusted = ReplaceWithLclVar(adjustedUse);
        adjusted = comp->gtNewLclvNode(adjusted->AsLclVar()->GetLclNum(), adjusted->TypeGet());
        BlockRange().InsertBefore(divMod, adjusted);

        if (requiresShiftAdjust)
        {
            shiftBy  = comp->gtNewIconNode(shift, TYP_INT);
            adjusted = comp->gtNewOperNode(GT_RSH, type, adjusted, shiftBy);
            BlockRange().InsertBefore(divMod, shiftBy, adjusted);
        }

        if (isDiv)
        {
            divMod->SetOperRaw(GT_ADD);
            divMod->AsOp()->gtOp1 = adjusted;
            divMod->AsOp()->gtOp2 = signBit;
        }
        else
        {
            GenTree* div = comp->gtNewOperNode(GT_ADD, type, adjusted, signBit);

            dividend = comp->gtNewLclvNode(dividend->AsLclVar()->GetLclNum(), dividend->TypeGet());

            // divisor % dividend = dividend - divisor x div
            GenTree* divisor = comp->gtNewIconNode(divisorValue, type);
            GenTree* mul     = comp->gtNewOperNode(GT_MUL, type, div, divisor);
            BlockRange().InsertBefore(divMod, dividend, div, divisor, mul);

            divMod->SetOperRaw(GT_SUB);
            divMod->AsOp()->gtOp1 = dividend;
            divMod->AsOp()->gtOp2 = mul;
        }

        return mulhi;
#elif defined(TARGET_ARM)
        // Currently there's no GT_MULHI for ARM32
        return nullptr;
#else
#error Unsupported or unset target architecture
#endif
    }

    // We're committed to the conversion now. Go find the use if any.
    LIR::Use use;
    if (!BlockRange().TryGetUse(node, &use))
    {
        return nullptr;
    }

    // We need to use the dividend node multiple times so its value needs to be
    // computed once and stored in a temp variable.
    LIR::Use opDividend(BlockRange(), &divMod->AsOp()->gtOp1, divMod);
    dividend = ReplaceWithLclVar(opDividend);

    GenTree* adjustment = comp->gtNewOperNode(GT_RSH, type, dividend, comp->gtNewIconNode(type == TYP_INT ? 31 : 63));

    if (absDivisorValue == 2)
    {
        // If the divisor is +/-2 then we'd end up with a bitwise and between 0/-1 and 1.
        // We can get the same result by using GT_RSZ instead of GT_RSH.
        adjustment->SetOper(GT_RSZ);
    }
    else
    {
        adjustment = comp->gtNewOperNode(GT_AND, type, adjustment, comp->gtNewIconNode(absDivisorValue - 1, type));
    }

    GenTree* adjustedDividend =
        comp->gtNewOperNode(GT_ADD, type, adjustment,
                            comp->gtNewLclvNode(dividend->AsLclVar()->GetLclNum(), dividend->TypeGet()));

    GenTree* newDivMod;

    if (isDiv)
    {
        // perform the division by right shifting the adjusted dividend
        divisor->AsIntCon()->SetIconValue(genLog2(absDivisorValue));

        newDivMod = comp->gtNewOperNode(GT_RSH, type, adjustedDividend, divisor);
        ContainCheckShiftRotate(newDivMod->AsOp());

        if (divisorValue < 0)
        {
            // negate the result if the divisor is negative
            newDivMod = comp->gtNewOperNode(GT_NEG, type, newDivMod);
            ContainCheckNode(newDivMod);
        }
    }
    else
    {
        // divisor % dividend = dividend - divisor x (dividend / divisor)
        // divisor x (dividend / divisor) translates to (dividend >> log2(divisor)) << log2(divisor)
        // which simply discards the low log2(divisor) bits, that's just dividend & ~(divisor - 1)
        divisor->AsIntCon()->SetIconValue(~(absDivisorValue - 1));

        newDivMod = comp->gtNewOperNode(GT_SUB, type,
                                        comp->gtNewLclvNode(dividend->AsLclVar()->GetLclNum(), dividend->TypeGet()),
                                        comp->gtNewOperNode(GT_AND, type, adjustedDividend, divisor));
    }

    // Remove the divisor and dividend nodes from the linear order,
    // since we have reused them and will resequence the tree
    BlockRange().Remove(divisor);
    BlockRange().Remove(dividend);

    // linearize and insert the new tree before the original divMod node
    InsertTreeBeforeAndContainCheck(divMod, newDivMod);
    BlockRange().Remove(divMod);

    // replace the original divmod node with the new divmod tree
    use.ReplaceWith(comp, newDivMod);

    return newDivMod->gtNext;
}
//------------------------------------------------------------------------
// LowerSignedDivOrMod: transform integer GT_DIV/GT_MOD nodes with a power of 2
// const divisor into equivalent but faster sequences.
//
// Arguments:
//    node - the DIV or MOD node
//
// Returns:
//    The next node to lower.
//
GenTree* Lowering::LowerSignedDivOrMod(GenTree* node)
{
    assert((node->OperGet() == GT_DIV) || (node->OperGet() == GT_MOD));
    GenTree* next = node->gtNext;

    if (varTypeIsIntegral(node->TypeGet()))
    {
        // LowerConstIntDivOrMod will return nullptr if it doesn't transform the node.
        GenTree* newNode = LowerConstIntDivOrMod(node);
        if (newNode != nullptr)
        {
            return newNode;
        }
    }
    ContainCheckDivOrMod(node->AsOp());

    return next;
}

//------------------------------------------------------------------------
// LowerShift: Lower shift nodes
//
// Arguments:
//    shift - the shift node (GT_LSH, GT_RSH or GT_RSZ)
//
// Notes:
//    Remove unnecessary shift count masking, xarch shift instructions
//    mask the shift count to 5 bits (or 6 bits for 64 bit operations).

void Lowering::LowerShift(GenTreeOp* shift)
{
    assert(shift->OperIs(GT_LSH, GT_RSH, GT_RSZ));

    size_t mask = 0x1f;
#ifdef TARGET_64BIT
    if (varTypeIsLong(shift->TypeGet()))
    {
        mask = 0x3f;
    }
#else
    assert(!varTypeIsLong(shift->TypeGet()));
#endif

    for (GenTree* andOp = shift->gtGetOp2(); andOp->OperIs(GT_AND); andOp = andOp->gtGetOp1())
    {
        GenTree* maskOp = andOp->gtGetOp2();

        if (!maskOp->IsCnsIntOrI())
        {
            break;
        }

        if ((static_cast<size_t>(maskOp->AsIntCon()->IconValue()) & mask) != mask)
        {
            break;
        }

        shift->gtOp2 = andOp->gtGetOp1();
        BlockRange().Remove(andOp);
        BlockRange().Remove(maskOp);
        // The parent was replaced, clear contain and regOpt flag.
        shift->gtOp2->ClearContained();
    }
    ContainCheckShiftRotate(shift);
}

void Lowering::WidenSIMD12IfNecessary(GenTreeLclVarCommon* node)
{
#ifdef FEATURE_SIMD
    if (node->TypeGet() == TYP_SIMD12)
    {
        // Assumption 1:
        // RyuJit backend depends on the assumption that on 64-Bit targets Vector3 size is rounded off
        // to TARGET_POINTER_SIZE and hence Vector3 locals on stack can be treated as TYP_SIMD16 for
        // reading and writing purposes.
        //
        // Assumption 2:
        // RyuJit backend is making another implicit assumption that Vector3 type args when passed in
        // registers or on stack, the upper most 4-bytes will be zero.
        //
        // For P/Invoke return and Reverse P/Invoke argument passing, native compiler doesn't guarantee
        // that upper 4-bytes of a Vector3 type struct is zero initialized and hence assumption 2 is
        // invalid.
        //
        // RyuJIT x64 Windows: arguments are treated as passed by ref and hence read/written just 12
        // bytes. In case of Vector3 returns, Caller allocates a zero initialized Vector3 local and
        // passes it retBuf arg and Callee method writes only 12 bytes to retBuf. For this reason,
        // there is no need to clear upper 4-bytes of Vector3 type args.
        //
        // RyuJIT x64 Unix: arguments are treated as passed by value and read/writen as if TYP_SIMD16.
        // Vector3 return values are returned two return registers and Caller assembles them into a
        // single xmm reg. Hence RyuJIT explicitly generates code to clears upper 4-bytes of Vector3
        // type args in prolog and Vector3 type return value of a call
        //
        // RyuJIT x86 Windows: all non-param Vector3 local vars are allocated as 16 bytes. Vector3 arguments
        // are pushed as 12 bytes. For return values, a 16-byte local is allocated and the address passed
        // as a return buffer pointer. The callee doesn't write the high 4 bytes, and we don't need to clear
        // it either.

        unsigned   varNum = node->AsLclVarCommon()->GetLclNum();
        LclVarDsc* varDsc = &comp->lvaTable[varNum];

        if (comp->lvaMapSimd12ToSimd16(varDsc))
        {
            JITDUMP("Mapping TYP_SIMD12 lclvar node to TYP_SIMD16:\n");
            DISPNODE(node);
            JITDUMP("============");

            node->gtType = TYP_SIMD16;
        }
    }
#endif // FEATURE_SIMD
}

//------------------------------------------------------------------------
// LowerArrElem: Lower a GT_ARR_ELEM node
//
// Arguments:
//    node - the GT_ARR_ELEM node to lower.
//
// Return Value:
//    The next node to lower.
//
// Assumptions:
//    pTree points to a pointer to a GT_ARR_ELEM node.
//
// Notes:
//    This performs the following lowering.  We start with a node of the form:
//          /--*  <arrObj>
//          +--*  <index0>
//          +--*  <index1>
//       /--*  arrMD&[,]
//
//    First, we create temps for arrObj if it is not already a lclVar, and for any of the index
//    expressions that have side-effects.
//    We then transform the tree into:
//                      <offset is null - no accumulated offset for the first index>
//                   /--*  <arrObj>
//                   +--*  <index0>
//                /--*  ArrIndex[i, ]
//                +--*  <arrObj>
//             /--|  arrOffs[i, ]
//             |  +--*  <arrObj>
//             |  +--*  <index1>
//             +--*  ArrIndex[*,j]
//             +--*  <arrObj>
//          /--|  arrOffs[*,j]
//          +--*  lclVar NewTemp
//       /--*  lea (scale = element size, offset = offset of first element)
//
//    The new stmtExpr may be omitted if the <arrObj> is a lclVar.
//    The new stmtExpr may be embedded if the <arrObj> is not the first tree in linear order for
//    the statement containing the original arrMD.
//    Note that the arrMDOffs is the INDEX of the lea, but is evaluated before the BASE (which is the second
//    reference to NewTemp), because that provides more accurate lifetimes.
//    There may be 1, 2 or 3 dimensions, with 1, 2 or 3 arrMDIdx nodes, respectively.
//
GenTree* Lowering::LowerArrElem(GenTree* node)
{
    // This will assert if we don't have an ArrElem node
    GenTreeArrElem*     arrElem = node->AsArrElem();
    const unsigned char rank    = arrElem->gtArrRank;

    JITDUMP("Lowering ArrElem\n");
    JITDUMP("============\n");
    DISPTREERANGE(BlockRange(), arrElem);
    JITDUMP("\n");

    assert(arrElem->gtArrObj->TypeGet() == TYP_REF);

    // We need to have the array object in a lclVar.
    if (!arrElem->gtArrObj->IsLocal())
    {
        LIR::Use arrObjUse(BlockRange(), &arrElem->gtArrObj, arrElem);
        ReplaceWithLclVar(arrObjUse);
    }

    GenTree* arrObjNode = arrElem->gtArrObj;
    assert(arrObjNode->IsLocal());

    GenTree* insertionPoint = arrElem;

    // The first ArrOffs node will have 0 for the offset of the previous dimension.
    GenTree* prevArrOffs = new (comp, GT_CNS_INT) GenTreeIntCon(TYP_I_IMPL, 0);
    BlockRange().InsertBefore(insertionPoint, prevArrOffs);
    GenTree* nextToLower = prevArrOffs;

    for (unsigned char dim = 0; dim < rank; dim++)
    {
        GenTree* indexNode = arrElem->gtArrInds[dim];

        // Use the original arrObjNode on the 0th ArrIndex node, and clone it for subsequent ones.
        GenTree* idxArrObjNode;
        if (dim == 0)
        {
            idxArrObjNode = arrObjNode;
        }
        else
        {
            idxArrObjNode = comp->gtClone(arrObjNode);
            BlockRange().InsertBefore(insertionPoint, idxArrObjNode);
        }

        // Next comes the GT_ARR_INDEX node.
        GenTreeArrIndex* arrMDIdx = new (comp, GT_ARR_INDEX)
            GenTreeArrIndex(TYP_INT, idxArrObjNode, indexNode, dim, rank, arrElem->gtArrElemType);
        arrMDIdx->gtFlags |= ((idxArrObjNode->gtFlags | indexNode->gtFlags) & GTF_ALL_EFFECT);
        BlockRange().InsertBefore(insertionPoint, arrMDIdx);

        GenTree* offsArrObjNode = comp->gtClone(arrObjNode);
        BlockRange().InsertBefore(insertionPoint, offsArrObjNode);

        GenTreeArrOffs* arrOffs = new (comp, GT_ARR_OFFSET)
            GenTreeArrOffs(TYP_I_IMPL, prevArrOffs, arrMDIdx, offsArrObjNode, dim, rank, arrElem->gtArrElemType);
        arrOffs->gtFlags |= ((prevArrOffs->gtFlags | arrMDIdx->gtFlags | offsArrObjNode->gtFlags) & GTF_ALL_EFFECT);
        BlockRange().InsertBefore(insertionPoint, arrOffs);

        prevArrOffs = arrOffs;
    }

    // Generate the LEA and make it reverse evaluation, because we want to evaluate the index expression before the
    // base.
    unsigned scale  = arrElem->gtArrElemSize;
    unsigned offset = comp->eeGetMDArrayDataOffset(arrElem->gtArrElemType, arrElem->gtArrRank);

    GenTree* leaIndexNode = prevArrOffs;
    if (!jitIsScaleIndexMul(scale))
    {
        // We do the address arithmetic in TYP_I_IMPL, though note that the lower bounds and lengths in memory are
        // TYP_INT
        GenTree* scaleNode = new (comp, GT_CNS_INT) GenTreeIntCon(TYP_I_IMPL, scale);
        GenTree* mulNode   = new (comp, GT_MUL) GenTreeOp(GT_MUL, TYP_I_IMPL, leaIndexNode, scaleNode);
        BlockRange().InsertBefore(insertionPoint, scaleNode, mulNode);
        leaIndexNode = mulNode;
        scale        = 1;
    }

    GenTree* leaBase = comp->gtClone(arrObjNode);
    BlockRange().InsertBefore(insertionPoint, leaBase);

    GenTree* leaNode = new (comp, GT_LEA) GenTreeAddrMode(arrElem->TypeGet(), leaBase, leaIndexNode, scale, offset);

    BlockRange().InsertBefore(insertionPoint, leaNode);

    LIR::Use arrElemUse;
    if (BlockRange().TryGetUse(arrElem, &arrElemUse))
    {
        arrElemUse.ReplaceWith(comp, leaNode);
    }
    else
    {
        leaNode->SetUnusedValue();
    }

    BlockRange().Remove(arrElem);

    JITDUMP("Results of lowering ArrElem:\n");
    DISPTREERANGE(BlockRange(), leaNode);
    JITDUMP("\n\n");

    return nextToLower;
}

void Lowering::DoPhase()
{
    // If we have any PInvoke calls, insert the one-time prolog code. We'll inserted the epilog code in the
    // appropriate spots later. NOTE: there is a minor optimization opportunity here, as we still create p/invoke
    // data structures and setup/teardown even if we've eliminated all p/invoke calls due to dead code elimination.
    if (comp->compMethodRequiresPInvokeFrame())
    {
        InsertPInvokeMethodProlog();
    }

#if !defined(TARGET_64BIT)
    DecomposeLongs decomp(comp); // Initialize the long decomposition class.
    if (comp->compLongUsed)
    {
        decomp.PrepareForDecomposition();
    }
#endif // !defined(TARGET_64BIT)

    for (BasicBlock* block = comp->fgFirstBB; block; block = block->bbNext)
    {
        /* Make the block publicly available */
        comp->compCurBB = block;

#if !defined(TARGET_64BIT)
        if (comp->compLongUsed)
        {
            decomp.DecomposeBlock(block);
        }
#endif //! TARGET_64BIT

        LowerBlock(block);
    }

#ifdef DEBUG
    JITDUMP("Lower has completed modifying nodes.\n");
    if (VERBOSE)
    {
        comp->fgDispBasicBlocks(true);
    }
#endif

    // Recompute local var ref counts before potentially sorting for liveness.
    // Note this does minimal work in cases where we are not going to sort.
    const bool isRecompute    = true;
    const bool setSlotNumbers = false;
    comp->lvaComputeRefCounts(isRecompute, setSlotNumbers);

    comp->fgLocalVarLiveness();
    // local var liveness can delete code, which may create empty blocks
    if (comp->opts.OptimizationEnabled())
    {
        comp->optLoopsMarked = false;
        bool modified        = comp->fgUpdateFlowGraph();
        if (modified)
        {
            JITDUMP("had to run another liveness pass:\n");
            comp->fgLocalVarLiveness();
        }
    }

    // Recompute local var ref counts again after liveness to reflect
    // impact of any dead code removal. Note this may leave us with
    // tracked vars that have zero refs.
    comp->lvaComputeRefCounts(isRecompute, setSlotNumbers);

#ifdef DEBUG
    JITDUMP("Liveness pass finished after lowering, IR:\n");
    if (VERBOSE)
    {
        comp->fgDispBasicBlocks(true);
    }

    for (BasicBlock* block = comp->fgFirstBB; block; block = block->bbNext)
    {
        assert(LIR::AsRange(block).CheckLIR(comp, true));
    }
#endif
}

#ifdef DEBUG

//------------------------------------------------------------------------
// Lowering::CheckCallArg: check that a call argument is in an expected
//                         form after lowering.
//
// Arguments:
//   arg - the argument to check.
//
void Lowering::CheckCallArg(GenTree* arg)
{
    if (!arg->IsValue() && !arg->OperIsPutArgStk())
    {
        assert((arg->OperIsStore() && !arg->IsValue()) || arg->IsArgPlaceHolderNode() || arg->IsNothingNode() ||
               arg->OperIsCopyBlkOp());
        return;
    }

    switch (arg->OperGet())
    {
        case GT_FIELD_LIST:
        {
            GenTreeFieldList* list = arg->AsFieldList();
            assert(list->isContained());

            for (GenTreeFieldList::Use& use : list->Uses())
            {
                assert(use.GetNode()->OperIsPutArg());
            }
        }
        break;

        default:
            assert(arg->OperIsPutArg());
            break;
    }
}

//------------------------------------------------------------------------
// Lowering::CheckCall: check that a call is in an expected form after
//                      lowering. Currently this amounts to checking its
//                      arguments, but could be expanded to verify more
//                      properties in the future.
//
// Arguments:
//   call - the call to check.
//
void Lowering::CheckCall(GenTreeCall* call)
{
    if (call->gtCallThisArg != nullptr)
    {
        CheckCallArg(call->gtCallThisArg->GetNode());
    }

    for (GenTreeCall::Use& use : call->Args())
    {
        CheckCallArg(use.GetNode());
    }

    for (GenTreeCall::Use& use : call->LateArgs())
    {
        CheckCallArg(use.GetNode());
    }
}

//------------------------------------------------------------------------
// Lowering::CheckNode: check that an LIR node is in an expected form
//                      after lowering.
//
// Arguments:
//   compiler - the compiler context.
//   node - the node to check.
//
void Lowering::CheckNode(Compiler* compiler, GenTree* node)
{
    switch (node->OperGet())
    {
        case GT_CALL:
            CheckCall(node->AsCall());
            break;

#ifdef FEATURE_SIMD
        case GT_SIMD:
            assert(node->TypeGet() != TYP_SIMD12);
            break;
#ifdef TARGET_64BIT
        case GT_LCL_VAR:
        case GT_STORE_LCL_VAR:
        {
            unsigned   lclNum = node->AsLclVarCommon()->GetLclNum();
            LclVarDsc* lclVar = &compiler->lvaTable[lclNum];
            assert(node->TypeGet() != TYP_SIMD12 || compiler->lvaIsFieldOfDependentlyPromotedStruct(lclVar));
        }
        break;
#endif // TARGET_64BIT
#endif // SIMD

        default:
            break;
    }
}

//------------------------------------------------------------------------
// Lowering::CheckBlock: check that the contents of an LIR block are in an
//                       expected form after lowering.
//
// Arguments:
//   compiler - the compiler context.
//   block    - the block to check.
//
bool Lowering::CheckBlock(Compiler* compiler, BasicBlock* block)
{
    assert(block->isEmpty() || block->IsLIR());

    LIR::Range& blockRange = LIR::AsRange(block);
    for (GenTree* node : blockRange)
    {
        CheckNode(compiler, node);
    }

    assert(blockRange.CheckLIR(compiler, true));
    return true;
}
#endif

void Lowering::LowerBlock(BasicBlock* block)
{
    assert(block == comp->compCurBB); // compCurBB must already be set.
    assert(block->isEmpty() || block->IsLIR());

    m_block = block;

    // NOTE: some of the lowering methods insert calls before the node being
    // lowered (See e.g. InsertPInvoke{Method,Call}{Prolog,Epilog}). In
    // general, any code that is inserted before the current node should be
    // "pre-lowered" as they won't be subject to further processing.
    // Lowering::CheckBlock() runs some extra checks on call arguments in
    // order to help catch unlowered nodes.

    GenTree* node = BlockRange().FirstNode();
    while (node != nullptr)
    {
        node = LowerNode(node);
    }

    assert(CheckBlock(comp, block));
}

/** Verifies if both of these trees represent the same indirection.
 * Used by Lower to annotate if CodeGen generate an instruction of the
 * form *addrMode BinOp= expr
 *
 * Preconditions: both trees are children of GT_INDs and their underlying children
 * have the same gtOper.
 *
 * This is a first iteration to actually recognize trees that can be code-generated
 * as a single read-modify-write instruction on AMD64/x86.  For now
 * this method only supports the recognition of simple addressing modes (through GT_LEA)
 * or local var indirections.  Local fields, array access and other more complex nodes are
 * not yet supported.
 *
 * TODO-CQ:  Perform tree recognition by using the Value Numbering Package, that way we can recognize
 * arbitrary complex trees and support much more addressing patterns.
 */
bool Lowering::IndirsAreEquivalent(GenTree* candidate, GenTree* storeInd)
{
    assert(candidate->OperGet() == GT_IND);
    assert(storeInd->OperGet() == GT_STOREIND);

    // We should check the size of the indirections.  If they are
    // different, say because of a cast, then we can't call them equivalent.  Doing so could cause us
    // to drop a cast.
    // Signed-ness difference is okay and expected since a store indirection must always
    // be signed based on the CIL spec, but a load could be unsigned.
    if (genTypeSize(candidate->gtType) != genTypeSize(storeInd->gtType))
    {
        return false;
    }

    GenTree* pTreeA = candidate->gtGetOp1();
    GenTree* pTreeB = storeInd->gtGetOp1();

    // This method will be called by codegen (as well as during lowering).
    // After register allocation, the sources may have been spilled and reloaded
    // to a different register, indicated by an inserted GT_RELOAD node.
    pTreeA = pTreeA->gtSkipReloadOrCopy();
    pTreeB = pTreeB->gtSkipReloadOrCopy();

    genTreeOps oper;

    if (pTreeA->OperGet() != pTreeB->OperGet())
    {
        return false;
    }

    oper = pTreeA->OperGet();
    switch (oper)
    {
        case GT_LCL_VAR:
        case GT_LCL_VAR_ADDR:
        case GT_CLS_VAR_ADDR:
        case GT_CNS_INT:
            return NodesAreEquivalentLeaves(pTreeA, pTreeB);

        case GT_LEA:
        {
            GenTreeAddrMode* gtAddr1 = pTreeA->AsAddrMode();
            GenTreeAddrMode* gtAddr2 = pTreeB->AsAddrMode();
            return NodesAreEquivalentLeaves(gtAddr1->Base(), gtAddr2->Base()) &&
                   NodesAreEquivalentLeaves(gtAddr1->Index(), gtAddr2->Index()) &&
                   (gtAddr1->gtScale == gtAddr2->gtScale) && (gtAddr1->Offset() == gtAddr2->Offset());
        }
        default:
            // We don't handle anything that is not either a constant,
            // a local var or LEA.
            return false;
    }
}

/** Test whether the two given nodes are the same leaves.
 *  Right now, only constant integers and local variables are supported
 */
bool Lowering::NodesAreEquivalentLeaves(GenTree* tree1, GenTree* tree2)
{
    if (tree1 == nullptr && tree2 == nullptr)
    {
        return true;
    }

    // both null, they are equivalent, otherwise if either is null not equivalent
    if (tree1 == nullptr || tree2 == nullptr)
    {
        return false;
    }

    tree1 = tree1->gtSkipReloadOrCopy();
    tree2 = tree2->gtSkipReloadOrCopy();

    if (tree1->TypeGet() != tree2->TypeGet())
    {
        return false;
    }

    if (tree1->OperGet() != tree2->OperGet())
    {
        return false;
    }

    if (!tree1->OperIsLeaf() || !tree2->OperIsLeaf())
    {
        return false;
    }

    switch (tree1->OperGet())
    {
        case GT_CNS_INT:
            return tree1->AsIntCon()->gtIconVal == tree2->AsIntCon()->gtIconVal &&
                   tree1->IsIconHandle() == tree2->IsIconHandle();
        case GT_LCL_VAR:
        case GT_LCL_VAR_ADDR:
            return tree1->AsLclVarCommon()->GetLclNum() == tree2->AsLclVarCommon()->GetLclNum();
        case GT_CLS_VAR_ADDR:
            return tree1->AsClsVar()->gtClsVarHnd == tree2->AsClsVar()->gtClsVarHnd;
        default:
            return false;
    }
}

//------------------------------------------------------------------------
// Containment Analysis
//------------------------------------------------------------------------
void Lowering::ContainCheckNode(GenTree* node)
{
    switch (node->gtOper)
    {
        case GT_STORE_LCL_VAR:
        case GT_STORE_LCL_FLD:
            ContainCheckStoreLoc(node->AsLclVarCommon());
            break;

        case GT_EQ:
        case GT_NE:
        case GT_LT:
        case GT_LE:
        case GT_GE:
        case GT_GT:
        case GT_TEST_EQ:
        case GT_TEST_NE:
        case GT_CMP:
        case GT_JCMP:
            ContainCheckCompare(node->AsOp());
            break;

        case GT_JTRUE:
            ContainCheckJTrue(node->AsOp());
            break;

        case GT_ADD:
        case GT_SUB:
#if !defined(TARGET_64BIT)
        case GT_ADD_LO:
        case GT_ADD_HI:
        case GT_SUB_LO:
        case GT_SUB_HI:
#endif
        case GT_AND:
        case GT_OR:
        case GT_XOR:
            ContainCheckBinary(node->AsOp());
            break;

#if defined(TARGET_X86)
        case GT_MUL_LONG:
#endif
        case GT_MUL:
        case GT_MULHI:
            ContainCheckMul(node->AsOp());
            break;
        case GT_DIV:
        case GT_MOD:
        case GT_UDIV:
        case GT_UMOD:
            ContainCheckDivOrMod(node->AsOp());
            break;
        case GT_LSH:
        case GT_RSH:
        case GT_RSZ:
        case GT_ROL:
        case GT_ROR:
#ifndef TARGET_64BIT
        case GT_LSH_HI:
        case GT_RSH_LO:
#endif
            ContainCheckShiftRotate(node->AsOp());
            break;
        case GT_ARR_OFFSET:
            ContainCheckArrOffset(node->AsArrOffs());
            break;
        case GT_LCLHEAP:
            ContainCheckLclHeap(node->AsOp());
            break;
        case GT_RETURN:
            ContainCheckRet(node->AsOp());
            break;
        case GT_RETURNTRAP:
            ContainCheckReturnTrap(node->AsOp());
            break;
        case GT_STOREIND:
            ContainCheckStoreIndir(node->AsIndir());
        case GT_IND:
            ContainCheckIndir(node->AsIndir());
            break;
        case GT_PUTARG_REG:
        case GT_PUTARG_STK:
#if FEATURE_ARG_SPLIT
        case GT_PUTARG_SPLIT:
#endif // FEATURE_ARG_SPLIT
            // The regNum must have been set by the lowering of the call.
            assert(node->GetRegNum() != REG_NA);
            break;
#ifdef TARGET_XARCH
        case GT_INTRINSIC:
            ContainCheckIntrinsic(node->AsOp());
            break;
#endif // TARGET_XARCH
#ifdef FEATURE_SIMD
        case GT_SIMD:
            ContainCheckSIMD(node->AsSIMD());
            break;
#endif // FEATURE_SIMD
#ifdef FEATURE_HW_INTRINSICS
        case GT_HWINTRINSIC:
            ContainCheckHWIntrinsic(node->AsHWIntrinsic());
            break;
#endif // FEATURE_HW_INTRINSICS
        default:
            break;
    }
}

//------------------------------------------------------------------------
// ContainCheckReturnTrap: determine whether the source of a RETURNTRAP should be contained.
//
// Arguments:
//    node - pointer to the GT_RETURNTRAP node
//
void Lowering::ContainCheckReturnTrap(GenTreeOp* node)
{
#ifdef TARGET_XARCH
    assert(node->OperIs(GT_RETURNTRAP));
    // This just turns into a compare of its child with an int + a conditional call
    if (node->gtOp1->isIndir())
    {
        MakeSrcContained(node, node->gtOp1);
    }
#endif // TARGET_XARCH
}

//------------------------------------------------------------------------
// ContainCheckArrOffset: determine whether the source of an ARR_OFFSET should be contained.
//
// Arguments:
//    node - pointer to the GT_ARR_OFFSET node
//
void Lowering::ContainCheckArrOffset(GenTreeArrOffs* node)
{
    assert(node->OperIs(GT_ARR_OFFSET));
    // we don't want to generate code for this
    if (node->gtOffset->IsIntegralConst(0))
    {
        MakeSrcContained(node, node->AsArrOffs()->gtOffset);
    }
}

//------------------------------------------------------------------------
// ContainCheckLclHeap: determine whether the source of a GT_LCLHEAP node should be contained.
//
// Arguments:
//    node - pointer to the node
//
void Lowering::ContainCheckLclHeap(GenTreeOp* node)
{
    assert(node->OperIs(GT_LCLHEAP));
    GenTree* size = node->AsOp()->gtOp1;
    if (size->IsCnsIntOrI())
    {
        MakeSrcContained(node, size);
    }
}

//------------------------------------------------------------------------
// ContainCheckRet: determine whether the source of a node should be contained.
//
// Arguments:
//    node - pointer to the node
//
void Lowering::ContainCheckRet(GenTreeOp* ret)
{
    assert(ret->OperIs(GT_RETURN));

#if !defined(TARGET_64BIT)
    if (ret->TypeGet() == TYP_LONG)
    {
        GenTree* op1 = ret->gtGetOp1();
        noway_assert(op1->OperGet() == GT_LONG);
        MakeSrcContained(ret, op1);
    }
#endif // !defined(TARGET_64BIT)
#if FEATURE_MULTIREG_RET
    if (varTypeIsStruct(ret))
    {
        GenTree* op1 = ret->gtGetOp1();
        // op1 must be either a lclvar or a multi-reg returning call
        if (op1->OperGet() == GT_LCL_VAR)
        {
            GenTreeLclVarCommon* lclVarCommon = op1->AsLclVarCommon();
            LclVarDsc*           varDsc       = &(comp->lvaTable[lclVarCommon->GetLclNum()]);
            // This must be a multi-reg return or an HFA of a single element.
            assert(varDsc->lvIsMultiRegRet || (varDsc->lvIsHfa() && varTypeIsValidHfaType(varDsc->lvType)));

            // Mark var as contained if not enregistrable.
            if (!varTypeIsEnregisterable(op1))
            {
                MakeSrcContained(ret, op1);
            }
        }
    }
#endif // FEATURE_MULTIREG_RET
}

//------------------------------------------------------------------------
// ContainCheckJTrue: determine whether the source of a JTRUE should be contained.
//
// Arguments:
//    node - pointer to the node
//
void Lowering::ContainCheckJTrue(GenTreeOp* node)
{
    // The compare does not need to be generated into a register.
    GenTree* cmp = node->gtGetOp1();
    cmp->gtType  = TYP_VOID;
    cmp->gtFlags |= GTF_SET_FLAGS;
}<|MERGE_RESOLUTION|>--- conflicted
+++ resolved
@@ -3240,13 +3240,8 @@
 #else  // !TARGET_X86
         // In case of helper dispatched tail calls, "thisptr" will be the third arg.
         // The first two args are: real call target and addr of args copy routine.
-<<<<<<< HEAD
         const unsigned    argNum  = 2;
 #endif // !_TARGET_X86_
-=======
-        const unsigned argNum  = 2;
-#endif // !TARGET_X86
->>>>>>> c4f3454d
 
         fgArgTabEntry* thisArgTabEntry = comp->gtArgEntryByArgNum(call, argNum);
         thisArgNode                    = thisArgTabEntry->GetNode();
