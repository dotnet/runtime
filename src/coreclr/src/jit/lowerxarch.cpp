--- conflicted
+++ resolved
@@ -939,7 +939,6 @@
             return;
         }
 
-<<<<<<< HEAD
         case NI_Vector128_op_Equality:
         case NI_Vector256_op_Equality:
         {
@@ -952,7 +951,8 @@
         {
             LowerHWIntrinsicCmpOp(node, GT_NE);
             return;
-=======
+        }
+
         case NI_SSE2_Insert:
         case NI_SSE41_Insert:
         case NI_SSE41_X64_Insert:
@@ -1006,7 +1006,6 @@
                 node->gtOp2 = castOp;
             }
             break;
->>>>>>> aa7668de
         }
 
         case NI_SSE2_CompareGreaterThan:
