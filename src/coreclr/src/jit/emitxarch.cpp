--- conflicted
+++ resolved
@@ -1937,20 +1937,12 @@
 
         /* Is this a stack parameter reference? */
 
-<<<<<<< HEAD
         if ((emitComp->lvaIsParameter(var)
-#if !defined(_TARGET_AMD64_) || defined(UNIX_AMD64_ABI)
+#if !defined(TARGET_AMD64) || defined(UNIX_AMD64_ABI)
              && !emitComp->lvaIsRegArgument(var)
-#endif // !_TARGET_AMD64_ || UNIX_AMD64_ABI
+#endif // !TARGET_AMD64 || UNIX_AMD64_ABI
                  ) ||
             (static_cast<unsigned>(var) == emitComp->lvaRetAddrVar))
-=======
-        if (emitComp->lvaIsParameter(var)
-#if !defined(TARGET_AMD64) || defined(UNIX_AMD64_ABI)
-            && !emitComp->lvaIsRegArgument(var)
-#endif // !TARGET_AMD64 || UNIX_AMD64_ABI
-                )
->>>>>>> 2d7588a8
         {
             /* If no EBP frame, arguments and ret addr are off of ESP, above temps */
 
