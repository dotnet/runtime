<?xml version="1.0" encoding="utf-8"?>
<Project>

  <!-- Packaging projects (.pkgproj) are non-SDK-style, so they need to directly import Directory.Build.props -->
  <Import Project="../Directory.Build.props" />
  <Import Project="packaging.props" />

  <PropertyGroup>
    <!-- defined in Packaging.targets, but we need this before targets are imported -->
    <PackagePlatform>AnyCPU</PackagePlatform>

    <!-- build the transport package which includes product and symbols in addition to standard packages -->
    <CreatePackedPackage Condition="'$(CreatePackedPackage)' == ''">true</CreatePackedPackage>

    <!-- Distro rid is passed as runtimeos-arch-->
    <_parseDistroRid>$(__DistroRid)</_parseDistroRid>
<<<<<<< HEAD
    <_parseDistroRid Condition="'$(_parseDistroRid)' == '' and '$(__TargetOS)' == 'OSX'">osx.10.12-x64</_parseDistroRid>
    <_distroRidIndex>$(_parseDistroRid.IndexOfAny("-"))</_distroRidIndex>
=======
    <_parseDistroRid Condition="'$(_parseDistroRid)' == '' and '$(__BuildOS)' == 'OSX'">osx.10.12-x64</_parseDistroRid>
    <_distroRidIndex>$(_parseDistroRid.LastIndexOfAny("-"))</_distroRidIndex>
>>>>>>> 33f2807f
    <_archRidIndex>$([MSBuild]::Add($(_distroRidIndex), 1))</_archRidIndex>
    <OSRid Condition="'$(OSRid)' == '' and '$(_distroRidIndex)' != '-1'">$(_parseDistroRid.SubString(0, $(_distroRidIndex)))</OSRid>
    <OSRid Condition="'$(OSRid)' == ''">win10</OSRid>

    <ArchGroup Condition="'$(ArchGroup)' == '' and '$(_archRidIndex)' != '0'">$(_parseDistroRid.SubString($(_archRidIndex)))</ArchGroup>
    <ArchGroup Condition="'$(ArchGroup)' == '' and '$(Platform)' != ''">$(Platform)</ArchGroup>
    <ArchGroup Condition="'$(ArchGroup)' == ''">$(BuildArch)</ArchGroup>

    <RuntimeOS Condition="'$(RuntimeOS)' == ''">$(OSRid)</RuntimeOS>

    <SupportedPackageOSGroups Condition="'$(SupportedPackageOSGroups)' == ''">Windows_NT;OSX;Android;Linux;FreeBSD</SupportedPackageOSGroups>
    <SupportedPackageOSGroups>;$(SupportedPackageOSGroups);</SupportedPackageOSGroups>

    <!-- Identify OS family based upon the RuntimeOS, which could be distro specific (e.g. osx.10.12) or
         portable (e.g. osx).
    -->
    <_runtimeOSVersionIndex>$(RuntimeOS.IndexOfAny(".-0123456789"))</_runtimeOSVersionIndex>
    <_runtimeOSFamily Condition="'$(_runtimeOSVersionIndex)' != '-1'">$(RuntimeOS.SubString(0, $(_runtimeOSVersionIndex)))</_runtimeOSFamily>
    <_runtimeOSFamily Condition="'$(_runtimeOSVersionIndex)' == '-1'">$(RuntimeOS)</_runtimeOSFamily>
    <_isSupportedOSGroup>true</_isSupportedOSGroup>
  </PropertyGroup>

  <!-- derive an OS Group based on the OS Family -->
  <PropertyGroup>
    <_derivedPackageTargetOSGroup Condition="'$(_derivedPackageTargetOSGroup)' == '' and '$(_runtimeOSFamily)' == 'osx'">OSX</_derivedPackageTargetOSGroup>
    <_derivedPackageTargetOSGroup Condition="'$(_derivedPackageTargetOSGroup)' == '' and '$(_runtimeOSFamily)' == 'android'">Android</_derivedPackageTargetOSGroup>
    <_derivedPackageTargetOSGroup Condition="'$(_derivedPackageTargetOSGroup)' == '' and '$(_runtimeOSFamily)' == 'win'">Windows_NT</_derivedPackageTargetOSGroup>
    <_derivedPackageTargetOSGroup Condition="'$(_derivedPackageTargetOSGroup)' == '' and '$(__TargetOS)' != ''">$(__TargetOS)</_derivedPackageTargetOSGroup>
    <_derivedPackageTargetOSGroup Condition="'$(_derivedPackageTargetOSGroup)' == ''">Linux</_derivedPackageTargetOSGroup>

    <_isSupportedOSGroup Condition="!$(SupportedPackageOSGroups.Contains(';$(_derivedPackageTargetOSGroup);'))">false</_isSupportedOSGroup>
  </PropertyGroup>

  <!-- _packageTargetOSGroup is used to control the runtime package imports, don't import runtime package targets for
       an unsupported OS Group -->
  <PropertyGroup Condition="'$(PackageTargetRuntime)' != '' and '$(_isSupportedOSGroup)' == 'true'">
    <!-- Android will use Linux package definitions -->
    <_packageTargetOSGroup>$(_derivedPackageTargetOSGroup)</_packageTargetOSGroup>
    <_packageTargetOSGroup Condition="'$(_derivedPackageTargetOSGroup)' == 'Android'">Linux</_packageTargetOSGroup>
  </PropertyGroup>
  <PropertyGroup>
    <SkipPackageFileCheck>true</SkipPackageFileCheck>
    <OutputPath>$(PackageOutputPath)</OutputPath>
  </PropertyGroup>

  <PropertyGroup Condition="'$(IsLineupPackage)' == 'true'">
    <SkipValidatePackage>true</SkipValidatePackage>
    <IncludeRuntimeJson>true</IncludeRuntimeJson>
  </PropertyGroup>

  <Choose>
    <When Condition="'$(PackageRID)' != ''" />
    <When Condition="'$(OutputRID)' != ''">
      <PropertyGroup>
        <!-- If OutputRID is explicitly set use that as the PackageRID -->
        <PackageRID>$(OutputRID)</PackageRID>
      </PropertyGroup>
    </When>
    <When Condition="'$(_runtimeOSFamily)' == 'win'">
      <PropertyGroup>
        <!-- Note: Windows builds are always portable (-PortableBuild=false is ignored) -->
        <PackageRID>win-$(ArchGroup)</PackageRID>
      </PropertyGroup>
    </When>
    <When Condition="'$(_runtimeOSFamily)' == 'osx'">
      <PropertyGroup>
        <PackageRID>osx.10.12-$(ArchGroup)</PackageRID>
        <!-- Set the platform part of the RID if we are doing a portable build -->
        <PackageRID Condition="'$(PortableBuild)' == 'true'">osx-$(ArchGroup)</PackageRID>
      </PropertyGroup>
    </When>
    <When Condition="'$(_runtimeOSFamily)' == 'freebsd'">
      <PropertyGroup>
        <PackageRID>freebsd.11-$(ArchGroup)</PackageRID>
        <!-- Set the platform part of the RID if we are doing a portable build -->
        <PackageRID Condition="'$(PortableBuild)' == 'true'">freebsd-$(ArchGroup)</PackageRID>
      </PropertyGroup>
    </When>
    <When Condition="'$(_runtimeOSFamily)' == 'android'">
      <PropertyGroup>
        <PackageRID>android.21-$(ArchGroup)</PackageRID>
        <!-- Set the platform part of the RID if we are doing a portable build -->
        <PackageRID Condition="'$(PortableBuild)' == '1'">android-$(ArchGroup)</PackageRID>
      </PropertyGroup>
    </When>
    <When Condition="'$(_runtimeOSFamily)' == 'rhel'">
      <PropertyGroup>
        <PackageRID>$(OSRid)-$(ArchGroup)</PackageRID>
        <!-- Set the platform part of the RID if we are doing a portable build -->
        <PackageRID Condition="'$(PortableBuild)' == 'true'">linux-$(ArchGroup)</PackageRID>
      </PropertyGroup>
    </When>
    <When Condition="'$(_runtimeOSFamily)' == 'alpine'">
      <PropertyGroup>
        <PackageRID>$(OSRid)-$(ArchGroup)</PackageRID>
        <!-- Set the platform part of the RID if we are doing a portable build -->
        <PackageRID Condition="'$(PortableBuild)' == 'true'">linux-musl-$(ArchGroup)</PackageRID>
      </PropertyGroup>
    </When>
    <When Condition="'$(RuntimeOS)' == 'linux-musl'">
      <PropertyGroup>
        <PackageRID>$(RuntimeOS)-$(ArchGroup)</PackageRID>
      </PropertyGroup>
    </When>
    <Otherwise>
      <PropertyGroup>
        <PackageRID>$(RuntimeOS)-$(ArchGroup)</PackageRID>
        <!-- Set the platform part of the RID if we are doing a portable build -->
        <PackageRID Condition="'$(PortableBuild)' == 'true'">linux-$(ArchGroup)</PackageRID>
      </PropertyGroup>
    </Otherwise>
  </Choose>

  <!-- Determine per-platform native binary extensions. -->
  <Choose>
    <When Condition="'$(_runtimeOSFamily)' == 'win'" />
    <When Condition="'$(_runtimeOSFamily)' == 'osx'">
      <PropertyGroup>
        <LibraryFileExtension>.dylib</LibraryFileExtension>
        <SymbolFileExtension>.dwarf</SymbolFileExtension>
      </PropertyGroup>
    </When>
    <When Condition="'$(_runtimeOSFamily)' == 'android'">
      <PropertyGroup>
        <LibraryFileExtension>.so</LibraryFileExtension>
        <!--symbols included in .so, like Linux, but can be generated externally and if so, uses .debug ext-->
        <SymbolFileExtension>.debug</SymbolFileExtension>
      </PropertyGroup>
    </When>
    <Otherwise>
      <PropertyGroup>
        <LibraryFileExtension>.so</LibraryFileExtension>
        <SymbolFileExtension>.dbg</SymbolFileExtension>
      </PropertyGroup>
    </Otherwise>
  </Choose>

  <ItemGroup Condition="$(SupportedPackageOSGroups.Contains(';Linux;'))">
    <OfficialBuildRID Include="linux-x64" />
    <OfficialBuildRID Include="linux-musl-x64" />
    <OfficialBuildRID Include="rhel.6-x64" />
    <OfficialBuildRID Include="linux-arm">
      <Platform>arm</Platform>
    </OfficialBuildRID>
    <OfficialBuildRID Include="linux-arm64">
      <Platform>arm64</Platform>
    </OfficialBuildRID>
    <OfficialBuildRID Include="linux-musl-arm64">
      <Platform>arm64</Platform>
    </OfficialBuildRID>
    <OfficialBuildRID Include="tizen.4.0.0-armel">
      <Platform>armel</Platform>
    </OfficialBuildRID>
    <OfficialBuildRID Include="tizen.5.0.0-armel">
      <Platform>armel</Platform>
    </OfficialBuildRID>
  </ItemGroup>
  <ItemGroup Condition="$(SupportedPackageOSGroups.Contains(';OSX;'))">
    <OfficialBuildRID Include="osx-x64" />
  </ItemGroup>
  <ItemGroup Condition="$(SupportedPackageOSGroups.Contains(';FreeBSD;'))">
    <OfficialBuildRID Include="freebsd-x64" />
  </ItemGroup>
  <ItemGroup Condition="$(SupportedPackageOSGroups.Contains(';Windows_NT;'))">
    <OfficialBuildRID Include="win-x86">
      <Platform>x86</Platform>
    </OfficialBuildRID>
    <OfficialBuildRID Include="win-x64" />
    <OfficialBuildRID Include="win-arm">
      <Platform>arm</Platform>
    </OfficialBuildRID>
    <OfficialBuildRID Include="win-arm64">
      <Platform>arm64</Platform>
    </OfficialBuildRID>
  </ItemGroup>
  <ItemGroup>
    <!-- Ensure we have a RID-specific package for the current build, even if it isn't in our official set, but
         don't build the RID-specific package if we're in an unsupported os family -->
    <BuildRID Include="@(OfficialBuildRID)" Exclude="$(PackageRID)"/>
    <BuildRID Include="$(PackageRID)"
              Condition="'$(_isSupportedOSGroup)' == 'true'">
      <Platform Condition="'$(ArchGroup)' == 'x64'">amd64</Platform>
      <Platform Condition="'$(ArchGroup)' != 'x64'">$(ArchGroup)</Platform>
    </BuildRID>
  </ItemGroup>

  <ItemGroup>
    <_project Include="@(BuildRID)">
      <Platform Condition="'%(Platform)' == ''">amd64</Platform>
      <PackageTargetRuntime>%(Identity)</PackageTargetRuntime>
      <AdditionalProperties>PackageTargetRuntime=%(Identity);Platform=%(Platform)</AdditionalProperties>
    </_project>

    <_buildRidProjects Include="@(_project->'$(MSBuildProjectName).pkgproj')" />
    <!-- Only include rid projects for a builds file, not for a lineup package -->
    <Project Condition="'$(IsLineupPackage)' != 'true'" Include="@(_buildRidProjects)" />
  </ItemGroup>

  <ItemGroup Condition="'$(IsLineupPackage)' == 'true'">
    <!-- Include project references for a lineup package to generate the runtime.json file -->
    <ProjectReference Include="@(_buildRidProjects)" />
  </ItemGroup>
</Project><|MERGE_RESOLUTION|>--- conflicted
+++ resolved
@@ -14,13 +14,8 @@
 
     <!-- Distro rid is passed as runtimeos-arch-->
     <_parseDistroRid>$(__DistroRid)</_parseDistroRid>
-<<<<<<< HEAD
     <_parseDistroRid Condition="'$(_parseDistroRid)' == '' and '$(__TargetOS)' == 'OSX'">osx.10.12-x64</_parseDistroRid>
-    <_distroRidIndex>$(_parseDistroRid.IndexOfAny("-"))</_distroRidIndex>
-=======
-    <_parseDistroRid Condition="'$(_parseDistroRid)' == '' and '$(__BuildOS)' == 'OSX'">osx.10.12-x64</_parseDistroRid>
     <_distroRidIndex>$(_parseDistroRid.LastIndexOfAny("-"))</_distroRidIndex>
->>>>>>> 33f2807f
     <_archRidIndex>$([MSBuild]::Add($(_distroRidIndex), 1))</_archRidIndex>
     <OSRid Condition="'$(OSRid)' == '' and '$(_distroRidIndex)' != '-1'">$(_parseDistroRid.SubString(0, $(_distroRidIndex)))</OSRid>
     <OSRid Condition="'$(OSRid)' == ''">win10</OSRid>
