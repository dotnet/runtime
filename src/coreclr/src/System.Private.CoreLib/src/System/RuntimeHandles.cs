--- conflicted
+++ resolved
@@ -208,15 +208,6 @@
             return outHandles;
         }
 
-        [MethodImpl(MethodImplOptions.InternalCall)]
-        internal static extern object CreateInstance(RuntimeType type, bool publicOnly, bool wrapExceptions, ref bool canBeCached, ref RuntimeMethodHandleInternal ctor, ref bool hasNoDefaultCtor);
-
-        [MethodImpl(MethodImplOptions.InternalCall)]
-<<<<<<< HEAD
-        internal static extern object CreateInstanceForAnotherGenericParameter(RuntimeType type, RuntimeType genericParameter);
-=======
-        internal static extern object Allocate(RuntimeType type);
-
         internal static object CreateInstanceForAnotherGenericParameter(RuntimeType type, RuntimeType genericParameter)
         {
             object? instantiatedObject = null;
@@ -260,7 +251,6 @@
             IntPtr* pTypeHandles,
             int cTypeHandles,
             ObjectHandleOnStack instantiatedObject);
->>>>>>> 3f896654
 
         /// <summary>
         /// Given a RuntimeType, returns information about how to activate it via calli
