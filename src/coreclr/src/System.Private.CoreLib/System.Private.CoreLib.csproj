<Project Sdk="Microsoft.NET.Sdk">

  <PropertyGroup>
    <EnableDefaultItems>false</EnableDefaultItems>
    <DisableImplicitFrameworkReferences>true</DisableImplicitFrameworkReferences>
    <GenerateResxSourceOmitGetResourceString>true</GenerateResxSourceOmitGetResourceString>
    <GenerateNeutralResourcesLanguageAttribute>false</GenerateNeutralResourcesLanguageAttribute>
    <EnsureRuntimePackageDependencies>false</EnsureRuntimePackageDependencies>
    <TargetFramework>netcoreapp2.1</TargetFramework>

    <!-- Ensure a portable PDB is emitted for the project. A PDB is needed for crossgen. -->
    <DebugType>Portable</DebugType>
    <DebugSymbols>true</DebugSymbols>

    <!-- Force System.Private.CoreLib.dll into a special IL output directory -->
    <OutputPath>$(BinDir)/IL/</OutputPath>
    <Configurations>Debug;Release;Checked</Configurations>
    <Platforms>x64;x86;arm;arm64</Platforms>

    <ILLinkClearInitLocals>true</ILLinkClearInitLocals>
    <ILLinkTrimAssembly>true</ILLinkTrimAssembly>
    <ILLinkTrimXml>$(IntermediateOutputPath)System.Private.CoreLib.xml</ILLinkTrimXml>
  </PropertyGroup>

  <!-- Note that various places in SPCL depend on this resource name i.e. TplEventSource -->
  <ItemGroup Label="Embedded Resources">
    <EmbeddedResource Include="$(LibrariesProjectRoot)\System.Private.CoreLib\src\Resources\Strings.resx">
      <GenerateSource>true</GenerateSource>
      <ClassName>System.SR</ClassName>
    </EmbeddedResource>
  </ItemGroup>

  <PropertyGroup>
    <Platform Condition=" '$(Platform)' == '' ">$(BuildArch)</Platform>
    <Platform Condition=" '$(Platform)' == 'armel' ">arm</Platform>
    <AllowUnsafeBlocks>true</AllowUnsafeBlocks>
    <!-- This prevents the default MsBuild targets from referencing System.Core.dll -->
    <AddAdditionalExplicitAssemblyReferences>false</AddAdditionalExplicitAssemblyReferences>
    <!-- These prevent the default MsBuild targets from referencing System.dll and mscorlib.dll -->
    <ExcludeMscorlibFacade>true</ExcludeMscorlibFacade>
    <NoStdLib>true</NoStdLib>
    <NoCompilerStandardLib>true</NoCompilerStandardLib>
    <SubsystemVersion>6.00</SubsystemVersion>
    <RuntimeMetadataVersion>v4.0.30319</RuntimeMetadataVersion>
    <Utf8Output>true</Utf8Output>
    <HighEntropyVA>true</HighEntropyVA>
    <ErrorReport>prompt</ErrorReport>
    <WarningLevel>4</WarningLevel>
    <TreatWarningsAsErrors>true</TreatWarningsAsErrors>
    <NoWarn>$(NoWarn),0419,0649</NoWarn>
    <Nullable>enable</Nullable>

    <!-- Ignore all previous constants since SPCL is sensitive to what is defined and the Sdk adds some by default -->
    <DefineConstants>CORECLR;NETCOREAPP;SYSTEM_PRIVATE_CORELIB</DefineConstants>
    <DisableImplicitConfigurationDefines>true</DisableImplicitConfigurationDefines>

    <!-- We don't use any of MSBuild's resolution logic for resolving the framework, so just set these two properties to any folder that exists to skip
         the GenerateReferenceAssemblyPaths task (not target) and to prevent it from outputting a warning (MSB3644). -->
    <_TargetFrameworkDirectories>$(MSBuildThisFileDirectory)/Documentation</_TargetFrameworkDirectories>
    <_FullFrameworkReferenceAssemblyPaths>$(MSBuildThisFileDirectory)/Documentation</_FullFrameworkReferenceAssemblyPaths>
    <SkipCommonResourcesIncludes>true</SkipCommonResourcesIncludes>
    <DocumentationFile>$(OutputPath)$(MSBuildProjectName).xml</DocumentationFile>
    <EnableAnalyzers>true</EnableAnalyzers>
  </PropertyGroup>

  <!-- Platform specific properties -->
  <PropertyGroup Condition="'$(Platform)' == 'x64'">
    <PlatformTarget>x64</PlatformTarget>
    <Prefer32Bit>false</Prefer32Bit>
    <DefineConstants>TARGET_64BIT;TARGET_AMD64;$(DefineConstants)</DefineConstants>
  </PropertyGroup>
  <PropertyGroup Condition="'$(Platform)' == 'x86'">
    <PlatformTarget>x86</PlatformTarget>
    <DefineConstants>TARGET_32BIT;$(DefineConstants)</DefineConstants>
  </PropertyGroup>
  <PropertyGroup Condition="'$(Platform)' == 'arm'">
    <PlatformTarget>arm</PlatformTarget>
    <DefineConstants>TARGET_32BIT;TARGET_ARM;$(DefineConstants)</DefineConstants>
  </PropertyGroup>
  <PropertyGroup Condition="'$(Platform)' == 'arm64'">
    <PlatformTarget>AnyCPU</PlatformTarget>
    <DefineConstants>TARGET_64BIT;TARGET_ARM64;$(DefineConstants)</DefineConstants>
  </PropertyGroup>

  <!-- Configuration specific properties -->
  <PropertyGroup Condition="'$(Configuration)' == 'Debug' or '$(Configuration)' == 'Checked'">
    <Optimize Condition="'$(Optimize)' == '' and '$(Configuration)' == 'Debug'">false</Optimize>
    <Optimize Condition="'$(Optimize)' == '' and '$(Configuration)' == 'Checked'">true</Optimize>
    <DefineConstants>_LOGGING;DEBUG;$(DefineConstants)</DefineConstants>
    <DefineConstants Condition="'$(Platform)' == 'x86' or '$(Platform)' == 'x64'">CODE_ANALYSIS;$(DefineConstants)</DefineConstants>
  </PropertyGroup>
  <PropertyGroup Condition="'$(Configuration)' == 'Release'">
    <Optimize Condition="'$(Optimize)' == ''">true</Optimize>
  </PropertyGroup>

  <!-- Assembly attributes -->
  <PropertyGroup>
    <Description>$(AssemblyName)</Description>
  </PropertyGroup>

  <!-- Signing -->
  <PropertyGroup>
    <SignAssembly>true</SignAssembly>
    <StrongNameKeyId>SilverlightPlatform</StrongNameKeyId>
  </PropertyGroup>

  <!-- SourceLink -->
  <PropertyGroup>
    <!-- This is needed to embed build-time generated sources such as eventing and resource files to sourcelink PDBs. -->
    <EmbedUntrackedSources>true</EmbedUntrackedSources>
  </PropertyGroup>

  <!--
    Helper Paths
  -->
  <PropertyGroup>
    <CommonPath>$([MSBuild]::NormalizeDirectory('$(LibrariesProjectRoot)', 'Common', 'src'))</CommonPath>
    <BclSourcesRoot>$(MSBuildThisFileDirectory)src</BclSourcesRoot>
  </PropertyGroup>

  <!-- Msbuild variables needed to get CoreCLR features to be set properly. -->
  <PropertyGroup>
    <!-- These are needed to make sure we have the right set of defines -->
    <TargetArch Condition="'$(Platform)'=='x86'">i386</TargetArch>
    <TargetArch Condition="'$(Platform)'!='x86'">$(Platform)</TargetArch>
  </PropertyGroup>

  <!-- Compilation options -->
  <Import Project="../../clr.featuredefines.props" />

  <!-- Sources -->
  <ItemGroup>
    <Compile Include="$(BclSourcesRoot)\Internal\Console.cs" />
    <Compile Include="$(BclSourcesRoot)\Internal\Runtime\InteropServices\ComponentActivator.cs" />
    <Compile Include="$(BclSourcesRoot)\Internal\Runtime\InteropServices\IsolatedComponentLoadContext.cs" />
    <Compile Include="$(BclSourcesRoot)\Microsoft\Win32\UnsafeNativeMethods.cs" />
    <Compile Include="$(BclSourcesRoot)\System\__Canon.cs" />
    <Compile Include="$(BclSourcesRoot)\System\ArgIterator.cs" />
    <Compile Include="$(BclSourcesRoot)\System\Array.CoreCLR.cs" />
    <Compile Include="$(BclSourcesRoot)\System\Attribute.CoreCLR.cs" />
    <Compile Include="$(BclSourcesRoot)\System\BadImageFormatException.CoreCLR.cs" />
    <Compile Include="$(BclSourcesRoot)\System\Buffer.CoreCLR.cs" />
    <Compile Include="$(BclSourcesRoot)\System\CLRConfig.cs" />
    <Compile Include="$(BclSourcesRoot)\System\Collections\EmptyReadOnlyDictionaryInternal.cs" />
    <Compile Include="$(BclSourcesRoot)\System\Collections\Generic\ArraySortHelper.CoreCLR.cs" />
    <Compile Include="$(BclSourcesRoot)\System\Collections\Generic\Comparer.CoreCLR.cs" />
    <Compile Include="$(BclSourcesRoot)\System\Collections\Generic\ComparerHelpers.cs" />
    <Compile Include="$(BclSourcesRoot)\System\Collections\Generic\EqualityComparer.CoreCLR.cs" />
    <Compile Include="$(BclSourcesRoot)\System\Collections\ObjectModel\ReadOnlyDictionary.cs" />
    <Compile Include="$(BclSourcesRoot)\System\Currency.cs" />
    <Compile Include="$(BclSourcesRoot)\System\Delegate.CoreCLR.cs" />
    <Compile Include="$(BclSourcesRoot)\System\Diagnostics\Debugger.cs" />
    <Compile Include="$(BclSourcesRoot)\System\Diagnostics\EditAndContinueHelper.cs" />
    <Compile Include="$(BclSourcesRoot)\System\Diagnostics\Eventing\EventPipe.cs" />
    <Compile Include="$(BclSourcesRoot)\System\Diagnostics\Eventing\EventPipeController.cs" />
    <Compile Include="$(BclSourcesRoot)\System\Diagnostics\Eventing\EventPipeEventDispatcher.cs" />
    <Compile Include="$(BclSourcesRoot)\System\Diagnostics\Eventing\EventPipeEventProvider.cs" />
    <Compile Include="$(BclSourcesRoot)\System\Diagnostics\Eventing\EventPipeMetadataGenerator.cs" />
    <Compile Include="$(BclSourcesRoot)\System\Diagnostics\Eventing\EventPipePayloadDecoder.cs" />
    <Compile Include="$(BclSourcesRoot)\System\Diagnostics\Eventing\NativeRuntimeEventSource.cs" Condition="'$(FeaturePerfTracing)' == 'true'" />
    <Compile Include="$(BclSourcesRoot)\System\Diagnostics\Eventing\RuntimeEventSource.cs" Condition="'$(FeaturePerfTracing)' == 'true'" />
    <Compile Include="$(BclSourcesRoot)\System\Diagnostics\Eventing\TraceLogging\TraceLoggingEventHandleTable.cs" />
    <Compile Include="$(BclSourcesRoot)\System\Diagnostics\ICustomDebuggerNotification.cs" />
    <Compile Include="$(BclSourcesRoot)\System\Diagnostics\StackFrame.CoreCLR.cs" />
    <Compile Include="$(BclSourcesRoot)\System\Diagnostics\StackFrameHelper.cs" />
    <Compile Include="$(BclSourcesRoot)\System\Diagnostics\StackTrace.CoreCLR.cs" />
    <Compile Include="$(BclSourcesRoot)\System\Diagnostics\SymbolStore\ISymWriter.cs" />
    <Compile Include="$(BclSourcesRoot)\System\Diagnostics\SymbolStore\SymAddressKind.cs" />
    <Compile Include="$(BclSourcesRoot)\System\Diagnostics\SymbolStore\Token.cs" />
    <Compile Include="$(BclSourcesRoot)\System\Enum.CoreCLR.cs" />
    <Compile Include="$(BclSourcesRoot)\System\Environment.CoreCLR.cs" />
    <Compile Include="$(BclSourcesRoot)\System\Exception.CoreCLR.cs" />
    <Compile Include="$(BclSourcesRoot)\System\GC.cs" />
    <Compile Include="$(BclSourcesRoot)\System\Globalization\GlobalizationMode.cs" />
    <Compile Include="$(BclSourcesRoot)\System\Internal.cs" />
    <Compile Include="$(BclSourcesRoot)\System\IO\FileLoadException.CoreCLR.cs" />
    <Compile Include="$(BclSourcesRoot)\System\IO\FileNotFoundException.CoreCLR.cs" />
    <Compile Include="$(BclSourcesRoot)\System\IO\Stream.CoreCLR.cs" />
    <Compile Include="$(BclSourcesRoot)\System\Math.CoreCLR.cs" />
    <Compile Include="$(BclSourcesRoot)\System\MathF.CoreCLR.cs" />
    <Compile Include="$(BclSourcesRoot)\System\MissingMemberException.CoreCLR.cs" />
    <Compile Include="$(BclSourcesRoot)\System\MulticastDelegate.cs" />
    <Compile Include="$(BclSourcesRoot)\System\Object.CoreCLR.cs" />
    <Compile Include="$(BclSourcesRoot)\System\OleAutBinder.cs" Condition="'$(FeatureClassicCominterop)' == 'true'" />
    <Compile Include="$(BclSourcesRoot)\System\Reflection\Assembly.CoreCLR.cs" />
    <Compile Include="$(BclSourcesRoot)\System\Reflection\AssemblyName.CoreCLR.cs" />
    <Compile Include="$(BclSourcesRoot)\System\Reflection\Associates.cs" />
    <Compile Include="$(BclSourcesRoot)\System\Reflection\ConstructorInfo.CoreCLR.cs" />
    <Compile Include="$(BclSourcesRoot)\System\Reflection\CustomAttribute.cs" />
    <Compile Include="$(BclSourcesRoot)\System\Reflection\Emit\AQNBuilder.cs" />
    <Compile Include="$(BclSourcesRoot)\System\Reflection\Emit\AssemblyBuilder.cs" />
    <Compile Include="$(BclSourcesRoot)\System\Reflection\Emit\AssemblyBuilderData.cs" />
    <Compile Include="$(BclSourcesRoot)\System\Reflection\Emit\ConstructorBuilder.cs" />
    <Compile Include="$(BclSourcesRoot)\System\Reflection\Emit\CustomAttributeBuilder.cs" />
    <Compile Include="$(BclSourcesRoot)\System\Reflection\Emit\DynamicILGenerator.cs" />
    <Compile Include="$(BclSourcesRoot)\System\Reflection\Emit\DynamicMethod.cs" />
    <Compile Include="$(BclSourcesRoot)\System\Reflection\Emit\EmptyCAHolder.cs" />
    <Compile Include="$(BclSourcesRoot)\System\Reflection\Emit\EnumBuilder.cs" />
    <Compile Include="$(BclSourcesRoot)\System\Reflection\Emit\EventBuilder.cs" />
    <Compile Include="$(BclSourcesRoot)\System\Reflection\Emit\FieldBuilder.cs" />
    <Compile Include="$(BclSourcesRoot)\System\Reflection\Emit\GenericTypeParameterBuilder.cs" />
    <Compile Include="$(BclSourcesRoot)\System\Reflection\Emit\ILGenerator.cs" />
    <Compile Include="$(BclSourcesRoot)\System\Reflection\Emit\ISymWrapperCore.cs" />
    <Compile Include="$(BclSourcesRoot)\System\Reflection\Emit\LocalBuilder.cs" />
    <Compile Include="$(BclSourcesRoot)\System\Reflection\Emit\MethodBuilder.cs" />
    <Compile Include="$(BclSourcesRoot)\System\Reflection\Emit\MethodBuilderInstantiation.cs" />
    <Compile Include="$(BclSourcesRoot)\System\Reflection\Emit\ModuleBuilder.cs" />
    <Compile Include="$(BclSourcesRoot)\System\Reflection\Emit\ModuleBuilderData.cs" />
    <Compile Include="$(BclSourcesRoot)\System\Reflection\Emit\ParameterBuilder.cs" />
    <Compile Include="$(BclSourcesRoot)\System\Reflection\Emit\PropertyBuilder.cs" />
    <Compile Include="$(BclSourcesRoot)\System\Reflection\Emit\SignatureHelper.cs" />
    <Compile Include="$(BclSourcesRoot)\System\Reflection\Emit\SymbolMethod.cs" />
    <Compile Include="$(BclSourcesRoot)\System\Reflection\Emit\SymbolType.cs" />
    <Compile Include="$(BclSourcesRoot)\System\Reflection\Emit\TypeBuilder.cs" />
    <Compile Include="$(BclSourcesRoot)\System\Reflection\Emit\TypeBuilderInstantiation.cs" />
    <Compile Include="$(BclSourcesRoot)\System\Reflection\Emit\XXXOnTypeBuilderInstantiation.cs" />
    <Compile Include="$(BclSourcesRoot)\System\Reflection\FieldInfo.CoreCLR.cs" />
    <Compile Include="$(BclSourcesRoot)\System\Reflection\INVOCATION_FLAGS.cs" />
    <Compile Include="$(BclSourcesRoot)\System\Reflection\LoaderAllocator.cs" />
    <Compile Include="$(BclSourcesRoot)\System\Reflection\MdConstant.cs" />
    <Compile Include="$(BclSourcesRoot)\System\Reflection\MdFieldInfo.cs" />
    <Compile Include="$(BclSourcesRoot)\System\Reflection\MdImport.cs" />
    <Compile Include="$(BclSourcesRoot)\System\Reflection\MemberInfo.Internal.cs" />
    <Compile Include="$(BclSourcesRoot)\System\Reflection\Metadata\AssemblyExtensions.cs" />
    <Compile Include="$(BclSourcesRoot)\System\Reflection\MethodBase.CoreCLR.cs" />
    <Compile Include="$(BclSourcesRoot)\System\Reflection\RtFieldInfo.cs" />
    <Compile Include="$(BclSourcesRoot)\System\Reflection\RuntimeAssembly.cs" />
    <Compile Include="$(BclSourcesRoot)\System\Reflection\RuntimeConstructorInfo.cs" />
    <Compile Include="$(BclSourcesRoot)\System\Reflection\RuntimeEventInfo.cs" />
    <Compile Include="$(BclSourcesRoot)\System\Reflection\RuntimeExceptionHandlingClause.cs" />
    <Compile Include="$(BclSourcesRoot)\System\Reflection\RuntimeFieldInfo.cs" />
    <Compile Include="$(BclSourcesRoot)\System\Reflection\RuntimeLocalVariableInfo.cs" />
    <Compile Include="$(BclSourcesRoot)\System\Reflection\RuntimeMethodBody.cs" />
    <Compile Include="$(BclSourcesRoot)\System\Reflection\RuntimeMethodInfo.cs" />
    <Compile Include="$(BclSourcesRoot)\System\Reflection\RuntimeModule.cs" />
    <Compile Include="$(BclSourcesRoot)\System\Reflection\RuntimeParameterInfo.cs" />
    <Compile Include="$(BclSourcesRoot)\System\Reflection\RuntimePropertyInfo.cs" />
    <Compile Include="$(BclSourcesRoot)\System\Resources\ManifestBasedResourceGroveler.CoreCLR.cs" />
    <Compile Include="$(BclSourcesRoot)\System\Runtime\CompilerServices\CrossLoaderAllocatorHashHelpers.cs" />
    <Compile Include="$(BclSourcesRoot)\System\Runtime\CompilerServices\DependentHandle.cs" />
    <Compile Include="$(BclSourcesRoot)\System\Runtime\CompilerServices\GCHeapHash.cs" />
    <Compile Include="$(BclSourcesRoot)\System\Runtime\CompilerServices\CastHelpers.cs" />
    <Compile Include="$(BclSourcesRoot)\System\Runtime\CompilerServices\ICastableHelpers.cs" />
    <Compile Include="$(BclSourcesRoot)\System\Runtime\CompilerServices\QCallHandles.cs" />
    <Compile Include="$(BclSourcesRoot)\System\Runtime\CompilerServices\RuntimeFeature.CoreCLR.cs" />
    <Compile Include="$(BclSourcesRoot)\System\Runtime\CompilerServices\RuntimeHelpers.CoreCLR.cs" />
    <Compile Include="$(BclSourcesRoot)\System\Runtime\CompilerServices\TypeDependencyAttribute.cs" />
    <Compile Include="$(BclSourcesRoot)\System\Runtime\GCSettings.CoreCLR.cs" />
    <Compile Include="$(BclSourcesRoot)\System\Runtime\InteropServices\ComTypes\IEnumerable.cs" />
    <Compile Include="$(BclSourcesRoot)\System\Runtime\InteropServices\Expando\IExpando.cs" />
    <Compile Include="$(BclSourcesRoot)\System\Runtime\InteropServices\GCHandle.CoreCLR.cs" />
    <Compile Include="$(BclSourcesRoot)\System\Runtime\InteropServices\Marshal.CoreCLR.cs" />
    <Compile Include="$(BclSourcesRoot)\System\Runtime\InteropServices\MemoryMarshal.CoreCLR.cs" />
    <Compile Include="$(BclSourcesRoot)\System\Runtime\InteropServices\NativeLibrary.CoreCLR.cs" />
    <Compile Include="$(BclSourcesRoot)\System\Runtime\Loader\AssemblyLoadContext.CoreCLR.cs" />
    <Compile Include="$(BclSourcesRoot)\System\Runtime\Versioning\CompatibilitySwitch.cs" />
    <Compile Include="$(BclSourcesRoot)\System\RuntimeArgumentHandle.cs" />
    <Compile Include="$(BclSourcesRoot)\System\RuntimeHandles.cs" />
    <Compile Include="$(BclSourcesRoot)\System\RuntimeType.CoreCLR.cs" />
    <Compile Include="$(BclSourcesRoot)\System\Security\DynamicSecurityMethodAttribute.cs" />
    <Compile Include="$(BclSourcesRoot)\System\StartupHookProvider.cs" />
    <Compile Include="$(BclSourcesRoot)\System\String.CoreCLR.cs" />
    <Compile Include="$(BclSourcesRoot)\System\StubHelpers.cs" />
    <Compile Include="$(BclSourcesRoot)\System\Text\StringBuilder.CoreCLR.cs" />
    <Compile Include="$(BclSourcesRoot)\System\Threading\ClrThreadPoolBoundHandle.cs" />
    <Compile Include="$(BclSourcesRoot)\System\Threading\ClrThreadPoolBoundHandleOverlapped.cs" />
    <Compile Include="$(BclSourcesRoot)\System\Threading\ClrThreadPoolPreAllocatedOverlapped.cs" />
    <Compile Include="$(BclSourcesRoot)\System\Threading\Interlocked.CoreCLR.cs" />
    <Compile Include="$(BclSourcesRoot)\System\Threading\Monitor.cs" />
    <Compile Include="$(BclSourcesRoot)\System\Threading\Overlapped.cs" />
    <Compile Include="$(BclSourcesRoot)\System\Threading\StackCrawlMark.cs" />
    <Compile Include="$(BclSourcesRoot)\System\Threading\SynchronizationContext.CoreCLR.cs" />
    <Compile Include="$(BclSourcesRoot)\System\Threading\Thread.CoreCLR.cs" />
    <Compile Include="$(BclSourcesRoot)\System\Threading\ProcessorIdCache.cs" />
    <Compile Include="$(BclSourcesRoot)\System\Threading\ThreadPool.CoreCLR.cs" />
    <Compile Include="$(BclSourcesRoot)\System\Threading\Timer.CoreCLR.cs" />
    <Compile Include="$(BclSourcesRoot)\System\Threading\WaitHandle.CoreCLR.cs" />
    <Compile Include="$(BclSourcesRoot)\System\Type.CoreCLR.cs" />
    <Compile Include="$(BclSourcesRoot)\System\TypedReference.cs" />
    <Compile Include="$(BclSourcesRoot)\System\TypeLoadException.CoreCLR.cs" />
    <Compile Include="$(BclSourcesRoot)\System\TypeNameParser.cs" />
    <Compile Include="$(BclSourcesRoot)\System\ValueType.cs" />
    <Compile Include="$(BclSourcesRoot)\System\WeakReference.CoreCLR.cs" />
    <Compile Include="$(BclSourcesRoot)\System\WeakReference.T.CoreCLR.cs" />
    <Compile Include="$(CommonPath)Interop\Windows\Kernel32\Interop.GetStdHandle.cs">
      <Link>Common\Interop\Windows\Kernel32\Interop.GetStdHandle.cs</Link>
    </Compile>
    <Compile Include="$(CommonPath)Interop\Windows\Kernel32\Interop.HandleTypes.cs">
      <Link>Common\Interop\Windows\Kernel32\Interop.HandleTypes.cs</Link>
    </Compile>
    <Compile Include="$(CommonPath)Interop\Windows\Kernel32\Interop.LocalAlloc.cs">
      <Link>Common\Interop\Windows\Kernel32\Interop.LocalAlloc.cs</Link>
    </Compile>
    <Compile Include="$(CommonPath)Interop\Windows\Ole32\Interop.CoTaskMemAlloc.cs">
      <Link>Common\Interop\Windows\Ole32\Interop.CoTaskMemAlloc.cs</Link>
    </Compile>
    <Compile Include="$(CommonPath)Interop\Windows\OleAut32\Interop.SysAllocStringByteLen.cs">
      <Link>Common\Interop\Windows\OleAut32\Interop.SysAllocStringByteLen.cs</Link>
    </Compile>
  </ItemGroup>
  <ItemGroup Condition="'$(FeatureUtf8String)' == 'true'">
    <Compile Include="$(BclSourcesRoot)\System\Char8.cs" />
    <Compile Include="$(BclSourcesRoot)\System\Utf8Extensions.cs" />
    <Compile Include="$(BclSourcesRoot)\System\Utf8String.cs" />
    <Compile Include="$(BclSourcesRoot)\System\Utf8String.Comparison.cs" />
    <Compile Include="$(BclSourcesRoot)\System\Utf8String.Construction.cs" />
    <Compile Include="$(BclSourcesRoot)\System\Utf8String.Conversion.cs" />
    <Compile Include="$(BclSourcesRoot)\System\Utf8String.Enumeration.cs" />
    <Compile Include="$(BclSourcesRoot)\System\Utf8String.Manipulation.cs" />
    <Compile Include="$(BclSourcesRoot)\System\Utf8String.Searching.cs" />
    <Compile Include="$(BclSourcesRoot)\System\Utf8StringSplitOptions.cs" />
    <Compile Include="$(BclSourcesRoot)\System\Text\Utf8Span.cs" />
    <Compile Include="$(BclSourcesRoot)\System\Text\Utf8Span.Comparison.cs" />
    <Compile Include="$(BclSourcesRoot)\System\Text\Utf8Span.Conversion.cs" />
    <Compile Include="$(BclSourcesRoot)\System\Text\Utf8Span.Enumeration.cs" />
    <Compile Include="$(BclSourcesRoot)\System\Text\Utf8Span.Manipulation.cs" />
    <Compile Include="$(BclSourcesRoot)\System\Text\Utf8Span.Searching.cs" />
    <Compile Include="$(BclSourcesRoot)\System\Text\Utf8StringComparer.cs" />
  </ItemGroup>
  <ItemGroup>
    <Compile Include="$(BclSourcesRoot)\System\Diagnostics\Eventing\XplatEventLogger.cs" Condition="'$(FeatureXplatEventSource)' == 'true'" />
  </ItemGroup>
  <ItemGroup Condition="'$(FeatureCominterop)' == 'true'">
    <Compile Include="$(BclSourcesRoot)\Internal\Runtime\InteropServices\WindowsRuntime\ExceptionSupport.cs" />
    <Compile Include="$(BclSourcesRoot)\Internal\Runtime\InteropServices\WindowsRuntime\ActivationFactoryLoader.cs" Condition="'$(FeatureCominteropWinRTManagedActivation)' == 'true'" />
    <Compile Include="$(BclSourcesRoot)\Internal\Runtime\InteropServices\ComActivator.cs" Condition="'$(FeatureCominteropUnmanagedActivation)' == 'true'" />
    <Compile Include="$(BclSourcesRoot)\Microsoft\Win32\OAVariantLib.cs" Condition="'$(FeatureClassicCominterop)' == 'true'" />
    <Compile Include="$(BclSourcesRoot)\System\__ComObject.cs" />
    <Compile Include="$(BclSourcesRoot)\System\Runtime\InteropServices\ComEventsHelper.cs" Condition="'$(FeatureClassicCominterop)' == 'true'" />
    <Compile Include="$(BclSourcesRoot)\System\Runtime\InteropServices\ComEventsInfo.cs" Condition="'$(FeatureClassicCominterop)' == 'true'" />
    <Compile Include="$(BclSourcesRoot)\System\Runtime\InteropServices\ComEventsMethod.cs" Condition="'$(FeatureClassicCominterop)' == 'true'" />
    <Compile Include="$(BclSourcesRoot)\System\Runtime\InteropServices\ComEventsSink.cs" Condition="'$(FeatureClassicCominterop)' == 'true'" />
    <Compile Include="$(BclSourcesRoot)\System\Runtime\InteropServices\Variant.cs" Condition="'$(FeatureClassicCominterop)' == 'true'" />
    <Compile Include="$(BclSourcesRoot)\System\Runtime\InteropServices\CustomMarshalers\ComDataHelpers.cs" />
    <Compile Include="$(BclSourcesRoot)\System\Runtime\InteropServices\CustomMarshalers\EnumVariantViewOfEnumerator.cs" />
    <Compile Include="$(BclSourcesRoot)\System\Runtime\InteropServices\CustomMarshalers\EnumerableToDispatchMarshaler.cs" />
    <Compile Include="$(BclSourcesRoot)\System\Runtime\InteropServices\CustomMarshalers\EnumerableViewOfDispatch.cs" />
    <Compile Include="$(BclSourcesRoot)\System\Runtime\InteropServices\CustomMarshalers\EnumeratorToEnumVariantMarshaler.cs" />
    <Compile Include="$(BclSourcesRoot)\System\Runtime\InteropServices\CustomMarshalers\EnumeratorViewOfEnumVariant.cs" />
    <Compile Include="$(BclSourcesRoot)\System\Runtime\InteropServices\CustomMarshalers\ExpandoToDispatchExMarshaler.cs" />
    <Compile Include="$(BclSourcesRoot)\System\Runtime\InteropServices\CustomMarshalers\TypeToTypeInfoMarshaler.cs" />
    <Compile Include="$(BclSourcesRoot)\System\Runtime\InteropServices\IDispatch.cs" />
    <Compile Include="$(BclSourcesRoot)\System\Runtime\InteropServices\WindowsRuntime\BindableVectorToCollectionAdapter.cs" />
    <Compile Include="$(BclSourcesRoot)\System\Runtime\InteropServices\WindowsRuntime\BindableVectorToListAdapter.cs" />
    <Compile Include="$(BclSourcesRoot)\System\Runtime\InteropServices\WindowsRuntime\CLRIKeyValuePairImpl.cs" />
    <Compile Include="$(BclSourcesRoot)\System\Runtime\InteropServices\WindowsRuntime\CLRIPropertyValueImpl.cs" />
    <Compile Include="$(BclSourcesRoot)\System\Runtime\InteropServices\WindowsRuntime\CLRIReferenceImpl.cs" />
    <Compile Include="$(BclSourcesRoot)\System\Runtime\InteropServices\WindowsRuntime\ConstantSplittableMap.cs" />
    <Compile Include="$(BclSourcesRoot)\System\Runtime\InteropServices\WindowsRuntime\CustomPropertyImpl.cs" />
    <Compile Include="$(BclSourcesRoot)\System\Runtime\InteropServices\WindowsRuntime\DictionaryKeyCollection.cs" />
    <Compile Include="$(BclSourcesRoot)\System\Runtime\InteropServices\WindowsRuntime\DictionaryToMapAdapter.cs" />
    <Compile Include="$(BclSourcesRoot)\System\Runtime\InteropServices\WindowsRuntime\DictionaryValueCollection.cs" />
    <Compile Include="$(BclSourcesRoot)\System\Runtime\InteropServices\WindowsRuntime\EnumeratorToIteratorAdapter.cs" />
    <Compile Include="$(BclSourcesRoot)\System\Runtime\InteropServices\WindowsRuntime\EventRegistrationTokenTable.cs" />
    <Compile Include="$(BclSourcesRoot)\System\Runtime\InteropServices\WindowsRuntime\IClosable.cs" />
    <Compile Include="$(BclSourcesRoot)\System\Runtime\InteropServices\WindowsRuntime\ICustomProperty.cs" />
    <Compile Include="$(BclSourcesRoot)\System\Runtime\InteropServices\WindowsRuntime\ICustomPropertyProvider.cs" />
    <Compile Include="$(BclSourcesRoot)\System\Runtime\InteropServices\WindowsRuntime\IIterable.cs" />
    <Compile Include="$(BclSourcesRoot)\System\Runtime\InteropServices\WindowsRuntime\IIterator.cs" />
    <Compile Include="$(BclSourcesRoot)\System\Runtime\InteropServices\WindowsRuntime\IMap.cs" />
    <Compile Include="$(BclSourcesRoot)\System\Runtime\InteropServices\WindowsRuntime\IMapViewToIReadOnlyDictionaryAdapter.cs" />
    <Compile Include="$(BclSourcesRoot)\System\Runtime\InteropServices\WindowsRuntime\IPropertyValue.cs" />
    <Compile Include="$(BclSourcesRoot)\System\Runtime\InteropServices\WindowsRuntime\IReadOnlyDictionaryToIMapViewAdapter.cs" />
    <Compile Include="$(BclSourcesRoot)\System\Runtime\InteropServices\WindowsRuntime\IReadOnlyListToIVectorViewAdapter.cs" />
    <Compile Include="$(BclSourcesRoot)\System\Runtime\InteropServices\WindowsRuntime\IReference.cs" />
    <Compile Include="$(BclSourcesRoot)\System\Runtime\InteropServices\WindowsRuntime\IRestrictedErrorInfo.cs" />
    <Compile Include="$(BclSourcesRoot)\System\Runtime\InteropServices\WindowsRuntime\IteratorToEnumeratorAdapter.cs" />
    <Compile Include="$(BclSourcesRoot)\System\Runtime\InteropServices\WindowsRuntime\IVector.cs" />
    <Compile Include="$(BclSourcesRoot)\System\Runtime\InteropServices\WindowsRuntime\IVectorViewToIReadOnlyListAdapter.cs" />
    <Compile Include="$(BclSourcesRoot)\System\Runtime\InteropServices\WindowsRuntime\ListToBindableVectorAdapter.cs" />
    <Compile Include="$(BclSourcesRoot)\System\Runtime\InteropServices\WindowsRuntime\ListToBindableVectorViewAdapter.cs" />
    <Compile Include="$(BclSourcesRoot)\System\Runtime\InteropServices\WindowsRuntime\ListToVectorAdapter.cs" />
    <Compile Include="$(BclSourcesRoot)\System\Runtime\InteropServices\WindowsRuntime\ManagedActivationFactory.cs" />
    <Compile Include="$(BclSourcesRoot)\System\Runtime\InteropServices\WindowsRuntime\MapToCollectionAdapter.cs" />
    <Compile Include="$(BclSourcesRoot)\System\Runtime\InteropServices\WindowsRuntime\MapToDictionaryAdapter.cs" />
    <Compile Include="$(BclSourcesRoot)\System\Runtime\InteropServices\WindowsRuntime\MapViewToReadOnlyCollectionAdapter.cs" />
    <Compile Include="$(BclSourcesRoot)\System\Runtime\InteropServices\WindowsRuntime\NativeMethods.cs" />
    <Compile Include="$(BclSourcesRoot)\System\Runtime\InteropServices\WindowsRuntime\PropertyValue.cs" />
    <Compile Include="$(BclSourcesRoot)\System\Runtime\InteropServices\WindowsRuntime\RuntimeClass.cs" />
    <Compile Include="$(BclSourcesRoot)\System\Runtime\InteropServices\WindowsRuntime\VectorToCollectionAdapter.cs" />
    <Compile Include="$(BclSourcesRoot)\System\Runtime\InteropServices\WindowsRuntime\VectorToListAdapter.cs" />
    <Compile Include="$(BclSourcesRoot)\System\Runtime\InteropServices\WindowsRuntime\VectorViewToReadOnlyCollectionAdapter.cs" />
    <Compile Include="$(BclSourcesRoot)\System\Runtime\InteropServices\WindowsRuntime\WindowsFoundationEventHandler.cs" />
    <Compile Include="$(BclSourcesRoot)\System\Runtime\InteropServices\WindowsRuntime\WindowsRuntimeMarshal.cs" />
    <Compile Include="$(BclSourcesRoot)\System\Runtime\InteropServices\WindowsRuntime\WindowsRuntimeMetadata.cs" />
    <Compile Include="$(BclSourcesRoot)\System\Threading\Tasks\IAsyncCausalityTracerStatics.cs" />
    <Compile Include="$(BclSourcesRoot)\System\Threading\Tasks\AsyncCausalityTracer.cs" />
    <Compile Include="$(BclSourcesRoot)\System\Variant.cs" />
  </ItemGroup>
  <ItemGroup Condition="'$(TargetsUnix)' == 'true'">
    <Compile Include="$(CommonPath)Interop\Windows\Interop.BOOL.cs"> <!-- The CLR internally uses a BOOL type analogous to the Windows BOOL type on Unix -->
      <Link>Common\Interop\Windows\Interop.BOOL.cs</Link>
    </Compile>
    <Compile Include="$(BclSourcesRoot)\Interop\Unix\Interop.Libraries.cs" />
    <Compile Include="$(BclSourcesRoot)\System\DateTime.Unix.CoreCLR.cs" />
    <Compile Include="$(BclSourcesRoot)\System\Globalization\GlobalizationMode.Unix.cs" />
    <Compile Include="$(BclSourcesRoot)\System\Threading\ClrThreadPoolBoundHandle.Unix.cs" />
    <Compile Include="$(BclSourcesRoot)\System\Diagnostics\Eventing\RuntimeEventSourceHelper.Unix.cs" Condition="'$(FeaturePerfTracing)' == 'true'" />
  </ItemGroup>
  <ItemGroup Condition="'$(TargetsWindows)' == 'true'">
    <Compile Include="$(BclSourcesRoot)\Internal\Runtime\InteropServices\InMemoryAssemblyLoader.cs" />
    <Compile Include="$(BclSourcesRoot)\System\DateTime.Windows.CoreCLR.cs" />
    <Compile Include="$(BclSourcesRoot)\Interop\Windows\OleAut32\Interop.VariantClear.cs" />
    <Compile Include="$(BclSourcesRoot)\System\ApplicationModel.Windows.cs" />
    <Compile Include="$(BclSourcesRoot)\System\Globalization\GlobalizationMode.Windows.cs" />
    <Compile Include="$(BclSourcesRoot)\System\Threading\ClrThreadPoolBoundHandle.Windows.cs" />
    <Compile Include="$(BclSourcesRoot)\System\Diagnostics\Eventing\RuntimeEventSourceHelper.Windows.cs" Condition="'$(FeaturePerfTracing)' == 'true'" />
  </ItemGroup>
  <ItemGroup Condition="'$(FeatureAppX)' == 'true'">
    <Compile Include="$(BclSourcesRoot)\System\Threading\SynchronizationContext.Uap.cs" />
  </ItemGroup>
  <!-- Include additional sources shared files in the compilation -->
  <ItemGroup>
    <Compile Include="$(CommonPath)System\NotImplemented.cs">
      <Link>Common\System\NotImplemented.cs</Link>
    </Compile>
  </ItemGroup>
  <Import Project="$(LibrariesProjectRoot)\System.Private.CoreLib\src\System.Private.CoreLib.Shared.projitems" Label="Shared" />
<<<<<<< HEAD
  <PropertyGroup>
    <CheckCDefines Condition="'$(CheckCDefines)'==''">true</CheckCDefines>
  </PropertyGroup>
  <!-- PYTHON will not be defined when building in VS-->
  <Target Name="CDefineChecker" BeforeTargets="Build" Condition="'$(CheckCDefines)'=='true' and '$(BuildingInsideVisualStudio)' != 'true'">
    <!-- Compiler Definition Verification -->
    <PropertyGroup>
      <CMakeDefinitionSaveFile>$(IntermediateOutputPath)\cmake.definitions</CMakeDefinitionSaveFile>
    </PropertyGroup>
    <Exec Command="&quot;$(PYTHON)&quot; $(MSBuildThisFileDirectory)..\scripts\check-definitions.py &quot;$(ProjectDir.TrimEnd('\'))&quot; &quot;$(CMakeDefinitionSaveFile)&quot; &quot;$(DefineConstants)&quot; &quot;$(IgnoreDefineConstants)&quot; " />
  </Target>
=======
  <PropertyGroup Condition="'$(BuildOS)' == 'Windows_NT'">
    <OSGroup>Windows_NT</OSGroup>
  </PropertyGroup>
>>>>>>> 33f2807f
  <PropertyGroup>
    <FeatureAsyncCausalityTracer Condition="'$(FeatureCominterop)' == 'true'">true</FeatureAsyncCausalityTracer>
  </PropertyGroup>

  <ItemGroup>
    <!-- This is the T4 template service and is added by VS anytime you modify a T4 template. Required for .tt files. -->
    <Service Include="{508349b6-6b84-4df5-91f0-309beebad82d}" />
  </ItemGroup>

  <!-- Setup ILLink.targets -->
  <ItemGroup>
    <PackageReference Include="ILLink.Tasks" Version="$(ILLinkTasksVersion)" ExcludeAssets="build" GeneratePathProperty="True" />
  </ItemGroup>

  <Import Project="CreateRuntimeRootILLinkDescriptorFile.targets" />

  <Target Name="CreateRuntimeRootIlLinkDescFile" BeforeTargets="CoreCompile" DependsOnTargets="_CreateILLinkRuntimeRootDescriptorFile"/>

  <Import Project="$(RepositoryEngineeringDir)codeOptimization.targets" />

  <!-- Setup eventing file generation -->
  <ItemGroup>
    <EventingGenerationScript Include="$(CoreClrProjectRoot)/src/scripts/genRuntimeEventSources.py" />
    <EventManifestFile Include="$(CoreClrProjectRoot)/src/vm/ClrEtwAll.man" />
    <EventingSourceFile Include="$(IntermediateOutputPath)..\..\..\Eventing\$(BuildArch)\$(Configuration)\NativeRuntimeEventSource.cs" Condition="'$(FeaturePerfTracing)' == 'true' ">
      <Link>src\System\Diagnostics\Eventing\Generated\NativeRuntimeEventSource.cs</Link>
    </EventingSourceFile>
    <Compile Include="@(EventingSourceFile)" />
  </ItemGroup>

  <Target Name="GenerateEventingFiles"
          Inputs="@(EventingGenerationScript);@(EventManifestFile)"
          Outputs="@(EventingSourceFile)"
          DependsOnTargets="FindPython"
          BeforeTargets="BeforeCompile">

    <Error Condition="'$(PYTHON)' == ''" Text="Unable to locate Python. NativeRuntimeEventSource.cs cannot be generated without Python installed on the machine. Either install Python in your path or point to it with the PYTHON environment variable." />
    <PropertyGroup>
      <_PythonWarningParameter>-Wall</_PythonWarningParameter>
      <_PythonWarningParameter Condition="'$(MSBuildTreatWarningsAsErrors)' == 'true'">$(_PythonWarningParameter) -Werror</_PythonWarningParameter>
      <_EventingSourceFileDirectory>%(EventingSourceFile.RootDir)%(EventingSourceFile.Directory)</_EventingSourceFileDirectory>
      <_EventingSourceFileDirectory Condition="HasTrailingSlash('$(_EventingSourceFileDirectory)')">$(_EventingSourceFileDirectory.TrimEnd('\'))</_EventingSourceFileDirectory>

    </PropertyGroup>

    <Exec Command="$(PYTHON) -B $(_PythonWarningParameter) &quot;@(EventingGenerationScript)&quot; --man &quot;@(EventManifestFile)&quot; --intermediate &quot;$(_EventingSourceFileDirectory)&quot;" />

    <ItemGroup>
      <FileWrites Include="@(EventingSourceFile)" />
    </ItemGroup>
  </Target>
</Project><|MERGE_RESOLUTION|>--- conflicted
+++ resolved
@@ -416,23 +416,9 @@
     </Compile>
   </ItemGroup>
   <Import Project="$(LibrariesProjectRoot)\System.Private.CoreLib\src\System.Private.CoreLib.Shared.projitems" Label="Shared" />
-<<<<<<< HEAD
-  <PropertyGroup>
-    <CheckCDefines Condition="'$(CheckCDefines)'==''">true</CheckCDefines>
-  </PropertyGroup>
-  <!-- PYTHON will not be defined when building in VS-->
-  <Target Name="CDefineChecker" BeforeTargets="Build" Condition="'$(CheckCDefines)'=='true' and '$(BuildingInsideVisualStudio)' != 'true'">
-    <!-- Compiler Definition Verification -->
-    <PropertyGroup>
-      <CMakeDefinitionSaveFile>$(IntermediateOutputPath)\cmake.definitions</CMakeDefinitionSaveFile>
-    </PropertyGroup>
-    <Exec Command="&quot;$(PYTHON)&quot; $(MSBuildThisFileDirectory)..\scripts\check-definitions.py &quot;$(ProjectDir.TrimEnd('\'))&quot; &quot;$(CMakeDefinitionSaveFile)&quot; &quot;$(DefineConstants)&quot; &quot;$(IgnoreDefineConstants)&quot; " />
-  </Target>
-=======
-  <PropertyGroup Condition="'$(BuildOS)' == 'Windows_NT'">
-    <OSGroup>Windows_NT</OSGroup>
-  </PropertyGroup>
->>>>>>> 33f2807f
+  <PropertyGroup Condition="'$(TargetOS)' == 'Windows_NT'">
+    <TargetOS>Windows_NT</TargetOS>
+  </PropertyGroup>
   <PropertyGroup>
     <FeatureAsyncCausalityTracer Condition="'$(FeatureCominterop)' == 'true'">true</FeatureAsyncCausalityTracer>
   </PropertyGroup>
