if (CLR_CMAKE_TARGET_WIN32)
    preprocess_file(${DEF_SOURCES} ${CMAKE_CURRENT_BINARY_DIR}/coreclr.def)

    list(APPEND CLR_SOURCES ${CMAKE_CURRENT_BINARY_DIR}/coreclr.def)
endif (CLR_CMAKE_TARGET_WIN32)

if (CLR_CMAKE_HOST_WIN32)
    preprocess_file(${DEF_SOURCES} ${CMAKE_CURRENT_BINARY_DIR}/coreclr.def)

    list(APPEND CLR_SOURCES ${CMAKE_CURRENT_BINARY_DIR}/coreclr.def)

    add_link_options(/ENTRY:CoreDllMain)

    # Incremental linking results in the linker inserting extra padding and routing function calls via thunks that can break the
    # invariants (e.g. size of region between Jit_PatchedCodeLast-Jit_PatchCodeStart needs to fit in a page).
    add_link_options(/INCREMENTAL:NO)

    # Delay load libraries required for WinRT as that is not supported on all platforms
    add_link_options("/DELAYLOAD:api-ms-win-core-winrt-string-l1-1-0.dll")
    add_link_options("/DELAYLOAD:api-ms-win-core-winrt-l1-1-0.dll")
    add_link_options("/DELAYLOAD:api-ms-win-core-winrt-roparameterizediid-l1-1-0.dll")
    add_link_options("/DELAYLOAD:api-ms-win-ro-typeresolution-l1-1-0.dll")

    # Delay load version.dll so that we can specify how to search when loading it as it is not part of Windows' known DLLs
    add_link_options("/DELAYLOAD:version.dll")

    # No library groups for Win32
    set(START_LIBRARY_GROUP)
    set(END_LIBRARY_GROUP)

else(CLR_CMAKE_HOST_WIN32)
    set(EXPORTS_FILE ${CMAKE_CURRENT_BINARY_DIR}/coreclr.exports)
    generate_exports_file(${DEF_SOURCES} ${EXPORTS_FILE})

    if(CLR_CMAKE_TARGET_LINUX OR CLR_CMAKE_TARGET_FREEBSD OR CLR_CMAKE_TARGET_NETBSD)
        # This option is necessary to ensure that the overloaded delete operator defined inside
        # of the utilcode will be used instead of the standard library delete operator.
        add_link_options("LINKER:-Bsymbolic,-Bsymbolic-functions")

        # The following linked options can be inserted into the linker libraries list to
        # ensure proper resolving of circular references between a subset of the libraries.
        set(START_LIBRARY_GROUP -Wl,--start-group)
        set(END_LIBRARY_GROUP -Wl,--end-group)

        # These options are used to force every object to be included even if it's unused.
        set(START_WHOLE_ARCHIVE -Wl,--whole-archive)
        set(END_WHOLE_ARCHIVE -Wl,--no-whole-archive)

        set(EXPORTS_LINKER_OPTION -Wl,--version-script=${EXPORTS_FILE})
    endif(CLR_CMAKE_TARGET_LINUX OR CLR_CMAKE_TARGET_FREEBSD OR CLR_CMAKE_TARGET_NETBSD)

    if(CLR_CMAKE_TARGET_DARWIN)
        # These options are used to force every object to be included even if it's unused.
        set(START_WHOLE_ARCHIVE -force_load)
        set(END_WHOLE_ARCHIVE )

        set(EXPORTS_LINKER_OPTION -Wl,-exported_symbols_list,${EXPORTS_FILE})
    endif(CLR_CMAKE_TARGET_DARWIN)

endif (CLR_CMAKE_HOST_WIN32)

add_definitions(-DFX_VER_INTERNALNAME_STR=CoreCLR.dll)

add_library_clr(coreclr
    SHARED
    ${CLR_SOURCES}
)

add_custom_target(coreclr_exports DEPENDS ${EXPORTS_FILE})
add_dependencies(coreclr coreclr_exports)

set_property(TARGET coreclr APPEND_STRING PROPERTY LINK_FLAGS ${EXPORTS_LINKER_OPTION})
set_property(TARGET coreclr APPEND_STRING PROPERTY LINK_DEPENDS ${EXPORTS_FILE})

if (CLR_CMAKE_HOST_UNIX)
    set(LIB_UNWINDER unwinder_wks)
endif (CLR_CMAKE_HOST_UNIX)

if(FEATURE_MERGE_JIT_AND_ENGINE)
    set(CLRJIT_STATIC clrjit_static)
endif(FEATURE_MERGE_JIT_AND_ENGINE)

# IMPORTANT! Please do not rearrange the order of the libraries. The linker on Linux is
# order dependent and changing the order can result in undefined symbols in the shared
# library.
set(CORECLR_LIBRARIES
    utilcode
    ${START_LIBRARY_GROUP} # Start group of libraries that have circular references
    cordbee_wks
    debug-pal
    ${LIB_UNWINDER}
    cee_wks
    v3binder
    ${END_LIBRARY_GROUP} # End group of libraries that have circular references
    mdcompiler_wks
    mdruntime_wks
    mdruntimerw_wks
    mdhotdata_full
    bcltype
    ceefgen
    ${CLRJIT_STATIC}
    comfloat_wks
    corguids
    gcinfo # Condition="'$(TargetCpu)'=='amd64' or '$(TargetCpu)' == 'arm' or '$(TargetCpu)' == 'arm64'"
    ildbsymlib
    utilcode
<<<<<<< HEAD
    v3binder
    libraries-native
=======
>>>>>>> 084dd1a5
)

if(CLR_CMAKE_TARGET_WIN32)
    list(APPEND CORECLR_LIBRARIES
        ${STATIC_MT_CRT_LIB}
        ${STATIC_MT_VCRT_LIB}
        mdwinmd_wks
        kernel32.lib
        advapi32.lib
        ole32.lib
        oleaut32.lib
        uuid.lib
        user32.lib
        version.lib
        shlwapi.lib
        bcrypt.lib
        RuntimeObject.lib
    )
else()
    list(APPEND CORECLR_LIBRARIES
        ${START_WHOLE_ARCHIVE} # force all PAL objects to be included so all exports are available
        coreclrpal
        ${END_WHOLE_ARCHIVE}
        mscorrc_debug
        palrt
        System.Globalization.Native-Static
    )
endif(CLR_CMAKE_TARGET_WIN32)

if(CLR_CMAKE_TARGET_LINUX)
    list(APPEND CORECLR_LIBRARIES
        ${START_WHOLE_ARCHIVE}
        tracepointprovider
        ${END_WHOLE_ARCHIVE}
    )
endif(CLR_CMAKE_TARGET_LINUX)

if(FEATURE_PERFTRACING)
    list(APPEND CORECLR_LIBRARIES
        eventpipe
    )
endif(FEATURE_PERFTRACING)

if(FEATURE_EVENT_TRACE)
    if(CLR_CMAKE_HOST_UNIX)
        list(APPEND CORECLR_LIBRARIES
            eventprovider # On Windows this library contains only macros
        )
    endif(CLR_CMAKE_HOST_UNIX)
endif(FEATURE_EVENT_TRACE)

target_link_libraries(coreclr ${CORECLR_LIBRARIES})

if(CLR_CMAKE_TARGET_WIN32)
    if (NOT CMAKE_GENERATOR MATCHES "Visual Studio .*")
      add_custom_target(inject_debug_resources ALL COMMAND UNABLE_TO_EMBED_DAC_ON_WINDOWS_NON_VS_GENERATOR)
      add_dependencies(inject_debug_resources coreclr mscordaccore mscordbi)
    else()
      # Add dac table & debug resource to coreclr
      get_include_directories(INC_DIR)
      get_compile_definitions(PREPROCESS_DEFINITIONS)
      list(APPEND INC_DIR -I${CLR_DIR}/src/vm -I${CLR_DIR}/src/vm/${ARCH_SOURCES_DIR} -I${CLR_DIR}/src/debug/ee -I${CLR_DIR}/src/gc)
      list(APPEND PREPROCESS_DEFINITIONS -DDACCESS_COMPILE -DTARGET_64BIT)

      if (CLR_CMAKE_HOST_ARCH_AMD64)
          list(APPEND PREPROCESS_DEFINITIONS -DTARGET_AMD64)
      elseif (CLR_CMAKE_HOST_ARCH_ARM64)
          list(APPEND PREPROCESS_DEFINITIONS -DTARGET_ARM64)
      elseif (CLR_CMAKE_HOST_ARCH_ARM)
          list(APPEND PREPROCESS_DEFINITIONS -DTARGET_ARM)
      elseif (CLR_CMAKE_HOST_ARCH_I386)
          list(APPEND PREPROCESS_DEFINITIONS -DTARGET_X86)
      else()
          clr_unknown_arch()
      endif()


      if (CLR_CMAKE_CROSS_ARCH)
        include(${CMAKE_INSTALL_PREFIX}/${CLR_CMAKE_CROSS_HOST_ARCH}/dactabletools/dactabletools.cmake)
      endif()

      add_custom_command(
          DEPENDS coreclr mscordaccore mscordbi ${CLR_DIR}/src/debug/daccess/daccess.cpp
          OUTPUT ${CMAKE_CURRENT_BINARY_DIR}/${CMAKE_CFG_INTDIR}/inject_debug_resources.timestamp
          COMMAND ${CMAKE_CXX_COMPILER} /P /EP /TP ${PREPROCESS_DEFINITIONS} ${INC_DIR} /Fi${CMAKE_CURRENT_BINARY_DIR}/daccess.i  ${CLR_DIR}/src/debug/daccess/daccess.cpp
          COMMAND dactablegen /dac:${CMAKE_CURRENT_BINARY_DIR}/daccess.i /pdb:${CMAKE_CURRENT_BINARY_DIR}/$<CONFIG>/coreclr.pdb /dll:$<TARGET_FILE:coreclr> /bin:${CMAKE_CURRENT_BINARY_DIR}/wks.bin
          COMMAND InjectResource /bin:${CMAKE_CURRENT_BINARY_DIR}/wks.bin /dll:$<TARGET_FILE:coreclr>
          COMMAND GenClrDebugResource /dac:$<TARGET_FILE:mscordaccore> /dbi:$<TARGET_FILE:mscordbi> /sku:onecoreclr /out:${CMAKE_CURRENT_BINARY_DIR}/clrDebugResource.bin
          COMMAND InjectResource /bin:${CMAKE_CURRENT_BINARY_DIR}/clrDebugResource.bin /dll:$<TARGET_FILE:coreclr> /name:CLRDEBUGINFO
          COMMAND InjectResource /bin:${CMAKE_CURRENT_SOURCE_DIR}/dump_helper_resource.bin /dll:$<TARGET_FILE:coreclr> /name:MINIDUMP_AUXILIARY_PROVIDER
          COMMAND ${CMAKE_COMMAND} -E touch ${CMAKE_CURRENT_BINARY_DIR}/${CMAKE_CFG_INTDIR}/inject_debug_resources.timestamp
          COMMENT Add dactable, debug resources, and dump helper resources to coreclr
      )

      if(NOT DEFINED CLR_CROSS_COMPONENTS_BUILD)
          add_custom_target(inject_debug_resources ALL DEPENDS ${CMAKE_CURRENT_BINARY_DIR}/${CMAKE_CFG_INTDIR}/inject_debug_resources.timestamp)
      endif()
    endif()

endif(CLR_CMAKE_TARGET_WIN32)

# add the install targets
install_clr(TARGETS coreclr)
install_clr(TARGETS coreclr DESTINATION sharedFramework SKIP_STRIP)

# Enable profile guided optimization
add_pgo(coreclr)<|MERGE_RESOLUTION|>--- conflicted
+++ resolved
@@ -104,11 +104,7 @@
     gcinfo # Condition="'$(TargetCpu)'=='amd64' or '$(TargetCpu)' == 'arm' or '$(TargetCpu)' == 'arm64'"
     ildbsymlib
     utilcode
-<<<<<<< HEAD
-    v3binder
     libraries-native
-=======
->>>>>>> 084dd1a5
 )
 
 if(CLR_CMAKE_TARGET_WIN32)
