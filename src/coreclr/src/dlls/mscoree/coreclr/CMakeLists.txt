if (CLR_CMAKE_TARGET_WIN32)
    preprocess_file(${DEF_SOURCES} ${CMAKE_CURRENT_BINARY_DIR}/coreclr.def)

    list(APPEND CLR_SOURCES ${CMAKE_CURRENT_BINARY_DIR}/coreclr.def)
endif (CLR_CMAKE_TARGET_WIN32)

if (CLR_CMAKE_HOST_WIN32)
    set (DEF_FILE  ${CMAKE_CURRENT_BINARY_DIR}/coreclr.def)
    preprocess_file(${DEF_SOURCES} ${DEF_FILE})

    list(APPEND CLR_SOURCES ${CMAKE_CURRENT_BINARY_DIR}/coreclr.def)

    add_linker_flag("/ENTRY:CoreDllMain")

    # Incremental linking results in the linker inserting extra padding and routing function calls via thunks that can break the
    # invariants (e.g. size of region between Jit_PatchedCodeLast-Jit_PatchCodeStart needs to fit in a page).
    add_linker_flag("/INCREMENTAL:NO")

    # Delay load libraries required for WinRT as that is not supported on all platforms
    add_linker_flag("/DELAYLOAD:api-ms-win-core-winrt-l1-1-0.dll")

    # Delay load version.dll so that we can specify how to search when loading it as it is not part of Windows' known DLLs
    add_linker_flag("/DELAYLOAD:version.dll")

    # No library groups for Win32
    set(START_LIBRARY_GROUP)
    set(END_LIBRARY_GROUP)

else(CLR_CMAKE_HOST_WIN32)
    set(EXPORTS_FILE ${CMAKE_CURRENT_BINARY_DIR}/coreclr.exports)
    generate_exports_file(${DEF_SOURCES} ${EXPORTS_FILE})

    if(CLR_CMAKE_TARGET_LINUX OR CLR_CMAKE_TARGET_FREEBSD OR CLR_CMAKE_TARGET_NETBSD OR CLR_CMAKE_TARGET_SUNOS)
        # This option is necessary to ensure that the overloaded delete operator defined inside
        # of the utilcode will be used instead of the standard library delete operator.
        add_linker_flag("-Wl,-Bsymbolic")

        # The following linked options can be inserted into the linker libraries list to
        # ensure proper resolving of circular references between a subset of the libraries.
        set(START_LIBRARY_GROUP -Wl,--start-group)
        set(END_LIBRARY_GROUP -Wl,--end-group)

        # These options are used to force every object to be included even if it's unused.
        set(START_WHOLE_ARCHIVE -Wl,--whole-archive)
        set(END_WHOLE_ARCHIVE -Wl,--no-whole-archive)
    endif(CLR_CMAKE_TARGET_LINUX OR CLR_CMAKE_TARGET_FREEBSD OR CLR_CMAKE_TARGET_NETBSD OR CLR_CMAKE_TARGET_SUNOS)

    if(CLR_CMAKE_TARGET_OSX)
        # These options are used to force every object to be included even if it's unused.
        set(START_WHOLE_ARCHIVE -force_load)
        set(END_WHOLE_ARCHIVE )
    endif(CLR_CMAKE_TARGET_OSX)

    set_exports_linker_option(${EXPORTS_FILE})

    if(CLR_CMAKE_TARGET_ANDROID AND CLR_CMAKE_HOST_ARCH_ARM)
        set(EXPORTS_LINKER_OPTION "${EXPORTS_LINKER_OPTION} -Wl,--no-warn-shared-textrel")
    endif(CLR_CMAKE_TARGET_ANDROID AND CLR_CMAKE_HOST_ARCH_ARM)

endif (CLR_CMAKE_HOST_WIN32)

add_definitions(-DFX_VER_INTERNALNAME_STR=CoreCLR.dll)

add_library_clr(coreclr
    SHARED
    ${CLR_SOURCES}
)

add_library_clr(coreclr_static
    STATIC
    ${CLR_SOURCES}
)

add_custom_target(coreclr_exports DEPENDS ${EXPORTS_FILE})
add_custom_target(coreclr_def DEPENDS ${DEF_FILE})

add_dependencies(coreclr coreclr_def)
add_dependencies(coreclr coreclr_exports)
add_dependencies(coreclr_static coreclr_def)
add_dependencies(coreclr_static coreclr_exports)

set_property(TARGET coreclr APPEND_STRING PROPERTY LINK_FLAGS ${EXPORTS_LINKER_OPTION})
set_property(TARGET coreclr APPEND_STRING PROPERTY LINK_DEPENDS ${EXPORTS_FILE})

if (CLR_CMAKE_HOST_UNIX)
    set(LIB_UNWINDER unwinder_wks)
endif (CLR_CMAKE_HOST_UNIX)

# IMPORTANT! Please do not rearrange the order of the libraries. The linker on Linux is
# order dependent and changing the order can result in undefined symbols in the shared
# library.
set(CORECLR_LIBRARIES
    utilcode
    ${START_LIBRARY_GROUP} # Start group of libraries that have circular references
    cordbee_wks
    debug-pal
    ${LIB_UNWINDER}
    v3binder
    ${END_LIBRARY_GROUP} # End group of libraries that have circular references
    mdcompiler_wks
    mdruntime_wks
    mdruntimerw_wks
    mdhotdata_full
    bcltype
    ceefgen
    comfloat_wks
    corguids
    gcinfo
    ildbsymlib
    utilcode
    v3binder
    System.Globalization.Native-static
    interop
)

if(CLR_CMAKE_TARGET_WIN32)
    list(APPEND CORECLR_LIBRARIES
        ${STATIC_MT_CRT_LIB}
        ${STATIC_MT_VCRT_LIB}
        kernel32.lib
        advapi32.lib
        ole32.lib
        oleaut32.lib
        uuid.lib
        user32.lib
        version.lib
        shlwapi.lib
        bcrypt.lib
        RuntimeObject.lib
        delayimp.lib
    )
else()
    list(APPEND CORECLR_LIBRARIES
        ${START_WHOLE_ARCHIVE} # force all PAL objects to be included so all exports are available
        coreclrpal
        ${END_WHOLE_ARCHIVE}
        mscorrc
        palrt
    )
endif(CLR_CMAKE_TARGET_WIN32)

if(CLR_CMAKE_TARGET_LINUX)
    list(APPEND CORECLR_LIBRARIES
        ${START_WHOLE_ARCHIVE}
        tracepointprovider
        ${END_WHOLE_ARCHIVE}
    )
elseif(CLR_CMAKE_TARGET_SUNOS)
    list(APPEND CORECLR_LIBRARIES
        socket
    )
endif(CLR_CMAKE_TARGET_LINUX)

if(FEATURE_PERFTRACING)
    list(APPEND CORECLR_LIBRARIES
        eventpipe
    )
endif(FEATURE_PERFTRACING)

if(FEATURE_EVENT_TRACE)
    if(CLR_CMAKE_HOST_UNIX)
        list(APPEND CORECLR_LIBRARIES
            eventprovider # On Windows this library contains only macros
        )
    endif(CLR_CMAKE_HOST_UNIX)
endif(FEATURE_EVENT_TRACE)

if(FEATURE_MERGE_JIT_AND_ENGINE)
    set(CLRJIT_STATIC clrjit_static)
endif(FEATURE_MERGE_JIT_AND_ENGINE)

target_sources(coreclr PUBLIC $<TARGET_OBJECTS:cee_wks_core>)
target_link_libraries(coreclr PUBLIC ${CORECLR_LIBRARIES} ${CLRJIT_STATIC} cee_wks)
target_sources(coreclr_static PUBLIC $<TARGET_OBJECTS:cee_wks_core>)
target_link_libraries(coreclr_static PUBLIC ${CORECLR_LIBRARIES} clrjit_static cee_wks_mergeable)

# Create the runtime module index header file containing the coreclr build id
# for xplat and the timestamp/size on Windows.
if(FEATURE_SINGLE_FILE_DIAGNOSTICS)
    generate_module_index(coreclr ${GENERATED_INCLUDE_DIR}/runtimemoduleindex.h)
endif(FEATURE_SINGLE_FILE_DIAGNOSTICS)

if(CLR_CMAKE_TARGET_WIN32)
    # Add dac table & debug resource to coreclr
    get_include_directories(INC_DIR)
    get_compile_definitions(PREPROCESS_DEFINITIONS)
    list(APPEND INC_DIR -I${CLR_DIR}/src/vm -I${CLR_DIR}/src/vm/${ARCH_SOURCES_DIR} -I${CLR_DIR}/src/debug/ee -I${CLR_DIR}/src/gc)
    list(APPEND PREPROCESS_DEFINITIONS -DDACCESS_COMPILE -DTARGET_64BIT)

    if (CLR_CMAKE_HOST_ARCH_AMD64)
        list(APPEND PREPROCESS_DEFINITIONS -DTARGET_AMD64)
    elseif (CLR_CMAKE_HOST_ARCH_ARM64)
        list(APPEND PREPROCESS_DEFINITIONS -DTARGET_ARM64)
    elseif (CLR_CMAKE_HOST_ARCH_ARM)
        list(APPEND PREPROCESS_DEFINITIONS -DTARGET_ARM)
    elseif (CLR_CMAKE_HOST_ARCH_I386)
        list(APPEND PREPROCESS_DEFINITIONS -DTARGET_X86)
    else()
        clr_unknown_arch()
    endif()


    if (CLR_CMAKE_CROSS_ARCH)
        include(${CMAKE_INSTALL_PREFIX}/${CLR_CMAKE_CROSS_HOST_ARCH}/dactabletools/dactabletools.cmake)
<<<<<<< HEAD
      endif()

      add_custom_command(
          DEPENDS coreclr mscordaccore mscordbi ${CLR_DIR}/src/debug/daccess/daccess.cpp
          OUTPUT ${CMAKE_CURRENT_BINARY_DIR}/${CMAKE_CFG_INTDIR}/inject_debug_resources.timestamp
          COMMAND ${CMAKE_CXX_COMPILER} /P /EP /TP ${PREPROCESS_DEFINITIONS} ${INC_DIR} /Fi${CMAKE_CURRENT_BINARY_DIR}/daccess.i  ${CLR_DIR}/src/debug/daccess/daccess.cpp
          COMMAND ${CLR_REPO_ROOT_DIR}/dotnet.cmd run ${CMAKE_INSTALL_PREFIX}/DacTableGen/DacTableGen.dll /dac:${CMAKE_CURRENT_BINARY_DIR}/daccess.i /pdb:${CMAKE_CURRENT_BINARY_DIR}/$<CONFIG>/coreclr.pdb /dll:$<TARGET_FILE:coreclr> /bin:${CMAKE_CURRENT_BINARY_DIR}/wks.bin
          COMMAND InjectResource /bin:${CMAKE_CURRENT_BINARY_DIR}/wks.bin /dll:$<TARGET_FILE:coreclr>
          COMMAND GenClrDebugResource /dac:$<TARGET_FILE:mscordaccore> /dbi:$<TARGET_FILE:mscordbi> /sku:onecoreclr /out:${CMAKE_CURRENT_BINARY_DIR}/clrDebugResource.bin
          COMMAND InjectResource /bin:${CMAKE_CURRENT_BINARY_DIR}/clrDebugResource.bin /dll:$<TARGET_FILE:coreclr> /name:CLRDEBUGINFO
          COMMAND InjectResource /bin:${CMAKE_CURRENT_SOURCE_DIR}/dump_helper_resource.bin /dll:$<TARGET_FILE:coreclr> /name:MINIDUMP_AUXILIARY_PROVIDER
          COMMAND ${CMAKE_COMMAND} -E touch ${CMAKE_CURRENT_BINARY_DIR}/${CMAKE_CFG_INTDIR}/inject_debug_resources.timestamp
          COMMENT Add dactable, debug resources, and dump helper resources to coreclr
      )

      if(NOT DEFINED CLR_CROSS_COMPONENTS_BUILD)
          add_custom_target(inject_debug_resources ALL DEPENDS ${CMAKE_CURRENT_BINARY_DIR}/${CMAKE_CFG_INTDIR}/inject_debug_resources.timestamp)
      endif()
=======
    endif()

    add_custom_command(
        DEPENDS coreclr mscordaccore mscordbi ${CLR_DIR}/src/debug/daccess/daccess.cpp
        OUTPUT ${CMAKE_CURRENT_BINARY_DIR}/${CMAKE_CFG_INTDIR}/inject_debug_resources.timestamp
        COMMAND ${CMAKE_CXX_COMPILER} /P /EP /TP ${PREPROCESS_DEFINITIONS} ${INC_DIR} /Fi${CMAKE_CURRENT_BINARY_DIR}/daccess.i  ${CLR_DIR}/src/debug/daccess/daccess.cpp
        COMMAND ${DAC_TABLE_GEN_PATH} /dac:${CMAKE_CURRENT_BINARY_DIR}/daccess.i /pdb:$<TARGET_PDB_FILE:coreclr> /dll:$<TARGET_FILE:coreclr> /bin:${CMAKE_CURRENT_BINARY_DIR}/wks.bin
        COMMAND InjectResource /bin:${CMAKE_CURRENT_BINARY_DIR}/wks.bin /dll:$<TARGET_FILE:coreclr>
        COMMAND GenClrDebugResource /dac:$<TARGET_FILE:mscordaccore> /dbi:$<TARGET_FILE:mscordbi> /sku:onecoreclr /out:${CMAKE_CURRENT_BINARY_DIR}/clrDebugResource.bin
        COMMAND InjectResource /bin:${CMAKE_CURRENT_BINARY_DIR}/clrDebugResource.bin /dll:$<TARGET_FILE:coreclr> /name:CLRDEBUGINFO
        COMMAND InjectResource /bin:${CMAKE_CURRENT_SOURCE_DIR}/dump_helper_resource.bin /dll:$<TARGET_FILE:coreclr> /name:MINIDUMP_AUXILIARY_PROVIDER
        COMMAND ${CMAKE_COMMAND} -E touch ${CMAKE_CURRENT_BINARY_DIR}/${CMAKE_CFG_INTDIR}/inject_debug_resources.timestamp
        COMMENT Add dactable, debug resources, and dump helper resources to coreclr
    )

    if(NOT DEFINED CLR_CROSS_COMPONENTS_BUILD)
        add_custom_target(inject_debug_resources ALL DEPENDS ${CMAKE_CURRENT_BINARY_DIR}/${CMAKE_CFG_INTDIR}/inject_debug_resources.timestamp)
>>>>>>> 0524739d
    endif()

endif(CLR_CMAKE_TARGET_WIN32)

# add the install targets
install_clr(TARGETS coreclr ADDITIONAL_DESTINATION sharedFramework)

# publish coreclr_static lib
_install(TARGETS coreclr_static DESTINATION lib)

# Enable profile guided optimization
add_pgo(coreclr)<|MERGE_RESOLUTION|>--- conflicted
+++ resolved
@@ -202,33 +202,13 @@
 
     if (CLR_CMAKE_CROSS_ARCH)
         include(${CMAKE_INSTALL_PREFIX}/${CLR_CMAKE_CROSS_HOST_ARCH}/dactabletools/dactabletools.cmake)
-<<<<<<< HEAD
-      endif()
-
-      add_custom_command(
-          DEPENDS coreclr mscordaccore mscordbi ${CLR_DIR}/src/debug/daccess/daccess.cpp
-          OUTPUT ${CMAKE_CURRENT_BINARY_DIR}/${CMAKE_CFG_INTDIR}/inject_debug_resources.timestamp
-          COMMAND ${CMAKE_CXX_COMPILER} /P /EP /TP ${PREPROCESS_DEFINITIONS} ${INC_DIR} /Fi${CMAKE_CURRENT_BINARY_DIR}/daccess.i  ${CLR_DIR}/src/debug/daccess/daccess.cpp
-          COMMAND ${CLR_REPO_ROOT_DIR}/dotnet.cmd run ${CMAKE_INSTALL_PREFIX}/DacTableGen/DacTableGen.dll /dac:${CMAKE_CURRENT_BINARY_DIR}/daccess.i /pdb:${CMAKE_CURRENT_BINARY_DIR}/$<CONFIG>/coreclr.pdb /dll:$<TARGET_FILE:coreclr> /bin:${CMAKE_CURRENT_BINARY_DIR}/wks.bin
-          COMMAND InjectResource /bin:${CMAKE_CURRENT_BINARY_DIR}/wks.bin /dll:$<TARGET_FILE:coreclr>
-          COMMAND GenClrDebugResource /dac:$<TARGET_FILE:mscordaccore> /dbi:$<TARGET_FILE:mscordbi> /sku:onecoreclr /out:${CMAKE_CURRENT_BINARY_DIR}/clrDebugResource.bin
-          COMMAND InjectResource /bin:${CMAKE_CURRENT_BINARY_DIR}/clrDebugResource.bin /dll:$<TARGET_FILE:coreclr> /name:CLRDEBUGINFO
-          COMMAND InjectResource /bin:${CMAKE_CURRENT_SOURCE_DIR}/dump_helper_resource.bin /dll:$<TARGET_FILE:coreclr> /name:MINIDUMP_AUXILIARY_PROVIDER
-          COMMAND ${CMAKE_COMMAND} -E touch ${CMAKE_CURRENT_BINARY_DIR}/${CMAKE_CFG_INTDIR}/inject_debug_resources.timestamp
-          COMMENT Add dactable, debug resources, and dump helper resources to coreclr
-      )
-
-      if(NOT DEFINED CLR_CROSS_COMPONENTS_BUILD)
-          add_custom_target(inject_debug_resources ALL DEPENDS ${CMAKE_CURRENT_BINARY_DIR}/${CMAKE_CFG_INTDIR}/inject_debug_resources.timestamp)
-      endif()
-=======
     endif()
 
     add_custom_command(
         DEPENDS coreclr mscordaccore mscordbi ${CLR_DIR}/src/debug/daccess/daccess.cpp
         OUTPUT ${CMAKE_CURRENT_BINARY_DIR}/${CMAKE_CFG_INTDIR}/inject_debug_resources.timestamp
         COMMAND ${CMAKE_CXX_COMPILER} /P /EP /TP ${PREPROCESS_DEFINITIONS} ${INC_DIR} /Fi${CMAKE_CURRENT_BINARY_DIR}/daccess.i  ${CLR_DIR}/src/debug/daccess/daccess.cpp
-        COMMAND ${DAC_TABLE_GEN_PATH} /dac:${CMAKE_CURRENT_BINARY_DIR}/daccess.i /pdb:$<TARGET_PDB_FILE:coreclr> /dll:$<TARGET_FILE:coreclr> /bin:${CMAKE_CURRENT_BINARY_DIR}/wks.bin
+        COMMAND ${CLR_REPO_ROOT_DIR}/dotnet.cmd run ${CMAKE_INSTALL_PREFIX}/DacTableGen/DacTableGen.dll /dac:${CMAKE_CURRENT_BINARY_DIR}/daccess.i /pdb:${CMAKE_CURRENT_BINARY_DIR}/$<CONFIG>/coreclr.pdb /dll:$<TARGET_FILE:coreclr> /bin:${CMAKE_CURRENT_BINARY_DIR}/wks.bin
         COMMAND InjectResource /bin:${CMAKE_CURRENT_BINARY_DIR}/wks.bin /dll:$<TARGET_FILE:coreclr>
         COMMAND GenClrDebugResource /dac:$<TARGET_FILE:mscordaccore> /dbi:$<TARGET_FILE:mscordbi> /sku:onecoreclr /out:${CMAKE_CURRENT_BINARY_DIR}/clrDebugResource.bin
         COMMAND InjectResource /bin:${CMAKE_CURRENT_BINARY_DIR}/clrDebugResource.bin /dll:$<TARGET_FILE:coreclr> /name:CLRDEBUGINFO
@@ -239,9 +219,7 @@
 
     if(NOT DEFINED CLR_CROSS_COMPONENTS_BUILD)
         add_custom_target(inject_debug_resources ALL DEPENDS ${CMAKE_CURRENT_BINARY_DIR}/${CMAKE_CFG_INTDIR}/inject_debug_resources.timestamp)
->>>>>>> 0524739d
     endif()
-
 endif(CLR_CMAKE_TARGET_WIN32)
 
 # add the install targets
