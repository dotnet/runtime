<Project>

  <!-- This file contains build properties that apply to product
       projects and test projects. It's imported by
       tests/dir.common.props, and the global dir.props. -->

  <PropertyGroup>
    <CoreclrDir>$(MSBuildThisFileDirectory)</CoreclrDir>
  </PropertyGroup>

  <!-- Set default Configuration and Platform -->
  <PropertyGroup>
    <BuildArch>$(__BuildArch)</BuildArch>
    <BuildArch Condition="'$(BuildArch)' == ''">$(TargetArchitecture)</BuildArch>
    <BuildArch Condition="'$(BuildArch)'==''">x64</BuildArch>
    <BuildArch Condition="'$(BuildArch)' == 'amd64'">x64</BuildArch>

    <BuildType>$(__BuildType)</BuildType>
    <BuildType Condition="'$(BuildType)'==''">Debug</BuildType>
    <BuildType Condition="'$(BuildType)' == 'debug'">Debug</BuildType>
    <BuildType Condition="'$(BuildType)' == 'release'">Release</BuildType>
    <BuildType Condition="'$(BuildType)' == 'checked'">Checked</BuildType>

<<<<<<< HEAD
    <!-- TODO: converge on one property for TargetOS and __TargetOS (and similar), and remove these extra lines. -->
    <__TargetOS>$(TargetOS)</__TargetOS>
=======
    <BuildOS>$(__BuildOS)</BuildOS>
    <BuildOS Condition="'$(BuildOS)' == ''">$(OSGroup)</BuildOS>
    <BuildOS Condition="'$(BuildOS)' == '' And '$([MSBuild]::IsOSPlatform(Windows))' == 'true'">Windows_NT</BuildOS>
    <BuildOS Condition="'$(BuildOS)' == '' And '$([MSBuild]::IsOSPlatform(Linux))' == 'true'">Linux</BuildOS>
    <BuildOS Condition="'$(BuildOS)' == '' And '$([MSBuild]::IsOSPlatform(OSX))' == 'true'">OSX</BuildOS>

    <!-- TODO: converge on one property for BuildOS and __BuildOS (and similar), and remove these extra lines. -->
    <__BuildOS>$(BuildOS)</__BuildOS>
>>>>>>> 33f2807f
    <__BuildArch>$(BuildArch)</__BuildArch>

    <Configuration Condition="'$(Configuration)' == ''">$(BuildType)</Configuration>
    <Platform Condition="'$(Platform)' == ''">$(BuildArch)</Platform>

    <PlatformConfigPathPart>$(TargetOS).$(BuildArch).$(BuildType)</PlatformConfigPathPart>
  </PropertyGroup>

  <!-- Common properties -->
  <PropertyGroup>
    <RootRepoDir>$(MSBuildThisFileDirectory)..\..\</RootRepoDir>
    <ProjectDir>$(MSBuildThisFileDirectory)</ProjectDir>

    <BaseIntermediateOutputPath>$(RootRepoDir)artifacts\obj\coreclr\$(MSBuildProjectName)\</BaseIntermediateOutputPath>

    <SourceDir>$(ProjectDir)src\</SourceDir>
    <RootBinDir>$(RootRepoDir)artifacts\</RootBinDir>
    <BinDir>$(RootBinDir)bin\coreclr\$(PlatformConfigPathPart)\</BinDir>

    <!-- We don't append back slash because this path is used by nuget.exe as output directory and it
         fails to write packages to it if the path contains the forward slash.
    -->
    <PackagesBinDir>$(BinDir).nuget\</PackagesBinDir>
  </PropertyGroup>

  <PropertyGroup>
    <!-- Central place to set the versions of all nuget packages produced in the repo -->
    <PackageVersion Condition="'$(PackageVersion)' == ''">5.0.0</PackageVersion>

    <!-- Set the boolean below to true to generate packages with stabilized versions -->
    <StabilizePackageVersion Condition="'$(StabilizePackageVersion)' == ''">false</StabilizePackageVersion>
    <StableVersion Condition="'$(StabilizePackageVersion)' == 'true' and '$(StableVersion)' == ''">$(PackageVersion)</StableVersion>

    <PreReleaseLabel>preview8</PreReleaseLabel>
  </PropertyGroup>

  <!-- Set up common target properties that we use to conditionally include sources -->
  <PropertyGroup>
    <TargetsFreeBSD Condition="'$(TargetOS)' == 'FreeBSD'">true</TargetsFreeBSD>
    <TargetsLinux Condition="'$(TargetOS)' == 'Linux'">true</TargetsLinux>
    <TargetsNetBSD Condition="'$(TargetOS)' == 'NetBSD'">true</TargetsNetBSD>
    <TargetsOSX Condition="'$(TargetOS)' == 'OSX'">true</TargetsOSX>
    <TargetsWindows Condition="'$(TargetOS)' == 'Windows_NT'">true</TargetsWindows>

    <TargetsUnix Condition="'$(TargetsFreeBSD)' == 'true' or '$(TargetsLinux)' == 'true' or '$(TargetsNetBSD)' == 'true' or '$(TargetsOSX)' == 'true'">true</TargetsUnix>

    <!-- We are only tracking Linux Distributions for Nuget RID mapping -->
    <DistroRid Condition="'$(TargetsLinux)' == 'true'">$(__DistroRid)</DistroRid>

    <!-- Folder for cross target components -->
    <CrossTargetComponentFolder Condition="'$(BuildArch)' == 'arm64'">x64</CrossTargetComponentFolder>
    <CrossTargetComponentFolder Condition="'$(BuildArch)' == 'arm' and '$(TargetsWindows)' == 'true'">x86</CrossTargetComponentFolder>
    <CrossTargetComponentFolder Condition="'$(BuildArch)' == 'arm' and '$(TargetsLinux)' == 'true'">x64</CrossTargetComponentFolder>
  </PropertyGroup>

  <PropertyGroup>
    <LangVersion>8.0</LangVersion>
    <UseSharedCompilation>true</UseSharedCompilation>
  </PropertyGroup>

  <!-- Set the kind of PDB to Portable -->
  <PropertyGroup>
    <DebugType Condition="'$(DebugType)' == ''">Portable</DebugType>
  </PropertyGroup>

  <!-- Common properties -->
  <PropertyGroup>

    <!-- This name is used to create a GIT repository URL https://github.com/dotnet/$(GitHubRepositoryName) used to find source code for debugging -->
    <GitHubRepositoryName Condition="'$(GitHubRepositoryName)' == ''">coreclr</GitHubRepositoryName>

    <!-- Default to portable build if not explicitly set -->
    <PortableBuild Condition="'$(PortableBuild)' == ''">true</PortableBuild>

    <!-- If true, indicates that this is not an officially supported release -->
    <!-- It is important to flip this to false in official release branches -->
    <!-- Keep it in sync with PRERELEASE in clrdefinitions.cmake -->
    <IsPrerelease>true</IsPrerelease>
  </PropertyGroup>

  <!-- Output paths -->
  <PropertyGroup>
    <AppendTargetFrameworkToOutputPath>false</AppendTargetFrameworkToOutputPath>
  </PropertyGroup>

  <!-- Provides properties for dependency versions and configures dependency verification/auto-upgrade. -->
  <Import Project="$(MSBuildThisFileDirectory)dependencies.props" />
</Project><|MERGE_RESOLUTION|>--- conflicted
+++ resolved
@@ -21,19 +21,8 @@
     <BuildType Condition="'$(BuildType)' == 'release'">Release</BuildType>
     <BuildType Condition="'$(BuildType)' == 'checked'">Checked</BuildType>
 
-<<<<<<< HEAD
     <!-- TODO: converge on one property for TargetOS and __TargetOS (and similar), and remove these extra lines. -->
     <__TargetOS>$(TargetOS)</__TargetOS>
-=======
-    <BuildOS>$(__BuildOS)</BuildOS>
-    <BuildOS Condition="'$(BuildOS)' == ''">$(OSGroup)</BuildOS>
-    <BuildOS Condition="'$(BuildOS)' == '' And '$([MSBuild]::IsOSPlatform(Windows))' == 'true'">Windows_NT</BuildOS>
-    <BuildOS Condition="'$(BuildOS)' == '' And '$([MSBuild]::IsOSPlatform(Linux))' == 'true'">Linux</BuildOS>
-    <BuildOS Condition="'$(BuildOS)' == '' And '$([MSBuild]::IsOSPlatform(OSX))' == 'true'">OSX</BuildOS>
-
-    <!-- TODO: converge on one property for BuildOS and __BuildOS (and similar), and remove these extra lines. -->
-    <__BuildOS>$(BuildOS)</__BuildOS>
->>>>>>> 33f2807f
     <__BuildArch>$(BuildArch)</__BuildArch>
 
     <Configuration Condition="'$(Configuration)' == ''">$(BuildType)</Configuration>
