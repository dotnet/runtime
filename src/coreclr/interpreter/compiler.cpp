--- conflicted
+++ resolved
@@ -2271,7 +2271,7 @@
     {
         AddIns(INTOP_LDPTR);
         m_pLastNewIns->SetDVar(resultVar);
-        
+
         assert(embedInfo.lookup.constLookup.accessType == IAT_VALUE);
         m_pLastNewIns->data[0] = GetDataItemIndex(embedInfo.lookup.constLookup.handle);
     }
@@ -2377,16 +2377,16 @@
     if (extraParamArgLocation != INT_MAX)
     {
         int contextParamVar = -1;
-        
+
         // Instantiated generic method
         CORINFO_CONTEXT_HANDLE exactContextHnd = callInfo.contextHandle;
         if (((SIZE_T)exactContextHnd & CORINFO_CONTEXTFLAGS_MASK) == CORINFO_CONTEXTFLAGS_METHOD)
         {
             assert(exactContextHnd != METHOD_BEING_COMPILED_CONTEXT());
-            
+
             CORINFO_METHOD_HANDLE exactMethodHandle =
             (CORINFO_METHOD_HANDLE)((SIZE_T)exactContextHnd & ~CORINFO_CONTEXTFLAGS_MASK);
-            
+
             if (!callInfo.exactContextNeedsRuntimeLookup)
             {
                 PushStackType(StackTypeI, NULL);
@@ -2401,14 +2401,14 @@
                 contextParamVar = EmitGenericHandle(&resolvedCallToken, GenericHandleEmbedOptions::VarOnly).var;
             }
         }
-        
+
         // otherwise must be an instance method in a generic struct,
         // a static method in a generic type, or a runtime-generated array method
         else
         {
             assert(((SIZE_T)exactContextHnd & CORINFO_CONTEXTFLAGS_MASK) == CORINFO_CONTEXTFLAGS_CLASS);
             CORINFO_CLASS_HANDLE exactClassHandle = getClassFromContext(exactContextHnd);
-            
+
             if ((callInfo.classFlags & CORINFO_FLG_ARRAY) && readonly)
             {
                 PushStackType(StackTypeI, NULL);
@@ -2503,6 +2503,18 @@
                 }
                 m_pLastNewIns->data[0] = GetDataItemIndex(callInfo.hMethod);
             }
+            else if ((callInfo.classFlags & CORINFO_FLG_ARRAY) && !readonly)
+            {
+                CORINFO_SIG_INFO ctorSignature;
+                CORINFO_CLASS_HANDLE ctorClass;
+
+                m_compHnd->getMethodSig(resolvedCallToken.hMethod, &ctorSignature);
+                ctorClass = m_compHnd->getMethodClass(resolvedCallToken.hMethod);
+
+                AddIns(INTOP_NEWMDARR);
+                m_pLastNewIns->data[0] = GetDataItemIndex(ctorClass);
+                m_pLastNewIns->data[1] = numArgs;
+            }
             else
             {
                 // Normal call
@@ -2545,7 +2557,7 @@
                 m_pLastNewIns->data[0] = GetDataItemIndex(callInfo.hMethod);
             }
             break;
-        
+
         case CORINFO_VIRTUALCALL_STUB:
             // This case should never happen
             assert(!"Unexpected call kind");
@@ -3738,100 +3750,10 @@
                 break;
             case CEE_NEWOBJ:
             {
-<<<<<<< HEAD
-                CORINFO_METHOD_HANDLE ctorMethod;
-                CORINFO_SIG_INFO ctorSignature;
-                CORINFO_CLASS_HANDLE ctorClass;
-                m_ip++;
-                ctorMethod = ResolveMethodToken(getU4LittleEndian(m_ip));
-                m_ip += 4;
-
-                m_compHnd->getMethodSig(ctorMethod, &ctorSignature);
-                ctorClass = m_compHnd->getMethodClass(ctorMethod);
-                int32_t numArgs = ctorSignature.numArgs;
-
-                uint32_t attribs = m_compHnd->getClassAttribs(ctorClass);
-                if ((attribs & CORINFO_FLG_ARRAY) != 0)
-                {
-                    m_pStackPointer -= numArgs;
-
-                    int32_t *callArgs = (int32_t*) AllocMemPool((numArgs + 1) * sizeof(int32_t));
-                    for (int i = 0; i < numArgs; i++)
-                        callArgs[i] = m_pStackPointer[i].var;
-                    callArgs[numArgs] = -1;
-
-                    AddIns(INTOP_NEWMDARR);
-                    m_pLastNewIns->data[0] = GetDataItemIndex(ctorClass);
-                    m_pLastNewIns->data[1] = numArgs;
-
-                    PushInterpType(InterpTypeO, ctorClass);
-
-                    m_pLastNewIns->SetDVar(m_pStackPointer[-1].var);
-                    m_pLastNewIns->SetSVar(CALL_ARGS_SVAR);
-
-                    m_pLastNewIns->flags |= INTERP_INST_FLAG_CALL;
-                    m_pLastNewIns->info.pCallInfo = (InterpCallInfo*)AllocMemPool0(sizeof(InterpCallInfo));
-                    m_pLastNewIns->info.pCallInfo->pCallArgs = callArgs;
-
-                    break;
-                }
-
-                // TODO Special case array ctor / string ctor
-                m_pStackPointer -= numArgs;
-
-                // Allocate callArgs for the call, this + numArgs + terminator
-                int32_t *callArgs = (int32_t*) AllocMemPool((numArgs + 2) * sizeof(int32_t));
-                for (int i = 0; i < numArgs; i++)
-                    callArgs[i + 1] = m_pStackPointer[i].var;
-                callArgs[numArgs + 1] = -1;
-
-                // Push the return value and `this` argument to the ctor
-                InterpType retType = GetInterpType(m_compHnd->asCorInfoType(ctorClass));
-                int32_t vtsize = 0;
-                if (retType == InterpTypeVT)
-                {
-                    vtsize = m_compHnd->getClassSize(ctorClass);
-                    PushTypeVT(ctorClass, vtsize);
-                    PushInterpType(InterpTypeByRef, NULL);
-                }
-                else
-                {
-                    PushInterpType(retType, ctorClass);
-                    PushInterpType(retType, ctorClass);
-                }
-                int32_t dVar = m_pStackPointer[-2].var;
-                int32_t thisVar = m_pStackPointer[-1].var;
-                // Consider this arg as being defined, although newobj defines it
-                AddIns(INTOP_DEF);
-                m_pLastNewIns->SetDVar(thisVar);
-                callArgs[0] = thisVar;
-
-                if (retType == InterpTypeVT)
-                {
-                    AddIns(INTOP_NEWOBJ_VT);
-                    m_pLastNewIns->data[1] = (int32_t)ALIGN_UP_TO(vtsize, INTERP_STACK_SLOT_SIZE);
-                }
-                else
-                {
-                    AddIns(INTOP_NEWOBJ);
-                    m_pLastNewIns->data[1] = GetDataItemIndex(ctorClass);
-                }
-                m_pLastNewIns->data[0] = GetMethodDataItemIndex(ctorMethod);
-                m_pLastNewIns->SetSVar(CALL_ARGS_SVAR);
-                m_pLastNewIns->SetDVar(dVar);
-
-                m_pLastNewIns->flags |= INTERP_INST_FLAG_CALL;
-                m_pLastNewIns->info.pCallInfo = (InterpCallInfo*)AllocMemPool0(sizeof(InterpCallInfo));
-                m_pLastNewIns->info.pCallInfo->pCallArgs = callArgs;
-
-                // Pop this, the result of the newobj still remains on the stack
-                m_pStackPointer--;
-=======
                 EmitCall(NULL /*constrainedClass*/, false /* readonly*/, false /* tailcall*/, true /*newObj*/);
                 constrainedClass = NULL;
                 readonly = false;
                 tailcall = false;
->>>>>>> 11d3c571
                 break;
             }
             case CEE_DUP:
@@ -4733,10 +4655,10 @@
             }
             case CEE_LDTOKEN:
             {
-                
+
                 CORINFO_RESOLVED_TOKEN resolvedToken;
                 ResolveToken(getU4LittleEndian(m_ip + 1), CORINFO_TOKENKIND_Ldtoken, &resolvedToken);
-                
+
                 InterpEmbedGenericResult resolvedEmbedResult = EmitGenericHandle(&resolvedToken, GenericHandleEmbedOptions::None);
 
                 if (resolvedEmbedResult.var != -1)
@@ -4749,11 +4671,11 @@
                     AddIns(INTOP_LDTOKEN);
                     m_pLastNewIns->data[1] = resolvedEmbedResult.dataItemIndex;
                 }
-                
+
                 CORINFO_CLASS_HANDLE clsHnd = m_compHnd->getTokenTypeAsHandle(&resolvedToken);
                 PushStackType(StackTypeVT, clsHnd);
                 m_pLastNewIns->SetDVar(m_pStackPointer[-1].var);
-                
+
                 // see jit/importer.cpp CEE_LDTOKEN
                 CorInfoHelpFunc helper;
                 if (resolvedToken.hField)
@@ -4774,7 +4696,7 @@
                     assert(!"Token not resolved or resolved to unexpected type");
                 }
                 m_pLastNewIns->data[0] = GetDataItemIndexForHelperFtn(helper);
-                
+
                 m_ip += 5;
                 break;
             }
