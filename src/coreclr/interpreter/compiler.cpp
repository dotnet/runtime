--- conflicted
+++ resolved
@@ -4953,6 +4953,30 @@
                 m_pLastNewIns->SetSVar(dVar);
                 break;
         }
+    }
+
+    if (resultIsNewObjToVTWithCopy)
+    {
+        // For compliance with the exact letter of the ECMA spec, the result of a newobj to a valuetype must be computed
+        // by creating an instance of the valuetype, calling the constructor on that instance, and then copying the initialized
+        // value to the logical IL stack. This is done in case the constructor for the valuetype exposes the `this` pointer, and
+        // then something else captures that this pointer, and mutates the valuetype after the constructor returns. To prevent this
+        // from being generally unsafe, we need to make the temporary initial copy of the valuetype to be in a variable which has
+        // memory which will always be an instance of the newobj type, and to match RyuJit behavior that it is never possible to modify
+        // a valuetype on the IL evaluation stack we need to copy from there to the evaluation stack after running the constructor.
+
+        assert(m_pStackPointer[-1].var == newObjDVar);
+        assert(m_pVars[newObjDVar].global);
+
+        // For newobj to VT with copy, we need to copy the value type from the global var to the stack
+        m_pStackPointer--;
+
+        assert(m_pVars[newObjDVar].interpType == InterpTypeVT);
+        PushTypeVT(m_pVars[newObjDVar].clsHnd, m_pVars[newObjDVar].size);
+        AddIns(InterpGetMovForType(InterpTypeVT, true));
+        m_pLastNewIns->SetSVar(newObjDVar);
+        m_pLastNewIns->SetDVar(m_pStackPointer[-1].var);
+        m_pLastNewIns->data[0] = m_pVars[newObjDVar].size;
     }
 
     if (callInfo.sig.isAsyncCall() && m_methodInfo->args.isAsyncCall()) // Async2 functions may need to suspend
@@ -5545,35 +5569,6 @@
     {
         ConvertToIntervalMapData_ForOffsets(m_varIntervalMaps.Get(i));
     }
-<<<<<<< HEAD
-
-    if (resultIsNewObjToVTWithCopy)
-    {
-        // For compliance with the exact letter of the ECMA spec, the result of a newobj to a valuetype must be computed
-        // by creating an instance of the valuetype, calling the constructor on that instance, and then copying the initialized
-        // value to the logical IL stack. This is done in case the constructor for the valuetype exposes the `this` pointer, and
-        // then something else captures that this pointer, and mutates the valuetype after the constructor returns. To prevent this
-        // from being generally unsafe, we need to make the temporary initial copy of the valuetype to be in a variable which has
-        // memory which will always be an instance of the newobj type, and to match RyuJit behavior that it is never possible to modify
-        // a valuetype on the IL evaluation stack we need to copy from there to the evaluation stack after running the constructor.
-
-        assert(m_pStackPointer[-1].var == newObjDVar);
-        assert(m_pVars[newObjDVar].global);
-
-        // For newobj to VT with copy, we need to copy the value type from the global var to the stack
-        m_pStackPointer--;
-
-        assert(m_pVars[newObjDVar].interpType == InterpTypeVT);
-        PushTypeVT(m_pVars[newObjDVar].clsHnd, m_pVars[newObjDVar].size);
-        AddIns(InterpGetMovForType(InterpTypeVT, true));
-        m_pLastNewIns->SetSVar(newObjDVar);
-        m_pLastNewIns->SetDVar(m_pStackPointer[-1].var);
-        m_pLastNewIns->data[0] = m_pVars[newObjDVar].size;
-    }
-
-    m_ip += 5;
-=======
->>>>>>> 192bdc38
 }
 
 static int32_t GetStindForType(InterpType interpType)
