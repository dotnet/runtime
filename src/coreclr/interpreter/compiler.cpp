--- conflicted
+++ resolved
@@ -3043,11 +3043,7 @@
         {
             FAIL_TO_EXPAND_INTRINSIC:
 #ifdef DEBUG
-<<<<<<< HEAD
-            if (m_verbose || mustExpand)
-=======
-            if (t_interpDump)
->>>>>>> 762ed107
+            if (t_interpDump || mustExpand)
             {
                 const char* className = NULL;
                 const char* namespaceName = NULL;
