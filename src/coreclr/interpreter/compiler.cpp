--- conflicted
+++ resolved
@@ -6690,11 +6690,7 @@
                 });
 
                 // Setup so that we can safely branch to each target
-<<<<<<< HEAD
-                uint32_t lastOffset = MAXUINT32;
-=======
                 uint32_t lastOffset = UINT32_MAX;
->>>>>>> d3c6f06e
                 for (uint32_t i = 0; i < n; i++)
                 {
                     if (targetOffsets[i] != lastOffset)
