// Licensed to the .NET Foundation under one or more agreements.
// The .NET Foundation licenses this file to you under the MIT license.
#include "gcinfoencoder.h"

// HACK: debugreturn.h (included by gcinfoencoder.h) breaks constexpr
#if defined(debug_instrumented_return) || defined(_DEBUGRETURN_H_)
#undef return
#endif // debug_instrumented_return

#include "interpreter.h"
#include "stackmap.h"

#include <inttypes.h>

#include <new> // for std::bad_alloc

static const StackType g_stackTypeFromInterpType[] =
{
    StackTypeI4, // I1
    StackTypeI4, // U1
    StackTypeI4, // I2
    StackTypeI4, // U2
    StackTypeI4, // I4
    StackTypeI8, // I8
    StackTypeR4, // R4
    StackTypeR8, // R8
    StackTypeO,  // O
    StackTypeVT, // VT
    StackTypeByRef, // ByRef
};

static const InterpType g_interpTypeFromStackType[] =
{
    InterpTypeI4,       // I4,
    InterpTypeI8,       // I8,
    InterpTypeR4,       // R4,
    InterpTypeR8,       // R8,
    InterpTypeO,        // O,
    InterpTypeVT,       // VT,
    InterpTypeByRef,    // MP,
    InterpTypeI,        // F
};

// Used by assertAbort
thread_local ICorJitInfo* t_InterpJitInfoTls = nullptr;

static const char *g_stackTypeString[] = { "I4", "I8", "R4", "R8", "O ", "VT", "MP", "F " };

/*****************************************************************************/
void DECLSPEC_NORETURN Interp_NOMEM()
{
    throw std::bad_alloc();
}

// GCInfoEncoder needs an IAllocator implementation. This is a simple one that forwards to the Compiler.
class InterpIAllocator : public IAllocator
{
    InterpCompiler *m_pCompiler;

public:
    InterpIAllocator(InterpCompiler *compiler)
        : m_pCompiler(compiler)
    {
    }

    // Allocates a block of memory at least `sz` in size.
    virtual void* Alloc(size_t sz) override
    {
        return m_pCompiler->AllocMethodData(sz);
    }

    // Allocates a block of memory at least `elems * elemSize` in size.
    virtual void* ArrayAlloc(size_t elems, size_t elemSize) override
    {
        // Ensure that elems * elemSize does not overflow.
        if (elems > (SIZE_MAX / elemSize))
        {
            Interp_NOMEM();
        }

        return m_pCompiler->AllocMethodData(elems * elemSize);
    }

    // Frees the block of memory pointed to by p.
    virtual void Free(void* p) override
    {
        // Interpreter-FIXME: m_pCompiler->FreeMethodData
        free(p);
    }
};

// Interpreter-FIXME Use specific allocators for their intended purpose
// Allocator for data that is kept alive throughout application execution,
// being freed only if the associated method gets freed.
void* InterpCompiler::AllocMethodData(size_t numBytes)
{
    return malloc(numBytes);
}

// Fast allocator for small chunks of memory that can be freed together when the
// method compilation is finished.
void* InterpCompiler::AllocMemPool(size_t numBytes)
{
    return malloc(numBytes);
}

void* InterpCompiler::AllocMemPool0(size_t numBytes)
{
    void *ptr = AllocMemPool(numBytes);
    memset(ptr, 0, numBytes);
    return ptr;
}

// Allocator for potentially larger chunks of data, that we might want to free
// eagerly, before method is finished compiling, to prevent excessive memory usage.
void* InterpCompiler::AllocTemporary(size_t numBytes)
{
    return malloc(numBytes);
}

void* InterpCompiler::AllocTemporary0(size_t numBytes)
{
    void *ptr = AllocTemporary(numBytes);
    memset(ptr, 0, numBytes);
    return ptr;
}

void* InterpCompiler::ReallocTemporary(void* ptr, size_t numBytes)
{
    return realloc(ptr, numBytes);
}

void InterpCompiler::FreeTemporary(void* ptr)
{
    free(ptr);
}

static int GetDataLen(int opcode)
{
    int length = g_interpOpLen[opcode];
    int numSVars = g_interpOpSVars[opcode];
    int numDVars = g_interpOpDVars[opcode];

    return length - 1 - numSVars - numDVars;
}

InterpInst* InterpCompiler::AddIns(int opcode)
{
    return AddInsExplicit(opcode, GetDataLen(opcode));
}

InterpInst* InterpCompiler::AddInsExplicit(int opcode, int dataLen)
{
    InterpInst *ins = NewIns(opcode, dataLen);
    ins->pPrev = m_pCBB->pLastIns;
    if (m_pCBB->pLastIns)
        m_pCBB->pLastIns->pNext = ins;
    else
        m_pCBB->pFirstIns = ins;
    m_pCBB->pLastIns = ins;
    return ins;
}

InterpInst* InterpCompiler::NewIns(int opcode, int dataLen)
{
    int insSize = sizeof(InterpInst) + sizeof(uint32_t) * dataLen;
    InterpInst *ins = (InterpInst*)AllocMemPool(insSize);
    memset(ins, 0, insSize);
    ins->opcode = opcode;
    ins->ilOffset = m_currentILOffset;
    m_pLastNewIns = ins;
    return ins;
}

InterpInst* InterpCompiler::InsertInsBB(InterpBasicBlock *pBB, InterpInst *pPrevIns, int opcode)
{
    InterpInst *ins = NewIns(opcode, GetDataLen(opcode));

    ins->pPrev = pPrevIns;

    if (pPrevIns)
    {
        ins->pNext = pPrevIns->pNext;
        pPrevIns->pNext = ins;
    }
    else
    {
        ins->pNext = pBB->pFirstIns;
        pBB->pFirstIns = ins;
    }

    if (ins->pNext == NULL)
    {
        pBB->pLastIns = ins;
    }
    else
    {
        ins->pNext->pPrev = ins;
    }

    return ins;
}

// Inserts a new instruction after prevIns. prevIns must be in cbb
InterpInst* InterpCompiler::InsertIns(InterpInst *pPrevIns, int opcode)
{
    return InsertInsBB(m_pCBB, pPrevIns, opcode);
}

InterpInst* InterpCompiler::FirstRealIns(InterpBasicBlock *pBB)
{
    InterpInst *ins = pBB->pFirstIns;
    if (!ins || !InsIsNop(ins))
        return ins;
    while (ins && InsIsNop(ins))
        ins = ins->pNext;
    return ins;
}

InterpInst* InterpCompiler::NextRealIns(InterpInst *ins)
{
    ins = ins->pNext;
    while (ins && InsIsNop(ins))
        ins = ins->pNext;
    return ins;
}

InterpInst* InterpCompiler::PrevRealIns(InterpInst *ins)
{
    ins = ins->pPrev;
    while (ins && InsIsNop(ins))
        ins = ins->pPrev;
    return ins;
}

void InterpCompiler::ClearIns(InterpInst *ins)
{
    ins->opcode = INTOP_NOP;
}

bool InterpCompiler::InsIsNop(InterpInst *ins)
{
    return ins->opcode == INTOP_NOP;
}

int32_t InterpCompiler::GetInsLength(InterpInst *ins)
{
    int len = g_interpOpLen[ins->opcode];
    if (len == 0)
    {
        assert(ins->opcode == INTOP_SWITCH);
        len = 3 + ins->data[0];
    }

    return len;
}

void InterpCompiler::ForEachInsSVar(InterpInst *ins, void *pData, void (InterpCompiler::*callback)(int*, void*))
{
    int numSVars = g_interpOpSVars[ins->opcode];
    if (numSVars)
    {
        for (int i = 0; i < numSVars; i++)
        {
            if (ins->sVars [i] == CALL_ARGS_SVAR)
            {
                if (ins->info.pCallInfo && ins->info.pCallInfo->pCallArgs) {
                    int *callArgs = ins->info.pCallInfo->pCallArgs;
                    while (*callArgs != CALL_ARGS_TERMINATOR)
                    {
                        (this->*callback) (callArgs, pData);
                        callArgs++;
                    }
                }
            }
            else
            {
                (this->*callback) (&ins->sVars[i], pData);
            }
        }
    }
}

void InterpCompiler::ForEachInsVar(InterpInst *ins, void *pData, void (InterpCompiler::*callback)(int*, void*))
{
    ForEachInsSVar(ins, pData, callback);

    if (g_interpOpDVars [ins->opcode])
        (this->*callback) (&ins->dVar, pData);
}


InterpBasicBlock* InterpCompiler::AllocBB(int32_t ilOffset)
{
    InterpBasicBlock *bb = (InterpBasicBlock*)AllocMemPool(sizeof(InterpBasicBlock));

    new (bb) InterpBasicBlock (m_BBCount, ilOffset);
    m_BBCount++;
    return bb;
}

InterpBasicBlock* InterpCompiler::GetBB(int32_t ilOffset)
{
    InterpBasicBlock *bb = m_ppOffsetToBB [ilOffset];

    if (!bb)
    {
        bb = AllocBB(ilOffset);

        m_ppOffsetToBB[ilOffset] = bb;
    }

    return bb;
}

// Same implementation as JIT
static inline uint32_t LeadingZeroCount(uint32_t value)
{
    if (value == 0)
    {
        return 32;
    }

#if defined(_MSC_VER)
    unsigned long result;
    ::_BitScanReverse(&result, value);
    return 31 ^ static_cast<uint32_t>(result);
#else
    int32_t result = __builtin_clz(value);
    return static_cast<uint32_t>(result);
#endif
}


int GetBBLinksCapacity(int links)
{
    if (links <= 2)
        return links;
    // Return the next power of 2 bigger or equal to links
    uint32_t leadingZeroes = LeadingZeroCount(links - 1);
    return 1 << (32 - leadingZeroes);
}


void InterpCompiler::LinkBBs(InterpBasicBlock *from, InterpBasicBlock *to)
{
    int i;
    bool found = false;

    for (i = 0; i < from->outCount; i++)
    {
        if (to == from->ppOutBBs[i])
        {
            found = true;
            break;
        }
    }
    if (!found)
    {
        int prevCapacity = GetBBLinksCapacity(from->outCount);
        int newCapacity = GetBBLinksCapacity(from->outCount + 1);
        if (newCapacity > prevCapacity)
        {
            InterpBasicBlock **newa = (InterpBasicBlock**)AllocMemPool(newCapacity * sizeof(InterpBasicBlock*));
            memcpy(newa, from->ppOutBBs, from->outCount * sizeof(InterpBasicBlock*));
            from->ppOutBBs = newa;
        }
        from->ppOutBBs [from->outCount] = to;
        from->outCount++;
    }

    found = false;
    for (i = 0; i < to->inCount; i++)
    {
        if (from == to->ppInBBs [i])
        {
            found = true;
            break;
        }
    }

    if (!found) {
        int prevCapacity = GetBBLinksCapacity(to->inCount);
        int newCapacity = GetBBLinksCapacity(to->inCount + 1);
        if (newCapacity > prevCapacity) {
            InterpBasicBlock **newa = (InterpBasicBlock**)AllocMemPool(newCapacity * sizeof(InterpBasicBlock*));
            memcpy(newa, to->ppInBBs, to->inCount * sizeof(InterpBasicBlock*));
            to->ppInBBs = newa;
        }
        to->ppInBBs [to->inCount] = from;
        to->inCount++;
    }
}

// array must contain ref
static void RemoveBBRef(InterpBasicBlock **array, InterpBasicBlock *ref, int len)
{
    int i = 0;
    while (array[i] != ref)
    {
        i++;
    }
    i++;
    while (i < len)
    {
        array[i - 1] = array[i];
        i++;
    }
}

void InterpCompiler::UnlinkBBs(InterpBasicBlock *from, InterpBasicBlock *to)
{
    RemoveBBRef(from->ppOutBBs, to, from->outCount);
    from->outCount--;
    RemoveBBRef(to->ppInBBs, from, to->inCount);
    to->inCount--;
}

// These are moves between vars, operating only on the interpreter stack
int32_t InterpCompiler::InterpGetMovForType(InterpType interpType, bool signExtend)
{
    switch (interpType)
    {
        case InterpTypeI1:
        case InterpTypeU1:
        case InterpTypeI2:
        case InterpTypeU2:
            if (signExtend)
                return INTOP_MOV_I4_I1 + interpType;
            else
                return INTOP_MOV_4;
        case InterpTypeI4:
        case InterpTypeR4:
            return INTOP_MOV_4;
        case InterpTypeI8:
        case InterpTypeR8:
            return INTOP_MOV_8;
        case InterpTypeO:
        case InterpTypeByRef:
            return INTOP_MOV_P;
        case InterpTypeVT:
            return INTOP_MOV_VT;
        default:
            assert(0);
    }
    return -1;
}

// This method needs to be called when the current basic blocks ends and execution can
// continue into pTargetBB. When the stack state of a basic block is initialized, the vars
// associated with the stack state are set. When another bblock will continue execution
// into this bblock, it will first have to emit moves from the vars in its stack state
// to the vars of the target bblock stack state.
void InterpCompiler::EmitBBEndVarMoves(InterpBasicBlock *pTargetBB)
{
    if (pTargetBB->stackHeight <= 0)
        return;

    for (int i = 0; i < pTargetBB->stackHeight; i++)
    {
        int sVar = m_pStackBase[i].var;
        int dVar = pTargetBB->pStackState[i].var;
        if (sVar != dVar)
        {
            InterpType interpType = m_pVars[sVar].interpType;
            int32_t movOp = InterpGetMovForType(interpType, false);

            AddIns(movOp);
            m_pLastNewIns->SetSVar(sVar);
            m_pLastNewIns->SetDVar(dVar);

            if (interpType == InterpTypeVT)
            {
                assert(m_pVars[sVar].size == m_pVars[dVar].size);
                m_pLastNewIns->data[0] = m_pVars[sVar].size;
            }
        }
    }
}

static void MergeStackTypeInfo(StackInfo *pState1, StackInfo *pState2, int len)
{
    // Discard type information if we have type conflicts for stack contents
    for (int i = 0; i < len; i++)
    {
        if (pState1[i].clsHnd != pState2[i].clsHnd)
        {
            pState1[i].clsHnd = NULL;
            pState2[i].clsHnd = NULL;
        }
    }
}

// Initializes stack state at entry to bb, based on the current stack state
void InterpCompiler::InitBBStackState(InterpBasicBlock *pBB)
{
    if (pBB->stackHeight >= 0)
    {
        // Already initialized, update stack information
        MergeStackTypeInfo(m_pStackBase, pBB->pStackState, pBB->stackHeight);
    }
    else
    {
        pBB->stackHeight = (int32_t)(m_pStackPointer - m_pStackBase);
        if (pBB->stackHeight > 0)
        {
            int size = pBB->stackHeight * sizeof (StackInfo);
            pBB->pStackState = (StackInfo*)AllocMemPool(size);
            memcpy (pBB->pStackState, m_pStackBase, size);
        }
    }
}


int32_t InterpCompiler::CreateVarExplicit(InterpType interpType, CORINFO_CLASS_HANDLE clsHnd, int size)
{
    if (m_varsSize == m_varsCapacity) {
        m_varsCapacity *= 2;
        if (m_varsCapacity == 0)
            m_varsCapacity = 16;
        m_pVars = (InterpVar*) ReallocTemporary(m_pVars, m_varsCapacity * sizeof(InterpVar));
    }
    InterpVar *var = &m_pVars[m_varsSize];

    new (var) InterpVar(interpType, clsHnd, size);

    m_varsSize++;
    return m_varsSize - 1;
}

void InterpCompiler::EnsureStack(int additional)
{
    int32_t currentSize = (int32_t)(m_pStackPointer - m_pStackBase);

    if ((additional + currentSize) > m_stackCapacity) {
        m_stackCapacity *= 2;
        m_pStackBase = (StackInfo*)ReallocTemporary (m_pStackBase, m_stackCapacity * sizeof(StackInfo));
        m_pStackPointer = m_pStackBase + currentSize;
    }
}

#define CHECK_STACK(n)                      \
    do                                      \
    {                                       \
        if (!CheckStackHelper (n))          \
            goto exit_bad_code;             \
    } while (0)

#define CHECK_STACK_RET_VOID(n)             \
    do {                                    \
        if (!CheckStackHelper(n))           \
            return;                         \
    } while (0)

#define CHECK_STACK_RET(n, ret)             \
    do {                                    \
        if (!CheckStackHelper(n))           \
            return ret;                     \
    } while (0)

#define INVALID_CODE_RET_VOID               \
    do {                                    \
        m_hasInvalidCode = true;            \
        return;                             \
    } while (0)

bool InterpCompiler::CheckStackHelper(int n)
{
    int32_t currentSize = (int32_t)(m_pStackPointer - m_pStackBase);
    if (currentSize < n)
    {
        m_hasInvalidCode = true;
        return false;
    }
    return true;
}

void InterpCompiler::PushTypeExplicit(StackType stackType, CORINFO_CLASS_HANDLE clsHnd, int size)
{
    EnsureStack(1);
    m_pStackPointer->type = stackType;
    m_pStackPointer->clsHnd = clsHnd;
    m_pStackPointer->size = ALIGN_UP_TO(size, INTERP_STACK_SLOT_SIZE);
    int var = CreateVarExplicit(g_interpTypeFromStackType[stackType], clsHnd, size);
    m_pStackPointer->var = var;
    m_pStackPointer++;
}

void InterpCompiler::PushStackType(StackType stackType, CORINFO_CLASS_HANDLE clsHnd)
{
    // We don't really care about the exact size for non-valuetypes
    PushTypeExplicit(stackType, clsHnd, INTERP_STACK_SLOT_SIZE);
}

void InterpCompiler::PushInterpType(InterpType interpType, CORINFO_CLASS_HANDLE clsHnd)
{
    PushStackType(g_stackTypeFromInterpType[interpType], clsHnd);
}

void InterpCompiler::PushTypeVT(CORINFO_CLASS_HANDLE clsHnd, int size)
{
    PushTypeExplicit(StackTypeVT, clsHnd, size);
}


int32_t InterpCompiler::ComputeCodeSize()
{
    int32_t codeSize = 0;

    for (InterpBasicBlock *bb = m_pEntryBB; bb != NULL; bb = bb->pNextBB)
    {
        for (InterpInst *ins = bb->pFirstIns; ins != NULL; ins = ins->pNext)
        {
            codeSize += GetInsLength(ins);
        }
    }
    return codeSize;
}

int32_t InterpCompiler::GetLiveStartOffset(int var)
{
    if (m_pVars[var].global)
    {
        return 0;
    }
    else
    {
        assert(m_pVars[var].liveStart != NULL);
        return m_pVars[var].liveStart->nativeOffset;
    }
}

int32_t InterpCompiler::GetLiveEndOffset(int var)
{
    if (m_pVars[var].global)
    {
        return m_methodCodeSize;
    }
    else
    {
        assert(m_pVars[var].liveEnd != NULL);
        return m_pVars[var].liveEnd->nativeOffset + GetInsLength(m_pVars[var].liveEnd);
    }
}

uint32_t InterpCompiler::ConvertOffset(int32_t offset)
{
    // FIXME Once the VM moved the InterpMethod* to code header, we don't need to add a pointer size to the offset
    return offset * sizeof(int32_t) + sizeof(void*);
}

int32_t* InterpCompiler::EmitCodeIns(int32_t *ip, InterpInst *ins, TArray<Reloc*> *relocs)
{
    ins->nativeOffset = (int32_t)(ip - m_pMethodCode);

    int32_t opcode = ins->opcode;
    int32_t *startIp = ip;
    *ip++ = opcode;

    // Set to true if the instruction was completely reverted.
    bool isReverted = false;

    if (opcode == INTOP_SWITCH)
    {
        int32_t numLabels = ins->data [0];
        *ip++ = m_pVars[ins->sVars[0]].offset;
        *ip++ = numLabels;
        // Add relocation for each label
        for (int32_t i = 0; i < numLabels; i++)
        {
            Reloc *reloc = (Reloc*)AllocMemPool(sizeof(Reloc));
            new (reloc) Reloc(RelocSwitch, (int32_t)(ip - m_pMethodCode), ins->info.ppTargetBBTable[i], 0);
            relocs->Add(reloc);
            *ip++ = (int32_t)0xdeadbeef;
        }
    }
    else if (InterpOpIsUncondBranch(opcode) || InterpOpIsCondBranch(opcode) || (opcode == INTOP_LEAVE_CATCH) || (opcode == INTOP_CALL_FINALLY))
    {
        int32_t brBaseOffset = (int32_t)(startIp - m_pMethodCode);
        for (int i = 0; i < g_interpOpSVars[opcode]; i++)
            *ip++ = m_pVars[ins->sVars[i]].offset;

        if (ins->info.pTargetBB->nativeOffset >= 0)
        {
            *ip++ = ins->info.pTargetBB->nativeOffset - brBaseOffset;
        }
        else if (opcode == INTOP_BR && ins->info.pTargetBB == m_pCBB->pNextBB)
        {
            // Ignore branch to the next basic block. Revert the added INTOP_BR.
            isReverted = true;
            ip--;
        }
        else
        {
            // We don't know yet the IR offset of the target, add a reloc instead
            Reloc *reloc = (Reloc*)AllocMemPool(sizeof(Reloc));
            new (reloc) Reloc(RelocLongBranch, brBaseOffset, ins->info.pTargetBB, g_interpOpSVars[opcode]);
            relocs->Add(reloc);
            *ip++ = (int32_t)0xdeadbeef;
        }
    }
    else if (opcode == INTOP_MOV_SRC_OFF)
    {
        // This opcode reuses the MOV opcodes, which are normally used to copy the
        // contents of one var to the other, in order to copy a containing field
        // of the source var (which is a vt) to another var.
        int32_t fOffset = ins->data[0];
        InterpType fType = (InterpType)ins->data[1];
        int32_t fSize = ins->data[2];
        // Revert opcode emit
        ip--;

        int destOffset = m_pVars[ins->dVar].offset;
        int srcOffset = m_pVars[ins->sVars[0]].offset;
        srcOffset += fOffset;
        if (fSize)
            opcode = INTOP_MOV_VT;
        else
            opcode = InterpGetMovForType(fType, true);
        *ip++ = opcode;
        *ip++ = destOffset;
        *ip++ = srcOffset;
        if (opcode == INTOP_MOV_VT)
            *ip++ = fSize;
    }
    else if (opcode == INTOP_LDLOCA)
    {
        // This opcode references a var, int sVars[0], but it is not registered as a source for it
        // aka g_interpOpSVars[INTOP_LDLOCA] is 0.
        *ip++ = m_pVars[ins->dVar].offset;
        *ip++ = m_pVars[ins->sVars[0]].offset;
    }
    else
    {
        // Default code emit for an instruction. The opcode was already emitted above.
        // We emit the offset for the instruction destination, then for every single source
        // variable we emit another offset. Finally, we will emit any additional data needed
        // by the instruction.
        if (g_interpOpDVars[opcode])
            *ip++ = m_pVars[ins->dVar].offset;

        if (g_interpOpSVars[opcode])
        {
            for (int i = 0; i < g_interpOpSVars[opcode]; i++)
            {
                if (ins->sVars[i] == CALL_ARGS_SVAR)
                {
                    *ip++ = m_paramAreaOffset + ins->info.pCallInfo->callOffset;
                }
                else
                {
                    *ip++ = m_pVars[ins->sVars[i]].offset;
                }
            }
        }

        int left = GetInsLength(ins) - (int32_t)(ip - startIp);
        // Emit the rest of the data
        for (int i = 0; i < left; i++)
            *ip++ = ins->data[i];
    }

    if ((ins->ilOffset != -1) && !isReverted)
    {
        assert(ins->ilOffset >= 0);
        assert(ins->nativeOffset >= 0);
        uint32_t ilOffset = ins->ilOffset;
        uint32_t nativeOffset = ConvertOffset(ins->nativeOffset);
        if ((m_ILToNativeMapSize == 0) || (m_pILToNativeMap[m_ILToNativeMapSize - 1].ilOffset != ilOffset))
        {
            // This code assumes that instructions for the same IL offset are emitted in a single run without
            // any other IL offsets in between and that they don't repeat again after the run ends.
#ifdef _DEBUG
            for (int i = 0; i < m_ILToNativeMapSize; i++)
            {
                assert(m_pILToNativeMap[i].ilOffset != ilOffset);
            }
#endif // _DEBUG

            // Since we can have at most one entry per IL offset,
            // this map cannot possibly use more entries than the size of the IL code
            assert(m_ILToNativeMapSize < m_ILCodeSize);

            m_pILToNativeMap[m_ILToNativeMapSize].ilOffset = ilOffset;
            m_pILToNativeMap[m_ILToNativeMapSize].nativeOffset = nativeOffset;
            m_ILToNativeMapSize++;
        }
    }

    return ip;
}

void InterpCompiler::PatchRelocations(TArray<Reloc*> *relocs)
{
    int32_t size = relocs->GetSize();

    for (int32_t i = 0; i < size; i++)
    {
        Reloc *reloc = relocs->Get(i);
        int32_t offset = reloc->pTargetBB->nativeOffset - reloc->offset;
        int32_t *pSlot = NULL;

        if (reloc->type == RelocLongBranch)
            pSlot = m_pMethodCode + reloc->offset + reloc->skip + 1;
        else if (reloc->type == RelocSwitch)
            pSlot = m_pMethodCode + reloc->offset;
        else
            assert(0);

        assert(*pSlot == (int32_t)0xdeadbeef);
        *pSlot = offset;
    }
}

int32_t *InterpCompiler::EmitBBCode(int32_t *ip, InterpBasicBlock *bb, TArray<Reloc*> *relocs)
{
    m_pCBB = bb;
    m_pCBB->nativeOffset = (int32_t)(ip - m_pMethodCode);

    for (InterpInst *ins = bb->pFirstIns; ins != NULL; ins = ins->pNext)
    {
        if (InterpOpIsEmitNop(ins->opcode))
        {
            ins->nativeOffset = (int32_t)(ip - m_pMethodCode);
            continue;
        }

        ip = EmitCodeIns(ip, ins, relocs);
    }

    m_pCBB->nativeEndOffset = (int32_t)(ip - m_pMethodCode);

    return ip;
}

void InterpCompiler::EmitCode()
{
    TArray<Reloc*> relocs;
    int32_t codeSize = ComputeCodeSize();
    m_pMethodCode = (int32_t*)AllocMethodData(codeSize * sizeof(int32_t));

    // These will eventually be freed by the VM, and they use the delete [] operator for the deletion.
    m_pILToNativeMap = new ICorDebugInfo::OffsetMapping[m_ILCodeSize];
    ICorDebugInfo::NativeVarInfo* eeVars = NULL;
    if (m_numILVars > 0)
    {
        eeVars = new ICorDebugInfo::NativeVarInfo[m_numILVars];
    }

    // For each BB, compute the number of EH clauses that overlap with it.
    for (unsigned int i = 0; i < m_methodInfo->EHcount; i++)
    {
        CORINFO_EH_CLAUSE clause;
        m_compHnd->getEHinfo(m_methodInfo->ftn, i, &clause);
        for (InterpBasicBlock *bb = m_pEntryBB; bb != NULL; bb = bb->pNextBB)
        {
            if (clause.HandlerOffset <= (uint32_t)bb->ilOffset && (clause.HandlerOffset + clause.HandlerLength) > (uint32_t)bb->ilOffset)
            {
                bb->overlappingEHClauseCount++;
            }

            if (clause.Flags == CORINFO_EH_CLAUSE_FILTER && clause.FilterOffset <= (uint32_t)bb->ilOffset && clause.HandlerOffset > (uint32_t)bb->ilOffset)
            {
                bb->overlappingEHClauseCount++;
            }
        }
    }

    // Emit all the code in waves. First emit all blocks that are not inside any EH clauses.
    // Then emit blocks that are inside of a single EH clause, then ones that are inside of
    // two EH clauses, etc.
    // The goal is to move all clauses to the end of the method code recursively so that
    // no handler is inside of a try block.
    int32_t *ip = m_pMethodCode;
    bool emittedBlock;
    int clauseDepth = 0;
    do
    {
        emittedBlock = false;
        for (InterpBasicBlock *bb = m_pEntryBB; bb != NULL; bb = bb->pNextBB)
        {
            if (bb->overlappingEHClauseCount == clauseDepth)
            {
                ip = EmitBBCode(ip, bb, &relocs);
                emittedBlock = true;
            }
        }
        clauseDepth++;
    }
    while (emittedBlock);

    m_methodCodeSize = (int32_t)(ip - m_pMethodCode);

    PatchRelocations(&relocs);

    int j = 0;
    for (int i = 0; i < m_numILVars; i++)
    {
        assert(m_pVars[i].ILGlobal);
        eeVars[j].startOffset          = ConvertOffset(GetLiveStartOffset(i)); // This is where the variable mapping is start to become valid
        eeVars[j].endOffset            = ConvertOffset(GetLiveEndOffset(i));   // This is where the variable mapping is cease to become valid
        eeVars[j].varNumber            = j;                                    // This is the index of the variable in [arg] + [local]
        eeVars[j].loc.vlType           = ICorDebugInfo::VLT_STK;               // This is a stack slot
        eeVars[j].loc.vlStk.vlsBaseReg = ICorDebugInfo::REGNUM_FP;             // This specifies which register this offset is based off
        eeVars[j].loc.vlStk.vlsOffset  = m_pVars[i].offset;                    // This specifies starting from the offset, how much offset is this from
        j++;
    }

    if (m_numILVars > 0)
    {
        m_compHnd->setVars(m_methodInfo->ftn, m_numILVars, eeVars);
    }
    m_compHnd->setBoundaries(m_methodInfo->ftn, m_ILToNativeMapSize, m_pILToNativeMap);
}

#ifdef FEATURE_INTERPRETER
class InterpGcSlotAllocator
{
    InterpCompiler *m_compiler;
    InterpreterGcInfoEncoder *m_encoder;
    // [pObjects, pByrefs]
    GcSlotId *m_slotTables[2];
    unsigned m_slotTableSize;

#ifdef DEBUG
    bool m_verbose;
#endif

    GcSlotId* LocateGcSlotTableEntry(uint32_t offsetBytes, GcSlotFlags flags)
    {
        GcSlotId *slotTable = m_slotTables[(flags & GC_SLOT_INTERIOR) == GC_SLOT_INTERIOR];
        uint32_t slotIndex = offsetBytes / sizeof(void *);
        assert(slotIndex < m_slotTableSize);
        return &slotTable[slotIndex];
    }

public:
    InterpGcSlotAllocator(InterpCompiler *compiler, InterpreterGcInfoEncoder *encoder)
        : m_compiler(compiler)
        , m_encoder(encoder)
        , m_slotTableSize(compiler->m_totalVarsStackSize / sizeof(void *))
#ifdef DEBUG
        , m_verbose(compiler->m_verbose)
#endif
    {
        for (int i = 0; i < 2; i++)
        {
            m_slotTables[i] = new (compiler) GcSlotId[m_slotTableSize];
            // 0 is a valid slot id so default-initialize all the slots to 0xFFFFFFFF
            memset(m_slotTables[i], 0xFF, sizeof(GcSlotId) * m_slotTableSize);
        }
    }

    void AllocateOrReuseGcSlot(uint32_t offsetBytes, GcSlotFlags flags)
    {
        GcSlotId *pSlot = LocateGcSlotTableEntry(offsetBytes, flags);
        bool allocateNewSlot = *pSlot == ((GcSlotId)-1);

        if (allocateNewSlot)
        {
            // Important to pass GC_FRAMEREG_REL, the default is broken due to GET_CALLER_SP being unimplemented
            *pSlot = m_encoder->GetStackSlotId(offsetBytes, flags, GC_FRAMEREG_REL);
        }
        else
        {
            assert((flags & GC_SLOT_UNTRACKED) == 0);
        }

        INTERP_DUMP(
            "%s %s%sgcslot %u at %u\n",
            allocateNewSlot ? "Allocated" : "Reused",
            (flags & GC_SLOT_UNTRACKED) ? "global " : "",
            (flags & GC_SLOT_INTERIOR) ? "interior " : "",
            *pSlot,
            offsetBytes
        );
    }

    void ReportLiveRange(uint32_t offsetBytes, GcSlotFlags flags, int varIndex)
    {
        GcSlotId *pSlot = LocateGcSlotTableEntry(offsetBytes, flags);
        assert(varIndex < m_compiler->m_varsSize);

        InterpVar *pVar = &m_compiler->m_pVars[varIndex];
        if (pVar->global)
            return;

        GcSlotId slot = *pSlot;
        assert(slot != ((GcSlotId)-1));
        assert(pVar->liveStart);
        assert(pVar->liveEnd);
        uint32_t startOffset = m_compiler->ConvertOffset(m_compiler->GetLiveStartOffset(varIndex)),
            endOffset = m_compiler->ConvertOffset(m_compiler->GetLiveEndOffset(varIndex));
        INTERP_DUMP(
            "Slot %u (%s var #%d offset %u) live [IR_%04x - IR_%04x] [%u - %u]\n",
            slot, pVar->global ? "global" : "local",
            varIndex, pVar->offset,
            m_compiler->GetLiveStartOffset(varIndex), m_compiler->GetLiveEndOffset(varIndex),
            startOffset, endOffset
        );
        m_encoder->SetSlotState(startOffset, slot, GC_SLOT_LIVE);
        m_encoder->SetSlotState(endOffset, slot, GC_SLOT_DEAD);
    }
};
#endif

void InterpCompiler::BuildGCInfo(InterpMethod *pInterpMethod)
{
#ifdef FEATURE_INTERPRETER
    InterpIAllocator* pAllocator = new (this) InterpIAllocator(this);
    InterpreterGcInfoEncoder* gcInfoEncoder = new (this) InterpreterGcInfoEncoder(m_compHnd, m_methodInfo, pAllocator, Interp_NOMEM);
    InterpGcSlotAllocator slotAllocator (this, gcInfoEncoder);

    gcInfoEncoder->SetCodeLength(ConvertOffset(m_methodCodeSize));

    INTERP_DUMP("Allocating gcinfo slots for %u vars\n", m_varsSize);

    for (int pass = 0; pass < 2; pass++)
    {
        for (int i = 0; i < m_varsSize; i++)
        {
            InterpVar *pVar = &m_pVars[i];
            GcSlotFlags flags = pVar->global
                ? (GcSlotFlags)GC_SLOT_UNTRACKED
                : (GcSlotFlags)0;

            switch (pVar->interpType) {
                case InterpTypeO:
                    break;
                case InterpTypeByRef:
                    flags = (GcSlotFlags)(flags | GC_SLOT_INTERIOR);
                    break;
                case InterpTypeVT:
                {
                    InterpreterStackMap *stackMap = GetInterpreterStackMap(m_compHnd, pVar->clsHnd);
                    for (unsigned j = 0; j < stackMap->m_slotCount; j++)
                    {
                        InterpreterStackMapSlot slotInfo = stackMap->m_slots[j];
                        unsigned fieldOffset = pVar->offset + slotInfo.m_offsetBytes;
                        GcSlotFlags fieldFlags = (GcSlotFlags)(flags | slotInfo.m_gcSlotFlags);
                        if (pass == 0)
                            slotAllocator.AllocateOrReuseGcSlot(fieldOffset, fieldFlags);
                        else
                            slotAllocator.ReportLiveRange(fieldOffset, fieldFlags, i);
                    }

                    // Don't perform the regular allocateGcSlot call
                    continue;
                }
                default:
                    // Neither an object, interior pointer, or vt, so no slot needed
                    continue;
            }

            if (pass == 0)
                slotAllocator.AllocateOrReuseGcSlot(pVar->offset, flags);
            else
                slotAllocator.ReportLiveRange(pVar->offset, flags, i);
        }

        if (pass == 0)
            gcInfoEncoder->FinalizeSlotIds();
        else
            gcInfoEncoder->Build();
    }

    // GC Encoder automatically puts the GC info in the right spot using ICorJitInfo::allocGCInfo(size_t)
    gcInfoEncoder->Emit();
#endif
}

void InterpCompiler::GetNativeRangeForClause(uint32_t startILOffset, uint32_t endILOffset, int32_t *nativeStartOffset, int32_t* nativeEndOffset)
{
    InterpBasicBlock* pStartBB = m_ppOffsetToBB[startILOffset];
    assert(pStartBB != NULL);

    InterpBasicBlock* pEndBB = pStartBB;
    for (InterpBasicBlock* pBB = pStartBB->pNextBB; (pBB != NULL) && ((uint32_t)pBB->ilOffset < endILOffset); pBB = pBB->pNextBB)
    {
        if ((pBB->clauseType == pStartBB->clauseType) && (pBB->overlappingEHClauseCount == pStartBB->overlappingEHClauseCount))
        {
            pEndBB = pBB;
        }
    }

    *nativeStartOffset = pStartBB->nativeOffset;
    *nativeEndOffset = pEndBB->nativeEndOffset;
}

void InterpCompiler::BuildEHInfo()
{
    uint32_t lastTryILOffset = 0;
    uint32_t lastTryILLength = 0;

    INTERP_DUMP("EH info:\n");

    if (m_methodInfo->EHcount == 0)
    {
        INTERP_DUMP("  None\n");
        return;
    }

    m_compHnd->setEHcount(m_methodInfo->EHcount);
    for (unsigned int i = 0; i < m_methodInfo->EHcount; i++)
    {
        CORINFO_EH_CLAUSE clause;
        CORINFO_EH_CLAUSE nativeClause;

        m_compHnd->getEHinfo(m_methodInfo->ftn, i, &clause);

        int32_t tryStartNativeOffset;
        int32_t tryEndNativeOffset;
        GetNativeRangeForClause(clause.TryOffset, clause.TryOffset + clause.TryLength, &tryStartNativeOffset, &tryEndNativeOffset);

        int32_t handlerStartNativeOffset;
        int32_t handlerEndNativeOffset;
        GetNativeRangeForClause(clause.HandlerOffset, clause.HandlerOffset + clause.HandlerLength, &handlerStartNativeOffset, &handlerEndNativeOffset);

        nativeClause.TryOffset = ConvertOffset(tryStartNativeOffset);
        nativeClause.TryLength = ConvertOffset(tryEndNativeOffset);

        nativeClause.HandlerOffset = ConvertOffset(handlerStartNativeOffset);
        nativeClause.HandlerLength = ConvertOffset(handlerEndNativeOffset);
        InterpBasicBlock* pFilterStartBB = NULL;
        if (clause.Flags == CORINFO_EH_CLAUSE_FILTER)
        {
            pFilterStartBB = m_ppOffsetToBB[clause.FilterOffset];
            nativeClause.FilterOffset = ConvertOffset(pFilterStartBB->nativeOffset);
        }
        else
        {
            nativeClause.ClassToken = clause.ClassToken;
        }

        nativeClause.Flags = clause.Flags;

        // A try region can have multiple catch / filter handlers. All except of the first one need to be marked by
        // the COR_ILEXCEPTION_CLAUSE_SAMETRY flag so that runtime can distinguish this case from a case when
        // the native try region is the same for multiple clauses, but the IL try region is different.
        if ((lastTryILOffset == clause.TryOffset) && (lastTryILLength == clause.TryLength))
        {
            nativeClause.Flags = (CORINFO_EH_CLAUSE_FLAGS)((int)nativeClause.Flags | COR_ILEXCEPTION_CLAUSE_SAMETRY);
        }

        m_compHnd->setEHinfo(i, &nativeClause);

        INTERP_DUMP("  try [IR_%04x(%x), IR_%04x(%x)) ", tryStartNativeOffset, clause.TryOffset, tryEndNativeOffset, clause.TryOffset + clause.TryLength);
        if (clause.Flags == CORINFO_EH_CLAUSE_FILTER)
        {
            INTERP_DUMP("filter IR_%04x(%x), handler [IR_%04x(%x), IR_%04x(%x))%s\n", pFilterStartBB->nativeOffset, clause.FilterOffset, handlerStartNativeOffset, clause.HandlerOffset, handlerEndNativeOffset, clause.HandlerOffset + clause.HandlerLength, ((int)nativeClause.Flags & COR_ILEXCEPTION_CLAUSE_SAMETRY) ? " (same try)" : "");
        }
        else if (nativeClause.Flags == CORINFO_EH_CLAUSE_FINALLY)
        {
            INTERP_DUMP("finally handler [IR_%04x(%x), IR_%04x(%x))\n", handlerStartNativeOffset, clause.HandlerOffset, handlerEndNativeOffset, clause.HandlerOffset + clause.HandlerLength);
        }
        else
        {
            INTERP_DUMP("catch handler [IR_%04x(%x), IR_%04x(%x))%s\n", handlerStartNativeOffset, clause.HandlerOffset, handlerEndNativeOffset, clause.HandlerOffset + clause.HandlerLength, ((int)nativeClause.Flags & COR_ILEXCEPTION_CLAUSE_SAMETRY) ? " (same try)" : "");
        }
    }
}

InterpMethod* InterpCompiler::CreateInterpMethod()
{
    int numDataItems = m_dataItems.GetSize();
    void **pDataItems = (void**)AllocMethodData(numDataItems * sizeof(void*));

    for (int i = 0; i < numDataItems; i++)
        pDataItems[i] = m_dataItems.Get(i);

    bool initLocals = (m_methodInfo->options & CORINFO_OPT_INIT_LOCALS) != 0;

    InterpMethod *pMethod = new InterpMethod(m_methodHnd, m_totalVarsStackSize, pDataItems, initLocals);

    return pMethod;
}

int32_t* InterpCompiler::GetCode(int32_t *pCodeSize)
{
    *pCodeSize = m_methodCodeSize;
    return m_pMethodCode;
}

InterpCompiler::InterpCompiler(COMP_HANDLE compHnd,
                                CORINFO_METHOD_INFO* methodInfo)
    : m_pInitLocalsIns(nullptr)
    , m_globalVarsWithRefsStackTop(0)
{
    // Fill in the thread-local used for assertions
    t_InterpJitInfoTls = compHnd;

    m_methodHnd = methodInfo->ftn;
    m_compScopeHnd = methodInfo->scope;
    m_compHnd = compHnd;
    m_methodInfo = methodInfo;

#ifdef DEBUG

    m_classHnd   = compHnd->getMethodClass(m_methodHnd);

    m_methodName = ::PrintMethodName(compHnd, m_classHnd, m_methodHnd, &m_methodInfo->args,
                            /* includeClassInstantiation */ true,
                            /* includeMethodInstantiation */ true,
                            /* includeSignature */ true,
                            /* includeReturnType */ false,
                            /* includeThis */ false);

    if (InterpConfig.InterpDump().contains(compHnd, m_methodHnd, m_classHnd, &m_methodInfo->args))
        m_verbose = true;
#endif
}

InterpMethod* InterpCompiler::CompileMethod()
{
#ifdef DEBUG
    if (m_verbose || InterpConfig.InterpList())
    {
        printf("Interpreter compile method %s\n", m_methodName.GetUnderlyingArray());
    }
#endif

    CreateILVars();

    GenerateCode(m_methodInfo);

#ifdef DEBUG
    if (m_verbose)
    {
        printf("\nUnoptimized IR:\n");
        PrintCode();
    }
#endif

    AllocOffsets();
    PatchInitLocals(m_methodInfo);

    EmitCode();

#ifdef DEBUG
    if (m_verbose)
    {
        printf("\nCompiled method: ");
        PrintMethodName(m_methodHnd);
        printf("\nLocals size %d\n", m_totalVarsStackSize);
        PrintCompiledCode();
        printf("\n");
    }
#endif

    return CreateInterpMethod();
}

void InterpCompiler::PatchInitLocals(CORINFO_METHOD_INFO* methodInfo)
{
    // We may have global vars containing managed pointers or interior pointers, so we need
    //  to zero the region of the stack containing global vars, not just IL locals. Now that
    //  offset allocation has occurred we know where the global vars end, so we can expand
    //  the initlocals opcode that was originally generated to also zero them.
    int32_t startOffset = m_pInitLocalsIns->data[0];
    int32_t totalSize = m_globalVarsWithRefsStackTop - startOffset;
    if (totalSize > m_pInitLocalsIns->data[1])
    {
        INTERP_DUMP(
            "Expanding initlocals from [%d-%d] to [%d-%d]\n",
            startOffset, startOffset + m_pInitLocalsIns->data[1],
            startOffset, startOffset + totalSize
        );
        m_pInitLocalsIns->data[1] = totalSize;
    }
    else
    {
        INTERP_DUMP(
            "Not expanding initlocals from [%d-%d] for global vars stack top of %d\n",
            startOffset, startOffset + m_pInitLocalsIns->data[1],
            m_globalVarsWithRefsStackTop
        );
    }
}

// Adds a conversion instruction for the value pointed to by sp, also updating the stack information
void InterpCompiler::EmitConv(StackInfo *sp, StackType type, InterpOpcode convOp)
{
    InterpInst *newInst = AddIns(convOp);

    newInst->SetSVar(sp->var);
    new (sp) StackInfo(type);
    int32_t var = CreateVarExplicit(g_interpTypeFromStackType[type], NULL, INTERP_STACK_SLOT_SIZE);
    sp->var = var;
    newInst->SetDVar(var);

    // NOTE: We rely on m_pLastNewIns == newInst upon return from this function. Make sure you preserve that if you change anything.
}

static InterpType GetInterpType(CorInfoType corInfoType)
{
    switch (corInfoType)
    {
        case CORINFO_TYPE_BYTE:
            return InterpTypeI1;
        case CORINFO_TYPE_UBYTE:
        case CORINFO_TYPE_BOOL:
            return InterpTypeU1;
        case CORINFO_TYPE_CHAR:
        case CORINFO_TYPE_USHORT:
            return InterpTypeU2;
        case CORINFO_TYPE_SHORT:
            return InterpTypeI2;
        case CORINFO_TYPE_INT:
        case CORINFO_TYPE_UINT:
            return InterpTypeI4;
        case CORINFO_TYPE_LONG:
        case CORINFO_TYPE_ULONG:
            return InterpTypeI8;
        case CORINFO_TYPE_NATIVEINT:
        case CORINFO_TYPE_NATIVEUINT:
            return InterpTypeI;
        case CORINFO_TYPE_FLOAT:
            return InterpTypeR4;
        case CORINFO_TYPE_DOUBLE:
            return InterpTypeR8;
        case CORINFO_TYPE_STRING:
        case CORINFO_TYPE_CLASS:
            return InterpTypeO;
        case CORINFO_TYPE_PTR:
            return InterpTypeI;
        case CORINFO_TYPE_BYREF:
            return InterpTypeByRef;
        case CORINFO_TYPE_VALUECLASS:
        case CORINFO_TYPE_REFANY:
            return InterpTypeVT;
        case CORINFO_TYPE_VOID:
            return InterpTypeVoid;
        default:
            assert(!"Unimplemented CorInfoType");
            break;
    }
    return InterpTypeVoid;
}

int32_t InterpCompiler::GetInterpTypeStackSize(CORINFO_CLASS_HANDLE clsHnd, InterpType interpType, int32_t *pAlign)
{
    int32_t size, align;
    if (interpType == InterpTypeVT)
    {
        size = m_compHnd->getClassSize(clsHnd);
        align = m_compHnd->getClassAlignmentRequirement(clsHnd);

        assert(align <= INTERP_STACK_ALIGNMENT);

        // All vars are stored at 8 byte aligned offsets
        if (align < INTERP_STACK_SLOT_SIZE)
            align = INTERP_STACK_SLOT_SIZE;
    }
    else
    {
        size = INTERP_STACK_SLOT_SIZE; // not really
        align = INTERP_STACK_SLOT_SIZE;
    }
    *pAlign = align;
    return size;
}

void InterpCompiler::CreateILVars()
{
    bool hasThis = m_methodInfo->args.hasThis();
    bool hasParamArg = m_methodInfo->args.hasTypeArg();
    int paramArgIndex = hasParamArg ? hasThis ? 1 : 0 : INT_MAX;
    int32_t offset;
    int numArgs = hasThis + m_methodInfo->args.numArgs;
    int numILLocals = m_methodInfo->locals.numArgs;
    m_numILVars = numArgs + numILLocals;

    // add some starting extra space for new vars
    m_varsCapacity = m_numILVars + m_methodInfo->EHcount + 64;
    m_pVars = (InterpVar*)AllocTemporary0(m_varsCapacity * sizeof (InterpVar));
    m_varsSize = m_numILVars + hasParamArg;

    offset = 0;

    INTERP_DUMP("\nCreate IL Vars:\n");

    // NOTE: There is special handling for the param arg, which is stored after the IL locals in the m_pVars array.
    // The param arg is not part of the set of arguments defined by the IL method signature, but instead is needed
    // to support shared generics codegen, and to be able to determine which exact intantiation of a method is in use.
    // The param arg is stashed into the m_pVars array at an unnatural index relative to its position in the physical stack
    // so that when parsing the MSIL byte stream it is simple to determine the index of the normal argumentes
    // and IL locals, by just knowing the number of IL defined arguments. This allows all of the special handling for
    // the param arg to be localized to this function, and the small set of helper functions that directly use it.

    CORINFO_ARG_LIST_HANDLE sigArg = m_methodInfo->args.args;

    int argIndexOffset = 0;
    if (hasThis)
    {
        CORINFO_CLASS_HANDLE argClass = m_compHnd->getMethodClass(m_methodInfo->ftn);
        InterpType interpType = m_compHnd->isValueClass(argClass) ? InterpTypeByRef : InterpTypeO;
        CreateNextLocalVar(0, argClass, interpType, &offset);
        argIndexOffset++;
    }

    if (hasParamArg)
    {
        m_paramArgIndex = m_varsSize - 1; // The param arg is stored after the IL locals in the m_pVars array
        CreateNextLocalVar(m_paramArgIndex, NULL, InterpTypeI, &offset);
    }

    for (int i = argIndexOffset; i < numArgs; i++)
    {
        CORINFO_CLASS_HANDLE argClass;
        CorInfoType argCorType = strip(m_compHnd->getArgType(&m_methodInfo->args, sigArg, &argClass));
        InterpType interpType = GetInterpType(argCorType);
        sigArg = m_compHnd->getArgNext(sigArg);
        CreateNextLocalVar(i, argClass, interpType, &offset);
    }
    offset = ALIGN_UP_TO(offset, INTERP_STACK_ALIGNMENT);

    sigArg = m_methodInfo->locals.args;
    m_ILLocalsOffset = offset;
    int index = numArgs;

    for (int i = 0; i < numILLocals; i++) {
        CORINFO_CLASS_HANDLE argClass;
        CorInfoType argCorType = strip(m_compHnd->getArgType(&m_methodInfo->locals, sigArg, &argClass));
        InterpType interpType = GetInterpType(argCorType);
        CreateNextLocalVar(index, argClass, interpType, &offset);
        sigArg = m_compHnd->getArgNext(sigArg);
        index++;
    }

    if (hasParamArg)
    {
        // The param arg is stored after the IL locals in the m_pVars array
        assert(index == m_paramArgIndex);
        index++;
    }

    offset = ALIGN_UP_TO(offset, INTERP_STACK_ALIGNMENT);
    m_ILLocalsSize = offset - m_ILLocalsOffset;

    INTERP_DUMP("\nCreate clause Vars:\n");

    m_clauseVarsIndex = index;

    for (unsigned int i = 0; i < m_methodInfo->EHcount; i++)
    {
        CreateNextLocalVar(index, NULL, InterpTypeO, &offset);
        index++;
    }

    m_totalVarsStackSize = offset;
}

void InterpCompiler::CreateNextLocalVar(int iArgToSet, CORINFO_CLASS_HANDLE argClass, InterpType interpType, int32_t *pOffset)
{
    int32_t align;
    int32_t size = GetInterpTypeStackSize(argClass, interpType, &align);

    new (&m_pVars[iArgToSet]) InterpVar(interpType, argClass, size);

    m_pVars[iArgToSet].global = true;
    m_pVars[iArgToSet].ILGlobal = true;
    m_pVars[iArgToSet].size = size;
    *pOffset = ALIGN_UP_TO(*pOffset, align);
    m_pVars[iArgToSet].offset = *pOffset;
    INTERP_DUMP("alloc arg var %d to offset %d\n", iArgToSet, *pOffset);
    *pOffset += size;
}

// Create finally call island basic blocks for all try regions with finally clauses that the leave exits.
// That means when the leaveOffset is inside the try region and the target is outside of it.
// These finally call island blocks are used for non-exceptional finally execution.
// The linked list of finally call island blocks is stored in the pFinallyCallIslandBB field of the finally basic block.
// The pFinallyCallIslandBB in the actual finally call island block points to the outer try region's finally call island block.
void InterpCompiler::CreateFinallyCallIslandBasicBlocks(CORINFO_METHOD_INFO* methodInfo, int32_t leaveOffset, InterpBasicBlock* pLeaveTargetBB)
{
    bool firstFinallyCallIsland = true;
    InterpBasicBlock* pInnerFinallyCallIslandBB = NULL;
    for (unsigned int i = 0; i < methodInfo->EHcount; i++)
    {
        CORINFO_EH_CLAUSE clause;
        m_compHnd->getEHinfo(methodInfo->ftn, i, &clause);
        if (clause.Flags != CORINFO_EH_CLAUSE_FINALLY)
        {
            continue;
        }

        // Only try regions in which the leave instruction is located are considered.
        if ((uint32_t)leaveOffset < clause.TryOffset || (uint32_t)leaveOffset > (clause.TryOffset + clause.TryLength))
        {
            continue;
        }

        // If the leave target is inside the try region, we don't need to create a finally call island block.
        if ((uint32_t)pLeaveTargetBB->ilOffset >= clause.TryOffset && (uint32_t)pLeaveTargetBB->ilOffset <= (clause.TryOffset + clause.TryLength))
        {
            continue;
        }

        InterpBasicBlock* pHandlerBB = GetBB(clause.HandlerOffset);
        InterpBasicBlock* pFinallyCallIslandBB = NULL;

        InterpBasicBlock** ppLastBBNext = &pHandlerBB->pFinallyCallIslandBB;
        while (*ppLastBBNext != NULL)
        {
            if ((*ppLastBBNext)->pLeaveTargetBB == pLeaveTargetBB)
            {
                // We already have finally call island block for the leave target
                pFinallyCallIslandBB = (*ppLastBBNext);
                break;
            }
            ppLastBBNext = &((*ppLastBBNext)->pNextBB);
        }

        if (pFinallyCallIslandBB == NULL)
        {
            pFinallyCallIslandBB = AllocBB(clause.HandlerOffset + clause.HandlerLength);
            pFinallyCallIslandBB->pLeaveTargetBB = pLeaveTargetBB;
            *ppLastBBNext = pFinallyCallIslandBB;
        }

        if (pInnerFinallyCallIslandBB != NULL)
        {
            pInnerFinallyCallIslandBB->pFinallyCallIslandBB = pFinallyCallIslandBB;
        }
        pInnerFinallyCallIslandBB = pFinallyCallIslandBB;

        if (firstFinallyCallIsland)
        {
            // The leaves table entry points to the first finally call island block
            firstFinallyCallIsland = false;

            LeavesTableEntry leavesEntry;
            leavesEntry.ilOffset = leaveOffset;
            leavesEntry.pFinallyCallIslandBB = pFinallyCallIslandBB;
            m_leavesTable.Add(leavesEntry);
        }
    }
}

bool InterpCompiler::CreateBasicBlocks(CORINFO_METHOD_INFO* methodInfo)
{
    int32_t codeSize = methodInfo->ILCodeSize;
    uint8_t *codeStart = methodInfo->ILCode;
    uint8_t *codeEnd = codeStart + codeSize;
    const uint8_t *ip = codeStart;

    m_ppOffsetToBB = (InterpBasicBlock**)AllocMemPool0(sizeof(InterpBasicBlock*) * (methodInfo->ILCodeSize + 1));
    GetBB(0);

    while (ip < codeEnd)
    {
        int32_t insOffset = (int32_t)(ip - codeStart);
        OPCODE opcode = CEEDecodeOpcode(&ip);
        OPCODE_FORMAT opArgs = g_CEEOpArgs[opcode];
        int32_t target;
        InterpBasicBlock *pTargetBB;

        switch (opArgs)
        {
        case InlineNone:
            ip++;
            break;
        case InlineString:
        case InlineType:
        case InlineField:
        case InlineMethod:
        case InlineTok:
        case InlineSig:
        case ShortInlineR:
        case InlineI:
            ip += 5;
            break;
        case InlineVar:
            ip += 3;
            break;
        case ShortInlineVar:
        case ShortInlineI:
            ip += 2;
            break;
        case ShortInlineBrTarget:
            target = insOffset + 2 + (int8_t)ip [1];
            if (target >= codeSize)
                return false;
            pTargetBB = GetBB(target);
            if (opcode == CEE_LEAVE_S)
            {
                CreateFinallyCallIslandBasicBlocks(methodInfo, insOffset, pTargetBB);
            }
            ip += 2;
            GetBB((int32_t)(ip - codeStart));
            break;
        case InlineBrTarget:
            target = insOffset + 5 + getI4LittleEndian(ip + 1);
            if (target >= codeSize)
                return false;
            pTargetBB = GetBB(target);
            if (opcode == CEE_LEAVE)
            {
                CreateFinallyCallIslandBasicBlocks(methodInfo, insOffset, pTargetBB);
            }
            ip += 5;
            GetBB((int32_t)(ip - codeStart));
            break;
        case InlineSwitch: {
            uint32_t n = getI4LittleEndian(ip + 1);
            ip += 5;
            insOffset += 5 + 4 * n;
            target = insOffset;
            if (target >= codeSize)
                return false;
            GetBB(target);
            for (uint32_t i = 0; i < n; i++)
            {
                target = insOffset + getI4LittleEndian(ip);
                if (target >= codeSize)
                    return false;
                GetBB(target);
                ip += 4;
            }
            GetBB((int32_t)(ip - codeStart));
            break;
        }
        case InlineR:
        case InlineI8:
            ip += 9;
            break;
        default:
            assert(0);
        }
        if (opcode == CEE_THROW || opcode == CEE_ENDFINALLY || opcode == CEE_RETHROW)
            GetBB((int32_t)(ip - codeStart));
    }

    return true;
}

bool InterpCompiler::InitializeClauseBuildingBlocks(CORINFO_METHOD_INFO* methodInfo)
{
    int32_t codeSize = methodInfo->ILCodeSize;
    uint8_t *codeStart = methodInfo->ILCode;
    uint8_t *codeEnd = codeStart + codeSize;

    for (unsigned int i = 0; i < methodInfo->EHcount; i++)
    {
        CORINFO_EH_CLAUSE clause;
        m_compHnd->getEHinfo(methodInfo->ftn, i, &clause);

        if ((codeStart + clause.TryOffset) > codeEnd ||
                (codeStart + clause.TryOffset + clause.TryLength) > codeEnd)
        {
            return false;
        }

        InterpBasicBlock* pTryBB = GetBB(clause.TryOffset);

        if ((codeStart + clause.HandlerOffset) > codeEnd ||
                (codeStart + clause.HandlerOffset + clause.HandlerLength) > codeEnd)
        {
            return false;
        }

        // Find and mark all basic blocks that are part of the try region.
        for (uint32_t j = clause.TryOffset; j < (clause.TryOffset + clause.TryLength); j++)
        {
            InterpBasicBlock* pBB = m_ppOffsetToBB[j];
            if (pBB != NULL && pBB->clauseType == BBClauseNone)
            {
                pBB->clauseType = BBClauseTry;
            }
        }

        InterpBasicBlock* pHandlerBB = GetBB(clause.HandlerOffset);

        // Find and mark all basic blocks that are part of the handler region.
        for (uint32_t j = clause.HandlerOffset; j < (clause.HandlerOffset + clause.HandlerLength); j++)
        {
            InterpBasicBlock* pBB = m_ppOffsetToBB[j];
            if (pBB != NULL && pBB->clauseType == BBClauseNone)
            {
                if ((clause.Flags == CORINFO_EH_CLAUSE_NONE) || (clause.Flags == CORINFO_EH_CLAUSE_FILTER))
                {
                    pBB->clauseType = BBClauseCatch;
                }
                else
                {
                    assert((clause.Flags == CORINFO_EH_CLAUSE_FINALLY) || (clause.Flags == CORINFO_EH_CLAUSE_FAULT));
                    pBB->clauseType = BBClauseFinally;
                }
            }
        }

        if (clause.Flags == CORINFO_EH_CLAUSE_FILTER)
        {
            if ((codeStart + clause.FilterOffset) > codeEnd)
                return false;

            // The filter funclet is always stored right before its handler funclet.
            // So the filter end offset is equal to the start offset of the handler funclet.
            InterpBasicBlock* pFilterBB = GetBB(clause.FilterOffset);
            pFilterBB->isFilterOrCatchFuncletEntry = true;
            pFilterBB->clauseVarIndex = m_clauseVarsIndex + i;

            // Initialize the filter stack state. It initially contains the exception object.
            pFilterBB->stackHeight = 1;
            pFilterBB->pStackState = (StackInfo*)AllocMemPool(sizeof (StackInfo));
            pFilterBB->pStackState[0].type = StackTypeO;
            pFilterBB->pStackState[0].size = INTERP_STACK_SLOT_SIZE;
            pFilterBB->pStackState[0].clsHnd = NULL;
            pFilterBB->pStackState[0].var = pFilterBB->clauseVarIndex;

            // Find and mark all basic blocks that are part of the filter region.
            for (uint32_t j = clause.FilterOffset; j < clause.HandlerOffset; j++)
            {
                InterpBasicBlock* pBB = m_ppOffsetToBB[j];
                if (pBB != NULL && pBB->clauseType == BBClauseNone)
                {
                    pBB->clauseType = BBClauseFilter;
                }
            }
        }
        else if (clause.Flags == CORINFO_EH_CLAUSE_FINALLY|| clause.Flags == CORINFO_EH_CLAUSE_FAULT)
        {
            InterpBasicBlock* pFinallyBB = GetBB(clause.HandlerOffset);

            // Initialize finally handler stack state to empty.
            pFinallyBB->stackHeight = 0;
        }

        if (clause.Flags == CORINFO_EH_CLAUSE_NONE || clause.Flags == CORINFO_EH_CLAUSE_FILTER)
        {
            InterpBasicBlock* pCatchBB = GetBB(clause.HandlerOffset);
            pCatchBB->isFilterOrCatchFuncletEntry = true;
            pCatchBB->clauseVarIndex = m_clauseVarsIndex + i;

            // Initialize the catch / filtered handler stack state. It initially contains the exception object.
            pCatchBB->stackHeight = 1;
            pCatchBB->pStackState = (StackInfo*)AllocMemPool(sizeof (StackInfo));
            pCatchBB->pStackState[0].type = StackTypeO;
            pCatchBB->pStackState[0].size = INTERP_STACK_SLOT_SIZE;
            pCatchBB->pStackState[0].var = pCatchBB->clauseVarIndex;
            pCatchBB->pStackState[0].clsHnd = NULL;
        }
    }

    // Now that we have classified all the basic blocks, we can set the clause type for the finally call island blocks.
    // We set it to the same type as the basic block after the finally handler.
    for (unsigned int i = 0; i < methodInfo->EHcount; i++)
    {
        CORINFO_EH_CLAUSE clause;
        m_compHnd->getEHinfo(methodInfo->ftn, i, &clause);

        if (clause.Flags != CORINFO_EH_CLAUSE_FINALLY)
        {
            continue;
        }

        InterpBasicBlock* pFinallyBB = GetBB(clause.HandlerOffset);

        InterpBasicBlock* pFinallyCallIslandBB = pFinallyBB->pFinallyCallIslandBB;
        while (pFinallyCallIslandBB != NULL)
        {
            InterpBasicBlock* pAfterFinallyBB = m_ppOffsetToBB[clause.HandlerOffset + clause.HandlerLength];
            assert(pAfterFinallyBB != NULL);
            pFinallyCallIslandBB->clauseType = pAfterFinallyBB->clauseType;
            pFinallyCallIslandBB = pFinallyCallIslandBB->pNextBB;
        }
    }

    return true;
}

void InterpCompiler::EmitBranchToBB(InterpOpcode opcode, InterpBasicBlock *pTargetBB)
{
    EmitBBEndVarMoves(pTargetBB);
    InitBBStackState(pTargetBB);

    AddIns(opcode);
    m_pLastNewIns->info.pTargetBB = pTargetBB;
}

// ilOffset represents relative branch offset
void InterpCompiler::EmitBranch(InterpOpcode opcode, int32_t ilOffset)
{
    int32_t target = (int32_t)(m_ip - m_pILCode) + ilOffset;
    if (target < 0 || target >= m_ILCodeSize)
        assert(0);

    // Backwards branch, emit safepoint
    if (ilOffset < 0)
        AddIns(INTOP_SAFEPOINT);

    InterpBasicBlock *pTargetBB = m_ppOffsetToBB[target];
    assert(pTargetBB != NULL);

    EmitBranchToBB(opcode, pTargetBB);
}

void InterpCompiler::EmitOneArgBranch(InterpOpcode opcode, int32_t ilOffset, int insSize)
{
    CHECK_STACK_RET_VOID(1);
    StackType argType = (m_pStackPointer[-1].type == StackTypeO || m_pStackPointer[-1].type == StackTypeByRef) ? StackTypeI : m_pStackPointer[-1].type;
    // offset the opcode to obtain the type specific I4/I8/R4/R8 variant.
    InterpOpcode opcodeArgType = (InterpOpcode)(opcode + argType - StackTypeI4);
    m_pStackPointer--;
    if (ilOffset)
    {
        EmitBranch(opcodeArgType, ilOffset + insSize);
        m_pLastNewIns->SetSVar(m_pStackPointer[0].var);
    }
    else
    {
        AddIns(INTOP_NOP);
    }
}

void InterpCompiler::EmitTwoArgBranch(InterpOpcode opcode, int32_t ilOffset, int insSize)
{
    CHECK_STACK_RET_VOID(2);
    StackType argType1 = (m_pStackPointer[-1].type == StackTypeO || m_pStackPointer[-1].type == StackTypeByRef) ? StackTypeI : m_pStackPointer[-1].type;
    StackType argType2 = (m_pStackPointer[-2].type == StackTypeO || m_pStackPointer[-2].type == StackTypeByRef) ? StackTypeI : m_pStackPointer[-2].type;

    // Since branch opcodes only compare args of the same type, handle implicit conversions before
    // emitting the conditional branch
    if (argType1 == StackTypeI4 && argType2 == StackTypeI8)
    {
        EmitConv(m_pStackPointer - 1, StackTypeI8, INTOP_CONV_I8_I4);
        argType1 = StackTypeI8;
    }
    else if (argType1 == StackTypeI8 && argType2 == StackTypeI4)
    {
        EmitConv(m_pStackPointer - 2, StackTypeI8, INTOP_CONV_I8_I4);
    }
    else if (argType1 == StackTypeR4 && argType2 == StackTypeR8)
    {
        EmitConv(m_pStackPointer - 1, StackTypeR8, INTOP_CONV_R8_R4);
        argType1 = StackTypeR8;
    }
    else if (argType1 == StackTypeR8 && argType2 == StackTypeR4)
    {
        EmitConv(m_pStackPointer - 2, StackTypeR8, INTOP_CONV_R8_R4);
    }
    else if (argType1 != argType2)
    {
        m_hasInvalidCode = true;
        return;
    }

    // offset the opcode to obtain the type specific I4/I8/R4/R8 variant.
    InterpOpcode opcodeArgType = (InterpOpcode)(opcode + argType1 - StackTypeI4);
    m_pStackPointer -= 2;

    if (ilOffset)
    {
        EmitBranch(opcodeArgType, ilOffset + insSize);
        m_pLastNewIns->SetSVars2(m_pStackPointer[0].var, m_pStackPointer[1].var);
    }
    else
    {
        AddIns(INTOP_NOP);
    }
}

void InterpCompiler::EmitLoadVar(int32_t var)
{
    InterpType interpType = m_pVars[var].interpType;
    CORINFO_CLASS_HANDLE clsHnd = m_pVars[var].clsHnd;

    if (m_pCBB->clauseType == BBClauseFilter)
    {
        assert(m_pVars[var].ILGlobal);
        AddIns(INTOP_LOAD_FRAMEVAR);
        PushInterpType(InterpTypeI, NULL);
        m_pLastNewIns->SetDVar(m_pStackPointer[-1].var);
        EmitLdind(interpType, clsHnd, m_pVars[var].offset);
        return;
    }

    int32_t size = m_pVars[var].size;

    if (interpType == InterpTypeVT)
        PushTypeVT(clsHnd, size);
    else
        PushInterpType(interpType, clsHnd);

    AddIns(InterpGetMovForType(interpType, true));
    m_pLastNewIns->SetSVar(var);
    m_pLastNewIns->SetDVar(m_pStackPointer[-1].var);
    if (interpType == InterpTypeVT)
        m_pLastNewIns->data[0] = size;
}

void InterpCompiler::EmitStoreVar(int32_t var)
{
    InterpType interpType = m_pVars[var].interpType;
    CHECK_STACK_RET_VOID(1);

    if (m_pCBB->clauseType == BBClauseFilter)
    {
        AddIns(INTOP_LOAD_FRAMEVAR);
        PushInterpType(InterpTypeI, NULL);
        m_pLastNewIns->SetDVar(m_pStackPointer[-1].var);
        EmitStind(interpType, m_pVars[var].clsHnd, m_pVars[var].offset, true /* reverseSVarOrder */);
        return;
    }

#ifdef TARGET_64BIT
    // nint and int32 can be used interchangeably. Add implicit conversions.
    if (m_pStackPointer[-1].type == StackTypeI4 && g_stackTypeFromInterpType[interpType] == StackTypeI8)
        EmitConv(m_pStackPointer - 1, StackTypeI8, INTOP_CONV_I8_I4);
#endif
    if (m_pStackPointer[-1].type == StackTypeR4 && g_stackTypeFromInterpType[interpType] == StackTypeR8)
        EmitConv(m_pStackPointer - 1, StackTypeR8, INTOP_CONV_R8_R4);
    else if (m_pStackPointer[-1].type == StackTypeR8 && g_stackTypeFromInterpType[interpType] == StackTypeR4)
        EmitConv(m_pStackPointer - 1, StackTypeR4, INTOP_CONV_R4_R8);

    m_pStackPointer--;
    AddIns(InterpGetMovForType(interpType, false));
    m_pLastNewIns->SetSVar(m_pStackPointer[0].var);
    m_pLastNewIns->SetDVar(var);
    if (interpType == InterpTypeVT)
        m_pLastNewIns->data[0] = m_pVars[var].size;
}

void InterpCompiler::EmitBinaryArithmeticOp(int32_t opBase)
{
    CHECK_STACK_RET_VOID(2);
    StackType type1 = m_pStackPointer[-2].type;
    StackType type2 = m_pStackPointer[-1].type;

    StackType typeRes;

    if (opBase == INTOP_ADD_I4 && (type1 == StackTypeByRef || type2 == StackTypeByRef))
    {
        if (type1 == type2)
            INVALID_CODE_RET_VOID;
        if (type1 == StackTypeByRef)
        {
            if (type2 == StackTypeI4)
            {
#ifdef TARGET_64BIT
                EmitConv(m_pStackPointer - 1, StackTypeI8, INTOP_CONV_I8_I4);
                type2 = StackTypeI8;
#endif
                typeRes = StackTypeByRef;
            }
            else if (type2 == StackTypeI)
            {
                typeRes = StackTypeByRef;
            }
            else
            {
                INVALID_CODE_RET_VOID;
            }
        }
        else
        {
            // type2 == StackTypeByRef
            if (type1 == StackTypeI4)
            {
#ifdef TARGET_64BIT
                EmitConv(m_pStackPointer - 2, StackTypeI8, INTOP_CONV_I8_I4);
                type1 = StackTypeI8;
#endif
                typeRes = StackTypeByRef;
            }
            else if (type1 == StackTypeI)
            {
                typeRes = StackTypeByRef;
            }
            else
            {
                INVALID_CODE_RET_VOID;
            }
        }
    }
    else if (opBase == INTOP_SUB_I4 && type1 == StackTypeByRef)
    {
        if (type2 == StackTypeI4)
        {
#ifdef TARGET_64BIT
            EmitConv(m_pStackPointer - 1, StackTypeI8, INTOP_CONV_I8_I4);
            type2 = StackTypeI8;
#endif
            typeRes = StackTypeByRef;
        }
        else if (type2 == StackTypeI)
        {
            typeRes = StackTypeByRef;
        }
        else if (type2 == StackTypeByRef)
        {
            typeRes = StackTypeI;
        }
        else
        {
            INVALID_CODE_RET_VOID;
        }
    }
    else
    {
#if TARGET_64BIT
        if (type1 == StackTypeI8 && type2 == StackTypeI4)
        {
            EmitConv(m_pStackPointer - 1, StackTypeI8, INTOP_CONV_I8_I4);
            type2 = StackTypeI8;
        }
        else if (type1 == StackTypeI4 && type2 == StackTypeI8)
        {
            EmitConv(m_pStackPointer - 2, StackTypeI8, INTOP_CONV_I8_I4);
            type1 = StackTypeI8;
        }
#endif
        if (type1 == StackTypeR8 && type2 == StackTypeR4)
        {
            EmitConv(m_pStackPointer - 1, StackTypeR8, INTOP_CONV_R8_R4);
            type2 = StackTypeR8;
        }
        else if (type1 == StackTypeR4 && type2 == StackTypeR8)
        {
            EmitConv(m_pStackPointer - 2, StackTypeR8, INTOP_CONV_R8_R4);
            type1 = StackTypeR8;
        }
        if (type1 != type2)
            INVALID_CODE_RET_VOID;

        typeRes = type1;
    }

    // The argument opcode is for the base _I4 instruction. Depending on the type of the result
    // we compute the specific variant, _I4/_I8/_R4 or R8.
    int32_t typeOffset = ((typeRes == StackTypeByRef) ? StackTypeI : typeRes) - StackTypeI4;
    int32_t finalOpcode = opBase + typeOffset;

    m_pStackPointer -= 2;
    AddIns(finalOpcode);
    m_pLastNewIns->SetSVars2(m_pStackPointer[0].var, m_pStackPointer[1].var);
    PushStackType(typeRes, NULL);
    m_pLastNewIns->SetDVar(m_pStackPointer[-1].var);
}

void InterpCompiler::EmitUnaryArithmeticOp(int32_t opBase)
{
    CHECK_STACK_RET_VOID(1);
    StackType stackType = m_pStackPointer[-1].type;
    int32_t finalOpcode = opBase + (stackType - StackTypeI4);

    if (stackType == StackTypeByRef || stackType == StackTypeO)
        INVALID_CODE_RET_VOID;
    if (opBase == INTOP_NOT_I4 && (stackType != StackTypeI4 && stackType != StackTypeI8))
        INVALID_CODE_RET_VOID;

    m_pStackPointer--;
    AddIns(finalOpcode);
    m_pLastNewIns->SetSVar(m_pStackPointer[0].var);
    PushStackType(stackType, NULL);
    m_pLastNewIns->SetDVar(m_pStackPointer[-1].var);
}

void InterpCompiler::EmitShiftOp(int32_t opBase)
{
    CHECK_STACK_RET_VOID(2);
    StackType stackType = m_pStackPointer[-2].type;
    StackType shiftAmountType = m_pStackPointer[-1].type;
    int32_t typeOffset = stackType - StackTypeI4;
    int32_t finalOpcode = opBase + typeOffset;

    if ((stackType != StackTypeI4 && stackType != StackTypeI8) ||
            (shiftAmountType != StackTypeI4 && shiftAmountType != StackTypeI))
        INVALID_CODE_RET_VOID;

    m_pStackPointer -= 2;
    AddIns(finalOpcode);
    m_pLastNewIns->SetSVars2(m_pStackPointer[0].var, m_pStackPointer[1].var);
    PushStackType(stackType, NULL);
    m_pLastNewIns->SetDVar(m_pStackPointer[-1].var);
}

void InterpCompiler::EmitCompareOp(int32_t opBase)
{
    CHECK_STACK_RET_VOID(2);
    if (m_pStackPointer[-1].type == StackTypeO || m_pStackPointer[-1].type == StackTypeByRef)
    {
        AddIns(opBase + StackTypeI - StackTypeI4);
    }
    else
    {
        if (m_pStackPointer[-1].type == StackTypeR4 && m_pStackPointer[-2].type == StackTypeR8)
            EmitConv(m_pStackPointer - 1, StackTypeR8, INTOP_CONV_R8_R4);
        if (m_pStackPointer[-1].type == StackTypeR8 && m_pStackPointer[-2].type == StackTypeR4)
            EmitConv(m_pStackPointer - 2, StackTypeR8, INTOP_CONV_R8_R4);
        AddIns(opBase + m_pStackPointer[-1].type - StackTypeI4);
    }
    m_pStackPointer -= 2;
    m_pLastNewIns->SetSVars2(m_pStackPointer[0].var, m_pStackPointer[1].var);
    PushStackType(StackTypeI4, NULL);
    m_pLastNewIns->SetDVar(m_pStackPointer[-1].var);
}

int32_t InterpCompiler::GetDataItemIndex(void *data)
{
    int32_t index = m_dataItems.Find(data);
    if (index != -1)
        return index;

    return m_dataItems.Add(data);
}

void* InterpCompiler::GetDataItemAtIndex(int32_t index)
{
    if (index < 0 || index >= m_dataItems.GetSize())
    {
        assert(!"Invalid data item index");
        return NULL;
    }
    return m_dataItems.Get(index);
}

int32_t InterpCompiler::GetMethodDataItemIndex(CORINFO_METHOD_HANDLE mHandle)
{
    return GetDataItemIndex((void*)mHandle);
}

int32_t InterpCompiler::GetDataItemIndexForHelperFtn(CorInfoHelpFunc ftn)
{
    // Interpreter-TODO: Find an existing data item index for this helper if possible and reuse it
    void *indirect;
    void *direct = m_compHnd->getHelperFtn(ftn, &indirect);
    size_t data = !direct
        ? (size_t)indirect | INTERP_INDIRECT_HELPER_TAG
        : (size_t)direct;
    assert(data);
    return GetDataItemIndex((void*)data);
}

bool InterpCompiler::EmitCallIntrinsics(CORINFO_METHOD_HANDLE method, CORINFO_SIG_INFO sig)
{
    const char *className = NULL;
    const char *namespaceName = NULL;
    const char *methodName = m_compHnd->getMethodNameFromMetadata(method, &className, &namespaceName, NULL, 0);

    if (namespaceName && !strcmp(namespaceName, "System"))
    {
        if (className && !strcmp(className, "Environment"))
        {
            if (methodName && !strcmp(methodName, "FailFast"))
            {
                AddIns(INTOP_FAILFAST); // to be removed, not really an intrisic
                m_pStackPointer--;
                return true;
            }
        }
        else if (className && !strcmp(className, "Object"))
        {
            // This is needed at this moment because we don't have support for interop
            // with compiled code, but it might make sense in the future for this to remain
            // in order to avoid redundant interp to jit transition.
            if (methodName && !strcmp(methodName, ".ctor"))
            {
                AddIns(INTOP_NOP);
                m_pStackPointer--;
                return true;
            }
        }
        else if (className && !strcmp(className, "GC"))
        {
            if (methodName && !strcmp(methodName, "Collect"))
            {
                AddIns(INTOP_GC_COLLECT);
                // Not reducing the stack pointer because we expect the version with no arguments
                return true;
            }
        }
        // TODO: Add multi-dimensional array getters and setters
    }

    return false;
}

void InterpCompiler::ResolveToken(uint32_t token, CorInfoTokenKind tokenKind, CORINFO_RESOLVED_TOKEN *pResolvedToken)
{
    pResolvedToken->tokenScope = m_compScopeHnd;
    pResolvedToken->tokenContext = METHOD_BEING_COMPILED_CONTEXT();
    pResolvedToken->token = token;
    pResolvedToken->tokenType = tokenKind;
    m_compHnd->resolveToken(pResolvedToken);
}

CORINFO_METHOD_HANDLE InterpCompiler::ResolveMethodToken(uint32_t token)
{
    CORINFO_RESOLVED_TOKEN resolvedToken;

    ResolveToken(token, CORINFO_TOKENKIND_Method, &resolvedToken);

    return resolvedToken.hMethod;
}

CORINFO_CLASS_HANDLE InterpCompiler::ResolveClassToken(uint32_t token)
{
    CORINFO_RESOLVED_TOKEN resolvedToken;

    ResolveToken(token, CORINFO_TOKENKIND_Class, &resolvedToken);

    return resolvedToken.hClass;
}

CORINFO_CLASS_HANDLE InterpCompiler::getClassFromContext(CORINFO_CONTEXT_HANDLE context)
{
    if (context == METHOD_BEING_COMPILED_CONTEXT())
    {
        return m_compHnd->getMethodClass(m_methodHnd); // This really should be just a field access, but we don't have that field in the InterpCompiler now
    }

    if (((SIZE_T)context & CORINFO_CONTEXTFLAGS_MASK) == CORINFO_CONTEXTFLAGS_CLASS)
    {
        return CORINFO_CLASS_HANDLE((SIZE_T)context & ~CORINFO_CONTEXTFLAGS_MASK);
    }
    else
    {
        return m_compHnd->getMethodClass(CORINFO_METHOD_HANDLE((SIZE_T)context & ~CORINFO_CONTEXTFLAGS_MASK));
    }
}

int InterpCompiler::getParamArgIndex()
{
    return m_paramArgIndex;
}

InterpCompiler::InterpEmbedGenericResult InterpCompiler::EmitGenericHandle(CORINFO_RESOLVED_TOKEN* resolvedToken, GenericHandleEmbedOptions options)
{
    CORINFO_GENERICHANDLE_RESULT embedInfo;
    InterpEmbedGenericResult result;
    m_compHnd->embedGenericHandle(resolvedToken, HasFlag(options, GenericHandleEmbedOptions::EmbedParent), m_methodInfo->ftn, &embedInfo);
    if (HasFlag(options, GenericHandleEmbedOptions::VarOnly) || embedInfo.lookup.lookupKind.needsRuntimeLookup)
    {
        result.var = EmitGenericHandleAsVar(embedInfo);
    }
    else
    {
        assert(embedInfo.lookup.constLookup.accessType == IAT_VALUE);
        result.dataItemIndex = GetDataItemIndex(embedInfo.lookup.constLookup.handle);
    }
    return result;
}

void InterpCompiler::EmitPushCORINFO_LOOKUP(const CORINFO_LOOKUP& lookup)
{
    PushStackType(StackTypeI, NULL);
    int resultVar = m_pStackPointer[-1].var;

    CORINFO_RUNTIME_LOOKUP_KIND runtimeLookupKind = lookup.lookupKind.runtimeLookupKind;
    if (runtimeLookupKind == CORINFO_LOOKUP_METHODPARAM)
    {
        AddIns(INTOP_GENERICLOOKUP_METHOD);
    }
    else if (runtimeLookupKind == CORINFO_LOOKUP_THISOBJ)
    {
        AddIns(INTOP_GENERICLOOKUP_THIS);
    }
    else
    {
        AddIns(INTOP_GENERICLOOKUP_CLASS);
    }
    CORINFO_RUNTIME_LOOKUP *pRuntimeLookup = (CORINFO_RUNTIME_LOOKUP*)AllocMethodData(sizeof(CORINFO_RUNTIME_LOOKUP));
    *pRuntimeLookup = lookup.runtimeLookup;
    m_pLastNewIns->data[0] = GetDataItemIndex(pRuntimeLookup);

    m_pLastNewIns->SetSVar(getParamArgIndex());
    m_pLastNewIns->SetDVar(resultVar);
}

int InterpCompiler::EmitGenericHandleAsVar(const CORINFO_GENERICHANDLE_RESULT &embedInfo)
{
    PushStackType(StackTypeI, NULL);
    int resultVar = m_pStackPointer[-1].var;
    m_pStackPointer--;

    if (embedInfo.lookup.lookupKind.needsRuntimeLookup)
    {
        CORINFO_RUNTIME_LOOKUP_KIND runtimeLookupKind = embedInfo.lookup.lookupKind.runtimeLookupKind;
        if (runtimeLookupKind == CORINFO_LOOKUP_METHODPARAM)
        {
            AddIns(INTOP_GENERICLOOKUP_METHOD);
        }
        else if (runtimeLookupKind == CORINFO_LOOKUP_THISOBJ)
        {
            AddIns(INTOP_GENERICLOOKUP_THIS);
        }
        else
        {
            AddIns(INTOP_GENERICLOOKUP_CLASS);
        }
        CORINFO_RUNTIME_LOOKUP *pRuntimeLookup = (CORINFO_RUNTIME_LOOKUP*)AllocMethodData(sizeof(CORINFO_RUNTIME_LOOKUP));
        *pRuntimeLookup = embedInfo.lookup.runtimeLookup;
        m_pLastNewIns->data[0] = GetDataItemIndex(pRuntimeLookup);

        m_pLastNewIns->SetSVar(getParamArgIndex());
        m_pLastNewIns->SetDVar(resultVar);
    }
    else
    {
        AddIns(INTOP_LDPTR);
        m_pLastNewIns->SetDVar(resultVar);

        assert(embedInfo.lookup.constLookup.accessType == IAT_VALUE);
        m_pLastNewIns->data[0] = GetDataItemIndex(embedInfo.lookup.constLookup.handle);
    }
    return resultVar;
}

void InterpCompiler::EmitCall(CORINFO_RESOLVED_TOKEN* constrainedClass, bool readonly, bool tailcall, bool newObj, bool isCalli)
{
    uint32_t token = getU4LittleEndian(m_ip + 1);
    bool isVirtual = (*m_ip == CEE_CALLVIRT);

    CORINFO_RESOLVED_TOKEN resolvedCallToken;
    CORINFO_CALL_INFO callInfo;
    bool doCallInsteadOfNew = false;

    int callIFunctionPointerVar = -1;
    void* calliCookie = NULL;

    if (isCalli)
    {
        // Suppress uninitialized use warning.
        memset(&resolvedCallToken, 0, sizeof(resolvedCallToken));
        memset(&callInfo, 0, sizeof(callInfo));

        resolvedCallToken.token        = token;
        resolvedCallToken.tokenContext = METHOD_BEING_COMPILED_CONTEXT();
        resolvedCallToken.tokenScope   = m_methodInfo->scope;

        m_compHnd->findSig(m_methodInfo->scope, token, METHOD_BEING_COMPILED_CONTEXT(), &callInfo.sig);

        callIFunctionPointerVar = m_pStackPointer[-1].var;
        m_pStackPointer--;
        calliCookie = m_compHnd->GetCookieForInterpreterCalliSig(&callInfo.sig);
    }
    else
    {

        ResolveToken(token, newObj ? CORINFO_TOKENKIND_Method : CORINFO_TOKENKIND_NewObj, &resolvedCallToken);
        
        CORINFO_CALLINFO_FLAGS flags = (CORINFO_CALLINFO_FLAGS)(CORINFO_CALLINFO_ALLOWINSTPARAM | CORINFO_CALLINFO_SECURITYCHECKS | CORINFO_CALLINFO_DISALLOW_STUB);
        if (isVirtual)
        flags = (CORINFO_CALLINFO_FLAGS)(flags | CORINFO_CALLINFO_CALLVIRT);

        m_compHnd->getCallInfo(&resolvedCallToken, constrainedClass, m_methodInfo->ftn, flags, &callInfo);
        if (EmitCallIntrinsics(callInfo.hMethod, callInfo.sig))
        {
            m_ip += 5;
            return;
        }
    }

    if (callInfo.classFlags & CORINFO_FLG_VAROBJSIZE)
    {
        // This is a variable size object which means "System.String".
        // For these, we just call the resolved method directly, but don't actually pass a this pointer to it.
        doCallInsteadOfNew = true;
    }

    // Process sVars
    int numArgsFromStack = callInfo.sig.numArgs + (newObj ? 0 : callInfo.sig.hasThis());
    int newObjThisArgLocation = newObj && !doCallInsteadOfNew ? 0 : INT_MAX;
    int numArgs = numArgsFromStack + (newObjThisArgLocation == 0);
    m_pStackPointer -= numArgsFromStack;

    int extraParamArgLocation = INT_MAX;
    if (callInfo.sig.hasTypeArg())
    {
        extraParamArgLocation = callInfo.sig.hasThis() ? 1 : 0;
        numArgs++;
    }

    int *callArgs = (int*) AllocMemPool((numArgs + 1) * sizeof(int));
    for (int iActualArg = 0, iLogicalArg = 0; iActualArg < numArgs; iActualArg++)
    {
        if (iActualArg == extraParamArgLocation)
        {
            // This is the extra type argument, which is not on the logical IL stack
            // Skip it for now. We will fill it in later.
        }
        else if (iActualArg == newObjThisArgLocation)
        {
            // This is the newObj arg type argument, which is not on the logical IL stack
            // Skip it for now. We will fill it in later.
        }
        else
        {
            callArgs[iActualArg] = m_pStackPointer [iLogicalArg].var;
            iLogicalArg++;
        }
    }
    callArgs[numArgs] = -1;

    InterpEmbedGenericResult newObjType;
    int32_t newObjThisVar = -1;
    int32_t newObjDVar = -1;
    InterpType ctorType = InterpTypeO;
    int32_t vtsize = 0;

    if (newObjThisArgLocation != INT_MAX)
    {
        ctorType = GetInterpType(m_compHnd->asCorInfoType(resolvedCallToken.hClass));
        if (ctorType == InterpTypeVT)
        {
            vtsize = m_compHnd->getClassSize(resolvedCallToken.hClass);
            PushTypeVT(resolvedCallToken.hClass, vtsize);
            PushInterpType(InterpTypeByRef, NULL);
        }
        else
        {
            PushInterpType(ctorType, resolvedCallToken.hClass);
            PushInterpType(ctorType, resolvedCallToken.hClass);

            newObjType = EmitGenericHandle(&resolvedCallToken, GenericHandleEmbedOptions::EmbedParent);
        }
        newObjDVar = m_pStackPointer[-2].var;
        newObjThisVar = m_pStackPointer[-1].var;
        m_pStackPointer--;
        // Consider this arg as being defined, although newobj defines it
        AddIns(INTOP_DEF);
        m_pLastNewIns->SetDVar(newObjThisVar);

        callArgs[newObjThisArgLocation] = newObjThisVar;
    }

    if (extraParamArgLocation != INT_MAX)
    {
        int contextParamVar = -1;

        // Instantiated generic method
        CORINFO_CONTEXT_HANDLE exactContextHnd = callInfo.contextHandle;
        if (((SIZE_T)exactContextHnd & CORINFO_CONTEXTFLAGS_MASK) == CORINFO_CONTEXTFLAGS_METHOD)
        {
            assert(exactContextHnd != METHOD_BEING_COMPILED_CONTEXT());

            CORINFO_METHOD_HANDLE exactMethodHandle =
            (CORINFO_METHOD_HANDLE)((SIZE_T)exactContextHnd & ~CORINFO_CONTEXTFLAGS_MASK);

            if (!callInfo.exactContextNeedsRuntimeLookup)
            {
                PushStackType(StackTypeI, NULL);
                m_pStackPointer--;
                contextParamVar = m_pStackPointer[0].var;
                AddIns(INTOP_LDPTR);
                m_pLastNewIns->SetDVar(contextParamVar);
                m_pLastNewIns->data[0] = GetDataItemIndex((void*)exactMethodHandle);
            }
            else
            {
                contextParamVar = EmitGenericHandle(&resolvedCallToken, GenericHandleEmbedOptions::VarOnly).var;
            }
        }

        // otherwise must be an instance method in a generic struct,
        // a static method in a generic type, or a runtime-generated array method
        else
        {
            assert(((SIZE_T)exactContextHnd & CORINFO_CONTEXTFLAGS_MASK) == CORINFO_CONTEXTFLAGS_CLASS);
            CORINFO_CLASS_HANDLE exactClassHandle = getClassFromContext(exactContextHnd);

            if ((callInfo.classFlags & CORINFO_FLG_ARRAY) && readonly)
            {
                PushStackType(StackTypeI, NULL);
                m_pStackPointer--;
                contextParamVar = m_pStackPointer[0].var;
                // We indicate "readonly" to the Address operation by using a null
                // instParam.
                AddIns(INTOP_LDPTR);
                m_pLastNewIns->SetDVar(contextParamVar);
                m_pLastNewIns->data[0] = GetDataItemIndex(NULL);
            }
            else if (!callInfo.exactContextNeedsRuntimeLookup)
            {
                PushStackType(StackTypeI, NULL);
                m_pStackPointer--;
                contextParamVar = m_pStackPointer[0].var;
                AddIns(INTOP_LDPTR);
                m_pLastNewIns->SetDVar(contextParamVar);
                m_pLastNewIns->data[0] = GetDataItemIndex((void*)exactClassHandle);
            }
            else
            {
                contextParamVar = EmitGenericHandle(&resolvedCallToken, GenericHandleEmbedOptions::VarOnly | GenericHandleEmbedOptions::EmbedParent).var;
            }
        }
        callArgs[extraParamArgLocation] = contextParamVar;
    }

    // Process dVar
    int32_t dVar;
    if (newObjDVar != -1)
    {
        dVar = newObjDVar;
    }
    else if (doCallInsteadOfNew)
    {
        PushInterpType(InterpTypeO, NULL);
        dVar = m_pStackPointer[-1].var;
    }
    else if (callInfo.sig.retType != CORINFO_TYPE_VOID)
    {
        InterpType interpType = GetInterpType(callInfo.sig.retType);

        if (interpType == InterpTypeVT)
        {
            int32_t size = m_compHnd->getClassSize(callInfo.sig.retTypeClass);
            PushTypeVT(callInfo.sig.retTypeClass, size);
        }
        else
        {
            PushInterpType(interpType, NULL);
        }
        dVar = m_pStackPointer[-1].var;
    }
    else
    {
        // Create a new dummy var to serve as the dVar of the call
        // FIXME Consider adding special dVar type (ex -1), that is
        // resolved to null offset. The opcode shouldn't really write to it
        PushStackType(StackTypeI4, NULL);
        m_pStackPointer--;
        dVar = m_pStackPointer[0].var;
    }

    // Emit call instruction
    switch (callInfo.kind)
    {
        case CORINFO_CALL:
            if (newObj && !doCallInsteadOfNew)
            {
                if (ctorType == InterpTypeVT)
                {
                    // If this is a newobj for a value type, we need to call the constructor
                    // and then copy the value type to the stack.
                    AddIns(INTOP_NEWOBJ_VT);
                    m_pLastNewIns->data[1] = (int32_t)ALIGN_UP_TO(vtsize, INTERP_STACK_SLOT_SIZE);
                }
                else
                {
                    if (newObjType.var != -1)
                    {
                        // newobj of type known only through a generic dictionary lookup.
                        AddIns(INTOP_NEWOBJ_VAR);
                        m_pLastNewIns->SetSVars2(CALL_ARGS_SVAR, newObjType.var);
                    }
                    else
                    {
                        // Normal newobj call
                        AddIns(INTOP_NEWOBJ);
                        m_pLastNewIns->data[1] = newObjType.dataItemIndex;
                    }
                }
                m_pLastNewIns->data[0] = GetDataItemIndex(callInfo.hMethod);
            }
<<<<<<< HEAD
            else if ((callInfo.classFlags & CORINFO_FLG_ARRAY) && newObj)
=======
            else if (isCalli)
            {
                AddIns(INTOP_CALLI);
                m_pLastNewIns->data[0] = GetDataItemIndex(calliCookie);
                m_pLastNewIns->SetSVars2(CALL_ARGS_SVAR, callIFunctionPointerVar);
            }
            else if ((callInfo.classFlags & CORINFO_FLG_ARRAY) && !readonly)
>>>>>>> c915ce98
            {
                AddIns(INTOP_NEWMDARR);
                m_pLastNewIns->data[0] = GetDataItemIndex(resolvedCallToken.hClass);
                m_pLastNewIns->data[1] = callInfo.sig.numArgs;
            }
            else
            {
                // Normal call
                if (callInfo.nullInstanceCheck)
                {
                    // If the call is a normal call, we need to check for null instance
                    // before the call.
                    // TODO: Add null checking behavior somewhere here!
                }
                AddIns(INTOP_CALL);
                m_pLastNewIns->data[0] = GetMethodDataItemIndex(callInfo.hMethod);
            }
            break;

        case CORINFO_CALL_CODE_POINTER:
            if (callInfo.nullInstanceCheck)
            {
                // If the call is a normal call, we need to check for null instance
                // before the call.
                // TODO: Add null checking behavior somewhere here!
            }
            assert(!"Need to support calling a code pointer");
            break;

        case CORINFO_VIRTUALCALL_VTABLE:
            // Traditional virtual call. In theory we could optimize this to using the vtable
            AddIns(INTOP_CALLVIRT);
            m_pLastNewIns->data[0] = GetDataItemIndex(callInfo.hMethod);
            break;

        case CORINFO_VIRTUALCALL_LDVIRTFTN:
            if (callInfo.exactContextNeedsRuntimeLookup)
            {
                // Resolve a virtual call using the helper function to a function pointer, and then call through that
                assert(!"Need to support ldvirtftn path");
            }
            else
            {
                AddIns(INTOP_CALLVIRT);
                m_pLastNewIns->data[0] = GetDataItemIndex(callInfo.hMethod);
            }
            break;

        case CORINFO_VIRTUALCALL_STUB:
            // This case should never happen
            assert(!"Unexpected call kind");
        break;
    }

    m_pLastNewIns->SetDVar(dVar);
    m_pLastNewIns->SetSVar(CALL_ARGS_SVAR);

    m_pLastNewIns->flags |= INTERP_INST_FLAG_CALL;
    m_pLastNewIns->info.pCallInfo = (InterpCallInfo*)AllocMemPool0(sizeof (InterpCallInfo));
    m_pLastNewIns->info.pCallInfo->pCallArgs = callArgs;

    m_ip += 5;
}

static int32_t GetLdindForType(InterpType interpType)
{
    switch (interpType)
    {
        case InterpTypeI1: return INTOP_LDIND_I1;
        case InterpTypeU1: return INTOP_LDIND_U1;
        case InterpTypeI2: return INTOP_LDIND_I2;
        case InterpTypeU2: return INTOP_LDIND_U2;
        case InterpTypeI4: return INTOP_LDIND_I4;
        case InterpTypeI8: return INTOP_LDIND_I8;
        case InterpTypeR4: return INTOP_LDIND_R4;
        case InterpTypeR8: return INTOP_LDIND_R8;
        case InterpTypeO: return INTOP_LDIND_I;
        case InterpTypeVT: return INTOP_LDIND_VT;
        case InterpTypeByRef: return INTOP_LDIND_I;
        default:
            assert(0);
    }
    return -1;
}

static int32_t GetStindForType(InterpType interpType)
{
    switch (interpType)
    {
        case InterpTypeI1: return INTOP_STIND_I1;
        case InterpTypeU1: return INTOP_STIND_U1;
        case InterpTypeI2: return INTOP_STIND_I2;
        case InterpTypeU2: return INTOP_STIND_U2;
        case InterpTypeI4: return INTOP_STIND_I4;
        case InterpTypeI8: return INTOP_STIND_I8;
        case InterpTypeR4: return INTOP_STIND_R4;
        case InterpTypeR8: return INTOP_STIND_R8;
        case InterpTypeO: return INTOP_STIND_O;
        case InterpTypeVT: return INTOP_STIND_VT;
        case InterpTypeByRef: return INTOP_STIND_I;
        default:
            assert(0);
    }
    return -1;
}

static int32_t GetStelemForType(InterpType interpType)
{
    switch (interpType)
    {
        case InterpTypeI1: return INTOP_STELEM_I1;
        case InterpTypeU1: return INTOP_STELEM_U1;
        case InterpTypeI2: return INTOP_STELEM_I2;
        case InterpTypeU2: return INTOP_STELEM_U2;
        case InterpTypeI4: return INTOP_STELEM_I4;
        case InterpTypeI8: return INTOP_STELEM_I8;
        case InterpTypeR4: return INTOP_STELEM_R4;
        case InterpTypeR8: return INTOP_STELEM_R8;
        case InterpTypeO: return INTOP_STELEM_REF;
        default:
            assert(0);
    }
    return -1;
}

void InterpCompiler::EmitLdind(InterpType interpType, CORINFO_CLASS_HANDLE clsHnd, int32_t offset)
{
    // Address is at the top of the stack
    m_pStackPointer--;
    int32_t opcode = GetLdindForType(interpType);
    AddIns(opcode);
    m_pLastNewIns->SetSVar(m_pStackPointer[0].var);
    m_pLastNewIns->data[0] = offset;
    if (interpType == InterpTypeVT)
    {
        int size = m_compHnd->getClassSize(clsHnd);
        m_pLastNewIns->data[1] = size;
        PushTypeVT(clsHnd, size);
    }
    else
    {
        PushInterpType(interpType, NULL);
    }
    m_pLastNewIns->SetDVar(m_pStackPointer[-1].var);
}

void InterpCompiler::EmitStind(InterpType interpType, CORINFO_CLASS_HANDLE clsHnd, int32_t offset, bool reverseSVarOrder)
{
    // stack contains address and then the value to be stored
    // or in the reverse order if the flag is set
    if (interpType == InterpTypeVT)
    {
        if (m_compHnd->getClassAttribs(clsHnd) & CORINFO_FLG_CONTAINS_GC_PTR)
        {
            AddIns(INTOP_STIND_VT);
            m_pLastNewIns->data[1] = GetDataItemIndex(clsHnd);
        }
        else
        {
            AddIns(INTOP_STIND_VT_NOREF);
            m_pLastNewIns->data[1] = m_compHnd->getClassSize(clsHnd);
        }
    }
    else
    {
        AddIns(GetStindForType(interpType));
    }

    m_pLastNewIns->data[0] = offset;

    m_pStackPointer -= 2;
    if (reverseSVarOrder)
        m_pLastNewIns->SetSVars2(m_pStackPointer[1].var, m_pStackPointer[0].var);
    else
        m_pLastNewIns->SetSVars2(m_pStackPointer[0].var, m_pStackPointer[1].var);

}

void InterpCompiler::EmitLdelem(int32_t opcode, InterpType interpType)
{
    m_pStackPointer -= 2;
    AddIns(opcode);
    m_pLastNewIns->SetSVars2(m_pStackPointer[0].var, m_pStackPointer[1].var);
    PushInterpType(interpType, NULL);
    m_pLastNewIns->SetDVar(m_pStackPointer[-1].var);
}

void InterpCompiler::EmitStelem(InterpType interpType)
{
    m_pStackPointer -= 3;
    int32_t opcode = GetStelemForType(interpType);
    AddIns(opcode);
    m_pLastNewIns->SetSVars3(m_pStackPointer[0].var, m_pStackPointer[1].var, m_pStackPointer[2].var);
}

void InterpCompiler::EmitStaticFieldAddress(CORINFO_FIELD_INFO *pFieldInfo, CORINFO_RESOLVED_TOKEN *pResolvedToken)
{
    bool isBoxedStatic  = (pFieldInfo->fieldFlags & CORINFO_FLG_FIELD_STATIC_IN_HEAP) != 0;
    switch (pFieldInfo->fieldAccessor)
    {
        case CORINFO_FIELD_STATIC_ADDRESS:
        case CORINFO_FIELD_STATIC_RVA_ADDRESS:
        {
            // const field address
            assert(pFieldInfo->fieldLookup.accessType == IAT_VALUE);
            AddIns(INTOP_LDPTR);
            PushInterpType(InterpTypeByRef, NULL);
            m_pLastNewIns->SetDVar(m_pStackPointer[-1].var);
            m_pLastNewIns->data[0] = GetDataItemIndex(pFieldInfo->fieldLookup.addr);
            break;
        }
        case CORINFO_FIELD_STATIC_TLS_MANAGED:
        case CORINFO_FIELD_STATIC_SHARED_STATIC_HELPER:
        {
            void *helperArg = NULL;
            switch (pFieldInfo->helper)
            {
                case CORINFO_HELP_GETDYNAMIC_NONGCTHREADSTATIC_BASE_NOCTOR_OPTIMIZED:
                case CORINFO_HELP_GETDYNAMIC_NONGCTHREADSTATIC_BASE_NOCTOR_OPTIMIZED2:
                case CORINFO_HELP_GETDYNAMIC_NONGCTHREADSTATIC_BASE_NOCTOR_OPTIMIZED2_NOJITOPT:
                    helperArg = (void*)(size_t)m_compHnd->getThreadLocalFieldInfo(pResolvedToken->hField, false);
                    break;
                case CORINFO_HELP_GETDYNAMIC_GCTHREADSTATIC_BASE_NOCTOR_OPTIMIZED:
                    helperArg = (void*)(size_t)m_compHnd->getThreadLocalFieldInfo(pResolvedToken->hField, true);
                    break;
                case CORINFO_HELP_GETDYNAMIC_GCTHREADSTATIC_BASE_NOCTOR:
                case CORINFO_HELP_GETDYNAMIC_NONGCTHREADSTATIC_BASE_NOCTOR:
                case CORINFO_HELP_GETDYNAMIC_GCTHREADSTATIC_BASE:
                case CORINFO_HELP_GETDYNAMIC_NONGCTHREADSTATIC_BASE:
                    helperArg = (void*)m_compHnd->getClassThreadStaticDynamicInfo(pResolvedToken->hClass);
                    break;
                default:
                    // TODO
                    assert(0);
                    break;
            }
            // Call helper to obtain thread static base address
            AddIns(INTOP_CALL_HELPER_PP);
            m_pLastNewIns->data[0] = GetDataItemIndexForHelperFtn(pFieldInfo->helper);
            m_pLastNewIns->data[1] = GetDataItemIndex(helperArg);
            PushInterpType(InterpTypeByRef, NULL);
            m_pLastNewIns->SetDVar(m_pStackPointer[-1].var);

            // Add field offset
            m_pStackPointer--;
            AddIns(INTOP_ADD_P_IMM);
            m_pLastNewIns->data[0] = (int32_t)pFieldInfo->offset;
            m_pLastNewIns->SetSVar(m_pStackPointer[0].var);
            PushInterpType(InterpTypeByRef, NULL);
            m_pLastNewIns->SetDVar(m_pStackPointer[-1].var);
            break;
        }
        case CORINFO_FIELD_INTRINSIC_EMPTY_STRING:
        {
            void *emptyString;
            InfoAccessType iat = m_compHnd->emptyStringLiteral(&emptyString);
            assert(iat == IAT_VALUE);
            AddIns(INTOP_LDPTR);
            PushInterpType(InterpTypeO, NULL);
            m_pLastNewIns->SetDVar(m_pStackPointer[-1].var);
            m_pLastNewIns->data[0] = GetDataItemIndex(emptyString);
            break;
        }
        default:
            // TODO
            assert(0);
            break;
    }

    if (isBoxedStatic)
    {
        // Obtain boxed instance ref
        m_pStackPointer--;
        AddIns(INTOP_LDIND_I);
        m_pLastNewIns->data[0] = 0;
        m_pLastNewIns->SetSVar(m_pStackPointer[0].var);
        PushInterpType(InterpTypeO, NULL);
        m_pLastNewIns->SetDVar(m_pStackPointer[-1].var);

        // Skip method table word
        m_pStackPointer--;
        AddIns(INTOP_ADD_P_IMM);
        m_pLastNewIns->data[0] = sizeof(void*);
        m_pLastNewIns->SetSVar(m_pStackPointer[0].var);
        PushInterpType(InterpTypeByRef, NULL);
        m_pLastNewIns->SetDVar(m_pStackPointer[-1].var);
    }
}

void InterpCompiler::EmitStaticFieldAccess(InterpType interpFieldType, CORINFO_FIELD_INFO *pFieldInfo, CORINFO_RESOLVED_TOKEN *pResolvedToken, bool isLoad)
{
    EmitStaticFieldAddress(pFieldInfo, pResolvedToken);
    if (isLoad)
        EmitLdind(interpFieldType, pFieldInfo->structType, 0);
    else
        EmitStind(interpFieldType, pFieldInfo->structType, 0, true);
}

void InterpCompiler::EmitLdLocA(int32_t var)
{
    if (m_pCBB->clauseType == BBClauseFilter)
    {
        AddIns(INTOP_LOAD_FRAMEVAR);
        PushInterpType(InterpTypeI, NULL);
        m_pLastNewIns->SetDVar(m_pStackPointer[-1].var);
        AddIns(INTOP_ADD_P_IMM);
        m_pLastNewIns->data[0] = m_pVars[var].offset;
        m_pLastNewIns->SetSVar(m_pStackPointer[-1].var);
        m_pStackPointer--;
        PushInterpType(InterpTypeByRef, NULL);
        m_pLastNewIns->SetDVar(m_pStackPointer[-1].var);
        return;
    }

    AddIns(INTOP_LDLOCA);
    m_pLastNewIns->SetSVar(var);
    PushInterpType(InterpTypeByRef, NULL);
    m_pLastNewIns->SetDVar(m_pStackPointer[-1].var);
}

int InterpCompiler::GenerateCode(CORINFO_METHOD_INFO* methodInfo)
{
    bool readonly = false;
    bool tailcall = false;
    bool volatile_ = false;
    CORINFO_RESOLVED_TOKEN* constrainedClass = NULL;
    CORINFO_RESOLVED_TOKEN constrainedToken;
    uint8_t *codeEnd;
    int numArgs = m_methodInfo->args.hasThis() + m_methodInfo->args.numArgs;
    bool emittedBBlocks, linkBBlocks, needsRetryEmit;
    m_ip = m_pILCode = methodInfo->ILCode;
    m_ILCodeSize = (int32_t)methodInfo->ILCodeSize;

    m_stackCapacity = methodInfo->maxStack + 1;
    m_pStackBase = m_pStackPointer = (StackInfo*)AllocTemporary(sizeof(StackInfo) * m_stackCapacity);

    m_pEntryBB = AllocBB(0);
    m_pEntryBB->emitState = BBStateEmitting;
    m_pEntryBB->stackHeight = 0;
    m_pCBB = m_pEntryBB;

    InterpBasicBlock *pFirstFuncletBB = NULL;
    InterpBasicBlock *pLastFuncletBB = NULL;

    if (!CreateBasicBlocks(methodInfo))
    {
        m_hasInvalidCode = true;
        goto exit_bad_code;
    }

    if (!InitializeClauseBuildingBlocks(methodInfo))
    {
        m_hasInvalidCode = true;
        goto exit_bad_code;
    }

    m_currentILOffset = -1;

#if DEBUG
    if (InterpConfig.InterpHalt().contains(m_compHnd, m_methodHnd, m_classHnd, &m_methodInfo->args))
        AddIns(INTOP_BREAKPOINT);
#endif

    // We need to always generate this opcode because even if we have no IL locals, we may have
    //  global vars which contain managed pointers or interior pointers
    m_pInitLocalsIns = AddIns(INTOP_INITLOCALS);
    // if (methodInfo->options & CORINFO_OPT_INIT_LOCALS)
    // FIXME: We can't currently skip zeroing locals because we don't have accurate liveness for global refs and byrefs
    m_pInitLocalsIns->data[0] = m_ILLocalsOffset;
    m_pInitLocalsIns->data[1] = m_ILLocalsSize;

    codeEnd = m_ip + m_ILCodeSize;

    // Safepoint at each method entry. This could be done as part of a call, rather than
    // adding an opcode.
    AddIns(INTOP_SAFEPOINT);

    linkBBlocks = true;
    needsRetryEmit = false;

retry_emit:
    emittedBBlocks = false;
    while (m_ip < codeEnd)
    {
        // Check here for every opcode to avoid code bloat
        if (m_hasInvalidCode)
            goto exit_bad_code;

        int32_t insOffset = (int32_t)(m_ip - m_pILCode);
        m_currentILOffset = insOffset;

        InterpBasicBlock *pNewBB = m_ppOffsetToBB[insOffset];
        if (pNewBB != NULL && m_pCBB != pNewBB)
        {
            INTERP_DUMP("BB%d (IL_%04x):\n", pNewBB->index, pNewBB->ilOffset);
            // If we were emitting into previous bblock, we are finished now
            if (m_pCBB->emitState == BBStateEmitting)
                m_pCBB->emitState = BBStateEmitted;
            // If the new bblock was already emitted, skip its instructions
            if (pNewBB->emitState == BBStateEmitted)
            {
                if (linkBBlocks)
                {
                    LinkBBs(m_pCBB, pNewBB);
                    // Further emitting can only start at a point where the bblock is not fallthrough
                    linkBBlocks = false;
                }
                // If the bblock was fully emitted it means we already iterated at least once over
                // all instructions so we have `pNextBB` initialized, unless it is the last bblock.
                // Skip through all emitted bblocks.
                m_pCBB = pNewBB;
                while (m_pCBB->pNextBB && m_pCBB->pNextBB->emitState == BBStateEmitted)
                    m_pCBB = m_pCBB->pNextBB;

                if (m_pCBB->pNextBB)
                    m_ip = m_pILCode + m_pCBB->pNextBB->ilOffset;
                else
                    m_ip = codeEnd;

                continue;
            }
            else
            {
                assert (pNewBB->emitState == BBStateNotEmitted);
            }

            // We are starting a new basic block. Change cbb and link them together
            if (linkBBlocks)
            {
                // By default we link cbb with the new starting bblock, unless the previous
                // instruction is an unconditional branch (BR, LEAVE, ENDFINALLY)
                LinkBBs(m_pCBB, pNewBB);
                EmitBBEndVarMoves(pNewBB);
                pNewBB->emitState = BBStateEmitting;
                emittedBBlocks = true;
                if (pNewBB->stackHeight >= 0)
                {
                    MergeStackTypeInfo(m_pStackBase, pNewBB->pStackState, pNewBB->stackHeight);
                    // This is relevant only for copying the vars associated with the values on the stack
                    memcpy(m_pStackBase, pNewBB->pStackState, pNewBB->stackHeight * sizeof(StackInfo));
                    m_pStackPointer = m_pStackBase + pNewBB->stackHeight;
                }
                else
                {
                    // This bblock has not been branched to yet. Initialize its stack state
                    InitBBStackState(pNewBB);
                }
                // linkBBlocks remains true, which is the default
            }
            else
            {
                if (pNewBB->stackHeight >= 0)
                {
                    // This is relevant only for copying the vars associated with the values on the stack
                    memcpy (m_pStackBase, pNewBB->pStackState, pNewBB->stackHeight * sizeof(StackInfo));
                    m_pStackPointer = m_pStackBase + pNewBB->stackHeight;
                    pNewBB->emitState = BBStateEmitting;
                    emittedBBlocks = true;
                    linkBBlocks = true;
                }
                else
                {
                    INTERP_DUMP("BB%d without initialized stack\n", pNewBB->index);
                    assert(pNewBB->emitState == BBStateNotEmitted);
                    needsRetryEmit = true;
                    // linking to its next bblock, if its the case, will only happen
                    // after we actually emit the bblock
                    linkBBlocks = false;
                    // If we had pNewBB->pNextBB initialized, here we could skip to its il offset directly.
                    // We will just skip all instructions instead, since it doesn't seem that problematic.
                }
            }

            InterpBasicBlock *pPrevBB = m_pCBB;

            pPrevBB = GenerateCodeForFinallyCallIslands(pNewBB, pPrevBB);

            if (!pPrevBB->pNextBB)
            {
                INTERP_DUMP("Chaining BB%d -> BB%d\n" , pPrevBB->index, pNewBB->index);
                pPrevBB->pNextBB = pNewBB;
            }

            m_pCBB = pNewBB;
            if (m_pCBB->isFilterOrCatchFuncletEntry && (m_pCBB->emitState == BBStateEmitting))
            {
                AddIns(INTOP_LOAD_EXCEPTION);
                m_pLastNewIns->SetDVar(m_pCBB->clauseVarIndex);
            }
        }

        int32_t opcodeSize = CEEOpcodeSize(m_ip, codeEnd);
        if (m_pCBB->emitState != BBStateEmitting)
        {
            // If we are not really emitting, just skip the instructions in the bblock
            m_ip += opcodeSize;
            continue;
        }

        m_ppOffsetToBB[insOffset] = m_pCBB;

#ifdef DEBUG
        if (m_verbose)
        {
            const uint8_t *ip = m_ip;
            printf("IL_%04x %-10s, sp %d, %s",
                (int32_t)(m_ip - m_pILCode),
                CEEOpName(CEEDecodeOpcode(&ip)), (int32_t)(m_pStackPointer - m_pStackBase),
                m_pStackPointer > m_pStackBase ? g_stackTypeString[m_pStackPointer[-1].type] : "  ");
            if (m_pStackPointer > m_pStackBase &&
                    (m_pStackPointer[-1].type == StackTypeO || m_pStackPointer[-1].type == StackTypeVT) &&
                    m_pStackPointer[-1].clsHnd != NULL)
                PrintClassName(m_pStackPointer[-1].clsHnd);
            printf("\n");
        }
#endif

        uint8_t opcode = *m_ip;
        switch (opcode)
        {
            case CEE_NOP:
                m_ip++;
                break;
            case CEE_LDC_I4_M1:
            case CEE_LDC_I4_0:
            case CEE_LDC_I4_1:
            case CEE_LDC_I4_2:
            case CEE_LDC_I4_3:
            case CEE_LDC_I4_4:
            case CEE_LDC_I4_5:
            case CEE_LDC_I4_6:
            case CEE_LDC_I4_7:
            case CEE_LDC_I4_8:
                AddIns(INTOP_LDC_I4);
                m_pLastNewIns->data[0] = opcode - CEE_LDC_I4_0;
                PushStackType(StackTypeI4, NULL);
                m_pLastNewIns->SetDVar(m_pStackPointer[-1].var);
                m_ip++;
                break;
            case CEE_LDC_I4_S:
                AddIns(INTOP_LDC_I4);
                m_pLastNewIns->data[0] = (int8_t)m_ip[1];
                PushStackType(StackTypeI4, NULL);
                m_pLastNewIns->SetDVar(m_pStackPointer[-1].var);
                m_ip += 2;
                break;
            case CEE_LDC_I4:
                AddIns(INTOP_LDC_I4);
                m_pLastNewIns->data[0] = getI4LittleEndian(m_ip + 1);
                PushStackType(StackTypeI4, NULL);
                m_pLastNewIns->SetDVar(m_pStackPointer[-1].var);
                m_ip += 5;
                break;
            case CEE_LDC_I8:
            {
                int64_t val = getI8LittleEndian(m_ip + 1);
                AddIns(INTOP_LDC_I8);
                PushInterpType(InterpTypeI8, NULL);
                m_pLastNewIns->SetDVar(m_pStackPointer[-1].var);
                m_pLastNewIns->data[0] = (int32_t)val;
                m_pLastNewIns->data[1] = (int32_t)(val >> 32);
                m_ip += 9;
                break;
            }
            case CEE_LDC_R4:
            {
                int32_t val = getI4LittleEndian(m_ip + 1);
                AddIns(INTOP_LDC_R4);
                PushInterpType(InterpTypeR4, NULL);
                m_pLastNewIns->SetDVar(m_pStackPointer[-1].var);
                m_pLastNewIns->data[0] = val;
                m_ip += 5;
                break;
            }
            case CEE_LDC_R8:
            {
                int64_t val = getI8LittleEndian(m_ip + 1);
                AddIns(INTOP_LDC_R8);
                PushInterpType(InterpTypeR8, NULL);
                m_pLastNewIns->SetDVar(m_pStackPointer[-1].var);
                m_pLastNewIns->data[0] = (int32_t)val;
                m_pLastNewIns->data[1] = (int32_t)(val >> 32);
                m_ip += 9;
                break;
            }
            case CEE_LDNULL:
                AddIns(INTOP_LDNULL);
                PushStackType(StackTypeO, NULL);
                m_pLastNewIns->SetDVar(m_pStackPointer[-1].var);
                m_ip++;
                break;
            case CEE_LDSTR:
            {
                int32_t token = getI4LittleEndian(m_ip + 1);
                void *str;
                InfoAccessType accessType = m_compHnd->constructStringLiteral(m_compScopeHnd, token, &str);
                assert(accessType == IAT_VALUE);
                // str should be forever pinned, so we can include its ref inside interpreter code
                AddIns(INTOP_LDPTR);
                PushInterpType(InterpTypeO, m_compHnd->getBuiltinClass(CLASSID_STRING));
                m_pLastNewIns->SetDVar(m_pStackPointer[-1].var);
                m_pLastNewIns->data[0] = GetDataItemIndex(str);
                m_ip += 5;
                break;
            }
            case CEE_LDARG_S:
                EmitLoadVar(m_ip[1]);
                m_ip += 2;
                break;
            case CEE_LDARG_0:
            case CEE_LDARG_1:
            case CEE_LDARG_2:
            case CEE_LDARG_3:
                EmitLoadVar(*m_ip - CEE_LDARG_0);
                m_ip++;
                break;
            case CEE_LDARGA_S:
                EmitLdLocA(m_ip[1]);
                m_ip += 2;
                break;
            case CEE_STARG_S:
                EmitStoreVar(m_ip[1]);
                m_ip += 2;
                break;
            case CEE_LDLOC_S:
                EmitLoadVar(numArgs + m_ip[1]);
                m_ip += 2;
                break;
            case CEE_LDLOC_0:
            case CEE_LDLOC_1:
            case CEE_LDLOC_2:
            case CEE_LDLOC_3:
                EmitLoadVar(numArgs + *m_ip - CEE_LDLOC_0);
                m_ip++;
                break;
            case CEE_LDLOCA_S:
                EmitLdLocA(numArgs + m_ip[1]);
                m_ip += 2;
                break;
            case CEE_STLOC_S:
                EmitStoreVar(numArgs + m_ip[1]);
                m_ip += 2;
                break;
            case CEE_STLOC_0:
            case CEE_STLOC_1:
            case CEE_STLOC_2:
            case CEE_STLOC_3:
                EmitStoreVar(numArgs + *m_ip - CEE_STLOC_0);
                m_ip++;
                break;

            case CEE_LDOBJ:
            case CEE_STOBJ:
            {
                CHECK_STACK(*m_ip == CEE_LDOBJ ? 1 : 2);
                CORINFO_RESOLVED_TOKEN resolvedToken;
                ResolveToken(getU4LittleEndian(m_ip + 1), CORINFO_TOKENKIND_Class, &resolvedToken);
                InterpType interpType = GetInterpType(m_compHnd->asCorInfoType(resolvedToken.hClass));
                if (*m_ip == CEE_LDOBJ)
                {
                    EmitLdind(interpType, resolvedToken.hClass, 0);
                }
                else
                {
                    EmitStind(interpType, resolvedToken.hClass, 0, false);
                }
                m_ip += 5;
                break;
            }

            case CEE_RET:
            {
                CORINFO_SIG_INFO sig = methodInfo->args;
                InterpType retType = GetInterpType(sig.retType);

                if (retType == InterpTypeVoid)
                {
                    AddIns(INTOP_RET_VOID);
                }
                else if (retType == InterpTypeVT)
                {
                    CHECK_STACK(1);
                    AddIns(INTOP_RET_VT);
                    m_pStackPointer--;
                    int32_t retVar = m_pStackPointer[0].var;
                    m_pLastNewIns->SetSVar(retVar);
                    m_pLastNewIns->data[0] = m_pVars[retVar].size;
                }
                else
                {
                    CHECK_STACK(1);
                    AddIns(INTOP_RET);
                    m_pStackPointer--;
                    m_pLastNewIns->SetSVar(m_pStackPointer[0].var);
                }
                m_ip++;
                break;
            }
            case CEE_CONV_U1:
                CHECK_STACK(1);
                switch (m_pStackPointer[-1].type)
                {
                case StackTypeR4:
                    EmitConv(m_pStackPointer - 1, StackTypeI4, INTOP_CONV_U1_R4);
                    break;
                case StackTypeR8:
                    EmitConv(m_pStackPointer - 1, StackTypeI4, INTOP_CONV_U1_R8);
                    break;
                case StackTypeI4:
                    EmitConv(m_pStackPointer - 1, StackTypeI4, INTOP_CONV_U1_I4);
                    break;
                case StackTypeI8:
                    EmitConv(m_pStackPointer - 1, StackTypeI4, INTOP_CONV_U1_I8);
                    break;
                default:
                    assert(0);
                }
                m_ip++;
                break;
            case CEE_CONV_I1:
                CHECK_STACK(1);
                switch (m_pStackPointer[-1].type)
                {
                case StackTypeR4:
                    EmitConv(m_pStackPointer - 1, StackTypeI4, INTOP_CONV_I1_R4);
                    break;
                case StackTypeR8:
                    EmitConv(m_pStackPointer - 1, StackTypeI4, INTOP_CONV_I1_R8);
                    break;
                case StackTypeI4:
                    EmitConv(m_pStackPointer - 1, StackTypeI4, INTOP_CONV_I1_I4);
                    break;
                case StackTypeI8:
                    EmitConv(m_pStackPointer - 1, StackTypeI4, INTOP_CONV_I1_I8);
                    break;
                default:
                    assert(0);
                }
                m_ip++;
                break;
            case CEE_CONV_U2:
                CHECK_STACK(1);
                switch (m_pStackPointer[-1].type)
                {
                case StackTypeR4:
                    EmitConv(m_pStackPointer - 1, StackTypeI4, INTOP_CONV_U2_R4);
                    break;
                case StackTypeR8:
                    EmitConv(m_pStackPointer - 1, StackTypeI4, INTOP_CONV_U2_R8);
                    break;
                case StackTypeI4:
                    EmitConv(m_pStackPointer - 1, StackTypeI4, INTOP_CONV_U2_I4);
                    break;
                case StackTypeI8:
                    EmitConv(m_pStackPointer - 1, StackTypeI4, INTOP_CONV_U2_I8);
                    break;
                default:
                    assert(0);
                }
                m_ip++;
                break;
            case CEE_CONV_I2:
                CHECK_STACK(1);
                switch (m_pStackPointer[-1].type)
                {
                case StackTypeR4:
                    EmitConv(m_pStackPointer - 1, StackTypeI4, INTOP_CONV_I2_R4);
                    break;
                case StackTypeR8:
                    EmitConv(m_pStackPointer - 1, StackTypeI4, INTOP_CONV_I2_R8);
                    break;
                case StackTypeI4:
                    EmitConv(m_pStackPointer - 1, StackTypeI4, INTOP_CONV_I2_I4);
                    break;
                case StackTypeI8:
                    EmitConv(m_pStackPointer - 1, StackTypeI4, INTOP_CONV_I2_I8);
                    break;
                default:
                    assert(0);
                }
                m_ip++;
                break;
            case CEE_CONV_U:
                CHECK_STACK(1);
                switch (m_pStackPointer[-1].type)
                {
                case StackTypeR8:
#ifdef TARGET_64BIT
                    EmitConv(m_pStackPointer - 1, StackTypeI, INTOP_CONV_U8_R8);
#else
                    EmitConv(m_pStackPointer - 1, StackTypeI, INTOP_CONV_U4_R8);
#endif
                    break;
                case StackTypeR4:
#ifdef TARGET_64BIT
                    EmitConv(m_pStackPointer - 1, StackTypeI, INTOP_CONV_U8_R4);
#else
                    EmitConv(m_pStackPointer - 1, StackTypeI, INTOP_CONV_U4_R4);
#endif
                    break;
                case StackTypeI4:
#ifdef TARGET_64BIT
                    EmitConv(m_pStackPointer - 1, StackTypeI, INTOP_CONV_I8_U4);
#endif
                    break;
                case StackTypeI8:
#ifndef TARGET_64BIT
                    EmitConv(m_pStackPointer - 1, StackTypeI, INTOP_MOV_8);
#endif
                    break;
                case StackTypeByRef:
                case StackTypeO:
                    EmitConv(m_pStackPointer - 1, StackTypeI, INTOP_MOV_8);
                    break;
                default:
                    assert(0);
                }
                m_ip++;
                break;
            case CEE_CONV_I:
                CHECK_STACK(1);
                switch (m_pStackPointer[-1].type)
                {
                case StackTypeR8:
#ifdef TARGET_64BIT
                    EmitConv(m_pStackPointer - 1, StackTypeI, INTOP_CONV_I8_R8);
#else
                    EmitConv(m_pStackPointer - 1, StackTypeI, INTOP_CONV_I4_R8);
#endif
                    break;
                case StackTypeR4:
#ifdef TARGET_64BIT
                    EmitConv(m_pStackPointer - 1, StackTypeI, INTOP_CONV_I8_R4);
#else
                    EmitConv(m_pStackPointer - 1, StackTypeI, INTOP_CONV_I4_R4);
#endif
                    break;
                case StackTypeI4:
#ifdef TARGET_64BIT
                    EmitConv(m_pStackPointer - 1, StackTypeI, INTOP_CONV_I8_I4);
#endif
                    break;
                case StackTypeO:
                case StackTypeByRef:
                    EmitConv(m_pStackPointer - 1, StackTypeI, INTOP_MOV_8);
                    break;
                case StackTypeI8:
#ifndef TARGET_64BIT
                    EmitConv(m_pStackPointer - 1, StackTypeI, INTOP_MOV_8);
#endif
                    break;
                default:
                    assert(0);
                }
                m_ip++;
                break;
            case CEE_CONV_U4:
                CHECK_STACK(1);
                switch (m_pStackPointer[-1].type)
                {
                case StackTypeR4:
                    EmitConv(m_pStackPointer - 1, StackTypeI4, INTOP_CONV_U4_R4);
                    break;
                case StackTypeR8:
                    EmitConv(m_pStackPointer - 1, StackTypeI4, INTOP_CONV_U4_R8);
                    break;
                case StackTypeI4:
                    break;
                case StackTypeI8:
                    EmitConv(m_pStackPointer - 1, StackTypeI4, INTOP_MOV_8);
                    break;
                case StackTypeByRef:
                    EmitConv(m_pStackPointer - 1, StackTypeI4, INTOP_MOV_P);
                    break;
                default:
                    assert(0);
                }
                m_ip++;
                break;
            case CEE_CONV_I4:
                CHECK_STACK(1);
                switch (m_pStackPointer[-1].type)
                {
                case StackTypeR4:
                    EmitConv(m_pStackPointer - 1, StackTypeI4, INTOP_CONV_I4_R4);
                    break;
                case StackTypeR8:
                    EmitConv(m_pStackPointer - 1, StackTypeI4, INTOP_CONV_I4_R8);
                    break;
                case StackTypeI4:
                    break;
                case StackTypeI8:
                    EmitConv(m_pStackPointer - 1, StackTypeI4, INTOP_MOV_8);
                    break;
                case StackTypeByRef:
                    EmitConv(m_pStackPointer - 1, StackTypeI4, INTOP_MOV_P);
                    break;
                default:
                    assert(0);
                }
                m_ip++;
                break;
            case CEE_CONV_I8:
                CHECK_STACK(1);
                switch (m_pStackPointer[-1].type)
                {
                case StackTypeR4:
                    EmitConv(m_pStackPointer - 1, StackTypeI8, INTOP_CONV_I8_R4);
                    break;
                case StackTypeR8:
                    EmitConv(m_pStackPointer - 1, StackTypeI8, INTOP_CONV_I8_R8);
                    break;
                case StackTypeI4: {
                    EmitConv(m_pStackPointer - 1, StackTypeI8, INTOP_CONV_I8_I4);
                    break;
                }
                case StackTypeI8:
                    break;
                case StackTypeByRef:
#ifdef TARGET_64BIT
                    EmitConv(m_pStackPointer - 1, StackTypeI8, INTOP_MOV_8);
#else
                    EmitConv(m_pStackPointer - 1, StackTypeI8, INTOP_CONV_I8_I4);
#endif
                    break;
                default:
                    assert(0);
                }
                m_ip++;
                break;
            case CEE_CONV_R4:
                CHECK_STACK(1);
                switch (m_pStackPointer[-1].type)
                {
                case StackTypeR8:
                    EmitConv(m_pStackPointer - 1, StackTypeR4, INTOP_CONV_R4_R8);
                    break;
                case StackTypeI8:
                    EmitConv(m_pStackPointer - 1, StackTypeR4, INTOP_CONV_R4_I8);
                    break;
                case StackTypeI4:
                    EmitConv(m_pStackPointer - 1, StackTypeR4, INTOP_CONV_R4_I4);
                    break;
                case StackTypeR4:
                    break;
                default:
                    assert(0);
                }
                m_ip++;
                break;
            case CEE_CONV_R8:
                CHECK_STACK(1);
                switch (m_pStackPointer[-1].type)
                {
                case StackTypeI4:
                    EmitConv(m_pStackPointer - 1, StackTypeR8, INTOP_CONV_R8_I4);
                    break;
                case StackTypeI8:
                    EmitConv(m_pStackPointer - 1, StackTypeR8, INTOP_CONV_R8_I8);
                    break;
                case StackTypeR4:
                    EmitConv(m_pStackPointer - 1, StackTypeR8, INTOP_CONV_R8_R4);
                    break;
                case StackTypeR8:
                    break;
                default:
                    assert(0);
                }
                m_ip++;
                break;
            case CEE_CONV_U8:
                CHECK_STACK(1);
                switch (m_pStackPointer[-1].type)
                {
                case StackTypeI4:
                    EmitConv(m_pStackPointer - 1, StackTypeI8, INTOP_CONV_I8_U4);
                    break;
                case StackTypeI8:
                    break;
                case StackTypeR4:
                    EmitConv(m_pStackPointer - 1, StackTypeI8, INTOP_CONV_U8_R4);
                    break;
                case StackTypeR8:
                    EmitConv(m_pStackPointer - 1, StackTypeI8, INTOP_CONV_U8_R8);
                    break;
                case StackTypeByRef:
#ifdef TARGET_64BIT
                    EmitConv(m_pStackPointer - 1, StackTypeI8, INTOP_MOV_8);
#else
                    EmitConv(m_pStackPointer - 1, StackTypeI8, INTOP_CONV_I8_U4);
#endif
                    break;
                default:
                    assert(0);
                }
                m_ip++;
                break;
            case CEE_CONV_R_UN:
                switch (m_pStackPointer[-1].type)
                {
                case StackTypeR4:
                    EmitConv(m_pStackPointer - 1, StackTypeR8, INTOP_CONV_R8_R4);
                    break;
                case StackTypeR8:
                    break;
                case StackTypeI8:
                    EmitConv(m_pStackPointer - 1, StackTypeR8, INTOP_CONV_R_UN_I8);
                    break;
                case StackTypeI4:
                    EmitConv(m_pStackPointer - 1, StackTypeR8, INTOP_CONV_R_UN_I4);
                    break;
                default:
                    assert(0);
                }
                m_ip++;
                break;
            case CEE_CONV_OVF_I1:
                CHECK_STACK(1);
                switch (m_pStackPointer[-1].type)
                {
                case StackTypeR4:
                    EmitConv(m_pStackPointer - 1, StackTypeI4, INTOP_CONV_OVF_I1_R4);
                    break;
                case StackTypeR8:
                    EmitConv(m_pStackPointer - 1, StackTypeI4, INTOP_CONV_OVF_I1_R8);
                    break;
                case StackTypeI4:
                    EmitConv(m_pStackPointer - 1, StackTypeI4, INTOP_CONV_OVF_I1_I4);
                    break;
                case StackTypeI8:
                    EmitConv(m_pStackPointer - 1, StackTypeI4, INTOP_CONV_OVF_I1_I8);
                    break;
                default:
                    assert(0);
                }
                m_ip++;
                break;
            case CEE_CONV_OVF_U1:
                CHECK_STACK(1);
                switch (m_pStackPointer[-1].type)
                {
                case StackTypeR4:
                    EmitConv(m_pStackPointer - 1, StackTypeI4, INTOP_CONV_OVF_U1_R4);
                    break;
                case StackTypeR8:
                    EmitConv(m_pStackPointer - 1, StackTypeI4, INTOP_CONV_OVF_U1_R8);
                    break;
                case StackTypeI4:
                    EmitConv(m_pStackPointer - 1, StackTypeI4, INTOP_CONV_OVF_U1_I4);
                    break;
                case StackTypeI8:
                    EmitConv(m_pStackPointer - 1, StackTypeI4, INTOP_CONV_OVF_U1_I8);
                    break;
                default:
                    assert(0);
                }
                m_ip++;
                break;
            case CEE_CONV_OVF_I2:
                CHECK_STACK(1);
                switch (m_pStackPointer[-1].type)
                {
                case StackTypeR4:
                    EmitConv(m_pStackPointer - 1, StackTypeI4, INTOP_CONV_OVF_I2_R4);
                    break;
                case StackTypeR8:
                    EmitConv(m_pStackPointer - 1, StackTypeI4, INTOP_CONV_OVF_I2_R8);
                    break;
                case StackTypeI4:
                    EmitConv(m_pStackPointer - 1, StackTypeI4, INTOP_CONV_OVF_I2_I4);
                    break;
                case StackTypeI8:
                    EmitConv(m_pStackPointer - 1, StackTypeI4, INTOP_CONV_OVF_I2_I8);
                    break;
                default:
                    assert(0);
                }
                m_ip++;
                break;
            case CEE_CONV_OVF_U2:
                CHECK_STACK(1);
                switch (m_pStackPointer[-1].type)
                {
                case StackTypeR4:
                    EmitConv(m_pStackPointer - 1, StackTypeI4, INTOP_CONV_OVF_U2_R4);
                    break;
                case StackTypeR8:
                    EmitConv(m_pStackPointer - 1, StackTypeI4, INTOP_CONV_OVF_U2_R8);
                    break;
                case StackTypeI4:
                    EmitConv(m_pStackPointer - 1, StackTypeI4, INTOP_CONV_OVF_U2_I4);
                    break;
                case StackTypeI8:
                    EmitConv(m_pStackPointer - 1, StackTypeI4, INTOP_CONV_OVF_U2_I8);
                    break;
                default:
                    assert(0);
                }
                m_ip++;
                break;
            case CEE_CONV_OVF_I4:
                CHECK_STACK(1);
                switch (m_pStackPointer[-1].type)
                {
                case StackTypeR4:
                    EmitConv(m_pStackPointer - 1, StackTypeI4, INTOP_CONV_OVF_I4_R4);
                    break;
                case StackTypeR8:
                    EmitConv(m_pStackPointer - 1, StackTypeI4, INTOP_CONV_OVF_I4_R8);
                    break;
                case StackTypeI4:
                    break;
                case StackTypeI8:
                    EmitConv(m_pStackPointer - 1, StackTypeI4, INTOP_CONV_OVF_I4_I8);
                    break;
                default:
                    assert(0);
                }
                m_ip++;
                break;
            case CEE_CONV_OVF_U4:
                CHECK_STACK(1);
                switch (m_pStackPointer[-1].type)
                {
                case StackTypeR4:
                    EmitConv(m_pStackPointer - 1, StackTypeI4, INTOP_CONV_OVF_U4_R4);
                    break;
                case StackTypeR8:
                    EmitConv(m_pStackPointer - 1, StackTypeI4, INTOP_CONV_OVF_U4_R8);
                    break;
                case StackTypeI4:
                    break;
                case StackTypeI8:
                    EmitConv(m_pStackPointer - 1, StackTypeI4, INTOP_CONV_OVF_U4_I8);
                    break;
                default:
                    assert(0);
                }
                m_ip++;
                break;
            case CEE_CONV_OVF_I8:
                CHECK_STACK(1);
                switch (m_pStackPointer[-1].type)
                {
                case StackTypeR4:
                    EmitConv(m_pStackPointer - 1, StackTypeI8, INTOP_CONV_OVF_I8_R4);
                    break;
                case StackTypeR8:
                    EmitConv(m_pStackPointer - 1, StackTypeI8, INTOP_CONV_OVF_I8_R8);
                    break;
                case StackTypeI4:
                    EmitConv(m_pStackPointer - 1, StackTypeI8, INTOP_CONV_I8_I4);
                    break;
                case StackTypeI8:
                    break;
                default:
                    assert(0);
                }
                m_ip++;
                break;
            case CEE_CONV_OVF_U8:
                CHECK_STACK(1);
                switch (m_pStackPointer[-1].type)
                {
                case StackTypeR4:
                    EmitConv(m_pStackPointer - 1, StackTypeI8, INTOP_CONV_OVF_U8_R4);
                    break;
                case StackTypeR8:
                    EmitConv(m_pStackPointer - 1, StackTypeI8, INTOP_CONV_OVF_U8_R8);
                    break;
                case StackTypeI4:
                    EmitConv(m_pStackPointer - 1, StackTypeI8, INTOP_CONV_I8_U4);
                    break;
                case StackTypeI8:
                    break;
                default:
                    assert(0);
                }
                m_ip++;
                break;
            case CEE_CONV_OVF_I:
                CHECK_STACK(1);
                switch (m_pStackPointer[-1].type)
                {
                case StackTypeR4:
#ifdef TARGET_64BIT
                    EmitConv(m_pStackPointer - 1, StackTypeI, INTOP_CONV_OVF_I8_R4);
#else
                    EmitConv(m_pStackPointer - 1, StackTypeI, INTOP_CONV_OVF_I4_R4);
#endif
                    break;
                case StackTypeR8:
#ifdef TARGET_64BIT
                    EmitConv(m_pStackPointer - 1, StackTypeI, INTOP_CONV_OVF_I8_R8);
#else
                    EmitConv(m_pStackPointer - 1, StackTypeI, INTOP_CONV_OVF_I4_R8);
#endif
                    break;
                case StackTypeI4:
#ifdef TARGET_64BIT
                    EmitConv(m_pStackPointer - 1, StackTypeI, INTOP_CONV_I8_I4);
#else
                    EmitConv(m_pStackPointer - 1, StackTypeI, INTOP_MOV_4);
#endif
                    break;
                case StackTypeI8:
#ifdef TARGET_64BIT
                    EmitConv(m_pStackPointer - 1, StackTypeI, INTOP_MOV_8);
#else
                    EmitConv(m_pStackPointer - 1, StackTypeI, INTOP_CONV_OVF_I4_I8);
#endif
                    break;
                default:
                    assert(0);
                }
                m_ip++;
                break;
            case CEE_CONV_OVF_U:
                CHECK_STACK(1);
                switch (m_pStackPointer[-1].type)
                {
                case StackTypeR4:
#ifdef TARGET_64BIT
                    EmitConv(m_pStackPointer - 1, StackTypeI, INTOP_CONV_OVF_U8_R4);
#else
                    EmitConv(m_pStackPointer - 1, StackTypeI, INTOP_CONV_OVF_U4_R4);
#endif
                    break;
                case StackTypeR8:
#ifdef TARGET_64BIT
                    EmitConv(m_pStackPointer - 1, StackTypeI, INTOP_CONV_OVF_U8_R8);
#else
                    EmitConv(m_pStackPointer - 1, StackTypeI, INTOP_CONV_OVF_U4_R8);
#endif
                    break;
                case StackTypeI4:
#ifdef TARGET_64BIT
                    // FIXME: Is this the right conv opcode?
                    EmitConv(m_pStackPointer - 1, StackTypeI, INTOP_CONV_I8_I4);
#else
                    EmitConv(m_pStackPointer - 1, StackTypeI, INTOP_MOV_4);
#endif
                    break;
                case StackTypeI8:
#ifdef TARGET_64BIT
                    EmitConv(m_pStackPointer - 1, StackTypeI, INTOP_MOV_8);
#else
                    EmitConv(m_pStackPointer - 1, StackTypeI, INTOP_CONV_OVF_U4_I8);
#endif
                    break;
                default:
                    assert(0);
                }
                m_ip++;
                break;
            case CEE_SWITCH:
            {
                m_ip++;
                uint32_t n = getU4LittleEndian(m_ip);
                // Format of switch instruction is opcode + srcVal + n + T1 + T2 + ... + Tn
                AddInsExplicit(INTOP_SWITCH, n + 3);
                m_pLastNewIns->data[0] = n;
                m_ip += 4;
                const uint8_t *nextIp = m_ip + n * 4;
                m_pStackPointer--;
                m_pLastNewIns->SetSVar(m_pStackPointer->var);
                InterpBasicBlock **targetBBTable = (InterpBasicBlock**)AllocMemPool(sizeof (InterpBasicBlock*) * n);

                for (uint32_t i = 0; i < n; i++)
                {
                    int32_t offset = getU4LittleEndian(m_ip);
                    uint32_t target = (uint32_t)(nextIp - m_pILCode + offset);
                    InterpBasicBlock *targetBB = m_ppOffsetToBB[target];
                    assert(targetBB);

                    InitBBStackState(targetBB);
                    targetBBTable[i] = targetBB;
                    LinkBBs(m_pCBB, targetBB);
                    m_ip += 4;
                }
                m_pLastNewIns->info.ppTargetBBTable = targetBBTable;
                break;
            }
            case CEE_BR:
            {
                int32_t offset = getI4LittleEndian(m_ip + 1);
                if (offset)
                {
                    EmitBranch(INTOP_BR, 5 + offset);
                    linkBBlocks = false;
                }
                m_ip += 5;
                break;
            }
            case CEE_BR_S:
            {
                int32_t offset = (int8_t)m_ip [1];
                if (offset)
                {
                    EmitBranch(INTOP_BR, 2 + (int8_t)m_ip [1]);
                    linkBBlocks = false;
                }
                m_ip += 2;
                break;
            }
            case CEE_BRFALSE:
                EmitOneArgBranch(INTOP_BRFALSE_I4, getI4LittleEndian(m_ip + 1), 5);
                m_ip += 5;
                break;
            case CEE_BRFALSE_S:
                EmitOneArgBranch(INTOP_BRFALSE_I4, (int8_t)m_ip [1], 2);
                m_ip += 2;
                break;
            case CEE_BRTRUE:
                EmitOneArgBranch(INTOP_BRTRUE_I4, getI4LittleEndian(m_ip + 1), 5);
                m_ip += 5;
                break;
            case CEE_BRTRUE_S:
                EmitOneArgBranch(INTOP_BRTRUE_I4, (int8_t)m_ip [1], 2);
                m_ip += 2;
                break;
            case CEE_BEQ:
                EmitTwoArgBranch(INTOP_BEQ_I4, getI4LittleEndian(m_ip + 1), 5);
                m_ip += 5;
                break;
            case CEE_BEQ_S:
                EmitTwoArgBranch(INTOP_BEQ_I4, (int8_t)m_ip [1], 2);
                m_ip += 2;
                break;
            case CEE_BGE:
                EmitTwoArgBranch(INTOP_BGE_I4, getI4LittleEndian(m_ip + 1), 5);
                m_ip += 5;
                break;
            case CEE_BGE_S:
                EmitTwoArgBranch(INTOP_BGE_I4, (int8_t)m_ip [1], 2);
                m_ip += 2;
                break;
            case CEE_BGT:
                EmitTwoArgBranch(INTOP_BGT_I4, getI4LittleEndian(m_ip + 1), 5);
                m_ip += 5;
                break;
            case CEE_BGT_S:
                EmitTwoArgBranch(INTOP_BGT_I4, (int8_t)m_ip [1], 2);
                m_ip += 2;
                break;
            case CEE_BLT:
                EmitTwoArgBranch(INTOP_BLT_I4, getI4LittleEndian(m_ip + 1), 5);
                m_ip += 5;
                break;
            case CEE_BLT_S:
                EmitTwoArgBranch(INTOP_BLT_I4, (int8_t)m_ip [1], 2);
                m_ip += 2;
                break;
            case CEE_BLE:
                EmitTwoArgBranch(INTOP_BLE_I4, getI4LittleEndian(m_ip + 1), 5);
                m_ip += 5;
                break;
            case CEE_BLE_S:
                EmitTwoArgBranch(INTOP_BLE_I4, (int8_t)m_ip [1], 2);
                m_ip += 2;
                break;
            case CEE_BNE_UN:
                EmitTwoArgBranch(INTOP_BNE_UN_I4, getI4LittleEndian(m_ip + 1), 5);
                m_ip += 5;
                break;
            case CEE_BNE_UN_S:
                EmitTwoArgBranch(INTOP_BNE_UN_I4, (int8_t)m_ip [1], 2);
                m_ip += 2;
                break;
            case CEE_BGE_UN:
                EmitTwoArgBranch(INTOP_BGE_UN_I4, getI4LittleEndian(m_ip + 1), 5);
                m_ip += 5;
                break;
            case CEE_BGE_UN_S:
                EmitTwoArgBranch(INTOP_BGE_UN_I4, (int8_t)m_ip [1], 2);
                m_ip += 2;
                break;
            case CEE_BGT_UN:
                EmitTwoArgBranch(INTOP_BGT_UN_I4, getI4LittleEndian(m_ip + 1), 5);
                m_ip += 5;
                break;
            case CEE_BGT_UN_S:
                EmitTwoArgBranch(INTOP_BGT_UN_I4, (int8_t)m_ip [1], 2);
                m_ip += 2;
                break;
            case CEE_BLE_UN:
                EmitTwoArgBranch(INTOP_BLE_UN_I4, getI4LittleEndian(m_ip + 1), 5);
                m_ip += 5;
                break;
            case CEE_BLE_UN_S:
                EmitTwoArgBranch(INTOP_BLE_UN_I4, (int8_t)m_ip [1], 2);
                m_ip += 2;
                break;
            case CEE_BLT_UN:
                EmitTwoArgBranch(INTOP_BLT_UN_I4, getI4LittleEndian(m_ip + 1), 5);
                m_ip += 5;
                break;
            case CEE_BLT_UN_S:
                EmitTwoArgBranch(INTOP_BLT_UN_I4, (int8_t)m_ip [1], 2);
                m_ip += 2;
                break;

            case CEE_ADD:
                EmitBinaryArithmeticOp(INTOP_ADD_I4);
                m_ip++;
                break;
            case CEE_SUB:
                EmitBinaryArithmeticOp(INTOP_SUB_I4);
                m_ip++;
                break;
            case CEE_MUL:
                EmitBinaryArithmeticOp(INTOP_MUL_I4);
                m_ip++;
                break;
            case CEE_MUL_OVF:
                EmitBinaryArithmeticOp(INTOP_MUL_OVF_I4);
                m_ip++;
                break;
            case CEE_MUL_OVF_UN:
                EmitBinaryArithmeticOp(INTOP_MUL_OVF_UN_I4);
                m_ip++;
                break;
            case CEE_DIV:
                EmitBinaryArithmeticOp(INTOP_DIV_I4);
                m_ip++;
                break;
            case CEE_DIV_UN:
                EmitBinaryArithmeticOp(INTOP_DIV_UN_I4);
                m_ip++;
                break;
            case CEE_REM:
                EmitBinaryArithmeticOp(INTOP_REM_I4);
                m_ip++;
                break;
            case CEE_REM_UN:
                EmitBinaryArithmeticOp(INTOP_REM_UN_I4);
                m_ip++;
                break;
            case CEE_AND:
                EmitBinaryArithmeticOp(INTOP_AND_I4);
                m_ip++;
                break;
            case CEE_OR:
                EmitBinaryArithmeticOp(INTOP_OR_I4);
                m_ip++;
                break;
            case CEE_XOR:
                EmitBinaryArithmeticOp(INTOP_XOR_I4);
                m_ip++;
                break;
            case CEE_SHL:
                EmitShiftOp(INTOP_SHL_I4);
                m_ip++;
                break;
            case CEE_SHR:
                EmitShiftOp(INTOP_SHR_I4);
                m_ip++;
                break;
            case CEE_SHR_UN:
                EmitShiftOp(INTOP_SHR_UN_I4);
                m_ip++;
                break;
            case CEE_NEG:
                EmitUnaryArithmeticOp(INTOP_NEG_I4);
                m_ip++;
                break;
            case CEE_NOT:
                EmitUnaryArithmeticOp(INTOP_NOT_I4);
                m_ip++;
                break;
            case CEE_CALLVIRT:
            case CEE_CALL:
                EmitCall(constrainedClass, readonly, tailcall, false /*newObj*/, false /*isCalli*/);
                constrainedClass = NULL;
                readonly = false;
                tailcall = false;
                break;
            case CEE_CALLI:
                EmitCall(NULL /*constrainedClass*/, false /* readonly*/, false /* tailcall*/, false /*newObj*/, true /*isCalli*/);
                constrainedClass = NULL;
                readonly = false;
                tailcall = false;
                break;
            case CEE_NEWOBJ:
            {
                EmitCall(NULL /*constrainedClass*/, false /* readonly*/, false /* tailcall*/, true /*newObj*/, false /*isCalli*/);
                constrainedClass = NULL;
                readonly = false;
                tailcall = false;
                break;
            }
            case CEE_DUP:
            {
                int32_t svar = m_pStackPointer[-1].var;
                InterpType interpType = m_pVars[svar].interpType;
                if (interpType == InterpTypeVT)
                {
                    int32_t size = m_pVars[svar].size;
                    AddIns(INTOP_MOV_VT);
                    m_pLastNewIns->SetSVar(svar);
                    PushTypeVT(m_pVars[svar].clsHnd, size);
                    m_pLastNewIns->SetDVar(m_pStackPointer[-1].var);
                    m_pLastNewIns->data[0] = size;
                }
                else
                {
                    AddIns(InterpGetMovForType(interpType, false));
                    m_pLastNewIns->SetSVar(svar);
                    PushInterpType(interpType, m_pVars[svar].clsHnd);
                    m_pLastNewIns->SetDVar(m_pStackPointer[-1].var);
                }
                m_ip++;
                break;
            }
            case CEE_POP:
                CHECK_STACK(1);
                AddIns(INTOP_NOP);
                m_pStackPointer--;
                m_ip++;
                break;
            case CEE_LDFLDA:
            {
                CORINFO_RESOLVED_TOKEN resolvedToken;
                CORINFO_FIELD_INFO fieldInfo;
                uint32_t token = getU4LittleEndian(m_ip + 1);
                ResolveToken(token, CORINFO_TOKENKIND_Field, &resolvedToken);
                m_compHnd->getFieldInfo(&resolvedToken, m_methodHnd, CORINFO_ACCESS_ADDRESS, &fieldInfo);

                bool isStatic = !!(fieldInfo.fieldFlags & CORINFO_FLG_FIELD_STATIC);

                if (isStatic)
                {
                    // Pop unused object reference
                    m_pStackPointer--;
                    EmitStaticFieldAddress(&fieldInfo, &resolvedToken);
                }
                else
                {
                    assert(fieldInfo.fieldAccessor == CORINFO_FIELD_INSTANCE);
                    m_pStackPointer--;
                    AddIns(INTOP_LDFLDA);
                    m_pLastNewIns->data[0] = (int32_t)fieldInfo.offset;
                    m_pLastNewIns->SetSVar(m_pStackPointer[0].var);
                    PushInterpType(InterpTypeByRef, NULL);
                    m_pLastNewIns->SetDVar(m_pStackPointer[-1].var);
                }

                m_ip += 5;
                break;
            }
            case CEE_LDFLD:
            {
                CHECK_STACK(1);
                CORINFO_RESOLVED_TOKEN resolvedToken;
                CORINFO_FIELD_INFO fieldInfo;
                uint32_t token = getU4LittleEndian(m_ip + 1);
                ResolveToken(token, CORINFO_TOKENKIND_Field, &resolvedToken);
                m_compHnd->getFieldInfo(&resolvedToken, m_methodHnd, CORINFO_ACCESS_GET, &fieldInfo);

                CorInfoType fieldType = fieldInfo.fieldType;
                bool isStatic = !!(fieldInfo.fieldFlags & CORINFO_FLG_FIELD_STATIC);
                InterpType interpFieldType = GetInterpType(fieldType);

                if (isStatic)
                {
                    // Pop unused object reference
                    m_pStackPointer--;
                    EmitStaticFieldAccess(interpFieldType, &fieldInfo, &resolvedToken, true);
                }
                else
                {
                    assert(fieldInfo.fieldAccessor == CORINFO_FIELD_INSTANCE);
                    m_pStackPointer--;
                    int sizeDataIndexOffset = 0;
                    if (m_pStackPointer[0].type == StackTypeVT)
                    {
                        sizeDataIndexOffset = 1;
                        AddIns(INTOP_MOV_SRC_OFF);
                        m_pLastNewIns->data[1] = interpFieldType;
                    }
                    else
                    {
                        int32_t opcode = GetLdindForType(interpFieldType);
                        AddIns(opcode);
                    }
                    m_pLastNewIns->SetSVar(m_pStackPointer[0].var);
                    m_pLastNewIns->data[0] = (int32_t)fieldInfo.offset;
                    if (interpFieldType == InterpTypeVT)
                    {
                        CORINFO_CLASS_HANDLE fieldClass = fieldInfo.structType;
                        int size = m_compHnd->getClassSize(fieldClass);
                        m_pLastNewIns->data[1 + sizeDataIndexOffset] = size;
                        PushTypeVT(fieldClass, size);
                    }
                    else
                    {
                        PushInterpType(interpFieldType, NULL);
                    }
                    m_pLastNewIns->SetDVar(m_pStackPointer[-1].var);
                }

                m_ip += 5;
                if (volatile_)
                {
                    // Acquire membar
                    AddIns(INTOP_MEMBAR);
                    volatile_ = false;
                }
                break;
            }
            case CEE_STFLD:
            {
                CHECK_STACK(2);
                CORINFO_RESOLVED_TOKEN resolvedToken;
                CORINFO_FIELD_INFO fieldInfo;
                uint32_t token = getU4LittleEndian(m_ip + 1);
                ResolveToken(token, CORINFO_TOKENKIND_Field, &resolvedToken);
                m_compHnd->getFieldInfo(&resolvedToken, m_methodHnd, CORINFO_ACCESS_GET, &fieldInfo);

                CorInfoType fieldType = fieldInfo.fieldType;
                bool isStatic = !!(fieldInfo.fieldFlags & CORINFO_FLG_FIELD_STATIC);
                InterpType interpFieldType = GetInterpType(fieldType);

                if (volatile_)
                {
                    // Release memory barrier
                    AddIns(INTOP_MEMBAR);
                    volatile_ = false;
                }

                if (isStatic)
                {
                    EmitStaticFieldAccess(interpFieldType, &fieldInfo, &resolvedToken, false);
                    // Pop the unused object reference
                    m_pStackPointer--;
                }
                else
                {
                    assert(fieldInfo.fieldAccessor == CORINFO_FIELD_INSTANCE);
                    EmitStind(interpFieldType, fieldInfo.structType, fieldInfo.offset, false);
                }
                m_ip += 5;

                break;
            }
            case CEE_LDSFLDA:
            {
                CORINFO_RESOLVED_TOKEN resolvedToken;
                CORINFO_FIELD_INFO fieldInfo;
                uint32_t token = getU4LittleEndian(m_ip + 1);
                ResolveToken(token, CORINFO_TOKENKIND_Field, &resolvedToken);
                m_compHnd->getFieldInfo(&resolvedToken, m_methodHnd, CORINFO_ACCESS_GET, &fieldInfo);

                EmitStaticFieldAddress(&fieldInfo, &resolvedToken);

                m_ip += 5;
                break;
            }
            case CEE_LDSFLD:
            {
                CORINFO_RESOLVED_TOKEN resolvedToken;
                CORINFO_FIELD_INFO fieldInfo;
                uint32_t token = getU4LittleEndian(m_ip + 1);
                ResolveToken(token, CORINFO_TOKENKIND_Field, &resolvedToken);
                m_compHnd->getFieldInfo(&resolvedToken, m_methodHnd, CORINFO_ACCESS_GET, &fieldInfo);

                CorInfoType fieldType = fieldInfo.fieldType;
                InterpType interpFieldType = GetInterpType(fieldType);

                EmitStaticFieldAccess(interpFieldType, &fieldInfo, &resolvedToken, true);

                if (volatile_)
                {
                    // Acquire memory barrier
                    AddIns(INTOP_MEMBAR);
                    volatile_ = false;
                }
                m_ip += 5;
                break;
            }
            case CEE_STSFLD:
            {
                CHECK_STACK(1);
                CORINFO_RESOLVED_TOKEN resolvedToken;
                CORINFO_FIELD_INFO fieldInfo;
                uint32_t token = getU4LittleEndian(m_ip + 1);
                ResolveToken(token, CORINFO_TOKENKIND_Field, &resolvedToken);
                m_compHnd->getFieldInfo(&resolvedToken, m_methodHnd, CORINFO_ACCESS_GET, &fieldInfo);

                CorInfoType fieldType = fieldInfo.fieldType;
                InterpType interpFieldType = GetInterpType(fieldType);

                if (volatile_)
                {
                    // Release memory barrier
                    AddIns(INTOP_MEMBAR);
                    volatile_ = false;
                }

                EmitStaticFieldAccess(interpFieldType, &fieldInfo, &resolvedToken, false);
                m_ip += 5;
                break;
            }
            case CEE_LDIND_I1:
            case CEE_LDIND_U1:
            case CEE_LDIND_I2:
            case CEE_LDIND_U2:
            case CEE_LDIND_I4:
            case CEE_LDIND_U4:
            case CEE_LDIND_I8:
            case CEE_LDIND_I:
            case CEE_LDIND_R4:
            case CEE_LDIND_R8:
            case CEE_LDIND_REF:
            {
                InterpType interpType = InterpTypeVoid;
                switch(opcode)
                {
                    case CEE_LDIND_I1:
                        interpType = InterpTypeI1;
                        break;
                    case CEE_LDIND_U1:
                        interpType = InterpTypeU1;
                        break;
                    case CEE_LDIND_I2:
                        interpType = InterpTypeI2;
                        break;
                    case CEE_LDIND_U2:
                        interpType = InterpTypeU2;
                        break;
                    case CEE_LDIND_I4:
                    case CEE_LDIND_U4:
                        interpType = InterpTypeI4;
                        break;
                    case CEE_LDIND_I8:
                        interpType = InterpTypeI8;
                        break;
                    case CEE_LDIND_I:
                        interpType = InterpTypeI;
                        break;
                    case CEE_LDIND_R4:
                        interpType = InterpTypeR4;
                        break;
                    case CEE_LDIND_R8:
                        interpType = InterpTypeR8;
                        break;
                    case CEE_LDIND_REF:
                        interpType = InterpTypeO;
                        break;
                    default:
                        assert(0);
                }
                EmitLdind(interpType, NULL, 0);
                if (volatile_)
                {
                    // Acquire memory barrier
                    AddIns(INTOP_MEMBAR);
                    volatile_ = false;
                }
                m_ip++;
                break;
            }
            case CEE_STIND_I1:
            case CEE_STIND_I2:
            case CEE_STIND_I4:
            case CEE_STIND_I8:
            case CEE_STIND_I:
            case CEE_STIND_R4:
            case CEE_STIND_R8:
            case CEE_STIND_REF:
            {
                InterpType interpType = InterpTypeVoid;
                switch(opcode)
                {
                    case CEE_STIND_I1:
                        interpType = InterpTypeI1;
                        break;
                    case CEE_STIND_I2:
                        interpType = InterpTypeI2;
                        break;
                    case CEE_STIND_I4:
                        interpType = InterpTypeI4;
                        break;
                    case CEE_STIND_I8:
                        interpType = InterpTypeI8;
                        break;
                    case CEE_STIND_I:
                        interpType = InterpTypeI;
                        break;
                    case CEE_STIND_R4:
                        interpType = InterpTypeR4;
                        break;
                    case CEE_STIND_R8:
                        interpType = InterpTypeR8;
                        break;
                    case CEE_STIND_REF:
                        interpType = InterpTypeO;
                        break;
                    default:
                        assert(0);
                }
                if (volatile_)
                {
                    // Release memory barrier
                    AddIns(INTOP_MEMBAR);
                    volatile_ = false;
                }
                EmitStind(interpType, NULL, 0, false);
                m_ip++;
                break;
            }
            case CEE_PREFIX1:
                m_ip++;
                switch (*m_ip + 256)
                {
                    case CEE_LDARG:
                        EmitLoadVar(getU2LittleEndian(m_ip + 1));
                        m_ip += 3;
                        break;
                    case CEE_LDARGA:
                        EmitLdLocA(getU2LittleEndian(m_ip + 1));
                        m_ip += 3;
                        break;
                    case CEE_STARG:
                        EmitStoreVar(getU2LittleEndian(m_ip + 1));
                        m_ip += 3;
                        break;
                    case CEE_LDLOC:
                        EmitLoadVar(numArgs + getU2LittleEndian(m_ip + 1));
                        m_ip += 3;
                        break;
                    case CEE_LDLOCA:
                        EmitLdLocA(numArgs + getU2LittleEndian(m_ip + 1));
                        m_ip += 3;
                        break;
                    case CEE_STLOC:
                        EmitStoreVar(numArgs + getU2LittleEndian(m_ip + 1));\
                        m_ip += 3;
                        break;
                    case CEE_CEQ:
                        EmitCompareOp(INTOP_CEQ_I4);
                        m_ip++;
                        break;
                    case CEE_CGT:
                        EmitCompareOp(INTOP_CGT_I4);
                        m_ip++;
                        break;
                    case CEE_CGT_UN:
                        EmitCompareOp(INTOP_CGT_UN_I4);
                        m_ip++;
                        break;
                    case CEE_CLT:
                        EmitCompareOp(INTOP_CLT_I4);
                        m_ip++;
                        break;
                    case CEE_CLT_UN:
                        EmitCompareOp(INTOP_CLT_UN_I4);
                        m_ip++;
                        break;
                    case CEE_CONSTRAINED:
                    {
                        uint32_t token = getU4LittleEndian(m_ip + 1);

                        constrainedToken.tokenScope = m_compScopeHnd;
                        constrainedToken.tokenContext = METHOD_BEING_COMPILED_CONTEXT();
                        constrainedToken.token = token;
                        constrainedToken.tokenType = CORINFO_TOKENKIND_Constrained;
                        m_compHnd->resolveToken(&constrainedToken);
                        constrainedClass = &constrainedToken;
                        m_ip += 5;
                        break;
                    }
                    case CEE_READONLY:
                        readonly = true;
                        m_ip++;
                        break;
                    case CEE_TAILCALL:
                        tailcall = true;
                        m_ip++;
                        break;
                    case CEE_VOLATILE:
                        volatile_ = true;
                        m_ip++;
                        break;
                    case CEE_INITOBJ:
                    {
                        CHECK_STACK(1);
                        CORINFO_CLASS_HANDLE clsHnd = ResolveClassToken(getU4LittleEndian(m_ip + 1));
                        if (m_compHnd->isValueClass(clsHnd))
                        {
                            m_pStackPointer--;
                            AddIns(INTOP_ZEROBLK_IMM);
                            m_pLastNewIns->SetSVar(m_pStackPointer[0].var);
                            m_pLastNewIns->data[0] = m_compHnd->getClassSize(clsHnd);
                        }
                        else
                        {
                            AddIns(INTOP_LDNULL);
                            PushInterpType(InterpTypeO, NULL);
                            m_pLastNewIns->SetDVar(m_pStackPointer[-1].var);

                            AddIns(INTOP_STIND_O);
                            m_pStackPointer -= 2;
                            m_pLastNewIns->SetSVars2(m_pStackPointer[0].var, m_pStackPointer[1].var);
                        }
                        m_ip += 5;
                        break;
                    }
                    case CEE_LOCALLOC:
                        CHECK_STACK(1);
#if TARGET_64BIT
                        // Length is natural unsigned int
                        if (m_pStackPointer[-1].type == StackTypeI4)
                        {
                            EmitConv(m_pStackPointer - 1, StackTypeI8, INTOP_MOV_8);
                            m_pStackPointer[-1].type = StackTypeI8;
                        }
#endif
                        AddIns(INTOP_LOCALLOC);
                        m_pStackPointer--;
                        if (m_pStackPointer != m_pStackBase)
                        {
                            m_hasInvalidCode = true;
                            goto exit_bad_code;
                        }

                        m_pLastNewIns->SetSVar(m_pStackPointer[0].var);
                        PushStackType(StackTypeByRef, NULL);
                        m_pLastNewIns->SetDVar(m_pStackPointer[-1].var);
                        m_ip++;
                        break;
                    case CEE_SIZEOF:
                    {
                        CORINFO_CLASS_HANDLE clsHnd = ResolveClassToken(getU4LittleEndian(m_ip + 1));
                        AddIns(INTOP_LDC_I4);
                        m_pLastNewIns->data[0] = m_compHnd->getClassSize(clsHnd);
                        PushStackType(StackTypeI4, NULL);
                        m_pLastNewIns->SetDVar(m_pStackPointer[-1].var);
                        m_ip += 5;
                        break;
                    }
                    case CEE_ENDFILTER:
                        AddIns(INTOP_LEAVE_FILTER);
                        m_pStackPointer--;
                        m_pLastNewIns->SetSVar(m_pStackPointer[0].var);
                        m_ip++;
                        linkBBlocks = false;
                        break;
                    case CEE_RETHROW:
                        AddIns(INTOP_RETHROW);
                        m_ip++;
                        linkBBlocks = false;
                        break;

                    case CEE_LDFTN:
                    {
                        CORINFO_RESOLVED_TOKEN resolvedToken;
                        uint32_t token = getU4LittleEndian(m_ip + 1);
                        ResolveToken(token, CORINFO_TOKENKIND_Method, &resolvedToken);

                        CORINFO_CALL_INFO callInfo;
                        m_compHnd->getCallInfo(&resolvedToken, constrainedClass, m_methodInfo->ftn, (CORINFO_CALLINFO_FLAGS)(CORINFO_CALLINFO_SECURITYCHECKS| CORINFO_CALLINFO_LDFTN), &callInfo);
                        constrainedClass = NULL;

                        if (callInfo.kind == CORINFO_CALL)
                        {
                            CORINFO_CONST_LOOKUP embedInfo;
                            m_compHnd->getFunctionFixedEntryPoint(callInfo.hMethod, true, &embedInfo);

                            switch (embedInfo.accessType)
                            {
                            case IAT_VALUE:
                                AddIns(INTOP_LDPTR);
                                break;
                            case IAT_PVALUE:
                                AddIns(INTOP_LDPTR_DEREF);
                                break;
                            default:
                                assert(!"Unexpected access type for function pointer");
                            }
                            PushInterpType(InterpTypeI, NULL);
                            m_pLastNewIns->SetDVar(m_pStackPointer[-1].var);
                            m_pLastNewIns->data[0] = GetDataItemIndex(embedInfo.handle);
                        }
                        else
                        {
                            EmitPushCORINFO_LOOKUP(callInfo.codePointerLookup);
                        }

                        m_ip += 5;
                        break;
                    }
                    default:
                        assert(0);
                        break;
                }
                break;

            case CEE_ENDFINALLY:
            {
                AddIns(INTOP_RET_VOID);
                m_ip++;
                linkBBlocks = false;
                break;
            }
            case CEE_LEAVE:
            case CEE_LEAVE_S:
            {
                int32_t ilOffset = (int32_t)(m_ip - m_pILCode);
                int32_t target = (opcode == CEE_LEAVE) ? ilOffset + 5 + *(int32_t*)(m_ip + 1) : (ilOffset + 2 + (int8_t)m_ip[1]);
                InterpBasicBlock *pTargetBB = m_ppOffsetToBB[target];

                m_pStackPointer = m_pStackBase;

                // The leave will jump:
                // * directly to its target if it doesn't jump out of any try regions with finally.
                // * to a finally call island of the first try region with finally that it jumps out of.

                for (int i = 0; i < m_leavesTable.GetSize(); i++)
                {
                    if (m_leavesTable.Get(i).ilOffset == ilOffset)
                    {
                        // There is a finally call island for this leave, so we will jump to it
                        // instead of the target. The chain of these islands will end up on
                        // the target in the end.
                        // NOTE: we need to use basic block to branch and not an IL offset extracted
                        // from the building block, because the finally call islands share the same IL
                        // offset with another block of original code in front of which it is injected.
                        // The EmitBranch would to that block instead of the finally call island.
                        pTargetBB = m_leavesTable.Get(i).pFinallyCallIslandBB;
                        break;
                    }
                }

                // The leave doesn't jump out of any try region with finally, so we can just emit a branch
                // to the target.
                if (m_pCBB->clauseType == BBClauseCatch)
                {
                    // leave out of catch is different from a leave out of finally. It
                    // exits the catch handler and returns the address of the finally
                    // call island as the continuation address to the EH code.
                    EmitBranchToBB(INTOP_LEAVE_CATCH, pTargetBB);
                }
                else
                {
                    EmitBranchToBB(INTOP_BR, pTargetBB);
                }

                m_ip += (opcode == CEE_LEAVE) ? 5 : 2;
                linkBBlocks = false;
                break;
            }

            case CEE_THROW:
                AddIns(INTOP_THROW);
                m_pLastNewIns->SetSVar(m_pStackPointer[-1].var);
                m_ip += 1;
                linkBBlocks = false;
                break;

            case CEE_BOX:
            {
                CHECK_STACK(1);
                m_pStackPointer -= 1;
                CORINFO_CLASS_HANDLE clsHnd = ResolveClassToken(getU4LittleEndian(m_ip + 1));
                CORINFO_CLASS_HANDLE boxedClsHnd = m_compHnd->getTypeForBox(clsHnd);
                CorInfoHelpFunc helpFunc = m_compHnd->getBoxHelper(clsHnd);
                AddIns(INTOP_BOX);
                m_pLastNewIns->SetSVar(m_pStackPointer[0].var);
                PushStackType(StackTypeO, boxedClsHnd);
                m_pLastNewIns->SetDVar(m_pStackPointer[-1].var);
                m_pLastNewIns->data[0] = GetDataItemIndex(clsHnd);
                m_pLastNewIns->data[1] = GetDataItemIndexForHelperFtn(helpFunc);
                m_ip += 5;
                break;
            }

            case CEE_UNBOX:
            case CEE_UNBOX_ANY:
            {
                CHECK_STACK(1);
                m_pStackPointer -= 1;
                CORINFO_CLASS_HANDLE clsHnd = ResolveClassToken(getU4LittleEndian(m_ip + 1));
                CorInfoHelpFunc helpFunc = m_compHnd->getUnBoxHelper(clsHnd);
                AddIns(opcode == CEE_UNBOX ? INTOP_UNBOX : INTOP_UNBOX_ANY);
                m_pLastNewIns->SetSVar(m_pStackPointer[0].var);
                if (opcode == CEE_UNBOX)
                    PushStackType(StackTypeI, NULL);
                else
                    PushInterpType(GetInterpType(m_compHnd->asCorInfoType(clsHnd)), clsHnd);
                m_pLastNewIns->SetDVar(m_pStackPointer[-1].var);
                m_pLastNewIns->data[0] = GetDataItemIndex(clsHnd);
                m_pLastNewIns->data[1] = GetDataItemIndexForHelperFtn(helpFunc);
                m_ip += 5;
                break;
            }
            case CEE_NEWARR:
            {
                CHECK_STACK(1);

                uint32_t token = getU4LittleEndian(m_ip + 1);

                CORINFO_RESOLVED_TOKEN resolvedToken;
                ResolveToken(token, CORINFO_TOKENKIND_Newarr, &resolvedToken);

                CORINFO_CLASS_HANDLE arrayClsHnd = resolvedToken.hClass;
                CorInfoHelpFunc helpFunc = m_compHnd->getNewArrHelper(arrayClsHnd);

                m_pStackPointer--;

                AddIns(INTOP_NEWARR);
                m_pLastNewIns->SetSVar(m_pStackPointer[0].var);

                PushInterpType(InterpTypeO, NULL);
                m_pLastNewIns->SetDVar(m_pStackPointer[-1].var);

                m_pLastNewIns->data[0] = GetDataItemIndex(arrayClsHnd);
                m_pLastNewIns->data[1] = GetDataItemIndexForHelperFtn(helpFunc);

                m_ip += 5;
                break;
            }
            case CEE_LDLEN:
            {
                CHECK_STACK(1);
                EmitLdind(InterpTypeI4, NULL, OFFSETOF__CORINFO_Array__length);
                m_ip++;
                break;
            }
            case CEE_LDELEM_I1:
            {
                CHECK_STACK(2);
                EmitLdelem(INTOP_LDELEM_I1, InterpTypeI4);
                m_ip++;
                break;
            }
            case CEE_LDELEM_U1:
            {
                CHECK_STACK(2);
                EmitLdelem(INTOP_LDELEM_U1, InterpTypeI4);
                m_ip++;
                break;
            }
            case CEE_LDELEM_I2:
            {
                CHECK_STACK(2);
                EmitLdelem(INTOP_LDELEM_I2, InterpTypeI4);
                m_ip++;
                break;
            }
            case CEE_LDELEM_U2:
            {
                CHECK_STACK(2);
                EmitLdelem(INTOP_LDELEM_U2, InterpTypeI4);
                m_ip++;
                break;
            }
            case CEE_LDELEM_I4:
            {
                CHECK_STACK(2);
                EmitLdelem(INTOP_LDELEM_I4, InterpTypeI4);
                m_ip++;
                break;
            }
            case CEE_LDELEM_U4:
            {
                CHECK_STACK(2);
                EmitLdelem(INTOP_LDELEM_I4, InterpTypeI4);
                m_ip++;
                break;
            }
            case CEE_LDELEM_I8:
            {
                CHECK_STACK(2);
                EmitLdelem(INTOP_LDELEM_I8, InterpTypeI8);
                m_ip++;
                break;
            }
            case CEE_LDELEM_I:
            {
                CHECK_STACK(2);
                EmitLdelem(INTOP_LDELEM_I, InterpTypeI);
                m_ip++;
                break;
            }
            case CEE_LDELEM_R4:
            {
                CHECK_STACK(2);
                EmitLdelem(INTOP_LDELEM_R4, InterpTypeR4);
                m_ip++;
                break;
            }
            case CEE_LDELEM_R8:
            {
                CHECK_STACK(2);
                EmitLdelem(INTOP_LDELEM_R8, InterpTypeR8);
                m_ip++;
                break;
            }
            case CEE_LDELEM_REF:
            {
                CHECK_STACK(2);
                EmitLdelem(INTOP_LDELEM_REF, InterpTypeO);
                m_ip++;
                break;
            }
            case CEE_LDELEM:
            {
                CHECK_STACK(2);

                uint32_t token = getU4LittleEndian(m_ip + 1);
                CORINFO_RESOLVED_TOKEN resolvedToken;
                ResolveToken(token, CORINFO_TOKENKIND_Class, &resolvedToken);

                CORINFO_CLASS_HANDLE elemClsHnd = resolvedToken.hClass;
                CorInfoType elemCorType = m_compHnd->asCorInfoType(elemClsHnd);
                InterpType elemInterpType = GetInterpType(elemCorType);

                switch (elemInterpType)
                {
                    case InterpTypeI1:
                        EmitLdelem(INTOP_LDELEM_I1, InterpTypeI4);
                        break;
                    case InterpTypeU1:
                        EmitLdelem(INTOP_LDELEM_U1, InterpTypeI4);
                        break;
                    case InterpTypeI2:
                        EmitLdelem(INTOP_LDELEM_I2, InterpTypeI4);
                        break;
                    case InterpTypeU2:
                        EmitLdelem(INTOP_LDELEM_U2, InterpTypeI4);
                        break;
                    case InterpTypeI4:
                        EmitLdelem(INTOP_LDELEM_I4, InterpTypeI4);
                        break;
                    case InterpTypeI8:
                        EmitLdelem(INTOP_LDELEM_I8, InterpTypeI8);
                        break;
                    case InterpTypeR4:
                        EmitLdelem(INTOP_LDELEM_R4, InterpTypeR4);
                        break;
                    case InterpTypeR8:
                        EmitLdelem(INTOP_LDELEM_R8, InterpTypeR8);
                        break;
                    case InterpTypeO:
                        EmitLdelem(INTOP_LDELEM_REF, InterpTypeO);
                        break;
                    case InterpTypeVT:
                    {
                        int size = m_compHnd->getClassSize(elemClsHnd);
                        m_pStackPointer -= 2;
                        AddIns(INTOP_LDELEM_VT);
                        m_pLastNewIns->SetSVars2(m_pStackPointer[0].var, m_pStackPointer[1].var);
                        PushTypeVT(elemClsHnd, size);
                        m_pLastNewIns->SetDVar(m_pStackPointer[-1].var);
                        m_pLastNewIns->data[0] = size;
                        break;
                    }
                    default:
                        assert(!"Unsupported element type for LDELEM");
                        m_hasInvalidCode = true;
                        goto exit_bad_code;
                }

                m_ip += 5;
                break;
            }
            case CEE_LDELEMA:
            {
                // TODO: Support multi-dimensional arrays
                CHECK_STACK(2);

                uint32_t token = getU4LittleEndian(m_ip + 1);
                CORINFO_RESOLVED_TOKEN resolvedToken;
                ResolveToken(token, CORINFO_TOKENKIND_Class, &resolvedToken);

                CORINFO_CLASS_HANDLE elemClsHnd = resolvedToken.hClass;
                CorInfoType elemCorType = m_compHnd->asCorInfoType(elemClsHnd);

                m_pStackPointer -= 2;
                if (elemCorType == CORINFO_TYPE_CLASS)
                {
                    AddIns(INTOP_LDELEMA_REF);
                    m_pLastNewIns->SetSVars2(m_pStackPointer[0].var, m_pStackPointer[1].var);
                    PushInterpType(InterpTypeByRef, elemClsHnd);
                    m_pLastNewIns->SetDVar(m_pStackPointer[-1].var);
                    m_pLastNewIns->data[0] = m_compHnd->getClassSize(elemClsHnd);
                    m_pLastNewIns->data[1] = GetDataItemIndex(elemClsHnd);
                }
                else
                {
                    AddIns(INTOP_LDELEMA);
                    m_pLastNewIns->SetSVars2(m_pStackPointer[0].var, m_pStackPointer[1].var);
                    PushInterpType(InterpTypeByRef, elemClsHnd);
                    m_pLastNewIns->SetDVar(m_pStackPointer[-1].var);
                    m_pLastNewIns->data[0] = m_compHnd->getClassSize(elemClsHnd);
                }

                m_ip += 5;
                break;
            }
            case CEE_STELEM_I:
            {
                CHECK_STACK(3);
                EmitStelem(InterpTypeI);
                m_ip++;
                break;
            }
            case CEE_STELEM_I1:
            {
                CHECK_STACK(3);
                EmitStelem(InterpTypeI1);
                m_ip++;
                break;
            }
            case CEE_STELEM_I2:
            {
                CHECK_STACK(3);
                EmitStelem(InterpTypeI2);
                m_ip++;
                break;
            }
            case CEE_STELEM_I4:
            {
                CHECK_STACK(3);
                EmitStelem(InterpTypeI4);
                m_ip++;
                break;
            }
            case CEE_STELEM_I8:
            {
                CHECK_STACK(3);
                EmitStelem(InterpTypeI8);
                m_ip++;
                break;
            }
            case CEE_STELEM_R4:
            {
                CHECK_STACK(3);
                EmitStelem(InterpTypeR4);
                m_ip++;
                break;
            }
            case CEE_STELEM_R8:
            {
                CHECK_STACK(3);
                EmitStelem(InterpTypeR8);
                m_ip++;
                break;
            }
            case CEE_STELEM_REF:
            {
                CHECK_STACK(3);
                EmitStelem(InterpTypeO);
                m_ip++;
                break;
            }
            case CEE_STELEM:
            {
                CHECK_STACK(3);

                uint32_t token = getU4LittleEndian(m_ip + 1);
                CORINFO_RESOLVED_TOKEN resolvedToken;
                ResolveToken(token, CORINFO_TOKENKIND_Class, &resolvedToken);

                CORINFO_CLASS_HANDLE elemClsHnd = resolvedToken.hClass;
                CorInfoType elemCorType = m_compHnd->asCorInfoType(elemClsHnd);
                InterpType elemInterpType = GetInterpType(elemCorType);

                switch (elemInterpType)
                {
                    case InterpTypeI1:
                        EmitStelem(InterpTypeI1);
                        break;
                    case InterpTypeU1:
                        EmitStelem(InterpTypeU1);
                        break;
                    case InterpTypeU2:
                        EmitStelem(InterpTypeU2);
                        break;
                    case InterpTypeI2:
                        EmitStelem(InterpTypeI2);
                        break;
                    case InterpTypeI4:
                        EmitStelem(InterpTypeI4);
                        break;
                    case InterpTypeI8:
                        EmitStelem(InterpTypeI8);
                        break;
                    case InterpTypeR4:
                        EmitStelem(InterpTypeR4);
                        break;
                    case InterpTypeR8:
                        EmitStelem(InterpTypeR8);
                        break;
                    case InterpTypeO:
                        EmitStelem(InterpTypeO);
                        break;
                    case InterpTypeVT:
                    {
                        int size = m_compHnd->getClassSize(elemClsHnd);
                        bool hasRefs = (m_compHnd->getClassAttribs(elemClsHnd) & CORINFO_FLG_CONTAINS_GC_PTR) != 0;
                        m_pStackPointer -= 3;
                        if (hasRefs)
                        {
                            AddIns(INTOP_STELEM_VT);
                            m_pLastNewIns->SetSVars3(m_pStackPointer[0].var, m_pStackPointer[1].var, m_pStackPointer[2].var);
                            m_pLastNewIns->data[0] = size;
                            m_pLastNewIns->data[1] = GetDataItemIndex(elemClsHnd);
                        }
                        else
                        {
                            AddIns(INTOP_STELEM_VT_NOREF);
                            m_pLastNewIns->SetSVars3(m_pStackPointer[0].var, m_pStackPointer[1].var, m_pStackPointer[2].var);
                            m_pLastNewIns->data[0] = size;
                        }
                        break;
                    }
                    default:
                        assert(!"Unsupported element type for STELEM");
                        m_hasInvalidCode = true;
                        goto exit_bad_code;
                }

                m_ip += 5;
                break;
            }
            case CEE_LDTOKEN:
            {

                CORINFO_RESOLVED_TOKEN resolvedToken;
                ResolveToken(getU4LittleEndian(m_ip + 1), CORINFO_TOKENKIND_Ldtoken, &resolvedToken);

                InterpEmbedGenericResult resolvedEmbedResult = EmitGenericHandle(&resolvedToken, GenericHandleEmbedOptions::None);

                if (resolvedEmbedResult.var != -1)
                {
                    AddIns(INTOP_LDTOKEN_VAR);
                    m_pLastNewIns->SetSVar(resolvedEmbedResult.var);
                }
                else
                {
                    AddIns(INTOP_LDTOKEN);
                    m_pLastNewIns->data[1] = resolvedEmbedResult.dataItemIndex;
                }

                CORINFO_CLASS_HANDLE clsHnd = m_compHnd->getTokenTypeAsHandle(&resolvedToken);
                PushStackType(StackTypeVT, clsHnd);
                m_pLastNewIns->SetDVar(m_pStackPointer[-1].var);

                // see jit/importer.cpp CEE_LDTOKEN
                CorInfoHelpFunc helper;
                if (resolvedToken.hField)
                {
                    helper = CORINFO_HELP_FIELDDESC_TO_STUBRUNTIMEFIELD;
                }
                else if (resolvedToken.hMethod)
                {
                    helper = CORINFO_HELP_METHODDESC_TO_STUBRUNTIMEMETHOD;
                }
                else if (resolvedToken.hClass)
                {
                    helper = CORINFO_HELP_TYPEHANDLE_TO_RUNTIMETYPEHANDLE;
                }
                else
                {
                    helper = CORINFO_HELP_FAIL_FAST;
                    assert(!"Token not resolved or resolved to unexpected type");
                }
                m_pLastNewIns->data[0] = GetDataItemIndexForHelperFtn(helper);

                m_ip += 5;
                break;
            }

            case CEE_ISINST:
            {
                CHECK_STACK(1);
                CORINFO_RESOLVED_TOKEN resolvedToken;
                ResolveToken(getU4LittleEndian(m_ip + 1), CORINFO_TOKENKIND_Casting, &resolvedToken);

                CorInfoHelpFunc castingHelper = m_compHnd->getCastingHelper(&resolvedToken, false /* throwing */);
                AddIns(INTOP_CALL_HELPER_PP_2);
                m_pLastNewIns->data[0] = GetDataItemIndexForHelperFtn(castingHelper);
                m_pLastNewIns->data[1] = GetDataItemIndex(resolvedToken.hClass);
                m_pLastNewIns->SetSVar(m_pStackPointer[-1].var);
                m_pStackPointer--;
                PushInterpType(InterpTypeI, NULL);
                m_pLastNewIns->SetDVar(m_pStackPointer[-1].var);
                m_ip += 5;
                break;
            }
            default:
                assert(0);
                break;
        }
    }

    if (m_pCBB->emitState == BBStateEmitting)
        m_pCBB->emitState = BBStateEmitted;

    // If no bblocks were emitted during the last iteration, there is no point to try again
    // Some bblocks are just unreachable in the code.
    if (needsRetryEmit && emittedBBlocks)
    {
        m_ip = m_pILCode;
        m_pCBB = m_pEntryBB;

        linkBBlocks = false;
        needsRetryEmit = false;
        INTERP_DUMP("retry emit\n");
        goto retry_emit;
    }

    UnlinkUnreachableBBlocks();

    return CORJIT_OK;
exit_bad_code:
    return CORJIT_BADCODE;
}

InterpBasicBlock *InterpCompiler::GenerateCodeForFinallyCallIslands(InterpBasicBlock *pNewBB, InterpBasicBlock *pPrevBB)
{
    InterpBasicBlock *pFinallyCallIslandBB = pNewBB->pFinallyCallIslandBB;

    while (pFinallyCallIslandBB != NULL)
    {
        INTERP_DUMP("Injecting finally call island BB%d\n", pFinallyCallIslandBB->index);
        if (pFinallyCallIslandBB->emitState != BBStateEmitted)
        {
            // Set the finally call island BB as current so that the instructions are emitted into it
            m_pCBB = pFinallyCallIslandBB;
            InitBBStackState(m_pCBB);
            EmitBranchToBB(INTOP_CALL_FINALLY, pNewBB); // The pNewBB is the finally BB
            m_pLastNewIns->ilOffset = -1;
            // Try to get the next finally call island block (for an outer try's finally)
            if (pFinallyCallIslandBB->pFinallyCallIslandBB)
            {
                // Branch to the next finally call island (at an outer try block)
                EmitBranchToBB(INTOP_BR, pFinallyCallIslandBB->pFinallyCallIslandBB);
            }
            else
            {
                // This is the last finally call island, so we need to emit a branch to the leave target
                EmitBranchToBB(INTOP_BR, pFinallyCallIslandBB->pLeaveTargetBB);
            }
            m_pLastNewIns->ilOffset = -1;
            m_pCBB->emitState = BBStateEmitted;
            INTERP_DUMP("Chaining BB%d -> BB%d\n", pPrevBB->index, pFinallyCallIslandBB->index);
        }
        assert(pPrevBB->pNextBB == NULL || pPrevBB->pNextBB == pFinallyCallIslandBB);
        pPrevBB->pNextBB = pFinallyCallIslandBB;
        pPrevBB = pFinallyCallIslandBB;
        pFinallyCallIslandBB = pFinallyCallIslandBB->pNextBB;
    }

    return pPrevBB;
}
void InterpCompiler::UnlinkUnreachableBBlocks()
{
    // Unlink unreachable bblocks, prevBB is always an emitted bblock
    InterpBasicBlock *prevBB = m_pEntryBB;
    InterpBasicBlock *nextBB = prevBB->pNextBB;
    while (nextBB != NULL)
    {
        if (nextBB->emitState == BBStateNotEmitted)
        {
            m_ppOffsetToBB[nextBB->ilOffset] = NULL;
            prevBB->pNextBB = nextBB->pNextBB;
            nextBB = prevBB->pNextBB;
        }
        else
        {
            prevBB = nextBB;
            nextBB = nextBB->pNextBB;
        }
    }
}

void InterpCompiler::PrintClassName(CORINFO_CLASS_HANDLE cls)
{
    char className[100];
    m_compHnd->printClassName(cls, className, 100);
    printf("%s", className);
}

void InterpCompiler::PrintMethodName(CORINFO_METHOD_HANDLE method)
{
    CORINFO_CLASS_HANDLE cls = m_compHnd->getMethodClass(method);

    CORINFO_SIG_INFO sig;
    m_compHnd->getMethodSig(method, &sig, cls);

    TArray<char> methodName = ::PrintMethodName(m_compHnd, cls, method, &sig,
                            /* includeClassInstantiation */ true,
                            /* includeMethodInstantiation */ true,
                            /* includeSignature */ true,
                            /* includeReturnType */ false,
                            /* includeThis */ false);


    printf(".%s", methodName.GetUnderlyingArray());
}

void InterpCompiler::PrintCode()
{
    for (InterpBasicBlock *pBB = m_pEntryBB; pBB != NULL; pBB = pBB->pNextBB)
        PrintBBCode(pBB);
}

void InterpCompiler::PrintBBCode(InterpBasicBlock *pBB)
{
    printf("BB%d:\n", pBB->index);
    for (InterpInst *ins = pBB->pFirstIns; ins != NULL; ins = ins->pNext)
    {
        PrintIns(ins);
        printf("\n");
    }
}

void InterpCompiler::PrintIns(InterpInst *ins)
{
    int32_t opcode = ins->opcode;
    if (ins->ilOffset == -1)
        printf("IL_----: %-14s", InterpOpName(opcode));
    else
        printf("IL_%04x: %-14s", ins->ilOffset, InterpOpName(opcode));

    if (g_interpOpDVars[opcode] > 0)
        printf(" [%d <-", ins->dVar);
    else
        printf(" [nil <-");

    if (g_interpOpSVars[opcode] > 0)
    {
        for (int i = 0; i < g_interpOpSVars[opcode]; i++)
        {
            if (ins->sVars[i] == CALL_ARGS_SVAR)
            {
                printf(" c:");
                if (ins->info.pCallInfo && ins->info.pCallInfo->pCallArgs)
                {
                    int *callArgs = ins->info.pCallInfo->pCallArgs;
                    while (*callArgs != CALL_ARGS_TERMINATOR)
                    {
                        printf(" %d", *callArgs);
                        callArgs++;
                    }
                }
            }
            else
            {
                printf(" %d", ins->sVars[i]);
            }
        }
        printf("],");
    }
    else
    {
        printf(" nil],");
    }

    // LDLOCA has special semantics, it has data in sVars[0], but it doesn't have any sVars
    if (opcode == INTOP_LDLOCA)
        printf(" %d", ins->sVars[0]);
    else
        PrintInsData(ins, ins->ilOffset, &ins->data[0], ins->opcode);
}

static const char* s_jitHelperNames[CORINFO_HELP_COUNT] = {
#define JITHELPER(code, pfnHelper, binderId)        #code,
#define DYNAMICJITHELPER(code, pfnHelper, binderId) #code,
#include "jithelpers.h"
#include "compiler.h"
};

const char* CorInfoHelperToName(CorInfoHelpFunc helper)
{
    if (helper < 0 || helper >= CORINFO_HELP_COUNT)
        return "UnknownHelper";

    return s_jitHelperNames[helper];
}

void InterpCompiler::PrintInsData(InterpInst *ins, int32_t insOffset, const int32_t *pData, int32_t opcode)
{
    switch (g_interpOpArgType[opcode]) {
        case InterpOpNoArgs:
            break;
        case InterpOpInt:
            printf(" %d", *pData);
            break;
        case InterpOpLongInt:
        {
            int64_t i64 = (int64_t)pData[0] + ((int64_t)pData[1] << 32);
            printf(" %" PRId64, i64);
            break;
        }
        case InterpOpFloat:
        {
            printf(" %g", *(float*)pData);
            break;
        }
        case InterpOpDouble:
        {
            int64_t i64 = (int64_t)pData[0] + ((int64_t)pData[1] << 32);
            printf(" %g", *(double*)&i64);
            break;
        }
        case InterpOpTwoInts:
            printf(" %d,%d", *pData, *(pData + 1));
            break;
        case InterpOpThreeInts:
            printf(" %d,%d,%d", *pData, *(pData + 1), *(pData + 2));
            break;
        case InterpOpBranch:
            if (ins)
                printf(" BB%d", ins->info.pTargetBB->index);
            else
                printf(" IR_%04x", insOffset + *pData);
            break;
        case InterpOpLdPtr:
            {
                printf("%p", (void*)GetDataItemAtIndex(pData[0]));
                break;
            }
        case InterpOpGenericLookup:
            {
                CORINFO_RUNTIME_LOOKUP *pGenericLookup = (CORINFO_RUNTIME_LOOKUP*)GetDataItemAtIndex(pData[0]);
                printf("%s,%p[", CorInfoHelperToName(pGenericLookup->helper), pGenericLookup->signature);
                for (int i = 0; i < pGenericLookup->indirections; i++)
                {
                    if (i > 0)
                        printf(",");

                    if (i == 0 && pGenericLookup->indirectFirstOffset)
                        printf("*");
                    if (i == 1 && pGenericLookup->indirectSecondOffset)
                        printf("*");
                    printf("%d", (int)pGenericLookup->offsets[i]);
                }
                printf("]");
                if (pGenericLookup->sizeOffset != CORINFO_NO_SIZE_CHECK)
                {
                    printf(" sizeOffset=%d", (int)pGenericLookup->sizeOffset);
                }
                if (pGenericLookup->testForNull)
                {
                    printf(" testForNull");
                }
            }
            break;
        case InterpOpSwitch:
        {
            int32_t n = *pData;
            printf(" (");
            for (int i = 0; i < n; i++)
            {
                if (i > 0)
                    printf(", ");

                if (ins)
                    printf("BB%d", ins->info.ppTargetBBTable[i]->index);
                else
                    printf("IR_%04x", insOffset + 3 + i + *(pData + 1 + i));
            }
            printf(")");
            break;
        }
        case InterpOpMethodHandle:
        {
            CORINFO_METHOD_HANDLE mh = (CORINFO_METHOD_HANDLE)((size_t)m_dataItems.Get(*pData));
            printf(" ");
            PrintMethodName(mh);
            break;
        }
        case InterpOpClassHandle:
        {
            CORINFO_CLASS_HANDLE ch = (CORINFO_CLASS_HANDLE)((size_t)m_dataItems.Get(*pData));
            printf(" ");
            PrintClassName(ch);
            break;
        }
        case InterpOpHelperFtn:
        {
            size_t helperDirectOrIndirect = (size_t)m_dataItems.Get(*pData);
            if (helperDirectOrIndirect & INTERP_INDIRECT_HELPER_TAG)
                printf(" (indirect) %p", (void*)(helperDirectOrIndirect & ~INTERP_INDIRECT_HELPER_TAG));
            else
                printf(" (direct) %p", (void*)helperDirectOrIndirect);
            break;
        }
        default:
            assert(0);
            break;
    }
}

void InterpCompiler::PrintCompiledCode()
{
    const int32_t *ip = m_pMethodCode;
    const int32_t *end = m_pMethodCode + m_methodCodeSize;

    while (ip < end)
    {
        PrintCompiledIns(ip, m_pMethodCode);
        ip = InterpNextOp(ip);
    }
}

void InterpCompiler::PrintCompiledIns(const int32_t *ip, const int32_t *start)
{
    int32_t opcode = *ip;
    int32_t insOffset = (int32_t)(ip - start);

    printf("IR_%04x: %-14s", insOffset, InterpOpName(opcode));
    ip++;

    if (g_interpOpDVars[opcode] > 0)
        printf(" [%d <-", *ip++);
    else
        printf(" [nil <-");

    if (g_interpOpSVars[opcode] > 0)
    {
        for (int i = 0; i < g_interpOpSVars[opcode]; i++)
            printf(" %d", *ip++);
        printf("],");
    }
    else
    {
        printf(" nil],");
    }

    PrintInsData(NULL, insOffset, ip, opcode);
    printf("\n");
}

extern "C" void assertAbort(const char* why, const char* file, unsigned line)
{
    if (t_InterpJitInfoTls) {
        if (!t_InterpJitInfoTls->doAssert(file, line, why))
            return;
    }

#ifdef _MSC_VER
    __debugbreak();
#else // _MSC_VER
    __builtin_trap();
#endif // _MSC_VER
}<|MERGE_RESOLUTION|>--- conflicted
+++ resolved
@@ -2554,21 +2554,17 @@
                 }
                 m_pLastNewIns->data[0] = GetDataItemIndex(callInfo.hMethod);
             }
-<<<<<<< HEAD
             else if ((callInfo.classFlags & CORINFO_FLG_ARRAY) && newObj)
-=======
+            {
+                AddIns(INTOP_NEWMDARR);
+                m_pLastNewIns->data[0] = GetDataItemIndex(resolvedCallToken.hClass);
+                m_pLastNewIns->data[1] = callInfo.sig.numArgs;
+            }
             else if (isCalli)
             {
                 AddIns(INTOP_CALLI);
                 m_pLastNewIns->data[0] = GetDataItemIndex(calliCookie);
                 m_pLastNewIns->SetSVars2(CALL_ARGS_SVAR, callIFunctionPointerVar);
-            }
-            else if ((callInfo.classFlags & CORINFO_FLG_ARRAY) && !readonly)
->>>>>>> c915ce98
-            {
-                AddIns(INTOP_NEWMDARR);
-                m_pLastNewIns->data[0] = GetDataItemIndex(resolvedCallToken.hClass);
-                m_pLastNewIns->data[1] = callInfo.sig.numArgs;
             }
             else
             {
