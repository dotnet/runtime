// Licensed to the .NET Foundation under one or more agreements.
// The .NET Foundation licenses this file to you under the MIT license.
#include "gcinfoencoder.h"

// HACK: debugreturn.h (included by gcinfoencoder.h) breaks constexpr
#if defined(debug_instrumented_return) || defined(_DEBUGRETURN_H_)
#undef return
#endif // debug_instrumented_return

#include "interpreter.h"
#include "stackmap.h"

#include <inttypes.h>

#include <new> // for std::bad_alloc

static const StackType g_stackTypeFromInterpType[] =
{
    StackTypeI4, // I1
    StackTypeI4, // U1
    StackTypeI4, // I2
    StackTypeI4, // U2
    StackTypeI4, // I4
    StackTypeI8, // I8
    StackTypeR4, // R4
    StackTypeR8, // R8
    StackTypeO,  // O
    StackTypeVT, // VT
    StackTypeByRef, // ByRef
};

static const InterpType g_interpTypeFromStackType[] =
{
    InterpTypeI4,       // I4,
    InterpTypeI8,       // I8,
    InterpTypeR4,       // R4,
    InterpTypeR8,       // R8,
    InterpTypeO,        // O,
    InterpTypeVT,       // VT,
    InterpTypeByRef,    // MP,
    InterpTypeI,        // F
};

// Used by assertAbort
thread_local ICorJitInfo* t_InterpJitInfoTls = nullptr;

static const char *g_stackTypeString[] = { "I4", "I8", "R4", "R8", "O ", "VT", "MP", "F " };

/*****************************************************************************/
void DECLSPEC_NORETURN Interp_NOMEM()
{
    throw std::bad_alloc();
}

// GCInfoEncoder needs an IAllocator implementation. This is a simple one that forwards to the Compiler.
class InterpIAllocator : public IAllocator
{
    InterpCompiler *m_pCompiler;

public:
    InterpIAllocator(InterpCompiler *compiler)
        : m_pCompiler(compiler)
    {
    }

    // Allocates a block of memory at least `sz` in size.
    virtual void* Alloc(size_t sz) override
    {
        return m_pCompiler->AllocMethodData(sz);
    }

    // Allocates a block of memory at least `elems * elemSize` in size.
    virtual void* ArrayAlloc(size_t elems, size_t elemSize) override
    {
        // Ensure that elems * elemSize does not overflow.
        if (elems > (SIZE_MAX / elemSize))
        {
            Interp_NOMEM();
        }

        return m_pCompiler->AllocMethodData(elems * elemSize);
    }

    // Frees the block of memory pointed to by p.
    virtual void Free(void* p) override
    {
        // Interpreter-FIXME: m_pCompiler->FreeMethodData
        free(p);
    }
};

// Interpreter-FIXME Use specific allocators for their intended purpose
// Allocator for data that is kept alive throughout application execution,
// being freed only if the associated method gets freed.
void* InterpCompiler::AllocMethodData(size_t numBytes)
{
    return malloc(numBytes);
}

// Fast allocator for small chunks of memory that can be freed together when the
// method compilation is finished.
void* InterpCompiler::AllocMemPool(size_t numBytes)
{
    return malloc(numBytes);
}

void* InterpCompiler::AllocMemPool0(size_t numBytes)
{
    void *ptr = AllocMemPool(numBytes);
    memset(ptr, 0, numBytes);
    return ptr;
}

// Allocator for potentially larger chunks of data, that we might want to free
// eagerly, before method is finished compiling, to prevent excessive memory usage.
void* InterpCompiler::AllocTemporary(size_t numBytes)
{
    return malloc(numBytes);
}

void* InterpCompiler::AllocTemporary0(size_t numBytes)
{
    void *ptr = AllocTemporary(numBytes);
    memset(ptr, 0, numBytes);
    return ptr;
}

void* InterpCompiler::ReallocTemporary(void* ptr, size_t numBytes)
{
    return realloc(ptr, numBytes);
}

void InterpCompiler::FreeTemporary(void* ptr)
{
    free(ptr);
}

static int GetDataLen(int opcode)
{
    int length = g_interpOpLen[opcode];
    int numSVars = g_interpOpSVars[opcode];
    int numDVars = g_interpOpDVars[opcode];

    return length - 1 - numSVars - numDVars;
}

InterpInst* InterpCompiler::AddIns(int opcode)
{
    return AddInsExplicit(opcode, GetDataLen(opcode));
}

InterpInst* InterpCompiler::AddInsExplicit(int opcode, int dataLen)
{
    InterpInst *ins = NewIns(opcode, dataLen);
    ins->pPrev = m_pCBB->pLastIns;
    if (m_pCBB->pLastIns)
        m_pCBB->pLastIns->pNext = ins;
    else
        m_pCBB->pFirstIns = ins;
    m_pCBB->pLastIns = ins;
    return ins;
}

InterpInst* InterpCompiler::NewIns(int opcode, int dataLen)
{
    int insSize = sizeof(InterpInst) + sizeof(uint32_t) * dataLen;
    InterpInst *ins = (InterpInst*)AllocMemPool(insSize);
    memset(ins, 0, insSize);
    ins->opcode = opcode;
    ins->ilOffset = m_currentILOffset;
    m_pLastNewIns = ins;
    return ins;
}

InterpInst* InterpCompiler::InsertInsBB(InterpBasicBlock *pBB, InterpInst *pPrevIns, int opcode)
{
    InterpInst *ins = NewIns(opcode, GetDataLen(opcode));

    ins->pPrev = pPrevIns;

    if (pPrevIns)
    {
        ins->pNext = pPrevIns->pNext;
        pPrevIns->pNext = ins;
    }
    else
    {
        ins->pNext = pBB->pFirstIns;
        pBB->pFirstIns = ins;
    }

    if (ins->pNext == NULL)
    {
        pBB->pLastIns = ins;
    }
    else
    {
        ins->pNext->pPrev = ins;
    }

    return ins;
}

// Inserts a new instruction after prevIns. prevIns must be in cbb
InterpInst* InterpCompiler::InsertIns(InterpInst *pPrevIns, int opcode)
{
    return InsertInsBB(m_pCBB, pPrevIns, opcode);
}

InterpInst* InterpCompiler::FirstRealIns(InterpBasicBlock *pBB)
{
    InterpInst *ins = pBB->pFirstIns;
    if (!ins || !InsIsNop(ins))
        return ins;
    while (ins && InsIsNop(ins))
        ins = ins->pNext;
    return ins;
}

InterpInst* InterpCompiler::NextRealIns(InterpInst *ins)
{
    ins = ins->pNext;
    while (ins && InsIsNop(ins))
        ins = ins->pNext;
    return ins;
}

InterpInst* InterpCompiler::PrevRealIns(InterpInst *ins)
{
    ins = ins->pPrev;
    while (ins && InsIsNop(ins))
        ins = ins->pPrev;
    return ins;
}

void InterpCompiler::ClearIns(InterpInst *ins)
{
    ins->opcode = INTOP_NOP;
}

bool InterpCompiler::InsIsNop(InterpInst *ins)
{
    return ins->opcode == INTOP_NOP;
}

int32_t InterpCompiler::GetInsLength(InterpInst *ins)
{
    int len = g_interpOpLen[ins->opcode];
    if (len == 0)
    {
        assert(ins->opcode == INTOP_SWITCH);
        len = 3 + ins->data[0];
    }

    return len;
}

void InterpCompiler::ForEachInsSVar(InterpInst *ins, void *pData, void (InterpCompiler::*callback)(int*, void*))
{
    int numSVars = g_interpOpSVars[ins->opcode];
    if (numSVars)
    {
        for (int i = 0; i < numSVars; i++)
        {
            if (ins->sVars [i] == CALL_ARGS_SVAR)
            {
                if (ins->info.pCallInfo && ins->info.pCallInfo->pCallArgs) {
                    int *callArgs = ins->info.pCallInfo->pCallArgs;
                    while (*callArgs != CALL_ARGS_TERMINATOR)
                    {
                        (this->*callback) (callArgs, pData);
                        callArgs++;
                    }
                }
            }
            else
            {
                (this->*callback) (&ins->sVars[i], pData);
            }
        }
    }
}

void InterpCompiler::ForEachInsVar(InterpInst *ins, void *pData, void (InterpCompiler::*callback)(int*, void*))
{
    ForEachInsSVar(ins, pData, callback);

    if (g_interpOpDVars [ins->opcode])
        (this->*callback) (&ins->dVar, pData);
}


InterpBasicBlock* InterpCompiler::AllocBB(int32_t ilOffset)
{
    InterpBasicBlock *bb = (InterpBasicBlock*)AllocMemPool(sizeof(InterpBasicBlock));

    new (bb) InterpBasicBlock (m_BBCount, ilOffset);
    m_BBCount++;
    return bb;
}

InterpBasicBlock* InterpCompiler::GetBB(int32_t ilOffset)
{
    InterpBasicBlock *bb = m_ppOffsetToBB [ilOffset];

    if (!bb)
    {
        bb = AllocBB(ilOffset);

        m_ppOffsetToBB[ilOffset] = bb;
    }

    return bb;
}

// Same implementation as JIT
static inline uint32_t LeadingZeroCount(uint32_t value)
{
    if (value == 0)
    {
        return 32;
    }

#if defined(_MSC_VER)
    unsigned long result;
    ::_BitScanReverse(&result, value);
    return 31 ^ static_cast<uint32_t>(result);
#else
    int32_t result = __builtin_clz(value);
    return static_cast<uint32_t>(result);
#endif
}


int GetBBLinksCapacity(int links)
{
    if (links <= 2)
        return links;
    // Return the next power of 2 bigger or equal to links
    uint32_t leadingZeroes = LeadingZeroCount(links - 1);
    return 1 << (32 - leadingZeroes);
}


void InterpCompiler::LinkBBs(InterpBasicBlock *from, InterpBasicBlock *to)
{
    int i;
    bool found = false;

    for (i = 0; i < from->outCount; i++)
    {
        if (to == from->ppOutBBs[i])
        {
            found = true;
            break;
        }
    }
    if (!found)
    {
        int prevCapacity = GetBBLinksCapacity(from->outCount);
        int newCapacity = GetBBLinksCapacity(from->outCount + 1);
        if (newCapacity > prevCapacity)
        {
            InterpBasicBlock **newa = (InterpBasicBlock**)AllocMemPool(newCapacity * sizeof(InterpBasicBlock*));
            memcpy(newa, from->ppOutBBs, from->outCount * sizeof(InterpBasicBlock*));
            from->ppOutBBs = newa;
        }
        from->ppOutBBs [from->outCount] = to;
        from->outCount++;
    }

    found = false;
    for (i = 0; i < to->inCount; i++)
    {
        if (from == to->ppInBBs [i])
        {
            found = true;
            break;
        }
    }

    if (!found) {
        int prevCapacity = GetBBLinksCapacity(to->inCount);
        int newCapacity = GetBBLinksCapacity(to->inCount + 1);
        if (newCapacity > prevCapacity) {
            InterpBasicBlock **newa = (InterpBasicBlock**)AllocMemPool(newCapacity * sizeof(InterpBasicBlock*));
            memcpy(newa, to->ppInBBs, to->inCount * sizeof(InterpBasicBlock*));
            to->ppInBBs = newa;
        }
        to->ppInBBs [to->inCount] = from;
        to->inCount++;
    }
}

// array must contain ref
static void RemoveBBRef(InterpBasicBlock **array, InterpBasicBlock *ref, int len)
{
    int i = 0;
    while (array[i] != ref)
    {
        i++;
    }
    i++;
    while (i < len)
    {
        array[i - 1] = array[i];
        i++;
    }
}

void InterpCompiler::UnlinkBBs(InterpBasicBlock *from, InterpBasicBlock *to)
{
    RemoveBBRef(from->ppOutBBs, to, from->outCount);
    from->outCount--;
    RemoveBBRef(to->ppInBBs, from, to->inCount);
    to->inCount--;
}

// These are moves between vars, operating only on the interpreter stack
int32_t InterpCompiler::InterpGetMovForType(InterpType interpType, bool signExtend)
{
    switch (interpType)
    {
        case InterpTypeI1:
        case InterpTypeU1:
        case InterpTypeI2:
        case InterpTypeU2:
            if (signExtend)
                return INTOP_MOV_I4_I1 + interpType;
            else
                return INTOP_MOV_4;
        case InterpTypeI4:
        case InterpTypeR4:
            return INTOP_MOV_4;
        case InterpTypeI8:
        case InterpTypeR8:
            return INTOP_MOV_8;
        case InterpTypeO:
        case InterpTypeByRef:
            return INTOP_MOV_P;
        case InterpTypeVT:
            return INTOP_MOV_VT;
        default:
            assert(0);
    }
    return -1;
}

// This method needs to be called when the current basic blocks ends and execution can
// continue into pTargetBB. When the stack state of a basic block is initialized, the vars
// associated with the stack state are set. When another bblock will continue execution
// into this bblock, it will first have to emit moves from the vars in its stack state
// to the vars of the target bblock stack state.
void InterpCompiler::EmitBBEndVarMoves(InterpBasicBlock *pTargetBB)
{
    if (pTargetBB->stackHeight <= 0)
        return;

    for (int i = 0; i < pTargetBB->stackHeight; i++)
    {
        int sVar = m_pStackBase[i].var;
        int dVar = pTargetBB->pStackState[i].var;
        if (sVar != dVar)
        {
            InterpType interpType = m_pVars[sVar].interpType;
            int32_t movOp = InterpGetMovForType(interpType, false);

            AddIns(movOp);
            m_pLastNewIns->SetSVar(sVar);
            m_pLastNewIns->SetDVar(dVar);

            if (interpType == InterpTypeVT)
            {
                assert(m_pVars[sVar].size == m_pVars[dVar].size);
                m_pLastNewIns->data[0] = m_pVars[sVar].size;
            }
        }
    }
}

static void MergeStackTypeInfo(StackInfo *pState1, StackInfo *pState2, int len)
{
    // Discard type information if we have type conflicts for stack contents
    for (int i = 0; i < len; i++)
    {
        if (pState1[i].clsHnd != pState2[i].clsHnd)
        {
            pState1[i].clsHnd = NULL;
            pState2[i].clsHnd = NULL;
        }
    }
}

// Initializes stack state at entry to bb, based on the current stack state
void InterpCompiler::InitBBStackState(InterpBasicBlock *pBB)
{
    if (pBB->stackHeight >= 0)
    {
        // Already initialized, update stack information
        MergeStackTypeInfo(m_pStackBase, pBB->pStackState, pBB->stackHeight);
    }
    else
    {
        pBB->stackHeight = (int32_t)(m_pStackPointer - m_pStackBase);
        if (pBB->stackHeight > 0)
        {
            int size = pBB->stackHeight * sizeof (StackInfo);
            pBB->pStackState = (StackInfo*)AllocMemPool(size);
            memcpy (pBB->pStackState, m_pStackBase, size);
        }
    }
}


int32_t InterpCompiler::CreateVarExplicit(InterpType interpType, CORINFO_CLASS_HANDLE clsHnd, int size)
{
    if (m_varsSize == m_varsCapacity) {
        m_varsCapacity *= 2;
        if (m_varsCapacity == 0)
            m_varsCapacity = 16;
        m_pVars = (InterpVar*) ReallocTemporary(m_pVars, m_varsCapacity * sizeof(InterpVar));
    }
    InterpVar *var = &m_pVars[m_varsSize];

    new (var) InterpVar(interpType, clsHnd, size);

    m_varsSize++;
    return m_varsSize - 1;
}

void InterpCompiler::EnsureStack(int additional)
{
    int32_t currentSize = (int32_t)(m_pStackPointer - m_pStackBase);

    if ((additional + currentSize) > m_stackCapacity) {
        m_stackCapacity *= 2;
        m_pStackBase = (StackInfo*)ReallocTemporary (m_pStackBase, m_stackCapacity * sizeof(StackInfo));
        m_pStackPointer = m_pStackBase + currentSize;
    }
}

#define CHECK_STACK(n)                      \
    do                                      \
    {                                       \
        if (!CheckStackHelper (n))          \
            goto exit_bad_code;             \
    } while (0)

#define CHECK_STACK_RET_VOID(n)             \
    do {                                    \
        if (!CheckStackHelper(n))           \
            return;                         \
    } while (0)

#define CHECK_STACK_RET(n, ret)             \
    do {                                    \
        if (!CheckStackHelper(n))           \
            return ret;                     \
    } while (0)

#define INVALID_CODE_RET_VOID               \
    do {                                    \
        m_hasInvalidCode = true;            \
        return;                             \
    } while (0)

bool InterpCompiler::CheckStackHelper(int n)
{
    int32_t currentSize = (int32_t)(m_pStackPointer - m_pStackBase);
    if (currentSize < n)
    {
        m_hasInvalidCode = true;
        return false;
    }
    return true;
}

void InterpCompiler::PushTypeExplicit(StackType stackType, CORINFO_CLASS_HANDLE clsHnd, int size)
{
    EnsureStack(1);
    m_pStackPointer->type = stackType;
    m_pStackPointer->clsHnd = clsHnd;
    m_pStackPointer->size = ALIGN_UP_TO(size, INTERP_STACK_SLOT_SIZE);
    int var = CreateVarExplicit(g_interpTypeFromStackType[stackType], clsHnd, size);
    m_pStackPointer->var = var;
    m_pStackPointer++;
}

void InterpCompiler::PushStackType(StackType stackType, CORINFO_CLASS_HANDLE clsHnd)
{
    // We don't really care about the exact size for non-valuetypes
    PushTypeExplicit(stackType, clsHnd, INTERP_STACK_SLOT_SIZE);
}

void InterpCompiler::PushInterpType(InterpType interpType, CORINFO_CLASS_HANDLE clsHnd)
{
    PushStackType(g_stackTypeFromInterpType[interpType], clsHnd);
}

void InterpCompiler::PushTypeVT(CORINFO_CLASS_HANDLE clsHnd, int size)
{
    PushTypeExplicit(StackTypeVT, clsHnd, size);
}


int32_t InterpCompiler::ComputeCodeSize()
{
    int32_t codeSize = 0;

    for (InterpBasicBlock *bb = m_pEntryBB; bb != NULL; bb = bb->pNextBB)
    {
        for (InterpInst *ins = bb->pFirstIns; ins != NULL; ins = ins->pNext)
        {
            codeSize += GetInsLength(ins);
        }
    }
    return codeSize;
}

int32_t InterpCompiler::GetLiveStartOffset(int var)
{
    if (m_pVars[var].global)
    {
        return 0;
    }
    else
    {
        assert(m_pVars[var].liveStart != NULL);
        return m_pVars[var].liveStart->nativeOffset;
    }
}

int32_t InterpCompiler::GetLiveEndOffset(int var)
{
    if (m_pVars[var].global)
    {
        return m_methodCodeSize;
    }
    else
    {
        assert(m_pVars[var].liveEnd != NULL);
        return m_pVars[var].liveEnd->nativeOffset + GetInsLength(m_pVars[var].liveEnd);
    }
}

uint32_t InterpCompiler::ConvertOffset(int32_t offset)
{
    // FIXME Once the VM moved the InterpMethod* to code header, we don't need to add a pointer size to the offset
    return offset * sizeof(int32_t) + sizeof(void*);
}

int32_t* InterpCompiler::EmitCodeIns(int32_t *ip, InterpInst *ins, TArray<Reloc*> *relocs)
{
    ins->nativeOffset = (int32_t)(ip - m_pMethodCode);

    int32_t opcode = ins->opcode;
    int32_t *startIp = ip;
    *ip++ = opcode;

    // Set to true if the instruction was completely reverted.
    bool isReverted = false;

    if (opcode == INTOP_SWITCH)
    {
        int32_t numLabels = ins->data [0];
        *ip++ = m_pVars[ins->sVars[0]].offset;
        *ip++ = numLabels;
        // Add relocation for each label
        for (int32_t i = 0; i < numLabels; i++)
        {
            Reloc *reloc = (Reloc*)AllocMemPool(sizeof(Reloc));
            new (reloc) Reloc(RelocSwitch, (int32_t)(ip - m_pMethodCode), ins->info.ppTargetBBTable[i], 0);
            relocs->Add(reloc);
            *ip++ = (int32_t)0xdeadbeef;
        }
    }
    else if (InterpOpIsUncondBranch(opcode) || InterpOpIsCondBranch(opcode) || (opcode == INTOP_LEAVE_CATCH) || (opcode == INTOP_CALL_FINALLY))
    {
        int32_t brBaseOffset = (int32_t)(startIp - m_pMethodCode);
        for (int i = 0; i < g_interpOpSVars[opcode]; i++)
            *ip++ = m_pVars[ins->sVars[i]].offset;

        if (ins->info.pTargetBB->nativeOffset >= 0)
        {
            *ip++ = ins->info.pTargetBB->nativeOffset - brBaseOffset;
        }
        else if (opcode == INTOP_BR && ins->info.pTargetBB == m_pCBB->pNextBB)
        {
            // Ignore branch to the next basic block. Revert the added INTOP_BR.
            isReverted = true;
            ip--;
        }
        else
        {
            // We don't know yet the IR offset of the target, add a reloc instead
            Reloc *reloc = (Reloc*)AllocMemPool(sizeof(Reloc));
            new (reloc) Reloc(RelocLongBranch, brBaseOffset, ins->info.pTargetBB, g_interpOpSVars[opcode]);
            relocs->Add(reloc);
            *ip++ = (int32_t)0xdeadbeef;
        }
    }
    else if (opcode == INTOP_MOV_SRC_OFF)
    {
        // This opcode reuses the MOV opcodes, which are normally used to copy the
        // contents of one var to the other, in order to copy a containing field
        // of the source var (which is a vt) to another var.
        int32_t fOffset = ins->data[0];
        InterpType fType = (InterpType)ins->data[1];
        int32_t fSize = ins->data[2];
        // Revert opcode emit
        ip--;

        int destOffset = m_pVars[ins->dVar].offset;
        int srcOffset = m_pVars[ins->sVars[0]].offset;
        srcOffset += fOffset;
        if (fSize)
            opcode = INTOP_MOV_VT;
        else
            opcode = InterpGetMovForType(fType, true);
        *ip++ = opcode;
        *ip++ = destOffset;
        *ip++ = srcOffset;
        if (opcode == INTOP_MOV_VT)
            *ip++ = fSize;
    }
    else if (opcode == INTOP_LDLOCA)
    {
        // This opcode references a var, int sVars[0], but it is not registered as a source for it
        // aka g_interpOpSVars[INTOP_LDLOCA] is 0.
        *ip++ = m_pVars[ins->dVar].offset;
        *ip++ = m_pVars[ins->sVars[0]].offset;
    }
    else
    {
        // Default code emit for an instruction. The opcode was already emitted above.
        // We emit the offset for the instruction destination, then for every single source
        // variable we emit another offset. Finally, we will emit any additional data needed
        // by the instruction.
        if (g_interpOpDVars[opcode])
            *ip++ = m_pVars[ins->dVar].offset;

        if (g_interpOpSVars[opcode])
        {
            for (int i = 0; i < g_interpOpSVars[opcode]; i++)
            {
                if (ins->sVars[i] == CALL_ARGS_SVAR)
                {
                    *ip++ = m_paramAreaOffset + ins->info.pCallInfo->callOffset;
                }
                else
                {
                    *ip++ = m_pVars[ins->sVars[i]].offset;
                }
            }
        }

        int left = GetInsLength(ins) - (int32_t)(ip - startIp);
        // Emit the rest of the data
        for (int i = 0; i < left; i++)
            *ip++ = ins->data[i];
    }

    if ((ins->ilOffset != -1) && !isReverted)
    {
        assert(ins->ilOffset >= 0);
        assert(ins->nativeOffset >= 0);
        uint32_t ilOffset = ins->ilOffset;
        uint32_t nativeOffset = ConvertOffset(ins->nativeOffset);
        if ((m_ILToNativeMapSize == 0) || (m_pILToNativeMap[m_ILToNativeMapSize - 1].ilOffset != ilOffset))
        {
            // This code assumes that instructions for the same IL offset are emitted in a single run without
            // any other IL offsets in between and that they don't repeat again after the run ends.
#ifdef _DEBUG
            for (int i = 0; i < m_ILToNativeMapSize; i++)
            {
                assert(m_pILToNativeMap[i].ilOffset != ilOffset);
            }
#endif // _DEBUG

            // Since we can have at most one entry per IL offset,
            // this map cannot possibly use more entries than the size of the IL code
            assert(m_ILToNativeMapSize < m_ILCodeSize);

            m_pILToNativeMap[m_ILToNativeMapSize].ilOffset = ilOffset;
            m_pILToNativeMap[m_ILToNativeMapSize].nativeOffset = nativeOffset;
            m_ILToNativeMapSize++;
        }
    }

    return ip;
}

void InterpCompiler::PatchRelocations(TArray<Reloc*> *relocs)
{
    int32_t size = relocs->GetSize();

    for (int32_t i = 0; i < size; i++)
    {
        Reloc *reloc = relocs->Get(i);
        int32_t offset = reloc->pTargetBB->nativeOffset - reloc->offset;
        int32_t *pSlot = NULL;

        if (reloc->type == RelocLongBranch)
            pSlot = m_pMethodCode + reloc->offset + reloc->skip + 1;
        else if (reloc->type == RelocSwitch)
            pSlot = m_pMethodCode + reloc->offset;
        else
            assert(0);

        assert(*pSlot == (int32_t)0xdeadbeef);
        *pSlot = offset;
    }
}

int32_t *InterpCompiler::EmitBBCode(int32_t *ip, InterpBasicBlock *bb, TArray<Reloc*> *relocs)
{
    m_pCBB = bb;
    m_pCBB->nativeOffset = (int32_t)(ip - m_pMethodCode);

    for (InterpInst *ins = bb->pFirstIns; ins != NULL; ins = ins->pNext)
    {
        if (InterpOpIsEmitNop(ins->opcode))
        {
            ins->nativeOffset = (int32_t)(ip - m_pMethodCode);
            continue;
        }

        ip = EmitCodeIns(ip, ins, relocs);
    }

    m_pCBB->nativeEndOffset = (int32_t)(ip - m_pMethodCode);

    return ip;
}

void InterpCompiler::EmitCode()
{
    TArray<Reloc*> relocs;
    int32_t codeSize = ComputeCodeSize();
    m_pMethodCode = (int32_t*)AllocMethodData(codeSize * sizeof(int32_t));

    // These will eventually be freed by the VM, and they use the delete [] operator for the deletion.
    m_pILToNativeMap = new ICorDebugInfo::OffsetMapping[m_ILCodeSize];
    ICorDebugInfo::NativeVarInfo* eeVars = NULL;
    if (m_numILVars > 0)
    {
        eeVars = new ICorDebugInfo::NativeVarInfo[m_numILVars];
    }

    // For each BB, compute the number of EH clauses that overlap with it.
    for (unsigned int i = 0; i < m_methodInfo->EHcount; i++)
    {
        CORINFO_EH_CLAUSE clause;
        m_compHnd->getEHinfo(m_methodInfo->ftn, i, &clause);
        for (InterpBasicBlock *bb = m_pEntryBB; bb != NULL; bb = bb->pNextBB)
        {
            if (clause.HandlerOffset <= (uint32_t)bb->ilOffset && (clause.HandlerOffset + clause.HandlerLength) > (uint32_t)bb->ilOffset)
            {
                bb->overlappingEHClauseCount++;
            }

            if (clause.Flags == CORINFO_EH_CLAUSE_FILTER && clause.FilterOffset <= (uint32_t)bb->ilOffset && clause.HandlerOffset > (uint32_t)bb->ilOffset)
            {
                bb->overlappingEHClauseCount++;
            }
        }
    }

    // Emit all the code in waves. First emit all blocks that are not inside any EH clauses.
    // Then emit blocks that are inside of a single EH clause, then ones that are inside of
    // two EH clauses, etc.
    // The goal is to move all clauses to the end of the method code recursively so that
    // no handler is inside of a try block.
    int32_t *ip = m_pMethodCode;
    bool emittedBlock;
    int clauseDepth = 0;
    do
    {
        emittedBlock = false;
        for (InterpBasicBlock *bb = m_pEntryBB; bb != NULL; bb = bb->pNextBB)
        {
            if (bb->overlappingEHClauseCount == clauseDepth)
            {
                ip = EmitBBCode(ip, bb, &relocs);
                emittedBlock = true;
            }
        }
        clauseDepth++;
    }
    while (emittedBlock);

    m_methodCodeSize = (int32_t)(ip - m_pMethodCode);

    PatchRelocations(&relocs);

    int j = 0;
    for (int i = 0; i < m_numILVars; i++)
    {
        assert(m_pVars[i].ILGlobal);
        eeVars[j].startOffset          = ConvertOffset(GetLiveStartOffset(i)); // This is where the variable mapping is start to become valid
        eeVars[j].endOffset            = ConvertOffset(GetLiveEndOffset(i));   // This is where the variable mapping is cease to become valid
        eeVars[j].varNumber            = j;                                    // This is the index of the variable in [arg] + [local]
        eeVars[j].loc.vlType           = ICorDebugInfo::VLT_STK;               // This is a stack slot
        eeVars[j].loc.vlStk.vlsBaseReg = ICorDebugInfo::REGNUM_FP;             // This specifies which register this offset is based off
        eeVars[j].loc.vlStk.vlsOffset  = m_pVars[i].offset;                    // This specifies starting from the offset, how much offset is this from
        j++;
    }

    if (m_numILVars > 0)
    {
        m_compHnd->setVars(m_methodInfo->ftn, m_numILVars, eeVars);
    }
    m_compHnd->setBoundaries(m_methodInfo->ftn, m_ILToNativeMapSize, m_pILToNativeMap);
}

#ifdef FEATURE_INTERPRETER
class InterpGcSlotAllocator
{
    InterpCompiler *m_compiler;
    InterpreterGcInfoEncoder *m_encoder;
    // [pObjects, pByrefs]
    GcSlotId *m_slotTables[2];
    unsigned m_slotTableSize;

#ifdef DEBUG
    bool m_verbose;
#endif

    GcSlotId* LocateGcSlotTableEntry(uint32_t offsetBytes, GcSlotFlags flags)
    {
        GcSlotId *slotTable = m_slotTables[(flags & GC_SLOT_INTERIOR) == GC_SLOT_INTERIOR];
        uint32_t slotIndex = offsetBytes / sizeof(void *);
        assert(slotIndex < m_slotTableSize);
        return &slotTable[slotIndex];
    }

public:
    InterpGcSlotAllocator(InterpCompiler *compiler, InterpreterGcInfoEncoder *encoder)
        : m_compiler(compiler)
        , m_encoder(encoder)
        , m_slotTableSize(compiler->m_totalVarsStackSize / sizeof(void *))
#ifdef DEBUG
        , m_verbose(compiler->m_verbose)
#endif
    {
        for (int i = 0; i < 2; i++)
        {
            m_slotTables[i] = new (compiler) GcSlotId[m_slotTableSize];
            // 0 is a valid slot id so default-initialize all the slots to 0xFFFFFFFF
            memset(m_slotTables[i], 0xFF, sizeof(GcSlotId) * m_slotTableSize);
        }
    }

    void AllocateOrReuseGcSlot(uint32_t offsetBytes, GcSlotFlags flags)
    {
        GcSlotId *pSlot = LocateGcSlotTableEntry(offsetBytes, flags);
        bool allocateNewSlot = *pSlot == ((GcSlotId)-1);

        if (allocateNewSlot)
        {
            // Important to pass GC_FRAMEREG_REL, the default is broken due to GET_CALLER_SP being unimplemented
            *pSlot = m_encoder->GetStackSlotId(offsetBytes, flags, GC_FRAMEREG_REL);
        }
        else
        {
            assert((flags & GC_SLOT_UNTRACKED) == 0);
        }

        INTERP_DUMP(
            "%s %s%sgcslot %u at %u\n",
            allocateNewSlot ? "Allocated" : "Reused",
            (flags & GC_SLOT_UNTRACKED) ? "global " : "",
            (flags & GC_SLOT_INTERIOR) ? "interior " : "",
            *pSlot,
            offsetBytes
        );
    }

    void ReportLiveRange(uint32_t offsetBytes, GcSlotFlags flags, int varIndex)
    {
        GcSlotId *pSlot = LocateGcSlotTableEntry(offsetBytes, flags);
        assert(varIndex < m_compiler->m_varsSize);

        InterpVar *pVar = &m_compiler->m_pVars[varIndex];
        if (pVar->global)
            return;

        GcSlotId slot = *pSlot;
        assert(slot != ((GcSlotId)-1));
        assert(pVar->liveStart);
        assert(pVar->liveEnd);
        uint32_t startOffset = m_compiler->ConvertOffset(m_compiler->GetLiveStartOffset(varIndex)),
            endOffset = m_compiler->ConvertOffset(m_compiler->GetLiveEndOffset(varIndex));
        INTERP_DUMP(
            "Slot %u (%s var #%d offset %u) live [IR_%04x - IR_%04x] [%u - %u]\n",
            slot, pVar->global ? "global" : "local",
            varIndex, pVar->offset,
            m_compiler->GetLiveStartOffset(varIndex), m_compiler->GetLiveEndOffset(varIndex),
            startOffset, endOffset
        );
        m_encoder->SetSlotState(startOffset, slot, GC_SLOT_LIVE);
        m_encoder->SetSlotState(endOffset, slot, GC_SLOT_DEAD);
    }
};
#endif

void InterpCompiler::BuildGCInfo(InterpMethod *pInterpMethod)
{
#ifdef FEATURE_INTERPRETER
    InterpIAllocator* pAllocator = new (this) InterpIAllocator(this);
    InterpreterGcInfoEncoder* gcInfoEncoder = new (this) InterpreterGcInfoEncoder(m_compHnd, m_methodInfo, pAllocator, Interp_NOMEM);
    InterpGcSlotAllocator slotAllocator (this, gcInfoEncoder);

    gcInfoEncoder->SetCodeLength(ConvertOffset(m_methodCodeSize));

    INTERP_DUMP("Allocating gcinfo slots for %u vars\n", m_varsSize);

    for (int pass = 0; pass < 2; pass++)
    {
        for (int i = 0; i < m_varsSize; i++)
        {
            InterpVar *pVar = &m_pVars[i];
            GcSlotFlags flags = pVar->global
                ? (GcSlotFlags)GC_SLOT_UNTRACKED
                : (GcSlotFlags)0;

            switch (pVar->interpType) {
                case InterpTypeO:
                    break;
                case InterpTypeByRef:
                    flags = (GcSlotFlags)(flags | GC_SLOT_INTERIOR);
                    break;
                case InterpTypeVT:
                {
                    InterpreterStackMap *stackMap = GetInterpreterStackMap(m_compHnd, pVar->clsHnd);
                    for (unsigned j = 0; j < stackMap->m_slotCount; j++)
                    {
                        InterpreterStackMapSlot slotInfo = stackMap->m_slots[j];
                        unsigned fieldOffset = pVar->offset + slotInfo.m_offsetBytes;
                        GcSlotFlags fieldFlags = (GcSlotFlags)(flags | slotInfo.m_gcSlotFlags);
                        if (pass == 0)
                            slotAllocator.AllocateOrReuseGcSlot(fieldOffset, fieldFlags);
                        else
                            slotAllocator.ReportLiveRange(fieldOffset, fieldFlags, i);
                    }

                    // Don't perform the regular allocateGcSlot call
                    continue;
                }
                default:
                    // Neither an object, interior pointer, or vt, so no slot needed
                    continue;
            }

            if (pass == 0)
                slotAllocator.AllocateOrReuseGcSlot(pVar->offset, flags);
            else
                slotAllocator.ReportLiveRange(pVar->offset, flags, i);
        }

        if (pass == 0)
            gcInfoEncoder->FinalizeSlotIds();
        else
            gcInfoEncoder->Build();
    }

    // GC Encoder automatically puts the GC info in the right spot using ICorJitInfo::allocGCInfo(size_t)
    gcInfoEncoder->Emit();
#endif
}

void InterpCompiler::GetNativeRangeForClause(uint32_t startILOffset, uint32_t endILOffset, int32_t *nativeStartOffset, int32_t* nativeEndOffset)
{
    InterpBasicBlock* pStartBB = m_ppOffsetToBB[startILOffset];
    assert(pStartBB != NULL);

    InterpBasicBlock* pEndBB = pStartBB;
    for (InterpBasicBlock* pBB = pStartBB->pNextBB; (pBB != NULL) && ((uint32_t)pBB->ilOffset < endILOffset); pBB = pBB->pNextBB)
    {
        if ((pBB->clauseType == pStartBB->clauseType) && (pBB->overlappingEHClauseCount == pStartBB->overlappingEHClauseCount))
        {
            pEndBB = pBB;
        }
    }

    *nativeStartOffset = pStartBB->nativeOffset;
    *nativeEndOffset = pEndBB->nativeEndOffset;
}

void InterpCompiler::BuildEHInfo()
{
    uint32_t lastTryILOffset = 0;
    uint32_t lastTryILLength = 0;

    INTERP_DUMP("EH info:\n");

    if (m_methodInfo->EHcount == 0)
    {
        INTERP_DUMP("  None\n");
        return;
    }

    m_compHnd->setEHcount(m_methodInfo->EHcount);
    for (unsigned int i = 0; i < m_methodInfo->EHcount; i++)
    {
        CORINFO_EH_CLAUSE clause;
        CORINFO_EH_CLAUSE nativeClause;

        m_compHnd->getEHinfo(m_methodInfo->ftn, i, &clause);

        int32_t tryStartNativeOffset;
        int32_t tryEndNativeOffset;
        GetNativeRangeForClause(clause.TryOffset, clause.TryOffset + clause.TryLength, &tryStartNativeOffset, &tryEndNativeOffset);

        int32_t handlerStartNativeOffset;
        int32_t handlerEndNativeOffset;
        GetNativeRangeForClause(clause.HandlerOffset, clause.HandlerOffset + clause.HandlerLength, &handlerStartNativeOffset, &handlerEndNativeOffset);

        nativeClause.TryOffset = ConvertOffset(tryStartNativeOffset);
        nativeClause.TryLength = ConvertOffset(tryEndNativeOffset);

        nativeClause.HandlerOffset = ConvertOffset(handlerStartNativeOffset);
        nativeClause.HandlerLength = ConvertOffset(handlerEndNativeOffset);
        InterpBasicBlock* pFilterStartBB = NULL;
        if (clause.Flags == CORINFO_EH_CLAUSE_FILTER)
        {
            pFilterStartBB = m_ppOffsetToBB[clause.FilterOffset];
            nativeClause.FilterOffset = ConvertOffset(pFilterStartBB->nativeOffset);
        }
        else
        {
            nativeClause.ClassToken = clause.ClassToken;
        }

        nativeClause.Flags = clause.Flags;

        // A try region can have multiple catch / filter handlers. All except of the first one need to be marked by
        // the COR_ILEXCEPTION_CLAUSE_SAMETRY flag so that runtime can distinguish this case from a case when
        // the native try region is the same for multiple clauses, but the IL try region is different.
        if ((lastTryILOffset == clause.TryOffset) && (lastTryILLength == clause.TryLength))
        {
            nativeClause.Flags = (CORINFO_EH_CLAUSE_FLAGS)((int)nativeClause.Flags | COR_ILEXCEPTION_CLAUSE_SAMETRY);
        }

        m_compHnd->setEHinfo(i, &nativeClause);

        INTERP_DUMP("  try [IR_%04x(%x), IR_%04x(%x)) ", tryStartNativeOffset, clause.TryOffset, tryEndNativeOffset, clause.TryOffset + clause.TryLength);
        if (clause.Flags == CORINFO_EH_CLAUSE_FILTER)
        {
            INTERP_DUMP("filter IR_%04x(%x), handler [IR_%04x(%x), IR_%04x(%x))%s\n", pFilterStartBB->nativeOffset, clause.FilterOffset, handlerStartNativeOffset, clause.HandlerOffset, handlerEndNativeOffset, clause.HandlerOffset + clause.HandlerLength, ((int)nativeClause.Flags & COR_ILEXCEPTION_CLAUSE_SAMETRY) ? " (same try)" : "");
        }
        else if (nativeClause.Flags == CORINFO_EH_CLAUSE_FINALLY)
        {
            INTERP_DUMP("finally handler [IR_%04x(%x), IR_%04x(%x))\n", handlerStartNativeOffset, clause.HandlerOffset, handlerEndNativeOffset, clause.HandlerOffset + clause.HandlerLength);
        }
        else
        {
            INTERP_DUMP("catch handler [IR_%04x(%x), IR_%04x(%x))%s\n", handlerStartNativeOffset, clause.HandlerOffset, handlerEndNativeOffset, clause.HandlerOffset + clause.HandlerLength, ((int)nativeClause.Flags & COR_ILEXCEPTION_CLAUSE_SAMETRY) ? " (same try)" : "");
        }
    }
}

InterpMethod* InterpCompiler::CreateInterpMethod()
{
    int numDataItems = m_dataItems.GetSize();
    void **pDataItems = (void**)AllocMethodData(numDataItems * sizeof(void*));

    for (int i = 0; i < numDataItems; i++)
        pDataItems[i] = m_dataItems.Get(i);

    bool initLocals = (m_methodInfo->options & CORINFO_OPT_INIT_LOCALS) != 0;

    InterpMethod *pMethod = new InterpMethod(m_methodHnd, m_totalVarsStackSize, pDataItems, initLocals);

    return pMethod;
}

int32_t* InterpCompiler::GetCode(int32_t *pCodeSize)
{
    *pCodeSize = m_methodCodeSize;
    return m_pMethodCode;
}

InterpCompiler::InterpCompiler(COMP_HANDLE compHnd,
                                CORINFO_METHOD_INFO* methodInfo)
    : m_pInitLocalsIns(nullptr)
    , m_globalVarsWithRefsStackTop(0)
{
    // Fill in the thread-local used for assertions
    t_InterpJitInfoTls = compHnd;

    m_methodHnd = methodInfo->ftn;
    m_compScopeHnd = methodInfo->scope;
    m_compHnd = compHnd;
    m_methodInfo = methodInfo;

#ifdef DEBUG

    m_classHnd   = compHnd->getMethodClass(m_methodHnd);

    m_methodName = ::PrintMethodName(compHnd, m_classHnd, m_methodHnd, &m_methodInfo->args,
                            /* includeClassInstantiation */ true,
                            /* includeMethodInstantiation */ true,
                            /* includeSignature */ true,
                            /* includeReturnType */ false,
                            /* includeThis */ false);

    if (InterpConfig.InterpDump().contains(compHnd, m_methodHnd, m_classHnd, &m_methodInfo->args))
        m_verbose = true;
#endif
}

InterpMethod* InterpCompiler::CompileMethod()
{
#ifdef DEBUG
    if (m_verbose || InterpConfig.InterpList())
    {
        printf("Interpreter compile method %s\n", m_methodName.GetUnderlyingArray());
    }
#endif

    CreateILVars();

    GenerateCode(m_methodInfo);

#ifdef DEBUG
    if (m_verbose)
    {
        printf("\nUnoptimized IR:\n");
        PrintCode();
    }
#endif

    AllocOffsets();
    PatchInitLocals(m_methodInfo);

    EmitCode();

#ifdef DEBUG
    if (m_verbose)
    {
        printf("\nCompiled method: ");
        PrintMethodName(m_methodHnd);
        printf("\nLocals size %d\n", m_totalVarsStackSize);
        PrintCompiledCode();
        printf("\n");
    }
#endif

    return CreateInterpMethod();
}

void InterpCompiler::PatchInitLocals(CORINFO_METHOD_INFO* methodInfo)
{
    // We may have global vars containing managed pointers or interior pointers, so we need
    //  to zero the region of the stack containing global vars, not just IL locals. Now that
    //  offset allocation has occurred we know where the global vars end, so we can expand
    //  the initlocals opcode that was originally generated to also zero them.
    int32_t startOffset = m_pInitLocalsIns->data[0];
    int32_t totalSize = m_globalVarsWithRefsStackTop - startOffset;
    if (totalSize > m_pInitLocalsIns->data[1])
    {
        INTERP_DUMP(
            "Expanding initlocals from [%d-%d] to [%d-%d]\n",
            startOffset, startOffset + m_pInitLocalsIns->data[1],
            startOffset, startOffset + totalSize
        );
        m_pInitLocalsIns->data[1] = totalSize;
    }
    else
    {
        INTERP_DUMP(
            "Not expanding initlocals from [%d-%d] for global vars stack top of %d\n",
            startOffset, startOffset + m_pInitLocalsIns->data[1],
            m_globalVarsWithRefsStackTop
        );
    }
}

// Adds a conversion instruction for the value pointed to by sp, also updating the stack information
void InterpCompiler::EmitConv(StackInfo *sp, StackType type, InterpOpcode convOp)
{
    InterpInst *newInst = AddIns(convOp);

    newInst->SetSVar(sp->var);
    new (sp) StackInfo(type);
    int32_t var = CreateVarExplicit(g_interpTypeFromStackType[type], NULL, INTERP_STACK_SLOT_SIZE);
    sp->var = var;
    newInst->SetDVar(var);
}

static InterpType GetInterpType(CorInfoType corInfoType)
{
    switch (corInfoType)
    {
        case CORINFO_TYPE_BYTE:
            return InterpTypeI1;
        case CORINFO_TYPE_UBYTE:
        case CORINFO_TYPE_BOOL:
            return InterpTypeU1;
        case CORINFO_TYPE_CHAR:
        case CORINFO_TYPE_USHORT:
            return InterpTypeU2;
        case CORINFO_TYPE_SHORT:
            return InterpTypeI2;
        case CORINFO_TYPE_INT:
        case CORINFO_TYPE_UINT:
            return InterpTypeI4;
        case CORINFO_TYPE_LONG:
        case CORINFO_TYPE_ULONG:
            return InterpTypeI8;
        case CORINFO_TYPE_NATIVEINT:
        case CORINFO_TYPE_NATIVEUINT:
            return InterpTypeI;
        case CORINFO_TYPE_FLOAT:
            return InterpTypeR4;
        case CORINFO_TYPE_DOUBLE:
            return InterpTypeR8;
        case CORINFO_TYPE_STRING:
        case CORINFO_TYPE_CLASS:
            return InterpTypeO;
        case CORINFO_TYPE_PTR:
            return InterpTypeI;
        case CORINFO_TYPE_BYREF:
            return InterpTypeByRef;
        case CORINFO_TYPE_VALUECLASS:
        case CORINFO_TYPE_REFANY:
            return InterpTypeVT;
        case CORINFO_TYPE_VOID:
            return InterpTypeVoid;
        default:
            assert(!"Unimplemented CorInfoType");
            break;
    }
    return InterpTypeVoid;
}

int32_t InterpCompiler::GetInterpTypeStackSize(CORINFO_CLASS_HANDLE clsHnd, InterpType interpType, int32_t *pAlign)
{
    int32_t size, align;
    if (interpType == InterpTypeVT)
    {
        size = m_compHnd->getClassSize(clsHnd);
        align = m_compHnd->getClassAlignmentRequirement(clsHnd);

        assert(align <= INTERP_STACK_ALIGNMENT);

        // All vars are stored at 8 byte aligned offsets
        if (align < INTERP_STACK_SLOT_SIZE)
            align = INTERP_STACK_SLOT_SIZE;
    }
    else
    {
        size = INTERP_STACK_SLOT_SIZE; // not really
        align = INTERP_STACK_SLOT_SIZE;
    }
    *pAlign = align;
    return size;
}

void InterpCompiler::CreateILVars()
{
    bool hasThis = m_methodInfo->args.hasThis();
    bool hasParamArg = m_methodInfo->args.hasTypeArg();
    int paramArgIndex = hasParamArg ? hasThis ? 1 : 0 : INT_MAX;
    int32_t offset;
    int numArgs = hasThis + m_methodInfo->args.numArgs;
    int numILLocals = m_methodInfo->locals.numArgs;
    m_numILVars = numArgs + numILLocals;

    // add some starting extra space for new vars
    m_varsCapacity = m_numILVars + m_methodInfo->EHcount + 64;
    m_pVars = (InterpVar*)AllocTemporary0(m_varsCapacity * sizeof (InterpVar));
    m_varsSize = m_numILVars + hasParamArg;

    offset = 0;

    INTERP_DUMP("\nCreate IL Vars:\n");

    // NOTE: There is special handling for the param arg, which is stored after the IL locals in the m_pVars array.
    // The param arg is not part of the set of arguments defined by the IL method signature, but instead is needed
    // to support shared generics codegen, and to be able to determine which exact intantiation of a method is in use.
    // The param arg is stashed into the m_pVars array at an unnatural index relative to its position in the physical stack
    // so that when parsing the MSIL byte stream it is simple to determine the index of the normal argumentes
    // and IL locals, by just knowing the number of IL defined arguments. This allows all of the special handling for
    // the param arg to be localized to this function, and the small set of helper functions that directly use it.

    CORINFO_ARG_LIST_HANDLE sigArg = m_methodInfo->args.args;

    int argIndexOffset = 0;
    if (hasThis)
    {
        CORINFO_CLASS_HANDLE argClass = m_compHnd->getMethodClass(m_methodInfo->ftn);
        InterpType interpType = m_compHnd->isValueClass(argClass) ? InterpTypeByRef : InterpTypeO;
        CreateNextLocalVar(0, argClass, interpType, &offset);
        argIndexOffset++;
    }

    if (hasParamArg)
    {
        m_paramArgIndex = m_varsSize - 1; // The param arg is stored after the IL locals in the m_pVars array
        CreateNextLocalVar(m_paramArgIndex, NULL, InterpTypeI, &offset);
    }

    for (int i = argIndexOffset; i < numArgs; i++)
    {
        CORINFO_CLASS_HANDLE argClass;
        CorInfoType argCorType = strip(m_compHnd->getArgType(&m_methodInfo->args, sigArg, &argClass));
        InterpType interpType = GetInterpType(argCorType);
        sigArg = m_compHnd->getArgNext(sigArg);
        CreateNextLocalVar(i, argClass, interpType, &offset);
    }
    offset = ALIGN_UP_TO(offset, INTERP_STACK_ALIGNMENT);

    sigArg = m_methodInfo->locals.args;
    m_ILLocalsOffset = offset;
    int index = numArgs;

    for (int i = 0; i < numILLocals; i++) {
        CORINFO_CLASS_HANDLE argClass;
        CorInfoType argCorType = strip(m_compHnd->getArgType(&m_methodInfo->locals, sigArg, &argClass));
        InterpType interpType = GetInterpType(argCorType);
        CreateNextLocalVar(index, argClass, interpType, &offset);
        sigArg = m_compHnd->getArgNext(sigArg);
        index++;
    }

    if (hasParamArg)
    {
        // The param arg is stored after the IL locals in the m_pVars array
        assert(index == m_paramArgIndex);
        index++;
    }

    offset = ALIGN_UP_TO(offset, INTERP_STACK_ALIGNMENT);
    m_ILLocalsSize = offset - m_ILLocalsOffset;

    INTERP_DUMP("\nCreate clause Vars:\n");

    m_clauseVarsIndex = index;

    for (unsigned int i = 0; i < m_methodInfo->EHcount; i++)
    {
        CreateNextLocalVar(index, NULL, InterpTypeO, &offset);
        index++;
    }

    m_totalVarsStackSize = offset;
}

void InterpCompiler::CreateNextLocalVar(int iArgToSet, CORINFO_CLASS_HANDLE argClass, InterpType interpType, int32_t *pOffset)
{
    int32_t align;
    int32_t size = GetInterpTypeStackSize(argClass, interpType, &align);

    new (&m_pVars[iArgToSet]) InterpVar(interpType, argClass, size);

    m_pVars[iArgToSet].global = true;
    m_pVars[iArgToSet].ILGlobal = true;
    m_pVars[iArgToSet].size = size;
    *pOffset = ALIGN_UP_TO(*pOffset, align);
    m_pVars[iArgToSet].offset = *pOffset;
    INTERP_DUMP("alloc arg var %d to offset %d\n", iArgToSet, *pOffset);
    *pOffset += size;
}

// Create finally call island basic blocks for all try regions with finally clauses that the leave exits.
// That means when the leaveOffset is inside the try region and the target is outside of it.
// These finally call island blocks are used for non-exceptional finally execution.
// The linked list of finally call island blocks is stored in the pFinallyCallIslandBB field of the finally basic block.
// The pFinallyCallIslandBB in the actual finally call island block points to the outer try region's finally call island block.
void InterpCompiler::CreateFinallyCallIslandBasicBlocks(CORINFO_METHOD_INFO* methodInfo, int32_t leaveOffset, InterpBasicBlock* pLeaveTargetBB)
{
    bool firstFinallyCallIsland = true;
    InterpBasicBlock* pInnerFinallyCallIslandBB = NULL;
    for (unsigned int i = 0; i < methodInfo->EHcount; i++)
    {
        CORINFO_EH_CLAUSE clause;
        m_compHnd->getEHinfo(methodInfo->ftn, i, &clause);
        if (clause.Flags != CORINFO_EH_CLAUSE_FINALLY)
        {
            continue;
        }

        // Only try regions in which the leave instruction is located are considered.
        if ((uint32_t)leaveOffset < clause.TryOffset || (uint32_t)leaveOffset > (clause.TryOffset + clause.TryLength))
        {
            continue;
        }

        // If the leave target is inside the try region, we don't need to create a finally call island block.
        if ((uint32_t)pLeaveTargetBB->ilOffset >= clause.TryOffset && (uint32_t)pLeaveTargetBB->ilOffset <= (clause.TryOffset + clause.TryLength))
        {
            continue;
        }

        InterpBasicBlock* pHandlerBB = GetBB(clause.HandlerOffset);
        InterpBasicBlock* pFinallyCallIslandBB = NULL;

        InterpBasicBlock** ppLastBBNext = &pHandlerBB->pFinallyCallIslandBB;
        while (*ppLastBBNext != NULL)
        {
            if ((*ppLastBBNext)->pLeaveTargetBB == pLeaveTargetBB)
            {
                // We already have finally call island block for the leave target
                pFinallyCallIslandBB = (*ppLastBBNext);
                break;
            }
            ppLastBBNext = &((*ppLastBBNext)->pFinallyCallIslandBB);
        }

        if (pFinallyCallIslandBB == NULL)
        {
            pFinallyCallIslandBB = AllocBB(clause.HandlerOffset + clause.HandlerLength);
            pFinallyCallIslandBB->pLeaveTargetBB = pLeaveTargetBB;
            *ppLastBBNext = pFinallyCallIslandBB;
        }

        if (pInnerFinallyCallIslandBB != NULL)
        {
            pInnerFinallyCallIslandBB->pFinallyCallIslandBB = pFinallyCallIslandBB;
        }
        pInnerFinallyCallIslandBB = pFinallyCallIslandBB;

        if (firstFinallyCallIsland)
        {
            // The leaves table entry points to the first finally call island block
            firstFinallyCallIsland = false;

            LeavesTableEntry leavesEntry;
            leavesEntry.ilOffset = leaveOffset;
            leavesEntry.pFinallyCallIslandBB = pFinallyCallIslandBB;
            m_leavesTable.Add(leavesEntry);
        }
    }
}

bool InterpCompiler::CreateBasicBlocks(CORINFO_METHOD_INFO* methodInfo)
{
    int32_t codeSize = methodInfo->ILCodeSize;
    uint8_t *codeStart = methodInfo->ILCode;
    uint8_t *codeEnd = codeStart + codeSize;
    const uint8_t *ip = codeStart;

    m_ppOffsetToBB = (InterpBasicBlock**)AllocMemPool0(sizeof(InterpBasicBlock*) * (methodInfo->ILCodeSize + 1));
    GetBB(0);

    while (ip < codeEnd)
    {
        int32_t insOffset = (int32_t)(ip - codeStart);
        OPCODE opcode = CEEDecodeOpcode(&ip);
        OPCODE_FORMAT opArgs = g_CEEOpArgs[opcode];
        int32_t target;
        InterpBasicBlock *pTargetBB;

        switch (opArgs)
        {
        case InlineNone:
            ip++;
            break;
        case InlineString:
        case InlineType:
        case InlineField:
        case InlineMethod:
        case InlineTok:
        case InlineSig:
        case ShortInlineR:
        case InlineI:
            ip += 5;
            break;
        case InlineVar:
            ip += 3;
            break;
        case ShortInlineVar:
        case ShortInlineI:
            ip += 2;
            break;
        case ShortInlineBrTarget:
            target = insOffset + 2 + (int8_t)ip [1];
            if (target >= codeSize)
                return false;
            pTargetBB = GetBB(target);
            if (opcode == CEE_LEAVE_S)
            {
                CreateFinallyCallIslandBasicBlocks(methodInfo, insOffset, pTargetBB);
            }
            ip += 2;
            GetBB((int32_t)(ip - codeStart));
            break;
        case InlineBrTarget:
            target = insOffset + 5 + getI4LittleEndian(ip + 1);
            if (target >= codeSize)
                return false;
            pTargetBB = GetBB(target);
            if (opcode == CEE_LEAVE)
            {
                CreateFinallyCallIslandBasicBlocks(methodInfo, insOffset, pTargetBB);
            }
            ip += 5;
            GetBB((int32_t)(ip - codeStart));
            break;
        case InlineSwitch: {
            uint32_t n = getI4LittleEndian(ip + 1);
            ip += 5;
            insOffset += 5 + 4 * n;
            target = insOffset;
            if (target >= codeSize)
                return false;
            GetBB(target);
            for (uint32_t i = 0; i < n; i++)
            {
                target = insOffset + getI4LittleEndian(ip);
                if (target >= codeSize)
                    return false;
                GetBB(target);
                ip += 4;
            }
            GetBB((int32_t)(ip - codeStart));
            break;
        }
        case InlineR:
        case InlineI8:
            ip += 9;
            break;
        default:
            assert(0);
        }
        if (opcode == CEE_THROW || opcode == CEE_ENDFINALLY || opcode == CEE_RETHROW)
            GetBB((int32_t)(ip - codeStart));
    }

    return true;
}

bool InterpCompiler::InitializeClauseBuildingBlocks(CORINFO_METHOD_INFO* methodInfo)
{
    int32_t codeSize = methodInfo->ILCodeSize;
    uint8_t *codeStart = methodInfo->ILCode;
    uint8_t *codeEnd = codeStart + codeSize;

    for (unsigned int i = 0; i < methodInfo->EHcount; i++)
    {
        CORINFO_EH_CLAUSE clause;
        m_compHnd->getEHinfo(methodInfo->ftn, i, &clause);

        if ((codeStart + clause.TryOffset) > codeEnd ||
                (codeStart + clause.TryOffset + clause.TryLength) > codeEnd)
        {
            return false;
        }

        InterpBasicBlock* pTryBB = GetBB(clause.TryOffset);

        if ((codeStart + clause.HandlerOffset) > codeEnd ||
                (codeStart + clause.HandlerOffset + clause.HandlerLength) > codeEnd)
        {
            return false;
        }

        // Find and mark all basic blocks that are part of the try region.
        for (uint32_t j = clause.TryOffset; j < (clause.TryOffset + clause.TryLength); j++)
        {
            InterpBasicBlock* pBB = m_ppOffsetToBB[j];
            if (pBB != NULL && pBB->clauseType == BBClauseNone)
            {
                pBB->clauseType = BBClauseTry;
            }
        }

        InterpBasicBlock* pHandlerBB = GetBB(clause.HandlerOffset);

        // Find and mark all basic blocks that are part of the handler region.
        for (uint32_t j = clause.HandlerOffset; j < (clause.HandlerOffset + clause.HandlerLength); j++)
        {
            InterpBasicBlock* pBB = m_ppOffsetToBB[j];
            if (pBB != NULL && pBB->clauseType == BBClauseNone)
            {
                if ((clause.Flags == CORINFO_EH_CLAUSE_NONE) || (clause.Flags == CORINFO_EH_CLAUSE_FILTER))
                {
                    pBB->clauseType = BBClauseCatch;
                }
                else
                {
                    assert((clause.Flags == CORINFO_EH_CLAUSE_FINALLY) || (clause.Flags == CORINFO_EH_CLAUSE_FAULT));
                    pBB->clauseType = BBClauseFinally;
                }
            }
        }

        if (clause.Flags == CORINFO_EH_CLAUSE_FILTER)
        {
            if ((codeStart + clause.FilterOffset) > codeEnd)
                return false;

            // The filter funclet is always stored right before its handler funclet.
            // So the filter end offset is equal to the start offset of the handler funclet.
            InterpBasicBlock* pFilterBB = GetBB(clause.FilterOffset);
            pFilterBB->isFilterOrCatchFuncletEntry = true;
            pFilterBB->clauseVarIndex = m_clauseVarsIndex + i;

            // Initialize the filter stack state. It initially contains the exception object.
            pFilterBB->stackHeight = 1;
            pFilterBB->pStackState = (StackInfo*)AllocMemPool(sizeof (StackInfo));
            pFilterBB->pStackState[0].type = StackTypeO;
            pFilterBB->pStackState[0].size = INTERP_STACK_SLOT_SIZE;
            pFilterBB->pStackState[0].clsHnd = NULL;
            pFilterBB->pStackState[0].var = pFilterBB->clauseVarIndex;

            // Find and mark all basic blocks that are part of the filter region.
            for (uint32_t j = clause.FilterOffset; j < clause.HandlerOffset; j++)
            {
                InterpBasicBlock* pBB = m_ppOffsetToBB[j];
                if (pBB != NULL && pBB->clauseType == BBClauseNone)
                {
                    pBB->clauseType = BBClauseFilter;
                }
            }
        }
        else if (clause.Flags == CORINFO_EH_CLAUSE_FINALLY|| clause.Flags == CORINFO_EH_CLAUSE_FAULT)
        {
            InterpBasicBlock* pFinallyBB = GetBB(clause.HandlerOffset);

            // Initialize finally handler stack state to empty.
            pFinallyBB->stackHeight = 0;
        }

        if (clause.Flags == CORINFO_EH_CLAUSE_NONE || clause.Flags == CORINFO_EH_CLAUSE_FILTER)
        {
            InterpBasicBlock* pCatchBB = GetBB(clause.HandlerOffset);
            pCatchBB->isFilterOrCatchFuncletEntry = true;
            pCatchBB->clauseVarIndex = m_clauseVarsIndex + i;

            // Initialize the catch / filtered handler stack state. It initially contains the exception object.
            pCatchBB->stackHeight = 1;
            pCatchBB->pStackState = (StackInfo*)AllocMemPool(sizeof (StackInfo));
            pCatchBB->pStackState[0].type = StackTypeO;
            pCatchBB->pStackState[0].size = INTERP_STACK_SLOT_SIZE;
            pCatchBB->pStackState[0].var = pCatchBB->clauseVarIndex;
            pCatchBB->pStackState[0].clsHnd = NULL;
        }
    }

    // Now that we have classified all the basic blocks, we can set the clause type for the finally call island blocks.
    // We set it to the same type as the basic block after the finally handler.
    for (unsigned int i = 0; i < methodInfo->EHcount; i++)
    {
        CORINFO_EH_CLAUSE clause;
        m_compHnd->getEHinfo(methodInfo->ftn, i, &clause);

        if (clause.Flags != CORINFO_EH_CLAUSE_FINALLY)
        {
            continue;
        }

        InterpBasicBlock* pFinallyBB = GetBB(clause.HandlerOffset);

        InterpBasicBlock* pFinallyCallIslandBB = pFinallyBB->pFinallyCallIslandBB;
        while (pFinallyCallIslandBB != NULL)
        {
            InterpBasicBlock* pAfterFinallyBB = m_ppOffsetToBB[clause.HandlerOffset + clause.HandlerLength];
            assert(pAfterFinallyBB != NULL);
            pFinallyCallIslandBB->clauseType = pAfterFinallyBB->clauseType;
            pFinallyCallIslandBB = pFinallyCallIslandBB->pNextBB;
        }
    }

    return true;
}

void InterpCompiler::EmitBranchToBB(InterpOpcode opcode, InterpBasicBlock *pTargetBB)
{
    EmitBBEndVarMoves(pTargetBB);
    InitBBStackState(pTargetBB);

    AddIns(opcode);
    m_pLastNewIns->info.pTargetBB = pTargetBB;
}

// ilOffset represents relative branch offset
void InterpCompiler::EmitBranch(InterpOpcode opcode, int32_t ilOffset)
{
    int32_t target = (int32_t)(m_ip - m_pILCode) + ilOffset;
    if (target < 0 || target >= m_ILCodeSize)
        assert(0);

    // Backwards branch, emit safepoint
    if (ilOffset < 0)
        AddIns(INTOP_SAFEPOINT);

    InterpBasicBlock *pTargetBB = m_ppOffsetToBB[target];
    assert(pTargetBB != NULL);

    EmitBranchToBB(opcode, pTargetBB);
}

void InterpCompiler::EmitOneArgBranch(InterpOpcode opcode, int32_t ilOffset, int insSize)
{
    CHECK_STACK_RET_VOID(1);
    StackType argType = (m_pStackPointer[-1].type == StackTypeO || m_pStackPointer[-1].type == StackTypeByRef) ? StackTypeI : m_pStackPointer[-1].type;
    // offset the opcode to obtain the type specific I4/I8/R4/R8 variant.
    InterpOpcode opcodeArgType = (InterpOpcode)(opcode + argType - StackTypeI4);
    m_pStackPointer--;
    if (ilOffset)
    {
        EmitBranch(opcodeArgType, ilOffset + insSize);
        m_pLastNewIns->SetSVar(m_pStackPointer[0].var);
    }
    else
    {
        AddIns(INTOP_NOP);
    }
}

void InterpCompiler::EmitTwoArgBranch(InterpOpcode opcode, int32_t ilOffset, int insSize)
{
    CHECK_STACK_RET_VOID(2);
    StackType argType1 = (m_pStackPointer[-1].type == StackTypeO || m_pStackPointer[-1].type == StackTypeByRef) ? StackTypeI : m_pStackPointer[-1].type;
    StackType argType2 = (m_pStackPointer[-2].type == StackTypeO || m_pStackPointer[-2].type == StackTypeByRef) ? StackTypeI : m_pStackPointer[-2].type;

    // Since branch opcodes only compare args of the same type, handle implicit conversions before
    // emitting the conditional branch
    if (argType1 == StackTypeI4 && argType2 == StackTypeI8)
    {
        EmitConv(m_pStackPointer - 1, StackTypeI8, INTOP_CONV_I8_I4);
        argType1 = StackTypeI8;
    }
    else if (argType1 == StackTypeI8 && argType2 == StackTypeI4)
    {
        EmitConv(m_pStackPointer - 2, StackTypeI8, INTOP_CONV_I8_I4);
    }
    else if (argType1 == StackTypeR4 && argType2 == StackTypeR8)
    {
        EmitConv(m_pStackPointer - 1, StackTypeR8, INTOP_CONV_R8_R4);
        argType1 = StackTypeR8;
    }
    else if (argType1 == StackTypeR8 && argType2 == StackTypeR4)
    {
        EmitConv(m_pStackPointer - 2, StackTypeR8, INTOP_CONV_R8_R4);
    }
    else if (argType1 != argType2)
    {
        m_hasInvalidCode = true;
        return;
    }

    // offset the opcode to obtain the type specific I4/I8/R4/R8 variant.
    InterpOpcode opcodeArgType = (InterpOpcode)(opcode + argType1 - StackTypeI4);
    m_pStackPointer -= 2;

    if (ilOffset)
    {
        EmitBranch(opcodeArgType, ilOffset + insSize);
        m_pLastNewIns->SetSVars2(m_pStackPointer[0].var, m_pStackPointer[1].var);
    }
    else
    {
        AddIns(INTOP_NOP);
    }
}

void InterpCompiler::EmitLoadVar(int32_t var)
{
    InterpType interpType = m_pVars[var].interpType;
    CORINFO_CLASS_HANDLE clsHnd = m_pVars[var].clsHnd;

    if (m_pCBB->clauseType == BBClauseFilter)
    {
        assert(m_pVars[var].ILGlobal);
        AddIns(INTOP_LOAD_FRAMEVAR);
        PushInterpType(InterpTypeI, NULL);
        m_pLastNewIns->SetDVar(m_pStackPointer[-1].var);
        EmitLdind(interpType, clsHnd, m_pVars[var].offset);
        return;
    }

    int32_t size = m_pVars[var].size;

    if (interpType == InterpTypeVT)
        PushTypeVT(clsHnd, size);
    else
        PushInterpType(interpType, clsHnd);

    AddIns(InterpGetMovForType(interpType, true));
    m_pLastNewIns->SetSVar(var);
    m_pLastNewIns->SetDVar(m_pStackPointer[-1].var);
    if (interpType == InterpTypeVT)
        m_pLastNewIns->data[0] = size;
}

void InterpCompiler::EmitStoreVar(int32_t var)
{
    InterpType interpType = m_pVars[var].interpType;
    CHECK_STACK_RET_VOID(1);

    if (m_pCBB->clauseType == BBClauseFilter)
    {
        AddIns(INTOP_LOAD_FRAMEVAR);
        PushInterpType(InterpTypeI, NULL);
        m_pLastNewIns->SetDVar(m_pStackPointer[-1].var);
        EmitStind(interpType, m_pVars[var].clsHnd, m_pVars[var].offset, true /* reverseSVarOrder */);
        return;
    }

#ifdef TARGET_64BIT
    // nint and int32 can be used interchangeably. Add implicit conversions.
    if (m_pStackPointer[-1].type == StackTypeI4 && g_stackTypeFromInterpType[interpType] == StackTypeI8)
        EmitConv(m_pStackPointer - 1, StackTypeI8, INTOP_CONV_I8_I4);
#endif
    if (m_pStackPointer[-1].type == StackTypeR4 && g_stackTypeFromInterpType[interpType] == StackTypeR8)
        EmitConv(m_pStackPointer - 1, StackTypeR8, INTOP_CONV_R8_R4);
    else if (m_pStackPointer[-1].type == StackTypeR8 && g_stackTypeFromInterpType[interpType] == StackTypeR4)
        EmitConv(m_pStackPointer - 1, StackTypeR4, INTOP_CONV_R4_R8);

    m_pStackPointer--;
    AddIns(InterpGetMovForType(interpType, false));
    m_pLastNewIns->SetSVar(m_pStackPointer[0].var);
    m_pLastNewIns->SetDVar(var);
    if (interpType == InterpTypeVT)
        m_pLastNewIns->data[0] = m_pVars[var].size;
}

void InterpCompiler::EmitBinaryArithmeticOp(int32_t opBase)
{
    CHECK_STACK_RET_VOID(2);
    StackType type1 = m_pStackPointer[-2].type;
    StackType type2 = m_pStackPointer[-1].type;

    StackType typeRes;

    if (opBase == INTOP_ADD_I4 && (type1 == StackTypeByRef || type2 == StackTypeByRef))
    {
        if (type1 == type2)
            INVALID_CODE_RET_VOID;
        if (type1 == StackTypeByRef)
        {
            if (type2 == StackTypeI4)
            {
#ifdef TARGET_64BIT
                EmitConv(m_pStackPointer - 1, StackTypeI8, INTOP_CONV_I8_I4);
                type2 = StackTypeI8;
#endif
                typeRes = StackTypeByRef;
            }
            else if (type2 == StackTypeI)
            {
                typeRes = StackTypeByRef;
            }
            else
            {
                INVALID_CODE_RET_VOID;
            }
        }
        else
        {
            // type2 == StackTypeByRef
            if (type1 == StackTypeI4)
            {
#ifdef TARGET_64BIT
                EmitConv(m_pStackPointer - 2, StackTypeI8, INTOP_CONV_I8_I4);
                type1 = StackTypeI8;
#endif
                typeRes = StackTypeByRef;
            }
            else if (type1 == StackTypeI)
            {
                typeRes = StackTypeByRef;
            }
            else
            {
                INVALID_CODE_RET_VOID;
            }
        }
    }
    else if (opBase == INTOP_SUB_I4 && type1 == StackTypeByRef)
    {
        if (type2 == StackTypeI4)
        {
#ifdef TARGET_64BIT
            EmitConv(m_pStackPointer - 1, StackTypeI8, INTOP_CONV_I8_I4);
            type2 = StackTypeI8;
#endif
            typeRes = StackTypeByRef;
        }
        else if (type2 == StackTypeI)
        {
            typeRes = StackTypeByRef;
        }
        else if (type2 == StackTypeByRef)
        {
            typeRes = StackTypeI;
        }
        else
        {
            INVALID_CODE_RET_VOID;
        }
    }
    else
    {
#if TARGET_64BIT
        if (type1 == StackTypeI8 && type2 == StackTypeI4)
        {
            EmitConv(m_pStackPointer - 1, StackTypeI8, INTOP_CONV_I8_I4);
            type2 = StackTypeI8;
        }
        else if (type1 == StackTypeI4 && type2 == StackTypeI8)
        {
            EmitConv(m_pStackPointer - 2, StackTypeI8, INTOP_CONV_I8_I4);
            type1 = StackTypeI8;
        }
#endif
        if (type1 == StackTypeR8 && type2 == StackTypeR4)
        {
            EmitConv(m_pStackPointer - 1, StackTypeR8, INTOP_CONV_R8_R4);
            type2 = StackTypeR8;
        }
        else if (type1 == StackTypeR4 && type2 == StackTypeR8)
        {
            EmitConv(m_pStackPointer - 2, StackTypeR8, INTOP_CONV_R8_R4);
            type1 = StackTypeR8;
        }
        if (type1 != type2)
            INVALID_CODE_RET_VOID;

        typeRes = type1;
    }

    // The argument opcode is for the base _I4 instruction. Depending on the type of the result
    // we compute the specific variant, _I4/_I8/_R4 or R8.
    int32_t typeOffset = ((typeRes == StackTypeByRef) ? StackTypeI : typeRes) - StackTypeI4;
    int32_t finalOpcode = opBase + typeOffset;

    m_pStackPointer -= 2;
    AddIns(finalOpcode);
    m_pLastNewIns->SetSVars2(m_pStackPointer[0].var, m_pStackPointer[1].var);
    PushStackType(typeRes, NULL);
    m_pLastNewIns->SetDVar(m_pStackPointer[-1].var);
}

void InterpCompiler::EmitUnaryArithmeticOp(int32_t opBase)
{
    CHECK_STACK_RET_VOID(1);
    StackType stackType = m_pStackPointer[-1].type;
    int32_t finalOpcode = opBase + (stackType - StackTypeI4);

    if (stackType == StackTypeByRef || stackType == StackTypeO)
        INVALID_CODE_RET_VOID;
    if (opBase == INTOP_NOT_I4 && (stackType != StackTypeI4 && stackType != StackTypeI8))
        INVALID_CODE_RET_VOID;

    m_pStackPointer--;
    AddIns(finalOpcode);
    m_pLastNewIns->SetSVar(m_pStackPointer[0].var);
    PushStackType(stackType, NULL);
    m_pLastNewIns->SetDVar(m_pStackPointer[-1].var);
}

void InterpCompiler::EmitShiftOp(int32_t opBase)
{
    CHECK_STACK_RET_VOID(2);
    StackType stackType = m_pStackPointer[-2].type;
    StackType shiftAmountType = m_pStackPointer[-1].type;
    int32_t typeOffset = stackType - StackTypeI4;
    int32_t finalOpcode = opBase + typeOffset;

    if ((stackType != StackTypeI4 && stackType != StackTypeI8) ||
            (shiftAmountType != StackTypeI4 && shiftAmountType != StackTypeI))
        INVALID_CODE_RET_VOID;

    m_pStackPointer -= 2;
    AddIns(finalOpcode);
    m_pLastNewIns->SetSVars2(m_pStackPointer[0].var, m_pStackPointer[1].var);
    PushStackType(stackType, NULL);
    m_pLastNewIns->SetDVar(m_pStackPointer[-1].var);
}

void InterpCompiler::EmitCompareOp(int32_t opBase)
{
    CHECK_STACK_RET_VOID(2);
    if (m_pStackPointer[-1].type == StackTypeO || m_pStackPointer[-1].type == StackTypeByRef)
    {
        AddIns(opBase + StackTypeI - StackTypeI4);
    }
    else
    {
        if (m_pStackPointer[-1].type == StackTypeR4 && m_pStackPointer[-2].type == StackTypeR8)
            EmitConv(m_pStackPointer - 1, StackTypeR8, INTOP_CONV_R8_R4);
        if (m_pStackPointer[-1].type == StackTypeR8 && m_pStackPointer[-2].type == StackTypeR4)
            EmitConv(m_pStackPointer - 2, StackTypeR8, INTOP_CONV_R8_R4);
        AddIns(opBase + m_pStackPointer[-1].type - StackTypeI4);
    }
    m_pStackPointer -= 2;
    m_pLastNewIns->SetSVars2(m_pStackPointer[0].var, m_pStackPointer[1].var);
    PushStackType(StackTypeI4, NULL);
    m_pLastNewIns->SetDVar(m_pStackPointer[-1].var);
}

int32_t InterpCompiler::GetDataItemIndex(void *data)
{
    int32_t index = m_dataItems.Find(data);
    if (index != -1)
        return index;

    return m_dataItems.Add(data);
}

void* InterpCompiler::GetDataItemAtIndex(int32_t index)
{
    if (index < 0 || index >= m_dataItems.GetSize())
    {
        assert(!"Invalid data item index");
        return NULL;
    }
    return m_dataItems.Get(index);
}

int32_t InterpCompiler::GetMethodDataItemIndex(CORINFO_METHOD_HANDLE mHandle)
{
    return GetDataItemIndex((void*)mHandle);
}

int32_t InterpCompiler::GetDataItemIndexForHelperFtn(CorInfoHelpFunc ftn)
{
    void *indirect;
    void *direct = m_compHnd->getHelperFtn(ftn, &indirect);
    size_t data = !direct
        ? (size_t)indirect | INTERP_INDIRECT_HELPER_TAG
        : (size_t)direct;
    assert(data);
    return GetDataItemIndex((void*)data);
}

bool InterpCompiler::EmitCallIntrinsics(CORINFO_METHOD_HANDLE method, CORINFO_SIG_INFO sig)
{
    const char *className = NULL;
    const char *namespaceName = NULL;
    const char *methodName = m_compHnd->getMethodNameFromMetadata(method, &className, &namespaceName, NULL, 0);

    if (namespaceName && !strcmp(namespaceName, "System"))
    {
        if (className && !strcmp(className, "Environment"))
        {
            if (methodName && !strcmp(methodName, "FailFast"))
            {
                AddIns(INTOP_FAILFAST); // to be removed, not really an intrisic
                m_pStackPointer--;
                return true;
            }
        }
        else if (className && !strcmp(className, "Object"))
        {
            // This is needed at this moment because we don't have support for interop
            // with compiled code, but it might make sense in the future for this to remain
            // in order to avoid redundant interp to jit transition.
            if (methodName && !strcmp(methodName, ".ctor"))
            {
                AddIns(INTOP_NOP);
                m_pStackPointer--;
                return true;
            }
        }
        else if (className && !strcmp(className, "GC"))
        {
            if (methodName && !strcmp(methodName, "Collect"))
            {
                AddIns(INTOP_GC_COLLECT);
                // Not reducing the stack pointer because we expect the version with no arguments
                return true;
            }
        }
        // TODO: Add multi-dimensional array getters and setters
    }

    return false;
}

void InterpCompiler::ResolveToken(uint32_t token, CorInfoTokenKind tokenKind, CORINFO_RESOLVED_TOKEN *pResolvedToken)
{
    pResolvedToken->tokenScope = m_compScopeHnd;
    pResolvedToken->tokenContext = METHOD_BEING_COMPILED_CONTEXT();
    pResolvedToken->token = token;
    pResolvedToken->tokenType = tokenKind;
    m_compHnd->resolveToken(pResolvedToken);
}

CORINFO_METHOD_HANDLE InterpCompiler::ResolveMethodToken(uint32_t token)
{
    CORINFO_RESOLVED_TOKEN resolvedToken;

    ResolveToken(token, CORINFO_TOKENKIND_Method, &resolvedToken);

    return resolvedToken.hMethod;
}

CORINFO_CLASS_HANDLE InterpCompiler::ResolveClassToken(uint32_t token)
{
    CORINFO_RESOLVED_TOKEN resolvedToken;

    ResolveToken(token, CORINFO_TOKENKIND_Class, &resolvedToken);

    return resolvedToken.hClass;
}

CORINFO_CLASS_HANDLE InterpCompiler::getClassFromContext(CORINFO_CONTEXT_HANDLE context)
{
    if (context == METHOD_BEING_COMPILED_CONTEXT())
    {
        return m_compHnd->getMethodClass(m_methodHnd); // This really should be just a field access, but we don't have that field in the InterpCompiler now
    }

    if (((SIZE_T)context & CORINFO_CONTEXTFLAGS_MASK) == CORINFO_CONTEXTFLAGS_CLASS)
    {
        return CORINFO_CLASS_HANDLE((SIZE_T)context & ~CORINFO_CONTEXTFLAGS_MASK);
    }
    else
    {
        return m_compHnd->getMethodClass(CORINFO_METHOD_HANDLE((SIZE_T)context & ~CORINFO_CONTEXTFLAGS_MASK));
    }
}

int InterpCompiler::getParamArgIndex()
{
    return m_paramArgIndex;
}

InterpCompiler::InterpEmbedGenericResult InterpCompiler::EmitGenericHandle(CORINFO_RESOLVED_TOKEN* resolvedToken, GenericHandleEmbedOptions options)
{
    CORINFO_GENERICHANDLE_RESULT embedInfo;
    InterpEmbedGenericResult result;
    m_compHnd->embedGenericHandle(resolvedToken, HasFlag(options, GenericHandleEmbedOptions::EmbedParent), m_methodInfo->ftn, &embedInfo);
    if (HasFlag(options, GenericHandleEmbedOptions::VarOnly) || embedInfo.lookup.lookupKind.needsRuntimeLookup)
    {
        result.var = EmitGenericHandleAsVar(embedInfo);
    }
    else
    {
        assert(embedInfo.lookup.constLookup.accessType == IAT_VALUE);
        result.dataItemIndex = GetDataItemIndex(embedInfo.lookup.constLookup.handle);
    }
    return result;
}

void InterpCompiler::EmitCORINFO_LOOKUPToStack(const CORINFO_LOOKUP& lookup)
{
    PushStackType(StackTypeI, NULL);
    int resultVar = m_pStackPointer[-1].var;

    CORINFO_RUNTIME_LOOKUP_KIND runtimeLookupKind = lookup.lookupKind.runtimeLookupKind;
    if (runtimeLookupKind == CORINFO_LOOKUP_METHODPARAM)
    {
        AddIns(INTOP_GENERICLOOKUP_METHOD);
    }
    else if (runtimeLookupKind == CORINFO_LOOKUP_THISOBJ)
    {
        AddIns(INTOP_GENERICLOOKUP_THIS);
    }
    else
    {
        AddIns(INTOP_GENERICLOOKUP_CLASS);
    }
    CORINFO_RUNTIME_LOOKUP *pRuntimeLookup = (CORINFO_RUNTIME_LOOKUP*)AllocMethodData(sizeof(CORINFO_RUNTIME_LOOKUP));
    *pRuntimeLookup = lookup.runtimeLookup;
    m_pLastNewIns->data[0] = GetDataItemIndex(pRuntimeLookup);

    m_pLastNewIns->SetSVar(getParamArgIndex());
    m_pLastNewIns->SetDVar(resultVar);
}

int InterpCompiler::EmitGenericHandleAsVar(const CORINFO_GENERICHANDLE_RESULT &embedInfo)
{
    PushStackType(StackTypeI, NULL);
    int resultVar = m_pStackPointer[-1].var;
    m_pStackPointer--;

    if (embedInfo.lookup.lookupKind.needsRuntimeLookup)
    {
        CORINFO_RUNTIME_LOOKUP_KIND runtimeLookupKind = embedInfo.lookup.lookupKind.runtimeLookupKind;
        if (runtimeLookupKind == CORINFO_LOOKUP_METHODPARAM)
        {
            AddIns(INTOP_GENERICLOOKUP_METHOD);
        }
        else if (runtimeLookupKind == CORINFO_LOOKUP_THISOBJ)
        {
            AddIns(INTOP_GENERICLOOKUP_THIS);
        }
        else
        {
            AddIns(INTOP_GENERICLOOKUP_CLASS);
        }
        CORINFO_RUNTIME_LOOKUP *pRuntimeLookup = (CORINFO_RUNTIME_LOOKUP*)AllocMethodData(sizeof(CORINFO_RUNTIME_LOOKUP));
        *pRuntimeLookup = embedInfo.lookup.runtimeLookup;
        m_pLastNewIns->data[0] = GetDataItemIndex(pRuntimeLookup);

        m_pLastNewIns->SetSVar(getParamArgIndex());
        m_pLastNewIns->SetDVar(resultVar);
    }
    else
    {
        AddIns(INTOP_LDPTR);
        m_pLastNewIns->SetDVar(resultVar);

        assert(embedInfo.lookup.constLookup.accessType == IAT_VALUE);
        m_pLastNewIns->data[0] = GetDataItemIndex(embedInfo.lookup.constLookup.handle);
    }
    return resultVar;
}

void InterpCompiler::EmitCall(CORINFO_RESOLVED_TOKEN* constrainedClass, bool readonly, bool tailcall, bool newObj, bool isCalli)
{
    uint32_t token = getU4LittleEndian(m_ip + 1);
    bool isVirtual = (*m_ip == CEE_CALLVIRT);

    CORINFO_RESOLVED_TOKEN resolvedCallToken;
    CORINFO_CALL_INFO callInfo;
    bool doCallInsteadOfNew = false;

    int callIFunctionPointerVar = -1;
    void* calliCookie = NULL;

    if (isCalli)
    {
        // Suppress uninitialized use warning.
        memset(&resolvedCallToken, 0, sizeof(resolvedCallToken));
        memset(&callInfo, 0, sizeof(callInfo));

        resolvedCallToken.token        = token;
        resolvedCallToken.tokenContext = METHOD_BEING_COMPILED_CONTEXT();
        resolvedCallToken.tokenScope   = m_methodInfo->scope;

        m_compHnd->findSig(m_methodInfo->scope, token, METHOD_BEING_COMPILED_CONTEXT(), &callInfo.sig);

        callIFunctionPointerVar = m_pStackPointer[-1].var;
        m_pStackPointer--;
        calliCookie = m_compHnd->GetCookieForPInvokeCalliSig(&callInfo.sig);
    }
    else
    {

        ResolveToken(token, newObj ? CORINFO_TOKENKIND_Method : CORINFO_TOKENKIND_NewObj, &resolvedCallToken);
        
        CORINFO_CALLINFO_FLAGS flags = (CORINFO_CALLINFO_FLAGS)(CORINFO_CALLINFO_ALLOWINSTPARAM | CORINFO_CALLINFO_SECURITYCHECKS | CORINFO_CALLINFO_DISALLOW_STUB);
        if (isVirtual)
        flags = (CORINFO_CALLINFO_FLAGS)(flags | CORINFO_CALLINFO_CALLVIRT);

        m_compHnd->getCallInfo(&resolvedCallToken, constrainedClass, m_methodInfo->ftn, flags, &callInfo);
        if (EmitCallIntrinsics(callInfo.hMethod, callInfo.sig))
        {
            m_ip += 5;
            return;
        }
    }

    if (callInfo.classFlags & CORINFO_FLG_VAROBJSIZE)
    {
        // This is a variable size object which means "System.String".
        // For these, we just call the resolved method directly, but don't actually pass a this pointer to it.
        doCallInsteadOfNew = true;
    }

    // Process sVars
    int numArgsFromStack = callInfo.sig.numArgs + (newObj ? 0 : callInfo.sig.hasThis());
    int newObjThisArgLocation = newObj && !doCallInsteadOfNew ? 0 : INT_MAX;
    int numArgs = numArgsFromStack + (newObjThisArgLocation == 0);
    m_pStackPointer -= numArgsFromStack;

    int extraParamArgLocation = INT_MAX;
    if (callInfo.sig.hasTypeArg())
    {
        extraParamArgLocation = callInfo.sig.hasThis() ? 1 : 0;
        numArgs++;
    }

    int *callArgs = (int*) AllocMemPool((numArgs + 1) * sizeof(int));
    for (int iActualArg = 0, iLogicalArg = 0; iActualArg < numArgs; iActualArg++)
    {
        if (iActualArg == extraParamArgLocation)
        {
            // This is the extra type argument, which is not on the logical IL stack
            // Skip it for now. We will fill it in later.
        }
        else if (iActualArg == newObjThisArgLocation)
        {
            // This is the newObj arg type argument, which is not on the logical IL stack
            // Skip it for now. We will fill it in later.
        }
        else
        {
            callArgs[iActualArg] = m_pStackPointer [iLogicalArg].var;
            iLogicalArg++;
        }
    }
    callArgs[numArgs] = -1;

    InterpEmbedGenericResult newObjType;
    int32_t newObjThisVar = -1;
    int32_t newObjDVar = -1;
    InterpType ctorType = InterpTypeO;
    int32_t vtsize = 0;

    if (newObjThisArgLocation != INT_MAX)
    {
        ctorType = GetInterpType(m_compHnd->asCorInfoType(resolvedCallToken.hClass));
        if (ctorType == InterpTypeVT)
        {
            vtsize = m_compHnd->getClassSize(resolvedCallToken.hClass);
            PushTypeVT(resolvedCallToken.hClass, vtsize);
            PushInterpType(InterpTypeByRef, NULL);
        }
        else
        {
            PushInterpType(ctorType, resolvedCallToken.hClass);
            PushInterpType(ctorType, resolvedCallToken.hClass);

            newObjType = EmitGenericHandle(&resolvedCallToken, GenericHandleEmbedOptions::EmbedParent);
        }
        newObjDVar = m_pStackPointer[-2].var;
        newObjThisVar = m_pStackPointer[-1].var;
        m_pStackPointer--;
        // Consider this arg as being defined, although newobj defines it
        AddIns(INTOP_DEF);
        m_pLastNewIns->SetDVar(newObjThisVar);

        callArgs[newObjThisArgLocation] = newObjThisVar;
    }

    if (extraParamArgLocation != INT_MAX)
    {
        int contextParamVar = -1;

        // Instantiated generic method
        CORINFO_CONTEXT_HANDLE exactContextHnd = callInfo.contextHandle;
        if (((SIZE_T)exactContextHnd & CORINFO_CONTEXTFLAGS_MASK) == CORINFO_CONTEXTFLAGS_METHOD)
        {
            assert(exactContextHnd != METHOD_BEING_COMPILED_CONTEXT());

            CORINFO_METHOD_HANDLE exactMethodHandle =
            (CORINFO_METHOD_HANDLE)((SIZE_T)exactContextHnd & ~CORINFO_CONTEXTFLAGS_MASK);

            if (!callInfo.exactContextNeedsRuntimeLookup)
            {
                PushStackType(StackTypeI, NULL);
                m_pStackPointer--;
                contextParamVar = m_pStackPointer[0].var;
                AddIns(INTOP_LDPTR);
                m_pLastNewIns->SetDVar(contextParamVar);
                m_pLastNewIns->data[0] = GetDataItemIndex((void*)exactMethodHandle);
            }
            else
            {
                contextParamVar = EmitGenericHandle(&resolvedCallToken, GenericHandleEmbedOptions::VarOnly).var;
            }
        }

        // otherwise must be an instance method in a generic struct,
        // a static method in a generic type, or a runtime-generated array method
        else
        {
            assert(((SIZE_T)exactContextHnd & CORINFO_CONTEXTFLAGS_MASK) == CORINFO_CONTEXTFLAGS_CLASS);
            CORINFO_CLASS_HANDLE exactClassHandle = getClassFromContext(exactContextHnd);

            if ((callInfo.classFlags & CORINFO_FLG_ARRAY) && readonly)
            {
                PushStackType(StackTypeI, NULL);
                m_pStackPointer--;
                contextParamVar = m_pStackPointer[0].var;
                // We indicate "readonly" to the Address operation by using a null
                // instParam.
                AddIns(INTOP_LDPTR);
                m_pLastNewIns->SetDVar(contextParamVar);
                m_pLastNewIns->data[0] = GetDataItemIndex(NULL);
            }
            else if (!callInfo.exactContextNeedsRuntimeLookup)
            {
                PushStackType(StackTypeI, NULL);
                m_pStackPointer--;
                contextParamVar = m_pStackPointer[0].var;
                AddIns(INTOP_LDPTR);
                m_pLastNewIns->SetDVar(contextParamVar);
                m_pLastNewIns->data[0] = GetDataItemIndex((void*)exactClassHandle);
            }
            else
            {
                contextParamVar = EmitGenericHandle(&resolvedCallToken, GenericHandleEmbedOptions::VarOnly | GenericHandleEmbedOptions::EmbedParent).var;
            }
        }
        callArgs[extraParamArgLocation] = contextParamVar;
    }

    // Process dVar
    int32_t dVar;
    if (newObjDVar != -1)
    {
        dVar = newObjDVar;
    }
    else if (doCallInsteadOfNew)
    {
        PushInterpType(InterpTypeO, NULL);
        dVar = m_pStackPointer[-1].var;
    }
    else if (callInfo.sig.retType != CORINFO_TYPE_VOID)
    {
        InterpType interpType = GetInterpType(callInfo.sig.retType);

        if (interpType == InterpTypeVT)
        {
            int32_t size = m_compHnd->getClassSize(callInfo.sig.retTypeClass);
            PushTypeVT(callInfo.sig.retTypeClass, size);
        }
        else
        {
            PushInterpType(interpType, NULL);
        }
        dVar = m_pStackPointer[-1].var;
    }
    else
    {
        // Create a new dummy var to serve as the dVar of the call
        // FIXME Consider adding special dVar type (ex -1), that is
        // resolved to null offset. The opcode shouldn't really write to it
        PushStackType(StackTypeI4, NULL);
        m_pStackPointer--;
        dVar = m_pStackPointer[0].var;
    }

    // Emit call instruction
    switch (callInfo.kind)
    {
        case CORINFO_CALL:
            if (newObj && !doCallInsteadOfNew)
            {
                if (ctorType == InterpTypeVT)
                {
                    // If this is a newobj for a value type, we need to call the constructor
                    // and then copy the value type to the stack.
                    AddIns(INTOP_NEWOBJ_VT);
                    m_pLastNewIns->data[1] = (int32_t)ALIGN_UP_TO(vtsize, INTERP_STACK_SLOT_SIZE);
                }
                else
                {
                    if (newObjType.var != -1)
                    {
                        // newobj of type known only through a generic dictionary lookup.
                        AddIns(INTOP_NEWOBJ_VAR);
                        m_pLastNewIns->SetSVars2(CALL_ARGS_SVAR, newObjType.var);
                    }
                    else
                    {
                        // Normal newobj call
                        AddIns(INTOP_NEWOBJ);
                        m_pLastNewIns->data[1] = newObjType.dataItemIndex;
                    }
                }
                m_pLastNewIns->data[0] = GetDataItemIndex(callInfo.hMethod);
            }
<<<<<<< HEAD
            else if (isCalli)
            {
                AddIns(INTOP_CALLI);
                m_pLastNewIns->data[0] = GetDataItemIndex(calliCookie);
                m_pLastNewIns->SetSVars2(CALL_ARGS_SVAR, callIFunctionPointerVar);
=======
            else if ((callInfo.classFlags & CORINFO_FLG_ARRAY) && !readonly)
            {
                CORINFO_SIG_INFO ctorSignature;
                CORINFO_CLASS_HANDLE ctorClass;

                m_compHnd->getMethodSig(resolvedCallToken.hMethod, &ctorSignature);
                ctorClass = m_compHnd->getMethodClass(resolvedCallToken.hMethod);

                AddIns(INTOP_NEWMDARR);
                m_pLastNewIns->data[0] = GetDataItemIndex(ctorClass);
                m_pLastNewIns->data[1] = numArgs;
>>>>>>> b2a7d313
            }
            else
            {
                // Normal call
                if (callInfo.nullInstanceCheck)
                {
                    // If the call is a normal call, we need to check for null instance
                    // before the call.
                    // TODO: Add null checking behavior somewhere here!
                }
                AddIns(INTOP_CALL);
                m_pLastNewIns->data[0] = GetMethodDataItemIndex(callInfo.hMethod);
            }
            break;

        case CORINFO_CALL_CODE_POINTER:
            if (callInfo.nullInstanceCheck)
            {
                // If the call is a normal call, we need to check for null instance
                // before the call.
                // TODO: Add null checking behavior somewhere here!
            }
            assert(!"Need to support calling a code pointer");
            break;

        case CORINFO_VIRTUALCALL_VTABLE:
            // Traditional virtual call. In theory we could optimize this to using the vtable
            AddIns(INTOP_CALLVIRT);
            m_pLastNewIns->data[0] = GetDataItemIndex(callInfo.hMethod);
            break;

        case CORINFO_VIRTUALCALL_LDVIRTFTN:
            if (callInfo.exactContextNeedsRuntimeLookup)
            {
                // Resolve a virtual call using the helper function to a function pointer, and then call through that
                assert(!"Need to support ldvirtftn path");
            }
            else
            {
                AddIns(INTOP_CALLVIRT);
                m_pLastNewIns->data[0] = GetDataItemIndex(callInfo.hMethod);
            }
            break;

        case CORINFO_VIRTUALCALL_STUB:
            // This case should never happen
            assert(!"Unexpected call kind");
        break;
    }

    m_pLastNewIns->SetDVar(dVar);
    m_pLastNewIns->SetSVar(CALL_ARGS_SVAR);

    m_pLastNewIns->flags |= INTERP_INST_FLAG_CALL;
    m_pLastNewIns->info.pCallInfo = (InterpCallInfo*)AllocMemPool0(sizeof (InterpCallInfo));
    m_pLastNewIns->info.pCallInfo->pCallArgs = callArgs;

    m_ip += 5;
}

static int32_t GetLdindForType(InterpType interpType)
{
    switch (interpType)
    {
        case InterpTypeI1: return INTOP_LDIND_I1;
        case InterpTypeU1: return INTOP_LDIND_U1;
        case InterpTypeI2: return INTOP_LDIND_I2;
        case InterpTypeU2: return INTOP_LDIND_U2;
        case InterpTypeI4: return INTOP_LDIND_I4;
        case InterpTypeI8: return INTOP_LDIND_I8;
        case InterpTypeR4: return INTOP_LDIND_R4;
        case InterpTypeR8: return INTOP_LDIND_R8;
        case InterpTypeO: return INTOP_LDIND_I;
        case InterpTypeVT: return INTOP_LDIND_VT;
        case InterpTypeByRef: return INTOP_LDIND_I;
        default:
            assert(0);
    }
    return -1;
}

static int32_t GetStindForType(InterpType interpType)
{
    switch (interpType)
    {
        case InterpTypeI1: return INTOP_STIND_I1;
        case InterpTypeU1: return INTOP_STIND_U1;
        case InterpTypeI2: return INTOP_STIND_I2;
        case InterpTypeU2: return INTOP_STIND_U2;
        case InterpTypeI4: return INTOP_STIND_I4;
        case InterpTypeI8: return INTOP_STIND_I8;
        case InterpTypeR4: return INTOP_STIND_R4;
        case InterpTypeR8: return INTOP_STIND_R8;
        case InterpTypeO: return INTOP_STIND_O;
        case InterpTypeVT: return INTOP_STIND_VT;
        case InterpTypeByRef: return INTOP_STIND_I;
        default:
            assert(0);
    }
    return -1;
}

static int32_t GetStelemForType(InterpType interpType)
{
    switch (interpType)
    {
        case InterpTypeI1: return INTOP_STELEM_I1;
        case InterpTypeU1: return INTOP_STELEM_U1;
        case InterpTypeI2: return INTOP_STELEM_I2;
        case InterpTypeU2: return INTOP_STELEM_U2;
        case InterpTypeI4: return INTOP_STELEM_I4;
        case InterpTypeI8: return INTOP_STELEM_I8;
        case InterpTypeR4: return INTOP_STELEM_R4;
        case InterpTypeR8: return INTOP_STELEM_R8;
        case InterpTypeO: return INTOP_STELEM_REF;
        default:
            assert(0);
    }
    return -1;
}

void InterpCompiler::EmitLdind(InterpType interpType, CORINFO_CLASS_HANDLE clsHnd, int32_t offset)
{
    // Address is at the top of the stack
    m_pStackPointer--;
    int32_t opcode = GetLdindForType(interpType);
    AddIns(opcode);
    m_pLastNewIns->SetSVar(m_pStackPointer[0].var);
    m_pLastNewIns->data[0] = offset;
    if (interpType == InterpTypeVT)
    {
        int size = m_compHnd->getClassSize(clsHnd);
        m_pLastNewIns->data[1] = size;
        PushTypeVT(clsHnd, size);
    }
    else
    {
        PushInterpType(interpType, NULL);
    }
    m_pLastNewIns->SetDVar(m_pStackPointer[-1].var);
}

void InterpCompiler::EmitStind(InterpType interpType, CORINFO_CLASS_HANDLE clsHnd, int32_t offset, bool reverseSVarOrder)
{
    // stack contains address and then the value to be stored
    // or in the reverse order if the flag is set
    if (interpType == InterpTypeVT)
    {
        if (m_compHnd->getClassAttribs(clsHnd) & CORINFO_FLG_CONTAINS_GC_PTR)
        {
            AddIns(INTOP_STIND_VT);
            m_pLastNewIns->data[1] = GetDataItemIndex(clsHnd);
        }
        else
        {
            AddIns(INTOP_STIND_VT_NOREF);
            m_pLastNewIns->data[1] = m_compHnd->getClassSize(clsHnd);
        }
    }
    else
    {
        AddIns(GetStindForType(interpType));
    }

    m_pLastNewIns->data[0] = offset;

    m_pStackPointer -= 2;
    if (reverseSVarOrder)
        m_pLastNewIns->SetSVars2(m_pStackPointer[1].var, m_pStackPointer[0].var);
    else
        m_pLastNewIns->SetSVars2(m_pStackPointer[0].var, m_pStackPointer[1].var);

}

void InterpCompiler::EmitLdelem(int32_t opcode, InterpType interpType)
{
    m_pStackPointer -= 2;
    AddIns(opcode);
    m_pLastNewIns->SetSVars2(m_pStackPointer[0].var, m_pStackPointer[1].var);
    PushInterpType(interpType, NULL);
    m_pLastNewIns->SetDVar(m_pStackPointer[-1].var);
}

void InterpCompiler::EmitStelem(InterpType interpType)
{
    m_pStackPointer -= 3;
    int32_t opcode = GetStelemForType(interpType);
    AddIns(opcode);
    m_pLastNewIns->SetSVars3(m_pStackPointer[0].var, m_pStackPointer[1].var, m_pStackPointer[2].var);
}

void InterpCompiler::EmitStaticFieldAddress(CORINFO_FIELD_INFO *pFieldInfo, CORINFO_RESOLVED_TOKEN *pResolvedToken)
{
    bool isBoxedStatic  = (pFieldInfo->fieldFlags & CORINFO_FLG_FIELD_STATIC_IN_HEAP) != 0;
    switch (pFieldInfo->fieldAccessor)
    {
        case CORINFO_FIELD_STATIC_ADDRESS:
        case CORINFO_FIELD_STATIC_RVA_ADDRESS:
        {
            // const field address
            assert(pFieldInfo->fieldLookup.accessType == IAT_VALUE);
            AddIns(INTOP_LDPTR);
            PushInterpType(InterpTypeByRef, NULL);
            m_pLastNewIns->SetDVar(m_pStackPointer[-1].var);
            m_pLastNewIns->data[0] = GetDataItemIndex(pFieldInfo->fieldLookup.addr);
            break;
        }
        case CORINFO_FIELD_STATIC_TLS_MANAGED:
        case CORINFO_FIELD_STATIC_SHARED_STATIC_HELPER:
        {
            void *helperArg = NULL;
            switch (pFieldInfo->helper)
            {
                case CORINFO_HELP_GETDYNAMIC_NONGCTHREADSTATIC_BASE_NOCTOR_OPTIMIZED:
                case CORINFO_HELP_GETDYNAMIC_NONGCTHREADSTATIC_BASE_NOCTOR_OPTIMIZED2:
                case CORINFO_HELP_GETDYNAMIC_NONGCTHREADSTATIC_BASE_NOCTOR_OPTIMIZED2_NOJITOPT:
                    helperArg = (void*)(size_t)m_compHnd->getThreadLocalFieldInfo(pResolvedToken->hField, false);
                    break;
                case CORINFO_HELP_GETDYNAMIC_GCTHREADSTATIC_BASE_NOCTOR_OPTIMIZED:
                    helperArg = (void*)(size_t)m_compHnd->getThreadLocalFieldInfo(pResolvedToken->hField, true);
                    break;
                case CORINFO_HELP_GETDYNAMIC_GCTHREADSTATIC_BASE_NOCTOR:
                case CORINFO_HELP_GETDYNAMIC_NONGCTHREADSTATIC_BASE_NOCTOR:
                case CORINFO_HELP_GETDYNAMIC_GCTHREADSTATIC_BASE:
                case CORINFO_HELP_GETDYNAMIC_NONGCTHREADSTATIC_BASE:
                    helperArg = (void*)m_compHnd->getClassThreadStaticDynamicInfo(pResolvedToken->hClass);
                    break;
                default:
                    // TODO
                    assert(0);
                    break;
            }
            // Call helper to obtain thread static base address
            AddIns(INTOP_CALL_HELPER_PP);
            m_pLastNewIns->data[0] = GetDataItemIndexForHelperFtn(pFieldInfo->helper);
            m_pLastNewIns->data[1] = GetDataItemIndex(helperArg);
            PushInterpType(InterpTypeByRef, NULL);
            m_pLastNewIns->SetDVar(m_pStackPointer[-1].var);

            // Add field offset
            m_pStackPointer--;
            AddIns(INTOP_ADD_P_IMM);
            m_pLastNewIns->data[0] = (int32_t)pFieldInfo->offset;
            m_pLastNewIns->SetSVar(m_pStackPointer[0].var);
            PushInterpType(InterpTypeByRef, NULL);
            m_pLastNewIns->SetDVar(m_pStackPointer[-1].var);
            break;
        }
        case CORINFO_FIELD_INTRINSIC_EMPTY_STRING:
        {
            void *emptyString;
            InfoAccessType iat = m_compHnd->emptyStringLiteral(&emptyString);
            assert(iat == IAT_VALUE);
            AddIns(INTOP_LDPTR);
            PushInterpType(InterpTypeO, NULL);
            m_pLastNewIns->SetDVar(m_pStackPointer[-1].var);
            m_pLastNewIns->data[0] = GetDataItemIndex(emptyString);
            break;
        }
        default:
            // TODO
            assert(0);
            break;
    }

    if (isBoxedStatic)
    {
        // Obtain boxed instance ref
        m_pStackPointer--;
        AddIns(INTOP_LDIND_I);
        m_pLastNewIns->data[0] = 0;
        m_pLastNewIns->SetSVar(m_pStackPointer[0].var);
        PushInterpType(InterpTypeO, NULL);
        m_pLastNewIns->SetDVar(m_pStackPointer[-1].var);

        // Skip method table word
        m_pStackPointer--;
        AddIns(INTOP_ADD_P_IMM);
        m_pLastNewIns->data[0] = sizeof(void*);
        m_pLastNewIns->SetSVar(m_pStackPointer[0].var);
        PushInterpType(InterpTypeByRef, NULL);
        m_pLastNewIns->SetDVar(m_pStackPointer[-1].var);
    }
}

void InterpCompiler::EmitStaticFieldAccess(InterpType interpFieldType, CORINFO_FIELD_INFO *pFieldInfo, CORINFO_RESOLVED_TOKEN *pResolvedToken, bool isLoad)
{
    EmitStaticFieldAddress(pFieldInfo, pResolvedToken);
    if (isLoad)
        EmitLdind(interpFieldType, pFieldInfo->structType, 0);
    else
        EmitStind(interpFieldType, pFieldInfo->structType, 0, true);
}

void InterpCompiler::EmitLdLocA(int32_t var)
{
    if (m_pCBB->clauseType == BBClauseFilter)
    {
        AddIns(INTOP_LOAD_FRAMEVAR);
        PushInterpType(InterpTypeI, NULL);
        m_pLastNewIns->SetDVar(m_pStackPointer[-1].var);
        AddIns(INTOP_ADD_P_IMM);
        m_pLastNewIns->data[0] = m_pVars[var].offset;
        m_pLastNewIns->SetSVar(m_pStackPointer[-1].var);
        m_pStackPointer--;
        PushInterpType(InterpTypeByRef, NULL);
        m_pLastNewIns->SetDVar(m_pStackPointer[-1].var);
        return;
    }

    AddIns(INTOP_LDLOCA);
    m_pLastNewIns->SetSVar(var);
    PushInterpType(InterpTypeByRef, NULL);
    m_pLastNewIns->SetDVar(m_pStackPointer[-1].var);
}

int InterpCompiler::GenerateCode(CORINFO_METHOD_INFO* methodInfo)
{
    bool readonly = false;
    bool tailcall = false;
    bool volatile_ = false;
    CORINFO_RESOLVED_TOKEN* constrainedClass = NULL;
    CORINFO_RESOLVED_TOKEN constrainedToken;
    uint8_t *codeEnd;
    int numArgs = m_methodInfo->args.hasThis() + m_methodInfo->args.numArgs;
    bool emittedBBlocks, linkBBlocks, needsRetryEmit;
    m_ip = m_pILCode = methodInfo->ILCode;
    m_ILCodeSize = (int32_t)methodInfo->ILCodeSize;

    m_stackCapacity = methodInfo->maxStack + 1;
    m_pStackBase = m_pStackPointer = (StackInfo*)AllocTemporary(sizeof(StackInfo) * m_stackCapacity);

    m_pEntryBB = AllocBB(0);
    m_pEntryBB->emitState = BBStateEmitting;
    m_pEntryBB->stackHeight = 0;
    m_pCBB = m_pEntryBB;

    InterpBasicBlock *pFirstFuncletBB = NULL;
    InterpBasicBlock *pLastFuncletBB = NULL;

    if (!CreateBasicBlocks(methodInfo))
    {
        m_hasInvalidCode = true;
        goto exit_bad_code;
    }

    if (!InitializeClauseBuildingBlocks(methodInfo))
    {
        m_hasInvalidCode = true;
        goto exit_bad_code;
    }

    m_currentILOffset = -1;

#if DEBUG
    if (InterpConfig.InterpHalt().contains(m_compHnd, m_methodHnd, m_classHnd, &m_methodInfo->args))
        AddIns(INTOP_BREAKPOINT);
#endif

    // We need to always generate this opcode because even if we have no IL locals, we may have
    //  global vars which contain managed pointers or interior pointers
    m_pInitLocalsIns = AddIns(INTOP_INITLOCALS);
    // if (methodInfo->options & CORINFO_OPT_INIT_LOCALS)
    // FIXME: We can't currently skip zeroing locals because we don't have accurate liveness for global refs and byrefs
    m_pInitLocalsIns->data[0] = m_ILLocalsOffset;
    m_pInitLocalsIns->data[1] = m_ILLocalsSize;

    codeEnd = m_ip + m_ILCodeSize;

    // Safepoint at each method entry. This could be done as part of a call, rather than
    // adding an opcode.
    AddIns(INTOP_SAFEPOINT);

    linkBBlocks = true;
    needsRetryEmit = false;

retry_emit:
    emittedBBlocks = false;
    while (m_ip < codeEnd)
    {
        // Check here for every opcode to avoid code bloat
        if (m_hasInvalidCode)
            goto exit_bad_code;

        int32_t insOffset = (int32_t)(m_ip - m_pILCode);
        m_currentILOffset = insOffset;

        InterpBasicBlock *pNewBB = m_ppOffsetToBB[insOffset];
        if (pNewBB != NULL && m_pCBB != pNewBB)
        {
            INTERP_DUMP("BB%d (IL_%04x):\n", pNewBB->index, pNewBB->ilOffset);
            // If we were emitting into previous bblock, we are finished now
            if (m_pCBB->emitState == BBStateEmitting)
                m_pCBB->emitState = BBStateEmitted;
            // If the new bblock was already emitted, skip its instructions
            if (pNewBB->emitState == BBStateEmitted)
            {
                if (linkBBlocks)
                {
                    LinkBBs(m_pCBB, pNewBB);
                    // Further emitting can only start at a point where the bblock is not fallthrough
                    linkBBlocks = false;
                }
                // If the bblock was fully emitted it means we already iterated at least once over
                // all instructions so we have `pNextBB` initialized, unless it is the last bblock.
                // Skip through all emitted bblocks.
                m_pCBB = pNewBB;
                while (m_pCBB->pNextBB && m_pCBB->pNextBB->emitState == BBStateEmitted)
                    m_pCBB = m_pCBB->pNextBB;

                if (m_pCBB->pNextBB)
                    m_ip = m_pILCode + m_pCBB->pNextBB->ilOffset;
                else
                    m_ip = codeEnd;

                continue;
            }
            else
            {
                assert (pNewBB->emitState == BBStateNotEmitted);
            }

            // We are starting a new basic block. Change cbb and link them together
            if (linkBBlocks)
            {
                // By default we link cbb with the new starting bblock, unless the previous
                // instruction is an unconditional branch (BR, LEAVE, ENDFINALLY)
                LinkBBs(m_pCBB, pNewBB);
                EmitBBEndVarMoves(pNewBB);
                pNewBB->emitState = BBStateEmitting;
                emittedBBlocks = true;
                if (pNewBB->stackHeight >= 0)
                {
                    MergeStackTypeInfo(m_pStackBase, pNewBB->pStackState, pNewBB->stackHeight);
                    // This is relevant only for copying the vars associated with the values on the stack
                    memcpy(m_pStackBase, pNewBB->pStackState, pNewBB->stackHeight * sizeof(StackInfo));
                    m_pStackPointer = m_pStackBase + pNewBB->stackHeight;
                }
                else
                {
                    // This bblock has not been branched to yet. Initialize its stack state
                    InitBBStackState(pNewBB);
                }
                // linkBBlocks remains true, which is the default
            }
            else
            {
                if (pNewBB->stackHeight >= 0)
                {
                    // This is relevant only for copying the vars associated with the values on the stack
                    memcpy (m_pStackBase, pNewBB->pStackState, pNewBB->stackHeight * sizeof(StackInfo));
                    m_pStackPointer = m_pStackBase + pNewBB->stackHeight;
                    pNewBB->emitState = BBStateEmitting;
                    emittedBBlocks = true;
                    linkBBlocks = true;
                }
                else
                {
                    INTERP_DUMP("BB%d without initialized stack\n", pNewBB->index);
                    assert(pNewBB->emitState == BBStateNotEmitted);
                    needsRetryEmit = true;
                    // linking to its next bblock, if its the case, will only happen
                    // after we actually emit the bblock
                    linkBBlocks = false;
                    // If we had pNewBB->pNextBB initialized, here we could skip to its il offset directly.
                    // We will just skip all instructions instead, since it doesn't seem that problematic.
                }
            }

            InterpBasicBlock *pPrevBB = m_pCBB;

            pPrevBB = GenerateCodeForFinallyCallIslands(pNewBB, pPrevBB);

            if (!pPrevBB->pNextBB)
            {
                INTERP_DUMP("Chaining BB%d -> BB%d\n" , pPrevBB->index, pNewBB->index);
                pPrevBB->pNextBB = pNewBB;
            }

            m_pCBB = pNewBB;
            if (m_pCBB->isFilterOrCatchFuncletEntry && (m_pCBB->emitState == BBStateEmitting))
            {
                AddIns(INTOP_LOAD_EXCEPTION);
                m_pLastNewIns->SetDVar(m_pCBB->clauseVarIndex);
            }
        }

        int32_t opcodeSize = CEEOpcodeSize(m_ip, codeEnd);
        if (m_pCBB->emitState != BBStateEmitting)
        {
            // If we are not really emitting, just skip the instructions in the bblock
            m_ip += opcodeSize;
            continue;
        }

        m_ppOffsetToBB[insOffset] = m_pCBB;

#ifdef DEBUG
        if (m_verbose)
        {
            const uint8_t *ip = m_ip;
            printf("IL_%04x %-10s, sp %d, %s",
                (int32_t)(m_ip - m_pILCode),
                CEEOpName(CEEDecodeOpcode(&ip)), (int32_t)(m_pStackPointer - m_pStackBase),
                m_pStackPointer > m_pStackBase ? g_stackTypeString[m_pStackPointer[-1].type] : "  ");
            if (m_pStackPointer > m_pStackBase &&
                    (m_pStackPointer[-1].type == StackTypeO || m_pStackPointer[-1].type == StackTypeVT) &&
                    m_pStackPointer[-1].clsHnd != NULL)
                PrintClassName(m_pStackPointer[-1].clsHnd);
            printf("\n");
        }
#endif

        uint8_t opcode = *m_ip;
        switch (opcode)
        {
            case CEE_NOP:
                m_ip++;
                break;
            case CEE_LDC_I4_M1:
            case CEE_LDC_I4_0:
            case CEE_LDC_I4_1:
            case CEE_LDC_I4_2:
            case CEE_LDC_I4_3:
            case CEE_LDC_I4_4:
            case CEE_LDC_I4_5:
            case CEE_LDC_I4_6:
            case CEE_LDC_I4_7:
            case CEE_LDC_I4_8:
                AddIns(INTOP_LDC_I4);
                m_pLastNewIns->data[0] = opcode - CEE_LDC_I4_0;
                PushStackType(StackTypeI4, NULL);
                m_pLastNewIns->SetDVar(m_pStackPointer[-1].var);
                m_ip++;
                break;
            case CEE_LDC_I4_S:
                AddIns(INTOP_LDC_I4);
                m_pLastNewIns->data[0] = (int8_t)m_ip[1];
                PushStackType(StackTypeI4, NULL);
                m_pLastNewIns->SetDVar(m_pStackPointer[-1].var);
                m_ip += 2;
                break;
            case CEE_LDC_I4:
                AddIns(INTOP_LDC_I4);
                m_pLastNewIns->data[0] = getI4LittleEndian(m_ip + 1);
                PushStackType(StackTypeI4, NULL);
                m_pLastNewIns->SetDVar(m_pStackPointer[-1].var);
                m_ip += 5;
                break;
            case CEE_LDC_I8:
            {
                int64_t val = getI8LittleEndian(m_ip + 1);
                AddIns(INTOP_LDC_I8);
                PushInterpType(InterpTypeI8, NULL);
                m_pLastNewIns->SetDVar(m_pStackPointer[-1].var);
                m_pLastNewIns->data[0] = (int32_t)val;
                m_pLastNewIns->data[1] = (int32_t)(val >> 32);
                m_ip += 9;
                break;
            }
            case CEE_LDC_R4:
            {
                int32_t val = getI4LittleEndian(m_ip + 1);
                AddIns(INTOP_LDC_R4);
                PushInterpType(InterpTypeR4, NULL);
                m_pLastNewIns->SetDVar(m_pStackPointer[-1].var);
                m_pLastNewIns->data[0] = val;
                m_ip += 5;
                break;
            }
            case CEE_LDC_R8:
            {
                int64_t val = getI8LittleEndian(m_ip + 1);
                AddIns(INTOP_LDC_R8);
                PushInterpType(InterpTypeR8, NULL);
                m_pLastNewIns->SetDVar(m_pStackPointer[-1].var);
                m_pLastNewIns->data[0] = (int32_t)val;
                m_pLastNewIns->data[1] = (int32_t)(val >> 32);
                m_ip += 9;
                break;
            }
            case CEE_LDNULL:
                AddIns(INTOP_LDNULL);
                PushStackType(StackTypeO, NULL);
                m_pLastNewIns->SetDVar(m_pStackPointer[-1].var);
                m_ip++;
                break;
            case CEE_LDSTR:
            {
                int32_t token = getI4LittleEndian(m_ip + 1);
                void *str;
                InfoAccessType accessType = m_compHnd->constructStringLiteral(m_compScopeHnd, token, &str);
                assert(accessType == IAT_VALUE);
                // str should be forever pinned, so we can include its ref inside interpreter code
                AddIns(INTOP_LDPTR);
                PushInterpType(InterpTypeO, m_compHnd->getBuiltinClass(CLASSID_STRING));
                m_pLastNewIns->SetDVar(m_pStackPointer[-1].var);
                m_pLastNewIns->data[0] = GetDataItemIndex(str);
                m_ip += 5;
                break;
            }
            case CEE_LDARG_S:
                EmitLoadVar(m_ip[1]);
                m_ip += 2;
                break;
            case CEE_LDARG_0:
            case CEE_LDARG_1:
            case CEE_LDARG_2:
            case CEE_LDARG_3:
                EmitLoadVar(*m_ip - CEE_LDARG_0);
                m_ip++;
                break;
            case CEE_LDARGA_S:
                EmitLdLocA(m_ip[1]);
                m_ip += 2;
                break;
            case CEE_STARG_S:
                EmitStoreVar(m_ip[1]);
                m_ip += 2;
                break;
            case CEE_LDLOC_S:
                EmitLoadVar(numArgs + m_ip[1]);
                m_ip += 2;
                break;
            case CEE_LDLOC_0:
            case CEE_LDLOC_1:
            case CEE_LDLOC_2:
            case CEE_LDLOC_3:
                EmitLoadVar(numArgs + *m_ip - CEE_LDLOC_0);
                m_ip++;
                break;
            case CEE_LDLOCA_S:
                EmitLdLocA(numArgs + m_ip[1]);
                m_ip += 2;
                break;
            case CEE_STLOC_S:
                EmitStoreVar(numArgs + m_ip[1]);
                m_ip += 2;
                break;
            case CEE_STLOC_0:
            case CEE_STLOC_1:
            case CEE_STLOC_2:
            case CEE_STLOC_3:
                EmitStoreVar(numArgs + *m_ip - CEE_STLOC_0);
                m_ip++;
                break;

            case CEE_LDOBJ:
            case CEE_STOBJ:
            {
                CHECK_STACK(*m_ip == CEE_LDOBJ ? 1 : 2);
                CORINFO_RESOLVED_TOKEN resolvedToken;
                ResolveToken(getU4LittleEndian(m_ip + 1), CORINFO_TOKENKIND_Class, &resolvedToken);
                InterpType interpType = GetInterpType(m_compHnd->asCorInfoType(resolvedToken.hClass));
                if (*m_ip == CEE_LDOBJ)
                {
                    EmitLdind(interpType, resolvedToken.hClass, 0);
                }
                else
                {
                    EmitStind(interpType, resolvedToken.hClass, 0, false);
                }
                m_ip += 5;
                break;
            }

            case CEE_RET:
            {
                CORINFO_SIG_INFO sig = methodInfo->args;
                InterpType retType = GetInterpType(sig.retType);

                if (retType == InterpTypeVoid)
                {
                    AddIns(INTOP_RET_VOID);
                }
                else if (retType == InterpTypeVT)
                {
                    CHECK_STACK(1);
                    AddIns(INTOP_RET_VT);
                    m_pStackPointer--;
                    int32_t retVar = m_pStackPointer[0].var;
                    m_pLastNewIns->SetSVar(retVar);
                    m_pLastNewIns->data[0] = m_pVars[retVar].size;
                }
                else
                {
                    CHECK_STACK(1);
                    AddIns(INTOP_RET);
                    m_pStackPointer--;
                    m_pLastNewIns->SetSVar(m_pStackPointer[0].var);
                }
                m_ip++;
                break;
            }
            case CEE_CONV_U1:
                CHECK_STACK(1);
                switch (m_pStackPointer[-1].type)
                {
                case StackTypeR4:
                    EmitConv(m_pStackPointer - 1, StackTypeI4, INTOP_CONV_U1_R4);
                    break;
                case StackTypeR8:
                    EmitConv(m_pStackPointer - 1, StackTypeI4, INTOP_CONV_U1_R8);
                    break;
                case StackTypeI4:
                    EmitConv(m_pStackPointer - 1, StackTypeI4, INTOP_CONV_U1_I4);
                    break;
                case StackTypeI8:
                    EmitConv(m_pStackPointer - 1, StackTypeI4, INTOP_CONV_U1_I8);
                    break;
                default:
                    assert(0);
                }
                m_ip++;
                break;
            case CEE_CONV_I1:
                CHECK_STACK(1);
                switch (m_pStackPointer[-1].type)
                {
                case StackTypeR4:
                    EmitConv(m_pStackPointer - 1, StackTypeI4, INTOP_CONV_I1_R4);
                    break;
                case StackTypeR8:
                    EmitConv(m_pStackPointer - 1, StackTypeI4, INTOP_CONV_I1_R8);
                    break;
                case StackTypeI4:
                    EmitConv(m_pStackPointer - 1, StackTypeI4, INTOP_CONV_I1_I4);
                    break;
                case StackTypeI8:
                    EmitConv(m_pStackPointer - 1, StackTypeI4, INTOP_CONV_I1_I8);
                    break;
                default:
                    assert(0);
                }
                m_ip++;
                break;
            case CEE_CONV_U2:
                CHECK_STACK(1);
                switch (m_pStackPointer[-1].type)
                {
                case StackTypeR4:
                    EmitConv(m_pStackPointer - 1, StackTypeI4, INTOP_CONV_U2_R4);
                    break;
                case StackTypeR8:
                    EmitConv(m_pStackPointer - 1, StackTypeI4, INTOP_CONV_U2_R8);
                    break;
                case StackTypeI4:
                    EmitConv(m_pStackPointer - 1, StackTypeI4, INTOP_CONV_U2_I4);
                    break;
                case StackTypeI8:
                    EmitConv(m_pStackPointer - 1, StackTypeI4, INTOP_CONV_U2_I8);
                    break;
                default:
                    assert(0);
                }
                m_ip++;
                break;
            case CEE_CONV_I2:
                CHECK_STACK(1);
                switch (m_pStackPointer[-1].type)
                {
                case StackTypeR4:
                    EmitConv(m_pStackPointer - 1, StackTypeI4, INTOP_CONV_I2_R4);
                    break;
                case StackTypeR8:
                    EmitConv(m_pStackPointer - 1, StackTypeI4, INTOP_CONV_I2_R8);
                    break;
                case StackTypeI4:
                    EmitConv(m_pStackPointer - 1, StackTypeI4, INTOP_CONV_I2_I4);
                    break;
                case StackTypeI8:
                    EmitConv(m_pStackPointer - 1, StackTypeI4, INTOP_CONV_I2_I8);
                    break;
                default:
                    assert(0);
                }
                m_ip++;
                break;
            case CEE_CONV_U:
                CHECK_STACK(1);
                switch (m_pStackPointer[-1].type)
                {
                case StackTypeR8:
#ifdef TARGET_64BIT
                    EmitConv(m_pStackPointer - 1, StackTypeI, INTOP_CONV_U8_R8);
#else
                    EmitConv(m_pStackPointer - 1, StackTypeI, INTOP_CONV_U4_R8);
#endif
                    break;
                case StackTypeR4:
#ifdef TARGET_64BIT
                    EmitConv(m_pStackPointer - 1, StackTypeI, INTOP_CONV_U8_R4);
#else
                    EmitConv(m_pStackPointer - 1, StackTypeI, INTOP_CONV_U4_R4);
#endif
                    break;
                case StackTypeI4:
#ifdef TARGET_64BIT
                    EmitConv(m_pStackPointer - 1, StackTypeI, INTOP_CONV_I8_U4);
#endif
                    break;
                case StackTypeI8:
#ifndef TARGET_64BIT
                    EmitConv(m_pStackPointer - 1, StackTypeI, INTOP_MOV_8);
#endif
                    break;
                case StackTypeByRef:
                case StackTypeO:
                    EmitConv(m_pStackPointer - 1, StackTypeI, INTOP_MOV_8);
                    break;
                default:
                    assert(0);
                }
                m_ip++;
                break;
            case CEE_CONV_I:
                CHECK_STACK(1);
                switch (m_pStackPointer[-1].type)
                {
                case StackTypeR8:
#ifdef TARGET_64BIT
                    EmitConv(m_pStackPointer - 1, StackTypeI, INTOP_CONV_I8_R8);
#else
                    EmitConv(m_pStackPointer - 1, StackTypeI, INTOP_CONV_I4_R8);
#endif
                    break;
                case StackTypeR4:
#ifdef TARGET_64BIT
                    EmitConv(m_pStackPointer - 1, StackTypeI, INTOP_CONV_I8_R4);
#else
                    EmitConv(m_pStackPointer - 1, StackTypeI, INTOP_CONV_I4_R4);
#endif
                    break;
                case StackTypeI4:
#ifdef TARGET_64BIT
                    EmitConv(m_pStackPointer - 1, StackTypeI, INTOP_CONV_I8_I4);
#endif
                    break;
                case StackTypeO:
                case StackTypeByRef:
                    EmitConv(m_pStackPointer - 1, StackTypeI, INTOP_MOV_8);
                    break;
                case StackTypeI8:
#ifndef TARGET_64BIT
                    EmitConv(m_pStackPointer - 1, StackTypeI, INTOP_MOV_8);
#endif
                    break;
                default:
                    assert(0);
                }
                m_ip++;
                break;
            case CEE_CONV_U4:
                CHECK_STACK(1);
                switch (m_pStackPointer[-1].type)
                {
                case StackTypeR4:
                    EmitConv(m_pStackPointer - 1, StackTypeI4, INTOP_CONV_U4_R4);
                    break;
                case StackTypeR8:
                    EmitConv(m_pStackPointer - 1, StackTypeI4, INTOP_CONV_U4_R8);
                    break;
                case StackTypeI4:
                    break;
                case StackTypeI8:
                    EmitConv(m_pStackPointer - 1, StackTypeI4, INTOP_MOV_8);
                    break;
                case StackTypeByRef:
                    EmitConv(m_pStackPointer - 1, StackTypeI4, INTOP_MOV_P);
                    break;
                default:
                    assert(0);
                }
                m_ip++;
                break;
            case CEE_CONV_I4:
                CHECK_STACK(1);
                switch (m_pStackPointer[-1].type)
                {
                case StackTypeR4:
                    EmitConv(m_pStackPointer - 1, StackTypeI4, INTOP_CONV_I4_R4);
                    break;
                case StackTypeR8:
                    EmitConv(m_pStackPointer - 1, StackTypeI4, INTOP_CONV_I4_R8);
                    break;
                case StackTypeI4:
                    break;
                case StackTypeI8:
                    EmitConv(m_pStackPointer - 1, StackTypeI4, INTOP_MOV_8);
                    break;
                case StackTypeByRef:
                    EmitConv(m_pStackPointer - 1, StackTypeI4, INTOP_MOV_P);
                    break;
                default:
                    assert(0);
                }
                m_ip++;
                break;
            case CEE_CONV_I8:
                CHECK_STACK(1);
                switch (m_pStackPointer[-1].type)
                {
                case StackTypeR4:
                    EmitConv(m_pStackPointer - 1, StackTypeI8, INTOP_CONV_I8_R4);
                    break;
                case StackTypeR8:
                    EmitConv(m_pStackPointer - 1, StackTypeI8, INTOP_CONV_I8_R8);
                    break;
                case StackTypeI4: {
                    EmitConv(m_pStackPointer - 1, StackTypeI8, INTOP_CONV_I8_I4);
                    break;
                }
                case StackTypeI8:
                    break;
                case StackTypeByRef:
#ifdef TARGET_64BIT
                    EmitConv(m_pStackPointer - 1, StackTypeI8, INTOP_MOV_8);
#else
                    EmitConv(m_pStackPointer - 1, StackTypeI8, INTOP_CONV_I8_I4);
#endif
                    break;
                default:
                    assert(0);
                }
                m_ip++;
                break;
            case CEE_CONV_R4:
                CHECK_STACK(1);
                switch (m_pStackPointer[-1].type)
                {
                case StackTypeR8:
                    EmitConv(m_pStackPointer - 1, StackTypeR4, INTOP_CONV_R4_R8);
                    break;
                case StackTypeI8:
                    EmitConv(m_pStackPointer - 1, StackTypeR4, INTOP_CONV_R4_I8);
                    break;
                case StackTypeI4:
                    EmitConv(m_pStackPointer - 1, StackTypeR4, INTOP_CONV_R4_I4);
                    break;
                case StackTypeR4:
                    break;
                default:
                    assert(0);
                }
                m_ip++;
                break;
            case CEE_CONV_R8:
                CHECK_STACK(1);
                switch (m_pStackPointer[-1].type)
                {
                case StackTypeI4:
                    EmitConv(m_pStackPointer - 1, StackTypeR8, INTOP_CONV_R8_I4);
                    break;
                case StackTypeI8:
                    EmitConv(m_pStackPointer - 1, StackTypeR8, INTOP_CONV_R8_I8);
                    break;
                case StackTypeR4:
                    EmitConv(m_pStackPointer - 1, StackTypeR8, INTOP_CONV_R8_R4);
                    break;
                case StackTypeR8:
                    break;
                default:
                    assert(0);
                }
                m_ip++;
                break;
            case CEE_CONV_U8:
                CHECK_STACK(1);
                switch (m_pStackPointer[-1].type)
                {
                case StackTypeI4:
                    EmitConv(m_pStackPointer - 1, StackTypeI8, INTOP_CONV_I8_U4);
                    break;
                case StackTypeI8:
                    break;
                case StackTypeR4:
                    EmitConv(m_pStackPointer - 1, StackTypeI8, INTOP_CONV_U8_R4);
                    break;
                case StackTypeR8:
                    EmitConv(m_pStackPointer - 1, StackTypeI8, INTOP_CONV_U8_R8);
                    break;
                case StackTypeByRef:
#ifdef TARGET_64BIT
                    EmitConv(m_pStackPointer - 1, StackTypeI8, INTOP_MOV_8);
#else
                    EmitConv(m_pStackPointer - 1, StackTypeI8, INTOP_CONV_I8_U4);
#endif
                    break;
                default:
                    assert(0);
                }
                m_ip++;
                break;
            case CEE_CONV_R_UN:
                switch (m_pStackPointer[-1].type)
                {
                case StackTypeR4:
                    EmitConv(m_pStackPointer - 1, StackTypeR8, INTOP_CONV_R8_R4);
                    break;
                case StackTypeR8:
                    break;
                case StackTypeI8:
                    EmitConv(m_pStackPointer - 1, StackTypeR8, INTOP_CONV_R_UN_I8);
                    break;
                case StackTypeI4:
                    EmitConv(m_pStackPointer - 1, StackTypeR8, INTOP_CONV_R_UN_I4);
                    break;
                default:
                    assert(0);
                }
                m_ip++;
                break;
            case CEE_SWITCH:
            {
                m_ip++;
                uint32_t n = getU4LittleEndian(m_ip);
                // Format of switch instruction is opcode + srcVal + n + T1 + T2 + ... + Tn
                AddInsExplicit(INTOP_SWITCH, n + 3);
                m_pLastNewIns->data[0] = n;
                m_ip += 4;
                const uint8_t *nextIp = m_ip + n * 4;
                m_pStackPointer--;
                m_pLastNewIns->SetSVar(m_pStackPointer->var);
                InterpBasicBlock **targetBBTable = (InterpBasicBlock**)AllocMemPool(sizeof (InterpBasicBlock*) * n);

                for (uint32_t i = 0; i < n; i++)
                {
                    int32_t offset = getU4LittleEndian(m_ip);
                    uint32_t target = (uint32_t)(nextIp - m_pILCode + offset);
                    InterpBasicBlock *targetBB = m_ppOffsetToBB[target];
                    assert(targetBB);

                    InitBBStackState(targetBB);
                    targetBBTable[i] = targetBB;
                    LinkBBs(m_pCBB, targetBB);
                    m_ip += 4;
                }
                m_pLastNewIns->info.ppTargetBBTable = targetBBTable;
                break;
            }
            case CEE_BR:
            {
                int32_t offset = getI4LittleEndian(m_ip + 1);
                if (offset)
                {
                    EmitBranch(INTOP_BR, 5 + offset);
                    linkBBlocks = false;
                }
                m_ip += 5;
                break;
            }
            case CEE_BR_S:
            {
                int32_t offset = (int8_t)m_ip [1];
                if (offset)
                {
                    EmitBranch(INTOP_BR, 2 + (int8_t)m_ip [1]);
                    linkBBlocks = false;
                }
                m_ip += 2;
                break;
            }
            case CEE_BRFALSE:
                EmitOneArgBranch(INTOP_BRFALSE_I4, getI4LittleEndian(m_ip + 1), 5);
                m_ip += 5;
                break;
            case CEE_BRFALSE_S:
                EmitOneArgBranch(INTOP_BRFALSE_I4, (int8_t)m_ip [1], 2);
                m_ip += 2;
                break;
            case CEE_BRTRUE:
                EmitOneArgBranch(INTOP_BRTRUE_I4, getI4LittleEndian(m_ip + 1), 5);
                m_ip += 5;
                break;
            case CEE_BRTRUE_S:
                EmitOneArgBranch(INTOP_BRTRUE_I4, (int8_t)m_ip [1], 2);
                m_ip += 2;
                break;
            case CEE_BEQ:
                EmitTwoArgBranch(INTOP_BEQ_I4, getI4LittleEndian(m_ip + 1), 5);
                m_ip += 5;
                break;
            case CEE_BEQ_S:
                EmitTwoArgBranch(INTOP_BEQ_I4, (int8_t)m_ip [1], 2);
                m_ip += 2;
                break;
            case CEE_BGE:
                EmitTwoArgBranch(INTOP_BGE_I4, getI4LittleEndian(m_ip + 1), 5);
                m_ip += 5;
                break;
            case CEE_BGE_S:
                EmitTwoArgBranch(INTOP_BGE_I4, (int8_t)m_ip [1], 2);
                m_ip += 2;
                break;
            case CEE_BGT:
                EmitTwoArgBranch(INTOP_BGT_I4, getI4LittleEndian(m_ip + 1), 5);
                m_ip += 5;
                break;
            case CEE_BGT_S:
                EmitTwoArgBranch(INTOP_BGT_I4, (int8_t)m_ip [1], 2);
                m_ip += 2;
                break;
            case CEE_BLT:
                EmitTwoArgBranch(INTOP_BLT_I4, getI4LittleEndian(m_ip + 1), 5);
                m_ip += 5;
                break;
            case CEE_BLT_S:
                EmitTwoArgBranch(INTOP_BLT_I4, (int8_t)m_ip [1], 2);
                m_ip += 2;
                break;
            case CEE_BLE:
                EmitTwoArgBranch(INTOP_BLE_I4, getI4LittleEndian(m_ip + 1), 5);
                m_ip += 5;
                break;
            case CEE_BLE_S:
                EmitTwoArgBranch(INTOP_BLE_I4, (int8_t)m_ip [1], 2);
                m_ip += 2;
                break;
            case CEE_BNE_UN:
                EmitTwoArgBranch(INTOP_BNE_UN_I4, getI4LittleEndian(m_ip + 1), 5);
                m_ip += 5;
                break;
            case CEE_BNE_UN_S:
                EmitTwoArgBranch(INTOP_BNE_UN_I4, (int8_t)m_ip [1], 2);
                m_ip += 2;
                break;
            case CEE_BGE_UN:
                EmitTwoArgBranch(INTOP_BGE_UN_I4, getI4LittleEndian(m_ip + 1), 5);
                m_ip += 5;
                break;
            case CEE_BGE_UN_S:
                EmitTwoArgBranch(INTOP_BGE_UN_I4, (int8_t)m_ip [1], 2);
                m_ip += 2;
                break;
            case CEE_BGT_UN:
                EmitTwoArgBranch(INTOP_BGT_UN_I4, getI4LittleEndian(m_ip + 1), 5);
                m_ip += 5;
                break;
            case CEE_BGT_UN_S:
                EmitTwoArgBranch(INTOP_BGT_UN_I4, (int8_t)m_ip [1], 2);
                m_ip += 2;
                break;
            case CEE_BLE_UN:
                EmitTwoArgBranch(INTOP_BLE_UN_I4, getI4LittleEndian(m_ip + 1), 5);
                m_ip += 5;
                break;
            case CEE_BLE_UN_S:
                EmitTwoArgBranch(INTOP_BLE_UN_I4, (int8_t)m_ip [1], 2);
                m_ip += 2;
                break;
            case CEE_BLT_UN:
                EmitTwoArgBranch(INTOP_BLT_UN_I4, getI4LittleEndian(m_ip + 1), 5);
                m_ip += 5;
                break;
            case CEE_BLT_UN_S:
                EmitTwoArgBranch(INTOP_BLT_UN_I4, (int8_t)m_ip [1], 2);
                m_ip += 2;
                break;

            case CEE_ADD:
                EmitBinaryArithmeticOp(INTOP_ADD_I4);
                m_ip++;
                break;
            case CEE_SUB:
                EmitBinaryArithmeticOp(INTOP_SUB_I4);
                m_ip++;
                break;
            case CEE_MUL:
                EmitBinaryArithmeticOp(INTOP_MUL_I4);
                m_ip++;
                break;
            case CEE_MUL_OVF:
                EmitBinaryArithmeticOp(INTOP_MUL_OVF_I4);
                m_ip++;
                break;
            case CEE_MUL_OVF_UN:
                EmitBinaryArithmeticOp(INTOP_MUL_OVF_UN_I4);
                m_ip++;
                break;
            case CEE_DIV:
                EmitBinaryArithmeticOp(INTOP_DIV_I4);
                m_ip++;
                break;
            case CEE_DIV_UN:
                EmitBinaryArithmeticOp(INTOP_DIV_UN_I4);
                m_ip++;
                break;
            case CEE_REM:
                EmitBinaryArithmeticOp(INTOP_REM_I4);
                m_ip++;
                break;
            case CEE_REM_UN:
                EmitBinaryArithmeticOp(INTOP_REM_UN_I4);
                m_ip++;
                break;
            case CEE_AND:
                EmitBinaryArithmeticOp(INTOP_AND_I4);
                m_ip++;
                break;
            case CEE_OR:
                EmitBinaryArithmeticOp(INTOP_OR_I4);
                m_ip++;
                break;
            case CEE_XOR:
                EmitBinaryArithmeticOp(INTOP_XOR_I4);
                m_ip++;
                break;
            case CEE_SHL:
                EmitShiftOp(INTOP_SHL_I4);
                m_ip++;
                break;
            case CEE_SHR:
                EmitShiftOp(INTOP_SHR_I4);
                m_ip++;
                break;
            case CEE_SHR_UN:
                EmitShiftOp(INTOP_SHR_UN_I4);
                m_ip++;
                break;
            case CEE_NEG:
                EmitUnaryArithmeticOp(INTOP_NEG_I4);
                m_ip++;
                break;
            case CEE_NOT:
                EmitUnaryArithmeticOp(INTOP_NOT_I4);
                m_ip++;
                break;
            case CEE_CALLVIRT:
            case CEE_CALL:
                EmitCall(constrainedClass, readonly, tailcall, false /*newObj*/, false /*isCalli*/);
                constrainedClass = NULL;
                readonly = false;
                tailcall = false;
                break;
            case CEE_CALLI:
                EmitCall(NULL /*constrainedClass*/, false /* readonly*/, false /* tailcall*/, false /*newObj*/, true /*isCalli*/);
                constrainedClass = NULL;
                readonly = false;
                tailcall = false;
                break;
            case CEE_NEWOBJ:
            {
                EmitCall(NULL /*constrainedClass*/, false /* readonly*/, false /* tailcall*/, true /*newObj*/, false /*isCalli*/);
                constrainedClass = NULL;
                readonly = false;
                tailcall = false;
                break;
            }
            case CEE_DUP:
            {
                int32_t svar = m_pStackPointer[-1].var;
                InterpType interpType = m_pVars[svar].interpType;
                if (interpType == InterpTypeVT)
                {
                    int32_t size = m_pVars[svar].size;
                    AddIns(INTOP_MOV_VT);
                    m_pLastNewIns->SetSVar(svar);
                    PushTypeVT(m_pVars[svar].clsHnd, size);
                    m_pLastNewIns->SetDVar(m_pStackPointer[-1].var);
                    m_pLastNewIns->data[0] = size;
                }
                else
                {
                    AddIns(InterpGetMovForType(interpType, false));
                    m_pLastNewIns->SetSVar(svar);
                    PushInterpType(interpType, m_pVars[svar].clsHnd);
                    m_pLastNewIns->SetDVar(m_pStackPointer[-1].var);
                }
                m_ip++;
                break;
            }
            case CEE_POP:
                CHECK_STACK(1);
                AddIns(INTOP_NOP);
                m_pStackPointer--;
                m_ip++;
                break;
            case CEE_LDFLDA:
            {
                CORINFO_RESOLVED_TOKEN resolvedToken;
                CORINFO_FIELD_INFO fieldInfo;
                uint32_t token = getU4LittleEndian(m_ip + 1);
                ResolveToken(token, CORINFO_TOKENKIND_Field, &resolvedToken);
                m_compHnd->getFieldInfo(&resolvedToken, m_methodHnd, CORINFO_ACCESS_ADDRESS, &fieldInfo);

                bool isStatic = !!(fieldInfo.fieldFlags & CORINFO_FLG_FIELD_STATIC);

                if (isStatic)
                {
                    // Pop unused object reference
                    m_pStackPointer--;
                    EmitStaticFieldAddress(&fieldInfo, &resolvedToken);
                }
                else
                {
                    assert(fieldInfo.fieldAccessor == CORINFO_FIELD_INSTANCE);
                    m_pStackPointer--;
                    AddIns(INTOP_LDFLDA);
                    m_pLastNewIns->data[0] = (int32_t)fieldInfo.offset;
                    m_pLastNewIns->SetSVar(m_pStackPointer[0].var);
                    PushInterpType(InterpTypeByRef, NULL);
                    m_pLastNewIns->SetDVar(m_pStackPointer[-1].var);
                }

                m_ip += 5;
                break;
            }
            case CEE_LDFLD:
            {
                CHECK_STACK(1);
                CORINFO_RESOLVED_TOKEN resolvedToken;
                CORINFO_FIELD_INFO fieldInfo;
                uint32_t token = getU4LittleEndian(m_ip + 1);
                ResolveToken(token, CORINFO_TOKENKIND_Field, &resolvedToken);
                m_compHnd->getFieldInfo(&resolvedToken, m_methodHnd, CORINFO_ACCESS_GET, &fieldInfo);

                CorInfoType fieldType = fieldInfo.fieldType;
                bool isStatic = !!(fieldInfo.fieldFlags & CORINFO_FLG_FIELD_STATIC);
                InterpType interpFieldType = GetInterpType(fieldType);

                if (isStatic)
                {
                    // Pop unused object reference
                    m_pStackPointer--;
                    EmitStaticFieldAccess(interpFieldType, &fieldInfo, &resolvedToken, true);
                }
                else
                {
                    assert(fieldInfo.fieldAccessor == CORINFO_FIELD_INSTANCE);
                    m_pStackPointer--;
                    int sizeDataIndexOffset = 0;
                    if (m_pStackPointer[0].type == StackTypeVT)
                    {
                        sizeDataIndexOffset = 1;
                        AddIns(INTOP_MOV_SRC_OFF);
                        m_pLastNewIns->data[1] = interpFieldType;
                    }
                    else
                    {
                        int32_t opcode = GetLdindForType(interpFieldType);
                        AddIns(opcode);
                    }
                    m_pLastNewIns->SetSVar(m_pStackPointer[0].var);
                    m_pLastNewIns->data[0] = (int32_t)fieldInfo.offset;
                    if (interpFieldType == InterpTypeVT)
                    {
                        CORINFO_CLASS_HANDLE fieldClass = fieldInfo.structType;
                        int size = m_compHnd->getClassSize(fieldClass);
                        m_pLastNewIns->data[1 + sizeDataIndexOffset] = size;
                        PushTypeVT(fieldClass, size);
                    }
                    else
                    {
                        PushInterpType(interpFieldType, NULL);
                    }
                    m_pLastNewIns->SetDVar(m_pStackPointer[-1].var);
                }

                m_ip += 5;
                if (volatile_)
                {
                    // Acquire membar
                    AddIns(INTOP_MEMBAR);
                    volatile_ = false;
                }
                break;
            }
            case CEE_STFLD:
            {
                CHECK_STACK(2);
                CORINFO_RESOLVED_TOKEN resolvedToken;
                CORINFO_FIELD_INFO fieldInfo;
                uint32_t token = getU4LittleEndian(m_ip + 1);
                ResolveToken(token, CORINFO_TOKENKIND_Field, &resolvedToken);
                m_compHnd->getFieldInfo(&resolvedToken, m_methodHnd, CORINFO_ACCESS_GET, &fieldInfo);

                CorInfoType fieldType = fieldInfo.fieldType;
                bool isStatic = !!(fieldInfo.fieldFlags & CORINFO_FLG_FIELD_STATIC);
                InterpType interpFieldType = GetInterpType(fieldType);

                if (volatile_)
                {
                    // Release memory barrier
                    AddIns(INTOP_MEMBAR);
                    volatile_ = false;
                }

                if (isStatic)
                {
                    EmitStaticFieldAccess(interpFieldType, &fieldInfo, &resolvedToken, false);
                    // Pop the unused object reference
                    m_pStackPointer--;
                }
                else
                {
                    assert(fieldInfo.fieldAccessor == CORINFO_FIELD_INSTANCE);
                    EmitStind(interpFieldType, fieldInfo.structType, fieldInfo.offset, false);
                }
                m_ip += 5;

                break;
            }
            case CEE_LDSFLDA:
            {
                CORINFO_RESOLVED_TOKEN resolvedToken;
                CORINFO_FIELD_INFO fieldInfo;
                uint32_t token = getU4LittleEndian(m_ip + 1);
                ResolveToken(token, CORINFO_TOKENKIND_Field, &resolvedToken);
                m_compHnd->getFieldInfo(&resolvedToken, m_methodHnd, CORINFO_ACCESS_GET, &fieldInfo);

                EmitStaticFieldAddress(&fieldInfo, &resolvedToken);

                m_ip += 5;
                break;
            }
            case CEE_LDSFLD:
            {
                CORINFO_RESOLVED_TOKEN resolvedToken;
                CORINFO_FIELD_INFO fieldInfo;
                uint32_t token = getU4LittleEndian(m_ip + 1);
                ResolveToken(token, CORINFO_TOKENKIND_Field, &resolvedToken);
                m_compHnd->getFieldInfo(&resolvedToken, m_methodHnd, CORINFO_ACCESS_GET, &fieldInfo);

                CorInfoType fieldType = fieldInfo.fieldType;
                InterpType interpFieldType = GetInterpType(fieldType);

                EmitStaticFieldAccess(interpFieldType, &fieldInfo, &resolvedToken, true);

                if (volatile_)
                {
                    // Acquire memory barrier
                    AddIns(INTOP_MEMBAR);
                    volatile_ = false;
                }
                m_ip += 5;
                break;
            }
            case CEE_STSFLD:
            {
                CHECK_STACK(1);
                CORINFO_RESOLVED_TOKEN resolvedToken;
                CORINFO_FIELD_INFO fieldInfo;
                uint32_t token = getU4LittleEndian(m_ip + 1);
                ResolveToken(token, CORINFO_TOKENKIND_Field, &resolvedToken);
                m_compHnd->getFieldInfo(&resolvedToken, m_methodHnd, CORINFO_ACCESS_GET, &fieldInfo);

                CorInfoType fieldType = fieldInfo.fieldType;
                InterpType interpFieldType = GetInterpType(fieldType);

                if (volatile_)
                {
                    // Release memory barrier
                    AddIns(INTOP_MEMBAR);
                    volatile_ = false;
                }

                EmitStaticFieldAccess(interpFieldType, &fieldInfo, &resolvedToken, false);
                m_ip += 5;
                break;
            }
            case CEE_LDIND_I1:
            case CEE_LDIND_U1:
            case CEE_LDIND_I2:
            case CEE_LDIND_U2:
            case CEE_LDIND_I4:
            case CEE_LDIND_U4:
            case CEE_LDIND_I8:
            case CEE_LDIND_I:
            case CEE_LDIND_R4:
            case CEE_LDIND_R8:
            case CEE_LDIND_REF:
            {
                InterpType interpType = InterpTypeVoid;
                switch(opcode)
                {
                    case CEE_LDIND_I1:
                        interpType = InterpTypeI1;
                        break;
                    case CEE_LDIND_U1:
                        interpType = InterpTypeU1;
                        break;
                    case CEE_LDIND_I2:
                        interpType = InterpTypeI2;
                        break;
                    case CEE_LDIND_U2:
                        interpType = InterpTypeU2;
                        break;
                    case CEE_LDIND_I4:
                    case CEE_LDIND_U4:
                        interpType = InterpTypeI4;
                        break;
                    case CEE_LDIND_I8:
                        interpType = InterpTypeI8;
                        break;
                    case CEE_LDIND_I:
                        interpType = InterpTypeI;
                        break;
                    case CEE_LDIND_R4:
                        interpType = InterpTypeR4;
                        break;
                    case CEE_LDIND_R8:
                        interpType = InterpTypeR8;
                        break;
                    case CEE_LDIND_REF:
                        interpType = InterpTypeO;
                        break;
                    default:
                        assert(0);
                }
                EmitLdind(interpType, NULL, 0);
                if (volatile_)
                {
                    // Acquire memory barrier
                    AddIns(INTOP_MEMBAR);
                    volatile_ = false;
                }
                m_ip++;
                break;
            }
            case CEE_STIND_I1:
            case CEE_STIND_I2:
            case CEE_STIND_I4:
            case CEE_STIND_I8:
            case CEE_STIND_I:
            case CEE_STIND_R4:
            case CEE_STIND_R8:
            case CEE_STIND_REF:
            {
                InterpType interpType = InterpTypeVoid;
                switch(opcode)
                {
                    case CEE_STIND_I1:
                        interpType = InterpTypeI1;
                        break;
                    case CEE_STIND_I2:
                        interpType = InterpTypeI2;
                        break;
                    case CEE_STIND_I4:
                        interpType = InterpTypeI4;
                        break;
                    case CEE_STIND_I8:
                        interpType = InterpTypeI8;
                        break;
                    case CEE_STIND_I:
                        interpType = InterpTypeI;
                        break;
                    case CEE_STIND_R4:
                        interpType = InterpTypeR4;
                        break;
                    case CEE_STIND_R8:
                        interpType = InterpTypeR8;
                        break;
                    case CEE_STIND_REF:
                        interpType = InterpTypeO;
                        break;
                    default:
                        assert(0);
                }
                if (volatile_)
                {
                    // Release memory barrier
                    AddIns(INTOP_MEMBAR);
                    volatile_ = false;
                }
                EmitStind(interpType, NULL, 0, false);
                m_ip++;
                break;
            }
            case CEE_PREFIX1:
                m_ip++;
                switch (*m_ip + 256)
                {
                    case CEE_LDARG:
                        EmitLoadVar(getU2LittleEndian(m_ip + 1));
                        m_ip += 3;
                        break;
                    case CEE_LDARGA:
                        EmitLdLocA(getU2LittleEndian(m_ip + 1));
                        m_ip += 3;
                        break;
                    case CEE_STARG:
                        EmitStoreVar(getU2LittleEndian(m_ip + 1));
                        m_ip += 3;
                        break;
                    case CEE_LDLOC:
                        EmitLoadVar(numArgs + getU2LittleEndian(m_ip + 1));
                        m_ip += 3;
                        break;
                    case CEE_LDLOCA:
                        EmitLdLocA(numArgs + getU2LittleEndian(m_ip + 1));
                        m_ip += 3;
                        break;
                    case CEE_STLOC:
                        EmitStoreVar(numArgs + getU2LittleEndian(m_ip + 1));\
                        m_ip += 3;
                        break;
                    case CEE_CEQ:
                        EmitCompareOp(INTOP_CEQ_I4);
                        m_ip++;
                        break;
                    case CEE_CGT:
                        EmitCompareOp(INTOP_CGT_I4);
                        m_ip++;
                        break;
                    case CEE_CGT_UN:
                        EmitCompareOp(INTOP_CGT_UN_I4);
                        m_ip++;
                        break;
                    case CEE_CLT:
                        EmitCompareOp(INTOP_CLT_I4);
                        m_ip++;
                        break;
                    case CEE_CLT_UN:
                        EmitCompareOp(INTOP_CLT_UN_I4);
                        m_ip++;
                        break;
                    case CEE_CONSTRAINED:
                    {
                        uint32_t token = getU4LittleEndian(m_ip + 1);

                        constrainedToken.tokenScope = m_compScopeHnd;
                        constrainedToken.tokenContext = METHOD_BEING_COMPILED_CONTEXT();
                        constrainedToken.token = token;
                        constrainedToken.tokenType = CORINFO_TOKENKIND_Constrained;
                        m_compHnd->resolveToken(&constrainedToken);
                        constrainedClass = &constrainedToken;
                        m_ip += 5;
                        break;
                    }
                    case CEE_READONLY:
                        readonly = true;
                        m_ip++;
                        break;
                    case CEE_TAILCALL:
                        tailcall = true;
                        m_ip++;
                        break;
                    case CEE_VOLATILE:
                        volatile_ = true;
                        m_ip++;
                        break;
                    case CEE_INITOBJ:
                    {
                        CHECK_STACK(1);
                        CORINFO_CLASS_HANDLE clsHnd = ResolveClassToken(getU4LittleEndian(m_ip + 1));
                        if (m_compHnd->isValueClass(clsHnd))
                        {
                            m_pStackPointer--;
                            AddIns(INTOP_ZEROBLK_IMM);
                            m_pLastNewIns->SetSVar(m_pStackPointer[0].var);
                            m_pLastNewIns->data[0] = m_compHnd->getClassSize(clsHnd);
                        }
                        else
                        {
                            AddIns(INTOP_LDNULL);
                            PushInterpType(InterpTypeO, NULL);
                            m_pLastNewIns->SetDVar(m_pStackPointer[-1].var);

                            AddIns(INTOP_STIND_O);
                            m_pStackPointer -= 2;
                            m_pLastNewIns->SetSVars2(m_pStackPointer[0].var, m_pStackPointer[1].var);
                        }
                        m_ip += 5;
                        break;
                    }
                    case CEE_LOCALLOC:
                        CHECK_STACK(1);
#if TARGET_64BIT
                        // Length is natural unsigned int
                        if (m_pStackPointer[-1].type == StackTypeI4)
                        {
                            EmitConv(m_pStackPointer - 1, StackTypeI8, INTOP_MOV_8);
                            m_pStackPointer[-1].type = StackTypeI8;
                        }
#endif
                        AddIns(INTOP_LOCALLOC);
                        m_pStackPointer--;
                        if (m_pStackPointer != m_pStackBase)
                        {
                            m_hasInvalidCode = true;
                            goto exit_bad_code;
                        }

                        m_pLastNewIns->SetSVar(m_pStackPointer[0].var);
                        PushStackType(StackTypeByRef, NULL);
                        m_pLastNewIns->SetDVar(m_pStackPointer[-1].var);
                        m_ip++;
                        break;
                    case CEE_SIZEOF:
                    {
                        CORINFO_CLASS_HANDLE clsHnd = ResolveClassToken(getU4LittleEndian(m_ip + 1));
                        AddIns(INTOP_LDC_I4);
                        m_pLastNewIns->data[0] = m_compHnd->getClassSize(clsHnd);
                        PushStackType(StackTypeI4, NULL);
                        m_pLastNewIns->SetDVar(m_pStackPointer[-1].var);
                        m_ip += 5;
                        break;
                    }
                    case CEE_ENDFILTER:
                        AddIns(INTOP_LEAVE_FILTER);
                        m_pStackPointer--;
                        m_pLastNewIns->SetSVar(m_pStackPointer[0].var);
                        m_ip++;
                        linkBBlocks = false;
                        break;
                    case CEE_RETHROW:
                        AddIns(INTOP_RETHROW);
                        m_ip++;
                        linkBBlocks = false;
                        break;

                    case CEE_LDFTN:
                    {
                        CORINFO_RESOLVED_TOKEN resolvedToken;
                        uint32_t token = getU4LittleEndian(m_ip + 1);
                        ResolveToken(token, CORINFO_TOKENKIND_Ldtoken, &resolvedToken);

                        CORINFO_CALL_INFO callInfo;
                        m_compHnd->getCallInfo(&resolvedToken, constrainedClass, m_methodInfo->ftn, (CORINFO_CALLINFO_FLAGS)(CORINFO_CALLINFO_SECURITYCHECKS| CORINFO_CALLINFO_LDFTN), &callInfo);
                        constrainedClass = NULL;

                        if (callInfo.kind == CORINFO_CALL)
                        {
                            CORINFO_CONST_LOOKUP embedInfo;
                            m_compHnd->getFunctionFixedEntryPoint(callInfo.hMethod, true, &embedInfo);

                            switch (embedInfo.accessType)
                            {
                            case IAT_VALUE:
                                AddIns(INTOP_LDPTR);
                                break;
                            case IAT_PVALUE:
                                AddIns(INTOP_LDPTR_DEREF);
                                break;
                            default:
                                assert(!"Unexpected access type for function pointer");
                            }
                            PushInterpType(InterpTypeI, NULL);
                            m_pLastNewIns->SetDVar(m_pStackPointer[-1].var);
                            m_pLastNewIns->data[0] = GetDataItemIndex(embedInfo.handle);
                        }
                        else
                        {
                            EmitCORINFO_LOOKUPToStack(callInfo.codePointerLookup);
                        }

                        m_ip += 5;
                        break;
                    }
                    default:
                        assert(0);
                        break;
                }
                break;

            case CEE_ENDFINALLY:
            {
                AddIns(INTOP_RET_VOID);
                m_ip++;
                linkBBlocks = false;
                break;
            }
            case CEE_LEAVE:
            case CEE_LEAVE_S:
            {
                int32_t ilOffset = (int32_t)(m_ip - m_pILCode);
                int32_t target = (opcode == CEE_LEAVE) ? ilOffset + 5 + *(int32_t*)(m_ip + 1) : (ilOffset + 2 + (int8_t)m_ip[1]);
                InterpBasicBlock *pTargetBB = m_ppOffsetToBB[target];

                m_pStackPointer = m_pStackBase;

                // The leave will jump:
                // * directly to its target if it doesn't jump out of any try regions with finally.
                // * to a finally call island of the first try region with finally that it jumps out of.

                for (int i = 0; i < m_leavesTable.GetSize(); i++)
                {
                    if (m_leavesTable.Get(i).ilOffset == ilOffset)
                    {
                        // There is a finally call island for this leave, so we will jump to it
                        // instead of the target. The chain of these islands will end up on
                        // the target in the end.
                        // NOTE: we need to use basic block to branch and not an IL offset extracted
                        // from the building block, because the finally call islands share the same IL
                        // offset with another block of original code in front of which it is injected.
                        // The EmitBranch would to that block instead of the finally call island.
                        pTargetBB = m_leavesTable.Get(i).pFinallyCallIslandBB;
                        break;
                    }
                }

                // The leave doesn't jump out of any try region with finally, so we can just emit a branch
                // to the target.
                if (m_pCBB->clauseType == BBClauseCatch)
                {
                    // leave out of catch is different from a leave out of finally. It
                    // exits the catch handler and returns the address of the finally
                    // call island as the continuation address to the EH code.
                    EmitBranchToBB(INTOP_LEAVE_CATCH, pTargetBB);
                }
                else
                {
                    EmitBranchToBB(INTOP_BR, pTargetBB);
                }

                m_ip += (opcode == CEE_LEAVE) ? 5 : 2;
                linkBBlocks = false;
                break;
            }

            case CEE_THROW:
                AddIns(INTOP_THROW);
                m_pLastNewIns->SetSVar(m_pStackPointer[-1].var);
                m_ip += 1;
                linkBBlocks = false;
                break;

            case CEE_BOX:
            {
                CHECK_STACK(1);
                m_pStackPointer -= 1;
                CORINFO_CLASS_HANDLE clsHnd = ResolveClassToken(getU4LittleEndian(m_ip + 1));
                CORINFO_CLASS_HANDLE boxedClsHnd = m_compHnd->getTypeForBox(clsHnd);
                CorInfoHelpFunc helpFunc = m_compHnd->getBoxHelper(clsHnd);
                AddIns(INTOP_BOX);
                m_pLastNewIns->SetSVar(m_pStackPointer[0].var);
                PushStackType(StackTypeO, boxedClsHnd);
                m_pLastNewIns->SetDVar(m_pStackPointer[-1].var);
                m_pLastNewIns->data[0] = GetDataItemIndex(clsHnd);
                m_pLastNewIns->data[1] = GetDataItemIndexForHelperFtn(helpFunc);
                m_ip += 5;
                break;
            }

            case CEE_UNBOX:
            case CEE_UNBOX_ANY:
            {
                CHECK_STACK(1);
                m_pStackPointer -= 1;
                CORINFO_CLASS_HANDLE clsHnd = ResolveClassToken(getU4LittleEndian(m_ip + 1));
                CorInfoHelpFunc helpFunc = m_compHnd->getUnBoxHelper(clsHnd);
                AddIns(opcode == CEE_UNBOX ? INTOP_UNBOX : INTOP_UNBOX_ANY);
                m_pLastNewIns->SetSVar(m_pStackPointer[0].var);
                if (opcode == CEE_UNBOX)
                    PushStackType(StackTypeI, NULL);
                else
                    PushInterpType(GetInterpType(m_compHnd->asCorInfoType(clsHnd)), clsHnd);
                m_pLastNewIns->SetDVar(m_pStackPointer[-1].var);
                m_pLastNewIns->data[0] = GetDataItemIndex(clsHnd);
                m_pLastNewIns->data[1] = GetDataItemIndexForHelperFtn(helpFunc);
                m_ip += 5;
                break;
            }
            case CEE_NEWARR:
            {
                CHECK_STACK(1);

                uint32_t token = getU4LittleEndian(m_ip + 1);

                CORINFO_RESOLVED_TOKEN resolvedToken;
                ResolveToken(token, CORINFO_TOKENKIND_Newarr, &resolvedToken);

                CORINFO_CLASS_HANDLE arrayClsHnd = resolvedToken.hClass;
                CorInfoHelpFunc helpFunc = m_compHnd->getNewArrHelper(arrayClsHnd);

                m_pStackPointer--;

                AddIns(INTOP_NEWARR);
                m_pLastNewIns->SetSVar(m_pStackPointer[0].var);

                PushInterpType(InterpTypeO, NULL);
                m_pLastNewIns->SetDVar(m_pStackPointer[-1].var);

                m_pLastNewIns->data[0] = GetDataItemIndex(arrayClsHnd);
                m_pLastNewIns->data[1] = GetDataItemIndexForHelperFtn(helpFunc);

                m_ip += 5;
                break;
            }
            case CEE_LDLEN:
            {
                CHECK_STACK(1);
                EmitLdind(InterpTypeI4, NULL, OFFSETOF__CORINFO_Array__length);
                m_ip++;
                break;
            }
            case CEE_LDELEM_I1:
            {
                CHECK_STACK(2);
                EmitLdelem(INTOP_LDELEM_I1, InterpTypeI4);
                m_ip++;
                break;
            }
            case CEE_LDELEM_U1:
            {
                CHECK_STACK(2);
                EmitLdelem(INTOP_LDELEM_U1, InterpTypeI4);
                m_ip++;
                break;
            }
            case CEE_LDELEM_I2:
            {
                CHECK_STACK(2);
                EmitLdelem(INTOP_LDELEM_I2, InterpTypeI4);
                m_ip++;
                break;
            }
            case CEE_LDELEM_U2:
            {
                CHECK_STACK(2);
                EmitLdelem(INTOP_LDELEM_U2, InterpTypeI4);
                m_ip++;
                break;
            }
            case CEE_LDELEM_I4:
            {
                CHECK_STACK(2);
                EmitLdelem(INTOP_LDELEM_I4, InterpTypeI4);
                m_ip++;
                break;
            }
            case CEE_LDELEM_U4:
            {
                CHECK_STACK(2);
                EmitLdelem(INTOP_LDELEM_I4, InterpTypeI4);
                m_ip++;
                break;
            }
            case CEE_LDELEM_I8:
            {
                CHECK_STACK(2);
                EmitLdelem(INTOP_LDELEM_I8, InterpTypeI8);
                m_ip++;
                break;
            }
            case CEE_LDELEM_I:
            {
                CHECK_STACK(2);
                EmitLdelem(INTOP_LDELEM_I, InterpTypeI);
                m_ip++;
                break;
            }
            case CEE_LDELEM_R4:
            {
                CHECK_STACK(2);
                EmitLdelem(INTOP_LDELEM_R4, InterpTypeR4);
                m_ip++;
                break;
            }
            case CEE_LDELEM_R8:
            {
                CHECK_STACK(2);
                EmitLdelem(INTOP_LDELEM_R8, InterpTypeR8);
                m_ip++;
                break;
            }
            case CEE_LDELEM_REF:
            {
                CHECK_STACK(2);
                EmitLdelem(INTOP_LDELEM_REF, InterpTypeO);
                m_ip++;
                break;
            }
            case CEE_LDELEM:
            {
                CHECK_STACK(2);

                uint32_t token = getU4LittleEndian(m_ip + 1);
                CORINFO_RESOLVED_TOKEN resolvedToken;
                ResolveToken(token, CORINFO_TOKENKIND_Class, &resolvedToken);

                CORINFO_CLASS_HANDLE elemClsHnd = resolvedToken.hClass;
                CorInfoType elemCorType = m_compHnd->asCorInfoType(elemClsHnd);
                InterpType elemInterpType = GetInterpType(elemCorType);

                switch (elemInterpType)
                {
                    case InterpTypeI1:
                        EmitLdelem(INTOP_LDELEM_I1, InterpTypeI4);
                        break;
                    case InterpTypeU1:
                        EmitLdelem(INTOP_LDELEM_U1, InterpTypeI4);
                        break;
                    case InterpTypeI2:
                        EmitLdelem(INTOP_LDELEM_I2, InterpTypeI4);
                        break;
                    case InterpTypeU2:
                        EmitLdelem(INTOP_LDELEM_U2, InterpTypeI4);
                        break;
                    case InterpTypeI4:
                        EmitLdelem(INTOP_LDELEM_I4, InterpTypeI4);
                        break;
                    case InterpTypeI8:
                        EmitLdelem(INTOP_LDELEM_I8, InterpTypeI8);
                        break;
                    case InterpTypeR4:
                        EmitLdelem(INTOP_LDELEM_R4, InterpTypeR4);
                        break;
                    case InterpTypeR8:
                        EmitLdelem(INTOP_LDELEM_R8, InterpTypeR8);
                        break;
                    case InterpTypeO:
                        EmitLdelem(INTOP_LDELEM_REF, InterpTypeO);
                        break;
                    case InterpTypeVT:
                    {
                        int size = m_compHnd->getClassSize(elemClsHnd);
                        m_pStackPointer -= 2;
                        AddIns(INTOP_LDELEM_VT);
                        m_pLastNewIns->SetSVars2(m_pStackPointer[0].var, m_pStackPointer[1].var);
                        PushTypeVT(elemClsHnd, size);
                        m_pLastNewIns->SetDVar(m_pStackPointer[-1].var);
                        m_pLastNewIns->data[0] = size;
                        break;
                    }
                    default:
                        assert(!"Unsupported element type for LDELEM");
                        m_hasInvalidCode = true;
                        goto exit_bad_code;
                }

                m_ip += 5;
                break;
            }
            case CEE_LDELEMA:
            {
                // TODO: Support multi-dimensional arrays
                CHECK_STACK(2);

                uint32_t token = getU4LittleEndian(m_ip + 1);
                CORINFO_RESOLVED_TOKEN resolvedToken;
                ResolveToken(token, CORINFO_TOKENKIND_Class, &resolvedToken);

                CORINFO_CLASS_HANDLE elemClsHnd = resolvedToken.hClass;
                CorInfoType elemCorType = m_compHnd->asCorInfoType(elemClsHnd);

                m_pStackPointer -= 2;
                if (elemCorType == CORINFO_TYPE_CLASS)
                {
                    AddIns(INTOP_LDELEMA_REF);
                    m_pLastNewIns->SetSVars2(m_pStackPointer[0].var, m_pStackPointer[1].var);
                    PushInterpType(InterpTypeByRef, elemClsHnd);
                    m_pLastNewIns->SetDVar(m_pStackPointer[-1].var);
                    m_pLastNewIns->data[0] = m_compHnd->getClassSize(elemClsHnd);
                    m_pLastNewIns->data[1] = GetDataItemIndex(elemClsHnd);
                }
                else
                {
                    AddIns(INTOP_LDELEMA);
                    m_pLastNewIns->SetSVars2(m_pStackPointer[0].var, m_pStackPointer[1].var);
                    PushInterpType(InterpTypeByRef, elemClsHnd);
                    m_pLastNewIns->SetDVar(m_pStackPointer[-1].var);
                    m_pLastNewIns->data[0] = m_compHnd->getClassSize(elemClsHnd);
                }

                m_ip += 5;
                break;
            }
            case CEE_STELEM_I:
            {
                CHECK_STACK(3);
                EmitStelem(InterpTypeI);
                m_ip++;
                break;
            }
            case CEE_STELEM_I1:
            {
                CHECK_STACK(3);
                EmitStelem(InterpTypeI1);
                m_ip++;
                break;
            }
            case CEE_STELEM_I2:
            {
                CHECK_STACK(3);
                EmitStelem(InterpTypeI2);
                m_ip++;
                break;
            }
            case CEE_STELEM_I4:
            {
                CHECK_STACK(3);
                EmitStelem(InterpTypeI4);
                m_ip++;
                break;
            }
            case CEE_STELEM_I8:
            {
                CHECK_STACK(3);
                EmitStelem(InterpTypeI8);
                m_ip++;
                break;
            }
            case CEE_STELEM_R4:
            {
                CHECK_STACK(3);
                EmitStelem(InterpTypeR4);
                m_ip++;
                break;
            }
            case CEE_STELEM_R8:
            {
                CHECK_STACK(3);
                EmitStelem(InterpTypeR8);
                m_ip++;
                break;
            }
            case CEE_STELEM_REF:
            {
                CHECK_STACK(3);
                EmitStelem(InterpTypeO);
                m_ip++;
                break;
            }
            case CEE_STELEM:
            {
                CHECK_STACK(3);

                uint32_t token = getU4LittleEndian(m_ip + 1);
                CORINFO_RESOLVED_TOKEN resolvedToken;
                ResolveToken(token, CORINFO_TOKENKIND_Class, &resolvedToken);

                CORINFO_CLASS_HANDLE elemClsHnd = resolvedToken.hClass;
                CorInfoType elemCorType = m_compHnd->asCorInfoType(elemClsHnd);
                InterpType elemInterpType = GetInterpType(elemCorType);

                switch (elemInterpType)
                {
                    case InterpTypeI1:
                        EmitStelem(InterpTypeI1);
                        break;
                    case InterpTypeU1:
                        EmitStelem(InterpTypeU1);
                        break;
                    case InterpTypeU2:
                        EmitStelem(InterpTypeU2);
                        break;
                    case InterpTypeI2:
                        EmitStelem(InterpTypeI2);
                        break;
                    case InterpTypeI4:
                        EmitStelem(InterpTypeI4);
                        break;
                    case InterpTypeI8:
                        EmitStelem(InterpTypeI8);
                        break;
                    case InterpTypeR4:
                        EmitStelem(InterpTypeR4);
                        break;
                    case InterpTypeR8:
                        EmitStelem(InterpTypeR8);
                        break;
                    case InterpTypeO:
                        EmitStelem(InterpTypeO);
                        break;
                    case InterpTypeVT:
                    {
                        int size = m_compHnd->getClassSize(elemClsHnd);
                        bool hasRefs = (m_compHnd->getClassAttribs(elemClsHnd) & CORINFO_FLG_CONTAINS_GC_PTR) != 0;
                        m_pStackPointer -= 3;
                        if (hasRefs)
                        {
                            AddIns(INTOP_STELEM_VT);
                            m_pLastNewIns->SetSVars3(m_pStackPointer[0].var, m_pStackPointer[1].var, m_pStackPointer[2].var);
                            m_pLastNewIns->data[0] = size;
                            m_pLastNewIns->data[1] = GetDataItemIndex(elemClsHnd);
                        }
                        else
                        {
                            AddIns(INTOP_STELEM_VT_NOREF);
                            m_pLastNewIns->SetSVars3(m_pStackPointer[0].var, m_pStackPointer[1].var, m_pStackPointer[2].var);
                            m_pLastNewIns->data[0] = size;
                        }
                        break;
                    }
                    default:
                        assert(!"Unsupported element type for STELEM");
                        m_hasInvalidCode = true;
                        goto exit_bad_code;
                }

                m_ip += 5;
                break;
            }
            case CEE_LDTOKEN:
            {

                CORINFO_RESOLVED_TOKEN resolvedToken;
                ResolveToken(getU4LittleEndian(m_ip + 1), CORINFO_TOKENKIND_Ldtoken, &resolvedToken);

                InterpEmbedGenericResult resolvedEmbedResult = EmitGenericHandle(&resolvedToken, GenericHandleEmbedOptions::None);

                if (resolvedEmbedResult.var != -1)
                {
                    AddIns(INTOP_LDTOKEN_VAR);
                    m_pLastNewIns->SetSVar(resolvedEmbedResult.var);
                }
                else
                {
                    AddIns(INTOP_LDTOKEN);
                    m_pLastNewIns->data[1] = resolvedEmbedResult.dataItemIndex;
                }

                CORINFO_CLASS_HANDLE clsHnd = m_compHnd->getTokenTypeAsHandle(&resolvedToken);
                PushStackType(StackTypeVT, clsHnd);
                m_pLastNewIns->SetDVar(m_pStackPointer[-1].var);

                // see jit/importer.cpp CEE_LDTOKEN
                CorInfoHelpFunc helper;
                if (resolvedToken.hField)
                {
                    helper = CORINFO_HELP_FIELDDESC_TO_STUBRUNTIMEFIELD;
                }
                else if (resolvedToken.hMethod)
                {
                    helper = CORINFO_HELP_METHODDESC_TO_STUBRUNTIMEMETHOD;
                }
                else if (resolvedToken.hClass)
                {
                    helper = CORINFO_HELP_TYPEHANDLE_TO_RUNTIMETYPEHANDLE;
                }
                else
                {
                    helper = CORINFO_HELP_FAIL_FAST;
                    assert(!"Token not resolved or resolved to unexpected type");
                }
                m_pLastNewIns->data[0] = GetDataItemIndexForHelperFtn(helper);

                m_ip += 5;
                break;
            }

            case CEE_ISINST:
            {
                CHECK_STACK(1);
                CORINFO_RESOLVED_TOKEN resolvedToken;
                ResolveToken(getU4LittleEndian(m_ip + 1), CORINFO_TOKENKIND_Casting, &resolvedToken);

                CorInfoHelpFunc castingHelper = m_compHnd->getCastingHelper(&resolvedToken, false /* throwing */);
                AddIns(INTOP_CALL_HELPER_PP_2);
                m_pLastNewIns->data[0] = GetDataItemIndexForHelperFtn(castingHelper);
                m_pLastNewIns->data[1] = GetDataItemIndex(resolvedToken.hClass);
                m_pLastNewIns->SetSVar(m_pStackPointer[-1].var);
                m_pStackPointer--;
                PushInterpType(InterpTypeI, NULL);
                m_pLastNewIns->SetDVar(m_pStackPointer[-1].var);
                m_ip += 5;
                break;
            }
            default:
                assert(0);
                break;
        }
    }

    if (m_pCBB->emitState == BBStateEmitting)
        m_pCBB->emitState = BBStateEmitted;

    // If no bblocks were emitted during the last iteration, there is no point to try again
    // Some bblocks are just unreachable in the code.
    if (needsRetryEmit && emittedBBlocks)
    {
        m_ip = m_pILCode;
        m_pCBB = m_pEntryBB;

        linkBBlocks = false;
        needsRetryEmit = false;
        INTERP_DUMP("retry emit\n");
        goto retry_emit;
    }

    UnlinkUnreachableBBlocks();

    return CORJIT_OK;
exit_bad_code:
    return CORJIT_BADCODE;
}

InterpBasicBlock *InterpCompiler::GenerateCodeForFinallyCallIslands(InterpBasicBlock *pNewBB, InterpBasicBlock *pPrevBB)
{
    InterpBasicBlock *pFinallyCallIslandBB = pNewBB->pFinallyCallIslandBB;

    while (pFinallyCallIslandBB != NULL)
    {
        INTERP_DUMP("Injecting finally call island BB%d\n", pFinallyCallIslandBB->index);
        if (pFinallyCallIslandBB->emitState != BBStateEmitted)
        {
            // Set the finally call island BB as current so that the instructions are emitted into it
            m_pCBB = pFinallyCallIslandBB;
            InitBBStackState(m_pCBB);
            EmitBranchToBB(INTOP_CALL_FINALLY, pNewBB); // The pNewBB is the finally BB
            m_pLastNewIns->ilOffset = -1;
            // Try to get the next finally call island block (for an outer try's finally)
            if (pFinallyCallIslandBB->pFinallyCallIslandBB)
            {
                // Branch to the next finally call island (at an outer try block)
                EmitBranchToBB(INTOP_BR, pFinallyCallIslandBB->pFinallyCallIslandBB);
            }
            else
            {
                // This is the last finally call island, so we need to emit a branch to the leave target
                EmitBranchToBB(INTOP_BR, pFinallyCallIslandBB->pLeaveTargetBB);
            }
            m_pLastNewIns->ilOffset = -1;
            m_pCBB->emitState = BBStateEmitted;
            INTERP_DUMP("Chaining BB%d -> BB%d\n", pPrevBB->index, pFinallyCallIslandBB->index);
        }
        assert(pPrevBB->pNextBB == NULL || pPrevBB->pNextBB == pFinallyCallIslandBB);
        pPrevBB->pNextBB = pFinallyCallIslandBB;
        pPrevBB = pFinallyCallIslandBB;
        pFinallyCallIslandBB = pFinallyCallIslandBB->pNextBB;
    }

    return pPrevBB;
}
void InterpCompiler::UnlinkUnreachableBBlocks()
{
    // Unlink unreachable bblocks, prevBB is always an emitted bblock
    InterpBasicBlock *prevBB = m_pEntryBB;
    InterpBasicBlock *nextBB = prevBB->pNextBB;
    while (nextBB != NULL)
    {
        if (nextBB->emitState == BBStateNotEmitted)
        {
            m_ppOffsetToBB[nextBB->ilOffset] = NULL;
            prevBB->pNextBB = nextBB->pNextBB;
            nextBB = prevBB->pNextBB;
        }
        else
        {
            prevBB = nextBB;
            nextBB = nextBB->pNextBB;
        }
    }
}

void InterpCompiler::PrintClassName(CORINFO_CLASS_HANDLE cls)
{
    char className[100];
    m_compHnd->printClassName(cls, className, 100);
    printf("%s", className);
}

void InterpCompiler::PrintMethodName(CORINFO_METHOD_HANDLE method)
{
    CORINFO_CLASS_HANDLE cls = m_compHnd->getMethodClass(method);

    CORINFO_SIG_INFO sig;
    m_compHnd->getMethodSig(method, &sig, cls);

    TArray<char> methodName = ::PrintMethodName(m_compHnd, cls, method, &sig,
                            /* includeClassInstantiation */ true,
                            /* includeMethodInstantiation */ true,
                            /* includeSignature */ true,
                            /* includeReturnType */ false,
                            /* includeThis */ false);


    printf(".%s", methodName.GetUnderlyingArray());
}

void InterpCompiler::PrintCode()
{
    for (InterpBasicBlock *pBB = m_pEntryBB; pBB != NULL; pBB = pBB->pNextBB)
        PrintBBCode(pBB);
}

void InterpCompiler::PrintBBCode(InterpBasicBlock *pBB)
{
    printf("BB%d:\n", pBB->index);
    for (InterpInst *ins = pBB->pFirstIns; ins != NULL; ins = ins->pNext)
    {
        PrintIns(ins);
        printf("\n");
    }
}

void InterpCompiler::PrintIns(InterpInst *ins)
{
    int32_t opcode = ins->opcode;
    if (ins->ilOffset == -1)
        printf("IL_----: %-14s", InterpOpName(opcode));
    else
        printf("IL_%04x: %-14s", ins->ilOffset, InterpOpName(opcode));

    if (g_interpOpDVars[opcode] > 0)
        printf(" [%d <-", ins->dVar);
    else
        printf(" [nil <-");

    if (g_interpOpSVars[opcode] > 0)
    {
        for (int i = 0; i < g_interpOpSVars[opcode]; i++)
        {
            if (ins->sVars[i] == CALL_ARGS_SVAR)
            {
                printf(" c:");
                if (ins->info.pCallInfo && ins->info.pCallInfo->pCallArgs)
                {
                    int *callArgs = ins->info.pCallInfo->pCallArgs;
                    while (*callArgs != CALL_ARGS_TERMINATOR)
                    {
                        printf(" %d", *callArgs);
                        callArgs++;
                    }
                }
            }
            else
            {
                printf(" %d", ins->sVars[i]);
            }
        }
        printf("],");
    }
    else
    {
        printf(" nil],");
    }

    // LDLOCA has special semantics, it has data in sVars[0], but it doesn't have any sVars
    if (opcode == INTOP_LDLOCA)
        printf(" %d", ins->sVars[0]);
    else
        PrintInsData(ins, ins->ilOffset, &ins->data[0], ins->opcode);
}

static const char* s_jitHelperNames[CORINFO_HELP_COUNT] = {
#define JITHELPER(code, pfnHelper, binderId)        #code,
#define DYNAMICJITHELPER(code, pfnHelper, binderId) #code,
#include "jithelpers.h"
#include "compiler.h"
};

const char* CorInfoHelperToName(CorInfoHelpFunc helper)
{
    if (helper < 0 || helper >= CORINFO_HELP_COUNT)
        return "UnknownHelper";

    return s_jitHelperNames[helper];
}

void InterpCompiler::PrintInsData(InterpInst *ins, int32_t insOffset, const int32_t *pData, int32_t opcode)
{
    switch (g_interpOpArgType[opcode]) {
        case InterpOpNoArgs:
            break;
        case InterpOpInt:
            printf(" %d", *pData);
            break;
        case InterpOpLongInt:
        {
            int64_t i64 = (int64_t)pData[0] + ((int64_t)pData[1] << 32);
            printf(" %" PRId64, i64);
            break;
        }
        case InterpOpFloat:
        {
            printf(" %g", *(float*)pData);
            break;
        }
        case InterpOpDouble:
        {
            int64_t i64 = (int64_t)pData[0] + ((int64_t)pData[1] << 32);
            printf(" %g", *(double*)&i64);
            break;
        }
        case InterpOpTwoInts:
            printf(" %d,%d", *pData, *(pData + 1));
            break;
        case InterpOpThreeInts:
            printf(" %d,%d,%d", *pData, *(pData + 1), *(pData + 2));
            break;
        case InterpOpBranch:
            if (ins)
                printf(" BB%d", ins->info.pTargetBB->index);
            else
                printf(" IR_%04x", insOffset + *pData);
            break;
        case InterpOpLdPtr:
            {
                printf("%p", (void*)GetDataItemAtIndex(pData[0]));
                break;
            }
        case InterpOpGenericLookup:
            {
                CORINFO_RUNTIME_LOOKUP *pGenericLookup = (CORINFO_RUNTIME_LOOKUP*)GetDataItemAtIndex(pData[0]);
                printf("%s,%p[", CorInfoHelperToName(pGenericLookup->helper), pGenericLookup->signature);
                for (int i = 0; i < pGenericLookup->indirections; i++)
                {
                    if (i > 0)
                        printf(",");

                    if (i == 0 && pGenericLookup->indirectFirstOffset)
                        printf("*");
                    if (i == 1 && pGenericLookup->indirectSecondOffset)
                        printf("*");
                    printf("%d", (int)pGenericLookup->offsets[i]);
                }
                printf("]");
                if (pGenericLookup->sizeOffset != CORINFO_NO_SIZE_CHECK)
                {
                    printf(" sizeOffset=%d", (int)pGenericLookup->sizeOffset);
                }
                if (pGenericLookup->testForNull)
                {
                    printf(" testForNull");
                }
            }
            break;
        case InterpOpSwitch:
        {
            int32_t n = *pData;
            printf(" (");
            for (int i = 0; i < n; i++)
            {
                if (i > 0)
                    printf(", ");

                if (ins)
                    printf("BB%d", ins->info.ppTargetBBTable[i]->index);
                else
                    printf("IR_%04x", insOffset + 3 + i + *(pData + 1 + i));
            }
            printf(")");
            break;
        }
        case InterpOpMethodHandle:
        {
            CORINFO_METHOD_HANDLE mh = (CORINFO_METHOD_HANDLE)((size_t)m_dataItems.Get(*pData));
            printf(" ");
            PrintMethodName(mh);
            break;
        }
        case InterpOpClassHandle:
        {
            CORINFO_CLASS_HANDLE ch = (CORINFO_CLASS_HANDLE)((size_t)m_dataItems.Get(*pData));
            printf(" ");
            PrintClassName(ch);
            break;
        }
        default:
            assert(0);
            break;
    }
}

void InterpCompiler::PrintCompiledCode()
{
    const int32_t *ip = m_pMethodCode;
    const int32_t *end = m_pMethodCode + m_methodCodeSize;

    while (ip < end)
    {
        PrintCompiledIns(ip, m_pMethodCode);
        ip = InterpNextOp(ip);
    }
}

void InterpCompiler::PrintCompiledIns(const int32_t *ip, const int32_t *start)
{
    int32_t opcode = *ip;
    int32_t insOffset = (int32_t)(ip - start);

    printf("IR_%04x: %-14s", insOffset, InterpOpName(opcode));
    ip++;

    if (g_interpOpDVars[opcode] > 0)
        printf(" [%d <-", *ip++);
    else
        printf(" [nil <-");

    if (g_interpOpSVars[opcode] > 0)
    {
        for (int i = 0; i < g_interpOpSVars[opcode]; i++)
            printf(" %d", *ip++);
        printf("],");
    }
    else
    {
        printf(" nil],");
    }

    PrintInsData(NULL, insOffset, ip, opcode);
    printf("\n");
}

extern "C" void assertAbort(const char* why, const char* file, unsigned line)
{
    if (t_InterpJitInfoTls) {
        if (!t_InterpJitInfoTls->doAssert(file, line, why))
            return;
    }

#ifdef _MSC_VER
    __debugbreak();
#else // _MSC_VER
    __builtin_trap();
#endif // _MSC_VER
}<|MERGE_RESOLUTION|>--- conflicted
+++ resolved
@@ -2551,13 +2551,12 @@
                 }
                 m_pLastNewIns->data[0] = GetDataItemIndex(callInfo.hMethod);
             }
-<<<<<<< HEAD
             else if (isCalli)
             {
                 AddIns(INTOP_CALLI);
                 m_pLastNewIns->data[0] = GetDataItemIndex(calliCookie);
                 m_pLastNewIns->SetSVars2(CALL_ARGS_SVAR, callIFunctionPointerVar);
-=======
+            }
             else if ((callInfo.classFlags & CORINFO_FLG_ARRAY) && !readonly)
             {
                 CORINFO_SIG_INFO ctorSignature;
@@ -2569,7 +2568,6 @@
                 AddIns(INTOP_NEWMDARR);
                 m_pLastNewIns->data[0] = GetDataItemIndex(ctorClass);
                 m_pLastNewIns->data[1] = numArgs;
->>>>>>> b2a7d313
             }
             else
             {
