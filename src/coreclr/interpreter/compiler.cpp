// Licensed to the .NET Foundation under one or more agreements.
// The .NET Foundation licenses this file to you under the MIT license.
#include "gcinfoencoder.h"

#include "interpreter.h"
#include "stackmap.h"

#include <inttypes.h>

#include <new> // for std::bad_alloc

static const StackType g_stackTypeFromInterpType[] =
{
    StackTypeI4, // I1
    StackTypeI4, // U1
    StackTypeI4, // I2
    StackTypeI4, // U2
    StackTypeI4, // I4
    StackTypeI8, // I8
    StackTypeR4, // R4
    StackTypeR8, // R8
    StackTypeO,  // O
    StackTypeVT, // VT
    StackTypeByRef, // ByRef
};

static const InterpType g_interpTypeFromStackType[] =
{
    InterpTypeI4,       // I4,
    InterpTypeI8,       // I8,
    InterpTypeR4,       // R4,
    InterpTypeR8,       // R8,
    InterpTypeO,        // O,
    InterpTypeVT,       // VT,
    InterpTypeByRef,    // MP,
    InterpTypeI,        // F
};

// Used by assertAbort
thread_local ICorJitInfo* t_InterpJitInfoTls = nullptr;

static const char *g_stackTypeString[] = { "I4", "I8", "R4", "R8", "O ", "VT", "MP", "F " };

const char* CorInfoHelperToName(CorInfoHelpFunc helper);

/*****************************************************************************/
void AssertOpCodeNotImplemented(const uint8_t *ip, size_t offset)
{
    fprintf(stderr, "IL_%04x %-10s - opcode not supported yet\n",
                (int32_t)(offset),
                CEEOpName(CEEDecodeOpcode(&ip)));
    assert(!"opcode not implemented");
}

// GCInfoEncoder needs an IAllocator implementation. This is a simple one that forwards to the Compiler.
class InterpIAllocator : public IAllocator
{
    InterpCompiler *m_pCompiler;

public:
    InterpIAllocator(InterpCompiler *compiler)
        : m_pCompiler(compiler)
    {
    }

    // Allocates a block of memory at least `sz` in size.
    virtual void* Alloc(size_t sz) override
    {
        return m_pCompiler->AllocMethodData(sz);
    }

    // Allocates a block of memory at least `elems * elemSize` in size.
    virtual void* ArrayAlloc(size_t elems, size_t elemSize) override
    {
        // Ensure that elems * elemSize does not overflow.
        if (elems > (SIZE_MAX / elemSize))
        {
            NOMEM();
        }

        return m_pCompiler->AllocMethodData(elems * elemSize);
    }

    // Frees the block of memory pointed to by p.
    virtual void Free(void* p) override
    {
        // Interpreter-FIXME: m_pCompiler->FreeMethodData
        free(p);
    }
};

void CopyToInterpGenericLookup(InterpGenericLookup* dst, const CORINFO_RUNTIME_LOOKUP *src)
{
    dst->signature = src->signature;
    dst->indirections = src->indirections;
    dst->sizeOffset = src->sizeOffset;
    dst->offsets[0] = src->offsets[0];
    dst->offsets[1] = src->offsets[1];
    dst->offsets[2] = src->offsets[2];
    dst->offsets[3] = src->offsets[3];
    assert(!src->indirectFirstOffset);
    assert(!src->indirectSecondOffset);
}

// Interpreter-FIXME Use specific allocators for their intended purpose
// Allocator for data that is kept alive throughout application execution,
// being freed only if the associated method gets freed.
void* InterpCompiler::AllocMethodData(size_t numBytes)
{
    return malloc(numBytes);
}

// Fast allocator for small chunks of memory that can be freed together when the
// method compilation is finished.
void* InterpCompiler::AllocMemPool(size_t numBytes)
{
    return malloc(numBytes);
}

void* InterpCompiler::AllocMemPool0(size_t numBytes)
{
    void *ptr = AllocMemPool(numBytes);
    memset(ptr, 0, numBytes);
    return ptr;
}

// Allocator for potentially larger chunks of data, that we might want to free
// eagerly, before method is finished compiling, to prevent excessive memory usage.
void* InterpCompiler::AllocTemporary(size_t numBytes)
{
    return malloc(numBytes);
}

void* InterpCompiler::AllocTemporary0(size_t numBytes)
{
    void *ptr = AllocTemporary(numBytes);
    memset(ptr, 0, numBytes);
    return ptr;
}

void* InterpCompiler::ReallocTemporary(void* ptr, size_t numBytes)
{
    return realloc(ptr, numBytes);
}

void InterpCompiler::FreeTemporary(void* ptr)
{
    free(ptr);
}

static int GetDataLen(int opcode)
{
    int length = g_interpOpLen[opcode];
    int numSVars = g_interpOpSVars[opcode];
    int numDVars = g_interpOpDVars[opcode];

    return length - 1 - numSVars - numDVars;
}

InterpInst* InterpCompiler::AddIns(int opcode)
{
    return AddInsExplicit(opcode, GetDataLen(opcode));
}

InterpInst* InterpCompiler::AddInsExplicit(int opcode, int dataLen)
{
    InterpInst *ins = NewIns(opcode, dataLen);
    ins->pPrev = m_pCBB->pLastIns;
    if (m_pCBB->pLastIns)
        m_pCBB->pLastIns->pNext = ins;
    else
        m_pCBB->pFirstIns = ins;
    m_pCBB->pLastIns = ins;
    return ins;
}

InterpInst* InterpCompiler::NewIns(int opcode, int dataLen)
{
    int insSize = sizeof(InterpInst) + sizeof(uint32_t) * dataLen;
    InterpInst *ins = (InterpInst*)AllocMemPool(insSize);
    memset(ins, 0, insSize);
    ins->opcode = opcode;
    ins->ilOffset = m_currentILOffset;
    m_pLastNewIns = ins;
    return ins;
}

InterpInst* InterpCompiler::InsertInsBB(InterpBasicBlock *pBB, InterpInst *pPrevIns, int opcode)
{
    InterpInst *ins = NewIns(opcode, GetDataLen(opcode));

    ins->pPrev = pPrevIns;

    if (pPrevIns)
    {
        ins->pNext = pPrevIns->pNext;
        pPrevIns->pNext = ins;
    }
    else
    {
        ins->pNext = pBB->pFirstIns;
        pBB->pFirstIns = ins;
    }

    if (ins->pNext == NULL)
    {
        pBB->pLastIns = ins;
    }
    else
    {
        ins->pNext->pPrev = ins;
    }

    return ins;
}

// Inserts a new instruction after prevIns. prevIns must be in cbb
InterpInst* InterpCompiler::InsertIns(InterpInst *pPrevIns, int opcode)
{
    return InsertInsBB(m_pCBB, pPrevIns, opcode);
}

InterpInst* InterpCompiler::FirstRealIns(InterpBasicBlock *pBB)
{
    InterpInst *ins = pBB->pFirstIns;
    if (!ins || !InsIsNop(ins))
        return ins;
    while (ins && InsIsNop(ins))
        ins = ins->pNext;
    return ins;
}

InterpInst* InterpCompiler::NextRealIns(InterpInst *ins)
{
    ins = ins->pNext;
    while (ins && InsIsNop(ins))
        ins = ins->pNext;
    return ins;
}

InterpInst* InterpCompiler::PrevRealIns(InterpInst *ins)
{
    ins = ins->pPrev;
    while (ins && InsIsNop(ins))
        ins = ins->pPrev;
    return ins;
}

void InterpCompiler::ClearIns(InterpInst *ins)
{
    ins->opcode = INTOP_NOP;
}

bool InterpCompiler::InsIsNop(InterpInst *ins)
{
    return ins->opcode == INTOP_NOP;
}

int32_t InterpCompiler::GetInsLength(InterpInst *ins)
{
    int len = g_interpOpLen[ins->opcode];
    if (len == 0)
    {
        assert(ins->opcode == INTOP_SWITCH);
        len = 3 + ins->data[0];
    }

    return len;
}

void InterpCompiler::ForEachInsSVar(InterpInst *ins, void *pData, void (InterpCompiler::*callback)(int*, void*))
{
    int numSVars = g_interpOpSVars[ins->opcode];
    if (numSVars)
    {
        for (int i = 0; i < numSVars; i++)
        {
            if (ins->sVars [i] == CALL_ARGS_SVAR)
            {
                if (ins->info.pCallInfo && ins->info.pCallInfo->pCallArgs) {
                    int *callArgs = ins->info.pCallInfo->pCallArgs;
                    while (*callArgs != CALL_ARGS_TERMINATOR)
                    {
                        (this->*callback) (callArgs, pData);
                        callArgs++;
                    }
                }
            }
            else
            {
                (this->*callback) (&ins->sVars[i], pData);
            }
        }
    }
}

void InterpCompiler::ForEachInsVar(InterpInst *ins, void *pData, void (InterpCompiler::*callback)(int*, void*))
{
    ForEachInsSVar(ins, pData, callback);

    if (g_interpOpDVars [ins->opcode])
        (this->*callback) (&ins->dVar, pData);
}


InterpBasicBlock* InterpCompiler::AllocBB(int32_t ilOffset)
{
    InterpBasicBlock *bb = (InterpBasicBlock*)AllocMemPool(sizeof(InterpBasicBlock));

    new (bb) InterpBasicBlock (m_BBCount, ilOffset);
    m_BBCount++;
    return bb;
}

InterpBasicBlock* InterpCompiler::GetBB(int32_t ilOffset)
{
    InterpBasicBlock *bb = m_ppOffsetToBB [ilOffset];

    if (!bb)
    {
        bb = AllocBB(ilOffset);

        m_ppOffsetToBB[ilOffset] = bb;
    }

    return bb;
}

// Same implementation as JIT
static inline uint32_t LeadingZeroCount(uint32_t value)
{
    if (value == 0)
    {
        return 32;
    }

#if defined(_MSC_VER)
    unsigned long result;
    ::_BitScanReverse(&result, value);
    return 31 ^ static_cast<uint32_t>(result);
#else
    int32_t result = __builtin_clz(value);
    return static_cast<uint32_t>(result);
#endif
}


int GetBBLinksCapacity(int links)
{
    if (links <= 2)
        return links;
    // Return the next power of 2 bigger or equal to links
    uint32_t leadingZeroes = LeadingZeroCount(links - 1);
    return 1 << (32 - leadingZeroes);
}


void InterpCompiler::LinkBBs(InterpBasicBlock *from, InterpBasicBlock *to)
{
    int i;
    bool found = false;

    for (i = 0; i < from->outCount; i++)
    {
        if (to == from->ppOutBBs[i])
        {
            found = true;
            break;
        }
    }
    if (!found)
    {
        int prevCapacity = GetBBLinksCapacity(from->outCount);
        int newCapacity = GetBBLinksCapacity(from->outCount + 1);
        if (newCapacity > prevCapacity)
        {
            InterpBasicBlock **newa = (InterpBasicBlock**)AllocMemPool(newCapacity * sizeof(InterpBasicBlock*));
            memcpy(newa, from->ppOutBBs, from->outCount * sizeof(InterpBasicBlock*));
            from->ppOutBBs = newa;
        }
        from->ppOutBBs [from->outCount] = to;
        from->outCount++;
    }

    found = false;
    for (i = 0; i < to->inCount; i++)
    {
        if (from == to->ppInBBs [i])
        {
            found = true;
            break;
        }
    }

    if (!found) {
        int prevCapacity = GetBBLinksCapacity(to->inCount);
        int newCapacity = GetBBLinksCapacity(to->inCount + 1);
        if (newCapacity > prevCapacity) {
            InterpBasicBlock **newa = (InterpBasicBlock**)AllocMemPool(newCapacity * sizeof(InterpBasicBlock*));
            memcpy(newa, to->ppInBBs, to->inCount * sizeof(InterpBasicBlock*));
            to->ppInBBs = newa;
        }
        to->ppInBBs [to->inCount] = from;
        to->inCount++;
    }
}

// array must contain ref
static void RemoveBBRef(InterpBasicBlock **array, InterpBasicBlock *ref, int len)
{
    int i = 0;
    while (array[i] != ref)
    {
        i++;
    }
    i++;
    while (i < len)
    {
        array[i - 1] = array[i];
        i++;
    }
}

void InterpCompiler::UnlinkBBs(InterpBasicBlock *from, InterpBasicBlock *to)
{
    RemoveBBRef(from->ppOutBBs, to, from->outCount);
    from->outCount--;
    RemoveBBRef(to->ppInBBs, from, to->inCount);
    to->inCount--;
}

// These are moves between vars, operating only on the interpreter stack
int32_t InterpCompiler::InterpGetMovForType(InterpType interpType, bool signExtend)
{
    switch (interpType)
    {
        case InterpTypeI1:
        case InterpTypeU1:
        case InterpTypeI2:
        case InterpTypeU2:
            if (signExtend)
                return INTOP_MOV_I4_I1 + interpType;
            else
                return INTOP_MOV_4;
        case InterpTypeI4:
        case InterpTypeR4:
            return INTOP_MOV_4;
        case InterpTypeI8:
        case InterpTypeR8:
            return INTOP_MOV_8;
        case InterpTypeO:
        case InterpTypeByRef:
            return INTOP_MOV_P;
        case InterpTypeVT:
            return INTOP_MOV_VT;
        default:
            assert(0);
    }
    return -1;
}

// This method needs to be called when the current basic blocks ends and execution can
// continue into pTargetBB. When the stack state of a basic block is initialized, the vars
// associated with the stack state are set. When another bblock will continue execution
// into this bblock, it will first have to emit moves from the vars in its stack state
// to the vars of the target bblock stack state.
void InterpCompiler::EmitBBEndVarMoves(InterpBasicBlock *pTargetBB)
{
    if (pTargetBB->stackHeight <= 0)
        return;

    for (int i = 0; i < pTargetBB->stackHeight; i++)
    {
        int sVar = m_pStackBase[i].var;
        int dVar = pTargetBB->pStackState[i].var;
        if (sVar != dVar)
        {
            InterpType interpType = m_pVars[sVar].interpType;
            int32_t movOp = InterpGetMovForType(interpType, false);

            AddIns(movOp);
            m_pLastNewIns->SetSVar(sVar);
            m_pLastNewIns->SetDVar(dVar);

            if (interpType == InterpTypeVT)
            {
                assert(m_pVars[sVar].size == m_pVars[dVar].size);
                m_pLastNewIns->data[0] = m_pVars[sVar].size;
            }
        }
    }
}

static void MergeStackTypeInfo(StackInfo *pState1, StackInfo *pState2, int len)
{
    // Discard type information if we have type conflicts for stack contents
    for (int i = 0; i < len; i++)
    {
        if (pState1[i].clsHnd != pState2[i].clsHnd)
        {
            pState1[i].clsHnd = NULL;
            pState2[i].clsHnd = NULL;
        }
    }
}

// Initializes stack state at entry to bb, based on the current stack state
void InterpCompiler::InitBBStackState(InterpBasicBlock *pBB)
{
    if (pBB->stackHeight >= 0)
    {
        // Already initialized, update stack information
        MergeStackTypeInfo(m_pStackBase, pBB->pStackState, pBB->stackHeight);
    }
    else
    {
        pBB->stackHeight = (int32_t)(m_pStackPointer - m_pStackBase);
        if (pBB->stackHeight > 0)
        {
            int size = pBB->stackHeight * sizeof (StackInfo);
            pBB->pStackState = (StackInfo*)AllocMemPool(size);
            memcpy (pBB->pStackState, m_pStackBase, size);
        }
    }
}


int32_t InterpCompiler::CreateVarExplicit(InterpType interpType, CORINFO_CLASS_HANDLE clsHnd, int size)
{
    if (interpType == InterpTypeVT)
    {
        assert(clsHnd != NULL);
    }

    if (m_varsSize == m_varsCapacity) {
        m_varsCapacity *= 2;
        if (m_varsCapacity == 0)
            m_varsCapacity = 16;
        m_pVars = (InterpVar*) ReallocTemporary(m_pVars, m_varsCapacity * sizeof(InterpVar));
    }
    InterpVar *var = &m_pVars[m_varsSize];

    new (var) InterpVar(interpType, clsHnd, size);

    m_varsSize++;
    return m_varsSize - 1;
}

void InterpCompiler::EnsureStack(int additional)
{
    int32_t currentSize = (int32_t)(m_pStackPointer - m_pStackBase);

    if ((additional + currentSize) > m_stackCapacity) {
        m_stackCapacity *= 2;
        m_pStackBase = (StackInfo*)ReallocTemporary (m_pStackBase, m_stackCapacity * sizeof(StackInfo));
        m_pStackPointer = m_pStackBase + currentSize;
    }
}

#define CHECK_STACK(n)         CheckStackHelper(n)
#define INVALID_CODE_RET_VOID  BADCODE("Invalid code detected")

void InterpCompiler::CheckStackHelper(int n)
{
    int32_t currentSize = (int32_t)(m_pStackPointer - m_pStackBase);
    if (currentSize < n)
    {
        BADCODE("Stack underflow");
    }
}

void InterpCompiler::PushTypeExplicit(StackType stackType, CORINFO_CLASS_HANDLE clsHnd, int size)
{
    EnsureStack(1);
    int32_t var = CreateVarExplicit(g_interpTypeFromStackType[stackType], clsHnd, size);
    new (m_pStackPointer) StackInfo(stackType, clsHnd, var);
    m_pStackPointer++;
}

void InterpCompiler::PushStackType(StackType stackType, CORINFO_CLASS_HANDLE clsHnd)
{
    // We don't really care about the exact size for non-valuetypes
    PushTypeExplicit(stackType, clsHnd, INTERP_STACK_SLOT_SIZE);
}

void InterpCompiler::PushInterpType(InterpType interpType, CORINFO_CLASS_HANDLE clsHnd)
{
    PushStackType(g_stackTypeFromInterpType[interpType], clsHnd);
}

void InterpCompiler::PushTypeVT(CORINFO_CLASS_HANDLE clsHnd, int size)
{
    PushTypeExplicit(StackTypeVT, clsHnd, size);
}


int32_t InterpCompiler::ComputeCodeSize()
{
    int32_t codeSize = 0;

    for (InterpBasicBlock *bb = m_pEntryBB; bb != NULL; bb = bb->pNextBB)
    {
        for (InterpInst *ins = bb->pFirstIns; ins != NULL; ins = ins->pNext)
        {
            codeSize += GetInsLength(ins);
        }
    }
    return codeSize;
}

int32_t InterpCompiler::GetLiveStartOffset(int var)
{
    if (m_pVars[var].global)
    {
        return 0;
    }
    else
    {
        assert(m_pVars[var].liveStart != NULL);
        return m_pVars[var].liveStart->nativeOffset;
    }
}

int32_t InterpCompiler::GetLiveEndOffset(int var)
{
    if (m_pVars[var].global)
    {
        return m_methodCodeSize;
    }
    else
    {
        assert(m_pVars[var].liveEnd != NULL);
        return m_pVars[var].liveEnd->nativeOffset + GetInsLength(m_pVars[var].liveEnd);
    }
}

uint32_t InterpCompiler::ConvertOffset(int32_t offset)
{
    // FIXME Once the VM moved the InterpMethod* to code header, we don't need to add a pointer size to the offset
    return offset * sizeof(int32_t) + sizeof(void*);
}

int32_t* InterpCompiler::EmitCodeIns(int32_t *ip, InterpInst *ins, TArray<Reloc*> *relocs)
{
    ins->nativeOffset = (int32_t)(ip - m_pMethodCode);

    int32_t opcode = ins->opcode;
    int32_t *startIp = ip;
    *ip++ = opcode;

    // Set to true if the instruction was completely reverted.
    bool isReverted = false;

    if (opcode == INTOP_SWITCH)
    {
        int32_t numLabels = ins->data [0];
        *ip++ = m_pVars[ins->sVars[0]].offset;
        *ip++ = numLabels;
        // Add relocation for each label
        for (int32_t i = 0; i < numLabels; i++)
        {
            Reloc *reloc = (Reloc*)AllocMemPool(sizeof(Reloc));
            new (reloc) Reloc(RelocSwitch, (int32_t)(ip - m_pMethodCode), ins->info.ppTargetBBTable[i], 0);
            relocs->Add(reloc);
            *ip++ = (int32_t)0xdeadbeef;
        }
    }
    else if (InterpOpIsUncondBranch(opcode) || InterpOpIsCondBranch(opcode) || (opcode == INTOP_LEAVE_CATCH) || (opcode == INTOP_CALL_FINALLY))
    {
        int32_t brBaseOffset = (int32_t)(startIp - m_pMethodCode);
        for (int i = 0; i < g_interpOpSVars[opcode]; i++)
            *ip++ = m_pVars[ins->sVars[i]].offset;

        if (ins->info.pTargetBB->nativeOffset >= 0)
        {
            *ip++ = ins->info.pTargetBB->nativeOffset - brBaseOffset;
        }
        else if (opcode == INTOP_BR && ins->info.pTargetBB == m_pCBB->pNextBB)
        {
            // Ignore branch to the next basic block. Revert the added INTOP_BR.
            isReverted = true;
            ip--;
        }
        else
        {
            // We don't know yet the IR offset of the target, add a reloc instead
            Reloc *reloc = (Reloc*)AllocMemPool(sizeof(Reloc));
            new (reloc) Reloc(RelocLongBranch, brBaseOffset, ins->info.pTargetBB, g_interpOpSVars[opcode]);
            relocs->Add(reloc);
            *ip++ = (int32_t)0xdeadbeef;
        }
    }
    else if (opcode == INTOP_MOV_SRC_OFF)
    {
        // This opcode reuses the MOV opcodes, which are normally used to copy the
        // contents of one var to the other, in order to copy a containing field
        // of the source var (which is a vt) to another var.
        int32_t fOffset = ins->data[0];
        InterpType fType = (InterpType)ins->data[1];
        int32_t fSize = ins->data[2];
        // Revert opcode emit
        ip--;

        int destOffset = m_pVars[ins->dVar].offset;
        int srcOffset = m_pVars[ins->sVars[0]].offset;
        srcOffset += fOffset;
        if (fSize)
            opcode = INTOP_MOV_VT;
        else
            opcode = InterpGetMovForType(fType, true);
        *ip++ = opcode;
        *ip++ = destOffset;
        *ip++ = srcOffset;
        if (opcode == INTOP_MOV_VT)
            *ip++ = fSize;
    }
    else if (opcode == INTOP_LDLOCA)
    {
        // This opcode references a var, int sVars[0], but it is not registered as a source for it
        // aka g_interpOpSVars[INTOP_LDLOCA] is 0.
        *ip++ = m_pVars[ins->dVar].offset;
        *ip++ = m_pVars[ins->sVars[0]].offset;
    }
    else
    {
        // Default code emit for an instruction. The opcode was already emitted above.
        // We emit the offset for the instruction destination, then for every single source
        // variable we emit another offset. Finally, we will emit any additional data needed
        // by the instruction.
        if (g_interpOpDVars[opcode])
            *ip++ = m_pVars[ins->dVar].offset;

        if (g_interpOpSVars[opcode])
        {
            for (int i = 0; i < g_interpOpSVars[opcode]; i++)
            {
                if (ins->sVars[i] == CALL_ARGS_SVAR)
                {
                    *ip++ = m_paramAreaOffset + ins->info.pCallInfo->callOffset;
                }
                else
                {
                    *ip++ = m_pVars[ins->sVars[i]].offset;
                }
            }
        }

        int left = GetInsLength(ins) - (int32_t)(ip - startIp);
        // Emit the rest of the data
        for (int i = 0; i < left; i++)
            *ip++ = ins->data[i];
    }

    if ((ins->ilOffset != -1) && !isReverted)
    {
        assert(ins->ilOffset >= 0);
        assert(ins->nativeOffset >= 0);
        uint32_t ilOffset = ins->ilOffset;
        uint32_t nativeOffset = ConvertOffset(ins->nativeOffset);
        if ((m_ILToNativeMapSize == 0) || (m_pILToNativeMap[m_ILToNativeMapSize - 1].ilOffset != ilOffset))
        {
            // This code assumes that instructions for the same IL offset are emitted in a single run without
            // any other IL offsets in between and that they don't repeat again after the run ends.
#ifdef _DEBUG
            for (int i = 0; i < m_ILToNativeMapSize; i++)
            {
                assert(m_pILToNativeMap[i].ilOffset != ilOffset);
            }
#endif // _DEBUG

            // Since we can have at most one entry per IL offset,
            // this map cannot possibly use more entries than the size of the IL code
            assert(m_ILToNativeMapSize < m_ILCodeSize);

            m_pILToNativeMap[m_ILToNativeMapSize].ilOffset = ilOffset;
            m_pILToNativeMap[m_ILToNativeMapSize].nativeOffset = nativeOffset;
            m_ILToNativeMapSize++;
        }
    }

    return ip;
}

void InterpCompiler::PatchRelocations(TArray<Reloc*> *relocs)
{
    int32_t size = relocs->GetSize();

    for (int32_t i = 0; i < size; i++)
    {
        Reloc *reloc = relocs->Get(i);
        int32_t offset = reloc->pTargetBB->nativeOffset - reloc->offset;
        int32_t *pSlot = NULL;

        if (reloc->type == RelocLongBranch)
            pSlot = m_pMethodCode + reloc->offset + reloc->skip + 1;
        else if (reloc->type == RelocSwitch)
            pSlot = m_pMethodCode + reloc->offset;
        else
            assert(0);

        assert(*pSlot == (int32_t)0xdeadbeef);
        *pSlot = offset;
    }
}

int32_t *InterpCompiler::EmitBBCode(int32_t *ip, InterpBasicBlock *bb, TArray<Reloc*> *relocs)
{
    m_pCBB = bb;
    m_pCBB->nativeOffset = (int32_t)(ip - m_pMethodCode);

    for (InterpInst *ins = bb->pFirstIns; ins != NULL; ins = ins->pNext)
    {
        if (InterpOpIsEmitNop(ins->opcode))
        {
            ins->nativeOffset = (int32_t)(ip - m_pMethodCode);
            continue;
        }

        ip = EmitCodeIns(ip, ins, relocs);
    }

    m_pCBB->nativeEndOffset = (int32_t)(ip - m_pMethodCode);

    return ip;
}

void InterpCompiler::EmitCode()
{
    TArray<Reloc*> relocs;
    int32_t codeSize = ComputeCodeSize();
    m_pMethodCode = (int32_t*)AllocMethodData(codeSize * sizeof(int32_t));

    // These will eventually be freed by the VM, and they use the delete [] operator for the deletion.
    m_pILToNativeMap = new ICorDebugInfo::OffsetMapping[m_ILCodeSize];
    ICorDebugInfo::NativeVarInfo* eeVars = NULL;
    if (m_numILVars > 0)
    {
        eeVars = new ICorDebugInfo::NativeVarInfo[m_numILVars];
    }

    // For each BB, compute the number of EH clauses that overlap with it.
    for (unsigned int i = 0; i < m_methodInfo->EHcount; i++)
    {
        CORINFO_EH_CLAUSE clause;
        m_compHnd->getEHinfo(m_methodInfo->ftn, i, &clause);
        for (InterpBasicBlock *bb = m_pEntryBB; bb != NULL; bb = bb->pNextBB)
        {
            if (clause.HandlerOffset <= (uint32_t)bb->ilOffset && (clause.HandlerOffset + clause.HandlerLength) > (uint32_t)bb->ilOffset)
            {
                bb->overlappingEHClauseCount++;
            }

            if (clause.Flags == CORINFO_EH_CLAUSE_FILTER && clause.FilterOffset <= (uint32_t)bb->ilOffset && clause.HandlerOffset > (uint32_t)bb->ilOffset)
            {
                bb->overlappingEHClauseCount++;
            }
        }
    }

    // Emit all the code in waves. First emit all blocks that are not inside any EH clauses.
    // Then emit blocks that are inside of a single EH clause, then ones that are inside of
    // two EH clauses, etc.
    // The goal is to move all clauses to the end of the method code recursively so that
    // no handler is inside of a try block.
    int32_t *ip = m_pMethodCode;
    bool emittedBlock;
    int clauseDepth = 0;
    do
    {
        emittedBlock = false;
        for (InterpBasicBlock *bb = m_pEntryBB; bb != NULL; bb = bb->pNextBB)
        {
            if (bb->overlappingEHClauseCount == clauseDepth)
            {
                ip = EmitBBCode(ip, bb, &relocs);
                emittedBlock = true;
            }
        }
        clauseDepth++;
    }
    while (emittedBlock);

    m_methodCodeSize = (int32_t)(ip - m_pMethodCode);

    PatchRelocations(&relocs);

    int j = 0;
    for (int i = 0; i < m_numILVars; i++)
    {
        assert(m_pVars[i].ILGlobal);
        eeVars[j].startOffset          = ConvertOffset(GetLiveStartOffset(i)); // This is where the variable mapping is start to become valid
        eeVars[j].endOffset            = ConvertOffset(GetLiveEndOffset(i));   // This is where the variable mapping is cease to become valid
        eeVars[j].varNumber            = j;                                    // This is the index of the variable in [arg] + [local]
        eeVars[j].loc.vlType           = ICorDebugInfo::VLT_STK;               // This is a stack slot
        eeVars[j].loc.vlStk.vlsBaseReg = ICorDebugInfo::REGNUM_FP;             // This specifies which register this offset is based off
        eeVars[j].loc.vlStk.vlsOffset  = m_pVars[i].offset;                    // This specifies starting from the offset, how much offset is this from
        j++;
    }

    if (m_numILVars > 0)
    {
        m_compHnd->setVars(m_methodInfo->ftn, m_numILVars, eeVars);
    }
    m_compHnd->setBoundaries(m_methodInfo->ftn, m_ILToNativeMapSize, m_pILToNativeMap);
}

#ifdef FEATURE_INTERPRETER
class InterpGcSlotAllocator
{
    InterpCompiler *m_compiler;
    InterpreterGcInfoEncoder *m_encoder;
    // [pObjects, pByrefs]
    GcSlotId *m_slotTables[2];
    unsigned m_slotTableSize;

#ifdef DEBUG
    bool m_verbose;
#endif

    GcSlotId* LocateGcSlotTableEntry(uint32_t offsetBytes, GcSlotFlags flags)
    {
        GcSlotId *slotTable = m_slotTables[(flags & GC_SLOT_INTERIOR) == GC_SLOT_INTERIOR];
        uint32_t slotIndex = offsetBytes / sizeof(void *);
        assert(slotIndex < m_slotTableSize);
        return &slotTable[slotIndex];
    }

public:
    InterpGcSlotAllocator(InterpCompiler *compiler, InterpreterGcInfoEncoder *encoder)
        : m_compiler(compiler)
        , m_encoder(encoder)
        , m_slotTableSize(compiler->m_totalVarsStackSize / sizeof(void *))
#ifdef DEBUG
        , m_verbose(compiler->m_verbose)
#endif
    {
        for (int i = 0; i < 2; i++)
        {
            m_slotTables[i] = new (compiler) GcSlotId[m_slotTableSize];
            // 0 is a valid slot id so default-initialize all the slots to 0xFFFFFFFF
            memset(m_slotTables[i], 0xFF, sizeof(GcSlotId) * m_slotTableSize);
        }
    }

    void AllocateOrReuseGcSlot(uint32_t offsetBytes, GcSlotFlags flags)
    {
        GcSlotId *pSlot = LocateGcSlotTableEntry(offsetBytes, flags);
        bool allocateNewSlot = *pSlot == ((GcSlotId)-1);

        if (allocateNewSlot)
        {
            // Important to pass GC_FRAMEREG_REL, the default is broken due to GET_CALLER_SP being unimplemented
            *pSlot = m_encoder->GetStackSlotId(offsetBytes, flags, GC_FRAMEREG_REL);
        }
        else
        {
            assert((flags & GC_SLOT_UNTRACKED) == 0);
        }

        INTERP_DUMP(
            "%s %s%sgcslot %u at %u\n",
            allocateNewSlot ? "Allocated" : "Reused",
            (flags & GC_SLOT_UNTRACKED) ? "global " : "",
            (flags & GC_SLOT_INTERIOR) ? "interior " : "",
            *pSlot,
            offsetBytes
        );
    }

    void ReportLiveRange(uint32_t offsetBytes, GcSlotFlags flags, int varIndex)
    {
        GcSlotId *pSlot = LocateGcSlotTableEntry(offsetBytes, flags);
        assert(varIndex < m_compiler->m_varsSize);

        InterpVar *pVar = &m_compiler->m_pVars[varIndex];
        if (pVar->global)
            return;

        GcSlotId slot = *pSlot;
        assert(slot != ((GcSlotId)-1));
        assert(pVar->liveStart);
        assert(pVar->liveEnd);
        uint32_t startOffset = m_compiler->ConvertOffset(m_compiler->GetLiveStartOffset(varIndex)),
            endOffset = m_compiler->ConvertOffset(m_compiler->GetLiveEndOffset(varIndex));
        INTERP_DUMP(
            "Slot %u (%s var #%d offset %u) live [IR_%04x - IR_%04x] [%u - %u]\n",
            slot, pVar->global ? "global" : "local",
            varIndex, pVar->offset,
            m_compiler->GetLiveStartOffset(varIndex), m_compiler->GetLiveEndOffset(varIndex),
            startOffset, endOffset
        );
        m_encoder->SetSlotState(startOffset, slot, GC_SLOT_LIVE);
        m_encoder->SetSlotState(endOffset, slot, GC_SLOT_DEAD);
    }
};
#endif

void InterpCompiler::BuildGCInfo(InterpMethod *pInterpMethod)
{
#ifdef FEATURE_INTERPRETER
    InterpIAllocator* pAllocator = new (this) InterpIAllocator(this);
    InterpreterGcInfoEncoder* gcInfoEncoder = new (this) InterpreterGcInfoEncoder(m_compHnd, m_methodInfo, pAllocator, NOMEM);
    InterpGcSlotAllocator slotAllocator (this, gcInfoEncoder);

    gcInfoEncoder->SetCodeLength(ConvertOffset(m_methodCodeSize));

    INTERP_DUMP("Allocating gcinfo slots for %u vars\n", m_varsSize);

    for (int pass = 0; pass < 2; pass++)
    {
        for (int i = 0; i < m_varsSize; i++)
        {
            InterpVar *pVar = &m_pVars[i];
            GcSlotFlags flags = pVar->global
                ? (GcSlotFlags)GC_SLOT_UNTRACKED
                : (GcSlotFlags)0;

            switch (pVar->interpType) {
                case InterpTypeO:
                    break;
                case InterpTypeByRef:
                    flags = (GcSlotFlags)(flags | GC_SLOT_INTERIOR);
                    break;
                case InterpTypeVT:
                {
                    InterpreterStackMap *stackMap = GetInterpreterStackMap(m_compHnd, pVar->clsHnd);
                    for (unsigned j = 0; j < stackMap->m_slotCount; j++)
                    {
                        InterpreterStackMapSlot slotInfo = stackMap->m_slots[j];
                        unsigned fieldOffset = pVar->offset + slotInfo.m_offsetBytes;
                        GcSlotFlags fieldFlags = (GcSlotFlags)(flags | slotInfo.m_gcSlotFlags);
                        if (pass == 0)
                            slotAllocator.AllocateOrReuseGcSlot(fieldOffset, fieldFlags);
                        else
                            slotAllocator.ReportLiveRange(fieldOffset, fieldFlags, i);
                    }

                    // Don't perform the regular allocateGcSlot call
                    continue;
                }
                default:
                    // Neither an object, interior pointer, or vt, so no slot needed
                    continue;
            }

            if (pass == 0)
                slotAllocator.AllocateOrReuseGcSlot(pVar->offset, flags);
            else
                slotAllocator.ReportLiveRange(pVar->offset, flags, i);
        }

        if (pass == 0)
            gcInfoEncoder->FinalizeSlotIds();
        else
            gcInfoEncoder->Build();
    }

    // GC Encoder automatically puts the GC info in the right spot using ICorJitInfo::allocGCInfo(size_t)
    gcInfoEncoder->Emit();
#endif
}

void InterpCompiler::GetNativeRangeForClause(uint32_t startILOffset, uint32_t endILOffset, int32_t *nativeStartOffset, int32_t* nativeEndOffset)
{
    InterpBasicBlock* pStartBB = m_ppOffsetToBB[startILOffset];
    assert(pStartBB != NULL);

    InterpBasicBlock* pEndBB = pStartBB;
    for (InterpBasicBlock* pBB = pStartBB->pNextBB; (pBB != NULL) && ((uint32_t)pBB->ilOffset < endILOffset); pBB = pBB->pNextBB)
    {
        if ((pBB->clauseType == pStartBB->clauseType) && (pBB->overlappingEHClauseCount == pStartBB->overlappingEHClauseCount))
        {
            pEndBB = pBB;
        }
    }

    *nativeStartOffset = pStartBB->nativeOffset;
    *nativeEndOffset = pEndBB->nativeEndOffset;
}

void InterpCompiler::BuildEHInfo()
{
    uint32_t lastTryILOffset = 0;
    uint32_t lastTryILLength = 0;

    INTERP_DUMP("EH info:\n");

    if (m_methodInfo->EHcount == 0)
    {
        INTERP_DUMP("  None\n");
        return;
    }

    m_compHnd->setEHcount(m_methodInfo->EHcount);
    for (unsigned int i = 0; i < m_methodInfo->EHcount; i++)
    {
        CORINFO_EH_CLAUSE clause;
        CORINFO_EH_CLAUSE nativeClause;

        m_compHnd->getEHinfo(m_methodInfo->ftn, i, &clause);

        int32_t tryStartNativeOffset;
        int32_t tryEndNativeOffset;
        GetNativeRangeForClause(clause.TryOffset, clause.TryOffset + clause.TryLength, &tryStartNativeOffset, &tryEndNativeOffset);

        int32_t handlerStartNativeOffset;
        int32_t handlerEndNativeOffset;
        GetNativeRangeForClause(clause.HandlerOffset, clause.HandlerOffset + clause.HandlerLength, &handlerStartNativeOffset, &handlerEndNativeOffset);

        nativeClause.TryOffset = ConvertOffset(tryStartNativeOffset);
        nativeClause.TryLength = ConvertOffset(tryEndNativeOffset);

        nativeClause.HandlerOffset = ConvertOffset(handlerStartNativeOffset);
        nativeClause.HandlerLength = ConvertOffset(handlerEndNativeOffset);
        InterpBasicBlock* pFilterStartBB = NULL;
        if (clause.Flags == CORINFO_EH_CLAUSE_FILTER)
        {
            pFilterStartBB = m_ppOffsetToBB[clause.FilterOffset];
            nativeClause.FilterOffset = ConvertOffset(pFilterStartBB->nativeOffset);
        }
        else
        {
            nativeClause.ClassToken = clause.ClassToken;
        }

        nativeClause.Flags = clause.Flags;

        // A try region can have multiple catch / filter handlers. All except of the first one need to be marked by
        // the COR_ILEXCEPTION_CLAUSE_SAMETRY flag so that runtime can distinguish this case from a case when
        // the native try region is the same for multiple clauses, but the IL try region is different.
        if ((lastTryILOffset == clause.TryOffset) && (lastTryILLength == clause.TryLength))
        {
            nativeClause.Flags = (CORINFO_EH_CLAUSE_FLAGS)((int)nativeClause.Flags | COR_ILEXCEPTION_CLAUSE_SAMETRY);
        }

        m_compHnd->setEHinfo(i, &nativeClause);

        INTERP_DUMP("  try [IR_%04x(%x), IR_%04x(%x)) ", tryStartNativeOffset, clause.TryOffset, tryEndNativeOffset, clause.TryOffset + clause.TryLength);
        if (clause.Flags == CORINFO_EH_CLAUSE_FILTER)
        {
            INTERP_DUMP("filter IR_%04x(%x), handler [IR_%04x(%x), IR_%04x(%x))%s\n", pFilterStartBB->nativeOffset, clause.FilterOffset, handlerStartNativeOffset, clause.HandlerOffset, handlerEndNativeOffset, clause.HandlerOffset + clause.HandlerLength, ((int)nativeClause.Flags & COR_ILEXCEPTION_CLAUSE_SAMETRY) ? " (same try)" : "");
        }
        else if (nativeClause.Flags == CORINFO_EH_CLAUSE_FINALLY)
        {
            INTERP_DUMP("finally handler [IR_%04x(%x), IR_%04x(%x))\n", handlerStartNativeOffset, clause.HandlerOffset, handlerEndNativeOffset, clause.HandlerOffset + clause.HandlerLength);
        }
        else
        {
            INTERP_DUMP("catch handler [IR_%04x(%x), IR_%04x(%x))%s\n", handlerStartNativeOffset, clause.HandlerOffset, handlerEndNativeOffset, clause.HandlerOffset + clause.HandlerLength, ((int)nativeClause.Flags & COR_ILEXCEPTION_CLAUSE_SAMETRY) ? " (same try)" : "");
        }
    }
}

InterpMethod* InterpCompiler::CreateInterpMethod()
{
    int numDataItems = m_dataItems.GetSize();
    void **pDataItems = (void**)AllocMethodData(numDataItems * sizeof(void*));

    for (int i = 0; i < numDataItems; i++)
        pDataItems[i] = m_dataItems.Get(i);

    bool initLocals = (m_methodInfo->options & CORINFO_OPT_INIT_LOCALS) != 0;

    InterpMethod *pMethod = new InterpMethod(m_methodHnd, m_totalVarsStackSize, pDataItems, initLocals);

    return pMethod;
}

int32_t* InterpCompiler::GetCode(int32_t *pCodeSize)
{
    *pCodeSize = m_methodCodeSize;
    return m_pMethodCode;
}

InterpCompiler::InterpCompiler(COMP_HANDLE compHnd,
                                CORINFO_METHOD_INFO* methodInfo)
    : m_pInitLocalsIns(nullptr)
    , m_globalVarsWithRefsStackTop(0)
{
    // Fill in the thread-local used for assertions
    t_InterpJitInfoTls = compHnd;

    m_methodHnd = methodInfo->ftn;
    m_compScopeHnd = methodInfo->scope;
    m_compHnd = compHnd;
    m_methodInfo = methodInfo;

#ifdef DEBUG

    m_classHnd   = compHnd->getMethodClass(m_methodHnd);

    m_methodName = ::PrintMethodName(compHnd, m_classHnd, m_methodHnd, &m_methodInfo->args,
                            /* includeAssembly */ false,
                            /* includeClass */ true,
                            /* includeClassInstantiation */ true,
                            /* includeMethodInstantiation */ true,
                            /* includeSignature */ true,
                            /* includeReturnType */ false,
                            /* includeThis */ false);

    if (InterpConfig.InterpDump().contains(compHnd, m_methodHnd, m_classHnd, &m_methodInfo->args))
        m_verbose = true;
#endif
}

InterpMethod* InterpCompiler::CompileMethod()
{
#ifdef DEBUG
    if (m_verbose || InterpConfig.InterpList())
    {
        printf("Interpreter compile method %s\n", m_methodName.GetUnderlyingArray());
    }
#endif

    CreateILVars();

    GenerateCode(m_methodInfo);

#ifdef DEBUG
    if (m_verbose)
    {
        printf("\nUnoptimized IR:\n");
        PrintCode();
    }
#endif

    AllocOffsets();
    PatchInitLocals(m_methodInfo);

    EmitCode();

#ifdef DEBUG
    if (m_verbose)
    {
        printf("\nCompiled method: ");
        PrintMethodName(m_methodHnd);
        printf("\nLocals size %d\n", m_totalVarsStackSize);
        PrintCompiledCode();
        printf("\n");
    }
#endif

    return CreateInterpMethod();
}

void InterpCompiler::PatchInitLocals(CORINFO_METHOD_INFO* methodInfo)
{
    // We may have global vars containing managed pointers or interior pointers, so we need
    //  to zero the region of the stack containing global vars, not just IL locals. Now that
    //  offset allocation has occurred we know where the global vars end, so we can expand
    //  the initlocals opcode that was originally generated to also zero them.
    int32_t startOffset = m_pInitLocalsIns->data[0];
    int32_t totalSize = m_globalVarsWithRefsStackTop - startOffset;
    if (totalSize > m_pInitLocalsIns->data[1])
    {
        INTERP_DUMP(
            "Expanding initlocals from [%d-%d] to [%d-%d]\n",
            startOffset, startOffset + m_pInitLocalsIns->data[1],
            startOffset, startOffset + totalSize
        );
        m_pInitLocalsIns->data[1] = totalSize;
    }
    else
    {
        INTERP_DUMP(
            "Not expanding initlocals from [%d-%d] for global vars stack top of %d\n",
            startOffset, startOffset + m_pInitLocalsIns->data[1],
            m_globalVarsWithRefsStackTop
        );
    }
}

// Adds a conversion instruction for the value pointed to by sp, also updating the stack information
void InterpCompiler::EmitConv(StackInfo *sp, StackType type, InterpOpcode convOp)
{
    InterpInst *newInst = AddIns(convOp);

    newInst->SetSVar(sp->var);
    int32_t var = CreateVarExplicit(g_interpTypeFromStackType[type], NULL, INTERP_STACK_SLOT_SIZE);
    new (sp) StackInfo(type, NULL, var);
    newInst->SetDVar(var);

    // NOTE: We rely on m_pLastNewIns == newInst upon return from this function. Make sure you preserve that if you change anything.
}

static InterpType GetInterpType(CorInfoType corInfoType)
{
    switch (corInfoType)
    {
        case CORINFO_TYPE_BYTE:
            return InterpTypeI1;
        case CORINFO_TYPE_UBYTE:
        case CORINFO_TYPE_BOOL:
            return InterpTypeU1;
        case CORINFO_TYPE_CHAR:
        case CORINFO_TYPE_USHORT:
            return InterpTypeU2;
        case CORINFO_TYPE_SHORT:
            return InterpTypeI2;
        case CORINFO_TYPE_INT:
        case CORINFO_TYPE_UINT:
            return InterpTypeI4;
        case CORINFO_TYPE_LONG:
        case CORINFO_TYPE_ULONG:
            return InterpTypeI8;
        case CORINFO_TYPE_NATIVEINT:
        case CORINFO_TYPE_NATIVEUINT:
            return InterpTypeI;
        case CORINFO_TYPE_FLOAT:
            return InterpTypeR4;
        case CORINFO_TYPE_DOUBLE:
            return InterpTypeR8;
        case CORINFO_TYPE_STRING:
        case CORINFO_TYPE_CLASS:
            return InterpTypeO;
        case CORINFO_TYPE_PTR:
            return InterpTypeI;
        case CORINFO_TYPE_BYREF:
            return InterpTypeByRef;
        case CORINFO_TYPE_VALUECLASS:
        case CORINFO_TYPE_REFANY:
            return InterpTypeVT;
        case CORINFO_TYPE_VOID:
            return InterpTypeVoid;
        default:
            assert(!"Unimplemented CorInfoType");
            break;
    }
    return InterpTypeVoid;
}

int32_t InterpCompiler::GetInterpTypeStackSize(CORINFO_CLASS_HANDLE clsHnd, InterpType interpType, int32_t *pAlign)
{
    int32_t size, align;
    if (interpType == InterpTypeVT)
    {
        size = m_compHnd->getClassSize(clsHnd);
        align = m_compHnd->getClassAlignmentRequirement(clsHnd);

        assert(align <= INTERP_STACK_ALIGNMENT);

        // All vars are stored at 8 byte aligned offsets
        if (align < INTERP_STACK_SLOT_SIZE)
            align = INTERP_STACK_SLOT_SIZE;
    }
    else
    {
        size = INTERP_STACK_SLOT_SIZE; // not really
        align = INTERP_STACK_SLOT_SIZE;
    }
    *pAlign = align;
    return size;
}

void InterpCompiler::CreateILVars()
{
    bool hasThis = m_methodInfo->args.hasThis();
    bool hasParamArg = m_methodInfo->args.hasTypeArg();
    int paramArgIndex = hasParamArg ? hasThis ? 1 : 0 : INT_MAX;
    int32_t offset;
    int numArgs = hasThis + m_methodInfo->args.numArgs;
    int numILLocals = m_methodInfo->locals.numArgs;
    m_numILVars = numArgs + numILLocals;

    // add some starting extra space for new vars
    m_varsCapacity = m_numILVars + m_methodInfo->EHcount + 64;
    m_pVars = (InterpVar*)AllocTemporary0(m_varsCapacity * sizeof (InterpVar));
    m_varsSize = m_numILVars + hasParamArg;

    offset = 0;

    INTERP_DUMP("\nCreate IL Vars:\n");

    // NOTE: There is special handling for the param arg, which is stored after the IL locals in the m_pVars array.
    // The param arg is not part of the set of arguments defined by the IL method signature, but instead is needed
    // to support shared generics codegen, and to be able to determine which exact intantiation of a method is in use.
    // The param arg is stashed into the m_pVars array at an unnatural index relative to its position in the physical stack
    // so that when parsing the MSIL byte stream it is simple to determine the index of the normal argumentes
    // and IL locals, by just knowing the number of IL defined arguments. This allows all of the special handling for
    // the param arg to be localized to this function, and the small set of helper functions that directly use it.

    CORINFO_ARG_LIST_HANDLE sigArg = m_methodInfo->args.args;

    int argIndexOffset = 0;
    if (hasThis)
    {
        CORINFO_CLASS_HANDLE argClass = m_compHnd->getMethodClass(m_methodInfo->ftn);
        InterpType interpType = m_compHnd->isValueClass(argClass) ? InterpTypeByRef : InterpTypeO;
        CreateNextLocalVar(0, argClass, interpType, &offset);
        argIndexOffset++;
    }

    if (hasParamArg)
    {
        m_paramArgIndex = m_varsSize - 1; // The param arg is stored after the IL locals in the m_pVars array
        CreateNextLocalVar(m_paramArgIndex, NULL, InterpTypeI, &offset);
    }

    for (int i = argIndexOffset; i < numArgs; i++)
    {
        CORINFO_CLASS_HANDLE argClass;
        CorInfoType argCorType = strip(m_compHnd->getArgType(&m_methodInfo->args, sigArg, &argClass));
        InterpType interpType = GetInterpType(argCorType);
        sigArg = m_compHnd->getArgNext(sigArg);
        CreateNextLocalVar(i, argClass, interpType, &offset);
    }
    offset = ALIGN_UP_TO(offset, INTERP_STACK_ALIGNMENT);

    sigArg = m_methodInfo->locals.args;
    m_ILLocalsOffset = offset;
    int index = numArgs;

    for (int i = 0; i < numILLocals; i++) {
        CORINFO_CLASS_HANDLE argClass;
        CorInfoType argCorType = strip(m_compHnd->getArgType(&m_methodInfo->locals, sigArg, &argClass));
        InterpType interpType = GetInterpType(argCorType);
        CreateNextLocalVar(index, argClass, interpType, &offset);
        sigArg = m_compHnd->getArgNext(sigArg);
        index++;
    }

    if (hasParamArg)
    {
        // The param arg is stored after the IL locals in the m_pVars array
        assert(index == m_paramArgIndex);
        index++;
    }

    offset = ALIGN_UP_TO(offset, INTERP_STACK_ALIGNMENT);
    m_ILLocalsSize = offset - m_ILLocalsOffset;

    INTERP_DUMP("\nCreate clause Vars:\n");

    m_clauseVarsIndex = index;

    for (unsigned int i = 0; i < m_methodInfo->EHcount; i++)
    {
        CreateNextLocalVar(index, NULL, InterpTypeO, &offset);
        index++;
    }

    m_totalVarsStackSize = offset;
}

void InterpCompiler::CreateNextLocalVar(int iArgToSet, CORINFO_CLASS_HANDLE argClass, InterpType interpType, int32_t *pOffset)
{
    int32_t align;
    int32_t size = GetInterpTypeStackSize(argClass, interpType, &align);

    new (&m_pVars[iArgToSet]) InterpVar(interpType, argClass, size);

    m_pVars[iArgToSet].global = true;
    m_pVars[iArgToSet].ILGlobal = true;
    m_pVars[iArgToSet].size = size;
    *pOffset = ALIGN_UP_TO(*pOffset, align);
    m_pVars[iArgToSet].offset = *pOffset;
    INTERP_DUMP("alloc arg var %d to offset %d\n", iArgToSet, *pOffset);
    *pOffset += size;
}

// Create finally call island basic blocks for all try regions with finally clauses that the leave exits.
// That means when the leaveOffset is inside the try region and the target is outside of it.
// These finally call island blocks are used for non-exceptional finally execution.
// The linked list of finally call island blocks is stored in the pFinallyCallIslandBB field of the finally basic block.
// The pFinallyCallIslandBB in the actual finally call island block points to the outer try region's finally call island block.
void InterpCompiler::CreateFinallyCallIslandBasicBlocks(CORINFO_METHOD_INFO* methodInfo, int32_t leaveOffset, InterpBasicBlock* pLeaveTargetBB)
{
    bool firstFinallyCallIsland = true;
    InterpBasicBlock* pInnerFinallyCallIslandBB = NULL;
    for (unsigned int i = 0; i < methodInfo->EHcount; i++)
    {
        CORINFO_EH_CLAUSE clause;
        m_compHnd->getEHinfo(methodInfo->ftn, i, &clause);
        if (clause.Flags != CORINFO_EH_CLAUSE_FINALLY)
        {
            continue;
        }

        // Only try regions in which the leave instruction is located are considered.
        if ((uint32_t)leaveOffset < clause.TryOffset || (uint32_t)leaveOffset > (clause.TryOffset + clause.TryLength))
        {
            continue;
        }

        // If the leave target is inside the try region, we don't need to create a finally call island block.
        if ((uint32_t)pLeaveTargetBB->ilOffset >= clause.TryOffset && (uint32_t)pLeaveTargetBB->ilOffset <= (clause.TryOffset + clause.TryLength))
        {
            continue;
        }

        InterpBasicBlock* pHandlerBB = GetBB(clause.HandlerOffset);
        InterpBasicBlock* pFinallyCallIslandBB = NULL;

        InterpBasicBlock** ppLastBBNext = &pHandlerBB->pFinallyCallIslandBB;
        while (*ppLastBBNext != NULL)
        {
            if ((*ppLastBBNext)->pLeaveTargetBB == pLeaveTargetBB)
            {
                // We already have finally call island block for the leave target
                pFinallyCallIslandBB = (*ppLastBBNext);
                break;
            }
            ppLastBBNext = &((*ppLastBBNext)->pNextBB);
        }

        if (pFinallyCallIslandBB == NULL)
        {
            pFinallyCallIslandBB = AllocBB(clause.HandlerOffset + clause.HandlerLength);
            pFinallyCallIslandBB->pLeaveTargetBB = pLeaveTargetBB;
            *ppLastBBNext = pFinallyCallIslandBB;
        }

        if (pInnerFinallyCallIslandBB != NULL)
        {
            pInnerFinallyCallIslandBB->pFinallyCallIslandBB = pFinallyCallIslandBB;
        }
        pInnerFinallyCallIslandBB = pFinallyCallIslandBB;

        if (firstFinallyCallIsland)
        {
            // The leaves table entry points to the first finally call island block
            firstFinallyCallIsland = false;

            LeavesTableEntry leavesEntry;
            leavesEntry.ilOffset = leaveOffset;
            leavesEntry.pFinallyCallIslandBB = pFinallyCallIslandBB;
            m_leavesTable.Add(leavesEntry);
        }
    }
}

void InterpCompiler::CreateBasicBlocks(CORINFO_METHOD_INFO* methodInfo)
{
    int32_t codeSize = methodInfo->ILCodeSize;
    uint8_t *codeStart = methodInfo->ILCode;
    uint8_t *codeEnd = codeStart + codeSize;
    const uint8_t *ip = codeStart;

    m_ppOffsetToBB = (InterpBasicBlock**)AllocMemPool0(sizeof(InterpBasicBlock*) * (methodInfo->ILCodeSize + 1));
    GetBB(0);

    while (ip < codeEnd)
    {
        int32_t insOffset = (int32_t)(ip - codeStart);
        OPCODE opcode = CEEDecodeOpcode(&ip);
        OPCODE_FORMAT opArgs = g_CEEOpArgs[opcode];
        int32_t target;
        InterpBasicBlock *pTargetBB;

        switch (opArgs)
        {
        case InlineNone:
            ip++;
            break;
        case InlineString:
        case InlineType:
        case InlineField:
        case InlineMethod:
        case InlineTok:
        case InlineSig:
        case ShortInlineR:
        case InlineI:
            ip += 5;
            break;
        case InlineVar:
            ip += 3;
            break;
        case ShortInlineVar:
        case ShortInlineI:
            ip += 2;
            break;
        case ShortInlineBrTarget:
            target = insOffset + 2 + (int8_t)ip [1];
            if (target >= codeSize)
                BADCODE("ShortInlineBrTarget out of bounds");
            pTargetBB = GetBB(target);
            if (opcode == CEE_LEAVE_S)
            {
                CreateFinallyCallIslandBasicBlocks(methodInfo, insOffset, pTargetBB);
            }
            ip += 2;
            GetBB((int32_t)(ip - codeStart));
            break;
        case InlineBrTarget:
            target = insOffset + 5 + getI4LittleEndian(ip + 1);
            if (target >= codeSize)
                BADCODE("Branch target out of bounds");
            pTargetBB = GetBB(target);
            if (opcode == CEE_LEAVE)
            {
                CreateFinallyCallIslandBasicBlocks(methodInfo, insOffset, pTargetBB);
            }
            ip += 5;
            GetBB((int32_t)(ip - codeStart));
            break;
        case InlineSwitch: {
            uint32_t n = getI4LittleEndian(ip + 1);
            ip += 5;
            insOffset += 5 + 4 * n;
            target = insOffset;
            if (target >= codeSize)
                BADCODE("Switch instruction is too big");
            GetBB(target);
            for (uint32_t i = 0; i < n; i++)
            {
                target = insOffset + getI4LittleEndian(ip);
                if (target >= codeSize)
                    BADCODE("Switch target out of bounds");
                GetBB(target);
                ip += 4;
            }
            GetBB((int32_t)(ip - codeStart));
            break;
        }
        case InlineR:
        case InlineI8:
            ip += 9;
            break;
        default:
            assert(0);
        }
        if (opcode == CEE_THROW || opcode == CEE_ENDFINALLY || opcode == CEE_RETHROW)
            GetBB((int32_t)(ip - codeStart));
    }
}

void InterpCompiler::InitializeClauseBuildingBlocks(CORINFO_METHOD_INFO* methodInfo)
{
    int32_t codeSize = methodInfo->ILCodeSize;
    uint8_t *codeStart = methodInfo->ILCode;
    uint8_t *codeEnd = codeStart + codeSize;

    for (unsigned int i = 0; i < methodInfo->EHcount; i++)
    {
        CORINFO_EH_CLAUSE clause;
        m_compHnd->getEHinfo(methodInfo->ftn, i, &clause);

        if ((codeStart + clause.TryOffset) > codeEnd ||
                (codeStart + clause.TryOffset + clause.TryLength) > codeEnd)
        {
            BADCODE("Invalid try region in EH clause");
        }

        InterpBasicBlock* pTryBB = GetBB(clause.TryOffset);

        if ((codeStart + clause.HandlerOffset) > codeEnd ||
                (codeStart + clause.HandlerOffset + clause.HandlerLength) > codeEnd)
        {
            BADCODE("Invalid handler region in EH clause");
        }

        // Find and mark all basic blocks that are part of the try region.
        for (uint32_t j = clause.TryOffset; j < (clause.TryOffset + clause.TryLength); j++)
        {
            InterpBasicBlock* pBB = m_ppOffsetToBB[j];
            if (pBB != NULL && pBB->clauseType == BBClauseNone)
            {
                pBB->clauseType = BBClauseTry;
            }
        }

        InterpBasicBlock* pHandlerBB = GetBB(clause.HandlerOffset);

        // Find and mark all basic blocks that are part of the handler region.
        for (uint32_t j = clause.HandlerOffset; j < (clause.HandlerOffset + clause.HandlerLength); j++)
        {
            InterpBasicBlock* pBB = m_ppOffsetToBB[j];
            if (pBB != NULL && pBB->clauseType == BBClauseNone)
            {
                if ((clause.Flags == CORINFO_EH_CLAUSE_NONE) || (clause.Flags == CORINFO_EH_CLAUSE_FILTER))
                {
                    pBB->clauseType = BBClauseCatch;
                }
                else
                {
                    assert((clause.Flags == CORINFO_EH_CLAUSE_FINALLY) || (clause.Flags == CORINFO_EH_CLAUSE_FAULT));
                    pBB->clauseType = BBClauseFinally;
                }
            }
        }

        if (clause.Flags == CORINFO_EH_CLAUSE_FILTER)
        {
            if ((codeStart + clause.FilterOffset) > codeEnd)
                BADCODE("Invalid filter region in EH clause");

            // The filter funclet is always stored right before its handler funclet.
            // So the filter end offset is equal to the start offset of the handler funclet.
            InterpBasicBlock* pFilterBB = GetBB(clause.FilterOffset);
            pFilterBB->isFilterOrCatchFuncletEntry = true;
            pFilterBB->clauseVarIndex = m_clauseVarsIndex + i;

            // Initialize the filter stack state. It initially contains the exception object.
            pFilterBB->stackHeight = 1;
            pFilterBB->pStackState = (StackInfo*)AllocMemPool(sizeof (StackInfo));
            new (pFilterBB->pStackState) StackInfo(StackTypeO, NULL, pFilterBB->clauseVarIndex);

            // Find and mark all basic blocks that are part of the filter region.
            for (uint32_t j = clause.FilterOffset; j < clause.HandlerOffset; j++)
            {
                InterpBasicBlock* pBB = m_ppOffsetToBB[j];
                if (pBB != NULL && pBB->clauseType == BBClauseNone)
                {
                    pBB->clauseType = BBClauseFilter;
                }
            }
        }
        else if (clause.Flags == CORINFO_EH_CLAUSE_FINALLY|| clause.Flags == CORINFO_EH_CLAUSE_FAULT)
        {
            InterpBasicBlock* pFinallyBB = GetBB(clause.HandlerOffset);

            // Initialize finally handler stack state to empty.
            pFinallyBB->stackHeight = 0;
        }

        if (clause.Flags == CORINFO_EH_CLAUSE_NONE || clause.Flags == CORINFO_EH_CLAUSE_FILTER)
        {
            InterpBasicBlock* pCatchBB = GetBB(clause.HandlerOffset);
            pCatchBB->isFilterOrCatchFuncletEntry = true;
            pCatchBB->clauseVarIndex = m_clauseVarsIndex + i;

            // Initialize the catch / filtered handler stack state. It initially contains the exception object.
            pCatchBB->stackHeight = 1;
            pCatchBB->pStackState = (StackInfo*)AllocMemPool(sizeof (StackInfo));
            new (pCatchBB->pStackState) StackInfo(StackTypeO, NULL, pCatchBB->clauseVarIndex);
        }
    }

    // Now that we have classified all the basic blocks, we can set the clause type for the finally call island blocks.
    // We set it to the same type as the basic block after the finally handler.
    for (unsigned int i = 0; i < methodInfo->EHcount; i++)
    {
        CORINFO_EH_CLAUSE clause;
        m_compHnd->getEHinfo(methodInfo->ftn, i, &clause);

        if (clause.Flags != CORINFO_EH_CLAUSE_FINALLY)
        {
            continue;
        }

        InterpBasicBlock* pFinallyBB = GetBB(clause.HandlerOffset);

        InterpBasicBlock* pFinallyCallIslandBB = pFinallyBB->pFinallyCallIslandBB;
        while (pFinallyCallIslandBB != NULL)
        {
            InterpBasicBlock* pAfterFinallyBB = m_ppOffsetToBB[clause.HandlerOffset + clause.HandlerLength];
            assert(pAfterFinallyBB != NULL);
            pFinallyCallIslandBB->clauseType = pAfterFinallyBB->clauseType;
            pFinallyCallIslandBB = pFinallyCallIslandBB->pNextBB;
        }
    }
}

void InterpCompiler::EmitBranchToBB(InterpOpcode opcode, InterpBasicBlock *pTargetBB)
{
    EmitBBEndVarMoves(pTargetBB);
    InitBBStackState(pTargetBB);

    AddIns(opcode);
    m_pLastNewIns->info.pTargetBB = pTargetBB;
}

// ilOffset represents relative branch offset
void InterpCompiler::EmitBranch(InterpOpcode opcode, int32_t ilOffset)
{
    int32_t target = (int32_t)(m_ip - m_pILCode) + ilOffset;
    if (target < 0 || target >= m_ILCodeSize)
        assert(0);

    // Backwards branch, emit safepoint
    if (ilOffset < 0)
        AddIns(INTOP_SAFEPOINT);

    InterpBasicBlock *pTargetBB = m_ppOffsetToBB[target];
    assert(pTargetBB != NULL);

    EmitBranchToBB(opcode, pTargetBB);
}

void InterpCompiler::EmitOneArgBranch(InterpOpcode opcode, int32_t ilOffset, int insSize)
{
    CHECK_STACK(1);
    StackType argType = (m_pStackPointer[-1].type == StackTypeO || m_pStackPointer[-1].type == StackTypeByRef) ? StackTypeI : m_pStackPointer[-1].type;
    // offset the opcode to obtain the type specific I4/I8/R4/R8 variant.
    InterpOpcode opcodeArgType = (InterpOpcode)(opcode + argType - StackTypeI4);
    m_pStackPointer--;
    if (ilOffset)
    {
        EmitBranch(opcodeArgType, ilOffset + insSize);
        m_pLastNewIns->SetSVar(m_pStackPointer[0].var);
    }
    else
    {
        AddIns(INTOP_NOP);
    }
}

void InterpCompiler::EmitTwoArgBranch(InterpOpcode opcode, int32_t ilOffset, int insSize)
{
    CHECK_STACK(2);
    StackType argType1 = (m_pStackPointer[-1].type == StackTypeO || m_pStackPointer[-1].type == StackTypeByRef) ? StackTypeI : m_pStackPointer[-1].type;
    StackType argType2 = (m_pStackPointer[-2].type == StackTypeO || m_pStackPointer[-2].type == StackTypeByRef) ? StackTypeI : m_pStackPointer[-2].type;

    // Since branch opcodes only compare args of the same type, handle implicit conversions before
    // emitting the conditional branch
    if (argType1 == StackTypeI4 && argType2 == StackTypeI8)
    {
        EmitConv(m_pStackPointer - 1, StackTypeI8, INTOP_CONV_I8_I4);
        argType1 = StackTypeI8;
    }
    else if (argType1 == StackTypeI8 && argType2 == StackTypeI4)
    {
        EmitConv(m_pStackPointer - 2, StackTypeI8, INTOP_CONV_I8_I4);
    }
    else if (argType1 == StackTypeR4 && argType2 == StackTypeR8)
    {
        EmitConv(m_pStackPointer - 1, StackTypeR8, INTOP_CONV_R8_R4);
        argType1 = StackTypeR8;
    }
    else if (argType1 == StackTypeR8 && argType2 == StackTypeR4)
    {
        EmitConv(m_pStackPointer - 2, StackTypeR8, INTOP_CONV_R8_R4);
    }
    else if (argType1 != argType2)
    {
        BADCODE("Branch compare args must be of the same type");
    }

    // offset the opcode to obtain the type specific I4/I8/R4/R8 variant.
    InterpOpcode opcodeArgType = (InterpOpcode)(opcode + argType1 - StackTypeI4);
    m_pStackPointer -= 2;

    if (ilOffset)
    {
        EmitBranch(opcodeArgType, ilOffset + insSize);
        m_pLastNewIns->SetSVars2(m_pStackPointer[0].var, m_pStackPointer[1].var);
    }
    else
    {
        AddIns(INTOP_NOP);
    }
}

void InterpCompiler::EmitLoadVar(int32_t var)
{
    InterpType interpType = m_pVars[var].interpType;
    CORINFO_CLASS_HANDLE clsHnd = m_pVars[var].clsHnd;

    if (m_pCBB->clauseType == BBClauseFilter)
    {
        assert(m_pVars[var].ILGlobal);
        AddIns(INTOP_LOAD_FRAMEVAR);
        PushInterpType(InterpTypeI, NULL);
        m_pLastNewIns->SetDVar(m_pStackPointer[-1].var);
        EmitLdind(interpType, clsHnd, m_pVars[var].offset);
        return;
    }

    int32_t size = m_pVars[var].size;

    if (interpType == InterpTypeVT)
        PushTypeVT(clsHnd, size);
    else
        PushInterpType(interpType, clsHnd);

    AddIns(InterpGetMovForType(interpType, true));
    m_pLastNewIns->SetSVar(var);
    m_pLastNewIns->SetDVar(m_pStackPointer[-1].var);
    if (interpType == InterpTypeVT)
        m_pLastNewIns->data[0] = size;
}

void InterpCompiler::EmitStoreVar(int32_t var)
{
    InterpType interpType = m_pVars[var].interpType;
    CHECK_STACK(1);

    if (m_pCBB->clauseType == BBClauseFilter)
    {
        AddIns(INTOP_LOAD_FRAMEVAR);
        PushInterpType(InterpTypeI, NULL);
        m_pLastNewIns->SetDVar(m_pStackPointer[-1].var);
        EmitStind(interpType, m_pVars[var].clsHnd, m_pVars[var].offset, true /* reverseSVarOrder */);
        return;
    }

#ifdef TARGET_64BIT
    // nint and int32 can be used interchangeably. Add implicit conversions.
    if (m_pStackPointer[-1].type == StackTypeI4 && g_stackTypeFromInterpType[interpType] == StackTypeI8)
        EmitConv(m_pStackPointer - 1, StackTypeI8, INTOP_CONV_I8_I4);
#endif
    if (m_pStackPointer[-1].type == StackTypeR4 && g_stackTypeFromInterpType[interpType] == StackTypeR8)
        EmitConv(m_pStackPointer - 1, StackTypeR8, INTOP_CONV_R8_R4);
    else if (m_pStackPointer[-1].type == StackTypeR8 && g_stackTypeFromInterpType[interpType] == StackTypeR4)
        EmitConv(m_pStackPointer - 1, StackTypeR4, INTOP_CONV_R4_R8);

    m_pStackPointer--;
    AddIns(InterpGetMovForType(interpType, false));
    m_pLastNewIns->SetSVar(m_pStackPointer[0].var);
    m_pLastNewIns->SetDVar(var);
    if (interpType == InterpTypeVT)
        m_pLastNewIns->data[0] = m_pVars[var].size;
}

void InterpCompiler::EmitBinaryArithmeticOp(int32_t opBase)
{
    CHECK_STACK(2);
    StackType type1 = m_pStackPointer[-2].type;
    StackType type2 = m_pStackPointer[-1].type;

    StackType typeRes;

    if (opBase == INTOP_ADD_I4 && (type1 == StackTypeByRef || type2 == StackTypeByRef))
    {
        if (type1 == type2)
            INVALID_CODE_RET_VOID;
        if (type1 == StackTypeByRef)
        {
            if (type2 == StackTypeI4)
            {
#ifdef TARGET_64BIT
                EmitConv(m_pStackPointer - 1, StackTypeI8, INTOP_CONV_I8_I4);
                type2 = StackTypeI8;
#endif
                typeRes = StackTypeByRef;
            }
            else if (type2 == StackTypeI)
            {
                typeRes = StackTypeByRef;
            }
            else
            {
                INVALID_CODE_RET_VOID;
            }
        }
        else
        {
            // type2 == StackTypeByRef
            if (type1 == StackTypeI4)
            {
#ifdef TARGET_64BIT
                EmitConv(m_pStackPointer - 2, StackTypeI8, INTOP_CONV_I8_I4);
                type1 = StackTypeI8;
#endif
                typeRes = StackTypeByRef;
            }
            else if (type1 == StackTypeI)
            {
                typeRes = StackTypeByRef;
            }
            else
            {
                INVALID_CODE_RET_VOID;
            }
        }
    }
    else if (opBase == INTOP_SUB_I4 && type1 == StackTypeByRef)
    {
        if (type2 == StackTypeI4)
        {
#ifdef TARGET_64BIT
            EmitConv(m_pStackPointer - 1, StackTypeI8, INTOP_CONV_I8_I4);
            type2 = StackTypeI8;
#endif
            typeRes = StackTypeByRef;
        }
        else if (type2 == StackTypeI)
        {
            typeRes = StackTypeByRef;
        }
        else if (type2 == StackTypeByRef)
        {
            typeRes = StackTypeI;
        }
        else
        {
            INVALID_CODE_RET_VOID;
        }
    }
    else
    {
#if TARGET_64BIT
        if (type1 == StackTypeI8 && type2 == StackTypeI4)
        {
            EmitConv(m_pStackPointer - 1, StackTypeI8, INTOP_CONV_I8_I4);
            type2 = StackTypeI8;
        }
        else if (type1 == StackTypeI4 && type2 == StackTypeI8)
        {
            EmitConv(m_pStackPointer - 2, StackTypeI8, INTOP_CONV_I8_I4);
            type1 = StackTypeI8;
        }
#endif
        if (type1 == StackTypeR8 && type2 == StackTypeR4)
        {
            EmitConv(m_pStackPointer - 1, StackTypeR8, INTOP_CONV_R8_R4);
            type2 = StackTypeR8;
        }
        else if (type1 == StackTypeR4 && type2 == StackTypeR8)
        {
            EmitConv(m_pStackPointer - 2, StackTypeR8, INTOP_CONV_R8_R4);
            type1 = StackTypeR8;
        }
        if (type1 != type2)
            INVALID_CODE_RET_VOID;

        typeRes = type1;
    }

    // The argument opcode is for the base _I4 instruction. Depending on the type of the result
    // we compute the specific variant, _I4/_I8/_R4 or R8.
    int32_t typeOffset = ((typeRes == StackTypeByRef) ? StackTypeI : typeRes) - StackTypeI4;
    int32_t finalOpcode = opBase + typeOffset;

    m_pStackPointer -= 2;
    AddIns(finalOpcode);
    m_pLastNewIns->SetSVars2(m_pStackPointer[0].var, m_pStackPointer[1].var);
    PushStackType(typeRes, NULL);
    m_pLastNewIns->SetDVar(m_pStackPointer[-1].var);
}

void InterpCompiler::EmitUnaryArithmeticOp(int32_t opBase)
{
    CHECK_STACK(1);
    StackType stackType = m_pStackPointer[-1].type;
    int32_t finalOpcode = opBase + (stackType - StackTypeI4);

    if (stackType == StackTypeByRef || stackType == StackTypeO)
        INVALID_CODE_RET_VOID;
    if (opBase == INTOP_NOT_I4 && (stackType != StackTypeI4 && stackType != StackTypeI8))
        INVALID_CODE_RET_VOID;

    m_pStackPointer--;
    AddIns(finalOpcode);
    m_pLastNewIns->SetSVar(m_pStackPointer[0].var);
    PushStackType(stackType, NULL);
    m_pLastNewIns->SetDVar(m_pStackPointer[-1].var);
}

void InterpCompiler::EmitShiftOp(int32_t opBase)
{
    CHECK_STACK(2);
    StackType stackType = m_pStackPointer[-2].type;
    StackType shiftAmountType = m_pStackPointer[-1].type;
    int32_t typeOffset = stackType - StackTypeI4;
    int32_t finalOpcode = opBase + typeOffset;

    if ((stackType != StackTypeI4 && stackType != StackTypeI8) ||
            (shiftAmountType != StackTypeI4 && shiftAmountType != StackTypeI))
        INVALID_CODE_RET_VOID;

    m_pStackPointer -= 2;
    AddIns(finalOpcode);
    m_pLastNewIns->SetSVars2(m_pStackPointer[0].var, m_pStackPointer[1].var);
    PushStackType(stackType, NULL);
    m_pLastNewIns->SetDVar(m_pStackPointer[-1].var);
}

void InterpCompiler::EmitCompareOp(int32_t opBase)
{
    CHECK_STACK(2);
    if (m_pStackPointer[-1].type == StackTypeO || m_pStackPointer[-1].type == StackTypeByRef)
    {
        AddIns(opBase + StackTypeI - StackTypeI4);
    }
    else
    {
        if (m_pStackPointer[-1].type == StackTypeR4 && m_pStackPointer[-2].type == StackTypeR8)
            EmitConv(m_pStackPointer - 1, StackTypeR8, INTOP_CONV_R8_R4);
        if (m_pStackPointer[-1].type == StackTypeR8 && m_pStackPointer[-2].type == StackTypeR4)
            EmitConv(m_pStackPointer - 2, StackTypeR8, INTOP_CONV_R8_R4);
        AddIns(opBase + m_pStackPointer[-1].type - StackTypeI4);
    }
    m_pStackPointer -= 2;
    m_pLastNewIns->SetSVars2(m_pStackPointer[0].var, m_pStackPointer[1].var);
    PushStackType(StackTypeI4, NULL);
    m_pLastNewIns->SetDVar(m_pStackPointer[-1].var);
}

int32_t InterpCompiler::GetDataItemIndex(void *data)
{
    int32_t index = m_dataItems.Find(data);
    if (index != -1)
        return index;

    return m_dataItems.Add(data);
}

void* InterpCompiler::GetDataItemAtIndex(int32_t index)
{
    if (index < 0 || index >= m_dataItems.GetSize())
    {
        assert(!"Invalid data item index");
        return NULL;
    }
    return m_dataItems.Get(index);
}

int32_t InterpCompiler::GetMethodDataItemIndex(CORINFO_METHOD_HANDLE mHandle)
{
    return GetDataItemIndex((void*)mHandle);
}

int32_t InterpCompiler::GetDataItemIndexForHelperFtn(CorInfoHelpFunc ftn)
{
    // Interpreter-TODO: Find an existing data item index for this helper if possible and reuse it
    CORINFO_CONST_LOOKUP ftnLookup;
    m_compHnd->getHelperFtn(ftn, &ftnLookup);
    void* addr = ftnLookup.addr;
    if (ftnLookup.accessType == IAT_PVALUE)
    {
        addr = (void*)((size_t)addr | INTERP_INDIRECT_HELPER_TAG);
    }

#ifdef _DEBUG
    if (!PointerInNameMap(addr))
    {
        const char* name = CorInfoHelperToName(ftn);
        if (name)
            AddPointerToNameMap(addr, name);
    }
#endif
    assert(ftnLookup.accessType == IAT_VALUE || ftnLookup.accessType == IAT_PVALUE);

    return GetDataItemIndex(addr);
}

bool InterpCompiler::EmitCallIntrinsics(CORINFO_METHOD_HANDLE method, CORINFO_SIG_INFO sig)
{
    const char *className = NULL;
    const char *namespaceName = NULL;
    const char *methodName = m_compHnd->getMethodNameFromMetadata(method, &className, &namespaceName, NULL, 0);

    if (namespaceName && !strcmp(namespaceName, "System"))
    {
        if (className && !strcmp(className, "Environment"))
        {
            if (methodName && !strcmp(methodName, "FailFast"))
            {
                AddIns(INTOP_FAILFAST); // to be removed, not really an intrisic
                m_pStackPointer--;
                return true;
            }
        }
        else if (className && !strcmp(className, "Object"))
        {
            // This is needed at this moment because we don't have support for interop
            // with compiled code, but it might make sense in the future for this to remain
            // in order to avoid redundant interp to jit transition.
            if (methodName && !strcmp(methodName, ".ctor"))
            {
                AddIns(INTOP_NOP);
                m_pStackPointer--;
                return true;
            }
        }
        else if (className && !strcmp(className, "GC"))
        {
            if (methodName && !strcmp(methodName, "Collect"))
            {
                AddIns(INTOP_GC_COLLECT);
                // Not reducing the stack pointer because we expect the version with no arguments
                return true;
            }
        }
        // TODO: Add multi-dimensional array getters and setters
    }

    return false;
}

void InterpCompiler::ResolveToken(uint32_t token, CorInfoTokenKind tokenKind, CORINFO_RESOLVED_TOKEN *pResolvedToken)
{
    pResolvedToken->tokenScope = m_compScopeHnd;
    pResolvedToken->tokenContext = METHOD_BEING_COMPILED_CONTEXT();
    pResolvedToken->token = token;
    pResolvedToken->tokenType = tokenKind;
    m_compHnd->resolveToken(pResolvedToken);
}

CORINFO_METHOD_HANDLE InterpCompiler::ResolveMethodToken(uint32_t token)
{
    CORINFO_RESOLVED_TOKEN resolvedToken;

    ResolveToken(token, CORINFO_TOKENKIND_Method, &resolvedToken);

    return resolvedToken.hMethod;
}

CORINFO_CLASS_HANDLE InterpCompiler::ResolveClassToken(uint32_t token)
{
    CORINFO_RESOLVED_TOKEN resolvedToken;

    ResolveToken(token, CORINFO_TOKENKIND_Class, &resolvedToken);

    return resolvedToken.hClass;
}

CORINFO_CLASS_HANDLE InterpCompiler::getClassFromContext(CORINFO_CONTEXT_HANDLE context)
{
    if (context == METHOD_BEING_COMPILED_CONTEXT())
    {
        return m_compHnd->getMethodClass(m_methodHnd); // This really should be just a field access, but we don't have that field in the InterpCompiler now
    }

    if (((SIZE_T)context & CORINFO_CONTEXTFLAGS_MASK) == CORINFO_CONTEXTFLAGS_CLASS)
    {
        return CORINFO_CLASS_HANDLE((SIZE_T)context & ~CORINFO_CONTEXTFLAGS_MASK);
    }
    else
    {
        return m_compHnd->getMethodClass(CORINFO_METHOD_HANDLE((SIZE_T)context & ~CORINFO_CONTEXTFLAGS_MASK));
    }
}

int InterpCompiler::getParamArgIndex()
{
    return m_paramArgIndex;
}

InterpCompiler::InterpEmbedGenericResult InterpCompiler::EmitGenericHandle(CORINFO_RESOLVED_TOKEN* resolvedToken, GenericHandleEmbedOptions options)
{
    CORINFO_GENERICHANDLE_RESULT embedInfo;
    InterpEmbedGenericResult result;
    m_compHnd->embedGenericHandle(resolvedToken, HasFlag(options, GenericHandleEmbedOptions::EmbedParent), m_methodInfo->ftn, &embedInfo);
    if (HasFlag(options, GenericHandleEmbedOptions::VarOnly) || embedInfo.lookup.lookupKind.needsRuntimeLookup)
    {
        result.var = EmitGenericHandleAsVar(embedInfo);
    }
    else
    {
        assert(embedInfo.lookup.constLookup.accessType == IAT_VALUE);
        result.dataItemIndex = GetDataItemIndex(embedInfo.lookup.constLookup.handle);
    }
    return result;
}

InterpCompiler::GenericHandleData InterpCompiler::GenericHandleToGenericHandleData(const CORINFO_GENERICHANDLE_RESULT& embedInfo)
{
    if (embedInfo.lookup.lookupKind.needsRuntimeLookup)
    {
        CORINFO_RUNTIME_LOOKUP_KIND runtimeLookupKind = embedInfo.lookup.lookupKind.runtimeLookupKind;
        InterpGenericLookup *pRuntimeLookup = (InterpGenericLookup*)AllocMethodData(sizeof(InterpGenericLookup));

        if (runtimeLookupKind == CORINFO_LOOKUP_METHODPARAM)
        {
            pRuntimeLookup->lookupType = InterpGenericLookupType::Method;
        }
        else if (runtimeLookupKind == CORINFO_LOOKUP_THISOBJ)
        {
            pRuntimeLookup->lookupType = InterpGenericLookupType::This;
        }
        else
        {
            pRuntimeLookup->lookupType = InterpGenericLookupType::Class;
        }
        CopyToInterpGenericLookup(pRuntimeLookup, &embedInfo.lookup.runtimeLookup);
        return GenericHandleData(getParamArgIndex(), GetDataItemIndex(pRuntimeLookup));
    }
    else
    {
        return GenericHandleData(GetDataItemIndex(embedInfo.lookup.constLookup.handle));
    }
}

void InterpCompiler::EmitPushHelperCall_2(const CorInfoHelpFunc ftn, const CORINFO_GENERICHANDLE_RESULT& arg1, int arg2, StackType resultStackType, CORINFO_CLASS_HANDLE clsHndStack)
{
    PushStackType(resultStackType, clsHndStack);
    int resultVar = m_pStackPointer[-1].var;

    GenericHandleData handleData = GenericHandleToGenericHandleData(arg1);

    if (handleData.argType == HelperArgType::GenericResolution)
    {
        AddIns(INTOP_CALL_HELPER_PG_2);
        m_pLastNewIns->data[0] = GetDataItemIndexForHelperFtn(ftn);
        m_pLastNewIns->data[1] = handleData.dataItemIndex;

        m_pLastNewIns->SetSVars2(handleData.genericVar, arg2);
        m_pLastNewIns->SetDVar(resultVar);
    }
    else
    {
        AddIns(INTOP_CALL_HELPER_PP_2);
        m_pLastNewIns->data[0] = GetDataItemIndexForHelperFtn(ftn);
        m_pLastNewIns->SetSVar(arg2);
        m_pLastNewIns->SetDVar(resultVar);

        m_pLastNewIns->data[1] = handleData.dataItemIndex;
    }
}

void InterpCompiler::EmitPushUnboxAny(const CORINFO_GENERICHANDLE_RESULT& arg1, int arg2, StackType resultStackType, CORINFO_CLASS_HANDLE clsHndStack)
{
    PushStackType(resultStackType, clsHndStack);
    int resultVar = m_pStackPointer[-1].var;

    GenericHandleData handleData = GenericHandleToGenericHandleData(arg1);

    if (handleData.argType == HelperArgType::GenericResolution)
    {
        AddIns(INTOP_UNBOX_ANY_GENERIC);
        m_pLastNewIns->data[0] = GetDataItemIndexForHelperFtn(CORINFO_HELP_UNBOX);
        m_pLastNewIns->data[1] = handleData.dataItemIndex;

        m_pLastNewIns->SetSVars2(handleData.genericVar, arg2);
        m_pLastNewIns->SetDVar(resultVar);
    }
    else
    {
        AddIns(INTOP_UNBOX_ANY);
        m_pLastNewIns->data[0] = GetDataItemIndexForHelperFtn(CORINFO_HELP_UNBOX);
        m_pLastNewIns->SetSVar(arg2);
        m_pLastNewIns->SetDVar(resultVar);

        m_pLastNewIns->data[1] = handleData.dataItemIndex;
    }
}

void InterpCompiler::EmitPushUnboxAnyNullable(const CORINFO_GENERICHANDLE_RESULT& arg1, int arg2, StackType resultStackType, CORINFO_CLASS_HANDLE clsHndStack)
{
    PushStackType(resultStackType, clsHndStack);
    int resultVar = m_pStackPointer[-1].var;

    GenericHandleData handleData = GenericHandleToGenericHandleData(arg1);

    if (handleData.argType == HelperArgType::GenericResolution)
    {
        AddIns(INTOP_CALL_HELPER_V_AGP);
        m_pLastNewIns->data[0] = GetDataItemIndexForHelperFtn(CORINFO_HELP_UNBOX_NULLABLE);
        m_pLastNewIns->data[1] = handleData.dataItemIndex;

        m_pLastNewIns->SetSVars2(handleData.genericVar, arg2);
        m_pLastNewIns->SetDVar(resultVar);
    }
    else
    {
        AddIns(INTOP_CALL_HELPER_V_APP);
        m_pLastNewIns->data[0] = GetDataItemIndexForHelperFtn(CORINFO_HELP_UNBOX_NULLABLE);
        m_pLastNewIns->SetSVar(arg2);
        m_pLastNewIns->SetDVar(resultVar);

        m_pLastNewIns->data[1] = handleData.dataItemIndex;
    }
}

void InterpCompiler::EmitPushHelperCall_Addr2(const CorInfoHelpFunc ftn, const CORINFO_GENERICHANDLE_RESULT& arg1, int arg2, StackType resultStackType, CORINFO_CLASS_HANDLE clsHndStack)
{
    PushStackType(resultStackType, clsHndStack);
    int resultVar = m_pStackPointer[-1].var;

    GenericHandleData handleData = GenericHandleToGenericHandleData(arg1);

    if (handleData.argType == HelperArgType::GenericResolution)
    {
        AddIns(INTOP_CALL_HELPER_AG_2);
        m_pLastNewIns->data[0] = GetDataItemIndexForHelperFtn(ftn);
        m_pLastNewIns->data[1] = handleData.dataItemIndex;

        m_pLastNewIns->SetSVars2(handleData.genericVar, arg2);
        m_pLastNewIns->SetDVar(resultVar);
    }
    else
    {
        AddIns(INTOP_CALL_HELPER_AP_2);
        m_pLastNewIns->data[0] = GetDataItemIndexForHelperFtn(ftn);
        m_pLastNewIns->SetSVar(arg2);
        m_pLastNewIns->SetDVar(resultVar);

        m_pLastNewIns->data[1] = handleData.dataItemIndex;
    }
}

void InterpCompiler::EmitPushHelperCall(const CorInfoHelpFunc ftn, const CORINFO_GENERICHANDLE_RESULT& arg1, StackType resultStackType, CORINFO_CLASS_HANDLE clsHndStack)
{
    PushStackType(resultStackType, clsHndStack);
    int resultVar = m_pStackPointer[-1].var;

    GenericHandleData handleData = GenericHandleToGenericHandleData(arg1);

    if (handleData.argType == HelperArgType::GenericResolution)
    {
        AddIns(INTOP_CALL_HELPER_PG);
        m_pLastNewIns->data[0] = GetDataItemIndexForHelperFtn(ftn);
        m_pLastNewIns->data[1] = handleData.dataItemIndex;

        m_pLastNewIns->SetSVar(handleData.genericVar);
        m_pLastNewIns->SetDVar(resultVar);
    }
    else
    {
        AddIns(INTOP_CALL_HELPER_PP);
        m_pLastNewIns->data[0] = GetDataItemIndexForHelperFtn(ftn);
        m_pLastNewIns->SetDVar(resultVar);

        m_pLastNewIns->data[1] = handleData.dataItemIndex;
    }
}

void InterpCompiler::EmitPushCORINFO_LOOKUP(const CORINFO_LOOKUP& lookup)
{
    PushStackType(StackTypeI, NULL);
    int resultVar = m_pStackPointer[-1].var;

    CORINFO_RUNTIME_LOOKUP_KIND runtimeLookupKind = lookup.lookupKind.runtimeLookupKind;
    InterpGenericLookup *pRuntimeLookup = (InterpGenericLookup*)AllocMethodData(sizeof(InterpGenericLookup));
    if (runtimeLookupKind == CORINFO_LOOKUP_METHODPARAM)
    {
        pRuntimeLookup->lookupType = InterpGenericLookupType::Method;
    }
    else if (runtimeLookupKind == CORINFO_LOOKUP_THISOBJ)
    {
        pRuntimeLookup->lookupType = InterpGenericLookupType::This;
    }
    else
    {
        pRuntimeLookup->lookupType = InterpGenericLookupType::Class;
    }
    CopyToInterpGenericLookup(pRuntimeLookup, &lookup.runtimeLookup);
    AddIns(INTOP_GENERICLOOKUP);
    m_pLastNewIns->data[0] = GetDataItemIndex(pRuntimeLookup);

    m_pLastNewIns->SetSVar(getParamArgIndex());
    m_pLastNewIns->SetDVar(resultVar);
}

int InterpCompiler::EmitGenericHandleAsVar(const CORINFO_GENERICHANDLE_RESULT &embedInfo)
{
    PushStackType(StackTypeI, NULL);
    int resultVar = m_pStackPointer[-1].var;
    m_pStackPointer--;
    
    GenericHandleData handleData = GenericHandleToGenericHandleData(embedInfo);

    if (handleData.argType == HelperArgType::GenericResolution)
    {
        AddIns(INTOP_GENERICLOOKUP);
        m_pLastNewIns->data[0] = handleData.dataItemIndex;

        m_pLastNewIns->SetSVar(handleData.genericVar);
        m_pLastNewIns->SetDVar(resultVar);
    }
    else
    {
        AddIns(INTOP_LDPTR);
        m_pLastNewIns->SetDVar(resultVar);

        m_pLastNewIns->data[0] = handleData.dataItemIndex;
    }

    return resultVar;
}

void InterpCompiler::EmitPushLdvirtftn(int thisVar, CORINFO_RESOLVED_TOKEN* pResolvedToken, CORINFO_CALL_INFO* pCallInfo)
{
    const bool isInterface = (pCallInfo->classFlags & CORINFO_FLG_INTERFACE) == CORINFO_FLG_INTERFACE;

    if ((pCallInfo->methodFlags & CORINFO_FLG_EnC) && !isInterface)
    {
        NO_WAY("Virtual call to a function added via EnC is not supported");
    }

    // Get the exact descriptor for the static callsite
    CORINFO_GENERICHANDLE_RESULT embedInfo;
    m_compHnd->embedGenericHandle(pResolvedToken, true, m_methodInfo->ftn, &embedInfo);
    assert(embedInfo.compileTimeHandle != NULL);
    int typeVar = EmitGenericHandleAsVar(embedInfo);

    m_compHnd->embedGenericHandle(pResolvedToken, false, m_methodInfo->ftn, &embedInfo);
    assert(embedInfo.compileTimeHandle != NULL);
    int methodVar = EmitGenericHandleAsVar(embedInfo);

    CORINFO_METHOD_HANDLE getVirtualFunctionPtrHelper;
    m_compHnd->getHelperFtn(CORINFO_HELP_VIRTUAL_FUNC_PTR, NULL, &getVirtualFunctionPtrHelper);
    assert(getVirtualFunctionPtrHelper != NULL);

    PushInterpType(InterpTypeI, NULL);
    int32_t dVar = m_pStackPointer[-1].var;

    int *callArgs = (int*) AllocMemPool((3 + 1) * sizeof(int));
    callArgs[0] = thisVar;
    callArgs[1] = typeVar;
    callArgs[2] = methodVar;
    callArgs[3] = CALL_ARGS_TERMINATOR;

    AddIns(INTOP_CALL);
    m_pLastNewIns->data[0] = GetMethodDataItemIndex(getVirtualFunctionPtrHelper);
    m_pLastNewIns->SetDVar(dVar);
    m_pLastNewIns->SetSVar(CALL_ARGS_SVAR);
    m_pLastNewIns->flags |= INTERP_INST_FLAG_CALL;
    m_pLastNewIns->info.pCallInfo = (InterpCallInfo*)AllocMemPool0(sizeof (InterpCallInfo));
    m_pLastNewIns->info.pCallInfo->pCallArgs = callArgs;
}

void InterpCompiler::EmitCall(CORINFO_RESOLVED_TOKEN* pConstrainedToken, bool readonly, bool tailcall, bool newObj, bool isCalli)
{
    uint32_t token = getU4LittleEndian(m_ip + 1);
    bool isVirtual = (*m_ip == CEE_CALLVIRT);

    CORINFO_RESOLVED_TOKEN resolvedCallToken;
    CORINFO_CALL_INFO callInfo;
    bool doCallInsteadOfNew = false;

    int callIFunctionPointerVar = -1;
    void* calliCookie = NULL;

    if (isCalli)
    {
        // Suppress uninitialized use warning.
        memset(&resolvedCallToken, 0, sizeof(resolvedCallToken));
        memset(&callInfo, 0, sizeof(callInfo));

        resolvedCallToken.token        = token;
        resolvedCallToken.tokenContext = METHOD_BEING_COMPILED_CONTEXT();
        resolvedCallToken.tokenScope   = m_methodInfo->scope;

        m_compHnd->findSig(m_methodInfo->scope, token, METHOD_BEING_COMPILED_CONTEXT(), &callInfo.sig);

        callIFunctionPointerVar = m_pStackPointer[-1].var;
        m_pStackPointer--;
        calliCookie = m_compHnd->GetCookieForInterpreterCalliSig(&callInfo.sig);
    }
    else
    {
        ResolveToken(token, newObj ? CORINFO_TOKENKIND_NewObj : CORINFO_TOKENKIND_Method, &resolvedCallToken);

        CORINFO_CALLINFO_FLAGS flags = (CORINFO_CALLINFO_FLAGS)(CORINFO_CALLINFO_ALLOWINSTPARAM | CORINFO_CALLINFO_SECURITYCHECKS | CORINFO_CALLINFO_DISALLOW_STUB);
        if (isVirtual)
        flags = (CORINFO_CALLINFO_FLAGS)(flags | CORINFO_CALLINFO_CALLVIRT);

        m_compHnd->getCallInfo(&resolvedCallToken, pConstrainedToken, m_methodInfo->ftn, flags, &callInfo);
        if (EmitCallIntrinsics(callInfo.hMethod, callInfo.sig))
        {
            m_ip += 5;
            return;
        }

        if (callInfo.thisTransform != CORINFO_NO_THIS_TRANSFORM)
        {
            assert(pConstrainedToken != NULL);
            StackInfo *pThisStackInfo = m_pStackPointer - callInfo.sig.numArgs - 1;
            if (callInfo.thisTransform == CORINFO_BOX_THIS)
            {
                CORINFO_GENERICHANDLE_RESULT embedInfo;
                m_compHnd->embedGenericHandle(pConstrainedToken, false, m_methodInfo->ftn, &embedInfo);
                EmitBox(pThisStackInfo, embedInfo, true);
            }
            else
            {
                assert(callInfo.thisTransform == CORINFO_DEREF_THIS);
                AddIns(INTOP_LDIND_I);
                m_pLastNewIns->SetSVar(pThisStackInfo->var);
                m_pLastNewIns->data[0] = 0;
                int32_t var = CreateVarExplicit(InterpTypeO, pConstrainedToken->hClass, INTERP_STACK_SLOT_SIZE);
                new (pThisStackInfo) StackInfo(StackTypeO, pConstrainedToken->hClass, var);
                m_pLastNewIns->SetDVar(pThisStackInfo->var);
            }
        }
    }

    if (newObj && (callInfo.classFlags & CORINFO_FLG_VAROBJSIZE))
    {
        // This is a variable size object which means "System.String".
        // For these, we just call the resolved method directly, but don't actually pass a this pointer to it.
        doCallInsteadOfNew = true;
    }

    // Process sVars
    int numArgsFromStack = callInfo.sig.numArgs + (newObj ? 0 : callInfo.sig.hasThis());
    int newObjThisArgLocation = newObj && !doCallInsteadOfNew ? 0 : INT_MAX;
    int numArgs = numArgsFromStack + (newObjThisArgLocation == 0);
    m_pStackPointer -= numArgsFromStack;

    int extraParamArgLocation = INT_MAX;
    if (callInfo.sig.hasTypeArg())
    {
        extraParamArgLocation = callInfo.sig.hasThis() ? 1 : 0;
        numArgs++;
    }

    int *callArgs = (int*) AllocMemPool((numArgs + 1) * sizeof(int));
    for (int iActualArg = 0, iLogicalArg = 0; iActualArg < numArgs; iActualArg++)
    {
        if (iActualArg == extraParamArgLocation)
        {
            // This is the extra type argument, which is not on the logical IL stack
            // Skip it for now. We will fill it in later.
        }
        else if (iActualArg == newObjThisArgLocation)
        {
            // This is the newObj arg type argument, which is not on the logical IL stack
            // Skip it for now. We will fill it in later.
        }
        else
        {
            callArgs[iActualArg] = m_pStackPointer [iLogicalArg].var;
            iLogicalArg++;
        }
    }
    callArgs[numArgs] = CALL_ARGS_TERMINATOR;

    GenericHandleData newObjData;
    int32_t newObjThisVar = -1;
    int32_t newObjDVar = -1;
    InterpType ctorType = InterpTypeO;
    int32_t vtsize = 0;

    if (newObjThisArgLocation != INT_MAX)
    {
        ctorType = GetInterpType(m_compHnd->asCorInfoType(resolvedCallToken.hClass));
        if (ctorType == InterpTypeVT)
        {
            vtsize = m_compHnd->getClassSize(resolvedCallToken.hClass);
            PushTypeVT(resolvedCallToken.hClass, vtsize);
            PushInterpType(InterpTypeByRef, NULL);
        }
        else
        {
            PushInterpType(ctorType, resolvedCallToken.hClass);
            PushInterpType(ctorType, resolvedCallToken.hClass);

            CORINFO_GENERICHANDLE_RESULT newObjGenericHandleEmbedInfo;
            m_compHnd->embedGenericHandle(&resolvedCallToken, true, m_methodInfo->ftn, &newObjGenericHandleEmbedInfo); 
            newObjData = GenericHandleToGenericHandleData(newObjGenericHandleEmbedInfo);
        }
        newObjDVar = m_pStackPointer[-2].var;
        newObjThisVar = m_pStackPointer[-1].var;
        m_pStackPointer--;
        // Consider this arg as being defined, although newobj defines it
        AddIns(INTOP_DEF);
        m_pLastNewIns->SetDVar(newObjThisVar);

        callArgs[newObjThisArgLocation] = newObjThisVar;
    }

    if (extraParamArgLocation != INT_MAX)
    {
        int contextParamVar = -1;

        // Instantiated generic method
        CORINFO_CONTEXT_HANDLE exactContextHnd = callInfo.contextHandle;
        if (((SIZE_T)exactContextHnd & CORINFO_CONTEXTFLAGS_MASK) == CORINFO_CONTEXTFLAGS_METHOD)
        {
            assert(exactContextHnd != METHOD_BEING_COMPILED_CONTEXT());

            CORINFO_METHOD_HANDLE exactMethodHandle =
            (CORINFO_METHOD_HANDLE)((SIZE_T)exactContextHnd & ~CORINFO_CONTEXTFLAGS_MASK);
            DeclarePointerIsMethod(exactMethodHandle);

            if (!callInfo.exactContextNeedsRuntimeLookup)
            {
                PushStackType(StackTypeI, NULL);
                m_pStackPointer--;
                contextParamVar = m_pStackPointer[0].var;
                AddIns(INTOP_LDPTR);
                m_pLastNewIns->SetDVar(contextParamVar);
                m_pLastNewIns->data[0] = GetDataItemIndex((void*)exactMethodHandle);
            }
            else
            {
                contextParamVar = EmitGenericHandle(&resolvedCallToken, GenericHandleEmbedOptions::VarOnly).var;
            }
        }

        // otherwise must be an instance method in a generic struct,
        // a static method in a generic type, or a runtime-generated array method
        else
        {
            assert(((SIZE_T)exactContextHnd & CORINFO_CONTEXTFLAGS_MASK) == CORINFO_CONTEXTFLAGS_CLASS);
            CORINFO_CLASS_HANDLE exactClassHandle = getClassFromContext(exactContextHnd);
            DeclarePointerIsClass(exactClassHandle);

            if ((callInfo.classFlags & CORINFO_FLG_ARRAY) && readonly)
            {
                PushStackType(StackTypeI, NULL);
                m_pStackPointer--;
                contextParamVar = m_pStackPointer[0].var;
                // We indicate "readonly" to the Address operation by using a null
                // instParam.
                AddIns(INTOP_LDPTR);
                m_pLastNewIns->SetDVar(contextParamVar);
                m_pLastNewIns->data[0] = GetDataItemIndex(NULL);
            }
            else if (!callInfo.exactContextNeedsRuntimeLookup)
            {
                PushStackType(StackTypeI, NULL);
                m_pStackPointer--;
                contextParamVar = m_pStackPointer[0].var;
                AddIns(INTOP_LDPTR);
                m_pLastNewIns->SetDVar(contextParamVar);
                m_pLastNewIns->data[0] = GetDataItemIndex((void*)exactClassHandle);
            }
            else
            {
                contextParamVar = EmitGenericHandle(&resolvedCallToken, GenericHandleEmbedOptions::VarOnly | GenericHandleEmbedOptions::EmbedParent).var;
            }
        }
        callArgs[extraParamArgLocation] = contextParamVar;
    }

    // Process dVar
    int32_t dVar;
    if (newObjDVar != -1)
    {
        dVar = newObjDVar;
    }
    else if (doCallInsteadOfNew)
    {
        PushInterpType(InterpTypeO, NULL);
        dVar = m_pStackPointer[-1].var;
    }
    else if (callInfo.sig.retType != CORINFO_TYPE_VOID)
    {
        InterpType interpType = GetInterpType(callInfo.sig.retType);

        if (interpType == InterpTypeVT)
        {
            int32_t size = m_compHnd->getClassSize(callInfo.sig.retTypeClass);
            PushTypeVT(callInfo.sig.retTypeClass, size);
        }
        else
        {
            PushInterpType(interpType, NULL);
        }
        dVar = m_pStackPointer[-1].var;
    }
    else
    {
        // Create a new dummy var to serve as the dVar of the call
        // FIXME Consider adding special dVar type (ex -1), that is
        // resolved to null offset. The opcode shouldn't really write to it
        PushStackType(StackTypeI4, NULL);
        m_pStackPointer--;
        dVar = m_pStackPointer[0].var;
    }

    // Emit call instruction
    switch (callInfo.kind)
    {
        case CORINFO_CALL:
            if (newObj && !doCallInsteadOfNew)
            {
                if (ctorType == InterpTypeVT)
                {
                    // If this is a newobj for a value type, we need to call the constructor
                    // and then copy the value type to the stack.
                    AddIns(INTOP_NEWOBJ_VT);
                    m_pLastNewIns->data[1] = (int32_t)ALIGN_UP_TO(vtsize, INTERP_STACK_SLOT_SIZE);
                }
                else
                {
                    if (newObjData.argType == HelperArgType::GenericResolution)
                    {
                        // newobj of type known only through a generic dictionary lookup.
                        AddIns(INTOP_NEWOBJ_GENERIC);
                        m_pLastNewIns->SetSVars2(CALL_ARGS_SVAR, newObjData.genericVar);
                        m_pLastNewIns->data[1] = newObjData.dataItemIndex;
                    }
                    else
                    {
                        // Normal newobj call
                        AddIns(INTOP_NEWOBJ);
                        m_pLastNewIns->data[1] = newObjData.dataItemIndex;
                    }
                }
                m_pLastNewIns->data[0] = GetDataItemIndex(callInfo.hMethod);
            }
            else if ((callInfo.classFlags & CORINFO_FLG_ARRAY) && newObj)
            {
                CORINFO_GENERICHANDLE_RESULT newObjGenericHandleEmbedInfo;
                m_compHnd->embedGenericHandle(&resolvedCallToken, true, m_methodInfo->ftn, &newObjGenericHandleEmbedInfo); 
                newObjData = GenericHandleToGenericHandleData(newObjGenericHandleEmbedInfo);
                
                if (newObjData.argType == HelperArgType::GenericResolution)
                {
                    AddIns(INTOP_NEWMDARR_GENERIC);
                    m_pLastNewIns->SetSVars2(CALL_ARGS_SVAR, newObjData.genericVar);
                    m_pLastNewIns->data[0] = newObjData.dataItemIndex;
                    m_pLastNewIns->data[1] = callInfo.sig.numArgs;
                }
                else
                {
                    AddIns(INTOP_NEWMDARR);
                    DeclarePointerIsClass(resolvedCallToken.hClass);
                    m_pLastNewIns->data[0] = GetDataItemIndex(resolvedCallToken.hClass);
                    m_pLastNewIns->data[1] = callInfo.sig.numArgs;
                }
            }
            else if (isCalli)
            {
                AddIns(INTOP_CALLI);
                m_pLastNewIns->data[0] = GetDataItemIndex(calliCookie);
                m_pLastNewIns->SetSVars2(CALL_ARGS_SVAR, callIFunctionPointerVar);
            }
            else
            {
                // Normal call
                if (callInfo.nullInstanceCheck)
                {
                    // If the call is a normal call, we need to check for null instance
                    // before the call.
                    // TODO: Add null checking behavior somewhere here!
                }
                AddIns(INTOP_CALL);
                m_pLastNewIns->data[0] = GetMethodDataItemIndex(callInfo.hMethod);
            }
            break;

        case CORINFO_CALL_CODE_POINTER:
        {
            if (callInfo.nullInstanceCheck)
            {
                // If the call is a normal call, we need to check for null instance
                // before the call.
                // TODO: Add null checking behavior somewhere here!
            }

            EmitPushCORINFO_LOOKUP(callInfo.codePointerLookup);
            m_pStackPointer--;
            int codePointerLookupResult = m_pStackPointer[0].var;

            calliCookie = m_compHnd->GetCookieForInterpreterCalliSig(&callInfo.sig);

            AddIns(INTOP_CALLI);
            m_pLastNewIns->data[0] = GetDataItemIndex(calliCookie);
            m_pLastNewIns->SetSVars2(CALL_ARGS_SVAR, codePointerLookupResult);
            break;
        }
        case CORINFO_VIRTUALCALL_VTABLE:
            // Traditional virtual call. In theory we could optimize this to using the vtable
            AddIns(INTOP_CALLVIRT);
            m_pLastNewIns->data[0] = GetDataItemIndex(callInfo.hMethod);
            break;

        case CORINFO_VIRTUALCALL_LDVIRTFTN:
            if (callInfo.sig.sigInst.methInstCount != 0)
            {
                assert(extraParamArgLocation == INT_MAX);
                // We should not have a type argument for the ldvirtftn path since we don't know
                // the exact method to call until the ldvirtftn is resolved, and that only
                // produces a function pointer.

                // We need to copy the this argument to the target function to another var,
                // since var's which are passed to call instructions are destroyed (unless
                // they are global, and there is no reason to promote the this arg to a global)
                AddIns(INTOP_MOV_P);
                m_pLastNewIns->SetSVar(callArgs[0]);
                PushInterpType(InterpTypeO, NULL);
                m_pLastNewIns->SetDVar(m_pStackPointer[-1].var);
                int thisVarForLdvirtftn = m_pStackPointer[-1].var;
                m_pStackPointer--;

                EmitPushLdvirtftn(thisVarForLdvirtftn, &resolvedCallToken, &callInfo);
                m_pStackPointer--;
                int synthesizedLdvirtftnPtrVar = m_pStackPointer[0].var;

                calliCookie = m_compHnd->GetCookieForInterpreterCalliSig(&callInfo.sig);

                AddIns(INTOP_CALLI);
                m_pLastNewIns->data[0] = GetDataItemIndex(calliCookie);
                m_pLastNewIns->SetSVars2(CALL_ARGS_SVAR, synthesizedLdvirtftnPtrVar);
            }
            else
            {
                AddIns(INTOP_CALLVIRT);
                m_pLastNewIns->data[0] = GetDataItemIndex(callInfo.hMethod);
            }
            break;

        case CORINFO_VIRTUALCALL_STUB:
            // This case should never happen
            assert(!"Unexpected call kind");
        break;
    }

    m_pLastNewIns->SetDVar(dVar);
    m_pLastNewIns->SetSVar(CALL_ARGS_SVAR);

    m_pLastNewIns->flags |= INTERP_INST_FLAG_CALL;
    m_pLastNewIns->info.pCallInfo = (InterpCallInfo*)AllocMemPool0(sizeof (InterpCallInfo));
    m_pLastNewIns->info.pCallInfo->pCallArgs = callArgs;

    m_ip += 5;
}

static int32_t GetLdindForType(InterpType interpType)
{
    switch (interpType)
    {
        case InterpTypeI1: return INTOP_LDIND_I1;
        case InterpTypeU1: return INTOP_LDIND_U1;
        case InterpTypeI2: return INTOP_LDIND_I2;
        case InterpTypeU2: return INTOP_LDIND_U2;
        case InterpTypeI4: return INTOP_LDIND_I4;
        case InterpTypeI8: return INTOP_LDIND_I8;
        case InterpTypeR4: return INTOP_LDIND_R4;
        case InterpTypeR8: return INTOP_LDIND_R8;
        case InterpTypeO: return INTOP_LDIND_I;
        case InterpTypeVT: return INTOP_LDIND_VT;
        case InterpTypeByRef: return INTOP_LDIND_I;
        default:
            assert(0);
    }
    return -1;
}

static int32_t GetStindForType(InterpType interpType)
{
    switch (interpType)
    {
        case InterpTypeI1: return INTOP_STIND_I1;
        case InterpTypeU1: return INTOP_STIND_U1;
        case InterpTypeI2: return INTOP_STIND_I2;
        case InterpTypeU2: return INTOP_STIND_U2;
        case InterpTypeI4: return INTOP_STIND_I4;
        case InterpTypeI8: return INTOP_STIND_I8;
        case InterpTypeR4: return INTOP_STIND_R4;
        case InterpTypeR8: return INTOP_STIND_R8;
        case InterpTypeO: return INTOP_STIND_O;
        case InterpTypeVT: return INTOP_STIND_VT;
        case InterpTypeByRef: return INTOP_STIND_I;
        default:
            assert(0);
    }
    return -1;
}

static int32_t GetStelemForType(InterpType interpType)
{
    switch (interpType)
    {
        case InterpTypeI1: return INTOP_STELEM_I1;
        case InterpTypeU1: return INTOP_STELEM_U1;
        case InterpTypeI2: return INTOP_STELEM_I2;
        case InterpTypeU2: return INTOP_STELEM_U2;
        case InterpTypeI4: return INTOP_STELEM_I4;
        case InterpTypeI8: return INTOP_STELEM_I8;
        case InterpTypeR4: return INTOP_STELEM_R4;
        case InterpTypeR8: return INTOP_STELEM_R8;
        case InterpTypeO: return INTOP_STELEM_REF;
        default:
            assert(0);
    }
    return -1;
}

void InterpCompiler::EmitLdind(InterpType interpType, CORINFO_CLASS_HANDLE clsHnd, int32_t offset)
{
    // Address is at the top of the stack
    m_pStackPointer--;
    int32_t opcode = GetLdindForType(interpType);
    AddIns(opcode);
    m_pLastNewIns->SetSVar(m_pStackPointer[0].var);
    m_pLastNewIns->data[0] = offset;
    if (interpType == InterpTypeVT)
    {
        int size = m_compHnd->getClassSize(clsHnd);
        m_pLastNewIns->data[1] = size;
        PushTypeVT(clsHnd, size);
    }
    else
    {
        PushInterpType(interpType, NULL);
    }
    m_pLastNewIns->SetDVar(m_pStackPointer[-1].var);
}

void InterpCompiler::EmitStind(InterpType interpType, CORINFO_CLASS_HANDLE clsHnd, int32_t offset, bool reverseSVarOrder)
{
    // stack contains address and then the value to be stored
    // or in the reverse order if the flag is set
    if (interpType == InterpTypeVT)
    {
        if (m_compHnd->getClassAttribs(clsHnd) & CORINFO_FLG_CONTAINS_GC_PTR)
        {
            AddIns(INTOP_STIND_VT);
            m_pLastNewIns->data[1] = GetDataItemIndex(clsHnd);
        }
        else
        {
            AddIns(INTOP_STIND_VT_NOREF);
            m_pLastNewIns->data[1] = m_compHnd->getClassSize(clsHnd);
        }
    }
    else
    {
        AddIns(GetStindForType(interpType));
    }

    m_pLastNewIns->data[0] = offset;

    m_pStackPointer -= 2;
    if (reverseSVarOrder)
        m_pLastNewIns->SetSVars2(m_pStackPointer[1].var, m_pStackPointer[0].var);
    else
        m_pLastNewIns->SetSVars2(m_pStackPointer[0].var, m_pStackPointer[1].var);

}

void InterpCompiler::EmitLdelem(int32_t opcode, InterpType interpType)
{
    m_pStackPointer -= 2;
    AddIns(opcode);
    m_pLastNewIns->SetSVars2(m_pStackPointer[0].var, m_pStackPointer[1].var);
    PushInterpType(interpType, NULL);
    m_pLastNewIns->SetDVar(m_pStackPointer[-1].var);
}

void InterpCompiler::EmitStelem(InterpType interpType)
{
    m_pStackPointer -= 3;
    int32_t opcode = GetStelemForType(interpType);
    AddIns(opcode);
    m_pLastNewIns->SetSVars3(m_pStackPointer[0].var, m_pStackPointer[1].var, m_pStackPointer[2].var);
}

void InterpCompiler::EmitStaticFieldAddress(CORINFO_FIELD_INFO *pFieldInfo, CORINFO_RESOLVED_TOKEN *pResolvedToken)
{
    bool isBoxedStatic  = (pFieldInfo->fieldFlags & CORINFO_FLG_FIELD_STATIC_IN_HEAP) != 0;
    switch (pFieldInfo->fieldAccessor)
    {
        case CORINFO_FIELD_STATIC_ADDRESS:
        case CORINFO_FIELD_STATIC_RVA_ADDRESS:
        {
            // const field address
            assert(pFieldInfo->fieldLookup.accessType == IAT_VALUE);
            AddIns(INTOP_LDPTR);
            PushInterpType(InterpTypeByRef, NULL);
            m_pLastNewIns->SetDVar(m_pStackPointer[-1].var);
            m_pLastNewIns->data[0] = GetDataItemIndex(pFieldInfo->fieldLookup.addr);
            break;
        }
        case CORINFO_FIELD_STATIC_TLS_MANAGED:
        case CORINFO_FIELD_STATIC_SHARED_STATIC_HELPER:
        {
            void *helperArg = NULL;
            switch (pFieldInfo->helper)
            {
                case CORINFO_HELP_GETDYNAMIC_NONGCTHREADSTATIC_BASE_NOCTOR_OPTIMIZED:
                case CORINFO_HELP_GETDYNAMIC_NONGCTHREADSTATIC_BASE_NOCTOR_OPTIMIZED2:
                case CORINFO_HELP_GETDYNAMIC_NONGCTHREADSTATIC_BASE_NOCTOR_OPTIMIZED2_NOJITOPT:
                    helperArg = (void*)(size_t)m_compHnd->getThreadLocalFieldInfo(pResolvedToken->hField, false);
                    break;
                case CORINFO_HELP_GETDYNAMIC_GCTHREADSTATIC_BASE_NOCTOR_OPTIMIZED:
                    helperArg = (void*)(size_t)m_compHnd->getThreadLocalFieldInfo(pResolvedToken->hField, true);
                    break;
                case CORINFO_HELP_GETDYNAMIC_GCTHREADSTATIC_BASE_NOCTOR:
                case CORINFO_HELP_GETDYNAMIC_NONGCTHREADSTATIC_BASE_NOCTOR:
                case CORINFO_HELP_GETDYNAMIC_GCTHREADSTATIC_BASE:
                case CORINFO_HELP_GETDYNAMIC_NONGCTHREADSTATIC_BASE:
                    helperArg = (void*)m_compHnd->getClassThreadStaticDynamicInfo(pResolvedToken->hClass);
                    break;
                default:
                    // TODO
                    assert(0);
                    break;
            }
            // Call helper to obtain thread static base address
            AddIns(INTOP_CALL_HELPER_PP);
            m_pLastNewIns->data[0] = GetDataItemIndexForHelperFtn(pFieldInfo->helper);
            m_pLastNewIns->data[1] = GetDataItemIndex(helperArg);
            PushInterpType(InterpTypeByRef, NULL);
            m_pLastNewIns->SetDVar(m_pStackPointer[-1].var);

            // Add field offset
            m_pStackPointer--;
            AddIns(INTOP_ADD_P_IMM);
            m_pLastNewIns->data[0] = (int32_t)pFieldInfo->offset;
            m_pLastNewIns->SetSVar(m_pStackPointer[0].var);
            PushInterpType(InterpTypeByRef, NULL);
            m_pLastNewIns->SetDVar(m_pStackPointer[-1].var);
            break;
        }
        case CORINFO_FIELD_STATIC_GENERICS_STATIC_HELPER:
        {
            AddIns(INTOP_CALL_HELPER_PP);
            m_pLastNewIns->data[0] = GetDataItemIndexForHelperFtn(pFieldInfo->helper);
            m_pLastNewIns->data[1] = GetDataItemIndex(pResolvedToken->tokenContext);
            PushInterpType(InterpTypeByRef, NULL);
            m_pLastNewIns->SetDVar(m_pStackPointer[-1].var);

            // Add field offset
            m_pStackPointer--;
            AddIns(INTOP_ADD_P_IMM);
            m_pLastNewIns->data[0] = (int32_t)pFieldInfo->offset;
            m_pLastNewIns->SetSVar(m_pStackPointer[0].var);
            PushInterpType(InterpTypeByRef, NULL);
            m_pLastNewIns->SetDVar(m_pStackPointer[-1].var);
            break;
        }
        default:
            // TODO
            assert(0);
            break;
    }

    if (isBoxedStatic)
    {
        // Obtain boxed instance ref
        m_pStackPointer--;
        AddIns(INTOP_LDIND_I);
        m_pLastNewIns->data[0] = 0;
        m_pLastNewIns->SetSVar(m_pStackPointer[0].var);
        PushInterpType(InterpTypeO, NULL);
        m_pLastNewIns->SetDVar(m_pStackPointer[-1].var);

        // Skip method table word
        m_pStackPointer--;
        AddIns(INTOP_ADD_P_IMM);
        m_pLastNewIns->data[0] = sizeof(void*);
        m_pLastNewIns->SetSVar(m_pStackPointer[0].var);
        PushInterpType(InterpTypeByRef, NULL);
        m_pLastNewIns->SetDVar(m_pStackPointer[-1].var);
    }
}

void InterpCompiler::EmitStaticFieldAccess(InterpType interpFieldType, CORINFO_FIELD_INFO *pFieldInfo, CORINFO_RESOLVED_TOKEN *pResolvedToken, bool isLoad)
{
    switch (pFieldInfo->fieldAccessor)
    {
        case CORINFO_FIELD_INTRINSIC_ZERO:
            AddIns(INTOP_LDNULL);
            PushInterpType(InterpTypeI, NULL);
            m_pLastNewIns->SetDVar(m_pStackPointer[-1].var);
            break;
        case CORINFO_FIELD_INTRINSIC_EMPTY_STRING:
        {
            void *emptyString;
            InfoAccessType iat = m_compHnd->emptyStringLiteral(&emptyString);
            assert(iat == IAT_VALUE);
            AddIns(INTOP_LDPTR);
            PushInterpType(InterpTypeO, m_compHnd->getBuiltinClass(CLASSID_STRING));
            m_pLastNewIns->SetDVar(m_pStackPointer[-1].var);
            m_pLastNewIns->data[0] = GetDataItemIndex(emptyString);
            break;
        }
        case CORINFO_FIELD_INTRINSIC_ISLITTLEENDIAN:
            // This is a field that is used to determine the endianness of the system
            AddIns(INTOP_LDC_I4);
#if BIGENDIAN
            m_pLastNewIns->data[0] = 0;
#else
            m_pLastNewIns->data[0] = 1;
#endif
            PushInterpType(InterpTypeI4, NULL);
            m_pLastNewIns->SetDVar(m_pStackPointer[-1].var);
            break;
        default:
            EmitStaticFieldAddress(pFieldInfo, pResolvedToken);
            if (isLoad)
                EmitLdind(interpFieldType, pFieldInfo->structType, 0);
            else
                EmitStind(interpFieldType, pFieldInfo->structType, 0, true);
            break;
    }
}

void InterpCompiler::EmitLdLocA(int32_t var)
{
    if (m_pCBB->clauseType == BBClauseFilter)
    {
        AddIns(INTOP_LOAD_FRAMEVAR);
        PushInterpType(InterpTypeI, NULL);
        m_pLastNewIns->SetDVar(m_pStackPointer[-1].var);
        AddIns(INTOP_ADD_P_IMM);
        m_pLastNewIns->data[0] = m_pVars[var].offset;
        m_pLastNewIns->SetSVar(m_pStackPointer[-1].var);
        m_pStackPointer--;
        PushInterpType(InterpTypeByRef, NULL);
        m_pLastNewIns->SetDVar(m_pStackPointer[-1].var);
        return;
    }

    AddIns(INTOP_LDLOCA);
    m_pLastNewIns->SetSVar(var);
    PushInterpType(InterpTypeByRef, NULL);
    m_pLastNewIns->SetDVar(m_pStackPointer[-1].var);
}

void InterpCompiler::EmitBox(StackInfo* pStackInfo, const CORINFO_GENERICHANDLE_RESULT &boxType, bool argByRef)
{
    CorInfoHelpFunc helpFunc = m_compHnd->getBoxHelper((CORINFO_CLASS_HANDLE)boxType.compileTimeHandle);
    DeclarePointerIsClass((CORINFO_CLASS_HANDLE)boxType.compileTimeHandle);
    if (argByRef)
    {
        EmitPushHelperCall_2(helpFunc, boxType, pStackInfo->var, StackTypeO, (CORINFO_CLASS_HANDLE)boxType.compileTimeHandle);
    }
    else
    {
        EmitPushHelperCall_Addr2(helpFunc, boxType, pStackInfo->var, StackTypeO, (CORINFO_CLASS_HANDLE)boxType.compileTimeHandle);
    }
    *pStackInfo = m_pStackPointer[-1];
    m_pStackPointer--;
}

void InterpCompiler::GenerateCode(CORINFO_METHOD_INFO* methodInfo)
{
    bool readonly = false;
    bool tailcall = false;
    bool volatile_ = false;
    CORINFO_RESOLVED_TOKEN* pConstrainedToken = NULL;
    CORINFO_RESOLVED_TOKEN constrainedToken;
    CORINFO_CALL_INFO callInfo;
    uint8_t *codeEnd;
    int numArgs = m_methodInfo->args.hasThis() + m_methodInfo->args.numArgs;
    bool emittedBBlocks, linkBBlocks, needsRetryEmit;
    m_ip = m_pILCode = methodInfo->ILCode;
    m_ILCodeSize = (int32_t)methodInfo->ILCodeSize;

    m_stackCapacity = methodInfo->maxStack + 1;
    m_pStackBase = m_pStackPointer = (StackInfo*)AllocTemporary(sizeof(StackInfo) * m_stackCapacity);

    m_pEntryBB = AllocBB(0);
    m_pEntryBB->emitState = BBStateEmitting;
    m_pEntryBB->stackHeight = 0;
    m_pCBB = m_pEntryBB;

    InterpBasicBlock *pFirstFuncletBB = NULL;
    InterpBasicBlock *pLastFuncletBB = NULL;

    CreateBasicBlocks(methodInfo);
    InitializeClauseBuildingBlocks(methodInfo);

    m_currentILOffset = -1;

#if DEBUG
    if (InterpConfig.InterpHalt().contains(m_compHnd, m_methodHnd, m_classHnd, &m_methodInfo->args))
        AddIns(INTOP_BREAKPOINT);
#endif

    // We need to always generate this opcode because even if we have no IL locals, we may have
    //  global vars which contain managed pointers or interior pointers
    m_pInitLocalsIns = AddIns(INTOP_INITLOCALS);
    // if (methodInfo->options & CORINFO_OPT_INIT_LOCALS)
    // FIXME: We can't currently skip zeroing locals because we don't have accurate liveness for global refs and byrefs
    m_pInitLocalsIns->data[0] = m_ILLocalsOffset;
    m_pInitLocalsIns->data[1] = m_ILLocalsSize;

    codeEnd = m_ip + m_ILCodeSize;

    // Safepoint at each method entry. This could be done as part of a call, rather than
    // adding an opcode.
    AddIns(INTOP_SAFEPOINT);

    linkBBlocks = true;
    needsRetryEmit = false;

retry_emit:
    emittedBBlocks = false;
    while (m_ip < codeEnd)
    {
        int32_t insOffset = (int32_t)(m_ip - m_pILCode);
        m_currentILOffset = insOffset;

        InterpBasicBlock *pNewBB = m_ppOffsetToBB[insOffset];
        if (pNewBB != NULL && m_pCBB != pNewBB)
        {
            INTERP_DUMP("BB%d (IL_%04x):\n", pNewBB->index, pNewBB->ilOffset);
            // If we were emitting into previous bblock, we are finished now
            if (m_pCBB->emitState == BBStateEmitting)
                m_pCBB->emitState = BBStateEmitted;
            // If the new bblock was already emitted, skip its instructions
            if (pNewBB->emitState == BBStateEmitted)
            {
                if (linkBBlocks)
                {
                    LinkBBs(m_pCBB, pNewBB);
                    // Further emitting can only start at a point where the bblock is not fallthrough
                    linkBBlocks = false;
                }
                // If the bblock was fully emitted it means we already iterated at least once over
                // all instructions so we have `pNextBB` initialized, unless it is the last bblock.
                // Skip through all emitted bblocks.
                m_pCBB = pNewBB;
                while (m_pCBB->pNextBB && m_pCBB->pNextBB->emitState == BBStateEmitted)
                    m_pCBB = m_pCBB->pNextBB;

                if (m_pCBB->pNextBB)
                    m_ip = m_pILCode + m_pCBB->pNextBB->ilOffset;
                else
                    m_ip = codeEnd;

                continue;
            }
            else
            {
                assert (pNewBB->emitState == BBStateNotEmitted);
            }

            // We are starting a new basic block. Change cbb and link them together
            if (linkBBlocks)
            {
                // By default we link cbb with the new starting bblock, unless the previous
                // instruction is an unconditional branch (BR, LEAVE, ENDFINALLY)
                LinkBBs(m_pCBB, pNewBB);
                EmitBBEndVarMoves(pNewBB);
                pNewBB->emitState = BBStateEmitting;
                emittedBBlocks = true;
                if (pNewBB->stackHeight >= 0)
                {
                    MergeStackTypeInfo(m_pStackBase, pNewBB->pStackState, pNewBB->stackHeight);
                    // This is relevant only for copying the vars associated with the values on the stack
                    memcpy(m_pStackBase, pNewBB->pStackState, pNewBB->stackHeight * sizeof(StackInfo));
                    m_pStackPointer = m_pStackBase + pNewBB->stackHeight;
                }
                else
                {
                    // This bblock has not been branched to yet. Initialize its stack state
                    InitBBStackState(pNewBB);
                }
                // linkBBlocks remains true, which is the default
            }
            else
            {
                if (pNewBB->stackHeight >= 0)
                {
                    // This is relevant only for copying the vars associated with the values on the stack
                    memcpy (m_pStackBase, pNewBB->pStackState, pNewBB->stackHeight * sizeof(StackInfo));
                    m_pStackPointer = m_pStackBase + pNewBB->stackHeight;
                    pNewBB->emitState = BBStateEmitting;
                    emittedBBlocks = true;
                    linkBBlocks = true;
                }
                else
                {
                    INTERP_DUMP("BB%d without initialized stack\n", pNewBB->index);
                    assert(pNewBB->emitState == BBStateNotEmitted);
                    needsRetryEmit = true;
                    // linking to its next bblock, if its the case, will only happen
                    // after we actually emit the bblock
                    linkBBlocks = false;
                    // If we had pNewBB->pNextBB initialized, here we could skip to its il offset directly.
                    // We will just skip all instructions instead, since it doesn't seem that problematic.
                }
            }

            InterpBasicBlock *pPrevBB = m_pCBB;

            pPrevBB = GenerateCodeForFinallyCallIslands(pNewBB, pPrevBB);

            if (!pPrevBB->pNextBB)
            {
                INTERP_DUMP("Chaining BB%d -> BB%d\n" , pPrevBB->index, pNewBB->index);
                pPrevBB->pNextBB = pNewBB;
            }

            m_pCBB = pNewBB;
            if (m_pCBB->isFilterOrCatchFuncletEntry && (m_pCBB->emitState == BBStateEmitting))
            {
                AddIns(INTOP_LOAD_EXCEPTION);
                m_pLastNewIns->SetDVar(m_pCBB->clauseVarIndex);
            }
        }

        int32_t opcodeSize = CEEOpcodeSize(m_ip, codeEnd);
        if (m_pCBB->emitState != BBStateEmitting)
        {
            // If we are not really emitting, just skip the instructions in the bblock
            m_ip += opcodeSize;
            continue;
        }

        m_ppOffsetToBB[insOffset] = m_pCBB;

#ifdef DEBUG
        if (m_verbose)
        {
            const uint8_t *ip = m_ip;
            printf("IL_%04x %-10s, sp %d, %s",
                (int32_t)(m_ip - m_pILCode),
                CEEOpName(CEEDecodeOpcode(&ip)), (int32_t)(m_pStackPointer - m_pStackBase),
                m_pStackPointer > m_pStackBase ? g_stackTypeString[m_pStackPointer[-1].type] : "  ");
            if (m_pStackPointer > m_pStackBase &&
                    (m_pStackPointer[-1].type == StackTypeO || m_pStackPointer[-1].type == StackTypeVT) &&
                    m_pStackPointer[-1].clsHnd != NULL)
                PrintClassName(m_pStackPointer[-1].clsHnd);
            printf("\n");
        }
#endif

        uint8_t opcode = *m_ip;
        switch (opcode)
        {
            case CEE_NOP:
                m_ip++;
                break;
            case CEE_LDC_I4_M1:
            case CEE_LDC_I4_0:
            case CEE_LDC_I4_1:
            case CEE_LDC_I4_2:
            case CEE_LDC_I4_3:
            case CEE_LDC_I4_4:
            case CEE_LDC_I4_5:
            case CEE_LDC_I4_6:
            case CEE_LDC_I4_7:
            case CEE_LDC_I4_8:
                AddIns(INTOP_LDC_I4);
                m_pLastNewIns->data[0] = opcode - CEE_LDC_I4_0;
                PushStackType(StackTypeI4, NULL);
                m_pLastNewIns->SetDVar(m_pStackPointer[-1].var);
                m_ip++;
                break;
            case CEE_LDC_I4_S:
                AddIns(INTOP_LDC_I4);
                m_pLastNewIns->data[0] = (int8_t)m_ip[1];
                PushStackType(StackTypeI4, NULL);
                m_pLastNewIns->SetDVar(m_pStackPointer[-1].var);
                m_ip += 2;
                break;
            case CEE_LDC_I4:
                AddIns(INTOP_LDC_I4);
                m_pLastNewIns->data[0] = getI4LittleEndian(m_ip + 1);
                PushStackType(StackTypeI4, NULL);
                m_pLastNewIns->SetDVar(m_pStackPointer[-1].var);
                m_ip += 5;
                break;
            case CEE_LDC_I8:
            {
                int64_t val = getI8LittleEndian(m_ip + 1);
                AddIns(INTOP_LDC_I8);
                PushInterpType(InterpTypeI8, NULL);
                m_pLastNewIns->SetDVar(m_pStackPointer[-1].var);
                m_pLastNewIns->data[0] = (int32_t)val;
                m_pLastNewIns->data[1] = (int32_t)(val >> 32);
                m_ip += 9;
                break;
            }
            case CEE_LDC_R4:
            {
                int32_t val = getI4LittleEndian(m_ip + 1);
                AddIns(INTOP_LDC_R4);
                PushInterpType(InterpTypeR4, NULL);
                m_pLastNewIns->SetDVar(m_pStackPointer[-1].var);
                m_pLastNewIns->data[0] = val;
                m_ip += 5;
                break;
            }
            case CEE_LDC_R8:
            {
                int64_t val = getI8LittleEndian(m_ip + 1);
                AddIns(INTOP_LDC_R8);
                PushInterpType(InterpTypeR8, NULL);
                m_pLastNewIns->SetDVar(m_pStackPointer[-1].var);
                m_pLastNewIns->data[0] = (int32_t)val;
                m_pLastNewIns->data[1] = (int32_t)(val >> 32);
                m_ip += 9;
                break;
            }
            case CEE_LDNULL:
                AddIns(INTOP_LDNULL);
                PushStackType(StackTypeO, NULL);
                m_pLastNewIns->SetDVar(m_pStackPointer[-1].var);
                m_ip++;
                break;
            case CEE_LDSTR:
            {
                int32_t token = getI4LittleEndian(m_ip + 1);
                void *str;
                InfoAccessType accessType = m_compHnd->constructStringLiteral(m_compScopeHnd, token, &str);
                DeclarePointerIsString(str);
                assert(accessType == IAT_VALUE);
                // str should be forever pinned, so we can include its ref inside interpreter code
                AddIns(INTOP_LDPTR);
                PushInterpType(InterpTypeO, m_compHnd->getBuiltinClass(CLASSID_STRING));
                m_pLastNewIns->SetDVar(m_pStackPointer[-1].var);
                m_pLastNewIns->data[0] = GetDataItemIndex(str);
                m_ip += 5;
                break;
            }
            case CEE_LDARG_S:
                EmitLoadVar(m_ip[1]);
                m_ip += 2;
                break;
            case CEE_LDARG_0:
            case CEE_LDARG_1:
            case CEE_LDARG_2:
            case CEE_LDARG_3:
                EmitLoadVar(*m_ip - CEE_LDARG_0);
                m_ip++;
                break;
            case CEE_LDARGA_S:
                EmitLdLocA(m_ip[1]);
                m_ip += 2;
                break;
            case CEE_STARG_S:
                EmitStoreVar(m_ip[1]);
                m_ip += 2;
                break;
            case CEE_LDLOC_S:
                EmitLoadVar(numArgs + m_ip[1]);
                m_ip += 2;
                break;
            case CEE_LDLOC_0:
            case CEE_LDLOC_1:
            case CEE_LDLOC_2:
            case CEE_LDLOC_3:
                EmitLoadVar(numArgs + *m_ip - CEE_LDLOC_0);
                m_ip++;
                break;
            case CEE_LDLOCA_S:
                EmitLdLocA(numArgs + m_ip[1]);
                m_ip += 2;
                break;
            case CEE_STLOC_S:
                EmitStoreVar(numArgs + m_ip[1]);
                m_ip += 2;
                break;
            case CEE_STLOC_0:
            case CEE_STLOC_1:
            case CEE_STLOC_2:
            case CEE_STLOC_3:
                EmitStoreVar(numArgs + *m_ip - CEE_STLOC_0);
                m_ip++;
                break;

            case CEE_LDOBJ:
            case CEE_STOBJ:
            {
                CHECK_STACK(*m_ip == CEE_LDOBJ ? 1 : 2);
                CORINFO_RESOLVED_TOKEN resolvedToken;
                ResolveToken(getU4LittleEndian(m_ip + 1), CORINFO_TOKENKIND_Class, &resolvedToken);
                InterpType interpType = GetInterpType(m_compHnd->asCorInfoType(resolvedToken.hClass));
                if (*m_ip == CEE_LDOBJ)
                {
                    EmitLdind(interpType, resolvedToken.hClass, 0);
                }
                else
                {
                    EmitStind(interpType, resolvedToken.hClass, 0, false);
                }
                m_ip += 5;
                break;
            }

            case CEE_RET:
            {
                CORINFO_SIG_INFO sig = methodInfo->args;
                InterpType retType = GetInterpType(sig.retType);

                if (retType == InterpTypeVoid)
                {
                    AddIns(INTOP_RET_VOID);
                }
                else if (retType == InterpTypeVT)
                {
                    CHECK_STACK(1);
                    AddIns(INTOP_RET_VT);
                    m_pStackPointer--;
                    int32_t retVar = m_pStackPointer[0].var;
                    m_pLastNewIns->SetSVar(retVar);
                    m_pLastNewIns->data[0] = m_pVars[retVar].size;
                }
                else
                {
                    CHECK_STACK(1);
                    AddIns(INTOP_RET);
                    m_pStackPointer--;
                    m_pLastNewIns->SetSVar(m_pStackPointer[0].var);
                }
                m_ip++;
                break;
            }
            case CEE_CONV_U1:
                CHECK_STACK(1);
                switch (m_pStackPointer[-1].type)
                {
                case StackTypeR4:
                    EmitConv(m_pStackPointer - 1, StackTypeI4, INTOP_CONV_U1_R4);
                    break;
                case StackTypeR8:
                    EmitConv(m_pStackPointer - 1, StackTypeI4, INTOP_CONV_U1_R8);
                    break;
                case StackTypeI4:
                    EmitConv(m_pStackPointer - 1, StackTypeI4, INTOP_CONV_U1_I4);
                    break;
                case StackTypeI8:
                    EmitConv(m_pStackPointer - 1, StackTypeI4, INTOP_CONV_U1_I8);
                    break;
                default:
                    assert(0);
                }
                m_ip++;
                break;
            case CEE_CONV_I1:
                CHECK_STACK(1);
                switch (m_pStackPointer[-1].type)
                {
                case StackTypeR4:
                    EmitConv(m_pStackPointer - 1, StackTypeI4, INTOP_CONV_I1_R4);
                    break;
                case StackTypeR8:
                    EmitConv(m_pStackPointer - 1, StackTypeI4, INTOP_CONV_I1_R8);
                    break;
                case StackTypeI4:
                    EmitConv(m_pStackPointer - 1, StackTypeI4, INTOP_CONV_I1_I4);
                    break;
                case StackTypeI8:
                    EmitConv(m_pStackPointer - 1, StackTypeI4, INTOP_CONV_I1_I8);
                    break;
                default:
                    assert(0);
                }
                m_ip++;
                break;
            case CEE_CONV_U2:
                CHECK_STACK(1);
                switch (m_pStackPointer[-1].type)
                {
                case StackTypeR4:
                    EmitConv(m_pStackPointer - 1, StackTypeI4, INTOP_CONV_U2_R4);
                    break;
                case StackTypeR8:
                    EmitConv(m_pStackPointer - 1, StackTypeI4, INTOP_CONV_U2_R8);
                    break;
                case StackTypeI4:
                    EmitConv(m_pStackPointer - 1, StackTypeI4, INTOP_CONV_U2_I4);
                    break;
                case StackTypeI8:
                    EmitConv(m_pStackPointer - 1, StackTypeI4, INTOP_CONV_U2_I8);
                    break;
                default:
                    assert(0);
                }
                m_ip++;
                break;
            case CEE_CONV_I2:
                CHECK_STACK(1);
                switch (m_pStackPointer[-1].type)
                {
                case StackTypeR4:
                    EmitConv(m_pStackPointer - 1, StackTypeI4, INTOP_CONV_I2_R4);
                    break;
                case StackTypeR8:
                    EmitConv(m_pStackPointer - 1, StackTypeI4, INTOP_CONV_I2_R8);
                    break;
                case StackTypeI4:
                    EmitConv(m_pStackPointer - 1, StackTypeI4, INTOP_CONV_I2_I4);
                    break;
                case StackTypeI8:
                    EmitConv(m_pStackPointer - 1, StackTypeI4, INTOP_CONV_I2_I8);
                    break;
                default:
                    assert(0);
                }
                m_ip++;
                break;
            case CEE_CONV_U:
                CHECK_STACK(1);
                switch (m_pStackPointer[-1].type)
                {
                case StackTypeR8:
#ifdef TARGET_64BIT
                    EmitConv(m_pStackPointer - 1, StackTypeI, INTOP_CONV_U8_R8);
#else
                    EmitConv(m_pStackPointer - 1, StackTypeI, INTOP_CONV_U4_R8);
#endif
                    break;
                case StackTypeR4:
#ifdef TARGET_64BIT
                    EmitConv(m_pStackPointer - 1, StackTypeI, INTOP_CONV_U8_R4);
#else
                    EmitConv(m_pStackPointer - 1, StackTypeI, INTOP_CONV_U4_R4);
#endif
                    break;
                case StackTypeI4:
#ifdef TARGET_64BIT
                    EmitConv(m_pStackPointer - 1, StackTypeI, INTOP_CONV_I8_U4);
#endif
                    break;
                case StackTypeI8:
#ifndef TARGET_64BIT
                    EmitConv(m_pStackPointer - 1, StackTypeI, INTOP_MOV_8);
#endif
                    break;
                case StackTypeByRef:
                case StackTypeO:
                    EmitConv(m_pStackPointer - 1, StackTypeI, INTOP_MOV_8);
                    break;
                default:
                    assert(0);
                }
                m_ip++;
                break;
            case CEE_CONV_I:
                CHECK_STACK(1);
                switch (m_pStackPointer[-1].type)
                {
                case StackTypeR8:
#ifdef TARGET_64BIT
                    EmitConv(m_pStackPointer - 1, StackTypeI, INTOP_CONV_I8_R8);
#else
                    EmitConv(m_pStackPointer - 1, StackTypeI, INTOP_CONV_I4_R8);
#endif
                    break;
                case StackTypeR4:
#ifdef TARGET_64BIT
                    EmitConv(m_pStackPointer - 1, StackTypeI, INTOP_CONV_I8_R4);
#else
                    EmitConv(m_pStackPointer - 1, StackTypeI, INTOP_CONV_I4_R4);
#endif
                    break;
                case StackTypeI4:
#ifdef TARGET_64BIT
                    EmitConv(m_pStackPointer - 1, StackTypeI, INTOP_CONV_I8_I4);
#endif
                    break;
                case StackTypeO:
                case StackTypeByRef:
                    EmitConv(m_pStackPointer - 1, StackTypeI, INTOP_MOV_8);
                    break;
                case StackTypeI8:
#ifndef TARGET_64BIT
                    EmitConv(m_pStackPointer - 1, StackTypeI, INTOP_MOV_8);
#endif
                    break;
                default:
                    assert(0);
                }
                m_ip++;
                break;
            case CEE_CONV_U4:
                CHECK_STACK(1);
                switch (m_pStackPointer[-1].type)
                {
                case StackTypeR4:
                    EmitConv(m_pStackPointer - 1, StackTypeI4, INTOP_CONV_U4_R4);
                    break;
                case StackTypeR8:
                    EmitConv(m_pStackPointer - 1, StackTypeI4, INTOP_CONV_U4_R8);
                    break;
                case StackTypeI4:
                    break;
                case StackTypeI8:
                    EmitConv(m_pStackPointer - 1, StackTypeI4, INTOP_MOV_8);
                    break;
                case StackTypeByRef:
                    EmitConv(m_pStackPointer - 1, StackTypeI4, INTOP_MOV_P);
                    break;
                default:
                    assert(0);
                }
                m_ip++;
                break;
            case CEE_CONV_I4:
                CHECK_STACK(1);
                switch (m_pStackPointer[-1].type)
                {
                case StackTypeR4:
                    EmitConv(m_pStackPointer - 1, StackTypeI4, INTOP_CONV_I4_R4);
                    break;
                case StackTypeR8:
                    EmitConv(m_pStackPointer - 1, StackTypeI4, INTOP_CONV_I4_R8);
                    break;
                case StackTypeI4:
                    break;
                case StackTypeI8:
                    EmitConv(m_pStackPointer - 1, StackTypeI4, INTOP_MOV_8);
                    break;
                case StackTypeByRef:
                    EmitConv(m_pStackPointer - 1, StackTypeI4, INTOP_MOV_P);
                    break;
                default:
                    assert(0);
                }
                m_ip++;
                break;
            case CEE_CONV_I8:
                CHECK_STACK(1);
                switch (m_pStackPointer[-1].type)
                {
                case StackTypeR4:
                    EmitConv(m_pStackPointer - 1, StackTypeI8, INTOP_CONV_I8_R4);
                    break;
                case StackTypeR8:
                    EmitConv(m_pStackPointer - 1, StackTypeI8, INTOP_CONV_I8_R8);
                    break;
                case StackTypeI4: {
                    EmitConv(m_pStackPointer - 1, StackTypeI8, INTOP_CONV_I8_I4);
                    break;
                }
                case StackTypeI8:
                    break;
                case StackTypeByRef:
#ifdef TARGET_64BIT
                    EmitConv(m_pStackPointer - 1, StackTypeI8, INTOP_MOV_8);
#else
                    EmitConv(m_pStackPointer - 1, StackTypeI8, INTOP_CONV_I8_I4);
#endif
                    break;
                default:
                    assert(0);
                }
                m_ip++;
                break;
            case CEE_CONV_R4:
                CHECK_STACK(1);
                switch (m_pStackPointer[-1].type)
                {
                case StackTypeR8:
                    EmitConv(m_pStackPointer - 1, StackTypeR4, INTOP_CONV_R4_R8);
                    break;
                case StackTypeI8:
                    EmitConv(m_pStackPointer - 1, StackTypeR4, INTOP_CONV_R4_I8);
                    break;
                case StackTypeI4:
                    EmitConv(m_pStackPointer - 1, StackTypeR4, INTOP_CONV_R4_I4);
                    break;
                case StackTypeR4:
                    break;
                default:
                    assert(0);
                }
                m_ip++;
                break;
            case CEE_CONV_R8:
                CHECK_STACK(1);
                switch (m_pStackPointer[-1].type)
                {
                case StackTypeI4:
                    EmitConv(m_pStackPointer - 1, StackTypeR8, INTOP_CONV_R8_I4);
                    break;
                case StackTypeI8:
                    EmitConv(m_pStackPointer - 1, StackTypeR8, INTOP_CONV_R8_I8);
                    break;
                case StackTypeR4:
                    EmitConv(m_pStackPointer - 1, StackTypeR8, INTOP_CONV_R8_R4);
                    break;
                case StackTypeR8:
                    break;
                default:
                    assert(0);
                }
                m_ip++;
                break;
            case CEE_CONV_U8:
                CHECK_STACK(1);
                switch (m_pStackPointer[-1].type)
                {
                case StackTypeI4:
                    EmitConv(m_pStackPointer - 1, StackTypeI8, INTOP_CONV_I8_U4);
                    break;
                case StackTypeI8:
                    break;
                case StackTypeR4:
                    EmitConv(m_pStackPointer - 1, StackTypeI8, INTOP_CONV_U8_R4);
                    break;
                case StackTypeR8:
                    EmitConv(m_pStackPointer - 1, StackTypeI8, INTOP_CONV_U8_R8);
                    break;
                case StackTypeByRef:
#ifdef TARGET_64BIT
                    EmitConv(m_pStackPointer - 1, StackTypeI8, INTOP_MOV_8);
#else
                    EmitConv(m_pStackPointer - 1, StackTypeI8, INTOP_CONV_I8_U4);
#endif
                    break;
                default:
                    assert(0);
                }
                m_ip++;
                break;
            case CEE_CONV_R_UN:
                switch (m_pStackPointer[-1].type)
                {
                case StackTypeR4:
                    EmitConv(m_pStackPointer - 1, StackTypeR8, INTOP_CONV_R8_R4);
                    break;
                case StackTypeR8:
                    break;
                case StackTypeI8:
                    EmitConv(m_pStackPointer - 1, StackTypeR8, INTOP_CONV_R_UN_I8);
                    break;
                case StackTypeI4:
                    EmitConv(m_pStackPointer - 1, StackTypeR8, INTOP_CONV_R_UN_I4);
                    break;
                default:
                    assert(0);
                }
                m_ip++;
                break;
            case CEE_CONV_OVF_I1:
                CHECK_STACK(1);
                switch (m_pStackPointer[-1].type)
                {
                case StackTypeR4:
                    EmitConv(m_pStackPointer - 1, StackTypeI4, INTOP_CONV_OVF_I1_R4);
                    break;
                case StackTypeR8:
                    EmitConv(m_pStackPointer - 1, StackTypeI4, INTOP_CONV_OVF_I1_R8);
                    break;
                case StackTypeI4:
                    EmitConv(m_pStackPointer - 1, StackTypeI4, INTOP_CONV_OVF_I1_I4);
                    break;
                case StackTypeI8:
                    EmitConv(m_pStackPointer - 1, StackTypeI4, INTOP_CONV_OVF_I1_I8);
                    break;
                default:
                    assert(0);
                }
                m_ip++;
                break;
            case CEE_CONV_OVF_U1:
                CHECK_STACK(1);
                switch (m_pStackPointer[-1].type)
                {
                case StackTypeR4:
                    EmitConv(m_pStackPointer - 1, StackTypeI4, INTOP_CONV_OVF_U1_R4);
                    break;
                case StackTypeR8:
                    EmitConv(m_pStackPointer - 1, StackTypeI4, INTOP_CONV_OVF_U1_R8);
                    break;
                case StackTypeI4:
                    EmitConv(m_pStackPointer - 1, StackTypeI4, INTOP_CONV_OVF_U1_I4);
                    break;
                case StackTypeI8:
                    EmitConv(m_pStackPointer - 1, StackTypeI4, INTOP_CONV_OVF_U1_I8);
                    break;
                default:
                    assert(0);
                }
                m_ip++;
                break;
            case CEE_CONV_OVF_I2:
                CHECK_STACK(1);
                switch (m_pStackPointer[-1].type)
                {
                case StackTypeR4:
                    EmitConv(m_pStackPointer - 1, StackTypeI4, INTOP_CONV_OVF_I2_R4);
                    break;
                case StackTypeR8:
                    EmitConv(m_pStackPointer - 1, StackTypeI4, INTOP_CONV_OVF_I2_R8);
                    break;
                case StackTypeI4:
                    EmitConv(m_pStackPointer - 1, StackTypeI4, INTOP_CONV_OVF_I2_I4);
                    break;
                case StackTypeI8:
                    EmitConv(m_pStackPointer - 1, StackTypeI4, INTOP_CONV_OVF_I2_I8);
                    break;
                default:
                    assert(0);
                }
                m_ip++;
                break;
            case CEE_CONV_OVF_U2:
                CHECK_STACK(1);
                switch (m_pStackPointer[-1].type)
                {
                case StackTypeR4:
                    EmitConv(m_pStackPointer - 1, StackTypeI4, INTOP_CONV_OVF_U2_R4);
                    break;
                case StackTypeR8:
                    EmitConv(m_pStackPointer - 1, StackTypeI4, INTOP_CONV_OVF_U2_R8);
                    break;
                case StackTypeI4:
                    EmitConv(m_pStackPointer - 1, StackTypeI4, INTOP_CONV_OVF_U2_I4);
                    break;
                case StackTypeI8:
                    EmitConv(m_pStackPointer - 1, StackTypeI4, INTOP_CONV_OVF_U2_I8);
                    break;
                default:
                    assert(0);
                }
                m_ip++;
                break;
            case CEE_CONV_OVF_I4:
                CHECK_STACK(1);
                switch (m_pStackPointer[-1].type)
                {
                case StackTypeR4:
                    EmitConv(m_pStackPointer - 1, StackTypeI4, INTOP_CONV_OVF_I4_R4);
                    break;
                case StackTypeR8:
                    EmitConv(m_pStackPointer - 1, StackTypeI4, INTOP_CONV_OVF_I4_R8);
                    break;
                case StackTypeI4:
                    break;
                case StackTypeI8:
                    EmitConv(m_pStackPointer - 1, StackTypeI4, INTOP_CONV_OVF_I4_I8);
                    break;
                default:
                    assert(0);
                }
                m_ip++;
                break;
            case CEE_CONV_OVF_U4:
                CHECK_STACK(1);
                switch (m_pStackPointer[-1].type)
                {
                case StackTypeR4:
                    EmitConv(m_pStackPointer - 1, StackTypeI4, INTOP_CONV_OVF_U4_R4);
                    break;
                case StackTypeR8:
                    EmitConv(m_pStackPointer - 1, StackTypeI4, INTOP_CONV_OVF_U4_R8);
                    break;
                case StackTypeI4:
                    break;
                case StackTypeI8:
                    EmitConv(m_pStackPointer - 1, StackTypeI4, INTOP_CONV_OVF_U4_I8);
                    break;
                default:
                    assert(0);
                }
                m_ip++;
                break;
            case CEE_CONV_OVF_I8:
                CHECK_STACK(1);
                switch (m_pStackPointer[-1].type)
                {
                case StackTypeR4:
                    EmitConv(m_pStackPointer - 1, StackTypeI8, INTOP_CONV_OVF_I8_R4);
                    break;
                case StackTypeR8:
                    EmitConv(m_pStackPointer - 1, StackTypeI8, INTOP_CONV_OVF_I8_R8);
                    break;
                case StackTypeI4:
                    EmitConv(m_pStackPointer - 1, StackTypeI8, INTOP_CONV_I8_I4);
                    break;
                case StackTypeI8:
                    break;
                default:
                    assert(0);
                }
                m_ip++;
                break;
            case CEE_CONV_OVF_U8:
                CHECK_STACK(1);
                switch (m_pStackPointer[-1].type)
                {
                case StackTypeR4:
                    EmitConv(m_pStackPointer - 1, StackTypeI8, INTOP_CONV_OVF_U8_R4);
                    break;
                case StackTypeR8:
                    EmitConv(m_pStackPointer - 1, StackTypeI8, INTOP_CONV_OVF_U8_R8);
                    break;
                case StackTypeI4:
                    EmitConv(m_pStackPointer - 1, StackTypeI8, INTOP_CONV_I8_U4);
                    break;
                case StackTypeI8:
                    break;
                default:
                    assert(0);
                }
                m_ip++;
                break;
            case CEE_CONV_OVF_I:
                CHECK_STACK(1);
                switch (m_pStackPointer[-1].type)
                {
                case StackTypeR4:
#ifdef TARGET_64BIT
                    EmitConv(m_pStackPointer - 1, StackTypeI, INTOP_CONV_OVF_I8_R4);
#else
                    EmitConv(m_pStackPointer - 1, StackTypeI, INTOP_CONV_OVF_I4_R4);
#endif
                    break;
                case StackTypeR8:
#ifdef TARGET_64BIT
                    EmitConv(m_pStackPointer - 1, StackTypeI, INTOP_CONV_OVF_I8_R8);
#else
                    EmitConv(m_pStackPointer - 1, StackTypeI, INTOP_CONV_OVF_I4_R8);
#endif
                    break;
                case StackTypeI4:
#ifdef TARGET_64BIT
                    EmitConv(m_pStackPointer - 1, StackTypeI, INTOP_CONV_I8_I4);
#else
                    EmitConv(m_pStackPointer - 1, StackTypeI, INTOP_MOV_4);
#endif
                    break;
                case StackTypeI8:
#ifdef TARGET_64BIT
                    EmitConv(m_pStackPointer - 1, StackTypeI, INTOP_MOV_8);
#else
                    EmitConv(m_pStackPointer - 1, StackTypeI, INTOP_CONV_OVF_I4_I8);
#endif
                    break;
                default:
                    assert(0);
                }
                m_ip++;
                break;
            case CEE_CONV_OVF_U:
                CHECK_STACK(1);
                switch (m_pStackPointer[-1].type)
                {
                case StackTypeR4:
#ifdef TARGET_64BIT
                    EmitConv(m_pStackPointer - 1, StackTypeI, INTOP_CONV_OVF_U8_R4);
#else
                    EmitConv(m_pStackPointer - 1, StackTypeI, INTOP_CONV_OVF_U4_R4);
#endif
                    break;
                case StackTypeR8:
#ifdef TARGET_64BIT
                    EmitConv(m_pStackPointer - 1, StackTypeI, INTOP_CONV_OVF_U8_R8);
#else
                    EmitConv(m_pStackPointer - 1, StackTypeI, INTOP_CONV_OVF_U4_R8);
#endif
                    break;
                case StackTypeI4:
#ifdef TARGET_64BIT
                    // FIXME: Is this the right conv opcode?
                    EmitConv(m_pStackPointer - 1, StackTypeI, INTOP_CONV_I8_I4);
#else
                    EmitConv(m_pStackPointer - 1, StackTypeI, INTOP_MOV_4);
#endif
                    break;
                case StackTypeI8:
#ifdef TARGET_64BIT
                    EmitConv(m_pStackPointer - 1, StackTypeI, INTOP_MOV_8);
#else
                    EmitConv(m_pStackPointer - 1, StackTypeI, INTOP_CONV_OVF_U4_I8);
#endif
                    break;
                default:
                    assert(0);
                }
                m_ip++;
                break;
            case CEE_SWITCH:
            {
                m_ip++;
                uint32_t n = getU4LittleEndian(m_ip);
                // Format of switch instruction is opcode + srcVal + n + T1 + T2 + ... + Tn
                AddInsExplicit(INTOP_SWITCH, n + 3);
                m_pLastNewIns->data[0] = n;
                m_ip += 4;
                const uint8_t *nextIp = m_ip + n * 4;
                m_pStackPointer--;
                m_pLastNewIns->SetSVar(m_pStackPointer->var);
                InterpBasicBlock **targetBBTable = (InterpBasicBlock**)AllocMemPool(sizeof (InterpBasicBlock*) * n);

                for (uint32_t i = 0; i < n; i++)
                {
                    int32_t offset = getU4LittleEndian(m_ip);
                    uint32_t target = (uint32_t)(nextIp - m_pILCode + offset);
                    InterpBasicBlock *targetBB = m_ppOffsetToBB[target];
                    assert(targetBB);

                    InitBBStackState(targetBB);
                    targetBBTable[i] = targetBB;
                    LinkBBs(m_pCBB, targetBB);
                    m_ip += 4;
                }
                m_pLastNewIns->info.ppTargetBBTable = targetBBTable;
                break;
            }
            case CEE_BR:
            {
                int32_t offset = getI4LittleEndian(m_ip + 1);
                if (offset)
                {
                    EmitBranch(INTOP_BR, 5 + offset);
                    linkBBlocks = false;
                }
                m_ip += 5;
                break;
            }
            case CEE_BR_S:
            {
                int32_t offset = (int8_t)m_ip [1];
                if (offset)
                {
                    EmitBranch(INTOP_BR, 2 + (int8_t)m_ip [1]);
                    linkBBlocks = false;
                }
                m_ip += 2;
                break;
            }
            case CEE_BRFALSE:
                EmitOneArgBranch(INTOP_BRFALSE_I4, getI4LittleEndian(m_ip + 1), 5);
                m_ip += 5;
                break;
            case CEE_BRFALSE_S:
                EmitOneArgBranch(INTOP_BRFALSE_I4, (int8_t)m_ip [1], 2);
                m_ip += 2;
                break;
            case CEE_BRTRUE:
                EmitOneArgBranch(INTOP_BRTRUE_I4, getI4LittleEndian(m_ip + 1), 5);
                m_ip += 5;
                break;
            case CEE_BRTRUE_S:
                EmitOneArgBranch(INTOP_BRTRUE_I4, (int8_t)m_ip [1], 2);
                m_ip += 2;
                break;
            case CEE_BEQ:
                EmitTwoArgBranch(INTOP_BEQ_I4, getI4LittleEndian(m_ip + 1), 5);
                m_ip += 5;
                break;
            case CEE_BEQ_S:
                EmitTwoArgBranch(INTOP_BEQ_I4, (int8_t)m_ip [1], 2);
                m_ip += 2;
                break;
            case CEE_BGE:
                EmitTwoArgBranch(INTOP_BGE_I4, getI4LittleEndian(m_ip + 1), 5);
                m_ip += 5;
                break;
            case CEE_BGE_S:
                EmitTwoArgBranch(INTOP_BGE_I4, (int8_t)m_ip [1], 2);
                m_ip += 2;
                break;
            case CEE_BGT:
                EmitTwoArgBranch(INTOP_BGT_I4, getI4LittleEndian(m_ip + 1), 5);
                m_ip += 5;
                break;
            case CEE_BGT_S:
                EmitTwoArgBranch(INTOP_BGT_I4, (int8_t)m_ip [1], 2);
                m_ip += 2;
                break;
            case CEE_BLT:
                EmitTwoArgBranch(INTOP_BLT_I4, getI4LittleEndian(m_ip + 1), 5);
                m_ip += 5;
                break;
            case CEE_BLT_S:
                EmitTwoArgBranch(INTOP_BLT_I4, (int8_t)m_ip [1], 2);
                m_ip += 2;
                break;
            case CEE_BLE:
                EmitTwoArgBranch(INTOP_BLE_I4, getI4LittleEndian(m_ip + 1), 5);
                m_ip += 5;
                break;
            case CEE_BLE_S:
                EmitTwoArgBranch(INTOP_BLE_I4, (int8_t)m_ip [1], 2);
                m_ip += 2;
                break;
            case CEE_BNE_UN:
                EmitTwoArgBranch(INTOP_BNE_UN_I4, getI4LittleEndian(m_ip + 1), 5);
                m_ip += 5;
                break;
            case CEE_BNE_UN_S:
                EmitTwoArgBranch(INTOP_BNE_UN_I4, (int8_t)m_ip [1], 2);
                m_ip += 2;
                break;
            case CEE_BGE_UN:
                EmitTwoArgBranch(INTOP_BGE_UN_I4, getI4LittleEndian(m_ip + 1), 5);
                m_ip += 5;
                break;
            case CEE_BGE_UN_S:
                EmitTwoArgBranch(INTOP_BGE_UN_I4, (int8_t)m_ip [1], 2);
                m_ip += 2;
                break;
            case CEE_BGT_UN:
                EmitTwoArgBranch(INTOP_BGT_UN_I4, getI4LittleEndian(m_ip + 1), 5);
                m_ip += 5;
                break;
            case CEE_BGT_UN_S:
                EmitTwoArgBranch(INTOP_BGT_UN_I4, (int8_t)m_ip [1], 2);
                m_ip += 2;
                break;
            case CEE_BLE_UN:
                EmitTwoArgBranch(INTOP_BLE_UN_I4, getI4LittleEndian(m_ip + 1), 5);
                m_ip += 5;
                break;
            case CEE_BLE_UN_S:
                EmitTwoArgBranch(INTOP_BLE_UN_I4, (int8_t)m_ip [1], 2);
                m_ip += 2;
                break;
            case CEE_BLT_UN:
                EmitTwoArgBranch(INTOP_BLT_UN_I4, getI4LittleEndian(m_ip + 1), 5);
                m_ip += 5;
                break;
            case CEE_BLT_UN_S:
                EmitTwoArgBranch(INTOP_BLT_UN_I4, (int8_t)m_ip [1], 2);
                m_ip += 2;
                break;

            case CEE_ADD:
                EmitBinaryArithmeticOp(INTOP_ADD_I4);
                m_ip++;
                break;
            case CEE_ADD_OVF:
                EmitBinaryArithmeticOp(INTOP_ADD_OVF_I4);
                m_ip++;
                break;
            case CEE_ADD_OVF_UN:
                EmitBinaryArithmeticOp(INTOP_ADD_OVF_UN_I4);
                m_ip++;
                break;
            case CEE_SUB:
                EmitBinaryArithmeticOp(INTOP_SUB_I4);
                m_ip++;
                break;
            case CEE_SUB_OVF:
                EmitBinaryArithmeticOp(INTOP_SUB_OVF_I4);
                m_ip++;
                break;
            case CEE_SUB_OVF_UN:
                EmitBinaryArithmeticOp(INTOP_SUB_OVF_UN_I4);
                m_ip++;
                break;
            case CEE_MUL:
                EmitBinaryArithmeticOp(INTOP_MUL_I4);
                m_ip++;
                break;
            case CEE_MUL_OVF:
                EmitBinaryArithmeticOp(INTOP_MUL_OVF_I4);
                m_ip++;
                break;
            case CEE_MUL_OVF_UN:
                EmitBinaryArithmeticOp(INTOP_MUL_OVF_UN_I4);
                m_ip++;
                break;
            case CEE_DIV:
                EmitBinaryArithmeticOp(INTOP_DIV_I4);
                m_ip++;
                break;
            case CEE_DIV_UN:
                EmitBinaryArithmeticOp(INTOP_DIV_UN_I4);
                m_ip++;
                break;
            case CEE_REM:
                EmitBinaryArithmeticOp(INTOP_REM_I4);
                m_ip++;
                break;
            case CEE_REM_UN:
                EmitBinaryArithmeticOp(INTOP_REM_UN_I4);
                m_ip++;
                break;
            case CEE_AND:
                EmitBinaryArithmeticOp(INTOP_AND_I4);
                m_ip++;
                break;
            case CEE_OR:
                EmitBinaryArithmeticOp(INTOP_OR_I4);
                m_ip++;
                break;
            case CEE_XOR:
                EmitBinaryArithmeticOp(INTOP_XOR_I4);
                m_ip++;
                break;
            case CEE_SHL:
                EmitShiftOp(INTOP_SHL_I4);
                m_ip++;
                break;
            case CEE_SHR:
                EmitShiftOp(INTOP_SHR_I4);
                m_ip++;
                break;
            case CEE_SHR_UN:
                EmitShiftOp(INTOP_SHR_UN_I4);
                m_ip++;
                break;
            case CEE_NEG:
                EmitUnaryArithmeticOp(INTOP_NEG_I4);
                m_ip++;
                break;
            case CEE_NOT:
                EmitUnaryArithmeticOp(INTOP_NOT_I4);
                m_ip++;
                break;
            case CEE_CALLVIRT:
            case CEE_CALL:
                EmitCall(pConstrainedToken, readonly, tailcall, false /*newObj*/, false /*isCalli*/);
                pConstrainedToken = NULL;
                readonly = false;
                tailcall = false;
                break;
            case CEE_CALLI:
                EmitCall(NULL /*pConstrainedToken*/, false /* readonly*/, false /* tailcall*/, false /*newObj*/, true /*isCalli*/);
                pConstrainedToken = NULL;
                readonly = false;
                tailcall = false;
                break;
            case CEE_NEWOBJ:
            {
                EmitCall(NULL /*pConstrainedToken*/, false /* readonly*/, false /* tailcall*/, true /*newObj*/, false /*isCalli*/);
                pConstrainedToken = NULL;
                readonly = false;
                tailcall = false;
                break;
            }
            case CEE_DUP:
            {
                CHECK_STACK(1);
                int32_t svar = m_pStackPointer[-1].var;
                InterpType interpType = m_pVars[svar].interpType;
                if (interpType == InterpTypeVT)
                {
                    int32_t size = m_pVars[svar].size;
                    AddIns(INTOP_MOV_VT);
                    m_pLastNewIns->SetSVar(svar);
                    PushTypeVT(m_pVars[svar].clsHnd, size);
                    m_pLastNewIns->SetDVar(m_pStackPointer[-1].var);
                    m_pLastNewIns->data[0] = size;
                }
                else
                {
                    AddIns(InterpGetMovForType(interpType, false));
                    m_pLastNewIns->SetSVar(svar);
                    PushInterpType(interpType, m_pVars[svar].clsHnd);
                    m_pLastNewIns->SetDVar(m_pStackPointer[-1].var);
                }
                m_ip++;
                break;
            }
            case CEE_POP:
                CHECK_STACK(1);
                AddIns(INTOP_NOP);
                m_pStackPointer--;
                m_ip++;
                break;
            case CEE_LDFLDA:
            {
                CORINFO_RESOLVED_TOKEN resolvedToken;
                CORINFO_FIELD_INFO fieldInfo;
                uint32_t token = getU4LittleEndian(m_ip + 1);
                ResolveToken(token, CORINFO_TOKENKIND_Field, &resolvedToken);
                m_compHnd->getFieldInfo(&resolvedToken, m_methodHnd, CORINFO_ACCESS_ADDRESS, &fieldInfo);

                bool isStatic = !!(fieldInfo.fieldFlags & CORINFO_FLG_FIELD_STATIC);

                if (isStatic)
                {
                    // Pop unused object reference
                    m_pStackPointer--;
                    EmitStaticFieldAddress(&fieldInfo, &resolvedToken);
                }
                else
                {
                    assert(fieldInfo.fieldAccessor == CORINFO_FIELD_INSTANCE);
                    m_pStackPointer--;
                    AddIns(INTOP_LDFLDA);
                    m_pLastNewIns->data[0] = (int32_t)fieldInfo.offset;
                    m_pLastNewIns->SetSVar(m_pStackPointer[0].var);
                    PushInterpType(InterpTypeByRef, NULL);
                    m_pLastNewIns->SetDVar(m_pStackPointer[-1].var);
                }

                m_ip += 5;
                break;
            }
            case CEE_LDFLD:
            {
                CHECK_STACK(1);
                CORINFO_RESOLVED_TOKEN resolvedToken;
                CORINFO_FIELD_INFO fieldInfo;
                uint32_t token = getU4LittleEndian(m_ip + 1);
                ResolveToken(token, CORINFO_TOKENKIND_Field, &resolvedToken);
                m_compHnd->getFieldInfo(&resolvedToken, m_methodHnd, CORINFO_ACCESS_GET, &fieldInfo);

                CorInfoType fieldType = fieldInfo.fieldType;
                bool isStatic = !!(fieldInfo.fieldFlags & CORINFO_FLG_FIELD_STATIC);
                InterpType interpFieldType = GetInterpType(fieldType);

                if (isStatic)
                {
                    // Pop unused object reference
                    m_pStackPointer--;
                    EmitStaticFieldAccess(interpFieldType, &fieldInfo, &resolvedToken, true);
                }
                else
                {
                    assert(fieldInfo.fieldAccessor == CORINFO_FIELD_INSTANCE);
                    m_pStackPointer--;
                    int sizeDataIndexOffset = 0;
                    if (m_pStackPointer[0].type == StackTypeVT)
                    {
                        sizeDataIndexOffset = 1;
                        AddIns(INTOP_MOV_SRC_OFF);
                        m_pLastNewIns->data[1] = interpFieldType;
                    }
                    else
                    {
                        int32_t opcode = GetLdindForType(interpFieldType);
                        AddIns(opcode);
                    }
                    m_pLastNewIns->SetSVar(m_pStackPointer[0].var);
                    m_pLastNewIns->data[0] = (int32_t)fieldInfo.offset;
                    if (interpFieldType == InterpTypeVT)
                    {
                        CORINFO_CLASS_HANDLE fieldClass = fieldInfo.structType;
                        int size = m_compHnd->getClassSize(fieldClass);
                        m_pLastNewIns->data[1 + sizeDataIndexOffset] = size;
                        PushTypeVT(fieldClass, size);
                    }
                    else
                    {
                        PushInterpType(interpFieldType, NULL);
                    }
                    m_pLastNewIns->SetDVar(m_pStackPointer[-1].var);
                }

                m_ip += 5;
                if (volatile_)
                {
                    // Acquire membar
                    AddIns(INTOP_MEMBAR);
                    volatile_ = false;
                }
                break;
            }
            case CEE_STFLD:
            {
                CHECK_STACK(2);
                CORINFO_RESOLVED_TOKEN resolvedToken;
                CORINFO_FIELD_INFO fieldInfo;
                uint32_t token = getU4LittleEndian(m_ip + 1);
                ResolveToken(token, CORINFO_TOKENKIND_Field, &resolvedToken);
                m_compHnd->getFieldInfo(&resolvedToken, m_methodHnd, CORINFO_ACCESS_GET, &fieldInfo);

                CorInfoType fieldType = fieldInfo.fieldType;
                bool isStatic = !!(fieldInfo.fieldFlags & CORINFO_FLG_FIELD_STATIC);
                InterpType interpFieldType = GetInterpType(fieldType);

                if (volatile_)
                {
                    // Release memory barrier
                    AddIns(INTOP_MEMBAR);
                    volatile_ = false;
                }

                if (isStatic)
                {
                    EmitStaticFieldAccess(interpFieldType, &fieldInfo, &resolvedToken, false);
                    // Pop the unused object reference
                    m_pStackPointer--;
                }
                else
                {
                    assert(fieldInfo.fieldAccessor == CORINFO_FIELD_INSTANCE);
                    EmitStind(interpFieldType, fieldInfo.structType, fieldInfo.offset, false);
                }
                m_ip += 5;

                break;
            }
            case CEE_LDSFLDA:
            {
                CORINFO_RESOLVED_TOKEN resolvedToken;
                CORINFO_FIELD_INFO fieldInfo;
                uint32_t token = getU4LittleEndian(m_ip + 1);
                ResolveToken(token, CORINFO_TOKENKIND_Field, &resolvedToken);
                m_compHnd->getFieldInfo(&resolvedToken, m_methodHnd, CORINFO_ACCESS_GET, &fieldInfo);

                EmitStaticFieldAddress(&fieldInfo, &resolvedToken);

                m_ip += 5;
                break;
            }
            case CEE_LDSFLD:
            {
                CORINFO_RESOLVED_TOKEN resolvedToken;
                CORINFO_FIELD_INFO fieldInfo;
                uint32_t token = getU4LittleEndian(m_ip + 1);
                ResolveToken(token, CORINFO_TOKENKIND_Field, &resolvedToken);
                m_compHnd->getFieldInfo(&resolvedToken, m_methodHnd, CORINFO_ACCESS_GET, &fieldInfo);

                CorInfoType fieldType = fieldInfo.fieldType;
                InterpType interpFieldType = GetInterpType(fieldType);

                EmitStaticFieldAccess(interpFieldType, &fieldInfo, &resolvedToken, true);

                if (volatile_)
                {
                    // Acquire memory barrier
                    AddIns(INTOP_MEMBAR);
                    volatile_ = false;
                }
                m_ip += 5;
                break;
            }
            case CEE_STSFLD:
            {
                CHECK_STACK(1);
                CORINFO_RESOLVED_TOKEN resolvedToken;
                CORINFO_FIELD_INFO fieldInfo;
                uint32_t token = getU4LittleEndian(m_ip + 1);
                ResolveToken(token, CORINFO_TOKENKIND_Field, &resolvedToken);
                m_compHnd->getFieldInfo(&resolvedToken, m_methodHnd, CORINFO_ACCESS_GET, &fieldInfo);

                CorInfoType fieldType = fieldInfo.fieldType;
                InterpType interpFieldType = GetInterpType(fieldType);

                if (volatile_)
                {
                    // Release memory barrier
                    AddIns(INTOP_MEMBAR);
                    volatile_ = false;
                }

                EmitStaticFieldAccess(interpFieldType, &fieldInfo, &resolvedToken, false);
                m_ip += 5;
                break;
            }
            case CEE_LDIND_I1:
            case CEE_LDIND_U1:
            case CEE_LDIND_I2:
            case CEE_LDIND_U2:
            case CEE_LDIND_I4:
            case CEE_LDIND_U4:
            case CEE_LDIND_I8:
            case CEE_LDIND_I:
            case CEE_LDIND_R4:
            case CEE_LDIND_R8:
            case CEE_LDIND_REF:
            {
                InterpType interpType = InterpTypeVoid;
                switch(opcode)
                {
                    case CEE_LDIND_I1:
                        interpType = InterpTypeI1;
                        break;
                    case CEE_LDIND_U1:
                        interpType = InterpTypeU1;
                        break;
                    case CEE_LDIND_I2:
                        interpType = InterpTypeI2;
                        break;
                    case CEE_LDIND_U2:
                        interpType = InterpTypeU2;
                        break;
                    case CEE_LDIND_I4:
                    case CEE_LDIND_U4:
                        interpType = InterpTypeI4;
                        break;
                    case CEE_LDIND_I8:
                        interpType = InterpTypeI8;
                        break;
                    case CEE_LDIND_I:
                        interpType = InterpTypeI;
                        break;
                    case CEE_LDIND_R4:
                        interpType = InterpTypeR4;
                        break;
                    case CEE_LDIND_R8:
                        interpType = InterpTypeR8;
                        break;
                    case CEE_LDIND_REF:
                        interpType = InterpTypeO;
                        break;
                    default:
                        assert(0);
                }
                EmitLdind(interpType, NULL, 0);
                if (volatile_)
                {
                    // Acquire memory barrier
                    AddIns(INTOP_MEMBAR);
                    volatile_ = false;
                }
                m_ip++;
                break;
            }
            case CEE_STIND_I1:
            case CEE_STIND_I2:
            case CEE_STIND_I4:
            case CEE_STIND_I8:
            case CEE_STIND_I:
            case CEE_STIND_R4:
            case CEE_STIND_R8:
            case CEE_STIND_REF:
            {
                InterpType interpType = InterpTypeVoid;
                switch(opcode)
                {
                    case CEE_STIND_I1:
                        interpType = InterpTypeI1;
                        break;
                    case CEE_STIND_I2:
                        interpType = InterpTypeI2;
                        break;
                    case CEE_STIND_I4:
                        interpType = InterpTypeI4;
                        break;
                    case CEE_STIND_I8:
                        interpType = InterpTypeI8;
                        break;
                    case CEE_STIND_I:
                        interpType = InterpTypeI;
                        break;
                    case CEE_STIND_R4:
                        interpType = InterpTypeR4;
                        break;
                    case CEE_STIND_R8:
                        interpType = InterpTypeR8;
                        break;
                    case CEE_STIND_REF:
                        interpType = InterpTypeO;
                        break;
                    default:
                        assert(0);
                }
                if (volatile_)
                {
                    // Release memory barrier
                    AddIns(INTOP_MEMBAR);
                    volatile_ = false;
                }
                EmitStind(interpType, NULL, 0, false);
                m_ip++;
                break;
            }
            case CEE_PREFIX1:
                m_ip++;
                switch (*m_ip + 256)
                {
                    case CEE_LDARG:
                        EmitLoadVar(getU2LittleEndian(m_ip + 1));
                        m_ip += 3;
                        break;
                    case CEE_LDARGA:
                        EmitLdLocA(getU2LittleEndian(m_ip + 1));
                        m_ip += 3;
                        break;
                    case CEE_STARG:
                        EmitStoreVar(getU2LittleEndian(m_ip + 1));
                        m_ip += 3;
                        break;
                    case CEE_LDLOC:
                        EmitLoadVar(numArgs + getU2LittleEndian(m_ip + 1));
                        m_ip += 3;
                        break;
                    case CEE_LDLOCA:
                        EmitLdLocA(numArgs + getU2LittleEndian(m_ip + 1));
                        m_ip += 3;
                        break;
                    case CEE_STLOC:
                        EmitStoreVar(numArgs + getU2LittleEndian(m_ip + 1));\
                        m_ip += 3;
                        break;
                    case CEE_CEQ:
                        EmitCompareOp(INTOP_CEQ_I4);
                        m_ip++;
                        break;
                    case CEE_CGT:
                        EmitCompareOp(INTOP_CGT_I4);
                        m_ip++;
                        break;
                    case CEE_CGT_UN:
                        EmitCompareOp(INTOP_CGT_UN_I4);
                        m_ip++;
                        break;
                    case CEE_CLT:
                        EmitCompareOp(INTOP_CLT_I4);
                        m_ip++;
                        break;
                    case CEE_CLT_UN:
                        EmitCompareOp(INTOP_CLT_UN_I4);
                        m_ip++;
                        break;
                    case CEE_CONSTRAINED:
                    {
                        uint32_t token = getU4LittleEndian(m_ip + 1);

                        ResolveToken(token, CORINFO_TOKENKIND_Constrained, &constrainedToken);

                        pConstrainedToken = &constrainedToken;
                        m_ip += 5;
                        break;
                    }
                    case CEE_READONLY:
                        readonly = true;
                        m_ip++;
                        break;
                    case CEE_TAILCALL:
                        tailcall = true;
                        m_ip++;
                        break;
                    case CEE_VOLATILE:
                        volatile_ = true;
                        m_ip++;
                        break;
                    case CEE_INITOBJ:
                    {
                        CHECK_STACK(1);
                        CORINFO_CLASS_HANDLE clsHnd = ResolveClassToken(getU4LittleEndian(m_ip + 1));
                        if (m_compHnd->isValueClass(clsHnd))
                        {
                            m_pStackPointer--;
                            AddIns(INTOP_ZEROBLK_IMM);
                            m_pLastNewIns->SetSVar(m_pStackPointer[0].var);
                            m_pLastNewIns->data[0] = m_compHnd->getClassSize(clsHnd);
                        }
                        else
                        {
                            AddIns(INTOP_LDNULL);
                            PushInterpType(InterpTypeO, NULL);
                            m_pLastNewIns->SetDVar(m_pStackPointer[-1].var);

                            AddIns(INTOP_STIND_O);
                            m_pStackPointer -= 2;
                            m_pLastNewIns->SetSVars2(m_pStackPointer[0].var, m_pStackPointer[1].var);
                        }
                        m_ip += 5;
                        break;
                    }
                    case CEE_LOCALLOC:
                        CHECK_STACK(1);
#if TARGET_64BIT
                        // Length is natural unsigned int
                        if (m_pStackPointer[-1].type == StackTypeI4)
                        {
                            EmitConv(m_pStackPointer - 1, StackTypeI8, INTOP_MOV_8);
                            m_pStackPointer[-1].type = StackTypeI8;
                        }
#endif
                        AddIns(INTOP_LOCALLOC);
                        m_pStackPointer--;
                        if (m_pStackPointer != m_pStackBase)
                        {
                            BADCODE("CEE_LOCALLOC not at stack base + 1");
                        }

                        m_pLastNewIns->SetSVar(m_pStackPointer[0].var);
                        PushStackType(StackTypeByRef, NULL);
                        m_pLastNewIns->SetDVar(m_pStackPointer[-1].var);
                        m_ip++;
                        break;
                    case CEE_SIZEOF:
                    {
                        CORINFO_CLASS_HANDLE clsHnd = ResolveClassToken(getU4LittleEndian(m_ip + 1));
                        AddIns(INTOP_LDC_I4);
                        m_pLastNewIns->data[0] = m_compHnd->getClassSize(clsHnd);
                        PushStackType(StackTypeI4, NULL);
                        m_pLastNewIns->SetDVar(m_pStackPointer[-1].var);
                        m_ip += 5;
                        break;
                    }
                    case CEE_ENDFILTER:
                        AddIns(INTOP_LEAVE_FILTER);
                        m_pStackPointer--;
                        m_pLastNewIns->SetSVar(m_pStackPointer[0].var);
                        m_ip++;
                        linkBBlocks = false;
                        break;
                    case CEE_RETHROW:
                        AddIns(INTOP_RETHROW);
                        m_ip++;
                        linkBBlocks = false;
                        break;

                    case CEE_LDVIRTFTN:
                    {
                        CHECK_STACK(1);
                        CORINFO_RESOLVED_TOKEN resolvedToken;
                        uint32_t token = getU4LittleEndian(m_ip + 1);
                        ResolveToken(token, CORINFO_TOKENKIND_Method, &resolvedToken);

                        memset(&callInfo, 0, sizeof(callInfo));
                        m_compHnd->getCallInfo(&resolvedToken, pConstrainedToken, m_methodInfo->ftn, (CORINFO_CALLINFO_FLAGS)(CORINFO_CALLINFO_SECURITYCHECKS| CORINFO_CALLINFO_LDFTN | CORINFO_CALLINFO_CALLVIRT), &callInfo);
                        pConstrainedToken = NULL;

                        // This check really only applies to intrinsic Array.Address methods
                        if (callInfo.sig.callConv & CORINFO_CALLCONV_PARAMTYPE)
                        {
                            NO_WAY("Currently do not support LDFTN of Parameterized functions");
                        }

                        m_pStackPointer--;
                        int thisVar = m_pStackPointer[0].var;

                        if (callInfo.methodFlags & (CORINFO_FLG_FINAL | CORINFO_FLG_STATIC) || !(callInfo.methodFlags & CORINFO_FLG_VIRTUAL))
                        {
                            goto DO_LDFTN;
                        }

                        EmitPushLdvirtftn(thisVar, &resolvedToken, &callInfo);
                        m_ip += 5;
                        break;
                    }
                    case CEE_LDFTN:
                    {
                        {
                            CORINFO_RESOLVED_TOKEN resolvedToken;
                            uint32_t token = getU4LittleEndian(m_ip + 1);
                            ResolveToken(token, CORINFO_TOKENKIND_Method, &resolvedToken);

                            memset(&callInfo, 0, sizeof(callInfo));
                            m_compHnd->getCallInfo(&resolvedToken, pConstrainedToken, m_methodInfo->ftn, (CORINFO_CALLINFO_FLAGS)(CORINFO_CALLINFO_SECURITYCHECKS| CORINFO_CALLINFO_LDFTN), &callInfo);
                        }
                        pConstrainedToken = NULL;

                        // This check really only applies to intrinsic Array.Address methods
                        if (callInfo.sig.callConv & CORINFO_CALLCONV_PARAMTYPE)
                        {
                            NO_WAY("Currently do not support LDFTN of Parameterized functions");
                        }

DO_LDFTN:
                        if (callInfo.kind == CORINFO_CALL)
                        {
                            CORINFO_CONST_LOOKUP embedInfo;
                            m_compHnd->getFunctionFixedEntryPoint(callInfo.hMethod, true, &embedInfo);

                            switch (embedInfo.accessType)
                            {
                            case IAT_VALUE:
                                AddIns(INTOP_LDPTR);
                                break;
                            case IAT_PVALUE:
                                AddIns(INTOP_LDPTR_DEREF);
                                break;
                            default:
                                assert(!"Unexpected access type for function pointer");
                            }
                            PushInterpType(InterpTypeI, NULL);
                            m_pLastNewIns->SetDVar(m_pStackPointer[-1].var);
                            m_pLastNewIns->data[0] = GetDataItemIndex(embedInfo.handle);
                        }
                        else
                        {
                            EmitPushCORINFO_LOOKUP(callInfo.codePointerLookup);
                        }

                        m_ip += 5;
                        break;
                    }
                    default:
                    {
                        const uint8_t *ip = m_ip - 1;
                        AssertOpCodeNotImplemented(ip, ip - m_pILCode);
                        break;
                    }
                }
                break;

            case CEE_ENDFINALLY:
            {
                AddIns(INTOP_RET_VOID);
                m_ip++;
                linkBBlocks = false;
                break;
            }
            case CEE_LEAVE:
            case CEE_LEAVE_S:
            {
                int32_t ilOffset = (int32_t)(m_ip - m_pILCode);
                int32_t target = (opcode == CEE_LEAVE) ? ilOffset + 5 + *(int32_t*)(m_ip + 1) : (ilOffset + 2 + (int8_t)m_ip[1]);
                InterpBasicBlock *pTargetBB = m_ppOffsetToBB[target];

                m_pStackPointer = m_pStackBase;

                // The leave will jump:
                // * directly to its target if it doesn't jump out of any try regions with finally.
                // * to a finally call island of the first try region with finally that it jumps out of.

                for (int i = 0; i < m_leavesTable.GetSize(); i++)
                {
                    if (m_leavesTable.Get(i).ilOffset == ilOffset)
                    {
                        // There is a finally call island for this leave, so we will jump to it
                        // instead of the target. The chain of these islands will end up on
                        // the target in the end.
                        // NOTE: we need to use basic block to branch and not an IL offset extracted
                        // from the building block, because the finally call islands share the same IL
                        // offset with another block of original code in front of which it is injected.
                        // The EmitBranch would to that block instead of the finally call island.
                        pTargetBB = m_leavesTable.Get(i).pFinallyCallIslandBB;
                        break;
                    }
                }

                // The leave doesn't jump out of any try region with finally, so we can just emit a branch
                // to the target.
                if (m_pCBB->clauseType == BBClauseCatch)
                {
                    // leave out of catch is different from a leave out of finally. It
                    // exits the catch handler and returns the address of the finally
                    // call island as the continuation address to the EH code.
                    EmitBranchToBB(INTOP_LEAVE_CATCH, pTargetBB);
                }
                else
                {
                    EmitBranchToBB(INTOP_BR, pTargetBB);
                }

                m_ip += (opcode == CEE_LEAVE) ? 5 : 2;
                linkBBlocks = false;
                break;
            }

            case CEE_THROW:
                AddIns(INTOP_THROW);
                m_pLastNewIns->SetSVar(m_pStackPointer[-1].var);
                m_ip += 1;
                linkBBlocks = false;
                break;

            case CEE_BOX:
            {
                uint32_t token = getU4LittleEndian(m_ip + 1);
                CHECK_STACK(1);
<<<<<<< HEAD
                CORINFO_RESOLVED_TOKEN resolvedToken;
                ResolveToken(token, CORINFO_TOKENKIND_Box, &resolvedToken);
                if (m_compHnd->isValueClass(resolvedToken.hClass))
                {
                    CORINFO_GENERICHANDLE_RESULT embedInfo;
                    m_compHnd->embedGenericHandle(&resolvedToken, false, m_methodInfo->ftn, &embedInfo);
                    m_pStackPointer -= 1;
                    EmitBox(m_pStackPointer, embedInfo, false);
=======
                if (m_compHnd->isValueClass(clsHnd))
                {
                    m_pStackPointer -= 1;
                    EmitBox(m_pStackPointer, clsHnd, false);
>>>>>>> ee293c30
                    m_pStackPointer++;
                }
                m_ip += 5;
                break;
            }

            case CEE_UNBOX:
            {
                uint32_t token = getU4LittleEndian(m_ip + 1);
                CHECK_STACK(1);
                CORINFO_RESOLVED_TOKEN resolvedToken;
                ResolveToken(token, CORINFO_TOKENKIND_Class, &resolvedToken);
                CORINFO_GENERICHANDLE_RESULT embedInfo;
                m_compHnd->embedGenericHandle(&resolvedToken, false, m_methodInfo->ftn, &embedInfo);
                m_pStackPointer -= 1;
                CorInfoHelpFunc helpFunc = m_compHnd->getUnBoxHelper((CORINFO_CLASS_HANDLE)embedInfo.compileTimeHandle);
                DeclarePointerIsClass((CORINFO_CLASS_HANDLE)embedInfo.compileTimeHandle);

                if (helpFunc == CORINFO_HELP_UNBOX)
                {
                    EmitPushHelperCall_2(helpFunc, embedInfo, m_pStackPointer[0].var, StackTypeO, (CORINFO_CLASS_HANDLE)embedInfo.compileTimeHandle);
                }
                else
                {
                    // NOTE: what we do here doesn't comply with the ECMA spec, see
                    // https://github.com/dotnet/runtime/issues/86203#issuecomment-1546709542

                    // Unbox nullable helper returns a struct type.
                    // We need to spill it to a temp so than can take the address of it.

                    EmitPushUnboxAnyNullable(embedInfo, m_pStackPointer[0].var, g_stackTypeFromInterpType[GetInterpType(m_compHnd->asCorInfoType(resolvedToken.hClass))], resolvedToken.hClass);
                    m_pStackPointer--;
                    EmitLdLocA(m_pStackPointer[0].var);
                }
                m_ip += 5;
            }
            case CEE_UNBOX_ANY:
            {
                uint32_t token = getU4LittleEndian(m_ip + 1);
                CHECK_STACK(1);
                CORINFO_RESOLVED_TOKEN resolvedToken;
                ResolveToken(token, CORINFO_TOKENKIND_Class, &resolvedToken);
                CORINFO_GENERICHANDLE_RESULT embedInfo;
                m_compHnd->embedGenericHandle(&resolvedToken, false, m_methodInfo->ftn, &embedInfo);
                DeclarePointerIsClass((CORINFO_CLASS_HANDLE)embedInfo.compileTimeHandle);

                m_pStackPointer--;
                if (!m_compHnd->isValueClass(resolvedToken.hClass))
                {
                    // Unbox.any of a reference type is just a cast
                    CorInfoHelpFunc castingHelper = m_compHnd->getCastingHelper(&resolvedToken, true /* throwing */);

                    CORINFO_GENERICHANDLE_RESULT embedInfo;
                    InterpEmbedGenericResult result;
                    m_compHnd->embedGenericHandle(&resolvedToken, false, m_methodInfo->ftn, &embedInfo);

                    EmitPushHelperCall_2(castingHelper, embedInfo, m_pStackPointer[0].var, g_stackTypeFromInterpType[InterpTypeO], NULL);
                }
                else
                {
                    CorInfoHelpFunc helpFunc = m_compHnd->getUnBoxHelper((CORINFO_CLASS_HANDLE)embedInfo.compileTimeHandle);

                    if (helpFunc == CORINFO_HELP_UNBOX)
                    {
                        EmitPushUnboxAny(embedInfo, m_pStackPointer[0].var, g_stackTypeFromInterpType[GetInterpType(m_compHnd->asCorInfoType(resolvedToken.hClass))], resolvedToken.hClass);
                    }
                    else
                    {
                        EmitPushUnboxAnyNullable(embedInfo, m_pStackPointer[0].var, g_stackTypeFromInterpType[GetInterpType(m_compHnd->asCorInfoType(resolvedToken.hClass))], resolvedToken.hClass);
                    }
                }
                m_ip += 5;
                break;
            }
            case CEE_NEWARR:
            {
                CHECK_STACK(1);

                uint32_t token = getU4LittleEndian(m_ip + 1);

                CORINFO_RESOLVED_TOKEN resolvedToken;
                ResolveToken(token, CORINFO_TOKENKIND_Newarr, &resolvedToken);

                CORINFO_CLASS_HANDLE arrayClsHnd = resolvedToken.hClass;
                CorInfoHelpFunc helpFunc = m_compHnd->getNewArrHelper(arrayClsHnd);
                DeclarePointerIsClass(arrayClsHnd);

                m_pStackPointer--;

                if (m_compHnd->getClassAttribs(arrayClsHnd) & CORINFO_FLG_SHAREDINST)
                {
                    CORINFO_GENERICHANDLE_RESULT embedInfo;
                    m_compHnd->embedGenericHandle(&resolvedToken, false, m_methodInfo->ftn, &embedInfo);

                    GenericHandleData handleData = GenericHandleToGenericHandleData(embedInfo);
                    assert(handleData.argType == HelperArgType::GenericResolution);

                    AddIns(INTOP_NEWARR_GENERIC);
                    m_pLastNewIns->SetSVars2(handleData.genericVar, m_pStackPointer[0].var);
                    PushInterpType(InterpTypeO, NULL);
                    m_pLastNewIns->SetDVar(m_pStackPointer[-1].var);

                    m_pLastNewIns->data[0] = GetDataItemIndexForHelperFtn(helpFunc);
                    m_pLastNewIns->data[1] = handleData.dataItemIndex;
                }
                else
                {
                    AddIns(INTOP_NEWARR);
                    m_pLastNewIns->SetSVar(m_pStackPointer[0].var);

                    PushInterpType(InterpTypeO, NULL);
                    m_pLastNewIns->SetDVar(m_pStackPointer[-1].var);

                    m_pLastNewIns->data[0] = GetDataItemIndex(arrayClsHnd);
                    m_pLastNewIns->data[1] = GetDataItemIndexForHelperFtn(helpFunc);
                }

                m_ip += 5;
                break;
            }
            case CEE_LDLEN:
            {
                CHECK_STACK(1);
                EmitLdind(InterpTypeI4, NULL, OFFSETOF__CORINFO_Array__length);
                m_ip++;
                break;
            }
            case CEE_LDELEM_I1:
            {
                CHECK_STACK(2);
                EmitLdelem(INTOP_LDELEM_I1, InterpTypeI4);
                m_ip++;
                break;
            }
            case CEE_LDELEM_U1:
            {
                CHECK_STACK(2);
                EmitLdelem(INTOP_LDELEM_U1, InterpTypeI4);
                m_ip++;
                break;
            }
            case CEE_LDELEM_I2:
            {
                CHECK_STACK(2);
                EmitLdelem(INTOP_LDELEM_I2, InterpTypeI4);
                m_ip++;
                break;
            }
            case CEE_LDELEM_U2:
            {
                CHECK_STACK(2);
                EmitLdelem(INTOP_LDELEM_U2, InterpTypeI4);
                m_ip++;
                break;
            }
            case CEE_LDELEM_I4:
            {
                CHECK_STACK(2);
                EmitLdelem(INTOP_LDELEM_I4, InterpTypeI4);
                m_ip++;
                break;
            }
            case CEE_LDELEM_U4:
            {
                CHECK_STACK(2);
                EmitLdelem(INTOP_LDELEM_I4, InterpTypeI4);
                m_ip++;
                break;
            }
            case CEE_LDELEM_I8:
            {
                CHECK_STACK(2);
                EmitLdelem(INTOP_LDELEM_I8, InterpTypeI8);
                m_ip++;
                break;
            }
            case CEE_LDELEM_I:
            {
                CHECK_STACK(2);
                EmitLdelem(INTOP_LDELEM_I, InterpTypeI);
                m_ip++;
                break;
            }
            case CEE_LDELEM_R4:
            {
                CHECK_STACK(2);
                EmitLdelem(INTOP_LDELEM_R4, InterpTypeR4);
                m_ip++;
                break;
            }
            case CEE_LDELEM_R8:
            {
                CHECK_STACK(2);
                EmitLdelem(INTOP_LDELEM_R8, InterpTypeR8);
                m_ip++;
                break;
            }
            case CEE_LDELEM_REF:
            {
                CHECK_STACK(2);
                EmitLdelem(INTOP_LDELEM_REF, InterpTypeO);
                m_ip++;
                break;
            }
            case CEE_LDELEM:
            {
                CHECK_STACK(2);

                uint32_t token = getU4LittleEndian(m_ip + 1);
                CORINFO_RESOLVED_TOKEN resolvedToken;
                ResolveToken(token, CORINFO_TOKENKIND_Class, &resolvedToken);

                CORINFO_CLASS_HANDLE elemClsHnd = resolvedToken.hClass;
                CorInfoType elemCorType = m_compHnd->asCorInfoType(elemClsHnd);
                InterpType elemInterpType = GetInterpType(elemCorType);

                switch (elemInterpType)
                {
                    case InterpTypeI1:
                        EmitLdelem(INTOP_LDELEM_I1, InterpTypeI4);
                        break;
                    case InterpTypeU1:
                        EmitLdelem(INTOP_LDELEM_U1, InterpTypeI4);
                        break;
                    case InterpTypeI2:
                        EmitLdelem(INTOP_LDELEM_I2, InterpTypeI4);
                        break;
                    case InterpTypeU2:
                        EmitLdelem(INTOP_LDELEM_U2, InterpTypeI4);
                        break;
                    case InterpTypeI4:
                        EmitLdelem(INTOP_LDELEM_I4, InterpTypeI4);
                        break;
                    case InterpTypeI8:
                        EmitLdelem(INTOP_LDELEM_I8, InterpTypeI8);
                        break;
                    case InterpTypeR4:
                        EmitLdelem(INTOP_LDELEM_R4, InterpTypeR4);
                        break;
                    case InterpTypeR8:
                        EmitLdelem(INTOP_LDELEM_R8, InterpTypeR8);
                        break;
                    case InterpTypeO:
                        EmitLdelem(INTOP_LDELEM_REF, InterpTypeO);
                        break;
                    case InterpTypeVT:
                    {
                        int size = m_compHnd->getClassSize(elemClsHnd);
                        m_pStackPointer -= 2;
                        AddIns(INTOP_LDELEM_VT);
                        m_pLastNewIns->SetSVars2(m_pStackPointer[0].var, m_pStackPointer[1].var);
                        PushTypeVT(elemClsHnd, size);
                        m_pLastNewIns->SetDVar(m_pStackPointer[-1].var);
                        m_pLastNewIns->data[0] = size;
                        break;
                    }
                    default:
                        BADCODE("Unsupported element type for LDELEM");
                }

                m_ip += 5;
                break;
            }
            case CEE_LDELEMA:
            {
                // TODO: Support multi-dimensional arrays
                CHECK_STACK(2);

                uint32_t token = getU4LittleEndian(m_ip + 1);
                CORINFO_RESOLVED_TOKEN resolvedToken;
                ResolveToken(token, CORINFO_TOKENKIND_Class, &resolvedToken);

                CORINFO_CLASS_HANDLE elemClsHnd = resolvedToken.hClass;
                CorInfoType elemCorType = m_compHnd->asCorInfoType(elemClsHnd);

                m_pStackPointer -= 2;
                if (elemCorType == CORINFO_TYPE_CLASS)
                {
                    AddIns(INTOP_LDELEMA_REF);
                    m_pLastNewIns->SetSVars2(m_pStackPointer[0].var, m_pStackPointer[1].var);
                    PushInterpType(InterpTypeByRef, elemClsHnd);
                    m_pLastNewIns->SetDVar(m_pStackPointer[-1].var);
                    m_pLastNewIns->data[0] = m_compHnd->getClassSize(elemClsHnd);
                    m_pLastNewIns->data[1] = GetDataItemIndex(elemClsHnd);
                }
                else
                {
                    AddIns(INTOP_LDELEMA);
                    m_pLastNewIns->SetSVars2(m_pStackPointer[0].var, m_pStackPointer[1].var);
                    PushInterpType(InterpTypeByRef, elemClsHnd);
                    m_pLastNewIns->SetDVar(m_pStackPointer[-1].var);
                    m_pLastNewIns->data[0] = m_compHnd->getClassSize(elemClsHnd);
                }

                m_ip += 5;
                break;
            }
            case CEE_STELEM_I:
            {
                CHECK_STACK(3);
                EmitStelem(InterpTypeI);
                m_ip++;
                break;
            }
            case CEE_STELEM_I1:
            {
                CHECK_STACK(3);
                EmitStelem(InterpTypeI1);
                m_ip++;
                break;
            }
            case CEE_STELEM_I2:
            {
                CHECK_STACK(3);
                EmitStelem(InterpTypeI2);
                m_ip++;
                break;
            }
            case CEE_STELEM_I4:
            {
                CHECK_STACK(3);
                EmitStelem(InterpTypeI4);
                m_ip++;
                break;
            }
            case CEE_STELEM_I8:
            {
                CHECK_STACK(3);
                EmitStelem(InterpTypeI8);
                m_ip++;
                break;
            }
            case CEE_STELEM_R4:
            {
                CHECK_STACK(3);
                EmitStelem(InterpTypeR4);
                m_ip++;
                break;
            }
            case CEE_STELEM_R8:
            {
                CHECK_STACK(3);
                EmitStelem(InterpTypeR8);
                m_ip++;
                break;
            }
            case CEE_STELEM_REF:
            {
                CHECK_STACK(3);
                EmitStelem(InterpTypeO);
                m_ip++;
                break;
            }
            case CEE_STELEM:
            {
                CHECK_STACK(3);

                uint32_t token = getU4LittleEndian(m_ip + 1);
                CORINFO_RESOLVED_TOKEN resolvedToken;
                ResolveToken(token, CORINFO_TOKENKIND_Class, &resolvedToken);

                CORINFO_CLASS_HANDLE elemClsHnd = resolvedToken.hClass;
                CorInfoType elemCorType = m_compHnd->asCorInfoType(elemClsHnd);
                InterpType elemInterpType = GetInterpType(elemCorType);

                switch (elemInterpType)
                {
                    case InterpTypeI1:
                        EmitStelem(InterpTypeI1);
                        break;
                    case InterpTypeU1:
                        EmitStelem(InterpTypeU1);
                        break;
                    case InterpTypeU2:
                        EmitStelem(InterpTypeU2);
                        break;
                    case InterpTypeI2:
                        EmitStelem(InterpTypeI2);
                        break;
                    case InterpTypeI4:
                        EmitStelem(InterpTypeI4);
                        break;
                    case InterpTypeI8:
                        EmitStelem(InterpTypeI8);
                        break;
                    case InterpTypeR4:
                        EmitStelem(InterpTypeR4);
                        break;
                    case InterpTypeR8:
                        EmitStelem(InterpTypeR8);
                        break;
                    case InterpTypeO:
                        EmitStelem(InterpTypeO);
                        break;
                    case InterpTypeVT:
                    {
                        int size = m_compHnd->getClassSize(elemClsHnd);
                        bool hasRefs = (m_compHnd->getClassAttribs(elemClsHnd) & CORINFO_FLG_CONTAINS_GC_PTR) != 0;
                        m_pStackPointer -= 3;
                        if (hasRefs)
                        {
                            AddIns(INTOP_STELEM_VT);
                            m_pLastNewIns->SetSVars3(m_pStackPointer[0].var, m_pStackPointer[1].var, m_pStackPointer[2].var);
                            m_pLastNewIns->data[0] = size;
                            m_pLastNewIns->data[1] = GetDataItemIndex(elemClsHnd);
                        }
                        else
                        {
                            AddIns(INTOP_STELEM_VT_NOREF);
                            m_pLastNewIns->SetSVars3(m_pStackPointer[0].var, m_pStackPointer[1].var, m_pStackPointer[2].var);
                            m_pLastNewIns->data[0] = size;
                        }
                        break;
                    }
                    default:
                        BADCODE("Unsupported element type for STELEM");
                }

                m_ip += 5;
                break;
            }
            case CEE_LDTOKEN:
            {
                CORINFO_RESOLVED_TOKEN resolvedToken;
                ResolveToken(getU4LittleEndian(m_ip + 1), CORINFO_TOKENKIND_Ldtoken, &resolvedToken);

                CORINFO_GENERICHANDLE_RESULT embedInfo;
                m_compHnd->embedGenericHandle(&resolvedToken, false, m_methodInfo->ftn, &embedInfo);

                // see jit/importer.cpp CEE_LDTOKEN
                CorInfoHelpFunc helper;
                if (resolvedToken.hField)
                {
                    helper = CORINFO_HELP_FIELDDESC_TO_STUBRUNTIMEFIELD;
                }
                else if (resolvedToken.hMethod)
                {
                    DeclarePointerIsMethod(resolvedToken.hMethod);
                    helper = CORINFO_HELP_METHODDESC_TO_STUBRUNTIMEMETHOD;
                }
                else if (resolvedToken.hClass)
                {
                    DeclarePointerIsClass(resolvedToken.hClass);
                    helper = CORINFO_HELP_TYPEHANDLE_TO_RUNTIMETYPEHANDLE;
                }
                else
                {
                    helper = CORINFO_HELP_FAIL_FAST;
                    assert(!"Token not resolved or resolved to unexpected type");
                }

                CORINFO_CLASS_HANDLE clsHnd = m_compHnd->getTokenTypeAsHandle(&resolvedToken);
                EmitPushHelperCall(helper, embedInfo, StackTypeVT, clsHnd);
                m_ip += 5;
                break;
            }

            case CEE_ISINST:
            case CEE_CASTCLASS:
            {
                CHECK_STACK(1);
                CORINFO_RESOLVED_TOKEN resolvedToken;
                ResolveToken(getU4LittleEndian(m_ip + 1), CORINFO_TOKENKIND_Casting, &resolvedToken);

<<<<<<< HEAD
                CorInfoHelpFunc castingHelper = m_compHnd->getCastingHelper(&resolvedToken, false /* throwing */);

                CORINFO_GENERICHANDLE_RESULT embedInfo;
                InterpEmbedGenericResult result;
                m_compHnd->embedGenericHandle(&resolvedToken, false, m_methodInfo->ftn, &embedInfo);
                m_pStackPointer--;
                DeclarePointerIsClass((CORINFO_CLASS_HANDLE)embedInfo.compileTimeHandle);
                EmitPushHelperCall_2(castingHelper, embedInfo, m_pStackPointer[0].var, g_stackTypeFromInterpType[InterpTypeI], NULL);
                m_ip += 5;
                break;
            }

            case CEE_CASTCLASS:
            {
                CHECK_STACK(1);
                CORINFO_RESOLVED_TOKEN resolvedToken;
                ResolveToken(getU4LittleEndian(m_ip + 1), CORINFO_TOKENKIND_Casting, &resolvedToken);

                CorInfoHelpFunc castingHelper = m_compHnd->getCastingHelper(&resolvedToken, true /* throwing */);

                CORINFO_GENERICHANDLE_RESULT embedInfo;
                InterpEmbedGenericResult result;
                m_compHnd->embedGenericHandle(&resolvedToken, false, m_methodInfo->ftn, &embedInfo);

                DeclarePointerIsClass((CORINFO_CLASS_HANDLE)embedInfo.compileTimeHandle);
                m_pStackPointer--;
                EmitPushHelperCall_2(castingHelper, embedInfo, m_pStackPointer[0].var, g_stackTypeFromInterpType[InterpTypeO], NULL);
=======
                bool isCastClass = (opcode == CEE_CASTCLASS);

                CorInfoHelpFunc castingHelper = m_compHnd->getCastingHelper(&resolvedToken, isCastClass);

                AddIns(INTOP_CALL_HELPER_PP_2);
                m_pLastNewIns->data[0] = GetDataItemIndexForHelperFtn(castingHelper);
                m_pLastNewIns->data[1] = GetDataItemIndex(resolvedToken.hClass);
                m_pLastNewIns->SetSVar(m_pStackPointer[-1].var);
                m_pStackPointer--;
                if (isCastClass)
                    PushInterpType(InterpTypeO, resolvedToken.hClass);
                else
                    PushInterpType(InterpTypeI, NULL);
                m_pLastNewIns->SetDVar(m_pStackPointer[-1].var);
>>>>>>> ee293c30
                m_ip += 5;
                break;
            }

            default:
            {
                AssertOpCodeNotImplemented(m_ip, m_ip - m_pILCode);
                break;
            }
        }
    }

    if (m_pCBB->emitState == BBStateEmitting)
        m_pCBB->emitState = BBStateEmitted;

    // If no bblocks were emitted during the last iteration, there is no point to try again
    // Some bblocks are just unreachable in the code.
    if (needsRetryEmit && emittedBBlocks)
    {
        m_ip = m_pILCode;
        m_pCBB = m_pEntryBB;

        linkBBlocks = false;
        needsRetryEmit = false;
        INTERP_DUMP("retry emit\n");
        goto retry_emit;
    }

    UnlinkUnreachableBBlocks();
}

InterpBasicBlock *InterpCompiler::GenerateCodeForFinallyCallIslands(InterpBasicBlock *pNewBB, InterpBasicBlock *pPrevBB)
{
    InterpBasicBlock *pFinallyCallIslandBB = pNewBB->pFinallyCallIslandBB;

    while (pFinallyCallIslandBB != NULL)
    {
        INTERP_DUMP("Injecting finally call island BB%d\n", pFinallyCallIslandBB->index);
        if (pFinallyCallIslandBB->emitState != BBStateEmitted)
        {
            // Set the finally call island BB as current so that the instructions are emitted into it
            m_pCBB = pFinallyCallIslandBB;
            InitBBStackState(m_pCBB);
            EmitBranchToBB(INTOP_CALL_FINALLY, pNewBB); // The pNewBB is the finally BB
            m_pLastNewIns->ilOffset = -1;
            // Try to get the next finally call island block (for an outer try's finally)
            if (pFinallyCallIslandBB->pFinallyCallIslandBB)
            {
                // Branch to the next finally call island (at an outer try block)
                EmitBranchToBB(INTOP_BR, pFinallyCallIslandBB->pFinallyCallIslandBB);
            }
            else
            {
                // This is the last finally call island, so we need to emit a branch to the leave target
                EmitBranchToBB(INTOP_BR, pFinallyCallIslandBB->pLeaveTargetBB);
            }
            m_pLastNewIns->ilOffset = -1;
            m_pCBB->emitState = BBStateEmitted;
            INTERP_DUMP("Chaining BB%d -> BB%d\n", pPrevBB->index, pFinallyCallIslandBB->index);
        }
        assert(pPrevBB->pNextBB == NULL || pPrevBB->pNextBB == pFinallyCallIslandBB);
        pPrevBB->pNextBB = pFinallyCallIslandBB;
        pPrevBB = pFinallyCallIslandBB;
        pFinallyCallIslandBB = pFinallyCallIslandBB->pNextBB;
    }

    return pPrevBB;
}
void InterpCompiler::UnlinkUnreachableBBlocks()
{
    // Unlink unreachable bblocks, prevBB is always an emitted bblock
    InterpBasicBlock *prevBB = m_pEntryBB;
    InterpBasicBlock *nextBB = prevBB->pNextBB;
    while (nextBB != NULL)
    {
        if (nextBB->emitState == BBStateNotEmitted)
        {
            m_ppOffsetToBB[nextBB->ilOffset] = NULL;
            prevBB->pNextBB = nextBB->pNextBB;
            nextBB = prevBB->pNextBB;
        }
        else
        {
            prevBB = nextBB;
            nextBB = nextBB->pNextBB;
        }
    }
}

void InterpCompiler::PrintClassName(CORINFO_CLASS_HANDLE cls)
{
    char className[100];
    m_compHnd->printClassName(cls, className, 100);
    printf("%s", className);
}

void InterpCompiler::PrintMethodName(CORINFO_METHOD_HANDLE method)
{
    CORINFO_CLASS_HANDLE cls = m_compHnd->getMethodClass(method);

    CORINFO_SIG_INFO sig;
    m_compHnd->getMethodSig(method, &sig, cls);

    TArray<char> methodName = ::PrintMethodName(m_compHnd, cls, method, &sig,
                            /* includeAssembly */ false,
                            /* includeClass */ true,
                            /* includeClassInstantiation */ true,
                            /* includeMethodInstantiation */ true,
                            /* includeSignature */ true,
                            /* includeReturnType */ false,
                            /* includeThis */ false);


    printf(".%s", methodName.GetUnderlyingArray());
}

void InterpCompiler::PrintCode()
{
    for (InterpBasicBlock *pBB = m_pEntryBB; pBB != NULL; pBB = pBB->pNextBB)
        PrintBBCode(pBB);
}

void InterpCompiler::PrintBBCode(InterpBasicBlock *pBB)
{
    printf("BB%d:\n", pBB->index);
    for (InterpInst *ins = pBB->pFirstIns; ins != NULL; ins = ins->pNext)
    {
        PrintIns(ins);
        printf("\n");
    }
}

void InterpCompiler::PrintIns(InterpInst *ins)
{
    int32_t opcode = ins->opcode;
    if (ins->ilOffset == -1)
        printf("IL_----: %-14s", InterpOpName(opcode));
    else
        printf("IL_%04x: %-14s", ins->ilOffset, InterpOpName(opcode));

    if (g_interpOpDVars[opcode] > 0)
        printf(" [%d <-", ins->dVar);
    else
        printf(" [nil <-");

    if (g_interpOpSVars[opcode] > 0)
    {
        for (int i = 0; i < g_interpOpSVars[opcode]; i++)
        {
            if (ins->sVars[i] == CALL_ARGS_SVAR)
            {
                printf(" c:");
                if (ins->info.pCallInfo && ins->info.pCallInfo->pCallArgs)
                {
                    int *callArgs = ins->info.pCallInfo->pCallArgs;
                    while (*callArgs != CALL_ARGS_TERMINATOR)
                    {
                        printf(" %d", *callArgs);
                        callArgs++;
                    }
                }
                if (i + 1 < g_interpOpSVars[opcode])
                {
                    printf(":");
                }
            }
            else
            {
                printf(" %d", ins->sVars[i]);
            }
        }
        printf("],");
    }
    else
    {
        printf(" nil],");
    }

    // LDLOCA has special semantics, it has data in sVars[0], but it doesn't have any sVars
    if (opcode == INTOP_LDLOCA)
        printf(" %d", ins->sVars[0]);
    else
        PrintInsData(ins, ins->ilOffset, &ins->data[0], ins->opcode);
}

static const char* s_jitHelperNames[CORINFO_HELP_COUNT] = {
#define JITHELPER(code, pfnHelper, binderId)        #code,
#define DYNAMICJITHELPER(code, pfnHelper, binderId) #code,
#include "jithelpers.h"
#include "compiler.h"
};

const char* CorInfoHelperToName(CorInfoHelpFunc helper)
{
    if (helper < 0 || helper >= CORINFO_HELP_COUNT)
        return "UnknownHelper";

    return s_jitHelperNames[helper];
}

void PrintInterpGenericLookup(InterpGenericLookup* lookup)
{
    const char *lookupType;
    if (lookup->lookupType == InterpGenericLookupType::Class)
        lookupType = "Class";
    else if (lookup->lookupType == InterpGenericLookupType::Method)
        lookupType = "Method";
    else if (lookup->lookupType == InterpGenericLookupType::This)
        lookupType = "This";
    else
        lookupType = "Unknown";

    printf("%s,%p[", lookupType, lookup->signature);
    for (int i = 0; i < lookup->indirections; i++)
    {
        if (i > 0)
            printf(",");

        printf("%d", (int)lookup->offsets[i]);
    }
    printf("]");
    if (lookup->sizeOffset != CORINFO_NO_SIZE_CHECK)
    {
        printf(" sizeOffset=%d", (int)lookup->sizeOffset);
    }
}

#ifdef _DEBUG
void InterpCompiler::PrintNameInPointerMap(void* ptr)
{
    for (int32_t i = 0; i < m_pointerToNameMap.GetSize(); i++)
    {
        if (m_pointerToNameMap.Get(i).ptr == ptr)
        {
            const char *name = m_pointerToNameMap.Get(i).name;
            if (name == PointerIsMethodHandle)
            {
                printf("(");
                PrintMethodName((CORINFO_METHOD_HANDLE)((size_t)ptr));
                printf(")");
            }
            else if (name == PointerIsClassHandle)
            {
                printf("(");
                PrintClassName((CORINFO_CLASS_HANDLE)((size_t)ptr));
                printf(")");
            }
            else if (name == PointerIsStringLiteral)
            {
                printf("(\"");
                CORINFO_String* stringPtr = (CORINFO_String*)ptr;
                unsigned i = 0;
                for (; i < stringPtr->stringLen && i < 50; i++)
                {
                    char16_t c16 = stringPtr->chars[i];
                    if (c16 > 0x7F)
                    {
                        printf("?");
                        continue;
                    }
                    char c = (char)c16;
                    if (c == '\n')
                        printf("\\n");
                    else if (c == '\r')
                        printf("\\r");
                    else if (c == '\t')
                        printf("\\t");
                    else if (c == '\"')
                        printf("\\\"");
                    else if (c == '\\')
                        printf("\\\\");
                    else if (isprint((unsigned char)c))
                        printf("%c", c);
                    else
                        printf("\\x%02x", (unsigned char)c);
                }
                printf("\"");
                if (i < stringPtr->stringLen)
                {
                    printf("...");
                }
                printf(")");
            }
            else
            {
                printf("(%s)", m_pointerToNameMap.Get(i).name);
            }
        }
    }
    return;
}
#endif

void InterpCompiler::PrintPointer(void* pointer)
{
    printf("%p ", pointer);
#ifdef _DEBUG
    PrintNameInPointerMap(pointer);
#endif
}

void InterpCompiler::PrintHelperFtn(void* helperDirectOrIndirect)
{
    void* helperAddr = helperDirectOrIndirect;

    if (((size_t)helperDirectOrIndirect) & INTERP_INDIRECT_HELPER_TAG)
    {
        helperAddr = (void*)(((size_t)helperDirectOrIndirect) & ~INTERP_INDIRECT_HELPER_TAG);
        printf(" (indirect)");
    }
    else
        printf(" (direct)");

    PrintPointer(helperAddr);
}

void InterpCompiler::PrintInsData(InterpInst *ins, int32_t insOffset, const int32_t *pData, int32_t opcode)
{
    switch (g_interpOpArgType[opcode]) {
        case InterpOpNoArgs:
            break;
        case InterpOpInt:
            printf(" %d", *pData);
            break;
        case InterpOpLongInt:
        {
            int64_t i64 = (int64_t)pData[0] + ((int64_t)pData[1] << 32);
            printf(" %" PRId64, i64);
            break;
        }
        case InterpOpFloat:
        {
            printf(" %g", *(float*)pData);
            break;
        }
        case InterpOpDouble:
        {
            int64_t i64 = (int64_t)pData[0] + ((int64_t)pData[1] << 32);
            printf(" %g", *(double*)&i64);
            break;
        }
        case InterpOpTwoInts:
            printf(" %d,%d", *pData, *(pData + 1));
            break;
        case InterpOpThreeInts:
            printf(" %d,%d,%d", *pData, *(pData + 1), *(pData + 2));
            break;
        case InterpOpBranch:
            if (ins)
                printf(" BB%d", ins->info.pTargetBB->index);
            else
                printf(" IR_%04x", insOffset + *pData);
            break;
        case InterpOpLdPtr:
            {
                PrintPointer((void*)GetDataItemAtIndex(pData[0]));
                break;
            }
        case InterpOpGenericHelperFtn:
            {
                PrintHelperFtn((void*)GetDataItemAtIndex(pData[0]));
                InterpGenericLookup *pGenericLookup = (InterpGenericLookup*)GetDataItemAtIndex(pData[1]);
                PrintInterpGenericLookup(pGenericLookup);
                break;
            }
        case InterpOpGenericLookup:
            {
                InterpGenericLookup *pGenericLookup = (InterpGenericLookup*)GetDataItemAtIndex(pData[0]);
                PrintInterpGenericLookup(pGenericLookup);
            }
            break;
        case InterpOpSwitch:
        {
            int32_t n = *pData;
            printf(" (");
            for (int i = 0; i < n; i++)
            {
                if (i > 0)
                    printf(", ");

                if (ins)
                    printf("BB%d", ins->info.ppTargetBBTable[i]->index);
                else
                    printf("IR_%04x", insOffset + 3 + i + *(pData + 1 + i));
            }
            printf(")");
            break;
        }
        case InterpOpMethodHandle:
        {
            CORINFO_METHOD_HANDLE mh = (CORINFO_METHOD_HANDLE)((size_t)m_dataItems.Get(*pData));
            printf(" ");
            PrintMethodName(mh);
            break;
        }
        case InterpOpClassHandle:
        {
            CORINFO_CLASS_HANDLE ch = (CORINFO_CLASS_HANDLE)((size_t)m_dataItems.Get(*pData));
            printf(" ");
            PrintClassName(ch);
            break;
        }
        case InterpOpHelperFtn:
        {
            PrintHelperFtn((void*)GetDataItemAtIndex(pData[0]));
            printf(", ");
            PrintPointer((void*)GetDataItemAtIndex(pData[1]));
            break;
        }
        case InterpOpPointerHelperFtn:
        {
            PrintPointer((void*)GetDataItemAtIndex(pData[0]));
            printf(", ");
            PrintHelperFtn((void*)GetDataItemAtIndex(pData[1]));
            break;
        }
        case InterpOpPointerInt:
        {
            PrintPointer((void*)GetDataItemAtIndex(pData[0]));
            printf(", %d", pData[1]);
            break;
        }
        case InterpOpGenericLookupInt:
        {
            InterpGenericLookup *pGenericLookup = (InterpGenericLookup*)GetDataItemAtIndex(pData[0]);
            PrintInterpGenericLookup(pGenericLookup);
            printf(", %d", pData[1]);
            break;
        }
        default:
            assert(0);
            break;
    }
}

void InterpCompiler::PrintCompiledCode()
{
    const int32_t *ip = m_pMethodCode;
    const int32_t *end = m_pMethodCode + m_methodCodeSize;

    while (ip < end)
    {
        PrintCompiledIns(ip, m_pMethodCode);
        ip = InterpNextOp(ip);
    }
}

void InterpCompiler::PrintCompiledIns(const int32_t *ip, const int32_t *start)
{
    int32_t opcode = *ip;
    int32_t insOffset = (int32_t)(ip - start);

    printf("IR_%04x: %-14s", insOffset, InterpOpName(opcode));
    ip++;

    if (g_interpOpDVars[opcode] > 0)
        printf(" [%d <-", *ip++);
    else
        printf(" [nil <-");

    if (g_interpOpSVars[opcode] > 0)
    {
        for (int i = 0; i < g_interpOpSVars[opcode]; i++)
            printf(" %d", *ip++);
        printf("],");
    }
    else
    {
        printf(" nil],");
    }

    PrintInsData(NULL, insOffset, ip, opcode);
    printf("\n");
}

extern "C" void assertAbort(const char* why, const char* file, unsigned line)
{
    if (t_InterpJitInfoTls) {
        if (!t_InterpJitInfoTls->doAssert(file, line, why))
            return;
    }

#ifdef _MSC_VER
    __debugbreak();
#else // _MSC_VER
    __builtin_trap();
#endif // _MSC_VER
}<|MERGE_RESOLUTION|>--- conflicted
+++ resolved
@@ -4980,7 +4980,6 @@
             {
                 uint32_t token = getU4LittleEndian(m_ip + 1);
                 CHECK_STACK(1);
-<<<<<<< HEAD
                 CORINFO_RESOLVED_TOKEN resolvedToken;
                 ResolveToken(token, CORINFO_TOKENKIND_Box, &resolvedToken);
                 if (m_compHnd->isValueClass(resolvedToken.hClass))
@@ -4989,12 +4988,6 @@
                     m_compHnd->embedGenericHandle(&resolvedToken, false, m_methodInfo->ftn, &embedInfo);
                     m_pStackPointer -= 1;
                     EmitBox(m_pStackPointer, embedInfo, false);
-=======
-                if (m_compHnd->isValueClass(clsHnd))
-                {
-                    m_pStackPointer -= 1;
-                    EmitBox(m_pStackPointer, clsHnd, false);
->>>>>>> ee293c30
                     m_pStackPointer++;
                 }
                 m_ip += 5;
@@ -5459,50 +5452,14 @@
                 CORINFO_RESOLVED_TOKEN resolvedToken;
                 ResolveToken(getU4LittleEndian(m_ip + 1), CORINFO_TOKENKIND_Casting, &resolvedToken);
 
-<<<<<<< HEAD
-                CorInfoHelpFunc castingHelper = m_compHnd->getCastingHelper(&resolvedToken, false /* throwing */);
+                CorInfoHelpFunc castingHelper = m_compHnd->getCastingHelper(&resolvedToken, *m_ip == CEE_CASTCLASS /* throwing */);
 
                 CORINFO_GENERICHANDLE_RESULT embedInfo;
                 InterpEmbedGenericResult result;
                 m_compHnd->embedGenericHandle(&resolvedToken, false, m_methodInfo->ftn, &embedInfo);
                 m_pStackPointer--;
                 DeclarePointerIsClass((CORINFO_CLASS_HANDLE)embedInfo.compileTimeHandle);
-                EmitPushHelperCall_2(castingHelper, embedInfo, m_pStackPointer[0].var, g_stackTypeFromInterpType[InterpTypeI], NULL);
-                m_ip += 5;
-                break;
-            }
-
-            case CEE_CASTCLASS:
-            {
-                CHECK_STACK(1);
-                CORINFO_RESOLVED_TOKEN resolvedToken;
-                ResolveToken(getU4LittleEndian(m_ip + 1), CORINFO_TOKENKIND_Casting, &resolvedToken);
-
-                CorInfoHelpFunc castingHelper = m_compHnd->getCastingHelper(&resolvedToken, true /* throwing */);
-
-                CORINFO_GENERICHANDLE_RESULT embedInfo;
-                InterpEmbedGenericResult result;
-                m_compHnd->embedGenericHandle(&resolvedToken, false, m_methodInfo->ftn, &embedInfo);
-
-                DeclarePointerIsClass((CORINFO_CLASS_HANDLE)embedInfo.compileTimeHandle);
-                m_pStackPointer--;
-                EmitPushHelperCall_2(castingHelper, embedInfo, m_pStackPointer[0].var, g_stackTypeFromInterpType[InterpTypeO], NULL);
-=======
-                bool isCastClass = (opcode == CEE_CASTCLASS);
-
-                CorInfoHelpFunc castingHelper = m_compHnd->getCastingHelper(&resolvedToken, isCastClass);
-
-                AddIns(INTOP_CALL_HELPER_PP_2);
-                m_pLastNewIns->data[0] = GetDataItemIndexForHelperFtn(castingHelper);
-                m_pLastNewIns->data[1] = GetDataItemIndex(resolvedToken.hClass);
-                m_pLastNewIns->SetSVar(m_pStackPointer[-1].var);
-                m_pStackPointer--;
-                if (isCastClass)
-                    PushInterpType(InterpTypeO, resolvedToken.hClass);
-                else
-                    PushInterpType(InterpTypeI, NULL);
-                m_pLastNewIns->SetDVar(m_pStackPointer[-1].var);
->>>>>>> ee293c30
+                EmitPushHelperCall_2(castingHelper, embedInfo, m_pStackPointer[0].var, g_stackTypeFromInterpType[*m_ip == CEE_CASTCLASS ? InterpTypeO : InterpTypeI], NULL);
                 m_ip += 5;
                 break;
             }
