// Licensed to the .NET Foundation under one or more agreements.
// The .NET Foundation licenses this file to you under the MIT license.
#include <stddef.h>
#include "corjit.h"

#include "interpreter.h"
#include "eeinterp.h"

#include <string.h>
#include <stdio.h>

/*****************************************************************************/
ICorJitHost* g_interpHost        = nullptr;
bool         g_interpInitialized = false;
/*****************************************************************************/
extern "C" INTERP_API void jitStartup(ICorJitHost* jitHost)
{
    if (g_interpInitialized)
    {
        return;
    }
    g_interpHost = jitHost;

    assert(!InterpConfig.IsInitialized());
    InterpConfig.Initialize(jitHost);

    g_interpInitialized = true;
}
/*****************************************************************************/
static CILInterp g_CILInterp;
extern "C" INTERP_API ICorJitCompiler* getJit()
{
    if (!g_interpInitialized)
    {
        return nullptr;
    }
    return &g_CILInterp;
}


static CORINFO_MODULE_HANDLE g_interpModule = NULL;

//****************************************************************************
CorJitResult CILInterp::compileMethod(ICorJitInfo*         compHnd,
                                   CORINFO_METHOD_INFO* methodInfo,
                                   unsigned             flags,
                                   uint8_t**            entryAddress,
                                   uint32_t*            nativeSizeOfCode)
{

    bool doInterpret = false;

    if ((g_interpModule != NULL) && (methodInfo->scope == g_interpModule))
        doInterpret = true;

    {
        switch (InterpConfig.InterpMode())
        {
            // 0: default, do not use interpreter except explicit opt-in via DOTNET_Interpreter
            case 0:
                break;

            // 1: use interpreter for everything except (1) methods that have R2R compiled code and (2) all code in System.Private.CoreLib. All code in System.Private.CoreLib falls back to JIT if there is no R2R available for it.
            case 1:
            {
                doInterpret = true;
                const char *assemblyName = compHnd->getClassAssemblyName(compHnd->getMethodClass(methodInfo->ftn));
                if (assemblyName && !strcmp(assemblyName, "System.Private.CoreLib"))
                    doInterpret = false;
                break;
            }

            // 2: use interpreter for everything except intrinsics. All intrinsics fallback to JIT. Implies DOTNET_ReadyToRun=0
            case 2:
                doInterpret = !(compHnd->getMethodAttribs(methodInfo->ftn) & CORINFO_FLG_INTRINSIC);
                break;

            // 3: use interpreter for everything, the full interpreter-only mode, no fallbacks to R2R or JIT whatsoever. Implies DOTNET_ReadyToRun=0, DOTNET_EnableHWIntrinsic=0, DOTNET_MaxVectorTBitWidth=128, DOTNET_PreferredVectorBitWidth=128
            case 3:
                doInterpret = true;
                break;

            default:
                NO_WAY("Unsupported value for DOTNET_InterpMode");
                break;
        }

<<<<<<< HEAD
#if defined(TARGET_WASM) || defined(TARGET_IOS) || defined(TARGET_TVOS) || defined(TARGET_MACCATALYST)
        // interpret everything on wasm and apple mobile
=======
#if !defined(FEATURE_JIT)
        // interpret everything when we do not have a JIT
>>>>>>> 4d1048d0
        doInterpret = true;
#else
        // NOTE: We do this check even if doInterpret==true in order to populate g_interpModule
        const char *methodName = compHnd->getMethodNameFromMetadata(methodInfo->ftn, nullptr, nullptr, nullptr, 0);
        if (InterpConfig.Interpreter().contains(compHnd, methodInfo->ftn, compHnd->getMethodClass(methodInfo->ftn), &methodInfo->args))
        {
            doInterpret = true;
            g_interpModule = methodInfo->scope;
        }
#endif
    }

    if (!doInterpret)
    {
        return CORJIT_SKIPPED;
    }

    try
    {
        InterpCompiler compiler(compHnd, methodInfo);
        InterpMethod *pMethod = compiler.CompileMethod();
        int32_t IRCodeSize = 0;
        int32_t *pIRCode = compiler.GetCode(&IRCodeSize);

        uint32_t sizeOfCode = sizeof(InterpMethod*) + IRCodeSize * sizeof(int32_t);
        uint8_t unwindInfo[8] = {0, 0, 0, 0, 0, 0, 0, 0};

        AllocMemArgs args {};
        args.hotCodeSize = sizeOfCode;
        args.coldCodeSize = 0;
        args.roDataSize = 0;
        args.xcptnsCount = 0;
        args.flag = CORJIT_ALLOCMEM_DEFAULT_CODE_ALIGN;
        compHnd->allocMem(&args);

        // We store first the InterpMethod pointer as the code header, followed by the actual code
        *(InterpMethod**)args.hotCodeBlockRW = pMethod;
        memcpy ((uint8_t*)args.hotCodeBlockRW + sizeof(InterpMethod*), pIRCode, IRCodeSize * sizeof(int32_t));

        *entryAddress = (uint8_t*)args.hotCodeBlock;
        *nativeSizeOfCode = sizeOfCode;

        // We can't do this until we've called allocMem
        compiler.BuildGCInfo(pMethod);
        compiler.BuildEHInfo();
    }
    catch(const InterpException& e)
    {
        return e.m_result;
    }

    return CORJIT_OK;
}

void CILInterp::ProcessShutdownWork(ICorStaticInfo* statInfo)
{
    g_interpInitialized = false;
}

void CILInterp::getVersionIdentifier(GUID* versionIdentifier)
{
    assert(versionIdentifier != nullptr);
    memcpy(versionIdentifier, &JITEEVersionIdentifier, sizeof(GUID));
}

void CILInterp::setTargetOS(CORINFO_OS os)
{
}

INTERPRETER_NORETURN void NO_WAY(const char* message)
{
    if (IsInterpDumpActive())
        printf("Error during interpreter method compilation: %s\n", message ? message : "unknown error");
    throw InterpException(message, CORJIT_INTERNALERROR);
}

INTERPRETER_NORETURN void BADCODE(const char* message)
{
    if (IsInterpDumpActive())
        printf("Error during interpreter method compilation: %s\n", message ? message : "unknown error");
    throw InterpException(message, CORJIT_BADCODE);
}

INTERPRETER_NORETURN void NOMEM()
{
    throw InterpException(NULL, CORJIT_OUTOFMEM);
}<|MERGE_RESOLUTION|>--- conflicted
+++ resolved
@@ -85,13 +85,8 @@
                 break;
         }
 
-<<<<<<< HEAD
-#if defined(TARGET_WASM) || defined(TARGET_IOS) || defined(TARGET_TVOS) || defined(TARGET_MACCATALYST)
-        // interpret everything on wasm and apple mobile
-=======
 #if !defined(FEATURE_JIT)
         // interpret everything when we do not have a JIT
->>>>>>> 4d1048d0
         doInterpret = true;
 #else
         // NOTE: We do this check even if doInterpret==true in order to populate g_interpModule
