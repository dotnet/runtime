// Licensed to the .NET Foundation under one or more agreements.
// The .NET Foundation licenses this file to you under the MIT license.

// This header contains definitions needed by this compiler library and also by
// the interpreter executor in the main coreclr library
#ifndef _INTERPRETERSHARED_H_
#define _INTERPRETERSHARED_H_

#include "intopsshared.h"

#ifdef _MSC_VER
#define INTERP_API
#else
#define INTERP_API __attribute__ ((visibility ("default")))
#endif // _MSC_VER

#define INTERP_STACK_SLOT_SIZE 8    // Alignment of each var offset on the interpreter stack
#define INTERP_STACK_ALIGNMENT 16   // Alignment of interpreter stack at the start of a frame

#define INTERP_INDIRECT_HELPER_TAG 1 // When a helper ftn's address is indirect we tag it with this tag bit

struct InterpMethod
{
#if DEBUG
    InterpMethod *self;
#endif
    CORINFO_METHOD_HANDLE methodHnd;
    int32_t allocaSize;
    void** pDataItems;
    bool initLocals;

    InterpMethod(CORINFO_METHOD_HANDLE methodHnd, int32_t allocaSize, void** pDataItems, bool initLocals)
    {
#if DEBUG
        this->self = this;
#endif
        this->methodHnd = methodHnd;
        this->allocaSize = allocaSize;
        this->pDataItems = pDataItems;
        this->initLocals = initLocals;
    }

    bool CheckIntegrity()
    {
#if DEBUG
        return this->self == this;
#else
        return true;
#endif
    }
};

<<<<<<< HEAD
struct InterpByteCodeStart
{
#ifndef DPTR
    InterpMethod* const InterpMethod; // Pointer to the InterpMethod structure
#else
    DPTR(InterpMethod) const InterpMethod; // Pointer to the InterpMethod structure
#endif
    const int* GetByteCodes() const
    {
        return reinterpret_cast<const int*>(this + 1);
    }
};

=======
typedef class ICorJitInfo* COMP_HANDLE;

class MethodSet
{
private:
    struct MethodName
    {
        MethodName* m_next;
        const char* m_patternStart;
        const char* m_patternEnd;
        bool        m_containsClassName;
        bool        m_classNameContainsInstantiation;
        bool        m_methodNameContainsInstantiation;
        bool        m_containsSignature;
    };

    const char* m_listFromConfig = nullptr;
    MethodName* m_names = nullptr;

    MethodSet(const MethodSet& other)            = delete;
    MethodSet& operator=(const MethodSet& other) = delete;

public:
    MethodSet()
    {
    }

    ~MethodSet()
    {
        destroy();
    }

    const char* list() const
    {
        return m_listFromConfig;
    }

    void initialize(const char* listFromConfig);
    void destroy();

    inline bool isEmpty() const
    {
        return m_names == nullptr;
    }
    bool contains(COMP_HANDLE comp, CORINFO_METHOD_HANDLE methodHnd, CORINFO_CLASS_HANDLE classHnd, CORINFO_SIG_INFO* sigInfo) const;
};

const CORINFO_CLASS_HANDLE  NO_CLASS_HANDLE  = nullptr;
const CORINFO_FIELD_HANDLE  NO_FIELD_HANDLE  = nullptr;
const CORINFO_METHOD_HANDLE NO_METHOD_HANDLE = nullptr;

>>>>>>> 05e5a448
#endif<|MERGE_RESOLUTION|>--- conflicted
+++ resolved
@@ -50,7 +50,6 @@
     }
 };
 
-<<<<<<< HEAD
 struct InterpByteCodeStart
 {
 #ifndef DPTR
@@ -64,7 +63,6 @@
     }
 };
 
-=======
 typedef class ICorJitInfo* COMP_HANDLE;
 
 class MethodSet
@@ -116,5 +114,4 @@
 const CORINFO_FIELD_HANDLE  NO_FIELD_HANDLE  = nullptr;
 const CORINFO_METHOD_HANDLE NO_METHOD_HANDLE = nullptr;
 
->>>>>>> 05e5a448
 #endif