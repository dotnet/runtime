--- conflicted
+++ resolved
@@ -920,16 +920,6 @@
         <ExcludeList Include="$(XunitTestBinBase)/Interop/IJW/FixupCallsHostWhenLoaded/FixupCallsHostWhenLoaded/*">
             <Issue>https://github.com/dotnet/runtime/issues/38096</Issue>
         </ExcludeList>
-<<<<<<< HEAD
-        <ExcludeList Include="$(XunitTestBinBase)/JIT/Intrinsics/TypeIntrinsics_r/*">
-            <Issue>https://github.com/dotnet/runtime/issues/32725</Issue>
-        </ExcludeList>
-        <ExcludeList Include="$(XunitTestBinBase)/JIT/Intrinsics/TypeIntrinsics_ro/*">
-            <Issue>https://github.com/dotnet/runtime/issues/32725</Issue>
-=======
-        <ExcludeList Include="$(XunitTestBinBase)/JIT/Generics/Arrays/TypeParameters/MultiDim/**/*">
-            <Issue>https://github.com/dotnet/runtime/issues/38260</Issue>
->>>>>>> 7c422d37
         </ExcludeList>
         <ExcludeList Include="$(XunitTestBinBase)/JIT/Methodical/tailcall_v4/hijacking/*">
             <Issue>https://github.com/dotnet/runtime/issues/7597</Issue>
