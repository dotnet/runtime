<?xml version="1.0" ?>
<Project DefaultTargets = "GetListOfTestCmds" xmlns="http://schemas.microsoft.com/developer/msbuild/2003">
    <!-- All OS/Arch/Runtime excludes -->
    <ItemGroup Condition="'$(XunitTestBinBase)' != ''">
<<<<<<< HEAD
=======
        <ExcludeList Include="$(XunitTestBinBase)/tracing/eventpipe/reverse/reverse/*">
            <Issue>https://github.com/dotnet/runtime/issues/38156</Issue>
        </ExcludeList>
>>>>>>> c3ab1cf3
        <ExcludeList Include="$(XunitTestBinBase)/tracing/tracecontrol/tracecontrol/*">
            <Issue>https://github.com/dotnet/runtime/issues/11204</Issue>
        </ExcludeList>
        <ExcludeList Include="$(XunitTestBinBase)/readytorun/DynamicMethodGCStress/DynamicMethodGCStress/*">
            <Issue>timeout</Issue>
        </ExcludeList>
        <ExcludeList Include="$(XunitTestBinBase)/Regressions/coreclr/GitHub_22888/test22888/*">
            <Issue>https://github.com/dotnet/runtime/issues/13703</Issue>
        </ExcludeList>
        <!-- Test regressions during CI coverage outage -->
        <ExcludeList Include="$(XunitTestBinBase)/baseservices/exceptions/stackoverflow/stackoverflowtester/*">
            <Issue>https://github.com/dotnet/runtime/issues/35798</Issue>
        </ExcludeList>
        <ExcludeList Include="$(XunitTestBinBase)/JIT/SIMD/Vector3Interop_r/*">
            <Issue>https://github.com/dotnet/runtime/issues/35798</Issue>
        </ExcludeList>
        <ExcludeList Include="$(XunitTestBinBase)/JIT/SIMD/Vector3Interop_ro/*">
            <Issue>https://github.com/dotnet/runtime/issues/35798</Issue>
        </ExcludeList>
    </ItemGroup>

    <!-- All OS/Arch CoreCLR excludes -->
    <ItemGroup Condition="'$(XunitTestBinBase)' != '' and '$(RuntimeFlavor)' == 'coreclr' ">
        <ExcludeList Include="$(XunitTestBinBase)/baseservices/threading/generics/threadstart/GThread23/*">
            <Issue>https://github.com/dotnet/runtime/issues/10847</Issue>
        </ExcludeList>
        <ExcludeList Include="$(XunitTestBinBase)/GC/Coverage/271010/**">
            <Issue>https://github.com/dotnet/runtime/issues/5933</Issue>
        </ExcludeList>
        <ExcludeList Include="$(XunitTestBinBase)/GC/Coverage/smalloom/*">
            <Issue>https://github.com/dotnet/runtime/issues/5933</Issue>
        </ExcludeList>
        <ExcludeList Include="$(XunitTestBinBase)/GC/Features/BackgroundGC/foregroundgc/*">
            <Issue>https://github.com/dotnet/runtime/issues/5933</Issue>
        </ExcludeList>
        <ExcludeList Include="$(XunitTestBinBase)/GC/Features/LOHFragmentation/lohfragmentation/*">
            <Issue>https://github.com/dotnet/runtime/issues/5933</Issue>
        </ExcludeList>
        <ExcludeList Include="$(XunitTestBinBase)/GC/Features/SustainedLowLatency/scenario/*">
            <Issue>https://github.com/dotnet/runtime/issues/5933</Issue>
        </ExcludeList>
        <ExcludeList Include="$(XunitTestBinBase)/GC/LargeMemory/Allocation/finalizertest/*">
            <Issue>https://github.com/dotnet/runtime/issues/5933</Issue>
        </ExcludeList>
        <ExcludeList Include="$(XunitTestBinBase)/GC/LargeMemory/API/gc/collect/*">
            <Issue>https://github.com/dotnet/runtime/issues/5933</Issue>
        </ExcludeList>
        <ExcludeList Include="$(XunitTestBinBase)/GC/LargeMemory/API/gc/getgeneration/*">
            <Issue>https://github.com/dotnet/runtime/issues/5933</Issue>
        </ExcludeList>
        <ExcludeList Include="$(XunitTestBinBase)/GC/LargeMemory/API/gc/reregisterforfinalize/*">
            <Issue>https://github.com/dotnet/runtime/issues/5933</Issue>
        </ExcludeList>
        <ExcludeList Include="$(XunitTestBinBase)/GC/Regressions/dev10bugs/536168/536168/*">
            <Issue>https://github.com/dotnet/runtime/issues/5933</Issue>
        </ExcludeList>
        <ExcludeList Include="$(XunitTestBinBase)/GC/Scenarios/BaseFinal/basefinal/*">
            <Issue>https://github.com/dotnet/runtime/issues/5933</Issue>
        </ExcludeList>
        <ExcludeList Include="$(XunitTestBinBase)/GC/Scenarios/DoublinkList/doublinknoleak/*">
            <Issue>https://github.com/dotnet/runtime/issues/5933</Issue>
        </ExcludeList>
        <ExcludeList Include="$(XunitTestBinBase)/GC/Scenarios/muldimjagary/muldimjagary/*">
            <Issue>https://github.com/dotnet/runtime/issues/5933</Issue>
        </ExcludeList>
        <ExcludeList Include="$(XunitTestBinBase)/JIT/Regression/JitBlue/GitHub_11408/GitHub_11408/*">
            <Issue>https://github.com/dotnet/runtime/issues/8017</Issue>
        </ExcludeList>
        <ExcludeList Include="$(XunitTestBinBase)/baseservices/exceptions/StackTracePreserve/StackTracePreserveTests/*">
            <Issue>https://github.com/dotnet/runtime/issues/11213</Issue>
        </ExcludeList>
        <ExcludeList Include="$(XunitTestBinBase)/baseservices/threading/mutex/misc/waitone2/*">
            <Issue>https://github.com/dotnet/runtime/issues/6372</Issue>
        </ExcludeList>
        <ExcludeList Include="$(XunitTestBinBase)/readytorun/r2rdump/R2RDumpTest/*">
            <Issue>https://github.com/dotnet/runtime/issues/10888 https://github.com/dotnet/runtime/issues/11823 </Issue>
        </ExcludeList>
        <ExcludeList Include="$(XunitTestBinBase)/Loader/classloader/generics/Variance/Methods/Method002/*">
            <Issue>https://github.com/dotnet/runtime/issues/3893</Issue>
        </ExcludeList>
        <ExcludeList Include="$(XunitTestBinBase)/Loader/classloader/generics/Variance/Methods/Method003/*">
            <Issue>https://github.com/dotnet/runtime/issues/3893</Issue>
        </ExcludeList>
        <ExcludeList Include="$(XunitTestBinBase)/Loader/classloader/generics/Variance/Methods/Method004/*">
            <Issue>https://github.com/dotnet/runtime/issues/3893</Issue>
        </ExcludeList>
        <ExcludeList Include="$(XunitTestBinBase)/Loader/classloader/generics/Variance/CoreCLR/Method003/*">
            <Issue>https://github.com/dotnet/runtime/issues/3893</Issue>
        </ExcludeList>
        <ExcludeList Include="$(XunitTestBinBase)/Loader/classloader/generics/Variance/IL/IsInst001/*">
            <Issue>https://github.com/dotnet/runtime/issues/3893</Issue>
        </ExcludeList>
        <ExcludeList Include="$(XunitTestBinBase)/Loader/classloader/generics/Variance/IL/IsInst004/*">
            <Issue>https://github.com/dotnet/runtime/issues/3893</Issue>
        </ExcludeList>
        <ExcludeList Include="$(XunitTestBinBase)/Loader/classloader/generics/Variance/IL/CastClass001/*">
            <Issue>https://github.com/dotnet/runtime/issues/3893</Issue>
        </ExcludeList>
        <ExcludeList Include="$(XunitTestBinBase)/Loader/classloader/generics/Variance/IL/CastClass004/*">
            <Issue>https://github.com/dotnet/runtime/issues/3893</Issue>
        </ExcludeList>
        <ExcludeList Include="$(XunitTestBinBase)/Loader/classloader/generics/Variance/IL/Unbox001/*">
            <Issue>https://github.com/dotnet/runtime/issues/3893</Issue>
        </ExcludeList>
        <ExcludeList Include="$(XunitTestBinBase)/Loader/classloader/generics/Variance/IL/Unbox004/*">
            <Issue>https://github.com/dotnet/runtime/issues/3893</Issue>
        </ExcludeList>
        <ExcludeList Include="$(XunitTestBinBase)/Loader/classloader/generics/Variance/Delegates/Delegates002/*">
            <Issue>https://github.com/dotnet/runtime/issues/3893</Issue>
        </ExcludeList>
        <ExcludeList Include="$(XunitTestBinBase)/Loader/classloader/generics/Variance/Interfaces/Interfaces001/*">
            <Issue>https://github.com/dotnet/runtime/issues/3893</Issue>
        </ExcludeList>
        <ExcludeList Include="$(XunitTestBinBase)/baseservices/mono/runningmono/*">
            <Issue>This test is to verify we are running mono, and therefore only makes sense on mono.</Issue>
        </ExcludeList>
    </ItemGroup>

    <!-- All Unix targets on all runtimes -->
    <ItemGroup Condition="'$(XunitTestBinBase)' != '' and '$(TargetsWindows)' != 'true'">
         <ExcludeList Include="$(XunitTestBinBase)/JIT/Directed/arglist/vararg_TargetUnix/*">
            <Issue>Native varargs not supported on unix</Issue>
        </ExcludeList>
        <ExcludeList Include="$(XunitTestBinBase)/Interop/ExecInDefAppDom/ExecInDefAppDom/*">
            <Issue>Issue building native components for the test.</Issue>
        </ExcludeList>
        <ExcludeList Include="$(XunitTestBinBase)/tracing/tracevalidation/inducedgc/inducedgc/*">
            <Issue>https://github.com/dotnet/runtime/issues/12216</Issue>
        </ExcludeList>
    </ItemGroup>

    <!-- All Unix targets  on CoreCLR Runtime -->
    <ItemGroup Condition="'$(XunitTestBinBase)' != '' and '$(TargetsWindows)' != 'true' and '$(RuntimeFlavor)' == 'coreclr' ">
        <ExcludeList Include="$(XunitTestBinBase)/Regressions/coreclr/1514/InterlockExchange/*">
            <Issue>https://github.com/dotnet/runtime/issues/12166</Issue>
        </ExcludeList>
    </ItemGroup>

    <!-- Arm32 All OS -->
    <ItemGroup Condition="'$(XunitTestBinBase)' != '' and ('$(TargetArchitecture)' == 'arm' or '$(AltJitArch)' == 'arm') and '$(RuntimeFlavor)' == 'coreclr' ">
        <ExcludeList Include="$(XunitTestBinBase)/CoreMangLib/cti/system/reflection/emit/DynMethodJumpStubTests/DynMethodJumpStubTests/*">
            <Issue>needs triage</Issue>
        </ExcludeList>
        <ExcludeList Include="$(XunitTestBinBase)/JIT/jit64/opt/cse/HugeArray1/*">
            <Issue>needs triage</Issue>
        </ExcludeList>
        <ExcludeList Include="$(XunitTestBinBase)/JIT/jit64/opt/cse/hugeSimpleExpr1/*">
            <Issue>needs triage</Issue>
        </ExcludeList>
        <ExcludeList Include="$(XunitTestBinBase)/GC/Features/HeapExpansion/pluggaps/*">
            <Issue>needs triage</Issue>
        </ExcludeList>
        <ExcludeList Include="$(XunitTestBinBase)/GC/Regressions/v2.0-beta2/460373/460373/*">
            <Issue>needs triage</Issue>
        </ExcludeList>
        <ExcludeList Include="$(XunitTestBinBase)/GC/Regressions/v2.0-beta1/149926/149926/*">
            <Issue>needs triage</Issue>
        </ExcludeList>
        <ExcludeList Include="$(XunitTestBinBase)/GC/Regressions/v2.0-rtm/494226/494226/*">
            <Issue>needs triage</Issue>
        </ExcludeList>
        <ExcludeList Include="$(XunitTestBinBase)/GC/Regressions/dev10bugs/536168/536168/*">
            <Issue>needs triage</Issue>
        </ExcludeList>
        <ExcludeList Include="$(XunitTestBinBase)/GC/API/GC/GetAllocatedBytesForCurrentThread/*">
            <Issue>https://github.com/dotnet/runtime/issues/</Issue>
        </ExcludeList>
        <ExcludeList Include="$(XunitTestBinBase)/GC/Features/HeapExpansion/bestfit-finalize/*">
            <Issue>times out</Issue>
        </ExcludeList>
        <ExcludeList Include="$(XunitTestBinBase)/GC/Regressions/v2.0-rtm/494226/494226/*">
            <Issue>needs triage</Issue>
        </ExcludeList>
        <ExcludeList Include="$(XunitTestBinBase)/GC/Regressions/dev10bugs/536168/536168/*">
            <Issue>needs triage</Issue>
        </ExcludeList>
        <ExcludeList Include="$(XunitTestBinBase)/GC/API/NoGCRegion/NoGC/*">
            <Issue>needs triage</Issue>
        </ExcludeList>
        <ExcludeList Include="$(XunitTestBinBase)/GC/Scenarios/LeakWheel/leakwheel/*">
            <Issue>times out</Issue>
        </ExcludeList>
        <ExcludeList Include="$(XunitTestBinBase)/CoreMangLib/system/span/SlowTailCallArgs/*">
            <Issue>times out</Issue>
        </ExcludeList>
        <ExcludeList Include="$(XunitTestBinBase)/JIT/jit64/opt/rngchk/RngchkStress3/*">
            <Issue>needs triage</Issue>
        </ExcludeList>
        <ExcludeList Include="$(XunitTestBinBase)/GC/Scenarios/ServerModel/servermodel/*">
            <Issue>times out</Issue>
        </ExcludeList>
        <ExcludeList Include="$(XunitTestBinBase)/JIT/jit64/eh/FinallyExec/nonlocalexitinhandler/*">
            <Issue>times out</Issue>
        </ExcludeList>
        <ExcludeList Include="$(XunitTestBinBase)/tracing/tracevalidation/inducedgc/inducedgc/*">
            <Issue>times out</Issue>
        </ExcludeList>
        <ExcludeList Include="$(XunitTestBinBase)/tracing/tracevalidation/rundown/rundown/*">
            <Issue>times out</Issue>
        </ExcludeList>
        <ExcludeList Include="$(XunitTestBinBase)/tracing/tracevalidation/tracelogging/tracelogging/*">
            <Issue>needs triage</Issue>
        </ExcludeList>
        <ExcludeList Include="$(XunitTestBinBase)/tracing/tracevalidation/jittingstarted/JittingStarted/*">
            <Issue>times out</Issue>
        </ExcludeList>
        <ExcludeList Include="$(XunitTestBinBase)/JIT/jit64/eh/FinallyExec/nonlocalexitintry/*">
            <Issue>times out</Issue>
        </ExcludeList>
        <ExcludeList Include="$(XunitTestBinBase)/JIT/jit64/eh/FinallyExec/nonlocalexitincatch/*">
            <Issue>needs triage</Issue>
        </ExcludeList>
        <ExcludeList Include="$(XunitTestBinBase)/JIT/jit64/opt/rngchk/ArrayWithThread_o/*">
            <Issue>times out</Issue>
        </ExcludeList>
        <ExcludeList Include="$(XunitTestBinBase)/JIT/jit64/eh/FinallyExec/nonlocalexitinfinally/*">
            <Issue>times out</Issue>
        </ExcludeList>
        <ExcludeList Include="$(XunitTestBinBase)/JIT/jit64/eh/FinallyExec/nonlocalexitinroot/*">
            <Issue>times out</Issue>
        </ExcludeList>
        <ExcludeList Include="$(XunitTestBinBase)/JIT/opt/Tailcall/TailcallVerifyWithPrefix/*">
            <Issue>Depends on implicit tailcalls to be performed</Issue>
        </ExcludeList>
        <ExcludeList Include="$(XunitTestBinBase)/JIT/Directed/arglist/vararg*/*">
            <Issue>Needs triage</Issue>
        </ExcludeList>
        <ExcludeList Include="$(XunitTestBinBase)/baseservices/exceptions/WindowsEventLog/WindowsEventLog_TargetUnix/*">
            <Issue>Needs triage</Issue>
        </ExcludeList>
        <ExcludeList Include="$(XunitTestBinBase)/JIT/jit64/mcc/interop/mcc_i53/*">
            <Issue>Needs Triage</Issue>
        </ExcludeList>
        <ExcludeList Include="$(XunitTestBinBase)/JIT/jit64/mcc/interop/mcc_i13/*">
            <Issue>Needs Triage</Issue>
        </ExcludeList>
        <ExcludeList Include="$(XunitTestBinBase)/JIT/jit64/mcc/interop/mcc_i03/*">
            <Issue>Needs Triage</Issue>
        </ExcludeList>
        <ExcludeList Include="$(XunitTestBinBase)/JIT/jit64/mcc/interop/mcc_i33/*">
            <Issue>Needs Triage</Issue>
        </ExcludeList>
        <ExcludeList Include="$(XunitTestBinBase)/JIT/jit64/mcc/interop/mcc_i63/*">
            <Issue>Needs Triage</Issue>
        </ExcludeList>
        <ExcludeList Include="$(XunitTestBinBase)/JIT/jit64/mcc/interop/mcc_i73/*">
            <Issue>Needs Triage</Issue>
        </ExcludeList>
        <ExcludeList Include="$(XunitTestBinBase)/JIT/jit64/mcc/interop/mcc_i83/*">
            <Issue>Needs Triage</Issue>
        </ExcludeList>
        <ExcludeList Include="$(XunitTestBinBase)/JIT/Methodical/tailcall/_il_dbgtest_implicit/*">
            <Issue>https://github.com/dotnet/runtime/issues/8891 Arm32 does not support implicit tailcalls</Issue>
        </ExcludeList>
        <ExcludeList Include="$(XunitTestBinBase)/JIT/Methodical/tailcall/_il_reltest_implicit/*">
            <Issue>https://github.com/dotnet/runtime/issues/8891 Arm32 does not support implicit tailcalls</Issue>
        </ExcludeList>
        <ExcludeList Include="$(XunitTestBinBase)/JIT/Stress/ABI/**/*">
            <Issue>https://github.com/dotnet/runtime/issues/13241</Issue>
        </ExcludeList>
        <ExcludeList Include="$(XunitTestBinBase)/profiler/eventpipe/eventpipe/*">
            <Issue>TraceEvent can't parse unaligned floats on arm32</Issue>
        </ExcludeList>
    </ItemGroup>

    <!-- Arm64 All OS -->
    <ItemGroup Condition="'$(XunitTestBinBase)' != '' and ('$(TargetArchitecture)' == 'arm64' or '$(AltJitArch)' == 'arm64') and '$(RuntimeFlavor)' == 'coreclr'">
        <ExcludeList Include="$(XunitTestBinBase)/JIT/jit64/opt/cse/hugeexpr1/hugeexpr1/*">
            <Issue>needs triage</Issue>
        </ExcludeList>
        <ExcludeList Include="$(XunitTestBinBase)/JIT/jit64/opt/cse/HugeArray/*">
            <Issue>needs triage</Issue>
        </ExcludeList>
        <ExcludeList Include="$(XunitTestBinBase)/JIT/jit64/opt/cse/HugeArray1/*">
            <Issue>needs triage</Issue>
        </ExcludeList>
        <ExcludeList Include="$(XunitTestBinBase)/JIT/jit64/opt/cse/HugeField1/*">
            <Issue>needs triage</Issue>
        </ExcludeList>
        <ExcludeList Include="$(XunitTestBinBase)/JIT/jit64/opt/cse/HugeField2/*">
            <Issue>needs triage</Issue>
        </ExcludeList>
        <ExcludeList Include="$(XunitTestBinBase)/CoreMangLib/cti/system/string/StringFormat1/*">
            <Issue>needs triage</Issue>
        </ExcludeList>
        <ExcludeList Include="$(XunitTestBinBase)/CoreMangLib/cti/system/string/StringFormat2/*">
            <Issue>needs triage</Issue>
        </ExcludeList>
        <ExcludeList Include="$(XunitTestBinBase)/JIT/Regression/JitBlue/DevDiv_590772/DevDiv_590772/*">
            <Issue>needs triage</Issue>
        </ExcludeList>
        <ExcludeList Include="$(XunitTestBinBase)/JIT/Regression/JitBlue/DevDiv_605447/DevDiv_605447/*">
            <Issue>needs triage</Issue>
        </ExcludeList>
        <ExcludeList Include="$(XunitTestBinBase)/JIT/Regression/JitBlue/DevDiv_590771/DevDiv_590771/*">
            <Issue>needs triage</Issue>
        </ExcludeList>
        <ExcludeList Include="$(XunitTestBinBase)/JIT/Regression/JitBlue/GitHub_35821/GitHub_35821/*">
            <Issue>https://github.com/dotnet/runtime/issues/36418</Issue>
        </ExcludeList>
        <ExcludeList Include="$(XunitTestBinBase)/tracing/tracevalidation/inducedgc/inducedgc/*">
            <Issue>https://github.com/dotnet/runtime/issues/12216</Issue>
        </ExcludeList>
        <ExcludeList Include="$(XunitTestBinBase)/JIT/Regression/JitBlue/GitHub_26491/**/*">
            <Issue>https://github.com/dotnet/runtime/issues/13355</Issue>
        </ExcludeList>
    </ItemGroup>

    <!-- Windows x64 specific excludes -->
    <ItemGroup Condition="'$(XunitTestBinBase)' != '' and '$(TargetArchitecture)' == 'x64' and '$(TargetsWindows)' == 'true' and '$(RuntimeFlavor)' == 'coreclr'">
        <ExcludeList Include="$(XunitTestBinBase)/JIT/Regression/JitBlue/GitHub_18056/Bool_And_Op_cs_do/*">
            <Issue>https://github.com/dotnet/runtime/issues/10354</Issue>
        </ExcludeList>
        <ExcludeList Include="$(XunitTestBinBase)/baseservices/varargs/varargsupport/*">
            <Issue>Varargs supported on this platform</Issue>
        </ExcludeList>
        <ExcludeList Include="$(XunitTestBinBase)/baseservices/varargs/varargsupport_r/*">
            <Issue>Varargs supported on this platform</Issue>
        </ExcludeList>
        <ExcludeList Include="$(XunitTestBinBase)/Interop/WinRT/NETClients/Bindings/NETClientBindings/*">
            <Issue>WindowsXamlManager and DesktopWindowXamlSource are supported for apps targeting Windows version 10.0.18226.0 and later.</Issue>
        </ExcludeList>
    </ItemGroup>

    <!-- Windows x86 specific excludes -->
    <ItemGroup Condition="'$(XunitTestBinBase)' != '' and '$(TargetArchitecture)' == 'x86' and '$(TargetsWindows)' == 'true' and '$(RuntimeFlavor)' == 'coreclr'">
        <ExcludeList Include="$(XunitTestBinBase)/GC/LargeMemory/Allocation/largeexceptiontest/*">
            <Issue>https://github.com/dotnet/runtime/issues/5200 Test is useful to have because it can be run manually when making changes to the GC that can have effects in OOM scenarios, but not appropriate to run on our current test infrastructure.</Issue>
        </ExcludeList>
        <ExcludeList Include="$(XunitTestBinBase)/GC/LargeMemory/API/gc/gettotalmemory/*">
            <Issue>https://github.com/dotnet/runtime/issues/5200 Test is useful to have because it can be run manually when making changes to the GC that can have effects in OOM scenarios, but not appropriate to run on our current test infrastructure.</Issue>
        </ExcludeList>
        <ExcludeList Include="$(XunitTestBinBase)/GC/LargeMemory/API/gc/keepalive/*">
            <Issue>https://github.com/dotnet/runtime/issues/5200 Test is useful to have because it can be run manually when making changes to the GC that can have effects in OOM scenarios, but not appropriate to run on our current test infrastructure.</Issue>
        </ExcludeList>
        <ExcludeList Include="$(XunitTestBinBase)/GC/LargeMemory/API/gc/suppressfinalize/*">
            <Issue>https://github.com/dotnet/runtime/issues/5200 Test is useful to have because it can be run manually when making changes to the GC that can have effects in OOM scenarios, but not appropriate to run on our current test infrastructure.</Issue>
        </ExcludeList>
        <ExcludeList Include="$(XunitTestBinBase)/JIT/opt/Tailcall/TailcallVerifyWithPrefix/*">
            <Issue>Depends on implicit tailcalls to be performed</Issue>
        </ExcludeList>
        <ExcludeList Include="$(XunitTestBinBase)/JIT/Regression/JitBlue/DevDiv_255294/DevDiv_255294/*">
            <Issue>https://github.com/dotnet/runtime/issues/8034 The test causes OutOfMemory exception in crossgen mode.</Issue>
        </ExcludeList>
        <ExcludeList Include="$(XunitTestBinBase)/baseservices/varargs/varargsupport/*">
            <Issue>Varargs supported on this platform</Issue>
        </ExcludeList>
        <ExcludeList Include="$(XunitTestBinBase)/baseservices/varargs/varargsupport_r/*">
            <Issue>Varargs supported on this platform</Issue>
        </ExcludeList>
        <ExcludeList Include="$(XunitTestBinBase)/Interop/WinRT/NETClients/Bindings/NETClientBindings/*">
            <Issue>WindowsXamlManager and DesktopWindowXamlSource are supported for apps targeting Windows version 10.0.18226.0 and later.</Issue>
        </ExcludeList>
    </ItemGroup>

    <!-- Windows arm32 specific excludes -->
    <ItemGroup Condition="'$(XunitTestBinBase)' != '' and ('$(TargetArchitecture)' == 'arm' or '$(AltJitArch)' == 'arm') and '$(TargetsWindows)' == 'true' and '$(RuntimeFlavor)' == 'coreclr'">
        <ExcludeList Include="$(XunitTestBinBase)/Interop/COM/NETClients/Primitives/NETClientPrimitives/*">
            <Issue>https://github.com/dotnet/runtime/issues/11360</Issue>
        </ExcludeList>
        <ExcludeList Include="$(XunitTestBinBase)/Interop/COM/NETClients/Primitives/NETClientPrimitivesInALC/*">
            <Issue>https://github.com/dotnet/runtime/issues/11360</Issue>
        </ExcludeList>
        <ExcludeList Include="$(XunitTestBinBase)/Interop/COM/NativeClients/Primitives/*">
            <Issue>https://github.com/dotnet/runtime/issues/11360</Issue>
        </ExcludeList>
        <ExcludeList Include="$(XunitTestBinBase)/Interop/COM/NativeClients/Licensing/*">
            <Issue>https://github.com/dotnet/runtime/issues/11360</Issue>
        </ExcludeList>
        <ExcludeList Include="$(XunitTestBinBase)/Interop/COM/NativeClients/DefaultInterfaces/*">
            <Issue>https://github.com/dotnet/runtime/issues/11360</Issue>
        </ExcludeList>
        <ExcludeList Include="$(XunitTestBinBase)/Interop/COM/NETClients/IDispatch/NETClientIDispatch/*">
            <Issue>https://github.com/dotnet/runtime/issues/11360</Issue>
        </ExcludeList>
        <ExcludeList Include="$(XunitTestBinBase)/Interop/COM/NETClients/Aggregation/NETClientAggregation/*">
            <Issue>https://github.com/dotnet/runtime/issues/11360</Issue>
        </ExcludeList>
        <ExcludeList Include="$(XunitTestBinBase)/Interop/COM/NETClients/Licensing/NETClientLicense/*">
            <Issue>https://github.com/dotnet/runtime/issues/11360</Issue>
        </ExcludeList>
        <ExcludeList Include="$(XunitTestBinBase)/Interop/COM/NETClients/Events/NETClientEvents/*">
            <Issue>https://github.com/dotnet/runtime/issues/12104</Issue>
        </ExcludeList>
        <ExcludeList Include="$(XunitTestBinBase)/Interop/COM/NETClients/ConsumeNETServer/ConsumeNETServer/*">
            <Issue>https://github.com/dotnet/runtime/issues/11360</Issue>
        </ExcludeList>
        <ExcludeList Include="$(XunitTestBinBase)/Interop/IJW/CopyConstructorMarshaler/CopyConstructorMarshaler/*">
            <Issue>https://github.com/dotnet/runtime/issues/12299</Issue>
        </ExcludeList>
        <ExcludeList Include="$(XunitTestBinBase)/Interop/IJW/FixupCallsHostWhenLoaded/FixupCallsHostWhenLoaded/*">
            <Issue>https://github.com/dotnet/runtime/issues/12299</Issue>
        </ExcludeList>
        <ExcludeList Include="$(XunitTestBinBase)/Interop/IJW/LoadIjwFromModuleHandle/LoadIjwFromModuleHandle/*">
            <Issue>https://github.com/dotnet/runtime/issues/12299</Issue>
        </ExcludeList>
        <ExcludeList Include="$(XunitTestBinBase)/Interop/IJW/ManagedCallingNative/ManagedCallingNative/*">
            <Issue>https://github.com/dotnet/runtime/issues/12299</Issue>
        </ExcludeList>
        <ExcludeList Include="$(XunitTestBinBase)/Interop/IJW/NativeCallingManaged/NativeCallingManaged/*">
            <Issue>https://github.com/dotnet/runtime/issues/12299</Issue>
        </ExcludeList>
        <ExcludeList Include="$(XunitTestBinBase)/JIT/Regression/CLR-x86-JIT/V1-M13-RTM/b88793/b88793/*">
            <Issue>https://github.com/dotnet/runtime/issues/12979</Issue>
        </ExcludeList>
        <ExcludeList Include="$(XunitTestBinBase)/JIT/Regression/CLR-x86-JIT/V1-M12-Beta2/b37646/b37646/*">
            <Issue>https://github.com/dotnet/runtime/issues/12979</Issue>
        </ExcludeList>
        <ExcludeList Include="$(XunitTestBinBase)/JIT/Directed/PREFIX/unaligned/1/arglist_Target_ARM/*">
            <Issue>https://github.com/dotnet/runtime/issues/12979</Issue>
        </ExcludeList>
        <ExcludeList Include="$(XunitTestBinBase)/JIT/Regression/CLR-x86-JIT/V1-M11-Beta1/b41391/b41391/*">
            <Issue>https://github.com/dotnet/runtime/issues/12979</Issue>
        </ExcludeList>
        <ExcludeList Include="$(XunitTestBinBase)/JIT/jit64/mcc/interop/mcc_i00/*">
            <Issue>https://github.com/dotnet/runtime/issues/12979</Issue>
        </ExcludeList>
        <ExcludeList Include="$(XunitTestBinBase)/JIT/jit64/mcc/interop/mcc_i70/*">
            <Issue>https://github.com/dotnet/runtime/issues/12979</Issue>
        </ExcludeList>
        <ExcludeList Include="$(XunitTestBinBase)/JIT/jit64/mcc/interop/mcc_i32/*">
            <Issue>https://github.com/dotnet/runtime/issues/12979</Issue>
        </ExcludeList>
        <ExcludeList Include="$(XunitTestBinBase)/JIT/jit64/mcc/interop/mcc_i51/*">
            <Issue>https://github.com/dotnet/runtime/issues/12979</Issue>
        </ExcludeList>
        <ExcludeList Include="$(XunitTestBinBase)/JIT/Regression/CLR-x86-JIT/V1-M09.5-PDC/b32374/b32374/*">
            <Issue>https://github.com/dotnet/runtime/issues/12979</Issue>
        </ExcludeList>
        <ExcludeList Include="$(XunitTestBinBase)/Interop/PInvoke/Varargs/VarargsTest/*">
            <Issue>https://github.com/dotnet/runtime/issues/12979</Issue>
        </ExcludeList>
        <ExcludeList Include="$(XunitTestBinBase)/JIT/Directed/PREFIX/volatile/1/arglist_Target_ARM/*">
            <Issue>https://github.com/dotnet/runtime/issues/12979</Issue>
        </ExcludeList>
        <ExcludeList Include="$(XunitTestBinBase)/JIT/Regression/CLR-x86-JIT/V1-M09.5-PDC/b28901/b28901/*">
            <Issue>https://github.com/dotnet/runtime/issues/12979</Issue>
        </ExcludeList>
        <ExcludeList Include="$(XunitTestBinBase)/JIT/jit64/mcc/interop/mcc_i82/*">
            <Issue>https://github.com/dotnet/runtime/issues/12979</Issue>
        </ExcludeList>
        <ExcludeList Include="$(XunitTestBinBase)/JIT/jit64/mcc/interop/mcc_i80/*">
            <Issue>https://github.com/dotnet/runtime/issues/12979</Issue>
        </ExcludeList>
        <ExcludeList Include="$(XunitTestBinBase)/JIT/jit64/gc/misc/funclet/*">
            <Issue>https://github.com/dotnet/runtime/issues/12979</Issue>
        </ExcludeList>
        <ExcludeList Include="$(XunitTestBinBase)/JIT/Regression/CLR-x86-JIT/V1-M09.5-PDC/b30864/b30864/*">
            <Issue>https://github.com/dotnet/runtime/issues/12979</Issue>
        </ExcludeList>
        <ExcludeList Include="$(XunitTestBinBase)/JIT/Regression/CLR-x86-JIT/V1-M09.5-PDC/b30838/b30838/*">
            <Issue>https://github.com/dotnet/runtime/issues/12979</Issue>
        </ExcludeList>
        <ExcludeList Include="$(XunitTestBinBase)/JIT/Methodical/refany/_il_relseq/*">
            <Issue>https://github.com/dotnet/runtime/issues/12979</Issue>
        </ExcludeList>
        <ExcludeList Include="$(XunitTestBinBase)/JIT/jit64/mcc/interop/mcc_i61/*">
            <Issue>https://github.com/dotnet/runtime/issues/12979</Issue>
        </ExcludeList>
        <ExcludeList Include="$(XunitTestBinBase)/JIT/jit64/mcc/interop/mcc_i60/*">
            <Issue>https://github.com/dotnet/runtime/issues/12979</Issue>
        </ExcludeList>
        <ExcludeList Include="$(XunitTestBinBase)/JIT/jit64/mcc/interop/mcc_i31/*">
            <Issue>https://github.com/dotnet/runtime/issues/12979</Issue>
        </ExcludeList>
        <ExcludeList Include="$(XunitTestBinBase)/JIT/Regression/CLR-x86-EJIT/V1-M12-Beta2/b26323/b26323/*">
            <Issue>https://github.com/dotnet/runtime/issues/12979</Issue>
        </ExcludeList>
        <ExcludeList Include="$(XunitTestBinBase)/JIT/Regression/CLR-x86-JIT/V1-M09.5-PDC/b26324/b26324a/*">
            <Issue>https://github.com/dotnet/runtime/issues/12979</Issue>
        </ExcludeList>
        <ExcludeList Include="$(XunitTestBinBase)/JIT/Regression/CLR-x86-JIT/V1-M09.5-PDC/b26324/b26324b/*">
            <Issue>https://github.com/dotnet/runtime/issues/12979</Issue>
        </ExcludeList>
        <ExcludeList Include="$(XunitTestBinBase)/JIT/jit64/mcc/interop/mcc_i50/*">
            <Issue>https://github.com/dotnet/runtime/issues/12979</Issue>
        </ExcludeList>
        <ExcludeList Include="$(XunitTestBinBase)/JIT/jit64/mcc/interop/mcc_i62/*">
            <Issue>https://github.com/dotnet/runtime/issues/12979</Issue>
        </ExcludeList>
        <ExcludeList Include="$(XunitTestBinBase)/JIT/Regression/CLR-x86-JIT/V1-M11-Beta1/b36472/b36472/*">
            <Issue>https://github.com/dotnet/runtime/issues/12979</Issue>
        </ExcludeList>
        <ExcludeList Include="$(XunitTestBinBase)/JIT/jit64/mcc/interop/mcc_i72/*">
            <Issue>https://github.com/dotnet/runtime/issues/12979</Issue>
        </ExcludeList>
        <ExcludeList Include="$(XunitTestBinBase)/JIT/Regression/CLR-x86-JIT/V1-M11-Beta1/b37598/b37598/*">
            <Issue>https://github.com/dotnet/runtime/issues/12979</Issue>
        </ExcludeList>
        <ExcludeList Include="$(XunitTestBinBase)/JIT/Regression/CLR-x86-JIT/V1-M11-Beta1/b46867/b46867/*">
            <Issue>https://github.com/dotnet/runtime/issues/12979</Issue>
        </ExcludeList>
        <ExcludeList Include="$(XunitTestBinBase)/JIT/Regression/CLR-x86-JIT/V2.0-Beta2/b409748/b409748/*">
            <Issue>https://github.com/dotnet/runtime/issues/12979</Issue>
        </ExcludeList>
        <ExcludeList Include="$(XunitTestBinBase)/JIT/jit64/mcc/interop/mcc_i30/*">
            <Issue>https://github.com/dotnet/runtime/issues/12979</Issue>
        </ExcludeList>
        <ExcludeList Include="$(XunitTestBinBase)/JIT/Regression/CLR-x86-JIT/V1-M09.5-PDC/b16423/b16423/*">
            <Issue>https://github.com/dotnet/runtime/issues/12979</Issue>
        </ExcludeList>
        <ExcludeList Include="$(XunitTestBinBase)/JIT/Directed/PREFIX/unaligned/2/arglist_Target_ARM/*">
            <Issue>https://github.com/dotnet/runtime/issues/12979</Issue>
        </ExcludeList>
        <ExcludeList Include="$(XunitTestBinBase)/JIT/Methodical/refany/_il_dbgseq/*">
            <Issue>https://github.com/dotnet/runtime/issues/12979</Issue>
        </ExcludeList>
        <ExcludeList Include="$(XunitTestBinBase)/JIT/Methodical/Coverage/arglist_pos/*">
            <Issue>https://github.com/dotnet/runtime/issues/12979</Issue>
        </ExcludeList>
        <ExcludeList Include="$(XunitTestBinBase)/JIT/Regression/CLR-x86-JIT/V1-M11-Beta1/b35784/b35784/*">
            <Issue>https://github.com/dotnet/runtime/issues/12979</Issue>
        </ExcludeList>
        <ExcludeList Include="$(XunitTestBinBase)/JIT/Regression/CLR-x86-JIT/V1-M12-Beta2/b31746/b31746/*">
            <Issue>https://github.com/dotnet/runtime/issues/12979</Issue>
        </ExcludeList>
        <ExcludeList Include="$(XunitTestBinBase)/JIT/jit64/mcc/interop/mcc_i12/*">
            <Issue>https://github.com/dotnet/runtime/issues/12979</Issue>
        </ExcludeList>
        <ExcludeList Include="$(XunitTestBinBase)/JIT/jit64/mcc/interop/mcc_i52/*">
            <Issue>https://github.com/dotnet/runtime/issues/12979</Issue>
        </ExcludeList>
        <ExcludeList Include="$(XunitTestBinBase)/JIT/jit64/mcc/interop/mcc_i81/*">
            <Issue>https://github.com/dotnet/runtime/issues/12979</Issue>
        </ExcludeList>
        <ExcludeList Include="$(XunitTestBinBase)/JIT/jit64/mcc/interop/mcc_i11/*">
            <Issue>https://github.com/dotnet/runtime/issues/12979</Issue>
        </ExcludeList>
        <ExcludeList Include="$(XunitTestBinBase)/JIT/Regression/CLR-x86-JIT/V1-M12-Beta2/b41852/b41852/*">
            <Issue>https://github.com/dotnet/runtime/issues/12979</Issue>
        </ExcludeList>
        <ExcludeList Include="$(XunitTestBinBase)/JIT/jit64/mcc/interop/mcc_i02/*">
            <Issue>https://github.com/dotnet/runtime/issues/12979</Issue>
        </ExcludeList>
        <ExcludeList Include="$(XunitTestBinBase)/JIT/jit64/mcc/interop/mcc_i01/*">
            <Issue>https://github.com/dotnet/runtime/issues/12979</Issue>
        </ExcludeList>
        <ExcludeList Include="$(XunitTestBinBase)/JIT/jit64/mcc/interop/mcc_i71/*">
            <Issue>https://github.com/dotnet/runtime/issues/12979</Issue>
        </ExcludeList>
        <ExcludeList Include="$(XunitTestBinBase)/JIT/Regression/CLR-x86-JIT/V1-M12-Beta2/b31745/b31745/*">
            <Issue>https://github.com/dotnet/runtime/issues/12979</Issue>
        </ExcludeList>
        <ExcludeList Include="$(XunitTestBinBase)/JIT/Regression/CLR-x86-JIT/V1-M13-RTM/b91248/b91248/*">
            <Issue>https://github.com/dotnet/runtime/issues/12979</Issue>
        </ExcludeList>
        <ExcludeList Include="$(XunitTestBinBase)/JIT/Directed/PREFIX/unaligned/4/arglist_Target_ARM/*">
            <Issue>https://github.com/dotnet/runtime/issues/12979</Issue>
        </ExcludeList>
        <ExcludeList Include="$(XunitTestBinBase)/JIT/jit64/mcc/interop/mcc_i10/*">
            <Issue>https://github.com/dotnet/runtime/issues/12979</Issue>
        </ExcludeList>
    </ItemGroup>

    <!-- Windows arm64 specific excludes -->
    <ItemGroup Condition="'$(XunitTestBinBase)' != '' and ('$(TargetArchitecture)' == 'arm64' or '$(AltJitArch)' == 'arm64') and '$(TargetsWindows)' == 'true' and '$(RuntimeFlavor)' == 'coreclr'">
        <ExcludeList Include="$(XunitTestBinBase)/GC/Features/HeapExpansion/bestfit-threaded/*">
            <Issue>https://github.com/dotnet/runtime/issues/9270</Issue>
        </ExcludeList>
        <ExcludeList Include="$(XunitTestBinBase)/GC/Regressions/v2.0-rtm/494226/494226/*">
            <Issue>https://github.com/dotnet/runtime/issues/9270</Issue>
        </ExcludeList>
        <ExcludeList Include="$(XunitTestBinBase)/GC/Scenarios/LeakWheel/leakwheel/*">
            <Issue>https://github.com/dotnet/runtime/issues/9270</Issue>
        </ExcludeList>
        <ExcludeList Include="$(XunitTestBinBase)/JIT/opt/Tailcall/TailcallVerifyWithPrefix/*">
            <Issue>Condition17::Test1 checks that we tail call via helper when security cookie is needed; on arm64 we fast tail call in this case.</Issue>
        </ExcludeList>
        <ExcludeList Include="$(XunitTestBinBase)/GC/Regressions/dev10bugs/536168/536168/*">
            <Issue>extremely memory/time intensive test</Issue>
        </ExcludeList>
        <ExcludeList Include="$(XunitTestBinBase)/JIT/Regression/CLR-x86-JIT/v2.1/DDB/B168384/LdfldaHack/*">
            <Issue>https://github.com/dotnet/runtime/issues/9270</Issue>
        </ExcludeList>
        <ExcludeList Include="$(XunitTestBinBase)/GC/API/NoGCRegion/NoGC/*">
            <Issue>needs triage</Issue>
        </ExcludeList>
        <ExcludeList Include="$(XunitTestBinBase)/baseservices/varargs/varargsupport_r/*">
            <Issue>Varargs supported on this platform</Issue>
        </ExcludeList>
        <ExcludeList Include="$(XunitTestBinBase)/baseservices/varargs/varargsupport/*">
            <Issue>Varargs supported on this platform</Issue>
        </ExcludeList>
        <ExcludeList Include="$(XunitTestBinBase)/tracing/runtimeeventsource/runtimeeventsource/*">
            <Issue>Needs Triage</Issue>
        </ExcludeList>
        <ExcludeList Include="$(XunitTestBinBase)/tracing/tracevalidation/inducedgc/inducedgc/*">
            <Issue>Needs Triage</Issue>
        </ExcludeList>
        <ExcludeList Include="$(XunitTestBinBase)/JIT/jit64/opt/rngchk/RngchkStress3/*">
            <Issue>Needs Triage</Issue>
        </ExcludeList>
    </ItemGroup>

    <!-- The following are x64 Unix failures on CoreCLR. -->
    <ItemGroup Condition="'$(XunitTestBinBase)' != '' and '$(TargetArchitecture)' == 'x64' and '$(TargetsWindows)' != 'true' and '$(RuntimeFlavor)' == 'coreclr'">
        <ExcludeList Include="$(XunitTestBinBase)/JIT/Methodical/refany/_il_dbgseq/*">
            <Issue>Varargs not supported on this platform</Issue>
        </ExcludeList>
        <ExcludeList Include="$(XunitTestBinBase)/JIT/Methodical/refany/_il_relseq/*">
            <Issue>Varargs not supported on this platform</Issue>
        </ExcludeList>
        <ExcludeList Include="$(XunitTestBinBase)/JIT/Methodical/refany/_relstress1/*">
            <Issue>Varargs not supported on this platform</Issue>
        </ExcludeList>
        <ExcludeList Include="$(XunitTestBinBase)/JIT/Methodical/refany/_relstress3/*">
            <Issue>Varargs not supported on this platform</Issue>
        </ExcludeList>
        <ExcludeList Include="$(XunitTestBinBase)/JIT/Methodical/refany/_speed_dbgstress1/*">
            <Issue>Varargs not supported on this platform</Issue>
        </ExcludeList>
        <ExcludeList Include="$(XunitTestBinBase)/JIT/Methodical/refany/_speed_dbgstress3/*">
            <Issue>Varargs not supported on this platform</Issue>
        </ExcludeList>
        <ExcludeList Include="$(XunitTestBinBase)/JIT/Methodical/refany/_speed_relstress1/*">
            <Issue>Varargs not supported on this platform</Issue>
        </ExcludeList>
        <ExcludeList Include="$(XunitTestBinBase)/JIT/Methodical/refany/_speed_relstress3/*">
            <Issue>Varargs not supported on this platform</Issue>
        </ExcludeList>
        <ExcludeList Include="$(XunitTestBinBase)/JIT/Regression/CLR-x86-JIT/V1-M11-Beta1/b41391/*">
            <Issue>Varargs not supported on this platform</Issue>
        </ExcludeList>
        <ExcludeList Include="$(XunitTestBinBase)/JIT/Regression/CLR-x86-JIT/V1-M12-Beta2/b37646/*">
            <Issue>Varargs not supported on this platform</Issue>
        </ExcludeList>
        <ExcludeList Include="$(XunitTestBinBase)/JIT/Directed/pinning/object-pin/*">
            <Issue>Issue building native components for the test.</Issue>
        </ExcludeList>
        <ExcludeList Include="$(XunitTestBinBase)/JIT/Regression/JitBlue/GitHub_18232/GitHub_18232/*">
            <Issue>Needs Triage</Issue>
        </ExcludeList>
        <ExcludeList Include="$(XunitTestBinBase)/JIT/Regression/JitBlue/GitHub_19022/GitHub_19022/*">
            <Issue>Needs Triage</Issue>
        </ExcludeList>
        <ExcludeList Include="$(XunitTestBinBase)/JIT/Regression/JitBlue/GitHub_19149/GitHub_19149/*">
            <Issue>Needs Triage</Issue>
        </ExcludeList>
        <ExcludeList Include="$(XunitTestBinBase)/JIT/jit64/opt/rngchk/RngchkStress3/*">
            <Issue>timeout</Issue>
        </ExcludeList>
        <ExcludeList Include="$(XunitTestBinBase)/JIT/Regression/JitBlue/GitHub_19601/Github_19601/*">
            <Issue>Needs Triage</Issue>
        </ExcludeList>
    </ItemGroup>

    <!-- Unix arm64 specific -->
    <ItemGroup Condition="'$(XunitTestBinBase)' != '' and ('$(TargetArchitecture)' == 'arm64' or '$(AltJitArch)' == 'arm64') and '$(TargetsWindows)' != 'true' and '$(RuntimeFlavor)' == 'coreclr'">
        <ExcludeList Include="$(XunitTestBinBase)/JIT/jit64/eh/FinallyExec/nonlocalexitinhandler/*">
            <Issue>Test times out</Issue>
        </ExcludeList>
        <ExcludeList Include="$(XunitTestBinBase)/JIT/jit64/eh/FinallyExec/nonlocalexitinfinally/*">
            <Issue>Test times out</Issue>
        </ExcludeList>
        <ExcludeList Include="$(XunitTestBinBase)/JIT/jit64/eh/FinallyExec/nonlocalexitintry/*">
            <Issue>Test times out</Issue>
        </ExcludeList>
        <ExcludeList Include="$(XunitTestBinBase)/JIT/jit64/eh/FinallyExec/nonlocalexitincatch/*">
            <Issue>Test times out</Issue>
        </ExcludeList>
        <ExcludeList Include="$(XunitTestBinBase)/JIT/jit64/eh/FinallyExec/nonlocalexitinroot/*">
            <Issue>Test times out</Issue>
        </ExcludeList>
        <ExcludeList Include="$(XunitTestBinBase)/GC/Scenarios/DoublinkList/dlstack/*">
            <Issue>Release only crash</Issue>
        </ExcludeList>
        <ExcludeList Include="$(XunitTestBinBase)/GC/Scenarios/Dynamo/dynamo/*">
            <Issue>https://github.com/dotnet/runtime/issues/10001</Issue>
        </ExcludeList>
    </ItemGroup>

    <!-- Unix arm32 specific -->
    <ItemGroup Condition="'$(XunitTestBinBase)' != '' and ('$(TargetArchitecture)' == 'arm' or '$(AltJitArch)' == 'arm') and '$(TargetsWindows)' != 'true' and '$(RuntimeFlavor)' == 'coreclr'">
        <ExcludeList Include="$(XunitTestBinBase)/tracing/runtimeeventsource/runtimeeventsource/*">
            <Issue>https://github.com/dotnet/runtime/issues/10848</Issue>
        </ExcludeList>
        <ExcludeList Include="$(XunitTestBinBase)/GC/Scenarios/Dynamo/dynamo/*">
            <Issue>https://github.com/dotnet/runtime/issues/10001</Issue>
        </ExcludeList>
    </ItemGroup>

    <!-- Tests that need to be triaged for vararg usage as that is not supported -->
    <!-- Note these will only be excluded for unix platforms on all runtimes -->
    <ItemGroup Condition="'$(XunitTestBinBase)' != '' and '$(TargetsWindows)' != 'true' ">
        <ExcludeList Include="$(XunitTestBinBase)/JIT/Directed/PREFIX/unaligned/1/arglist*/*">
            <Issue>needs triage</Issue>
        </ExcludeList>
        <ExcludeList Include="$(XunitTestBinBase)/JIT/Directed/PREFIX/unaligned/2/arglist*/*">
            <Issue>needs triage</Issue>
        </ExcludeList>
        <ExcludeList Include="$(XunitTestBinBase)/JIT/Directed/PREFIX/unaligned/4/arglist*/*">
            <Issue>needs triage</Issue>
        </ExcludeList>
        <ExcludeList Include="$(XunitTestBinBase)/JIT/Directed/PREFIX/volatile/1/arglist*/*">
            <Issue>needs triage</Issue>
        </ExcludeList>
    </ItemGroup>

    <!-- Tests that need to be triaged for vararg usage as that is not supported -->
    <!-- Note these will only be excluded for unix platforms on CoreCLR only -->
    <ItemGroup Condition="'$(XunitTestBinBase)' != '' and '$(TargetsWindows)' != 'true' and '$(RuntimeFlavor)' == 'coreclr'">
        <ExcludeList Include="$(XunitTestBinBase)/JIT/jit64/gc/misc/funclet/*">
            <Issue>needs triage</Issue>
        </ExcludeList>
        <ExcludeList Include="$(XunitTestBinBase)/JIT/jit64/mcc/interop/mcc_i00/*">
            <Issue>needs triage</Issue>
        </ExcludeList>
        <ExcludeList Include="$(XunitTestBinBase)/JIT/jit64/mcc/interop/mcc_i01/*">
            <Issue>needs triage</Issue>
        </ExcludeList>
        <ExcludeList Include="$(XunitTestBinBase)/JIT/jit64/mcc/interop/mcc_i02/*">
            <Issue>needs triage</Issue>
        </ExcludeList>
        <ExcludeList Include="$(XunitTestBinBase)/JIT/jit64/mcc/interop/mcc_i03/*">
            <Issue>needs triage</Issue>
        </ExcludeList>
        <ExcludeList Include="$(XunitTestBinBase)/JIT/jit64/mcc/interop/mcc_i10/*">
            <Issue>needs triage</Issue>
        </ExcludeList>
        <ExcludeList Include="$(XunitTestBinBase)/JIT/jit64/mcc/interop/mcc_i11/*">
            <Issue>needs triage</Issue>
        </ExcludeList>
        <ExcludeList Include="$(XunitTestBinBase)/JIT/jit64/mcc/interop/mcc_i12/*">
            <Issue>needs triage</Issue>
        </ExcludeList>
        <ExcludeList Include="$(XunitTestBinBase)/JIT/jit64/mcc/interop/mcc_i13/*">
            <Issue>needs triage</Issue>
        </ExcludeList>
        <ExcludeList Include="$(XunitTestBinBase)/JIT/jit64/mcc/interop/mcc_i30/*">
            <Issue>needs triage</Issue>
        </ExcludeList>
        <ExcludeList Include="$(XunitTestBinBase)/JIT/jit64/mcc/interop/mcc_i31/*">
            <Issue>needs triage</Issue>
        </ExcludeList>
        <ExcludeList Include="$(XunitTestBinBase)/JIT/jit64/mcc/interop/mcc_i32/*">
            <Issue>needs triage</Issue>
        </ExcludeList>
        <ExcludeList Include="$(XunitTestBinBase)/JIT/jit64/mcc/interop/mcc_i33/*">
            <Issue>needs triage</Issue>
        </ExcludeList>
        <ExcludeList Include="$(XunitTestBinBase)/JIT/jit64/mcc/interop/mcc_i50/*">
            <Issue>needs triage</Issue>
        </ExcludeList>
        <ExcludeList Include="$(XunitTestBinBase)/JIT/jit64/mcc/interop/mcc_i51/*">
            <Issue>needs triage</Issue>
        </ExcludeList>
        <ExcludeList Include="$(XunitTestBinBase)/JIT/jit64/mcc/interop/mcc_i52/*">
            <Issue>needs triage</Issue>
        </ExcludeList>
        <ExcludeList Include="$(XunitTestBinBase)/JIT/jit64/mcc/interop/mcc_i53/*">
            <Issue>needs triage</Issue>
        </ExcludeList>
        <ExcludeList Include="$(XunitTestBinBase)/JIT/jit64/mcc/interop/mcc_i60/*">
            <Issue>needs triage</Issue>
        </ExcludeList>
        <ExcludeList Include="$(XunitTestBinBase)/JIT/jit64/mcc/interop/mcc_i61/*">
            <Issue>needs triage</Issue>
        </ExcludeList>
        <ExcludeList Include="$(XunitTestBinBase)/JIT/jit64/mcc/interop/mcc_i62/*">
            <Issue>needs triage</Issue>
        </ExcludeList>
        <ExcludeList Include="$(XunitTestBinBase)/JIT/jit64/mcc/interop/mcc_i63/*">
            <Issue>needs triage</Issue>
        </ExcludeList>
        <ExcludeList Include="$(XunitTestBinBase)/JIT/jit64/mcc/interop/mcc_i70/*">
            <Issue>needs triage</Issue>
        </ExcludeList>
        <ExcludeList Include="$(XunitTestBinBase)/JIT/jit64/mcc/interop/mcc_i71/*">
            <Issue>needs triage</Issue>
        </ExcludeList>
        <ExcludeList Include="$(XunitTestBinBase)/JIT/jit64/mcc/interop/mcc_i72/*">
            <Issue>needs triage</Issue>
        </ExcludeList>
        <ExcludeList Include="$(XunitTestBinBase)/JIT/jit64/mcc/interop/mcc_i73/*">
            <Issue>needs triage</Issue>
        </ExcludeList>
        <ExcludeList Include="$(XunitTestBinBase)/JIT/jit64/mcc/interop/mcc_i80/*">
            <Issue>needs triage</Issue>
        </ExcludeList>
        <ExcludeList Include="$(XunitTestBinBase)/JIT/jit64/mcc/interop/mcc_i81/*">
            <Issue>needs triage</Issue>
        </ExcludeList>
        <ExcludeList Include="$(XunitTestBinBase)/JIT/jit64/mcc/interop/mcc_i82/*">
            <Issue>needs triage</Issue>
        </ExcludeList>
        <ExcludeList Include="$(XunitTestBinBase)/JIT/jit64/mcc/interop/mcc_i83/*">
            <Issue>needs triage</Issue>
        </ExcludeList>
        <ExcludeList Include="$(XunitTestBinBase)/JIT/Methodical/Coverage/arglist_pos/*">
            <Issue>needs triage</Issue>
        </ExcludeList>
        <ExcludeList Include="$(XunitTestBinBase)/JIT/Methodical/refany/_il_dbgseq/*">
            <Issue>needs triage</Issue>
        </ExcludeList>
        <ExcludeList Include="$(XunitTestBinBase)/JIT/Methodical/refany/_il_relseq/*">
            <Issue>needs triage</Issue>
        </ExcludeList>
        <ExcludeList Include="$(XunitTestBinBase)/JIT/Regression/CLR-x86-EJIT/V1-M12-Beta2/b26323/b26323/*">
            <Issue>needs triage</Issue>
        </ExcludeList>
        <ExcludeList Include="$(XunitTestBinBase)/JIT/Regression/CLR-x86-JIT/V1-M09.5-PDC/b16423/b16423/*">
            <Issue>needs triage</Issue>
        </ExcludeList>
        <ExcludeList Include="$(XunitTestBinBase)/JIT/Regression/CLR-x86-JIT/V1-M09.5-PDC/b26324/b26324a/*">
            <Issue>needs triage</Issue>
        </ExcludeList>
        <ExcludeList Include="$(XunitTestBinBase)/JIT/Regression/CLR-x86-JIT/V1-M09.5-PDC/b26324/b26324b/*">
            <Issue>needs triage</Issue>
        </ExcludeList>
        <ExcludeList Include="$(XunitTestBinBase)/JIT/Regression/CLR-x86-JIT/V1-M09.5-PDC/b28901/b28901/*">
            <Issue>needs triage</Issue>
        </ExcludeList>
        <ExcludeList Include="$(XunitTestBinBase)/JIT/Regression/CLR-x86-JIT/V1-M09.5-PDC/b30838/b30838/*">
            <Issue>needs triage</Issue>
        </ExcludeList>
        <ExcludeList Include="$(XunitTestBinBase)/JIT/Regression/CLR-x86-JIT/V1-M09.5-PDC/b30864/b30864/*">
            <Issue>needs triage</Issue>
        </ExcludeList>
        <ExcludeList Include="$(XunitTestBinBase)/JIT/Regression/CLR-x86-JIT/V1-M09.5-PDC/b32374/b32374/*">
            <Issue>needs triage</Issue>
        </ExcludeList>
        <ExcludeList Include="$(XunitTestBinBase)/JIT/Regression/CLR-x86-JIT/V1-M11-Beta1/b35784/b35784/*">
            <Issue>needs triage</Issue>
        </ExcludeList>
        <ExcludeList Include="$(XunitTestBinBase)/JIT/Regression/CLR-x86-JIT/V1-M11-Beta1/b36472/b36472/*">
            <Issue>needs triage</Issue>
        </ExcludeList>
        <ExcludeList Include="$(XunitTestBinBase)/JIT/Regression/CLR-x86-JIT/V1-M11-Beta1/b37598/b37598/*">
            <Issue>needs triage</Issue>
        </ExcludeList>
        <ExcludeList Include="$(XunitTestBinBase)/JIT/Regression/CLR-x86-JIT/V1-M11-Beta1/b41391/b41391/*">
            <Issue>needs triage</Issue>
        </ExcludeList>
        <ExcludeList Include="$(XunitTestBinBase)/JIT/Regression/CLR-x86-JIT/V1-M11-Beta1/b46867/b46867/*">
            <Issue>needs triage</Issue>
        </ExcludeList>
        <ExcludeList Include="$(XunitTestBinBase)/JIT/Regression/CLR-x86-JIT/V1-M12-Beta2/b31745/b31745/*">
            <Issue>needs triage</Issue>
        </ExcludeList>
        <ExcludeList Include="$(XunitTestBinBase)/JIT/Regression/CLR-x86-JIT/V1-M12-Beta2/b31746/b31746/*">
            <Issue>needs triage</Issue>
        </ExcludeList>
        <ExcludeList Include="$(XunitTestBinBase)/JIT/Regression/CLR-x86-JIT/V1-M12-Beta2/b37646/b37646/*">
            <Issue>needs triage</Issue>
        </ExcludeList>
        <ExcludeList Include="$(XunitTestBinBase)/JIT/Regression/CLR-x86-JIT/V1-M12-Beta2/b41852/b41852/*">
            <Issue>needs triage</Issue>
        </ExcludeList>
        <ExcludeList Include="$(XunitTestBinBase)/JIT/Regression/CLR-x86-JIT/V1-M13-RTM/b88793/b88793/*">
            <Issue>needs triage</Issue>
        </ExcludeList>
        <ExcludeList Include="$(XunitTestBinBase)/JIT/Regression/CLR-x86-JIT/V1-M13-RTM/b91248/b91248/*">
            <Issue>needs triage</Issue>
        </ExcludeList>
        <ExcludeList Include="$(XunitTestBinBase)/JIT/Regression/CLR-x86-JIT/V2.0-Beta2/b409748/b409748/*">
            <Issue>needs triage</Issue>
        </ExcludeList>
    </ItemGroup>

    <!-- Failures while testing via ILLINK -->
    <ItemGroup Condition="'$(XunitTestBinBase)' != '' and '$(RunTestsViaIllink)' == 'true'">
        <ExcludeList Include="$(XunitTestBinBase)/JIT/superpmi/superpmicollect/*">
            <!-- Linker runs reset CORE_ROOT to the linked directory based on superpmicollect.exe.
                 The test runs other benchmarks to collect superpmi data.
                 These tests cannot run from the binaries generated wrt superpmicollect.exe -->
            <Issue>By Test Infrastructure design</Issue>
        </ExcludeList>
        <ExcludeList Include="$(XunitTestBinBase)/JIT/Directed/RVAInit/nested/*">
            <!-- Data refered from static field is dropped -->
            <Issue>Bug</Issue>
        </ExcludeList>
    </ItemGroup>

    <!-- Crossgen2 specific -->
    <ItemGroup Condition="'$(XunitTestBinBase)' != '' and '$(TestBuildMode)' == 'crossgen2' and '$(RuntimeFlavor)' == 'coreclr'">
        <ExcludeList Include="$(XunitTestBinBase)/baseservices/threading/paramthreadstart/ThreadStartBool_1/*">
            <Issue>https://github.com/dotnet/runtime/issues/33887</Issue>
        </ExcludeList>
        <ExcludeList Include="$(XunitTestBinBase)/baseservices/TieredCompilation/BasicTest_DefaultMode_R2r/*">
            <Issue>https://github.com/dotnet/runtime/issues/38291</Issue>
        </ExcludeList>
        <ExcludeList Include="$(XunitTestBinBase)/baseservices/TieredCompilation/BasicTest_QuickJitForLoopsOff_R2r/*">
            <Issue>https://github.com/dotnet/runtime/issues/38291</Issue>
        </ExcludeList>
        <ExcludeList Include="$(XunitTestBinBase)/baseservices/TieredCompilation/BasicTest_QuickJitForLoopsOn_R2r/*">
            <Issue>https://github.com/dotnet/runtime/issues/38291</Issue>
        </ExcludeList>
        <ExcludeList Include="$(XunitTestBinBase)/baseservices/TieredCompilation/BasicTest_QuickJitOff_R2r/*">
            <Issue>https://github.com/dotnet/runtime/issues/38291</Issue>
        </ExcludeList>
        <ExcludeList Include="$(XunitTestBinBase)/baseservices/TieredCompilation/BasicTest_QuickJitOn_R2r/*">
            <Issue>https://github.com/dotnet/runtime/issues/38291</Issue>
        </ExcludeList>
        <ExcludeList Include="$(XunitTestBinBase)/Interop/IJW/NativeVarargs/NativeVarargsTest/*">
            <Issue>https://github.com/dotnet/runtime/issues/38096</Issue>
        </ExcludeList>
        <ExcludeList Include="$(XunitTestBinBase)/Interop/IJW/CopyConstructorMarshaler/CopyConstructorMarshaler/*">
            <Issue>https://github.com/dotnet/runtime/issues/38096</Issue>
        </ExcludeList>
        <ExcludeList Include="$(XunitTestBinBase)/Interop/IJW/ManagedCallingNative/ManagedCallingNative/*">
            <Issue>https://github.com/dotnet/runtime/issues/38096</Issue>
        </ExcludeList>
        <ExcludeList Include="$(XunitTestBinBase)/Interop/IJW/LoadIjwFromModuleHandle/LoadIjwFromModuleHandle/*">
            <Issue>https://github.com/dotnet/runtime/issues/38096</Issue>
        </ExcludeList>
        <ExcludeList Include="$(XunitTestBinBase)/Interop/IJW/NativeCallingManaged/NativeCallingManaged/*">
            <Issue>https://github.com/dotnet/runtime/issues/38096</Issue>
        </ExcludeList>
        <ExcludeList Include="$(XunitTestBinBase)/Interop/IJW/FixupCallsHostWhenLoaded/FixupCallsHostWhenLoaded/*">
            <Issue>https://github.com/dotnet/runtime/issues/38096</Issue>
        </ExcludeList>
        <ExcludeList Include="$(XunitTestBinBase)/JIT/Generics/Arrays/TypeParameters/MultiDim/**/*">
            <Issue>https://github.com/dotnet/runtime/issues/38260</Issue>
        </ExcludeList>
        <ExcludeList Include="$(XunitTestBinBase)/JIT/Intrinsics/TypeIntrinsics_r/*">
            <Issue>https://github.com/dotnet/runtime/issues/32725</Issue>
        </ExcludeList>
        <ExcludeList Include="$(XunitTestBinBase)/JIT/Intrinsics/TypeIntrinsics_ro/*">
            <Issue>https://github.com/dotnet/runtime/issues/32725</Issue>
        </ExcludeList>
        <ExcludeList Include="$(XunitTestBinBase)/JIT/Methodical/tailcall_v4/hijacking/*">
            <Issue>https://github.com/dotnet/runtime/issues/7597</Issue>
        </ExcludeList>
        <ExcludeList Include="$(XunitTestBinBase)/JIT/opt/ObjectStackAllocation/ObjectStackAllocationTests/*">
            <Issue>Not compatible with crossgen2</Issue>
        </ExcludeList>
        <ExcludeList Include="$(XunitTestBinBase)/JIT/Regression/clr-x64-JIT/v4.0/devdiv374539/DevDiv_374539/*">
            <Issue>https://github.com/dotnet/runtime/issues/32732</Issue>
        </ExcludeList>
        <ExcludeList Include="$(XunitTestBinBase)/JIT/Regression/CLR-x86-JIT/V2.0-Beta2/b399444/**/*">
            <Issue>https://github.com/dotnet/runtime/issues/38259</Issue>
        </ExcludeList>
        <ExcludeList Include="$(XunitTestBinBase)/JIT/Regression/CLR-x86-JIT/v2.1/DDB/B168384/LdfldaHack/*">
            <Issue>https://github.com/dotnet/runtime/issues/615</Issue>
        </ExcludeList>
        <ExcludeList Include="$(XunitTestBinBase)/JIT/Regression/CLR-x86-JIT/V1.2-Beta1/b219940/b219940/*">
            <Issue>https://github.com/dotnet/runtime/issues/37579</Issue>
        </ExcludeList>
        <ExcludeList Include="$(XunitTestBinBase)/JIT/Regression/JitBlue/GitHub_27924/GitHub_27924/*">
            <Issue>https://github.com/dotnet/runtime/issues/34316</Issue>
        </ExcludeList>
        <ExcludeList Include="$(XunitTestBinBase)/JIT/SIMD/SimpleSIMDProgram/*">
            <Issue>https://github.com/dotnet/runtime/issues/35724</Issue>
        </ExcludeList>
        <ExcludeList Include="$(XunitTestBinBase)/JIT/Stress/ABI/**/*">
            <Issue>https://github.com/dotnet/runtime/issues/32725</Issue>
        </ExcludeList>
        <ExcludeList Include="$(XunitTestBinBase)/JIT/superpmi/superpmicollect/*">
            <Issue>Not compatible with crossgen2</Issue>
        </ExcludeList>
        <ExcludeList Include="$(XunitTestBinBase)/Loader/AssemblyDependencyResolver/AssemblyDependencyResolverTests/AssemblyDependencyResolverTests/*">
            <Issue>https://github.com/dotnet/runtime/issues/34905</Issue>
        </ExcludeList>
        <ExcludeList Include="$(XunitTestBinBase)/Loader/binding/tracing/BinderTracingTest.ResolutionFlow/*">
            <Issue>https://github.com/dotnet/runtime/issues/38290</Issue>
        </ExcludeList>
        <ExcludeList Include="$(XunitTestBinBase)/Loader/binding/tracing/BinderTracingTest.Basic/*">
            <Issue>https://github.com/dotnet/runtime/issues/38290</Issue>
        </ExcludeList>
        <ExcludeList Include="$(XunitTestBinBase)/Loader/classloader/regressions/Dev12_518401/dev12_518401/dev12_518401/*">
            <Issue>https://github.com/dotnet/runtime/issues/38260</Issue>
        </ExcludeList>
        <ExcludeList Include="$(XunitTestBinBase)/tracing/tracevalidation/tracelogging/tracelogging/*">
            <Issue>https://github.com/dotnet/runtime/issues/32728</Issue>
        </ExcludeList>
    </ItemGroup>

    <!-- Crossgen2 arm64-specific -->
    <ItemGroup Condition="'$(XunitTestBinBase)' != '' and '$(TestBuildMode)' == 'crossgen2' and ('$(TargetArchitecture)' == 'arm64' or '$(AltJitArch)' == 'arm64') and '$(RuntimeFlavor)' == 'coreclr'">
        <ExcludeList Include="$(XunitTestBinBase)/JIT/Directed/VectorABI/VectorMgdMgd_r/*">
            <Issue>https://github.com/dotnet/runtime/issues/37883</Issue>
        </ExcludeList>
        <ExcludeList Include="$(XunitTestBinBase)/JIT/Directed/VectorABI/VectorMgdMgdArray_r/*">
            <Issue>https://github.com/dotnet/runtime/issues/37883</Issue>
        </ExcludeList>
        <ExcludeList Include="$(XunitTestBinBase)/JIT/Directed/VectorABI/VectorMgdMgdStatic_r/*">
            <Issue>https://github.com/dotnet/runtime/issues/37883</Issue>
        </ExcludeList>
        <ExcludeList Include="$(XunitTestBinBase)/JIT/HardwareIntrinsics/Arm/AdvSimd/AdvSimd_Part0_r/*">
            <Issue>https://github.com/dotnet/runtime/issues/37883</Issue>
        </ExcludeList>
        <ExcludeList Include="$(XunitTestBinBase)/JIT/HardwareIntrinsics/Arm/AdvSimd/AdvSimd_Part0_ro/*">
            <Issue>https://github.com/dotnet/runtime/issues/37883</Issue>
        </ExcludeList>
        <ExcludeList Include="$(XunitTestBinBase)/JIT/HardwareIntrinsics/Arm/AdvSimd/AdvSimd_Part1_r/*">
            <Issue>https://github.com/dotnet/runtime/issues/37883</Issue>
        </ExcludeList>
        <ExcludeList Include="$(XunitTestBinBase)/JIT/HardwareIntrinsics/Arm/AdvSimd/AdvSimd_Part1_ro/*">
            <Issue>https://github.com/dotnet/runtime/issues/37883</Issue>
        </ExcludeList>
        <ExcludeList Include="$(XunitTestBinBase)/JIT/HardwareIntrinsics/Arm/AdvSimd/AdvSimd_Part2_r/*">
            <Issue>https://github.com/dotnet/runtime/issues/37883</Issue>
        </ExcludeList>
        <ExcludeList Include="$(XunitTestBinBase)/JIT/HardwareIntrinsics/Arm/AdvSimd/AdvSimd_Part2_ro/*">
            <Issue>https://github.com/dotnet/runtime/issues/37883</Issue>
        </ExcludeList>
        <ExcludeList Include="$(XunitTestBinBase)/JIT/HardwareIntrinsics/Arm/AdvSimd/AdvSimd_Part3_r/*">
            <Issue>https://github.com/dotnet/runtime/issues/37883</Issue>
        </ExcludeList>
        <ExcludeList Include="$(XunitTestBinBase)/JIT/HardwareIntrinsics/Arm/AdvSimd/AdvSimd_Part3_ro/*">
            <Issue>https://github.com/dotnet/runtime/issues/37883</Issue>
        </ExcludeList>
        <ExcludeList Include="$(XunitTestBinBase)/JIT/HardwareIntrinsics/Arm/AdvSimd/AdvSimd_Part4_r/*">
            <Issue>https://github.com/dotnet/runtime/issues/37883</Issue>
        </ExcludeList>
        <ExcludeList Include="$(XunitTestBinBase)/JIT/HardwareIntrinsics/Arm/AdvSimd/AdvSimd_Part4_ro/*">
            <Issue>https://github.com/dotnet/runtime/issues/37883</Issue>
        </ExcludeList>
        <ExcludeList Include="$(XunitTestBinBase)/JIT/HardwareIntrinsics/Arm/AdvSimd/AdvSimd_Part5_r/*">
            <Issue>https://github.com/dotnet/runtime/issues/37883</Issue>
        </ExcludeList>
        <ExcludeList Include="$(XunitTestBinBase)/JIT/HardwareIntrinsics/Arm/AdvSimd/AdvSimd_Part5_ro/*">
            <Issue>https://github.com/dotnet/runtime/issues/37883</Issue>
        </ExcludeList>
        <ExcludeList Include="$(XunitTestBinBase)/JIT/HardwareIntrinsics/Arm/AdvSimd.Arm64/AdvSimd.Arm64_Part0_r/*">
            <Issue>https://github.com/dotnet/runtime/issues/37883</Issue>
        </ExcludeList>
        <ExcludeList Include="$(XunitTestBinBase)/JIT/HardwareIntrinsics/Arm/AdvSimd.Arm64/AdvSimd.Arm64_Part0_ro/*">
            <Issue>https://github.com/dotnet/runtime/issues/37883</Issue>
        </ExcludeList>
        <ExcludeList Include="$(XunitTestBinBase)/JIT/HardwareIntrinsics/Arm/AdvSimd.Arm64/AdvSimd.Arm64_Part1_r/*">
            <Issue>https://github.com/dotnet/runtime/issues/37883</Issue>
        </ExcludeList>
        <ExcludeList Include="$(XunitTestBinBase)/JIT/HardwareIntrinsics/Arm/AdvSimd.Arm64/AdvSimd.Arm64_Part1_ro/*">
            <Issue>https://github.com/dotnet/runtime/issues/37883</Issue>
        </ExcludeList>
        <ExcludeList Include="$(XunitTestBinBase)/JIT/HardwareIntrinsics/Arm/Sha1/Sha1_r/*">
            <Issue>https://github.com/dotnet/runtime/issues/37883</Issue>
        </ExcludeList>
        <ExcludeList Include="$(XunitTestBinBase)/JIT/HardwareIntrinsics/Arm/Sha1/Sha1_ro/*">
            <Issue>https://github.com/dotnet/runtime/issues/37883</Issue>
        </ExcludeList>
    </ItemGroup>

    <!-- runtest.proj finds all the *.cmd/*.sh scripts in a test folder and creates corresponding test methods.
         Exclude these scripts to avoid creating such methods for the superpmicollect dependent test projects
         and running them separately from superpmicollect test. These should be excluded regardless of RuntimeFlavor/os/arch-->

    <ItemGroup Condition="'$(XunitTestBinBase)' != ''">
        <ExcludeList Include="$(XunitTestBinBase)/JIT/superpmi/superpmicollect/*" Exclude="$(XunitTestBinBase)/JIT/superpmi/superpmicollect/superpmicollect.*">
            <Issue>Do not run these scripts separately from superpmicollect test</Issue>
        </ExcludeList>
    </ItemGroup>

    <!-- Known failures for mono runtime on *all* architectures/operating systems -->
    <ItemGroup Condition="'$(RuntimeFlavor)' == 'mono'" >
        <ExcludeList Include="$(XunitTestBinBase)/GC/Features/Finalizer/finalizeother/finalizeexcep/**">
            <Issue>PlatformDetection.IsPreciseGcSupported false on mono</Issue>
        </ExcludeList>
        <ExcludeList Include="$(XunitTestBinBase)/GC/API/WeakReference/NullHandle/**">
            <Issue>PlatformDetection.IsPreciseGcSupported false on mono</Issue>
        </ExcludeList>
        <ExcludeList Include="$(XunitTestBinBase)/baseservices/exceptions/stackoverflow/stackoverflowtester/**">
            <Issue>needs triage</Issue>
        </ExcludeList>
        <ExcludeList Include="$(XunitTestBinBase)/GC/API/GC/Collect1/**">
            <Issue>needs triage</Issue>
        </ExcludeList>
        <ExcludeList Include="$(XunitTestBinBase)/GC/API/GC/CollectionCountTest/**">
            <Issue>needs triage</Issue>
        </ExcludeList>
        <ExcludeList Include="$(XunitTestBinBase)/GC/API/GC/GetGCMemoryInfo/**">
            <Issue>https://github.com/dotnet/runtime/issues/37950</Issue>
        </ExcludeList>
        <ExcludeList Include="$(XunitTestBinBase)/GC/API/GC/GetGeneration/**">
            <Issue>needs triage</Issue>
        </ExcludeList>
        <ExcludeList Include="$(XunitTestBinBase)/GC/API/GC/GetGeneration_fail/**">
            <Issue>needs triage</Issue>
        </ExcludeList>
        <ExcludeList Include="$(XunitTestBinBase)/GC/API/GC/GetGenerationWR/**">
            <Issue>needs triage</Issue>
        </ExcludeList>
        <ExcludeList Include="$(XunitTestBinBase)/GC/API/GC/GetTotalAllocatedBytes/**">
            <Issue>needs triage</Issue>
        </ExcludeList>
        <ExcludeList Include="$(XunitTestBinBase)/GC/API/GC/MaxGeneration/**">
            <Issue>needs triage</Issue>
        </ExcludeList>
        <ExcludeList Include="$(XunitTestBinBase)/GC/API/GCSettings/InputValidation/**">
            <Issue>needs triage</Issue>
        </ExcludeList>
        <ExcludeList Include="$(XunitTestBinBase)GC/API/WeakReference/Finalize2/**">
            <Issue>needs triage</Issue>
        </ExcludeList>
        <ExcludeList Include="$(XunitTestBinBase)/GC/Features/LOHCompaction/lohpin/**">
            <Issue>needs triage</Issue>
        </ExcludeList>
        <ExcludeList Include="$(XunitTestBinBase)/GC/Scenarios/ReflectObj/reflectobj/**">
            <Issue>needs triage</Issue>
        </ExcludeList>
        <ExcludeList Include="$(XunitTestBinBase)/GC/Scenarios/SingLinkList/singlinkgen/**">
            <Issue>needs triage</Issue>
        </ExcludeList>
        <ExcludeList Include="$(XunitTestBinBase)/Interop/ArrayMarshalling/ByValArray/MarshalArrayByValTest/**">
            <Issue>needs triage</Issue>
        </ExcludeList>
        <ExcludeList Include="$(XunitTestBinBase)/Interop/COM/Reflection/Reflection/**">
            <Issue>https://github.com/dotnet/runtime/issues/34371</Issue>
        </ExcludeList>
        <ExcludeList Include="$(XunitTestBinBase)/Interop/ICastable/Castable/**">
            <Issue>needs triage</Issue>
        </ExcludeList>
        <ExcludeList Include="$(XunitTestBinBase)/Interop/IDynamicInterfaceCastable/IDynamicInterfaceCastable/**">
            <Issue>needs triage</Issue>
        </ExcludeList>
        <ExcludeList Include="$(XunitTestBinBase)/Interop/ICustomMarshaler/ConflictingNames/MultipleALCs/**">
            <Issue>https://github.com/dotnet/runtime/issues/34072</Issue>
        </ExcludeList>
        <ExcludeList Include="$(XunitTestBinBase)/Interop/ICustomMarshaler/Primitives/ICustomMarshaler_TargetUnix/**">
            <Issue>https://github.com/dotnet/runtime/issues/34374</Issue>
        </ExcludeList>
        <ExcludeList Include="$(XunitTestBinBase)/Interop/LayoutClass/LayoutClassTest/**">
            <Issue>needs triage</Issue>
        </ExcludeList>
        <ExcludeList Include="$(XunitTestBinBase)/Interop/MarshalAPI/FunctionPointer/**">
            <Issue>needs triage</Issue>
        </ExcludeList>
        <ExcludeList Include="$(XunitTestBinBase)/Interop/NativeLibrary/Callback/CallbackTests/**">
            <Issue>needs triage</Issue>
        </ExcludeList>
        <ExcludeList Include="$(XunitTestBinBase)Interop/NativeLibrary/AssemblyLoadContext/ResolveUnmanagedDllTests/** ">
            <Issue>needs triage</Issue>
        </ExcludeList>
        <ExcludeList Include="$(XunitTestBinBase)/Interop/NativeLibraryResolveCallback/CallbackStressTest/**">
            <Issue>needs triage</Issue>
        </ExcludeList>
        <ExcludeList Include="$(XunitTestBinBase)/Interop/NativeLibraryResolveCallback/CallbackStressTest/**">
            <Issue>needs triage</Issue>
        </ExcludeList>
        <ExcludeList Include="$(XunitTestBinBase)/Interop/NativeLibraryResolveCallback/CallbackStressTest/**">
            <Issue>needs triage</Issue>
        </ExcludeList>
        <ExcludeList Include="$(XunitTestBinBase)/Interop/NativeLibraryResolveCallback/CallbackStressTest/**">
            <Issue>needs triage</Issue>
        </ExcludeList>
        <ExcludeList Include="$(XunitTestBinBase)/Interop/NativeLibraryResolveCallback/CallbackTests/**">
            <Issue>needs triage</Issue>
        </ExcludeList>
        <ExcludeList Include="$(XunitTestBinBase)/Interop/NativeLibraryResolveEvent/ResolveEventTests/**">
            <Issue>needs triage</Issue>
        </ExcludeList>
        <ExcludeList Include="$(XunitTestBinBase)/Interop/PInvoke/Array/MarshalArrayAsField/AsByValArray/AsByValArrayTest/**">
            <Issue>needs triage</Issue>
        </ExcludeList>
        <ExcludeList Include="$(XunitTestBinBase)/Interop/PInvoke/Array/MarshalArrayAsField/AsLPArray/AsLPArrayTest/**">
            <Issue>needs triage</Issue>
        </ExcludeList>
        <ExcludeList Include="$(XunitTestBinBase)/Interop/PInvoke/Array/MarshalArrayAsParam/AsDefault/AsDefaultTest/**">
            <Issue>needs triage</Issue>
        </ExcludeList>
        <ExcludeList Include="$(XunitTestBinBase)/Interop/PInvoke/Array/MarshalArrayAsParam/AsLPArray/AsLPArrayTest/**">
            <Issue>needs triage</Issue>
        </ExcludeList>
        <ExcludeList Include="$(XunitTestBinBase)/Interop/PInvoke/ArrayWithOffset/ArrayWithOffsetTest/**">
            <Issue>needs triage</Issue>
        </ExcludeList>
        <ExcludeList Include="$(XunitTestBinBase)/Interop/PInvoke/AsAny/AsAnyTest/**">
            <Issue>needs triage</Issue>
        </ExcludeList>
        <ExcludeList Include="$(XunitTestBinBase)/Interop/PInvoke/CriticalHandles/ArrayTest/**">
            <Issue>needs triage</Issue>
        </ExcludeList>
        <ExcludeList Include="$(XunitTestBinBase)/Interop/PInvoke/CriticalHandles/StructTest/StructTest/**">
            <Issue>needs triage</Issue>
        </ExcludeList>
        <ExcludeList Include="$(XunitTestBinBase)/Interop/PInvoke/CriticalHandles/**">
            <Issue>needs triage</Issue>
        </ExcludeList>
        <ExcludeList Include="$(XunitTestBinBase)/Interop/PInvoke/DateTime/DateTimeTest/**">
            <Issue>needs triage</Issue>
        </ExcludeList>
        <ExcludeList Include="$(XunitTestBinBase)/Interop/PInvoke/Decimal/DecimalTest/**">
            <Issue>needs triage</Issue>
        </ExcludeList>
        <ExcludeList Include="$(XunitTestBinBase)/Interop/PInvoke/Delegate/DelegateTest/**">
            <Issue>needs triage</Issue>
        </ExcludeList>
        <ExcludeList Include="$(XunitTestBinBase)/Interop/PInvoke/Generics/GenericsTest/GenericsTest/**">
            <Issue>needs triage</Issue>
        </ExcludeList>
        <ExcludeList Include="$(XunitTestBinBase)/Interop/PInvoke/SizeParamIndex/PInvoke/Invalid/InvalidParamIndex/**">
            <Issue>needs triage</Issue>
        </ExcludeList>
        <ExcludeList Include="$(XunitTestBinBase)/Interop/PInvoke/SizeParamIndex/PInvoke/PassingByOut/PassingByOutTest/**">
            <Issue>needs triage</Issue>
        </ExcludeList>
        <ExcludeList Include="$(XunitTestBinBase)/Interop/PInvoke/SizeParamIndex/PInvoke/PassingByRef/PassingByRefTest/**">
            <Issue>needs triage</Issue>
        </ExcludeList>
        <ExcludeList Include="$(XunitTestBinBase)/Interop/PInvoke/SizeParamIndex/ReversePInvoke/PassingByOut/PassingByOutTest/**">
            <Issue>https://github.com/dotnet/runtime/issues/34196</Issue>
        </ExcludeList>
        <ExcludeList Include="$(XunitTestBinBase)/Interop/PInvoke/SizeParamIndex/ReversePInvoke/PassingByRef/PassingByRefTest/**">
            <Issue>https://github.com/dotnet/runtime/issues/34196</Issue>
        </ExcludeList>
        <ExcludeList Include="$(XunitTestBinBase)/Interop/StringMarshalling/LPSTR/LPSTRTest/**">
            <Issue>needs triage</Issue>
        </ExcludeList>
        <ExcludeList Include="$(XunitTestBinBase)/Interop/StructMarshalling/PInvoke/MarshalStructAsLayoutSeq/**">
            <Issue>needs triage</Issue>
        </ExcludeList>
        <ExcludeList Include="$(XunitTestBinBase)/Interop/StructMarshalling/ReversePInvoke/MarshalSeqStruct/ReversePInvoke/ReversePInvokeTest/**">
            <Issue>https://github.com/dotnet/runtime/issues/34196</Issue>
        </ExcludeList>
        <ExcludeList Include="$(XunitTestBinBase)/Interop/StructPacking/StructPacking/**">
            <Issue>needs triage</Issue>
        </ExcludeList>
            <ExcludeList Include="$(XunitTestBinBase)Interop/NativeLibrary/Callback/CallbackStressTest_TargetUnix/**">
            <Issue>needs triage</Issue>
        </ExcludeList>
        <ExcludeList Include="$(XunitTestBinBase)/JIT/Directed/Convert/ldind_conv/**">
            <Issue>needs triage</Issue>
        </ExcludeList>
        <ExcludeList Include="$(XunitTestBinBase)/JIT/Directed/coverage/compiler/FilterToHandler/**">
            <Issue>needs triage</Issue>
        </ExcludeList>
        <ExcludeList Include="$(XunitTestBinBase)/JIT/Directed/coverage/importer/Desktop/badldsfld_il_d/**">
            <Issue>needs triage</Issue>
        </ExcludeList>
        <ExcludeList Include="$(XunitTestBinBase)/JIT/Directed/coverage/importer/Desktop/badldsfld_il_r/**">
            <Issue>needs triage</Issue>
        </ExcludeList>
        <ExcludeList Include="$(XunitTestBinBase)/JIT/Directed/tailcall/more_tailcalls/**">
            <Issue>needs triage</Issue>
        </ExcludeList>
        <ExcludeList Include="$(XunitTestBinBase)/JIT/Directed/newarr/newarr/**">
            <Issue>needs triage</Issue>
        </ExcludeList>
        <ExcludeList Include="$(XunitTestBinBase)/JIT/HardwareIntrinsics/General/Vector128_1/Vector128_1_r/**">
            <Issue>needs triage</Issue>
        </ExcludeList>
        <ExcludeList Include="$(XunitTestBinBase)/JIT/HardwareIntrinsics/General/Vector128_1/Vector128_1_ro/**">
            <Issue>needs triage</Issue>
        </ExcludeList>
        <ExcludeList Include="$(XunitTestBinBase)/JIT/HardwareIntrinsics/General/Vector256/Vector256_r/**">
            <Issue>needs triage</Issue>
        </ExcludeList>
        <ExcludeList Include="$(XunitTestBinBase)/JIT/HardwareIntrinsics/General/Vector256/Vector256_ro/**">
            <Issue>needs triage</Issue>
        </ExcludeList>
        <ExcludeList Include="$(XunitTestBinBase)/JIT/HardwareIntrinsics/General/Vector256_1/Vector256_1_r/**">
            <Issue>needs triage</Issue>
        </ExcludeList>
        <ExcludeList Include="$(XunitTestBinBase)/JIT/HardwareIntrinsics/General/Vector256_1/Vector256_1_ro/**">
            <Issue>needs triage</Issue>
        </ExcludeList>
        <ExcludeList Include="$(XunitTestBinBase)/JIT/HardwareIntrinsics/X86/General/IsSupported_r/**">
            <Issue>needs triage</Issue>
        </ExcludeList>
        <ExcludeList Include="$(XunitTestBinBase)/JIT/HardwareIntrinsics/X86/General/IsSupported_ro/**">
            <Issue>needs triage</Issue>
        </ExcludeList>
        <ExcludeList Include="$(XunitTestBinBase)/JIT/HardwareIntrinsics/General/NotSupported_ro/*">
            <Issue>needs triage</Issue>
        </ExcludeList>
        <ExcludeList Include="$(XunitTestBinBase)/JIT/HardwareIntrinsics/General/NotSupported_r/*">
            <Issue>needs triage</Issue>
        </ExcludeList>
        <ExcludeList Include="$(XunitTestBinBase)/JIT/HardwareIntrinsics/X86/Lzcnt.X64/Lzcnt.X64_r/**">
            <Issue>needs triage</Issue>
        </ExcludeList>
        <ExcludeList Include="$(XunitTestBinBase)/JIT/HardwareIntrinsics/X86/Lzcnt.X64/**">
            <Issue>needs triage</Issue>
        </ExcludeList>
        <ExcludeList Include="$(XunitTestBinBase)/JIT/HardwareIntrinsics/X86/Lzcnt/Lzcnt_r/**">
            <Issue>needs triage</Issue>
        </ExcludeList>
        <ExcludeList Include="$(XunitTestBinBase)/JIT/HardwareIntrinsics/X86/Lzcnt/Lzcnt_ro/**">
            <Issue>needs triage</Issue>
        </ExcludeList>
        <ExcludeList Include="$(XunitTestBinBase)/JIT/HardwareIntrinsics/X86/Popcnt.X64/**">
            <Issue>needs triage</Issue>
        </ExcludeList>
        <ExcludeList Include="$(XunitTestBinBase)/JIT/HardwareIntrinsics/X86/Popcnt.X64/**">
            <Issue>needs triage</Issue>
        </ExcludeList>
        <ExcludeList Include="$(XunitTestBinBase)/JIT/HardwareIntrinsics/X86/Popcnt/Popcnt_r/**">
            <Issue>needs triage</Issue>
        </ExcludeList>
        <ExcludeList Include="$(XunitTestBinBase)/JIT/HardwareIntrinsics/X86/Popcnt/Popcnt_ro/**">
            <Issue>needs triage</Issue>
        </ExcludeList>
        <ExcludeList Include="$(XunitTestBinBase)/JIT/HardwareIntrinsics/X86/Regression/GitHub_17957/GitHub_17957_r/**">
            <Issue>needs triage</Issue>
        </ExcludeList>
        <ExcludeList Include="$(XunitTestBinBase)/JIT/HardwareIntrinsics/X86/Regression/GitHub_17957/GitHub_17957_ro/**">
            <Issue>needs triage</Issue>
        </ExcludeList>
        <ExcludeList Include="$(XunitTestBinBase)/JIT/IL_Conformance/Old/Conformance_Base/conv_ovf_r8_i4/**">
            <Issue>needs triage</Issue>
        </ExcludeList>
        <ExcludeList Include="$(XunitTestBinBase)/JIT/IL_Conformance/Old/Conformance_Base/conv_ovf_r8_i8/**">
            <Issue>needs triage</Issue>
        </ExcludeList>
        <ExcludeList Include="$(XunitTestBinBase)/JIT/Intrinsics/TypeIntrinsics_il/**">
            <Issue>needs triage</Issue>
        </ExcludeList>
        <ExcludeList Include="$(XunitTestBinBase)/JIT/Intrinsics/TypeIntrinsics_r/**">
            <Issue>needs triage</Issue>
        </ExcludeList>
        <ExcludeList Include="$(XunitTestBinBase)/JIT/Intrinsics/TypeIntrinsics_ro/**">
            <Issue>needs triage</Issue>
        </ExcludeList>
        <ExcludeList Include="$(XunitTestBinBase)/JIT/jit64/localloc/call/call05_dynamic/**">
            <Issue>https://github.com/dotnet/runtime/issues/34376</Issue>
        </ExcludeList>
        <ExcludeList Include="$(XunitTestBinBase)/JIT/jit64/localloc/call/call05_large/**">
            <Issue>needs triage</Issue>
        </ExcludeList>
        <ExcludeList Include="$(XunitTestBinBase)/JIT/jit64/localloc/call/call05_small/**">
            <Issue>needs triage</Issue>
        </ExcludeList>
        <ExcludeList Include="$(XunitTestBinBase)/JIT/jit64/localloc/ehverify/eh05_dynamic/**">
            <Issue>needs triage</Issue>
        </ExcludeList>
        <ExcludeList Include="$(XunitTestBinBase)/JIT/jit64/localloc/ehverify/eh05_large/**">
            <Issue>needs triage</Issue>
        </ExcludeList>
        <ExcludeList Include="$(XunitTestBinBase)/JIT/jit64/localloc/ehverify/eh05_small/**">
            <Issue>needs triage</Issue>
        </ExcludeList>
        <ExcludeList Include="$(XunitTestBinBase)/JIT/jit64/localloc/ehverify/eh06_dynamic/**">
            <Issue>needs triage</Issue>
        </ExcludeList>
        <ExcludeList Include="$(XunitTestBinBase)/JIT/jit64/localloc/ehverify/eh06_large/**">
            <Issue>needs triage</Issue>
        </ExcludeList>
        <ExcludeList Include="$(XunitTestBinBase)/JIT/jit64/localloc/ehverify/eh06_small/**">
            <Issue>needs triage</Issue>
        </ExcludeList>
        <ExcludeList Include="$(XunitTestBinBase)/JIT/jit64/localloc/ehverify/eh07_dynamic/**">
            <Issue>needs triage</Issue>
        </ExcludeList>
        <ExcludeList Include="$(XunitTestBinBase)/JIT/jit64/localloc/ehverify/eh07_small/**">
            <Issue>needs triage</Issue>
        </ExcludeList>
        <ExcludeList Include="$(XunitTestBinBase)/JIT/jit64/localloc/ehverify/eh08_dynamic/**">
            <Issue>needs triage</Issue>
        </ExcludeList>
        <ExcludeList Include="$(XunitTestBinBase)/JIT/jit64/localloc/ehverify/eh08_large/**">
            <Issue>needs triage</Issue>
        </ExcludeList>
        <ExcludeList Include="$(XunitTestBinBase)/JIT/jit64/localloc/ehverify/eh08_small/**">
            <Issue>needs triage</Issue>
        </ExcludeList>
        <ExcludeList Include="$(XunitTestBinBase)/JIT/Methodical/Arrays/misc/_il_dbgaddress/**">
            <Issue>https://github.com/dotnet/runtime/issues/34068</Issue>
        </ExcludeList>
        <ExcludeList Include="$(XunitTestBinBase)/JIT/Methodical/Arrays/misc/_il_reladdress/**">
            <Issue>https://github.com/dotnet/runtime/issues/34068</Issue>
        </ExcludeList>
        <ExcludeList Include="$(XunitTestBinBase)/JIT/Methodical/Arrays/misc/_il_relgcarr/**">
            <Issue>https://github.com/dotnet/runtime/issues/34068</Issue>
        </ExcludeList>
        <ExcludeList Include="$(XunitTestBinBase)/JIT/Methodical/Arrays/misc/_il_relinitializearray/**">
            <Issue>https://github.com/dotnet/runtime/issues/34068</Issue>
        </ExcludeList>
        <ExcludeList Include="$(XunitTestBinBase)/JIT/Methodical/Arrays/range/_il_dbgfloat64_range1/**">
            <Issue>https://github.com/dotnet/runtime/issues/34068</Issue>
        </ExcludeList>
        <ExcludeList Include="$(XunitTestBinBase)/JIT/Methodical/Arrays/range/_il_dbgfloat64_range2/**">
            <Issue>https://github.com/dotnet/runtime/issues/34068</Issue>
        </ExcludeList>
        <ExcludeList Include="$(XunitTestBinBase)/JIT/Methodical/Arrays/range/_il_dbgint32_0_5a/**">
            <Issue>https://github.com/dotnet/runtime/issues/34068</Issue>
        </ExcludeList>
        <ExcludeList Include="$(XunitTestBinBase)/JIT/Methodical/Arrays/range/_il_dbgint32_0_5b/**">
            <Issue>https://github.com/dotnet/runtime/issues/34068</Issue>
        </ExcludeList>
        <ExcludeList Include="$(XunitTestBinBase)/JIT/Methodical/Arrays/range/_il_dbgint32_1/**">
            <Issue>https://github.com/dotnet/runtime/issues/34068</Issue>
        </ExcludeList>
        <ExcludeList Include="$(XunitTestBinBase)/JIT/Methodical/Arrays/range/_il_dbgint32_m1/**">
            <Issue>https://github.com/dotnet/runtime/issues/34068</Issue>
        </ExcludeList>
        <ExcludeList Include="$(XunitTestBinBase)/JIT/Methodical/Arrays/range/_il_dbgint32_neg_range/**">
            <Issue>https://github.com/dotnet/runtime/issues/34068</Issue>
        </ExcludeList>
        <ExcludeList Include="$(XunitTestBinBase)/JIT/Methodical/Arrays/range/_il_dbgint32_range1/**">
            <Issue>https://github.com/dotnet/runtime/issues/34068</Issue>
        </ExcludeList>
        <ExcludeList Include="$(XunitTestBinBase)/JIT/Methodical/Arrays/range/_il_dbgint32_range2/**">
            <Issue>needs triage</Issue>
        </ExcludeList>
        <ExcludeList Include="$(XunitTestBinBase)/JIT/Methodical/Arrays/range/_il_relfloat64_range1/**">
            <Issue>https://github.com/dotnet/runtime/issues/34068</Issue>
        </ExcludeList>
        <ExcludeList Include="$(XunitTestBinBase)/JIT/Methodical/Arrays/range/_il_relfloat64_range2/**">
            <Issue>needs triage</Issue>
        </ExcludeList>
        <ExcludeList Include="$(XunitTestBinBase)/JIT/Methodical/Arrays/range/_il_relint32_0_5a/**">
            <Issue>https://github.com/dotnet/runtime/issues/34068</Issue>
        </ExcludeList>
        <ExcludeList Include="$(XunitTestBinBase)/JIT/Methodical/Arrays/range/_il_relint32_0_5b/**">
            <Issue>https://github.com/dotnet/runtime/issues/34068</Issue>
        </ExcludeList>
        <ExcludeList Include="$(XunitTestBinBase)/JIT/Methodical/Arrays/range/_il_relint32_1/**">
            <Issue>needs triage</Issue>
        </ExcludeList>
        <ExcludeList Include="$(XunitTestBinBase)/JIT/Methodical/Arrays/range/_il_relint32_m1/**">
            <Issue>https://github.com/dotnet/runtime/issues/34068</Issue>
        </ExcludeList>
        <ExcludeList Include="$(XunitTestBinBase)/JIT/Methodical/Arrays/range/_il_relint32_neg_range/**">
            <Issue>https://github.com/dotnet/runtime/issues/34068</Issue>
        </ExcludeList>
        <ExcludeList Include="$(XunitTestBinBase)/JIT/Methodical/Arrays/range/_il_relint32_range1/**">
            <Issue>https://github.com/dotnet/runtime/issues/34068</Issue>
        </ExcludeList>
        <ExcludeList Include="$(XunitTestBinBase)/JIT/Methodical/Arrays/range/_il_relint32_range2/**">
            <Issue>needs triage</Issue>
        </ExcludeList>
        <ExcludeList Include="$(XunitTestBinBase)/JIT/Methodical/Boxing/morph/sin3double/**">
            <Issue>https://github.com/dotnet/runtime/issues/34196</Issue>
        </ExcludeList>
        <ExcludeList Include="$(XunitTestBinBase)/JIT/Methodical/doublearray/dblarray2_cs_d/**">
            <Issue>needs triage</Issue>
        </ExcludeList>
        <ExcludeList Include="$(XunitTestBinBase)/JIT/Methodical/doublearray/dblarray2_cs_do/**">
            <Issue>needs triage</Issue>
        </ExcludeList>
        <ExcludeList Include="$(XunitTestBinBase)/JIT/Methodical/doublearray/dblarray2_cs_r/**">
            <Issue>needs triage</Issue>
        </ExcludeList>
        <ExcludeList Include="$(XunitTestBinBase)/JIT/Methodical/doublearray/dblarray2_cs_ro/**">
            <Issue>needs triage</Issue>
        </ExcludeList>
        <ExcludeList Include="$(XunitTestBinBase)/JIT/Methodical/doublearray/dblarray3_cs_do/**">
            <Issue>needs triage</Issue>
        </ExcludeList>
        <ExcludeList Include="$(XunitTestBinBase)/JIT/Methodical/Invoke/25params/25paramMixed_il_r/**">
            <Issue>https://github.com/dotnet/runtime/issues/34068</Issue>
        </ExcludeList>
        <ExcludeList Include="$(XunitTestBinBase)/JIT/Methodical/refany/_il_rellcs/**">
            <Issue>https://github.com/dotnet/runtime/issues/34196</Issue>
        </ExcludeList>
        <ExcludeList Include="$(XunitTestBinBase)/JIT/Methodical/tailcall/_il_dbgdeep_array_nz/**">
            <Issue>https://github.com/dotnet/runtime/issues/34068</Issue>
        </ExcludeList>
        <ExcludeList Include="$(XunitTestBinBase)/JIT/Methodical/tailcall/_il_reldeep_array_nz/**">
            <Issue>https://github.com/dotnet/runtime/issues/34068</Issue>
        </ExcludeList>
        <ExcludeList Include="$(XunitTestBinBase)JIT/Methodical/tailcall_v4/hijacking/**">
            <Issue>https://github.com/dotnet/runtime/issues/34068</Issue>
        </ExcludeList>
        <ExcludeList Include="$(XunitTestBinBase)/JIT/opt/ObjectStackAllocation/ObjectStackAllocationTests/**">
            <Issue>needs triage</Issue>
        </ExcludeList>
        <ExcludeList Include="$(XunitTestBinBase)/JIT/Performance/CodeQuality/BilinearInterpol/BilinearInterpol/**">
            <Issue>needs triage</Issue>
        </ExcludeList>
        <ExcludeList Include="$(XunitTestBinBase)/JIT/Regression/CLR-x86-JIT/V1-M12-Beta2/b31283/b31283/**">
            <Issue>needs triage</Issue>
        </ExcludeList>
        <ExcludeList Include="$(XunitTestBinBase)/JIT/Regression/CLR-x86-JIT/V2.0-Beta2/b091942/b091942/**">
            <Issue>needs triage</Issue>
        </ExcludeList>
        <ExcludeList Include="$(XunitTestBinBase)/JIT/Regression/CLR-x86-JIT/V2.0-Beta2/b441487/b441487/**">
            <Issue>https://github.com/dotnet/runtime/issues/34383</Issue>
        </ExcludeList>
        <ExcludeList Include="$(XunitTestBinBase)/JIT/Regression/CLR-x86-JIT/v2.1/DDB/B168384/LdfldaHack/**">
            <Issue>needs triage</Issue>
        </ExcludeList>
        <ExcludeList Include="$(XunitTestBinBase)/JIT/Regression/Dev11/Dev11_468598/Test_HndIndex_10_Plain/**">
            <Issue>needs triage</Issue>
        </ExcludeList>
        <ExcludeList Include="$(XunitTestBinBase)/JIT/Regression/Dev11/Dev11_468598/Test_HndIndex_10_Reordered/**">
            <Issue>needs triage</Issue>
        </ExcludeList>
        <ExcludeList Include="$(XunitTestBinBase)/JIT/Regression/JitBlue/DevDiv_545500/**">
            <Issue>https://github.com/dotnet/runtime/issues/34084</Issue>
        </ExcludeList>
        <ExcludeList Include="$(XunitTestBinBase)/JIT/Regression/JitBlue/devdiv_902271/DevDiv_902271/**">
            <Issue>needs triage</Issue>
        </ExcludeList>
        <ExcludeList Include="$(XunitTestBinBase)/JIT/Regression/JitBlue/GitHub_18144/**">
            <Issue>needs triage</Issue>
        </ExcludeList>
        <ExcludeList Include="$(XunitTestBinBase)/JIT/Regression/JitBlue/GitHub_18295/**">
            <Issue>https://github.com/dotnet/runtime/issues/34196</Issue>
        </ExcludeList>
        <ExcludeList Include="$(XunitTestBinBase)/JIT/Regression/JitBlue/GitHub_23411/**">
            <Issue>https://github.com/dotnet/runtime/issues/34196</Issue>
        </ExcludeList>
        <ExcludeList Include="$(XunitTestBinBase)/JIT/Regression/JitBlue/GitHub_23791/**">
            <Issue>https://github.com/dotnet/runtime/issues/34385</Issue>
        </ExcludeList>
        <ExcludeList Include="$(XunitTestBinBase)/JIT/Regression/JitBlue/GitHub_27169/**">
            <Issue>needs triage</Issue>
        </ExcludeList>
        <ExcludeList Include="$(XunitTestBinBase)/JIT/Regression/JitBlue/GitHub_27551/**">
            <Issue>needs triage</Issue>
        </ExcludeList>
        <ExcludeList Include="$(XunitTestBinBase)/JIT/Regression/JitBlue/GitHub_27678/**">
            <Issue>needs triage</Issue>
        </ExcludeList>
        <ExcludeList Include="$(XunitTestBinBase)/JIT/Regression/JitBlue/GitHub_35384/GitHub_35384/**">
            <Issue>needs triage</Issue>
        </ExcludeList>
        <ExcludeList Include="$(XunitTestBinBase)/JIT/Regression/JitBlue/GitHub_4044/**">
            <Issue>needs triage</Issue>
        </ExcludeList>
        <ExcludeList Include="$(XunitTestBinBase)/JIT/Regression/VS-ia64-JIT/V1.2-M02/b10828/**">
            <Issue>needs triage</Issue>
        </ExcludeList>
        <ExcludeList Include="$(XunitTestBinBase)/JIT/superpmi/superpmicollect/**">
            <Issue>needs triage</Issue>
        </ExcludeList>
        <ExcludeList Include="$(XunitTestBinBase)/Loader/AssemblyDependencyResolver/AssemblyDependencyResolverTests/AssemblyDependencyResolverTests/**">
            <Issue>needs triage</Issue>
        </ExcludeList>
        <ExcludeList Include="$(XunitTestBinBase)/Loader/binding/tracing/BinderTracingTest/**">
            <Issue>needs triage</Issue>
        </ExcludeList>
        <ExcludeList Include="$(XunitTestBinBase)/Loader/binding/tracing/BinderTracingTest.ResolutionFlow/**">
            <Issue>needs triage</Issue>
        </ExcludeList>
        <ExcludeList Include="$(XunitTestBinBase)/Loader/binding/tracing/BinderTracingTest.Basic/**">
            <Issue>needs triage</Issue>
        </ExcludeList>
        <ExcludeList Include="$(XunitTestBinBase)/Loader/classloader/DefaultInterfaceMethods/reabstraction/**">
            <Issue>needs triage</Issue>
        </ExcludeList>
        <ExcludeList Include="$(XunitTestBinBase)/Loader/classloader/explicitlayout/objrefandnonobjrefoverlap/case1/**">
            <Issue>needs triage</Issue>
        </ExcludeList>
        <ExcludeList Include="$(XunitTestBinBase)/Loader/classloader/explicitlayout/objrefandnonobjrefoverlap/case11/**">
            <Issue>needs triage</Issue>
        </ExcludeList>
        <ExcludeList Include="$(XunitTestBinBase)/Loader/classloader/explicitlayout/objrefandnonobjrefoverlap/case12/**">
            <Issue>needs triage</Issue>
        </ExcludeList>
        <ExcludeList Include="$(XunitTestBinBase)/Loader/classloader/explicitlayout/objrefandnonobjrefoverlap/case14/**">
            <Issue>needs triage</Issue>
        </ExcludeList>
        <ExcludeList Include="$(XunitTestBinBase)/Loader/classloader/explicitlayout/objrefandnonobjrefoverlap/case15/**">
            <Issue>needs triage</Issue>
        </ExcludeList>
        <ExcludeList Include="$(XunitTestBinBase)/Loader/classloader/explicitlayout/objrefandnonobjrefoverlap/case2/**">
            <Issue>https://github.com/dotnet/runtime/issues/34388</Issue>
        </ExcludeList>
        <ExcludeList Include="$(XunitTestBinBase)/Loader/classloader/explicitlayout/objrefandnonobjrefoverlap/case3/**">
            <Issue>needs triage</Issue>
        </ExcludeList>
        <ExcludeList Include="$(XunitTestBinBase)/Loader/classloader/explicitlayout/objrefandnonobjrefoverlap/case4/**">
            <Issue>needs triage</Issue>
        </ExcludeList>
        <ExcludeList Include="$(XunitTestBinBase)/Loader/classloader/explicitlayout/objrefandnonobjrefoverlap/case5/**">
            <Issue>needs triage</Issue>
        </ExcludeList>
        <ExcludeList Include="$(XunitTestBinBase)/Loader/classloader/explicitlayout/objrefandnonobjrefoverlap/case6/**">
            <Issue>needs triage</Issue>
        </ExcludeList>
        <ExcludeList Include="$(XunitTestBinBase)/Loader/classloader/explicitlayout/objrefandnonobjrefoverlap/case7/**">
            <Issue>needs triage</Issue>
        </ExcludeList>
        <ExcludeList Include="$(XunitTestBinBase)/Loader/classloader/explicitlayout/objrefandnonobjrefoverlap/case8/**">
            <Issue>needs triage</Issue>
        </ExcludeList>
        <ExcludeList Include="$(XunitTestBinBase)/Loader/classloader/explicitlayout/objrefandnonobjrefoverlap/case9/**">
            <Issue>needs triage</Issue>
        </ExcludeList>
        <ExcludeList Include="$(XunitTestBinBase)/Loader/classloader/explicitlayout/Regressions/ASURT/ASURT150271/test3/**">
            <Issue>needs triage</Issue>
        </ExcludeList>
        <ExcludeList Include="$(XunitTestBinBase)/Loader/classloader/generics/Instantiation/Negative/abstract01/**">
            <Issue>needs triage</Issue>
        </ExcludeList>
        <ExcludeList Include="$(XunitTestBinBase)/Loader/classloader/generics/regressions/dev10_531793/**">
            <Issue>needs triage</Issue>
        </ExcludeList>
        <ExcludeList Include="$(XunitTestBinBase)/Loader/classloader/MethodImpl/CovariantReturns/Interfaces/**">
          <Issue>https://github.com/dotnet/runtime/issues/37509</Issue>
        </ExcludeList>
        <ExcludeList Include="$(XunitTestBinBase)/Loader/classloader/regressions/347422/b347422/**">
            <Issue>needs triage</Issue>
        </ExcludeList>
        <ExcludeList Include="$(XunitTestBinBase)/Loader/classloader/regressions/529206/vsw529206ModuleCctor/**">
            <Issue>needs triage</Issue>
        </ExcludeList>
        <ExcludeList Include="$(XunitTestBinBase)/Loader/classloader/regressions/asurt150271/test3/**">
            <Issue>needs triage</Issue>
        </ExcludeList>
        <ExcludeList Include="$(XunitTestBinBase)/Loader/classloader/regressions/GitHub_11371/Negative_ByRefLikeType/**">
            <Issue>needs triage</Issue>
        </ExcludeList>
        <ExcludeList Include="$(XunitTestBinBase)/Loader/classloader/regressions/vsw529206/vsw529206ModuleCctor/**">
            <Issue>needs triage</Issue>
        </ExcludeList>
        <ExcludeList Include="$(XunitTestBinBase)/Loader/classloader/rmv/il/RMV-2-15-12b/**">
            <Issue>needs triage</Issue>
        </ExcludeList>
        <ExcludeList Include="$(XunitTestBinBase)/Loader/classloader/TSAmbiguities/CollapsedInterfaces/HelloWorld/**">
        </ExcludeList>
        <ExcludeList Include="$(XunitTestBinBase)/Loader/classloader/TSAmbiguities/SameMethodImpl/Override/HelloWorld/**">
            <Issue>needs triage</Issue>
        </ExcludeList>
        <ExcludeList Include="$(XunitTestBinBase)/Loader/classloader/TypeInitialization/CctorsWithSideEffects/CctorThrowLDFTNStaticMethod/**">
            <Issue>needs triage</Issue>
        </ExcludeList>
        <ExcludeList Include="$(XunitTestBinBase)/Loader/classloader/TypeInitialization/CctorsWithSideEffects/CctorThrowStaticFieldBFI/**">
            <Issue>needs triage</Issue>
        </ExcludeList>
        <ExcludeList Include="$(XunitTestBinBase)/Loader/classloader/TypeInitialization/CctorsWithSideEffects/TypeLoadInitExcepBFI/**">
            <Issue>needs triage</Issue>
        </ExcludeList>
        <ExcludeList Include="$(XunitTestBinBase)/Loader/classloader/TypeInitialization/CoreCLR/CctorThrowStaticFieldBFI/**">
            <Issue>needs triage</Issue>
        </ExcludeList>
        <ExcludeList Include="$(XunitTestBinBase)/Loader/ContextualReflection/ContextualReflection/**">
            <Issue>https://github.com/dotnet/runtime/issues/34072</Issue>
        </ExcludeList>
        <ExcludeList Include="$(XunitTestBinBase)/profiler/unittest/getappdomainstaticaddress/**">
            <Issue>needs triage</Issue>
        </ExcludeList>
        <ExcludeList Include="$(XunitTestBinBase)/profiler/eventpipe/eventpipe/*">
            <Issue>needs triage</Issue>
        </ExcludeList>
        <ExcludeList Include="$(XunitTestBinBase)/profiler/eventpipe/eventpipe_readevents/*">
            <Issue>needs triage</Issue>
        </ExcludeList>
        <ExcludeList Include="$(XunitTestBinBase)/profiler/gc/gc/**">
            <Issue>needs triage</Issue>
        </ExcludeList>
        <ExcludeList Include="$(XunitTestBinBase)/profiler/unittest/metadatagetdispenser/**">
            <Issue>needs triage</Issue>
        </ExcludeList>
        <ExcludeList Include="$(XunitTestBinBase)/profiler/rejit/rejit/rejit.sh">
            <Issue>needs triage</Issue>
        </ExcludeList>
        <ExcludeList Include="$(XunitTestBinBase)/readytorun/crossgen2/crossgen2smoke/**">
            <Issue>needs triage</Issue>
        </ExcludeList>
        <ExcludeList Include="$(XunitTestBinBase)/readytorun/tests/mainv1/**">
            <Issue>needs triage</Issue>
        </ExcludeList>
        <ExcludeList Include="$(XunitTestBinBase)/readytorun/tests/mainv2/**">
            <Issue>needs triage</Issue>
        </ExcludeList>
        <ExcludeList Include="$(XunitTestBinBase)/reflection/DefaultInterfaceMethods/Emit/**">
            <Issue>needs triage</Issue>
        </ExcludeList>
        <ExcludeList Include="$(XunitTestBinBase)/reflection/DefaultInterfaceMethods/GetInterfaceMapConsumer/**">
            <Issue>https://github.com/dotnet/runtime/issues/34389</Issue>
        </ExcludeList>
        <ExcludeList Include="$(XunitTestBinBase)/reflection/DefaultInterfaceMethods/InvokeConsumer/**">
            <Issue>needs triage</Issue>
        </ExcludeList>
        <ExcludeList Include="$(XunitTestBinBase)/reflection/Modifiers/modifiers/**">
            <Issue>needs triage</Issue>
        </ExcludeList>
        <ExcludeList Include="$(XunitTestBinBase)/reflection/SetValue/TrySetReadonlyStaticField/**">
            <Issue>needs triage</Issue>
        </ExcludeList>
        <ExcludeList Include="$(XunitTestBinBase)/reflection/SetValue/TrySetReadonlyStaticField2/**">
            <Issue>https://github.com/dotnet/runtime/issues/37899</Issue>
        </ExcludeList>
        <ExcludeList Include="$(XunitTestBinBase)/Regressions/coreclr/15241/genericcontext/**">
            <Issue>needs triage</Issue>
        </ExcludeList>
        <ExcludeList Include="$(XunitTestBinBase)/Regressions/coreclr/15647/interfacestatics/**">
            <Issue>https://github.com/dotnet/runtime/issues/34390</Issue>
        </ExcludeList>
        <ExcludeList Include="$(XunitTestBinBase)/Regressions/coreclr/16123/ambiguousconstraint/**">
            <Issue>needs triage</Issue>
        </ExcludeList>
        <ExcludeList Include="$(XunitTestBinBase)/Regressions/coreclr/16355/variance/**">
            <Issue>needs triage</Issue>
        </ExcludeList>
        <ExcludeList Include="$(XunitTestBinBase)/Regressions/coreclr/20616/UnicodeBug/**">
            <Issue>needs triage</Issue>
        </ExcludeList>
        <ExcludeList Include="$(XunitTestBinBase)/Regressions/coreclr/22021/consumer/**">
            <Issue>needs triage</Issue>
        </ExcludeList>
        <ExcludeList Include="$(XunitTestBinBase)/tracing/eventactivityidcontrol/eventactivityidcontrol/**">
            <Issue>needs triage</Issue>
        </ExcludeList>
        <ExcludeList Include="$(XunitTestBinBase)/tracing/tracevalidation/jittingstarted/JittingStarted/**">
            <Issue>needs triage</Issue>
        </ExcludeList>
        <ExcludeList Include="$(XunitTestBinBase)/tracing/tracevalidation/rundown/rundown/**">
            <Issue>needs triage</Issue>
        </ExcludeList>
        <ExcludeList Include="$(XunitTestBinBase)/tracing/tracevalidation/tracelogging/tracelogging/**">
            <Issue>needs triage</Issue>
        </ExcludeList>
        <ExcludeList Include="$(XunitTestBinBase)/readytorun/coreroot_determinism/coreroot_determinism/**">
            <Issue>needs triage</Issue>
        </ExcludeList>
        <ExcludeList Include="$(XunitTestBinBase)/Interop/DllImportAttribute/DllImportPath/**">
            <Issue>needs triage</Issue>
        </ExcludeList>
        <ExcludeList Include="$(XunitTestBinBase)/Interop/PInvoke/Generics/GenericsTest/**">
            <Issue>needs triage</Issue>
        </ExcludeList>
        <ExcludeList Include = "$(XunitTestBinBase)/Interop/DllImportAttribute/ExactSpelling/ExactSpellingTest/**">
            <Issue>needs triage</Issue>
        </ExcludeList>
        <ExcludeList Include = "$(XunitTestBinBase)/JIT/HardwareIntrinsics/X86/Aes/Aes_r/**">
            <Issue>needs triage</Issue>
        </ExcludeList>
        <ExcludeList Include = "$(XunitTestBinBase)/JIT/HardwareIntrinsics/X86/Aes/Aes_ro/**">
            <Issue>needs triage</Issue>
        </ExcludeList>
        <ExcludeList Include = "$(XunitTestBinBase)/JIT/HardwareIntrinsics/X86/Avx/Avx_r/**">
            <Issue>needs triage</Issue>
        </ExcludeList>
        <ExcludeList Include = "$(XunitTestBinBase)/JIT/HardwareIntrinsics/X86/Avx/Avx_ro/**">
            <Issue>needs triage</Issue>
        </ExcludeList>
        <ExcludeList Include = "$(XunitTestBinBase)/JIT/HardwareIntrinsics/X86/Avx/ConvertToVector_r/**">
            <Issue>needs triage</Issue>
        </ExcludeList>
        <ExcludeList Include = "$(XunitTestBinBase)/JIT/HardwareIntrinsics/X86/Avx/ConvertToVector_ro/**">
            <Issue>needs triage</Issue>
        </ExcludeList>
        <ExcludeList Include = "$(XunitTestBinBase)/JIT/HardwareIntrinsics/X86/Avx2/Avx2_r/**">
            <Issue>needs triage</Issue>
        </ExcludeList>
        <ExcludeList Include = "$(XunitTestBinBase)/JIT/HardwareIntrinsics/X86/Avx2/Avx2_ro/**">
            <Issue>needs triage</Issue>
        </ExcludeList>
        <ExcludeList Include = "$(XunitTestBinBase)/JIT/HardwareIntrinsics/X86/Avx2/ConvertToVector256_r/**">
            <Issue>needs triage</Issue>
        </ExcludeList>
        <ExcludeList Include = "$(XunitTestBinBase)/JIT/HardwareIntrinsics/X86/Avx2/ConvertToVector256_ro/**">
            <Issue>needs triage</Issue>
        </ExcludeList>
        <ExcludeList Include = "$(XunitTestBinBase)/JIT/HardwareIntrinsics/X86/Avx2_Vector128/Avx2_r/**">
            <Issue>needs triage</Issue>
        </ExcludeList>
        <ExcludeList Include = "$(XunitTestBinBase)/JIT/HardwareIntrinsics/X86/Avx2_Vector128/Avx2_ro/**">
            <Issue>needs triage</Issue>
        </ExcludeList>
        <ExcludeList Include = "$(XunitTestBinBase)/JIT/HardwareIntrinsics/X86/Avx_Vector128/Avx_r/**">
            <Issue>needs triage</Issue>
        </ExcludeList>
        <ExcludeList Include = "$(XunitTestBinBase)/JIT/HardwareIntrinsics/X86/Avx_Vector128/Avx_ro/**">
            <Issue>needs triage</Issue>
        </ExcludeList>
        <ExcludeList Include = "$(XunitTestBinBase)/JIT/HardwareIntrinsics/X86/Bmi1.X64/Bmi1.X64_r/**">
            <Issue>needs triage</Issue>
        </ExcludeList>
        <ExcludeList Include = "$(XunitTestBinBase)/JIT/HardwareIntrinsics/X86/Bmi1.X64/Bmi1.X64_ro/**">
            <Issue>needs triage</Issue>
        </ExcludeList>
        <ExcludeList Include = "$(XunitTestBinBase)/JIT/HardwareIntrinsics/X86/Bmi1/Bmi1_r/**">
            <Issue>needs triage</Issue>
        </ExcludeList>
        <ExcludeList Include = "$(XunitTestBinBase)/JIT/HardwareIntrinsics/X86/Bmi1/Bmi1_ro/**">
            <Issue>needs triage</Issue>
        </ExcludeList>
        <ExcludeList Include = "$(XunitTestBinBase)/JIT/HardwareIntrinsics/X86/Bmi2.X64/Bmi2.X64_r/**">
            <Issue>needs triage</Issue>
        </ExcludeList>
        <ExcludeList Include = "$(XunitTestBinBase)/JIT/HardwareIntrinsics/X86/Bmi2.X64/Bmi2.X64_ro/**">
            <Issue>needs triage</Issue>
        </ExcludeList>
        <ExcludeList Include = "$(XunitTestBinBase)/JIT/HardwareIntrinsics/X86/Bmi2/Bmi2_r/**">
            <Issue>needs triage</Issue>
        </ExcludeList>
        <ExcludeList Include = "$(XunitTestBinBase)/JIT/HardwareIntrinsics/X86/Bmi2/Bmi2_ro/**">
            <Issue>needs triage</Issue>
        </ExcludeList>
        <ExcludeList Include = "$(XunitTestBinBase)/JIT/HardwareIntrinsics/X86/Fma_Vector128/Fma_r/**">
            <Issue>needs triage</Issue>
        </ExcludeList>
        <ExcludeList Include = "$(XunitTestBinBase)/JIT/HardwareIntrinsics/X86/Fma_Vector128/Fma_ro/**">
            <Issue>needs triage</Issue>
        </ExcludeList>
        <ExcludeList Include = "$(XunitTestBinBase)/JIT/HardwareIntrinsics/X86/Fma_Vector256/Fma_r/**">
            <Issue>needs triage</Issue>
        </ExcludeList>
        <ExcludeList Include = "$(XunitTestBinBase)/JIT/HardwareIntrinsics/X86/Fma_Vector256/Fma_ro/**">
            <Issue>needs triage</Issue>
        </ExcludeList>
        <ExcludeList Include = "$(XunitTestBinBase)/JIT/HardwareIntrinsics/X86/Pclmulqdq/Pclmulqdq_r/**">
            <Issue>needs triage</Issue>
        </ExcludeList>
        <ExcludeList Include = "$(XunitTestBinBase)/JIT/HardwareIntrinsics/X86/Pclmulqdq/Pclmulqdq_ro/**">
            <Issue>needs triage</Issue>
        </ExcludeList>
        <ExcludeList Include = "$(XunitTestBinBase)/JIT/HardwareIntrinsics/X86/Sse.X64/Sse.X64_r/**">
            <Issue>needs triage</Issue>
        </ExcludeList>
        <ExcludeList Include = "$(XunitTestBinBase)/JIT/HardwareIntrinsics/X86/Sse.X64/Sse.X64_ro/**">
            <Issue>needs triage</Issue>
        </ExcludeList>
        <ExcludeList Include = "$(XunitTestBinBase)/JIT/HardwareIntrinsics/X86/Sse/Sse_r/**">
            <Issue>needs triage</Issue>
        </ExcludeList>
        <ExcludeList Include = "$(XunitTestBinBase)/JIT/HardwareIntrinsics/X86/Sse/Sse_ro/**">
            <Issue>needs triage</Issue>
        </ExcludeList>
        <ExcludeList Include = "$(XunitTestBinBase)/JIT/HardwareIntrinsics/X86/Sse2.X64/Sse2.X64_r/**">
            <Issue>needs triage</Issue>
        </ExcludeList>
        <ExcludeList Include = "$(XunitTestBinBase)/JIT/HardwareIntrinsics/X86/Sse2.X64/Sse2.X64_ro/**">
            <Issue>needs triage</Issue>
        </ExcludeList>
        <ExcludeList Include = "$(XunitTestBinBase)/JIT/HardwareIntrinsics/X86/Sse2.X64/StoreNonTemporal_r/**">
            <Issue>needs triage</Issue>
        </ExcludeList>
        <ExcludeList Include = "$(XunitTestBinBase)/JIT/HardwareIntrinsics/X86/Sse2.X64/StoreNonTemporal_ro/**">
            <Issue>needs triage</Issue>
        </ExcludeList>
        <ExcludeList Include = "$(XunitTestBinBase)/JIT/HardwareIntrinsics/X86/Sse2/Sse2_r/**">
            <Issue>needs triage</Issue>
        </ExcludeList>
        <ExcludeList Include = "$(XunitTestBinBase)/JIT/HardwareIntrinsics/X86/Sse2/Sse2_ro/**">
            <Issue>needs triage</Issue>
        </ExcludeList>
        <ExcludeList Include = "$(XunitTestBinBase)/JIT/HardwareIntrinsics/X86/Sse3/Sse3_r/**">
            <Issue>needs triage</Issue>
        </ExcludeList>
        <ExcludeList Include = "$(XunitTestBinBase)/JIT/HardwareIntrinsics/X86/Sse3/Sse3_ro/**">
            <Issue>needs triage</Issue>
        </ExcludeList>
        <ExcludeList Include = "$(XunitTestBinBase)/JIT/HardwareIntrinsics/X86/Sse41.X64/Sse41.X64_r/**">
            <Issue>needs triage</Issue>
        </ExcludeList>
        <ExcludeList Include = "$(XunitTestBinBase)/JIT/HardwareIntrinsics/X86/Sse41.X64/Sse41.X64_ro/**">
            <Issue>needs triage</Issue>
        </ExcludeList>
        <ExcludeList Include = "$(XunitTestBinBase)/JIT/HardwareIntrinsics/X86/Sse41/ConvertToVector128_r/**">
            <Issue>needs triage</Issue>
        </ExcludeList>
        <ExcludeList Include = "$(XunitTestBinBase)/JIT/HardwareIntrinsics/X86/Sse41/ConvertToVector128_ro/**">
            <Issue>needs triage</Issue>
        </ExcludeList>
        <ExcludeList Include = "$(XunitTestBinBase)/JIT/HardwareIntrinsics/X86/Sse41/MinHorizontal_r/**">
            <Issue>needs triage</Issue>
        </ExcludeList>
        <ExcludeList Include = "$(XunitTestBinBase)/JIT/HardwareIntrinsics/X86/Sse41/MinHorizontal_ro/**">
            <Issue>needs triage</Issue>
        </ExcludeList>
        <ExcludeList Include = "$(XunitTestBinBase)/JIT/HardwareIntrinsics/X86/Sse41/MultipleSumAbsoluteDifferences_r/**">
            <Issue>needs triage</Issue>
        </ExcludeList>
        <ExcludeList Include = "$(XunitTestBinBase)/JIT/HardwareIntrinsics/X86/Sse41/MultipleSumAbsoluteDifferences_ro/**">
            <Issue>needs triage</Issue>
        </ExcludeList>
        <ExcludeList Include = "$(XunitTestBinBase)/JIT/HardwareIntrinsics/X86/Sse41/Sse41_r/**">
            <Issue>needs triage</Issue>
        </ExcludeList>
        <ExcludeList Include = "$(XunitTestBinBase)/JIT/HardwareIntrinsics/X86/Sse41/Sse41_ro/**">
            <Issue>needs triage</Issue>
        </ExcludeList>
        <ExcludeList Include = "$(XunitTestBinBase)/JIT/HardwareIntrinsics/X86/Sse41_Overloaded/Sse41_Overloaded_r/**">
            <Issue>needs triage</Issue>
        </ExcludeList>
        <ExcludeList Include = "$(XunitTestBinBase)/JIT/HardwareIntrinsics/X86/Sse41_Overloaded/Sse41_Overloaded_ro/**">
            <Issue>needs triage</Issue>
        </ExcludeList>
        <ExcludeList Include = "$(XunitTestBinBase)/JIT/HardwareIntrinsics/X86/Sse42.X64/Crc32_r/**">
            <Issue>needs triage</Issue>
        </ExcludeList>
        <ExcludeList Include = "$(XunitTestBinBase)/JIT/HardwareIntrinsics/X86/Sse42.X64/Crc32_ro/**">
            <Issue>needs triage</Issue>
        </ExcludeList>
        <ExcludeList Include = "$(XunitTestBinBase)/JIT/HardwareIntrinsics/X86/Sse42/Sse42_r/**">
            <Issue>needs triage</Issue>
        </ExcludeList>
        <ExcludeList Include = "$(XunitTestBinBase)/JIT/HardwareIntrinsics/X86/Sse42/Sse42_ro/**">
            <Issue>needs triage</Issue>
        </ExcludeList>
        <ExcludeList Include = "$(XunitTestBinBase)/JIT/HardwareIntrinsics/X86/Ssse3/Ssse3_r/**">
            <Issue>needs triage</Issue>
        </ExcludeList>
        <ExcludeList Include = "$(XunitTestBinBase)/JIT/HardwareIntrinsics/X86/Ssse3/Ssse3_ro/**">
            <Issue>needs triage</Issue>
        </ExcludeList>
        <ExcludeList Include = "$(XunitTestBinBase)/JIT/Stress/ABI/pinvokes_d/**">
            <Issue>needs triage</Issue>
        </ExcludeList>
        <ExcludeList Include = "$(XunitTestBinBase)/JIT/Stress/ABI/pinvokes_do/**">
            <Issue>needs triage</Issue>
        </ExcludeList>
        <ExcludeList Include = "$(XunitTestBinBase)/JIT/Stress/ABI/stubs_do/**">
            <Issue>needs triage</Issue>
        </ExcludeList>
        <ExcludeList Include = "$(XunitTestBinBase)/JIT/Stress/ABI/tailcalls_d/**">
            <Issue>needs triage</Issue>
        </ExcludeList>
        <ExcludeList Include = "$(XunitTestBinBase)/JIT/Stress/ABI/tailcalls_do/**">
            <Issue>needs triage</Issue>
        </ExcludeList>
        <ExcludeList Include = "$(XunitTestBinBase)/tracing/eventpipe/providervalidation/providervalidation/**">
            <Issue>needs triage</Issue>
        </ExcludeList>
        <ExcludeList Include = "$(XunitTestBinBase)/tracing/eventpipe/rundownvalidation/rundownvalidation/**">
            <Issue>needs triage</Issue>
        </ExcludeList>
        <ExcludeList Include = "$(XunitTestBinBase)/tracing/eventpipe/buffersize/buffersize/**">
            <Issue>needs triage</Issue>
        </ExcludeList>
        <ExcludeList Include = "$(XunitTestBinBase)/tracing/eventpipe/reverse/reverse/**">
            <Issue>needs triage</Issue>
        </ExcludeList>
        <ExcludeList Include = "$(XunitTestBinBase)/tracing/eventpipe/eventsourceerror/eventsourceerror/**">
            <Issue>needs triage</Issue>
        </ExcludeList>
        <ExcludeList Include = "$(XunitTestBinBase)tracing/eventsource/eventsourcetrace/eventsourcetrace/**">
            <Issue>needs triage</Issue>
        </ExcludeList>

	<ExcludeList Include = "$(XunitTestBinBase)/JIT/HardwareIntrinsics/X86/Ssse3/Ssse3_ro/**">
	    <Issue>needs triage</Issue>
	</ExcludeList>
	<ExcludeList Include = "$(XunitTestBinBase)/JIT/Stress/ABI/pinvokes_d/**">
	    <Issue>needs triage</Issue>
	</ExcludeList>
	<ExcludeList Include = "$(XunitTestBinBase)/JIT/Stress/ABI/pinvokes_do/**">
	    <Issue>needs triage</Issue>
	</ExcludeList>
	<ExcludeList Include = "$(XunitTestBinBase)/JIT/Stress/ABI/stubs_do/**">
	    <Issue>needs triage</Issue>
	</ExcludeList>
	<ExcludeList Include = "$(XunitTestBinBase)/JIT/Stress/ABI/tailcalls_d/**">
	    <Issue>needs triage</Issue>
	</ExcludeList>
	<ExcludeList Include = "$(XunitTestBinBase)/JIT/Stress/ABI/tailcalls_do/**">
	    <Issue>needs triage</Issue>
	</ExcludeList>
	<ExcludeList Include = "$(XunitTestBinBase)/tracing/eventpipe/providervalidation/providervalidation/**">
	    <Issue>needs triage</Issue>
	</ExcludeList>
	<ExcludeList Include = "$(XunitTestBinBase)/tracing/eventpipe/rundownvalidation/rundownvalidation/**">
	    <Issue>needs triage</Issue>
	</ExcludeList>
	<ExcludeList Include = "$(XunitTestBinBase)/tracing/eventpipe/buffersize/buffersize/**">
	    <Issue>needs triage</Issue>
	</ExcludeList>
	<ExcludeList Include = "$(XunitTestBinBase)/tracing/eventpipe/reverse/reverse/**">
	    <Issue>needs triage</Issue>
	</ExcludeList>
	<ExcludeList Include = "$(XunitTestBinBase)/tracing/eventpipe/eventsourceerror/eventsourceerror/**">
	    <Issue>needs triage</Issue>
	</ExcludeList>
	<ExcludeList Include = "$(XunitTestBinBase)tracing/eventsource/eventsourcetrace/eventsourcetrace/**">
	    <Issue>needs triage</Issue>
	</ExcludeList>

        <!-- The following only fail in the mono interpreter, but we don't have a way to exclude based on scenario yet -->

        <ExcludeList Include = "$(XunitTestBinBase)/JIT/Directed/zeroinit/tail/**">
            <Issue>https://github.com/dotnet/runtime/issues/37955</Issue>
        </ExcludeList>
        <ExcludeList Include = "$(XunitTestBinBase)/JIT/jit64/rtchecks/overflow/overflow04_div/**">
            <Issue>needs triage</Issue>
        </ExcludeList>
        <ExcludeList Include = "$(XunitTestBinBase)/JIT/Methodical/ELEMENT_TYPE_IU/_il_relu_fld/**">
            <Issue>needs triage</Issue>
        </ExcludeList>
        <ExcludeList Include = "$(XunitTestBinBase)/JIT/Methodical/ELEMENT_TYPE_IU/_il_dbgu_fld/**">
            <Issue>needs triage</Issue>
        </ExcludeList>
        <ExcludeList Include = "$(XunitTestBinBase)/JIT/jit64/localloc/ehverify/eh07_large/**">
            <Issue>needs triage</Issue>
        </ExcludeList>
        <ExcludeList Include = "$(XunitTestBinBase)/GC/Scenarios/LeakWheel/leakwheel/**">
            <Issue>needs triage</Issue>
        </ExcludeList>
        <ExcludeList Include = "$(XunitTestBinBase)/JIT/jit64/verif/sniff/fg/ver_fg_13/**">
            <Issue>needs triage</Issue>
        </ExcludeList>
        <ExcludeList Include = "$(XunitTestBinBase)/JIT/Methodical/VT/callconv/_il_reljumper3/**">
            <Issue>needs triage</Issue>
        </ExcludeList>
        <ExcludeList Include = "$(XunitTestBinBase)/JIT/Methodical/NaN/r4nanconv_il_d/**">
            <Issue>needs triage</Issue>
        </ExcludeList>
        <ExcludeList Include = "$(XunitTestBinBase)/Loader/classloader/Statics/Misc/LiteralStatic/**">
            <Issue>needs triage</Issue>
        </ExcludeList>
        <ExcludeList Include = "$(XunitTestBinBase)/JIT/Regression/CLR-x86-JIT/V1-M12-Beta2/b59952/b59952/**">
            <Issue>needs triage</Issue>
        </ExcludeList>
        <ExcludeList Include = "$(XunitTestBinBase)/JIT/Regression/CLR-x86-JIT/V1-M09.5-PDC/b16499/b16499b/**">
            <Issue>needs triage</Issue>
        </ExcludeList>
        <ExcludeList Include = "$(XunitTestBinBase)/JIT/Regression/CLR-x86-JIT/V1-M12-Beta2/b31547/b31547/**">
            <Issue>needs triage</Issue>
        </ExcludeList>
        <ExcludeList Include = "$(XunitTestBinBase)/JIT/Regression/CLR-x86-JIT/V1-M11-Beta1/b45541/b45541/**">
            <Issue>needs triage</Issue>
        </ExcludeList>
        <ExcludeList Include = "$(XunitTestBinBase)/JIT/Regression/CLR-x86-JIT/V1-M12-Beta2/b65176/b65176/**">
            <Issue>needs triage</Issue>
        </ExcludeList>
        <ExcludeList Include = "$(XunitTestBinBase)/JIT/Regression/CLR-x86-JIT/V1-M09.5-PDC/b27883/b27883/**">
            <Issue>needs triage</Issue>
        </ExcludeList>
        <ExcludeList Include = "$(XunitTestBinBase)/JIT/Regression/CLR-x86-JIT/V1-M12-Beta2/b34953/b34953/**">
            <Issue>needs triage</Issue>
        </ExcludeList>
        <ExcludeList Include = "$(XunitTestBinBase)/JIT/Regression/CLR-x86-JIT/V1-M09.5-PDC/b30862/b30862/**">
            <Issue>needs triage</Issue>
        </ExcludeList>
        <ExcludeList Include = "$(XunitTestBinBase)/JIT/Directed/coverage/importer/Desktop/badendfinally_il_d/**">
            <Issue>needs triage</Issue>
        </ExcludeList>
        <ExcludeList Include = "$(XunitTestBinBase)/JIT/Regression/CLR-x86-JIT/V1-M09.5-PDC/b30869/b30869/**">
            <Issue>needs triage</Issue>
        </ExcludeList>
        <ExcludeList Include = "$(XunitTestBinBase)/JIT/Regression/CLR-x86-JIT/V1-M12-Beta2/b70964/b70964/**">
            <Issue>needs triage</Issue>
        </ExcludeList>
        <ExcludeList Include = "$(XunitTestBinBase)/JIT/Regression/CLR-x86-JIT/V1-M12-Beta2/b63726/b63726/**">
            <Issue>needs triage</Issue>
        </ExcludeList>
        <ExcludeList Include = "$(XunitTestBinBase)/JIT/Directed/coverage/importer/Desktop/volatilstind_il_r/**">
            <Issue>needs triage</Issue>
        </ExcludeList>
        <ExcludeList Include = "$(XunitTestBinBase)/JIT/Regression/CLR-x86-JIT/V1-M12-Beta2/b60142/b60142/**">
            <Issue>needs triage</Issue>
        </ExcludeList>
        <ExcludeList Include = "$(XunitTestBinBase)/JIT/Regression/CLR-x86-JIT/V1-M12-Beta2/b53980/b53980/**">
            <Issue>needs triage</Issue>
        </ExcludeList>
        <ExcludeList Include = "$(XunitTestBinBase)/JIT/Regression/CLR-x86-JIT/V1-M11-Beta1/b47093/b47093/**">
            <Issue>needs triage</Issue>
        </ExcludeList>
        <ExcludeList Include = "$(XunitTestBinBase)/JIT/Directed/coverage/importer/Desktop/ceeillegal_il_d/**">
            <Issue>needs triage</Issue>
        </ExcludeList>
        <ExcludeList Include = "$(XunitTestBinBase)/JIT/Methodical/NaN/r4nanconv_il_r/**">
            <Issue>needs triage</Issue>
        </ExcludeList>
        <ExcludeList Include = "$(XunitTestBinBase)/JIT/Regression/CLR-x86-JIT/V1-M11-Beta1/b45956/b45956/**">
            <Issue>needs triage</Issue>
        </ExcludeList>
        <ExcludeList Include = "$(XunitTestBinBase)/JIT/Regression/CLR-x86-JIT/V1-M09.5-PDC/b25701/b25701/**">
            <Issue>needs triage</Issue>
        </ExcludeList>
        <ExcludeList Include = "$(XunitTestBinBase)/JIT/Directed/coverage/importer/Desktop/volatilstind_il_d/**">
            <Issue>needs triage</Issue>
        </ExcludeList>
        <ExcludeList Include = "$(XunitTestBinBase)/JIT/Directed/coverage/importer/ceeillegal/**">
            <Issue>needs triage</Issue>
        </ExcludeList>
        <ExcludeList Include = "$(XunitTestBinBase)/JIT/Regression/CLR-x86-JIT/V1-M09.5-PDC/b30892/b30892/**">
            <Issue>needs triage</Issue>
        </ExcludeList>
        <ExcludeList Include = "$(XunitTestBinBase)/JIT/Directed/coverage/importer/volatilstind/**">
            <Issue>needs triage</Issue>
        </ExcludeList>
        <ExcludeList Include = "$(XunitTestBinBase)/JIT/Regression/CLR-x86-JIT/V1-M11-Beta1/b44879/b44879/**">
            <Issue>needs triage</Issue>
        </ExcludeList>
        <ExcludeList Include = "$(XunitTestBinBase)/JIT/Regression/CLR-x86-JIT/V1-M11-Beta1/b27873/b27873/**">
            <Issue>needs triage</Issue>
        </ExcludeList>
        <ExcludeList Include = "$(XunitTestBinBase)/JIT/Directed/coverage/importer/Desktop/badendfinally_il_r/**">
            <Issue>needs triage</Issue>
        </ExcludeList>
        <ExcludeList Include = "$(XunitTestBinBase)/JIT/Regression/CLR-x86-JIT/V1-M12-Beta2/b71179/b71179/**">
            <Issue>needs triage</Issue>
        </ExcludeList>
        <ExcludeList Include = "$(XunitTestBinBase)/JIT/Regression/CLR-x86-JIT/V1-M12-Beta2/b37578/b37578/**">
            <Issue>needs triage</Issue>
        </ExcludeList>
        <ExcludeList Include = "$(XunitTestBinBase)/JIT/Directed/coverage/importer/badendfinally/**">
            <Issue>needs triage</Issue>
        </ExcludeList>
        <ExcludeList Include = "$(XunitTestBinBase)/JIT/Directed/coverage/importer/Desktop/ceeillegal_il_r/**">
            <Issue>needs triage</Issue>
        </ExcludeList>
        <ExcludeList Include = "$(XunitTestBinBase)/JIT/Regression/CLR-x86-JIT/V1-M09.5-PDC/b28597/b28597/**">
            <Issue>needs triage</Issue>
        </ExcludeList>
        <ExcludeList Include = "$(XunitTestBinBase)/JIT/Regression/CLR-x86-JIT/V1-M12-Beta2/b71120/b71120/**">
            <Issue>needs triage</Issue>
        </ExcludeList>
        <ExcludeList Include = "$(XunitTestBinBase)/JIT/Methodical/refany/_il_dbgindcall/**">
            <Issue>needs triage</Issue>
        </ExcludeList>
        <ExcludeList Include = "$(XunitTestBinBase)/JIT/Regression/CLR-x86-JIT/V1-M12-Beta2/b32614/b32614/**">
            <Issue>needs triage</Issue>
        </ExcludeList>
        <ExcludeList Include = "$(XunitTestBinBase)/JIT/Regression/CLR-x86-JIT/V1-M12-Beta2/b50027/b50027/**">
            <Issue>needs triage</Issue>
        </ExcludeList>
        <ExcludeList Include = "$(XunitTestBinBase)/Regressions/coreclr/22386/debug3/**">
            <Issue>needs triage</Issue>
        </ExcludeList>
        <ExcludeList Include = "$(XunitTestBinBase)/JIT/Regression/CLR-x86-JIT/V1-M12-Beta2/b35354/b35354/**">
            <Issue>needs triage</Issue>
        </ExcludeList>
        <ExcludeList Include = "$(XunitTestBinBase)/JIT/Regression/JitBlue/DevDiv_605447/DevDiv_605447/**">
            <Issue>needs triage</Issue>
        </ExcludeList>
        <ExcludeList Include = "$(XunitTestBinBase)/JIT/Regression/VS-ia64-JIT/V1.2-M02/b102844/b102844/**">
            <Issue>needs triage</Issue>
        </ExcludeList>
        <ExcludeList Include = "$(XunitTestBinBase)/JIT/Methodical/ELEMENT_TYPE_IU/_il_relu_conv/**">
            <Issue>needs triage</Issue>
        </ExcludeList>
        <ExcludeList Include = "$(XunitTestBinBase)/JIT/Methodical/casts/coverage/_il_dbgcastclass_calli/**">
            <Issue>needs triage</Issue>
        </ExcludeList>
        <ExcludeList Include = "$(XunitTestBinBase)/JIT/Regression/JitBlue/DevDiv_362706/DevDiv_362706/**">
            <Issue>needs triage</Issue>
        </ExcludeList>
        <ExcludeList Include = "$(XunitTestBinBase)/JIT/Regression/VS-ia64-JIT/V2.0-Beta2/b309576/b309576/**">
            <Issue>needs triage</Issue>
        </ExcludeList>
        <ExcludeList Include = "$(XunitTestBinBase)/JIT/Regression/JitBlue/DevDiv_578214/DevDiv_578214/**">
            <Issue>needs triage</Issue>
        </ExcludeList>
        <ExcludeList Include = "$(XunitTestBinBase)/JIT/Methodical/ELEMENT_TYPE_IU/_il_dbgptr/**">
            <Issue>needs triage</Issue>
        </ExcludeList>
        <ExcludeList Include = "$(XunitTestBinBase)/JIT/Methodical/Invoke/SEH/_il_relcatchfinally_ind/**">
            <Issue>needs triage</Issue>
        </ExcludeList>
        <ExcludeList Include = "$(XunitTestBinBase)/JIT/Methodical/eh/deadcode/deadoponerrorinfunclet_r/**">
            <Issue>needs triage</Issue>
        </ExcludeList>
        <ExcludeList Include = "$(XunitTestBinBase)/JIT/Methodical/casts/coverage/_il_relcastclass_calli/**">
            <Issue>needs triage</Issue>
        </ExcludeList>
        <ExcludeList Include = "$(XunitTestBinBase)/JIT/Methodical/Invoke/fptr/_il_dbginstftn_t/**">
            <Issue>needs triage</Issue>
        </ExcludeList>
        <ExcludeList Include = "$(XunitTestBinBase)/JIT/Methodical/eh/deadcode/deadoponerrorinfunclet_d/**">
            <Issue>needs triage</Issue>
        </ExcludeList>
        <ExcludeList Include = "$(XunitTestBinBase)/JIT/Methodical/Invoke/fptr/_il_relvalftn_t/**">
            <Issue>needs triage</Issue>
        </ExcludeList>
        <ExcludeList Include = "$(XunitTestBinBase)/JIT/Regression/JitBlue/DevDiv_710234/DevDiv_710234/**">
            <Issue>needs triage</Issue>
        </ExcludeList>
        <ExcludeList Include = "$(XunitTestBinBase)/JIT/Methodical/Invoke/SEH/_il_dbgcatchfinally_ind/**">
            <Issue>needs triage</Issue>
        </ExcludeList>
        <ExcludeList Include = "$(XunitTestBinBase)/JIT/Regression/CLR-x86-JIT/V2.0-RTM/b530694/b530694/**">
            <Issue>needs triage</Issue>
        </ExcludeList>
        <ExcludeList Include = "$(XunitTestBinBase)/JIT/Methodical/Invoke/deep/_il_dbgdeep1/**">
            <Issue>needs triage</Issue>
        </ExcludeList>
        <ExcludeList Include = "$(XunitTestBinBase)/JIT/Methodical/Invoke/fptr/_il_dbgvalftn_t/**">
            <Issue>needs triage</Issue>
        </ExcludeList>
        <ExcludeList Include = "$(XunitTestBinBase)/JIT/Methodical/Invoke/deep/_il_reldeep1/**">
            <Issue>needs triage</Issue>
        </ExcludeList>
        <ExcludeList Include = "$(XunitTestBinBase)/JIT/Methodical/Invoke/fptr/_il_relinstftn_t/**">
            <Issue>needs triage</Issue>
        </ExcludeList>
        <ExcludeList Include = "$(XunitTestBinBase)/JIT/Methodical/flowgraph/dev10_bug679955/volatileLocal2/**">
            <Issue>needs triage</Issue>
        </ExcludeList>
        <ExcludeList Include = "$(XunitTestBinBase)/JIT/Methodical/Invoke/fptr/_il_dbgvirtftn_t/**">
            <Issue>needs triage</Issue>
        </ExcludeList>
        <ExcludeList Include = "$(XunitTestBinBase)/JIT/Methodical/Invoke/fptr/_il_relvirtftn_t/**">
            <Issue>needs triage</Issue>
        </ExcludeList>
        <ExcludeList Include = "$(XunitTestBinBase)/JIT/Methodical/Invoke/fptr/_il_dbgftn_t/**">
            <Issue>needs triage</Issue>
        </ExcludeList>
        <ExcludeList Include = "$(XunitTestBinBase)/JIT/Methodical/ELEMENT_TYPE_IU/_il_relptr/**">
            <Issue>needs triage</Issue>
        </ExcludeList>
        <ExcludeList Include = "$(XunitTestBinBase)/JIT/Methodical/Invoke/fptr/_il_relftn_t/**">
            <Issue>needs triage</Issue>
        </ExcludeList>
        <ExcludeList Include = "$(XunitTestBinBase)/JIT/Regression/JitBlue/DevDiv_461649/DevDiv_461649/**">
            <Issue>needs triage</Issue>
        </ExcludeList>
        <ExcludeList Include = "$(XunitTestBinBase)/JIT/jit64/rtchecks/overflow/overflow02_div/**">
            <Issue>needs triage</Issue>
        </ExcludeList>
        <ExcludeList Include = "$(XunitTestBinBase)/GC/Scenarios/Dynamo/dynamo/**">
            <Issue>needs triage</Issue>
        </ExcludeList>
        <ExcludeList Include = "$(XunitTestBinBase)/JIT/Regression/JitBlue/GitHub_24846/GitHub_24846/**">
            <Issue>needs triage</Issue>
        </ExcludeList>
        <ExcludeList Include = "$(XunitTestBinBase)/JIT/Methodical/Boxing/boxunbox/_il_dbghuge_filter/**">
            <Issue>needs triage</Issue>
        </ExcludeList>
        <ExcludeList Include = "$(XunitTestBinBase)/JIT/Regression/VS-ia64-JIT/M00/b108366/b108366/**">
            <Issue>needs triage</Issue>
        </ExcludeList>
        <ExcludeList Include = "$(XunitTestBinBase)/JIT/Methodical/Boxing/boxunbox/_il_relhuge_filter/**">
            <Issue>needs triage</Issue>
        </ExcludeList>
        <ExcludeList Include = "$(XunitTestBinBase)/JIT/jit64/rtchecks/overflow/overflow03_div/**">
            <Issue>needs triage</Issue>
        </ExcludeList>
        <ExcludeList Include = "$(XunitTestBinBase)/JIT/Methodical/eh/finallyexec/catchrettoinnertry_cs_ro/**">
            <Issue>needs triage</Issue>
        </ExcludeList>
        <ExcludeList Include = "$(XunitTestBinBase)/JIT/Regression/CLR-x86-JIT/V1.2-M01/b00722/b00722/**">
            <Issue>needs triage</Issue>
        </ExcludeList>
        <ExcludeList Include = "$(XunitTestBinBase)/JIT/Methodical/Boxing/boxunbox/_il_reltailcall/**">
            <Issue>needs triage</Issue>
        </ExcludeList>
        <ExcludeList Include = "$(XunitTestBinBase)/JIT/Methodical/Coverage/b39946/**">
            <Issue>needs triage</Issue>
        </ExcludeList>
        <ExcludeList Include = "$(XunitTestBinBase)/JIT/Regression/JitBlue/DevDiv_487699/DevDiv_487699/**">
            <Issue>needs triage</Issue>
        </ExcludeList>
        <ExcludeList Include = "$(XunitTestBinBase)/JIT/Methodical/Boxing/boxunbox/_il_dbgtailcall/**">
            <Issue>needs triage</Issue>
        </ExcludeList>
        <ExcludeList Include = "$(XunitTestBinBase)/JIT/Methodical/eh/finallyexec/loopinfinally_r/**">
            <Issue>needs triage</Issue>
        </ExcludeList>
        <ExcludeList Include = "$(XunitTestBinBase)/JIT/Methodical/eh/basics/throwinclassconstructor_r/**">
            <Issue>needs triage</Issue>
        </ExcludeList>
        <ExcludeList Include = "$(XunitTestBinBase)/JIT/SIMD/VectorMatrix_ro/**">
            <Issue>needs triage</Issue>
        </ExcludeList>
        <ExcludeList Include = "$(XunitTestBinBase)/JIT/Methodical/eh/interactions/strswitchfinal_d/**">
            <Issue>needs triage</Issue>
        </ExcludeList>
        <ExcludeList Include = "$(XunitTestBinBase)/JIT/Regression/JitBlue/DevDiv_405852/DevDiv_405852/**">
            <Issue>needs triage</Issue>
        </ExcludeList>
        <ExcludeList Include = "$(XunitTestBinBase)/JIT/Regression/JitBlue/DevDiv_544983/DevDiv_544983/**">
            <Issue>needs triage</Issue>
        </ExcludeList>
        <ExcludeList Include = "$(XunitTestBinBase)/JIT/CodeGenBringUpTests/Localloc_do/**">
            <Issue>needs triage</Issue>
        </ExcludeList>
        <ExcludeList Include = "$(XunitTestBinBase)/JIT/Directed/Misc/function_pointer/MutualThdRecur-fptr/**">
            <Issue>needs triage</Issue>
        </ExcludeList>
        <ExcludeList Include = "$(XunitTestBinBase)/JIT/Methodical/eh/basics/throwinclassconstructor_d/**">
            <Issue>needs triage</Issue>
        </ExcludeList>
        <ExcludeList Include = "$(XunitTestBinBase)/JIT/Methodical/eh/finallyexec/loopinfinally_ro/**">
            <Issue>needs triage</Issue>
        </ExcludeList>
        <ExcludeList Include = "$(XunitTestBinBase)/JIT/Methodical/localloc/verify/verify01_small/**">
            <Issue>needs triage</Issue>
        </ExcludeList>
        <ExcludeList Include = "$(XunitTestBinBase)/JIT/Regression/CLR-x86-JIT/V1.2-M01/b13452/b13452/**">
            <Issue>needs triage</Issue>
        </ExcludeList>
        <ExcludeList Include = "$(XunitTestBinBase)/JIT/Methodical/eh/finallyexec/catchrettoinnertry_cs_d/**">
            <Issue>needs triage</Issue>
        </ExcludeList>
        <ExcludeList Include = "$(XunitTestBinBase)/JIT/IL_Conformance/Old/Conformance_Base/div_r8/**">
            <Issue>needs triage</Issue>
        </ExcludeList>
        <ExcludeList Include = "$(XunitTestBinBase)/JIT/Directed/tailcall/tailcall/**">
            <Issue>needs triage</Issue>
        </ExcludeList>
        <ExcludeList Include = "$(XunitTestBinBase)/JIT/Methodical/Invoke/deep/_il_reldeep1/**">
            <Issue>needs triage</Issue>
        </ExcludeList>
        <ExcludeList Include = "$(XunitTestBinBase)/JIT/Methodical/Invoke/fptr/_il_relinstftn_t/**">
            <Issue>needs triage</Issue>
        </ExcludeList>
        <ExcludeList Include = "$(XunitTestBinBase)/JIT/Methodical/flowgraph/dev10_bug679955/volatileLocal2/**">
            <Issue>needs triage</Issue>
        </ExcludeList>
        <ExcludeList Include = "$(XunitTestBinBase)/JIT/Methodical/Invoke/fptr/_il_dbgvirtftn_t/**">
            <Issue>needs triage</Issue>
        </ExcludeList>
        <ExcludeList Include = "$(XunitTestBinBase)/JIT/Methodical/Invoke/fptr/_il_relvirtftn_t/**">
            <Issue>needs triage</Issue>
        </ExcludeList>
        <ExcludeList Include = "$(XunitTestBinBase)/JIT/Methodical/Invoke/fptr/_il_dbgftn_t/**">
            <Issue>needs triage</Issue>
        </ExcludeList>
        <ExcludeList Include = "$(XunitTestBinBase)/JIT/Methodical/ELEMENT_TYPE_IU/_il_relptr/**">
            <Issue>needs triage</Issue>
        </ExcludeList>
        <ExcludeList Include = "$(XunitTestBinBase)/JIT/Methodical/Invoke/fptr/_il_relftn_t/**">
            <Issue>needs triage</Issue>
        </ExcludeList>
        <ExcludeList Include = "$(XunitTestBinBase)/JIT/Regression/JitBlue/DevDiv_461649/DevDiv_461649/**">
            <Issue>needs triage</Issue>
        </ExcludeList>
        <ExcludeList Include = "$(XunitTestBinBase)/JIT/jit64/rtchecks/overflow/overflow02_div/**">
            <Issue>needs triage</Issue>
        </ExcludeList>
        <ExcludeList Include = "$(XunitTestBinBase)/GC/Scenarios/Dynamo/dynamo/**">
            <Issue>needs triage</Issue>
        </ExcludeList>
        <ExcludeList Include = "$(XunitTestBinBase)/JIT/Regression/JitBlue/GitHub_24846/GitHub_24846/**">
            <Issue>needs triage</Issue>
        </ExcludeList>
        <ExcludeList Include = "$(XunitTestBinBase)/JIT/Methodical/Boxing/boxunbox/_il_dbghuge_filter/**">
            <Issue>needs triage</Issue>
        </ExcludeList>
        <ExcludeList Include = "$(XunitTestBinBase)/JIT/Regression/VS-ia64-JIT/M00/b108366/b108366/**">
            <Issue>needs triage</Issue>
        </ExcludeList>
        <ExcludeList Include = "$(XunitTestBinBase)/JIT/Methodical/Boxing/boxunbox/_il_relhuge_filter/**">
            <Issue>needs triage</Issue>
        </ExcludeList>
        <ExcludeList Include = "$(XunitTestBinBase)/JIT/jit64/rtchecks/overflow/overflow03_div/**">
            <Issue>needs triage</Issue>
        </ExcludeList>
        <ExcludeList Include = "$(XunitTestBinBase)/JIT/Methodical/eh/finallyexec/catchrettoinnertry_cs_ro/**">
            <Issue>needs triage</Issue>
        </ExcludeList>
        <ExcludeList Include = "$(XunitTestBinBase)/JIT/Regression/CLR-x86-JIT/V1.2-M01/b00722/b00722/**">
            <Issue>needs triage</Issue>
        </ExcludeList>
        <ExcludeList Include = "$(XunitTestBinBase)/JIT/Methodical/Boxing/boxunbox/_il_reltailcall/**">
            <Issue>needs triage</Issue>
        </ExcludeList>
        <ExcludeList Include = "$(XunitTestBinBase)/JIT/Methodical/Coverage/b39946/**">
            <Issue>needs triage</Issue>
        </ExcludeList>
        <ExcludeList Include = "$(XunitTestBinBase)/JIT/Regression/JitBlue/DevDiv_487699/DevDiv_487699/**">
            <Issue>needs triage</Issue>
        </ExcludeList>
        <ExcludeList Include = "$(XunitTestBinBase)/JIT/Methodical/Boxing/boxunbox/_il_dbgtailcall/**">
            <Issue>needs triage</Issue>
        </ExcludeList>
        <ExcludeList Include = "$(XunitTestBinBase)/JIT/Methodical/eh/finallyexec/loopinfinally_r/**">
            <Issue>needs triage</Issue>
        </ExcludeList>
        <ExcludeList Include = "$(XunitTestBinBase)/JIT/Methodical/eh/basics/throwinclassconstructor_ro/**">
            <Issue>needs triage</Issue>
        </ExcludeList>
        <ExcludeList Include = "$(XunitTestBinBase)/JIT/Methodical/eh/finallyexec/loopinfinally_d/**">
            <Issue>needs triage</Issue>
        </ExcludeList>
        <ExcludeList Include = "$(XunitTestBinBase)/JIT/Methodical/eh/finallyexec/catchrettoinnertry_cs_r/**">
            <Issue>needs triage</Issue>
        </ExcludeList>
        <ExcludeList Include = "$(XunitTestBinBase)/JIT/Methodical/eh/finallyexec/catchrettoinnertry_cs_do/**">
            <Issue>needs triage</Issue>
        </ExcludeList>
        <ExcludeList Include = "$(XunitTestBinBase)/JIT/Methodical/eh/finallyexec/loopinfinally_do/**">
            <Issue>needs triage</Issue>
        </ExcludeList>
        <ExcludeList Include = "$(XunitTestBinBase)/JIT/Methodical/eh/interactions/strswitchfinal_ro/**">
            <Issue>needs triage</Issue>
        </ExcludeList>
        <ExcludeList Include = "$(XunitTestBinBase)/JIT/Methodical/localloc/verify/verify01_large/**">
            <Issue>needs triage</Issue>
        </ExcludeList>
        <ExcludeList Include = "$(XunitTestBinBase)/GC/Scenarios/FinalNStruct/nstructresur/**">
            <Issue>needs triage</Issue>
        </ExcludeList>
        <ExcludeList Include = "$(XunitTestBinBase)/GC/Scenarios/FinalNStruct/finalnstruct/**">
            <Issue>needs triage</Issue>
        </ExcludeList>
        <ExcludeList Include = "$(XunitTestBinBase)/JIT/Methodical/eh/interactions/strswitchfinal_do/**">
            <Issue>needs triage</Issue>
        </ExcludeList>
        <ExcludeList Include = "$(XunitTestBinBase)/JIT/Methodical/eh/interactions/strswitchfinal_r/**">
            <Issue>needs triage</Issue>
        </ExcludeList>
        <ExcludeList Include = "$(XunitTestBinBase)/GC/Features/Finalizer/finalizeother/finalizearray/**">
            <Issue>needs triage</Issue>
        </ExcludeList>
        <ExcludeList Include = "$(XunitTestBinBase)/JIT/jit64/rtchecks/overflow/overflow01_div/**">
            <Issue>needs triage</Issue>
        </ExcludeList>
        <ExcludeList Include = "$(XunitTestBinBase)/JIT/Regression/CLR-x86-JIT/V2.0-Beta2/b353858/b353858/**">
            <Issue>needs triage</Issue>
        </ExcludeList>
        <ExcludeList Include = "$(XunitTestBinBase)/JIT/Methodical/eh/basics/throwinclassconstructor_r/**">
            <Issue>needs triage</Issue>
        </ExcludeList>
        <ExcludeList Include = "$(XunitTestBinBase)/JIT/SIMD/VectorMatrix_ro/**">
            <Issue>needs triage</Issue>
        </ExcludeList>
        <ExcludeList Include = "$(XunitTestBinBase)/JIT/Methodical/eh/interactions/strswitchfinal_d/**">
            <Issue>needs triage</Issue>
        </ExcludeList>
        <ExcludeList Include = "$(XunitTestBinBase)/JIT/Regression/JitBlue/DevDiv_405852/DevDiv_405852/**">
            <Issue>needs triage</Issue>
        </ExcludeList>
        <ExcludeList Include = "$(XunitTestBinBase)/JIT/Regression/JitBlue/DevDiv_544983/DevDiv_544983/**">
            <Issue>needs triage</Issue>
        </ExcludeList>
        <ExcludeList Include = "$(XunitTestBinBase)/JIT/CodeGenBringUpTests/Localloc_do/**">
            <Issue>needs triage</Issue>
        </ExcludeList>
        <ExcludeList Include = "$(XunitTestBinBase)/JIT/Directed/Misc/function_pointer/MutualThdRecur-fptr/**">
            <Issue>needs triage</Issue>
        </ExcludeList>
        <ExcludeList Include = "$(XunitTestBinBase)/JIT/Methodical/eh/basics/throwinclassconstructor_d/**">
            <Issue>needs triage</Issue>
        </ExcludeList>
        <ExcludeList Include = "$(XunitTestBinBase)/JIT/Methodical/eh/finallyexec/loopinfinally_ro/**">
            <Issue>needs triage</Issue>
        </ExcludeList>
        <ExcludeList Include = "$(XunitTestBinBase)/JIT/Methodical/localloc/verify/verify01_small/**">
            <Issue>needs triage</Issue>
        </ExcludeList>
        <ExcludeList Include = "$(XunitTestBinBase)/JIT/Regression/CLR-x86-JIT/V1.2-M01/b13452/b13452/**">
            <Issue>needs triage</Issue>
        </ExcludeList>
        <ExcludeList Include = "$(XunitTestBinBase)/JIT/Methodical/eh/finallyexec/catchrettoinnertry_cs_d/**">
            <Issue>needs triage</Issue>
        </ExcludeList>
        <ExcludeList Include = "$(XunitTestBinBase)/JIT/IL_Conformance/Old/Conformance_Base/div_r8/**">
            <Issue>needs triage</Issue>
        </ExcludeList>
        <ExcludeList Include = "$(XunitTestBinBase)/JIT/Directed/tailcall/tailcall/**">
            <Issue>needs triage</Issue>
        </ExcludeList>
        <ExcludeList Include = "$(XunitTestBinBase)/Loader/classloader/DefaultInterfaceMethods/diamondshape/diamondshape_r/**">
            <Issue>needs triage</Issue>
        </ExcludeList>
        <ExcludeList Include = "$(XunitTestBinBase)/JIT/Methodical/localloc/verify/verify01_dynamic/**">
            <Issue>needs triage</Issue>
        </ExcludeList>
        <ExcludeList Include = "$(XunitTestBinBase)/JIT/CodeGenBringUpTests/Localloc_r/**">
            <Issue>needs triage</Issue>
        </ExcludeList>
        <ExcludeList Include = "$(XunitTestBinBase)/JIT/CodeGenBringUpTests/Localloc_ro/**">
            <Issue>needs triage</Issue>
        </ExcludeList>
        <ExcludeList Include = "$(XunitTestBinBase)/JIT/IL_Conformance/Old/Conformance_Base/neg_r4/**">
            <Issue>needs triage</Issue>
        </ExcludeList>
        <ExcludeList Include = "$(XunitTestBinBase)/Interop/NativeLibrary/API/NativeLibraryTests/**">
            <Issue>needs triage</Issue>
        </ExcludeList>
        <ExcludeList Include = "$(XunitTestBinBase)/JIT/CodeGenBringUpTests/Localloc_d/**">
            <Issue>needs triage</Issue>
        </ExcludeList>
        <ExcludeList Include = "$(XunitTestBinBase)/JIT/Regression/CLR-x86-JIT/V1-M09.5-PDC/b25459/b25459/**">
            <Issue>needs triage</Issue>
        </ExcludeList>
        <ExcludeList Include = "$(XunitTestBinBase)/JIT/Directed/zeroinit/init_struct/**">
            <Issue>needs triage</Issue>
        </ExcludeList>
        <ExcludeList Include = "$(XunitTestBinBase)/JIT/Methodical/eh/basics/throwinclassconstructor_do/**">
            <Issue>needs triage</Issue>
        </ExcludeList>
        <ExcludeList Include = "$(XunitTestBinBase)/JIT/Directed/pinvoke/tail/**">
            <Issue>needs triage</Issue>
        </ExcludeList>
        <ExcludeList Include = "$(XunitTestBinBase)/JIT/Regression/CLR-x86-JIT/V1-M11-Beta1/b39946/b39946/**">
            <Issue>needs triage</Issue>
        </ExcludeList>
        <ExcludeList Include = "$(XunitTestBinBase)/baseservices/varargs/varargsupport/**">
            <Issue>needs triage</Issue>
        </ExcludeList>
        <ExcludeList Include = "$(XunitTestBinBase)/baseservices/varargs/varargsupport_r/**">
            <Issue>needs triage</Issue>
        </ExcludeList>
        <ExcludeList Include = "$(XunitTestBinBase)/JIT/Regression/VS-ia64-JIT/M00/b109878/b109878/**">
            <Issue>needs triage</Issue>
        </ExcludeList>
        <ExcludeList Include = "$(XunitTestBinBase)/JIT/IL_Conformance/Old/Conformance_Base/add_r4/**">
            <Issue>needs triage</Issue>
        </ExcludeList>
        <ExcludeList Include = "$(XunitTestBinBase)/JIT/Regression/VS-ia64-JIT/M00/b92726/b92726/**">
            <Issue>needs triage</Issue>
        </ExcludeList>
        <ExcludeList Include = "$(XunitTestBinBase)/Loader/classloader/DefaultInterfaceMethods/diamondshape/diamondshape_d/**">
            <Issue>needs triage</Issue>
        </ExcludeList>
        <ExcludeList Include = "$(XunitTestBinBase)/JIT/Directed/coverage/importer/Desktop/volatilldind_il_d/**">
            <Issue>needs triage</Issue>
        </ExcludeList>
        <ExcludeList Include = "$(XunitTestBinBase)/JIT/IL_Conformance/Old/Conformance_Base/mul_r4/**">
            <Issue>needs triage</Issue>
        </ExcludeList>
        <ExcludeList Include = "$(XunitTestBinBase)/JIT/Regression/CLR-x86-JIT/V1-M12-Beta2/b84909/b84909/**">
            <Issue>needs triage</Issue>
        </ExcludeList>
        <ExcludeList Include = "$(XunitTestBinBase)/JIT/Directed/coverage/importer/Desktop/volatilldind_il_r/**">
            <Issue>needs triage</Issue>
        </ExcludeList>
        <ExcludeList Include = "$(XunitTestBinBase)/JIT/IL_Conformance/Old/Conformance_Base/rem_r4/**">
            <Issue>needs triage</Issue>
        </ExcludeList>
        <ExcludeList Include = "$(XunitTestBinBase)/JIT/IL_Conformance/Old/Conformance_Base/rem_r4/**">
            <Issue>needs triage</Issue>
        </ExcludeList>
        <ExcludeList Include = "$(XunitTestBinBase)/JIT/IL_Conformance/Old/Conformance_Base/ckfinite_r4/**">
            <Issue>needs triage</Issue>
        </ExcludeList>
        <ExcludeList Include = "$(XunitTestBinBase)/JIT/IL_Conformance/Old/Conformance_Base/div_r4/**">
            <Issue>needs triage</Issue>
        </ExcludeList>
        <ExcludeList Include = "$(XunitTestBinBase)/JIT/IL_Conformance/Old/Conformance_Base/sub_r4/**">
            <Issue>needs triage</Issue>
        </ExcludeList>
        <ExcludeList Include = "$(XunitTestBinBase)/JIT/IL_Conformance/Old/Conformance_Base/ldc_ckfinite_r4/**">
            <Issue>needs triage</Issue>
        </ExcludeList>
        <ExcludeList Include = "$(XunitTestBinBase)/JIT/Directed/coverage/importer/volatilldind/**">
            <Issue>needs triage</Issue>
        </ExcludeList>
        <ExcludeList Include = "$(XunitTestBinBase)/JIT/jit64/opt/rngchk/RngchkStress3/**">
            <Issue>needs triage</Issue>
        </ExcludeList>
        <ExcludeList Include = "$(XunitTestBinBase)/JIT/Performance/CodeQuality/Burgers/Burgers/**">
            <Issue>needs triage</Issue>
        </ExcludeList>
        <ExcludeList Include = "$(XunitTestBinBase)/Interop/StructMarshalling/ReversePInvoke/MarshalSeqStruct/DelegatePInvoke/DelegatePInvokeTest/**">
            <Issue>needs triage</Issue>
        </ExcludeList>
        <ExcludeList Include = "$(XunitTestBinBase)/JIT/Methodical/eh/basics/throwinfilter_d/**">
            <Issue>needs triage</Issue>
        </ExcludeList>
        <ExcludeList Include = "$(XunitTestBinBase)/JIT/Methodical/eh/basics/throwinfilter_r/**">
            <Issue>needs triage</Issue>
        </ExcludeList>
        <ExcludeList Include = "$(XunitTestBinBase)JIT/IL_Conformance/Old/Base/ckfinite/**">
            <Issue>needs triage</Issue>
        </ExcludeList>
        <!-- End interpreter issues -->
    </ItemGroup>

    <ItemGroup Condition=" '$(RuntimeFlavor)' == 'mono' and ('$(TargetArchitecture)' == 'arm64' or '$(AltJitArch)' == 'arm64')  and '$(TargetsWindows)' != 'true' " >
        <ExcludeList Include = "$(XunitTestBinBase)/GC/Features/Finalizer/finalizeother/finalizearray/**">
            <Issue>needs triage</Issue>
        </ExcludeList>
        <ExcludeList Include = "$(XunitTestBinBase)/JIT/Methodical/eh/finallyexec/loopinfinally_ro/**">
            <Issue>needs triage</Issue>
        </ExcludeList>
        <ExcludeList Include = "$(XunitTestBinBase)/JIT/Methodical/eh/finallyexec/loopinfinally_do/**">
            <Issue>needs triage</Issue>
        </ExcludeList>
        <ExcludeList Include = "$(XunitTestBinBase)/JIT/Regression/CLR-x86-JIT/V1-M11-Beta1/b44657/b44657/**">
            <Issue>needs triage</Issue>
        </ExcludeList>
        <ExcludeList Include = "$(XunitTestBinBase)/JIT/Regression/CLR-x86-JIT/V1-M12-Beta2/b63726/b63726/**">
            <Issue>needs triage</Issue>
        </ExcludeList>
        <ExcludeList Include = "$(XunitTestBinBase)/JIT/Regression/CLR-x86-JIT/V1-M12-Beta2/b60142/b60142/**">
            <Issue>needs triage</Issue>
        </ExcludeList>
        <ExcludeList Include = "$(XunitTestBinBase)/JIT/Regression/JitBlue/DevDiv_487699/DevDiv_487699/**">
            <Issue>needs triage</Issue>
        </ExcludeList>
        <ExcludeList Include = "$(XunitTestBinBase)/JIT/Methodical/NaN/r8nanconv_il_d/**">
            <Issue>needs triage</Issue>
        </ExcludeList>
        <ExcludeList Include = "$(XunitTestBinBase)/JIT/Methodical/flowgraph/dev10_bug679955/volatileLocal2/**">
            <Issue>needs triage</Issue>
        </ExcludeList>
        <ExcludeList Include = "$(XunitTestBinBase)/JIT/Methodical/NaN/r8nanconv_il_r/**">
            <Issue>needs triage</Issue>
        </ExcludeList>
        <ExcludeList Include = "$(XunitTestBinBase)/JIT/Regression/CLR-x86-JIT/V1-M12-Beta2/b36302/b36302/**">
            <Issue>needs triage</Issue>
        </ExcludeList>
        <ExcludeList Include = "$(XunitTestBinBase)/JIT/Methodical/NaN/r4nanconv_il_d/**">
            <Issue>needs triage</Issue>
        </ExcludeList>
        <ExcludeList Include = "$(XunitTestBinBase)/JIT/Methodical/NaN/r4nanconv_il_r/**">
            <Issue>needs triage</Issue>
        </ExcludeList>
        <ExcludeList Include = "$(XunitTestBinBase)/JIT/Regression/CLR-x86-JIT/V1-M12-Beta2/b53980/b53980/**">
            <Issue>needs triage</Issue>
        </ExcludeList>
        <ExcludeList Include = "$(XunitTestBinBase)/JIT/Methodical/tailcall/_il_reltest_mutual_rec/**">
            <Issue>needs triage</Issue>
        </ExcludeList>
        <ExcludeList Include = "$(XunitTestBinBase)/JIT/Regression/CLR-x86-JIT/V1-M11-Beta1/b27873/b27873/**">
            <Issue>needs triage</Issue>
        </ExcludeList>
        <ExcludeList Include = "$(XunitTestBinBase)/JIT/Regression/CLR-x86-JIT/V1-M12-Beta2/b53994/b53994/**">
            <Issue>needs triage</Issue>
        </ExcludeList>
        <ExcludeList Include = "$(XunitTestBinBase)/JIT/Regression/JitBlue/DevDiv_406156/DevDiv_406156/**">
            <Issue>needs triage</Issue>
        </ExcludeList>
        <ExcludeList Include = "$(XunitTestBinBase)/JIT/Regression/JitBlue/DevDiv_370233/DevDiv_370233/**">
            <Issue>needs triage</Issue>
        </ExcludeList>
        <ExcludeList Include = "$(XunitTestBinBase)/JIT/Regression/CLR-x86-JIT/V1-M12-Beta2/b73207/b73207/**">
            <Issue>needs triage</Issue>
        </ExcludeList>
        <ExcludeList Include = "$(XunitTestBinBase)/JIT/Methodical/tailcall/_il_dbgtest_switch/**">
            <Issue>needs triage</Issue>
        </ExcludeList>
        <ExcludeList Include = "$(XunitTestBinBase)/JIT/Regression/CLR-x86-JIT/V1-M09.5-PDC/b25701/b25701/**">
            <Issue>needs triage</Issue>
        </ExcludeList>
        <ExcludeList Include = "$(XunitTestBinBase)/JIT/Regression/CLR-x86-JIT/V1-M12-Beta2/b50027/b50027/**">
            <Issue>needs triage</Issue>
        </ExcludeList>
        <ExcludeList Include = "$(XunitTestBinBase)/JIT/Regression/CLR-x86-JIT/V1-M12-Beta2/b34953/b34953/**">
            <Issue>needs triage</Issue>
        </ExcludeList>
        <ExcludeList Include = "$(XunitTestBinBase)/JIT/Regression/CLR-x86-JIT/V1-M09.5-PDC/b30892/b30892/**">
            <Issue>needs triage</Issue>
        </ExcludeList>
        <ExcludeList Include = "$(XunitTestBinBase)/JIT/Methodical/tailcall/_il_reltest_switch/**">
            <Issue>needs triage</Issue>
        </ExcludeList>
        <ExcludeList Include = "$(XunitTestBinBase)/JIT/Regression/CLR-x86-JIT/V1-M12-Beta2/b32614/b32614/**">
            <Issue>needs triage</Issue>
        </ExcludeList>
        <ExcludeList Include = "$(XunitTestBinBase)/JIT/Regression/CLR-x86-JIT/V1-M12-Beta2/b82247/b82247/**">
            <Issue>needs triage</Issue>
        </ExcludeList>
        <ExcludeList Include = "$(XunitTestBinBase)/JIT/Regression/CLR-x86-JIT/V1-M12-Beta2/b59952/b59952/**">
            <Issue>needs triage</Issue>
        </ExcludeList>
        <ExcludeList Include = "$(XunitTestBinBase)/JIT/Regression/CLR-x86-JIT/V1-M12-Beta2/b49435/b49435/**">
            <Issue>needs triage</Issue>
        </ExcludeList>
        <ExcludeList Include = "$(XunitTestBinBase)/JIT/Methodical/tailcall/_il_dbgtest_mutual_rec/**">
            <Issue>needs triage</Issue>
        </ExcludeList>
        <ExcludeList Include = "$(XunitTestBinBase)/JIT/Regression/CLR-x86-JIT/V1-M09.5-PDC/b30862/b30862/**">
            <Issue>needs triage</Issue>
        </ExcludeList>
        <ExcludeList Include = "$(XunitTestBinBase)/JIT/Regression/CLR-x86-JIT/V1-M11-Beta1/b45541/b45541/**">
            <Issue>needs triage</Issue>
        </ExcludeList>
        <ExcludeList Include = "$(XunitTestBinBase)/JIT/Regression/CLR-x86-JIT/V1-M12-Beta2/b71003/b71003/**">
            <Issue>needs triage</Issue>
        </ExcludeList>
        <ExcludeList Include = "$(XunitTestBinBase)/JIT/Regression/CLR-x86-JIT/V1-M12-Beta2/b31547/b31547/**">
            <Issue>needs triage</Issue>
        </ExcludeList>
        <ExcludeList Include = "$(XunitTestBinBase)/JIT/Regression/CLR-x86-JIT/V1-M11-Beta1/b45956/b45956/**">
            <Issue>needs triage</Issue>
        </ExcludeList>
        <ExcludeList Include = "$(XunitTestBinBase)/JIT/IL_Conformance/Old/Conformance_Base/div_r8/**">
            <Issue>needs triage</Issue>
        </ExcludeList>
        <ExcludeList Include = "$(XunitTestBinBase)/JIT/HardwareIntrinsics/Arm/Sha256/Sha256_ro/**">
            <Issue>needs triage</Issue>
        </ExcludeList>
        <ExcludeList Include = "$(XunitTestBinBase)/JIT/HardwareIntrinsics/Arm/Sha256/Sha256_r/**">
            <Issue>needs triage</Issue>
        </ExcludeList>
        <ExcludeList Include = "$(XunitTestBinBase)/JIT/HardwareIntrinsics/Arm/ArmBase/ArmBase_ro/**">
            <Issue>needs triage</Issue>
        </ExcludeList>
        <ExcludeList Include = "$(XunitTestBinBase)/JIT/HardwareIntrinsics/Arm/Sha1/Sha1_ro/**">
            <Issue>needs triage</Issue>
        </ExcludeList>
        <ExcludeList Include = "$(XunitTestBinBase)/JIT/HardwareIntrinsics/Arm/AdvSimd.Arm64/AdvSimd.Arm64_Part*_ro/**">
            <Issue>needs triage</Issue>
        </ExcludeList>
        <ExcludeList Include = "$(XunitTestBinBase)/JIT/HardwareIntrinsics/Arm/Sha1/Sha1_r/**">
            <Issue>needs triage</Issue>
        </ExcludeList>
        <ExcludeList Include = "$(XunitTestBinBase)/JIT/HardwareIntrinsics/Arm/Crc32.Arm64/Crc32.Arm64_ro/**">
            <Issue>needs triage</Issue>
        </ExcludeList>
        <ExcludeList Include = "$(XunitTestBinBase)/JIT/HardwareIntrinsics/Arm/Crc32.Arm64/Crc32.Arm64_r/**">
            <Issue>needs triage</Issue>
        </ExcludeList>
        <ExcludeList Include = "$(XunitTestBinBase)/JIT/HardwareIntrinsics/Arm/AdvSimd.Arm64/AdvSimd.Arm64_Part*_r/**">
            <Issue>needs triage</Issue>
        </ExcludeList>
        <ExcludeList Include = "$(XunitTestBinBase)/JIT/HardwareIntrinsics/Arm/AdvSimd/AdvSimd_Part*_r/**">
            <Issue>needs triage</Issue>
        </ExcludeList>
        <ExcludeList Include = "$(XunitTestBinBase)/JIT/HardwareIntrinsics/Arm/Crc32/Crc32_r/**">
            <Issue>needs triage</Issue>
        </ExcludeList>
        <ExcludeList Include = "$(XunitTestBinBase)/JIT/HardwareIntrinsics/Arm/Aes/Aes_ro/**">
            <Issue>needs triage</Issue>
        </ExcludeList>
        <ExcludeList Include = "$(XunitTestBinBase)/JIT/HardwareIntrinsics/Arm/AdvSimd/AdvSimd_Part*_ro/**">
            <Issue>needs triage</Issue>
        </ExcludeList>
        <ExcludeList Include = "$(XunitTestBinBase)/JIT/HardwareIntrinsics/Arm/ArmBase.Arm64/ArmBase.Arm64_ro/**">
            <Issue>needs triage</Issue>
        </ExcludeList>
        <ExcludeList Include = "$(XunitTestBinBase)/JIT/HardwareIntrinsics/Arm/ArmBase.Arm64/ArmBase.Arm64_r/**">
            <Issue>needs triage</Issue>
        </ExcludeList>
        <ExcludeList Include = "$(XunitTestBinBase)/JIT/HardwareIntrinsics/Arm/Crc32/Crc32_ro/**">
            <Issue>needs triage</Issue>
        </ExcludeList>
        <ExcludeList Include = "$(XunitTestBinBase)/JIT/jit64/rtchecks/overflow/overflow02_div/**">
            <Issue>needs triage</Issue>
        </ExcludeList>
        <ExcludeList Include = "$(XunitTestBinBase)/JIT/IL_Conformance/Old/Base/ckfinite/**">
            <Issue>needs triage</Issue>
        </ExcludeList>
        <ExcludeList Include = "$(XunitTestBinBase)/JIT/HardwareIntrinsics/Arm/ArmBase/ArmBase_r/**">
            <Issue>needs triage</Issue>
        </ExcludeList>
        <ExcludeList Include = "$(XunitTestBinBase)/JIT/HardwareIntrinsics/Arm/Aes/Aes_r/**">
            <Issue>needs triage</Issue>
        </ExcludeList>
        <ExcludeList Include = "$(XunitTestBinBase)/JIT/IL_Conformance/Old/Conformance_Base/div_r4/**">
            <Issue>needs triage</Issue>
        </ExcludeList>
        <ExcludeList Include = "$(XunitTestBinBase)/JIT/jit64/rtchecks/overflow/overflow01_div/**">
            <Issue>needs triage</Issue>
        </ExcludeList>
        <ExcludeList Include = "$(XunitTestBinBase)/JIT/Directed/StructABI/StructABI/**">
            <Issue>needs triage</Issue>
        </ExcludeList>
        <ExcludeList Include = "$(XunitTestBinBase)/JIT/Regression/VS-ia64-JIT/M00/b108366/b108366/**">
            <Issue>needs triage</Issue>
        </ExcludeList>

        <!-- The following issues only effect the Mono interpreter; there is currently no way to exclude based on that scenario -->
        <ExcludeList Include = "$(XunitTestBinBase)JIT/IL_Conformance/Old/Base/ckfinite/**">
            <Issue>needs triage</Issue>
        </ExcludeList>
        <!-- End interpreter issues -->
    </ItemGroup>
</Project><|MERGE_RESOLUTION|>--- conflicted
+++ resolved
@@ -2,12 +2,6 @@
 <Project DefaultTargets = "GetListOfTestCmds" xmlns="http://schemas.microsoft.com/developer/msbuild/2003">
     <!-- All OS/Arch/Runtime excludes -->
     <ItemGroup Condition="'$(XunitTestBinBase)' != ''">
-<<<<<<< HEAD
-=======
-        <ExcludeList Include="$(XunitTestBinBase)/tracing/eventpipe/reverse/reverse/*">
-            <Issue>https://github.com/dotnet/runtime/issues/38156</Issue>
-        </ExcludeList>
->>>>>>> c3ab1cf3
         <ExcludeList Include="$(XunitTestBinBase)/tracing/tracecontrol/tracecontrol/*">
             <Issue>https://github.com/dotnet/runtime/issues/11204</Issue>
         </ExcludeList>
