<?xml version="1.0" ?>
<Project DefaultTargets = "GetListOfTestCmds" xmlns="http://schemas.microsoft.com/developer/msbuild/2003">
    <!-- All OS/Arch/Runtime excludes -->
    <ItemGroup Condition="'$(XunitTestBinBase)' != ''">
        <ExcludeList Include="$(XunitTestBinBase)/tracing/tracecontrol/tracecontrol/*">
            <Issue>https://github.com/dotnet/runtime/issues/11204</Issue>
        </ExcludeList>
        <ExcludeList Include="$(XunitTestBinBase)/readytorun/DynamicMethodGCStress/DynamicMethodGCStress/*">
            <Issue>timeout</Issue>
        </ExcludeList>
        <ExcludeList Include="$(XunitTestBinBase)/Regressions/coreclr/GitHub_22888/test22888/*">
            <Issue>https://github.com/dotnet/runtime/issues/13703</Issue>
        </ExcludeList>
        <!-- Test regressions during CI coverage outage -->
        <ExcludeList Include="$(XunitTestBinBase)/baseservices/exceptions/stackoverflow/stackoverflowtester/*">
            <Issue>https://github.com/dotnet/runtime/issues/35798</Issue>
        </ExcludeList>
        <ExcludeList Include="$(XunitTestBinBase)/JIT/SIMD/Vector3Interop_r/*">
            <Issue>https://github.com/dotnet/runtime/issues/35798</Issue>
        </ExcludeList>
        <ExcludeList Include="$(XunitTestBinBase)/JIT/SIMD/Vector3Interop_ro/*">
            <Issue>https://github.com/dotnet/runtime/issues/35798</Issue>
        </ExcludeList>
        <ExcludeList Include="$(XunitTestBinBase)/Interop/StructMarshalling/ReversePInvoke/MarshalSeqStruct/ReversePInvoke/ReversePInvokeTest/*">
            <Issue>https://github.com/dotnet/runtime/issues/35798</Issue>
        </ExcludeList>
        <ExcludeList Include="$(XunitTestBinBase)/Interop/PInvoke/Vector2_3_4/Vector2_3_4/*">
            <Issue>https://github.com/dotnet/runtime/issues/35798</Issue>
        </ExcludeList>
        <ExcludeList Include="$(XunitTestBinBase)/Interop/UnmanagedCallersOnly/UnmanagedCallersOnlyTest/*">
            <Issue>https://github.com/dotnet/runtime/issues/35798</Issue>
        </ExcludeList>
    </ItemGroup>

    <!-- All OS/Arch CoreCLR excludes -->
    <ItemGroup Condition="'$(XunitTestBinBase)' != '' and '$(RuntimeFlavor)' == 'coreclr' ">
        <ExcludeList Include="$(XunitTestBinBase)/baseservices/threading/generics/threadstart/GThread23/*">
            <Issue>https://github.com/dotnet/runtime/issues/10847</Issue>
        </ExcludeList>
        <ExcludeList Include="$(XunitTestBinBase)/GC/Coverage/271010/**">
            <Issue>https://github.com/dotnet/runtime/issues/5933</Issue>
        </ExcludeList>
        <ExcludeList Include="$(XunitTestBinBase)/GC/Coverage/smalloom/*">
            <Issue>https://github.com/dotnet/runtime/issues/5933</Issue>
        </ExcludeList>
        <ExcludeList Include="$(XunitTestBinBase)/GC/Features/BackgroundGC/foregroundgc/*">
            <Issue>https://github.com/dotnet/runtime/issues/5933</Issue>
        </ExcludeList>
        <ExcludeList Include="$(XunitTestBinBase)/GC/Features/LOHFragmentation/lohfragmentation/*">
            <Issue>https://github.com/dotnet/runtime/issues/5933</Issue>
        </ExcludeList>
        <ExcludeList Include="$(XunitTestBinBase)/GC/Features/SustainedLowLatency/scenario/*">
            <Issue>https://github.com/dotnet/runtime/issues/5933</Issue>
        </ExcludeList>
        <ExcludeList Include="$(XunitTestBinBase)/GC/LargeMemory/Allocation/finalizertest/*">
            <Issue>https://github.com/dotnet/runtime/issues/5933</Issue>
        </ExcludeList>
        <ExcludeList Include="$(XunitTestBinBase)/GC/LargeMemory/API/gc/collect/*">
            <Issue>https://github.com/dotnet/runtime/issues/5933</Issue>
        </ExcludeList>
        <ExcludeList Include="$(XunitTestBinBase)/GC/LargeMemory/API/gc/getgeneration/*">
            <Issue>https://github.com/dotnet/runtime/issues/5933</Issue>
        </ExcludeList>
        <ExcludeList Include="$(XunitTestBinBase)/GC/LargeMemory/API/gc/reregisterforfinalize/*">
            <Issue>https://github.com/dotnet/runtime/issues/5933</Issue>
        </ExcludeList>
        <ExcludeList Include="$(XunitTestBinBase)/GC/Regressions/dev10bugs/536168/536168/*">
            <Issue>https://github.com/dotnet/runtime/issues/5933</Issue>
        </ExcludeList>
        <ExcludeList Include="$(XunitTestBinBase)/GC/Scenarios/BaseFinal/basefinal/*">
            <Issue>https://github.com/dotnet/runtime/issues/5933</Issue>
        </ExcludeList>
        <ExcludeList Include="$(XunitTestBinBase)/GC/Scenarios/DoublinkList/doublinknoleak/*">
            <Issue>https://github.com/dotnet/runtime/issues/5933</Issue>
        </ExcludeList>
        <ExcludeList Include="$(XunitTestBinBase)/GC/Scenarios/muldimjagary/muldimjagary/*">
            <Issue>https://github.com/dotnet/runtime/issues/5933</Issue>
        </ExcludeList>
        <ExcludeList Include="$(XunitTestBinBase)/JIT/Regression/JitBlue/GitHub_11408/GitHub_11408/*">
            <Issue>https://github.com/dotnet/runtime/issues/8017</Issue>
        </ExcludeList>
        <ExcludeList Include="$(XunitTestBinBase)/baseservices/exceptions/StackTracePreserve/StackTracePreserveTests/*">
            <Issue>https://github.com/dotnet/runtime/issues/11213</Issue>
        </ExcludeList>
        <ExcludeList Include="$(XunitTestBinBase)/baseservices/threading/mutex/misc/waitone2/*">
            <Issue>https://github.com/dotnet/runtime/issues/6372</Issue>
        </ExcludeList>
        <ExcludeList Include="$(XunitTestBinBase)/readytorun/r2rdump/R2RDumpTest/*">
            <Issue>19441;22020</Issue>
        </ExcludeList>

	<ExcludeList Include="$(XunitTestBinBase)/Loader/classloader/generics/Variance/Methods/Method002/*">
            <Issue>https://github.com/dotnet/runtime/issues/3893</Issue>
        </ExcludeList>
        <ExcludeList Include="$(XunitTestBinBase)/Loader/classloader/generics/Variance/Methods/Method003/*">
            <Issue>https://github.com/dotnet/runtime/issues/3893</Issue>
        </ExcludeList>
        <ExcludeList Include="$(XunitTestBinBase)/Loader/classloader/generics/Variance/Methods/Method004/*">
            <Issue>https://github.com/dotnet/runtime/issues/3893</Issue>
        </ExcludeList>
        <ExcludeList Include="$(XunitTestBinBase)/Loader/classloader/generics/Variance/CoreCLR/Method003/*">
            <Issue>https://github.com/dotnet/runtime/issues/3893</Issue>
        </ExcludeList>
        <ExcludeList Include="$(XunitTestBinBase)/Loader/classloader/generics/Variance/IL/IsInst001/*">
            <Issue>https://github.com/dotnet/runtime/issues/3893</Issue>
        </ExcludeList>
        <ExcludeList Include="$(XunitTestBinBase)/Loader/classloader/generics/Variance/IL/IsInst004/*">
            <Issue>https://github.com/dotnet/runtime/issues/3893</Issue>
        </ExcludeList>
        <ExcludeList Include="$(XunitTestBinBase)/Loader/classloader/generics/Variance/IL/CastClass001/*">
            <Issue>https://github.com/dotnet/runtime/issues/3893</Issue>
        </ExcludeList>
        <ExcludeList Include="$(XunitTestBinBase)/Loader/classloader/generics/Variance/IL/CastClass004/*">
            <Issue>https://github.com/dotnet/runtime/issues/3893</Issue>
        </ExcludeList>
        <ExcludeList Include="$(XunitTestBinBase)/Loader/classloader/generics/Variance/IL/Unbox001/*">
            <Issue>https://github.com/dotnet/runtime/issues/3893</Issue>
        </ExcludeList>
        <ExcludeList Include="$(XunitTestBinBase)/Loader/classloader/generics/Variance/IL/Unbox004/*">
            <Issue>https://github.com/dotnet/runtime/issues/3893</Issue>
        </ExcludeList>
        <ExcludeList Include="$(XunitTestBinBase)/Loader/classloader/generics/Variance/Delegates/Delegates002/*">
            <Issue>https://github.com/dotnet/runtime/issues/3893</Issue>
        </ExcludeList>
        <ExcludeList Include="$(XunitTestBinBase)/Loader/classloader/generics/Variance/Interfaces/Interfaces001/*">
            <Issue>https://github.com/dotnet/runtime/issues/3893</Issue>
        </ExcludeList>
    </ItemGroup>

    <!-- All Unix targets on all runtimes -->
    <ItemGroup Condition="'$(XunitTestBinBase)' != '' and '$(TargetsWindows)' != 'true'">
         <ExcludeList Include="$(XunitTestBinBase)/JIT/Directed/arglist/vararg_TargetUnix/*">
            <Issue>Native varargs not supported on unix</Issue>
        </ExcludeList>
        <ExcludeList Include="$(XunitTestBinBase)/Interop/ExecInDefAppDom/ExecInDefAppDom/*">
            <Issue>Issue building native components for the test.</Issue>
        </ExcludeList>
        <ExcludeList Include="$(XunitTestBinBase)/tracing/tracevalidation/inducedgc/inducedgc/*">
            <Issue>https://github.com/dotnet/runtime/issues/12216</Issue>
        </ExcludeList>
    </ItemGroup>

    <!-- All Unix targets  on CoreCLR Runtime -->
    <ItemGroup Condition="'$(XunitTestBinBase)' != '' and '$(TargetsWindows)' != 'true' and '$(RuntimeFlavor)' == 'coreclr' ">
        <ExcludeList Include="$(XunitTestBinBase)/Regressions/coreclr/1514/InterlockExchange/*">
            <Issue>https://github.com/dotnet/runtime/issues/12166</Issue>
        </ExcludeList>
    </ItemGroup>

    <!-- Arm32 All OS -->
    <ItemGroup Condition="'$(XunitTestBinBase)' != '' and ('$(TargetArchitecture)' == 'arm' or '$(AltJitArch)' == 'arm') and '$(RuntimeFlavor)' == 'coreclr' ">
        <ExcludeList Include="$(XunitTestBinBase)/CoreMangLib/cti/system/reflection/emit/DynMethodJumpStubTests/DynMethodJumpStubTests/*">
            <Issue>needs triage</Issue>
        </ExcludeList>
        <ExcludeList Include="$(XunitTestBinBase)/JIT/Methodical/xxobj/sizeof/_il_dbgsizeof_Target_32BIT/*">
            <Issue>needs triage</Issue>
        </ExcludeList>
        <ExcludeList Include="$(XunitTestBinBase)/JIT/Methodical/xxobj/sizeof/_il_dbgsizeof32_Target_32BIT/*">
            <Issue>needs triage</Issue>
        </ExcludeList>
        <ExcludeList Include="$(XunitTestBinBase)/JIT/Methodical/xxobj/sizeof/_il_dbgsizeof64_Target_32BIT/*">
            <Issue>needs triage</Issue>
        </ExcludeList>
        <ExcludeList Include="$(XunitTestBinBase)/JIT/Methodical/xxobj/sizeof/_il_relsizeof_Target_32BIT/*">
            <Issue>needs triage</Issue>
        </ExcludeList>
        <ExcludeList Include="$(XunitTestBinBase)/JIT/Methodical/xxobj/sizeof/_il_relsizeof32_Target_32BIT/*">
            <Issue>needs triage</Issue>
        </ExcludeList>
        <ExcludeList Include="$(XunitTestBinBase)/JIT/Methodical/xxobj/sizeof/_il_relsizeof64_Target_32BIT/*">
            <Issue>needs triage</Issue>
        </ExcludeList>
        <ExcludeList Include="$(XunitTestBinBase)/JIT/jit64/opt/cse/HugeArray1/*">
            <Issue>needs triage</Issue>
        </ExcludeList>
        <ExcludeList Include="$(XunitTestBinBase)/JIT/jit64/opt/cse/hugeSimpleExpr1/*">
            <Issue>needs triage</Issue>
        </ExcludeList>
        <ExcludeList Include="$(XunitTestBinBase)/GC/Features/HeapExpansion/pluggaps/*">
            <Issue>needs triage</Issue>
        </ExcludeList>
        <ExcludeList Include="$(XunitTestBinBase)/GC/Regressions/v2.0-beta2/460373/460373/*">
            <Issue>needs triage</Issue>
        </ExcludeList>
        <ExcludeList Include="$(XunitTestBinBase)/GC/Regressions/v2.0-beta1/149926/149926/*">
            <Issue>needs triage</Issue>
        </ExcludeList>
        <ExcludeList Include="$(XunitTestBinBase)/GC/Regressions/v2.0-rtm/494226/494226/*">
            <Issue>needs triage</Issue>
        </ExcludeList>
        <ExcludeList Include="$(XunitTestBinBase)/GC/Regressions/dev10bugs/536168/536168/*">
            <Issue>needs triage</Issue>
        </ExcludeList>
        <ExcludeList Include="$(XunitTestBinBase)/GC/API/GC/GetAllocatedBytesForCurrentThread/*">
            <Issue>https://github.com/dotnet/runtime/issues/</Issue>
        </ExcludeList>
        <ExcludeList Include="$(XunitTestBinBase)/GC/Features/HeapExpansion/bestfit-finalize/*">
            <Issue>times out</Issue>
        </ExcludeList>
        <ExcludeList Include="$(XunitTestBinBase)/GC/Regressions/v2.0-rtm/494226/494226/*">
            <Issue>needs triage</Issue>
        </ExcludeList>
        <ExcludeList Include="$(XunitTestBinBase)/GC/Regressions/dev10bugs/536168/536168/*">
            <Issue>needs triage</Issue>
        </ExcludeList>
        <ExcludeList Include="$(XunitTestBinBase)/GC/API/NoGCRegion/NoGC/*">
            <Issue>needs triage</Issue>
        </ExcludeList>
        <ExcludeList Include="$(XunitTestBinBase)/GC/Scenarios/LeakWheel/leakwheel/*">
            <Issue>times out</Issue>
        </ExcludeList>
        <ExcludeList Include="$(XunitTestBinBase)/CoreMangLib/system/span/SlowTailCallArgs/*">
            <Issue>times out</Issue>
        </ExcludeList>
        <ExcludeList Include="$(XunitTestBinBase)/JIT/jit64/opt/rngchk/RngchkStress3/*">
            <Issue>needs triage</Issue>
        </ExcludeList>
        <ExcludeList Include="$(XunitTestBinBase)/GC/Scenarios/ServerModel/servermodel/*">
            <Issue>times out</Issue>
        </ExcludeList>
        <ExcludeList Include="$(XunitTestBinBase)/JIT/jit64/eh/FinallyExec/nonlocalexitinhandler/*">
            <Issue>times out</Issue>
        </ExcludeList>
        <ExcludeList Include="$(XunitTestBinBase)/tracing/tracevalidation/inducedgc/inducedgc/*">
            <Issue>times out</Issue>
        </ExcludeList>
        <ExcludeList Include="$(XunitTestBinBase)/tracing/tracevalidation/rundown/rundown/*">
            <Issue>times out</Issue>
        </ExcludeList>
        <ExcludeList Include="$(XunitTestBinBase)/tracing/tracevalidation/tracelogging/tracelogging/*">
            <Issue>needs triage</Issue>
        </ExcludeList>
        <ExcludeList Include="$(XunitTestBinBase)/tracing/tracevalidation/jittingstarted/JittingStarted/*">
            <Issue>times out</Issue>
        </ExcludeList>
        <ExcludeList Include="$(XunitTestBinBase)/JIT/jit64/eh/FinallyExec/nonlocalexitintry/*">
            <Issue>times out</Issue>
        </ExcludeList>
        <ExcludeList Include="$(XunitTestBinBase)/JIT/jit64/eh/FinallyExec/nonlocalexitincatch/*">
            <Issue>needs triage</Issue>
        </ExcludeList>
        <ExcludeList Include="$(XunitTestBinBase)/JIT/jit64/opt/rngchk/ArrayWithThread_o/*">
            <Issue>times out</Issue>
        </ExcludeList>
        <ExcludeList Include="$(XunitTestBinBase)/JIT/jit64/eh/FinallyExec/nonlocalexitinfinally/*">
            <Issue>times out</Issue>
        </ExcludeList>
        <ExcludeList Include="$(XunitTestBinBase)/JIT/jit64/eh/FinallyExec/nonlocalexitinroot/*">
            <Issue>times out</Issue>
        </ExcludeList>
        <ExcludeList Include="$(XunitTestBinBase)/JIT/opt/Tailcall/TailcallVerifyWithPrefix/*">
            <Issue>Depends on implicit tailcalls to be performed</Issue>
        </ExcludeList>
        <ExcludeList Include="$(XunitTestBinBase)/JIT/Directed/arglist/vararg*/*">
            <Issue>Needs triage</Issue>
        </ExcludeList>
        <ExcludeList Include="$(XunitTestBinBase)/baseservices/exceptions/WindowsEventLog/WindowsEventLog_TargetUnix/*">
            <Issue>Needs triage</Issue>
        </ExcludeList>
        <ExcludeList Include="$(XunitTestBinBase)/JIT/jit64/mcc/interop/mcc_i53/*">
            <Issue>Needs Triage</Issue>
        </ExcludeList>
        <ExcludeList Include="$(XunitTestBinBase)/JIT/jit64/mcc/interop/mcc_i13/*">
            <Issue>Needs Triage</Issue>
        </ExcludeList>
        <ExcludeList Include="$(XunitTestBinBase)/JIT/jit64/mcc/interop/mcc_i03/*">
            <Issue>Needs Triage</Issue>
        </ExcludeList>
        <ExcludeList Include="$(XunitTestBinBase)/JIT/jit64/mcc/interop/mcc_i33/*">
            <Issue>Needs Triage</Issue>
        </ExcludeList>
        <ExcludeList Include="$(XunitTestBinBase)/JIT/jit64/mcc/interop/mcc_i63/*">
            <Issue>Needs Triage</Issue>
        </ExcludeList>
        <ExcludeList Include="$(XunitTestBinBase)/JIT/jit64/mcc/interop/mcc_i73/*">
            <Issue>Needs Triage</Issue>
        </ExcludeList>
        <ExcludeList Include="$(XunitTestBinBase)/JIT/jit64/mcc/interop/mcc_i83/*">
            <Issue>Needs Triage</Issue>
        </ExcludeList>
        <ExcludeList Include="$(XunitTestBinBase)/JIT/Methodical/tailcall/_il_dbgtest_implicit/*">
            <Issue>arm32 does not support implicit tailcalls (#13828)</Issue>
        </ExcludeList>
        <ExcludeList Include="$(XunitTestBinBase)/JIT/Methodical/tailcall/_il_reltest_implicit/*">
            <Issue>arm32 does not support implicit tailcalls (#13828)</Issue>
        </ExcludeList>
        <ExcludeList Include="$(XunitTestBinBase)/JIT/Stress/ABI/**/*">
            <Issue>https://github.com/dotnet/runtime/issues/13241</Issue>
        </ExcludeList>
         <ExcludeList Include="$(XunitTestBinBase)/profiler/eventpipe/eventpipe/*">
             <Issue>TraceEvent can't parse unaligned floats on arm32</Issue>
         </ExcludeList>
    </ItemGroup>

    <!-- Arm64 All OS -->
    <ItemGroup Condition="'$(XunitTestBinBase)' != '' and ('$(TargetArchitecture)' == 'arm64' or '$(AltJitArch)' == 'arm64') and '$(RuntimeFlavor)' == 'coreclr'">
        <ExcludeList Include="$(XunitTestBinBase)/JIT/jit64/opt/cse/hugeexpr1/hugeexpr1/*">
            <Issue>needs triage</Issue>
        </ExcludeList>
        <ExcludeList Include="$(XunitTestBinBase)/JIT/jit64/opt/cse/HugeArray/*">
            <Issue>needs triage</Issue>
        </ExcludeList>
        <ExcludeList Include="$(XunitTestBinBase)/JIT/jit64/opt/cse/HugeArray1/*">
            <Issue>needs triage</Issue>
        </ExcludeList>
        <ExcludeList Include="$(XunitTestBinBase)/JIT/jit64/opt/cse/HugeField1/*">
            <Issue>needs triage</Issue>
        </ExcludeList>
        <ExcludeList Include="$(XunitTestBinBase)/JIT/jit64/opt/cse/HugeField2/*">
            <Issue>needs triage</Issue>
        </ExcludeList>
        <ExcludeList Include="$(XunitTestBinBase)/CoreMangLib/cti/system/string/StringFormat1/*">
            <Issue>needs triage</Issue>
        </ExcludeList>
        <ExcludeList Include="$(XunitTestBinBase)/CoreMangLib/cti/system/string/StringFormat2/*">
            <Issue>needs triage</Issue>
        </ExcludeList>
        <ExcludeList Include="$(XunitTestBinBase)/JIT/HardwareIntrinsics/Arm64/Simd/*">
            <Issue>https://github.com/dotnet/runtime/issues/10672</Issue>
        </ExcludeList>
        <ExcludeList Include="$(XunitTestBinBase)/JIT/Methodical/MDArray/DataTypes/float_cs_ro/*">
            <Issue>https://github.com/dotnet/runtime/issues/10711</Issue>
        </ExcludeList>
        <ExcludeList Include="$(XunitTestBinBase)/JIT/Regression/JitBlue/DevDiv_590772/DevDiv_590772/*">
            <Issue>needs triage</Issue>
        </ExcludeList>
        <ExcludeList Include="$(XunitTestBinBase)/JIT/Regression/JitBlue/DevDiv_605447/DevDiv_605447/*">
            <Issue>needs triage</Issue>
        </ExcludeList>
        <ExcludeList Include="$(XunitTestBinBase)/JIT/Regression/JitBlue/DevDiv_590771/DevDiv_590771/*">
            <Issue>needs triage</Issue>
        </ExcludeList>
        <ExcludeList Include="$(XunitTestBinBase)/tracing/tracevalidation/inducedgc/inducedgc/*">
            <Issue>https://github.com/dotnet/runtime/issues/12216</Issue>
        </ExcludeList>
        <ExcludeList Include="$(XunitTestBinBase)/JIT/Regression/JitBlue/GitHub_26491/**/*">
            <Issue>https://github.com/dotnet/runtime/issues/13355</Issue>
        </ExcludeList>
    </ItemGroup>

    <!-- Windows x64 specific excludes -->
    <ItemGroup Condition="'$(XunitTestBinBase)' != '' and '$(TargetArchitecture)' == 'x64' and '$(TargetsWindows)' == 'true' and '$(RuntimeFlavor)' == 'coreclr'">
        <ExcludeList Include="$(XunitTestBinBase)/JIT/Regression/JitBlue/GitHub_18056/Bool_And_Op_cs_do/*">
            <Issue>https://github.com/dotnet/runtime/issues/10354</Issue>
        </ExcludeList>
        <ExcludeList Include="$(XunitTestBinBase)/baseservices/varargs/varargsupport/*">
            <Issue>Varargs supported on this platform</Issue>
        </ExcludeList>
        <ExcludeList Include="$(XunitTestBinBase)/baseservices/varargs/varargsupport_r/*">
            <Issue>Varargs supported on this platform</Issue>
        </ExcludeList>
        <ExcludeList Include="$(XunitTestBinBase)/Interop/WinRT/NETClients/Bindings/NETClientBindings/*">
            <Issue>WindowsXamlManager and DesktopWindowXamlSource are supported for apps targeting Windows version 10.0.18226.0 and later.</Issue>
        </ExcludeList>
    </ItemGroup>

    <!-- Windows x86 specific excludes -->
    <ItemGroup Condition="'$(XunitTestBinBase)' != '' and '$(TargetArchitecture)' == 'x86' and '$(TargetsWindows)' == 'true' and '$(RuntimeFlavor)' == 'coreclr'">
        <ExcludeList Include="$(XunitTestBinBase)/GC/LargeMemory/Allocation/largeexceptiontest/*">
            <Issue>3392, test is useful to have because it can be run manually when making changes to the GC that can have effects in OOM scenarios, but not appropriate to run on our current test infrastructure.</Issue>
        </ExcludeList>
        <ExcludeList Include="$(XunitTestBinBase)/GC/LargeMemory/API/gc/gettotalmemory/*">
            <Issue>3392, test is useful to have because it can be run manually when making changes to the GC that can have effects in OOM scenarios, but not appropriate to run on our current test infrastructure.</Issue>
        </ExcludeList>
        <ExcludeList Include="$(XunitTestBinBase)/GC/LargeMemory/API/gc/keepalive/*">
            <Issue>3392, test is useful to have because it can be run manually when making changes to the GC that can have effects in OOM scenarios, but not appropriate to run on our current test infrastructure.</Issue>
        </ExcludeList>
        <ExcludeList Include="$(XunitTestBinBase)/GC/LargeMemory/API/gc/suppressfinalize/*">
            <Issue>3392, test is useful to have because it can be run manually when making changes to the GC that can have effects in OOM scenarios, but not appropriate to run on our current test infrastructure.</Issue>
        </ExcludeList>
        <ExcludeList Include="$(XunitTestBinBase)/JIT/opt/Tailcall/TailcallVerifyWithPrefix/*">
            <Issue>Depends on implicit tailcalls to be performed</Issue>
        </ExcludeList>
        <ExcludeList Include="$(XunitTestBinBase)/JIT/Regression/JitBlue/DevDiv_255294/DevDiv_255294/*">
            <Issue>11469, The test causes OutOfMemory exception in crossgen mode.</Issue>
        </ExcludeList>
        <ExcludeList Include="$(XunitTestBinBase)/baseservices/varargs/varargsupport/*">
            <Issue>Varargs supported on this platform</Issue>
        </ExcludeList>
        <ExcludeList Include="$(XunitTestBinBase)/baseservices/varargs/varargsupport_r/*">
            <Issue>Varargs supported on this platform</Issue>
        </ExcludeList>
        <ExcludeList Include="$(XunitTestBinBase)/Interop/WinRT/NETClients/Bindings/NETClientBindings/*">
            <Issue>WindowsXamlManager and DesktopWindowXamlSource are supported for apps targeting Windows version 10.0.18226.0 and later.</Issue>
        </ExcludeList>
    </ItemGroup>

    <!-- Windows arm32 specific excludes -->
    <ItemGroup Condition="'$(XunitTestBinBase)' != '' and ('$(TargetArchitecture)' == 'arm' or '$(AltJitArch)' == 'arm') and '$(TargetsWindows)' == 'true' and '$(RuntimeFlavor)' == 'coreclr'">
        <ExcludeList Include="$(XunitTestBinBase)/Interop/COM/NETClients/Primitives/NETClientPrimitives/*">
            <Issue>https://github.com/dotnet/runtime/issues/11360</Issue>
        </ExcludeList>
        <ExcludeList Include="$(XunitTestBinBase)/Interop/COM/NETClients/Primitives/NETClientPrimitivesInALC/*">
            <Issue>https://github.com/dotnet/runtime/issues/11360</Issue>
        </ExcludeList>
        <ExcludeList Include="$(XunitTestBinBase)/Interop/COM/NativeClients/Primitives/*">
            <Issue>https://github.com/dotnet/runtime/issues/11360</Issue>
        </ExcludeList>
        <ExcludeList Include="$(XunitTestBinBase)/Interop/COM/NativeClients/Licensing/*">
            <Issue>https://github.com/dotnet/runtime/issues/11360</Issue>
        </ExcludeList>
        <ExcludeList Include="$(XunitTestBinBase)/Interop/COM/NativeClients/DefaultInterfaces/*">
            <Issue>https://github.com/dotnet/runtime/issues/11360</Issue>
        </ExcludeList>
        <ExcludeList Include="$(XunitTestBinBase)/Interop/COM/NETClients/IDispatch/NETClientIDispatch/*">
            <Issue>https://github.com/dotnet/runtime/issues/11360</Issue>
        </ExcludeList>
        <ExcludeList Include="$(XunitTestBinBase)/Interop/COM/NETClients/Aggregation/NETClientAggregation/*">
            <Issue>https://github.com/dotnet/runtime/issues/11360</Issue>
        </ExcludeList>
        <ExcludeList Include="$(XunitTestBinBase)/Interop/COM/NETClients/Licensing/NETClientLicense/*">
            <Issue>https://github.com/dotnet/runtime/issues/11360</Issue>
        </ExcludeList>
        <ExcludeList Include="$(XunitTestBinBase)/Interop/COM/NETClients/Events/NETClientEvents/*">
            <Issue>https://github.com/dotnet/runtime/issues/12104</Issue>
        </ExcludeList>
        <ExcludeList Include="$(XunitTestBinBase)/Interop/COM/NETClients/ConsumeNETServer/ConsumeNETServer/*">
            <Issue>https://github.com/dotnet/runtime/issues/11360</Issue>
        </ExcludeList>
        <ExcludeList Include="$(XunitTestBinBase)/Interop/IJW/CopyConstructorMarshaler/CopyConstructorMarshaler/*">
            <Issue>https://github.com/dotnet/runtime/issues/12299</Issue>
        </ExcludeList>
        <ExcludeList Include="$(XunitTestBinBase)/Interop/IJW/FixupCallsHostWhenLoaded/FixupCallsHostWhenLoaded/*">
            <Issue>https://github.com/dotnet/runtime/issues/12299</Issue>
        </ExcludeList>
        <ExcludeList Include="$(XunitTestBinBase)/Interop/IJW/LoadIjwFromModuleHandle/LoadIjwFromModuleHandle/*">
            <Issue>https://github.com/dotnet/runtime/issues/12299</Issue>
        </ExcludeList>
        <ExcludeList Include="$(XunitTestBinBase)/Interop/IJW/ManagedCallingNative/ManagedCallingNative/*">
            <Issue>https://github.com/dotnet/runtime/issues/12299</Issue>
        </ExcludeList>
        <ExcludeList Include="$(XunitTestBinBase)/Interop/IJW/NativeCallingManaged/NativeCallingManaged/*">
            <Issue>https://github.com/dotnet/runtime/issues/12299</Issue>
        </ExcludeList>
        <ExcludeList Include="$(XunitTestBinBase)/JIT/Regression/CLR-x86-JIT/V1-M13-RTM/b88793/b88793/*">
            <Issue>https://github.com/dotnet/runtime/issues/12979</Issue>
        </ExcludeList>
        <ExcludeList Include="$(XunitTestBinBase)/JIT/Regression/CLR-x86-JIT/V1-M12-Beta2/b37646/b37646/*">
            <Issue>https://github.com/dotnet/runtime/issues/12979</Issue>
        </ExcludeList>
        <ExcludeList Include="$(XunitTestBinBase)/JIT/Directed/PREFIX/unaligned/1/arglist_Target_ARM/*">
            <Issue>https://github.com/dotnet/runtime/issues/12979</Issue>
        </ExcludeList>
        <ExcludeList Include="$(XunitTestBinBase)/JIT/Regression/CLR-x86-JIT/V1-M11-Beta1/b41391/b41391/*">
            <Issue>https://github.com/dotnet/runtime/issues/12979</Issue>
        </ExcludeList>
        <ExcludeList Include="$(XunitTestBinBase)/JIT/jit64/mcc/interop/mcc_i00/*">
            <Issue>https://github.com/dotnet/runtime/issues/12979</Issue>
        </ExcludeList>
        <ExcludeList Include="$(XunitTestBinBase)/JIT/jit64/mcc/interop/mcc_i70/*">
            <Issue>https://github.com/dotnet/runtime/issues/12979</Issue>
        </ExcludeList>
        <ExcludeList Include="$(XunitTestBinBase)/JIT/jit64/mcc/interop/mcc_i32/*">
            <Issue>https://github.com/dotnet/runtime/issues/12979</Issue>
        </ExcludeList>
        <ExcludeList Include="$(XunitTestBinBase)/JIT/jit64/mcc/interop/mcc_i51/*">
            <Issue>https://github.com/dotnet/runtime/issues/12979</Issue>
        </ExcludeList>
        <ExcludeList Include="$(XunitTestBinBase)/JIT/Regression/CLR-x86-JIT/V1-M09.5-PDC/b32374/b32374/*">
            <Issue>https://github.com/dotnet/runtime/issues/12979</Issue>
        </ExcludeList>
        <ExcludeList Include="$(XunitTestBinBase)/Interop/PInvoke/Varargs/VarargsTest/*">
            <Issue>https://github.com/dotnet/runtime/issues/12979</Issue>
        </ExcludeList>
        <ExcludeList Include="$(XunitTestBinBase)/JIT/Directed/PREFIX/volatile/1/arglist_Target_ARM/*">
            <Issue>https://github.com/dotnet/runtime/issues/12979</Issue>
        </ExcludeList>
        <ExcludeList Include="$(XunitTestBinBase)/JIT/Regression/CLR-x86-JIT/V1-M09.5-PDC/b28901/b28901/*">
            <Issue>https://github.com/dotnet/runtime/issues/12979</Issue>
        </ExcludeList>
        <ExcludeList Include="$(XunitTestBinBase)/JIT/jit64/mcc/interop/mcc_i82/*">
            <Issue>https://github.com/dotnet/runtime/issues/12979</Issue>
        </ExcludeList>
        <ExcludeList Include="$(XunitTestBinBase)/JIT/jit64/mcc/interop/mcc_i80/*">
            <Issue>https://github.com/dotnet/runtime/issues/12979</Issue>
        </ExcludeList>
        <ExcludeList Include="$(XunitTestBinBase)/JIT/jit64/gc/misc/funclet/*">
            <Issue>https://github.com/dotnet/runtime/issues/12979</Issue>
        </ExcludeList>
        <ExcludeList Include="$(XunitTestBinBase)/JIT/Regression/CLR-x86-JIT/V1-M09.5-PDC/b30864/b30864/*">
            <Issue>https://github.com/dotnet/runtime/issues/12979</Issue>
        </ExcludeList>
        <ExcludeList Include="$(XunitTestBinBase)/JIT/Regression/CLR-x86-JIT/V1-M09.5-PDC/b30838/b30838/*">
            <Issue>https://github.com/dotnet/runtime/issues/12979</Issue>
        </ExcludeList>
        <ExcludeList Include="$(XunitTestBinBase)/JIT/Methodical/refany/_il_relseq/*">
            <Issue>https://github.com/dotnet/runtime/issues/12979</Issue>
        </ExcludeList>
        <ExcludeList Include="$(XunitTestBinBase)/JIT/jit64/mcc/interop/mcc_i61/*">
            <Issue>https://github.com/dotnet/runtime/issues/12979</Issue>
        </ExcludeList>
        <ExcludeList Include="$(XunitTestBinBase)/JIT/jit64/mcc/interop/mcc_i60/*">
            <Issue>https://github.com/dotnet/runtime/issues/12979</Issue>
        </ExcludeList>
        <ExcludeList Include="$(XunitTestBinBase)/JIT/jit64/mcc/interop/mcc_i31/*">
            <Issue>https://github.com/dotnet/runtime/issues/12979</Issue>
        </ExcludeList>
        <ExcludeList Include="$(XunitTestBinBase)/JIT/Regression/CLR-x86-EJIT/V1-M12-Beta2/b26323/b26323/*">
            <Issue>https://github.com/dotnet/runtime/issues/12979</Issue>
        </ExcludeList>
        <ExcludeList Include="$(XunitTestBinBase)/JIT/Regression/CLR-x86-JIT/V1-M09.5-PDC/b26324/b26324a/*">
            <Issue>https://github.com/dotnet/runtime/issues/12979</Issue>
        </ExcludeList>
        <ExcludeList Include="$(XunitTestBinBase)/JIT/Regression/CLR-x86-JIT/V1-M09.5-PDC/b26324/b26324b/*">
            <Issue>https://github.com/dotnet/runtime/issues/12979</Issue>
        </ExcludeList>
        <ExcludeList Include="$(XunitTestBinBase)/JIT/jit64/mcc/interop/mcc_i50/*">
            <Issue>https://github.com/dotnet/runtime/issues/12979</Issue>
        </ExcludeList>
        <ExcludeList Include="$(XunitTestBinBase)/JIT/jit64/mcc/interop/mcc_i62/*">
            <Issue>https://github.com/dotnet/runtime/issues/12979</Issue>
        </ExcludeList>
        <ExcludeList Include="$(XunitTestBinBase)/JIT/Regression/CLR-x86-JIT/V1-M11-Beta1/b36472/b36472/*">
            <Issue>https://github.com/dotnet/runtime/issues/12979</Issue>
        </ExcludeList>
        <ExcludeList Include="$(XunitTestBinBase)/JIT/jit64/mcc/interop/mcc_i72/*">
            <Issue>https://github.com/dotnet/runtime/issues/12979</Issue>
        </ExcludeList>
        <ExcludeList Include="$(XunitTestBinBase)/JIT/Regression/CLR-x86-JIT/V1-M11-Beta1/b37598/b37598/*">
            <Issue>https://github.com/dotnet/runtime/issues/12979</Issue>
        </ExcludeList>
        <ExcludeList Include="$(XunitTestBinBase)/JIT/Regression/CLR-x86-JIT/V1-M11-Beta1/b46867/b46867/*">
            <Issue>https://github.com/dotnet/runtime/issues/12979</Issue>
        </ExcludeList>
        <ExcludeList Include="$(XunitTestBinBase)/JIT/Regression/CLR-x86-JIT/V2.0-Beta2/b409748/b409748/*">
            <Issue>https://github.com/dotnet/runtime/issues/12979</Issue>
        </ExcludeList>
        <ExcludeList Include="$(XunitTestBinBase)/JIT/jit64/mcc/interop/mcc_i30/*">
            <Issue>https://github.com/dotnet/runtime/issues/12979</Issue>
        </ExcludeList>
        <ExcludeList Include="$(XunitTestBinBase)/JIT/Regression/CLR-x86-JIT/V1-M09.5-PDC/b16423/b16423/*">
            <Issue>https://github.com/dotnet/runtime/issues/12979</Issue>
        </ExcludeList>
        <ExcludeList Include="$(XunitTestBinBase)/JIT/Directed/PREFIX/unaligned/2/arglist_Target_ARM/*">
            <Issue>https://github.com/dotnet/runtime/issues/12979</Issue>
        </ExcludeList>
        <ExcludeList Include="$(XunitTestBinBase)/JIT/Methodical/refany/_il_dbgseq/*">
            <Issue>https://github.com/dotnet/runtime/issues/12979</Issue>
        </ExcludeList>
        <ExcludeList Include="$(XunitTestBinBase)/JIT/Methodical/Coverage/arglist_pos/*">
            <Issue>https://github.com/dotnet/runtime/issues/12979</Issue>
        </ExcludeList>
        <ExcludeList Include="$(XunitTestBinBase)/JIT/Regression/CLR-x86-JIT/V1-M11-Beta1/b35784/b35784/*">
            <Issue>https://github.com/dotnet/runtime/issues/12979</Issue>
        </ExcludeList>
        <ExcludeList Include="$(XunitTestBinBase)/JIT/Regression/CLR-x86-JIT/V1-M12-Beta2/b31746/b31746/*">
            <Issue>https://github.com/dotnet/runtime/issues/12979</Issue>
        </ExcludeList>
        <ExcludeList Include="$(XunitTestBinBase)/JIT/jit64/mcc/interop/mcc_i12/*">
            <Issue>https://github.com/dotnet/runtime/issues/12979</Issue>
        </ExcludeList>
        <ExcludeList Include="$(XunitTestBinBase)/JIT/jit64/mcc/interop/mcc_i52/*">
            <Issue>https://github.com/dotnet/runtime/issues/12979</Issue>
        </ExcludeList>
        <ExcludeList Include="$(XunitTestBinBase)/JIT/jit64/mcc/interop/mcc_i81/*">
            <Issue>https://github.com/dotnet/runtime/issues/12979</Issue>
        </ExcludeList>
        <ExcludeList Include="$(XunitTestBinBase)/JIT/jit64/mcc/interop/mcc_i11/*">
            <Issue>https://github.com/dotnet/runtime/issues/12979</Issue>
        </ExcludeList>
        <ExcludeList Include="$(XunitTestBinBase)/JIT/Regression/CLR-x86-JIT/V1-M12-Beta2/b41852/b41852/*">
            <Issue>https://github.com/dotnet/runtime/issues/12979</Issue>
        </ExcludeList>
        <ExcludeList Include="$(XunitTestBinBase)/JIT/jit64/mcc/interop/mcc_i02/*">
            <Issue>https://github.com/dotnet/runtime/issues/12979</Issue>
        </ExcludeList>
        <ExcludeList Include="$(XunitTestBinBase)/JIT/jit64/mcc/interop/mcc_i01/*">
            <Issue>https://github.com/dotnet/runtime/issues/12979</Issue>
        </ExcludeList>
        <ExcludeList Include="$(XunitTestBinBase)/JIT/jit64/mcc/interop/mcc_i71/*">
            <Issue>https://github.com/dotnet/runtime/issues/12979</Issue>
        </ExcludeList>
        <ExcludeList Include="$(XunitTestBinBase)/JIT/Regression/CLR-x86-JIT/V1-M12-Beta2/b31745/b31745/*">
            <Issue>https://github.com/dotnet/runtime/issues/12979</Issue>
        </ExcludeList>
        <ExcludeList Include="$(XunitTestBinBase)/JIT/Regression/CLR-x86-JIT/V1-M13-RTM/b91248/b91248/*">
            <Issue>https://github.com/dotnet/runtime/issues/12979</Issue>
        </ExcludeList>
        <ExcludeList Include="$(XunitTestBinBase)/JIT/Directed/PREFIX/unaligned/4/arglist_Target_ARM/*">
            <Issue>https://github.com/dotnet/runtime/issues/12979</Issue>
        </ExcludeList>
        <ExcludeList Include="$(XunitTestBinBase)/JIT/jit64/mcc/interop/mcc_i10/*">
            <Issue>https://github.com/dotnet/runtime/issues/12979</Issue>
        </ExcludeList>

    </ItemGroup>

    <!-- Windows arm64 specific excludes -->
    <ItemGroup Condition="'$(XunitTestBinBase)' != '' and ('$(TargetArchitecture)' == 'arm64' or '$(AltJitArch)' == 'arm64') and '$(TargetsWindows)' == 'true' and '$(RuntimeFlavor)' == 'coreclr'">
        <ExcludeList Include="$(XunitTestBinBase)/GC/Features/HeapExpansion/bestfit-threaded/*">
            <Issue>https://github.com/dotnet/runtime/issues/9270</Issue>
        </ExcludeList>
        <ExcludeList Include="$(XunitTestBinBase)/GC/Regressions/v2.0-rtm/494226/494226/*">
            <Issue>https://github.com/dotnet/runtime/issues/9270</Issue>
        </ExcludeList>
        <ExcludeList Include="$(XunitTestBinBase)/GC/Scenarios/LeakWheel/leakwheel/*">
            <Issue>https://github.com/dotnet/runtime/issues/9270</Issue>
        </ExcludeList>
        <ExcludeList Include="$(XunitTestBinBase)/JIT/opt/Tailcall/TailcallVerifyWithPrefix/*">
            <Issue>Condition17::Test1 checks that we tail call via helper when security cookie is needed; on arm64 we fast tail call in this case.</Issue>
        </ExcludeList>
        <ExcludeList Include="$(XunitTestBinBase)/JIT/Stress/ABI/tailcalls_d/*">
            <Issue>https://github.com/dotnet/runtime/issues/31729</Issue>
        </ExcludeList>
        <ExcludeList Include="$(XunitTestBinBase)/JIT/Stress/ABI/tailcalls_do/*">
            <Issue>https://github.com/dotnet/runtime/issues/31729</Issue>
        </ExcludeList>
        <ExcludeList Include="$(XunitTestBinBase)/Loader/classloader/DefaultInterfaceMethods/sharedgenerics/sharedgenerics_r/*">
            <Issue>https://github.com/dotnet/runtime/issues/7430</Issue>
        </ExcludeList>
        <ExcludeList Include="$(XunitTestBinBase)/GC/Regressions/dev10bugs/536168/536168/*">
            <Issue>extremely memory/time intensive test</Issue>
        </ExcludeList>
        <ExcludeList Include="$(XunitTestBinBase)/Loader/classloader/DefaultInterfaceMethods/diamondshape/diamondshape_d/*">
            <Issue>https://github.com/dotnet/runtime/issues/7430</Issue>
        </ExcludeList>
        <ExcludeList Include="$(XunitTestBinBase)/baseservices/exceptions/stacktrace/Tier1StackTrace/*">
            <Issue>https://github.com/dotnet/runtime/issues/7430</Issue>
        </ExcludeList>
        <ExcludeList Include="$(XunitTestBinBase)/Loader/classloader/DefaultInterfaceMethods/simple/simple/*">
            <Issue>https://github.com/dotnet/runtime/issues/7430</Issue>
        </ExcludeList>
        <ExcludeList Include="$(XunitTestBinBase)/Loader/classloader/DefaultInterfaceMethods/valuetypes/valuetypes/*">
            <Issue>https://github.com/dotnet/runtime/issues/7430</Issue>
        </ExcludeList>
        <ExcludeList Include="$(XunitTestBinBase)/reflection/Tier1Collectible/Tier1Collectible/*">
            <Issue>https://github.com/dotnet/runtime/issues/7430</Issue>
        </ExcludeList>
        <ExcludeList Include="$(XunitTestBinBase)/Regressions/coreclr/15650/interfacecctor/*">
            <Issue>https://github.com/dotnet/runtime/issues/7430</Issue>
        </ExcludeList>
        <ExcludeList Include="$(XunitTestBinBase)/Regressions/coreclr/15827/nonvirtualcall/*">
            <Issue>https://github.com/dotnet/runtime/issues/7430</Issue>
        </ExcludeList>
        <ExcludeList Include="$(XunitTestBinBase)/Loader/classloader/DefaultInterfaceMethods/sharedgenerics/sharedgenerics_d/*">
            <Issue>https://github.com/dotnet/runtime/issues/7430</Issue>
        </ExcludeList>
        <ExcludeList Include="$(XunitTestBinBase)/Loader/classloader/DefaultInterfaceMethods/methodimpl/methodimpl/*">
            <Issue>https://github.com/dotnet/runtime/issues/7430</Issue>
        </ExcludeList>
        <ExcludeList Include="$(XunitTestBinBase)/Regressions/coreclr/16064/methodimpl/*">
            <Issue>https://github.com/dotnet/runtime/issues/7430</Issue>
        </ExcludeList>
        <ExcludeList Include="$(XunitTestBinBase)/reflection/DefaultInterfaceMethods/InvokeConsumer/*">
            <Issue>https://github.com/dotnet/runtime/issues/7430</Issue>
        </ExcludeList>
        <ExcludeList Include="$(XunitTestBinBase)/reflection/DefaultInterfaceMethods/Emit/*">
            <Issue>https://github.com/dotnet/runtime/issues/7430</Issue>
        </ExcludeList>
        <ExcludeList Include="$(XunitTestBinBase)/JIT/Regression/CLR-x86-JIT/v2.1/DDB/B168384/LdfldaHack/*">
            <Issue>https://github.com/dotnet/runtime/issues/9270</Issue>
        </ExcludeList>
        <ExcludeList Include="$(XunitTestBinBase)/Regressions/coreclr/15241/genericcontext/*">
            <Issue>https://github.com/dotnet/runtime/issues/7430</Issue>
        </ExcludeList>
        <ExcludeList Include="$(XunitTestBinBase)/Loader/classloader/DefaultInterfaceMethods/diamondshape/diamondshape_r/*">
            <Issue>https://github.com/dotnet/runtime/issues/7430</Issue>
        </ExcludeList>
        <ExcludeList Include="$(XunitTestBinBase)/GC/API/NoGCRegion/NoGC/*">
            <Issue>needs triage</Issue>
        </ExcludeList>
        <ExcludeList Include="$(XunitTestBinBase)/baseservices/varargs/varargsupport_r/*">
            <Issue>Varargs supported on this platform</Issue>
        </ExcludeList>
        <ExcludeList Include="$(XunitTestBinBase)/baseservices/varargs/varargsupport/*">
            <Issue>Varargs supported on this platform</Issue>
        </ExcludeList>
        <ExcludeList Include="$(XunitTestBinBase)/tracing/runtimeeventsource/runtimeeventsource/*">
            <Issue>Needs Triage</Issue>
        </ExcludeList>
        <ExcludeList Include="$(XunitTestBinBase)/tracing/tracevalidation/inducedgc/inducedgc/*">
            <Issue>Needs Triage</Issue>
        </ExcludeList>
        <ExcludeList Include="$(XunitTestBinBase)/JIT/jit64/opt/rngchk/RngchkStress3/*">
            <Issue>Needs Triage</Issue>
        </ExcludeList>
    </ItemGroup>

    <!-- The following are x64 Unix failures on CoreCLR. -->
    <ItemGroup Condition="'$(XunitTestBinBase)' != '' and '$(TargetArchitecture)' == 'x64' and '$(TargetsWindows)' != 'true' and '$(RuntimeFlavor)' == 'coreclr'">
        <ExcludeList Include="$(XunitTestBinBase)/JIT/Methodical/refany/_il_dbgseq/*">
    	        <Issue>Varargs not supported on this platform</Issue>
        </ExcludeList>
        <ExcludeList Include="$(XunitTestBinBase)/JIT/Methodical/refany/_il_relseq/*">
            <Issue>Varargs not supported on this platform</Issue>
        </ExcludeList>
        <ExcludeList Include="$(XunitTestBinBase)/JIT/Methodical/refany/_relstress1/*">
            <Issue>Varargs not supported on this platform</Issue>
        </ExcludeList>
        <ExcludeList Include="$(XunitTestBinBase)/JIT/Methodical/refany/_relstress3/*">
            <Issue>Varargs not supported on this platform</Issue>
        </ExcludeList>
        <ExcludeList Include="$(XunitTestBinBase)/JIT/Methodical/refany/_speed_dbgstress1/*">
            <Issue>Varargs not supported on this platform</Issue>
        </ExcludeList>
        <ExcludeList Include="$(XunitTestBinBase)/JIT/Methodical/refany/_speed_dbgstress3/*">
            <Issue>Varargs not supported on this platform</Issue>
        </ExcludeList>
        <ExcludeList Include="$(XunitTestBinBase)/JIT/Methodical/refany/_speed_relstress1/*">
            <Issue>Varargs not supported on this platform</Issue>
        </ExcludeList>
        <ExcludeList Include="$(XunitTestBinBase)/JIT/Methodical/refany/_speed_relstress3/*">
            <Issue>Varargs not supported on this platform</Issue>
        </ExcludeList>
        <ExcludeList Include="$(XunitTestBinBase)/JIT/Regression/CLR-x86-JIT/V1-M11-Beta1/b41391/*">
            <Issue>Varargs not supported on this platform</Issue>
        </ExcludeList>
        <ExcludeList Include="$(XunitTestBinBase)/JIT/Regression/CLR-x86-JIT/V1-M12-Beta2/b37646/*">
            <Issue>Varargs not supported on this platform</Issue>
        </ExcludeList>
        <ExcludeList Include="$(XunitTestBinBase)/JIT/Directed/pinning/object-pin/*">
            <Issue>Issue building native components for the test.</Issue>
        </ExcludeList>
        <ExcludeList Include="$(XunitTestBinBase)/JIT/Regression/JitBlue/GitHub_18232/GitHub_18232/*">
            <Issue>Needs Triage</Issue>
        </ExcludeList>
        <ExcludeList Include="$(XunitTestBinBase)/JIT/Regression/JitBlue/GitHub_19022/GitHub_19022/*">
            <Issue>Needs Triage</Issue>
        </ExcludeList>
        <ExcludeList Include="$(XunitTestBinBase)/JIT/Regression/JitBlue/GitHub_19149/GitHub_19149/*">
            <Issue>Needs Triage</Issue>
        </ExcludeList>
        <ExcludeList Include="$(XunitTestBinBase)/JIT/jit64/opt/rngchk/RngchkStress3/*">
            <Issue>timeout</Issue>
        </ExcludeList>
        <ExcludeList Include="$(XunitTestBinBase)/JIT/Regression/JitBlue/GitHub_19601/Github_19601/*">
            <Issue>Needs Triage</Issue>
        </ExcludeList>
    </ItemGroup>

    <!-- Unix arm64 specific -->
    <ItemGroup Condition="'$(XunitTestBinBase)' != '' and ('$(TargetArchitecture)' == 'arm64' or '$(AltJitArch)' == 'arm64') and '$(TargetsWindows)' != 'true' and '$(RuntimeFlavor)' == 'coreclr'">
        <ExcludeList Include="$(XunitTestBinBase)/JIT/jit64/eh/FinallyExec/nonlocalexitinhandler/*">
            <Issue>Test times out</Issue>
        </ExcludeList>
        <ExcludeList Include="$(XunitTestBinBase)/JIT/jit64/eh/FinallyExec/nonlocalexitinfinally/*">
            <Issue>Test times out</Issue>
        </ExcludeList>
        <ExcludeList Include="$(XunitTestBinBase)/JIT/jit64/eh/FinallyExec/nonlocalexitintry/*">
            <Issue>Test times out</Issue>
        </ExcludeList>
        <ExcludeList Include="$(XunitTestBinBase)/JIT/jit64/eh/FinallyExec/nonlocalexitincatch/*">
            <Issue>Test times out</Issue>
        </ExcludeList>
        <ExcludeList Include="$(XunitTestBinBase)/JIT/jit64/eh/FinallyExec/nonlocalexitinroot/*">
            <Issue>Test times out</Issue>
        </ExcludeList>
        <ExcludeList Include="$(XunitTestBinBase)/GC/Scenarios/DoublinkList/dlstack/*">
            <Issue>Release only crash</Issue>
        </ExcludeList>
        <ExcludeList Include="$(XunitTestBinBase)/GC/Scenarios/Dynamo/dynamo/*">
            <Issue>https://github.com/dotnet/runtime/issues/10001</Issue>
        </ExcludeList>
    </ItemGroup>

    <!-- Unix arm32 specific -->
    <ItemGroup Condition="'$(XunitTestBinBase)' != '' and ('$(TargetArchitecture)' == 'arm' or '$(AltJitArch)' == 'arm') and '$(TargetsWindows)' != 'true' and '$(RuntimeFlavor)' == 'coreclr'">
        <ExcludeList Include="$(XunitTestBinBase)/tracing/runtimeeventsource/runtimeeventsource/*">
            <Issue>https://github.com/dotnet/runtime/issues/10848</Issue>
        </ExcludeList>
        <ExcludeList Include="$(XunitTestBinBase)/GC/Scenarios/Dynamo/dynamo/*">
            <Issue>https://github.com/dotnet/runtime/issues/10001</Issue>
        </ExcludeList>
    </ItemGroup>

    <!-- Tests that need to be triaged for vararg usage as that is not supported -->
    <!-- Note these will only be excluded for unix platforms on all runtimes -->
    <ItemGroup Condition="'$(XunitTestBinBase)' != '' and '$(TargetsWindows)' != 'true' ">
        <ExcludeList Include="$(XunitTestBinBase)/JIT/Directed/PREFIX/unaligned/1/arglist*/*">
            <Issue>needs triage</Issue>
        </ExcludeList>
        <ExcludeList Include="$(XunitTestBinBase)/JIT/Directed/PREFIX/unaligned/2/arglist*/*">
            <Issue>needs triage</Issue>
        </ExcludeList>
        <ExcludeList Include="$(XunitTestBinBase)/JIT/Directed/PREFIX/unaligned/4/arglist*/*">
            <Issue>needs triage</Issue>
        </ExcludeList>
        <ExcludeList Include="$(XunitTestBinBase)/JIT/Directed/PREFIX/volatile/1/arglist*/*">
            <Issue>needs triage</Issue>
        </ExcludeList>
    </ItemGroup>

    <!-- Tests that need to be triaged for vararg usage as that is not supported -->
    <!-- Note these will only be excluded for unix platforms on CoreCLR only -->
    <ItemGroup Condition="'$(XunitTestBinBase)' != '' and '$(TargetsWindows)' != 'true' and '$(RuntimeFlavor)' == 'coreclr'">
       <ExcludeList Include="$(XunitTestBinBase)/JIT/jit64/gc/misc/funclet/*">
            <Issue>needs triage</Issue>
        </ExcludeList>
        <ExcludeList Include="$(XunitTestBinBase)/JIT/jit64/mcc/interop/mcc_i00/*">
            <Issue>needs triage</Issue>
        </ExcludeList>
        <ExcludeList Include="$(XunitTestBinBase)/JIT/jit64/mcc/interop/mcc_i01/*">
            <Issue>needs triage</Issue>
        </ExcludeList>
        <ExcludeList Include="$(XunitTestBinBase)/JIT/jit64/mcc/interop/mcc_i02/*">
            <Issue>needs triage</Issue>
        </ExcludeList>
        <ExcludeList Include="$(XunitTestBinBase)/JIT/jit64/mcc/interop/mcc_i03/*">
            <Issue>needs triage</Issue>
        </ExcludeList>
        <ExcludeList Include="$(XunitTestBinBase)/JIT/jit64/mcc/interop/mcc_i10/*">
            <Issue>needs triage</Issue>
        </ExcludeList>
        <ExcludeList Include="$(XunitTestBinBase)/JIT/jit64/mcc/interop/mcc_i11/*">
            <Issue>needs triage</Issue>
        </ExcludeList>
        <ExcludeList Include="$(XunitTestBinBase)/JIT/jit64/mcc/interop/mcc_i12/*">
            <Issue>needs triage</Issue>
        </ExcludeList>
        <ExcludeList Include="$(XunitTestBinBase)/JIT/jit64/mcc/interop/mcc_i13/*">
            <Issue>needs triage</Issue>
        </ExcludeList>
        <ExcludeList Include="$(XunitTestBinBase)/JIT/jit64/mcc/interop/mcc_i30/*">
            <Issue>needs triage</Issue>
        </ExcludeList>
        <ExcludeList Include="$(XunitTestBinBase)/JIT/jit64/mcc/interop/mcc_i31/*">
            <Issue>needs triage</Issue>
        </ExcludeList>
        <ExcludeList Include="$(XunitTestBinBase)/JIT/jit64/mcc/interop/mcc_i32/*">
            <Issue>needs triage</Issue>
        </ExcludeList>
        <ExcludeList Include="$(XunitTestBinBase)/JIT/jit64/mcc/interop/mcc_i33/*">
            <Issue>needs triage</Issue>
        </ExcludeList>
        <ExcludeList Include="$(XunitTestBinBase)/JIT/jit64/mcc/interop/mcc_i50/*">
            <Issue>needs triage</Issue>
        </ExcludeList>
        <ExcludeList Include="$(XunitTestBinBase)/JIT/jit64/mcc/interop/mcc_i51/*">
            <Issue>needs triage</Issue>
        </ExcludeList>
        <ExcludeList Include="$(XunitTestBinBase)/JIT/jit64/mcc/interop/mcc_i52/*">
            <Issue>needs triage</Issue>
        </ExcludeList>
        <ExcludeList Include="$(XunitTestBinBase)/JIT/jit64/mcc/interop/mcc_i53/*">
            <Issue>needs triage</Issue>
        </ExcludeList>
        <ExcludeList Include="$(XunitTestBinBase)/JIT/jit64/mcc/interop/mcc_i60/*">
            <Issue>needs triage</Issue>
        </ExcludeList>
        <ExcludeList Include="$(XunitTestBinBase)/JIT/jit64/mcc/interop/mcc_i61/*">
            <Issue>needs triage</Issue>
        </ExcludeList>
        <ExcludeList Include="$(XunitTestBinBase)/JIT/jit64/mcc/interop/mcc_i62/*">
            <Issue>needs triage</Issue>
        </ExcludeList>
        <ExcludeList Include="$(XunitTestBinBase)/JIT/jit64/mcc/interop/mcc_i63/*">
            <Issue>needs triage</Issue>
        </ExcludeList>
        <ExcludeList Include="$(XunitTestBinBase)/JIT/jit64/mcc/interop/mcc_i70/*">
            <Issue>needs triage</Issue>
        </ExcludeList>
        <ExcludeList Include="$(XunitTestBinBase)/JIT/jit64/mcc/interop/mcc_i71/*">
            <Issue>needs triage</Issue>
        </ExcludeList>
        <ExcludeList Include="$(XunitTestBinBase)/JIT/jit64/mcc/interop/mcc_i72/*">
            <Issue>needs triage</Issue>
        </ExcludeList>
        <ExcludeList Include="$(XunitTestBinBase)/JIT/jit64/mcc/interop/mcc_i73/*">
            <Issue>needs triage</Issue>
        </ExcludeList>
        <ExcludeList Include="$(XunitTestBinBase)/JIT/jit64/mcc/interop/mcc_i80/*">
            <Issue>needs triage</Issue>
        </ExcludeList>
        <ExcludeList Include="$(XunitTestBinBase)/JIT/jit64/mcc/interop/mcc_i81/*">
            <Issue>needs triage</Issue>
        </ExcludeList>
        <ExcludeList Include="$(XunitTestBinBase)/JIT/jit64/mcc/interop/mcc_i82/*">
            <Issue>needs triage</Issue>
        </ExcludeList>
        <ExcludeList Include="$(XunitTestBinBase)/JIT/jit64/mcc/interop/mcc_i83/*">
            <Issue>needs triage</Issue>
        </ExcludeList>
        <ExcludeList Include="$(XunitTestBinBase)/JIT/Methodical/Coverage/arglist_pos/*">
            <Issue>needs triage</Issue>
        </ExcludeList>
        <ExcludeList Include="$(XunitTestBinBase)/JIT/Methodical/refany/_il_dbgseq/*">
            <Issue>needs triage</Issue>
        </ExcludeList>
        <ExcludeList Include="$(XunitTestBinBase)/JIT/Methodical/refany/_il_relseq/*">
            <Issue>needs triage</Issue>
        </ExcludeList>
        <ExcludeList Include="$(XunitTestBinBase)/JIT/Regression/CLR-x86-EJIT/V1-M12-Beta2/b26323/b26323/*">
            <Issue>needs triage</Issue>
        </ExcludeList>
        <ExcludeList Include="$(XunitTestBinBase)/JIT/Regression/CLR-x86-JIT/V1-M09.5-PDC/b16423/b16423/*">
            <Issue>needs triage</Issue>
        </ExcludeList>
        <ExcludeList Include="$(XunitTestBinBase)/JIT/Regression/CLR-x86-JIT/V1-M09.5-PDC/b26324/b26324a/*">
            <Issue>needs triage</Issue>
        </ExcludeList>
        <ExcludeList Include="$(XunitTestBinBase)/JIT/Regression/CLR-x86-JIT/V1-M09.5-PDC/b26324/b26324b/*">
            <Issue>needs triage</Issue>
        </ExcludeList>
        <ExcludeList Include="$(XunitTestBinBase)/JIT/Regression/CLR-x86-JIT/V1-M09.5-PDC/b28901/b28901/*">
            <Issue>needs triage</Issue>
        </ExcludeList>
        <ExcludeList Include="$(XunitTestBinBase)/JIT/Regression/CLR-x86-JIT/V1-M09.5-PDC/b30838/b30838/*">
            <Issue>needs triage</Issue>
        </ExcludeList>
        <ExcludeList Include="$(XunitTestBinBase)/JIT/Regression/CLR-x86-JIT/V1-M09.5-PDC/b30864/b30864/*">
            <Issue>needs triage</Issue>
        </ExcludeList>
        <ExcludeList Include="$(XunitTestBinBase)/JIT/Regression/CLR-x86-JIT/V1-M09.5-PDC/b32374/b32374/*">
            <Issue>needs triage</Issue>
        </ExcludeList>
        <ExcludeList Include="$(XunitTestBinBase)/JIT/Regression/CLR-x86-JIT/V1-M11-Beta1/b35784/b35784/*">
            <Issue>needs triage</Issue>
        </ExcludeList>
        <ExcludeList Include="$(XunitTestBinBase)/JIT/Regression/CLR-x86-JIT/V1-M11-Beta1/b36472/b36472/*">
            <Issue>needs triage</Issue>
        </ExcludeList>
        <ExcludeList Include="$(XunitTestBinBase)/JIT/Regression/CLR-x86-JIT/V1-M11-Beta1/b37598/b37598/*">
            <Issue>needs triage</Issue>
        </ExcludeList>
        <ExcludeList Include="$(XunitTestBinBase)/JIT/Regression/CLR-x86-JIT/V1-M11-Beta1/b41391/b41391/*">
            <Issue>needs triage</Issue>
        </ExcludeList>
        <ExcludeList Include="$(XunitTestBinBase)/JIT/Regression/CLR-x86-JIT/V1-M11-Beta1/b46867/b46867/*">
            <Issue>needs triage</Issue>
        </ExcludeList>
        <ExcludeList Include="$(XunitTestBinBase)/JIT/Regression/CLR-x86-JIT/V1-M12-Beta2/b31745/b31745/*">
            <Issue>needs triage</Issue>
        </ExcludeList>
        <ExcludeList Include="$(XunitTestBinBase)/JIT/Regression/CLR-x86-JIT/V1-M12-Beta2/b31746/b31746/*">
            <Issue>needs triage</Issue>
        </ExcludeList>
        <ExcludeList Include="$(XunitTestBinBase)/JIT/Regression/CLR-x86-JIT/V1-M12-Beta2/b37646/b37646/*">
            <Issue>needs triage</Issue>
        </ExcludeList>
        <ExcludeList Include="$(XunitTestBinBase)/JIT/Regression/CLR-x86-JIT/V1-M12-Beta2/b41852/b41852/*">
            <Issue>needs triage</Issue>
        </ExcludeList>
        <ExcludeList Include="$(XunitTestBinBase)/JIT/Regression/CLR-x86-JIT/V1-M13-RTM/b88793/b88793/*">
            <Issue>needs triage</Issue>
        </ExcludeList>
        <ExcludeList Include="$(XunitTestBinBase)/JIT/Regression/CLR-x86-JIT/V1-M13-RTM/b91248/b91248/*">
            <Issue>needs triage</Issue>
        </ExcludeList>
        <ExcludeList Include="$(XunitTestBinBase)/JIT/Regression/CLR-x86-JIT/V2.0-Beta2/b409748/b409748/*">
            <Issue>needs triage</Issue>
        </ExcludeList>
    </ItemGroup>

    <!-- Failures while testing via ILLINK -->

    <ItemGroup Condition="'$(XunitTestBinBase)' != '' and '$(RunTestsViaIllink)' == 'true'">
        <ExcludeList Include="$(XunitTestBinBase)/JIT/superpmi/superpmicollect/*">
            <!-- Linker runs reset CORE_ROOT to the linked directory based on superpmicollect.exe.
                 The test runs other benchmarks to collect superpmi data.
                 These tests cannot run from the binaries generated wrt superpmicollect.exe -->
            <Issue>By Test Infrastructure design</Issue>
        </ExcludeList>
        <ExcludeList Include="$(XunitTestBinBase)/JIT/Directed/RVAInit/nested/*">
            <!-- Data refered from static field is dropped -->
            <Issue>Bug</Issue>
        </ExcludeList>
    </ItemGroup>

    <!-- Crossgen2 specific -->
    <ItemGroup Condition="'$(XunitTestBinBase)' != '' and '$(TestBuildMode)' == 'crossgen2' and '$(RuntimeFlavor)' == 'coreclr'">
        <ExcludeList Include="$(XunitTestBinBase)/baseservices/threading/paramthreadstart/ThreadStartBool_1/*">
            <Issue>https://github.com/dotnet/runtime/issues/33887</Issue>
        </ExcludeList>
        <ExcludeList Include="$(XunitTestBinBase)/JIT/Intrinsics/TypeIntrinsics_r/*">
            <Issue>https://github.com/dotnet/runtime/issues/32725</Issue>
        </ExcludeList>
        <ExcludeList Include="$(XunitTestBinBase)/JIT/Intrinsics/TypeIntrinsics_ro/*">
            <Issue>https://github.com/dotnet/runtime/issues/32725</Issue>
        </ExcludeList>
        <ExcludeList Include="$(XunitTestBinBase)/JIT/Regression/CLR-x86-JIT/v2.1/DDB/B168384/LdfldaHack/*">
            <Issue>https://github.com/dotnet/runtime/issues/615</Issue>
        </ExcludeList>
        <ExcludeList Include="$(XunitTestBinBase)/JIT/Stress/ABI/**/*">
            <Issue>https://github.com/dotnet/runtime/issues/32725</Issue>
        </ExcludeList>
        <ExcludeList Include="$(XunitTestBinBase)/tracing/tracevalidation/tracelogging/tracelogging/*">
            <Issue>https://github.com/dotnet/runtime/issues/32728</Issue>
        </ExcludeList>
        <ExcludeList Include="$(XunitTestBinBase)/JIT/opt/ObjectStackAllocation/ObjectStackAllocationTests/*">
            <Issue>Not compatible with crossgen2</Issue>
        </ExcludeList>
        <ExcludeList Include="$(XunitTestBinBase)/JIT/superpmi/superpmicollect/*">
            <Issue>Not compatible with crossgen2</Issue>
        </ExcludeList>
        <ExcludeList Include="$(XunitTestBinBase)/JIT/Methodical/tailcall_v4/hijacking/*">
            <Issue>https://github.com/dotnet/runtime/issues/7597</Issue>
        </ExcludeList>
        <ExcludeList Include="$(XunitTestBinBase)/Loader/AssemblyDependencyResolver/AssemblyDependencyResolverTests/AssemblyDependencyResolverTests/*">
            <Issue>https://github.com/dotnet/runtime/issues/34905</Issue>
        </ExcludeList>
        <ExcludeList Include="$(XunitTestBinBase)/profiler/rejit/rejit/*">
            <Issue>https://github.com/dotnet/runtime/issues/35639</Issue>
        </ExcludeList>
        <ExcludeList Include="$(XunitTestBinBase)/JIT/SIMD/SimpleSIMDProgram/*">
            <Issue>https://github.com/dotnet/runtime/issues/35724</Issue>
        </ExcludeList>
    </ItemGroup>

    <!-- runtest.proj finds all the *.cmd/*.sh scripts in a test folder and creates corresponding test methods.
         Exclude these scripts to avoid creating such methods for the superpmicollect dependent test projects
         and running them separately from superpmicollect test. These should be excluded regardless of RuntimeFlavor/os/arch-->

    <ItemGroup Condition="'$(XunitTestBinBase)' != ''">
        <ExcludeList Include="$(XunitTestBinBase)/JIT/superpmi/superpmicollect/*" Exclude="$(XunitTestBinBase)/JIT/superpmi/superpmicollect/superpmicollect.*">
            <Issue>Do not run these scripts separately from superpmicollect test</Issue>
        </ExcludeList>
    </ItemGroup>

    <!-- Known failures for mono runtime on *all* architectures/operating systems -->
    <ItemGroup Condition="'$(RuntimeFlavor)' == 'mono'" >
        <ExcludeList Include="$(XunitTestBinBase)/baseservices/exceptions/stackoverflow/stackoverflowtester/**">
            <Issue>needs triage</Issue>
        </ExcludeList>
        <ExcludeList Include="$(XunitTestBinBase)/GC/API/GC/AddMemoryPressureTest/**">
            <Issue>needs triage</Issue>
        </ExcludeList>
        <ExcludeList Include="$(XunitTestBinBase)/GC/API/GC/AddThresholdTest/**">
            <Issue>needs triage</Issue>
        </ExcludeList>
        <ExcludeList Include="$(XunitTestBinBase)/GC/API/GC/AddUsageTest/**">
            <Issue>needs triage</Issue>
        </ExcludeList>
        <ExcludeList Include="$(XunitTestBinBase)/GC/API/GC/Collect1/**">
            <Issue>needs triage</Issue>
        </ExcludeList>
        <ExcludeList Include="$(XunitTestBinBase)/GC/API/GC/CollectionCountTest/**">
            <Issue>needs triage</Issue>
        </ExcludeList>
        <ExcludeList Include="$(XunitTestBinBase)/GC/API/GC/GetGeneration/**">
            <Issue>needs triage</Issue>
        </ExcludeList>
        <ExcludeList Include="$(XunitTestBinBase)/GC/API/GC/GetGeneration_fail/**">
            <Issue>needs triage</Issue>
        </ExcludeList>
        <ExcludeList Include="$(XunitTestBinBase)/GC/API/GC/GetGenerationWR/**">
            <Issue>needs triage</Issue>
        </ExcludeList>
        <ExcludeList Include="$(XunitTestBinBase)/GC/API/GC/GetTotalAllocatedBytes/**">
            <Issue>needs triage</Issue>
        </ExcludeList>
        <ExcludeList Include="$(XunitTestBinBase)/GC/API/GC/MaxGeneration/**">
            <Issue>needs triage</Issue>
        </ExcludeList>
        <ExcludeList Include="$(XunitTestBinBase)/GC/API/GC/RemoveUsageTest/**">
            <Issue>needs triage</Issue>
        </ExcludeList>
        <ExcludeList Include="$(XunitTestBinBase)/GC/API/GCSettings/InputValidation/**">
            <Issue>needs triage</Issue>
        </ExcludeList>
        <ExcludeList Include="$(XunitTestBinBase)GC/API/WeakReference/Finalize2/**">
            <Issue>needs triage</Issue>
        </ExcludeList>
        <ExcludeList Include="$(XunitTestBinBase)/GC/Features/LOHCompaction/lohpin/**">
            <Issue>needs triage</Issue>
        </ExcludeList>
        <ExcludeList Include="$(XunitTestBinBase)/GC/Scenarios/ReflectObj/reflectobj/**">
            <Issue>needs triage</Issue>
        </ExcludeList>
        <ExcludeList Include="$(XunitTestBinBase)/GC/Scenarios/SingLinkList/singlinkgen/**">
            <Issue>needs triage</Issue>
        </ExcludeList>
        <ExcludeList Include="$(XunitTestBinBase)/Interop/ArrayMarshalling/ByValArray/MarshalArrayByValTest/**">
            <Issue>needs triage</Issue>
        </ExcludeList>
        <ExcludeList Include="$(XunitTestBinBase)/Interop/COM/Reflection/Reflection/**">
            <Issue>https://github.com/dotnet/runtime/issues/34371</Issue>
        </ExcludeList>
        <ExcludeList Include="$(XunitTestBinBase)/Interop/ICastable/Castable/**">
            <Issue>needs triage</Issue>
        </ExcludeList>
        <ExcludeList Include="$(XunitTestBinBase)/Interop/ICustomMarshaler/ConflictingNames/MultipleALCs/**">
            <Issue>https://github.com/dotnet/runtime/issues/34072</Issue>
        </ExcludeList>
<<<<<<< HEAD
        <ExcludeList Include="$(XunitTestBinBase)/Interop/ICustomMarshaler/ConflictingNames/SameNameDifferentAssembly/**">
            <Issue>https://github.com/dotnet/runtime/issues/34372</Issue>
        </ExcludeList>
        <ExcludeList Include="$(XunitTestBinBase)/Interop/ICustomMarshaler/Primitives/ICustomMarshaler_TargetUnix/**">
=======
        <ExcludeList Include="$(XunitTestBinBase)/Interop/ICustomMarshaler/Primitives/ICustomMarshaler/**">
>>>>>>> 5eaac684
            <Issue>https://github.com/dotnet/runtime/issues/34374</Issue>
        </ExcludeList>
        <ExcludeList Include="$(XunitTestBinBase)/Interop/LayoutClass/LayoutClassTest/**">
            <Issue>needs triage</Issue>
        </ExcludeList>
        <ExcludeList Include="$(XunitTestBinBase)/Interop/MarshalAPI/FunctionPointer/**">
            <Issue>needs triage</Issue>
        </ExcludeList>
        <ExcludeList Include="$(XunitTestBinBase)/Interop/NativeLibrary/Callback/CallbackTests/**">
            <Issue>needs triage</Issue>
        </ExcludeList>
        <ExcludeList Include="$(XunitTestBinBase)Interop/NativeLibrary/AssemblyLoadContext/ResolveUnmanagedDllTests/** ">
             <Issue>needs triage</Issue>
        </ExcludeList>
        <ExcludeList Include="$(XunitTestBinBase)/Interop/NativeLibraryResolveCallback/CallbackStressTest/**">
            <Issue>needs triage</Issue>
        </ExcludeList>
        <ExcludeList Include="$(XunitTestBinBase)/Interop/NativeLibraryResolveCallback/CallbackStressTest/**">
            <Issue>needs triage</Issue>
        </ExcludeList>
        <ExcludeList Include="$(XunitTestBinBase)/Interop/NativeLibraryResolveCallback/CallbackStressTest/**">
            <Issue>needs triage</Issue>
        </ExcludeList>
        <ExcludeList Include="$(XunitTestBinBase)/Interop/NativeLibraryResolveCallback/CallbackStressTest/**">
            <Issue>needs triage</Issue>
        </ExcludeList>
        <ExcludeList Include="$(XunitTestBinBase)/Interop/NativeLibraryResolveCallback/CallbackTests/**">
            <Issue>needs triage</Issue>
        </ExcludeList>
        <ExcludeList Include="$(XunitTestBinBase)/Interop/NativeLibraryResolveEvent/ResolveEventTests/**">
            <Issue>needs triage</Issue>
        </ExcludeList>
        <ExcludeList Include="$(XunitTestBinBase)/Interop/PInvoke/Array/MarshalArrayAsField/AsByValArray/AsByValArrayTest/**">
            <Issue>needs triage</Issue>
        </ExcludeList>
        <ExcludeList Include="$(XunitTestBinBase)/Interop/PInvoke/Array/MarshalArrayAsField/AsLPArray/AsLPArrayTest/**">
            <Issue>needs triage</Issue>
        </ExcludeList>
        <ExcludeList Include="$(XunitTestBinBase)/Interop/PInvoke/Array/MarshalArrayAsParam/AsDefault/AsDefaultTest/**">
            <Issue>needs triage</Issue>
        </ExcludeList>
        <ExcludeList Include="$(XunitTestBinBase)/Interop/PInvoke/Array/MarshalArrayAsParam/AsLPArray/AsLPArrayTest/**">
            <Issue>needs triage</Issue>
        </ExcludeList>
        <ExcludeList Include="$(XunitTestBinBase)/Interop/PInvoke/ArrayWithOffset/ArrayWithOffsetTest/**">
            <Issue>needs triage</Issue>
        </ExcludeList>
        <ExcludeList Include="$(XunitTestBinBase)/Interop/PInvoke/AsAny/AsAnyTest/**">
            <Issue>needs triage</Issue>
        </ExcludeList>
        <ExcludeList Include="$(XunitTestBinBase)/Interop/PInvoke/CriticalHandles/ArrayTest/**">
            <Issue>needs triage</Issue>
        </ExcludeList>
        <ExcludeList Include="$(XunitTestBinBase)/Interop/PInvoke/CriticalHandles/StructTest/StructTest/**">
            <Issue>needs triage</Issue>
        </ExcludeList>
        <ExcludeList Include="$(XunitTestBinBase)/Interop/PInvoke/CriticalHandles/**">
            <Issue>needs triage</Issue>
        </ExcludeList>
        <ExcludeList Include="$(XunitTestBinBase)/Interop/PInvoke/DateTime/DateTimeTest/**">
            <Issue>needs triage</Issue>
        </ExcludeList>
        <ExcludeList Include="$(XunitTestBinBase)/Interop/PInvoke/Decimal/DecimalTest/**">
            <Issue>needs triage</Issue>
        </ExcludeList>
        <ExcludeList Include="$(XunitTestBinBase)/Interop/PInvoke/Delegate/DelegateTest/**">
            <Issue>needs triage</Issue>
        </ExcludeList>
        <ExcludeList Include="$(XunitTestBinBase)/Interop/PInvoke/Generics/GenericsTest/GenericsTest/**">
            <Issue>needs triage</Issue>
        </ExcludeList>
        <ExcludeList Include="$(XunitTestBinBase)/Interop/PInvoke/SizeParamIndex/PInvoke/Invalid/InvalidParamIndex/**">
            <Issue>needs triage</Issue>
        </ExcludeList>
        <ExcludeList Include="$(XunitTestBinBase)/Interop/PInvoke/SizeParamIndex/PInvoke/PassingByOut/PassingByOutTest/**">
            <Issue>needs triage</Issue>
        </ExcludeList>
        <ExcludeList Include="$(XunitTestBinBase)/Interop/PInvoke/SizeParamIndex/PInvoke/PassingByRef/PassingByRefTest/**">
            <Issue>needs triage</Issue>
        </ExcludeList>
        <ExcludeList Include="$(XunitTestBinBase)/Interop/PInvoke/SizeParamIndex/ReversePInvoke/PassingByOut/PassingByOutTest/**">
            <Issue>https://github.com/dotnet/runtime/issues/34196</Issue>
        </ExcludeList>
        <ExcludeList Include="$(XunitTestBinBase)/Interop/PInvoke/SizeParamIndex/ReversePInvoke/PassingByRef/PassingByRefTest/**">
            <Issue>https://github.com/dotnet/runtime/issues/34196</Issue>
        </ExcludeList>
        <ExcludeList Include="$(XunitTestBinBase)/Interop/StringMarshalling/AnsiBSTR/AnsiBStrTest/**">
            <Issue>needs triage</Issue>
        </ExcludeList>
        <ExcludeList Include="$(XunitTestBinBase)/Interop/StringMarshalling/BSTR/BSTRTest/**">
            <Issue>https://github.com/dotnet/runtime/issues/34375</Issue>
        </ExcludeList>
        <ExcludeList Include="$(XunitTestBinBase)/Interop/StringMarshalling/LPSTR/LPSTRTest/**">
            <Issue>needs triage</Issue>
        </ExcludeList>
        <ExcludeList Include="$(XunitTestBinBase)/Interop/StructMarshalling/PInvoke/MarshalStructAsLayoutSeq/**">
            <Issue>needs triage</Issue>
        </ExcludeList>
        <ExcludeList Include="$(XunitTestBinBase)/Interop/StructMarshalling/ReversePInvoke/MarshalSeqStruct/ReversePInvoke/ReversePInvokeTest/**">
            <Issue>https://github.com/dotnet/runtime/issues/34196</Issue>
        </ExcludeList>
        <ExcludeList Include="$(XunitTestBinBase)/Interop/StructPacking/StructPacking/**">
            <Issue>needs triage</Issue>
        </ExcludeList>
            <ExcludeList Include="$(XunitTestBinBase)Interop/NativeLibrary/Callback/CallbackStressTest_TargetUnix/**">
            <Issue>needs triage</Issue>
        </ExcludeList>
        <ExcludeList Include="$(XunitTestBinBase)/JIT/Directed/Convert/ldind_conv/**">
            <Issue>needs triage</Issue>
        </ExcludeList>
        <ExcludeList Include="$(XunitTestBinBase)/JIT/Directed/coverage/compiler/FilterToHandler/**">
            <Issue>needs triage</Issue>
        </ExcludeList>
        <ExcludeList Include="$(XunitTestBinBase)/JIT/Directed/coverage/importer/Desktop/badldsfld_il_d/**">
            <Issue>needs triage</Issue>
        </ExcludeList>
        <ExcludeList Include="$(XunitTestBinBase)/JIT/Directed/coverage/importer/Desktop/badldsfld_il_r/**">
            <Issue>needs triage</Issue>
        </ExcludeList>
        <ExcludeList Include="$(XunitTestBinBase)/JIT/Directed/tailcall/more_tailcalls/**">
            <Issue>needs triage</Issue>
        </ExcludeList>
        <ExcludeList Include="$(XunitTestBinBase)/JIT/Directed/newarr/newarr/**">
            <Issue>needs triage</Issue>
        </ExcludeList>
        <ExcludeList Include="$(XunitTestBinBase)/JIT/HardwareIntrinsics/General/Vector128_1/Vector128_1_r/**">
            <Issue>needs triage</Issue>
        </ExcludeList>
        <ExcludeList Include="$(XunitTestBinBase)/JIT/HardwareIntrinsics/General/Vector128_1/Vector128_1_ro/**">
            <Issue>needs triage</Issue>
        </ExcludeList>
        <ExcludeList Include="$(XunitTestBinBase)/JIT/HardwareIntrinsics/General/Vector256/Vector256_r/**">
            <Issue>needs triage</Issue>
        </ExcludeList>
        <ExcludeList Include="$(XunitTestBinBase)/JIT/HardwareIntrinsics/General/Vector256/Vector256_ro/**">
            <Issue>needs triage</Issue>
        </ExcludeList>
        <ExcludeList Include="$(XunitTestBinBase)/JIT/HardwareIntrinsics/General/Vector256_1/Vector256_1_r/**">
            <Issue>needs triage</Issue>
        </ExcludeList>
        <ExcludeList Include="$(XunitTestBinBase)/JIT/HardwareIntrinsics/General/Vector256_1/Vector256_1_ro/**">
            <Issue>needs triage</Issue>
        </ExcludeList>
        <ExcludeList Include="$(XunitTestBinBase)/JIT/HardwareIntrinsics/X86/General/IsSupported_r/**">
            <Issue>needs triage</Issue>
        </ExcludeList>
        <ExcludeList Include="$(XunitTestBinBase)/JIT/HardwareIntrinsics/X86/General/IsSupported_ro/**">
            <Issue>needs triage</Issue>
        </ExcludeList>
        <ExcludeList Include="$(XunitTestBinBase)/JIT/HardwareIntrinsics/X86/Lzcnt.X64/Lzcnt.X64_r/**">
            <Issue>needs triage</Issue>
        </ExcludeList>
        <ExcludeList Include="$(XunitTestBinBase)/JIT/HardwareIntrinsics/X86/Lzcnt.X64/**">
            <Issue>needs triage</Issue>
        </ExcludeList>
        <ExcludeList Include="$(XunitTestBinBase)/JIT/HardwareIntrinsics/X86/Lzcnt/Lzcnt_r/**">
            <Issue>needs triage</Issue>
        </ExcludeList>
        <ExcludeList Include="$(XunitTestBinBase)/JIT/HardwareIntrinsics/X86/Lzcnt/Lzcnt_ro/**">
            <Issue>needs triage</Issue>
        </ExcludeList>
        <ExcludeList Include="$(XunitTestBinBase)/JIT/HardwareIntrinsics/X86/Popcnt.X64/**">
            <Issue>needs triage</Issue>
        </ExcludeList>
        <ExcludeList Include="$(XunitTestBinBase)/JIT/HardwareIntrinsics/X86/Popcnt.X64/**">
            <Issue>needs triage</Issue>
        </ExcludeList>
        <ExcludeList Include="$(XunitTestBinBase)/JIT/HardwareIntrinsics/X86/Popcnt/Popcnt_r/**">
            <Issue>needs triage</Issue>
        </ExcludeList>
        <ExcludeList Include="$(XunitTestBinBase)/JIT/HardwareIntrinsics/X86/Popcnt/Popcnt_ro/**">
            <Issue>needs triage</Issue>
        </ExcludeList>
        <ExcludeList Include="$(XunitTestBinBase)/JIT/HardwareIntrinsics/X86/Regression/GitHub_17957/GitHub_17957_r/**">
            <Issue>needs triage</Issue>
        </ExcludeList>
        <ExcludeList Include="$(XunitTestBinBase)/JIT/HardwareIntrinsics/X86/Regression/GitHub_17957/GitHub_17957_ro/**">
            <Issue>needs triage</Issue>
        </ExcludeList>
        <ExcludeList Include="$(XunitTestBinBase)/JIT/IL_Conformance/Old/Conformance_Base/conv_ovf_r8_i4/**">
            <Issue>needs triage</Issue>
        </ExcludeList>
        <ExcludeList Include="$(XunitTestBinBase)/JIT/IL_Conformance/Old/Conformance_Base/conv_ovf_r8_i8/**">
            <Issue>needs triage</Issue>
        </ExcludeList>
        <ExcludeList Include="$(XunitTestBinBase)/JIT/Intrinsics/TypeIntrinsics_il/**">
            <Issue>needs triage</Issue>
        </ExcludeList>
        <ExcludeList Include="$(XunitTestBinBase)/JIT/Intrinsics/TypeIntrinsics_r/**">
            <Issue>needs triage</Issue>
        </ExcludeList>
        <ExcludeList Include="$(XunitTestBinBase)/JIT/Intrinsics/TypeIntrinsics_ro/**">
            <Issue>needs triage</Issue>
        </ExcludeList>
        <ExcludeList Include="$(XunitTestBinBase)/JIT/jit64/localloc/call/call05_dynamic/**">
            <Issue>https://github.com/dotnet/runtime/issues/34376</Issue>
        </ExcludeList>
        <ExcludeList Include="$(XunitTestBinBase)/JIT/jit64/localloc/call/call05_large/**">
            <Issue>needs triage</Issue>
        </ExcludeList>
        <ExcludeList Include="$(XunitTestBinBase)/JIT/jit64/localloc/call/call05_small/**">
            <Issue>needs triage</Issue>
        </ExcludeList>
        <ExcludeList Include="$(XunitTestBinBase)/JIT/jit64/localloc/ehverify/eh05_dynamic/**">
            <Issue>needs triage</Issue>
        </ExcludeList>
        <ExcludeList Include="$(XunitTestBinBase)/JIT/jit64/localloc/ehverify/eh05_large/**">
            <Issue>needs triage</Issue>
        </ExcludeList>
        <ExcludeList Include="$(XunitTestBinBase)/JIT/jit64/localloc/ehverify/eh05_small/**">
            <Issue>needs triage</Issue>
        </ExcludeList>
        <ExcludeList Include="$(XunitTestBinBase)/JIT/jit64/localloc/ehverify/eh06_dynamic/**">
            <Issue>needs triage</Issue>
        </ExcludeList>
        <ExcludeList Include="$(XunitTestBinBase)/JIT/jit64/localloc/ehverify/eh06_large/**">
            <Issue>needs triage</Issue>
        </ExcludeList>
        <ExcludeList Include="$(XunitTestBinBase)/JIT/jit64/localloc/ehverify/eh06_small/**">
            <Issue>needs triage</Issue>
        </ExcludeList>
        <ExcludeList Include="$(XunitTestBinBase)/JIT/jit64/localloc/ehverify/eh07_dynamic/**">
            <Issue>needs triage</Issue>
        </ExcludeList>
        <ExcludeList Include="$(XunitTestBinBase)/JIT/jit64/localloc/ehverify/eh07_small/**">
            <Issue>needs triage</Issue>
        </ExcludeList>
        <ExcludeList Include="$(XunitTestBinBase)/JIT/jit64/localloc/ehverify/eh08_dynamic/**">
            <Issue>needs triage</Issue>
        </ExcludeList>
        <ExcludeList Include="$(XunitTestBinBase)/JIT/jit64/localloc/ehverify/eh08_large/**">
            <Issue>needs triage</Issue>
        </ExcludeList>
        <ExcludeList Include="$(XunitTestBinBase)/JIT/jit64/localloc/ehverify/eh08_small/**">
            <Issue>needs triage</Issue>
        </ExcludeList>
        <ExcludeList Include="$(XunitTestBinBase)/JIT/Methodical/Arrays/huge/_il_relhuge_b/**">
            <Issue>needs triage</Issue>
        </ExcludeList>
        <ExcludeList Include="$(XunitTestBinBase)/JIT/Methodical/Arrays/huge/_il_relhuge_i4/**">
            <Issue>needs triage</Issue>
        </ExcludeList>
        <ExcludeList Include="$(XunitTestBinBase)/JIT/Methodical/Arrays/huge/_il_relhuge_objref/**">
            <Issue>needs triage</Issue>
        </ExcludeList>
        <ExcludeList Include="$(XunitTestBinBase)/JIT/Methodical/Arrays/huge/_il_relhuge_r4/**">
            <Issue>needs triage</Issue>
        </ExcludeList>
        <ExcludeList Include="$(XunitTestBinBase)/JIT/Methodical/Arrays/huge/_il_relhuge_r8/**">
            <Issue>needs triage</Issue>
        </ExcludeList>
        <ExcludeList Include="$(XunitTestBinBase)/JIT/Methodical/Arrays/huge/_il_relhuge_struct/**">
            <Issue>needs triage</Issue>
        </ExcludeList>
        <ExcludeList Include="$(XunitTestBinBase)/JIT/Methodical/Arrays/huge/_il_relhuge_u8/**">
            <Issue>needs triage</Issue>
        </ExcludeList>
        <ExcludeList Include="$(XunitTestBinBase)/JIT/Methodical/Arrays/misc/_il_dbgaddress/**">
            <Issue>https://github.com/dotnet/runtime/issues/34068</Issue>
        </ExcludeList>
        <ExcludeList Include="$(XunitTestBinBase)/JIT/Methodical/Arrays/misc/_il_dbginitializearray/**">
            <Issue>needs triage</Issue>
        </ExcludeList>
        <ExcludeList Include="$(XunitTestBinBase)/JIT/Methodical/Arrays/misc/_il_dbgldelem_get/**">
            <Issue>needs triage</Issue>
        </ExcludeList>
        <ExcludeList Include="$(XunitTestBinBase)/JIT/Methodical/Arrays/misc/_il_reladdress/**">
            <Issue>https://github.com/dotnet/runtime/issues/34068</Issue>
        </ExcludeList>
        <ExcludeList Include="$(XunitTestBinBase)/JIT/Methodical/Arrays/misc/_il_relgcarr/**">
            <Issue>https://github.com/dotnet/runtime/issues/34068</Issue>
        </ExcludeList>
        <ExcludeList Include="$(XunitTestBinBase)/JIT/Methodical/Arrays/misc/_il_relinitializearray/**">
            <Issue>https://github.com/dotnet/runtime/issues/34068</Issue>
        </ExcludeList>
        <ExcludeList Include="$(XunitTestBinBase)/JIT/Methodical/Arrays/misc/_il_relldelem_get/**">
            <Issue>needs triage</Issue>
        </ExcludeList>
        <ExcludeList Include="$(XunitTestBinBase)/JIT/Methodical/Arrays/range/_il_dbgfloat64_range1/**">
            <Issue>https://github.com/dotnet/runtime/issues/34068</Issue>
        </ExcludeList>
        <ExcludeList Include="$(XunitTestBinBase)/JIT/Methodical/Arrays/range/_il_dbgfloat64_range2/**">
            <Issue>https://github.com/dotnet/runtime/issues/34068</Issue>
        </ExcludeList>
        <ExcludeList Include="$(XunitTestBinBase)/JIT/Methodical/Arrays/range/_il_dbgint32_0_5a/**">
            <Issue>https://github.com/dotnet/runtime/issues/34068</Issue>
        </ExcludeList>
        <ExcludeList Include="$(XunitTestBinBase)/JIT/Methodical/Arrays/range/_il_dbgint32_0_5b/**">
            <Issue>https://github.com/dotnet/runtime/issues/34068</Issue>
        </ExcludeList>
        <ExcludeList Include="$(XunitTestBinBase)/JIT/Methodical/Arrays/range/_il_dbgint32_1/**">
            <Issue>https://github.com/dotnet/runtime/issues/34068</Issue>
        </ExcludeList>
        <ExcludeList Include="$(XunitTestBinBase)/JIT/Methodical/Arrays/range/_il_dbgint32_m1/**">
            <Issue>https://github.com/dotnet/runtime/issues/34068</Issue>
        </ExcludeList>
        <ExcludeList Include="$(XunitTestBinBase)/JIT/Methodical/Arrays/range/_il_dbgint32_neg_range/**">
            <Issue>https://github.com/dotnet/runtime/issues/34068</Issue>
        </ExcludeList>
        <ExcludeList Include="$(XunitTestBinBase)/JIT/Methodical/Arrays/range/_il_dbgint32_range1/**">
            <Issue>https://github.com/dotnet/runtime/issues/34068</Issue>
        </ExcludeList>
        <ExcludeList Include="$(XunitTestBinBase)/JIT/Methodical/Arrays/range/_il_dbgint32_range2/**">
            <Issue>needs triage</Issue>
        </ExcludeList>
        <ExcludeList Include="$(XunitTestBinBase)/JIT/Methodical/Arrays/range/_il_relfloat64_range1/**">
            <Issue>https://github.com/dotnet/runtime/issues/34068</Issue>
        </ExcludeList>
        <ExcludeList Include="$(XunitTestBinBase)/JIT/Methodical/Arrays/range/_il_relfloat64_range2/**">
            <Issue>needs triage</Issue>
        </ExcludeList>
        <ExcludeList Include="$(XunitTestBinBase)/JIT/Methodical/Arrays/range/_il_relint32_0_5a/**">
            <Issue>https://github.com/dotnet/runtime/issues/34068</Issue>
        </ExcludeList>
        <ExcludeList Include="$(XunitTestBinBase)/JIT/Methodical/Arrays/range/_il_relint32_0_5b/**">
            <Issue>https://github.com/dotnet/runtime/issues/34068</Issue>
        </ExcludeList>
        <ExcludeList Include="$(XunitTestBinBase)/JIT/Methodical/Arrays/range/_il_relint32_1/**">
            <Issue>needs triage</Issue>
        </ExcludeList>
        <ExcludeList Include="$(XunitTestBinBase)/JIT/Methodical/Arrays/range/_il_relint32_m1/**">
            <Issue>https://github.com/dotnet/runtime/issues/34068</Issue>
        </ExcludeList>
        <ExcludeList Include="$(XunitTestBinBase)/JIT/Methodical/Arrays/range/_il_relint32_neg_range/**">
            <Issue>https://github.com/dotnet/runtime/issues/34068</Issue>
        </ExcludeList>
        <ExcludeList Include="$(XunitTestBinBase)/JIT/Methodical/Arrays/range/_il_relint32_range1/**">
            <Issue>https://github.com/dotnet/runtime/issues/34068</Issue>
        </ExcludeList>
        <ExcludeList Include="$(XunitTestBinBase)/JIT/Methodical/Arrays/range/_il_relint32_range2/**">
            <Issue>needs triage</Issue>
        </ExcludeList>
        <ExcludeList Include="$(XunitTestBinBase)/JIT/Methodical/Boxing/morph/sin3double/**">
            <Issue>https://github.com/dotnet/runtime/issues/34196</Issue>
        </ExcludeList>
        <ExcludeList Include="$(XunitTestBinBase)/JIT/Methodical/doublearray/dblarray2_cs_d/**">
            <Issue>needs triage</Issue>
        </ExcludeList>
        <ExcludeList Include="$(XunitTestBinBase)/JIT/Methodical/doublearray/dblarray2_cs_do/**">
            <Issue>needs triage</Issue>
        </ExcludeList>
        <ExcludeList Include="$(XunitTestBinBase)/JIT/Methodical/doublearray/dblarray2_cs_r/**">
            <Issue>needs triage</Issue>
        </ExcludeList>
        <ExcludeList Include="$(XunitTestBinBase)/JIT/Methodical/doublearray/dblarray2_cs_ro/**">
            <Issue>needs triage</Issue>
        </ExcludeList>
        <ExcludeList Include="$(XunitTestBinBase)/JIT/Methodical/doublearray/dblarray3_cs_do/**">
            <Issue>needs triage</Issue>
        </ExcludeList>
        <ExcludeList Include="$(XunitTestBinBase)/JIT/Methodical/int64/arrays/_il_relhugedim/**">
            <Issue>needs triage</Issue>
        </ExcludeList>
        <ExcludeList Include="$(XunitTestBinBase)/JIT/Methodical/Invoke/25params/25paramMixed_il_d/**">
            <Issue>needs triage</Issue>
        </ExcludeList>
        <ExcludeList Include="$(XunitTestBinBase)/JIT/Methodical/Invoke/25params/25paramMixed_il_r/**">
            <Issue>https://github.com/dotnet/runtime/issues/34068</Issue>
        </ExcludeList>
        <ExcludeList Include="$(XunitTestBinBase)/JIT/Methodical/refany/_il_rellcs/**">
            <Issue>https://github.com/dotnet/runtime/issues/34196</Issue>
        </ExcludeList>
        <ExcludeList Include="$(XunitTestBinBase)/JIT/Methodical/tailcall/_il_dbgdeep_array_nz/**">
            <Issue>https://github.com/dotnet/runtime/issues/34068</Issue>
        </ExcludeList>
        <ExcludeList Include="$(XunitTestBinBase)/JIT/Methodical/tailcall/_il_reldeep_array_nz/**">
            <Issue>https://github.com/dotnet/runtime/issues/34068</Issue>
        </ExcludeList>
        <ExcludeList Include="$(XunitTestBinBase)JIT/Methodical/tailcall_v4/hijacking/**">
            <Issue>https://github.com/dotnet/runtime/issues/34068</Issue>
        </ExcludeList>
        <ExcludeList Include="$(XunitTestBinBase)/JIT/Methodical/VT/callconv/_il_dbgjumps4/**">
            <Issue>https://github.com/dotnet/runtime/issues/34379</Issue>
        </ExcludeList>
        <ExcludeList Include="$(XunitTestBinBase)/JIT/Methodical/VT/callconv/_il_reljumps4/**">
            <Issue>needs triage</Issue>
        </ExcludeList>
        <ExcludeList Include="$(XunitTestBinBase)/JIT/Methodical/VT/port/_il_dbghuge_gcref/**">
            <Issue>needs triage</Issue>
        </ExcludeList>
        <ExcludeList Include="$(XunitTestBinBase)/JIT/Methodical/VT/port/_il_relhuge_gcref/**">
            <Issue>needs triage</Issue>
        </ExcludeList>
        <ExcludeList Include="$(XunitTestBinBase)/JIT/opt/ObjectStackAllocation/ObjectStackAllocationTests/**">
            <Issue>needs triage</Issue>
        </ExcludeList>
        <ExcludeList Include="$(XunitTestBinBase)/JIT/Performance/CodeQuality/BilinearInterpol/BilinearInterpol/**">
            <Issue>needs triage</Issue>
        </ExcludeList>
        <ExcludeList Include="$(XunitTestBinBase)/JIT/Regression/CLR-x86-JIT/V1-M09.5-PDC/b16895/b16895/**">
            <Issue>https://github.com/dotnet/runtime/issues/34386</Issue>
        </ExcludeList>
        <ExcludeList Include="$(XunitTestBinBase)/JIT/Regression/CLR-x86-JIT/V1-M09.5-PDC/b27883/b27883/**">
            <Issue>https://github.com/dotnet/runtime/issues/34387</Issue>
        </ExcludeList>
        <ExcludeList Include="$(XunitTestBinBase)/JIT/Regression/CLR-x86-JIT/V1-M12-Beta2/b31283/b31283/**">
            <Issue>needs triage</Issue>
        </ExcludeList>
        <ExcludeList Include="$(XunitTestBinBase)/JIT/Regression/CLR-x86-JIT/V2.0-Beta2/b091942/b091942/**">
            <Issue>needs triage</Issue>
        </ExcludeList>
        <ExcludeList Include="$(XunitTestBinBase)/JIT/Regression/CLR-x86-JIT/V2.0-Beta2/b441487/b441487/**">
            <Issue>https://github.com/dotnet/runtime/issues/34383</Issue>
        </ExcludeList>
        <ExcludeList Include="$(XunitTestBinBase)/JIT/Regression/CLR-x86-JIT/v2.1/DDB/B168384/LdfldaHack/**">
            <Issue>needs triage</Issue>
        </ExcludeList>
        <ExcludeList Include="$(XunitTestBinBase)/JIT/Regression/Dev11/Dev11_468598/Test_HndIndex_10_Plain/**">
            <Issue>needs triage</Issue>
        </ExcludeList>
        <ExcludeList Include="$(XunitTestBinBase)/JIT/Regression/Dev11/Dev11_468598/Test_HndIndex_10_Reordered/**">
            <Issue>needs triage</Issue>
        </ExcludeList>
        <ExcludeList Include="$(XunitTestBinBase)/JIT/Regression/JitBlue/DevDiv_545500/**">
            <Issue>https://github.com/dotnet/runtime/issues/34084</Issue>
        </ExcludeList>
        <ExcludeList Include="$(XunitTestBinBase)/JIT/Regression/JitBlue/DevDiv_578217/**">
            <Issue>needs triage</Issue>
        </ExcludeList>
        <ExcludeList Include="$(XunitTestBinBase)/JIT/Regression/JitBlue/devdiv_902271/DevDiv_902271/**">
            <Issue>needs triage</Issue>
        </ExcludeList>
        <ExcludeList Include="$(XunitTestBinBase)/JIT/Regression/JitBlue/GitHub_18144/**">
            <Issue>needs triage</Issue>
        </ExcludeList>
        <ExcludeList Include="$(XunitTestBinBase)/JIT/Regression/JitBlue/GitHub_18295/**">
            <Issue>https://github.com/dotnet/runtime/issues/34196</Issue>
        </ExcludeList>
        <ExcludeList Include="$(XunitTestBinBase)/JIT/Regression/JitBlue/GitHub_23411/**">
            <Issue>https://github.com/dotnet/runtime/issues/34196</Issue>
        </ExcludeList>
        <ExcludeList Include="$(XunitTestBinBase)/JIT/Regression/JitBlue/GitHub_23791/**">
            <Issue>https://github.com/dotnet/runtime/issues/34385</Issue>
        </ExcludeList>
        <ExcludeList Include="$(XunitTestBinBase)/JIT/Regression/JitBlue/GitHub_27169/**">
            <Issue>needs triage</Issue>
        </ExcludeList>
        <ExcludeList Include="$(XunitTestBinBase)/JIT/Regression/JitBlue/GitHub_27551/**">
            <Issue>needs triage</Issue>
        </ExcludeList>
        <ExcludeList Include="$(XunitTestBinBase)/JIT/Regression/JitBlue/GitHub_27678/**">
            <Issue>needs triage</Issue>
        </ExcludeList>
        <ExcludeList Include="$(XunitTestBinBase)/JIT/Regression/JitBlue/GitHub_35384/GitHub_35384/**">
            <Issue>needs triage</Issue>
        </ExcludeList>
        <ExcludeList Include="$(XunitTestBinBase)/JIT/Regression/JitBlue/GitHub_4044/**">
            <Issue>needs triage</Issue>
        </ExcludeList>
        <ExcludeList Include="$(XunitTestBinBase)/JIT/Regression/VS-ia64-JIT/V1.2-M02/b10828/**">
            <Issue>needs triage</Issue>
        </ExcludeList>
        <ExcludeList Include="$(XunitTestBinBase)/JIT/superpmi/superpmicollect/**">
            <Issue>needs triage</Issue>
        </ExcludeList>
        <ExcludeList Include="$(XunitTestBinBase)/Loader/AssemblyDependencyResolver/AssemblyDependencyResolverTests/AssemblyDependencyResolverTests/**">
            <Issue>needs triage</Issue>
        </ExcludeList>
        <ExcludeList Include="$(XunitTestBinBase)/Loader/binding/tracing/BinderTracingTest/**">
            <Issue>needs triage</Issue>
        </ExcludeList>
        <ExcludeList Include="$(XunitTestBinBase)/Loader/binding/tracing/BinderTracingTest.ResolutionFlow/**">
            <Issue>needs triage</Issue>
        </ExcludeList>
        <ExcludeList Include="$(XunitTestBinBase)/Loader/binding/tracing/BinderTracingTest.Basic/**">
            <Issue>needs triage</Issue>
        </ExcludeList>
        <ExcludeList Include="$(XunitTestBinBase)/Loader/classloader/DefaultInterfaceMethods/reabstraction/**">
            <Issue>needs triage</Issue>
        </ExcludeList>
        <ExcludeList Include="$(XunitTestBinBase)/Loader/classloader/explicitlayout/objrefandnonobjrefoverlap/case1/**">
            <Issue>needs triage</Issue>
        </ExcludeList>
        <ExcludeList Include="$(XunitTestBinBase)/Loader/classloader/explicitlayout/objrefandnonobjrefoverlap/case11/**">
            <Issue>needs triage</Issue>
        </ExcludeList>
        <ExcludeList Include="$(XunitTestBinBase)/Loader/classloader/explicitlayout/objrefandnonobjrefoverlap/case12/**">
            <Issue>needs triage</Issue>
        </ExcludeList>
        <ExcludeList Include="$(XunitTestBinBase)/Loader/classloader/explicitlayout/objrefandnonobjrefoverlap/case14/**">
            <Issue>needs triage</Issue>
        </ExcludeList>
        <ExcludeList Include="$(XunitTestBinBase)/Loader/classloader/explicitlayout/objrefandnonobjrefoverlap/case15/**">
            <Issue>needs triage</Issue>
        </ExcludeList>
        <ExcludeList Include="$(XunitTestBinBase)/Loader/classloader/explicitlayout/objrefandnonobjrefoverlap/case2/**">
            <Issue>https://github.com/dotnet/runtime/issues/34388</Issue>
        </ExcludeList>
        <ExcludeList Include="$(XunitTestBinBase)/Loader/classloader/explicitlayout/objrefandnonobjrefoverlap/case3/**">
            <Issue>needs triage</Issue>
        </ExcludeList>
        <ExcludeList Include="$(XunitTestBinBase)/Loader/classloader/explicitlayout/objrefandnonobjrefoverlap/case4/**">
            <Issue>needs triage</Issue>
        </ExcludeList>
        <ExcludeList Include="$(XunitTestBinBase)/Loader/classloader/explicitlayout/objrefandnonobjrefoverlap/case5/**">
            <Issue>needs triage</Issue>
        </ExcludeList>
        <ExcludeList Include="$(XunitTestBinBase)/Loader/classloader/explicitlayout/objrefandnonobjrefoverlap/case6/**">
            <Issue>needs triage</Issue>
        </ExcludeList>
        <ExcludeList Include="$(XunitTestBinBase)/Loader/classloader/explicitlayout/objrefandnonobjrefoverlap/case7/**">
            <Issue>needs triage</Issue>
        </ExcludeList>
        <ExcludeList Include="$(XunitTestBinBase)/Loader/classloader/explicitlayout/objrefandnonobjrefoverlap/case8/**">
            <Issue>needs triage</Issue>
        </ExcludeList>
        <ExcludeList Include="$(XunitTestBinBase)/Loader/classloader/explicitlayout/objrefandnonobjrefoverlap/case9/**">
            <Issue>needs triage</Issue>
        </ExcludeList>
        <ExcludeList Include="$(XunitTestBinBase)/Loader/classloader/explicitlayout/Regressions/ASURT/ASURT150271/test3/**">
            <Issue>needs triage</Issue>
        </ExcludeList>
        <ExcludeList Include="$(XunitTestBinBase)/Loader/classloader/generics/Instantiation/Negative/abstract01/**">
            <Issue>needs triage</Issue>
        </ExcludeList>
        <ExcludeList Include="$(XunitTestBinBase)/Loader/classloader/generics/regressions/dev10_531793/**">
            <Issue>needs triage</Issue>
        </ExcludeList>
        <ExcludeList Include="$(XunitTestBinBase)/Loader/classloader/regressions/347422/b347422/**">
            <Issue>needs triage</Issue>
        </ExcludeList>
        <ExcludeList Include="$(XunitTestBinBase)/Loader/classloader/regressions/529206/vsw529206ModuleCctor/**">
            <Issue>needs triage</Issue>
        </ExcludeList>
        <ExcludeList Include="$(XunitTestBinBase)/Loader/classloader/regressions/asurt150271/test3/**">
            <Issue>needs triage</Issue>
        </ExcludeList>
        <ExcludeList Include="$(XunitTestBinBase)/Loader/classloader/regressions/GitHub_11371/Negative_ByRefLikeType/**">
            <Issue>needs triage</Issue>
        </ExcludeList>
        <ExcludeList Include="$(XunitTestBinBase)/Loader/classloader/regressions/vsw529206/vsw529206ModuleCctor/**">
            <Issue>needs triage</Issue>
        </ExcludeList>
        <ExcludeList Include="$(XunitTestBinBase)/Loader/classloader/rmv/il/RMV-2-15-12b/**">
            <Issue>needs triage</Issue>
        </ExcludeList>
        <ExcludeList Include="$(XunitTestBinBase)/Loader/classloader/TSAmbiguities/CollapsedInterfaces/HelloWorld/**">
            <Issue>needs triage</Issue>
        </ExcludeList>
        <ExcludeList Include="$(XunitTestBinBase)/Loader/classloader/TSAmbiguities/SameMethodImpl/Override/HelloWorld/**">
            <Issue>needs triage</Issue>
        </ExcludeList>
        <ExcludeList Include="$(XunitTestBinBase)/Loader/classloader/TypeInitialization/CctorsWithSideEffects/CctorThrowLDFTNStaticMethod/**">
            <Issue>needs triage</Issue>
        </ExcludeList>
        <ExcludeList Include="$(XunitTestBinBase)/Loader/classloader/TypeInitialization/CctorsWithSideEffects/CctorThrowStaticFieldBFI/**">
            <Issue>needs triage</Issue>
        </ExcludeList>
        <ExcludeList Include="$(XunitTestBinBase)/Loader/classloader/TypeInitialization/CctorsWithSideEffects/TypeLoadInitExcepBFI/**">
            <Issue>needs triage</Issue>
        </ExcludeList>
        <ExcludeList Include="$(XunitTestBinBase)/Loader/classloader/TypeInitialization/CoreCLR/CctorThrowStaticFieldBFI/**">
            <Issue>needs triage</Issue>
        </ExcludeList>
        <ExcludeList Include="$(XunitTestBinBase)/Loader/ContextualReflection/ContextualReflection/**">
            <Issue>https://github.com/dotnet/runtime/issues/34072</Issue>
        </ExcludeList>
	<ExcludeList Include="$(XunitTestBinBase)/profiler/unittest/getappdomainstaticaddress/**">
             <Issue>needs triage</Issue>
         </ExcludeList>
	<ExcludeList Include="$(XunitTestBinBase)/profiler/eventpipe/eventpipe/*">
             <Issue>needs triage</Issue>
         </ExcludeList>
	<ExcludeList Include="$(XunitTestBinBase)/profiler/gc/gc/**">
             <Issue>needs triage</Issue>
         </ExcludeList>
	<ExcludeList Include="$(XunitTestBinBase)/profiler/unittest/metadatagetdispenser/**">
             <Issue>needs triage</Issue>
        </ExcludeList>
	<ExcludeList Include="$(XunitTestBinBase)/profiler/rejit/rejit/rejit.sh">
             <Issue>needs triage</Issue>
        </ExcludeList>
        <ExcludeList Include="$(XunitTestBinBase)/readytorun/crossgen2/crossgen2smoke/**">
            <Issue>needs triage</Issue>
        </ExcludeList>
        <ExcludeList Include="$(XunitTestBinBase)/readytorun/tests/mainv1/**">
            <Issue>needs triage</Issue>
        </ExcludeList>
        <ExcludeList Include="$(XunitTestBinBase)/readytorun/tests/mainv2/**">
            <Issue>needs triage</Issue>
        </ExcludeList>
        <ExcludeList Include="$(XunitTestBinBase)/reflection/DefaultInterfaceMethods/Emit/**">
            <Issue>needs triage</Issue>
        </ExcludeList>
        <ExcludeList Include="$(XunitTestBinBase)/reflection/DefaultInterfaceMethods/GetInterfaceMapConsumer/**">
            <Issue>https://github.com/dotnet/runtime/issues/34389</Issue>
        </ExcludeList>
        <ExcludeList Include="$(XunitTestBinBase)/reflection/DefaultInterfaceMethods/InvokeConsumer/**">
            <Issue>needs triage</Issue>
        </ExcludeList>
        <ExcludeList Include="$(XunitTestBinBase)/reflection/Modifiers/modifiers/**">
            <Issue>needs triage</Issue>
        </ExcludeList>
        <ExcludeList Include="$(XunitTestBinBase)/reflection/SetValue/TrySetReadonlyStaticField/**">
            <Issue>needs triage</Issue>
        </ExcludeList>
        <ExcludeList Include="$(XunitTestBinBase)/Regressions/coreclr/15241/genericcontext/**">
            <Issue>needs triage</Issue>
        </ExcludeList>
        <ExcludeList Include="$(XunitTestBinBase)/Regressions/coreclr/15647/interfacestatics/**">
            <Issue>https://github.com/dotnet/runtime/issues/34390</Issue>
        </ExcludeList>
        <ExcludeList Include="$(XunitTestBinBase)/Regressions/coreclr/16123/ambiguousconstraint/**">
            <Issue>needs triage</Issue>
        </ExcludeList>
        <ExcludeList Include="$(XunitTestBinBase)/Regressions/coreclr/16355/variance/**">
            <Issue>needs triage</Issue>
        </ExcludeList>
        <ExcludeList Include="$(XunitTestBinBase)/Regressions/coreclr/20616/UnicodeBug/**">
            <Issue>needs triage</Issue>
        </ExcludeList>
        <ExcludeList Include="$(XunitTestBinBase)/Regressions/coreclr/22021/consumer/**">
            <Issue>needs triage</Issue>
        </ExcludeList>
        <ExcludeList Include="$(XunitTestBinBase)/tracing/eventactivityidcontrol/eventactivityidcontrol/**">
            <Issue>needs triage</Issue>
        </ExcludeList>
        <ExcludeList Include="$(XunitTestBinBase)/tracing/tracevalidation/jittingstarted/JittingStarted/**">
            <Issue>needs triage</Issue>
        </ExcludeList>
        <ExcludeList Include="$(XunitTestBinBase)/tracing/tracevalidation/rundown/rundown/**">
            <Issue>needs triage</Issue>
        </ExcludeList>
        <ExcludeList Include="$(XunitTestBinBase)/tracing/tracevalidation/tracelogging/tracelogging/**">
            <Issue>needs triage</Issue>
        </ExcludeList>

        <ExcludeList Include="$(XunitTestBinBase)/readytorun/coreroot_determinism/coreroot_determinism/**">
            <Issue>needs triage</Issue>
        </ExcludeList>
        <ExcludeList Include="$(XunitTestBinBase)/Interop/DllImportAttribute/DllImportPath/**">
            <Issue>needs triage</Issue>
        </ExcludeList>
        <ExcludeList Include="$(XunitTestBinBase)/Interop/PInvoke/Generics/GenericsTest/**">
            <Issue>needs triage</Issue>
        </ExcludeList>
        <ExcludeList Include = "$(XunitTestBinBase)/Interop/DllImportAttribute/ExactSpelling/ExactSpellingTest/**">
	    <Issue>needs triage</Issue>
        </ExcludeList>
        <ExcludeList Include = "$(XunitTestBinBase)/JIT/HardwareIntrinsics/X86/Aes/Aes_r/**">
	    <Issue>needs triage</Issue>
	</ExcludeList>
	<ExcludeList Include = "$(XunitTestBinBase)/JIT/HardwareIntrinsics/X86/Aes/Aes_ro/**">
	    <Issue>needs triage</Issue>
	</ExcludeList>
	<ExcludeList Include = "$(XunitTestBinBase)/JIT/HardwareIntrinsics/X86/Avx/Avx_r/**">
	    <Issue>needs triage</Issue>
	</ExcludeList>
	<ExcludeList Include = "$(XunitTestBinBase)/JIT/HardwareIntrinsics/X86/Avx/Avx_ro/**">
	    <Issue>needs triage</Issue>
	</ExcludeList>
	<ExcludeList Include = "$(XunitTestBinBase)/JIT/HardwareIntrinsics/X86/Avx/ConvertToVector_r/**">
	    <Issue>needs triage</Issue>
	</ExcludeList>
	<ExcludeList Include = "$(XunitTestBinBase)/JIT/HardwareIntrinsics/X86/Avx/ConvertToVector_ro/**">
	    <Issue>needs triage</Issue>
	</ExcludeList>
	<ExcludeList Include = "$(XunitTestBinBase)/JIT/HardwareIntrinsics/X86/Avx2/Avx2_r/**">
	    <Issue>needs triage</Issue>
	</ExcludeList>
	<ExcludeList Include = "$(XunitTestBinBase)/JIT/HardwareIntrinsics/X86/Avx2/Avx2_ro/**">
	    <Issue>needs triage</Issue>
	</ExcludeList>
	<ExcludeList Include = "$(XunitTestBinBase)/JIT/HardwareIntrinsics/X86/Avx2/ConvertToVector256_r/**">
	    <Issue>needs triage</Issue>
	</ExcludeList>
	<ExcludeList Include = "$(XunitTestBinBase)/JIT/HardwareIntrinsics/X86/Avx2/ConvertToVector256_ro/**">
	    <Issue>needs triage</Issue>
	</ExcludeList>
	<ExcludeList Include = "$(XunitTestBinBase)/JIT/HardwareIntrinsics/X86/Avx2_Vector128/Avx2_r/**">
	    <Issue>needs triage</Issue>
	</ExcludeList>
	<ExcludeList Include = "$(XunitTestBinBase)/JIT/HardwareIntrinsics/X86/Avx2_Vector128/Avx2_ro/**">
	    <Issue>needs triage</Issue>
	</ExcludeList>
	<ExcludeList Include = "$(XunitTestBinBase)/JIT/HardwareIntrinsics/X86/Avx_Vector128/Avx_r/**">
	    <Issue>needs triage</Issue>
	</ExcludeList>
	<ExcludeList Include = "$(XunitTestBinBase)/JIT/HardwareIntrinsics/X86/Avx_Vector128/Avx_ro/**">
	    <Issue>needs triage</Issue>
	</ExcludeList>
	<ExcludeList Include = "$(XunitTestBinBase)/JIT/HardwareIntrinsics/X86/Bmi1.X64/Bmi1.X64_r/**">
	    <Issue>needs triage</Issue>
	</ExcludeList>
	<ExcludeList Include = "$(XunitTestBinBase)/JIT/HardwareIntrinsics/X86/Bmi1.X64/Bmi1.X64_ro/**">
	    <Issue>needs triage</Issue>
	</ExcludeList>
	<ExcludeList Include = "$(XunitTestBinBase)/JIT/HardwareIntrinsics/X86/Bmi1/Bmi1_r/**">
	    <Issue>needs triage</Issue>
	</ExcludeList>
	<ExcludeList Include = "$(XunitTestBinBase)/JIT/HardwareIntrinsics/X86/Bmi1/Bmi1_ro/**">
	    <Issue>needs triage</Issue>
	</ExcludeList>
	<ExcludeList Include = "$(XunitTestBinBase)/JIT/HardwareIntrinsics/X86/Bmi2.X64/Bmi2.X64_r/**">
	    <Issue>needs triage</Issue>
	</ExcludeList>
	<ExcludeList Include = "$(XunitTestBinBase)/JIT/HardwareIntrinsics/X86/Bmi2.X64/Bmi2.X64_ro/**">
	    <Issue>needs triage</Issue>
	</ExcludeList>
	<ExcludeList Include = "$(XunitTestBinBase)/JIT/HardwareIntrinsics/X86/Bmi2/Bmi2_r/**">
	    <Issue>needs triage</Issue>
	</ExcludeList>
	<ExcludeList Include = "$(XunitTestBinBase)/JIT/HardwareIntrinsics/X86/Bmi2/Bmi2_ro/**">
	    <Issue>needs triage</Issue>
	</ExcludeList>
	<ExcludeList Include = "$(XunitTestBinBase)/JIT/HardwareIntrinsics/X86/Fma_Vector128/Fma_r/**">
	    <Issue>needs triage</Issue>
	</ExcludeList>
	<ExcludeList Include = "$(XunitTestBinBase)/JIT/HardwareIntrinsics/X86/Fma_Vector128/Fma_ro/**">
	    <Issue>needs triage</Issue>
	</ExcludeList>
	<ExcludeList Include = "$(XunitTestBinBase)/JIT/HardwareIntrinsics/X86/Fma_Vector256/Fma_r/**">
	    <Issue>needs triage</Issue>
	</ExcludeList>
	<ExcludeList Include = "$(XunitTestBinBase)/JIT/HardwareIntrinsics/X86/Fma_Vector256/Fma_ro/**">
	    <Issue>needs triage</Issue>
	</ExcludeList>
	<ExcludeList Include = "$(XunitTestBinBase)/JIT/HardwareIntrinsics/X86/Pclmulqdq/Pclmulqdq_r/**">
	    <Issue>needs triage</Issue>
	</ExcludeList>
	<ExcludeList Include = "$(XunitTestBinBase)/JIT/HardwareIntrinsics/X86/Pclmulqdq/Pclmulqdq_ro/**">
	    <Issue>needs triage</Issue>
	</ExcludeList>
	<ExcludeList Include = "$(XunitTestBinBase)/JIT/HardwareIntrinsics/X86/Sse.X64/Sse.X64_r/**">
	    <Issue>needs triage</Issue>
	</ExcludeList>
	<ExcludeList Include = "$(XunitTestBinBase)/JIT/HardwareIntrinsics/X86/Sse.X64/Sse.X64_ro/**">
	    <Issue>needs triage</Issue>
	</ExcludeList>
	<ExcludeList Include = "$(XunitTestBinBase)/JIT/HardwareIntrinsics/X86/Sse/Sse_r/**">
	    <Issue>needs triage</Issue>
	</ExcludeList>
	<ExcludeList Include = "$(XunitTestBinBase)/JIT/HardwareIntrinsics/X86/Sse/Sse_ro/**">
	    <Issue>needs triage</Issue>
	</ExcludeList>
	<ExcludeList Include = "$(XunitTestBinBase)/JIT/HardwareIntrinsics/X86/Sse2.X64/Sse2.X64_r/**">
	    <Issue>needs triage</Issue>
	</ExcludeList>
	<ExcludeList Include = "$(XunitTestBinBase)/JIT/HardwareIntrinsics/X86/Sse2.X64/Sse2.X64_ro/**">
	    <Issue>needs triage</Issue>
	</ExcludeList>
	<ExcludeList Include = "$(XunitTestBinBase)/JIT/HardwareIntrinsics/X86/Sse2.X64/StoreNonTemporal_r/**">
	    <Issue>needs triage</Issue>
	</ExcludeList>
	<ExcludeList Include = "$(XunitTestBinBase)/JIT/HardwareIntrinsics/X86/Sse2.X64/StoreNonTemporal_ro/**">
	    <Issue>needs triage</Issue>
	</ExcludeList>
	<ExcludeList Include = "$(XunitTestBinBase)/JIT/HardwareIntrinsics/X86/Sse2/Sse2_r/**">
	    <Issue>needs triage</Issue>
	</ExcludeList>
	<ExcludeList Include = "$(XunitTestBinBase)/JIT/HardwareIntrinsics/X86/Sse2/Sse2_ro/**">
	    <Issue>needs triage</Issue>
	</ExcludeList>
	<ExcludeList Include = "$(XunitTestBinBase)/JIT/HardwareIntrinsics/X86/Sse3/Sse3_r/**">
	    <Issue>needs triage</Issue>
	</ExcludeList>
	<ExcludeList Include = "$(XunitTestBinBase)/JIT/HardwareIntrinsics/X86/Sse3/Sse3_ro/**">
	    <Issue>needs triage</Issue>
	</ExcludeList>
	<ExcludeList Include = "$(XunitTestBinBase)/JIT/HardwareIntrinsics/X86/Sse41.X64/Sse41.X64_r/**">
	    <Issue>needs triage</Issue>
	</ExcludeList>
	<ExcludeList Include = "$(XunitTestBinBase)/JIT/HardwareIntrinsics/X86/Sse41.X64/Sse41.X64_ro/**">
	    <Issue>needs triage</Issue>
	</ExcludeList>
	<ExcludeList Include = "$(XunitTestBinBase)/JIT/HardwareIntrinsics/X86/Sse41/ConvertToVector128_r/**">
	    <Issue>needs triage</Issue>
	</ExcludeList>
	<ExcludeList Include = "$(XunitTestBinBase)/JIT/HardwareIntrinsics/X86/Sse41/ConvertToVector128_ro/**">
	    <Issue>needs triage</Issue>
	</ExcludeList>
	<ExcludeList Include = "$(XunitTestBinBase)/JIT/HardwareIntrinsics/X86/Sse41/MinHorizontal_r/**">
	    <Issue>needs triage</Issue>
	</ExcludeList>
	<ExcludeList Include = "$(XunitTestBinBase)/JIT/HardwareIntrinsics/X86/Sse41/MinHorizontal_ro/**">
	    <Issue>needs triage</Issue>
	</ExcludeList>
	<ExcludeList Include = "$(XunitTestBinBase)/JIT/HardwareIntrinsics/X86/Sse41/MultipleSumAbsoluteDifferences_r/**">
	    <Issue>needs triage</Issue>
	</ExcludeList>
	<ExcludeList Include = "$(XunitTestBinBase)/JIT/HardwareIntrinsics/X86/Sse41/MultipleSumAbsoluteDifferences_ro/**">
	    <Issue>needs triage</Issue>
	</ExcludeList>
	<ExcludeList Include = "$(XunitTestBinBase)/JIT/HardwareIntrinsics/X86/Sse41/Sse41_r/**">
	    <Issue>needs triage</Issue>
	</ExcludeList>
	<ExcludeList Include = "$(XunitTestBinBase)/JIT/HardwareIntrinsics/X86/Sse41/Sse41_ro/**">
	    <Issue>needs triage</Issue>
	</ExcludeList>
	<ExcludeList Include = "$(XunitTestBinBase)/JIT/HardwareIntrinsics/X86/Sse41_Overloaded/Sse41_Overloaded_r/**">
	    <Issue>needs triage</Issue>
	</ExcludeList>
	<ExcludeList Include = "$(XunitTestBinBase)/JIT/HardwareIntrinsics/X86/Sse41_Overloaded/Sse41_Overloaded_ro/**">
	    <Issue>needs triage</Issue>
	</ExcludeList>
	<ExcludeList Include = "$(XunitTestBinBase)/JIT/HardwareIntrinsics/X86/Sse42.X64/Crc32_r/**">
	    <Issue>needs triage</Issue>
	</ExcludeList>
	<ExcludeList Include = "$(XunitTestBinBase)/JIT/HardwareIntrinsics/X86/Sse42.X64/Crc32_ro/**">
	    <Issue>needs triage</Issue>
	</ExcludeList>
	<ExcludeList Include = "$(XunitTestBinBase)/JIT/HardwareIntrinsics/X86/Sse42/Sse42_r/**">
	    <Issue>needs triage</Issue>
	</ExcludeList>
	<ExcludeList Include = "$(XunitTestBinBase)/JIT/HardwareIntrinsics/X86/Sse42/Sse42_ro/**">
	    <Issue>needs triage</Issue>
	</ExcludeList>
	<ExcludeList Include = "$(XunitTestBinBase)/JIT/HardwareIntrinsics/X86/Ssse3/Ssse3_r/**">
	    <Issue>needs triage</Issue>
	</ExcludeList>
	<ExcludeList Include = "$(XunitTestBinBase)/JIT/HardwareIntrinsics/X86/Ssse3/Ssse3_ro/**">
	    <Issue>needs triage</Issue>
	</ExcludeList>

	<ExcludeList Include = "$(XunitTestBinBase)/JIT/HardwareIntrinsics/X86/Ssse3/Ssse3_ro/**">
	    <Issue>needs triage</Issue>
	</ExcludeList>
	<ExcludeList Include = "$(XunitTestBinBase)/JIT/Stress/ABI/pinvokes_d/**">
	    <Issue>needs triage</Issue>
	</ExcludeList>
	<ExcludeList Include = "$(XunitTestBinBase)/JIT/Stress/ABI/pinvokes_do/**">
	    <Issue>needs triage</Issue>
	</ExcludeList>
	<ExcludeList Include = "$(XunitTestBinBase)/JIT/Stress/ABI/stubs_do/**">
	    <Issue>needs triage</Issue>
	</ExcludeList>
	<ExcludeList Include = "$(XunitTestBinBase)/JIT/Stress/ABI/tailcalls_d/**">
	    <Issue>needs triage</Issue>
	</ExcludeList>
	<ExcludeList Include = "$(XunitTestBinBase)/JIT/Stress/ABI/tailcalls_do/**">
	    <Issue>needs triage</Issue>
	</ExcludeList>
	<ExcludeList Include = "$(XunitTestBinBase)/tracing/eventpipe/providervalidation/providervalidation/**">
	    <Issue>needs triage</Issue>
	</ExcludeList>
	<ExcludeList Include = "$(XunitTestBinBase)/tracing/eventpipe/rundownvalidation/rundownvalidation/**">
	    <Issue>needs triage</Issue>
	</ExcludeList>
	<ExcludeList Include = "$(XunitTestBinBase)/tracing/eventpipe/buffersize/buffersize/**">
	    <Issue>needs triage</Issue>
	</ExcludeList>
	<ExcludeList Include = "$(XunitTestBinBase)/tracing/eventpipe/reverse/reverse/**">
	    <Issue>needs triage</Issue>
	</ExcludeList>
	<ExcludeList Include = "$(XunitTestBinBase)/tracing/eventpipe/eventsourceerror/eventsourceerror/**">
	    <Issue>needs triage</Issue>
	</ExcludeList>
	<ExcludeList Include = "$(XunitTestBinBase)tracing/eventsource/eventsourcetrace/eventsourcetrace/**">
	    <Issue>needs triage</Issue>
	</ExcludeList>
    </ItemGroup>

    <!-- The following tests are marked with CLRTestTargetUnsupported

         These used to not be built for specific targets.

         To support building on all targets,  These are now built in CI, but should be excluded from
         running on specific targets.

         The CLRTestTargetUnsupported property was intended to conditionally disable running the tests,
         but the implementation is incomplete.

         Each test is disabled to make the new CI systme of building all tests for all target on OSX
         work properly.

         Some of these may be duplicates of above.
    -->

    <!-- Do not run on Arm64 -->
    <ItemGroup Condition="'$(XunitTestBinBase)' != '' and ('$(TargetArchitecture)' == 'arm64' or '$(AltJitArch)' == 'arm64')">
        <ExcludeList Include="$(XunitTestBinBase)/Interop/IJW/CopyConstructorMarshaler/CopyConstructorMarshaler/*">
            <Issue>CLRTestTargetUnsupported</Issue>
        </ExcludeList>
        <ExcludeList Include="$(XunitTestBinBase)/Interop/IJW/FixupCallsHostWhenLoaded/FixupCallsHostWhenLoaded/*">
            <Issue>CLRTestTargetUnsupported</Issue>
        </ExcludeList>
        <ExcludeList Include="$(XunitTestBinBase)/Interop/IJW/LoadIjwFromModuleHandle/LoadIjwFromModuleHandle/*">
            <Issue>CLRTestTargetUnsupported</Issue>
        </ExcludeList>
        <ExcludeList Include="$(XunitTestBinBase)/Interop/IJW/ManagedCallingNative/ManagedCallingNative/*">
            <Issue>CLRTestTargetUnsupported</Issue>
        </ExcludeList>
        <ExcludeList Include="$(XunitTestBinBase)/Interop/IJW/NativeCallingManaged/NativeCallingManaged/*">
            <Issue>CLRTestTargetUnsupported</Issue>
        </ExcludeList>
        <ExcludeList Include="$(XunitTestBinBase)/Interop/IJW/NativeVarargs/NativeVarargsTest/*">
            <Issue>CLRTestTargetUnsupported</Issue>
        </ExcludeList>
        <ExcludeList Include="$(XunitTestBinBase)/Interop/WinRT/NETClients/Bindings/NETClientBindings/*">
            <Issue>CLRTestTargetUnsupported</Issue>
        </ExcludeList>
        <ExcludeList Include="$(XunitTestBinBase)/JIT/IL_Conformance/Old/Conformance_Base/conv_ovf_i8_i/*">
            <Issue>CLRTestTargetUnsupported</Issue>
        </ExcludeList>
        <ExcludeList Include="$(XunitTestBinBase)/readytorun/r2rdump/R2RDumpTest/*">
            <Issue>CLRTestTargetUnsupported</Issue>
        </ExcludeList>
    </ItemGroup>

    <!-- Only run on arm -->
    <ItemGroup Condition="'$(XunitTestBinBase)' != '' and ('$(TargetArchitecture)' != 'arm' and '$(AltJitArch)' != 'arm')">
        <ExcludeList Include="$(XunitTestBinBase)/JIT/Directed/PREFIX/unaligned/1/arglist_Target_ARM/*">
            <Issue>CLRTestTargetUnsupported</Issue>
        </ExcludeList>
        <ExcludeList Include="$(XunitTestBinBase)/JIT/Directed/PREFIX/unaligned/2/arglist_Target_ARM/*">
            <Issue>CLRTestTargetUnsupported</Issue>
        </ExcludeList>
        <ExcludeList Include="$(XunitTestBinBase)/JIT/Directed/PREFIX/unaligned/4/arglist_Target_ARM/*">
            <Issue>CLRTestTargetUnsupported</Issue>
        </ExcludeList>
        <ExcludeList Include="$(XunitTestBinBase)/JIT/Directed/PREFIX/volatile/1/arglist_Target_ARM/*">
            <Issue>CLRTestTargetUnsupported</Issue>
        </ExcludeList>
    </ItemGroup>

    <!-- Do not run on arm -->
    <ItemGroup Condition="'$(XunitTestBinBase)' != '' and ('$(TargetArchitecture)' == 'arm' or '$(AltJitArch)' == 'arm')">
        <ExcludeList Include="$(XunitTestBinBase)/Interop/IJW/NativeVarargs/NativeVarargsTest/*">
            <Issue>CLRTestTargetUnsupported</Issue>
        </ExcludeList>
        <ExcludeList Include="$(XunitTestBinBase)/Interop/WinRT/NETClients/Bindings/NETClientBindings/*">
            <Issue>CLRTestTargetUnsupported</Issue>
        </ExcludeList>
        <ExcludeList Include="$(XunitTestBinBase)/JIT/Directed/PREFIX/unaligned/1/arglist_Target_32BIT/*">
            <Issue>CLRTestTargetUnsupported</Issue>
        </ExcludeList>
        <ExcludeList Include="$(XunitTestBinBase)/JIT/Directed/PREFIX/unaligned/2/arglist_Target_32BIT/*">
            <Issue>CLRTestTargetUnsupported</Issue>
        </ExcludeList>
        <ExcludeList Include="$(XunitTestBinBase)/JIT/Directed/PREFIX/unaligned/4/arglist_Target_32BIT/*">
            <Issue>CLRTestTargetUnsupported</Issue>
        </ExcludeList>
        <ExcludeList Include="$(XunitTestBinBase)/JIT/Directed/PREFIX/volatile/1/arglist_Target_32BIT/*">
            <Issue>CLRTestTargetUnsupported</Issue>
        </ExcludeList>
        <ExcludeList Include="$(XunitTestBinBase)/readytorun/r2rdump/R2RDumpTest/*">
            <Issue>CLRTestTargetUnsupported</Issue>
        </ExcludeList>
    </ItemGroup>

    <!-- Only run on x64 and arm64 -->
    <ItemGroup Condition="'$(XunitTestBinBase)' != '' and ('$(TargetArchitecture)' != 'arm64' and '$(AltJitArch)' != 'arm64' and '$(TargetArchitecture)' != 'x64')">
        <ExcludeList Include="$(XunitTestBinBase)/readytorun/crossgen2/crossgen2smoke/*">
            <Issue>CLRTestTargetUnsupported</Issue>
        </ExcludeList>
    </ItemGroup>

    <!-- Do not run on x64 -->
    <ItemGroup Condition="'$(XunitTestBinBase)' != '' and '$(TargetArchitecture)' == 'x64'">
        <ExcludeList Include="$(XunitTestBinBase)/JIT/IL_Conformance/Old/Conformance_Base/conv_ovf_i8_i/*">
            <Issue>CLRTestTargetUnsupported</Issue>
        </ExcludeList>
    </ItemGroup>

    <!-- Only run on x64 -->
    <ItemGroup Condition="'$(XunitTestBinBase)' != '' and ('$(AltJitArch)' != '' or '$(TargetArchitecture)' != 'x64')">
        <ExcludeList Include="$(XunitTestBinBase)/readytorun/coreroot_determinism/coreroot_determinism/*">
            <Issue>CLRTestTargetUnsupported</Issue>
        </ExcludeList>
        <ExcludeList Include="$(XunitTestBinBase)/readytorun/determinism/crossgen2determinism/*">
            <Issue>CLRTestTargetUnsupported</Issue>
        </ExcludeList>
    </ItemGroup>

    <!-- Only run on 32-bit targets -->
    <ItemGroup Condition="'$(XunitTestBinBase)' != '' and ('$(TargetArchitecture)' == 'arm64' or '$(AltJitArch)' == 'arm64' or '$(TargetArchitecture)' == 'x64')">
        <ExcludeList Include="$(XunitTestBinBase)/JIT/Directed/PREFIX/unaligned/1/arglist_Target_32BIT/*">
            <Issue>CLRTestTargetUnsupported</Issue>
        </ExcludeList>
        <ExcludeList Include="$(XunitTestBinBase)/JIT/Directed/PREFIX/unaligned/1/arglist_Target_ARM/*">
            <Issue>CLRTestTargetUnsupported</Issue>
        </ExcludeList>
        <ExcludeList Include="$(XunitTestBinBase)/JIT/Directed/PREFIX/unaligned/2/arglist_Target_32BIT/*">
            <Issue>CLRTestTargetUnsupported</Issue>
        </ExcludeList>
        <ExcludeList Include="$(XunitTestBinBase)/JIT/Directed/PREFIX/unaligned/2/arglist_Target_ARM/*">
            <Issue>CLRTestTargetUnsupported</Issue>
        </ExcludeList>
        <ExcludeList Include="$(XunitTestBinBase)/JIT/Directed/PREFIX/unaligned/4/arglist_Target_32BIT/*">
            <Issue>CLRTestTargetUnsupported</Issue>
        </ExcludeList>
        <ExcludeList Include="$(XunitTestBinBase)/JIT/Directed/PREFIX/unaligned/4/arglist_Target_ARM/*">
            <Issue>CLRTestTargetUnsupported</Issue>
        </ExcludeList>
        <ExcludeList Include="$(XunitTestBinBase)/JIT/Directed/PREFIX/volatile/1/arglist_Target_32BIT/*">
            <Issue>CLRTestTargetUnsupported</Issue>
        </ExcludeList>
        <ExcludeList Include="$(XunitTestBinBase)/JIT/Directed/PREFIX/volatile/1/arglist_Target_ARM/*">
            <Issue>CLRTestTargetUnsupported</Issue>
        </ExcludeList>
        <ExcludeList Include="$(XunitTestBinBase)/JIT/Methodical/ELEMENT_TYPE_IU/_il_dbgi_array_merge_Target_32BIT/*">
            <Issue>CLRTestTargetUnsupported</Issue>
        </ExcludeList>
        <ExcludeList Include="$(XunitTestBinBase)/JIT/Methodical/ELEMENT_TYPE_IU/_il_dbgsizeof_Target_32BIT/*">
            <Issue>CLRTestTargetUnsupported</Issue>
        </ExcludeList>
        <ExcludeList Include="$(XunitTestBinBase)/JIT/Methodical/ELEMENT_TYPE_IU/_il_dbgu_array_merge_Target_32BIT/*">
            <Issue>CLRTestTargetUnsupported</Issue>
        </ExcludeList>
        <ExcludeList Include="$(XunitTestBinBase)/JIT/Methodical/ELEMENT_TYPE_IU/_il_reli_array_merge_Target_32BIT/*">
            <Issue>CLRTestTargetUnsupported</Issue>
        </ExcludeList>
        <ExcludeList Include="$(XunitTestBinBase)/JIT/Methodical/ELEMENT_TYPE_IU/_il_relsizeof_Target_32BIT/*">
            <Issue>CLRTestTargetUnsupported</Issue>
        </ExcludeList>
        <ExcludeList Include="$(XunitTestBinBase)/JIT/Methodical/ELEMENT_TYPE_IU/_il_relu_array_merge_Target_32BIT/*">
            <Issue>CLRTestTargetUnsupported</Issue>
        </ExcludeList>
        <ExcludeList Include="$(XunitTestBinBase)/JIT/Methodical/xxobj/sizeof/_il_dbgsizeof32_Target_32Bit/*">
            <Issue>CLRTestTargetUnsupported</Issue>
        </ExcludeList>
        <ExcludeList Include="$(XunitTestBinBase)/JIT/Methodical/xxobj/sizeof/_il_dbgsizeof_Target_32Bit/*">
            <Issue>CLRTestTargetUnsupported</Issue>
        </ExcludeList>
        <ExcludeList Include="$(XunitTestBinBase)/JIT/Methodical/xxobj/sizeof/_il_relsizeof32_Target_32Bit/*">
            <Issue>CLRTestTargetUnsupported</Issue>
        </ExcludeList>
        <ExcludeList Include="$(XunitTestBinBase)/JIT/Methodical/xxobj/sizeof/_il_relsizeof64_Target_32Bit/*">
            <Issue>CLRTestTargetUnsupported</Issue>
        </ExcludeList>
        <ExcludeList Include="$(XunitTestBinBase)/JIT/Methodical/xxobj/sizeof/_il_relsizeof_Target_32Bit/*">
            <Issue>CLRTestTargetUnsupported</Issue>
        </ExcludeList>
        <ExcludeList Include="$(XunitTestBinBase)/JIT/Regression/JitBlue/DevDiv_278523/DevDiv_278523_Target_32Bit/*">
            <Issue>CLRTestTargetUnsupported</Issue>
        </ExcludeList>
        <ExcludeList Include="$(XunitTestBinBase)/JIT/Regression/JitBlue/GitHub_23199/GitHub_23199_Target_32Bit/*">
            <Issue>CLRTestTargetUnsupported</Issue>
        </ExcludeList>
        <ExcludeList Include="$(XunitTestBinBase)/JIT/SIMD/VectorConvert_ro_Target_32Bit/*">
            <Issue>CLRTestTargetUnsupported</Issue>
        </ExcludeList>
        <ExcludeList Include="$(XunitTestBinBase)/JIT/SIMD/VectorConvert_r_Target_32Bit/*">
            <Issue>CLRTestTargetUnsupported</Issue>
        </ExcludeList>
    </ItemGroup>

    <!-- Only run on 64-bit targets -->
    <ItemGroup Condition="'$(XunitTestBinBase)' != '' and ('$(TargetArchitecture)' != 'arm64' and '$(AltJitArch)' != 'arm64' and '$(TargetArchitecture)' != 'x64')">
         <ExcludeList Include="$(XunitTestBinBase)/JIT/Directed/PREFIX/unaligned/1/arglist_Target_64BIT/*">
            <Issue>CLRTestTargetUnsupported</Issue>
        </ExcludeList>
         <ExcludeList Include="$(XunitTestBinBase)/JIT/Directed/PREFIX/unaligned/2/arglist_Target_64BIT/*">
            <Issue>CLRTestTargetUnsupported</Issue>
        </ExcludeList>
         <ExcludeList Include="$(XunitTestBinBase)/JIT/Directed/PREFIX/unaligned/4/arglist_Target_64BIT/*">
            <Issue>CLRTestTargetUnsupported</Issue>
        </ExcludeList>
         <ExcludeList Include="$(XunitTestBinBase)/JIT/Directed/PREFIX/volatile/1/arglist_Target_64BIT/*">
            <Issue>CLRTestTargetUnsupported</Issue>
        </ExcludeList>
         <ExcludeList Include="$(XunitTestBinBase)/JIT/Methodical/ELEMENT_TYPE_IU/_il_dbgi_array_merge_Target_64BIT/*">
            <Issue>CLRTestTargetUnsupported</Issue>
        </ExcludeList>
         <ExcludeList Include="$(XunitTestBinBase)/JIT/Methodical/ELEMENT_TYPE_IU/_il_dbgsizeof_Target_64BIT/*">
            <Issue>CLRTestTargetUnsupported</Issue>
        </ExcludeList>
         <ExcludeList Include="$(XunitTestBinBase)/JIT/Methodical/ELEMENT_TYPE_IU/_il_dbgu_array_merge_Target_64BIT/*">
            <Issue>CLRTestTargetUnsupported</Issue>
        </ExcludeList>
         <ExcludeList Include="$(XunitTestBinBase)/JIT/Methodical/ELEMENT_TYPE_IU/_il_reli_array_merge_Target_64BIT/*">
            <Issue>CLRTestTargetUnsupported</Issue>
        </ExcludeList>
         <ExcludeList Include="$(XunitTestBinBase)/JIT/Methodical/ELEMENT_TYPE_IU/_il_relsizeof_Target_64BIT/*">
            <Issue>CLRTestTargetUnsupported</Issue>
        </ExcludeList>
         <ExcludeList Include="$(XunitTestBinBase)/JIT/Methodical/ELEMENT_TYPE_IU/_il_relu_array_merge_Target_64BIT/*">
            <Issue>CLRTestTargetUnsupported</Issue>
        </ExcludeList>
         <ExcludeList Include="$(XunitTestBinBase)/JIT/Methodical/xxobj/sizeof/_il_dbgsizeof32_Target_64Bit/*">
            <Issue>CLRTestTargetUnsupported</Issue>
        </ExcludeList>
         <ExcludeList Include="$(XunitTestBinBase)/JIT/Methodical/xxobj/sizeof/_il_dbgsizeof_Target_64Bit/*">
            <Issue>CLRTestTargetUnsupported</Issue>
        </ExcludeList>
         <ExcludeList Include="$(XunitTestBinBase)/JIT/Methodical/xxobj/sizeof/_il_relsizeof32_Target_64Bit/*">
            <Issue>CLRTestTargetUnsupported</Issue>
        </ExcludeList>
         <ExcludeList Include="$(XunitTestBinBase)/JIT/Methodical/xxobj/sizeof/_il_relsizeof64_Target_64Bit/*">
            <Issue>CLRTestTargetUnsupported</Issue>
        </ExcludeList>
         <ExcludeList Include="$(XunitTestBinBase)/JIT/Methodical/xxobj/sizeof/_il_relsizeof_Target_64Bit/*">
            <Issue>CLRTestTargetUnsupported</Issue>
        </ExcludeList>
         <ExcludeList Include="$(XunitTestBinBase)/JIT/Regression/JitBlue/DevDiv_278523/DevDiv_278523_Target_64Bit/*">
            <Issue>CLRTestTargetUnsupported</Issue>
        </ExcludeList>
         <ExcludeList Include="$(XunitTestBinBase)/JIT/Regression/JitBlue/GitHub_23199/GitHub_23199_Target_64Bit/*">
            <Issue>CLRTestTargetUnsupported</Issue>
        </ExcludeList>
         <ExcludeList Include="$(XunitTestBinBase)/JIT/SIMD/VectorConvert_ro_Target_64Bit/*">
            <Issue>CLRTestTargetUnsupported</Issue>
        </ExcludeList>
         <ExcludeList Include="$(XunitTestBinBase)/JIT/SIMD/VectorConvert_r_Target_64Bit/*">
            <Issue>CLRTestTargetUnsupported</Issue>
        </ExcludeList>
    </ItemGroup>

    <!-- Only run on non Windows -->
    <ItemGroup Condition="'$(XunitTestBinBase)' != '' and '$(TargetsWindows)' == 'true'">
        <ExcludeList Include="$(XunitTestBinBase)/baseservices/exceptions/WindowsEventLog/WindowsEventLog_TargetUnix/*">
            <Issue>CLRTestTargetUnsupported</Issue>
        </ExcludeList>
    </ItemGroup>

    <!-- Only run on Windows -->
    <ItemGroup Condition="'$(XunitTestBinBase)' != '' and '$(TargetsWindows)' != 'true'">
        <ExcludeList Include="$(XunitTestBinBase)/baseservices/exceptions/WindowsEventLog/WindowsEventLog_TargetWindows/*">
            <Issue>CLRTestTargetUnsupported</Issue>
        </ExcludeList>
        <ExcludeList Include="$(XunitTestBinBase)/baseservices/threading/commitstackonlyasneeded/DefaultStackCommit/*">
            <Issue>CLRTestTargetUnsupported</Issue>
        </ExcludeList>
        <ExcludeList Include="$(XunitTestBinBase)/baseservices/threading/mutex/openexisting/openmutexneg1/*">
            <Issue>CLRTestTargetUnsupported</Issue>
        </ExcludeList>
        <ExcludeList Include="$(XunitTestBinBase)/baseservices/threading/mutex/openexisting/openmutexneg2/*">
            <Issue>CLRTestTargetUnsupported</Issue>
        </ExcludeList>
        <ExcludeList Include="$(XunitTestBinBase)/baseservices/threading/mutex/openexisting/openmutexneg3/*">
            <Issue>CLRTestTargetUnsupported</Issue>
        </ExcludeList>
        <ExcludeList Include="$(XunitTestBinBase)/baseservices/threading/mutex/openexisting/openmutexneg4/*">
            <Issue>CLRTestTargetUnsupported</Issue>
        </ExcludeList>
        <ExcludeList Include="$(XunitTestBinBase)/baseservices/threading/mutex/openexisting/openmutexneg5/*">
            <Issue>CLRTestTargetUnsupported</Issue>
        </ExcludeList>
        <ExcludeList Include="$(XunitTestBinBase)/baseservices/threading/mutex/openexisting/openmutexneg6/*">
            <Issue>CLRTestTargetUnsupported</Issue>
        </ExcludeList>
        <ExcludeList Include="$(XunitTestBinBase)/baseservices/threading/mutex/openexisting/openmutexneg7/*">
            <Issue>CLRTestTargetUnsupported</Issue>
        </ExcludeList>
        <ExcludeList Include="$(XunitTestBinBase)/baseservices/threading/mutex/openexisting/openmutexneg8/*">
            <Issue>CLRTestTargetUnsupported</Issue>
        </ExcludeList>
        <ExcludeList Include="$(XunitTestBinBase)/baseservices/threading/mutex/openexisting/openmutexpos1/*">
            <Issue>CLRTestTargetUnsupported</Issue>
        </ExcludeList>
        <ExcludeList Include="$(XunitTestBinBase)/baseservices/threading/mutex/openexisting/openmutexpos2/*">
            <Issue>CLRTestTargetUnsupported</Issue>
        </ExcludeList>
        <ExcludeList Include="$(XunitTestBinBase)/baseservices/threading/mutex/openexisting/openmutexpos3/*">
            <Issue>CLRTestTargetUnsupported</Issue>
        </ExcludeList>
        <ExcludeList Include="$(XunitTestBinBase)/baseservices/threading/mutex/openexisting/openmutexpos4/*">
            <Issue>CLRTestTargetUnsupported</Issue>
        </ExcludeList>
        <ExcludeList Include="$(XunitTestBinBase)/baseservices/threading/regressions/whidbey_m3/200176/*">
            <Issue>CLRTestTargetUnsupported</Issue>
        </ExcludeList>
        <ExcludeList Include="$(XunitTestBinBase)/baseservices/threading/semaphore/ctoropen/semaphorector2/*">
            <Issue>CLRTestTargetUnsupported</Issue>
        </ExcludeList>
        <ExcludeList Include="$(XunitTestBinBase)/baseservices/threading/semaphore/ctoropen/semaphorector3/*">
            <Issue>CLRTestTargetUnsupported</Issue>
        </ExcludeList>
        <ExcludeList Include="$(XunitTestBinBase)/baseservices/threading/semaphore/ctoropen/semaphorector4/*">
            <Issue>CLRTestTargetUnsupported</Issue>
        </ExcludeList>
        <ExcludeList Include="$(XunitTestBinBase)/baseservices/threading/semaphore/ctoropen/semaphorector5/*">
            <Issue>CLRTestTargetUnsupported</Issue>
        </ExcludeList>
        <ExcludeList Include="$(XunitTestBinBase)/baseservices/threading/semaphore/ctoropen/semaphoreopenneg1/*">
            <Issue>CLRTestTargetUnsupported</Issue>
        </ExcludeList>
        <ExcludeList Include="$(XunitTestBinBase)/baseservices/threading/semaphore/ctoropen/semaphoreopenneg2/*">
            <Issue>CLRTestTargetUnsupported</Issue>
        </ExcludeList>
        <ExcludeList Include="$(XunitTestBinBase)/baseservices/threading/semaphore/ctoropen/semaphoreopenneg3/*">
            <Issue>CLRTestTargetUnsupported</Issue>
        </ExcludeList>
        <ExcludeList Include="$(XunitTestBinBase)/baseservices/threading/semaphore/ctoropen/semaphoreopenneg4/*">
            <Issue>CLRTestTargetUnsupported</Issue>
        </ExcludeList>
        <ExcludeList Include="$(XunitTestBinBase)/baseservices/threading/semaphore/ctoropen/semaphoreopenneg5/*">
            <Issue>CLRTestTargetUnsupported</Issue>
        </ExcludeList>
        <ExcludeList Include="$(XunitTestBinBase)/baseservices/threading/semaphore/ctoropen/semaphoreopenneg6/*">
            <Issue>CLRTestTargetUnsupported</Issue>
        </ExcludeList>
        <ExcludeList Include="$(XunitTestBinBase)/baseservices/threading/semaphore/ctoropen/semaphoreopenneg7/*">
            <Issue>CLRTestTargetUnsupported</Issue>
        </ExcludeList>
        <ExcludeList Include="$(XunitTestBinBase)/baseservices/threading/semaphore/unit/semtest/*">
            <Issue>CLRTestTargetUnsupported</Issue>
        </ExcludeList>
        <ExcludeList Include="$(XunitTestBinBase)/baseservices/threading/threadpool/bindhandle/bindhandle1/*">
            <Issue>CLRTestTargetUnsupported</Issue>
        </ExcludeList>
        <ExcludeList Include="$(XunitTestBinBase)/baseservices/threading/threadpool/bindhandle/bindhandleinvalid/*">
            <Issue>CLRTestTargetUnsupported</Issue>
        </ExcludeList>
        <ExcludeList Include="$(XunitTestBinBase)/baseservices/threading/threadpool/bindhandle/bindhandleinvalid3/*">
            <Issue>CLRTestTargetUnsupported</Issue>
        </ExcludeList>
        <ExcludeList Include="$(XunitTestBinBase)/baseservices/threading/threadpool/bindhandle/bindhandleinvalid4/*">
            <Issue>CLRTestTargetUnsupported</Issue>
        </ExcludeList>
        <ExcludeList Include="$(XunitTestBinBase)/baseservices/threading/threadpool/bindhandle/bindhandleinvalid5/*">
            <Issue>CLRTestTargetUnsupported</Issue>
        </ExcludeList>
        <ExcludeList Include="$(XunitTestBinBase)/baseservices/threading/threadpool/bindhandle/bindhandleinvalid6/*">
            <Issue>CLRTestTargetUnsupported</Issue>
        </ExcludeList>
        <ExcludeList Include="$(XunitTestBinBase)/CoreMangLib/system/reflection/emit/DynMethodJumpStubTests/DynMethodJumpStubTests/*">
            <Issue>CLRTestTargetUnsupported</Issue>
        </ExcludeList>
        <ExcludeList Include="$(XunitTestBinBase)/GC/Coverage/smalloom/*">
            <Issue>CLRTestTargetUnsupported</Issue>
        </ExcludeList>
        <ExcludeList Include="$(XunitTestBinBase)/Interop/ArrayMarshalling/SafeArray/SafeArrayTest/*">
            <Issue>CLRTestTargetUnsupported</Issue>
        </ExcludeList>
        <ExcludeList Include="$(XunitTestBinBase)/Interop/COM/**/*">
            <Issue>CLRTestTargetUnsupported</Issue>
        </ExcludeList>
        <ExcludeList Include="$(XunitTestBinBase)/Interop/ICustomMarshaler/Primitives/ICustomMarshaler_TargetUnix/*">
            <Issue>CLRTestTargetUnsupported</Issue>
        </ExcludeList>
        <ExcludeList Include="$(XunitTestBinBase)/Interop/ICustomMarshaler/Primitives/ICustomMarshaler_TargetWindows/*">
            <Issue>CLRTestTargetUnsupported</Issue>
        </ExcludeList>
        <ExcludeList Include="$(XunitTestBinBase)/Interop/IJW/**/*">
            <Issue>CLRTestTargetUnsupported</Issue>
        </ExcludeList>
        <ExcludeList Include="$(XunitTestBinBase)/Interop/MarshalAPI/IUnknown/IUnknownTest/*">
            <Issue>CLRTestTargetUnsupported</Issue>
        </ExcludeList>
        <ExcludeList Include="$(XunitTestBinBase)/Interop/MarshalAPI/IUnknown/IUnknownTestInALC/*">
            <Issue>CLRTestTargetUnsupported</Issue>
        </ExcludeList>
        <ExcludeList Include="$(XunitTestBinBase)/Interop/NativeLibrary/Callback/CallbackStressTest_TargetUnix/*">
            <Issue>CLRTestTargetUnsupported</Issue>
        </ExcludeList>
        <ExcludeList Include="$(XunitTestBinBase)/Interop/NativeLibrary/Callback/CallbackStressTest_TargetWindows/*">
            <Issue>CLRTestTargetUnsupported</Issue>
        </ExcludeList>
        <ExcludeList Include="$(XunitTestBinBase)/Interop/PInvoke/Attributes/LCID/LCIDTest/*">
            <Issue>CLRTestTargetUnsupported</Issue>
        </ExcludeList>
        <ExcludeList Include="$(XunitTestBinBase)/Interop/PInvoke/BestFitMapping/Char/AFF_PFF/AFF_PFF/*">
            <Issue>CLRTestTargetUnsupported</Issue>
        </ExcludeList>
        <ExcludeList Include="$(XunitTestBinBase)/Interop/PInvoke/BestFitMapping/Char/AFF_PFT/AFF_PFT/*">
            <Issue>CLRTestTargetUnsupported</Issue>
        </ExcludeList>
        <ExcludeList Include="$(XunitTestBinBase)/Interop/PInvoke/BestFitMapping/Char/AFF_PTF/AFF_PTF/*">
            <Issue>CLRTestTargetUnsupported</Issue>
        </ExcludeList>
        <ExcludeList Include="$(XunitTestBinBase)/Interop/PInvoke/BestFitMapping/Char/AFF_PTT/AFF_PTT/*">
            <Issue>CLRTestTargetUnsupported</Issue>
        </ExcludeList>
        <ExcludeList Include="$(XunitTestBinBase)/Interop/PInvoke/BestFitMapping/Char/AFT_PFF/AFT_PFF/*">
            <Issue>CLRTestTargetUnsupported</Issue>
        </ExcludeList>
        <ExcludeList Include="$(XunitTestBinBase)/Interop/PInvoke/BestFitMapping/Char/AFT_PFT/AFT_PFT/*">
            <Issue>CLRTestTargetUnsupported</Issue>
        </ExcludeList>
        <ExcludeList Include="$(XunitTestBinBase)/Interop/PInvoke/BestFitMapping/Char/AFT_PTF/AFT_PTF/*">
            <Issue>CLRTestTargetUnsupported</Issue>
        </ExcludeList>
        <ExcludeList Include="$(XunitTestBinBase)/Interop/PInvoke/BestFitMapping/Char/AFT_PTT/AFT_PTT/*">
            <Issue>CLRTestTargetUnsupported</Issue>
        </ExcludeList>
        <ExcludeList Include="$(XunitTestBinBase)/Interop/PInvoke/BestFitMapping/Char/Assembly_False_False/Assembly_False_False/*">
            <Issue>CLRTestTargetUnsupported</Issue>
        </ExcludeList>
        <ExcludeList Include="$(XunitTestBinBase)/Interop/PInvoke/BestFitMapping/Char/Assembly_False_True/Assembly_False_True/*">
            <Issue>CLRTestTargetUnsupported</Issue>
        </ExcludeList>
        <ExcludeList Include="$(XunitTestBinBase)/Interop/PInvoke/BestFitMapping/Char/Assembly_True_False/Assembly_True_False/*">
            <Issue>CLRTestTargetUnsupported</Issue>
        </ExcludeList>
        <ExcludeList Include="$(XunitTestBinBase)/Interop/PInvoke/BestFitMapping/Char/Assembly_True_True/Assembly_True_True/*">
            <Issue>CLRTestTargetUnsupported</Issue>
        </ExcludeList>
        <ExcludeList Include="$(XunitTestBinBase)/Interop/PInvoke/BestFitMapping/Char/ATF_PFF/ATF_PFF/*">
            <Issue>CLRTestTargetUnsupported</Issue>
        </ExcludeList>
        <ExcludeList Include="$(XunitTestBinBase)/Interop/PInvoke/BestFitMapping/Char/ATF_PFT/ATF_PFT/*">
            <Issue>CLRTestTargetUnsupported</Issue>
        </ExcludeList>
        <ExcludeList Include="$(XunitTestBinBase)/Interop/PInvoke/BestFitMapping/Char/ATF_PTF/ATF_PTF/*">
            <Issue>CLRTestTargetUnsupported</Issue>
        </ExcludeList>
        <ExcludeList Include="$(XunitTestBinBase)/Interop/PInvoke/BestFitMapping/Char/ATF_PTT/ATF_PTT/*">
            <Issue>CLRTestTargetUnsupported</Issue>
        </ExcludeList>
        <ExcludeList Include="$(XunitTestBinBase)/Interop/PInvoke/BestFitMapping/Char/ATT_PFF/ATT_PFF/*">
            <Issue>CLRTestTargetUnsupported</Issue>
        </ExcludeList>
        <ExcludeList Include="$(XunitTestBinBase)/Interop/PInvoke/BestFitMapping/Char/ATT_PFT/ATT_PFT/*">
            <Issue>CLRTestTargetUnsupported</Issue>
        </ExcludeList>
        <ExcludeList Include="$(XunitTestBinBase)/Interop/PInvoke/BestFitMapping/Char/ATT_PTF/ATT_PTF/*">
            <Issue>CLRTestTargetUnsupported</Issue>
        </ExcludeList>
        <ExcludeList Include="$(XunitTestBinBase)/Interop/PInvoke/BestFitMapping/Char/ATT_PTT/ATT_PTT/*">
            <Issue>CLRTestTargetUnsupported</Issue>
        </ExcludeList>
        <ExcludeList Include="$(XunitTestBinBase)/Interop/PInvoke/BestFitMapping/Char/Pinvoke_False_False/Pinvoke_False_False/*">
            <Issue>CLRTestTargetUnsupported</Issue>
        </ExcludeList>
        <ExcludeList Include="$(XunitTestBinBase)/Interop/PInvoke/BestFitMapping/Char/Pinvoke_False_True/Pinvoke_False_True/*">
            <Issue>CLRTestTargetUnsupported</Issue>
        </ExcludeList>
        <ExcludeList Include="$(XunitTestBinBase)/Interop/PInvoke/BestFitMapping/Char/Pinvoke_True_False/Pinvoke_True_False/*">
            <Issue>CLRTestTargetUnsupported</Issue>
        </ExcludeList>
        <ExcludeList Include="$(XunitTestBinBase)/Interop/PInvoke/BestFitMapping/Char/Pinvoke_True_True/Pinvoke_True_True/*">
            <Issue>CLRTestTargetUnsupported</Issue>
        </ExcludeList>
        <ExcludeList Include="$(XunitTestBinBase)/Interop/PInvoke/BestFitMapping/LPStr/AFF_PFF/AFF_PFF/*">
            <Issue>CLRTestTargetUnsupported</Issue>
        </ExcludeList>
        <ExcludeList Include="$(XunitTestBinBase)/Interop/PInvoke/BestFitMapping/LPStr/AFF_PFT/AFF_PFT/*">
            <Issue>CLRTestTargetUnsupported</Issue>
        </ExcludeList>
        <ExcludeList Include="$(XunitTestBinBase)/Interop/PInvoke/BestFitMapping/LPStr/AFF_PTF/AFF_PTF/*">
            <Issue>CLRTestTargetUnsupported</Issue>
        </ExcludeList>
        <ExcludeList Include="$(XunitTestBinBase)/Interop/PInvoke/BestFitMapping/LPStr/AFF_PTT/AFF_PTT/*">
            <Issue>CLRTestTargetUnsupported</Issue>
        </ExcludeList>
        <ExcludeList Include="$(XunitTestBinBase)/Interop/PInvoke/BestFitMapping/LPStr/AFT_PFF/AFT_PFF/*">
            <Issue>CLRTestTargetUnsupported</Issue>
        </ExcludeList>
        <ExcludeList Include="$(XunitTestBinBase)/Interop/PInvoke/BestFitMapping/LPStr/AFT_PFT/AFT_PFT/*">
            <Issue>CLRTestTargetUnsupported</Issue>
        </ExcludeList>
        <ExcludeList Include="$(XunitTestBinBase)/Interop/PInvoke/BestFitMapping/LPStr/AFT_PTF/AFT_PTF/*">
            <Issue>CLRTestTargetUnsupported</Issue>
        </ExcludeList>
        <ExcludeList Include="$(XunitTestBinBase)/Interop/PInvoke/BestFitMapping/LPStr/AFT_PTT/AFT_PTT/*">
            <Issue>CLRTestTargetUnsupported</Issue>
        </ExcludeList>
        <ExcludeList Include="$(XunitTestBinBase)/Interop/PInvoke/BestFitMapping/LPStr/Assembly_False_False/Assembly_False_False/*">
            <Issue>CLRTestTargetUnsupported</Issue>
        </ExcludeList>
        <ExcludeList Include="$(XunitTestBinBase)/Interop/PInvoke/BestFitMapping/LPStr/Assembly_False_True/Assembly_False_True/*">
            <Issue>CLRTestTargetUnsupported</Issue>
        </ExcludeList>
        <ExcludeList Include="$(XunitTestBinBase)/Interop/PInvoke/BestFitMapping/LPStr/Assembly_True_False/Assembly_True_False/*">
            <Issue>CLRTestTargetUnsupported</Issue>
        </ExcludeList>
        <ExcludeList Include="$(XunitTestBinBase)/Interop/PInvoke/BestFitMapping/LPStr/Assembly_True_True/Assembly_True_True/*">
            <Issue>CLRTestTargetUnsupported</Issue>
        </ExcludeList>
        <ExcludeList Include="$(XunitTestBinBase)/Interop/PInvoke/BestFitMapping/LPStr/ATF_PFF/ATF_PFF/*">
            <Issue>CLRTestTargetUnsupported</Issue>
        </ExcludeList>
        <ExcludeList Include="$(XunitTestBinBase)/Interop/PInvoke/BestFitMapping/LPStr/ATF_PFT/ATF_PFT/*">
            <Issue>CLRTestTargetUnsupported</Issue>
        </ExcludeList>
        <ExcludeList Include="$(XunitTestBinBase)/Interop/PInvoke/BestFitMapping/LPStr/ATF_PTF/ATF_PTF/*">
            <Issue>CLRTestTargetUnsupported</Issue>
        </ExcludeList>
        <ExcludeList Include="$(XunitTestBinBase)/Interop/PInvoke/BestFitMapping/LPStr/ATF_PTT/ATF_PTT/*">
            <Issue>CLRTestTargetUnsupported</Issue>
        </ExcludeList>
        <ExcludeList Include="$(XunitTestBinBase)/Interop/PInvoke/BestFitMapping/LPStr/ATT_PFF/ATT_PFF/*">
            <Issue>CLRTestTargetUnsupported</Issue>
        </ExcludeList>
        <ExcludeList Include="$(XunitTestBinBase)/Interop/PInvoke/BestFitMapping/LPStr/ATT_PFT/ATT_PFT/*">
            <Issue>CLRTestTargetUnsupported</Issue>
        </ExcludeList>
        <ExcludeList Include="$(XunitTestBinBase)/Interop/PInvoke/BestFitMapping/LPStr/ATT_PTF/ATT_PTF/*">
            <Issue>CLRTestTargetUnsupported</Issue>
        </ExcludeList>
        <ExcludeList Include="$(XunitTestBinBase)/Interop/PInvoke/BestFitMapping/LPStr/ATT_PTT/ATT_PTT/*">
            <Issue>CLRTestTargetUnsupported</Issue>
        </ExcludeList>
        <ExcludeList Include="$(XunitTestBinBase)/Interop/PInvoke/BestFitMapping/LPStr/Pinvoke_False_False/Pinvoke_False_False/*">
            <Issue>CLRTestTargetUnsupported</Issue>
        </ExcludeList>
        <ExcludeList Include="$(XunitTestBinBase)/Interop/PInvoke/BestFitMapping/LPStr/Pinvoke_False_True/Pinvoke_False_True/*">
            <Issue>CLRTestTargetUnsupported</Issue>
        </ExcludeList>
        <ExcludeList Include="$(XunitTestBinBase)/Interop/PInvoke/BestFitMapping/LPStr/Pinvoke_True_False/Pinvoke_True_False/*">
            <Issue>CLRTestTargetUnsupported</Issue>
        </ExcludeList>
        <ExcludeList Include="$(XunitTestBinBase)/Interop/PInvoke/BestFitMapping/LPStr/Pinvoke_True_True/Pinvoke_True_True/*">
            <Issue>CLRTestTargetUnsupported</Issue>
        </ExcludeList>
        <ExcludeList Include="$(XunitTestBinBase)/Interop/PInvoke/CustomMarshalers/CustomMarshalersTest/*">
            <Issue>CLRTestTargetUnsupported</Issue>
        </ExcludeList>
        <ExcludeList Include="$(XunitTestBinBase)/Interop/PInvoke/IEnumerator/IEnumeratorTest/*">
            <Issue>CLRTestTargetUnsupported</Issue>
        </ExcludeList>
        <ExcludeList Include="$(XunitTestBinBase)/Interop/PInvoke/NativeCallManagedComVisible/AssemblyTrue/AssemblyTrueTest/*">
            <Issue>CLRTestTargetUnsupported</Issue>
        </ExcludeList>
        <ExcludeList Include="$(XunitTestBinBase)/Interop/PInvoke/NativeCallManagedComVisible/AssemblyWithoutComVisible/AssemblyWithoutComVisibleTest/*">
            <Issue>CLRTestTargetUnsupported</Issue>
        </ExcludeList>
        <ExcludeList Include="$(XunitTestBinBase)/Interop/PInvoke/NativeCallManagedComVisible/Default/DefaultTest/*">
            <Issue>CLRTestTargetUnsupported</Issue>
        </ExcludeList>
        <ExcludeList Include="$(XunitTestBinBase)/Interop/PInvoke/NativeCallManagedComVisible/Default/DefaultTestInALC/*">
            <Issue>CLRTestTargetUnsupported</Issue>
        </ExcludeList>
        <ExcludeList Include="$(XunitTestBinBase)/Interop/PInvoke/Varargs/VarargsTest/*">
            <Issue>CLRTestTargetUnsupported</Issue>
        </ExcludeList>
        <ExcludeList Include="$(XunitTestBinBase)/Interop/PInvoke/Variant/VariantTest/*">
            <Issue>CLRTestTargetUnsupported</Issue>
        </ExcludeList>
        <ExcludeList Include="$(XunitTestBinBase)/Interop/SizeConst/SizeConstTest/*">
            <Issue>CLRTestTargetUnsupported</Issue>
        </ExcludeList>
        <ExcludeList Include="$(XunitTestBinBase)/Interop/StringMarshalling/VBByRefStr/VBByRefStrTest/*">
            <Issue>CLRTestTargetUnsupported</Issue>
        </ExcludeList>
        <ExcludeList Include="$(XunitTestBinBase)/Interop/StructMarshalling/ReversePInvoke/MarshalExpStruct/DelegatePInvoke/DelegatePInvokeTest/*">
            <Issue>CLRTestTargetUnsupported</Issue>
        </ExcludeList>
        <ExcludeList Include="$(XunitTestBinBase)/Interop/StructMarshalling/ReversePInvoke/MarshalExpStruct/ReversePInvokeManaged/ReversePInvokeTest/*">
            <Issue>CLRTestTargetUnsupported</Issue>
        </ExcludeList>
        <ExcludeList Include="$(XunitTestBinBase)/Interop/WinRT/NETClients/Bindings/NETClientBindings/*">
            <Issue>CLRTestTargetUnsupported</Issue>
        </ExcludeList>
        <ExcludeList Include="$(XunitTestBinBase)/Interop/WinRT/NETClients/Primitives/NETClientPrimitives/*">
            <Issue>CLRTestTargetUnsupported</Issue>
        </ExcludeList>
        <ExcludeList Include="$(XunitTestBinBase)/JIT/Directed/arglist/vararg_TargetUnix/*">
            <Issue>CLRTestTargetUnsupported</Issue>
        </ExcludeList>
        <ExcludeList Include="$(XunitTestBinBase)/JIT/Directed/arglist/vararg_TargetWindows/*">
            <Issue>CLRTestTargetUnsupported</Issue>
        </ExcludeList>
        <ExcludeList Include="$(XunitTestBinBase)/JIT/Directed/coverage/oldtests/callipinvoke/*">
            <Issue>CLRTestTargetUnsupported</Issue>
        </ExcludeList>
        <ExcludeList Include="$(XunitTestBinBase)/JIT/Directed/coverage/oldtests/Desktop/callipinvoke_il_d/*">
            <Issue>CLRTestTargetUnsupported</Issue>
        </ExcludeList>
        <ExcludeList Include="$(XunitTestBinBase)/JIT/Directed/coverage/oldtests/Desktop/callipinvoke_il_r/*">
            <Issue>CLRTestTargetUnsupported</Issue>
        </ExcludeList>
        <ExcludeList Include="$(XunitTestBinBase)/JIT/Directed/IL/PInvokeTail/PInvokeTail/*">
            <Issue>CLRTestTargetUnsupported</Issue>
        </ExcludeList>
        <ExcludeList Include="$(XunitTestBinBase)/JIT/Directed/IL/PInvokeTail/TailWinApi/*">
            <Issue>CLRTestTargetUnsupported</Issue>
        </ExcludeList>
        <ExcludeList Include="$(XunitTestBinBase)/JIT/Directed/pinvoke/calli_excep/*">
            <Issue>CLRTestTargetUnsupported</Issue>
        </ExcludeList>
        <ExcludeList Include="$(XunitTestBinBase)/JIT/Directed/pinvoke/jump/*">
            <Issue>CLRTestTargetUnsupported</Issue>
        </ExcludeList>
        <ExcludeList Include="$(XunitTestBinBase)/JIT/Directed/pinvoke/pinvoke-bug/*">
            <Issue>CLRTestTargetUnsupported</Issue>
        </ExcludeList>
        <ExcludeList Include="$(XunitTestBinBase)/JIT/Directed/pinvoke/pinvoke-examples/*">
            <Issue>CLRTestTargetUnsupported</Issue>
        </ExcludeList>
        <ExcludeList Include="$(XunitTestBinBase)/JIT/Directed/pinvoke/preemptive_cooperative/*">
            <Issue>CLRTestTargetUnsupported</Issue>
        </ExcludeList>
        <ExcludeList Include="$(XunitTestBinBase)/JIT/Directed/pinvoke/sin/*">
            <Issue>CLRTestTargetUnsupported</Issue>
        </ExcludeList>
        <ExcludeList Include="$(XunitTestBinBase)/JIT/Directed/pinvoke/sysinfo_cs/*">
            <Issue>CLRTestTargetUnsupported</Issue>
        </ExcludeList>
        <ExcludeList Include="$(XunitTestBinBase)/JIT/Directed/pinvoke/sysinfo_il/*">
            <Issue>CLRTestTargetUnsupported</Issue>
        </ExcludeList>
        <ExcludeList Include="$(XunitTestBinBase)/JIT/Directed/UnrollLoop/loop2_cs_d/*">
            <Issue>CLRTestTargetUnsupported</Issue>
        </ExcludeList>
        <ExcludeList Include="$(XunitTestBinBase)/JIT/Directed/UnrollLoop/loop2_cs_do/*">
            <Issue>CLRTestTargetUnsupported</Issue>
        </ExcludeList>
        <ExcludeList Include="$(XunitTestBinBase)/JIT/Directed/UnrollLoop/loop2_cs_r/*">
            <Issue>CLRTestTargetUnsupported</Issue>
        </ExcludeList>
        <ExcludeList Include="$(XunitTestBinBase)/JIT/Directed/UnrollLoop/loop2_cs_ro/*">
            <Issue>CLRTestTargetUnsupported</Issue>
        </ExcludeList>
        <ExcludeList Include="$(XunitTestBinBase)/JIT/Generics/Fields/getclassfrommethodparam/*">
            <Issue>CLRTestTargetUnsupported</Issue>
        </ExcludeList>
        <ExcludeList Include="$(XunitTestBinBase)/JIT/Generics/pinvoke/instance01/*">
            <Issue>CLRTestTargetUnsupported</Issue>
        </ExcludeList>
        <ExcludeList Include="$(XunitTestBinBase)/JIT/Generics/pinvoke/instance02/*">
            <Issue>CLRTestTargetUnsupported</Issue>
        </ExcludeList>
        <ExcludeList Include="$(XunitTestBinBase)/JIT/Generics/pinvoke/instance03/*">
            <Issue>CLRTestTargetUnsupported</Issue>
        </ExcludeList>
        <ExcludeList Include="$(XunitTestBinBase)/JIT/Generics/pinvoke/static01/*">
            <Issue>CLRTestTargetUnsupported</Issue>
        </ExcludeList>
        <ExcludeList Include="$(XunitTestBinBase)/JIT/Generics/pinvoke/static02/*">
            <Issue>CLRTestTargetUnsupported</Issue>
        </ExcludeList>
        <ExcludeList Include="$(XunitTestBinBase)/JIT/jit64/gc/misc/funclet/*">
            <Issue>CLRTestTargetUnsupported</Issue>
        </ExcludeList>
        <ExcludeList Include="$(XunitTestBinBase)/JIT/jit64/mcc/interop/mcc_i01/*">
            <Issue>CLRTestTargetUnsupported</Issue>
        </ExcludeList>
        <ExcludeList Include="$(XunitTestBinBase)/JIT/jit64/mcc/interop/mcc_i02/*">
            <Issue>CLRTestTargetUnsupported</Issue>
        </ExcludeList>
        <ExcludeList Include="$(XunitTestBinBase)/JIT/jit64/mcc/interop/mcc_i03/*">
            <Issue>CLRTestTargetUnsupported</Issue>
        </ExcludeList>
        <ExcludeList Include="$(XunitTestBinBase)/JIT/jit64/mcc/interop/mcc_i04/*">
            <Issue>CLRTestTargetUnsupported</Issue>
        </ExcludeList>
        <ExcludeList Include="$(XunitTestBinBase)/JIT/jit64/mcc/interop/mcc_i05/*">
            <Issue>CLRTestTargetUnsupported</Issue>
        </ExcludeList>
        <ExcludeList Include="$(XunitTestBinBase)/JIT/jit64/mcc/interop/mcc_i06/*">
            <Issue>CLRTestTargetUnsupported</Issue>
        </ExcludeList>
        <ExcludeList Include="$(XunitTestBinBase)/JIT/jit64/mcc/interop/mcc_i07/*">
            <Issue>CLRTestTargetUnsupported</Issue>
        </ExcludeList>
        <ExcludeList Include="$(XunitTestBinBase)/JIT/jit64/mcc/interop/mcc_i10/*">
            <Issue>CLRTestTargetUnsupported</Issue>
        </ExcludeList>
        <ExcludeList Include="$(XunitTestBinBase)/JIT/jit64/mcc/interop/mcc_i11/*">
            <Issue>CLRTestTargetUnsupported</Issue>
        </ExcludeList>
        <ExcludeList Include="$(XunitTestBinBase)/JIT/jit64/mcc/interop/mcc_i12/*">
            <Issue>CLRTestTargetUnsupported</Issue>
        </ExcludeList>
        <ExcludeList Include="$(XunitTestBinBase)/JIT/jit64/mcc/interop/mcc_i13/*">
            <Issue>CLRTestTargetUnsupported</Issue>
        </ExcludeList>
        <ExcludeList Include="$(XunitTestBinBase)/JIT/jit64/mcc/interop/mcc_i14/*">
            <Issue>CLRTestTargetUnsupported</Issue>
        </ExcludeList>
        <ExcludeList Include="$(XunitTestBinBase)/JIT/jit64/mcc/interop/mcc_i15/*">
            <Issue>CLRTestTargetUnsupported</Issue>
        </ExcludeList>
        <ExcludeList Include="$(XunitTestBinBase)/JIT/jit64/mcc/interop/mcc_i16/*">
            <Issue>CLRTestTargetUnsupported</Issue>
        </ExcludeList>
        <ExcludeList Include="$(XunitTestBinBase)/JIT/jit64/mcc/interop/mcc_i17/*">
            <Issue>CLRTestTargetUnsupported</Issue>
        </ExcludeList>
        <ExcludeList Include="$(XunitTestBinBase)/JIT/jit64/mcc/interop/mcc_i30/*">
            <Issue>CLRTestTargetUnsupported</Issue>
        </ExcludeList>
        <ExcludeList Include="$(XunitTestBinBase)/JIT/jit64/mcc/interop/mcc_i31/*">
            <Issue>CLRTestTargetUnsupported</Issue>
        </ExcludeList>
        <ExcludeList Include="$(XunitTestBinBase)/JIT/jit64/mcc/interop/mcc_i32/*">
            <Issue>CLRTestTargetUnsupported</Issue>
        </ExcludeList>
        <ExcludeList Include="$(XunitTestBinBase)/JIT/jit64/mcc/interop/mcc_i33/*">
            <Issue>CLRTestTargetUnsupported</Issue>
        </ExcludeList>
        <ExcludeList Include="$(XunitTestBinBase)/JIT/jit64/mcc/interop/mcc_i34/*">
            <Issue>CLRTestTargetUnsupported</Issue>
        </ExcludeList>
        <ExcludeList Include="$(XunitTestBinBase)/JIT/jit64/mcc/interop/mcc_i35/*">
            <Issue>CLRTestTargetUnsupported</Issue>
        </ExcludeList>
        <ExcludeList Include="$(XunitTestBinBase)/JIT/jit64/mcc/interop/mcc_i36/*">
            <Issue>CLRTestTargetUnsupported</Issue>
        </ExcludeList>
        <ExcludeList Include="$(XunitTestBinBase)/JIT/jit64/mcc/interop/mcc_i37/*">
            <Issue>CLRTestTargetUnsupported</Issue>
        </ExcludeList>
        <ExcludeList Include="$(XunitTestBinBase)/JIT/jit64/mcc/interop/mcc_i50/*">
            <Issue>CLRTestTargetUnsupported</Issue>
        </ExcludeList>
        <ExcludeList Include="$(XunitTestBinBase)/JIT/jit64/mcc/interop/mcc_i51/*">
            <Issue>CLRTestTargetUnsupported</Issue>
        </ExcludeList>
        <ExcludeList Include="$(XunitTestBinBase)/JIT/jit64/mcc/interop/mcc_i52/*">
            <Issue>CLRTestTargetUnsupported</Issue>
        </ExcludeList>
        <ExcludeList Include="$(XunitTestBinBase)/JIT/jit64/mcc/interop/mcc_i53/*">
            <Issue>CLRTestTargetUnsupported</Issue>
        </ExcludeList>
        <ExcludeList Include="$(XunitTestBinBase)/JIT/jit64/mcc/interop/mcc_i54/*">
            <Issue>CLRTestTargetUnsupported</Issue>
        </ExcludeList>
        <ExcludeList Include="$(XunitTestBinBase)/JIT/jit64/mcc/interop/mcc_i55/*">
            <Issue>CLRTestTargetUnsupported</Issue>
        </ExcludeList>
        <ExcludeList Include="$(XunitTestBinBase)/JIT/jit64/mcc/interop/mcc_i56/*">
            <Issue>CLRTestTargetUnsupported</Issue>
        </ExcludeList>
        <ExcludeList Include="$(XunitTestBinBase)/JIT/jit64/mcc/interop/mcc_i57/*">
            <Issue>CLRTestTargetUnsupported</Issue>
        </ExcludeList>
        <ExcludeList Include="$(XunitTestBinBase)/JIT/jit64/mcc/interop/mcc_i60/*">
            <Issue>CLRTestTargetUnsupported</Issue>
        </ExcludeList>
        <ExcludeList Include="$(XunitTestBinBase)/JIT/jit64/mcc/interop/mcc_i61/*">
            <Issue>CLRTestTargetUnsupported</Issue>
        </ExcludeList>
        <ExcludeList Include="$(XunitTestBinBase)/JIT/jit64/mcc/interop/mcc_i62/*">
            <Issue>CLRTestTargetUnsupported</Issue>
        </ExcludeList>
        <ExcludeList Include="$(XunitTestBinBase)/JIT/jit64/mcc/interop/mcc_i63/*">
            <Issue>CLRTestTargetUnsupported</Issue>
        </ExcludeList>
        <ExcludeList Include="$(XunitTestBinBase)/JIT/jit64/mcc/interop/mcc_i64/*">
            <Issue>CLRTestTargetUnsupported</Issue>
        </ExcludeList>
        <ExcludeList Include="$(XunitTestBinBase)/JIT/jit64/mcc/interop/mcc_i65/*">
            <Issue>CLRTestTargetUnsupported</Issue>
        </ExcludeList>
        <ExcludeList Include="$(XunitTestBinBase)/JIT/jit64/mcc/interop/mcc_i66/*">
            <Issue>CLRTestTargetUnsupported</Issue>
        </ExcludeList>
        <ExcludeList Include="$(XunitTestBinBase)/JIT/jit64/mcc/interop/mcc_i67/*">
            <Issue>CLRTestTargetUnsupported</Issue>
        </ExcludeList>
        <ExcludeList Include="$(XunitTestBinBase)/JIT/jit64/mcc/interop/mcc_i70/*">
            <Issue>CLRTestTargetUnsupported</Issue>
        </ExcludeList>
        <ExcludeList Include="$(XunitTestBinBase)/JIT/jit64/mcc/interop/mcc_i71/*">
            <Issue>CLRTestTargetUnsupported</Issue>
        </ExcludeList>
        <ExcludeList Include="$(XunitTestBinBase)/JIT/jit64/mcc/interop/mcc_i72/*">
            <Issue>CLRTestTargetUnsupported</Issue>
        </ExcludeList>
        <ExcludeList Include="$(XunitTestBinBase)/JIT/jit64/mcc/interop/mcc_i73/*">
            <Issue>CLRTestTargetUnsupported</Issue>
        </ExcludeList>
        <ExcludeList Include="$(XunitTestBinBase)/JIT/jit64/mcc/interop/mcc_i74/*">
            <Issue>CLRTestTargetUnsupported</Issue>
        </ExcludeList>
        <ExcludeList Include="$(XunitTestBinBase)/JIT/jit64/mcc/interop/mcc_i75/*">
            <Issue>CLRTestTargetUnsupported</Issue>
        </ExcludeList>
        <ExcludeList Include="$(XunitTestBinBase)/JIT/jit64/mcc/interop/mcc_i76/*">
            <Issue>CLRTestTargetUnsupported</Issue>
        </ExcludeList>
        <ExcludeList Include="$(XunitTestBinBase)/JIT/jit64/mcc/interop/mcc_i77/*">
            <Issue>CLRTestTargetUnsupported</Issue>
        </ExcludeList>
        <ExcludeList Include="$(XunitTestBinBase)/JIT/jit64/mcc/interop/mcc_i80/*">
            <Issue>CLRTestTargetUnsupported</Issue>
        </ExcludeList>
        <ExcludeList Include="$(XunitTestBinBase)/JIT/jit64/mcc/interop/mcc_i81/*">
            <Issue>CLRTestTargetUnsupported</Issue>
        </ExcludeList>
        <ExcludeList Include="$(XunitTestBinBase)/JIT/jit64/mcc/interop/mcc_i82/*">
            <Issue>CLRTestTargetUnsupported</Issue>
        </ExcludeList>
        <ExcludeList Include="$(XunitTestBinBase)/JIT/jit64/mcc/interop/mcc_i83/*">
            <Issue>CLRTestTargetUnsupported</Issue>
        </ExcludeList>
        <ExcludeList Include="$(XunitTestBinBase)/JIT/jit64/mcc/interop/mcc_i84/*">
            <Issue>CLRTestTargetUnsupported</Issue>
        </ExcludeList>
        <ExcludeList Include="$(XunitTestBinBase)/JIT/jit64/mcc/interop/mcc_i85/*">
            <Issue>CLRTestTargetUnsupported</Issue>
        </ExcludeList>
        <ExcludeList Include="$(XunitTestBinBase)/JIT/jit64/mcc/interop/mcc_i86/*">
            <Issue>CLRTestTargetUnsupported</Issue>
        </ExcludeList>
        <ExcludeList Include="$(XunitTestBinBase)/JIT/jit64/mcc/interop/mcc_i87/*">
            <Issue>CLRTestTargetUnsupported</Issue>
        </ExcludeList>
        <ExcludeList Include="$(XunitTestBinBase)/JIT/jit64/regress/vsw/286991/test/*">
            <Issue>CLRTestTargetUnsupported</Issue>
        </ExcludeList>
        <ExcludeList Include="$(XunitTestBinBase)/JIT/opt/Tailcall/TailcallVerifyWithPrefix/*">
            <Issue>CLRTestTargetUnsupported</Issue>
        </ExcludeList>
        <ExcludeList Include="$(XunitTestBinBase)/JIT/Regression/clr-x64-JIT/v2.1/b173569/b173569/*">
            <Issue>CLRTestTargetUnsupported</Issue>
        </ExcludeList>
        <ExcludeList Include="$(XunitTestBinBase)/JIT/Regression/clr-x64-JIT/v4.0/devdiv374539/DevDiv_374539/*">
            <Issue>CLRTestTargetUnsupported</Issue>
        </ExcludeList>
        <ExcludeList Include="$(XunitTestBinBase)/JIT/Regression/CLR-x86-JIT/V1-M09.5-PDC/b26324/b26324a/*">
            <Issue>CLRTestTargetUnsupported</Issue>
        </ExcludeList>
        <ExcludeList Include="$(XunitTestBinBase)/JIT/Regression/CLR-x86-JIT/V1-M09.5-PDC/b26324/b26324b/*">
            <Issue>CLRTestTargetUnsupported</Issue>
        </ExcludeList>
        <ExcludeList Include="$(XunitTestBinBase)/JIT/Regression/CLR-x86-JIT/V1-M09.5-PDC/b28901/b28901/*">
            <Issue>CLRTestTargetUnsupported</Issue>
        </ExcludeList>
        <ExcludeList Include="$(XunitTestBinBase)/JIT/Regression/CLR-x86-JIT/V1-M09.5-PDC/b30838/b30838/*">
            <Issue>CLRTestTargetUnsupported</Issue>
        </ExcludeList>
        <ExcludeList Include="$(XunitTestBinBase)/JIT/Regression/CLR-x86-JIT/V1-M09.5-PDC/b30864/b30864/*">
            <Issue>CLRTestTargetUnsupported</Issue>
        </ExcludeList>
        <ExcludeList Include="$(XunitTestBinBase)/JIT/Regression/CLR-x86-JIT/V1-M09.5-PDC/b32374/b32374/*">
            <Issue>CLRTestTargetUnsupported</Issue>
        </ExcludeList>
        <ExcludeList Include="$(XunitTestBinBase)/JIT/Regression/CLR-x86-JIT/V1-M11-Beta1/b35784/b35784/*">
            <Issue>CLRTestTargetUnsupported</Issue>
        </ExcludeList>
        <ExcludeList Include="$(XunitTestBinBase)/JIT/Regression/CLR-x86-JIT/V1-M11-Beta1/b36472/b36472/*">
            <Issue>CLRTestTargetUnsupported</Issue>
        </ExcludeList>
        <ExcludeList Include="$(XunitTestBinBase)/JIT/Regression/CLR-x86-JIT/V1-M11-Beta1/b37598/b37598/*">
            <Issue>CLRTestTargetUnsupported</Issue>
        </ExcludeList>
        <ExcludeList Include="$(XunitTestBinBase)/JIT/Regression/CLR-x86-JIT/V1-M11-Beta1/b46867/b46867/*">
            <Issue>CLRTestTargetUnsupported</Issue>
        </ExcludeList>
        <ExcludeList Include="$(XunitTestBinBase)/JIT/Regression/CLR-x86-JIT/V1-M12-Beta2/b31745/b31745/*">
            <Issue>CLRTestTargetUnsupported</Issue>
        </ExcludeList>
        <ExcludeList Include="$(XunitTestBinBase)/JIT/Regression/CLR-x86-JIT/V1-M12-Beta2/b79250/b79250/*">
            <Issue>CLRTestTargetUnsupported</Issue>
        </ExcludeList>
        <ExcludeList Include="$(XunitTestBinBase)/JIT/Regression/CLR-x86-JIT/V1-M13-RTM/b88793/b88793/*">
            <Issue>CLRTestTargetUnsupported</Issue>
        </ExcludeList>
        <ExcludeList Include="$(XunitTestBinBase)/JIT/Regression/CLR-x86-JIT/V1-M13-RTM/b91248/b91248/*">
            <Issue>CLRTestTargetUnsupported</Issue>
        </ExcludeList>
        <ExcludeList Include="$(XunitTestBinBase)/JIT/Regression/CLR-x86-JIT/V2.0-Beta2/b409748/b409748/*">
            <Issue>CLRTestTargetUnsupported</Issue>
        </ExcludeList>
        <ExcludeList Include="$(XunitTestBinBase)/JIT/Regression/JitBlue/GitHub_22583/GitHub_22583/*">
            <Issue>CLRTestTargetUnsupported</Issue>
        </ExcludeList>
        <ExcludeList Include="$(XunitTestBinBase)/JIT/Regression/VS-ia64-JIT/V2.0-RTM/b286991/b286991/*">
            <Issue>CLRTestTargetUnsupported</Issue>
        </ExcludeList>
        <ExcludeList Include="$(XunitTestBinBase)/managed/Compilation/Compilation/*">
            <Issue>CLRTestTargetUnsupported</Issue>
        </ExcludeList>
        <ExcludeList Include="$(XunitTestBinBase)/readytorun/r2rdump/R2RDumpTest/*">
            <Issue>CLRTestTargetUnsupported</Issue>
        </ExcludeList>
        <ExcludeList Include="$(XunitTestBinBase)/tracing/eventsource/eventpipeandetw/eventpipeandetw/*">
            <Issue>CLRTestTargetUnsupported</Issue>
        </ExcludeList>
        <ExcludeList Include="$(XunitTestBinBase)/tracing/regress/GitHub_22247/GitHub_22247/*">
            <Issue>CLRTestTargetUnsupported</Issue>
        </ExcludeList>
    </ItemGroup>
</Project><|MERGE_RESOLUTION|>--- conflicted
+++ resolved
@@ -1071,14 +1071,7 @@
         <ExcludeList Include="$(XunitTestBinBase)/Interop/ICustomMarshaler/ConflictingNames/MultipleALCs/**">
             <Issue>https://github.com/dotnet/runtime/issues/34072</Issue>
         </ExcludeList>
-<<<<<<< HEAD
-        <ExcludeList Include="$(XunitTestBinBase)/Interop/ICustomMarshaler/ConflictingNames/SameNameDifferentAssembly/**">
-            <Issue>https://github.com/dotnet/runtime/issues/34372</Issue>
-        </ExcludeList>
         <ExcludeList Include="$(XunitTestBinBase)/Interop/ICustomMarshaler/Primitives/ICustomMarshaler_TargetUnix/**">
-=======
-        <ExcludeList Include="$(XunitTestBinBase)/Interop/ICustomMarshaler/Primitives/ICustomMarshaler/**">
->>>>>>> 5eaac684
             <Issue>https://github.com/dotnet/runtime/issues/34374</Issue>
         </ExcludeList>
         <ExcludeList Include="$(XunitTestBinBase)/Interop/LayoutClass/LayoutClassTest/**">
