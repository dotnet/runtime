<?xml version="1.0" ?>
<Project DefaultTargets = "GetListOfTestCmds" xmlns="http://schemas.microsoft.com/developer/msbuild/2003">
    <!-- All OS/Arch/Runtime excludes -->
    <ItemGroup Condition="'$(XunitTestBinBase)' != ''">
        <ExcludeList Include="$(XunitTestBinBase)/tracing/tracecontrol/tracecontrol/*">
            <Issue>https://github.com/dotnet/runtime/issues/11204</Issue>
        </ExcludeList>
        <ExcludeList Include="$(XunitTestBinBase)/readytorun/DynamicMethodGCStress/DynamicMethodGCStress/*">
            <Issue>timeout</Issue>
        </ExcludeList>
        <ExcludeList Include="$(XunitTestBinBase)/Regressions/coreclr/GitHub_22888/test22888/*">
            <Issue>https://github.com/dotnet/runtime/issues/13703</Issue>
        </ExcludeList>
    </ItemGroup>

    <!-- All OS/Arch CoreCLR excludes -->
    <ItemGroup Condition="'$(XunitTestBinBase)' != '' and '$(RuntimeFlavor)' == 'coreclr' ">
        <ExcludeList Include="$(XunitTestBinBase)/baseservices/threading/generics/threadstart/GThread23/*">
            <Issue>https://github.com/dotnet/runtime/issues/10847</Issue>
        </ExcludeList>
        <ExcludeList Include="$(XunitTestBinBase)/GC/Coverage/271010/**">
            <Issue>https://github.com/dotnet/runtime/issues/5933</Issue>
        </ExcludeList>
        <ExcludeList Include="$(XunitTestBinBase)/GC/Coverage/smalloom/*">
            <Issue>https://github.com/dotnet/runtime/issues/5933</Issue>
        </ExcludeList>
        <ExcludeList Include="$(XunitTestBinBase)/GC/Features/BackgroundGC/foregroundgc/*">
            <Issue>https://github.com/dotnet/runtime/issues/5933</Issue>
        </ExcludeList>
        <ExcludeList Include="$(XunitTestBinBase)/GC/Features/LOHFragmentation/lohfragmentation/*">
            <Issue>https://github.com/dotnet/runtime/issues/5933</Issue>
        </ExcludeList>
        <ExcludeList Include="$(XunitTestBinBase)/GC/Features/SustainedLowLatency/scenario/*">
            <Issue>https://github.com/dotnet/runtime/issues/5933</Issue>
        </ExcludeList>
        <ExcludeList Include="$(XunitTestBinBase)/GC/LargeMemory/Allocation/finalizertest/*">
            <Issue>https://github.com/dotnet/runtime/issues/5933</Issue>
        </ExcludeList>
        <ExcludeList Include="$(XunitTestBinBase)/GC/LargeMemory/API/gc/collect/*">
            <Issue>https://github.com/dotnet/runtime/issues/5933</Issue>
        </ExcludeList>
        <ExcludeList Include="$(XunitTestBinBase)/GC/LargeMemory/API/gc/getgeneration/*">
            <Issue>https://github.com/dotnet/runtime/issues/5933</Issue>
        </ExcludeList>
        <ExcludeList Include="$(XunitTestBinBase)/GC/LargeMemory/API/gc/reregisterforfinalize/*">
            <Issue>https://github.com/dotnet/runtime/issues/5933</Issue>
        </ExcludeList>
        <ExcludeList Include="$(XunitTestBinBase)/GC/Regressions/dev10bugs/536168/536168/*">
            <Issue>https://github.com/dotnet/runtime/issues/5933</Issue>
        </ExcludeList>
        <ExcludeList Include="$(XunitTestBinBase)/GC/Scenarios/BaseFinal/basefinal/*">
            <Issue>https://github.com/dotnet/runtime/issues/5933</Issue>
        </ExcludeList>
        <ExcludeList Include="$(XunitTestBinBase)/GC/Scenarios/DoublinkList/doublinknoleak/*">
            <Issue>https://github.com/dotnet/runtime/issues/5933</Issue>
        </ExcludeList>
        <ExcludeList Include="$(XunitTestBinBase)/GC/Scenarios/muldimjagary/muldimjagary/*">
            <Issue>https://github.com/dotnet/runtime/issues/5933</Issue>
        </ExcludeList>
        <ExcludeList Include="$(XunitTestBinBase)/JIT/Regression/JitBlue/GitHub_11408/GitHub_11408/*">
            <Issue>https://github.com/dotnet/runtime/issues/8017</Issue>
        </ExcludeList>
        <ExcludeList Include="$(XunitTestBinBase)/baseservices/exceptions/StackTracePreserve/StackTracePreserveTests/*">
            <Issue>https://github.com/dotnet/runtime/issues/11213</Issue>
        </ExcludeList>
        <ExcludeList Include="$(XunitTestBinBase)/baseservices/threading/mutex/misc/waitone2/*">
            <Issue>https://github.com/dotnet/runtime/issues/6372</Issue>
        </ExcludeList>
        <ExcludeList Include="$(XunitTestBinBase)/readytorun/r2rdump/R2RDumpTest/*">
            <Issue>19441;22020</Issue>
        </ExcludeList>

	<ExcludeList Include="$(XunitTestBinBase)/Loader/classloader/generics/Variance/Methods/Method002/*">
            <Issue>https://github.com/dotnet/runtime/issues/3893</Issue>
        </ExcludeList>
        <ExcludeList Include="$(XunitTestBinBase)/Loader/classloader/generics/Variance/Methods/Method003/*">
            <Issue>https://github.com/dotnet/runtime/issues/3893</Issue>
        </ExcludeList>
        <ExcludeList Include="$(XunitTestBinBase)/Loader/classloader/generics/Variance/Methods/Method004/*">
            <Issue>https://github.com/dotnet/runtime/issues/3893</Issue>
        </ExcludeList>
        <ExcludeList Include="$(XunitTestBinBase)/Loader/classloader/generics/Variance/CoreCLR/Method003/*">
            <Issue>https://github.com/dotnet/runtime/issues/3893</Issue>
        </ExcludeList>
        <ExcludeList Include="$(XunitTestBinBase)/Loader/classloader/generics/Variance/IL/IsInst001/*">
            <Issue>https://github.com/dotnet/runtime/issues/3893</Issue>
        </ExcludeList>
        <ExcludeList Include="$(XunitTestBinBase)/Loader/classloader/generics/Variance/IL/IsInst004/*">
            <Issue>https://github.com/dotnet/runtime/issues/3893</Issue>
        </ExcludeList>
        <ExcludeList Include="$(XunitTestBinBase)/Loader/classloader/generics/Variance/IL/CastClass001/*">
            <Issue>https://github.com/dotnet/runtime/issues/3893</Issue>
        </ExcludeList>
        <ExcludeList Include="$(XunitTestBinBase)/Loader/classloader/generics/Variance/IL/CastClass004/*">
            <Issue>https://github.com/dotnet/runtime/issues/3893</Issue>
        </ExcludeList>
        <ExcludeList Include="$(XunitTestBinBase)/Loader/classloader/generics/Variance/IL/Unbox001/*">
            <Issue>https://github.com/dotnet/runtime/issues/3893</Issue>
        </ExcludeList>
        <ExcludeList Include="$(XunitTestBinBase)/Loader/classloader/generics/Variance/IL/Unbox004/*">
            <Issue>https://github.com/dotnet/runtime/issues/3893</Issue>
        </ExcludeList>
        <ExcludeList Include="$(XunitTestBinBase)/Loader/classloader/generics/Variance/Delegates/Delegates002/*">
            <Issue>https://github.com/dotnet/runtime/issues/3893</Issue>
        </ExcludeList>
        <ExcludeList Include="$(XunitTestBinBase)/Loader/classloader/generics/Variance/Interfaces/Interfaces001/*">
            <Issue>https://github.com/dotnet/runtime/issues/3893</Issue>
        </ExcludeList>
    </ItemGroup>

    <!-- All Unix targets on all runtimes -->
    <ItemGroup Condition="'$(XunitTestBinBase)' != '' and '$(TargetsWindows)' != 'true'">
         <ExcludeList Include="$(XunitTestBinBase)/JIT/Directed/arglist/vararg/*">
            <Issue>Native varargs not supported on unix</Issue>
        </ExcludeList>
        <ExcludeList Include="$(XunitTestBinBase)/Interop/ExecInDefAppDom/ExecInDefAppDom/*">
            <Issue>Issue building native components for the test.</Issue>
        </ExcludeList>
        <ExcludeList Include="$(XunitTestBinBase)/tracing/tracevalidation/inducedgc/inducedgc/*">
            <Issue>https://github.com/dotnet/runtime/issues/12216</Issue>
        </ExcludeList>
    </ItemGroup>

    <!-- All Unix targets  on CoreCLR Runtime -->
    <ItemGroup Condition="'$(XunitTestBinBase)' != '' and '$(TargetsWindows)' != 'true' and '$(RuntimeFlavor)' == 'coreclr' ">
        <ExcludeList Include="$(XunitTestBinBase)/Regressions/coreclr/1514/InterlockExchange/*">
            <Issue>https://github.com/dotnet/runtime/issues/12166</Issue>
        </ExcludeList>
    </ItemGroup>

    <!-- Arm32 All OS -->
    <ItemGroup Condition="'$(XunitTestBinBase)' != '' and ('$(TargetArchitecture)' == 'arm' or '$(AltJitArch)' == 'arm') and '$(RuntimeFlavor)' == 'coreclr' ">
        <ExcludeList Include="$(XunitTestBinBase)/CoreMangLib/cti/system/reflection/emit/DynMethodJumpStubTests/DynMethodJumpStubTests/*">
            <Issue>needs triage</Issue>
        </ExcludeList>
        <ExcludeList Include="$(XunitTestBinBase)/JIT/Methodical/xxobj/sizeof/_il_dbgsizeof/*">
            <Issue>needs triage</Issue>
        </ExcludeList>
        <ExcludeList Include="$(XunitTestBinBase)/JIT/Methodical/xxobj/sizeof/_il_dbgsizeof32/*">
            <Issue>needs triage</Issue>
        </ExcludeList>
        <ExcludeList Include="$(XunitTestBinBase)/JIT/Methodical/xxobj/sizeof/_il_dbgsizeof64/*">
            <Issue>needs triage</Issue>
        </ExcludeList>
        <ExcludeList Include="$(XunitTestBinBase)/JIT/Methodical/xxobj/sizeof/_il_relsizeof/*">
            <Issue>needs triage</Issue>
        </ExcludeList>
        <ExcludeList Include="$(XunitTestBinBase)/JIT/Methodical/xxobj/sizeof/_il_relsizeof32/*">
            <Issue>needs triage</Issue>
        </ExcludeList>
        <ExcludeList Include="$(XunitTestBinBase)/JIT/Methodical/xxobj/sizeof/_il_relsizeof64/*">
            <Issue>needs triage</Issue>
        </ExcludeList>
        <ExcludeList Include="$(XunitTestBinBase)/JIT/jit64/opt/cse/HugeArray1/*">
            <Issue>needs triage</Issue>
        </ExcludeList>
        <ExcludeList Include="$(XunitTestBinBase)/JIT/jit64/opt/cse/hugeSimpleExpr1/*">
            <Issue>needs triage</Issue>
        </ExcludeList>
        <ExcludeList Include="$(XunitTestBinBase)/GC/Features/HeapExpansion/pluggaps/*">
            <Issue>needs triage</Issue>
        </ExcludeList>
        <ExcludeList Include="$(XunitTestBinBase)/GC/Regressions/v2.0-beta2/460373/460373/*">
            <Issue>needs triage</Issue>
        </ExcludeList>
        <ExcludeList Include="$(XunitTestBinBase)/GC/Regressions/v2.0-beta1/149926/149926/*">
            <Issue>needs triage</Issue>
        </ExcludeList>
        <ExcludeList Include="$(XunitTestBinBase)/GC/Regressions/v2.0-rtm/494226/494226/*">
            <Issue>needs triage</Issue>
        </ExcludeList>
        <ExcludeList Include="$(XunitTestBinBase)/GC/Regressions/dev10bugs/536168/536168/*">
            <Issue>needs triage</Issue>
        </ExcludeList>
        <ExcludeList Include="$(XunitTestBinBase)/GC/API/GC/GetAllocatedBytesForCurrentThread/*">
            <Issue>https://github.com/dotnet/runtime/issues/</Issue>
        </ExcludeList>
        <ExcludeList Include="$(XunitTestBinBase)/GC/Features/HeapExpansion/bestfit-finalize/*">
            <Issue>times out</Issue>
        </ExcludeList>
        <ExcludeList Include="$(XunitTestBinBase)/GC/Regressions/v2.0-rtm/494226/494226/*">
            <Issue>needs triage</Issue>
        </ExcludeList>
        <ExcludeList Include="$(XunitTestBinBase)/GC/Regressions/dev10bugs/536168/536168/*">
            <Issue>needs triage</Issue>
        </ExcludeList>
        <ExcludeList Include="$(XunitTestBinBase)/GC/API/NoGCRegion/NoGC/*">
            <Issue>needs triage</Issue>
        </ExcludeList>
        <ExcludeList Include="$(XunitTestBinBase)/GC/Scenarios/LeakWheel/leakwheel/*">
            <Issue>times out</Issue>
        </ExcludeList>
        <ExcludeList Include="$(XunitTestBinBase)/CoreMangLib/system/span/SlowTailCallArgs/*">
            <Issue>times out</Issue>
        </ExcludeList>
        <ExcludeList Include="$(XunitTestBinBase)/JIT/jit64/opt/rngchk/RngchkStress3/*">
            <Issue>needs triage</Issue>
        </ExcludeList>
        <ExcludeList Include="$(XunitTestBinBase)/GC/Scenarios/ServerModel/servermodel/*">
            <Issue>times out</Issue>
        </ExcludeList>
        <ExcludeList Include="$(XunitTestBinBase)/JIT/jit64/eh/FinallyExec/nonlocalexitinhandler/*">
            <Issue>times out</Issue>
        </ExcludeList>
        <ExcludeList Include="$(XunitTestBinBase)/tracing/tracevalidation/inducedgc/inducedgc/*">
            <Issue>times out</Issue>
        </ExcludeList>
        <ExcludeList Include="$(XunitTestBinBase)/tracing/tracevalidation/rundown/rundown/*">
            <Issue>times out</Issue>
        </ExcludeList>
        <ExcludeList Include="$(XunitTestBinBase)/tracing/tracevalidation/tracelogging/tracelogging/*">
            <Issue>needs triage</Issue>
        </ExcludeList>
        <ExcludeList Include="$(XunitTestBinBase)/tracing/tracevalidation/jittingstarted/JittingStarted/*">
            <Issue>times out</Issue>
        </ExcludeList>
        <ExcludeList Include="$(XunitTestBinBase)/JIT/jit64/eh/FinallyExec/nonlocalexitintry/*">
            <Issue>times out</Issue>
        </ExcludeList>
        <ExcludeList Include="$(XunitTestBinBase)/JIT/jit64/eh/FinallyExec/nonlocalexitincatch/*">
            <Issue>needs triage</Issue>
        </ExcludeList>
        <ExcludeList Include="$(XunitTestBinBase)/JIT/jit64/opt/rngchk/ArrayWithThread_o/*">
            <Issue>times out</Issue>
        </ExcludeList>
        <ExcludeList Include="$(XunitTestBinBase)/JIT/jit64/eh/FinallyExec/nonlocalexitinfinally/*">
            <Issue>times out</Issue>
        </ExcludeList>
        <ExcludeList Include="$(XunitTestBinBase)/JIT/jit64/eh/FinallyExec/nonlocalexitinroot/*">
            <Issue>times out</Issue>
        </ExcludeList>
        <ExcludeList Include="$(XunitTestBinBase)/JIT/opt/Tailcall/TailcallVerifyWithPrefix/*">
            <Issue>Depends on implicit tailcalls to be performed</Issue>
        </ExcludeList>
        <ExcludeList Include="$(XunitTestBinBase)/JIT/Directed/arglist/vararg/*">
            <Issue>Needs triage</Issue>
        </ExcludeList>
        <ExcludeList Include="$(XunitTestBinBase)/baseservices/exceptions/WindowsEventLog/WindowsEventLog/*">
            <Issue>Needs triage</Issue>
        </ExcludeList>
        <ExcludeList Include="$(XunitTestBinBase)/JIT/jit64/mcc/interop/mcc_i53/*">
            <Issue>Needs Triage</Issue>
        </ExcludeList>
        <ExcludeList Include="$(XunitTestBinBase)/JIT/jit64/mcc/interop/mcc_i13/*">
            <Issue>Needs Triage</Issue>
        </ExcludeList>
        <ExcludeList Include="$(XunitTestBinBase)/JIT/jit64/mcc/interop/mcc_i03/*">
            <Issue>Needs Triage</Issue>
        </ExcludeList>
        <ExcludeList Include="$(XunitTestBinBase)/JIT/jit64/mcc/interop/mcc_i33/*">
            <Issue>Needs Triage</Issue>
        </ExcludeList>
        <ExcludeList Include="$(XunitTestBinBase)/JIT/jit64/mcc/interop/mcc_i63/*">
            <Issue>Needs Triage</Issue>
        </ExcludeList>
        <ExcludeList Include="$(XunitTestBinBase)/JIT/jit64/mcc/interop/mcc_i73/*">
            <Issue>Needs Triage</Issue>
        </ExcludeList>
        <ExcludeList Include="$(XunitTestBinBase)/JIT/jit64/mcc/interop/mcc_i83/*">
            <Issue>Needs Triage</Issue>
        </ExcludeList>
        <ExcludeList Include="$(XunitTestBinBase)/JIT/Methodical/tailcall/_il_dbgtest_implicit/*">
            <Issue>arm32 does not support implicit tailcalls (#13828)</Issue>
        </ExcludeList>
        <ExcludeList Include="$(XunitTestBinBase)/JIT/Methodical/tailcall/_il_reltest_implicit/*">
            <Issue>arm32 does not support implicit tailcalls (#13828)</Issue>
        </ExcludeList>
        <ExcludeList Include="$(XunitTestBinBase)/JIT/Stress/ABI/**/*">
            <Issue>https://github.com/dotnet/runtime/issues/13241</Issue>
        </ExcludeList>
         <ExcludeList Include="$(XunitTestBinBase)/profiler/eventpipe/eventpipe/*">
             <Issue>TraceEvent can't parse unaligned floats on arm32</Issue>
         </ExcludeList>
    </ItemGroup>

    <!-- Arm64 All OS -->
    <ItemGroup Condition="'$(XunitTestBinBase)' != '' and ('$(TargetArchitecture)' == 'arm64' or '$(AltJitArch)' == 'arm64') and '$(RuntimeFlavor)' == 'coreclr'">
        <ExcludeList Include="$(XunitTestBinBase)/JIT/jit64/opt/cse/hugeexpr1/hugeexpr1/*">
            <Issue>needs triage</Issue>
        </ExcludeList>
        <ExcludeList Include="$(XunitTestBinBase)/JIT/jit64/opt/cse/HugeArray/*">
            <Issue>needs triage</Issue>
        </ExcludeList>
        <ExcludeList Include="$(XunitTestBinBase)/JIT/jit64/opt/cse/HugeArray1/*">
            <Issue>needs triage</Issue>
        </ExcludeList>
        <ExcludeList Include="$(XunitTestBinBase)/JIT/jit64/opt/cse/HugeField1/*">
            <Issue>needs triage</Issue>
        </ExcludeList>
        <ExcludeList Include="$(XunitTestBinBase)/JIT/jit64/opt/cse/HugeField2/*">
            <Issue>needs triage</Issue>
        </ExcludeList>
        <ExcludeList Include="$(XunitTestBinBase)/CoreMangLib/cti/system/string/StringFormat1/*">
            <Issue>needs triage</Issue>
        </ExcludeList>
        <ExcludeList Include="$(XunitTestBinBase)/CoreMangLib/cti/system/string/StringFormat2/*">
            <Issue>needs triage</Issue>
        </ExcludeList>
        <ExcludeList Include="$(XunitTestBinBase)/JIT/HardwareIntrinsics/Arm64/Simd/*">
            <Issue>https://github.com/dotnet/runtime/issues/10672</Issue>
        </ExcludeList>
        <ExcludeList Include="$(XunitTestBinBase)/JIT/Methodical/MDArray/DataTypes/float_cs_ro/*">
            <Issue>https://github.com/dotnet/runtime/issues/10711</Issue>
        </ExcludeList>
        <ExcludeList Include="$(XunitTestBinBase)/JIT/Regression/JitBlue/DevDiv_590772/DevDiv_590772/*">
            <Issue>needs triage</Issue>
        </ExcludeList>
        <ExcludeList Include="$(XunitTestBinBase)/JIT/Regression/JitBlue/DevDiv_605447/DevDiv_605447/*">
            <Issue>needs triage</Issue>
        </ExcludeList>
        <ExcludeList Include="$(XunitTestBinBase)/JIT/Regression/JitBlue/DevDiv_590771/DevDiv_590771/*">
            <Issue>needs triage</Issue>
        </ExcludeList>
        <ExcludeList Include="$(XunitTestBinBase)/tracing/tracevalidation/inducedgc/inducedgc/*">
            <Issue>https://github.com/dotnet/runtime/issues/12216</Issue>
        </ExcludeList>
        <ExcludeList Include="$(XunitTestBinBase)/JIT/Regression/JitBlue/GitHub_26491/**/*">
            <Issue>https://github.com/dotnet/runtime/issues/13355</Issue>
        </ExcludeList>
    </ItemGroup>

    <!-- Windows x64 specific excludes -->
    <ItemGroup Condition="'$(XunitTestBinBase)' != '' and '$(TargetArchitecture)' == 'x64' and '$(TargetsWindows)' == 'true' and '$(RuntimeFlavor)' == 'coreclr'">
        <ExcludeList Include="$(XunitTestBinBase)/JIT/Regression/JitBlue/GitHub_18056/Bool_And_Op_cs_do/*">
            <Issue>https://github.com/dotnet/runtime/issues/10354</Issue>
        </ExcludeList>
        <ExcludeList Include="$(XunitTestBinBase)/baseservices/varargs/varargsupport/*">
            <Issue>Varargs supported on this platform</Issue>
        </ExcludeList>
        <ExcludeList Include="$(XunitTestBinBase)/baseservices/varargs/varargsupport_r/*">
            <Issue>Varargs supported on this platform</Issue>
        </ExcludeList>
        <ExcludeList Include="$(XunitTestBinBase)/Interop/WinRT/NETClients/Bindings/NETClientBindings/*">
            <Issue>WindowsXamlManager and DesktopWindowXamlSource are supported for apps targeting Windows version 10.0.18226.0 and later.</Issue>
        </ExcludeList>
    </ItemGroup>

    <!-- Windows x86 specific excludes -->
    <ItemGroup Condition="'$(XunitTestBinBase)' != '' and '$(TargetArchitecture)' == 'x86' and '$(TargetsWindows)' == 'true' and '$(RuntimeFlavor)' == 'coreclr'">
        <ExcludeList Include="$(XunitTestBinBase)/GC/LargeMemory/Allocation/largeexceptiontest/*">
            <Issue>3392, test is useful to have because it can be run manually when making changes to the GC that can have effects in OOM scenarios, but not appropriate to run on our current test infrastructure.</Issue>
        </ExcludeList>
        <ExcludeList Include="$(XunitTestBinBase)/GC/LargeMemory/API/gc/gettotalmemory/*">
            <Issue>3392, test is useful to have because it can be run manually when making changes to the GC that can have effects in OOM scenarios, but not appropriate to run on our current test infrastructure.</Issue>
        </ExcludeList>
        <ExcludeList Include="$(XunitTestBinBase)/GC/LargeMemory/API/gc/keepalive/*">
            <Issue>3392, test is useful to have because it can be run manually when making changes to the GC that can have effects in OOM scenarios, but not appropriate to run on our current test infrastructure.</Issue>
        </ExcludeList>
        <ExcludeList Include="$(XunitTestBinBase)/GC/LargeMemory/API/gc/suppressfinalize/*">
            <Issue>3392, test is useful to have because it can be run manually when making changes to the GC that can have effects in OOM scenarios, but not appropriate to run on our current test infrastructure.</Issue>
        </ExcludeList>
        <ExcludeList Include="$(XunitTestBinBase)/JIT/opt/Tailcall/TailcallVerifyWithPrefix/*">
            <Issue>Depends on implicit tailcalls to be performed</Issue>
        </ExcludeList>
        <ExcludeList Include="$(XunitTestBinBase)/JIT/Regression/JitBlue/DevDiv_255294/DevDiv_255294/*">
            <Issue>11469, The test causes OutOfMemory exception in crossgen mode.</Issue>
        </ExcludeList>
        <ExcludeList Include="$(XunitTestBinBase)/baseservices/varargs/varargsupport/*">
            <Issue>Varargs supported on this platform</Issue>
        </ExcludeList>
        <ExcludeList Include="$(XunitTestBinBase)/baseservices/varargs/varargsupport_r/*">
            <Issue>Varargs supported on this platform</Issue>
        </ExcludeList>
        <ExcludeList Include="$(XunitTestBinBase)/Interop/WinRT/NETClients/Bindings/NETClientBindings/*">
            <Issue>WindowsXamlManager and DesktopWindowXamlSource are supported for apps targeting Windows version 10.0.18226.0 and later.</Issue>
        </ExcludeList>
    </ItemGroup>

    <!-- Windows arm32 specific excludes -->
    <ItemGroup Condition="'$(XunitTestBinBase)' != '' and ('$(TargetArchitecture)' == 'arm' or '$(AltJitArch)' == 'arm') and '$(TargetsWindows)' == 'true' and '$(RuntimeFlavor)' == 'coreclr'">
        <ExcludeList Include="$(XunitTestBinBase)/Interop/COM/NETClients/Primitives/NETClientPrimitives/*">
            <Issue>https://github.com/dotnet/runtime/issues/11360</Issue>
        </ExcludeList>
        <ExcludeList Include="$(XunitTestBinBase)/Interop/COM/NETClients/Primitives/NETClientPrimitivesInALC/*">
            <Issue>https://github.com/dotnet/runtime/issues/11360</Issue>
        </ExcludeList>
        <ExcludeList Include="$(XunitTestBinBase)/Interop/COM/NativeClients/Primitives/*">
            <Issue>https://github.com/dotnet/runtime/issues/11360</Issue>
        </ExcludeList>
        <ExcludeList Include="$(XunitTestBinBase)/Interop/COM/NativeClients/Licensing/*">
            <Issue>https://github.com/dotnet/runtime/issues/11360</Issue>
        </ExcludeList>
        <ExcludeList Include="$(XunitTestBinBase)/Interop/COM/NativeClients/DefaultInterfaces/*">
            <Issue>https://github.com/dotnet/runtime/issues/11360</Issue>
        </ExcludeList>
        <ExcludeList Include="$(XunitTestBinBase)/Interop/COM/NETClients/IDispatch/NETClientIDispatch/*">
            <Issue>https://github.com/dotnet/runtime/issues/11360</Issue>
        </ExcludeList>
        <ExcludeList Include="$(XunitTestBinBase)/Interop/COM/NETClients/Aggregation/NETClientAggregation/*">
            <Issue>https://github.com/dotnet/runtime/issues/11360</Issue>
        </ExcludeList>
        <ExcludeList Include="$(XunitTestBinBase)/Interop/COM/NETClients/Licensing/NETClientLicense/*">
            <Issue>https://github.com/dotnet/runtime/issues/11360</Issue>
        </ExcludeList>
        <ExcludeList Include="$(XunitTestBinBase)/Interop/COM/NETClients/Events/NETClientEvents/*">
            <Issue>https://github.com/dotnet/runtime/issues/12104</Issue>
        </ExcludeList>
        <ExcludeList Include="$(XunitTestBinBase)/Interop/COM/NETClients/ConsumeNETServer/ConsumeNETServer/*">
            <Issue>https://github.com/dotnet/runtime/issues/11360</Issue>
        </ExcludeList>
        <ExcludeList Include="$(XunitTestBinBase)/Interop/IJW/CopyConstructorMarshaler/CopyConstructorMarshaler/*">
            <Issue>https://github.com/dotnet/runtime/issues/12299</Issue>
        </ExcludeList>
        <ExcludeList Include="$(XunitTestBinBase)/Interop/IJW/FixupCallsHostWhenLoaded/FixupCallsHostWhenLoaded/*">
            <Issue>https://github.com/dotnet/runtime/issues/12299</Issue>
        </ExcludeList>
        <ExcludeList Include="$(XunitTestBinBase)/Interop/IJW/LoadIjwFromModuleHandle/LoadIjwFromModuleHandle/*">
            <Issue>https://github.com/dotnet/runtime/issues/12299</Issue>
        </ExcludeList>
        <ExcludeList Include="$(XunitTestBinBase)/Interop/IJW/ManagedCallingNative/ManagedCallingNative/*">
            <Issue>https://github.com/dotnet/runtime/issues/12299</Issue>
        </ExcludeList>
        <ExcludeList Include="$(XunitTestBinBase)/Interop/IJW/NativeCallingManaged/NativeCallingManaged/*">
            <Issue>https://github.com/dotnet/runtime/issues/12299</Issue>
        </ExcludeList>
        <ExcludeList Include="$(XunitTestBinBase)/JIT/Regression/CLR-x86-JIT/V1-M13-RTM/b88793/b88793/*">
            <Issue>https://github.com/dotnet/runtime/issues/12979</Issue>
        </ExcludeList>
        <ExcludeList Include="$(XunitTestBinBase)/JIT/Regression/CLR-x86-JIT/V1-M12-Beta2/b37646/b37646/*">
            <Issue>https://github.com/dotnet/runtime/issues/12979</Issue>
        </ExcludeList>
        <ExcludeList Include="$(XunitTestBinBase)/JIT/Directed/PREFIX/unaligned/1/arglist/*">
            <Issue>https://github.com/dotnet/runtime/issues/12979</Issue>
        </ExcludeList>
        <ExcludeList Include="$(XunitTestBinBase)/JIT/Regression/CLR-x86-JIT/V1-M11-Beta1/b41391/b41391/*">
            <Issue>https://github.com/dotnet/runtime/issues/12979</Issue>
        </ExcludeList>
        <ExcludeList Include="$(XunitTestBinBase)/JIT/jit64/mcc/interop/mcc_i00/*">
            <Issue>https://github.com/dotnet/runtime/issues/12979</Issue>
        </ExcludeList>
        <ExcludeList Include="$(XunitTestBinBase)/JIT/jit64/mcc/interop/mcc_i70/*">
            <Issue>https://github.com/dotnet/runtime/issues/12979</Issue>
        </ExcludeList>
        <ExcludeList Include="$(XunitTestBinBase)/JIT/jit64/mcc/interop/mcc_i32/*">
            <Issue>https://github.com/dotnet/runtime/issues/12979</Issue>
        </ExcludeList>
        <ExcludeList Include="$(XunitTestBinBase)/JIT/jit64/mcc/interop/mcc_i51/*">
            <Issue>https://github.com/dotnet/runtime/issues/12979</Issue>
        </ExcludeList>
        <ExcludeList Include="$(XunitTestBinBase)/JIT/Regression/CLR-x86-JIT/V1-M09.5-PDC/b32374/b32374/*">
            <Issue>https://github.com/dotnet/runtime/issues/12979</Issue>
        </ExcludeList>
        <ExcludeList Include="$(XunitTestBinBase)/Interop/PInvoke/Varargs/VarargsTest/*">
            <Issue>https://github.com/dotnet/runtime/issues/12979</Issue>
        </ExcludeList>
        <ExcludeList Include="$(XunitTestBinBase)/JIT/Directed/PREFIX/volatile/1/arglist/*">
            <Issue>https://github.com/dotnet/runtime/issues/12979</Issue>
        </ExcludeList>
        <ExcludeList Include="$(XunitTestBinBase)/JIT/Regression/CLR-x86-JIT/V1-M09.5-PDC/b28901/b28901/*">
            <Issue>https://github.com/dotnet/runtime/issues/12979</Issue>
        </ExcludeList>
        <ExcludeList Include="$(XunitTestBinBase)/JIT/jit64/mcc/interop/mcc_i82/*">
            <Issue>https://github.com/dotnet/runtime/issues/12979</Issue>
        </ExcludeList>
        <ExcludeList Include="$(XunitTestBinBase)/JIT/jit64/mcc/interop/mcc_i80/*">
            <Issue>https://github.com/dotnet/runtime/issues/12979</Issue>
        </ExcludeList>
        <ExcludeList Include="$(XunitTestBinBase)/JIT/jit64/gc/misc/funclet/*">
            <Issue>https://github.com/dotnet/runtime/issues/12979</Issue>
        </ExcludeList>
        <ExcludeList Include="$(XunitTestBinBase)/JIT/Regression/CLR-x86-JIT/V1-M09.5-PDC/b30864/b30864/*">
            <Issue>https://github.com/dotnet/runtime/issues/12979</Issue>
        </ExcludeList>
        <ExcludeList Include="$(XunitTestBinBase)/JIT/Regression/CLR-x86-JIT/V1-M09.5-PDC/b30838/b30838/*">
            <Issue>https://github.com/dotnet/runtime/issues/12979</Issue>
        </ExcludeList>
        <ExcludeList Include="$(XunitTestBinBase)/JIT/Methodical/refany/_il_relseq/*">
            <Issue>https://github.com/dotnet/runtime/issues/12979</Issue>
        </ExcludeList>
        <ExcludeList Include="$(XunitTestBinBase)/JIT/jit64/mcc/interop/mcc_i61/*">
            <Issue>https://github.com/dotnet/runtime/issues/12979</Issue>
        </ExcludeList>
        <ExcludeList Include="$(XunitTestBinBase)/JIT/jit64/mcc/interop/mcc_i60/*">
            <Issue>https://github.com/dotnet/runtime/issues/12979</Issue>
        </ExcludeList>
        <ExcludeList Include="$(XunitTestBinBase)/JIT/jit64/mcc/interop/mcc_i31/*">
            <Issue>https://github.com/dotnet/runtime/issues/12979</Issue>
        </ExcludeList>
        <ExcludeList Include="$(XunitTestBinBase)/JIT/Regression/CLR-x86-EJIT/V1-M12-Beta2/b26323/b26323/*">
            <Issue>https://github.com/dotnet/runtime/issues/12979</Issue>
        </ExcludeList>
        <ExcludeList Include="$(XunitTestBinBase)/JIT/Regression/CLR-x86-JIT/V1-M09.5-PDC/b26324/b26324a/*">
            <Issue>https://github.com/dotnet/runtime/issues/12979</Issue>
        </ExcludeList>
        <ExcludeList Include="$(XunitTestBinBase)/JIT/Regression/CLR-x86-JIT/V1-M09.5-PDC/b26324/b26324b/*">
            <Issue>https://github.com/dotnet/runtime/issues/12979</Issue>
        </ExcludeList>
        <ExcludeList Include="$(XunitTestBinBase)/JIT/jit64/mcc/interop/mcc_i50/*">
            <Issue>https://github.com/dotnet/runtime/issues/12979</Issue>
        </ExcludeList>
        <ExcludeList Include="$(XunitTestBinBase)/JIT/jit64/mcc/interop/mcc_i62/*">
            <Issue>https://github.com/dotnet/runtime/issues/12979</Issue>
        </ExcludeList>
        <ExcludeList Include="$(XunitTestBinBase)/JIT/Regression/CLR-x86-JIT/V1-M11-Beta1/b36472/b36472/*">
            <Issue>https://github.com/dotnet/runtime/issues/12979</Issue>
        </ExcludeList>
        <ExcludeList Include="$(XunitTestBinBase)/JIT/jit64/mcc/interop/mcc_i72/*">
            <Issue>https://github.com/dotnet/runtime/issues/12979</Issue>
        </ExcludeList>
        <ExcludeList Include="$(XunitTestBinBase)/JIT/Regression/CLR-x86-JIT/V1-M11-Beta1/b37598/b37598/*">
            <Issue>https://github.com/dotnet/runtime/issues/12979</Issue>
        </ExcludeList>
        <ExcludeList Include="$(XunitTestBinBase)/JIT/Regression/CLR-x86-JIT/V1-M11-Beta1/b46867/b46867/*">
            <Issue>https://github.com/dotnet/runtime/issues/12979</Issue>
        </ExcludeList>
        <ExcludeList Include="$(XunitTestBinBase)/JIT/Regression/CLR-x86-JIT/V2.0-Beta2/b409748/b409748/*">
            <Issue>https://github.com/dotnet/runtime/issues/12979</Issue>
        </ExcludeList>
        <ExcludeList Include="$(XunitTestBinBase)/JIT/jit64/mcc/interop/mcc_i30/*">
            <Issue>https://github.com/dotnet/runtime/issues/12979</Issue>
        </ExcludeList>
        <ExcludeList Include="$(XunitTestBinBase)/JIT/Regression/CLR-x86-JIT/V1-M09.5-PDC/b16423/b16423/*">
            <Issue>https://github.com/dotnet/runtime/issues/12979</Issue>
        </ExcludeList>
        <ExcludeList Include="$(XunitTestBinBase)/JIT/Directed/PREFIX/unaligned/2/arglist/*">
            <Issue>https://github.com/dotnet/runtime/issues/12979</Issue>
        </ExcludeList>
        <ExcludeList Include="$(XunitTestBinBase)/JIT/Methodical/refany/_il_dbgseq/*">
            <Issue>https://github.com/dotnet/runtime/issues/12979</Issue>
        </ExcludeList>
        <ExcludeList Include="$(XunitTestBinBase)/JIT/Methodical/Coverage/arglist_pos/*">
            <Issue>https://github.com/dotnet/runtime/issues/12979</Issue>
        </ExcludeList>
        <ExcludeList Include="$(XunitTestBinBase)/JIT/Regression/CLR-x86-JIT/V1-M11-Beta1/b35784/b35784/*">
            <Issue>https://github.com/dotnet/runtime/issues/12979</Issue>
        </ExcludeList>
        <ExcludeList Include="$(XunitTestBinBase)/JIT/Regression/CLR-x86-JIT/V1-M12-Beta2/b31746/b31746/*">
            <Issue>https://github.com/dotnet/runtime/issues/12979</Issue>
        </ExcludeList>
        <ExcludeList Include="$(XunitTestBinBase)/JIT/jit64/mcc/interop/mcc_i12/*">
            <Issue>https://github.com/dotnet/runtime/issues/12979</Issue>
        </ExcludeList>
        <ExcludeList Include="$(XunitTestBinBase)/JIT/jit64/mcc/interop/mcc_i52/*">
            <Issue>https://github.com/dotnet/runtime/issues/12979</Issue>
        </ExcludeList>
        <ExcludeList Include="$(XunitTestBinBase)/JIT/jit64/mcc/interop/mcc_i81/*">
            <Issue>https://github.com/dotnet/runtime/issues/12979</Issue>
        </ExcludeList>
        <ExcludeList Include="$(XunitTestBinBase)/JIT/jit64/mcc/interop/mcc_i11/*">
            <Issue>https://github.com/dotnet/runtime/issues/12979</Issue>
        </ExcludeList>
        <ExcludeList Include="$(XunitTestBinBase)/JIT/Regression/CLR-x86-JIT/V1-M12-Beta2/b41852/b41852/*">
            <Issue>https://github.com/dotnet/runtime/issues/12979</Issue>
        </ExcludeList>
        <ExcludeList Include="$(XunitTestBinBase)/JIT/jit64/mcc/interop/mcc_i02/*">
            <Issue>https://github.com/dotnet/runtime/issues/12979</Issue>
        </ExcludeList>
        <ExcludeList Include="$(XunitTestBinBase)/JIT/jit64/mcc/interop/mcc_i01/*">
            <Issue>https://github.com/dotnet/runtime/issues/12979</Issue>
        </ExcludeList>
        <ExcludeList Include="$(XunitTestBinBase)/JIT/jit64/mcc/interop/mcc_i71/*">
            <Issue>https://github.com/dotnet/runtime/issues/12979</Issue>
        </ExcludeList>
        <ExcludeList Include="$(XunitTestBinBase)/JIT/Regression/CLR-x86-JIT/V1-M12-Beta2/b31745/b31745/*">
            <Issue>https://github.com/dotnet/runtime/issues/12979</Issue>
        </ExcludeList>
        <ExcludeList Include="$(XunitTestBinBase)/JIT/Regression/CLR-x86-JIT/V1-M13-RTM/b91248/b91248/*">
            <Issue>https://github.com/dotnet/runtime/issues/12979</Issue>
        </ExcludeList>
        <ExcludeList Include="$(XunitTestBinBase)/JIT/Directed/PREFIX/unaligned/4/arglist/*">
            <Issue>https://github.com/dotnet/runtime/issues/12979</Issue>
        </ExcludeList>
        <ExcludeList Include="$(XunitTestBinBase)/JIT/jit64/mcc/interop/mcc_i10/*">
            <Issue>https://github.com/dotnet/runtime/issues/12979</Issue>
        </ExcludeList>

    </ItemGroup>

    <!-- Windows arm64 specific excludes -->
    <ItemGroup Condition="'$(XunitTestBinBase)' != '' and ('$(TargetArchitecture)' == 'arm64' or '$(AltJitArch)' == 'arm64') and '$(TargetsWindows)' == 'true' and '$(RuntimeFlavor)' == 'coreclr'">
        <ExcludeList Include="$(XunitTestBinBase)/GC/Features/HeapExpansion/bestfit-threaded/*">
            <Issue>https://github.com/dotnet/runtime/issues/9270</Issue>
        </ExcludeList>
        <ExcludeList Include="$(XunitTestBinBase)/GC/Regressions/v2.0-rtm/494226/494226/*">
            <Issue>https://github.com/dotnet/runtime/issues/9270</Issue>
        </ExcludeList>
        <ExcludeList Include="$(XunitTestBinBase)/GC/Scenarios/LeakWheel/leakwheel/*">
            <Issue>https://github.com/dotnet/runtime/issues/9270</Issue>
        </ExcludeList>
        <ExcludeList Include="$(XunitTestBinBase)/JIT/opt/Tailcall/TailcallVerifyWithPrefix/*">
            <Issue>Condition17::Test1 checks that we tail call via helper when security cookie is needed; on arm64 we fast tail call in this case.</Issue>
        </ExcludeList>
        <ExcludeList Include="$(XunitTestBinBase)/JIT/Stress/ABI/tailcalls_d/*">
            <Issue>https://github.com/dotnet/runtime/issues/31729</Issue>
        </ExcludeList>
        <ExcludeList Include="$(XunitTestBinBase)/JIT/Stress/ABI/tailcalls_do/*">
            <Issue>https://github.com/dotnet/runtime/issues/31729</Issue>
        </ExcludeList>
        <ExcludeList Include="$(XunitTestBinBase)/Loader/classloader/DefaultInterfaceMethods/sharedgenerics/sharedgenerics_r/*">
            <Issue>https://github.com/dotnet/runtime/issues/7430</Issue>
        </ExcludeList>
        <ExcludeList Include="$(XunitTestBinBase)/GC/Regressions/dev10bugs/536168/536168/*">
            <Issue>extremely memory/time intensive test</Issue>
        </ExcludeList>
        <ExcludeList Include="$(XunitTestBinBase)/Loader/classloader/DefaultInterfaceMethods/diamondshape/diamondshape_d/*">
            <Issue>https://github.com/dotnet/runtime/issues/7430</Issue>
        </ExcludeList>
        <ExcludeList Include="$(XunitTestBinBase)/baseservices/exceptions/stacktrace/Tier1StackTrace/*">
            <Issue>https://github.com/dotnet/runtime/issues/7430</Issue>
        </ExcludeList>
        <ExcludeList Include="$(XunitTestBinBase)/Loader/classloader/DefaultInterfaceMethods/simple/simple/*">
            <Issue>https://github.com/dotnet/runtime/issues/7430</Issue>
        </ExcludeList>
        <ExcludeList Include="$(XunitTestBinBase)/Loader/classloader/DefaultInterfaceMethods/valuetypes/valuetypes/*">
            <Issue>https://github.com/dotnet/runtime/issues/7430</Issue>
        </ExcludeList>
        <ExcludeList Include="$(XunitTestBinBase)/reflection/Tier1Collectible/Tier1Collectible/*">
            <Issue>https://github.com/dotnet/runtime/issues/7430</Issue>
        </ExcludeList>
        <ExcludeList Include="$(XunitTestBinBase)/Regressions/coreclr/15650/interfacecctor/*">
            <Issue>https://github.com/dotnet/runtime/issues/7430</Issue>
        </ExcludeList>
        <ExcludeList Include="$(XunitTestBinBase)/Regressions/coreclr/15827/nonvirtualcall/*">
            <Issue>https://github.com/dotnet/runtime/issues/7430</Issue>
        </ExcludeList>
        <ExcludeList Include="$(XunitTestBinBase)/Loader/classloader/DefaultInterfaceMethods/sharedgenerics/sharedgenerics_d/*">
            <Issue>https://github.com/dotnet/runtime/issues/7430</Issue>
        </ExcludeList>
        <ExcludeList Include="$(XunitTestBinBase)/Loader/classloader/DefaultInterfaceMethods/methodimpl/methodimpl/*">
            <Issue>https://github.com/dotnet/runtime/issues/7430</Issue>
        </ExcludeList>
        <ExcludeList Include="$(XunitTestBinBase)/Regressions/coreclr/16064/methodimpl/*">
            <Issue>https://github.com/dotnet/runtime/issues/7430</Issue>
        </ExcludeList>
        <ExcludeList Include="$(XunitTestBinBase)/reflection/DefaultInterfaceMethods/InvokeConsumer/*">
            <Issue>https://github.com/dotnet/runtime/issues/7430</Issue>
        </ExcludeList>
        <ExcludeList Include="$(XunitTestBinBase)/reflection/DefaultInterfaceMethods/Emit/*">
            <Issue>https://github.com/dotnet/runtime/issues/7430</Issue>
        </ExcludeList>
        <ExcludeList Include="$(XunitTestBinBase)/JIT/Regression/CLR-x86-JIT/v2.1/DDB/B168384/LdfldaHack/*">
            <Issue>https://github.com/dotnet/runtime/issues/9270</Issue>
        </ExcludeList>
        <ExcludeList Include="$(XunitTestBinBase)/Regressions/coreclr/15241/genericcontext/*">
            <Issue>https://github.com/dotnet/runtime/issues/7430</Issue>
        </ExcludeList>
        <ExcludeList Include="$(XunitTestBinBase)/Loader/classloader/DefaultInterfaceMethods/diamondshape/diamondshape_r/*">
            <Issue>https://github.com/dotnet/runtime/issues/7430</Issue>
        </ExcludeList>
        <ExcludeList Include="$(XunitTestBinBase)/GC/API/NoGCRegion/NoGC/*">
            <Issue>needs triage</Issue>
        </ExcludeList>
        <ExcludeList Include="$(XunitTestBinBase)/baseservices/varargs/varargsupport_r/*">
            <Issue>Varargs supported on this platform</Issue>
        </ExcludeList>
        <ExcludeList Include="$(XunitTestBinBase)/baseservices/varargs/varargsupport/*">
            <Issue>Varargs supported on this platform</Issue>
        </ExcludeList>
        <ExcludeList Include="$(XunitTestBinBase)/tracing/runtimeeventsource/runtimeeventsource/*">
            <Issue>Needs Triage</Issue>
        </ExcludeList>
        <ExcludeList Include="$(XunitTestBinBase)/tracing/tracevalidation/inducedgc/inducedgc/*">
            <Issue>Needs Triage</Issue>
        </ExcludeList>
        <ExcludeList Include="$(XunitTestBinBase)/JIT/jit64/opt/rngchk/RngchkStress3/*">
            <Issue>Needs Triage</Issue>
        </ExcludeList>
    </ItemGroup>

    <!-- The following are x64 Unix failures on CoreCLR. -->
    <ItemGroup Condition="'$(XunitTestBinBase)' != '' and '$(TargetArchitecture)' == 'x64' and '$(TargetsWindows)' != 'true' and '$(RuntimeFlavor)' == 'coreclr'">
        <ExcludeList Include="$(XunitTestBinBase)/JIT/Methodical/refany/_il_dbgseq/*">
    	        <Issue>Varargs not supported on this platform</Issue>
        </ExcludeList>
        <ExcludeList Include="$(XunitTestBinBase)/JIT/Methodical/refany/_il_relseq/*">
            <Issue>Varargs not supported on this platform</Issue>
        </ExcludeList>
        <ExcludeList Include="$(XunitTestBinBase)/JIT/Methodical/refany/_relstress1/*">
            <Issue>Varargs not supported on this platform</Issue>
        </ExcludeList>
        <ExcludeList Include="$(XunitTestBinBase)/JIT/Methodical/refany/_relstress3/*">
            <Issue>Varargs not supported on this platform</Issue>
        </ExcludeList>
        <ExcludeList Include="$(XunitTestBinBase)/JIT/Methodical/refany/_speed_dbgstress1/*">
            <Issue>Varargs not supported on this platform</Issue>
        </ExcludeList>
        <ExcludeList Include="$(XunitTestBinBase)/JIT/Methodical/refany/_speed_dbgstress3/*">
            <Issue>Varargs not supported on this platform</Issue>
        </ExcludeList>
        <ExcludeList Include="$(XunitTestBinBase)/JIT/Methodical/refany/_speed_relstress1/*">
            <Issue>Varargs not supported on this platform</Issue>
        </ExcludeList>
        <ExcludeList Include="$(XunitTestBinBase)/JIT/Methodical/refany/_speed_relstress3/*">
            <Issue>Varargs not supported on this platform</Issue>
        </ExcludeList>
        <ExcludeList Include="$(XunitTestBinBase)/JIT/Regression/CLR-x86-JIT/V1-M11-Beta1/b41391/*">
            <Issue>Varargs not supported on this platform</Issue>
        </ExcludeList>
        <ExcludeList Include="$(XunitTestBinBase)/JIT/Regression/CLR-x86-JIT/V1-M12-Beta2/b37646/*">
            <Issue>Varargs not supported on this platform</Issue>
        </ExcludeList>
        <ExcludeList Include="$(XunitTestBinBase)/JIT/Directed/pinning/object-pin/*">
            <Issue>Issue building native components for the test.</Issue>
        </ExcludeList>
        <ExcludeList Include="$(XunitTestBinBase)/JIT/Regression/JitBlue/GitHub_18232/GitHub_18232/*">
            <Issue>Needs Triage</Issue>
        </ExcludeList>
        <ExcludeList Include="$(XunitTestBinBase)/JIT/Regression/JitBlue/GitHub_19022/GitHub_19022/*">
            <Issue>Needs Triage</Issue>
        </ExcludeList>
        <ExcludeList Include="$(XunitTestBinBase)/JIT/Regression/JitBlue/GitHub_19149/GitHub_19149/*">
            <Issue>Needs Triage</Issue>
        </ExcludeList>
        <ExcludeList Include="$(XunitTestBinBase)/JIT/jit64/opt/rngchk/RngchkStress3/*">
            <Issue>timeout</Issue>
        </ExcludeList>
        <ExcludeList Include="$(XunitTestBinBase)/JIT/Regression/JitBlue/GitHub_19601/Github_19601/*">
            <Issue>Needs Triage</Issue>
        </ExcludeList>
    </ItemGroup>

    <!-- Unix arm64 specific -->
    <ItemGroup Condition="'$(XunitTestBinBase)' != '' and ('$(TargetArchitecture)' == 'arm64' or '$(AltJitArch)' == 'arm64') and '$(TargetsWindows)' != 'true' and '$(RuntimeFlavor)' == 'coreclr'">
        <ExcludeList Include="$(XunitTestBinBase)/JIT/jit64/eh/FinallyExec/nonlocalexitinhandler/*">
            <Issue>Test times out</Issue>
        </ExcludeList>
        <ExcludeList Include="$(XunitTestBinBase)/JIT/jit64/eh/FinallyExec/nonlocalexitinfinally/*">
            <Issue>Test times out</Issue>
        </ExcludeList>
        <ExcludeList Include="$(XunitTestBinBase)/JIT/jit64/eh/FinallyExec/nonlocalexitintry/*">
            <Issue>Test times out</Issue>
        </ExcludeList>
        <ExcludeList Include="$(XunitTestBinBase)/JIT/jit64/eh/FinallyExec/nonlocalexitincatch/*">
            <Issue>Test times out</Issue>
        </ExcludeList>
        <ExcludeList Include="$(XunitTestBinBase)/JIT/jit64/eh/FinallyExec/nonlocalexitinroot/*">
            <Issue>Test times out</Issue>
        </ExcludeList>
        <ExcludeList Include="$(XunitTestBinBase)/GC/Scenarios/DoublinkList/dlstack/*">
            <Issue>Release only crash</Issue>
        </ExcludeList>
        <ExcludeList Include="$(XunitTestBinBase)/GC/Scenarios/Dynamo/dynamo/*">
            <Issue>https://github.com/dotnet/runtime/issues/10001</Issue>
        </ExcludeList>
    </ItemGroup>

    <!-- Unix arm32 specific -->
    <ItemGroup Condition="'$(XunitTestBinBase)' != '' and ('$(TargetArchitecture)' == 'arm' or '$(AltJitArch)' == 'arm') and '$(TargetsWindows)' != 'true' and '$(RuntimeFlavor)' == 'coreclr'">
        <ExcludeList Include="$(XunitTestBinBase)/tracing/runtimeeventsource/runtimeeventsource/*">
            <Issue>https://github.com/dotnet/runtime/issues/10848</Issue>
        </ExcludeList>
        <ExcludeList Include="$(XunitTestBinBase)/GC/Scenarios/Dynamo/dynamo/*">
            <Issue>https://github.com/dotnet/runtime/issues/10001</Issue>
        </ExcludeList>
    </ItemGroup>

    <!-- Tests that need to be triaged for vararg usage as that is not supported -->
    <!-- Note these will only be excluded for unix platforms on all runtimes -->
    <ItemGroup Condition="'$(XunitTestBinBase)' != '' and '$(TargetsWindows)' != 'true' ">
        <ExcludeList Include="$(XunitTestBinBase)/JIT/Directed/PREFIX/unaligned/1/arglist/*">
            <Issue>needs triage</Issue>
        </ExcludeList>
        <ExcludeList Include="$(XunitTestBinBase)/JIT/Directed/PREFIX/unaligned/2/arglist/*">
            <Issue>needs triage</Issue>
        </ExcludeList>
        <ExcludeList Include="$(XunitTestBinBase)/JIT/Directed/PREFIX/unaligned/4/arglist/*">
            <Issue>needs triage</Issue>
        </ExcludeList>
        <ExcludeList Include="$(XunitTestBinBase)/JIT/Directed/PREFIX/volatile/1/arglist/*">
            <Issue>needs triage</Issue>
        </ExcludeList>
    </ItemGroup>

    <!-- Tests that need to be triaged for vararg usage as that is not supported -->
    <!-- Note these will only be excluded for unix platforms on CoreCLR only -->
    <ItemGroup Condition="'$(XunitTestBinBase)' != '' and '$(TargetsWindows)' != 'true' and '$(RuntimeFlavor)' == 'coreclr'">
       <ExcludeList Include="$(XunitTestBinBase)/JIT/jit64/gc/misc/funclet/*">
            <Issue>needs triage</Issue>
        </ExcludeList>
        <ExcludeList Include="$(XunitTestBinBase)/JIT/jit64/mcc/interop/mcc_i00/*">
            <Issue>needs triage</Issue>
        </ExcludeList>
        <ExcludeList Include="$(XunitTestBinBase)/JIT/jit64/mcc/interop/mcc_i01/*">
            <Issue>needs triage</Issue>
        </ExcludeList>
        <ExcludeList Include="$(XunitTestBinBase)/JIT/jit64/mcc/interop/mcc_i02/*">
            <Issue>needs triage</Issue>
        </ExcludeList>
        <ExcludeList Include="$(XunitTestBinBase)/JIT/jit64/mcc/interop/mcc_i03/*">
            <Issue>needs triage</Issue>
        </ExcludeList>
        <ExcludeList Include="$(XunitTestBinBase)/JIT/jit64/mcc/interop/mcc_i10/*">
            <Issue>needs triage</Issue>
        </ExcludeList>
        <ExcludeList Include="$(XunitTestBinBase)/JIT/jit64/mcc/interop/mcc_i11/*">
            <Issue>needs triage</Issue>
        </ExcludeList>
        <ExcludeList Include="$(XunitTestBinBase)/JIT/jit64/mcc/interop/mcc_i12/*">
            <Issue>needs triage</Issue>
        </ExcludeList>
        <ExcludeList Include="$(XunitTestBinBase)/JIT/jit64/mcc/interop/mcc_i13/*">
            <Issue>needs triage</Issue>
        </ExcludeList>
        <ExcludeList Include="$(XunitTestBinBase)/JIT/jit64/mcc/interop/mcc_i30/*">
            <Issue>needs triage</Issue>
        </ExcludeList>
        <ExcludeList Include="$(XunitTestBinBase)/JIT/jit64/mcc/interop/mcc_i31/*">
            <Issue>needs triage</Issue>
        </ExcludeList>
        <ExcludeList Include="$(XunitTestBinBase)/JIT/jit64/mcc/interop/mcc_i32/*">
            <Issue>needs triage</Issue>
        </ExcludeList>
        <ExcludeList Include="$(XunitTestBinBase)/JIT/jit64/mcc/interop/mcc_i33/*">
            <Issue>needs triage</Issue>
        </ExcludeList>
        <ExcludeList Include="$(XunitTestBinBase)/JIT/jit64/mcc/interop/mcc_i50/*">
            <Issue>needs triage</Issue>
        </ExcludeList>
        <ExcludeList Include="$(XunitTestBinBase)/JIT/jit64/mcc/interop/mcc_i51/*">
            <Issue>needs triage</Issue>
        </ExcludeList>
        <ExcludeList Include="$(XunitTestBinBase)/JIT/jit64/mcc/interop/mcc_i52/*">
            <Issue>needs triage</Issue>
        </ExcludeList>
        <ExcludeList Include="$(XunitTestBinBase)/JIT/jit64/mcc/interop/mcc_i53/*">
            <Issue>needs triage</Issue>
        </ExcludeList>
        <ExcludeList Include="$(XunitTestBinBase)/JIT/jit64/mcc/interop/mcc_i60/*">
            <Issue>needs triage</Issue>
        </ExcludeList>
        <ExcludeList Include="$(XunitTestBinBase)/JIT/jit64/mcc/interop/mcc_i61/*">
            <Issue>needs triage</Issue>
        </ExcludeList>
        <ExcludeList Include="$(XunitTestBinBase)/JIT/jit64/mcc/interop/mcc_i62/*">
            <Issue>needs triage</Issue>
        </ExcludeList>
        <ExcludeList Include="$(XunitTestBinBase)/JIT/jit64/mcc/interop/mcc_i63/*">
            <Issue>needs triage</Issue>
        </ExcludeList>
        <ExcludeList Include="$(XunitTestBinBase)/JIT/jit64/mcc/interop/mcc_i70/*">
            <Issue>needs triage</Issue>
        </ExcludeList>
        <ExcludeList Include="$(XunitTestBinBase)/JIT/jit64/mcc/interop/mcc_i71/*">
            <Issue>needs triage</Issue>
        </ExcludeList>
        <ExcludeList Include="$(XunitTestBinBase)/JIT/jit64/mcc/interop/mcc_i72/*">
            <Issue>needs triage</Issue>
        </ExcludeList>
        <ExcludeList Include="$(XunitTestBinBase)/JIT/jit64/mcc/interop/mcc_i73/*">
            <Issue>needs triage</Issue>
        </ExcludeList>
        <ExcludeList Include="$(XunitTestBinBase)/JIT/jit64/mcc/interop/mcc_i80/*">
            <Issue>needs triage</Issue>
        </ExcludeList>
        <ExcludeList Include="$(XunitTestBinBase)/JIT/jit64/mcc/interop/mcc_i81/*">
            <Issue>needs triage</Issue>
        </ExcludeList>
        <ExcludeList Include="$(XunitTestBinBase)/JIT/jit64/mcc/interop/mcc_i82/*">
            <Issue>needs triage</Issue>
        </ExcludeList>
        <ExcludeList Include="$(XunitTestBinBase)/JIT/jit64/mcc/interop/mcc_i83/*">
            <Issue>needs triage</Issue>
        </ExcludeList>
        <ExcludeList Include="$(XunitTestBinBase)/JIT/Methodical/Coverage/arglist_pos/*">
            <Issue>needs triage</Issue>
        </ExcludeList>
        <ExcludeList Include="$(XunitTestBinBase)/JIT/Methodical/refany/_il_dbgseq/*">
            <Issue>needs triage</Issue>
        </ExcludeList>
        <ExcludeList Include="$(XunitTestBinBase)/JIT/Methodical/refany/_il_relseq/*">
            <Issue>needs triage</Issue>
        </ExcludeList>
        <ExcludeList Include="$(XunitTestBinBase)/JIT/Regression/CLR-x86-EJIT/V1-M12-Beta2/b26323/b26323/*">
            <Issue>needs triage</Issue>
        </ExcludeList>
        <ExcludeList Include="$(XunitTestBinBase)/JIT/Regression/CLR-x86-JIT/V1-M09.5-PDC/b16423/b16423/*">
            <Issue>needs triage</Issue>
        </ExcludeList>
        <ExcludeList Include="$(XunitTestBinBase)/JIT/Regression/CLR-x86-JIT/V1-M09.5-PDC/b26324/b26324a/*">
            <Issue>needs triage</Issue>
        </ExcludeList>
        <ExcludeList Include="$(XunitTestBinBase)/JIT/Regression/CLR-x86-JIT/V1-M09.5-PDC/b26324/b26324b/*">
            <Issue>needs triage</Issue>
        </ExcludeList>
        <ExcludeList Include="$(XunitTestBinBase)/JIT/Regression/CLR-x86-JIT/V1-M09.5-PDC/b28901/b28901/*">
            <Issue>needs triage</Issue>
        </ExcludeList>
        <ExcludeList Include="$(XunitTestBinBase)/JIT/Regression/CLR-x86-JIT/V1-M09.5-PDC/b30838/b30838/*">
            <Issue>needs triage</Issue>
        </ExcludeList>
        <ExcludeList Include="$(XunitTestBinBase)/JIT/Regression/CLR-x86-JIT/V1-M09.5-PDC/b30864/b30864/*">
            <Issue>needs triage</Issue>
        </ExcludeList>
        <ExcludeList Include="$(XunitTestBinBase)/JIT/Regression/CLR-x86-JIT/V1-M09.5-PDC/b32374/b32374/*">
            <Issue>needs triage</Issue>
        </ExcludeList>
        <ExcludeList Include="$(XunitTestBinBase)/JIT/Regression/CLR-x86-JIT/V1-M11-Beta1/b35784/b35784/*">
            <Issue>needs triage</Issue>
        </ExcludeList>
        <ExcludeList Include="$(XunitTestBinBase)/JIT/Regression/CLR-x86-JIT/V1-M11-Beta1/b36472/b36472/*">
            <Issue>needs triage</Issue>
        </ExcludeList>
        <ExcludeList Include="$(XunitTestBinBase)/JIT/Regression/CLR-x86-JIT/V1-M11-Beta1/b37598/b37598/*">
            <Issue>needs triage</Issue>
        </ExcludeList>
        <ExcludeList Include="$(XunitTestBinBase)/JIT/Regression/CLR-x86-JIT/V1-M11-Beta1/b41391/b41391/*">
            <Issue>needs triage</Issue>
        </ExcludeList>
        <ExcludeList Include="$(XunitTestBinBase)/JIT/Regression/CLR-x86-JIT/V1-M11-Beta1/b46867/b46867/*">
            <Issue>needs triage</Issue>
        </ExcludeList>
        <ExcludeList Include="$(XunitTestBinBase)/JIT/Regression/CLR-x86-JIT/V1-M12-Beta2/b31745/b31745/*">
            <Issue>needs triage</Issue>
        </ExcludeList>
        <ExcludeList Include="$(XunitTestBinBase)/JIT/Regression/CLR-x86-JIT/V1-M12-Beta2/b31746/b31746/*">
            <Issue>needs triage</Issue>
        </ExcludeList>
        <ExcludeList Include="$(XunitTestBinBase)/JIT/Regression/CLR-x86-JIT/V1-M12-Beta2/b37646/b37646/*">
            <Issue>needs triage</Issue>
        </ExcludeList>
        <ExcludeList Include="$(XunitTestBinBase)/JIT/Regression/CLR-x86-JIT/V1-M12-Beta2/b41852/b41852/*">
            <Issue>needs triage</Issue>
        </ExcludeList>
        <ExcludeList Include="$(XunitTestBinBase)/JIT/Regression/CLR-x86-JIT/V1-M13-RTM/b88793/b88793/*">
            <Issue>needs triage</Issue>
        </ExcludeList>
        <ExcludeList Include="$(XunitTestBinBase)/JIT/Regression/CLR-x86-JIT/V1-M13-RTM/b91248/b91248/*">
            <Issue>needs triage</Issue>
        </ExcludeList>
        <ExcludeList Include="$(XunitTestBinBase)/JIT/Regression/CLR-x86-JIT/V2.0-Beta2/b409748/b409748/*">
            <Issue>needs triage</Issue>
        </ExcludeList>
    </ItemGroup>

    <!-- Failures while testing via ILLINK -->

    <ItemGroup Condition="'$(XunitTestBinBase)' != '' and '$(RunTestsViaIllink)' == 'true'">
        <ExcludeList Include="$(XunitTestBinBase)/JIT/superpmi/superpmicollect/*">
            <!-- Linker runs reset CORE_ROOT to the linked directory based on superpmicollect.exe.
                 The test runs other benchmarks to collect superpmi data.
                 These tests cannot run from the binaries generated wrt superpmicollect.exe -->
            <Issue>By Test Infrastructure design</Issue>
        </ExcludeList>
        <ExcludeList Include="$(XunitTestBinBase)/JIT/Directed/RVAInit/nested/*">
            <!-- Data refered from static field is dropped -->
            <Issue>Bug</Issue>
        </ExcludeList>
    </ItemGroup>

    <!-- Crossgen2 specific -->
    <ItemGroup Condition="'$(XunitTestBinBase)' != '' and '$(TestBuildMode)' == 'crossgen2' and '$(RuntimeFlavor)' == 'coreclr'">
        <ExcludeList Include="$(XunitTestBinBase)/baseservices/threading/paramthreadstart/ThreadStartBool_1/*">
            <Issue>https://github.com/dotnet/runtime/issues/33887</Issue>
        </ExcludeList>
        <ExcludeList Include="$(XunitTestBinBase)/JIT/Intrinsics/TypeIntrinsics_r/*">
            <Issue>https://github.com/dotnet/runtime/issues/32725</Issue>
        </ExcludeList>
        <ExcludeList Include="$(XunitTestBinBase)/JIT/Intrinsics/TypeIntrinsics_ro/*">
            <Issue>https://github.com/dotnet/runtime/issues/32725</Issue>
        </ExcludeList>
        <ExcludeList Include="$(XunitTestBinBase)/JIT/Regression/CLR-x86-JIT/v2.1/DDB/B168384/LdfldaHack/*">
            <Issue>https://github.com/dotnet/runtime/issues/615</Issue>
        </ExcludeList>
        <ExcludeList Include="$(XunitTestBinBase)/JIT/Stress/ABI/**/*">
            <Issue>https://github.com/dotnet/runtime/issues/32725</Issue>
        </ExcludeList>
        <ExcludeList Include="$(XunitTestBinBase)/tracing/tracevalidation/tracelogging/tracelogging/*">
            <Issue>https://github.com/dotnet/runtime/issues/32728</Issue>
        </ExcludeList>
        <ExcludeList Include="$(XunitTestBinBase)/JIT/opt/ObjectStackAllocation/ObjectStackAllocationTests/*">
            <Issue>Not compatible with crossgen2</Issue>
        </ExcludeList>
        <ExcludeList Include="$(XunitTestBinBase)/JIT/superpmi/superpmicollect/*">
            <Issue>Not compatible with crossgen2</Issue>
        </ExcludeList>
        <ExcludeList Include="$(XunitTestBinBase)/JIT/Methodical/tailcall_v4/hijacking/*">
            <Issue>https://github.com/dotnet/runtime/issues/7597</Issue>
        </ExcludeList>
        <ExcludeList Include="$(XunitTestBinBase)/Loader/AssemblyDependencyResolver/AssemblyDependencyResolverTests/AssemblyDependencyResolverTests/*">
            <Issue>https://github.com/dotnet/runtime/issues/34905</Issue>
        </ExcludeList>
        <ExcludeList Include="$(XunitTestBinBase)/profiler/rejit/rejit/*">
            <Issue>https://github.com/dotnet/runtime/issues/35639</Issue>
        </ExcludeList>
    </ItemGroup>

    <!-- runtest.proj finds all the *.cmd/*.sh scripts in a test folder and creates corresponding test methods.
         Exclude these scripts to avoid creating such methods for the superpmicollect dependent test projects
         and running them separately from superpmicollect test. These should be excluded regardless of RuntimeFlavor/os/arch-->

    <ItemGroup Condition="'$(XunitTestBinBase)' != ''">
        <ExcludeList Include="$(XunitTestBinBase)/JIT/superpmi/superpmicollect/*" Exclude="$(XunitTestBinBase)/JIT/superpmi/superpmicollect/superpmicollect.*">
            <Issue>Do not run these scripts separately from superpmicollect test</Issue>
        </ExcludeList>
    </ItemGroup>

    <!-- Known failures for mono runtime on *all* architectures/operating systems -->
    <ItemGroup Condition="'$(RuntimeFlavor)' == 'mono'" >
        <ExcludeList Include="$(XunitTestBinBase)/GC/API/GC/AddMemoryPressureTest/**">
            <Issue>needs triage</Issue>
        </ExcludeList>
        <ExcludeList Include="$(XunitTestBinBase)/GC/API/GC/AddThresholdTest/**">
            <Issue>needs triage</Issue>
        </ExcludeList>
        <ExcludeList Include="$(XunitTestBinBase)/GC/API/GC/AddUsageTest/**">
            <Issue>needs triage</Issue>
        </ExcludeList>
        <ExcludeList Include="$(XunitTestBinBase)/GC/API/GC/Collect1/**">
            <Issue>needs triage</Issue>
        </ExcludeList>
        <ExcludeList Include="$(XunitTestBinBase)/GC/API/GC/CollectionCountTest/**">
            <Issue>needs triage</Issue>
        </ExcludeList>
        <ExcludeList Include="$(XunitTestBinBase)/GC/API/GC/GetGeneration/**">
            <Issue>needs triage</Issue>
        </ExcludeList>
        <ExcludeList Include="$(XunitTestBinBase)/GC/API/GC/GetGeneration_fail/**">
            <Issue>needs triage</Issue>
        </ExcludeList>
        <ExcludeList Include="$(XunitTestBinBase)/GC/API/GC/GetGenerationWR/**">
            <Issue>needs triage</Issue>
        </ExcludeList>
        <ExcludeList Include="$(XunitTestBinBase)/GC/API/GC/GetTotalAllocatedBytes/**">
            <Issue>needs triage</Issue>
        </ExcludeList>
        <ExcludeList Include="$(XunitTestBinBase)/GC/API/GC/MaxGeneration/**">
            <Issue>needs triage</Issue>
        </ExcludeList>
        <ExcludeList Include="$(XunitTestBinBase)/GC/API/GC/RemoveUsageTest/**">
            <Issue>needs triage</Issue>
        </ExcludeList>
        <ExcludeList Include="$(XunitTestBinBase)/GC/API/GCSettings/InputValidation/**">
            <Issue>needs triage</Issue>
        </ExcludeList>
        <ExcludeList Include="$(XunitTestBinBase)GC/API/WeakReference/Finalize2/**">
            <Issue>needs triage</Issue>
        </ExcludeList>
        <ExcludeList Include="$(XunitTestBinBase)/GC/Features/LOHCompaction/lohpin/**">
            <Issue>needs triage</Issue>
        </ExcludeList>
        <ExcludeList Include="$(XunitTestBinBase)/GC/Scenarios/ReflectObj/reflectobj/**">
            <Issue>needs triage</Issue>
        </ExcludeList>
        <ExcludeList Include="$(XunitTestBinBase)/GC/Scenarios/SingLinkList/singlinkgen/**">
            <Issue>needs triage</Issue>
        </ExcludeList>
        <ExcludeList Include="$(XunitTestBinBase)/Interop/ArrayMarshalling/ByValArray/MarshalArrayByValTest/**">
            <Issue>needs triage</Issue>
        </ExcludeList>
        <ExcludeList Include="$(XunitTestBinBase)/Interop/COM/Reflection/Reflection/**">
            <Issue>https://github.com/dotnet/runtime/issues/34371</Issue>
        </ExcludeList>
        <ExcludeList Include="$(XunitTestBinBase)/Interop/ICastable/Castable/**">
            <Issue>needs triage</Issue>
        </ExcludeList>
        <ExcludeList Include="$(XunitTestBinBase)/Interop/ICustomMarshaler/ConflictingNames/MultipleALCs/**">
            <Issue>https://github.com/dotnet/runtime/issues/34072</Issue>
        </ExcludeList>
        <ExcludeList Include="$(XunitTestBinBase)/Interop/ICustomMarshaler/ConflictingNames/SameNameDifferentAssembly/**">
            <Issue>https://github.com/dotnet/runtime/issues/34372</Issue>
        </ExcludeList>
        <ExcludeList Include="$(XunitTestBinBase)/Interop/ICustomMarshaler/Primitives/ICustomMarshaler/**">
            <Issue>https://github.com/dotnet/runtime/issues/34374</Issue>
        </ExcludeList>
        <ExcludeList Include="$(XunitTestBinBase)/Interop/LayoutClass/LayoutClassTest/**">
            <Issue>needs triage</Issue>
        </ExcludeList>
        <ExcludeList Include="$(XunitTestBinBase)/Interop/MarshalAPI/FunctionPointer/**">
            <Issue>needs triage</Issue>
        </ExcludeList>
        <ExcludeList Include="$(XunitTestBinBase)/Interop/NativeLibrary/Callback/CallbackTests/**">
            <Issue>needs triage</Issue>
        </ExcludeList>
        <ExcludeList Include="$(XunitTestBinBase)Interop/NativeLibrary/AssemblyLoadContext/ResolveUnmanagedDllTests/** ">
             <Issue>needs triage</Issue>
        </ExcludeList>
        <ExcludeList Include="$(XunitTestBinBase)/Interop/NativeLibraryResolveCallback/CallbackStressTest/**">
            <Issue>needs triage</Issue>
        </ExcludeList>
        <ExcludeList Include="$(XunitTestBinBase)/Interop/NativeLibraryResolveCallback/CallbackStressTest/**">
            <Issue>needs triage</Issue>
        </ExcludeList>
        <ExcludeList Include="$(XunitTestBinBase)/Interop/NativeLibraryResolveCallback/CallbackStressTest/**">
            <Issue>needs triage</Issue>
        </ExcludeList>
        <ExcludeList Include="$(XunitTestBinBase)/Interop/NativeLibraryResolveCallback/CallbackStressTest/**">
            <Issue>needs triage</Issue>
        </ExcludeList>
        <ExcludeList Include="$(XunitTestBinBase)/Interop/NativeLibraryResolveCallback/CallbackTests/**">
            <Issue>needs triage</Issue>
        </ExcludeList>
        <ExcludeList Include="$(XunitTestBinBase)/Interop/NativeLibraryResolveEvent/ResolveEventTests/**">
            <Issue>needs triage</Issue>
        </ExcludeList>
        <ExcludeList Include="$(XunitTestBinBase)/Interop/PInvoke/Array/MarshalArrayAsField/AsByValArray/AsByValArrayTest/**">
            <Issue>needs triage</Issue>
        </ExcludeList>
        <ExcludeList Include="$(XunitTestBinBase)/Interop/PInvoke/Array/MarshalArrayAsField/AsLPArray/AsLPArrayTest/**">
            <Issue>needs triage</Issue>
        </ExcludeList>
        <ExcludeList Include="$(XunitTestBinBase)/Interop/PInvoke/Array/MarshalArrayAsParam/AsDefault/AsDefaultTest/**">
            <Issue>needs triage</Issue>
        </ExcludeList>
        <ExcludeList Include="$(XunitTestBinBase)/Interop/PInvoke/Array/MarshalArrayAsParam/AsLPArray/AsLPArrayTest/**">
            <Issue>needs triage</Issue>
        </ExcludeList>
        <ExcludeList Include="$(XunitTestBinBase)/Interop/PInvoke/ArrayWithOffset/ArrayWithOffsetTest/**">
            <Issue>needs triage</Issue>
        </ExcludeList>
        <ExcludeList Include="$(XunitTestBinBase)/Interop/PInvoke/AsAny/AsAnyTest/**">
            <Issue>needs triage</Issue>
        </ExcludeList>
        <ExcludeList Include="$(XunitTestBinBase)/Interop/PInvoke/CriticalHandles/ArrayTest/**">
            <Issue>needs triage</Issue>
        </ExcludeList>
        <ExcludeList Include="$(XunitTestBinBase)/Interop/PInvoke/CriticalHandles/StructTest/StructTest/**">
            <Issue>needs triage</Issue>
        </ExcludeList>
        <ExcludeList Include="$(XunitTestBinBase)/Interop/PInvoke/CriticalHandles/**">
            <Issue>needs triage</Issue>
        </ExcludeList>
        <ExcludeList Include="$(XunitTestBinBase)/Interop/PInvoke/DateTime/DateTimeTest/**">
            <Issue>needs triage</Issue>
        </ExcludeList>
        <ExcludeList Include="$(XunitTestBinBase)/Interop/PInvoke/Decimal/DecimalTest/**">
            <Issue>needs triage</Issue>
        </ExcludeList>
        <ExcludeList Include="$(XunitTestBinBase)/Interop/PInvoke/Delegate/DelegateTest/**">
            <Issue>needs triage</Issue>
        </ExcludeList>
        <ExcludeList Include="$(XunitTestBinBase)/Interop/PInvoke/Generics/GenericsTest/GenericsTest/**">
            <Issue>needs triage</Issue>
        </ExcludeList>
        <ExcludeList Include="$(XunitTestBinBase)/Interop/PInvoke/SizeParamIndex/PInvoke/Invalid/InvalidParamIndex/**">
            <Issue>needs triage</Issue>
        </ExcludeList>
        <ExcludeList Include="$(XunitTestBinBase)/Interop/PInvoke/SizeParamIndex/PInvoke/PassingByOut/PassingByOutTest/**">
            <Issue>needs triage</Issue>
        </ExcludeList>
        <ExcludeList Include="$(XunitTestBinBase)/Interop/PInvoke/SizeParamIndex/PInvoke/PassingByRef/PassingByRefTest/**">
            <Issue>needs triage</Issue>
        </ExcludeList>
        <ExcludeList Include="$(XunitTestBinBase)/Interop/PInvoke/SizeParamIndex/ReversePInvoke/PassingByOut/PassingByOutTest/**">
            <Issue>https://github.com/dotnet/runtime/issues/34196</Issue>
        </ExcludeList>
        <ExcludeList Include="$(XunitTestBinBase)/Interop/PInvoke/SizeParamIndex/ReversePInvoke/PassingByRef/PassingByRefTest/**">
            <Issue>https://github.com/dotnet/runtime/issues/34196</Issue>
        </ExcludeList>
        <ExcludeList Include="$(XunitTestBinBase)/Interop/StringMarshalling/AnsiBSTR/AnsiBStrTest/**">
            <Issue>needs triage</Issue>
        </ExcludeList>
        <ExcludeList Include="$(XunitTestBinBase)/Interop/StringMarshalling/BSTR/BSTRTest/**">
            <Issue>https://github.com/dotnet/runtime/issues/34375</Issue>
        </ExcludeList>
        <ExcludeList Include="$(XunitTestBinBase)/Interop/StringMarshalling/LPSTR/LPSTRTest/**">
            <Issue>needs triage</Issue>
        </ExcludeList>
        <ExcludeList Include="$(XunitTestBinBase)/Interop/StructMarshalling/PInvoke/MarshalStructAsLayoutSeq/**">
            <Issue>needs triage</Issue>
        </ExcludeList>
        <ExcludeList Include="$(XunitTestBinBase)/Interop/StructMarshalling/ReversePInvoke/MarshalSeqStruct/ReversePInvoke/ReversePInvokeTest/**">
            <Issue>https://github.com/dotnet/runtime/issues/34196</Issue>
        </ExcludeList>
        <ExcludeList Include="$(XunitTestBinBase)/Interop/StructPacking/StructPacking/**">
            <Issue>needs triage</Issue>
        </ExcludeList>
        <ExcludeList Include="$(XunitTestBinBase)Interop/NativeLibrary/Callback/CallbackStressTest/**">
            <Issue>needs triage</Issue>
        </ExcludeList>
        <ExcludeList Include="$(XunitTestBinBase)/JIT/Directed/Convert/ldind_conv/**">
            <Issue>needs triage</Issue>
        </ExcludeList>
        <ExcludeList Include="$(XunitTestBinBase)/JIT/Directed/coverage/compiler/FilterToHandler/**">
            <Issue>needs triage</Issue>
        </ExcludeList>
        <ExcludeList Include="$(XunitTestBinBase)/JIT/Directed/coverage/importer/Desktop/badldsfld_il_d/**">
            <Issue>needs triage</Issue>
        </ExcludeList>
        <ExcludeList Include="$(XunitTestBinBase)/JIT/Directed/coverage/importer/Desktop/badldsfld_il_r/**">
            <Issue>needs triage</Issue>
        </ExcludeList>
        <ExcludeList Include="$(XunitTestBinBase)/JIT/Directed/tailcall/more_tailcalls/**">
            <Issue>needs triage</Issue>
        </ExcludeList>
        <ExcludeList Include="$(XunitTestBinBase)/JIT/Directed/newarr/newarr/**">
            <Issue>needs triage</Issue>
        </ExcludeList>
        <ExcludeList Include="$(XunitTestBinBase)/JIT/HardwareIntrinsics/General/Vector128_1/Vector128_1_r/**">
            <Issue>needs triage</Issue>
        </ExcludeList>
        <ExcludeList Include="$(XunitTestBinBase)/JIT/HardwareIntrinsics/General/Vector128_1/Vector128_1_ro/**">
            <Issue>needs triage</Issue>
        </ExcludeList>
        <ExcludeList Include="$(XunitTestBinBase)/JIT/HardwareIntrinsics/General/Vector256/Vector256_r/**">
            <Issue>needs triage</Issue>
        </ExcludeList>
        <ExcludeList Include="$(XunitTestBinBase)/JIT/HardwareIntrinsics/General/Vector256/Vector256_ro/**">
            <Issue>needs triage</Issue>
        </ExcludeList>
        <ExcludeList Include="$(XunitTestBinBase)/JIT/HardwareIntrinsics/General/Vector256_1/Vector256_1_r/**">
            <Issue>needs triage</Issue>
        </ExcludeList>
        <ExcludeList Include="$(XunitTestBinBase)/JIT/HardwareIntrinsics/General/Vector256_1/Vector256_1_ro/**">
            <Issue>needs triage</Issue>
        </ExcludeList>
        <ExcludeList Include="$(XunitTestBinBase)/JIT/HardwareIntrinsics/X86/General/IsSupported_r/**">
            <Issue>needs triage</Issue>
        </ExcludeList>
        <ExcludeList Include="$(XunitTestBinBase)/JIT/HardwareIntrinsics/X86/General/IsSupported_ro/**">
            <Issue>needs triage</Issue>
        </ExcludeList>
        <ExcludeList Include="$(XunitTestBinBase)/JIT/HardwareIntrinsics/X86/Lzcnt.X64/Lzcnt.X64_r/**">
            <Issue>needs triage</Issue>
        </ExcludeList>
        <ExcludeList Include="$(XunitTestBinBase)/JIT/HardwareIntrinsics/X86/Lzcnt.X64/**">
            <Issue>needs triage</Issue>
        </ExcludeList>
        <ExcludeList Include="$(XunitTestBinBase)/JIT/HardwareIntrinsics/X86/Lzcnt/Lzcnt_r/**">
            <Issue>needs triage</Issue>
        </ExcludeList>
        <ExcludeList Include="$(XunitTestBinBase)/JIT/HardwareIntrinsics/X86/Lzcnt/Lzcnt_ro/**">
            <Issue>needs triage</Issue>
        </ExcludeList>
        <ExcludeList Include="$(XunitTestBinBase)/JIT/HardwareIntrinsics/X86/Popcnt.X64/**">
            <Issue>needs triage</Issue>
        </ExcludeList>
        <ExcludeList Include="$(XunitTestBinBase)/JIT/HardwareIntrinsics/X86/Popcnt.X64/**">
            <Issue>needs triage</Issue>
        </ExcludeList>
        <ExcludeList Include="$(XunitTestBinBase)/JIT/HardwareIntrinsics/X86/Popcnt/Popcnt_r/**">
            <Issue>needs triage</Issue>
        </ExcludeList>
        <ExcludeList Include="$(XunitTestBinBase)/JIT/HardwareIntrinsics/X86/Popcnt/Popcnt_ro/**">
            <Issue>needs triage</Issue>
        </ExcludeList>
        <ExcludeList Include="$(XunitTestBinBase)/JIT/HardwareIntrinsics/X86/Regression/GitHub_17957/GitHub_17957_r/**">
            <Issue>needs triage</Issue>
        </ExcludeList>
        <ExcludeList Include="$(XunitTestBinBase)/JIT/HardwareIntrinsics/X86/Regression/GitHub_17957/GitHub_17957_ro/**">
            <Issue>needs triage</Issue>
        </ExcludeList>
        <ExcludeList Include="$(XunitTestBinBase)/JIT/IL_Conformance/Old/Conformance_Base/conv_ovf_r8_i4/**">
            <Issue>needs triage</Issue>
        </ExcludeList>
        <ExcludeList Include="$(XunitTestBinBase)/JIT/IL_Conformance/Old/Conformance_Base/conv_ovf_r8_i8/**">
            <Issue>needs triage</Issue>
        </ExcludeList>
        <ExcludeList Include="$(XunitTestBinBase)/JIT/Intrinsics/TypeIntrinsics_il/**">
            <Issue>needs triage</Issue>
        </ExcludeList>
        <ExcludeList Include="$(XunitTestBinBase)/JIT/Intrinsics/TypeIntrinsics_r/**">
            <Issue>needs triage</Issue>
        </ExcludeList>
        <ExcludeList Include="$(XunitTestBinBase)/JIT/Intrinsics/TypeIntrinsics_ro/**">
            <Issue>needs triage</Issue>
        </ExcludeList>
        <ExcludeList Include="$(XunitTestBinBase)/JIT/jit64/localloc/call/call05_dynamic/**">
            <Issue>https://github.com/dotnet/runtime/issues/34376</Issue>
        </ExcludeList>
        <ExcludeList Include="$(XunitTestBinBase)/JIT/jit64/localloc/call/call05_large/**">
            <Issue>needs triage</Issue>
        </ExcludeList>
        <ExcludeList Include="$(XunitTestBinBase)/JIT/jit64/localloc/call/call05_small/**">
            <Issue>needs triage</Issue>
        </ExcludeList>
        <ExcludeList Include="$(XunitTestBinBase)/JIT/jit64/localloc/ehverify/eh05_dynamic/**">
            <Issue>needs triage</Issue>
        </ExcludeList>
        <ExcludeList Include="$(XunitTestBinBase)/JIT/jit64/localloc/ehverify/eh05_large/**">
            <Issue>needs triage</Issue>
        </ExcludeList>
        <ExcludeList Include="$(XunitTestBinBase)/JIT/jit64/localloc/ehverify/eh05_small/**">
            <Issue>needs triage</Issue>
        </ExcludeList>
        <ExcludeList Include="$(XunitTestBinBase)/JIT/jit64/localloc/ehverify/eh06_dynamic/**">
            <Issue>needs triage</Issue>
        </ExcludeList>
        <ExcludeList Include="$(XunitTestBinBase)/JIT/jit64/localloc/ehverify/eh06_large/**">
            <Issue>needs triage</Issue>
        </ExcludeList>
        <ExcludeList Include="$(XunitTestBinBase)/JIT/jit64/localloc/ehverify/eh06_small/**">
            <Issue>needs triage</Issue>
        </ExcludeList>
        <ExcludeList Include="$(XunitTestBinBase)/JIT/jit64/localloc/ehverify/eh07_dynamic/**">
            <Issue>needs triage</Issue>
        </ExcludeList>
        <ExcludeList Include="$(XunitTestBinBase)/JIT/jit64/localloc/ehverify/eh07_small/**">
            <Issue>needs triage</Issue>
        </ExcludeList>
        <ExcludeList Include="$(XunitTestBinBase)/JIT/jit64/localloc/ehverify/eh08_dynamic/**">
            <Issue>needs triage</Issue>
        </ExcludeList>
        <ExcludeList Include="$(XunitTestBinBase)/JIT/jit64/localloc/ehverify/eh08_large/**">
            <Issue>needs triage</Issue>
        </ExcludeList>
        <ExcludeList Include="$(XunitTestBinBase)/JIT/jit64/localloc/ehverify/eh08_small/**">
            <Issue>needs triage</Issue>
        </ExcludeList>
        <ExcludeList Include="$(XunitTestBinBase)/JIT/Methodical/Arrays/huge/_il_relhuge_b/**">
            <Issue>needs triage</Issue>
        </ExcludeList>
        <ExcludeList Include="$(XunitTestBinBase)/JIT/Methodical/Arrays/huge/_il_relhuge_i4/**">
            <Issue>needs triage</Issue>
        </ExcludeList>
        <ExcludeList Include="$(XunitTestBinBase)/JIT/Methodical/Arrays/huge/_il_relhuge_objref/**">
            <Issue>needs triage</Issue>
        </ExcludeList>
        <ExcludeList Include="$(XunitTestBinBase)/JIT/Methodical/Arrays/huge/_il_relhuge_r4/**">
            <Issue>needs triage</Issue>
        </ExcludeList>
        <ExcludeList Include="$(XunitTestBinBase)/JIT/Methodical/Arrays/huge/_il_relhuge_r8/**">
            <Issue>needs triage</Issue>
        </ExcludeList>
        <ExcludeList Include="$(XunitTestBinBase)/JIT/Methodical/Arrays/huge/_il_relhuge_struct/**">
            <Issue>needs triage</Issue>
        </ExcludeList>
        <ExcludeList Include="$(XunitTestBinBase)/JIT/Methodical/Arrays/huge/_il_relhuge_u8/**">
            <Issue>needs triage</Issue>
        </ExcludeList>
        <ExcludeList Include="$(XunitTestBinBase)/JIT/Methodical/Arrays/misc/_il_dbgaddress/**">
            <Issue>https://github.com/dotnet/runtime/issues/34068</Issue>
        </ExcludeList>
        <ExcludeList Include="$(XunitTestBinBase)/JIT/Methodical/Arrays/misc/_il_dbginitializearray/**">
            <Issue>needs triage</Issue>
        </ExcludeList>
        <ExcludeList Include="$(XunitTestBinBase)/JIT/Methodical/Arrays/misc/_il_dbgldelem_get/**">
            <Issue>needs triage</Issue>
        </ExcludeList>
        <ExcludeList Include="$(XunitTestBinBase)/JIT/Methodical/Arrays/misc/_il_reladdress/**">
            <Issue>https://github.com/dotnet/runtime/issues/34068</Issue>
        </ExcludeList>
        <ExcludeList Include="$(XunitTestBinBase)/JIT/Methodical/Arrays/misc/_il_relgcarr/**">
            <Issue>https://github.com/dotnet/runtime/issues/34068</Issue>
        </ExcludeList>
        <ExcludeList Include="$(XunitTestBinBase)/JIT/Methodical/Arrays/misc/_il_relinitializearray/**">
            <Issue>https://github.com/dotnet/runtime/issues/34068</Issue>
        </ExcludeList>
        <ExcludeList Include="$(XunitTestBinBase)/JIT/Methodical/Arrays/misc/_il_relldelem_get/**">
            <Issue>needs triage</Issue>
        </ExcludeList>
        <ExcludeList Include="$(XunitTestBinBase)/JIT/Methodical/Arrays/range/_il_dbgfloat64_range1/**">
            <Issue>https://github.com/dotnet/runtime/issues/34068</Issue>
        </ExcludeList>
        <ExcludeList Include="$(XunitTestBinBase)/JIT/Methodical/Arrays/range/_il_dbgfloat64_range2/**">
            <Issue>https://github.com/dotnet/runtime/issues/34068</Issue>
        </ExcludeList>
        <ExcludeList Include="$(XunitTestBinBase)/JIT/Methodical/Arrays/range/_il_dbgint32_0_5a/**">
            <Issue>https://github.com/dotnet/runtime/issues/34068</Issue>
        </ExcludeList>
        <ExcludeList Include="$(XunitTestBinBase)/JIT/Methodical/Arrays/range/_il_dbgint32_0_5b/**">
            <Issue>https://github.com/dotnet/runtime/issues/34068</Issue>
        </ExcludeList>
        <ExcludeList Include="$(XunitTestBinBase)/JIT/Methodical/Arrays/range/_il_dbgint32_1/**">
            <Issue>https://github.com/dotnet/runtime/issues/34068</Issue>
        </ExcludeList>
        <ExcludeList Include="$(XunitTestBinBase)/JIT/Methodical/Arrays/range/_il_dbgint32_m1/**">
            <Issue>https://github.com/dotnet/runtime/issues/34068</Issue>
        </ExcludeList>
        <ExcludeList Include="$(XunitTestBinBase)/JIT/Methodical/Arrays/range/_il_dbgint32_neg_range/**">
            <Issue>https://github.com/dotnet/runtime/issues/34068</Issue>
        </ExcludeList>
        <ExcludeList Include="$(XunitTestBinBase)/JIT/Methodical/Arrays/range/_il_dbgint32_range1/**">
            <Issue>https://github.com/dotnet/runtime/issues/34068</Issue>
        </ExcludeList>
        <ExcludeList Include="$(XunitTestBinBase)/JIT/Methodical/Arrays/range/_il_dbgint32_range2/**">
            <Issue>needs triage</Issue>
        </ExcludeList>
        <ExcludeList Include="$(XunitTestBinBase)/JIT/Methodical/Arrays/range/_il_relfloat64_range1/**">
            <Issue>https://github.com/dotnet/runtime/issues/34068</Issue>
        </ExcludeList>
        <ExcludeList Include="$(XunitTestBinBase)/JIT/Methodical/Arrays/range/_il_relfloat64_range2/**">
            <Issue>needs triage</Issue>
        </ExcludeList>
        <ExcludeList Include="$(XunitTestBinBase)/JIT/Methodical/Arrays/range/_il_relint32_0_5a/**">
            <Issue>https://github.com/dotnet/runtime/issues/34068</Issue>
        </ExcludeList>
        <ExcludeList Include="$(XunitTestBinBase)/JIT/Methodical/Arrays/range/_il_relint32_0_5b/**">
            <Issue>https://github.com/dotnet/runtime/issues/34068</Issue>
        </ExcludeList>
        <ExcludeList Include="$(XunitTestBinBase)/JIT/Methodical/Arrays/range/_il_relint32_1/**">
            <Issue>needs triage</Issue>
        </ExcludeList>
        <ExcludeList Include="$(XunitTestBinBase)/JIT/Methodical/Arrays/range/_il_relint32_m1/**">
            <Issue>https://github.com/dotnet/runtime/issues/34068</Issue>
        </ExcludeList>
        <ExcludeList Include="$(XunitTestBinBase)/JIT/Methodical/Arrays/range/_il_relint32_neg_range/**">
            <Issue>https://github.com/dotnet/runtime/issues/34068</Issue>
        </ExcludeList>
        <ExcludeList Include="$(XunitTestBinBase)/JIT/Methodical/Arrays/range/_il_relint32_range1/**">
            <Issue>https://github.com/dotnet/runtime/issues/34068</Issue>
        </ExcludeList>
        <ExcludeList Include="$(XunitTestBinBase)/JIT/Methodical/Arrays/range/_il_relint32_range2/**">
            <Issue>needs triage</Issue>
        </ExcludeList>
        <ExcludeList Include="$(XunitTestBinBase)/JIT/Methodical/Boxing/morph/sin3double/**">
            <Issue>https://github.com/dotnet/runtime/issues/34196</Issue>
        </ExcludeList>
        <ExcludeList Include="$(XunitTestBinBase)/JIT/Methodical/doublearray/dblarray2_cs_d/**">
            <Issue>needs triage</Issue>
        </ExcludeList>
        <ExcludeList Include="$(XunitTestBinBase)/JIT/Methodical/doublearray/dblarray2_cs_do/**">
            <Issue>needs triage</Issue>
        </ExcludeList>
        <ExcludeList Include="$(XunitTestBinBase)/JIT/Methodical/doublearray/dblarray2_cs_r/**">
            <Issue>needs triage</Issue>
        </ExcludeList>
        <ExcludeList Include="$(XunitTestBinBase)/JIT/Methodical/doublearray/dblarray2_cs_ro/**">
            <Issue>needs triage</Issue>
        </ExcludeList>
        <ExcludeList Include="$(XunitTestBinBase)/JIT/Methodical/doublearray/dblarray3_cs_do/**">
            <Issue>needs triage</Issue>
        </ExcludeList>
        <ExcludeList Include="$(XunitTestBinBase)/JIT/Methodical/int64/arrays/_il_relhugedim/**">
            <Issue>needs triage</Issue>
        </ExcludeList>
        <ExcludeList Include="$(XunitTestBinBase)/JIT/Methodical/Invoke/25params/25paramMixed_il_d/**">
            <Issue>needs triage</Issue>
        </ExcludeList>
        <ExcludeList Include="$(XunitTestBinBase)/JIT/Methodical/Invoke/25params/25paramMixed_il_r/**">
            <Issue>https://github.com/dotnet/runtime/issues/34068</Issue>
        </ExcludeList>
<<<<<<< HEAD
        <ExcludeList Include="$(XunitTestBinBase)/JIT/Methodical/refany/_il_dbgarray2/**">
            <Issue>https://github.com/dotnet/runtime/issues/34378</Issue>
        </ExcludeList>
        <ExcludeList Include="$(XunitTestBinBase)/JIT/Methodical/refany/_il_dbgarray3/**">
            <Issue>https://github.com/dotnet/runtime/issues/34377</Issue>
        </ExcludeList>
        <ExcludeList Include="$(XunitTestBinBase)/JIT/Methodical/refany/_il_relarray3/**">
            <Issue>https://github.com/dotnet/runtime/issues/34381</Issue>
        </ExcludeList>
=======
>>>>>>> 3e835d4b
        <ExcludeList Include="$(XunitTestBinBase)/JIT/Methodical/refany/_il_rellcs/**">
            <Issue>https://github.com/dotnet/runtime/issues/34196</Issue>
        </ExcludeList>
        <ExcludeList Include="$(XunitTestBinBase)/JIT/Methodical/tailcall/_il_dbgdeep_array_nz/**">
            <Issue>https://github.com/dotnet/runtime/issues/34068</Issue>
        </ExcludeList>
        <ExcludeList Include="$(XunitTestBinBase)/JIT/Methodical/tailcall/_il_reldeep_array_nz/**">
            <Issue>https://github.com/dotnet/runtime/issues/34068</Issue>
        </ExcludeList>
<<<<<<< HEAD
=======
        <ExcludeList Include="$(XunitTestBinBase)JIT/Methodical/tailcall_v4/hijacking/**">
            <Issue>https://github.com/dotnet/runtime/issues/34068</Issue>
        </ExcludeList>
        <ExcludeList Include="$(XunitTestBinBase)/JIT/Methodical/VT/callconv/_il_dbgjumps4/**">
            <Issue>https://github.com/dotnet/runtime/issues/34379</Issue>
        </ExcludeList>
        <ExcludeList Include="$(XunitTestBinBase)/JIT/Methodical/VT/callconv/_il_reljumps4/**">
            <Issue>needs triage</Issue>
        </ExcludeList>
>>>>>>> 3e835d4b
        <ExcludeList Include="$(XunitTestBinBase)/JIT/Methodical/VT/port/_il_dbghuge_gcref/**">
            <Issue>needs triage</Issue>
        </ExcludeList>
        <ExcludeList Include="$(XunitTestBinBase)/JIT/Methodical/VT/port/_il_relhuge_gcref/**">
            <Issue>needs triage</Issue>
        </ExcludeList>
        <ExcludeList Include="$(XunitTestBinBase)/JIT/opt/ObjectStackAllocation/ObjectStackAllocationTests/**">
            <Issue>needs triage</Issue>
        </ExcludeList>
        <ExcludeList Include="$(XunitTestBinBase)/JIT/Performance/CodeQuality/BilinearInterpol/BilinearInterpol/**">
            <Issue>needs triage</Issue>
        </ExcludeList>
        <ExcludeList Include="$(XunitTestBinBase)/JIT/Regression/CLR-x86-JIT/V1-M09.5-PDC/b16895/b16895/**">
            <Issue>https://github.com/dotnet/runtime/issues/34386</Issue>
        </ExcludeList>
        <ExcludeList Include="$(XunitTestBinBase)/JIT/Regression/CLR-x86-JIT/V1-M09.5-PDC/b27883/b27883/**">
            <Issue>https://github.com/dotnet/runtime/issues/34387</Issue>
        </ExcludeList>
        <ExcludeList Include="$(XunitTestBinBase)/JIT/Regression/CLR-x86-JIT/V1-M12-Beta2/b31283/b31283/**">
            <Issue>needs triage</Issue>
        </ExcludeList>
        <ExcludeList Include="$(XunitTestBinBase)/JIT/Regression/CLR-x86-JIT/V2.0-Beta2/b091942/b091942/**">
            <Issue>needs triage</Issue>
        </ExcludeList>
        <ExcludeList Include="$(XunitTestBinBase)/JIT/Regression/CLR-x86-JIT/V2.0-Beta2/b441487/b441487/**">
            <Issue>https://github.com/dotnet/runtime/issues/34383</Issue>
        </ExcludeList>
        <ExcludeList Include="$(XunitTestBinBase)/JIT/Regression/CLR-x86-JIT/v2.1/DDB/B168384/LdfldaHack/**">
            <Issue>needs triage</Issue>
        </ExcludeList>
        <ExcludeList Include="$(XunitTestBinBase)/JIT/Regression/Dev11/Dev11_468598/Test_HndIndex_10_Plain/**">
            <Issue>needs triage</Issue>
        </ExcludeList>
        <ExcludeList Include="$(XunitTestBinBase)/JIT/Regression/Dev11/Dev11_468598/Test_HndIndex_10_Reordered/**">
            <Issue>needs triage</Issue>
        </ExcludeList>
        <ExcludeList Include="$(XunitTestBinBase)/JIT/Regression/JitBlue/DevDiv_545500/**">
            <Issue>https://github.com/dotnet/runtime/issues/34084</Issue>
        </ExcludeList>
        <ExcludeList Include="$(XunitTestBinBase)/JIT/Regression/JitBlue/DevDiv_578217/**">
            <Issue>needs triage</Issue>
        </ExcludeList>
        <ExcludeList Include="$(XunitTestBinBase)/JIT/Regression/JitBlue/devdiv_902271/DevDiv_902271/**">
            <Issue>needs triage</Issue>
        </ExcludeList>
        <ExcludeList Include="$(XunitTestBinBase)/JIT/Regression/JitBlue/GitHub_18144/**">
            <Issue>needs triage</Issue>
        </ExcludeList>
        <ExcludeList Include="$(XunitTestBinBase)/JIT/Regression/JitBlue/GitHub_18295/**">
            <Issue>https://github.com/dotnet/runtime/issues/34196</Issue>
        </ExcludeList>
        <ExcludeList Include="$(XunitTestBinBase)/JIT/Regression/JitBlue/GitHub_23411/**">
            <Issue>https://github.com/dotnet/runtime/issues/34196</Issue>
        </ExcludeList>
        <ExcludeList Include="$(XunitTestBinBase)/JIT/Regression/JitBlue/GitHub_23791/**">
            <Issue>https://github.com/dotnet/runtime/issues/34385</Issue>
        </ExcludeList>
        <ExcludeList Include="$(XunitTestBinBase)/JIT/Regression/JitBlue/GitHub_27169/**">
            <Issue>needs triage</Issue>
        </ExcludeList>
        <ExcludeList Include="$(XunitTestBinBase)/JIT/Regression/JitBlue/GitHub_27551/**">
            <Issue>needs triage</Issue>
        </ExcludeList>
        <ExcludeList Include="$(XunitTestBinBase)/JIT/Regression/JitBlue/GitHub_27678/**">
            <Issue>needs triage</Issue>
        </ExcludeList>
        <ExcludeList Include="$(XunitTestBinBase)/JIT/Regression/JitBlue/GitHub_35384/GitHub_35384/**">
            <Issue>needs triage</Issue>
        </ExcludeList>
        <ExcludeList Include="$(XunitTestBinBase)/JIT/Regression/JitBlue/GitHub_4044/**">
            <Issue>needs triage</Issue>
        </ExcludeList>
        <ExcludeList Include="$(XunitTestBinBase)/JIT/Regression/VS-ia64-JIT/V1.2-M02/b10828/**">
            <Issue>needs triage</Issue>
        </ExcludeList>
        <ExcludeList Include="$(XunitTestBinBase)/JIT/superpmi/superpmicollect/**">
            <Issue>needs triage</Issue>
        </ExcludeList>
        <ExcludeList Include="$(XunitTestBinBase)/Loader/AssemblyDependencyResolver/AssemblyDependencyResolverTests/AssemblyDependencyResolverTests/**">
            <Issue>needs triage</Issue>
        </ExcludeList>
        <ExcludeList Include="$(XunitTestBinBase)/Loader/binding/tracing/BinderTracingTest/**">
            <Issue>needs triage</Issue>
        </ExcludeList>
        <ExcludeList Include="$(XunitTestBinBase)/Loader/binding/tracing/BinderTracingTest.ResolutionFlow/**">
            <Issue>needs triage</Issue>
        </ExcludeList>
        <ExcludeList Include="$(XunitTestBinBase)/Loader/binding/tracing/BinderTracingTest.Basic/**">
            <Issue>needs triage</Issue>
        </ExcludeList>
        <ExcludeList Include="$(XunitTestBinBase)/Loader/classloader/DefaultInterfaceMethods/reabstraction/**">
            <Issue>needs triage</Issue>
        </ExcludeList>
        <ExcludeList Include="$(XunitTestBinBase)/Loader/classloader/explicitlayout/objrefandnonobjrefoverlap/case1/**">
            <Issue>needs triage</Issue>
        </ExcludeList>
        <ExcludeList Include="$(XunitTestBinBase)/Loader/classloader/explicitlayout/objrefandnonobjrefoverlap/case11/**">
            <Issue>needs triage</Issue>
        </ExcludeList>
        <ExcludeList Include="$(XunitTestBinBase)/Loader/classloader/explicitlayout/objrefandnonobjrefoverlap/case12/**">
            <Issue>needs triage</Issue>
        </ExcludeList>
        <ExcludeList Include="$(XunitTestBinBase)/Loader/classloader/explicitlayout/objrefandnonobjrefoverlap/case14/**">
            <Issue>needs triage</Issue>
        </ExcludeList>
        <ExcludeList Include="$(XunitTestBinBase)/Loader/classloader/explicitlayout/objrefandnonobjrefoverlap/case15/**">
            <Issue>needs triage</Issue>
        </ExcludeList>
        <ExcludeList Include="$(XunitTestBinBase)/Loader/classloader/explicitlayout/objrefandnonobjrefoverlap/case2/**">
            <Issue>https://github.com/dotnet/runtime/issues/34388</Issue>
        </ExcludeList>
        <ExcludeList Include="$(XunitTestBinBase)/Loader/classloader/explicitlayout/objrefandnonobjrefoverlap/case3/**">
            <Issue>needs triage</Issue>
        </ExcludeList>
        <ExcludeList Include="$(XunitTestBinBase)/Loader/classloader/explicitlayout/objrefandnonobjrefoverlap/case4/**">
            <Issue>needs triage</Issue>
        </ExcludeList>
        <ExcludeList Include="$(XunitTestBinBase)/Loader/classloader/explicitlayout/objrefandnonobjrefoverlap/case5/**">
            <Issue>needs triage</Issue>
        </ExcludeList>
        <ExcludeList Include="$(XunitTestBinBase)/Loader/classloader/explicitlayout/objrefandnonobjrefoverlap/case6/**">
            <Issue>needs triage</Issue>
        </ExcludeList>
        <ExcludeList Include="$(XunitTestBinBase)/Loader/classloader/explicitlayout/objrefandnonobjrefoverlap/case7/**">
            <Issue>needs triage</Issue>
        </ExcludeList>
        <ExcludeList Include="$(XunitTestBinBase)/Loader/classloader/explicitlayout/objrefandnonobjrefoverlap/case8/**">
            <Issue>needs triage</Issue>
        </ExcludeList>
        <ExcludeList Include="$(XunitTestBinBase)/Loader/classloader/explicitlayout/objrefandnonobjrefoverlap/case9/**">
            <Issue>needs triage</Issue>
        </ExcludeList>
        <ExcludeList Include="$(XunitTestBinBase)/Loader/classloader/explicitlayout/Regressions/ASURT/ASURT150271/test3/**">
            <Issue>needs triage</Issue>
        </ExcludeList>
        <ExcludeList Include="$(XunitTestBinBase)/Loader/classloader/generics/Instantiation/Negative/abstract01/**">
            <Issue>needs triage</Issue>
        </ExcludeList>
        <ExcludeList Include="$(XunitTestBinBase)/Loader/classloader/generics/regressions/dev10_531793/**">
            <Issue>needs triage</Issue>
        </ExcludeList>
        <ExcludeList Include="$(XunitTestBinBase)/Loader/classloader/regressions/347422/b347422/**">
            <Issue>needs triage</Issue>
        </ExcludeList>
        <ExcludeList Include="$(XunitTestBinBase)/Loader/classloader/regressions/529206/vsw529206ModuleCctor/**">
            <Issue>needs triage</Issue>
        </ExcludeList>
        <ExcludeList Include="$(XunitTestBinBase)/Loader/classloader/regressions/asurt150271/test3/**">
            <Issue>needs triage</Issue>
        </ExcludeList>
        <ExcludeList Include="$(XunitTestBinBase)/Loader/classloader/regressions/GitHub_11371/Negative_ByRefLikeType/**">
            <Issue>needs triage</Issue>
        </ExcludeList>
        <ExcludeList Include="$(XunitTestBinBase)/Loader/classloader/regressions/vsw529206/vsw529206ModuleCctor/**">
            <Issue>needs triage</Issue>
        </ExcludeList>
        <ExcludeList Include="$(XunitTestBinBase)/Loader/classloader/rmv/il/RMV-2-15-12b/**">
            <Issue>needs triage</Issue>
        </ExcludeList>
        <ExcludeList Include="$(XunitTestBinBase)/Loader/classloader/TSAmbiguities/CollapsedInterfaces/HelloWorld/**">
            <Issue>needs triage</Issue>
        </ExcludeList>
        <ExcludeList Include="$(XunitTestBinBase)/Loader/classloader/TSAmbiguities/SameMethodImpl/Override/HelloWorld/**">
            <Issue>needs triage</Issue>
        </ExcludeList>
        <ExcludeList Include="$(XunitTestBinBase)/Loader/classloader/TypeInitialization/CctorsWithSideEffects/CctorThrowLDFTNStaticMethod/**">
            <Issue>needs triage</Issue>
        </ExcludeList>
        <ExcludeList Include="$(XunitTestBinBase)/Loader/classloader/TypeInitialization/CctorsWithSideEffects/CctorThrowStaticFieldBFI/**">
            <Issue>needs triage</Issue>
        </ExcludeList>
        <ExcludeList Include="$(XunitTestBinBase)/Loader/classloader/TypeInitialization/CctorsWithSideEffects/TypeLoadInitExcepBFI/**">
            <Issue>needs triage</Issue>
        </ExcludeList>
        <ExcludeList Include="$(XunitTestBinBase)/Loader/classloader/TypeInitialization/CoreCLR/CctorThrowStaticFieldBFI/**">
            <Issue>needs triage</Issue>
        </ExcludeList>
        <ExcludeList Include="$(XunitTestBinBase)/Loader/ContextualReflection/ContextualReflection/**">
            <Issue>https://github.com/dotnet/runtime/issues/34072</Issue>
        </ExcludeList>
	<ExcludeList Include="$(XunitTestBinBase)/profiler/unittest/getappdomainstaticaddress/**">
             <Issue>needs triage</Issue>
         </ExcludeList>
	<ExcludeList Include="$(XunitTestBinBase)/profiler/eventpipe/eventpipe/*">
             <Issue>needs triage</Issue>
         </ExcludeList>
	<ExcludeList Include="$(XunitTestBinBase)/profiler/gc/gc/**">
             <Issue>needs triage</Issue>
         </ExcludeList>
	<ExcludeList Include="$(XunitTestBinBase)/profiler/unittest/metadatagetdispenser/**">
             <Issue>needs triage</Issue>
        </ExcludeList>
	<ExcludeList Include="$(XunitTestBinBase)/profiler/rejit/rejit/rejit.sh">
             <Issue>needs triage</Issue>
        </ExcludeList>
        <ExcludeList Include="$(XunitTestBinBase)/readytorun/crossgen2/crossgen2smoke/**">
            <Issue>needs triage</Issue>
        </ExcludeList>
        <ExcludeList Include="$(XunitTestBinBase)/readytorun/tests/mainv1/**">
            <Issue>needs triage</Issue>
        </ExcludeList>
        <ExcludeList Include="$(XunitTestBinBase)/readytorun/tests/mainv2/**">
            <Issue>needs triage</Issue>
        </ExcludeList>
        <ExcludeList Include="$(XunitTestBinBase)/reflection/DefaultInterfaceMethods/Emit/**">
            <Issue>needs triage</Issue>
        </ExcludeList>
        <ExcludeList Include="$(XunitTestBinBase)/reflection/DefaultInterfaceMethods/GetInterfaceMapConsumer/**">
            <Issue>https://github.com/dotnet/runtime/issues/34389</Issue>
        </ExcludeList>
        <ExcludeList Include="$(XunitTestBinBase)/reflection/DefaultInterfaceMethods/InvokeConsumer/**">
            <Issue>needs triage</Issue>
        </ExcludeList>
        <ExcludeList Include="$(XunitTestBinBase)/reflection/Modifiers/modifiers/**">
            <Issue>needs triage</Issue>
        </ExcludeList>
        <ExcludeList Include="$(XunitTestBinBase)/reflection/SetValue/TrySetReadonlyStaticField/**">
            <Issue>needs triage</Issue>
        </ExcludeList>
        <ExcludeList Include="$(XunitTestBinBase)/Regressions/coreclr/15241/genericcontext/**">
            <Issue>needs triage</Issue>
        </ExcludeList>
        <ExcludeList Include="$(XunitTestBinBase)/Regressions/coreclr/15647/interfacestatics/**">
            <Issue>https://github.com/dotnet/runtime/issues/34390</Issue>
        </ExcludeList>
        <ExcludeList Include="$(XunitTestBinBase)/Regressions/coreclr/16123/ambiguousconstraint/**">
            <Issue>needs triage</Issue>
        </ExcludeList>
        <ExcludeList Include="$(XunitTestBinBase)/Regressions/coreclr/16355/variance/**">
            <Issue>needs triage</Issue>
        </ExcludeList>
        <ExcludeList Include="$(XunitTestBinBase)/Regressions/coreclr/20616/UnicodeBug/**">
            <Issue>needs triage</Issue>
        </ExcludeList>
        <ExcludeList Include="$(XunitTestBinBase)/Regressions/coreclr/22021/consumer/**">
            <Issue>needs triage</Issue>
        </ExcludeList>
        <ExcludeList Include="$(XunitTestBinBase)/tracing/eventactivityidcontrol/eventactivityidcontrol/**">
            <Issue>needs triage</Issue>
        </ExcludeList>
        <ExcludeList Include="$(XunitTestBinBase)/tracing/tracevalidation/jittingstarted/JittingStarted/**">
            <Issue>needs triage</Issue>
        </ExcludeList>
        <ExcludeList Include="$(XunitTestBinBase)/tracing/tracevalidation/rundown/rundown/**">
            <Issue>needs triage</Issue>
        </ExcludeList>
        <ExcludeList Include="$(XunitTestBinBase)/tracing/tracevalidation/tracelogging/tracelogging/**">
            <Issue>needs triage</Issue>
        </ExcludeList>

        <ExcludeList Include="$(XunitTestBinBase)/readytorun/coreroot_determinism/coreroot_determinism/**">
            <Issue>needs triage</Issue>
        </ExcludeList>
        <ExcludeList Include="$(XunitTestBinBase)/Interop/DllImportAttribute/DllImportPath/**">
            <Issue>needs triage</Issue>
        </ExcludeList>
        <ExcludeList Include="$(XunitTestBinBase)/Interop/PInvoke/Generics/GenericsTest/**">
            <Issue>needs triage</Issue>
        </ExcludeList>
        <ExcludeList Include = "$(XunitTestBinBase)/Interop/DllImportAttribute/ExactSpelling/ExactSpellingTest/**">
	    <Issue>needs triage</Issue>
        </ExcludeList>
        <ExcludeList Include = "$(XunitTestBinBase)/JIT/HardwareIntrinsics/X86/Aes/Aes_r/**">
	    <Issue>needs triage</Issue>
	</ExcludeList>
	<ExcludeList Include = "$(XunitTestBinBase)/JIT/HardwareIntrinsics/X86/Aes/Aes_ro/**">
	    <Issue>needs triage</Issue>
	</ExcludeList>
	<ExcludeList Include = "$(XunitTestBinBase)/JIT/HardwareIntrinsics/X86/Avx/Avx_r/**">
	    <Issue>needs triage</Issue>
	</ExcludeList>
	<ExcludeList Include = "$(XunitTestBinBase)/JIT/HardwareIntrinsics/X86/Avx/Avx_ro/**">
	    <Issue>needs triage</Issue>
	</ExcludeList>
	<ExcludeList Include = "$(XunitTestBinBase)/JIT/HardwareIntrinsics/X86/Avx/ConvertToVector_r/**">
	    <Issue>needs triage</Issue>
	</ExcludeList>
	<ExcludeList Include = "$(XunitTestBinBase)/JIT/HardwareIntrinsics/X86/Avx/ConvertToVector_ro/**">
	    <Issue>needs triage</Issue>
	</ExcludeList>
	<ExcludeList Include = "$(XunitTestBinBase)/JIT/HardwareIntrinsics/X86/Avx2/Avx2_r/**">
	    <Issue>needs triage</Issue>
	</ExcludeList>
	<ExcludeList Include = "$(XunitTestBinBase)/JIT/HardwareIntrinsics/X86/Avx2/Avx2_ro/**">
	    <Issue>needs triage</Issue>
	</ExcludeList>
	<ExcludeList Include = "$(XunitTestBinBase)/JIT/HardwareIntrinsics/X86/Avx2/ConvertToVector256_r/**">
	    <Issue>needs triage</Issue>
	</ExcludeList>
	<ExcludeList Include = "$(XunitTestBinBase)/JIT/HardwareIntrinsics/X86/Avx2/ConvertToVector256_ro/**">
	    <Issue>needs triage</Issue>
	</ExcludeList>
	<ExcludeList Include = "$(XunitTestBinBase)/JIT/HardwareIntrinsics/X86/Avx2_Vector128/Avx2_r/**">
	    <Issue>needs triage</Issue>
	</ExcludeList>
	<ExcludeList Include = "$(XunitTestBinBase)/JIT/HardwareIntrinsics/X86/Avx2_Vector128/Avx2_ro/**">
	    <Issue>needs triage</Issue>
	</ExcludeList>
	<ExcludeList Include = "$(XunitTestBinBase)/JIT/HardwareIntrinsics/X86/Avx_Vector128/Avx_r/**">
	    <Issue>needs triage</Issue>
	</ExcludeList>
	<ExcludeList Include = "$(XunitTestBinBase)/JIT/HardwareIntrinsics/X86/Avx_Vector128/Avx_ro/**">
	    <Issue>needs triage</Issue>
	</ExcludeList>
	<ExcludeList Include = "$(XunitTestBinBase)/JIT/HardwareIntrinsics/X86/Bmi1.X64/Bmi1.X64_r/**">
	    <Issue>needs triage</Issue>
	</ExcludeList>
	<ExcludeList Include = "$(XunitTestBinBase)/JIT/HardwareIntrinsics/X86/Bmi1.X64/Bmi1.X64_ro/**">
	    <Issue>needs triage</Issue>
	</ExcludeList>
	<ExcludeList Include = "$(XunitTestBinBase)/JIT/HardwareIntrinsics/X86/Bmi1/Bmi1_r/**">
	    <Issue>needs triage</Issue>
	</ExcludeList>
	<ExcludeList Include = "$(XunitTestBinBase)/JIT/HardwareIntrinsics/X86/Bmi1/Bmi1_ro/**">
	    <Issue>needs triage</Issue>
	</ExcludeList>
	<ExcludeList Include = "$(XunitTestBinBase)/JIT/HardwareIntrinsics/X86/Bmi2.X64/Bmi2.X64_r/**">
	    <Issue>needs triage</Issue>
	</ExcludeList>
	<ExcludeList Include = "$(XunitTestBinBase)/JIT/HardwareIntrinsics/X86/Bmi2.X64/Bmi2.X64_ro/**">
	    <Issue>needs triage</Issue>
	</ExcludeList>
	<ExcludeList Include = "$(XunitTestBinBase)/JIT/HardwareIntrinsics/X86/Bmi2/Bmi2_r/**">
	    <Issue>needs triage</Issue>
	</ExcludeList>
	<ExcludeList Include = "$(XunitTestBinBase)/JIT/HardwareIntrinsics/X86/Bmi2/Bmi2_ro/**">
	    <Issue>needs triage</Issue>
	</ExcludeList>
	<ExcludeList Include = "$(XunitTestBinBase)/JIT/HardwareIntrinsics/X86/Fma_Vector128/Fma_r/**">
	    <Issue>needs triage</Issue>
	</ExcludeList>
	<ExcludeList Include = "$(XunitTestBinBase)/JIT/HardwareIntrinsics/X86/Fma_Vector128/Fma_ro/**">
	    <Issue>needs triage</Issue>
	</ExcludeList>
	<ExcludeList Include = "$(XunitTestBinBase)/JIT/HardwareIntrinsics/X86/Fma_Vector256/Fma_r/**">
	    <Issue>needs triage</Issue>
	</ExcludeList>
	<ExcludeList Include = "$(XunitTestBinBase)/JIT/HardwareIntrinsics/X86/Fma_Vector256/Fma_ro/**">
	    <Issue>needs triage</Issue>
	</ExcludeList>
	<ExcludeList Include = "$(XunitTestBinBase)/JIT/HardwareIntrinsics/X86/Pclmulqdq/Pclmulqdq_r/**">
	    <Issue>needs triage</Issue>
	</ExcludeList>
	<ExcludeList Include = "$(XunitTestBinBase)/JIT/HardwareIntrinsics/X86/Pclmulqdq/Pclmulqdq_ro/**">
	    <Issue>needs triage</Issue>
	</ExcludeList>
	<ExcludeList Include = "$(XunitTestBinBase)/JIT/HardwareIntrinsics/X86/Sse.X64/Sse.X64_r/**">
	    <Issue>needs triage</Issue>
	</ExcludeList>
	<ExcludeList Include = "$(XunitTestBinBase)/JIT/HardwareIntrinsics/X86/Sse.X64/Sse.X64_ro/**">
	    <Issue>needs triage</Issue>
	</ExcludeList>
	<ExcludeList Include = "$(XunitTestBinBase)/JIT/HardwareIntrinsics/X86/Sse/Sse_r/**">
	    <Issue>needs triage</Issue>
	</ExcludeList>
	<ExcludeList Include = "$(XunitTestBinBase)/JIT/HardwareIntrinsics/X86/Sse/Sse_ro/**">
	    <Issue>needs triage</Issue>
	</ExcludeList>
	<ExcludeList Include = "$(XunitTestBinBase)/JIT/HardwareIntrinsics/X86/Sse2.X64/Sse2.X64_r/**">
	    <Issue>needs triage</Issue>
	</ExcludeList>
	<ExcludeList Include = "$(XunitTestBinBase)/JIT/HardwareIntrinsics/X86/Sse2.X64/Sse2.X64_ro/**">
	    <Issue>needs triage</Issue>
	</ExcludeList>
	<ExcludeList Include = "$(XunitTestBinBase)/JIT/HardwareIntrinsics/X86/Sse2.X64/StoreNonTemporal_r/**">
	    <Issue>needs triage</Issue>
	</ExcludeList>
	<ExcludeList Include = "$(XunitTestBinBase)/JIT/HardwareIntrinsics/X86/Sse2.X64/StoreNonTemporal_ro/**">
	    <Issue>needs triage</Issue>
	</ExcludeList>
	<ExcludeList Include = "$(XunitTestBinBase)/JIT/HardwareIntrinsics/X86/Sse2/Sse2_r/**">
	    <Issue>needs triage</Issue>
	</ExcludeList>
	<ExcludeList Include = "$(XunitTestBinBase)/JIT/HardwareIntrinsics/X86/Sse2/Sse2_ro/**">
	    <Issue>needs triage</Issue>
	</ExcludeList>
	<ExcludeList Include = "$(XunitTestBinBase)/JIT/HardwareIntrinsics/X86/Sse3/Sse3_r/**">
	    <Issue>needs triage</Issue>
	</ExcludeList>
	<ExcludeList Include = "$(XunitTestBinBase)/JIT/HardwareIntrinsics/X86/Sse3/Sse3_ro/**">
	    <Issue>needs triage</Issue>
	</ExcludeList>
	<ExcludeList Include = "$(XunitTestBinBase)/JIT/HardwareIntrinsics/X86/Sse41.X64/Sse41.X64_r/**">
	    <Issue>needs triage</Issue>
	</ExcludeList>
	<ExcludeList Include = "$(XunitTestBinBase)/JIT/HardwareIntrinsics/X86/Sse41.X64/Sse41.X64_ro/**">
	    <Issue>needs triage</Issue>
	</ExcludeList>
	<ExcludeList Include = "$(XunitTestBinBase)/JIT/HardwareIntrinsics/X86/Sse41/ConvertToVector128_r/**">
	    <Issue>needs triage</Issue>
	</ExcludeList>
	<ExcludeList Include = "$(XunitTestBinBase)/JIT/HardwareIntrinsics/X86/Sse41/ConvertToVector128_ro/**">
	    <Issue>needs triage</Issue>
	</ExcludeList>
	<ExcludeList Include = "$(XunitTestBinBase)/JIT/HardwareIntrinsics/X86/Sse41/MinHorizontal_r/**">
	    <Issue>needs triage</Issue>
	</ExcludeList>
	<ExcludeList Include = "$(XunitTestBinBase)/JIT/HardwareIntrinsics/X86/Sse41/MinHorizontal_ro/**">
	    <Issue>needs triage</Issue>
	</ExcludeList>
	<ExcludeList Include = "$(XunitTestBinBase)/JIT/HardwareIntrinsics/X86/Sse41/MultipleSumAbsoluteDifferences_r/**">
	    <Issue>needs triage</Issue>
	</ExcludeList>
	<ExcludeList Include = "$(XunitTestBinBase)/JIT/HardwareIntrinsics/X86/Sse41/MultipleSumAbsoluteDifferences_ro/**">
	    <Issue>needs triage</Issue>
	</ExcludeList>
	<ExcludeList Include = "$(XunitTestBinBase)/JIT/HardwareIntrinsics/X86/Sse41/Sse41_r/**">
	    <Issue>needs triage</Issue>
	</ExcludeList>
	<ExcludeList Include = "$(XunitTestBinBase)/JIT/HardwareIntrinsics/X86/Sse41/Sse41_ro/**">
	    <Issue>needs triage</Issue>
	</ExcludeList>
	<ExcludeList Include = "$(XunitTestBinBase)/JIT/HardwareIntrinsics/X86/Sse41_Overloaded/Sse41_Overloaded_r/**">
	    <Issue>needs triage</Issue>
	</ExcludeList>
	<ExcludeList Include = "$(XunitTestBinBase)/JIT/HardwareIntrinsics/X86/Sse41_Overloaded/Sse41_Overloaded_ro/**">
	    <Issue>needs triage</Issue>
	</ExcludeList>
	<ExcludeList Include = "$(XunitTestBinBase)/JIT/HardwareIntrinsics/X86/Sse42.X64/Crc32_r/**">
	    <Issue>needs triage</Issue>
	</ExcludeList>
	<ExcludeList Include = "$(XunitTestBinBase)/JIT/HardwareIntrinsics/X86/Sse42.X64/Crc32_ro/**">
	    <Issue>needs triage</Issue>
	</ExcludeList>
	<ExcludeList Include = "$(XunitTestBinBase)/JIT/HardwareIntrinsics/X86/Sse42/Sse42_r/**">
	    <Issue>needs triage</Issue>
	</ExcludeList>
	<ExcludeList Include = "$(XunitTestBinBase)/JIT/HardwareIntrinsics/X86/Sse42/Sse42_ro/**">
	    <Issue>needs triage</Issue>
	</ExcludeList>
	<ExcludeList Include = "$(XunitTestBinBase)/JIT/HardwareIntrinsics/X86/Ssse3/Ssse3_r/**">
	    <Issue>needs triage</Issue>
	</ExcludeList>
	<ExcludeList Include = "$(XunitTestBinBase)/JIT/HardwareIntrinsics/X86/Ssse3/Ssse3_ro/**">
	    <Issue>needs triage</Issue>
	</ExcludeList>

	<ExcludeList Include = "$(XunitTestBinBase)/JIT/HardwareIntrinsics/X86/Ssse3/Ssse3_ro/**">
	    <Issue>needs triage</Issue>
	</ExcludeList>
	<ExcludeList Include = "$(XunitTestBinBase)/JIT/Stress/ABI/pinvokes_d/**">
	    <Issue>needs triage</Issue>
	</ExcludeList>
	<ExcludeList Include = "$(XunitTestBinBase)/JIT/Stress/ABI/pinvokes_do/**">
	    <Issue>needs triage</Issue>
	</ExcludeList>
	<ExcludeList Include = "$(XunitTestBinBase)/JIT/Stress/ABI/stubs_do/**">
	    <Issue>needs triage</Issue>
	</ExcludeList>
	<ExcludeList Include = "$(XunitTestBinBase)/JIT/Stress/ABI/tailcalls_d/**">
	    <Issue>needs triage</Issue>
	</ExcludeList>
	<ExcludeList Include = "$(XunitTestBinBase)/JIT/Stress/ABI/tailcalls_do/**">
	    <Issue>needs triage</Issue>
	</ExcludeList>
	<ExcludeList Include = "$(XunitTestBinBase)/tracing/eventpipe/providervalidation/providervalidation/**">
	    <Issue>needs triage</Issue>
	</ExcludeList>
	<ExcludeList Include = "$(XunitTestBinBase)/tracing/eventpipe/rundownvalidation/rundownvalidation/**">
	    <Issue>needs triage</Issue>
	</ExcludeList>
	<ExcludeList Include = "$(XunitTestBinBase)/tracing/eventpipe/buffersize/buffersize/**">
	    <Issue>needs triage</Issue>
	</ExcludeList>
	<ExcludeList Include = "$(XunitTestBinBase)/tracing/eventpipe/reverse/reverse/**">
	    <Issue>needs triage</Issue>
	</ExcludeList>
	<ExcludeList Include = "$(XunitTestBinBase)/tracing/eventpipe/eventsourceerror/eventsourceerror/**">
	    <Issue>needs triage</Issue>
	</ExcludeList>
	<ExcludeList Include = "$(XunitTestBinBase)tracing/eventsource/eventsourcetrace/eventsourcetrace/**">
	    <Issue>needs triage</Issue>
	</ExcludeList>
    </ItemGroup>

</Project><|MERGE_RESOLUTION|>--- conflicted
+++ resolved
@@ -1409,18 +1409,6 @@
         <ExcludeList Include="$(XunitTestBinBase)/JIT/Methodical/Invoke/25params/25paramMixed_il_r/**">
             <Issue>https://github.com/dotnet/runtime/issues/34068</Issue>
         </ExcludeList>
-<<<<<<< HEAD
-        <ExcludeList Include="$(XunitTestBinBase)/JIT/Methodical/refany/_il_dbgarray2/**">
-            <Issue>https://github.com/dotnet/runtime/issues/34378</Issue>
-        </ExcludeList>
-        <ExcludeList Include="$(XunitTestBinBase)/JIT/Methodical/refany/_il_dbgarray3/**">
-            <Issue>https://github.com/dotnet/runtime/issues/34377</Issue>
-        </ExcludeList>
-        <ExcludeList Include="$(XunitTestBinBase)/JIT/Methodical/refany/_il_relarray3/**">
-            <Issue>https://github.com/dotnet/runtime/issues/34381</Issue>
-        </ExcludeList>
-=======
->>>>>>> 3e835d4b
         <ExcludeList Include="$(XunitTestBinBase)/JIT/Methodical/refany/_il_rellcs/**">
             <Issue>https://github.com/dotnet/runtime/issues/34196</Issue>
         </ExcludeList>
@@ -1430,18 +1418,9 @@
         <ExcludeList Include="$(XunitTestBinBase)/JIT/Methodical/tailcall/_il_reldeep_array_nz/**">
             <Issue>https://github.com/dotnet/runtime/issues/34068</Issue>
         </ExcludeList>
-<<<<<<< HEAD
-=======
         <ExcludeList Include="$(XunitTestBinBase)JIT/Methodical/tailcall_v4/hijacking/**">
             <Issue>https://github.com/dotnet/runtime/issues/34068</Issue>
         </ExcludeList>
-        <ExcludeList Include="$(XunitTestBinBase)/JIT/Methodical/VT/callconv/_il_dbgjumps4/**">
-            <Issue>https://github.com/dotnet/runtime/issues/34379</Issue>
-        </ExcludeList>
-        <ExcludeList Include="$(XunitTestBinBase)/JIT/Methodical/VT/callconv/_il_reljumps4/**">
-            <Issue>needs triage</Issue>
-        </ExcludeList>
->>>>>>> 3e835d4b
         <ExcludeList Include="$(XunitTestBinBase)/JIT/Methodical/VT/port/_il_dbghuge_gcref/**">
             <Issue>needs triage</Issue>
         </ExcludeList>
