<!--
***********************************************************************************************
CLRTest.Execute.targets

WARNING:  DO NOT MODIFY this file unless you are knowledgeable about MSBuild and have
          created a backup copy.  Incorrect changes to this file will make it
          impossible to load or build your projects from the command-line or the IDE.

This file contains the logic for providing Execution Script generation.

WARNING:   When setting properties based on their current state (for example:
           <Foo Condition="'$(Foo)'==''>Bar</Foo>).  Be very careful.  Another script generation
           target might be trying to do the same thing.  It's better to avoid this by instead setting a new property.

           Additionally, be careful with itemgroups.  Include will propagate outside of the target too!

***********************************************************************************************
-->
<Project ToolsVersion="4.0" xmlns="http://schemas.microsoft.com/developer/msbuild/2003">

  <PropertyGroup>
    <BashScriptSnippetGen>$(BashScriptSnippetGen);GetCrossgenBashScript</BashScriptSnippetGen>
    <BatchScriptSnippetGen>$(BatchScriptSnippetGen);GetCrossgenBatchScript</BatchScriptSnippetGen>
  </PropertyGroup>
  <ItemGroup>
    <CLRTestBashEnvironmentVariable  Condition="'$(CrossGenTest)' == 'true'" Include = "export RunCrossGen=1"/>
    <CLRTestBatchEnvironmentVariable Condition="'$(CrossGenTest)' == 'true'" Include = "set RunCrossGen=1"/>
    <CLRTestBashEnvironmentVariable  Condition="'$(CrossGenTest)' == 'false'" Include = "unset RunCrossGen"/>
    <CLRTestBatchEnvironmentVariable Condition="'$(CrossGenTest)' == 'false'" Include = "set RunCrossGen="/>
    <CLRTestBashEnvironmentVariable  Condition="'$(CrossGenTest)' == 'false'" Include = "unset RunCrossGen2"/>
    <CLRTestBatchEnvironmentVariable Condition="'$(CrossGenTest)' == 'false'" Include = "set RunCrossGen2="/>
  </ItemGroup>

  <!--
    This returns the portion of the execution script that generates the required lines to crossgen the test executable.
  -->
  <Target Name="GetCrossgenBashScript">

    <PropertyGroup>
      <CrossgenBashScript Condition="'$(CLRTestKind)' == 'BuildAndRun'">
        <![CDATA[
# CrossGen Script
if [ ! -z ${RunCrossGen+x} ]%3B then
    export COMPlus_ZapRequire=$(ZapRequire)
    export COMPlus_ZapRequireList=$(MSBuildProjectName)
    if [ ! -f $(MSBuildProjectName).org ]%3B then
        TakeLock
        if [ ! -f $(MSBuildProjectName).org ]%3B then
          mkdir IL
          cp $(MSBuildProjectName).dll IL/$(MSBuildProjectName).dll
          mv $(MSBuildProjectName).dll $(MSBuildProjectName).org
          __Command=$_DebuggerFullPath "$CORE_ROOT/crossgen" /Platform_Assemblies_Paths $CORE_ROOT%3A$PWD /in $(MSBuildProjectName).org /out $(MSBuildProjectName).dll
          echo $__Command
          $__Command
          __cgExitCode=$?
          if [ $__cgExitCode -ne 0 ]
          then
            echo Crossgen failed with exitcode: $__cgExitCode
            ReleaseLock
            exit 1
          fi
        fi
        ReleaseLock
    fi
fi
# CrossGen2 Script
if [ ! -z ${RunCrossGen2+x} ]%3B then
    if [ ! -f $(MSBuildProjectName).org ]%3B then
        TakeLock
        if [ ! -f $(MSBuildProjectName).org ]%3B then
          mkdir IL
          cp $(MSBuildProjectName).dll IL/$(MSBuildProjectName).dll
          mv $(MSBuildProjectName).dll $(MSBuildProjectName).org
<<<<<<< HEAD
          if [ -z ${__DotNet+x} ]%3B then
            __DotNet=$(command -v dotnet)
            if [ ! -z ${UseDotNetInPath+x} ]%3B then
              __LocalDotNetPath=$CORE_ROOT/../../../../../../dotnet.sh
              if [ -f $__LocalDotNetPath ]%3B then
                __DotNet=$__LocalDotNetPath
              fi
            fi
          fi
          __Command=$_DebuggerFullPath "$__DotNet" exec "$CORE_ROOT/crossgen2/crossgen2.dll" -r:$CORE_ROOT/System.*.dll -r:$CORE_ROOT/Microsoft.*.dll -r:$CORE_ROOT/mscorlib.dll -r:$PWD/*.dll --targetarch=x64 -O --inputbubble -o:$(scriptPath)$(MSBuildProjectName).dll $(scriptPath)$(MSBuildProjectName).org
=======
          __Command=$_DebuggerFullPath "$CORE_ROOT/crossgen2/crossgen2" -r:$CORE_ROOT/System.*.dll -r:$CORE_ROOT/Microsoft.*.dll -r:$CORE_ROOT/mscorlib.dll -r:$PWD/*.dll --targetarch=x64 -O --inputbubble $ExtraCrossGen2Args -o:$(scriptPath)$(MSBuildProjectName).dll $(scriptPath)$(MSBuildProjectName).org
>>>>>>> ca860753
          echo $__Command
          $__Command
          __cg2ExitCode=$?
          if [ $__cg2ExitCode -ne 0 ]
          then
            echo Crossgen2 failed with exitcode: $__cg2ExitCode
            ReleaseLock
            exit 1
          fi
        fi
        ReleaseLock
    fi
fi
        ]]>
      </CrossgenBashScript>

      <BashCLRTestPreCommands>$(BashCLRTestPreCommands);$(CrossgenBashScript)</BashCLRTestPreCommands>
    </PropertyGroup>
  </Target>

  <Target Name="GetCrossgenBatchScript">
    <PropertyGroup>
      <CrossgenBatchScript Condition="'$(CLRTestKind)' == 'BuildAndRun'">
        <![CDATA[

REM CrossGen Script
if defined RunCrossGen (
    if defined LargeVersionBubble ( set OptionalArguments=!OptionalArguments! /largeversionbubble)
    set COMPlus_ZapRequire=$(ZapRequire)
    set COMPlus_ZapRequireList=$(MSBuildProjectName)
    if not exist "$(MSBuildProjectName).org" (
        call :TakeLock
        set CrossGenStatus=0
        if not exist "$(MSBuildProjectName).org" (
            mkdir IL
            copy $(MSBuildProjectName).dll IL\$(MSBuildProjectName).dll
            ren $(MSBuildProjectName).dll $(MSBuildProjectName).org
            set __Command=!_DebuggerFullPath! "!CORE_ROOT!\crossgen.exe" !OptionalArguments! /Platform_Assemblies_Paths !CORE_ROOT!%3B%25cd%25 /in %21scriptPath%21$(MSBuildProjectName).org /out %21scriptPath%21\$(MSBuildProjectName).dll
            echo "!__Command!"
            call !__Command!
            set CrossGenStatus=!ERRORLEVEL!
        )
        call :ReleaseLock
        IF NOT !CrossGenStatus!==0 (
            ECHO Crossgen failed with exitcode - !CrossGenStatus!
            Exit /b 1
        )
    )
)
REM CrossGen2 Script
if defined RunCrossGen2 (
    if defined LargeVersionBubble ( set OptionalArguments=!OptionalArguments! /largeversionbubble)
    if not exist "$(MSBuildProjectName).org" (
        call :TakeLock
        set CrossGen2Status=0
        if not exist "$(MSBuildProjectName).org" (
            mkdir IL
            copy $(MSBuildProjectName).dll IL\$(MSBuildProjectName).dll
            ren $(MSBuildProjectName).dll $(MSBuildProjectName).org
<<<<<<< HEAD
            if not defined __DotNet (
              set __DotNet=dotnet
              if not defined UseDotNetInPath (
                  set __LocalDotNetPath=!CORE_ROOT!\..\..\..\..\..\..\dotnet.cmd
                  if exist "!__LocalDotNetPath!" (
                      set __DotNet=!__LocalDotNetPath!
                  )
              )
            )
            set __Command=!_DebuggerFullPath! "!__DotNet!" exec "!CORE_ROOT!\crossgen2\crossgen2.dll" %21scriptPath%21$(MSBuildProjectName).org -o:%21scriptPath%21$(MSBuildProjectName).dll --targetarch:x64 -O --inputbubble -r:"!CORE_ROOT!\System.*.dll" -r:"!CORE_ROOT!\Microsoft.*.dll" -r:"!CORE_ROOT!\mscorlib.dll" -r:%25cd%25\*.dll
=======
            set __Command=!_DebuggerFullPath! "!CORE_ROOT!\crossgen2\crossgen2" %21scriptPath%21$(MSBuildProjectName).org -o:%21scriptPath%21$(MSBuildProjectName).dll --targetarch:x64 -O --inputbubble %21ExtraCrossGen2Args%21 -r:"!CORE_ROOT!\System.*.dll" -r:"!CORE_ROOT!\Microsoft.*.dll" -r:"!CORE_ROOT!\mscorlib.dll" -r:%25cd%25\*.dll
>>>>>>> ca860753
            echo "!__Command!"
            call !__Command!
            set CrossGen2Status=!ERRORLEVEL!
        )
        call :ReleaseLock
        IF NOT !CrossGen2Status!==0 (
            ECHO Crossgen2 failed with exitcode - !CrossGen2Status!
            Exit /b 1
        )
    )
)
        ]]>
      </CrossgenBatchScript>

      <CLRTestBatchPreCommands>$(CLRTestBatchPreCommands);$(CrossgenBatchScript)</CLRTestBatchPreCommands>
    </PropertyGroup>
  </Target>



</Project><|MERGE_RESOLUTION|>--- conflicted
+++ resolved
@@ -71,7 +71,6 @@
           mkdir IL
           cp $(MSBuildProjectName).dll IL/$(MSBuildProjectName).dll
           mv $(MSBuildProjectName).dll $(MSBuildProjectName).org
-<<<<<<< HEAD
           if [ -z ${__DotNet+x} ]%3B then
             __DotNet=$(command -v dotnet)
             if [ ! -z ${UseDotNetInPath+x} ]%3B then
@@ -81,10 +80,7 @@
               fi
             fi
           fi
-          __Command=$_DebuggerFullPath "$__DotNet" exec "$CORE_ROOT/crossgen2/crossgen2.dll" -r:$CORE_ROOT/System.*.dll -r:$CORE_ROOT/Microsoft.*.dll -r:$CORE_ROOT/mscorlib.dll -r:$PWD/*.dll --targetarch=x64 -O --inputbubble -o:$(scriptPath)$(MSBuildProjectName).dll $(scriptPath)$(MSBuildProjectName).org
-=======
-          __Command=$_DebuggerFullPath "$CORE_ROOT/crossgen2/crossgen2" -r:$CORE_ROOT/System.*.dll -r:$CORE_ROOT/Microsoft.*.dll -r:$CORE_ROOT/mscorlib.dll -r:$PWD/*.dll --targetarch=x64 -O --inputbubble $ExtraCrossGen2Args -o:$(scriptPath)$(MSBuildProjectName).dll $(scriptPath)$(MSBuildProjectName).org
->>>>>>> ca860753
+          __Command=$_DebuggerFullPath "$__DotNet" exec "$CORE_ROOT/crossgen2/crossgen2.dll" -r:$CORE_ROOT/System.*.dll -r:$CORE_ROOT/Microsoft.*.dll -r:$CORE_ROOT/mscorlib.dll -r:$PWD/*.dll --targetarch=x64 -O --inputbubble $ExtraCrossGen2Args -o:$(scriptPath)$(MSBuildProjectName).dll $(scriptPath)$(MSBuildProjectName).org
           echo $__Command
           $__Command
           __cg2ExitCode=$?
@@ -144,7 +140,6 @@
             mkdir IL
             copy $(MSBuildProjectName).dll IL\$(MSBuildProjectName).dll
             ren $(MSBuildProjectName).dll $(MSBuildProjectName).org
-<<<<<<< HEAD
             if not defined __DotNet (
               set __DotNet=dotnet
               if not defined UseDotNetInPath (
@@ -154,10 +149,7 @@
                   )
               )
             )
-            set __Command=!_DebuggerFullPath! "!__DotNet!" exec "!CORE_ROOT!\crossgen2\crossgen2.dll" %21scriptPath%21$(MSBuildProjectName).org -o:%21scriptPath%21$(MSBuildProjectName).dll --targetarch:x64 -O --inputbubble -r:"!CORE_ROOT!\System.*.dll" -r:"!CORE_ROOT!\Microsoft.*.dll" -r:"!CORE_ROOT!\mscorlib.dll" -r:%25cd%25\*.dll
-=======
-            set __Command=!_DebuggerFullPath! "!CORE_ROOT!\crossgen2\crossgen2" %21scriptPath%21$(MSBuildProjectName).org -o:%21scriptPath%21$(MSBuildProjectName).dll --targetarch:x64 -O --inputbubble %21ExtraCrossGen2Args%21 -r:"!CORE_ROOT!\System.*.dll" -r:"!CORE_ROOT!\Microsoft.*.dll" -r:"!CORE_ROOT!\mscorlib.dll" -r:%25cd%25\*.dll
->>>>>>> ca860753
+            set __Command=!_DebuggerFullPath! "!__DotNet!" exec "!CORE_ROOT!\crossgen2\crossgen2.dll" %21scriptPath%21$(MSBuildProjectName).org -o:%21scriptPath%21$(MSBuildProjectName).dll --targetarch:x64 -O --inputbubble %21ExtraCrossGen2Args%21 -r:"!CORE_ROOT!\System.*.dll" -r:"!CORE_ROOT!\Microsoft.*.dll" -r:"!CORE_ROOT!\mscorlib.dll" -r:%25cd%25\*.dll
             echo "!__Command!"
             call !__Command!
             set CrossGen2Status=!ERRORLEVEL!
