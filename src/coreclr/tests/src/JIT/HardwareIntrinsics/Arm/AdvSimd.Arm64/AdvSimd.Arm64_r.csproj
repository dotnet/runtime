--- conflicted
+++ resolved
@@ -10,12 +10,20 @@
   <ItemGroup>
     <Compile Include="Abs.Vector128.Double.cs" />
     <Compile Include="Abs.Vector128.UInt64.cs" />
-<<<<<<< HEAD
     <Compile Include="AbsoluteCompareGreaterThan.Vector128.Double.cs" />
     <Compile Include="AbsoluteCompareGreaterThanOrEqual.Vector128.Double.cs" />
     <Compile Include="AbsoluteCompareLessThan.Vector128.Double.cs" />
     <Compile Include="AbsoluteCompareLessThanOrEqual.Vector128.Double.cs" />
-=======
+    <Compile Include="AddAcross.Vector64.Byte.cs" />
+    <Compile Include="AddAcross.Vector64.SByte.cs" />
+    <Compile Include="AddAcross.Vector64.UInt16.cs" />
+    <Compile Include="AddAcross.Vector64.Int16.cs" />
+    <Compile Include="AddAcross.Vector128.Byte.cs" />
+    <Compile Include="AddAcross.Vector128.SByte.cs" />
+    <Compile Include="AddAcross.Vector128.UInt16.cs" />
+    <Compile Include="AddAcross.Vector128.Int16.cs" />
+    <Compile Include="AddAcross.Vector128.UInt32.cs" />
+    <Compile Include="AddAcross.Vector128.Int32.cs" />
     <Compile Include="CompareEqual.Vector128.Double.cs" />
     <Compile Include="CompareEqual.Vector128.Int64.cs" />
     <Compile Include="CompareEqual.Vector128.UInt64.cs" />
@@ -34,21 +42,10 @@
     <Compile Include="CompareTest.Vector128.Double.cs" />
     <Compile Include="CompareTest.Vector128.Int64.cs" />
     <Compile Include="CompareTest.Vector128.UInt64.cs" />
->>>>>>> 890b890b
     <Compile Include="ReverseElementBits.Vector128.Byte.cs" />
     <Compile Include="ReverseElementBits.Vector128.SByte.cs" />
     <Compile Include="ReverseElementBits.Vector64.Byte.cs" />
     <Compile Include="ReverseElementBits.Vector64.SByte.cs" />
-    <Compile Include="AddAcross.Vector64.Byte.cs" />
-    <Compile Include="AddAcross.Vector64.SByte.cs" />
-    <Compile Include="AddAcross.Vector64.UInt16.cs" />
-    <Compile Include="AddAcross.Vector64.Int16.cs" />
-    <Compile Include="AddAcross.Vector128.Byte.cs" />
-    <Compile Include="AddAcross.Vector128.SByte.cs" />
-    <Compile Include="AddAcross.Vector128.UInt16.cs" />
-    <Compile Include="AddAcross.Vector128.Int16.cs" />
-    <Compile Include="AddAcross.Vector128.UInt32.cs" />
-    <Compile Include="AddAcross.Vector128.Int32.cs" />
     <Compile Include="Program.AdvSimd.Arm64.cs" />
     <Compile Include="..\Shared\Helpers.cs" />
     <Compile Include="..\Shared\Program.cs" />
