<Project ToolsVersion="12.0" DefaultTargets="Build" xmlns="http://schemas.microsoft.com/developer/msbuild/2003">
  <Import Project="Directory.Build.props" />

  <Target Name="ResolveDisabledProjects" BeforeTargets="BuildAllProjects;CopyAllNativeTestProjectBinaries" >
    <PropertyGroup>
      <TestRoot>$(RepoRoot)src\tests</TestRoot>
    </PropertyGroup>

    <ItemGroup>
      <DisabledProjects Include="$(TestRoot)TestWrappers*\**\*.csproj" />
      <DisabledProjects Include="$(TestRoot)*\**\cs_template.csproj" />
      <DisabledProjects Include="$(TestRoot)Common\Coreclr.TestWrapper\Coreclr.TestWrapper.csproj" />
      <DisabledProjects Include="$(TestRoot)Common\test_dependencies\test_dependencies.csproj" />
      <DisabledProjects Include="$(TestRoot)Common\CoreFX\TestFileSetup\CoreFX.TestUtils.TestFileSetup.csproj" />
      <DisabledProjects Include="$(TestRoot)Common\PerfHarness\PerfHarness.csproj" />
      <DisabledProjects Include="$(TestRoot)Common\stress_dependencies\stress_dependencies.csproj" />
      <DisabledProjects Include="$(TestRoot)GC\Performance\Framework\GCPerfTestFramework.csproj" />
      <DisabledProjects Include="$(TestRoot)Performance\Scenario\JitBench\unofficial_dotnet\JitBench.csproj" /> <!-- no official build support for SDK-style netcoreapp2.0 projects -->
      <DisabledProjects Include="$(TestRoot)Loader\classloader\generics\regressions\DD117522\Test.csproj" />
      <DisabledProjects Include="$(TestRoot)Loader\classloader\generics\GenericMethods\VSW491668.csproj" /> <!-- issue 5501 -->
      <DisabledProjects Include="$(TestRoot)reflection\GenericAttribute\GenericAttributeTests.csproj" />
      <DisabledProjects Include="$(TestRoot)Common\ilasm\ilasm.ilproj" />
    </ItemGroup>

    <ItemGroup>
<<<<<<< HEAD
      <!-- <AllProjects Include="$(TestRoot)**\*.csproj" Exclude="@(DisabledProjects)" />
      <AllProjects Include="$(TestRoot)**\*.ilproj" Exclude="@(DisabledProjects)" /> -->
      <AllProjects Include="$(TestRoot)/JIT/Methodical/divrem/div/i4div_cs_do.csproj" />
=======
      <AllProjects Include="$(TestRoot)**\*.csproj" Exclude="@(DisabledProjects)" />
      <AllProjects Include="$(TestRoot)**\*.fsproj" Exclude="@(DisabledProjects)" />
      <AllProjects Include="$(TestRoot)**\*.ilproj" Exclude="@(DisabledProjects)" />
>>>>>>> 3873bf5c
    </ItemGroup>

    <!-- All the test projects are partitioned into the test groups as defined below.
         Each of the test groups is meant to be built by a separate MSBuild invocation with specified $(__TestGroupToBuild) property. -->

    <ItemGroup Condition=" '$(CLRTestPriorityToBuild)' == '0' ">
      <!-- Group number k consists of all the test projects P such that _GroupStartsWith(k) <= P.Identity < _GroupStartsWith(k+1).
           In other words, ItemGroup _GroupStartsWith defines boundaries between the test groups. -->

      <!-- MSBuild does not allow specifying an item with empty identity but if it was possible Group number 1 would be defined as follows:

      <_GroupStartsWith Include="">
        <GroupNumber>1</GroupNumber>
      </_GroupStartsWith> -->

      <_GroupStartsWith Include="$(TestRoot)JIT\Methodical\Boxing\callconv\_relinstance_il.ilproj">
        <GroupNumber>2</GroupNumber>
      </_GroupStartsWith>

      <_GroupStartsWith Include="$(TestRoot)JIT\Regression\CLR-x86-JIT\V1-M12-Beta2\b35351\b35351.ilproj">
        <GroupNumber>3</GroupNumber>
      </_GroupStartsWith>
    </ItemGroup>

    <Error Condition=" '$(CLRTestPriorityToBuild)' == '0' And ($(__TestGroupToBuild) &lt; 1 Or $(__TestGroupToBuild) &gt; 3) " Text="__TestGroupToBuild property must be between 1 and 3 for Pri0." />

    <ItemGroup Condition=" '$(CLRTestPriorityToBuild)' == '1' ">
      <!-- See above for explanation.
      <_GroupStartsWith Include="">
        <GroupNumber>1</GroupNumber>
      </_GroupStartsWith> -->

      <_GroupStartsWith Include="$(TestRoot)JIT\CodeGenBringUpTests\DblNeg_ro.csproj">
        <GroupNumber>2</GroupNumber>
      </_GroupStartsWith>

      <_GroupStartsWith Include="$(TestRoot)JIT\Directed\shift\uint32_d.csproj">
        <GroupNumber>3</GroupNumber>
      </_GroupStartsWith>

      <_GroupStartsWith Include="$(TestRoot)JIT\Methodical\AsgOp\r8\r8flat_cs_r.csproj">
        <GroupNumber>4</GroupNumber>
      </_GroupStartsWith>

      <_GroupStartsWith Include="$(TestRoot)JIT\Methodical\eh\finallyexec\tryCatchFinallyThrow_nonlocalexit4_ro.csproj">
        <GroupNumber>5</GroupNumber>
      </_GroupStartsWith>

      <_GroupStartsWith Include="$(TestRoot)JIT\Regression\CLR-x86-JIT\V1-M09.5-PDC\b25701\b25701.ilproj">
        <GroupNumber>6</GroupNumber>
      </_GroupStartsWith>

      <_GroupStartsWith Include="$(TestRoot)JIT\Regression\JitBlue\GitHub_19171\GitHub_19171.csproj">
        <GroupNumber>7</GroupNumber>
      </_GroupStartsWith>

      <_GroupStartsWith Include="$(TestRoot)JIT\jit64\valuetypes\nullable\box-unbox\value\box-unbox-value030.csproj">
        <GroupNumber>8</GroupNumber>
      </_GroupStartsWith>

      <_GroupStartsWith Include="$(TestRoot)Loader\classloader\TypeGeneratorTests\TypeGeneratorTest225\Generated225.ilproj">
        <GroupNumber>9</GroupNumber>
      </_GroupStartsWith>

      <_GroupStartsWith Include="$(TestRoot)Loader\classloader\generics\VSD\Class2_ImplicitOverrideVirtualNewslot.csproj">
        <GroupNumber>10</GroupNumber>
      </_GroupStartsWith>
    </ItemGroup>

    <Error Condition=" '$(CLRTestPriorityToBuild)' == '1' And ($(__TestGroupToBuild) &lt; 1 Or $(__TestGroupToBuild) &gt; 10)" Text="__TestGroupToBuild property must be between 1 and 10 for Pri1." />

    <PropertyGroup>
      <!-- This computes lower inclusive and upper exclusive boundaries for Group number $(__TestGroupToBuild). -->
      <_GroupStartsWith>@(_GroupStartsWith->WithMetadataValue("GroupNumber", $(__TestGroupToBuild)))</_GroupStartsWith>
      <_GroupEndsWithExcl>@(_GroupStartsWith->WithMetadataValue("GroupNumber", $([MSBuild]::Add($(__TestGroupToBuild), 1))))</_GroupEndsWithExcl>
    </PropertyGroup>

    <ItemGroup>
      <AllProjects>
        <InGroup>True</InGroup>
      </AllProjects>

      <AllProjects Condition=" '$(_GroupStartsWith)' != '' And $([System.StringComparer]::Ordinal.Compare($(_GroupStartsWith), %(Identity))) &gt; 0 ">
        <InGroup>False</InGroup>
      </AllProjects>

      <AllProjects Condition=" '$(_GroupEndsWithExcl)' != '' And $([System.StringComparer]::Ordinal.Compare(%(Identity), $(_GroupEndsWithExcl))) &gt;= 0 ">
        <InGroup>False</InGroup>
      </AllProjects>
    </ItemGroup>

    <ItemGroup>
      <Project Include="@(AllProjects->WithMetadataValue('InGroup', 'True'))">
        <AdditionalProperties>TargetOS=$(TargetOS)</AdditionalProperties>
      </Project>
    </ItemGroup>

  </Target>

  <Import Project="..\dir.traversal.targets" />

  <!-- Override clean from dir.traversal.targets and just remove the full BinDir -->
  <Target Name="Clean">
    <RemoveDir Directories="$(BinDir)" />
  </Target>
</Project><|MERGE_RESOLUTION|>--- conflicted
+++ resolved
@@ -23,15 +23,10 @@
     </ItemGroup>
 
     <ItemGroup>
-<<<<<<< HEAD
       <!-- <AllProjects Include="$(TestRoot)**\*.csproj" Exclude="@(DisabledProjects)" />
+      <AllProjects Include="$(TestRoot)**\*.fsproj" Exclude="@(DisabledProjects)" />
       <AllProjects Include="$(TestRoot)**\*.ilproj" Exclude="@(DisabledProjects)" /> -->
       <AllProjects Include="$(TestRoot)/JIT/Methodical/divrem/div/i4div_cs_do.csproj" />
-=======
-      <AllProjects Include="$(TestRoot)**\*.csproj" Exclude="@(DisabledProjects)" />
-      <AllProjects Include="$(TestRoot)**\*.fsproj" Exclude="@(DisabledProjects)" />
-      <AllProjects Include="$(TestRoot)**\*.ilproj" Exclude="@(DisabledProjects)" />
->>>>>>> 3873bf5c
     </ItemGroup>
 
     <!-- All the test projects are partitioned into the test groups as defined below.
