--- conflicted
+++ resolved
@@ -15,10 +15,7 @@
 }
 
 .assembly Finally.exe{}
-<<<<<<< HEAD
-=======
 
->>>>>>> d6d06805
 
 .class		Finally {
 .field static int32 iResult
