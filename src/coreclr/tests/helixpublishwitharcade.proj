<Project DefaultTargets="RunInParallelForEachScenario">

  <!-- This project uses the helix SDK, documented at
       https://github.com/dotnet/arcade/tree/master/src/Microsoft.DotNet.Helix/Sdk,
       to send test jobs to helix. -->

  <Import Sdk="Microsoft.DotNet.Helix.Sdk" Project="Sdk.props" Condition=" '$(UsesHelixSdk)' == 'true' " />
  <Import Sdk="Microsoft.Build.NoTargets" Project="Sdk.props" Condition=" '$(UsesHelixSdk)' != 'true' " />

  <!-- This target runs once and creates several instances of this project (one for each scenario)
       that will run in parallel. -->

  <Target Name="RunInParallelForEachScenario">
    <PropertyGroup>
      <!-- This specifies what properties are needed to be passed down as global properties to a child project. -->

      <_PropertiesToPass>
        TargetArchitecture=$(TargetArchitecture);
        TargetOS=$(TargetOS);
        Configuration=$(Configuration);
        Creator=$(_Creator);
        HelixAccessToken=$(_HelixAccessToken);
        HelixBuild=$(_HelixBuild);
        HelixSource=$(_HelixSource);
        HelixTargetQueues=$(_HelixTargetQueues);
        HelixType=$(_HelixType);
        PublishTestResults=$(_PublishTestResults);
        RunCrossGen=$(_RunCrossGen);
        RunCrossGen2=$(_RunCrossGen2);
        CompositeBuildMode=$(_CompositeBuildMode);
        LongRunningGCTests=$(_LongRunningGCTests);
        GcSimulatorTests=$(_GcSimulatorTests);
        RunInUnloadableContext=$(_RunInUnloadableContext);
        TimeoutPerTestCollectionInMinutes=$(_TimeoutPerTestCollectionInMinutes);
        TimeoutPerTestInMinutes=$(_TimeoutPerTestInMinutes);
        RuntimeVariant=$(_RuntimeVariant)
        BundledNETCoreAppPackageVersion=$(BundledNETCoreAppPackageVersion)
      </_PropertiesToPass>
    </PropertyGroup>

    <Message Text="DotNetCliVersion: $(DotNetCliVersion)" Importance="High" />
    <Message Text="DotNetCliPackageType: $(DotNetCliPackageType)" Importance="High" />
    <Message Text="HelixRuntimeRid: $(HelixRuntimeRid)" Importance="High" />
    <Error Condition="'$(_Scenarios)' == ''" Text="_Scenarios not set" />

    <MSBuild Projects="$(MSBuildProjectFile)" Targets="PrepareCorrelationPayloadDirectory" />
    <MSBuild Projects="$(MSBuildProjectFile)" Targets="PreparePayloadsDirectories" Properties="Scenarios=$(_Scenarios)" StopOnFirstFailure="true" />

    <ItemGroup>
      <_Scenarios Include="$(_Scenarios.Split(','))" />

      <!-- MSBuild creates a new instance of the project for each %(_Scenarios.Identity) and can build them in parallel. -->
      <_ProjectsToBuild Include="$(MSBuildProjectFile)">
        <AdditionalProperties>$(_PropertiesToPass);Scenario=%(_Scenarios.Identity)</AdditionalProperties>
      </_ProjectsToBuild>
    </ItemGroup>

    <PropertyGroup>
      <_BuildInParallel>false</_BuildInParallel>
      <_BuildInParallel Condition=" '@(_ProjectsToBuild->Count())' &gt; '1' ">true</_BuildInParallel>
    </PropertyGroup>

    <MSBuild Projects="@(_ProjectsToBuild)" Targets="Test" BuildInParallel="$(_BuildInParallel)" StopOnFirstFailure="false" Properties="UsesHelixSdk=true" />
  </Target>

  <!-- Choose a suitable runtime RID for Helix to restore the dotnet cli -->
  <PropertyGroup>
    <HelixRuntimeRid Condition="'$(TargetOS)' == 'Windows_NT'">win-$(TargetArchitecture)</HelixRuntimeRid>
    <HelixRuntimeRid Condition="'$(TargetOS)' == 'OSX'">osx-$(TargetArchitecture)</HelixRuntimeRid>
    <HelixRuntimeRid Condition="'$(TargetOS)' == 'Linux' or '$(TargetOS)' == 'Linux_musl'">linux-$(TargetArchitecture)</HelixRuntimeRid>
  </PropertyGroup>

  <PropertyGroup>
    <BinDir>$([MSBuild]::NormalizeDirectory($(TestWorkingDir)))</BinDir>
    <CoreRootDirectory>$(BinDir)Tests\Core_Root\</CoreRootDirectory>
    <PayloadsRootDirectory>$(BinDir)Payloads\</PayloadsRootDirectory>
    <TestEnvFileName Condition=" '$(TargetsWindows)' == 'true' ">SetStressModes_$(Scenario).cmd</TestEnvFileName>
    <TestEnvFileName Condition=" '$(TargetsWindows)' != 'true' ">SetStressModes_$(Scenario).sh</TestEnvFileName>

    <IncludeDotNetCli>true</IncludeDotNetCli>
    <DotNetCliPackageType>runtime</DotNetCliPackageType>
    <DotNetCliVersion>$(BundledNETCoreAppPackageVersion)</DotNetCliVersion>
    <DotNetCliRuntime>$(HelixRuntimeRid)</DotNetCliRuntime>
  </PropertyGroup>

  <Import Project="testgrouping.proj" />

  <Target Name="DiscoverAllXUnitWrappers">
    <ItemGroup>
      <_XUnitWrapperDll Include="%(TestGrouping.XUnitWrapperDll)" Condition="Exists('%(XUnitWrapperDll)')">
        <PayloadGroup>%(TestGroup)</PayloadGroup>
      </_XUnitWrapperDll>
      <_XUnitWrapperDll Include="@(XUnitWrapperGrouping)" />

      <!-- This adds the remaining *.XUnitWrapper.dll files in BinDir unless
           1) they are in PayloadsRootDirectory or
           2) they are grouped by XUnitWrapperGrouping. -->
      <_XUnitWrapperDll Include="$(BinDir)**\*.XUnitWrapper.dll" Exclude="$(PayloadsRootDirectory)**\*.XUnitWrapper.dll;@(XUnitWrapperGrouping->Metadata('FullPath'))">
         <!-- Set PayloadGroup to empty string, so we can update _XUnitWrapperDll items with no PayloadGroup to default value. Unfortunatelly, we can't do this right here. -->
         <PayloadGroup></PayloadGroup>
      </_XUnitWrapperDll>

      <!-- Assign "default" value of PayloadGroup metadata. -->
      <_XUnitWrapperDll Update="@(_XUnitWrapperDll)">
         <PayloadGroup Condition="'%(PayloadGroup)' == ''">$([MSBuild]::ValueOrDefault(%(FileName),'').Replace('.XUnitWrapper',''))</PayloadGroup>
      </_XUnitWrapperDll>
    </ItemGroup>
  </Target>

  <Target Name="PreparePayloadDirectory" Outputs="%(_XUnitWrapperDll.FileName)%(PayloadGroup)" DependsOnTargets="DiscoverAllXUnitWrappers">
    <PropertyGroup>
      <_FileDirectory>%(_XUnitWrapperDll.RootDir)%(Directory)</_FileDirectory>
      <_PayloadGroup>%(_XUnitWrapperDll.PayloadGroup)</_PayloadGroup>
      <_XUnitWrapperDll>%(_XUnitWrapperDll.FullPath)</_XUnitWrapperDll>
    </PropertyGroup>

    <ItemGroup>
      <_TestGroupingRelevant Include="@(TestGrouping->WithMetadataValue('XUnitWrapperDll',$(_XUnitWrapperDll))->Metadata('FullPath'))" />
    </ItemGroup>

    <PropertyGroup>
      <_TestGroupingExists>@(_TestGroupingRelevant->AnyHaveMetadataValue('TestGroup','$(_PayloadGroup)'))</_TestGroupingExists>
    </PropertyGroup>

    <ItemGroup>
      <!-- If no TestGrouping is defined, all the files under $(_FileDirectory) and its subdirectories goes to the PayloadDirectory. -->
      <_PayloadFiles Include="$(_FileDirectory)**" Exclude="@(_TestGroupingRelevant)" Condition="'$(_TestGroupingExists)' != 'true'" />
      <!-- If there is a TestGrouping, then take only the files that belong to the TestGroup == $(_PayloadGroup). -->
      <_PayloadFiles Include="@(_TestGroupingRelevant->WithMetadataValue('TestGroup','$(_PayloadGroup)')->DistinctWithCase())" Condition="'$(_TestGroupingExists)' == 'true'" />
      <_PayloadFiles Include="$(_FileDirectory)*" Condition="'$(_TestGroupingExists)' == 'true'" />

      <_PayloadFiles Update="@(_PayloadFiles)">
        <!-- Never use [MSBuild]::MakeRelative here! We have some files containing Unicode characters in their %(FullPath) and
             MakeRelative function calls Escape function internally that replaces all the Unicode characters with %<xx>. -->
        <FileRelativeToPayloadsRootDirectory>$(_PayloadGroup)\$([System.IO.Path]::GetRelativePath($(BinDir), %(FullPath)))</FileRelativeToPayloadsRootDirectory>
      </_PayloadFiles>
    </ItemGroup>

    <Copy SourceFiles="@(_PayloadFiles)" DestinationFiles="@(_PayloadFiles->'$(PayloadsRootDirectory)%(FileRelativeToPayloadsRootDirectory)')" />
  </Target>

  <Target Name="PrepareCorrelationPayloadDirectory">
    <MSBuild Projects="src\xunitconsolerunner.depproj" Targets="Restore" />

    <ItemGroup>
      <_XUnitConsoleRunnerFiles Include="$(NuGetPackageRoot)$(MicrosoftDotNetXUnitConsoleRunnerPackage)\$(MicrosoftDotNetXUnitConsoleRunnerVersion)\**\xunit.console.*" />
    </ItemGroup>

    <Copy SourceFiles="@(_XUnitConsoleRunnerFiles)" DestinationFolder="$(CoreRootDirectory)" />
    <Copy SourceFiles="$(MSBuildThisFileDirectory)scripts\runincontext.cmd" DestinationFolder="$(CoreRootDirectory)" Condition=" '$(TargetsWindows)' == 'true' and '$(_RunInUnloadableContext)' == 'true'" />
    <Copy SourceFiles="$(MSBuildThisFileDirectory)scripts/runincontext.sh" DestinationFolder="$(CoreRootDirectory)" Condition=" '$(TargetsWindows)' != 'true' and '$(_RunInUnloadableContext)' == 'true'" />
  </Target>

  <Target Name="CreateTestEnvFiles">
    <!-- This target creates one __TestEnv file for each combination of %(_PayloadGroups.Identity) and $(Scenario). -->

    <ItemGroup>
      <_PayloadGroups Include="$(PayloadGroups)" />
      <_ProjectsToBuild Include="testenvironment.proj">
        <Properties>Scenario=$(Scenario);TestEnvFileName=$(PayloadsRootDirectory)%(_PayloadGroups.Identity)\$(TestEnvFileName);TargetsWindows=$(TargetsWindows)</Properties>
      </_ProjectsToBuild>
    </ItemGroup>

    <MSBuild Projects="@(_ProjectsToBuild)" Targets="CreateTestEnvFile" StopOnFirstFailure="true" />
  </Target>

  <Target Name="PreparePayloadsDirectories" DependsOnTargets="PreparePayloadDirectory">
    <PropertyGroup>
      <_PayloadGroups>@(_XUnitWrapperDll->Metadata('PayloadGroup')->DistinctWithCase())</_PayloadGroups>
    </PropertyGroup>

    <ItemGroup>
      <_Scenario Include="$(_Scenarios.Split(','))" />
      <_ProjectsToBuild Include="$(MSBuildProjectFile)">
        <AdditionalProperties>Scenario=%(_Scenario.Identity);PayloadGroups=$(_PayloadGroups)</AdditionalProperties>
      </_ProjectsToBuild>
    </ItemGroup>

    <MSBuild Projects="@(_ProjectsToBuild)" Targets="CreateTestEnvFiles" StopOnFirstFailure="true" />
  </Target>

  <PropertyGroup>
    <EnableAzurePipelinesReporter>$(PublishTestResults)</EnableAzurePipelinesReporter>
    <EnableAzurePipelinesReporter Condition=" '$(EnableAzurePipelinesReporter)' == '' ">false</EnableAzurePipelinesReporter>
    <EnableXUnitReporter>true</EnableXUnitReporter>
    <FailOnMissionControlTestFailure>true</FailOnMissionControlTestFailure>
    <FailOnWorkItemFailure>true</FailOnWorkItemFailure>
    <HelixArchitecture>$(TargetArchitecture)</HelixArchitecture>
    <HelixConfiguration Condition=" '$(Scenario)' == 'normal' ">$(Configuration)</HelixConfiguration>
    <HelixConfiguration Condition=" '$(Scenario)' != 'normal' ">$(Configuration)-$(Scenario)</HelixConfiguration>
    <RunCrossGen Condition=" '$(RunCrossGen)' != 'true' ">false</RunCrossGen>
    <RunCrossGen2 Condition=" '$(RunCrossGen2)' != 'true' ">false</RunCrossGen2>
    <LongRunningGCTests Condition=" '$(LongRunningGCTests)' != 'true' ">false</LongRunningGCTests>
    <GcSimulatorTests Condition=" '$(GcSimulatorTests)' != 'true' ">false</GcSimulatorTests>
    <TestRunNamePrefix Condition="'$(RuntimeFlavorDisplayName)' != ''">$(RuntimeFlavorDisplayName) </TestRunNamePrefix> 
    <TestRunNamePrefix Condition=" '$(RunCrossGen)' == 'true' ">R2R </TestRunNamePrefix>
    <TestRunNamePrefix Condition=" '$(RunCrossGen2)' == 'true' ">R2R-CG2 </TestRunNamePrefix>
    <TestRunNamePrefix Condition=" '$(Scenario)' == 'normal' ">$(TestRunNamePrefix)$(TargetOS) $(TargetArchitecture) $(Configuration) @ </TestRunNamePrefix>
    <TestRunNamePrefix Condition=" '$(Scenario)' != 'normal' ">$(TestRunNamePrefix)$(TargetOS) $(TargetArchitecture) $(Configuration) $(Scenario) @ </TestRunNamePrefix>
<<<<<<< HEAD
    <TestRunNamePrefix Condition=" '$(RuntimeVariant)' == 'interpreter' ">$(TestRunNamePrefix) Interpreter </TestRunNamePrefix>  
=======
>>>>>>> 54e08b66
    <TimeoutPerTestInMilliseconds Condition=" '$(TimeoutPerTestInMinutes)' != '' ">$([System.TimeSpan]::FromMinutes($(TimeoutPerTestInMinutes)).TotalMilliseconds)</TimeoutPerTestInMilliseconds>
    <WaitForWorkItemCompletion>true</WaitForWorkItemCompletion>
    <_XUnitParallelMode>collections</_XUnitParallelMode>
    <_XUnitParallelMode Condition=" '$(LongRunningGCTests)' == 'true' ">none</_XUnitParallelMode>
    <_XUnitParallelMode Condition=" '$(GcSimulatorTests)' == 'true' ">none</_XUnitParallelMode>
    <XUnitRunnerArgs>-parallel $(_XUnitParallelMode) -nocolor -noshadow -xml testResults.xml</XUnitRunnerArgs>
  </PropertyGroup>

  <!-- WARNING: HelixPreCommand ItemGroup is intentionally minimal and should be kept that way. -->

  <ItemGroup Condition=" '$(TargetsWindows)' == 'true' ">
    <HelixPreCommand Include="set CORE_ROOT=%HELIX_CORRELATION_PAYLOAD%" />
    <!-- Set _NT_SYMBOL_PATH so VM _ASSERTE() asserts can find the symbol files when doing stack walks -->
    <HelixPreCommand Include="set _NT_SYMBOL_PATH=%HELIX_CORRELATION_PAYLOAD%\PDB" />
    <HelixPreCommand Include="set RunCrossGen=1" Condition=" '$(RunCrossGen)' == 'true' " />
    <HelixPreCommand Include="set RunCrossGen2=1" Condition=" '$(RunCrossGen2)' == 'true' " />
    <HelixPreCommand Include="set CompositeBuildMode=1" Condition=" '$(CompositeBuildMode)' == 'true' " />
    <HelixPreCommand Include="set RunningLongGCTests=1" Condition=" '$(LongRunningGCTests)' == 'true' " />
    <HelixPreCommand Include="set RunningGCSimulatorTests=1" Condition=" '$(GcSimulatorTests)' == 'true' " />
    <HelixPreCommand Include="set RunInUnloadableContext=1" Condition=" '$(RunInUnloadableContext)' == 'true' " />
    <HelixPreCommand Include="set CLRCustomTestLauncher=%HELIX_CORRELATION_PAYLOAD%\runincontext.cmd" Condition=" '$(RunInUnloadableContext)' == 'true' " />
    <HelixPreCommand Include="set __TestEnv=%HELIX_WORKITEM_PAYLOAD%\$(TestEnvFileName)" />
    <HelixPreCommand Include="set __TestTimeout=$(TimeoutPerTestInMilliseconds)" Condition=" '$(TimeoutPerTestInMilliseconds)' != '' " />
    <HelixPreCommand Include="set __CollectDumps=1" />
    <HelixPreCommand Include="set __CrashDumpFolder=%HELIX_DUMP_FOLDER%" />
    <HelixPreCommand Include="type %__TestEnv%" />
<<<<<<< HEAD
    <HelixPreCommand Include="set MONO_ENV_OPTIONS='--interpreter'" Condition=" '$(RuntimeVariant)' == 'interpreter' " />
=======
>>>>>>> 54e08b66
  </ItemGroup>

  <ItemGroup Condition=" '$(TargetsWindows)' != 'true' ">
    <HelixPreCommand Include="export CORE_ROOT=$HELIX_CORRELATION_PAYLOAD" />
    <HelixPreCommand Include="export RunCrossGen=1" Condition=" '$(RunCrossGen)' == 'true' " />
    <HelixPreCommand Include="export RunCrossGen2=1" Condition=" '$(RunCrossGen2)' == 'true' " />
    <HelixPreCommand Include="export CompositeBuildMode=1" Condition=" '$(CompositeBuildMode)' == 'true' " />
    <HelixPreCommand Include="export RunningLongGCTests=1" Condition=" '$(LongRunningGCTests)' == 'true' " />
    <HelixPreCommand Include="export RunningGCSimulatorTests=1" Condition=" '$(GcSimulatorTests)' == 'true' " />
    <HelixPreCommand Include="export RunInUnloadableContext=1" Condition=" '$(RunInUnloadableContext)' == 'true' " />
    <HelixPreCommand Include="export CLRCustomTestLauncher=$HELIX_CORRELATION_PAYLOAD/runincontext.sh" Condition=" '$(RunInUnloadableContext)' == 'true' " />
    <HelixPreCommand Include="export __TestEnv=$HELIX_WORKITEM_PAYLOAD/$(TestEnvFileName)" />
    <HelixPreCommand Include="export __TestTimeout=$(TimeoutPerTestInMilliseconds)" Condition=" '$(TimeoutPerTestInMilliseconds)' != '' " />
    <HelixPreCommand Include="export __CollectDumps=1" />
    <HelixPreCommand Include="export __CrashDumpFolder=$HELIX_DUMP_FOLDER" Condition=" '$(TargetOS)' != 'OSX' " />
    <HelixPreCommand Include="export __CrashDumpFolder=/cores" Condition=" '$(TargetOS)' == 'OSX' " /> <!-- Helix doesn't specify the dump folder for OSX 10.14, so we need to manually specify it. Tracked by dotnet/core-eng#7872 -->
    <HelixPreCommand Include="cat $__TestEnv" />
    <HelixPreCommand Include="sudo bash -c 'echo $HELIX_DUMP_FOLDER/core.%u.%p > /proc/sys/kernel/core_pattern'" Condition=" '$(TargetOS)' != 'OSX' " />
    <HelixPreCommand Include="ulimit -c unlimited" Condition=" '$(TargetOS)' == 'OSX' " />
<<<<<<< HEAD
    <HelixPreCommand Include="export MONO_ENV_OPTIONS='--interpreter" Condition=" '$(RuntimeVariant)' == 'interpreter' " />
=======
>>>>>>> 54e08b66
  </ItemGroup>

  <PropertyGroup>
    <HelixPreCommands>@(HelixPreCommand)</HelixPreCommands>
  </PropertyGroup>

  <PropertyGroup Condition=" '$(TargetsWindows)' == 'true' ">
    <XUnitRunnerDll>%CORE_ROOT%\xunit.console.dll</XUnitRunnerDll>
  </PropertyGroup>

  <PropertyGroup Condition=" '$(TargetsWindows)' != 'true' ">
    <XUnitRunnerDll>$CORE_ROOT/xunit.console.dll</XUnitRunnerDll>
  </PropertyGroup>

  <ItemGroup Condition=" '$(UsesHelixSdk)' == 'true' ">
    <HelixCorrelationPayload Include="$(CoreRootDirectory)" />

    <Payloads Include="$([System.IO.Directory]::GetDirectories($(PayloadsRootDirectory)))" Condition="Exists('$(PayloadsRootDirectory)')" />
    <Payloads Update="@(Payloads)">
      <PayloadGroup>$([MSBuild]::MakeRelative($(PayloadsRootDirectory), %(FullPath)))</PayloadGroup>
      <PayloadDirectory>%(FullPath)</PayloadDirectory>
      <XUnitWrapperDlls>$([System.String]::Join(' ', $([System.IO.Directory]::GetFiles(%(FullPath), '*.XUnitWrapper.dll', SearchOption.AllDirectories))).Replace($([MSBuild]::EnsureTrailingSlash(%(FullPath))),''))</XUnitWrapperDlls>
    </Payloads>

    <Payloads Update="@(Payloads)">
      <TestGroup>%(PayloadGroup)</TestGroup>
      <!-- When Payload contains more than one *.XUnitWrapper.dll TestGroup should not be specified. -->
      <TestGroup Condition=" $([MSBuild]::ValueOrDefault(%(XUnitWrapperDlls), '').IndexOf('.XUnitWrapper.dll')) != $([MSBuild]::ValueOrDefault(%(XUnitWrapperDlls), '').LastIndexOf('.XUnitWrapper.dll')) "></TestGroup>
    </Payloads>

    <HelixWorkItem Include="@(Payloads->Metadata('PayloadGroup'))">
      <PayloadDirectory>%(PayloadDirectory)</PayloadDirectory>
      <Command>dotnet $(XUnitRunnerDll) %(XUnitWrapperDlls) $(XUnitRunnerArgs)</Command>
      <Command Condition=" '%(TestGroup)' != '' ">dotnet $(XUnitRunnerDll) %(XUnitWrapperDlls) $(XUnitRunnerArgs) -trait TestGroup=%(TestGroup)</Command>
      <Timeout Condition=" '$(TimeoutPerTestCollectionInMinutes)' != '' ">$([System.TimeSpan]::FromMinutes($(TimeoutPerTestCollectionInMinutes)))</Timeout>
    </HelixWorkItem>
  </ItemGroup>

  <Import Sdk="Microsoft.DotNet.Helix.Sdk" Project="Sdk.targets" Condition=" '$(UsesHelixSdk)' == 'true' " />
  <Import Sdk="Microsoft.Build.NoTargets" Project="Sdk.targets" Condition=" '$(UsesHelixSdk)' != 'true' " />

</Project><|MERGE_RESOLUTION|>--- conflicted
+++ resolved
@@ -197,10 +197,6 @@
     <TestRunNamePrefix Condition=" '$(RunCrossGen2)' == 'true' ">R2R-CG2 </TestRunNamePrefix>
     <TestRunNamePrefix Condition=" '$(Scenario)' == 'normal' ">$(TestRunNamePrefix)$(TargetOS) $(TargetArchitecture) $(Configuration) @ </TestRunNamePrefix>
     <TestRunNamePrefix Condition=" '$(Scenario)' != 'normal' ">$(TestRunNamePrefix)$(TargetOS) $(TargetArchitecture) $(Configuration) $(Scenario) @ </TestRunNamePrefix>
-<<<<<<< HEAD
-    <TestRunNamePrefix Condition=" '$(RuntimeVariant)' == 'interpreter' ">$(TestRunNamePrefix) Interpreter </TestRunNamePrefix>  
-=======
->>>>>>> 54e08b66
     <TimeoutPerTestInMilliseconds Condition=" '$(TimeoutPerTestInMinutes)' != '' ">$([System.TimeSpan]::FromMinutes($(TimeoutPerTestInMinutes)).TotalMilliseconds)</TimeoutPerTestInMilliseconds>
     <WaitForWorkItemCompletion>true</WaitForWorkItemCompletion>
     <_XUnitParallelMode>collections</_XUnitParallelMode>
@@ -227,10 +223,6 @@
     <HelixPreCommand Include="set __CollectDumps=1" />
     <HelixPreCommand Include="set __CrashDumpFolder=%HELIX_DUMP_FOLDER%" />
     <HelixPreCommand Include="type %__TestEnv%" />
-<<<<<<< HEAD
-    <HelixPreCommand Include="set MONO_ENV_OPTIONS='--interpreter'" Condition=" '$(RuntimeVariant)' == 'interpreter' " />
-=======
->>>>>>> 54e08b66
   </ItemGroup>
 
   <ItemGroup Condition=" '$(TargetsWindows)' != 'true' ">
@@ -250,10 +242,6 @@
     <HelixPreCommand Include="cat $__TestEnv" />
     <HelixPreCommand Include="sudo bash -c 'echo $HELIX_DUMP_FOLDER/core.%u.%p > /proc/sys/kernel/core_pattern'" Condition=" '$(TargetOS)' != 'OSX' " />
     <HelixPreCommand Include="ulimit -c unlimited" Condition=" '$(TargetOS)' == 'OSX' " />
-<<<<<<< HEAD
-    <HelixPreCommand Include="export MONO_ENV_OPTIONS='--interpreter" Condition=" '$(RuntimeVariant)' == 'interpreter' " />
-=======
->>>>>>> 54e08b66
   </ItemGroup>
 
   <PropertyGroup>
