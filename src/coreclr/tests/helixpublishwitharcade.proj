<Project DefaultTargets="RunInParallelForEachScenario">

  <!-- This project uses the helix SDK, documented at
       https://github.com/dotnet/arcade/tree/master/src/Microsoft.DotNet.Helix/Sdk,
       to send test jobs to helix. -->

  <Import Sdk="Microsoft.DotNet.Helix.Sdk" Project="Sdk.props" Condition=" '$(UsesHelixSdk)' == 'true' " />
  <Import Sdk="Microsoft.Build.NoTargets" Project="Sdk.props" Condition=" '$(UsesHelixSdk)' != 'true' " />

  <!-- This target runs once and creates several instances of this project (one for each scenario)
       that will run in parallel. -->

  <Target Name="RunInParallelForEachScenario">
    <PropertyGroup>
      <!-- This specifies what properties are needed to be passed down as global properties to a child project. -->

      <_PropertiesToPass>
        TargetArchitecture=$(TargetArchitecture);
        TargetOS=$(TargetOS);
        Configuration=$(Configuration);
        Creator=$(_Creator);
        HelixAccessToken=$(_HelixAccessToken);
        HelixBuild=$(_HelixBuild);
        HelixSource=$(_HelixSource);
        HelixTargetQueues=$(_HelixTargetQueues);
        HelixType=$(_HelixType);
        PublishTestResults=$(_PublishTestResults);
        RunCrossGen=$(_RunCrossGen);
        RunCrossGen2=$(_RunCrossGen2);
        CompositeBuildMode=$(_CompositeBuildMode);
        LongRunningGCTests=$(_LongRunningGCTests);
        GcSimulatorTests=$(_GcSimulatorTests);
        RunInUnloadableContext=$(_RunInUnloadableContext);
        TimeoutPerTestCollectionInMinutes=$(_TimeoutPerTestCollectionInMinutes);
        TimeoutPerTestInMinutes=$(_TimeoutPerTestInMinutes);
<<<<<<< HEAD
        RuntimeVariant=$(_RuntimeVariant)
=======
        RuntimeMode=$(_RuntimeMode);
        BundledNETCoreAppPackageVersion=$(BundledNETCoreAppPackageVersion)
>>>>>>> ec2209e7
      </_PropertiesToPass>
    </PropertyGroup>

    <Message Text="DotNetCliVersion: $(DotNetCliVersion)" Importance="High" />
    <Message Text="DotNetCliPackageType: $(DotNetCliPackageType)" Importance="High" />
    <Message Text="HelixRuntimeRid: $(HelixRuntimeRid)" Importance="High" />
    <Error Condition="'$(_Scenarios)' == ''" Text="_Scenarios not set" />

    <MSBuild Projects="$(MSBuildProjectFile)" Targets="PrepareCorrelationPayloadDirectory" />
    <MSBuild Projects="$(MSBuildProjectFile)" Targets="PreparePayloadsDirectories" Properties="Scenarios=$(_Scenarios)" StopOnFirstFailure="true" />

    <ItemGroup>
      <_Scenarios Include="$(_Scenarios.Split(','))" />

      <!-- MSBuild creates a new instance of the project for each %(_Scenarios.Identity) and can build them in parallel. -->
      <_ProjectsToBuild Include="$(MSBuildProjectFile)">
        <AdditionalProperties>$(_PropertiesToPass);Scenario=%(_Scenarios.Identity)</AdditionalProperties>
      </_ProjectsToBuild>
    </ItemGroup>

    <PropertyGroup>
      <_BuildInParallel>false</_BuildInParallel>
      <_BuildInParallel Condition=" '@(_ProjectsToBuild->Count())' &gt; '1' ">true</_BuildInParallel>
    </PropertyGroup>

    <MSBuild Projects="@(_ProjectsToBuild)" Targets="Test" BuildInParallel="$(_BuildInParallel)" StopOnFirstFailure="false" Properties="UsesHelixSdk=true" />
  </Target>

  <!-- Choose a suitable runtime RID for Helix to restore the dotnet cli -->
  <PropertyGroup>
    <HelixRuntimeRid Condition="'$(TargetOS)' == 'Windows_NT'">win-$(TargetArchitecture)</HelixRuntimeRid>
    <HelixRuntimeRid Condition="'$(TargetOS)' == 'OSX'">osx-$(TargetArchitecture)</HelixRuntimeRid>
    <HelixRuntimeRid Condition="'$(TargetOS)' == 'Linux' or '$(TargetOS)' == 'Linux_musl'">linux-$(TargetArchitecture)</HelixRuntimeRid>
  </PropertyGroup>

  <PropertyGroup>
    <BinDir>$([MSBuild]::NormalizeDirectory($(TestWorkingDir)))</BinDir>
    <CoreRootDirectory>$(BinDir)Tests\Core_Root\</CoreRootDirectory>
    <PayloadsRootDirectory>$(BinDir)Payloads\</PayloadsRootDirectory>
    <TestEnvFileName Condition=" '$(TargetsWindows)' == 'true' ">SetStressModes_$(Scenario).cmd</TestEnvFileName>
    <TestEnvFileName Condition=" '$(TargetsWindows)' != 'true' ">SetStressModes_$(Scenario).sh</TestEnvFileName>

    <IncludeDotNetCli>true</IncludeDotNetCli>
    <DotNetCliPackageType>runtime</DotNetCliPackageType>
    <DotNetCliVersion>$(BundledNETCoreAppPackageVersion)</DotNetCliVersion>
    <DotNetCliRuntime>$(HelixRuntimeRid)</DotNetCliRuntime>
  </PropertyGroup>

  <Import Project="testgrouping.proj" />

  <Target Name="DiscoverAllXUnitWrappers">
    <ItemGroup>
      <_XUnitWrapperDll Include="%(TestGrouping.XUnitWrapperDll)" Condition="Exists('%(XUnitWrapperDll)')">
        <PayloadGroup>%(TestGroup)</PayloadGroup>
      </_XUnitWrapperDll>
      <_XUnitWrapperDll Include="@(XUnitWrapperGrouping)" />

      <!-- This adds the remaining *.XUnitWrapper.dll files in BinDir unless
           1) they are in PayloadsRootDirectory or
           2) they are grouped by XUnitWrapperGrouping. -->
      <_XUnitWrapperDll Include="$(BinDir)**\*.XUnitWrapper.dll" Exclude="$(PayloadsRootDirectory)**\*.XUnitWrapper.dll;@(XUnitWrapperGrouping->Metadata('FullPath'))">
         <!-- Set PayloadGroup to empty string, so we can update _XUnitWrapperDll items with no PayloadGroup to default value. Unfortunatelly, we can't do this right here. -->
         <PayloadGroup></PayloadGroup>
      </_XUnitWrapperDll>

      <!-- Assign "default" value of PayloadGroup metadata. -->
      <_XUnitWrapperDll Update="@(_XUnitWrapperDll)">
         <PayloadGroup Condition="'%(PayloadGroup)' == ''">$([MSBuild]::ValueOrDefault(%(FileName),'').Replace('.XUnitWrapper',''))</PayloadGroup>
      </_XUnitWrapperDll>
    </ItemGroup>
  </Target>

  <Target Name="PreparePayloadDirectory" Outputs="%(_XUnitWrapperDll.FileName)%(PayloadGroup)" DependsOnTargets="DiscoverAllXUnitWrappers">
    <PropertyGroup>
      <_FileDirectory>%(_XUnitWrapperDll.RootDir)%(Directory)</_FileDirectory>
      <_PayloadGroup>%(_XUnitWrapperDll.PayloadGroup)</_PayloadGroup>
      <_XUnitWrapperDll>%(_XUnitWrapperDll.FullPath)</_XUnitWrapperDll>
    </PropertyGroup>

    <ItemGroup>
      <_TestGroupingRelevant Include="@(TestGrouping->WithMetadataValue('XUnitWrapperDll',$(_XUnitWrapperDll))->Metadata('FullPath'))" />
    </ItemGroup>

    <PropertyGroup>
      <_TestGroupingExists>@(_TestGroupingRelevant->AnyHaveMetadataValue('TestGroup','$(_PayloadGroup)'))</_TestGroupingExists>
    </PropertyGroup>

    <ItemGroup>
      <!-- If no TestGrouping is defined, all the files under $(_FileDirectory) and its subdirectories goes to the PayloadDirectory. -->
      <_PayloadFiles Include="$(_FileDirectory)**" Exclude="@(_TestGroupingRelevant)" Condition="'$(_TestGroupingExists)' != 'true'" />
      <!-- If there is a TestGrouping, then take only the files that belong to the TestGroup == $(_PayloadGroup). -->
      <_PayloadFiles Include="@(_TestGroupingRelevant->WithMetadataValue('TestGroup','$(_PayloadGroup)')->DistinctWithCase())" Condition="'$(_TestGroupingExists)' == 'true'" />
      <_PayloadFiles Include="$(_FileDirectory)*" Condition="'$(_TestGroupingExists)' == 'true'" />

      <_PayloadFiles Update="@(_PayloadFiles)">
        <!-- Never use [MSBuild]::MakeRelative here! We have some files containing Unicode characters in their %(FullPath) and
             MakeRelative function calls Escape function internally that replaces all the Unicode characters with %<xx>. -->
        <FileRelativeToPayloadsRootDirectory>$(_PayloadGroup)\$([System.IO.Path]::GetRelativePath($(BinDir), %(FullPath)))</FileRelativeToPayloadsRootDirectory>
      </_PayloadFiles>
    </ItemGroup>

    <Copy SourceFiles="@(_PayloadFiles)" DestinationFiles="@(_PayloadFiles->'$(PayloadsRootDirectory)%(FileRelativeToPayloadsRootDirectory)')" />
  </Target>

  <Target Name="PrepareCorrelationPayloadDirectory">
    <MSBuild Projects="src\xunitconsolerunner.depproj" Targets="Restore" />

    <ItemGroup>
      <_XUnitConsoleRunnerFiles Include="$(NuGetPackageRoot)$(MicrosoftDotNetXUnitConsoleRunnerPackage)\$(MicrosoftDotNetXUnitConsoleRunnerVersion)\**\xunit.console.*" />
    </ItemGroup>

    <Copy SourceFiles="@(_XUnitConsoleRunnerFiles)" DestinationFolder="$(CoreRootDirectory)" />
    <Copy SourceFiles="$(MSBuildThisFileDirectory)scripts\runincontext.cmd" DestinationFolder="$(CoreRootDirectory)" Condition=" '$(TargetsWindows)' == 'true' and '$(_RunInUnloadableContext)' == 'true'" />
    <Copy SourceFiles="$(MSBuildThisFileDirectory)scripts/runincontext.sh" DestinationFolder="$(CoreRootDirectory)" Condition=" '$(TargetsWindows)' != 'true' and '$(_RunInUnloadableContext)' == 'true'" />
  </Target>

  <Target Name="CreateTestEnvFiles">
    <!-- This target creates one __TestEnv file for each combination of %(_PayloadGroups.Identity) and $(Scenario). -->

    <ItemGroup>
      <_PayloadGroups Include="$(PayloadGroups)" />
      <_ProjectsToBuild Include="testenvironment.proj">
        <Properties>Scenario=$(Scenario);TestEnvFileName=$(PayloadsRootDirectory)%(_PayloadGroups.Identity)\$(TestEnvFileName);TargetsWindows=$(TargetsWindows)</Properties>
      </_ProjectsToBuild>
    </ItemGroup>

    <MSBuild Projects="@(_ProjectsToBuild)" Targets="CreateTestEnvFile" StopOnFirstFailure="true" />
  </Target>

  <Target Name="PreparePayloadsDirectories" DependsOnTargets="PreparePayloadDirectory">
    <PropertyGroup>
      <_PayloadGroups>@(_XUnitWrapperDll->Metadata('PayloadGroup')->DistinctWithCase())</_PayloadGroups>
    </PropertyGroup>

    <ItemGroup>
      <_Scenario Include="$(_Scenarios.Split(','))" />
      <_ProjectsToBuild Include="$(MSBuildProjectFile)">
        <AdditionalProperties>Scenario=%(_Scenario.Identity);PayloadGroups=$(_PayloadGroups)</AdditionalProperties>
      </_ProjectsToBuild>
    </ItemGroup>

    <MSBuild Projects="@(_ProjectsToBuild)" Targets="CreateTestEnvFiles" StopOnFirstFailure="true" />
  </Target>

  <PropertyGroup>
    <EnableAzurePipelinesReporter>$(PublishTestResults)</EnableAzurePipelinesReporter>
    <EnableAzurePipelinesReporter Condition=" '$(EnableAzurePipelinesReporter)' == '' ">false</EnableAzurePipelinesReporter>
    <EnableXUnitReporter>true</EnableXUnitReporter>
    <FailOnMissionControlTestFailure>true</FailOnMissionControlTestFailure>
    <FailOnWorkItemFailure>true</FailOnWorkItemFailure>
    <HelixArchitecture>$(TargetArchitecture)</HelixArchitecture>
    <HelixConfiguration Condition=" '$(Scenario)' == 'normal' ">$(Configuration)</HelixConfiguration>
    <HelixConfiguration Condition=" '$(Scenario)' != 'normal' ">$(Configuration)-$(Scenario)</HelixConfiguration>
    <RunCrossGen Condition=" '$(RunCrossGen)' != 'true' ">false</RunCrossGen>
    <RunCrossGen2 Condition=" '$(RunCrossGen2)' != 'true' ">false</RunCrossGen2>
    <LongRunningGCTests Condition=" '$(LongRunningGCTests)' != 'true' ">false</LongRunningGCTests>
    <GcSimulatorTests Condition=" '$(GcSimulatorTests)' != 'true' ">false</GcSimulatorTests>
    <TestRunNamePrefix Condition="'$(RuntimeFlavorDisplayName)' != ''">$(RuntimeFlavorDisplayName) </TestRunNamePrefix> 
    <TestRunNamePrefix Condition=" '$(RunCrossGen)' == 'true' ">R2R </TestRunNamePrefix>
    <TestRunNamePrefix Condition=" '$(RunCrossGen2)' == 'true' ">R2R-CG2 </TestRunNamePrefix>
    <TestRunNamePrefix Condition=" '$(Scenario)' == 'normal' ">$(TestRunNamePrefix)$(TargetOS) $(TargetArchitecture) $(Configuration) @ </TestRunNamePrefix>
    <TestRunNamePrefix Condition=" '$(Scenario)' != 'normal' ">$(TestRunNamePrefix)$(TargetOS) $(TargetArchitecture) $(Configuration) $(Scenario) @ </TestRunNamePrefix>
    <TestRunNamePrefix Condition=" '$(RuntimeVariant)' == 'interpreter' ">$(TestRunNamePrefix) Interpreter </TestRunNamePrefix>  
    <TimeoutPerTestInMilliseconds Condition=" '$(TimeoutPerTestInMinutes)' != '' ">$([System.TimeSpan]::FromMinutes($(TimeoutPerTestInMinutes)).TotalMilliseconds)</TimeoutPerTestInMilliseconds>
    <WaitForWorkItemCompletion>true</WaitForWorkItemCompletion>
    <_XUnitParallelMode>collections</_XUnitParallelMode>
    <_XUnitParallelMode Condition=" '$(LongRunningGCTests)' == 'true' ">none</_XUnitParallelMode>
    <_XUnitParallelMode Condition=" '$(GcSimulatorTests)' == 'true' ">none</_XUnitParallelMode>
    <XUnitRunnerArgs>-parallel $(_XUnitParallelMode) -nocolor -noshadow -xml testResults.xml</XUnitRunnerArgs>
  </PropertyGroup>

  <!-- WARNING: HelixPreCommand ItemGroup is intentionally minimal and should be kept that way. -->

  <ItemGroup Condition=" '$(TargetsWindows)' == 'true' ">
    <HelixPreCommand Include="set CORE_ROOT=%HELIX_CORRELATION_PAYLOAD%" />
    <!-- Set _NT_SYMBOL_PATH so VM _ASSERTE() asserts can find the symbol files when doing stack walks -->
    <HelixPreCommand Include="set _NT_SYMBOL_PATH=%HELIX_CORRELATION_PAYLOAD%\PDB" />
    <HelixPreCommand Include="set RunCrossGen=1" Condition=" '$(RunCrossGen)' == 'true' " />
    <HelixPreCommand Include="set RunCrossGen2=1" Condition=" '$(RunCrossGen2)' == 'true' " />
    <HelixPreCommand Include="set CompositeBuildMode=1" Condition=" '$(CompositeBuildMode)' == 'true' " />
    <HelixPreCommand Include="set RunningLongGCTests=1" Condition=" '$(LongRunningGCTests)' == 'true' " />
    <HelixPreCommand Include="set RunningGCSimulatorTests=1" Condition=" '$(GcSimulatorTests)' == 'true' " />
    <HelixPreCommand Include="set RunInUnloadableContext=1" Condition=" '$(RunInUnloadableContext)' == 'true' " />
    <HelixPreCommand Include="set CLRCustomTestLauncher=%HELIX_CORRELATION_PAYLOAD%\runincontext.cmd" Condition=" '$(RunInUnloadableContext)' == 'true' " />
    <HelixPreCommand Include="set __TestEnv=%HELIX_WORKITEM_PAYLOAD%\$(TestEnvFileName)" />
    <HelixPreCommand Include="set __TestTimeout=$(TimeoutPerTestInMilliseconds)" Condition=" '$(TimeoutPerTestInMilliseconds)' != '' " />
    <HelixPreCommand Include="set __CollectDumps=1" />
    <HelixPreCommand Include="set __CrashDumpFolder=%HELIX_DUMP_FOLDER%" />
    <HelixPreCommand Include="type %__TestEnv%" />
    <HelixPreCommand Include="set MONO_ENV_OPTIONS='--interpreter'" Condition=" '$(RuntimeVariant)' == 'interpreter' " />
  </ItemGroup>

  <ItemGroup Condition=" '$(TargetsWindows)' != 'true' ">
    <HelixPreCommand Include="export CORE_ROOT=$HELIX_CORRELATION_PAYLOAD" />
    <HelixPreCommand Include="export RunCrossGen=1" Condition=" '$(RunCrossGen)' == 'true' " />
    <HelixPreCommand Include="export RunCrossGen2=1" Condition=" '$(RunCrossGen2)' == 'true' " />
    <HelixPreCommand Include="export CompositeBuildMode=1" Condition=" '$(CompositeBuildMode)' == 'true' " />
    <HelixPreCommand Include="export RunningLongGCTests=1" Condition=" '$(LongRunningGCTests)' == 'true' " />
    <HelixPreCommand Include="export RunningGCSimulatorTests=1" Condition=" '$(GcSimulatorTests)' == 'true' " />
    <HelixPreCommand Include="export RunInUnloadableContext=1" Condition=" '$(RunInUnloadableContext)' == 'true' " />
    <HelixPreCommand Include="export CLRCustomTestLauncher=$HELIX_CORRELATION_PAYLOAD/runincontext.sh" Condition=" '$(RunInUnloadableContext)' == 'true' " />
    <HelixPreCommand Include="export __TestEnv=$HELIX_WORKITEM_PAYLOAD/$(TestEnvFileName)" />
    <HelixPreCommand Include="export __TestTimeout=$(TimeoutPerTestInMilliseconds)" Condition=" '$(TimeoutPerTestInMilliseconds)' != '' " />
    <HelixPreCommand Include="export __CollectDumps=1" />
    <HelixPreCommand Include="export __CrashDumpFolder=$HELIX_DUMP_FOLDER" Condition=" '$(TargetOS)' != 'OSX' " />
    <HelixPreCommand Include="export __CrashDumpFolder=/cores" Condition=" '$(TargetOS)' == 'OSX' " /> <!-- Helix doesn't specify the dump folder for OSX 10.14, so we need to manually specify it. Tracked by dotnet/core-eng#7872 -->
    <HelixPreCommand Include="cat $__TestEnv" />
    <HelixPreCommand Include="sudo bash -c 'echo $HELIX_DUMP_FOLDER/core.%u.%p > /proc/sys/kernel/core_pattern'" Condition=" '$(TargetOS)' != 'OSX' " />
    <HelixPreCommand Include="ulimit -c unlimited" Condition=" '$(TargetOS)' == 'OSX' " />
    <HelixPreCommand Include="export MONO_ENV_OPTIONS='--interpreter" Condition=" '$(RuntimeVariant)' == 'interpreter' " />
  </ItemGroup>

  <PropertyGroup>
    <HelixPreCommands>@(HelixPreCommand)</HelixPreCommands>
  </PropertyGroup>

  <PropertyGroup Condition=" '$(TargetsWindows)' == 'true' ">
    <XUnitRunnerDll>%CORE_ROOT%\xunit.console.dll</XUnitRunnerDll>
  </PropertyGroup>

  <PropertyGroup Condition=" '$(TargetsWindows)' != 'true' ">
    <XUnitRunnerDll>$CORE_ROOT/xunit.console.dll</XUnitRunnerDll>
  </PropertyGroup>

  <ItemGroup Condition=" '$(UsesHelixSdk)' == 'true' ">
    <HelixCorrelationPayload Include="$(CoreRootDirectory)" />

    <Payloads Include="$([System.IO.Directory]::GetDirectories($(PayloadsRootDirectory)))" Condition="Exists('$(PayloadsRootDirectory)')" />
    <Payloads Update="@(Payloads)">
      <PayloadGroup>$([MSBuild]::MakeRelative($(PayloadsRootDirectory), %(FullPath)))</PayloadGroup>
      <PayloadDirectory>%(FullPath)</PayloadDirectory>
      <XUnitWrapperDlls>$([System.String]::Join(' ', $([System.IO.Directory]::GetFiles(%(FullPath), '*.XUnitWrapper.dll', SearchOption.AllDirectories))).Replace($([MSBuild]::EnsureTrailingSlash(%(FullPath))),''))</XUnitWrapperDlls>
    </Payloads>

    <Payloads Update="@(Payloads)">
      <TestGroup>%(PayloadGroup)</TestGroup>
      <!-- When Payload contains more than one *.XUnitWrapper.dll TestGroup should not be specified. -->
      <TestGroup Condition=" $([MSBuild]::ValueOrDefault(%(XUnitWrapperDlls), '').IndexOf('.XUnitWrapper.dll')) != $([MSBuild]::ValueOrDefault(%(XUnitWrapperDlls), '').LastIndexOf('.XUnitWrapper.dll')) "></TestGroup>
    </Payloads>

    <HelixWorkItem Include="@(Payloads->Metadata('PayloadGroup'))">
      <PayloadDirectory>%(PayloadDirectory)</PayloadDirectory>
      <Command>dotnet $(XUnitRunnerDll) %(XUnitWrapperDlls) $(XUnitRunnerArgs)</Command>
      <Command Condition=" '%(TestGroup)' != '' ">dotnet $(XUnitRunnerDll) %(XUnitWrapperDlls) $(XUnitRunnerArgs) -trait TestGroup=%(TestGroup)</Command>
      <Timeout Condition=" '$(TimeoutPerTestCollectionInMinutes)' != '' ">$([System.TimeSpan]::FromMinutes($(TimeoutPerTestCollectionInMinutes)))</Timeout>
    </HelixWorkItem>
  </ItemGroup>

  <Import Sdk="Microsoft.DotNet.Helix.Sdk" Project="Sdk.targets" Condition=" '$(UsesHelixSdk)' == 'true' " />
  <Import Sdk="Microsoft.Build.NoTargets" Project="Sdk.targets" Condition=" '$(UsesHelixSdk)' != 'true' " />

</Project><|MERGE_RESOLUTION|>--- conflicted
+++ resolved
@@ -33,12 +33,8 @@
         RunInUnloadableContext=$(_RunInUnloadableContext);
         TimeoutPerTestCollectionInMinutes=$(_TimeoutPerTestCollectionInMinutes);
         TimeoutPerTestInMinutes=$(_TimeoutPerTestInMinutes);
-<<<<<<< HEAD
         RuntimeVariant=$(_RuntimeVariant)
-=======
-        RuntimeMode=$(_RuntimeMode);
         BundledNETCoreAppPackageVersion=$(BundledNETCoreAppPackageVersion)
->>>>>>> ec2209e7
       </_PropertiesToPass>
     </PropertyGroup>
 
