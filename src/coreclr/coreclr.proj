<Project>
  <Import Project="Directory.Build.props" />
  <Import Project="Directory.Build.targets" />

  <Target Name="Build">
    <ItemGroup>
      <_CoreClrBuildArg Condition="$([MSBuild]::IsOsPlatform(Windows))" Include="-skiptests" />
      <_CoreClrBuildArg Condition="'$(TargetArchitecture)' != ''" Include="-$(TargetArchitecture)" />
      <_CoreClrBuildArg Include="-$(Configuration.ToLower())" />
      <_CoreClrBuildArg Condition="'$(ContinuousIntegrationBuild)' == 'true'" Include="-ci" />
<<<<<<< HEAD
      <_CoreClrBuildArg Condition="$([MSBuild]::IsOsPlatform(Windows)) and ('$(TargetArchitecture)' == 'x86' or '$(TargetArchitecture)' == 'x64') and '$(Configuration)' == 'Release'" Include="-enforcepgo" />
      <_CoreClrBuildArg Condition="'$(Configuration)' == 'Release'" Include="-stripsymbols" />
      <_CoreClrBuildArg Condition="'$(OfficialBuildId)' != ''" Include="-officialbuildid=$(OfficialBuildId)" />
=======
      <_CoreClrBuildArg Condition="$([MSBuild]::IsOsPlatform(Windows)) and ('$(Platform)' == 'x86' or '$(Platform)' == 'x64') and '$(Configuration)' == 'Release'" Include="-enforcepgo" />
      <_CoreClrBuildArg Condition="!$([MSBuild]::IsOsPlatform(Windows)) and '$(Configuration)' == 'Release'" Include="-stripsymbols" />
      <_CoreClrBuildArg Condition="'$(OfficialBuildId)' == ''" Include="-officialbuildid=$(OfficialBuildId)" />
>>>>>>> 3a2dc0f8
    </ItemGroup>

    <PropertyGroup>
      <_CoreClrBuildScript Condition="$([MSBuild]::IsOsPlatform(Windows))">build.cmd</_CoreClrBuildScript>
      <_CoreClrBuildScript Condition="!$([MSBuild]::IsOsPlatform(Windows))">build.sh</_CoreClrBuildScript>
    </PropertyGroup>

    <Exec Command="&quot;$(MSBuildThisFileDirectory)$(_CoreClrBuildScript)&quot; @(_CoreClrBuildArg->'%(Identity)',' ')" />
  </Target>

  <Target Name="Restore" />
  <Target Name="Test" />
  <Target Name="Pack" />
</Project><|MERGE_RESOLUTION|>--- conflicted
+++ resolved
@@ -8,15 +8,9 @@
       <_CoreClrBuildArg Condition="'$(TargetArchitecture)' != ''" Include="-$(TargetArchitecture)" />
       <_CoreClrBuildArg Include="-$(Configuration.ToLower())" />
       <_CoreClrBuildArg Condition="'$(ContinuousIntegrationBuild)' == 'true'" Include="-ci" />
-<<<<<<< HEAD
       <_CoreClrBuildArg Condition="$([MSBuild]::IsOsPlatform(Windows)) and ('$(TargetArchitecture)' == 'x86' or '$(TargetArchitecture)' == 'x64') and '$(Configuration)' == 'Release'" Include="-enforcepgo" />
-      <_CoreClrBuildArg Condition="'$(Configuration)' == 'Release'" Include="-stripsymbols" />
+      <_CoreClrBuildArg Condition="!$([MSBuild]::IsOsPlatform(Windows)) and '$(Configuration)' == 'Release'" Include="-stripsymbols" />
       <_CoreClrBuildArg Condition="'$(OfficialBuildId)' != ''" Include="-officialbuildid=$(OfficialBuildId)" />
-=======
-      <_CoreClrBuildArg Condition="$([MSBuild]::IsOsPlatform(Windows)) and ('$(Platform)' == 'x86' or '$(Platform)' == 'x64') and '$(Configuration)' == 'Release'" Include="-enforcepgo" />
-      <_CoreClrBuildArg Condition="!$([MSBuild]::IsOsPlatform(Windows)) and '$(Configuration)' == 'Release'" Include="-stripsymbols" />
-      <_CoreClrBuildArg Condition="'$(OfficialBuildId)' == ''" Include="-officialbuildid=$(OfficialBuildId)" />
->>>>>>> 3a2dc0f8
     </ItemGroup>
 
     <PropertyGroup>
