--- conflicted
+++ resolved
@@ -3705,7 +3705,6 @@
 
         case IAT_PVALUE:
         {
-<<<<<<< HEAD
             bool hasIndirectionCell = false;
 #if defined(TARGET_ARMARCH)
             // Skip inserting the indirection node to load the address that is already
@@ -3717,15 +3716,6 @@
             // except for fast tailcalls where we do the same as ARM.
             hasIndirectionCell    = call->IsR2RRelativeIndir() && call->IsFastTailCall();
 #endif
-=======
-            bool isR2RRelativeIndir = false;
-#if defined(FEATURE_READYTORUN) && defined(TARGET_ARMARCH)
-            // Skip inserting the indirection node to load the address that is already
-            // computed in REG_R2R_INDIRECT_PARAM as a hidden parameter. Instead during the
-            // codegen, just load the call target from REG_R2R_INDIRECT_PARAM.
-            isR2RRelativeIndir = call->IsR2RRelativeIndir();
-#endif // FEATURE_READYTORUN && TARGET_ARMARCH
->>>>>>> cffaa782
 
             if (!hasIndirectionCell)
             {
