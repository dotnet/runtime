// Licensed to the .NET Foundation under one or more agreements.
// The .NET Foundation licenses this file to you under the MIT license.

/*XXXXXXXXXXXXXXXXXXXXXXXXXXXXXXXXXXXXXXXXXXXXXXXXXXXXXXXXXXXXXXXXXXXXXXXXXXXXX
XXXXXXXXXXXXXXXXXXXXXXXXXXXXXXXXXXXXXXXXXXXXXXXXXXXXXXXXXXXXXXXXXXXXXXXXXXXXXXX
XX                                                                           XX
XX                               Lower                                       XX
XX                                                                           XX
XX  Preconditions:                                                           XX
XX                                                                           XX
XX  Postconditions (for the nodes currently handled):                        XX
XX    - All operands requiring a register are explicit in the graph          XX
XX                                                                           XX
XXXXXXXXXXXXXXXXXXXXXXXXXXXXXXXXXXXXXXXXXXXXXXXXXXXXXXXXXXXXXXXXXXXXXXXXXXXXXXX
XXXXXXXXXXXXXXXXXXXXXXXXXXXXXXXXXXXXXXXXXXXXXXXXXXXXXXXXXXXXXXXXXXXXXXXXXXXXXXX
*/

#include "jitpch.h"
#ifdef _MSC_VER
#pragma hdrstop
#endif

#include "lower.h"

#if !defined(TARGET_64BIT)
#include "decomposelongs.h"
#endif // !defined(TARGET_64BIT)

//------------------------------------------------------------------------
// MakeSrcContained: Make "childNode" a contained node
//
// Arguments:
//    parentNode - is a non-leaf node that can contain its 'childNode'
//    childNode  - is an op that will now be contained by its parent.
//
// Notes:
//    If 'childNode' it has any existing sources, they will now be sources for the parent.
//
void Lowering::MakeSrcContained(GenTree* parentNode, GenTree* childNode) const
{
    assert(!parentNode->OperIsLeaf());
    assert(childNode->canBeContained());
    childNode->SetContained();
    assert(childNode->isContained());
}

//------------------------------------------------------------------------
// CheckImmedAndMakeContained: Checks if the 'childNode' is a containable immediate
//    and, if so, makes it contained.
//
// Arguments:
//    parentNode - is any non-leaf node
//    childNode  - is an child op of 'parentNode'
//
// Return value:
//     true if we are able to make childNode a contained immediate
//
bool Lowering::CheckImmedAndMakeContained(GenTree* parentNode, GenTree* childNode)
{
    assert(!parentNode->OperIsLeaf());
    // If childNode is a containable immediate
    if (IsContainableImmed(parentNode, childNode))
    {
        // then make it contained within the parentNode
        MakeSrcContained(parentNode, childNode);
        return true;
    }
    return false;
}

//------------------------------------------------------------------------
// IsSafeToContainMem: Checks for conflicts between childNode and parentNode,
// and returns 'true' iff memory operand childNode can be contained in parentNode.
//
// Arguments:
//    parentNode - any non-leaf node
//    childNode  - some node that is an input to `parentNode`
//
// Return value:
//    true if it is safe to make childNode a contained memory operand.
//
bool Lowering::IsSafeToContainMem(GenTree* parentNode, GenTree* childNode)
{
    m_scratchSideEffects.Clear();
    m_scratchSideEffects.AddNode(comp, childNode);

    for (GenTree* node = childNode->gtNext; node != parentNode; node = node->gtNext)
    {
        const bool strict = true;
        if (m_scratchSideEffects.InterferesWith(comp, node, strict))
        {
            return false;
        }
    }

    return true;
}

//------------------------------------------------------------------------
// LowerNode: this is the main entry point for Lowering.
//
// Arguments:
//    node - the node we are lowering.
//
// Returns:
//    next node in the transformed node sequence that needs to be lowered.
//
GenTree* Lowering::LowerNode(GenTree* node)
{
    assert(node != nullptr);
    switch (node->gtOper)
    {
        case GT_NULLCHECK:
        case GT_IND:
            LowerIndir(node->AsIndir());
            break;

        case GT_STOREIND:
            LowerStoreIndirCommon(node->AsStoreInd());
            break;

        case GT_ADD:
        {
            GenTree* next = LowerAdd(node->AsOp());
            if (next != nullptr)
            {
                return next;
            }
        }
        break;

#if !defined(TARGET_64BIT)
        case GT_ADD_LO:
        case GT_ADD_HI:
        case GT_SUB_LO:
        case GT_SUB_HI:
#endif
        case GT_SUB:
        case GT_AND:
        case GT_OR:
        case GT_XOR:
            return LowerBinaryArithmetic(node->AsOp());

        case GT_MUL:
        case GT_MULHI:
#if defined(TARGET_X86) || defined(TARGET_ARM64)
        case GT_MUL_LONG:
#endif
            return LowerMul(node->AsOp());

        case GT_UDIV:
        case GT_UMOD:
            if (!LowerUnsignedDivOrMod(node->AsOp()))
            {
                ContainCheckDivOrMod(node->AsOp());
            }
            break;

        case GT_DIV:
        case GT_MOD:
            return LowerSignedDivOrMod(node);

        case GT_SWITCH:
            return LowerSwitch(node);

        case GT_CALL:
            LowerCall(node);
            break;

        case GT_LT:
        case GT_LE:
        case GT_GT:
        case GT_GE:
        case GT_EQ:
        case GT_NE:
        case GT_TEST_EQ:
        case GT_TEST_NE:
        case GT_CMP:
            return LowerCompare(node);

        case GT_JTRUE:
            return LowerJTrue(node->AsOp());

        case GT_JMP:
            LowerJmpMethod(node);
            break;

        case GT_RETURN:
            LowerRet(node->AsUnOp());
            break;

        case GT_RETURNTRAP:
            ContainCheckReturnTrap(node->AsOp());
            break;

        case GT_CAST:
            LowerCast(node);
            break;

<<<<<<< HEAD
#if defined(TARGET_XARCH) || defined(TARGET_ARM64) || defined(TARGET_LOONGARCH64)
        case GT_ARR_BOUNDS_CHECK:
#ifdef FEATURE_SIMD
        case GT_SIMD_CHK:
#endif // FEATURE_SIMD
#ifdef FEATURE_HW_INTRINSICS
        case GT_HW_INTRINSIC_CHK:
#endif // FEATURE_HW_INTRINSICS
=======
#if defined(TARGET_XARCH) || defined(TARGET_ARM64)
        case GT_BOUNDS_CHECK:
>>>>>>> 7fc4b6ae
            ContainCheckBoundsChk(node->AsBoundsChk());
            break;
#endif // TARGET_XARCH
        case GT_ARR_ELEM:
            return LowerArrElem(node);

        case GT_ARR_OFFSET:
            ContainCheckArrOffset(node->AsArrOffs());
            break;

        case GT_ROL:
        case GT_ROR:
            LowerRotate(node);
            break;

#ifndef TARGET_64BIT
        case GT_LSH_HI:
        case GT_RSH_LO:
            ContainCheckShiftRotate(node->AsOp());
            break;
#endif // !TARGET_64BIT

        case GT_LSH:
        case GT_RSH:
        case GT_RSZ:
#if defined(TARGET_XARCH) || defined(TARGET_ARM64) || defined(TARGET_LOONGARCH64)
            LowerShift(node->AsOp());
#else
            ContainCheckShiftRotate(node->AsOp());
#endif
            break;

        case GT_STORE_BLK:
        case GT_STORE_OBJ:
            if (node->AsBlk()->Data()->IsCall())
            {
                LowerStoreSingleRegCallStruct(node->AsBlk());
                break;
            }
            FALLTHROUGH;
        case GT_STORE_DYN_BLK:
            LowerBlockStoreCommon(node->AsBlk());
            break;

        case GT_LCLHEAP:
            ContainCheckLclHeap(node->AsOp());
            break;

#ifdef TARGET_XARCH
        case GT_INTRINSIC:
            ContainCheckIntrinsic(node->AsOp());
            break;
#endif // TARGET_XARCH

#ifdef FEATURE_SIMD
        case GT_SIMD:
            LowerSIMD(node->AsSIMD());
            break;
#endif // FEATURE_SIMD

#ifdef FEATURE_HW_INTRINSICS
        case GT_HWINTRINSIC:
            LowerHWIntrinsic(node->AsHWIntrinsic());
            break;
#endif // FEATURE_HW_INTRINSICS

        case GT_LCL_FLD:
        {
            // We should only encounter this for lclVars that are lvDoNotEnregister.
            verifyLclFldDoNotEnregister(node->AsLclVarCommon()->GetLclNum());
            break;
        }

        case GT_LCL_VAR:
        {
            GenTreeLclVar* lclNode = node->AsLclVar();
            WidenSIMD12IfNecessary(lclNode);
            LclVarDsc* varDsc = comp->lvaGetDesc(lclNode);

            // The consumer of this node must check compatibility of the fields.
            // This merely checks whether it is possible for this to be a multireg node.
            if (lclNode->IsMultiRegLclVar())
            {
                if (!varDsc->lvPromoted ||
                    (comp->lvaGetPromotionType(varDsc) != Compiler::PROMOTION_TYPE_INDEPENDENT) ||
                    (varDsc->lvFieldCnt > MAX_MULTIREG_COUNT))
                {
                    lclNode->ClearMultiReg();
                    if (lclNode->TypeIs(TYP_STRUCT))
                    {
                        comp->lvaSetVarDoNotEnregister(lclNode->GetLclNum() DEBUGARG(DoNotEnregisterReason::BlockOp));
                    }
                }
            }
            break;
        }

        case GT_STORE_LCL_VAR:
            WidenSIMD12IfNecessary(node->AsLclVarCommon());
            FALLTHROUGH;

        case GT_STORE_LCL_FLD:
            LowerStoreLocCommon(node->AsLclVarCommon());
            break;

#if defined(TARGET_ARM64) || defined(TARGET_LOONGARCH64)
        case GT_CMPXCHG:
            CheckImmedAndMakeContained(node, node->AsCmpXchg()->gtOpComparand);
            break;

        case GT_XORR:
        case GT_XAND:
        case GT_XADD:
            CheckImmedAndMakeContained(node, node->AsOp()->gtOp2);
            break;
#elif defined(TARGET_XARCH)
        case GT_XORR:
        case GT_XAND:
        case GT_XADD:
            if (node->IsUnusedValue())
            {
                node->ClearUnusedValue();
                // Make sure the types are identical, since the node type is changed to VOID
                // CodeGen relies on op2's type to determine the instruction size.
                // Note that the node type cannot be a small int but the data operand can.
                assert(genActualType(node->gtGetOp2()->TypeGet()) == node->TypeGet());
                node->SetOper(GT_LOCKADD);
                node->gtType = TYP_VOID;
                CheckImmedAndMakeContained(node, node->gtGetOp2());
            }
            break;
#endif

#if !defined(TARGET_ARMARCH) && !defined(TARGET_LOONGARCH64)
        // TODO-ARMARCH-CQ: We should contain this as long as the offset fits.
        case GT_OBJ:
            if (node->AsObj()->Addr()->OperIsLocalAddr())
            {
                node->AsObj()->Addr()->SetContained();
            }
            break;
#endif // !TARGET_ARMARCH

        case GT_KEEPALIVE:
            node->gtGetOp1()->SetRegOptional();
            break;

        case GT_LCL_FLD_ADDR:
        case GT_LCL_VAR_ADDR:
        {

            const GenTreeLclVarCommon* lclAddr = node->AsLclVarCommon();
            const LclVarDsc*           varDsc  = comp->lvaGetDesc(lclAddr);
            if (!varDsc->lvDoNotEnregister)
            {
                // TODO-Cleanup: this is definitely not the best place for this detection,
                // but for now it is the easiest. Move it to morph.
                comp->lvaSetVarDoNotEnregister(lclAddr->GetLclNum() DEBUGARG(DoNotEnregisterReason::LclAddrNode));
            }
        }
        break;

        default:
            break;
    }

    return node->gtNext;
}

/**  -- Switch Lowering --
 * The main idea of switch lowering is to keep transparency of the register requirements of this node
 * downstream in LSRA.  Given that the switch instruction is inherently a control statement which in the JIT
 * is represented as a simple tree node, at the time we actually generate code for it we end up
 * generating instructions that actually modify the flow of execution that imposes complicated
 * register requirement and lifetimes.
 *
 * So, for the purpose of LSRA, we want to have a more detailed specification of what a switch node actually
 * means and more importantly, which and when do we need a register for each instruction we want to issue
 * to correctly allocate them downstream.
 *
 * For this purpose, this procedure performs switch lowering in two different ways:
 *
 * a) Represent the switch statement as a zero-index jump table construct.  This means that for every destination
 *    of the switch, we will store this destination in an array of addresses and the code generator will issue
 *    a data section where this array will live and will emit code that based on the switch index, will indirect and
 *    jump to the destination specified in the jump table.
 *
 *    For this transformation we introduce a new GT node called GT_SWITCH_TABLE that is a specialization of the switch
 *    node for jump table based switches.
 *    The overall structure of a GT_SWITCH_TABLE is:
 *
 *    GT_SWITCH_TABLE
 *           |_________ localVar   (a temporary local that holds the switch index)
 *           |_________ jumpTable  (this is a special node that holds the address of the jump table array)
 *
 *     Now, the way we morph a GT_SWITCH node into this lowered switch table node form is the following:
 *
 *    Input:     GT_SWITCH (inside a basic block whose Branch Type is BBJ_SWITCH)
 *                    |_____ expr (an arbitrarily complex GT_NODE that represents the switch index)
 *
 *    This gets transformed into the following statements inside a BBJ_COND basic block (the target would be
 *    the default case of the switch in case the conditional is evaluated to true).
 *
 *     ----- original block, transformed
 *     GT_STORE_LCL_VAR tempLocal (a new temporary local variable used to store the switch index)
 *        |_____ expr      (the index expression)
 *
 *     GT_JTRUE
 *        |_____ GT_COND
 *                 |_____ GT_GE
 *                           |___ Int_Constant  (This constant is the index of the default case
 *                                               that happens to be the highest index in the jump table).
 *                           |___ tempLocal     (The local variable were we stored the index expression).
 *
 *     ----- new basic block
 *     GT_SWITCH_TABLE
 *        |_____ tempLocal
 *        |_____ jumpTable (a new jump table node that now LSRA can allocate registers for explicitly
 *                          and LinearCodeGen will be responsible to generate downstream).
 *
 *     This way there are no implicit temporaries.
 *
 * b) For small-sized switches, we will actually morph them into a series of conditionals of the form
 *     if (case falls into the default){ goto jumpTable[size]; // last entry in the jump table is the default case }
 *     (For the default case conditional, we'll be constructing the exact same code as the jump table case one).
 *     else if (case == firstCase){ goto jumpTable[1]; }
 *     else if (case == secondCase) { goto jumptable[2]; } and so on.
 *
 *     This transformation is of course made in JIT-IR, not downstream to CodeGen level, so this way we no longer
 *     require internal temporaries to maintain the index we're evaluating plus we're using existing code from
 *     LinearCodeGen to implement this instead of implement all the control flow constructs using InstrDscs and
 *     InstrGroups downstream.
 */

GenTree* Lowering::LowerSwitch(GenTree* node)
{
    unsigned     jumpCnt;
    unsigned     targetCnt;
    BasicBlock** jumpTab;

    assert(node->gtOper == GT_SWITCH);

    // The first step is to build the default case conditional construct that is
    // shared between both kinds of expansion of the switch node.

    // To avoid confusion, we'll alias m_block to originalSwitchBB
    // that represents the node we're morphing.
    BasicBlock* originalSwitchBB = m_block;
    LIR::Range& switchBBRange    = LIR::AsRange(originalSwitchBB);

    // jumpCnt is the number of elements in the jump table array.
    // jumpTab is the actual pointer to the jump table array.
    // targetCnt is the number of unique targets in the jump table array.
    jumpCnt   = originalSwitchBB->bbJumpSwt->bbsCount;
    jumpTab   = originalSwitchBB->bbJumpSwt->bbsDstTab;
    targetCnt = originalSwitchBB->NumSucc(comp);

// GT_SWITCH must be a top-level node with no use.
#ifdef DEBUG
    {
        LIR::Use use;
        assert(!switchBBRange.TryGetUse(node, &use));
    }
#endif

    JITDUMP("Lowering switch " FMT_BB ", %d cases\n", originalSwitchBB->bbNum, jumpCnt);

    // Handle a degenerate case: if the switch has only a default case, just convert it
    // to an unconditional branch. This should only happen in minopts or with debuggable
    // code.
    if (targetCnt == 1)
    {
        JITDUMP("Lowering switch " FMT_BB ": single target; converting to BBJ_ALWAYS\n", originalSwitchBB->bbNum);
        noway_assert(comp->opts.OptimizationDisabled());
        if (originalSwitchBB->bbNext == jumpTab[0])
        {
            originalSwitchBB->bbJumpKind = BBJ_NONE;
            originalSwitchBB->bbJumpDest = nullptr;
        }
        else
        {
            originalSwitchBB->bbJumpKind = BBJ_ALWAYS;
            originalSwitchBB->bbJumpDest = jumpTab[0];
        }
        // Remove extra predecessor links if there was more than one case.
        for (unsigned i = 1; i < jumpCnt; ++i)
        {
            (void)comp->fgRemoveRefPred(jumpTab[i], originalSwitchBB);
        }

        // We have to get rid of the GT_SWITCH node but a child might have side effects so just assign
        // the result of the child subtree to a temp.
        GenTree* rhs = node->AsOp()->gtOp1;

        unsigned lclNum               = comp->lvaGrabTemp(true DEBUGARG("Lowering is creating a new local variable"));
        comp->lvaTable[lclNum].lvType = rhs->TypeGet();

        GenTreeLclVar* store = comp->gtNewStoreLclVar(lclNum, rhs);

        switchBBRange.InsertAfter(node, store);
        switchBBRange.Remove(node);

        return store;
    }

    noway_assert(jumpCnt >= 2);

    // Spill the argument to the switch node into a local so that it can be used later.
    LIR::Use use(switchBBRange, &(node->AsOp()->gtOp1), node);
    ReplaceWithLclVar(use);

    // GT_SWITCH(indexExpression) is now two statements:
    //   1. a statement containing 'asg' (for temp = indexExpression)
    //   2. and a statement with GT_SWITCH(temp)

    assert(node->gtOper == GT_SWITCH);
    GenTree* temp = node->AsOp()->gtOp1;
    assert(temp->gtOper == GT_LCL_VAR);
    unsigned  tempLclNum  = temp->AsLclVarCommon()->GetLclNum();
    var_types tempLclType = temp->TypeGet();

    BasicBlock* defaultBB   = jumpTab[jumpCnt - 1];
    BasicBlock* followingBB = originalSwitchBB->bbNext;

    /* Is the number of cases right for a test and jump switch? */
    const bool fFirstCaseFollows = (followingBB == jumpTab[0]);
    const bool fDefaultFollows   = (followingBB == defaultBB);

    unsigned minSwitchTabJumpCnt = 2; // table is better than just 2 cmp/jcc

    // This means really just a single cmp/jcc (aka a simple if/else)
    if (fFirstCaseFollows || fDefaultFollows)
    {
        minSwitchTabJumpCnt++;
    }

#if defined(TARGET_ARM)
    // On ARM for small switch tables we will
    // generate a sequence of compare and branch instructions
    // because the code to load the base of the switch
    // table is huge and hideous due to the relocation... :(
    minSwitchTabJumpCnt += 2;
#endif // TARGET_ARM

    // Once we have the temporary variable, we construct the conditional branch for
    // the default case.  As stated above, this conditional is being shared between
    // both GT_SWITCH lowering code paths.
    // This condition is of the form: if (temp > jumpTableLength - 2){ goto jumpTable[jumpTableLength - 1]; }
    GenTree* gtDefaultCaseCond = comp->gtNewOperNode(GT_GT, TYP_INT, comp->gtNewLclvNode(tempLclNum, tempLclType),
                                                     comp->gtNewIconNode(jumpCnt - 2, genActualType(tempLclType)));

    // Make sure we perform an unsigned comparison, just in case the switch index in 'temp'
    // is now less than zero 0 (that would also hit the default case).
    gtDefaultCaseCond->gtFlags |= GTF_UNSIGNED;

    GenTree* gtDefaultCaseJump = comp->gtNewOperNode(GT_JTRUE, TYP_VOID, gtDefaultCaseCond);
    gtDefaultCaseJump->gtFlags = node->gtFlags;

    LIR::Range condRange = LIR::SeqTree(comp, gtDefaultCaseJump);
    switchBBRange.InsertAtEnd(std::move(condRange));

    BasicBlock* afterDefaultCondBlock = comp->fgSplitBlockAfterNode(originalSwitchBB, condRange.LastNode());

    // afterDefaultCondBlock is now the switch, and all the switch targets have it as a predecessor.
    // originalSwitchBB is now a BBJ_NONE, and there is a predecessor edge in afterDefaultCondBlock
    // representing the fall-through flow from originalSwitchBB.
    assert(originalSwitchBB->bbJumpKind == BBJ_NONE);
    assert(originalSwitchBB->bbNext == afterDefaultCondBlock);
    assert(afterDefaultCondBlock->bbJumpKind == BBJ_SWITCH);
    assert(afterDefaultCondBlock->bbJumpSwt->bbsHasDefault);
    assert(afterDefaultCondBlock->isEmpty()); // Nothing here yet.

    // The GT_SWITCH code is still in originalSwitchBB (it will be removed later).

    // Turn originalSwitchBB into a BBJ_COND.
    originalSwitchBB->bbJumpKind = BBJ_COND;
    originalSwitchBB->bbJumpDest = jumpTab[jumpCnt - 1];

    // Fix the pred for the default case: the default block target still has originalSwitchBB
    // as a predecessor, but the fgSplitBlockAfterStatement() moved all predecessors to point
    // to afterDefaultCondBlock.
    flowList* oldEdge = comp->fgRemoveRefPred(jumpTab[jumpCnt - 1], afterDefaultCondBlock);
    comp->fgAddRefPred(jumpTab[jumpCnt - 1], originalSwitchBB, oldEdge);

    bool useJumpSequence = jumpCnt < minSwitchTabJumpCnt;

    if (TargetOS::IsUnix && TargetArchitecture::IsArm32)
    {
        // Force using an inlined jumping instead switch table generation.
        // Switch jump table is generated with incorrect values in CoreRT case,
        // so any large switch will crash after loading to PC any such value.
        // I think this is due to the fact that we use absolute addressing
        // instead of relative. But in CoreRT is used as a rule relative
        // addressing when we generate an executable.
        // See also https://github.com/dotnet/runtime/issues/8683
        // Also https://github.com/dotnet/coreclr/pull/13197
        useJumpSequence = useJumpSequence || comp->IsTargetAbi(CORINFO_CORERT_ABI);
    }

    // If we originally had 2 unique successors, check to see whether there is a unique
    // non-default case, in which case we can eliminate the switch altogether.
    // Note that the single unique successor case is handled above.
    BasicBlock* uniqueSucc = nullptr;
    if (targetCnt == 2)
    {
        uniqueSucc = jumpTab[0];
        noway_assert(jumpCnt >= 2);
        for (unsigned i = 1; i < jumpCnt - 1; i++)
        {
            if (jumpTab[i] != uniqueSucc)
            {
                uniqueSucc = nullptr;
                break;
            }
        }
    }
    if (uniqueSucc != nullptr)
    {
        // If the unique successor immediately follows this block, we have nothing to do -
        // it will simply fall-through after we remove the switch, below.
        // Otherwise, make this a BBJ_ALWAYS.
        // Now, fixup the predecessor links to uniqueSucc.  In the original jumpTab:
        //   jumpTab[i-1] was the default target, which we handled above,
        //   jumpTab[0] is the first target, and we'll leave that predecessor link.
        // Remove any additional predecessor links to uniqueSucc.
        for (unsigned i = 1; i < jumpCnt - 1; ++i)
        {
            assert(jumpTab[i] == uniqueSucc);
            (void)comp->fgRemoveRefPred(uniqueSucc, afterDefaultCondBlock);
        }
        if (afterDefaultCondBlock->bbNext == uniqueSucc)
        {
            afterDefaultCondBlock->bbJumpKind = BBJ_NONE;
            afterDefaultCondBlock->bbJumpDest = nullptr;
        }
        else
        {
            afterDefaultCondBlock->bbJumpKind = BBJ_ALWAYS;
            afterDefaultCondBlock->bbJumpDest = uniqueSucc;
        }
    }
    // If the number of possible destinations is small enough, we proceed to expand the switch
    // into a series of conditional branches, otherwise we follow the jump table based switch
    // transformation.
    else if (useJumpSequence || comp->compStressCompile(Compiler::STRESS_SWITCH_CMP_BR_EXPANSION, 50))
    {
        // Lower the switch into a series of compare and branch IR trees.
        //
        // In this case we will morph the node in the following way:
        // 1. Generate a JTRUE statement to evaluate the default case. (This happens above.)
        // 2. Start splitting the switch basic block into subsequent basic blocks, each of which will contain
        //    a statement that is responsible for performing a comparison of the table index and conditional
        //    branch if equal.

        JITDUMP("Lowering switch " FMT_BB ": using compare/branch expansion\n", originalSwitchBB->bbNum);

        // We'll use 'afterDefaultCondBlock' for the first conditional. After that, we'll add new
        // blocks. If we end up not needing it at all (say, if all the non-default cases just fall through),
        // we'll delete it.
        bool        fUsedAfterDefaultCondBlock = false;
        BasicBlock* currentBlock               = afterDefaultCondBlock;
        LIR::Range* currentBBRange             = &LIR::AsRange(currentBlock);

        // Walk to entries 0 to jumpCnt - 1. If a case target follows, ignore it and let it fall through.
        // If no case target follows, the last one doesn't need to be a compare/branch: it can be an
        // unconditional branch.
        bool fAnyTargetFollows = false;
        for (unsigned i = 0; i < jumpCnt - 1; ++i)
        {
            assert(currentBlock != nullptr);

            // Remove the switch from the predecessor list of this case target's block.
            // We'll add the proper new predecessor edge later.
            flowList* oldEdge = comp->fgRemoveRefPred(jumpTab[i], afterDefaultCondBlock);

            if (jumpTab[i] == followingBB)
            {
                // This case label follows the switch; let it fall through.
                fAnyTargetFollows = true;
                continue;
            }

            // We need a block to put in the new compare and/or branch.
            // If we haven't used the afterDefaultCondBlock yet, then use that.
            if (fUsedAfterDefaultCondBlock)
            {
                BasicBlock* newBlock = comp->fgNewBBafter(BBJ_NONE, currentBlock, true);
                comp->fgAddRefPred(newBlock, currentBlock); // The fall-through predecessor.
                currentBlock   = newBlock;
                currentBBRange = &LIR::AsRange(currentBlock);
            }
            else
            {
                assert(currentBlock == afterDefaultCondBlock);
                fUsedAfterDefaultCondBlock = true;
            }

            // We're going to have a branch, either a conditional or unconditional,
            // to the target. Set the target.
            currentBlock->bbJumpDest = jumpTab[i];

            // Wire up the predecessor list for the "branch" case.
            comp->fgAddRefPred(jumpTab[i], currentBlock, oldEdge);

            if (!fAnyTargetFollows && (i == jumpCnt - 2))
            {
                // We're processing the last one, and there is no fall through from any case
                // to the following block, so we can use an unconditional branch to the final
                // case: there is no need to compare against the case index, since it's
                // guaranteed to be taken (since the default case was handled first, above).

                currentBlock->bbJumpKind = BBJ_ALWAYS;
            }
            else
            {
                // Otherwise, it's a conditional branch. Set the branch kind, then add the
                // condition statement.
                currentBlock->bbJumpKind = BBJ_COND;

                // Now, build the conditional statement for the current case that is
                // being evaluated:
                // GT_JTRUE
                //   |__ GT_COND
                //          |____GT_EQ
                //                 |____ (switchIndex) (The temp variable)
                //                 |____ (ICon)        (The actual case constant)
                GenTree* gtCaseCond = comp->gtNewOperNode(GT_EQ, TYP_INT, comp->gtNewLclvNode(tempLclNum, tempLclType),
                                                          comp->gtNewIconNode(i, tempLclType));
                GenTree*   gtCaseBranch = comp->gtNewOperNode(GT_JTRUE, TYP_VOID, gtCaseCond);
                LIR::Range caseRange    = LIR::SeqTree(comp, gtCaseBranch);
                currentBBRange->InsertAtEnd(std::move(caseRange));
            }
        }

        if (fAnyTargetFollows)
        {
            // There is a fall-through to the following block. In the loop
            // above, we deleted all the predecessor edges from the switch.
            // In this case, we need to add one back.
            comp->fgAddRefPred(currentBlock->bbNext, currentBlock);
        }

        if (!fUsedAfterDefaultCondBlock)
        {
            // All the cases were fall-through! We don't need this block.
            // Convert it from BBJ_SWITCH to BBJ_NONE and unset the BBF_DONT_REMOVE flag
            // so fgRemoveBlock() doesn't complain.
            JITDUMP("Lowering switch " FMT_BB ": all switch cases were fall-through\n", originalSwitchBB->bbNum);
            assert(currentBlock == afterDefaultCondBlock);
            assert(currentBlock->bbJumpKind == BBJ_SWITCH);
            currentBlock->bbJumpKind = BBJ_NONE;
            currentBlock->bbFlags &= ~BBF_DONT_REMOVE;
            comp->fgRemoveBlock(currentBlock, /* unreachable */ false); // It's an empty block.
        }
    }
    else
    {
        // At this point the default case has already been handled and we need to generate a jump
        // table based switch or a bit test based switch at the end of afterDefaultCondBlock. Both
        // switch variants need the switch value so create the necessary LclVar node here.
        GenTree*    switchValue      = comp->gtNewLclvNode(tempLclNum, tempLclType);
        LIR::Range& switchBlockRange = LIR::AsRange(afterDefaultCondBlock);
        switchBlockRange.InsertAtEnd(switchValue);

        // Try generating a bit test based switch first,
        // if that's not possible a jump table based switch will be generated.
        if (!TryLowerSwitchToBitTest(jumpTab, jumpCnt, targetCnt, afterDefaultCondBlock, switchValue))
        {
            JITDUMP("Lowering switch " FMT_BB ": using jump table expansion\n", originalSwitchBB->bbNum);

#ifdef TARGET_64BIT
            if (tempLclType != TYP_I_IMPL)
            {
                // SWITCH_TABLE expects the switch value (the index into the jump table) to be TYP_I_IMPL.
                // Note that the switch value is unsigned so the cast should be unsigned as well.
                switchValue = comp->gtNewCastNode(TYP_I_IMPL, switchValue, true, TYP_U_IMPL);
                switchBlockRange.InsertAtEnd(switchValue);
            }
#endif

            GenTree* switchTable = comp->gtNewJmpTableNode();
            GenTree* switchJump  = comp->gtNewOperNode(GT_SWITCH_TABLE, TYP_VOID, switchValue, switchTable);
            switchBlockRange.InsertAfter(switchValue, switchTable, switchJump);

            // this block no longer branches to the default block
            afterDefaultCondBlock->bbJumpSwt->removeDefault();
        }

        comp->fgInvalidateSwitchDescMapEntry(afterDefaultCondBlock);
    }

    GenTree* next = node->gtNext;

    // Get rid of the GT_SWITCH(temp).
    switchBBRange.Remove(node->AsOp()->gtOp1);
    switchBBRange.Remove(node);

    return next;
}

//------------------------------------------------------------------------
// TryLowerSwitchToBitTest: Attempts to transform a jump table switch into a bit test.
//
// Arguments:
//    jumpTable - The jump table
//    jumpCount - The number of blocks in the jump table
//    targetCount - The number of distinct blocks in the jump table
//    bbSwitch - The switch block
//    switchValue - A LclVar node that provides the switch value
//
// Return value:
//    true if the switch has been lowered to a bit test
//
// Notes:
//    If the jump table contains less than 32 (64 on 64 bit targets) entries and there
//    are at most 2 distinct jump targets then the jump table can be converted to a word
//    of bits where a 0 bit corresponds to one jump target and a 1 bit corresponds to the
//    other jump target. Instead of the indirect jump a BT-JCC sequence is used to jump
//    to the appropriate target:
//        mov eax, 245 ; jump table converted to a "bit table"
//        bt  eax, ebx ; ebx is supposed to contain the switch value
//        jc target1
//      target0:
//        ...
//      target1:
//    Such code is both shorter and faster (in part due to the removal of a memory load)
//    than the traditional jump table base code. And of course, it also avoids the need
//    to emit the jump table itself that can reach up to 256 bytes (for 64 entries).
//
bool Lowering::TryLowerSwitchToBitTest(
    BasicBlock* jumpTable[], unsigned jumpCount, unsigned targetCount, BasicBlock* bbSwitch, GenTree* switchValue)
{
#ifndef TARGET_XARCH
    // Other architectures may use this if they substitute GT_BT with equivalent code.
    return false;
#else
    assert(jumpCount >= 2);
    assert(targetCount >= 2);
    assert(bbSwitch->bbJumpKind == BBJ_SWITCH);
    assert(switchValue->OperIs(GT_LCL_VAR));

    //
    // Quick check to see if it's worth going through the jump table. The bit test switch supports
    // up to 2 targets but targetCount also includes the default block so we need to allow 3 targets.
    // We'll ensure that there are only 2 targets when building the bit table.
    //

    if (targetCount > 3)
    {
        return false;
    }

    //
    // The number of bits in the bit table is the same as the number of jump table entries. But the
    // jump table also includes the default target (at the end) so we need to ignore it. The default
    // has already been handled by a JTRUE(GT(switchValue, jumpCount - 2)) that LowerSwitch generates.
    //

    const unsigned bitCount = jumpCount - 1;

    if (bitCount > (genTypeSize(TYP_I_IMPL) * 8))
    {
        return false;
    }

    //
    // Build a bit table where a bit set to 0 corresponds to bbCase0 and a bit set to 1 corresponds to
    // bbCase1. Simply use the first block in the jump table as bbCase1, later we can invert the bit
    // table and/or swap the blocks if it's beneficial.
    //

    BasicBlock* bbCase0  = nullptr;
    BasicBlock* bbCase1  = jumpTable[0];
    size_t      bitTable = 1;

    for (unsigned bitIndex = 1; bitIndex < bitCount; bitIndex++)
    {
        if (jumpTable[bitIndex] == bbCase1)
        {
            bitTable |= (size_t(1) << bitIndex);
        }
        else if (bbCase0 == nullptr)
        {
            bbCase0 = jumpTable[bitIndex];
        }
        else if (jumpTable[bitIndex] != bbCase0)
        {
            // If it's neither bbCase0 nor bbCase1 then it means we have 3 targets. There can't be more
            // than 3 because of the check at the start of the function.
            assert(targetCount == 3);
            return false;
        }
    }

    //
    // One of the case blocks has to follow the switch block. This requirement could be avoided
    // by adding a BBJ_ALWAYS block after the switch block but doing that sometimes negatively
    // impacts register allocation.
    //

    if ((bbSwitch->bbNext != bbCase0) && (bbSwitch->bbNext != bbCase1))
    {
        return false;
    }

#ifdef TARGET_64BIT
    //
    // See if we can avoid a 8 byte immediate on 64 bit targets. If all upper 32 bits are 1
    // then inverting the bit table will make them 0 so that the table now fits in 32 bits.
    // Note that this does not change the number of bits in the bit table, it just takes
    // advantage of the fact that loading a 32 bit immediate into a 64 bit register zero
    // extends the immediate value to 64 bit.
    //

    if (~bitTable <= UINT32_MAX)
    {
        bitTable = ~bitTable;
        std::swap(bbCase0, bbCase1);
    }
#endif

    //
    // Rewire the blocks as needed and figure out the condition to use for JCC.
    //

    GenCondition bbSwitchCondition;
    bbSwitch->bbJumpKind = BBJ_COND;

    comp->fgRemoveAllRefPreds(bbCase1, bbSwitch);
    comp->fgRemoveAllRefPreds(bbCase0, bbSwitch);

    if (bbSwitch->bbNext == bbCase0)
    {
        // GenCondition::C generates JC so we jump to bbCase1 when the bit is set
        bbSwitchCondition    = GenCondition::C;
        bbSwitch->bbJumpDest = bbCase1;

        comp->fgAddRefPred(bbCase0, bbSwitch);
        comp->fgAddRefPred(bbCase1, bbSwitch);
    }
    else
    {
        assert(bbSwitch->bbNext == bbCase1);

        // GenCondition::NC generates JNC so we jump to bbCase0 when the bit is not set
        bbSwitchCondition    = GenCondition::NC;
        bbSwitch->bbJumpDest = bbCase0;

        comp->fgAddRefPred(bbCase0, bbSwitch);
        comp->fgAddRefPred(bbCase1, bbSwitch);
    }

    //
    // Append BT(bitTable, switchValue) and JCC(condition) to the switch block.
    //

    var_types bitTableType = (bitCount <= (genTypeSize(TYP_INT) * 8)) ? TYP_INT : TYP_LONG;
    GenTree*  bitTableIcon = comp->gtNewIconNode(bitTable, bitTableType);
    GenTree*  bitTest      = comp->gtNewOperNode(GT_BT, TYP_VOID, bitTableIcon, switchValue);
    bitTest->gtFlags |= GTF_SET_FLAGS;
    GenTreeCC* jcc = new (comp, GT_JCC) GenTreeCC(GT_JCC, bbSwitchCondition);
    jcc->gtFlags |= GTF_USE_FLAGS;

    LIR::AsRange(bbSwitch).InsertAfter(switchValue, bitTableIcon, bitTest, jcc);

    return true;
#endif // TARGET_XARCH
}

// NOTE: this method deliberately does not update the call arg table. It must only
// be used by NewPutArg and LowerArg; these functions are responsible for updating
// the call arg table as necessary.
void Lowering::ReplaceArgWithPutArgOrBitcast(GenTree** argSlot, GenTree* putArgOrBitcast)
{
    assert(argSlot != nullptr);
    assert(*argSlot != nullptr);
    assert(putArgOrBitcast->OperIsPutArg() || putArgOrBitcast->OperIs(GT_BITCAST));

    GenTree* arg = *argSlot;

    // Replace the argument with the putarg/copy
    *argSlot                       = putArgOrBitcast;
    putArgOrBitcast->AsOp()->gtOp1 = arg;

    // Insert the putarg/copy into the block
    BlockRange().InsertAfter(arg, putArgOrBitcast);
}

//------------------------------------------------------------------------
// NewPutArg: rewrites the tree to put an arg in a register or on the stack.
//
// Arguments:
//    call - the call whose arg is being rewritten.
//    arg  - the arg being rewritten.
//    info - the fgArgTabEntry information for the argument.
//    type - the type of the argument.
//
// Return Value:
//    The new tree that was created to put the arg in the right place
//    or the incoming arg if the arg tree was not rewritten.
//
// Assumptions:
//    call, arg, and info must be non-null.
//
// Notes:
//    For System V systems with native struct passing (i.e. UNIX_AMD64_ABI defined)
//    this method allocates a single GT_PUTARG_REG for 1 eightbyte structs and a GT_FIELD_LIST of two GT_PUTARG_REGs
//    for two eightbyte structs.
//
//    For STK passed structs the method generates GT_PUTARG_STK tree. For System V systems with native struct passing
//    (i.e. UNIX_AMD64_ABI defined) this method also sets the GC pointers count and the pointers
//    layout object, so the codegen of the GT_PUTARG_STK could use this for optimizing copying to the stack by value.
//    (using block copy primitives for non GC pointers and a single TARGET_POINTER_SIZE copy with recording GC info.)
//
GenTree* Lowering::NewPutArg(GenTreeCall* call, GenTree* arg, fgArgTabEntry* info, var_types type)
{
    assert(call != nullptr);
    assert(arg != nullptr);
    assert(info != nullptr);

    GenTree* putArg = nullptr;

    bool isOnStack = (info->GetRegNum() == REG_STK);

#ifdef TARGET_ARMARCH
    // Mark contained when we pass struct
    // GT_FIELD_LIST is always marked contained when it is generated
    if (type == TYP_STRUCT)
    {
        arg->SetContained();
        if ((arg->OperGet() == GT_OBJ) && (arg->AsObj()->Addr()->OperGet() == GT_LCL_VAR_ADDR))
        {
            MakeSrcContained(arg, arg->AsObj()->Addr());
        }
    }
#elif defined(TARGET_LOONGARCH64)
    if (type == TYP_STRUCT)
    {
        arg->SetContained();
        if ((arg->OperGet() == GT_OBJ) && (arg->AsObj()->Addr()->OperGet() == GT_LCL_VAR_ADDR))
        {
            MakeSrcContained(arg, arg->AsObj()->Addr());
        }
    }
#endif

#if FEATURE_ARG_SPLIT
    // Struct can be split into register(s) and stack on ARM
    if (compFeatureArgSplit() && info->IsSplit())
    {
        assert(arg->OperGet() == GT_OBJ || arg->OperGet() == GT_FIELD_LIST);
        // TODO: Need to check correctness for FastTailCall
        if (call->IsFastTailCall())
        {
#ifdef TARGET_ARM
            NYI_ARM("lower: struct argument by fast tail call");
#endif // TARGET_ARM
        }

        const unsigned slotNumber = info->GetByteOffset() / TARGET_POINTER_SIZE;
        DEBUG_ARG_SLOTS_ASSERT(slotNumber == info->slotNum);
        const bool putInIncomingArgArea = call->IsFastTailCall();

        putArg = new (comp, GT_PUTARG_SPLIT)
            GenTreePutArgSplit(arg, info->GetByteOffset(),
#if defined(DEBUG_ARG_SLOTS) && defined(FEATURE_PUT_STRUCT_ARG_STK)
                               info->GetStackByteSize(), slotNumber, info->GetStackSlotsNumber(),
#elif defined(DEBUG_ARG_SLOTS) && !defined(FEATURE_PUT_STRUCT_ARG_STK)
                               slotNumber,
#elif !defined(DEBUG_ARG_SLOTS) && defined(FEATURE_PUT_STRUCT_ARG_STK)
                               info->GetStackByteSize(),
#endif
                               info->numRegs, call, putInIncomingArgArea);
        // If struct argument is morphed to GT_FIELD_LIST node(s),
        // we can know GC info by type of each GT_FIELD_LIST node.
        // So we skip setting GC Pointer info.
        //
        GenTreePutArgSplit* argSplit = putArg->AsPutArgSplit();
        for (unsigned regIndex = 0; regIndex < info->numRegs; regIndex++)
        {
            argSplit->SetRegNumByIdx(info->GetRegNum(regIndex), regIndex);
        }

        if (arg->OperGet() == GT_OBJ)
        {
            ClassLayout* layout = arg->AsObj()->GetLayout();

            // Set type of registers
            for (unsigned index = 0; index < info->numRegs; index++)
            {
                argSplit->m_regType[index] = layout->GetGCPtrType(index);
            }
        }
        else
        {
            unsigned regIndex = 0;
            for (GenTreeFieldList::Use& use : arg->AsFieldList()->Uses())
            {
                if (regIndex >= info->numRegs)
                {
                    break;
                }
                var_types regType = use.GetNode()->TypeGet();
                // Account for the possibility that float fields may be passed in integer registers.
                if (varTypeIsFloating(regType) && !genIsValidFloatReg(argSplit->GetRegNumByIdx(regIndex)))
                {
                    regType = (regType == TYP_FLOAT) ? TYP_INT : TYP_LONG;
                }
                argSplit->m_regType[regIndex] = regType;
                regIndex++;
            }

            // Clear the register assignment on the fieldList node, as these are contained.
            arg->SetRegNum(REG_NA);
        }
    }
    else
#endif // FEATURE_ARG_SPLIT
    {
        if (!isOnStack)
        {
#if FEATURE_MULTIREG_ARGS
            if ((info->numRegs > 1) && (arg->OperGet() == GT_FIELD_LIST))
            {
                unsigned int regIndex = 0;
                for (GenTreeFieldList::Use& use : arg->AsFieldList()->Uses())
                {
                    regNumber argReg = info->GetRegNum(regIndex);
                    GenTree*  curOp  = use.GetNode();
                    var_types curTyp = curOp->TypeGet();

                    // Create a new GT_PUTARG_REG node with op1
                    GenTree* newOper = comp->gtNewPutArgReg(curTyp, curOp, argReg);

                    // Splice in the new GT_PUTARG_REG node in the GT_FIELD_LIST
                    ReplaceArgWithPutArgOrBitcast(&use.NodeRef(), newOper);
                    regIndex++;
                }

                // Just return arg. The GT_FIELD_LIST is not replaced.
                // Nothing more to do.
                return arg;
            }
            else
#endif // FEATURE_MULTIREG_ARGS
            {
                putArg = comp->gtNewPutArgReg(type, arg, info->GetRegNum());
            }
        }
        else
        {
            // Mark this one as tail call arg if it is a fast tail call.
            // This provides the info to put this argument in in-coming arg area slot
            // instead of in out-going arg area slot.
            CLANG_FORMAT_COMMENT_ANCHOR;

#ifdef DEBUG
            // Make sure state is correct. The PUTARG_STK has TYP_VOID, as it doesn't produce
            // a result. So the type of its operand must be the correct type to push on the stack.
            // For a FIELD_LIST, this will be the type of the field (not the type of the arg),
            // but otherwise it is generally the type of the operand.
            info->checkIsStruct();
#endif

            if ((arg->OperGet() != GT_FIELD_LIST))
            {
#if defined(FEATURE_SIMD) && defined(FEATURE_PUT_STRUCT_ARG_STK)
                if (type == TYP_SIMD12)
                {
#if !defined(TARGET_64BIT)
                    assert(info->GetByteSize() == 12);
#else  // TARGET_64BIT
                    if (compMacOsArm64Abi())
                    {
                        assert(info->GetByteSize() == 12);
                    }
                    else
                    {
                        assert(info->GetByteSize() == 16);
                    }
#endif // TARGET_64BIT
                }
                else
#endif // defined(FEATURE_SIMD) && defined(FEATURE_PUT_STRUCT_ARG_STK)
                {
                    assert(genActualType(arg->TypeGet()) == type);
                }
            }
            const unsigned slotNumber           = info->GetByteOffset() / TARGET_POINTER_SIZE;
            const bool     putInIncomingArgArea = call->IsFastTailCall();

            putArg = new (comp, GT_PUTARG_STK)
                GenTreePutArgStk(GT_PUTARG_STK, TYP_VOID, arg, info->GetByteOffset(),
#if defined(DEBUG_ARG_SLOTS) && defined(FEATURE_PUT_STRUCT_ARG_STK)
                                 info->GetStackByteSize(), slotNumber, info->GetStackSlotsNumber(),
#elif defined(DEBUG_ARG_SLOTS) && !defined(FEATURE_PUT_STRUCT_ARG_STK)
                                 slotNumber,
#elif !defined(DEBUG_ARG_SLOTS) && defined(FEATURE_PUT_STRUCT_ARG_STK)
                                 info->GetStackByteSize(),
#endif
                                 call, putInIncomingArgArea);

#ifdef FEATURE_PUT_STRUCT_ARG_STK
            // If the ArgTabEntry indicates that this arg is a struct
            // get and store the number of slots that are references.
            // This is later used in the codegen for PUT_ARG_STK implementation
            // for struct to decide whether and how many single eight-byte copies
            // to be done (only for reference slots), so gcinfo is emitted.
            // For non-reference slots faster/smaller size instructions are used -
            // pair copying using XMM registers or rep mov instructions.
            if (info->isStruct)
            {
                // We use GT_OBJ only for non-lclVar, non-SIMD, non-FIELD_LIST struct arguments.
                if (arg->OperIsLocal())
                {
                    // This must have a type with a known size (SIMD or has been morphed to a primitive type).
                    assert(arg->TypeGet() != TYP_STRUCT);
                }
                else if (arg->OperIs(GT_OBJ))
                {
                    assert(!varTypeIsSIMD(arg));

#ifdef TARGET_X86
                    // On x86 VM lies about the type of a struct containing a pointer sized
                    // integer field by returning the type of its field as the type of struct.
                    // Such struct can be passed in a register depending its position in
                    // parameter list.  VM does this unwrapping only one level and therefore
                    // a type like Struct Foo { Struct Bar { int f}} awlays needs to be
                    // passed on stack.  Also, VM doesn't lie about type of such a struct
                    // when it is a field of another struct.  That is VM doesn't lie about
                    // the type of Foo.Bar
                    //
                    // We now support the promotion of fields that are of type struct.
                    // However we only support a limited case where the struct field has a
                    // single field and that single field must be a scalar type. Say Foo.Bar
                    // field is getting passed as a parameter to a call, Since it is a TYP_STRUCT,
                    // as per x86 ABI it should always be passed on stack.  Therefore GenTree
                    // node under a PUTARG_STK could be GT_OBJ(GT_LCL_VAR_ADDR(v1)), where
                    // local v1 could be a promoted field standing for Foo.Bar.  Note that
                    // the type of v1 will be the type of field of Foo.Bar.f when Foo is
                    // promoted.  That is v1 will be a scalar type.  In this case we need to
                    // pass v1 on stack instead of in a register.
                    //
                    // TODO-PERF: replace GT_OBJ(GT_LCL_VAR_ADDR(v1)) with v1 if v1 is
                    // a scalar type and the width of GT_OBJ matches the type size of v1.
                    // Note that this cannot be done till call node arguments are morphed
                    // because we should not lose the fact that the type of argument is
                    // a struct so that the arg gets correctly marked to be passed on stack.
                    GenTree* objOp1 = arg->gtGetOp1();
                    if (objOp1->OperGet() == GT_LCL_VAR_ADDR)
                    {
                        unsigned lclNum = objOp1->AsLclVarCommon()->GetLclNum();
                        if (comp->lvaTable[lclNum].lvType != TYP_STRUCT)
                        {
                            comp->lvaSetVarDoNotEnregister(lclNum DEBUGARG(DoNotEnregisterReason::VMNeedsStackAddr));
                        }
                    }
#endif // TARGET_X86
                }
                else if (!arg->OperIs(GT_FIELD_LIST))
                {
#ifdef TARGET_ARM
                    assert((info->GetStackSlotsNumber() == 1) ||
                           ((arg->TypeGet() == TYP_DOUBLE) && (info->GetStackSlotsNumber() == 2)));
#else
                    assert(varTypeIsSIMD(arg) || (info->GetStackSlotsNumber() == 1));
#endif
                }
            }
#endif // FEATURE_PUT_STRUCT_ARG_STK
        }
    }

    JITDUMP("new node is : ");
    DISPNODE(putArg);
    JITDUMP("\n");

    if (arg->gtFlags & GTF_LATE_ARG)
    {
        putArg->gtFlags |= GTF_LATE_ARG;
    }
    return putArg;
}

//------------------------------------------------------------------------
// LowerArg: Lower one argument of a call. This entails splicing a "putarg" node between
// the argument evaluation and the call. This is the point at which the source is
// consumed and the value transitions from control of the register allocator to the calling
// convention.
//
// Arguments:
//    call  - The call node
//    ppArg - Pointer to the call argument pointer. We might replace the call argument by
//            changing *ppArg.
//
// Return Value:
//    None.
//
void Lowering::LowerArg(GenTreeCall* call, GenTree** ppArg)
{
    GenTree* arg = *ppArg;

    JITDUMP("lowering arg : ");
    DISPNODE(arg);

    // No assignments should remain by Lowering.
    assert(!arg->OperIs(GT_ASG));
    assert(!arg->OperIsPutArgStk());

    // Assignments/stores at this level are not really placing an argument.
    // They are setting up temporary locals that will later be placed into
    // outgoing regs or stack.
    // Note that atomic ops may be stores and still produce a value.
    if (!arg->IsValue())
    {
        assert((arg->OperIsStore() && !arg->IsValue()) || arg->IsArgPlaceHolderNode() || arg->IsNothingNode() ||
               arg->OperIsCopyBlkOp());
        return;
    }

    fgArgTabEntry* info = comp->gtArgEntryByNode(call, arg);
    assert(info->GetNode() == arg);
    var_types type = arg->TypeGet();

    if (varTypeIsSmall(type))
    {
        // Normalize 'type', it represents the item that we will be storing in the Outgoing Args
        type = TYP_INT;
    }

#if defined(FEATURE_SIMD)
#if defined(TARGET_X86)
    // Non-param TYP_SIMD12 local var nodes are massaged in Lower to TYP_SIMD16 to match their
    // allocated size (see lvSize()). However, when passing the variables as arguments, and
    // storing the variables to the outgoing argument area on the stack, we must use their
    // actual TYP_SIMD12 type, so exactly 12 bytes is allocated and written.
    if (type == TYP_SIMD16)
    {
        if ((arg->OperGet() == GT_LCL_VAR) || (arg->OperGet() == GT_STORE_LCL_VAR))
        {
            const LclVarDsc* varDsc = comp->lvaGetDesc(arg->AsLclVarCommon());
            type                    = varDsc->lvType;
        }
        else if (arg->OperIs(GT_SIMD, GT_HWINTRINSIC))
        {
            GenTreeJitIntrinsic* jitIntrinsic = reinterpret_cast<GenTreeJitIntrinsic*>(arg);

            // For HWIntrinsic, there are some intrinsics like ExtractVector128 which have
            // a gtType of TYP_SIMD16 but a SimdSize of 32, so we need to include that in
            // the assert below.

            assert((jitIntrinsic->GetSimdSize() == 12) || (jitIntrinsic->GetSimdSize() == 16) ||
                   (jitIntrinsic->GetSimdSize() == 32));

            if (jitIntrinsic->GetSimdSize() == 12)
            {
                type = TYP_SIMD12;
            }
        }
    }
#elif defined(TARGET_AMD64)
    // TYP_SIMD8 parameters that are passed as longs
    if (type == TYP_SIMD8 && genIsValidIntReg(info->GetRegNum()))
    {
        GenTree* bitcast = comp->gtNewBitCastNode(TYP_LONG, arg);
        BlockRange().InsertAfter(arg, bitcast);

        *ppArg = arg = bitcast;
        assert(info->GetNode() == arg);
        type = TYP_LONG;
    }
#endif // defined(TARGET_X86)
#endif // defined(FEATURE_SIMD)

    // If we hit this we are probably double-lowering.
    assert(!arg->OperIsPutArg());

#if !defined(TARGET_64BIT)
    if (varTypeIsLong(type))
    {
        noway_assert(arg->OperIs(GT_LONG));
        GenTreeFieldList* fieldList = new (comp, GT_FIELD_LIST) GenTreeFieldList();
        fieldList->AddFieldLIR(comp, arg->AsOp()->gtGetOp1(), 0, TYP_INT);
        fieldList->AddFieldLIR(comp, arg->AsOp()->gtGetOp2(), 4, TYP_INT);
        GenTree* newArg = NewPutArg(call, fieldList, info, type);

        if (info->GetRegNum() != REG_STK)
        {
            assert(info->numRegs == 2);
            // In the register argument case, NewPutArg replaces the original field list args with new
            // GT_PUTARG_REG nodes, inserts them in linear order and returns the field list. So the
            // only thing left to do is to insert the field list itself in linear order.
            assert(newArg == fieldList);
            BlockRange().InsertBefore(arg, newArg);
        }
        else
        {
            // For longs, we will replace the GT_LONG with a GT_FIELD_LIST, and put that under a PUTARG_STK.
            // Although the hi argument needs to be pushed first, that will be handled by the general case,
            // in which the fields will be reversed.
            assert(info->numSlots == 2);
            newArg->SetRegNum(REG_STK);
            BlockRange().InsertBefore(arg, fieldList, newArg);
        }

        *ppArg = newArg;
        assert(info->GetNode() == newArg);

        BlockRange().Remove(arg);
    }
    else
#endif // !defined(TARGET_64BIT)
    {

#ifdef TARGET_ARMARCH
        if (call->IsVarargs() || comp->opts.compUseSoftFP)
        {
            // For vararg call or on armel, reg args should be all integer.
            // Insert copies as needed to move float value to integer register.
            GenTree* newNode = LowerFloatArg(ppArg, info);
            if (newNode != nullptr)
            {
                type = newNode->TypeGet();
            }
        }
#endif // TARGET_ARMARCH

#if defined(TARGET_LOONGARCH64)
        if (call->IsVarargs() /*|| comp->opts.compUseSoftFP*/)
        {
            // For vararg call or on armel, reg args should be all integer.
            // Insert copies as needed to move float value to integer register.
            GenTree* newNode = LowerFloatArg(ppArg, info);
            if (newNode != nullptr)
            {
                type = newNode->TypeGet();
            }
        }
        else
        {
            GenTree* putArg = NewPutArg(call, arg, info, type);

            // In the case of register passable struct (in one or two registers)
            // the NewPutArg returns a new node (GT_PUTARG_REG or a GT_FIELD_LIST with two GT_PUTARG_REGs.)
            // If an extra node is returned, splice it in the right place in the tree.
            if (arg != putArg)
            {
                ReplaceArgWithPutArgOrBitcast(ppArg, putArg);
            }
        }
#else
        GenTree* putArg = NewPutArg(call, arg, info, type);

        // In the case of register passable struct (in one or two registers)
        // the NewPutArg returns a new node (GT_PUTARG_REG or a GT_FIELD_LIST with two GT_PUTARG_REGs.)
        // If an extra node is returned, splice it in the right place in the tree.
        if (arg != putArg)
        {
            ReplaceArgWithPutArgOrBitcast(ppArg, putArg);
        }
#endif
    }
}

#if defined(TARGET_ARMARCH) || defined(TARGET_LOONGARCH64)
//------------------------------------------------------------------------
// LowerFloatArg: Lower float call arguments on the arm platform.
//
// Arguments:
//    arg  - The arg node
//    info - call argument info
//
// Return Value:
//    Return nullptr, if no transformation was done;
//    return arg if there was in place transformation;
//    return a new tree if the root was changed.
//
// Notes:
//    This must handle scalar float arguments as well as GT_FIELD_LISTs
//    with floating point fields.
//
GenTree* Lowering::LowerFloatArg(GenTree** pArg, fgArgTabEntry* info)
{
    GenTree* arg = *pArg;
    if (info->GetRegNum() != REG_STK)
    {
        if (arg->OperIs(GT_FIELD_LIST))
        {
            // Transform fields that are passed as registers in place.
            regNumber currRegNumber = info->GetRegNum();
            unsigned  regIndex      = 0;
            for (GenTreeFieldList::Use& use : arg->AsFieldList()->Uses())
            {
                if (regIndex >= info->numRegs)
                {
                    break;
                }
                GenTree* node = use.GetNode();
                if (varTypeIsFloating(node))
                {
                    GenTree* intNode = LowerFloatArgReg(node, currRegNumber);
                    assert(intNode != nullptr);

                    ReplaceArgWithPutArgOrBitcast(&use.NodeRef(), intNode);
                }

                if (node->TypeGet() == TYP_DOUBLE)
                {
                    currRegNumber = REG_NEXT(REG_NEXT(currRegNumber));
                    regIndex += 2;
                }
                else
                {
                    currRegNumber = REG_NEXT(currRegNumber);
                    regIndex += 1;
                }
            }
            // List fields were replaced in place.
            return arg;
        }
        else if (varTypeIsFloating(arg))
        {
            GenTree* intNode = LowerFloatArgReg(arg, info->GetRegNum());
            assert(intNode != nullptr);
            ReplaceArgWithPutArgOrBitcast(pArg, intNode);
            return *pArg;
        }
    }
    return nullptr;
}

//------------------------------------------------------------------------
// LowerFloatArgReg: Lower the float call argument node that is passed via register.
//
// Arguments:
//    arg    - The arg node
//    regNum - register number
//
// Return Value:
//    Return new bitcast node, that moves float to int register.
//
GenTree* Lowering::LowerFloatArgReg(GenTree* arg, regNumber regNum)
{
    var_types floatType = arg->TypeGet();
    assert(varTypeIsFloating(floatType));
    var_types intType = (floatType == TYP_DOUBLE) ? TYP_LONG : TYP_INT;
    GenTree*  intArg  = comp->gtNewBitCastNode(intType, arg);
    intArg->SetRegNum(regNum);
#ifdef TARGET_ARM
    if (floatType == TYP_DOUBLE)
    {
        // A special case when we introduce TYP_LONG
        // during lowering for arm32 softFP to pass double
        // in int registers.
        assert(comp->opts.compUseSoftFP);

        regNumber nextReg                  = REG_NEXT(regNum);
        intArg->AsMultiRegOp()->gtOtherReg = nextReg;
    }
#endif
    return intArg;
}
#endif

// do lowering steps for each arg of a call
void Lowering::LowerArgsForCall(GenTreeCall* call)
{
    JITDUMP("objp:\n======\n");
    if (call->gtCallThisArg != nullptr)
    {
        LowerArg(call, &call->gtCallThisArg->NodeRef());
    }

    JITDUMP("\nargs:\n======\n");
    for (GenTreeCall::Use& use : call->Args())
    {
        LowerArg(call, &use.NodeRef());
    }

    JITDUMP("\nlate:\n======\n");
    for (GenTreeCall::Use& use : call->LateArgs())
    {
        LowerArg(call, &use.NodeRef());
    }
}

// helper that create a node representing a relocatable physical address computation
GenTree* Lowering::AddrGen(ssize_t addr)
{
    // this should end up in codegen as : instGen_Set_Reg_To_Imm(EA_HANDLE_CNS_RELOC, reg, addr)
    GenTree* result = comp->gtNewIconHandleNode(addr, GTF_ICON_FTN_ADDR);
    return result;
}

// variant that takes a void*
GenTree* Lowering::AddrGen(void* addr)
{
    return AddrGen((ssize_t)addr);
}

// do lowering steps for a call
// this includes:
//   - adding the placement nodes (either stack or register variety) for arguments
//   - lowering the expression that calculates the target address
//   - adding nodes for other operations that occur after the call sequence starts and before
//        control transfer occurs (profiling and tail call helpers, pinvoke incantations)
//
void Lowering::LowerCall(GenTree* node)
{
    GenTreeCall* call = node->AsCall();

    JITDUMP("lowering call (before):\n");
    DISPTREERANGE(BlockRange(), call);
    JITDUMP("\n");

    call->ClearOtherRegs();
    LowerArgsForCall(call);

    // note that everything generated from this point on runs AFTER the outgoing args are placed
    GenTree* controlExpr          = nullptr;
    bool     callWasExpandedEarly = false;

    // for x86, this is where we record ESP for checking later to make sure stack is balanced

    // Check for Delegate.Invoke(). If so, we inline it. We get the
    // target-object and target-function from the delegate-object, and do
    // an indirect call.
    if (call->IsDelegateInvoke())
    {
        controlExpr = LowerDelegateInvoke(call);
    }
    else
    {
        //  Virtual and interface calls
        switch (call->gtFlags & GTF_CALL_VIRT_KIND_MASK)
        {
            case GTF_CALL_VIRT_STUB:
                controlExpr = LowerVirtualStubCall(call);
                break;

            case GTF_CALL_VIRT_VTABLE:
                assert(call->IsVirtualVtable());
                if (!call->IsExpandedEarly())
                {
                    assert(call->gtControlExpr == nullptr);
                    controlExpr = LowerVirtualVtableCall(call);
                }
                else
                {
                    callWasExpandedEarly = true;
                    controlExpr          = call->gtControlExpr;
                }
                break;

            case GTF_CALL_NONVIRT:
                if (call->IsUnmanaged())
                {
                    controlExpr = LowerNonvirtPinvokeCall(call);
                }
                else if (call->gtCallType == CT_INDIRECT)
                {
                    controlExpr = LowerIndirectNonvirtCall(call);
                }
                else
                {
                    controlExpr = LowerDirectCall(call);
                }
                break;

            default:
                noway_assert(!"strange call type");
                break;
        }
    }

    if (call->IsTailCallViaJitHelper())
    {
        // Either controlExpr or gtCallAddr must contain real call target.
        if (controlExpr == nullptr)
        {
            assert(call->gtCallType == CT_INDIRECT);
            assert(call->gtCallAddr != nullptr);
            controlExpr = call->gtCallAddr;
        }

        controlExpr = LowerTailCallViaJitHelper(call, controlExpr);
    }

    // Check if we need to thread a newly created controlExpr into the LIR
    //
    if ((controlExpr != nullptr) && !callWasExpandedEarly)
    {
        LIR::Range controlExprRange = LIR::SeqTree(comp, controlExpr);

        JITDUMP("results of lowering call:\n");
        DISPRANGE(controlExprRange);

        GenTree* insertionPoint = call;
        if (!call->IsTailCallViaJitHelper())
        {
            // The controlExpr should go before the gtCallCookie and the gtCallAddr, if they exist
            //
            // TODO-LIR: find out what's really required here, as this is currently a tree order
            // dependency.
            if (call->gtCallType == CT_INDIRECT)
            {
                bool isClosed = false;
                if (call->gtCallCookie != nullptr)
                {
#ifdef DEBUG
                    GenTree* firstCallAddrNode = BlockRange().GetTreeRange(call->gtCallAddr, &isClosed).FirstNode();
                    assert(isClosed);
                    assert(call->gtCallCookie->Precedes(firstCallAddrNode));
#endif // DEBUG

                    insertionPoint = BlockRange().GetTreeRange(call->gtCallCookie, &isClosed).FirstNode();
                    assert(isClosed);
                }
                else if (call->gtCallAddr != nullptr)
                {
                    insertionPoint = BlockRange().GetTreeRange(call->gtCallAddr, &isClosed).FirstNode();
                    assert(isClosed);
                }
            }
        }

        ContainCheckRange(controlExprRange);
        BlockRange().InsertBefore(insertionPoint, std::move(controlExprRange));

        call->gtControlExpr = controlExpr;
    }
    if (call->IsFastTailCall())
    {
        // Lower fast tail call can introduce new temps to set up args correctly for Callee.
        // This involves patching LCL_VAR and LCL_VAR_ADDR nodes holding Caller stack args
        // and replacing them with a new temp. Control expr also can contain nodes that need
        // to be patched.
        // Therefore lower fast tail call must be done after controlExpr is inserted into LIR.
        // There is one side effect which is flipping the order of PME and control expression
        // since LowerFastTailCall calls InsertPInvokeMethodEpilog.
        LowerFastTailCall(call);
    }

    if (varTypeIsStruct(call))
    {
        LowerCallStruct(call);
    }

    ContainCheckCallOperands(call);
    JITDUMP("lowering call (after):\n");
    DISPTREERANGE(BlockRange(), call);
    JITDUMP("\n");
}

// Inserts profiler hook, GT_PROF_HOOK for a tail call node.
//
// AMD64:
// We need to insert this after all nested calls, but before all the arguments to this call have been set up.
// To do this, we look for the first GT_PUTARG_STK or GT_PUTARG_REG, and insert the hook immediately before
// that. If there are no args, then it should be inserted before the call node.
//
// For example:
//              *  stmtExpr  void  (top level) (IL 0x000...0x010)
// arg0 SETUP   |  /--*  argPlace  ref    REG NA $c5
// this in rcx  |  |     /--*  argPlace  ref    REG NA $c1
//              |  |     |  /--*  call      ref    System.Globalization.CultureInfo.get_InvariantCulture $c2
// arg1 SETUP   |  |     +--*  st.lclVar ref    V02 tmp1          REG NA $c2
//              |  |     |  /--*  lclVar    ref    V02 tmp1         u : 2 (last use) REG NA $c2
// arg1 in rdx  |  |     +--*  putarg_reg ref    REG NA
//              |  |     |  /--*  lclVar    ref    V00 arg0         u : 2 (last use) REG NA $80
// this in rcx  |  |     +--*  putarg_reg ref    REG NA
//              |  |  /--*  call nullcheck ref    System.String.ToLower $c5
//              |  |  {  *  stmtExpr  void  (embedded)(IL 0x000... ? ? ? )
//              |  |  {  \--*  prof_hook void   REG NA
// arg0 in rcx  |  +--*  putarg_reg ref    REG NA
// control expr |  +--*  const(h)  long   0x7ffe8e910e98 ftn REG NA
//              \--*  call      void   System.Runtime.Remoting.Identity.RemoveAppNameOrAppGuidIfNecessary $VN.Void
//
// In this case, the GT_PUTARG_REG src is a nested call. We need to put the instructions after that call
// (as shown). We assume that of all the GT_PUTARG_*, only the first one can have a nested call.
//
// X86:
// Insert the profiler hook immediately before the call. The profiler hook will preserve
// all argument registers (ECX, EDX), but nothing else.
//
// Params:
//    callNode        - tail call node
//    insertionPoint  - if non-null, insert the profiler hook before this point.
//                      If null, insert the profiler hook before args are setup
//                      but after all arg side effects are computed.
//
void Lowering::InsertProfTailCallHook(GenTreeCall* call, GenTree* insertionPoint)
{
    assert(call->IsTailCall());
    assert(comp->compIsProfilerHookNeeded());

#if defined(TARGET_X86)

    if (insertionPoint == nullptr)
    {
        insertionPoint = call;
    }

#else // !defined(TARGET_X86)

    if (insertionPoint == nullptr)
    {
        for (GenTreeCall::Use& use : call->Args())
        {
            assert(!use.GetNode()->OperIs(GT_PUTARG_REG)); // We don't expect to see these in gtCallArgs

            if (use.GetNode()->OperIs(GT_PUTARG_STK))
            {
                // found it
                insertionPoint = use.GetNode();
                break;
            }
        }

        if (insertionPoint == nullptr)
        {
            for (GenTreeCall::Use& use : call->LateArgs())
            {
                if (use.GetNode()->OperIs(GT_PUTARG_REG, GT_PUTARG_STK))
                {
                    // found it
                    insertionPoint = use.GetNode();
                    break;
                }
            }

            // If there are no args, insert before the call node
            if (insertionPoint == nullptr)
            {
                insertionPoint = call;
            }
        }
    }

#endif // !defined(TARGET_X86)

    assert(insertionPoint != nullptr);
    GenTree* profHookNode = new (comp, GT_PROF_HOOK) GenTree(GT_PROF_HOOK, TYP_VOID);
    BlockRange().InsertBefore(insertionPoint, profHookNode);
}

//------------------------------------------------------------------------
// LowerFastTailCall: Lower a call node dispatched as a fast tailcall (epilog +
// jmp).
//
// Arguments:
//    call - the call node that is being dispatched as a fast tailcall.
//
// Assumptions:
//    call must be non-null.
//
// Notes:
//     For fast tail calls it is necessary to set up stack args in the incoming
//     arg stack space area. When args passed also come from this area we may
//     run into problems because we may end up overwriting the stack slot before
//     using it. For example, for foo(a, b) { return bar(b, a); }, if a and b
//     are on incoming arg stack space in foo they need to be swapped in this
//     area for the call to bar. This function detects this situation and
//     introduces a temp when an outgoing argument would overwrite a later-used
//     incoming argument.
//
//     This function also handles inserting necessary profiler hooks and pinvoke
//     method epilogs in case there are inlined pinvokes.
void Lowering::LowerFastTailCall(GenTreeCall* call)
{
#if FEATURE_FASTTAILCALL
    // Tail call restrictions i.e. conditions under which tail prefix is ignored.
    // Most of these checks are already done by importer or fgMorphTailCall().
    // This serves as a double sanity check.
    assert((comp->info.compFlags & CORINFO_FLG_SYNCH) == 0); // tail calls from synchronized methods
    assert(!comp->opts.IsReversePInvoke());                  // tail calls reverse pinvoke
    assert(!call->IsUnmanaged());                            // tail calls to unamanaged methods
    assert(!comp->compLocallocUsed);                         // tail call from methods that also do localloc

#ifdef TARGET_AMD64
    assert(!comp->getNeedsGSSecurityCookie()); // jit64 compat: tail calls from methods that need GS check
#endif                                         // TARGET_AMD64

    // We expect to see a call that meets the following conditions
    assert(call->IsFastTailCall());

    // VM cannot use return address hijacking when A() and B() tail call each
    // other in mutual recursion.  Therefore, this block is reachable through
    // a GC-safe point or the whole method is marked as fully interruptible.
    //
    // TODO-Cleanup:
    // optReachWithoutCall() depends on the fact that loop headers blocks
    // will have a block number > fgLastBB.  These loop headers gets added
    // after dominator computation and get skipped by OptReachWithoutCall().
    // The below condition cannot be asserted in lower because fgSimpleLowering()
    // can add a new basic block for range check failure which becomes
    // fgLastBB with block number > loop header block number.
    // assert((comp->compCurBB->bbFlags & BBF_GC_SAFE_POINT) ||
    //         !comp->optReachWithoutCall(comp->fgFirstBB, comp->compCurBB) || comp->GetInterruptible());

    // If PInvokes are in-lined, we have to remember to execute PInvoke method epilog anywhere that
    // a method returns.  This is a case of caller method has both PInvokes and tail calls.
    if (comp->compMethodRequiresPInvokeFrame())
    {
        InsertPInvokeMethodEpilog(comp->compCurBB DEBUGARG(call));
    }

    // Args for tail call are setup in incoming arg area.  The gc-ness of args of
    // caller and callee (which being tail called) may not match.  Therefore, everything
    // from arg setup until the epilog need to be non-interuptible by GC.  This is
    // achieved by inserting GT_START_NONGC before the very first GT_PUTARG_STK node
    // of call is setup.  Note that once a stack arg is setup, it cannot have nested
    // calls subsequently in execution order to setup other args, because the nested
    // call could over-write the stack arg that is setup earlier.
    ArrayStack<GenTree*> putargs(comp->getAllocator(CMK_ArrayStack));

    for (GenTreeCall::Use& use : call->Args())
    {
        if (use.GetNode()->OperIs(GT_PUTARG_STK))
        {
            putargs.Push(use.GetNode());
        }
    }

    for (GenTreeCall::Use& use : call->LateArgs())
    {
        if (use.GetNode()->OperIs(GT_PUTARG_STK))
        {
            putargs.Push(use.GetNode());
        }
    }

    GenTree* startNonGCNode = nullptr;
    if (!putargs.Empty())
    {
        // Get the earliest operand of the first PUTARG_STK node. We will make
        // the requred copies of args before this node.
        bool     unused;
        GenTree* insertionPoint = BlockRange().GetTreeRange(putargs.Bottom(), &unused).FirstNode();
        // Insert GT_START_NONGC node before we evaluate the PUTARG_STK args.
        // Note that if there are no args to be setup on stack, no need to
        // insert GT_START_NONGC node.
        startNonGCNode = new (comp, GT_START_NONGC) GenTree(GT_START_NONGC, TYP_VOID);
        BlockRange().InsertBefore(insertionPoint, startNonGCNode);

        // Gc-interruptability in the following case:
        //     foo(a, b, c, d, e) { bar(a, b, c, d, e); }
        //     bar(a, b, c, d, e) { foo(a, b, d, d, e); }
        //
        // Since the instruction group starting from the instruction that sets up first
        // stack arg to the end of the tail call is marked as non-gc interruptible,
        // this will form a non-interruptible tight loop causing gc-starvation. To fix
        // this we insert GT_NO_OP as embedded stmt before GT_START_NONGC, if the method
        // has a single basic block and is not a GC-safe point.  The presence of a single
        // nop outside non-gc interruptible region will prevent gc starvation.
        if ((comp->fgBBcount == 1) && !(comp->compCurBB->bbFlags & BBF_GC_SAFE_POINT))
        {
            assert(comp->fgFirstBB == comp->compCurBB);
            GenTree* noOp = new (comp, GT_NO_OP) GenTree(GT_NO_OP, TYP_VOID);
            BlockRange().InsertBefore(startNonGCNode, noOp);
        }

        // Since this is a fast tailcall each PUTARG_STK will place the argument in the
        // _incoming_ arg space area. This will effectively overwrite our already existing
        // incoming args that live in that area. If we have later uses of those args, this
        // is a problem. We introduce a defensive copy into a temp here of those args that
        // potentially may cause problems.
        for (int i = 0; i < putargs.Height(); i++)
        {
            GenTreePutArgStk* put = putargs.Bottom(i)->AsPutArgStk();

            unsigned int overwrittenStart = put->getArgOffset();
            unsigned int overwrittenEnd   = overwrittenStart + put->GetStackByteSize();
            int          baseOff          = -1; // Stack offset of first arg on stack

            for (unsigned callerArgLclNum = 0; callerArgLclNum < comp->info.compArgsCount; callerArgLclNum++)
            {
                LclVarDsc* callerArgDsc = comp->lvaGetDesc(callerArgLclNum);

                if (callerArgDsc->lvIsRegArg)
                {
                    continue;
                }

                unsigned int argStart;
                unsigned int argEnd;
#if defined(TARGET_AMD64)
                if (TargetOS::IsWindows)
                {
                    // On Windows x64, the argument position determines the stack slot uniquely, and even the
                    // register args take up space in the stack frame (shadow space).
                    argStart = callerArgLclNum * TARGET_POINTER_SIZE;
                    argEnd   = argStart + static_cast<unsigned int>(callerArgDsc->lvArgStackSize());
                }
                else
#endif // TARGET_AMD64
                {
                    assert(callerArgDsc->GetStackOffset() != BAD_STK_OFFS);

                    if (baseOff == -1)
                    {
                        baseOff = callerArgDsc->GetStackOffset();
                    }

                    // On all ABIs where we fast tail call the stack args should come in order.
                    assert(baseOff <= callerArgDsc->GetStackOffset());

                    // Compute offset of this stack argument relative to the first stack arg.
                    // This will be its offset into the incoming arg space area.
                    argStart = static_cast<unsigned int>(callerArgDsc->GetStackOffset() - baseOff);
                    argEnd   = argStart + comp->lvaLclSize(callerArgLclNum);
                }

                // If ranges do not overlap then this PUTARG_STK will not mess up the arg.
                if ((overwrittenEnd <= argStart) || (overwrittenStart >= argEnd))
                {
                    continue;
                }

                // Codegen cannot handle a partially overlapping copy. For
                // example, if we have
                // bar(S16 stack, S32 stack2)
                // foo(S32 stack, S32 stack2) { bar(..., stack) }
                // then we may end up having to move 'stack' in foo 16 bytes
                // ahead. It is possible that this PUTARG_STK is the only use,
                // in which case we will need to introduce a temp, so look for
                // uses starting from it. Note that we assume that in-place
                // copies are OK.
                GenTree* lookForUsesFrom = put->gtNext;
                if (overwrittenStart != argStart)
                {
                    lookForUsesFrom = insertionPoint;
                }

                RehomeArgForFastTailCall(callerArgLclNum, insertionPoint, lookForUsesFrom, call);
                // The above call can introduce temps and invalidate the pointer.
                callerArgDsc = comp->lvaGetDesc(callerArgLclNum);

                // For promoted locals we have more work to do as its fields could also have been invalidated.
                if (!callerArgDsc->lvPromoted)
                {
                    continue;
                }

                unsigned int fieldsFirst = callerArgDsc->lvFieldLclStart;
                unsigned int fieldsEnd   = fieldsFirst + callerArgDsc->lvFieldCnt;
                for (unsigned int j = fieldsFirst; j < fieldsEnd; j++)
                {
                    RehomeArgForFastTailCall(j, insertionPoint, lookForUsesFrom, call);
                }
            }
        }
    }

    // Insert GT_PROF_HOOK node to emit profiler tail call hook. This should be
    // inserted before the args are setup but after the side effects of args are
    // computed. That is, GT_PROF_HOOK node needs to be inserted before GT_START_NONGC
    // node if one exists.
    if (comp->compIsProfilerHookNeeded())
    {
        InsertProfTailCallHook(call, startNonGCNode);
    }

#else // !FEATURE_FASTTAILCALL

    // Platform does not implement fast tail call mechanism. This cannot be
    // reached because we always choose to do a tailcall via helper on those
    // platforms (or no tailcall at all).
    unreached();
#endif
}
//
//------------------------------------------------------------------------
// RehomeArgForFastTailCall: Introduce temps for args that may be overwritten
// during fast tailcall sequence.
//
// Arguments:
//    lclNum - the lcl num of the arg that will be overwritten.
//    insertTempBefore - the node at which to copy the arg into a temp.
//    lookForUsesStart - the node where to start scanning and replacing uses of
//                       the arg specified by lclNum.
//    callNode - the call node that is being dispatched as a fast tailcall.
//
// Assumptions:
//    all args must be non-null.
//
// Notes:
//     This function scans for uses of the arg specified by lclNum starting
//     from the lookForUsesStart node. If it finds any uses it introduces a temp
//     for this argument and updates uses to use this instead. In the situation
//     where it introduces a temp it can thus invalidate pointers to other
//     locals.
//
void Lowering::RehomeArgForFastTailCall(unsigned int lclNum,
                                        GenTree*     insertTempBefore,
                                        GenTree*     lookForUsesStart,
                                        GenTreeCall* callNode)
{
    unsigned int tmpLclNum = BAD_VAR_NUM;
    for (GenTree* treeNode = lookForUsesStart; treeNode != callNode; treeNode = treeNode->gtNext)
    {
        if (!treeNode->OperIsLocal() && !treeNode->OperIsLocalAddr())
        {
            continue;
        }

        GenTreeLclVarCommon* lcl = treeNode->AsLclVarCommon();

        if (lcl->GetLclNum() != lclNum)
        {
            continue;
        }

        // Create tmp and use it in place of callerArgDsc
        if (tmpLclNum == BAD_VAR_NUM)
        {
            tmpLclNum = comp->lvaGrabTemp(true DEBUGARG("Fast tail call lowering is creating a new local variable"));

            LclVarDsc* callerArgDsc          = comp->lvaGetDesc(lclNum);
            var_types  tmpTyp                = genActualType(callerArgDsc->TypeGet());
            comp->lvaTable[tmpLclNum].lvType = tmpTyp;
            // TODO-CQ: I don't see why we should copy doNotEnreg.
            comp->lvaTable[tmpLclNum].lvDoNotEnregister = callerArgDsc->lvDoNotEnregister;
#ifdef DEBUG
            comp->lvaTable[tmpLclNum].SetDoNotEnregReason(callerArgDsc->GetDoNotEnregReason());
#endif // DEBUG
            GenTree* value = comp->gtNewLclvNode(lclNum, tmpTyp);

            if (tmpTyp == TYP_STRUCT)
            {
                comp->lvaSetStruct(tmpLclNum, comp->lvaGetStruct(lclNum), false);
            }
            GenTreeLclVar* storeLclVar = comp->gtNewStoreLclVar(tmpLclNum, value);
            BlockRange().InsertBefore(insertTempBefore, LIR::SeqTree(comp, storeLclVar));
            ContainCheckRange(value, storeLclVar);
            LowerNode(storeLclVar);
        }

        lcl->SetLclNum(tmpLclNum);
    }
}

//------------------------------------------------------------------------
// LowerTailCallViaJitHelper: lower a call via the tailcall JIT helper. Morph
// has already inserted tailcall helper special arguments. This function inserts
// actual data for some placeholders. This function is only used on x86.
//
// Lower
//      tail.call(<function args>, int numberOfOldStackArgs, int dummyNumberOfNewStackArgs, int flags, void* dummyArg)
// as
//      JIT_TailCall(<function args>, int numberOfOldStackArgsWords, int numberOfNewStackArgsWords, int flags, void*
//      callTarget)
// Note that the special arguments are on the stack, whereas the function arguments follow the normal convention.
//
// Also inserts PInvoke method epilog if required.
//
// Arguments:
//    call         -  The call node
//    callTarget   -  The real call target. This is used to replace the dummyArg during lowering.
//
// Return Value:
//    Returns control expression tree for making a call to helper Jit_TailCall.
//
GenTree* Lowering::LowerTailCallViaJitHelper(GenTreeCall* call, GenTree* callTarget)
{
    // Tail call restrictions i.e. conditions under which tail prefix is ignored.
    // Most of these checks are already done by importer or fgMorphTailCall().
    // This serves as a double sanity check.
    assert((comp->info.compFlags & CORINFO_FLG_SYNCH) == 0); // tail calls from synchronized methods
    assert(!call->IsUnmanaged());                            // tail calls to unamanaged methods
    assert(!comp->compLocallocUsed);                         // tail call from methods that also do localloc

    // We expect to see a call that meets the following conditions
    assert(call->IsTailCallViaJitHelper());
    assert(callTarget != nullptr);

    // The TailCall helper call never returns to the caller and is not GC interruptible.
    // Therefore the block containing the tail call should be a GC safe point to avoid
    // GC starvation. It is legal for the block to be unmarked iff the entry block is a
    // GC safe point, as the entry block trivially dominates every reachable block.
    assert((comp->compCurBB->bbFlags & BBF_GC_SAFE_POINT) || (comp->fgFirstBB->bbFlags & BBF_GC_SAFE_POINT));

    // If PInvokes are in-lined, we have to remember to execute PInvoke method epilog anywhere that
    // a method returns.  This is a case of caller method has both PInvokes and tail calls.
    if (comp->compMethodRequiresPInvokeFrame())
    {
        InsertPInvokeMethodEpilog(comp->compCurBB DEBUGARG(call));
    }

    // Remove gtCallAddr from execution order if present.
    if (call->gtCallType == CT_INDIRECT)
    {
        assert(call->gtCallAddr != nullptr);

        bool               isClosed;
        LIR::ReadOnlyRange callAddrRange = BlockRange().GetTreeRange(call->gtCallAddr, &isClosed);
        assert(isClosed);

        BlockRange().Remove(std::move(callAddrRange));
    }

    // The callTarget tree needs to be sequenced.
    LIR::Range callTargetRange = LIR::SeqTree(comp, callTarget);

    // Verify the special args are what we expect, and replace the dummy args with real values.
    // We need to figure out the size of the outgoing stack arguments, not including the special args.
    // The number of 4-byte words is passed to the helper for the incoming and outgoing argument sizes.
    // This number is exactly the next slot number in the call's argument info struct.
    unsigned  nNewStkArgsBytes = call->fgArgInfo->GetNextSlotByteOffset();
    const int wordSize         = 4;
    unsigned  nNewStkArgsWords = nNewStkArgsBytes / wordSize;
    DEBUG_ARG_SLOTS_ASSERT(call->fgArgInfo->GetNextSlotNum() == nNewStkArgsWords);
    assert(nNewStkArgsWords >= 4); // There must be at least the four special stack args.
    nNewStkArgsWords -= 4;

    unsigned numArgs = call->fgArgInfo->ArgCount();

    fgArgTabEntry* argEntry;

    // arg 0 == callTarget.
    argEntry = comp->gtArgEntryByArgNum(call, numArgs - 1);
    assert(argEntry != nullptr);
    GenTree* arg0 = argEntry->GetNode()->AsPutArgStk()->gtGetOp1();

    ContainCheckRange(callTargetRange);
    BlockRange().InsertAfter(arg0, std::move(callTargetRange));

    bool               isClosed;
    LIR::ReadOnlyRange secondArgRange = BlockRange().GetTreeRange(arg0, &isClosed);
    assert(isClosed);
    BlockRange().Remove(std::move(secondArgRange));

    argEntry->GetNode()->AsPutArgStk()->gtOp1 = callTarget;

    // arg 1 == flags
    argEntry = comp->gtArgEntryByArgNum(call, numArgs - 2);
    assert(argEntry != nullptr);
    GenTree* arg1 = argEntry->GetNode()->AsPutArgStk()->gtGetOp1();
    assert(arg1->gtOper == GT_CNS_INT);

    ssize_t tailCallHelperFlags = 1 |                                  // always restore EDI,ESI,EBX
                                  (call->IsVirtualStub() ? 0x2 : 0x0); // Stub dispatch flag
    arg1->AsIntCon()->gtIconVal = tailCallHelperFlags;

    // arg 2 == numberOfNewStackArgsWords
    argEntry = comp->gtArgEntryByArgNum(call, numArgs - 3);
    assert(argEntry != nullptr);
    GenTree* arg2 = argEntry->GetNode()->AsPutArgStk()->gtGetOp1();
    assert(arg2->gtOper == GT_CNS_INT);

    arg2->AsIntCon()->gtIconVal = nNewStkArgsWords;

#ifdef DEBUG
    // arg 3 == numberOfOldStackArgsWords
    argEntry = comp->gtArgEntryByArgNum(call, numArgs - 4);
    assert(argEntry != nullptr);
    GenTree* arg3 = argEntry->GetNode()->AsPutArgStk()->gtGetOp1();
    assert(arg3->gtOper == GT_CNS_INT);
#endif // DEBUG

    // Transform this call node into a call to Jit tail call helper.
    call->gtCallType    = CT_HELPER;
    call->gtCallMethHnd = comp->eeFindHelper(CORINFO_HELP_TAILCALL);
    call->gtFlags &= ~GTF_CALL_VIRT_KIND_MASK;

    // Lower this as if it were a pure helper call.
    call->gtCallMoreFlags &= ~(GTF_CALL_M_TAILCALL | GTF_CALL_M_TAILCALL_VIA_JIT_HELPER);
    GenTree* result = LowerDirectCall(call);

    // Now add back tail call flags for identifying this node as tail call dispatched via helper.
    call->gtCallMoreFlags |= GTF_CALL_M_TAILCALL | GTF_CALL_M_TAILCALL_VIA_JIT_HELPER;

#ifdef PROFILING_SUPPORTED
    // Insert profiler tail call hook if needed.
    // Since we don't know the insertion point, pass null for second param.
    if (comp->compIsProfilerHookNeeded())
    {
        InsertProfTailCallHook(call, nullptr);
    }
#endif // PROFILING_SUPPORTED

    return result;
}

#ifndef TARGET_64BIT
//------------------------------------------------------------------------
// Lowering::DecomposeLongCompare: Decomposes a TYP_LONG compare node.
//
// Arguments:
//    cmp - the compare node
//
// Return Value:
//    The next node to lower.
//
// Notes:
//    This is done during lowering because DecomposeLongs handles only nodes
//    that produce TYP_LONG values. Compare nodes may consume TYP_LONG values
//    but produce TYP_INT values.
//
GenTree* Lowering::DecomposeLongCompare(GenTree* cmp)
{
    assert(cmp->gtGetOp1()->TypeGet() == TYP_LONG);

    GenTree* src1 = cmp->gtGetOp1();
    GenTree* src2 = cmp->gtGetOp2();
    assert(src1->OperIs(GT_LONG));
    assert(src2->OperIs(GT_LONG));
    GenTree* loSrc1 = src1->gtGetOp1();
    GenTree* hiSrc1 = src1->gtGetOp2();
    GenTree* loSrc2 = src2->gtGetOp1();
    GenTree* hiSrc2 = src2->gtGetOp2();
    BlockRange().Remove(src1);
    BlockRange().Remove(src2);

    genTreeOps condition = cmp->OperGet();
    GenTree*   loCmp;
    GenTree*   hiCmp;

    if (cmp->OperIs(GT_EQ, GT_NE))
    {
        //
        // Transform (x EQ|NE y) into (((x.lo XOR y.lo) OR (x.hi XOR y.hi)) EQ|NE 0). If y is 0 then this can
        // be reduced to just ((x.lo OR x.hi) EQ|NE 0). The OR is expected to set the condition flags so we
        // don't need to generate a redundant compare against 0, we only generate a SETCC|JCC instruction.
        //
        // XOR is used rather than SUB because it is commutative and thus allows swapping the operands when
        // the first happens to be a constant. Usually only the second compare operand is a constant but it's
        // still possible to have a constant on the left side. For example, when src1 is a uint->ulong cast
        // then hiSrc1 would be 0.
        //

        if (loSrc1->OperIs(GT_CNS_INT))
        {
            std::swap(loSrc1, loSrc2);
        }

        if (loSrc2->IsIntegralConst(0))
        {
            BlockRange().Remove(loSrc2);
            loCmp = loSrc1;
        }
        else
        {
            loCmp = comp->gtNewOperNode(GT_XOR, TYP_INT, loSrc1, loSrc2);
            BlockRange().InsertBefore(cmp, loCmp);
            ContainCheckBinary(loCmp->AsOp());
        }

        if (hiSrc1->OperIs(GT_CNS_INT))
        {
            std::swap(hiSrc1, hiSrc2);
        }

        if (hiSrc2->IsIntegralConst(0))
        {
            BlockRange().Remove(hiSrc2);
            hiCmp = hiSrc1;
        }
        else
        {
            hiCmp = comp->gtNewOperNode(GT_XOR, TYP_INT, hiSrc1, hiSrc2);
            BlockRange().InsertBefore(cmp, hiCmp);
            ContainCheckBinary(hiCmp->AsOp());
        }

        hiCmp = comp->gtNewOperNode(GT_OR, TYP_INT, loCmp, hiCmp);
        BlockRange().InsertBefore(cmp, hiCmp);
        ContainCheckBinary(hiCmp->AsOp());
    }
    else
    {
        assert(cmp->OperIs(GT_LT, GT_LE, GT_GE, GT_GT));

        //
        // If the compare is signed then (x LT|GE y) can be transformed into ((x SUB y) LT|GE 0).
        // If the compare is unsigned we can still use SUB but we need to check the Carry flag,
        // not the actual result. In both cases we can simply check the appropiate condition flags
        // and ignore the actual result:
        //     SUB_LO loSrc1, loSrc2
        //     SUB_HI hiSrc1, hiSrc2
        //     SETCC|JCC (signed|unsigned LT|GE)
        // If loSrc2 happens to be 0 then the first SUB can be eliminated and the second one can
        // be turned into a CMP because the first SUB would have set carry to 0. This effectively
        // transforms a long compare against 0 into an int compare of the high part against 0.
        //
        // (x LE|GT y) can to be transformed into ((x SUB y) LE|GT 0) but checking that a long value
        // is greater than 0 is not so easy. We need to turn this into a positive/negative check
        // like the one we get for LT|GE compares, this can be achieved by swapping the compare:
        //     (x LE|GT y) becomes (y GE|LT x)
        //
        // Having to swap operands is problematic when the second operand is a constant. The constant
        // moves to the first operand where it cannot be contained and thus needs a register. This can
        // be avoided by changing the constant such that LE|GT becomes LT|GE:
        //     (x LE|GT 41) becomes (x LT|GE 42)
        //

        if (cmp->OperIs(GT_LE, GT_GT))
        {
            bool mustSwap = true;

            if (loSrc2->OperIs(GT_CNS_INT) && hiSrc2->OperIs(GT_CNS_INT))
            {
                uint32_t loValue  = static_cast<uint32_t>(loSrc2->AsIntCon()->IconValue());
                uint32_t hiValue  = static_cast<uint32_t>(hiSrc2->AsIntCon()->IconValue());
                uint64_t value    = static_cast<uint64_t>(loValue) | (static_cast<uint64_t>(hiValue) << 32);
                uint64_t maxValue = cmp->IsUnsigned() ? UINT64_MAX : INT64_MAX;

                if (value != maxValue)
                {
                    value++;
                    loValue = value & UINT32_MAX;
                    hiValue = (value >> 32) & UINT32_MAX;
                    loSrc2->AsIntCon()->SetIconValue(loValue);
                    hiSrc2->AsIntCon()->SetIconValue(hiValue);

                    condition = cmp->OperIs(GT_LE) ? GT_LT : GT_GE;
                    mustSwap  = false;
                }
            }

            if (mustSwap)
            {
                std::swap(loSrc1, loSrc2);
                std::swap(hiSrc1, hiSrc2);
                condition = GenTree::SwapRelop(condition);
            }
        }

        assert((condition == GT_LT) || (condition == GT_GE));

        if (loSrc2->IsIntegralConst(0))
        {
            BlockRange().Remove(loSrc2);

            // Very conservative dead code removal... but it helps.

            if (loSrc1->OperIs(GT_CNS_INT, GT_LCL_VAR, GT_LCL_FLD))
            {
                BlockRange().Remove(loSrc1);
            }
            else
            {
                loSrc1->SetUnusedValue();
            }

            hiCmp = comp->gtNewOperNode(GT_CMP, TYP_VOID, hiSrc1, hiSrc2);
            BlockRange().InsertBefore(cmp, hiCmp);
            ContainCheckCompare(hiCmp->AsOp());
        }
        else
        {
            loCmp = comp->gtNewOperNode(GT_CMP, TYP_VOID, loSrc1, loSrc2);
            hiCmp = comp->gtNewOperNode(GT_SUB_HI, TYP_INT, hiSrc1, hiSrc2);
            BlockRange().InsertBefore(cmp, loCmp, hiCmp);
            ContainCheckCompare(loCmp->AsOp());
            ContainCheckBinary(hiCmp->AsOp());

            //
            // Try to move the first SUB_HI operands right in front of it, this allows using
            // a single temporary register instead of 2 (one for CMP and one for SUB_HI). Do
            // this only for locals as they won't change condition flags. Note that we could
            // move constants (except 0 which generates XOR reg, reg) but it's extremely rare
            // to have a constant as the first operand.
            //

            if (hiSrc1->OperIs(GT_LCL_VAR, GT_LCL_FLD))
            {
                BlockRange().Remove(hiSrc1);
                BlockRange().InsertBefore(hiCmp, hiSrc1);
            }
        }
    }

    hiCmp->gtFlags |= GTF_SET_FLAGS;
    if (hiCmp->IsValue())
    {
        hiCmp->SetUnusedValue();
    }

    LIR::Use cmpUse;
    if (BlockRange().TryGetUse(cmp, &cmpUse) && cmpUse.User()->OperIs(GT_JTRUE))
    {
        BlockRange().Remove(cmp);

        GenTree* jcc       = cmpUse.User();
        jcc->AsOp()->gtOp1 = nullptr;
        jcc->ChangeOper(GT_JCC);
        jcc->gtFlags |= GTF_USE_FLAGS;
        jcc->AsCC()->gtCondition = GenCondition::FromIntegralRelop(condition, cmp->IsUnsigned());
    }
    else
    {
        cmp->AsOp()->gtOp1 = nullptr;
        cmp->AsOp()->gtOp2 = nullptr;
        cmp->ChangeOper(GT_SETCC);
        cmp->gtFlags |= GTF_USE_FLAGS;
        cmp->AsCC()->gtCondition = GenCondition::FromIntegralRelop(condition, cmp->IsUnsigned());
    }

    return cmp->gtNext;
}
#endif // !TARGET_64BIT

//------------------------------------------------------------------------
// Lowering::OptimizeConstCompare: Performs various "compare with const" optimizations.
//
// Arguments:
//    cmp - the compare node
//
// Return Value:
//    The original compare node if lowering should proceed as usual or the next node
//    to lower if the compare node was changed in such a way that lowering is no
//    longer needed.
//
// Notes:
//    - Narrow operands to enable memory operand containment (XARCH specific).
//    - Transform cmp(and(x, y), 0) into test(x, y) (XARCH/Arm64 specific but could
//      be used for ARM as well if support for GT_TEST_EQ/GT_TEST_NE is added).
//    - Transform TEST(x, LSH(1, y)) into BT(x, y) (XARCH specific)
//    - Transform RELOP(OP, 0) into SETCC(OP) or JCC(OP) if OP can set the
//      condition flags appropriately (XARCH/ARM64 specific but could be extended
//      to ARM32 as well if ARM32 codegen supports GTF_SET_FLAGS).
//
GenTree* Lowering::OptimizeConstCompare(GenTree* cmp)
{
    assert(cmp->gtGetOp2()->IsIntegralConst());

#if defined(TARGET_XARCH) || defined(TARGET_ARM64)// || defined(TARGET_LOONGARCH64)
    ////TODO: add optimize for LoongArch64.
    GenTree*       op1      = cmp->gtGetOp1();
    GenTreeIntCon* op2      = cmp->gtGetOp2()->AsIntCon();
    ssize_t        op2Value = op2->IconValue();

#ifdef TARGET_XARCH
    var_types op1Type = op1->TypeGet();
    if (IsContainableMemoryOp(op1) && varTypeIsSmall(op1Type) && FitsIn(op1Type, op2Value))
    {
        //
        // If op1's type is small then try to narrow op2 so it has the same type as op1.
        // Small types are usually used by memory loads and if both compare operands have
        // the same type then the memory load can be contained. In certain situations
        // (e.g "cmp ubyte, 200") we also get a smaller instruction encoding.
        //

        op2->gtType = op1Type;
    }
    else
#endif
        if (op1->OperIs(GT_CAST) && !op1->gtOverflow())
    {
        GenTreeCast* cast       = op1->AsCast();
        var_types    castToType = cast->CastToType();
        GenTree*     castOp     = cast->gtGetOp1();

        if (((castToType == TYP_BOOL) || (castToType == TYP_UBYTE)) && FitsIn<UINT8>(op2Value))
        {
            //
            // Since we're going to remove the cast we need to be able to narrow the cast operand
            // to the cast type. This can be done safely only for certain opers (e.g AND, OR, XOR).
            // Some opers just can't be narrowed (e.g DIV, MUL) while other could be narrowed but
            // doing so would produce incorrect results (e.g. RSZ, RSH).
            //
            // The below list of handled opers is conservative but enough to handle the most common
            // situations. In particular this include CALL, sometimes the JIT unnecessarilly widens
            // the result of bool returning calls.
            //
            bool removeCast =
#ifdef TARGET_ARM64
                (op2Value == 0) && cmp->OperIs(GT_EQ, GT_NE, GT_GT) &&
#endif
                (castOp->OperIs(GT_CALL, GT_LCL_VAR) || castOp->OperIsLogical()
#ifdef TARGET_XARCH
                 || IsContainableMemoryOp(castOp)
#endif
                     );

            if (removeCast)
            {
                assert(!castOp->gtOverflowEx()); // Must not be an overflow checking operation

#ifdef TARGET_ARM64
                bool cmpEq = cmp->OperIs(GT_EQ);

                cmp->SetOperRaw(cmpEq ? GT_TEST_EQ : GT_TEST_NE);
                op2->SetIconValue(0xff);
                op2->gtType = castOp->gtType;
#else
                castOp->gtType = castToType;
                op2->gtType    = castToType;
#endif
                // If we have any contained memory ops on castOp, they must now not be contained.
                if (castOp->OperIsLogical())
                {
                    GenTree* op1 = castOp->gtGetOp1();
                    if ((op1 != nullptr) && !op1->IsCnsIntOrI())
                    {
                        op1->ClearContained();
                    }
                    GenTree* op2 = castOp->gtGetOp2();
                    if ((op2 != nullptr) && !op2->IsCnsIntOrI())
                    {
                        op2->ClearContained();
                    }
                }
                cmp->AsOp()->gtOp1 = castOp;

                BlockRange().Remove(cast);
            }
        }
    }
    else if (op1->OperIs(GT_AND) && cmp->OperIs(GT_EQ, GT_NE))
    {
        //
        // Transform ((x AND y) EQ|NE 0) into (x TEST_EQ|TEST_NE y) when possible.
        //

        GenTree* andOp1 = op1->gtGetOp1();
        GenTree* andOp2 = op1->gtGetOp2();

        if (op2Value != 0)
        {
            //
            // If we don't have a 0 compare we can get one by transforming ((x AND mask) EQ|NE mask)
            // into ((x AND mask) NE|EQ 0) when mask is a single bit.
            //

            if (isPow2<target_size_t>(static_cast<target_size_t>(op2Value)) && andOp2->IsIntegralConst(op2Value))
            {
                op2Value = 0;
                op2->SetIconValue(0);
                cmp->SetOperRaw(GenTree::ReverseRelop(cmp->OperGet()));
            }
        }

        if (op2Value == 0)
        {
            BlockRange().Remove(op1);
            BlockRange().Remove(op2);

            cmp->SetOperRaw(cmp->OperIs(GT_EQ) ? GT_TEST_EQ : GT_TEST_NE);
            cmp->AsOp()->gtOp1 = andOp1;
            cmp->AsOp()->gtOp2 = andOp2;
            // We will re-evaluate containment below
            andOp1->ClearContained();
            andOp2->ClearContained();

#ifdef TARGET_XARCH
            if (IsContainableMemoryOp(andOp1) && andOp2->IsIntegralConst())
            {
                //
                // For "test" we only care about the bits that are set in the second operand (mask).
                // If the mask fits in a small type then we can narrow both operands to generate a "test"
                // instruction with a smaller encoding ("test" does not have a r/m32, imm8 form) and avoid
                // a widening load in some cases.
                //
                // For 16 bit operands we narrow only if the memory operand is already 16 bit. This matches
                // the behavior of a previous implementation and avoids adding more cases where we generate
                // 16 bit instructions that require a length changing prefix (0x66). These suffer from
                // significant decoder stalls on Intel CPUs.
                //
                // We could also do this for 64 bit masks that fit into 32 bit but it doesn't help.
                // In such cases morph narrows down the existing GT_AND by inserting a cast between it and
                // the memory operand so we'd need to add more code to recognize and eliminate that cast.
                //

                size_t mask = static_cast<size_t>(andOp2->AsIntCon()->IconValue());

                if (FitsIn<UINT8>(mask))
                {
                    andOp1->gtType = TYP_UBYTE;
                    andOp2->gtType = TYP_UBYTE;
                }
                else if (FitsIn<UINT16>(mask) && genTypeSize(andOp1) == 2)
                {
                    andOp1->gtType = TYP_USHORT;
                    andOp2->gtType = TYP_USHORT;
                }
            }
#endif
        }
    }

    if (cmp->OperIs(GT_TEST_EQ, GT_TEST_NE))
    {
#ifdef TARGET_XARCH
        //
        // Transform TEST_EQ|NE(x, LSH(1, y)) into BT(x, y) when possible. Using BT
        // results in smaller and faster code. It also doesn't have special register
        // requirements, unlike LSH that requires the shift count to be in ECX.
        // Note that BT has the same behavior as LSH when the bit index exceeds the
        // operand bit size - it uses (bit_index MOD bit_size).
        //

        GenTree* lsh = cmp->gtGetOp2();
        LIR::Use cmpUse;

        if (lsh->OperIs(GT_LSH) && varTypeIsIntOrI(lsh->TypeGet()) && lsh->gtGetOp1()->IsIntegralConst(1) &&
            BlockRange().TryGetUse(cmp, &cmpUse))
        {
            GenCondition condition = cmp->OperIs(GT_TEST_NE) ? GenCondition::C : GenCondition::NC;

            cmp->SetOper(GT_BT);
            cmp->gtType = TYP_VOID;
            cmp->gtFlags |= GTF_SET_FLAGS;
            cmp->AsOp()->gtOp2 = lsh->gtGetOp2();
            cmp->gtGetOp2()->ClearContained();

            BlockRange().Remove(lsh->gtGetOp1());
            BlockRange().Remove(lsh);

            GenTreeCC* cc;

            if (cmpUse.User()->OperIs(GT_JTRUE))
            {
                cmpUse.User()->ChangeOper(GT_JCC);
                cc              = cmpUse.User()->AsCC();
                cc->gtCondition = condition;
            }
            else
            {
                cc = new (comp, GT_SETCC) GenTreeCC(GT_SETCC, condition, TYP_INT);
                BlockRange().InsertAfter(cmp, cc);
                cmpUse.ReplaceWith(cc);
            }

            cc->gtFlags |= GTF_USE_FLAGS;

            return cmp->gtNext;
        }
#endif // TARGET_XARCH
    }
    else if (cmp->OperIs(GT_EQ, GT_NE))
    {
        GenTree* op1 = cmp->gtGetOp1();
        GenTree* op2 = cmp->gtGetOp2();

        // TODO-CQ: right now the below peep is inexpensive and gets the benefit in most
        // cases because in majority of cases op1, op2 and cmp would be in that order in
        // execution. In general we should be able to check that all the nodes that come
        // after op1 do not modify the flags so that it is safe to avoid generating a
        // test instruction.

        if (op2->IsIntegralConst(0) && (op1->gtNext == op2) && (op2->gtNext == cmp) &&
#ifdef TARGET_XARCH
            op1->OperIs(GT_AND, GT_OR, GT_XOR, GT_ADD, GT_SUB, GT_NEG))
#else // TARGET_ARM64
            op1->OperIs(GT_AND, GT_ADD, GT_SUB))
#endif
        {
            op1->gtFlags |= GTF_SET_FLAGS;
            op1->SetUnusedValue();

            BlockRange().Remove(op2);

            GenTree*   next = cmp->gtNext;
            GenTree*   cc;
            genTreeOps ccOp;
            LIR::Use   cmpUse;

            // Fast check for the common case - relop used by a JTRUE that immediately follows it.
            if ((next != nullptr) && next->OperIs(GT_JTRUE) && (next->gtGetOp1() == cmp))
            {
                cc   = next;
                ccOp = GT_JCC;
                next = nullptr;
                BlockRange().Remove(cmp);
            }
            else if (BlockRange().TryGetUse(cmp, &cmpUse) && cmpUse.User()->OperIs(GT_JTRUE))
            {
                cc   = cmpUse.User();
                ccOp = GT_JCC;
                next = nullptr;
                BlockRange().Remove(cmp);
            }
            else // The relop is not used by a JTRUE or it is not used at all.
            {
                // Transform the relop node it into a SETCC. If it's not used we could remove
                // it completely but that means doing more work to handle a rare case.
                cc   = cmp;
                ccOp = GT_SETCC;
            }

            GenCondition condition = GenCondition::FromIntegralRelop(cmp);
            cc->ChangeOper(ccOp);
            cc->AsCC()->gtCondition = condition;
            cc->gtFlags |= GTF_USE_FLAGS;

            return next;
        }
    }
#endif // defined(TARGET_XARCH) || defined(TARGET_ARM64)

    return cmp;
}

//------------------------------------------------------------------------
// Lowering::LowerCompare: Lowers a compare node.
//
// Arguments:
//    cmp - the compare node
//
// Return Value:
//    The next node to lower.
//
GenTree* Lowering::LowerCompare(GenTree* cmp)
{
#ifndef TARGET_64BIT
    if (cmp->gtGetOp1()->TypeGet() == TYP_LONG)
    {
        return DecomposeLongCompare(cmp);
    }
#endif

    if (cmp->gtGetOp2()->IsIntegralConst() && !comp->opts.MinOpts())
    {
        GenTree* next = OptimizeConstCompare(cmp);

        // If OptimizeConstCompare return the compare node as "next" then we need to continue lowering.
        if (next != cmp)
        {
            return next;
        }
    }

#ifdef TARGET_XARCH
    if (cmp->gtGetOp1()->TypeGet() == cmp->gtGetOp2()->TypeGet())
    {
        if (varTypeIsSmall(cmp->gtGetOp1()->TypeGet()) && varTypeIsUnsigned(cmp->gtGetOp1()->TypeGet()))
        {
            //
            // If both operands have the same type then codegen will use the common operand type to
            // determine the instruction type. For small types this would result in performing a
            // signed comparison of two small unsigned values without zero extending them to TYP_INT
            // which is incorrect. Note that making the comparison unsigned doesn't imply that codegen
            // has to generate a small comparison, it can still correctly generate a TYP_INT comparison.
            //

            cmp->gtFlags |= GTF_UNSIGNED;
        }
    }
#endif // TARGET_XARCH
    ContainCheckCompare(cmp->AsOp());
    return cmp->gtNext;
}

//------------------------------------------------------------------------
// Lowering::LowerJTrue: Lowers a JTRUE node.
//
// Arguments:
//    jtrue - the JTRUE node
//
// Return Value:
//    The next node to lower (usually nullptr).
//
// Notes:
//    On ARM64 this may remove the JTRUE node and transform its associated
//    relop into a JCMP node.
//
GenTree* Lowering::LowerJTrue(GenTreeOp* jtrue)
{
#ifdef TARGET_ARM64
    GenTree* relop    = jtrue->gtGetOp1();
    GenTree* relopOp2 = relop->AsOp()->gtGetOp2();

    if ((relop->gtNext == jtrue) && relopOp2->IsCnsIntOrI())
    {
        bool         useJCMP = false;
        GenTreeFlags flags   = GTF_EMPTY;

        if (relop->OperIs(GT_EQ, GT_NE) && relopOp2->IsIntegralConst(0))
        {
            // Codegen will use cbz or cbnz in codegen which do not affect the flag register
            flags   = relop->OperIs(GT_EQ) ? GTF_JCMP_EQ : GTF_EMPTY;
            useJCMP = true;
        }
        else if (relop->OperIs(GT_TEST_EQ, GT_TEST_NE) && isPow2(relopOp2->AsIntCon()->IconValue()))
        {
            // Codegen will use tbz or tbnz in codegen which do not affect the flag register
            flags   = GTF_JCMP_TST | (relop->OperIs(GT_TEST_EQ) ? GTF_JCMP_EQ : GTF_EMPTY);
            useJCMP = true;
        }

        if (useJCMP)
        {
            relop->SetOper(GT_JCMP);
            relop->gtFlags &= ~(GTF_JCMP_TST | GTF_JCMP_EQ);
            relop->gtFlags |= flags;
            relop->gtType = TYP_VOID;

            relopOp2->SetContained();

            BlockRange().Remove(jtrue);

            assert(relop->gtNext == nullptr);
            return nullptr;
        }
    }
#elif defined(TARGET_LOONGARCH64)
    GenTree* relop    = jtrue->gtGetOp1();
    GenTree* relopOp1 = relop->AsOp()->gtGetOp1();
    GenTree* relopOp2 = relop->AsOp()->gtGetOp2();

    if (relopOp1->IsCnsIntOrI() && relopOp2->IsCnsIntOrI())
    {
        relopOp1->SetContained();
        relopOp2->SetContained();
    }
    else if (relop->gtNext == jtrue)
    {
        if (relopOp2->IsCnsIntOrI())
        {
            if (relop->OperIs(GT_EQ, GT_NE))
            {

                // Codegen will use beq or bne in codegen.
                GenTreeFlags flags = relop->OperIs(GT_EQ) ? GTF_JCMP_EQ : GTF_EMPTY;

                relop->SetOper(GT_JCMP);
                relop->gtFlags &= ~(GTF_JCMP_TST | GTF_JCMP_EQ);
                relop->gtFlags |= flags;
                relop->gtType = TYP_VOID;

                relopOp2->SetContained();

                BlockRange().Remove(jtrue);

                assert(relop->gtNext == nullptr);
                return nullptr;
            }
        }
        else if (relopOp1->IsCnsIntOrI())
        {
            relopOp1->SetContained();
        }
    }
    else if (relopOp1->IsCnsIntOrI())
    {
        relopOp1->SetContained();
    }
    else if (relopOp2->IsCnsIntOrI())
    {
        relopOp2->SetContained();
    }
#endif // TARGET_LOONGARCH64

    ContainCheckJTrue(jtrue);

    assert(jtrue->gtNext == nullptr);
    return nullptr;
}

//----------------------------------------------------------------------------------------------
// LowerNodeCC: Lowers a node that produces a boolean value by setting the condition flags.
//
// Arguments:
//     node - The node to lower
//     condition - The condition code of the generated SETCC/JCC node
//
// Return Value:
//     A SETCC/JCC node or nullptr if `node` is not used.
//
// Notes:
//     This simply replaces `node`'s use with an appropiate SETCC/JCC node,
//     `node` is not actually changed, except by having its GTF_SET_FLAGS set.
//     It's the caller's responsibility to change `node` such that it only
//     sets the condition flags, without producing a boolean value.
//
GenTreeCC* Lowering::LowerNodeCC(GenTree* node, GenCondition condition)
{
    // Skip over a chain of EQ/NE(x, 0) relops. This may be present either
    // because `node` is not a relop and so it cannot be used directly by a
    // JTRUE, or because the frontend failed to remove a EQ/NE(x, 0) that's
    // used as logical negation.
    //
    // Usually there's only one such relop but there's little difference
    // between removing one or all so we may as well remove them all.
    //
    // We can't allow any other nodes between `node` and its user because we
    // have no way of knowing if those nodes change flags or not. So we're looking
    // to skip over a sequence of appropriately connected zero and EQ/NE nodes.

    // The x in EQ/NE(x, 0)
    GenTree* relop = node;
    // The first node of the relop sequence
    GenTree* first = node->gtNext;
    // The node following the relop sequence
    GenTree* next = first;

    while ((next != nullptr) && next->IsIntegralConst(0) && (next->gtNext != nullptr) &&
           next->gtNext->OperIs(GT_EQ, GT_NE) && (next->gtNext->AsOp()->gtGetOp1() == relop) &&
           (next->gtNext->AsOp()->gtGetOp2() == next))
    {
        relop = next->gtNext;
        next  = relop->gtNext;

        if (relop->OperIs(GT_EQ))
        {
            condition = GenCondition::Reverse(condition);
        }
    }

    GenTreeCC* cc = nullptr;

    // Next may be null if `node` is not used. In that case we don't need to generate a SETCC node.
    if (next != nullptr)
    {
        if (next->OperIs(GT_JTRUE))
        {
            // If the instruction immediately following 'relop', i.e. 'next' is a conditional branch,
            // it should always have 'relop' as its 'op1'. If it doesn't, then we have improperly
            // constructed IL (the setting of a condition code should always immediately precede its
            // use, since the JIT doesn't track dataflow for condition codes). Still, if it happens
            // it's not our problem, it simply means that `node` is not used and can be removed.
            if (next->AsUnOp()->gtGetOp1() == relop)
            {
                assert(relop->OperIsCompare());

                next->ChangeOper(GT_JCC);
                cc              = next->AsCC();
                cc->gtCondition = condition;
            }
        }
        else
        {
            // If the node is used by something other than a JTRUE then we need to insert a
            // SETCC node to materialize the boolean value.
            LIR::Use use;

            if (BlockRange().TryGetUse(relop, &use))
            {
                cc = new (comp, GT_SETCC) GenTreeCC(GT_SETCC, condition, TYP_INT);
                BlockRange().InsertAfter(node, cc);
                use.ReplaceWith(cc);
            }
        }
    }

    if (cc != nullptr)
    {
        node->gtFlags |= GTF_SET_FLAGS;
        cc->gtFlags |= GTF_USE_FLAGS;
    }

    // Remove the chain of EQ/NE(x, 0) relop nodes, if any. Note that if a SETCC was
    // inserted after `node`, `first` still points to the node that was initially
    // after `node`.
    if (relop != node)
    {
        BlockRange().Remove(first, relop);
    }

    return cc;
}

// Lower "jmp <method>" tail call to insert PInvoke method epilog if required.
void Lowering::LowerJmpMethod(GenTree* jmp)
{
    assert(jmp->OperGet() == GT_JMP);

    JITDUMP("lowering GT_JMP\n");
    DISPNODE(jmp);
    JITDUMP("============");

    // If PInvokes are in-lined, we have to remember to execute PInvoke method epilog anywhere that
    // a method returns.
    if (comp->compMethodRequiresPInvokeFrame())
    {
        InsertPInvokeMethodEpilog(comp->compCurBB DEBUGARG(jmp));
    }
}

// Lower GT_RETURN node to insert PInvoke method epilog if required.
void Lowering::LowerRet(GenTreeUnOp* ret)
{
    assert(ret->OperGet() == GT_RETURN);

    JITDUMP("lowering GT_RETURN\n");
    DISPNODE(ret);
    JITDUMP("============");

    GenTree* retVal = ret->gtGetOp1();
    // There are two kinds of retyping:
    // - A simple bitcast can be inserted when:
    //   - We're returning a floating type as an integral type or vice-versa, or
    // - If we're returning a struct as a primitive type, we change the type of
    // 'retval' in 'LowerRetStructLclVar()'
    bool needBitcast =
        (ret->TypeGet() != TYP_VOID) && (varTypeUsesFloatReg(ret) != varTypeUsesFloatReg(ret->gtGetOp1()));
    bool doPrimitiveBitcast = false;
    if (needBitcast)
    {
        doPrimitiveBitcast = (!varTypeIsStruct(ret) && !varTypeIsStruct(retVal));
    }

    if (doPrimitiveBitcast)
    {
// Add a simple bitcast when both types are not structs.
// If one type is a struct it will be handled below.
#if defined(DEBUG)
        assert(!varTypeIsStruct(ret) && !varTypeIsStruct(retVal));
#endif

        GenTree* bitcast = comp->gtNewBitCastNode(ret->TypeGet(), retVal);
        ret->gtOp1       = bitcast;
        BlockRange().InsertBefore(ret, bitcast);
        ContainCheckBitCast(bitcast);
    }
    else if (ret->TypeGet() != TYP_VOID)
    {
#if FEATURE_MULTIREG_RET
        if (retVal->OperIs(GT_LCL_VAR) && varTypeIsStruct(retVal))
        {
            ReturnTypeDesc retTypeDesc;
            LclVarDsc*     varDsc = nullptr;
            varDsc                = comp->lvaGetDesc(retVal->AsLclVar());
            retTypeDesc.InitializeStructReturnType(comp, varDsc->GetStructHnd(), comp->info.compCallConv);
            if (retTypeDesc.GetReturnRegCount() > 1)
            {
                CheckMultiRegLclVar(retVal->AsLclVar(), &retTypeDesc);
            }
        }
#endif // FEATURE_MULTIREG_RET
#ifdef DEBUG
        if (varTypeIsStruct(ret->TypeGet()) != varTypeIsStruct(retVal->TypeGet()))
        {
            if (varTypeIsStruct(ret->TypeGet()))
            {
                assert(comp->info.compRetNativeType != TYP_STRUCT);

                var_types retActualType    = genActualType(comp->info.compRetNativeType);
                var_types retValActualType = genActualType(retVal->TypeGet());

                bool constStructInit                  = retVal->IsConstInitVal();
                bool implicitCastFromSameOrBiggerSize = (genTypeSize(retActualType) <= genTypeSize(retValActualType));

                // This could happen if we have retyped op1 as a primitive type during struct promotion,
                // check `retypedFieldsMap` for details.
                bool actualTypesMatch = (retActualType == retValActualType);

                assert(actualTypesMatch || constStructInit || implicitCastFromSameOrBiggerSize);
            }
        }
#endif // DEBUG

        if (varTypeIsStruct(ret))
        {
            LowerRetStruct(ret);
        }
        else if (!ret->TypeIs(TYP_VOID) && varTypeIsStruct(retVal))
        {
            // Return struct as a primitive using Unsafe cast.
            assert(retVal->OperIs(GT_LCL_VAR));
            LowerRetSingleRegStructLclVar(ret);
        }
    }

    // Method doing PInvokes has exactly one return block unless it has tail calls.
    if (comp->compMethodRequiresPInvokeFrame() && (comp->compCurBB == comp->genReturnBB))
    {
        InsertPInvokeMethodEpilog(comp->compCurBB DEBUGARG(ret));
    }
    ContainCheckRet(ret);
}

//----------------------------------------------------------------------------------------------
// LowerStoreLocCommon: platform idependent part of local var or field store lowering.
//
// Arguments:
//     lclStore - The store lcl node to lower.
//
void Lowering::LowerStoreLocCommon(GenTreeLclVarCommon* lclStore)
{
    assert(lclStore->OperIs(GT_STORE_LCL_FLD, GT_STORE_LCL_VAR));
    JITDUMP("lowering store lcl var/field (before):\n");
    DISPTREERANGE(BlockRange(), lclStore);
    JITDUMP("\n");

    GenTree*   src    = lclStore->gtGetOp1();
    LclVarDsc* varDsc = comp->lvaGetDesc(lclStore);

    const bool srcIsMultiReg = src->IsMultiRegNode();
    const bool dstIsMultiReg = lclStore->IsMultiRegLclVar();

    if (!dstIsMultiReg && varTypeIsStruct(varDsc))
    {
        // TODO-Cleanup: we want to check `varDsc->lvRegStruct` as the last condition instead of `!varDsc->lvPromoted`,
        // but we do not set it for `CSE` vars so it is currently failing.
        assert(varDsc->CanBeReplacedWithItsField(comp) || varDsc->lvDoNotEnregister || !varDsc->lvPromoted);
        if (varDsc->CanBeReplacedWithItsField(comp))
        {
            assert(varDsc->lvFieldCnt == 1);
            unsigned   fldNum = varDsc->lvFieldLclStart;
            LclVarDsc* fldDsc = comp->lvaGetDesc(fldNum);

            JITDUMP("Replacing an independently promoted local var V%02u with its only field V%02u for the store "
                    "from a call [%06u]\n",
                    lclStore->GetLclNum(), fldNum, comp->dspTreeID(lclStore));
            lclStore->SetLclNum(fldNum);
            lclStore->ChangeType(fldDsc->TypeGet());
            varDsc = fldDsc;
        }
    }

    if (srcIsMultiReg || dstIsMultiReg)
    {
        const ReturnTypeDesc* retTypeDesc = nullptr;
        if (src->OperIs(GT_CALL))
        {
            retTypeDesc = src->AsCall()->GetReturnTypeDesc();
        }
        CheckMultiRegLclVar(lclStore->AsLclVar(), retTypeDesc);
    }

    const var_types lclRegType = varDsc->GetRegisterType(lclStore);

    if ((lclStore->TypeGet() == TYP_STRUCT) && !srcIsMultiReg)
    {
        bool convertToStoreObj;
        if (src->OperGet() == GT_CALL)
        {
            GenTreeCall*       call   = src->AsCall();
            const ClassLayout* layout = varDsc->GetLayout();

#ifdef DEBUG
            const unsigned slotCount = layout->GetSlotCount();
#if defined(TARGET_XARCH) && !defined(UNIX_AMD64_ABI)
            // Windows x64 doesn't have multireg returns,
            // x86 uses it only for long return type, not for structs.
            assert(slotCount == 1);
            assert(lclRegType != TYP_UNDEF);
#else  // !TARGET_XARCH || UNIX_AMD64_ABI
            if (!varDsc->lvIsHfa())
            {
                if (slotCount > 1)
                {
                    assert(call->HasMultiRegRetVal());
                }
                else
                {
                    unsigned size = layout->GetSize();
                    assert((size <= 8) || (size == 16));
                    bool isPowerOf2    = (((size - 1) & size) == 0);
                    bool isTypeDefined = (lclRegType != TYP_UNDEF);
                    assert(isPowerOf2 == isTypeDefined);
                }
            }
#endif // !TARGET_XARCH || UNIX_AMD64_ABI
#endif // DEBUG

#if !defined(WINDOWS_AMD64_ABI)
            if (!call->HasMultiRegRetVal() && (lclRegType == TYP_UNDEF))
            {
                // If we have a single return register,
                // but we can't retype it as a primitive type, we must spill it.
                GenTreeLclVar* spilledCall = SpillStructCallResult(call);
                lclStore->gtOp1            = spilledCall;
                src                        = lclStore->gtOp1;
                JITDUMP("lowering store lcl var/field has to spill call src.\n");
                LowerStoreLocCommon(lclStore);
                return;
            }
#endif // !WINDOWS_AMD64_ABI
            convertToStoreObj = false;
        }
        else if (!varDsc->IsEnregisterableType())
        {
            convertToStoreObj = true;
        }
        else if (src->OperIs(GT_CNS_INT))
        {
            assert(src->IsIntegralConst(0) && "expected an INIT_VAL for non-zero init.");
#ifdef FEATURE_SIMD
            if (varTypeIsSIMD(lclRegType))
            {
                CorInfoType simdBaseJitType = comp->getBaseJitTypeOfSIMDLocal(lclStore);
                if (simdBaseJitType == CORINFO_TYPE_UNDEF)
                {
                    // Lie about the type if we don't know/have it.
                    simdBaseJitType = CORINFO_TYPE_FLOAT;
                }
                GenTreeSIMD* simdTree =
                    comp->gtNewSIMDNode(lclRegType, src, SIMDIntrinsicInit, simdBaseJitType, varDsc->lvExactSize);
                BlockRange().InsertAfter(src, simdTree);
                LowerSIMD(simdTree);
                src               = simdTree;
                lclStore->gtOp1   = src;
                convertToStoreObj = false;
            }
            else
#endif // FEATURE_SIMD
            {
                convertToStoreObj = false;
            }
        }
        else if (!src->OperIs(GT_LCL_VAR))
        {
            convertToStoreObj = true;
        }
        else
        {
            assert(src->OperIs(GT_LCL_VAR));
            convertToStoreObj = false;
        }

        if (convertToStoreObj)
        {
            const unsigned lclNum = lclStore->GetLclNum();
            GenTreeLclVar* addr   = comp->gtNewLclVarAddrNode(lclNum, TYP_BYREF);
            comp->lvaSetVarDoNotEnregister(lclNum DEBUGARG(DoNotEnregisterReason::BlockOp));

            addr->gtFlags |= GTF_VAR_DEF;
            assert(!addr->IsPartialLclFld(comp));
            addr->gtFlags |= GTF_DONT_CSE;

            // Create the assignment node.
            lclStore->ChangeOper(GT_STORE_OBJ);
            GenTreeBlk* objStore = lclStore->AsObj();
            // Only the GTF_LATE_ARG flag (if present) is preserved.
            objStore->gtFlags &= GTF_LATE_ARG;
            objStore->gtFlags |= GTF_ASG | GTF_IND_NONFAULTING | GTF_IND_TGT_NOT_HEAP;
#ifndef JIT32_GCENCODER
            objStore->gtBlkOpGcUnsafe = false;
#endif
            objStore->gtBlkOpKind = GenTreeObj::BlkOpKindInvalid;
            objStore->SetLayout(varDsc->GetLayout());
            objStore->SetAddr(addr);
            objStore->SetData(src);
            BlockRange().InsertBefore(objStore, addr);
            LowerBlockStoreCommon(objStore);
            return;
        }
    }

    // src and dst can be in registers, check if we need a bitcast.
    if (!src->TypeIs(TYP_STRUCT) && (varTypeUsesFloatReg(lclRegType) != varTypeUsesFloatReg(src)))
    {
        assert(!srcIsMultiReg && !dstIsMultiReg);
        assert(lclStore->OperIsLocalStore());
        assert(lclRegType != TYP_UNDEF);

        GenTree* bitcast = comp->gtNewBitCastNode(lclRegType, src);
        lclStore->gtOp1  = bitcast;
        src              = lclStore->gtGetOp1();
        BlockRange().InsertBefore(lclStore, bitcast);
        ContainCheckBitCast(bitcast);
    }

    LowerStoreLoc(lclStore);
    JITDUMP("lowering store lcl var/field (after):\n");
    DISPTREERANGE(BlockRange(), lclStore);
    JITDUMP("\n");
}

//----------------------------------------------------------------------------------------------
// LowerRetStructLclVar: Lowers a struct return node.
//
// Arguments:
//     node - The return node to lower.
//
void Lowering::LowerRetStruct(GenTreeUnOp* ret)
{
#ifdef TARGET_ARM64
    if (GlobalJitOptions::compFeatureHfa)
    {
        if (varTypeIsSIMD(ret))
        {
            if (comp->info.compRetNativeType == TYP_STRUCT)
            {
                assert(varTypeIsSIMD(ret->gtGetOp1()));
                assert(comp->compMethodReturnsMultiRegRegTypeAlternate());
                ret->ChangeType(comp->info.compRetNativeType);
            }
            else
            {
                assert(comp->info.compRetNativeType == ret->TypeGet());
                GenTree* retVal = ret->gtGetOp1();
                if (retVal->TypeGet() != ret->TypeGet())
                {
                    assert(retVal->OperIs(GT_LCL_VAR));
                    LowerRetSingleRegStructLclVar(ret);
                }
                return;
            }
        }
    }
#endif // TARGET_ARM64

    if (comp->compMethodReturnsMultiRegRegTypeAlternate())
    {
        return;
    }

    assert(ret->OperIs(GT_RETURN));
    assert(varTypeIsStruct(ret));

    GenTree* retVal = ret->gtGetOp1();
    // Note: small types are returned as INT.
    var_types nativeReturnType = genActualType(comp->info.compRetNativeType);
    ret->ChangeType(nativeReturnType);

    switch (retVal->OperGet())
    {
        case GT_CALL:
            assert(retVal->TypeIs(nativeReturnType)); // Type should be changed during call processing.
            break;

        case GT_CNS_INT:
            // When we promote LCL_VAR single fields into return
            // we could have all type of constans here.
            if (varTypeUsesFloatReg(nativeReturnType))
            {
                // Do not expect `initblock` for SIMD* types,
                // only 'initobj'.
                assert(retVal->AsIntCon()->IconValue() == 0);
                retVal->BashToConst(0.0, TYP_FLOAT);
            }
            break;

        case GT_OBJ:
            retVal->ChangeOper(GT_IND);
            FALLTHROUGH;
        case GT_IND:
            retVal->ChangeType(nativeReturnType);
            LowerIndir(retVal->AsIndir());
            break;

        case GT_LCL_VAR:
            LowerRetSingleRegStructLclVar(ret);
            break;

#if defined(FEATURE_SIMD) || defined(FEATURE_HW_INTRINSICS)
#ifdef FEATURE_SIMD
        case GT_SIMD:
#endif // FEATURE_SIMD
#ifdef FEATURE_HW_INTRINSICS
        case GT_HWINTRINSIC:
#endif // FEATURE_HW_INTRINSICS
        {
            assert(!retVal->TypeIs(TYP_STRUCT));
            if (varTypeUsesFloatReg(ret) != varTypeUsesFloatReg(retVal))
            {
                GenTree* bitcast = comp->gtNewBitCastNode(ret->TypeGet(), retVal);
                ret->gtOp1       = bitcast;
                BlockRange().InsertBefore(ret, bitcast);
                ContainCheckBitCast(bitcast);
            }
        }
        break;
#endif // FEATURE_SIMD || FEATURE_HW_INTRINSICS

        case GT_LCL_FLD:
        {
#ifdef DEBUG
            LclVarDsc* varDsc = comp->lvaGetDesc(retVal->AsLclFld());
            assert(varDsc->lvDoNotEnregister);
#endif
            retVal->ChangeType(nativeReturnType);
        }
        break;

        default:
            assert(varTypeIsEnregisterable(retVal));
            if (varTypeUsesFloatReg(ret) != varTypeUsesFloatReg(retVal))
            {
                GenTree* bitcast = comp->gtNewBitCastNode(ret->TypeGet(), retVal);
                ret->gtOp1       = bitcast;
                BlockRange().InsertBefore(ret, bitcast);
                ContainCheckBitCast(bitcast);
            }
            break;
    }
}

//----------------------------------------------------------------------------------------------
// LowerRetSingleRegStructLclVar: Lowers a return node with a struct lclVar as a source.
//
// Arguments:
//    node - The return node to lower.
//
// Notes:
//    - the function is only for LclVars that are returned in one register;
//    - if LclVar is allocated in memory then read it as return type;
//    - if LclVar can be enregistered read it as register type and add a bitcast if necessary;
//
void Lowering::LowerRetSingleRegStructLclVar(GenTreeUnOp* ret)
{
    assert(!comp->compMethodReturnsMultiRegRegTypeAlternate());
    assert(ret->OperIs(GT_RETURN));
    GenTreeLclVarCommon* lclVar = ret->gtGetOp1()->AsLclVar();
    assert(lclVar->OperIs(GT_LCL_VAR));
    unsigned   lclNum = lclVar->GetLclNum();
    LclVarDsc* varDsc = comp->lvaGetDesc(lclNum);

    if (varDsc->lvPromoted)
    {
        // TODO-1stClassStructs: We can no longer independently promote
        // or enregister this struct, since it is referenced as a whole.
        comp->lvaSetVarDoNotEnregister(lclNum DEBUGARG(DoNotEnregisterReason::BlockOpRet));
    }

    if (varDsc->lvDoNotEnregister)
    {
        lclVar->ChangeOper(GT_LCL_FLD);
        lclVar->AsLclFld()->SetLclOffs(0);

        // We are returning as a primitive type and the lcl is of struct type.
        assert(comp->info.compRetNativeType != TYP_STRUCT);
        assert((genTypeSize(comp->info.compRetNativeType) == genTypeSize(ret)) ||
               (varTypeIsIntegral(ret) && varTypeIsIntegral(comp->info.compRetNativeType) &&
                (genTypeSize(comp->info.compRetNativeType) <= genTypeSize(ret))));
        // If the actual return type requires normalization, then make sure we
        // do so by using the correct small type for the GT_LCL_FLD. It would
        // be conservative to check just compRetNativeType for this since small
        // structs are normalized to primitive types when they are returned in
        // registers, so we would normalize for them as well.
        if (varTypeIsSmall(comp->info.compRetType))
        {
            assert(genTypeSize(comp->info.compRetNativeType) == genTypeSize(comp->info.compRetType));
            lclVar->ChangeType(comp->info.compRetType);
        }
        else
        {
            // Otherwise we don't mind that we leave the upper bits undefined.
            lclVar->ChangeType(ret->TypeGet());
        }
    }
    else
    {
        const var_types lclVarType = varDsc->GetRegisterType(lclVar);
        assert(lclVarType != TYP_UNDEF);

        const var_types actualType = genActualType(lclVarType);
        lclVar->ChangeType(actualType);

        if (varTypeUsesFloatReg(ret) != varTypeUsesFloatReg(lclVarType))
        {
            GenTree* bitcast = comp->gtNewBitCastNode(ret->TypeGet(), ret->gtOp1);
            ret->gtOp1       = bitcast;
            BlockRange().InsertBefore(ret, bitcast);
            ContainCheckBitCast(bitcast);
        }
    }
}

//----------------------------------------------------------------------------------------------
// LowerCallStruct: Lowers a call node that returns a stuct.
//
// Arguments:
//     call - The call node to lower.
//
// Notes:
//    - this handles only single-register returns;
//    - it transforms the call's user for `GT_STOREIND`.
//
void Lowering::LowerCallStruct(GenTreeCall* call)
{
    assert(varTypeIsStruct(call));
    if (call->HasMultiRegRetVal())
    {
        return;
    }

    if (GlobalJitOptions::compFeatureHfa)
    {
        if (comp->IsHfa(call))
        {
#if defined(TARGET_ARM64)
            assert(comp->GetHfaCount(call) == 1);
#elif defined(TARGET_ARM)
            // ARM returns double in 2 float registers, but
            // `call->HasMultiRegRetVal()` count double registers.
            assert(comp->GetHfaCount(call) <= 2);
#else  // !TARGET_ARM64 && !TARGET_ARM
            NYI("Unknown architecture");
#endif // !TARGET_ARM64 && !TARGET_ARM
            var_types hfaType = comp->GetHfaType(call);
            if (call->TypeIs(hfaType))
            {
                return;
            }
        }
    }

    CORINFO_CLASS_HANDLE        retClsHnd = call->gtRetClsHnd;
    Compiler::structPassingKind howToReturnStruct;
    var_types returnType = comp->getReturnTypeForStruct(retClsHnd, call->GetUnmanagedCallConv(), &howToReturnStruct);
    assert(returnType != TYP_STRUCT && returnType != TYP_UNKNOWN);
    var_types origType = call->TypeGet();
    call->gtType       = genActualType(returnType);

    LIR::Use callUse;
    if (BlockRange().TryGetUse(call, &callUse))
    {
        GenTree* user = callUse.User();
        switch (user->OperGet())
        {
            case GT_RETURN:
            case GT_STORE_LCL_VAR:
            case GT_STORE_BLK:
            case GT_STORE_OBJ:
                // Leave as is, the user will handle it.
                assert(user->TypeIs(origType) || varTypeIsSIMD(user->TypeGet()));
                break;

#ifdef FEATURE_SIMD
            case GT_STORE_LCL_FLD:
                // If the call type was ever updated (in importer) to TYP_SIMD*, it should match the user type.
                // If not, the user type should match the struct's returnType.
                assert((varTypeIsSIMD(user) && user->TypeIs(origType)) || (returnType == user->TypeGet()));
                break;
#endif // FEATURE_SIMD

            case GT_STOREIND:
#ifdef FEATURE_SIMD
                if (varTypeIsSIMD(user))
                {
                    user->ChangeType(returnType);
                    break;
                }
#endif // FEATURE_SIMD
                // importer has a separate mechanism to retype calls to helpers,
                // keep it for now.
                assert(user->TypeIs(TYP_REF) || (user->TypeIs(TYP_I_IMPL) && comp->IsTargetAbi(CORINFO_CORERT_ABI)));
                assert(call->IsHelperCall());
                assert(returnType == user->TypeGet());
                break;

            default:
                unreached();
        }
    }
}

//----------------------------------------------------------------------------------------------
// LowerStoreSingleRegCallStruct: Lowers a store block where the source is a struct typed call.
//
// Arguments:
//     store - The store node to lower.
//
// Notes:
//    - the function is only for calls that return one register;
//    - it spills the call's result if it can be retyped as a primitive type;
//
void Lowering::LowerStoreSingleRegCallStruct(GenTreeBlk* store)
{
    assert(store->Data()->IsCall());
    GenTreeCall* call = store->Data()->AsCall();
    assert(!call->HasMultiRegRetVal());

    const ClassLayout* layout  = store->GetLayout();
    const var_types    regType = layout->GetRegisterType();

    if (regType != TYP_UNDEF)
    {
        store->ChangeType(regType);
        store->SetOper(GT_STOREIND);
        LowerStoreIndirCommon(store->AsStoreInd());
        return;
    }
    else
    {
#if defined(WINDOWS_AMD64_ABI)
        // All ABI except Windows x64 supports passing 3 byte structs in registers.
        // Other 64 bites ABI-s support passing 5, 6, 7 byte structs.
        unreached();
#else  // !WINDOWS_AMD64_ABI
        if (store->OperIs(GT_STORE_OBJ))
        {
            store->SetOper(GT_STORE_BLK);
        }
        store->gtBlkOpKind = GenTreeObj::BlkOpKindUnroll;

        GenTreeLclVar* spilledCall = SpillStructCallResult(call);
        store->SetData(spilledCall);
        LowerBlockStoreCommon(store);
#endif // WINDOWS_AMD64_ABI
    }
}

#if !defined(WINDOWS_AMD64_ABI)
//----------------------------------------------------------------------------------------------
// SpillStructCallResult: Spill call result to memory.
//
// Arguments:
//     call - call with 3, 5, 6 or 7 return size that has to be spilled to memory.
//
// Return Value:
//    load of the spilled variable.
//
GenTreeLclVar* Lowering::SpillStructCallResult(GenTreeCall* call) const
{
    // TODO-1stClassStructs: we can support this in codegen for `GT_STORE_BLK` without new temps.
    const unsigned spillNum = comp->lvaGrabTemp(true DEBUGARG("Return value temp for an odd struct return size"));
    comp->lvaSetVarDoNotEnregister(spillNum DEBUGARG(DoNotEnregisterReason::LocalField));
    CORINFO_CLASS_HANDLE retClsHnd = call->gtRetClsHnd;
    comp->lvaSetStruct(spillNum, retClsHnd, false);
    GenTreeLclFld* spill = new (comp, GT_STORE_LCL_FLD) GenTreeLclFld(GT_STORE_LCL_FLD, call->gtType, spillNum, 0);
    spill->gtOp1         = call;
    spill->gtFlags |= GTF_VAR_DEF;

    BlockRange().InsertAfter(call, spill);
    ContainCheckStoreLoc(spill);
    GenTreeLclVar* loadCallResult = comp->gtNewLclvNode(spillNum, TYP_STRUCT)->AsLclVar();
    BlockRange().InsertAfter(spill, loadCallResult);
    return loadCallResult;
}
#endif // !WINDOWS_AMD64_ABI

GenTree* Lowering::LowerDirectCall(GenTreeCall* call)
{
    noway_assert(call->gtCallType == CT_USER_FUNC || call->gtCallType == CT_HELPER);

    // Don't support tail calling helper methods.
    // But we might encounter tail calls dispatched via JIT helper appear as a tail call to helper.
    noway_assert(!call->IsTailCall() || call->IsTailCallViaJitHelper() || call->gtCallType == CT_USER_FUNC);

    // Non-virtual direct/indirect calls: Work out if the address of the
    // call is known at JIT time.  If not it is either an indirect call
    // or the address must be accessed via an single/double indirection.

    void*           addr;
    InfoAccessType  accessType;
    CorInfoHelpFunc helperNum = comp->eeGetHelperNum(call->gtCallMethHnd);

#ifdef FEATURE_READYTORUN
    if (call->gtEntryPoint.addr != nullptr)
    {
        accessType = call->gtEntryPoint.accessType;
        addr       = call->gtEntryPoint.addr;
    }
    else
#endif
        if (call->gtCallType == CT_HELPER)
    {
        noway_assert(helperNum != CORINFO_HELP_UNDEF);

        // the convention on getHelperFtn seems to be (it's not documented)
        // that it returns an address or if it returns null, pAddr is set to
        // another address, which requires an indirection
        void* pAddr;
        addr = comp->info.compCompHnd->getHelperFtn(helperNum, (void**)&pAddr);

        if (addr != nullptr)
        {
            assert(pAddr == nullptr);
            accessType = IAT_VALUE;
        }
        else
        {
            accessType = IAT_PVALUE;
            addr       = pAddr;
        }
    }
    else
    {
        noway_assert(helperNum == CORINFO_HELP_UNDEF);

        CORINFO_ACCESS_FLAGS aflags = CORINFO_ACCESS_ANY;

        if (call->IsSameThis())
        {
            aflags = (CORINFO_ACCESS_FLAGS)(aflags | CORINFO_ACCESS_THIS);
        }

        if (!call->NeedsNullCheck())
        {
            aflags = (CORINFO_ACCESS_FLAGS)(aflags | CORINFO_ACCESS_NONNULL);
        }

        CORINFO_CONST_LOOKUP addrInfo;
        comp->info.compCompHnd->getFunctionEntryPoint(call->gtCallMethHnd, &addrInfo, aflags);

        accessType = addrInfo.accessType;
        addr       = addrInfo.addr;
    }

    GenTree* result = nullptr;
    switch (accessType)
    {
        case IAT_VALUE:
            // Non-virtual direct call to known address.
            // For JIT helper based tailcall (only used on x86) the target
            // address is passed as an arg to the helper so we want a node for
            // it.
            if (!IsCallTargetInRange(addr) || call->IsTailCallViaJitHelper())
            {
                result = AddrGen(addr);
            }
            else
            {
                // a direct call within range of hardware relative call instruction
                // stash the address for codegen
                call->gtDirectCallAddress = addr;
            }
            break;

        case IAT_PVALUE:
        {
            // If we are using an indirection cell for a direct call then apply
            // an optimization that loads the call target directly from the
            // indirection cell, instead of duplicating the tree.
            bool hasIndirectionCell = call->GetIndirectionCellArgKind() != NonStandardArgKind::None;

            if (!hasIndirectionCell)
            {
                // Non-virtual direct calls to addresses accessed by
                // a single indirection.
                GenTree* cellAddr = AddrGen(addr);
#ifdef DEBUG
                cellAddr->AsIntCon()->gtTargetHandle = (size_t)call->gtCallMethHnd;
#endif
                GenTree* indir = Ind(cellAddr);
                result         = indir;
            }
            break;
        }

        case IAT_PPVALUE:
            // Non-virtual direct calls to addresses accessed by
            // a double indirection.
            //

            // Expanding an IAT_PPVALUE here, will lose the opportunity
            // to Hoist/CSE the first indirection as it is an invariant load
            //
            assert(!"IAT_PPVALUE case in LowerDirectCall");

            noway_assert(helperNum == CORINFO_HELP_UNDEF);
            result = AddrGen(addr);
            // Double-indirection. Load the address into a register
            // and call indirectly through the register
            //
            result = Ind(Ind(result));
            break;

        case IAT_RELPVALUE:
        {
            // Non-virtual direct calls to addresses accessed by
            // a single relative indirection.
            GenTree* cellAddr = AddrGen(addr);
            GenTree* indir    = Ind(cellAddr);
            result            = comp->gtNewOperNode(GT_ADD, TYP_I_IMPL, indir, AddrGen(addr));
            break;
        }

        default:
            noway_assert(!"Bad accessType");
            break;
    }

    return result;
}

GenTree* Lowering::LowerDelegateInvoke(GenTreeCall* call)
{
    noway_assert(call->gtCallType == CT_USER_FUNC);

    assert((comp->info.compCompHnd->getMethodAttribs(call->gtCallMethHnd) &
            (CORINFO_FLG_DELEGATE_INVOKE | CORINFO_FLG_FINAL)) == (CORINFO_FLG_DELEGATE_INVOKE | CORINFO_FLG_FINAL));

    GenTree* thisArgNode;
    if (call->IsTailCallViaJitHelper())
    {
        const unsigned argNum          = 0;
        fgArgTabEntry* thisArgTabEntry = comp->gtArgEntryByArgNum(call, argNum);
        thisArgNode                    = thisArgTabEntry->GetNode();
    }
    else
    {
        thisArgNode = comp->gtGetThisArg(call);
    }

    assert(thisArgNode != nullptr);
    assert(thisArgNode->gtOper == GT_PUTARG_REG);
    GenTree* originalThisExpr = thisArgNode->AsOp()->gtOp1;
    GenTree* thisExpr         = originalThisExpr;

    // We're going to use the 'this' expression multiple times, so make a local to copy it.

    unsigned lclNum;

    if (call->IsTailCallViaJitHelper() && originalThisExpr->IsLocal())
    {
        // For ordering purposes for the special tailcall arguments on x86, we forced the
        // 'this' pointer in this case to a local in Compiler::fgMorphTailCall().
        // We could possibly use this case to remove copies for all architectures and non-tailcall
        // calls by creating a new lcl var or lcl field reference, as is done in the
        // LowerVirtualVtableCall() code.
        assert(originalThisExpr->OperGet() == GT_LCL_VAR);
        lclNum = originalThisExpr->AsLclVarCommon()->GetLclNum();
    }
    else
    {
        unsigned delegateInvokeTmp = comp->lvaGrabTemp(true DEBUGARG("delegate invoke call"));

        LIR::Use thisExprUse(BlockRange(), &thisArgNode->AsOp()->gtOp1, thisArgNode);
        ReplaceWithLclVar(thisExprUse, delegateInvokeTmp);

        thisExpr = thisExprUse.Def(); // it's changed; reload it.
        lclNum   = delegateInvokeTmp;
    }

    // replace original expression feeding into thisPtr with
    // [originalThis + offsetOfDelegateInstance]

    GenTree* newThisAddr = new (comp, GT_LEA)
        GenTreeAddrMode(TYP_BYREF, thisExpr, nullptr, 0, comp->eeGetEEInfo()->offsetOfDelegateInstance);

    GenTree* newThis = comp->gtNewOperNode(GT_IND, TYP_REF, newThisAddr);

    BlockRange().InsertAfter(thisExpr, newThisAddr, newThis);

    thisArgNode->AsOp()->gtOp1 = newThis;
    ContainCheckIndir(newThis->AsIndir());

    // the control target is
    // [originalThis + firstTgtOffs]

    GenTree* base = new (comp, GT_LCL_VAR) GenTreeLclVar(GT_LCL_VAR, originalThisExpr->TypeGet(), lclNum);

    unsigned targetOffs = comp->eeGetEEInfo()->offsetOfDelegateFirstTarget;
    GenTree* result     = new (comp, GT_LEA) GenTreeAddrMode(TYP_REF, base, nullptr, 0, targetOffs);
    GenTree* callTarget = Ind(result);

    // don't need to sequence and insert this tree, caller will do it

    return callTarget;
}

GenTree* Lowering::LowerIndirectNonvirtCall(GenTreeCall* call)
{
#ifdef TARGET_X86
    if (call->gtCallCookie != nullptr)
    {
        NYI_X86("Morphing indirect non-virtual call with non-standard args");
    }
#endif

    // Indirect cookie calls gets transformed by fgMorphArgs as indirect call with non-standard args.
    // Hence we should never see this type of call in lower.

    noway_assert(call->gtCallCookie == nullptr);

    return nullptr;
}

//------------------------------------------------------------------------
// CreateReturnTrapSeq: Create a tree to perform a "return trap", used in PInvoke
// epilogs to invoke a GC under a condition. The return trap checks some global
// location (the runtime tells us where that is and how many indirections to make),
// then, based on the result, conditionally calls a GC helper. We use a special node
// for this because at this time (late in the compilation phases), introducing flow
// is tedious/difficult.
//
// This is used for PInvoke inlining.
//
// Return Value:
//    Code tree to perform the action.
//
GenTree* Lowering::CreateReturnTrapSeq()
{
    // The GT_RETURNTRAP node expands to this:
    //    if (g_TrapReturningThreads)
    //    {
    //       RareDisablePreemptiveGC();
    //    }

    // The only thing to do here is build up the expression that evaluates 'g_TrapReturningThreads'.

    void*    pAddrOfCaptureThreadGlobal = nullptr;
    int32_t* addrOfCaptureThreadGlobal =
        comp->info.compCompHnd->getAddrOfCaptureThreadGlobal(&pAddrOfCaptureThreadGlobal);

    GenTree* testTree;
    if (addrOfCaptureThreadGlobal != nullptr)
    {
        testTree = AddrGen(addrOfCaptureThreadGlobal);
    }
    else
    {
        testTree = Ind(AddrGen(pAddrOfCaptureThreadGlobal));
    }
    return comp->gtNewOperNode(GT_RETURNTRAP, TYP_INT, Ind(testTree, TYP_INT));
}

//------------------------------------------------------------------------
// SetGCState: Create a tree that stores the given constant (0 or 1) into the
// thread's GC state field.
//
// This is used for PInvoke inlining.
//
// Arguments:
//    state - constant (0 or 1) to store into the thread's GC state field.
//
// Return Value:
//    Code tree to perform the action.
//
GenTree* Lowering::SetGCState(int state)
{
    // Thread.offsetOfGcState = 0/1

    assert(state == 0 || state == 1);

    const CORINFO_EE_INFO* pInfo = comp->eeGetEEInfo();

    GenTree* base = new (comp, GT_LCL_VAR) GenTreeLclVar(GT_LCL_VAR, TYP_I_IMPL, comp->info.compLvFrameListRoot);

    GenTree* stateNode    = new (comp, GT_CNS_INT) GenTreeIntCon(TYP_BYTE, state);
    GenTree* addr         = new (comp, GT_LEA) GenTreeAddrMode(TYP_I_IMPL, base, nullptr, 1, pInfo->offsetOfGCState);
    GenTree* storeGcState = new (comp, GT_STOREIND) GenTreeStoreInd(TYP_BYTE, addr, stateNode);
    return storeGcState;
}

//------------------------------------------------------------------------
// CreateFrameLinkUpdate: Create a tree that either links or unlinks the
// locally-allocated InlinedCallFrame from the Frame list.
//
// This is used for PInvoke inlining.
//
// Arguments:
//    action - whether to link (push) or unlink (pop) the Frame
//
// Return Value:
//    Code tree to perform the action.
//
GenTree* Lowering::CreateFrameLinkUpdate(FrameLinkAction action)
{
    const CORINFO_EE_INFO*                       pInfo         = comp->eeGetEEInfo();
    const CORINFO_EE_INFO::InlinedCallFrameInfo& callFrameInfo = pInfo->inlinedCallFrameInfo;

    GenTree* TCB = new (comp, GT_LCL_VAR) GenTreeLclVar(GT_LCL_VAR, TYP_I_IMPL, comp->info.compLvFrameListRoot);

    // Thread->m_pFrame
    GenTree* addr = new (comp, GT_LEA) GenTreeAddrMode(TYP_I_IMPL, TCB, nullptr, 1, pInfo->offsetOfThreadFrame);

    GenTree* data = nullptr;

    if (action == PushFrame)
    {
        // Thread->m_pFrame = &inlinedCallFrame;
        data = new (comp, GT_LCL_FLD_ADDR)
            GenTreeLclFld(GT_LCL_FLD_ADDR, TYP_BYREF, comp->lvaInlinedPInvokeFrameVar, callFrameInfo.offsetOfFrameVptr);
    }
    else
    {
        assert(action == PopFrame);
        // Thread->m_pFrame = inlinedCallFrame.m_pNext;

        data = new (comp, GT_LCL_FLD) GenTreeLclFld(GT_LCL_FLD, TYP_BYREF, comp->lvaInlinedPInvokeFrameVar,
                                                    pInfo->inlinedCallFrameInfo.offsetOfFrameLink);
    }
    GenTree* storeInd = new (comp, GT_STOREIND) GenTreeStoreInd(TYP_I_IMPL, addr, data);
    return storeInd;
}

//------------------------------------------------------------------------
// InsertPInvokeMethodProlog: Create the code that runs at the start of
// every method that has PInvoke calls.
//
// Initialize the TCB local and the InlinedCallFrame object. Then link ("push")
// the InlinedCallFrame object on the Frame chain. The layout of InlinedCallFrame
// is defined in vm/frames.h. See also vm/jitinterface.cpp for more information.
// The offsets of these fields is returned by the VM in a call to ICorStaticInfo::getEEInfo().
//
// The (current) layout is as follows:
//
//  64-bit  32-bit                                    CORINFO_EE_INFO
//  offset  offset  field name                        offset                  when set
//  -----------------------------------------------------------------------------------------
//  +00h    +00h    GS cookie                         offsetOfGSCookie
//  +08h    +04h    vptr for class InlinedCallFrame   offsetOfFrameVptr       method prolog
//  +10h    +08h    m_Next                            offsetOfFrameLink       method prolog
//  +18h    +0Ch    m_Datum                           offsetOfCallTarget      call site
//  +20h    n/a     m_StubSecretArg                                           not set by JIT
//  +28h    +10h    m_pCallSiteSP                     offsetOfCallSiteSP      x86: call site, and zeroed in method
//                                                                              prolog;
//                                                                            non-x86: method prolog (SP remains
//                                                                              constant in function, after prolog: no
//                                                                              localloc and PInvoke in same function)
//  +30h    +14h    m_pCallerReturnAddress            offsetOfReturnAddress   call site
//  +38h    +18h    m_pCalleeSavedFP                  offsetOfCalleeSavedFP   not set by JIT
//          +1Ch    m_pThread
//          +20h    m_pSPAfterProlog                  offsetOfSPAfterProlog   arm only
//          +20/24h JIT retval spill area (int)                               before call_gc    ???
//          +24/28h JIT retval spill area (long)                              before call_gc    ???
//          +28/2Ch Saved value of EBP                                        method prolog     ???
//
// Note that in the VM, InlinedCallFrame is a C++ class whose objects have a 'this' pointer that points
// to the InlinedCallFrame vptr (the 2nd field listed above), and the GS cookie is stored *before*
// the object. When we link the InlinedCallFrame onto the Frame chain, we must point at this location,
// and not at the beginning of the InlinedCallFrame local, which is actually the GS cookie.
//
// Return Value:
//    none
//
void Lowering::InsertPInvokeMethodProlog()
{
    noway_assert(comp->info.compUnmanagedCallCountWithGCTransition);
    noway_assert(comp->lvaInlinedPInvokeFrameVar != BAD_VAR_NUM);

    if (comp->opts.ShouldUsePInvokeHelpers())
    {
        return;
    }

    JITDUMP("======= Inserting PInvoke method prolog\n");

    // The first BB must be a scratch BB in order for us to be able to safely insert the P/Invoke prolog.
    assert(comp->fgFirstBBisScratch());

    LIR::Range& firstBlockRange = LIR::AsRange(comp->fgFirstBB);

    const CORINFO_EE_INFO*                       pInfo         = comp->eeGetEEInfo();
    const CORINFO_EE_INFO::InlinedCallFrameInfo& callFrameInfo = pInfo->inlinedCallFrameInfo;

// First arg:  &compiler->lvaInlinedPInvokeFrameVar + callFrameInfo.offsetOfFrameVptr
#if defined(DEBUG)
    const LclVarDsc* inlinedPInvokeDsc = comp->lvaGetDesc(comp->lvaInlinedPInvokeFrameVar);
    assert(inlinedPInvokeDsc->IsAddressExposed());
#endif // DEBUG
    GenTree* frameAddr = new (comp, GT_LCL_FLD_ADDR)
        GenTreeLclFld(GT_LCL_FLD_ADDR, TYP_BYREF, comp->lvaInlinedPInvokeFrameVar, callFrameInfo.offsetOfFrameVptr);

    // Call runtime helper to fill in our InlinedCallFrame and push it on the Frame list:
    //     TCB = CORINFO_HELP_INIT_PINVOKE_FRAME(&symFrameStart, secretArg);
    // for x86, don't pass the secretArg.
    CLANG_FORMAT_COMMENT_ANCHOR;

#if defined(TARGET_X86) || defined(TARGET_ARM)
    GenTreeCall::Use* argList = comp->gtNewCallArgs(frameAddr);
#else
    GenTreeCall::Use*     argList = comp->gtNewCallArgs(frameAddr, PhysReg(REG_SECRET_STUB_PARAM));
#endif

    GenTree* call = comp->gtNewHelperCallNode(CORINFO_HELP_INIT_PINVOKE_FRAME, TYP_I_IMPL, argList);

    // some sanity checks on the frame list root vardsc
    const unsigned   lclNum = comp->info.compLvFrameListRoot;
    const LclVarDsc* varDsc = comp->lvaGetDesc(lclNum);
    noway_assert(!varDsc->lvIsParam);
    noway_assert(varDsc->lvType == TYP_I_IMPL);

    GenTree* store       = new (comp, GT_STORE_LCL_VAR) GenTreeLclVar(GT_STORE_LCL_VAR, TYP_I_IMPL, lclNum);
    store->AsOp()->gtOp1 = call;
    store->gtFlags |= GTF_VAR_DEF;

    GenTree* const insertionPoint = firstBlockRange.FirstNonCatchArgNode();

    comp->fgMorphTree(store);
    firstBlockRange.InsertBefore(insertionPoint, LIR::SeqTree(comp, store));
    DISPTREERANGE(firstBlockRange, store);

#if !defined(TARGET_X86) && !defined(TARGET_ARM)
    // For x86, this step is done at the call site (due to stack pointer not being static in the function).
    // For arm32, CallSiteSP is set up by the call to CORINFO_HELP_INIT_PINVOKE_FRAME.

    // --------------------------------------------------------
    // InlinedCallFrame.m_pCallSiteSP = @RSP;

    GenTreeLclFld* storeSP = new (comp, GT_STORE_LCL_FLD)
        GenTreeLclFld(GT_STORE_LCL_FLD, TYP_I_IMPL, comp->lvaInlinedPInvokeFrameVar, callFrameInfo.offsetOfCallSiteSP);
    storeSP->gtOp1 = PhysReg(REG_SPBASE);
    storeSP->gtFlags |= GTF_VAR_DEF;
    assert(inlinedPInvokeDsc->lvDoNotEnregister);

    firstBlockRange.InsertBefore(insertionPoint, LIR::SeqTree(comp, storeSP));
    DISPTREERANGE(firstBlockRange, storeSP);

#endif // !defined(TARGET_X86) && !defined(TARGET_ARM)

#if !defined(TARGET_ARM)
    // For arm32, CalleeSavedFP is set up by the call to CORINFO_HELP_INIT_PINVOKE_FRAME.

    // --------------------------------------------------------
    // InlinedCallFrame.m_pCalleeSavedEBP = @RBP;

    GenTreeLclFld* storeFP =
        new (comp, GT_STORE_LCL_FLD) GenTreeLclFld(GT_STORE_LCL_FLD, TYP_I_IMPL, comp->lvaInlinedPInvokeFrameVar,
                                                   callFrameInfo.offsetOfCalleeSavedFP);
    assert(inlinedPInvokeDsc->lvDoNotEnregister);

    storeFP->gtOp1 = PhysReg(REG_FPBASE);
    storeFP->gtFlags |= GTF_VAR_DEF;

    firstBlockRange.InsertBefore(insertionPoint, LIR::SeqTree(comp, storeFP));
    DISPTREERANGE(firstBlockRange, storeFP);
#endif // !defined(TARGET_ARM)

    // --------------------------------------------------------
    // On 32-bit targets, CORINFO_HELP_INIT_PINVOKE_FRAME initializes the PInvoke frame and then pushes it onto
    // the current thread's Frame stack. On 64-bit targets, it only initializes the PInvoke frame.
    CLANG_FORMAT_COMMENT_ANCHOR;

#ifdef TARGET_64BIT
    if (comp->opts.jitFlags->IsSet(JitFlags::JIT_FLAG_IL_STUB))
    {
        // Push a frame - if we are NOT in an IL stub, this is done right before the call
        // The init routine sets InlinedCallFrame's m_pNext, so we just set the thead's top-of-stack
        GenTree* frameUpd = CreateFrameLinkUpdate(PushFrame);
        firstBlockRange.InsertBefore(insertionPoint, LIR::SeqTree(comp, frameUpd));
        ContainCheckStoreIndir(frameUpd->AsStoreInd());
        DISPTREERANGE(firstBlockRange, frameUpd);
    }
#endif // TARGET_64BIT
}

//------------------------------------------------------------------------
// InsertPInvokeMethodEpilog: Code that needs to be run when exiting any method
// that has PInvoke inlines. This needs to be inserted any place you can exit the
// function: returns, tailcalls and jmps.
//
// Arguments:
//    returnBB   -  basic block from which a method can return
//    lastExpr   -  GenTree of the last top level stmnt of returnBB (debug only arg)
//
// Return Value:
//    Code tree to perform the action.
//
void Lowering::InsertPInvokeMethodEpilog(BasicBlock* returnBB DEBUGARG(GenTree* lastExpr))
{
    assert(returnBB != nullptr);
    assert(comp->info.compUnmanagedCallCountWithGCTransition);

    if (comp->opts.ShouldUsePInvokeHelpers())
    {
        return;
    }

    JITDUMP("======= Inserting PInvoke method epilog\n");

    // Method doing PInvoke calls has exactly one return block unless it has "jmp" or tail calls.
    assert(((returnBB == comp->genReturnBB) && (returnBB->bbJumpKind == BBJ_RETURN)) ||
           returnBB->endsWithTailCallOrJmp(comp));

    LIR::Range& returnBlockRange = LIR::AsRange(returnBB);

    GenTree* insertionPoint = returnBlockRange.LastNode();
    assert(insertionPoint == lastExpr);

    // Note: PInvoke Method Epilog (PME) needs to be inserted just before GT_RETURN, GT_JMP or GT_CALL node in execution
    // order so that it is guaranteed that there will be no further PInvokes after that point in the method.
    //
    // Example1: GT_RETURN(op1) - say execution order is: Op1, GT_RETURN.  After inserting PME, execution order would be
    //           Op1, PME, GT_RETURN
    //
    // Example2: GT_CALL(arg side effect computing nodes, Stk Args Setup, Reg Args setup). The execution order would be
    //           arg side effect computing nodes, Stk Args setup, Reg Args setup, GT_CALL
    //           After inserting PME execution order would be:
    //           arg side effect computing nodes, Stk Args setup, Reg Args setup, PME, GT_CALL
    //
    // Example3: GT_JMP.  After inserting PME execution order would be: PME, GT_JMP
    //           That is after PME, args for GT_JMP call will be setup.

    // Pop the frame if necessary. This always happens in the epilog on 32-bit targets. For 64-bit targets, we only do
    // this in the epilog for IL stubs; for non-IL stubs the frame is popped after every PInvoke call.
    CLANG_FORMAT_COMMENT_ANCHOR;

#ifdef TARGET_64BIT
    if (comp->opts.jitFlags->IsSet(JitFlags::JIT_FLAG_IL_STUB))
#endif // TARGET_64BIT
    {
        GenTree* frameUpd = CreateFrameLinkUpdate(PopFrame);
        returnBlockRange.InsertBefore(insertionPoint, LIR::SeqTree(comp, frameUpd));
        ContainCheckStoreIndir(frameUpd->AsStoreInd());
    }
}

//------------------------------------------------------------------------
// InsertPInvokeCallProlog: Emit the call-site prolog for direct calls to unmanaged code.
// It does all the necessary call-site setup of the InlinedCallFrame.
//
// Arguments:
//    call - the call for which we are inserting the PInvoke prolog.
//
// Return Value:
//    None.
//
void Lowering::InsertPInvokeCallProlog(GenTreeCall* call)
{
    JITDUMP("======= Inserting PInvoke call prolog\n");

    GenTree* insertBefore = call;
    if (call->gtCallType == CT_INDIRECT)
    {
        bool isClosed;
        insertBefore = BlockRange().GetTreeRange(call->gtCallAddr, &isClosed).FirstNode();
        assert(isClosed);
    }

    const CORINFO_EE_INFO::InlinedCallFrameInfo& callFrameInfo = comp->eeGetEEInfo()->inlinedCallFrameInfo;

    gtCallTypes callType = (gtCallTypes)call->gtCallType;

    noway_assert(comp->lvaInlinedPInvokeFrameVar != BAD_VAR_NUM);

    if (comp->opts.ShouldUsePInvokeHelpers())
    {
        // First argument is the address of the frame variable.
        GenTree* frameAddr =
            new (comp, GT_LCL_VAR_ADDR) GenTreeLclVar(GT_LCL_VAR_ADDR, TYP_BYREF, comp->lvaInlinedPInvokeFrameVar);

#if defined(TARGET_X86) && !defined(UNIX_X86_ABI)
        // On x86 targets, PInvoke calls need the size of the stack args in InlinedCallFrame.m_Datum.
        // This is because the callee pops stack arguments, and we need to keep track of this during stack
        // walking
        const unsigned    numStkArgBytes = call->fgArgInfo->GetNextSlotByteOffset();
        GenTree*          stackBytes     = comp->gtNewIconNode(numStkArgBytes, TYP_INT);
        GenTreeCall::Use* args           = comp->gtNewCallArgs(frameAddr, stackBytes);
#else
        GenTreeCall::Use* args    = comp->gtNewCallArgs(frameAddr);
#endif
        // Insert call to CORINFO_HELP_JIT_PINVOKE_BEGIN
        GenTree* helperCall = comp->gtNewHelperCallNode(CORINFO_HELP_JIT_PINVOKE_BEGIN, TYP_VOID, args);

        comp->fgMorphTree(helperCall);
        BlockRange().InsertBefore(insertBefore, LIR::SeqTree(comp, helperCall));
        LowerNode(helperCall); // helper call is inserted before current node and should be lowered here.
        return;
    }

    // Emit the following sequence:
    //
    // InlinedCallFrame.callTarget = methodHandle   // stored in m_Datum
    // InlinedCallFrame.m_pCallSiteSP = SP          // x86 only
    // InlinedCallFrame.m_pCallerReturnAddress = return address
    // GT_START_PREEEMPTC
    // Thread.gcState = 0
    // (non-stub) - update top Frame on TCB         // 64-bit targets only

    // ----------------------------------------------------------------------------------
    // Setup InlinedCallFrame.callSiteTarget (which is how the JIT refers to it).
    // The actual field is InlinedCallFrame.m_Datum which has many different uses and meanings.

    GenTree* src = nullptr;

    if (callType == CT_INDIRECT)
    {
#if !defined(TARGET_64BIT)
        // On 32-bit targets, indirect calls need the size of the stack args in InlinedCallFrame.m_Datum.
        const unsigned stackByteOffset = call->fgArgInfo->GetNextSlotByteOffset();
        src                            = comp->gtNewIconNode(stackByteOffset, TYP_INT);
#else
        // On 64-bit targets, indirect calls may need the stub parameter value in InlinedCallFrame.m_Datum.
        // If the stub parameter value is not needed, m_Datum will be initialized by the VM.
        if (comp->info.compPublishStubParam)
        {
            src = comp->gtNewLclvNode(comp->lvaStubArgumentVar, TYP_I_IMPL);
        }
#endif // !defined(TARGET_64BIT)
    }
    else
    {
        assert(callType == CT_USER_FUNC);

        void*                 pEmbedMethodHandle = nullptr;
        CORINFO_METHOD_HANDLE embedMethodHandle =
            comp->info.compCompHnd->embedMethodHandle(call->gtCallMethHnd, &pEmbedMethodHandle);

        noway_assert((!embedMethodHandle) != (!pEmbedMethodHandle));

        if (embedMethodHandle != nullptr)
        {
            // InlinedCallFrame.callSiteTarget = methodHandle
            src = AddrGen(embedMethodHandle);
        }
        else
        {
            // InlinedCallFrame.callSiteTarget = *pEmbedMethodHandle
            src = Ind(AddrGen(pEmbedMethodHandle));
        }
    }

    if (src != nullptr)
    {
        // Store into InlinedCallFrame.m_Datum, the offset of which is given by offsetOfCallTarget.
        GenTreeLclFld* store =
            new (comp, GT_STORE_LCL_FLD) GenTreeLclFld(GT_STORE_LCL_FLD, TYP_I_IMPL, comp->lvaInlinedPInvokeFrameVar,
                                                       callFrameInfo.offsetOfCallTarget);
        store->gtOp1 = src;
        store->gtFlags |= GTF_VAR_DEF;

        InsertTreeBeforeAndContainCheck(insertBefore, store);
    }

#ifdef TARGET_X86

    // ----------------------------------------------------------------------------------
    // InlinedCallFrame.m_pCallSiteSP = SP

    GenTreeLclFld* storeCallSiteSP = new (comp, GT_STORE_LCL_FLD)
        GenTreeLclFld(GT_STORE_LCL_FLD, TYP_I_IMPL, comp->lvaInlinedPInvokeFrameVar, callFrameInfo.offsetOfCallSiteSP);

    storeCallSiteSP->gtOp1 = PhysReg(REG_SPBASE);
    storeCallSiteSP->gtFlags |= GTF_VAR_DEF;

    InsertTreeBeforeAndContainCheck(insertBefore, storeCallSiteSP);

#endif

    // ----------------------------------------------------------------------------------
    // InlinedCallFrame.m_pCallerReturnAddress = &label (the address of the instruction immediately following the call)

    GenTreeLclFld* storeLab =
        new (comp, GT_STORE_LCL_FLD) GenTreeLclFld(GT_STORE_LCL_FLD, TYP_I_IMPL, comp->lvaInlinedPInvokeFrameVar,
                                                   callFrameInfo.offsetOfReturnAddress);

    storeLab->gtOp1 = new (comp, GT_LABEL) GenTree(GT_LABEL, TYP_I_IMPL);
    storeLab->gtFlags |= GTF_VAR_DEF;

    InsertTreeBeforeAndContainCheck(insertBefore, storeLab);

    // Push the PInvoke frame if necessary. On 32-bit targets this only happens in the method prolog if a method
    // contains PInvokes; on 64-bit targets this is necessary in non-stubs.
    CLANG_FORMAT_COMMENT_ANCHOR;

#ifdef TARGET_64BIT
    if (!comp->opts.jitFlags->IsSet(JitFlags::JIT_FLAG_IL_STUB))
    {
        // Set the TCB's frame to be the one we just created.
        // Note the init routine for the InlinedCallFrame (CORINFO_HELP_INIT_PINVOKE_FRAME)
        // has prepended it to the linked list to maintain the stack of Frames.
        //
        // Stubs do this once per stub, not once per call.
        GenTree* frameUpd = CreateFrameLinkUpdate(PushFrame);
        BlockRange().InsertBefore(insertBefore, LIR::SeqTree(comp, frameUpd));
        ContainCheckStoreIndir(frameUpd->AsStoreInd());
    }
#endif // TARGET_64BIT

    // IMPORTANT **** This instruction must be the last real instruction ****
    // It changes the thread's state to Preemptive mode
    // ----------------------------------------------------------------------------------
    //  [tcb + offsetOfGcState] = 0
    GenTree* storeGCState = SetGCState(0);
    BlockRange().InsertBefore(insertBefore, LIR::SeqTree(comp, storeGCState));
    ContainCheckStoreIndir(storeGCState->AsStoreInd());

    // Indicate that codegen has switched this thread to preemptive GC.
    // This tree node doesn't generate any code, but impacts LSRA and gc reporting.
    // This tree node is simple so doesn't require sequencing.
    GenTree* preemptiveGCNode = new (comp, GT_START_PREEMPTGC) GenTree(GT_START_PREEMPTGC, TYP_VOID);
    BlockRange().InsertBefore(insertBefore, preemptiveGCNode);
}

//------------------------------------------------------------------------
// InsertPInvokeCallEpilog: Insert the code that goes after every inlined pinvoke call.
//
// Arguments:
//    call - the call for which we are inserting the PInvoke epilog.
//
// Return Value:
//    None.
//
void Lowering::InsertPInvokeCallEpilog(GenTreeCall* call)
{
    JITDUMP("======= Inserting PInvoke call epilog\n");

    if (comp->opts.ShouldUsePInvokeHelpers())
    {
        noway_assert(comp->lvaInlinedPInvokeFrameVar != BAD_VAR_NUM);

        // First argument is the address of the frame variable.
        GenTree* frameAddr = comp->gtNewLclVarAddrNode(comp->lvaInlinedPInvokeFrameVar, TYP_BYREF);

#if defined(DEBUG)
        const LclVarDsc* inlinedPInvokeDsc = comp->lvaGetDesc(comp->lvaInlinedPInvokeFrameVar);
        assert(inlinedPInvokeDsc->IsAddressExposed());
#endif // DEBUG

        // Insert call to CORINFO_HELP_JIT_PINVOKE_END
        GenTreeCall* helperCall =
            comp->gtNewHelperCallNode(CORINFO_HELP_JIT_PINVOKE_END, TYP_VOID, comp->gtNewCallArgs(frameAddr));

        comp->fgMorphTree(helperCall);
        BlockRange().InsertAfter(call, LIR::SeqTree(comp, helperCall));
        ContainCheckCallOperands(helperCall);
        return;
    }

    // gcstate = 1
    GenTree* insertionPoint = call->gtNext;

    GenTree* tree = SetGCState(1);
    BlockRange().InsertBefore(insertionPoint, LIR::SeqTree(comp, tree));
    ContainCheckStoreIndir(tree->AsStoreInd());

    tree = CreateReturnTrapSeq();
    BlockRange().InsertBefore(insertionPoint, LIR::SeqTree(comp, tree));
    ContainCheckReturnTrap(tree->AsOp());

    // Pop the frame if necessary. On 32-bit targets this only happens in the method epilog; on 64-bit targets thi
    // happens after every PInvoke call in non-stubs. 32-bit targets instead mark the frame as inactive.
    CLANG_FORMAT_COMMENT_ANCHOR;

#ifdef TARGET_64BIT
    if (!comp->opts.jitFlags->IsSet(JitFlags::JIT_FLAG_IL_STUB))
    {
        tree = CreateFrameLinkUpdate(PopFrame);
        BlockRange().InsertBefore(insertionPoint, LIR::SeqTree(comp, tree));
        ContainCheckStoreIndir(tree->AsStoreInd());
    }
#else
    const CORINFO_EE_INFO::InlinedCallFrameInfo& callFrameInfo = comp->eeGetEEInfo()->inlinedCallFrameInfo;

    // ----------------------------------------------------------------------------------
    // InlinedCallFrame.m_pCallerReturnAddress = nullptr

    GenTreeLclFld* const storeCallSiteTracker =
        new (comp, GT_STORE_LCL_FLD) GenTreeLclFld(GT_STORE_LCL_FLD, TYP_I_IMPL, comp->lvaInlinedPInvokeFrameVar,
                                                   callFrameInfo.offsetOfReturnAddress);

    GenTreeIntCon* const constantZero = new (comp, GT_CNS_INT) GenTreeIntCon(TYP_I_IMPL, 0);

    storeCallSiteTracker->gtOp1 = constantZero;
    storeCallSiteTracker->gtFlags |= GTF_VAR_DEF;

    BlockRange().InsertBefore(insertionPoint, constantZero, storeCallSiteTracker);
    ContainCheckStoreLoc(storeCallSiteTracker);
#endif // TARGET_64BIT
}

//------------------------------------------------------------------------
// LowerNonvirtPinvokeCall: Lower a non-virtual / indirect PInvoke call
//
// Arguments:
//    call - The call to lower.
//
// Return Value:
//    The lowered call tree.
//
GenTree* Lowering::LowerNonvirtPinvokeCall(GenTreeCall* call)
{
    // PInvoke lowering varies depending on the flags passed in by the EE. By default,
    // GC transitions are generated inline; if CORJIT_FLAG_USE_PINVOKE_HELPERS is specified,
    // GC transitions are instead performed using helper calls. Examples of each case are given
    // below. Note that the data structure that is used to store information about a call frame
    // containing any P/Invoke calls is initialized in the method prolog (see
    // InsertPInvokeMethod{Prolog,Epilog} for details).
    //
    // Inline transitions:
    //     InlinedCallFrame inlinedCallFrame;
    //
    //     ...
    //
    //     // Set up frame information
    //     inlinedCallFrame.callTarget = methodHandle;      // stored in m_Datum
    //     inlinedCallFrame.m_pCallSiteSP = SP;             // x86 only
    //     inlinedCallFrame.m_pCallerReturnAddress = &label; (the address of the instruction immediately following the
    //     call)
    //     Thread.m_pFrame = &inlinedCallFrame; (non-IL-stub only)
    //
    //     // Switch the thread's GC mode to preemptive mode
    //     thread->m_fPreemptiveGCDisabled = 0;
    //
    //     // Call the unmanaged method
    //     target();
    //
    //     // Switch the thread's GC mode back to cooperative mode
    //     thread->m_fPreemptiveGCDisabled = 1;
    //
    //     // Rendezvous with a running collection if necessary
    //     if (g_TrapReturningThreads)
    //         RareDisablePreemptiveGC();
    //
    // Transistions using helpers:
    //
    //     OpaqueFrame opaqueFrame;
    //
    //     ...
    //
    //     // Call the JIT_PINVOKE_BEGIN helper
    //     JIT_PINVOKE_BEGIN(&opaqueFrame);
    //
    //     // Call the unmanaged method
    //     target();
    //
    //     // Call the JIT_PINVOKE_END helper
    //     JIT_PINVOKE_END(&opaqueFrame);
    //
    // Note that the JIT_PINVOKE_{BEGIN.END} helpers currently use the default calling convention for the target
    // platform. They may be changed in the future such that they preserve all register values.

    GenTree* result = nullptr;

    // All code generated by this function must not contain the randomly-inserted NOPs
    // that we insert to inhibit JIT spraying in partial trust scenarios.
    // The PINVOKE_PROLOG op signals this to the code generator/emitter.

    GenTree* prolog = new (comp, GT_NOP) GenTree(GT_PINVOKE_PROLOG, TYP_VOID);
    BlockRange().InsertBefore(call, prolog);

    bool addPInvokePrologEpilog = !call->IsSuppressGCTransition();
    if (addPInvokePrologEpilog)
    {
        InsertPInvokeCallProlog(call);
    }

    if (call->gtCallType != CT_INDIRECT)
    {
        noway_assert(call->gtCallType == CT_USER_FUNC);
        CORINFO_METHOD_HANDLE methHnd = call->gtCallMethHnd;

        CORINFO_CONST_LOOKUP lookup;
        comp->info.compCompHnd->getAddressOfPInvokeTarget(methHnd, &lookup);

        void*    addr = lookup.addr;
        GenTree* addrTree;
        switch (lookup.accessType)
        {
            case IAT_VALUE:
                // IsCallTargetInRange always return true on x64. It wants to use rip-based addressing
                // for this call. Unfortunately, in case of pinvokes (+suppressgctransition) to external libs
                // (e.g. kernel32.dll) the relative offset is unlikely to fit into int32 and we will have to
                // turn fAllowRel32 off globally.
                if ((call->IsSuppressGCTransition() && !comp->opts.jitFlags->IsSet(JitFlags::JIT_FLAG_PREJIT)) ||
                    !IsCallTargetInRange(addr))
                {
                    result = AddrGen(addr);
                }
                else
                {
                    // a direct call within range of hardware relative call instruction
                    // stash the address for codegen
                    call->gtDirectCallAddress = addr;
#ifdef FEATURE_READYTORUN
                    call->gtEntryPoint.addr       = nullptr;
                    call->gtEntryPoint.accessType = IAT_VALUE;
#endif
                }
                break;

            case IAT_PVALUE:
                addrTree = AddrGen(addr);
#ifdef DEBUG
                addrTree->AsIntCon()->gtTargetHandle = (size_t)methHnd;
#endif
                result = Ind(addrTree);
                break;

            case IAT_PPVALUE:
                // ToDo:  Expanding an IAT_PPVALUE here, loses the opportunity
                // to Hoist/CSE the first indirection as it is an invariant load
                //
                // This case currently occurs today when we make PInvoke calls in crossgen
                //
                // assert(!"IAT_PPVALUE in Lowering::LowerNonvirtPinvokeCall");

                addrTree = AddrGen(addr);
#ifdef DEBUG
                addrTree->AsIntCon()->gtTargetHandle = (size_t)methHnd;
#endif
                // Double-indirection. Load the address into a register
                // and call indirectly through the register
                //
                result = Ind(Ind(addrTree));
                break;

            case IAT_RELPVALUE:
                unreached();
        }
    }

    if (addPInvokePrologEpilog)
    {
        InsertPInvokeCallEpilog(call);
    }

    return result;
}

// Expand the code necessary to calculate the control target.
// Returns: the expression needed to calculate the control target
// May insert embedded statements
GenTree* Lowering::LowerVirtualVtableCall(GenTreeCall* call)
{
    noway_assert(call->gtCallType == CT_USER_FUNC);

    regNumber thisPtrArgReg = comp->codeGen->genGetThisArgReg(call);

    // get a reference to the thisPtr being passed
    fgArgTabEntry* argEntry = comp->gtArgEntryByArgNum(call, 0);
    assert(argEntry->GetRegNum() == thisPtrArgReg);
    assert(argEntry->GetNode()->OperIs(GT_PUTARG_REG));
    GenTree* thisPtr = argEntry->GetNode()->AsUnOp()->gtGetOp1();

    // If what we are passing as the thisptr is not already a local, make a new local to place it in
    // because we will be creating expressions based on it.
    unsigned lclNum;
    if (thisPtr->IsLocal())
    {
        lclNum = thisPtr->AsLclVarCommon()->GetLclNum();
    }
    else
    {
        // Split off the thisPtr and store to a temporary variable.
        if (vtableCallTemp == BAD_VAR_NUM)
        {
            vtableCallTemp = comp->lvaGrabTemp(true DEBUGARG("virtual vtable call"));
        }

        LIR::Use thisPtrUse(BlockRange(), &(argEntry->GetNode()->AsUnOp()->gtOp1), argEntry->GetNode());
        ReplaceWithLclVar(thisPtrUse, vtableCallTemp);

        lclNum = vtableCallTemp;
    }

    // Get hold of the vtable offset (note: this might be expensive)
    unsigned vtabOffsOfIndirection;
    unsigned vtabOffsAfterIndirection;
    bool     isRelative;
    comp->info.compCompHnd->getMethodVTableOffset(call->gtCallMethHnd, &vtabOffsOfIndirection,
                                                  &vtabOffsAfterIndirection, &isRelative);

    // If the thisPtr is a local field, then construct a local field type node
    GenTree* local;
    if (thisPtr->isLclField())
    {
        local = new (comp, GT_LCL_FLD)
            GenTreeLclFld(GT_LCL_FLD, thisPtr->TypeGet(), lclNum, thisPtr->AsLclFld()->GetLclOffs());
    }
    else
    {
        local = new (comp, GT_LCL_VAR) GenTreeLclVar(GT_LCL_VAR, thisPtr->TypeGet(), lclNum);
    }

    // pointer to virtual table = [REG_CALL_THIS + offs]
    GenTree* result = Ind(Offset(local, VPTR_OFFS));

    // Get the appropriate vtable chunk
    if (vtabOffsOfIndirection != CORINFO_VIRTUALCALL_NO_CHUNK)
    {
        if (isRelative)
        {
            // MethodTable offset is a relative pointer.
            //
            // Additional temporary variable is used to store virtual table pointer.
            // Address of method is obtained by the next computations:
            //
            // Save relative offset to tmp (vtab is virtual table pointer, vtabOffsOfIndirection is offset of
            // vtable-1st-level-indirection):
            // tmp = vtab
            //
            // Save address of method to result (vtabOffsAfterIndirection is offset of vtable-2nd-level-indirection):
            // result = [tmp + vtabOffsOfIndirection + vtabOffsAfterIndirection + [tmp + vtabOffsOfIndirection]]
            //
            //
            // If relative pointers are also in second level indirection, additional temporary is used:
            // tmp1 = vtab
            // tmp2 = tmp1 + vtabOffsOfIndirection + vtabOffsAfterIndirection + [tmp1 + vtabOffsOfIndirection]
            // result = tmp2 + [tmp2]
            //
            unsigned lclNumTmp  = comp->lvaGrabTemp(true DEBUGARG("lclNumTmp"));
            unsigned lclNumTmp2 = comp->lvaGrabTemp(true DEBUGARG("lclNumTmp2"));

            GenTree* lclvNodeStore = comp->gtNewTempAssign(lclNumTmp, result);

            GenTree* tmpTree = comp->gtNewLclvNode(lclNumTmp, result->TypeGet());
            tmpTree          = Offset(tmpTree, vtabOffsOfIndirection);

            tmpTree       = comp->gtNewOperNode(GT_IND, TYP_I_IMPL, tmpTree, false);
            GenTree* offs = comp->gtNewIconNode(vtabOffsOfIndirection + vtabOffsAfterIndirection, TYP_INT);
            result = comp->gtNewOperNode(GT_ADD, TYP_I_IMPL, comp->gtNewLclvNode(lclNumTmp, result->TypeGet()), offs);

            GenTree* base           = OffsetByIndexWithScale(result, tmpTree, 1);
            GenTree* lclvNodeStore2 = comp->gtNewTempAssign(lclNumTmp2, base);

            LIR::Range range = LIR::SeqTree(comp, lclvNodeStore);
            JITDUMP("result of obtaining pointer to virtual table:\n");
            DISPRANGE(range);
            BlockRange().InsertBefore(call, std::move(range));

            LIR::Range range2 = LIR::SeqTree(comp, lclvNodeStore2);
            ContainCheckIndir(tmpTree->AsIndir());
            JITDUMP("result of obtaining pointer to virtual table 2nd level indirection:\n");
            DISPRANGE(range2);
            BlockRange().InsertAfter(lclvNodeStore, std::move(range2));

            result = Ind(comp->gtNewLclvNode(lclNumTmp2, result->TypeGet()));
            result =
                comp->gtNewOperNode(GT_ADD, TYP_I_IMPL, result, comp->gtNewLclvNode(lclNumTmp2, result->TypeGet()));
        }
        else
        {
            // result = [REG_CALL_IND_SCRATCH + vtabOffsOfIndirection]
            result = Ind(Offset(result, vtabOffsOfIndirection));
        }
    }
    else
    {
        assert(!isRelative);
    }

    // Load the function address
    // result = [reg+vtabOffs]
    if (!isRelative)
    {
        result = Ind(Offset(result, vtabOffsAfterIndirection));
    }

    return result;
}

// Lower stub dispatched virtual calls.
GenTree* Lowering::LowerVirtualStubCall(GenTreeCall* call)
{
    assert(call->IsVirtualStub());

    // An x86 JIT which uses full stub dispatch must generate only
    // the following stub dispatch calls:
    //
    // (1) isCallRelativeIndirect:
    //        call dword ptr [rel32]  ;  FF 15 ---rel32----
    // (2) isCallRelative:
    //        call abc                ;     E8 ---rel32----
    // (3) isCallRegisterIndirect:
    //     3-byte nop                 ;
    //     call dword ptr [eax]       ;     FF 10
    //
    // THIS IS VERY TIGHTLY TIED TO THE PREDICATES IN
    // vm\i386\cGenCpu.h, esp. isCallRegisterIndirect.

    GenTree* result = nullptr;

    // This is code to set up an indirect call to a stub address computed
    // via dictionary lookup.
    if (call->gtCallType == CT_INDIRECT)
    {
        // The importer decided we needed a stub call via a computed
        // stub dispatch address, i.e. an address which came from a dictionary lookup.
        //   - The dictionary lookup produces an indirected address, suitable for call
        //     via "call [VirtualStubParam.reg]"
        //
        // This combination will only be generated for shared generic code and when
        // stub dispatch is active.

        // fgMorphArgs will have created trees to pass the address in VirtualStubParam.reg.
        // All we have to do here is add an indirection to generate the actual call target.

        GenTree* ind = Ind(call->gtCallAddr);
        BlockRange().InsertAfter(call->gtCallAddr, ind);
        call->gtCallAddr = ind;

        ind->gtFlags |= GTF_IND_REQ_ADDR_IN_REG;

        ContainCheckIndir(ind->AsIndir());
    }
    else
    {
        // Direct stub call.
        // Get stub addr. This will return NULL if virtual call stubs are not active
        void* stubAddr = call->gtStubCallStubAddr;
        noway_assert(stubAddr != nullptr);

        // If not CT_INDIRECT,  then it should always be relative indir call.
        // This is ensured by VM.
        noway_assert(call->IsVirtualStubRelativeIndir());

        // Direct stub calls, though the stubAddr itself may still need to be
        // accessed via an indirection.
        GenTree* addr = AddrGen(stubAddr);

        // On x86, for tailcall via helper, the JIT_TailCall helper takes the stubAddr as
        // the target address, and we set a flag that it's a VSD call. The helper then
        // handles any necessary indirection.
        if (call->IsTailCallViaJitHelper())
        {
            result = addr;
        }
        else
        {
            bool shouldOptimizeVirtualStubCall = false;
#if defined(TARGET_ARMARCH) || defined(TARGET_AMD64)
            // Skip inserting the indirection node to load the address that is already
            // computed in the VSD stub arg register as a hidden parameter. Instead during the
            // codegen, just load the call target from there.
            shouldOptimizeVirtualStubCall = true;
#endif

            if (!shouldOptimizeVirtualStubCall)
            {
                result = Ind(addr);
            }
        }
    }

    // TODO-Cleanup: start emitting random NOPS
    return result;
}

//------------------------------------------------------------------------
// Lowering::AreSourcesPossibleModifiedLocals:
//    Given two nodes which will be used in an addressing mode (base,
//    index), check to see if they are lclVar reads, and if so, walk
//    backwards from the use until both reads have been visited to
//    determine if they are potentially modified in that range.
//
// Arguments:
//    addr - the node that uses the base and index nodes
//    base - the base node
//    index - the index node
//
// Returns: true if either the base or index may be modified between the
//          node and addr.
//
bool Lowering::AreSourcesPossiblyModifiedLocals(GenTree* addr, GenTree* base, GenTree* index)
{
    assert(addr != nullptr);

    SideEffectSet baseSideEffects;
    if (base != nullptr)
    {
        if (base->OperIsLocalRead())
        {
            baseSideEffects.AddNode(comp, base);
        }
        else
        {
            base = nullptr;
        }
    }

    SideEffectSet indexSideEffects;
    if (index != nullptr)
    {
        if (index->OperIsLocalRead())
        {
            indexSideEffects.AddNode(comp, index);
        }
        else
        {
            index = nullptr;
        }
    }

    for (GenTree* cursor = addr;; cursor = cursor->gtPrev)
    {
        assert(cursor != nullptr);

        if (cursor == base)
        {
            base = nullptr;
        }

        if (cursor == index)
        {
            index = nullptr;
        }

        if ((base == nullptr) && (index == nullptr))
        {
            return false;
        }

        m_scratchSideEffects.Clear();
        m_scratchSideEffects.AddNode(comp, cursor);
        if ((base != nullptr) && m_scratchSideEffects.InterferesWith(baseSideEffects, false))
        {
            return true;
        }

        if ((index != nullptr) && m_scratchSideEffects.InterferesWith(indexSideEffects, false))
        {
            return true;
        }
    }
}

//------------------------------------------------------------------------
// TryCreateAddrMode: recognize trees which can be implemented using an
//    addressing mode and transform them to a GT_LEA
//
// Arguments:
//    use - the use of the address we want to transform
//    isContainable - true if this addressing mode can be contained
//    targetType - on arm we can use "scale" only for appropriate target type
//
// Returns:
//    true if the address node was changed to a LEA, false otherwise.
//
bool Lowering::TryCreateAddrMode(GenTree* addr, bool isContainable, var_types targetType)
{
    if (!addr->OperIs(GT_ADD) || addr->gtOverflow())
    {
        return false;
    }

    GenTree* base   = nullptr;
    GenTree* index  = nullptr;
    unsigned scale  = 0;
    ssize_t  offset = 0;
    bool     rev    = false;

    // Find out if an addressing mode can be constructed
    bool doAddrMode = comp->codeGen->genCreateAddrMode(addr,     // address
                                                       true,     // fold
                                                       &rev,     // reverse ops
                                                       &base,    // base addr
                                                       &index,   // index val
                                                       &scale,   // scaling
                                                       &offset); // displacement

#ifdef TARGET_ARMARCH
    // Multiplier should be a "natural-scale" power of two number which is equal to target's width.
    //
    //   *(ulong*)(data + index * 8); - can be optimized
    //   *(ulong*)(data + index * 7); - can not be optimized
    //     *(int*)(data + index * 2); - can not be optimized
    //
    if ((scale > 0) && (genTypeSize(targetType) != scale))
    {
        return false;
    }
#endif

    if (scale == 0)
    {
        scale = 1;
    }

    if (!isContainable)
    {
        // this is just a reg-const add
        if (index == nullptr)
        {
            return false;
        }

        // this is just a reg-reg add
        if ((scale == 1) && (offset == 0))
        {
            return false;
        }
    }

    // make sure there are not any side effects between def of leaves and use
    if (!doAddrMode || AreSourcesPossiblyModifiedLocals(addr, base, index))
    {
        JITDUMP("No addressing mode:\n  ");
        DISPNODE(addr);
        return false;
    }

    JITDUMP("Addressing mode:\n");
    JITDUMP("  Base\n    ");
    DISPNODE(base);
    if (index != nullptr)
    {
        JITDUMP("  + Index * %u + %d\n    ", scale, offset);
        DISPNODE(index);
    }
    else
    {
        JITDUMP("  + %d\n", offset);
    }

    // Save the (potentially) unused operands before changing the address to LEA.
    ArrayStack<GenTree*> unusedStack(comp->getAllocator(CMK_ArrayStack));
    unusedStack.Push(addr->AsOp()->gtGetOp1());
    unusedStack.Push(addr->AsOp()->gtGetOp2());

    addr->ChangeOper(GT_LEA);
    // Make sure there are no leftover side effects (though the existing ADD we're
    // changing shouldn't have any at this point, but sometimes it does).
    addr->gtFlags &= ~GTF_ALL_EFFECT;

    GenTreeAddrMode* addrMode = addr->AsAddrMode();
    addrMode->SetBase(base);
    addrMode->SetIndex(index);
    addrMode->SetScale(scale);
    addrMode->SetOffset(static_cast<int>(offset));

    // Neither the base nor the index should now be contained.
    if (base != nullptr)
    {
        base->ClearContained();
    }
    if (index != nullptr)
    {
        index->ClearContained();
    }

    // Remove all the nodes that are no longer used.
    while (!unusedStack.Empty())
    {
        GenTree* unused = unusedStack.Pop();

        // Use a loop to process some of the nodes iteratively
        // instead of pushing them on the stack.
        while ((unused != base) && (unused != index))
        {
            JITDUMP("Removing unused node:\n  ");
            DISPNODE(unused);

            BlockRange().Remove(unused);

            if (unused->OperIs(GT_ADD, GT_MUL, GT_LSH))
            {
                // Push the first operand and loop back to process the second one.
                // This minimizes the stack depth because the second one tends to be
                // a constant so it gets processed and then the first one gets popped.
                unusedStack.Push(unused->AsOp()->gtGetOp1());
                unused = unused->AsOp()->gtGetOp2();
            }
            else
            {
                assert(unused->OperIs(GT_CNS_INT));
                break;
            }
        }
    }

#ifdef TARGET_ARM64
    // Check if we can "contain" LEA(BFIZ) in order to extend 32bit index to 64bit as part of load/store.
    if ((index != nullptr) && index->OperIs(GT_BFIZ) && index->gtGetOp1()->OperIs(GT_CAST) &&
        index->gtGetOp2()->IsCnsIntOrI() && varTypeIsIntegral(targetType))
    {
        // BFIZ node is a binary op where op1 is GT_CAST and op2 is GT_CNS_INT
        GenTreeCast* cast = index->gtGetOp1()->AsCast();
        assert(cast->isContained());

        const unsigned shiftBy = (unsigned)index->gtGetOp2()->AsIntCon()->IconValue();

        // 'scale' and 'offset' have to be unset since we're going to use [base + index * SXTW/UXTW scale] form
        // where there is no room for additional offsets/scales on ARM64. 'shiftBy' has to match target's width.
        if (cast->CastOp()->TypeIs(TYP_INT) && cast->TypeIs(TYP_LONG) && (genTypeSize(targetType) == (1U << shiftBy)) &&
            (scale == 1) && (offset == 0))
        {
            // TODO: Make sure that genCreateAddrMode marks such BFIZ candidates as GTF_DONT_CSE for better CQ.
            MakeSrcContained(addrMode, index);
        }
    }
#endif

    JITDUMP("New addressing mode node:\n  ");
    DISPNODE(addrMode);
    JITDUMP("\n");

    return true;
}

//------------------------------------------------------------------------
// LowerAdd: turn this add into a GT_LEA if that would be profitable
//
// Arguments:
//    node - the node we care about
//
// Returns:
//    nullptr if no transformation was done, or the next node in the transformed node sequence that
//    needs to be lowered.
//
GenTree* Lowering::LowerAdd(GenTreeOp* node)
{
    if (varTypeIsIntegralOrI(node->TypeGet()))
    {
        GenTree* op1 = node->gtGetOp1();
        GenTree* op2 = node->gtGetOp2();
        LIR::Use use;

        // It is not the best place to do such simple arithmetic optimizations,
        // but it allows us to avoid `LEA(addr, 0)` nodes and doing that in morph
        // requires more changes. Delete that part if we get an expression optimizer.
        if (op2->IsIntegralConst(0))
        {
            JITDUMP("Lower: optimize val + 0: ");
            DISPNODE(node);
            JITDUMP("Replaced with: ");
            DISPNODE(op1);
            if (BlockRange().TryGetUse(node, &use))
            {
                use.ReplaceWith(op1);
            }
            else
            {
                op1->SetUnusedValue();
            }
            GenTree* next = node->gtNext;
            BlockRange().Remove(op2);
            BlockRange().Remove(node);
            JITDUMP("Remove [%06u], [%06u]\n", op2->gtTreeID, node->gtTreeID);
            return next;
        }

#if !defined(TARGET_ARMARCH) && !defined(TARGET_LOONGARCH64)
        if (BlockRange().TryGetUse(node, &use))
        {
            // If this is a child of an indir, let the parent handle it.
            // If there is a chain of adds, only look at the topmost one.
            GenTree* parent = use.User();
            if (!parent->OperIsIndir() && !parent->OperIs(GT_ADD))
            {
                TryCreateAddrMode(node, false);
            }
        }
#endif // !TARGET_ARMARCH && !TARGET_LOONGARCH64
    }

    if (node->OperIs(GT_ADD))
    {
        ContainCheckBinary(node);
    }
    return nullptr;
}

//------------------------------------------------------------------------
// LowerBinaryArithmetic: lowers the given binary arithmetic node.
//
// Recognizes opportunities for using target-independent "combined" nodes
// (currently AND_NOT on ARMArch). Performs containment checks.
//
// Arguments:
//    node - the arithmetic node to lower
//
// Returns:
//    The next node to lower.
//
GenTree* Lowering::LowerBinaryArithmetic(GenTreeOp* node)
{
    // TODO-CQ-XArch: support BMI2 "andn" in codegen and condition
    // this logic on the support for the instruction set on XArch.
    CLANG_FORMAT_COMMENT_ANCHOR;

#ifdef TARGET_ARMARCH
    if (comp->opts.OptimizationEnabled() && node->OperIs(GT_AND))
    {
        GenTree* opNode  = nullptr;
        GenTree* notNode = nullptr;
        if (node->gtGetOp1()->OperIs(GT_NOT))
        {
            notNode = node->gtGetOp1();
            opNode  = node->gtGetOp2();
        }
        else if (node->gtGetOp2()->OperIs(GT_NOT))
        {
            notNode = node->gtGetOp2();
            opNode  = node->gtGetOp1();
        }

        if (notNode != nullptr)
        {
            node->gtOp1 = opNode;
            node->gtOp2 = notNode->AsUnOp()->gtGetOp1();
            node->ChangeOper(GT_AND_NOT);
            BlockRange().Remove(notNode);
        }
    }
#endif // TARGET_ARMARCH

    ContainCheckBinary(node);

    return node->gtNext;
}

//------------------------------------------------------------------------
// LowerUnsignedDivOrMod: Lowers a GT_UDIV/GT_UMOD node.
//
// Arguments:
//    divMod - pointer to the GT_UDIV/GT_UMOD node to be lowered
//
// Return Value:
//    Returns a boolean indicating whether the node was transformed.
//
// Notes:
//    - Transform UDIV/UMOD by power of 2 into RSZ/AND
//    - Transform UDIV by constant >= 2^(N-1) into GE
//    - Transform UDIV/UMOD by constant >= 3 into "magic division"
//

bool Lowering::LowerUnsignedDivOrMod(GenTreeOp* divMod)
{
    assert(divMod->OperIs(GT_UDIV, GT_UMOD));

#if defined(USE_HELPERS_FOR_INT_DIV)
    if (!varTypeIsIntegral(divMod->TypeGet()))
    {
        assert(!"unreachable: integral GT_UDIV/GT_UMOD should get morphed into helper calls");
    }
    assert(varTypeIsFloating(divMod->TypeGet()));
#endif // USE_HELPERS_FOR_INT_DIV
#if defined(TARGET_ARM64)
    assert(divMod->OperGet() != GT_UMOD);
#endif // TARGET_ARM64

    GenTree* dividend = divMod->gtGetOp1();
    GenTree* divisor  = divMod->gtGetOp2();

#if !defined(TARGET_64BIT)
    if (dividend->OperIs(GT_LONG))
    {
        return false;
    }
#endif

    if (!divisor->IsCnsIntOrI())
    {
        return false;
    }

    if (dividend->IsCnsIntOrI())
    {
        // We shouldn't see a divmod with constant operands here but if we do then it's likely
        // because optimizations are disabled or it's a case that's supposed to throw an exception.
        // Don't optimize this.
        return false;
    }

    const var_types type = divMod->TypeGet();
    assert((type == TYP_INT) || (type == TYP_I_IMPL));

    size_t divisorValue = static_cast<size_t>(divisor->AsIntCon()->IconValue());

    if (type == TYP_INT)
    {
        // Clear up the upper 32 bits of the value, they may be set to 1 because constants
        // are treated as signed and stored in ssize_t which is 64 bit in size on 64 bit targets.
        divisorValue &= UINT32_MAX;
    }

    if (divisorValue == 0)
    {
        return false;
    }

    const bool isDiv = divMod->OperIs(GT_UDIV);

    if (isPow2(divisorValue))
    {
        genTreeOps newOper;

        if (isDiv)
        {
            newOper      = GT_RSZ;
            divisorValue = genLog2(divisorValue);
        }
        else
        {
            newOper = GT_AND;
            divisorValue -= 1;
        }

        divMod->SetOper(newOper);
        divisor->AsIntCon()->SetIconValue(divisorValue);
        ContainCheckNode(divMod);
        return true;
    }
    if (isDiv)
    {
        // If the divisor is greater or equal than 2^(N - 1) then the result is 1
        // iff the dividend is greater or equal than the divisor.
        if (((type == TYP_INT) && (divisorValue > (UINT32_MAX / 2))) ||
            ((type == TYP_LONG) && (divisorValue > (UINT64_MAX / 2))))
        {
            divMod->SetOper(GT_GE);
            divMod->gtFlags |= GTF_UNSIGNED;
            ContainCheckNode(divMod);
            return true;
        }
    }

// TODO-ARM-CQ: Currently there's no GT_MULHI for ARM32
#if defined(TARGET_XARCH) || defined(TARGET_ARM64) || defined(TARGET_LOONGARCH64)
    if (!comp->opts.MinOpts() && (divisorValue >= 3))
    {
        size_t magic;
        bool   increment;
        int    preShift;
        int    postShift;
        bool   simpleMul = false;

        unsigned bits = type == TYP_INT ? 32 : 64;
        // if the dividend operand is AND or RSZ with a constant then the number of input bits can be reduced
        if (dividend->OperIs(GT_AND) && dividend->gtGetOp2()->IsCnsIntOrI())
        {
            size_t maskCns = static_cast<size_t>(dividend->gtGetOp2()->AsIntCon()->IconValue());
            if (maskCns != 0)
            {
                unsigned maskBits = 1;
                while (maskCns >>= 1)
                    maskBits++;
                if (maskBits < bits)
                    bits = maskBits;
            }
        }
        else if (dividend->OperIs(GT_RSZ) && dividend->gtGetOp2()->IsCnsIntOrI())
        {
            size_t shiftCns = static_cast<size_t>(dividend->gtGetOp2()->AsIntCon()->IconValue());
            if (shiftCns < bits)
            {
                bits -= static_cast<unsigned>(shiftCns);
            }
        }

        if (type == TYP_INT)
        {
            magic = MagicDivide::GetUnsigned32Magic(static_cast<uint32_t>(divisorValue), &increment, &preShift,
                                                    &postShift, bits);

#ifdef TARGET_64BIT
            // avoid inc_saturate/multiple shifts by widening to 32x64 MULHI
            if (increment || (preShift
#ifdef TARGET_XARCH
                              // IMUL reg,reg,imm32 can't be used if magic<0 because of sign-extension
                              && static_cast<int32_t>(magic) < 0
#endif
                              ))
            {
                magic = MagicDivide::GetUnsigned64Magic(static_cast<uint64_t>(divisorValue), &increment, &preShift,
                                                        &postShift, bits);
            }
            // otherwise just widen to regular multiplication
            else
            {
                postShift += 32;
                simpleMul = true;
            }
#endif
        }
        else
        {
#ifdef TARGET_64BIT
            magic = MagicDivide::GetUnsigned64Magic(static_cast<uint64_t>(divisorValue), &increment, &preShift,
                                                    &postShift, bits);
#else
            unreached();
#endif
        }
        assert(divMod->MarkedDivideByConstOptimized());

        const bool     requiresDividendMultiuse = !isDiv;
        const weight_t curBBWeight              = m_block->getBBWeight(comp);

        if (requiresDividendMultiuse)
        {
            LIR::Use dividendUse(BlockRange(), &divMod->gtOp1, divMod);
            dividend = ReplaceWithLclVar(dividendUse);
        }

        GenTree* firstNode        = nullptr;
        GenTree* adjustedDividend = dividend;

#if defined(TARGET_ARM64) || defined(TARGET_LOONGARCH64)
        // On ARM64 we will use a 32x32->64 bit multiply instead of a 64x64->64 one.
        bool widenToNativeIntForMul = (type != TYP_I_IMPL) && !simpleMul;
#else
        CLANG_FORMAT_COMMENT_ANCHOR;
        bool widenToNativeIntForMul = (type != TYP_I_IMPL);
#endif

        // If "increment" flag is returned by GetUnsignedMagic we need to do Saturating Increment first
        if (increment)
        {
            adjustedDividend = comp->gtNewOperNode(GT_INC_SATURATE, type, adjustedDividend);
            BlockRange().InsertBefore(divMod, adjustedDividend);
            firstNode = adjustedDividend;
            assert(!preShift);
        }
        // if "preShift" is required, then do a right shift before
        else if (preShift)
        {
            GenTree* preShiftBy = comp->gtNewIconNode(preShift, TYP_INT);
            adjustedDividend    = comp->gtNewOperNode(GT_RSZ, type, adjustedDividend, preShiftBy);
            BlockRange().InsertBefore(divMod, preShiftBy, adjustedDividend);
            firstNode = preShiftBy;
        }
        else if (widenToNativeIntForMul)
        {
            adjustedDividend = comp->gtNewCastNode(TYP_I_IMPL, adjustedDividend, true, TYP_I_IMPL);
            BlockRange().InsertBefore(divMod, adjustedDividend);
            firstNode = adjustedDividend;
        }

#ifdef TARGET_XARCH
        // force input transformation to RAX because the following MULHI will kill RDX:RAX anyway and LSRA often causes
        // reduntant copies otherwise
        if (firstNode && !simpleMul)
        {
            adjustedDividend->SetRegNum(REG_RAX);
        }
#endif

        if (widenToNativeIntForMul)
        {
            divisor->gtType = TYP_I_IMPL;
        }
        divisor->AsIntCon()->SetIconValue(magic);

        if (isDiv && !postShift && (type == TYP_I_IMPL))
        {
            divMod->SetOper(GT_MULHI);
            divMod->gtOp1 = adjustedDividend;
            divMod->SetUnsigned();
        }
        else
        {
#if defined(TARGET_ARM64) //|| defined(TARGET_LOONGARCH64)
            // 64-bit MUL is more expensive than UMULL on ARM64.
            genTreeOps mulOper = simpleMul ? GT_MUL_LONG : GT_MULHI;
#else
            // 64-bit IMUL is less expensive than MUL eax:edx on x64.
            genTreeOps mulOper = simpleMul ? GT_MUL : GT_MULHI;
#endif
            // Insert a new multiplication node before the existing GT_UDIV/GT_UMOD node.
            // The existing node will later be transformed into a GT_RSZ/GT_SUB that
            // computes the final result. This way don't need to find and change the use
            // of the existing node.
            GenTree* mulhi = comp->gtNewOperNode(mulOper, TYP_I_IMPL, adjustedDividend, divisor);
            mulhi->SetUnsigned();
            BlockRange().InsertBefore(divMod, mulhi);
            if (firstNode == nullptr)
            {
                firstNode = mulhi;
            }

            if (postShift)
            {
                GenTree* shiftBy = comp->gtNewIconNode(postShift, TYP_INT);
                BlockRange().InsertBefore(divMod, shiftBy);

                if (isDiv && (type == TYP_I_IMPL))
                {
                    divMod->SetOper(GT_RSZ);
                    divMod->gtOp1 = mulhi;
                    divMod->gtOp2 = shiftBy;
                }
                else
                {
                    mulhi = comp->gtNewOperNode(GT_RSZ, TYP_I_IMPL, mulhi, shiftBy);
                    BlockRange().InsertBefore(divMod, mulhi);
                }
            }

            if (!isDiv)
            {
                // divisor UMOD dividend = dividend SUB (div MUL divisor)
                GenTree* divisor = comp->gtNewIconNode(divisorValue, type);
                GenTree* mul     = comp->gtNewOperNode(GT_MUL, type, mulhi, divisor);
                dividend         = comp->gtNewLclvNode(dividend->AsLclVar()->GetLclNum(), dividend->TypeGet());

                divMod->SetOper(GT_SUB);
                divMod->gtOp1 = dividend;
                divMod->gtOp2 = mul;

                BlockRange().InsertBefore(divMod, divisor, mul, dividend);
            }
            else if (type != TYP_I_IMPL)
            {
#ifdef TARGET_ARMARCH
                divMod->SetOper(GT_CAST);
                divMod->SetUnsigned();
                divMod->AsCast()->gtCastType = TYP_INT;
#else
                divMod->SetOper(GT_BITCAST);
#endif
                divMod->gtOp1 = mulhi;
                divMod->gtOp2 = nullptr;
            }
        }

        if (firstNode != nullptr)
        {
            ContainCheckRange(firstNode, divMod);
        }

        return true;
    }
#endif
    return false;
}

// LowerConstIntDivOrMod: Transform integer GT_DIV/GT_MOD nodes with a power of 2
//     const divisor into equivalent but faster sequences.
//
// Arguments:
//    node - pointer to the DIV or MOD node
//
// Returns:
//    nullptr if no transformation is done, or the next node in the transformed node sequence that
//    needs to be lowered.
//
GenTree* Lowering::LowerConstIntDivOrMod(GenTree* node)
{
    assert((node->OperGet() == GT_DIV) || (node->OperGet() == GT_MOD));
    GenTree* divMod   = node;
    GenTree* dividend = divMod->gtGetOp1();
    GenTree* divisor  = divMod->gtGetOp2();

#if defined(TARGET_LOONGARCH64)
    const var_types type = genActualType(divMod->TypeGet());
#else
    const var_types type = divMod->TypeGet();
#endif
    assert((type == TYP_INT) || (type == TYP_LONG));

#if defined(USE_HELPERS_FOR_INT_DIV)
    assert(!"unreachable: integral GT_DIV/GT_MOD should get morphed into helper calls");
#endif // USE_HELPERS_FOR_INT_DIV
#if defined(TARGET_ARM64)
    assert(node->OperGet() != GT_MOD);
#endif // TARGET_ARM64

    if (!divisor->IsCnsIntOrI())
    {
        return nullptr; // no transformations to make
    }

    if (dividend->IsCnsIntOrI())
    {
        // We shouldn't see a divmod with constant operands here but if we do then it's likely
        // because optimizations are disabled or it's a case that's supposed to throw an exception.
        // Don't optimize this.
        return nullptr;
    }

    ssize_t divisorValue = divisor->AsIntCon()->IconValue();

    if (divisorValue == -1 || divisorValue == 0)
    {
        // x / 0 and x % 0 can't be optimized because they are required to throw an exception.

        // x / -1 can't be optimized because INT_MIN / -1 is required to throw an exception.

        // x % -1 is always 0 and the IL spec says that the rem instruction "can" throw an exception if x is
        // the minimum representable integer. However, the C# spec says that an exception "is" thrown in this
        // case so optimizing this case would break C# code.

        // A runtime check could be used to handle this case but it's probably too rare to matter.
        return nullptr;
    }

    bool isDiv = divMod->OperGet() == GT_DIV;

    if (isDiv)
    {
        if ((type == TYP_INT && divisorValue == INT_MIN) || (type == TYP_LONG && divisorValue == INT64_MIN))
        {
            // If the divisor is the minimum representable integer value then we can use a compare,
            // the result is 1 iff the dividend equals divisor.
            divMod->SetOper(GT_EQ);
            return node;
        }
    }

    size_t absDivisorValue =
        (divisorValue == SSIZE_T_MIN) ? static_cast<size_t>(divisorValue) : static_cast<size_t>(abs(divisorValue));

    if (!isPow2(absDivisorValue))
    {
        if (comp->opts.MinOpts())
        {
            return nullptr;
        }

#if defined(TARGET_XARCH) || defined(TARGET_ARM64) || defined(TARGET_LOONGARCH64)
        ssize_t magic;
        int     shift;

        if (type == TYP_INT)
        {
            magic = MagicDivide::GetSigned32Magic(static_cast<int32_t>(divisorValue), &shift);
        }
        else
        {
#ifdef TARGET_64BIT
            magic = MagicDivide::GetSigned64Magic(static_cast<int64_t>(divisorValue), &shift);
#else  // !TARGET_64BIT
            unreached();
#endif // !TARGET_64BIT
        }

        divisor->AsIntConCommon()->SetIconValue(magic);

        // Insert a new GT_MULHI node in front of the existing GT_DIV/GT_MOD node.
        // The existing node will later be transformed into a GT_ADD/GT_SUB that
        // computes the final result. This way don't need to find and change the
        // use of the existing node.
        GenTree* mulhi = comp->gtNewOperNode(GT_MULHI, type, divisor, dividend);
        BlockRange().InsertBefore(divMod, mulhi);

        // mulhi was the easy part. Now we need to generate different code depending
        // on the divisor value:
        // For 3 we need:
        //     div = signbit(mulhi) + mulhi
        // For 5 we need:
        //     div = signbit(mulhi) + sar(mulhi, 1) ; requires shift adjust
        // For 7 we need:
        //     mulhi += dividend                    ; requires add adjust
        //     div = signbit(mulhi) + sar(mulhi, 2) ; requires shift adjust
        // For -3 we need:
        //     mulhi -= dividend                    ; requires sub adjust
        //     div = signbit(mulhi) + sar(mulhi, 1) ; requires shift adjust
        bool requiresAddSubAdjust     = signum(divisorValue) != signum(magic);
        bool requiresShiftAdjust      = shift != 0;
        bool requiresDividendMultiuse = requiresAddSubAdjust || !isDiv;

        if (requiresDividendMultiuse)
        {
            LIR::Use dividendUse(BlockRange(), &mulhi->AsOp()->gtOp2, mulhi);
            dividend = ReplaceWithLclVar(dividendUse);
        }

        GenTree* adjusted;

        if (requiresAddSubAdjust)
        {
            dividend = comp->gtNewLclvNode(dividend->AsLclVar()->GetLclNum(), dividend->TypeGet());
            adjusted = comp->gtNewOperNode(divisorValue > 0 ? GT_ADD : GT_SUB, type, mulhi, dividend);
            BlockRange().InsertBefore(divMod, dividend, adjusted);
        }
        else
        {
            adjusted = mulhi;
        }

        GenTree* shiftBy = comp->gtNewIconNode(genTypeSize(type) * 8 - 1, type);
        GenTree* signBit = comp->gtNewOperNode(GT_RSZ, type, adjusted, shiftBy);
        BlockRange().InsertBefore(divMod, shiftBy, signBit);

        LIR::Use adjustedUse(BlockRange(), &signBit->AsOp()->gtOp1, signBit);
        adjusted = ReplaceWithLclVar(adjustedUse);
        adjusted = comp->gtNewLclvNode(adjusted->AsLclVar()->GetLclNum(), adjusted->TypeGet());
        BlockRange().InsertBefore(divMod, adjusted);

        if (requiresShiftAdjust)
        {
            shiftBy  = comp->gtNewIconNode(shift, TYP_INT);
            adjusted = comp->gtNewOperNode(GT_RSH, type, adjusted, shiftBy);
            BlockRange().InsertBefore(divMod, shiftBy, adjusted);
        }

        if (isDiv)
        {
            divMod->SetOperRaw(GT_ADD);
            divMod->AsOp()->gtOp1 = adjusted;
            divMod->AsOp()->gtOp2 = signBit;
        }
        else
        {
            GenTree* div = comp->gtNewOperNode(GT_ADD, type, adjusted, signBit);

            dividend = comp->gtNewLclvNode(dividend->AsLclVar()->GetLclNum(), dividend->TypeGet());

            // divisor % dividend = dividend - divisor x div
            GenTree* divisor = comp->gtNewIconNode(divisorValue, type);
            GenTree* mul     = comp->gtNewOperNode(GT_MUL, type, div, divisor);
            BlockRange().InsertBefore(divMod, dividend, div, divisor, mul);

            divMod->SetOperRaw(GT_SUB);
            divMod->AsOp()->gtOp1 = dividend;
            divMod->AsOp()->gtOp2 = mul;
        }

        return mulhi;
#elif defined(TARGET_ARM)
        // Currently there's no GT_MULHI for ARM32
        return nullptr;
#else
#error Unsupported or unset target architecture
#endif
    }

    // We're committed to the conversion now. Go find the use if any.
    LIR::Use use;
    if (!BlockRange().TryGetUse(node, &use))
    {
        return nullptr;
    }

    // We need to use the dividend node multiple times so its value needs to be
    // computed once and stored in a temp variable.
    LIR::Use opDividend(BlockRange(), &divMod->AsOp()->gtOp1, divMod);
    dividend = ReplaceWithLclVar(opDividend);

    GenTree* adjustment = comp->gtNewOperNode(GT_RSH, type, dividend, comp->gtNewIconNode(type == TYP_INT ? 31 : 63));

    if (absDivisorValue == 2)
    {
        // If the divisor is +/-2 then we'd end up with a bitwise and between 0/-1 and 1.
        // We can get the same result by using GT_RSZ instead of GT_RSH.
        adjustment->SetOper(GT_RSZ);
    }
    else
    {
        adjustment = comp->gtNewOperNode(GT_AND, type, adjustment, comp->gtNewIconNode(absDivisorValue - 1, type));
    }

    GenTree* adjustedDividend =
        comp->gtNewOperNode(GT_ADD, type, adjustment,
                            comp->gtNewLclvNode(dividend->AsLclVar()->GetLclNum(), dividend->TypeGet()));

    GenTree* newDivMod;

    if (isDiv)
    {
        // perform the division by right shifting the adjusted dividend
        divisor->AsIntCon()->SetIconValue(genLog2(absDivisorValue));

        newDivMod = comp->gtNewOperNode(GT_RSH, type, adjustedDividend, divisor);
        ContainCheckShiftRotate(newDivMod->AsOp());

        if (divisorValue < 0)
        {
            // negate the result if the divisor is negative
            newDivMod = comp->gtNewOperNode(GT_NEG, type, newDivMod);
            ContainCheckNode(newDivMod);
        }
    }
    else
    {
        // divisor % dividend = dividend - divisor x (dividend / divisor)
        // divisor x (dividend / divisor) translates to (dividend >> log2(divisor)) << log2(divisor)
        // which simply discards the low log2(divisor) bits, that's just dividend & ~(divisor - 1)
        divisor->AsIntCon()->SetIconValue(~(absDivisorValue - 1));

        newDivMod = comp->gtNewOperNode(GT_SUB, type,
                                        comp->gtNewLclvNode(dividend->AsLclVar()->GetLclNum(), dividend->TypeGet()),
                                        comp->gtNewOperNode(GT_AND, type, adjustedDividend, divisor));
    }

    // Remove the divisor and dividend nodes from the linear order,
    // since we have reused them and will resequence the tree
    BlockRange().Remove(divisor);
    BlockRange().Remove(dividend);

    // linearize and insert the new tree before the original divMod node
    InsertTreeBeforeAndContainCheck(divMod, newDivMod);
    BlockRange().Remove(divMod);

    // replace the original divmod node with the new divmod tree
    use.ReplaceWith(newDivMod);

    return newDivMod->gtNext;
}
//------------------------------------------------------------------------
// LowerSignedDivOrMod: transform integer GT_DIV/GT_MOD nodes with a power of 2
// const divisor into equivalent but faster sequences.
//
// Arguments:
//    node - the DIV or MOD node
//
// Returns:
//    The next node to lower.
//
GenTree* Lowering::LowerSignedDivOrMod(GenTree* node)
{
    assert((node->OperGet() == GT_DIV) || (node->OperGet() == GT_MOD));
    GenTree* next = node->gtNext;

    if (varTypeIsIntegral(node->TypeGet()))
    {
        // LowerConstIntDivOrMod will return nullptr if it doesn't transform the node.
        GenTree* newNode = LowerConstIntDivOrMod(node);
        if (newNode != nullptr)
        {
            return newNode;
        }
    }
    ContainCheckDivOrMod(node->AsOp());

    return next;
}

//------------------------------------------------------------------------
// LowerShift: Lower shift nodes
//
// Arguments:
//    shift - the shift node (GT_LSH, GT_RSH or GT_RSZ)
//
// Notes:
//    Remove unnecessary shift count masking, xarch shift instructions
//    mask the shift count to 5 bits (or 6 bits for 64 bit operations).

void Lowering::LowerShift(GenTreeOp* shift)
{
    assert(shift->OperIs(GT_LSH, GT_RSH, GT_RSZ));

    size_t mask = 0x1f;
#ifdef TARGET_64BIT
    if (varTypeIsLong(shift->TypeGet()))
    {
        mask = 0x3f;
    }
#else
    assert(!varTypeIsLong(shift->TypeGet()));
#endif

    for (GenTree* andOp = shift->gtGetOp2(); andOp->OperIs(GT_AND); andOp = andOp->gtGetOp1())
    {
        GenTree* maskOp = andOp->gtGetOp2();

        if (!maskOp->IsCnsIntOrI())
        {
            break;
        }

        if ((static_cast<size_t>(maskOp->AsIntCon()->IconValue()) & mask) != mask)
        {
            break;
        }

        shift->gtOp2 = andOp->gtGetOp1();
        BlockRange().Remove(andOp);
        BlockRange().Remove(maskOp);
        // The parent was replaced, clear contain and regOpt flag.
        shift->gtOp2->ClearContained();
    }
    ContainCheckShiftRotate(shift);

#ifdef TARGET_ARM64
    // Try to recognize ubfiz/sbfiz idiom in LSH(CAST(X), CNS) tree
    if (comp->opts.OptimizationEnabled() && shift->OperIs(GT_LSH) && shift->gtGetOp1()->OperIs(GT_CAST) &&
        shift->gtGetOp2()->IsCnsIntOrI() && !shift->isContained())
    {
        GenTreeIntCon* cns  = shift->gtGetOp2()->AsIntCon();
        GenTreeCast*   cast = shift->gtGetOp1()->AsCast();

        if (!cast->isContained() && !cast->IsRegOptional() && !cast->gtOverflow() &&
            // Smaller CastOp is most likely an IND(X) node which is lowered to a zero-extend load
            cast->CastOp()->TypeIs(TYP_LONG, TYP_INT))
        {
            // Cast is either "TYP_LONG <- TYP_INT" or "TYP_INT <- %SMALL_INT% <- TYP_INT" (signed or unsigned)
            unsigned dstBits = genTypeSize(cast) * BITS_PER_BYTE;
            unsigned srcBits = varTypeIsSmall(cast->CastToType()) ? genTypeSize(cast->CastToType()) * BITS_PER_BYTE
                                                                  : genTypeSize(cast->CastOp()) * BITS_PER_BYTE;
            assert(!cast->CastOp()->isContained());

            // It has to be an upcast and CNS must be in [1..srcBits) range
            if ((srcBits < dstBits) && (cns->IconValue() > 0) && (cns->IconValue() < srcBits))
            {
                JITDUMP("Recognized ubfix/sbfix pattern in LSH(CAST, CNS). Changing op to GT_BFIZ");
                shift->ChangeOper(GT_BFIZ);
                MakeSrcContained(shift, cast);
            }
        }
    }
#endif
}

void Lowering::WidenSIMD12IfNecessary(GenTreeLclVarCommon* node)
{
#ifdef FEATURE_SIMD
    if (node->TypeGet() == TYP_SIMD12)
    {
        // Assumption 1:
        // RyuJit backend depends on the assumption that on 64-Bit targets Vector3 size is rounded off
        // to TARGET_POINTER_SIZE and hence Vector3 locals on stack can be treated as TYP_SIMD16 for
        // reading and writing purposes.
        //
        // Assumption 2:
        // RyuJit backend is making another implicit assumption that Vector3 type args when passed in
        // registers or on stack, the upper most 4-bytes will be zero.
        //
        // For P/Invoke return and Reverse P/Invoke argument passing, native compiler doesn't guarantee
        // that upper 4-bytes of a Vector3 type struct is zero initialized and hence assumption 2 is
        // invalid.
        //
        // RyuJIT x64 Windows: arguments are treated as passed by ref and hence read/written just 12
        // bytes. In case of Vector3 returns, Caller allocates a zero initialized Vector3 local and
        // passes it retBuf arg and Callee method writes only 12 bytes to retBuf. For this reason,
        // there is no need to clear upper 4-bytes of Vector3 type args.
        //
        // RyuJIT x64 Unix: arguments are treated as passed by value and read/writen as if TYP_SIMD16.
        // Vector3 return values are returned two return registers and Caller assembles them into a
        // single xmm reg. Hence RyuJIT explicitly generates code to clears upper 4-bytes of Vector3
        // type args in prolog and Vector3 type return value of a call
        //
        // RyuJIT x86 Windows: all non-param Vector3 local vars are allocated as 16 bytes. Vector3 arguments
        // are pushed as 12 bytes. For return values, a 16-byte local is allocated and the address passed
        // as a return buffer pointer. The callee doesn't write the high 4 bytes, and we don't need to clear
        // it either.

        LclVarDsc* varDsc = comp->lvaGetDesc(node->AsLclVarCommon());

        if (comp->lvaMapSimd12ToSimd16(varDsc))
        {
            JITDUMP("Mapping TYP_SIMD12 lclvar node to TYP_SIMD16:\n");
            DISPNODE(node);
            JITDUMP("============");

            node->gtType = TYP_SIMD16;
        }
    }
#endif // FEATURE_SIMD
}

//------------------------------------------------------------------------
// LowerArrElem: Lower a GT_ARR_ELEM node
//
// Arguments:
//    node - the GT_ARR_ELEM node to lower.
//
// Return Value:
//    The next node to lower.
//
// Assumptions:
//    pTree points to a pointer to a GT_ARR_ELEM node.
//
// Notes:
//    This performs the following lowering.  We start with a node of the form:
//          /--*  <arrObj>
//          +--*  <index0>
//          +--*  <index1>
//       /--*  arrMD&[,]
//
//    First, we create temps for arrObj if it is not already a lclVar, and for any of the index
//    expressions that have side-effects.
//    We then transform the tree into:
//                      <offset is null - no accumulated offset for the first index>
//                   /--*  <arrObj>
//                   +--*  <index0>
//                /--*  ArrIndex[i, ]
//                +--*  <arrObj>
//             /--|  arrOffs[i, ]
//             |  +--*  <arrObj>
//             |  +--*  <index1>
//             +--*  ArrIndex[*,j]
//             +--*  <arrObj>
//          /--|  arrOffs[*,j]
//          +--*  lclVar NewTemp
//       /--*  lea (scale = element size, offset = offset of first element)
//
//    The new stmtExpr may be omitted if the <arrObj> is a lclVar.
//    The new stmtExpr may be embedded if the <arrObj> is not the first tree in linear order for
//    the statement containing the original arrMD.
//    Note that the arrMDOffs is the INDEX of the lea, but is evaluated before the BASE (which is the second
//    reference to NewTemp), because that provides more accurate lifetimes.
//    There may be 1, 2 or 3 dimensions, with 1, 2 or 3 arrMDIdx nodes, respectively.
//
GenTree* Lowering::LowerArrElem(GenTree* node)
{
    // This will assert if we don't have an ArrElem node
    GenTreeArrElem*     arrElem = node->AsArrElem();
    const unsigned char rank    = arrElem->gtArrRank;

    JITDUMP("Lowering ArrElem\n");
    JITDUMP("============\n");
    DISPTREERANGE(BlockRange(), arrElem);
    JITDUMP("\n");

    assert(arrElem->gtArrObj->TypeGet() == TYP_REF);

    // We need to have the array object in a lclVar.
    if (!arrElem->gtArrObj->IsLocal())
    {
        LIR::Use arrObjUse(BlockRange(), &arrElem->gtArrObj, arrElem);
        ReplaceWithLclVar(arrObjUse);
    }

    GenTree* arrObjNode = arrElem->gtArrObj;
    assert(arrObjNode->IsLocal());

    GenTree* insertionPoint = arrElem;

    // The first ArrOffs node will have 0 for the offset of the previous dimension.
    GenTree* prevArrOffs = new (comp, GT_CNS_INT) GenTreeIntCon(TYP_I_IMPL, 0);
    BlockRange().InsertBefore(insertionPoint, prevArrOffs);
    GenTree* nextToLower = prevArrOffs;

    for (unsigned char dim = 0; dim < rank; dim++)
    {
        GenTree* indexNode = arrElem->gtArrInds[dim];

        // Use the original arrObjNode on the 0th ArrIndex node, and clone it for subsequent ones.
        GenTree* idxArrObjNode;
        if (dim == 0)
        {
            idxArrObjNode = arrObjNode;
        }
        else
        {
            idxArrObjNode = comp->gtClone(arrObjNode);
            BlockRange().InsertBefore(insertionPoint, idxArrObjNode);
        }

        // Next comes the GT_ARR_INDEX node.
        GenTreeArrIndex* arrMDIdx = new (comp, GT_ARR_INDEX)
            GenTreeArrIndex(TYP_INT, idxArrObjNode, indexNode, dim, rank, arrElem->gtArrElemType);
        arrMDIdx->gtFlags |= ((idxArrObjNode->gtFlags | indexNode->gtFlags) & GTF_ALL_EFFECT);
        BlockRange().InsertBefore(insertionPoint, arrMDIdx);

        GenTree* offsArrObjNode = comp->gtClone(arrObjNode);
        BlockRange().InsertBefore(insertionPoint, offsArrObjNode);

        GenTreeArrOffs* arrOffs = new (comp, GT_ARR_OFFSET)
            GenTreeArrOffs(TYP_I_IMPL, prevArrOffs, arrMDIdx, offsArrObjNode, dim, rank, arrElem->gtArrElemType);
        arrOffs->gtFlags |= ((prevArrOffs->gtFlags | arrMDIdx->gtFlags | offsArrObjNode->gtFlags) & GTF_ALL_EFFECT);
        BlockRange().InsertBefore(insertionPoint, arrOffs);

        prevArrOffs = arrOffs;
    }

    // Generate the LEA and make it reverse evaluation, because we want to evaluate the index expression before the
    // base.
    unsigned scale  = arrElem->gtArrElemSize;
    unsigned offset = comp->eeGetMDArrayDataOffset(arrElem->gtArrRank);

    GenTree* leaIndexNode = prevArrOffs;
    if (!jitIsScaleIndexMul(scale))
    {
        // We do the address arithmetic in TYP_I_IMPL, though note that the lower bounds and lengths in memory are
        // TYP_INT
        GenTree* scaleNode = new (comp, GT_CNS_INT) GenTreeIntCon(TYP_I_IMPL, scale);
        GenTree* mulNode   = new (comp, GT_MUL) GenTreeOp(GT_MUL, TYP_I_IMPL, leaIndexNode, scaleNode);
        BlockRange().InsertBefore(insertionPoint, scaleNode, mulNode);
        leaIndexNode = mulNode;
        scale        = 1;
    }

    GenTree* leaBase = comp->gtClone(arrObjNode);
    BlockRange().InsertBefore(insertionPoint, leaBase);

    GenTree* leaNode = new (comp, GT_LEA) GenTreeAddrMode(arrElem->TypeGet(), leaBase, leaIndexNode, scale, offset);

    BlockRange().InsertBefore(insertionPoint, leaNode);

    LIR::Use arrElemUse;
    if (BlockRange().TryGetUse(arrElem, &arrElemUse))
    {
        arrElemUse.ReplaceWith(leaNode);
    }
    else
    {
        leaNode->SetUnusedValue();
    }

    BlockRange().Remove(arrElem);

    JITDUMP("Results of lowering ArrElem:\n");
    DISPTREERANGE(BlockRange(), leaNode);
    JITDUMP("\n\n");

    return nextToLower;
}

PhaseStatus Lowering::DoPhase()
{
    // If we have any PInvoke calls, insert the one-time prolog code. We'll insert the epilog code in the
    // appropriate spots later. NOTE: there is a minor optimization opportunity here, as we still create p/invoke
    // data structures and setup/teardown even if we've eliminated all p/invoke calls due to dead code elimination.
    if (comp->compMethodRequiresPInvokeFrame())
    {
        InsertPInvokeMethodProlog();
    }

#if !defined(TARGET_64BIT)
    DecomposeLongs decomp(comp); // Initialize the long decomposition class.
    if (comp->compLongUsed)
    {
        decomp.PrepareForDecomposition();
    }
#endif // !defined(TARGET_64BIT)

    if (!comp->compEnregLocals())
    {
        // Lowering is checking if lvDoNotEnregister is already set for contained optimizations.
        // If we are running without `CLFLG_REGVAR` flag set (`compEnregLocals() == false`)
        // then we already know that we won't enregister any locals and it is better to set
        // `lvDoNotEnregister` flag before we start reading it.
        // The main reason why this flag is not set is that we are running in minOpts.
        comp->lvSetMinOptsDoNotEnreg();
    }

    for (BasicBlock* const block : comp->Blocks())
    {
        /* Make the block publicly available */
        comp->compCurBB = block;

#if !defined(TARGET_64BIT)
        if (comp->compLongUsed)
        {
            decomp.DecomposeBlock(block);
        }
#endif //! TARGET_64BIT

        LowerBlock(block);
    }

#ifdef DEBUG
    JITDUMP("Lower has completed modifying nodes.\n");
    if (VERBOSE)
    {
        comp->fgDispBasicBlocks(true);
    }
#endif

    // Recompute local var ref counts before potentially sorting for liveness.
    // Note this does minimal work in cases where we are not going to sort.
    const bool isRecompute    = true;
    const bool setSlotNumbers = false;
    comp->lvaComputeRefCounts(isRecompute, setSlotNumbers);

    comp->fgLocalVarLiveness();
    // local var liveness can delete code, which may create empty blocks
    if (comp->opts.OptimizationEnabled())
    {
        comp->optLoopsMarked = false;
        bool modified        = comp->fgUpdateFlowGraph();
        if (modified)
        {
            JITDUMP("had to run another liveness pass:\n");
            comp->fgLocalVarLiveness();
        }
    }

    // Recompute local var ref counts again after liveness to reflect
    // impact of any dead code removal. Note this may leave us with
    // tracked vars that have zero refs.
    comp->lvaComputeRefCounts(isRecompute, setSlotNumbers);

    return PhaseStatus::MODIFIED_EVERYTHING;
}

#ifdef DEBUG

//------------------------------------------------------------------------
// Lowering::CheckCallArg: check that a call argument is in an expected
//                         form after lowering.
//
// Arguments:
//   arg - the argument to check.
//
void Lowering::CheckCallArg(GenTree* arg)
{
    if (!arg->IsValue() && !arg->OperIsPutArgStk())
    {
        assert((arg->OperIsStore() && !arg->IsValue()) || arg->IsArgPlaceHolderNode() || arg->IsNothingNode() ||
               arg->OperIsCopyBlkOp());
        return;
    }

    switch (arg->OperGet())
    {
        case GT_FIELD_LIST:
        {
            GenTreeFieldList* list = arg->AsFieldList();
            assert(list->isContained());

            for (GenTreeFieldList::Use& use : list->Uses())
            {
                assert(use.GetNode()->OperIsPutArg());
            }
        }
        break;

        default:
            assert(arg->OperIsPutArg());
            break;
    }
}

//------------------------------------------------------------------------
// Lowering::CheckCall: check that a call is in an expected form after
//                      lowering. Currently this amounts to checking its
//                      arguments, but could be expanded to verify more
//                      properties in the future.
//
// Arguments:
//   call - the call to check.
//
void Lowering::CheckCall(GenTreeCall* call)
{
    if (call->gtCallThisArg != nullptr)
    {
        CheckCallArg(call->gtCallThisArg->GetNode());
    }

    for (GenTreeCall::Use& use : call->Args())
    {
        CheckCallArg(use.GetNode());
    }

    for (GenTreeCall::Use& use : call->LateArgs())
    {
        CheckCallArg(use.GetNode());
    }
}

//------------------------------------------------------------------------
// Lowering::CheckNode: check that an LIR node is in an expected form
//                      after lowering.
//
// Arguments:
//   compiler - the compiler context.
//   node - the node to check.
//
void Lowering::CheckNode(Compiler* compiler, GenTree* node)
{
    switch (node->OperGet())
    {
        case GT_CALL:
            CheckCall(node->AsCall());
            break;

#ifdef FEATURE_SIMD
        case GT_SIMD:
        case GT_HWINTRINSIC:
            assert(node->TypeGet() != TYP_SIMD12);
            break;
#endif // FEATURE_SIMD

        case GT_LCL_VAR:
        case GT_STORE_LCL_VAR:
        {
            const LclVarDsc* varDsc = compiler->lvaGetDesc(node->AsLclVar());
#if defined(FEATURE_SIMD) && defined(TARGET_64BIT)
            if (node->TypeIs(TYP_SIMD12))
            {
                assert(compiler->lvaIsFieldOfDependentlyPromotedStruct(varDsc) || (varDsc->lvSize() == 12));
            }
#endif // FEATURE_SIMD && TARGET_64BIT
            if (varDsc->lvPromoted)
            {
                assert(varDsc->lvDoNotEnregister || varDsc->lvIsMultiRegRet);
            }
        }
        break;

        case GT_LCL_VAR_ADDR:
        case GT_LCL_FLD_ADDR:
        {
            const GenTreeLclVarCommon* lclVarAddr = node->AsLclVarCommon();
            const LclVarDsc*           varDsc     = compiler->lvaGetDesc(lclVarAddr);
            if (((lclVarAddr->gtFlags & GTF_VAR_DEF) != 0) && varDsc->HasGCPtr())
            {
                // Emitter does not correctly handle live updates for LCL_VAR_ADDR
                // when they are not contained, for example, `STOREIND byref(GT_LCL_VAR_ADDR not-contained)`
                // would generate:
                // add     r1, sp, 48   // r1 contains address of a lclVar V01.
                // str     r0, [r1]     // a gc ref becomes live in V01, but emitter would not report it.
                // Make sure that we use uncontained address nodes only for variables
                // that will be marked as mustInit and will be alive throughout the whole block even when tracked.
                assert(lclVarAddr->isContained() || !varDsc->lvTracked || varTypeIsStruct(varDsc));
                // TODO: support this assert for uses, see https://github.com/dotnet/runtime/issues/51900.
            }

            assert(varDsc->lvDoNotEnregister);
            break;
        }

        case GT_PHI:
        case GT_PHI_ARG:
            assert(!"Should not see phi nodes after rationalize");
            break;

        case GT_LCL_FLD:
        case GT_STORE_LCL_FLD:
        {
            const LclVarDsc* varDsc = compiler->lvaGetDesc(node->AsLclFld());
            assert(varDsc->lvDoNotEnregister);
        }
        break;

        default:
            break;
    }
}

//------------------------------------------------------------------------
// Lowering::CheckBlock: check that the contents of an LIR block are in an
//                       expected form after lowering.
//
// Arguments:
//   compiler - the compiler context.
//   block    - the block to check.
//
bool Lowering::CheckBlock(Compiler* compiler, BasicBlock* block)
{
    assert(block->isEmpty() || block->IsLIR());

    LIR::Range& blockRange = LIR::AsRange(block);
    for (GenTree* node : blockRange)
    {
        CheckNode(compiler, node);
    }

    assert(blockRange.CheckLIR(compiler, true));
    return true;
}
#endif

//------------------------------------------------------------------------
// Lowering::LowerBlock: Lower all the nodes in a BasicBlock
//
// Arguments:
//   block    - the block to lower.
//
void Lowering::LowerBlock(BasicBlock* block)
{
    assert(block == comp->compCurBB); // compCurBB must already be set.
    assert(block->isEmpty() || block->IsLIR());

    m_block = block;

    // NOTE: some of the lowering methods insert calls before the node being
    // lowered (See e.g. InsertPInvoke{Method,Call}{Prolog,Epilog}). In
    // general, any code that is inserted before the current node should be
    // "pre-lowered" as they won't be subject to further processing.
    // Lowering::CheckBlock() runs some extra checks on call arguments in
    // order to help catch unlowered nodes.

    GenTree* node = BlockRange().FirstNode();
    while (node != nullptr)
    {
        node = LowerNode(node);
    }

    assert(CheckBlock(comp, block));
}

/** Verifies if both of these trees represent the same indirection.
 * Used by Lower to annotate if CodeGen generate an instruction of the
 * form *addrMode BinOp= expr
 *
 * Preconditions: both trees are children of GT_INDs and their underlying children
 * have the same gtOper.
 *
 * This is a first iteration to actually recognize trees that can be code-generated
 * as a single read-modify-write instruction on AMD64/x86.  For now
 * this method only supports the recognition of simple addressing modes (through GT_LEA)
 * or local var indirections.  Local fields, array access and other more complex nodes are
 * not yet supported.
 *
 * TODO-CQ:  Perform tree recognition by using the Value Numbering Package, that way we can recognize
 * arbitrary complex trees and support much more addressing patterns.
 */
bool Lowering::IndirsAreEquivalent(GenTree* candidate, GenTree* storeInd)
{
    assert(candidate->OperGet() == GT_IND);
    assert(storeInd->OperGet() == GT_STOREIND);

    // We should check the size of the indirections.  If they are
    // different, say because of a cast, then we can't call them equivalent.  Doing so could cause us
    // to drop a cast.
    // Signed-ness difference is okay and expected since a store indirection must always
    // be signed based on the CIL spec, but a load could be unsigned.
    if (genTypeSize(candidate->gtType) != genTypeSize(storeInd->gtType))
    {
        return false;
    }

    GenTree* pTreeA = candidate->gtGetOp1();
    GenTree* pTreeB = storeInd->gtGetOp1();

    // This method will be called by codegen (as well as during lowering).
    // After register allocation, the sources may have been spilled and reloaded
    // to a different register, indicated by an inserted GT_RELOAD node.
    pTreeA = pTreeA->gtSkipReloadOrCopy();
    pTreeB = pTreeB->gtSkipReloadOrCopy();

    genTreeOps oper;

    if (pTreeA->OperGet() != pTreeB->OperGet())
    {
        return false;
    }

    oper = pTreeA->OperGet();
    switch (oper)
    {
        case GT_LCL_VAR:
        case GT_LCL_VAR_ADDR:
        case GT_CLS_VAR_ADDR:
        case GT_CNS_INT:
            return NodesAreEquivalentLeaves(pTreeA, pTreeB);

        case GT_LEA:
        {
            GenTreeAddrMode* gtAddr1 = pTreeA->AsAddrMode();
            GenTreeAddrMode* gtAddr2 = pTreeB->AsAddrMode();
            return NodesAreEquivalentLeaves(gtAddr1->Base(), gtAddr2->Base()) &&
                   NodesAreEquivalentLeaves(gtAddr1->Index(), gtAddr2->Index()) &&
                   (gtAddr1->gtScale == gtAddr2->gtScale) && (gtAddr1->Offset() == gtAddr2->Offset());
        }
        default:
            // We don't handle anything that is not either a constant,
            // a local var or LEA.
            return false;
    }
}

//------------------------------------------------------------------------
// NodesAreEquivalentLeaves: Check whether the two given nodes are the same leaves.
//
// Arguments:
//      tree1 and tree2 are nodes to be checked.
// Return Value:
//    Returns true if they are same leaves, false otherwise.
//
// static
bool Lowering::NodesAreEquivalentLeaves(GenTree* tree1, GenTree* tree2)
{
    if (tree1 == tree2)
    {
        return true;
    }

    if (tree1 == nullptr || tree2 == nullptr)
    {
        return false;
    }

    tree1 = tree1->gtSkipReloadOrCopy();
    tree2 = tree2->gtSkipReloadOrCopy();

    if (tree1->TypeGet() != tree2->TypeGet())
    {
        return false;
    }

    if (tree1->OperGet() != tree2->OperGet())
    {
        return false;
    }

    if (!tree1->OperIsLeaf() || !tree2->OperIsLeaf())
    {
        return false;
    }

    switch (tree1->OperGet())
    {
        case GT_CNS_INT:
            return tree1->AsIntCon()->IconValue() == tree2->AsIntCon()->IconValue() &&
                   tree1->IsIconHandle() == tree2->IsIconHandle();
        case GT_LCL_VAR:
        case GT_LCL_VAR_ADDR:
            return tree1->AsLclVarCommon()->GetLclNum() == tree2->AsLclVarCommon()->GetLclNum();
        case GT_CLS_VAR_ADDR:
            return tree1->AsClsVar()->gtClsVarHnd == tree2->AsClsVar()->gtClsVarHnd;
        default:
            return false;
    }
}

//------------------------------------------------------------------------
// Lowering::CheckMultiRegLclVar: Check whether a MultiReg GT_LCL_VAR node can
//                                remain a multi-reg.
//
// Arguments:
//   lclNode     - the GT_LCL_VAR or GT_STORE_LCL_VAR node.
//   retTypeDesc - a return type descriptor either for a call source of a store of
//                 the local, or for the GT_RETURN consumer of the local.
//
// Notes:
//   If retTypeDesc is non-null, this method will check that the fields are compatible.
//   Otherwise, it will only check that the lclVar is independently promoted
//   (i.e. it is marked lvPromoted and not lvDoNotEnregister).
//
bool Lowering::CheckMultiRegLclVar(GenTreeLclVar* lclNode, const ReturnTypeDesc* retTypeDesc)
{
    bool canEnregister = false;
#if FEATURE_MULTIREG_RET
    LclVarDsc* varDsc = comp->lvaGetDesc(lclNode->GetLclNum());
    if ((comp->lvaEnregMultiRegVars) && varDsc->lvPromoted)
    {
        // We can enregister if we have a promoted struct and all the fields' types match the ABI requirements.
        // Note that we don't promote structs with explicit layout, so we don't need to check field offsets, and
        // if we have multiple types packed into a single register, we won't have matching reg and field counts,
        // so we can tolerate mismatches of integer size.
        if (varDsc->lvPromoted && (comp->lvaGetPromotionType(varDsc) == Compiler::PROMOTION_TYPE_INDEPENDENT))
        {
            // If we have no retTypeDesc, we only care that it is independently promoted.
            if (retTypeDesc == nullptr)
            {
                canEnregister = true;
            }
            else
            {
                unsigned regCount = retTypeDesc->GetReturnRegCount();

                if (regCount == varDsc->lvFieldCnt)
                {
                    canEnregister = true;
                }
            }
        }
    }
#ifdef TARGET_XARCH
    // For local stores on XARCH we only handle mismatched src/dest register count for
    // calls of SIMD type. If the source was another lclVar similarly promoted, we would
    // have broken it into multiple stores.
    if (lclNode->OperIs(GT_STORE_LCL_VAR) && !lclNode->gtGetOp1()->OperIs(GT_CALL))
    {
        canEnregister = false;
    }
#endif // TARGET_XARCH
    if (canEnregister)
    {
        lclNode->SetMultiReg();
    }
    else
    {
        lclNode->ClearMultiReg();
        if (varDsc->lvPromoted && !varDsc->lvDoNotEnregister)
        {
            comp->lvaSetVarDoNotEnregister(lclNode->GetLclNum() DEBUGARG(DoNotEnregisterReason::BlockOp));
        }
    }
#endif
    return canEnregister;
}

//------------------------------------------------------------------------
// Containment Analysis
//------------------------------------------------------------------------
void Lowering::ContainCheckNode(GenTree* node)
{
    switch (node->gtOper)
    {
        case GT_STORE_LCL_VAR:
        case GT_STORE_LCL_FLD:
            ContainCheckStoreLoc(node->AsLclVarCommon());
            break;

        case GT_EQ:
        case GT_NE:
        case GT_LT:
        case GT_LE:
        case GT_GE:
        case GT_GT:
        case GT_TEST_EQ:
        case GT_TEST_NE:
        case GT_CMP:
        case GT_JCMP:
            ContainCheckCompare(node->AsOp());
            break;

        case GT_JTRUE:
            ContainCheckJTrue(node->AsOp());
            break;

        case GT_ADD:
        case GT_SUB:
#if !defined(TARGET_64BIT)
        case GT_ADD_LO:
        case GT_ADD_HI:
        case GT_SUB_LO:
        case GT_SUB_HI:
#endif
        case GT_AND:
        case GT_OR:
        case GT_XOR:
            ContainCheckBinary(node->AsOp());
            break;

#if defined(TARGET_X86)
        case GT_MUL_LONG:
#endif
        case GT_MUL:
        case GT_MULHI:
            ContainCheckMul(node->AsOp());
            break;
        case GT_DIV:
        case GT_MOD:
        case GT_UDIV:
        case GT_UMOD:
            ContainCheckDivOrMod(node->AsOp());
            break;
        case GT_LSH:
        case GT_RSH:
        case GT_RSZ:
        case GT_ROL:
        case GT_ROR:
#ifndef TARGET_64BIT
        case GT_LSH_HI:
        case GT_RSH_LO:
#endif
            ContainCheckShiftRotate(node->AsOp());
            break;
        case GT_ARR_OFFSET:
            ContainCheckArrOffset(node->AsArrOffs());
            break;
        case GT_LCLHEAP:
            ContainCheckLclHeap(node->AsOp());
            break;
        case GT_RETURN:
            ContainCheckRet(node->AsOp());
            break;
        case GT_RETURNTRAP:
            ContainCheckReturnTrap(node->AsOp());
            break;
        case GT_STOREIND:
            ContainCheckStoreIndir(node->AsStoreInd());
            break;
        case GT_IND:
            ContainCheckIndir(node->AsIndir());
            break;
        case GT_PUTARG_REG:
        case GT_PUTARG_STK:
#if FEATURE_ARG_SPLIT
        case GT_PUTARG_SPLIT:
#endif // FEATURE_ARG_SPLIT
            // The regNum must have been set by the lowering of the call.
            assert(node->GetRegNum() != REG_NA);
            break;
#ifdef TARGET_XARCH
        case GT_INTRINSIC:
            ContainCheckIntrinsic(node->AsOp());
            break;
#endif // TARGET_XARCH
#ifdef FEATURE_SIMD
        case GT_SIMD:
            ContainCheckSIMD(node->AsSIMD());
            break;
#endif // FEATURE_SIMD
#ifdef FEATURE_HW_INTRINSICS
        case GT_HWINTRINSIC:
            ContainCheckHWIntrinsic(node->AsHWIntrinsic());
            break;
#endif // FEATURE_HW_INTRINSICS
        default:
            break;
    }
}

//------------------------------------------------------------------------
// ContainCheckReturnTrap: determine whether the source of a RETURNTRAP should be contained.
//
// Arguments:
//    node - pointer to the GT_RETURNTRAP node
//
void Lowering::ContainCheckReturnTrap(GenTreeOp* node)
{
#ifdef TARGET_XARCH
    assert(node->OperIs(GT_RETURNTRAP));
    // This just turns into a compare of its child with an int + a conditional call
    if (node->gtOp1->isIndir())
    {
        MakeSrcContained(node, node->gtOp1);
    }
#endif // TARGET_XARCH
}

//------------------------------------------------------------------------
// ContainCheckArrOffset: determine whether the source of an ARR_OFFSET should be contained.
//
// Arguments:
//    node - pointer to the GT_ARR_OFFSET node
//
void Lowering::ContainCheckArrOffset(GenTreeArrOffs* node)
{
    assert(node->OperIs(GT_ARR_OFFSET));
    // we don't want to generate code for this
    if (node->gtOffset->IsIntegralConst(0))
    {
        MakeSrcContained(node, node->AsArrOffs()->gtOffset);
    }
}

//------------------------------------------------------------------------
// ContainCheckLclHeap: determine whether the source of a GT_LCLHEAP node should be contained.
//
// Arguments:
//    node - pointer to the node
//
void Lowering::ContainCheckLclHeap(GenTreeOp* node)
{
    assert(node->OperIs(GT_LCLHEAP));
    GenTree* size = node->AsOp()->gtOp1;
    if (size->IsCnsIntOrI())
    {
        MakeSrcContained(node, size);
    }
}

//------------------------------------------------------------------------
// ContainCheckRet: determine whether the source of a node should be contained.
//
// Arguments:
//    node - pointer to the node
//
void Lowering::ContainCheckRet(GenTreeUnOp* ret)
{
    assert(ret->OperIs(GT_RETURN));

#if !defined(TARGET_64BIT)
    if (ret->TypeGet() == TYP_LONG)
    {
        GenTree* op1 = ret->gtGetOp1();
        noway_assert(op1->OperGet() == GT_LONG);
        MakeSrcContained(ret, op1);
    }
#endif // !defined(TARGET_64BIT)
#if FEATURE_MULTIREG_RET
    if (ret->TypeIs(TYP_STRUCT))
    {
        GenTree* op1 = ret->gtGetOp1();
        // op1 must be either a lclvar or a multi-reg returning call
        if (op1->OperGet() == GT_LCL_VAR)
        {
            const LclVarDsc* varDsc = comp->lvaGetDesc(op1->AsLclVarCommon());
            // This must be a multi-reg return or an HFA of a single element.
            assert(varDsc->lvIsMultiRegRet || (varDsc->lvIsHfa() && varTypeIsValidHfaType(varDsc->lvType)));

            // Mark var as contained if not enregisterable.
            if (!varDsc->IsEnregisterableLcl())
            {
                if (!op1->IsMultiRegLclVar())
                {
                    MakeSrcContained(ret, op1);
                }
            }
        }
    }
#endif // FEATURE_MULTIREG_RET
}

//------------------------------------------------------------------------
// ContainCheckJTrue: determine whether the source of a JTRUE should be contained.
//
// Arguments:
//    node - pointer to the node
//
void Lowering::ContainCheckJTrue(GenTreeOp* node)
{
    // The compare does not need to be generated into a register.
    GenTree* cmp = node->gtGetOp1();
    cmp->gtType  = TYP_VOID;
    cmp->gtFlags |= GTF_SET_FLAGS;
}

//------------------------------------------------------------------------
// ContainCheckBitCast: determine whether the source of a BITCAST should be contained.
//
// Arguments:
//    node - pointer to the node
//
void Lowering::ContainCheckBitCast(GenTree* node)
{
    GenTree* const op1 = node->AsOp()->gtOp1;
    if (op1->isMemoryOp())
    {
        op1->SetContained();
    }
    else if (op1->OperIs(GT_LCL_VAR))
    {
        if (!m_lsra->willEnregisterLocalVars())
        {
            op1->SetContained();
        }
        const LclVarDsc* varDsc = comp->lvaGetDesc(op1->AsLclVar());
        // TODO-Cleanup: we want to check if the local is already known not
        // to be on reg, for example, because local enreg is disabled.
        if (varDsc->lvDoNotEnregister)
        {
            op1->SetContained();
        }
        else
        {
            op1->SetRegOptional();
        }
    }
    else if (op1->IsLocal())
    {
        op1->SetContained();
    }
}

//------------------------------------------------------------------------
// LowerStoreIndirCommon: a common logic to lower StoreIndir.
//
// Arguments:
//    ind - the store indirection node we are lowering.
//
void Lowering::LowerStoreIndirCommon(GenTreeStoreInd* ind)
{
    assert(ind->TypeGet() != TYP_STRUCT);
    TryCreateAddrMode(ind->Addr(), true, ind->TypeGet());
    if (!comp->codeGen->gcInfo.gcIsWriteBarrierStoreIndNode(ind))
    {
        if (varTypeIsFloating(ind) && ind->Data()->IsCnsFltOrDbl())
        {
            // Optimize *x = DCON to *x = ICON which can be slightly faster and/or smaller.
            GenTree*  data   = ind->Data();
            double    dblCns = data->AsDblCon()->gtDconVal;
            ssize_t   intCns = 0;
            var_types type   = TYP_UNKNOWN;
            // XARCH: we can always contain the immediates.
            // ARM64: zero can always be contained, other cases will use immediates from the data
            //        section and it is not a clear win to switch them to inline integers.
            // ARM:   FP constants are assembled from integral ones, so it is always profitable
            //        to directly use the integers as it avoids the int -> float conversion.
            CLANG_FORMAT_COMMENT_ANCHOR;

#if defined(TARGET_XARCH) || defined(TARGET_ARM)
            bool shouldSwitchToInteger = true;
#else // TARGET_ARM64
            bool shouldSwitchToInteger = !data->IsCnsNonZeroFltOrDbl();
#endif

            if (shouldSwitchToInteger)
            {
                if (ind->TypeIs(TYP_FLOAT))
                {
                    float fltCns = static_cast<float>(dblCns); // should be a safe round-trip
                    intCns       = static_cast<ssize_t>(*reinterpret_cast<INT32*>(&fltCns));
                    type         = TYP_INT;
                }
#ifdef TARGET_64BIT
                else
                {
                    assert(ind->TypeIs(TYP_DOUBLE));
                    intCns = static_cast<ssize_t>(*reinterpret_cast<INT64*>(&dblCns));
                    type   = TYP_LONG;
                }
#endif
            }

            if (type != TYP_UNKNOWN)
            {
                data->BashToConst(intCns, type);
                ind->ChangeType(type);
            }
        }

        LowerStoreIndir(ind);
    }
}

//------------------------------------------------------------------------
// LowerIndir: a common logic to lower IND load or NullCheck.
//
// Arguments:
//    ind - the ind node we are lowering.
//
void Lowering::LowerIndir(GenTreeIndir* ind)
{
    assert(ind->OperIs(GT_IND, GT_NULLCHECK));
    // Process struct typed indirs separately unless they are unused;
    // they only appear as the source of a block copy operation or a return node.
    if (!ind->TypeIs(TYP_STRUCT) || ind->IsUnusedValue())
    {
        // TODO-Cleanup: We're passing isContainable = true but ContainCheckIndir rejects
        // address containment in some cases so we end up creating trivial (reg + offfset)
        // or (reg + reg) LEAs that are not necessary.
        TryCreateAddrMode(ind->Addr(), true, ind->TypeGet());
        ContainCheckIndir(ind);

        if (ind->OperIs(GT_NULLCHECK) || ind->IsUnusedValue())
        {
            TransformUnusedIndirection(ind, comp, m_block);
        }
    }
    else
    {
        // If the `ADDR` node under `STORE_OBJ(dstAddr, IND(struct(ADDR))`
        // is a complex one it could benefit from an `LEA` that is not contained.
        const bool isContainable = false;
        TryCreateAddrMode(ind->Addr(), isContainable, ind->TypeGet());
    }
}

//------------------------------------------------------------------------
// TransformUnusedIndirection: change the opcode and the type of the unused indirection.
//
// Arguments:
//    ind   - Indirection to transform.
//    comp  - Compiler instance.
//    block - Basic block of the indirection.
//
void Lowering::TransformUnusedIndirection(GenTreeIndir* ind, Compiler* comp, BasicBlock* block)
{
    // A nullcheck is essentially the same as an indirection with no use.
    // The difference lies in whether a target register must be allocated.
    // On XARCH we can generate a compare with no target register as long as the address
    // is not contained.
    // On ARM64 we can generate a load to REG_ZR in all cases.
    // However, on ARM we must always generate a load to a register.
    // In the case where we require a target register, it is better to use GT_IND, since
    // GT_NULLCHECK is a non-value node and would therefore require an internal register
    // to use as the target. That is non-optimal because it will be modeled as conflicting
    // with the source register(s).
    // So, to summarize:
    // - On ARM64, always use GT_NULLCHECK for a dead indirection.
    // - On ARM, always use GT_IND.
    // - On XARCH, use GT_IND if we have a contained address, and GT_NULLCHECK otherwise.
    // In all cases, change the type to TYP_INT.
    //
    assert(ind->OperIs(GT_NULLCHECK, GT_IND, GT_BLK, GT_OBJ));

    ind->gtType = TYP_INT;
#ifdef TARGET_ARM64
    bool useNullCheck = true;
#elif TARGET_ARM
    bool         useNullCheck          = false;
#else  // TARGET_XARCH
    bool useNullCheck = !ind->Addr()->isContained();
#endif // !TARGET_XARCH

    if (useNullCheck && !ind->OperIs(GT_NULLCHECK))
    {
        comp->gtChangeOperToNullCheck(ind, block);
        ind->ClearUnusedValue();
    }
    else if (!useNullCheck && !ind->OperIs(GT_IND))
    {
        ind->ChangeOper(GT_IND);
        ind->SetUnusedValue();
    }
}

//------------------------------------------------------------------------
// LowerBlockStoreCommon: a common logic to lower STORE_OBJ/BLK/DYN_BLK.
//
// Arguments:
//    blkNode - the store blk/obj node we are lowering.
//
void Lowering::LowerBlockStoreCommon(GenTreeBlk* blkNode)
{
    assert(blkNode->OperIs(GT_STORE_BLK, GT_STORE_DYN_BLK, GT_STORE_OBJ));
    if (TryTransformStoreObjAsStoreInd(blkNode))
    {
        return;
    }

    LowerBlockStore(blkNode);
}

//------------------------------------------------------------------------
// TryTransformStoreObjAsStoreInd: try to replace STORE_OBJ/BLK as STOREIND.
//
// Arguments:
//    blkNode - the store node.
//
// Return value:
//    true if the replacement was made, false otherwise.
//
// Notes:
//    TODO-CQ: this method should do the transformation when possible
//    and STOREIND should always generate better or the same code as
//    STORE_OBJ/BLK for the same copy.
//
bool Lowering::TryTransformStoreObjAsStoreInd(GenTreeBlk* blkNode)
{
    assert(blkNode->OperIs(GT_STORE_BLK, GT_STORE_DYN_BLK, GT_STORE_OBJ));
    if (!comp->opts.OptimizationEnabled())
    {
        return false;
    }

    if (blkNode->OperIs(GT_STORE_DYN_BLK))
    {
        return false;
    }

    ClassLayout* layout = blkNode->GetLayout();
    if (layout == nullptr)
    {
        return false;
    }

    var_types regType = layout->GetRegisterType();
    if (regType == TYP_UNDEF)
    {
        return false;
    }

    GenTree* src = blkNode->Data();
    if (varTypeIsSIMD(regType) && src->IsConstInitVal())
    {
        // TODO-CQ: support STORE_IND SIMD16(SIMD16, CNT_INT 0).
        return false;
    }

    if (varTypeIsGC(regType))
    {
        // TODO-CQ: STOREIND does not try to contain src if we need a barrier,
        // STORE_OBJ generates better code currently.
        return false;
    }

    if (src->OperIsInitVal() && !src->IsConstInitVal())
    {
        return false;
    }

    if (varTypeIsSmall(regType) && !src->IsConstInitVal() && !src->IsLocal())
    {
        // source operand INDIR will use a widening instruction
        // and generate worse code, like `movzx` instead of `mov`
        // on x64.
        return false;
    }

    JITDUMP("Replacing STORE_OBJ with STOREIND for [06%u]", blkNode->gtTreeID);
    blkNode->ChangeOper(GT_STOREIND);
    blkNode->ChangeType(regType);

    if ((blkNode->gtFlags & GTF_IND_TGT_NOT_HEAP) == 0)
    {
        blkNode->gtFlags |= GTF_IND_TGTANYWHERE;
    }

    if (varTypeIsStruct(src))
    {
        src->ChangeType(regType);
        LowerNode(blkNode->Data());
    }
    else if (src->OperIsInitVal())
    {
        GenTreeUnOp* initVal = src->AsUnOp();
        src                  = src->gtGetOp1();
        assert(src->IsCnsIntOrI());
        src->AsIntCon()->FixupInitBlkValue(regType);
        blkNode->SetData(src);
        BlockRange().Remove(initVal);
    }
    else
    {
        assert(src->TypeIs(regType) || src->IsCnsIntOrI() || src->IsCall());
    }
    LowerStoreIndirCommon(blkNode->AsStoreInd());
    return true;
}<|MERGE_RESOLUTION|>--- conflicted
+++ resolved
@@ -197,19 +197,8 @@
             LowerCast(node);
             break;
 
-<<<<<<< HEAD
 #if defined(TARGET_XARCH) || defined(TARGET_ARM64) || defined(TARGET_LOONGARCH64)
-        case GT_ARR_BOUNDS_CHECK:
-#ifdef FEATURE_SIMD
-        case GT_SIMD_CHK:
-#endif // FEATURE_SIMD
-#ifdef FEATURE_HW_INTRINSICS
-        case GT_HW_INTRINSIC_CHK:
-#endif // FEATURE_HW_INTRINSICS
-=======
-#if defined(TARGET_XARCH) || defined(TARGET_ARM64)
         case GT_BOUNDS_CHECK:
->>>>>>> 7fc4b6ae
             ContainCheckBoundsChk(node->AsBoundsChk());
             break;
 #endif // TARGET_XARCH
