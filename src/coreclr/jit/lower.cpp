--- conflicted
+++ resolved
@@ -3307,13 +3307,9 @@
     assert(relop->gtNext == jtrue);
     assert(jtrue->gtNext == nullptr);
 
-<<<<<<< HEAD
-    GenCondition cond;
-    bool         lowered = TryLowerConditionToFlagsNode(jtrue, relop, &cond);
-    assert(lowered); // Should succeed since relop is right before jtrue
-=======
     GenCondition cond       = GenCondition::FromRelop(relop);
     bool         optimizing = comp->opts.OptimizationEnabled();
+
 #ifdef TARGET_XARCH
     // Optimize FP x != x to only check parity flag. This is a common way of
     // checking NaN and avoids two branches that we would otherwise emit.
@@ -3359,50 +3355,11 @@
         relop->gtFlags |= GTF_SET_FLAGS;
         assert(relop->OperIs(GT_EQ, GT_NE, GT_LT, GT_LE, GT_GE, GT_GT));
     }
-
 #else
-
-    // Optimize EQ/NE(op_that_sets_zf, 0) into op_that_sets_zf with GTF_SET_FLAGS.
-    if (optimizing && relop->OperIs(GT_EQ, GT_NE) && relopOp2->IsIntegralConst(0) &&
-        relopOp1->SupportsSettingZeroFlag() && IsInvariantInRange(relopOp1, relop))
-    {
-        relopOp1->gtFlags |= GTF_SET_FLAGS;
-        relopOp1->SetUnusedValue();
-
-        BlockRange().Remove(relopOp1);
-        BlockRange().InsertBefore(jtrue, relopOp1);
-        BlockRange().Remove(relop);
-        BlockRange().Remove(relopOp2);
-    }
-    else
-    {
-        relop->gtType = TYP_VOID;
-        relop->gtFlags |= GTF_SET_FLAGS;
-
-        if (relop->OperIs(GT_EQ, GT_NE, GT_LT, GT_LE, GT_GE, GT_GT))
-        {
-            relop->SetOper(GT_CMP);
-
-            if (cond.PreferSwap())
-            {
-                std::swap(relop->gtOp1, relop->gtOp2);
-                cond = GenCondition::Swap(cond);
-            }
-        }
-#ifdef TARGET_XARCH
-        else if (relop->OperIs(GT_BITTEST_EQ, GT_BITTEST_NE))
-        {
-            relop->SetOper(GT_BT);
-        }
-#endif
-        else
-        {
-            assert(relop->OperIs(GT_TEST_EQ, GT_TEST_NE));
-            relop->SetOper(GT_TEST);
-        }
-    }
+    GenCondition cond;
+    bool         lowered = TryLowerConditionToFlagsNode(jtrue, relop, &cond);
+    assert(lowered); // Should succeed since relop is right before jtrue
 #endif // TARGET_LOONGARCH64
->>>>>>> 86bfe2a0
 
     jtrue->SetOperRaw(GT_JCC);
     jtrue->AsCC()->gtCondition = cond;
