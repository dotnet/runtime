--- conflicted
+++ resolved
@@ -3757,28 +3757,7 @@
     unsigned   lclNum = lclVar->GetLclNum();
     LclVarDsc* varDsc = comp->lvaGetDesc(lclNum);
 
-<<<<<<< HEAD
-    bool replacedInLowering = false;
-    if (varDsc->CanBeReplacedWithItsField(comp))
-    {
-        // We can replace the struct with its only field and keep the field on a register.
-        unsigned   fieldLclNum = varDsc->lvFieldLclStart;
-        LclVarDsc* fieldDsc    = comp->lvaGetDesc(fieldLclNum);
-        assert(varTypeIsSmallInt(fieldDsc->lvType)); // For a non-small type it had to be done in morph.
-
-        lclVar->SetLclNum(fieldLclNum);
-        JITDUMP("Replacing an independently promoted local var V%02u with its only field  V%02u for the return "
-                "[%06u]\n",
-                lclNum, fieldLclNum, comp->dspTreeID(ret));
-        lclVar->ChangeType(fieldDsc->lvType);
-        lclNum             = fieldLclNum;
-        varDsc             = comp->lvaGetDesc(lclNum);
-        replacedInLowering = true;
-    }
-    else if (varDsc->lvPromoted)
-=======
     if (varDsc->lvPromoted)
->>>>>>> eb51b02b
     {
         // TODO-1stClassStructs: We can no longer independently promote
         // or enregister this struct, since it is referenced as a whole.
@@ -3816,19 +3795,6 @@
         const var_types lclVarType = varDsc->GetRegisterType(lclVar);
         assert(lclVarType != TYP_UNDEF);
 
-<<<<<<< HEAD
-        if (varDsc->lvNormalizeOnLoad() && replacedInLowering)
-        {
-            // For a normalize-on-load var that we replaced late we need to insert a cast
-            // as morph would typically be responsible for this.
-            GenTreeCast* cast = comp->gtNewCastNode(TYP_INT, lclVar, false, lclVarType);
-            ret->gtOp1        = cast;
-            BlockRange().InsertBefore(ret, cast);
-            ContainCheckCast(cast);
-        }
-
-=======
->>>>>>> eb51b02b
         const var_types actualType = genActualType(lclVarType);
         lclVar->ChangeType(actualType);
 
