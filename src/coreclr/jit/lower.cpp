// Licensed to the .NET Foundation under one or more agreements.
// The .NET Foundation licenses this file to you under the MIT license.

/*XXXXXXXXXXXXXXXXXXXXXXXXXXXXXXXXXXXXXXXXXXXXXXXXXXXXXXXXXXXXXXXXXXXXXXXXXXXXX
XXXXXXXXXXXXXXXXXXXXXXXXXXXXXXXXXXXXXXXXXXXXXXXXXXXXXXXXXXXXXXXXXXXXXXXXXXXXXXX
XX                                                                           XX
XX                               Lower                                       XX
XX                                                                           XX
XX  Preconditions:                                                           XX
XX                                                                           XX
XX  Postconditions (for the nodes currently handled):                        XX
XX    - All operands requiring a register are explicit in the graph          XX
XX                                                                           XX
XXXXXXXXXXXXXXXXXXXXXXXXXXXXXXXXXXXXXXXXXXXXXXXXXXXXXXXXXXXXXXXXXXXXXXXXXXXXXXX
XXXXXXXXXXXXXXXXXXXXXXXXXXXXXXXXXXXXXXXXXXXXXXXXXXXXXXXXXXXXXXXXXXXXXXXXXXXXXXX
*/

#include "jitpch.h"
#ifdef _MSC_VER
#pragma hdrstop
#endif

#include "lower.h"

#if !defined(TARGET_64BIT)
#include "decomposelongs.h"
#endif // !defined(TARGET_64BIT)

//------------------------------------------------------------------------
// MakeSrcContained: Make "childNode" a contained node
//
// Arguments:
//    parentNode - is a non-leaf node that can contain its 'childNode'
//    childNode  - is an op that will now be contained by its parent.
//
// Notes:
//    If 'childNode' it has any existing sources, they will now be sources for the parent.
//
void Lowering::MakeSrcContained(GenTree* parentNode, GenTree* childNode) const
{
    assert(!parentNode->OperIsLeaf());
    assert(childNode->canBeContained());

    childNode->SetContained();
    assert(childNode->isContained());

#ifdef DEBUG
    if (IsContainableMemoryOp(childNode))
    {
        // Verify caller of this method checked safety.
        //
        const bool isSafeToContainMem = IsSafeToContainMem(parentNode, childNode);

        if (!isSafeToContainMem)
        {
            JITDUMP("** Unsafe mem containment of [%06u] in [%06u}\n", comp->dspTreeID(childNode),
                    comp->dspTreeID(parentNode));
            assert(isSafeToContainMem);
        }
    }
#endif
}

//------------------------------------------------------------------------
// MakeSrcRegOptional: Make "childNode" a regOptional node
//
// Arguments:
//    parentNode - is a non-leaf node that can regOptional its 'childNode'
//    childNode  - is an op that will now be regOptional to its parent.
//
void Lowering::MakeSrcRegOptional(GenTree* parentNode, GenTree* childNode) const
{
    assert(!parentNode->OperIsLeaf());

    childNode->SetRegOptional();
    assert(childNode->IsRegOptional());

#ifdef DEBUG
    // Verify caller of this method checked safety.
    //
    const bool isSafeToMarkRegOptional = IsSafeToMarkRegOptional(parentNode, childNode);

    if (!isSafeToMarkRegOptional)
    {
        JITDUMP("** Unsafe regOptional of [%06u] in [%06u}\n", comp->dspTreeID(childNode), comp->dspTreeID(parentNode));
        assert(isSafeToMarkRegOptional);
    }
#endif
}

//------------------------------------------------------------------------
// TryMakeSrcContainedOrRegOptional: Tries to make "childNode" a contained or regOptional node
//
// Arguments:
//    parentNode - is a non-leaf node that can contain or regOptional its 'childNode'
//    childNode  - is an op that will now be contained or regOptional to its parent.
//
void Lowering::TryMakeSrcContainedOrRegOptional(GenTree* parentNode, GenTree* childNode) const
{
    // HWIntrinsic nodes should use TryGetContainableHWIntrinsicOp and its relevant handling
    assert(!parentNode->OperIsHWIntrinsic());

    if (IsContainableMemoryOp(childNode) && IsSafeToContainMem(parentNode, childNode))
    {
        MakeSrcContained(parentNode, childNode);
    }
    else if (IsSafeToMarkRegOptional(parentNode, childNode))
    {
        MakeSrcRegOptional(parentNode, childNode);
    }
}

//------------------------------------------------------------------------
// CheckImmedAndMakeContained: Checks if the 'childNode' is a containable immediate
//    and, if so, makes it contained.
//
// Arguments:
//    parentNode - is any non-leaf node
//    childNode  - is an child op of 'parentNode'
//
// Return value:
//     true if we are able to make childNode a contained immediate
//
bool Lowering::CheckImmedAndMakeContained(GenTree* parentNode, GenTree* childNode)
{
    assert(!parentNode->OperIsLeaf());
    // If childNode is a containable immediate
    if (IsContainableImmed(parentNode, childNode))
    {
        // then make it contained within the parentNode
        MakeSrcContained(parentNode, childNode);
        return true;
    }
    return false;
}

//------------------------------------------------------------------------
// IsInvariantInRange: Check if a node is invariant in the specified range. In
// other words, can 'node' be moved to right before 'endExclusive' without its
// computation changing values?
//
// Arguments:
//    node         -  The node.
//    endExclusive -  The exclusive end of the range to check invariance for.
//
// Returns:
//    True if 'node' can be evaluated at any point between its current
//    location and 'endExclusive' without giving a different result; otherwise
//    false.
//
bool Lowering::IsInvariantInRange(GenTree* node, GenTree* endExclusive) const
{
    assert((node != nullptr) && (endExclusive != nullptr));

    // Quick early-out for unary cases
    //
    if (node->gtNext == endExclusive)
    {
        return true;
    }

    if (node->OperConsumesFlags())
    {
        return false;
    }

    m_scratchSideEffects.Clear();
    m_scratchSideEffects.AddNode(comp, node);

    for (GenTree* cur = node->gtNext; cur != endExclusive; cur = cur->gtNext)
    {
        assert((cur != nullptr) && "Expected first node to precede end node");
        const bool strict = true;
        if (m_scratchSideEffects.InterferesWith(comp, cur, strict))
        {
            return false;
        }
    }

    return true;
}

//------------------------------------------------------------------------
// IsInvariantInRange: Check if a node is invariant in the specified range,
// ignoring conflicts with one particular node.
//
// Arguments:
//    node         - The node.
//    endExclusive - The exclusive end of the range to check invariance for.
//    ignoreNode   - A node to ignore interference checks with, for example
//                   because it will retain its relative order with 'node'.
//
// Returns:
//    True if 'node' can be evaluated at any point between its current location
//    and 'endExclusive' without giving a different result; otherwise false.
//
bool Lowering::IsInvariantInRange(GenTree* node, GenTree* endExclusive, GenTree* ignoreNode) const
{
    assert((node != nullptr) && (endExclusive != nullptr));

    if (ignoreNode == nullptr)
    {
        return IsInvariantInRange(node, endExclusive);
    }

    if ((node->gtNext == endExclusive) || ((node->gtNext == ignoreNode) && (node->gtNext->gtNext == endExclusive)))
    {
        return true;
    }

    if (node->OperConsumesFlags())
    {
        return false;
    }

    m_scratchSideEffects.Clear();
    m_scratchSideEffects.AddNode(comp, node);

    for (GenTree* cur = node->gtNext; cur != endExclusive; cur = cur->gtNext)
    {
        assert((cur != nullptr) && "Expected first node to precede end node");
        if (cur == ignoreNode)
        {
            continue;
        }

        const bool strict = true;
        if (m_scratchSideEffects.InterferesWith(comp, cur, strict))
        {
            return false;
        }
    }

    return true;
}

//------------------------------------------------------------------------
// IsRangeInvariantInRange: Check if a range of nodes are invariant in the
// specified range.
//
// Arguments:
//    rangeStart   - The first node.
//    rangeEnd     - The last node.
//    endExclusive - The exclusive end of the range to check invariance for.
//    ignoreNode   - A node to ignore interference checks with, for example
//                   because it will retain its relative order with 'node'.
//
// Returns:
//    True if the range can be evaluated at any point between its current location
//    and 'endExclusive' without giving a different result; otherwise false.
//
// Remarks:
//    Note that the range is treated as a unit and no pairwise interference
//    checks between nodes in the range are performed.
//
bool Lowering::IsRangeInvariantInRange(GenTree* rangeStart,
                                       GenTree* rangeEnd,
                                       GenTree* endExclusive,
                                       GenTree* ignoreNode) const
{
    assert((rangeStart != nullptr) && (rangeEnd != nullptr));

    if ((rangeEnd->gtNext == endExclusive) ||
        ((ignoreNode != nullptr) && (rangeEnd->gtNext == ignoreNode) && (rangeEnd->gtNext->gtNext == endExclusive)))
    {
        return true;
    }

    if (rangeStart->OperConsumesFlags())
    {
        return false;
    }

    m_scratchSideEffects.Clear();
    GenTree* cur = rangeStart;
    while (true)
    {
        m_scratchSideEffects.AddNode(comp, cur);

        if (cur == rangeEnd)
        {
            break;
        }

        cur = cur->gtNext;
        assert((cur != nullptr) && "Expected rangeStart to precede rangeEnd");
    }

    for (GenTree* cur = rangeEnd->gtNext; cur != endExclusive; cur = cur->gtNext)
    {
        assert((cur != nullptr) && "Expected first node to precede end node");
        if (cur == ignoreNode)
        {
            continue;
        }

        const bool strict = true;
        if (m_scratchSideEffects.InterferesWith(comp, cur, strict))
        {
            return false;
        }
    }

    return true;
}

//------------------------------------------------------------------------
// IsSafeToContainMem: Checks for conflicts between childNode and parentNode,
// and returns 'true' iff memory operand childNode can be contained in parentNode.
//
// Arguments:
//    parentNode - any non-leaf node
//    childNode  - some node that is an input to `parentNode`
//
// Return value:
//    true if it is safe to make childNode a contained memory operand.
//
bool Lowering::IsSafeToContainMem(GenTree* parentNode, GenTree* childNode) const
{
    return IsInvariantInRange(childNode, parentNode);
}

//------------------------------------------------------------------------
// IsSafeToContainMem: Checks for conflicts between childNode and grandParentNode
// and returns 'true' iff memory operand childNode can be contained in grandParentNode.
//
// Arguments:
//    grandParentNode - any non-leaf node
//    parentNode - parent of `childNode` and an input to `grandParentNode`
//    childNode  - some node that is an input to `parentNode`
//
// Return value:
//    true if it is safe to make childNode a contained memory operand.
//
bool Lowering::IsSafeToContainMem(GenTree* grandparentNode, GenTree* parentNode, GenTree* childNode) const
{
    return IsInvariantInRange(childNode, grandparentNode, parentNode);
}

//------------------------------------------------------------------------
// IsSafeToMarkRegOptional: Check whether it is safe to mark 'childNode' as
// reg-optional in 'parentNode'.
//
// Arguments:
//    parentNode - parent of 'childNode'
//    childNode  - some node that is an input to `parentNode`
//
// Return value:
//    True if it is safe to mark childNode as reg-optional; otherwise false.
//
// Remarks:
//    Unlike containment, reg-optionality can only rarely introduce new
//    conflicts, because reg-optionality mostly does not cause the child node
//    to be evaluated at a new point in time:
//
//    1. For LIR edges (i.e. anything that isn't GT_LCL_VAR) reg-optionality
//       indicates that if the edge was spilled to a temp at its def, the parent
//       node can use it directly from its spill location without reloading it
//       into a register first. This is always safe as as spill temps cannot
//       interfere.
//
//       For example, an indirection can be marked reg-optional even if there
//       is interference between it and its parent; the indirection will still
//       be evaluated at its original position, but if the value is spilled to
//       stack, then reg-optionality can allow using the value from the spill
//       location directly. Similarly, GT_LCL_FLD nodes are never register
//       candidates and can be handled the same way.
//
//    2. For GT_LCL_VAR reg-optionality indicates that the node can use the
//       local directly from its home location. IR invariants guarantee that the
//       local is not defined between its LIR location and the parent node (see
//       CheckLclVarSemanticsHelper). That means the only case where it could
//       interfere is due to it being address exposed. So this is the only unsafe
//       case.
//
bool Lowering::IsSafeToMarkRegOptional(GenTree* parentNode, GenTree* childNode) const
{
    if (!childNode->OperIs(GT_LCL_VAR))
    {
        // LIR edges never interfere. This includes GT_LCL_FLD, see the remarks above.
        return true;
    }

    LclVarDsc* dsc = comp->lvaGetDesc(childNode->AsLclVarCommon());
    if (!dsc->IsAddressExposed())
    {
        // Safe by IR invariants (no assignments occur between parent and node).
        return true;
    }

    // We expect this to have interference as otherwise we could have marked it
    // contained instead of reg-optional.
    return false;
}

//------------------------------------------------------------------------
// LowerNode: this is the main entry point for Lowering.
//
// Arguments:
//    node - the node we are lowering.
//
// Returns:
//    next node in the transformed node sequence that needs to be lowered.
//
GenTree* Lowering::LowerNode(GenTree* node)
{
    assert(node != nullptr);
    switch (node->gtOper)
    {
        case GT_NULLCHECK:
        case GT_IND:
        {
            return LowerIndir(node->AsIndir());
        }

        case GT_STOREIND:
            LowerStoreIndirCommon(node->AsStoreInd());
            break;

        case GT_ADD:
        {
            GenTree* next = LowerAdd(node->AsOp());
            if (next != nullptr)
            {
                return next;
            }
        }
        break;

#if !defined(TARGET_64BIT)
        case GT_ADD_LO:
        case GT_ADD_HI:
        case GT_SUB_LO:
        case GT_SUB_HI:
#endif
        case GT_SUB:
        case GT_AND:
        case GT_OR:
        case GT_XOR:
        {
            if (comp->opts.OptimizationEnabled() && node->OperIs(GT_AND))
            {
                GenTree* nextNode = nullptr;
                if (TryLowerAndNegativeOne(node->AsOp(), &nextNode))
                {
                    return nextNode;
                }
                assert(nextNode == nullptr);
            }

            return LowerBinaryArithmetic(node->AsOp());
        }

        case GT_MUL:
        case GT_MULHI:
#if defined(TARGET_X86) || defined(TARGET_ARM64)
        case GT_MUL_LONG:
#endif
            return LowerMul(node->AsOp());

        case GT_UDIV:
        case GT_UMOD:
            if (!LowerUnsignedDivOrMod(node->AsOp()))
            {
                ContainCheckDivOrMod(node->AsOp());
            }
            break;

        case GT_DIV:
        case GT_MOD:
            return LowerSignedDivOrMod(node);

        case GT_SWITCH:
            return LowerSwitch(node);

        case GT_CALL:
        {
            GenTree* newNode = LowerCall(node);
            if (newNode != nullptr)
            {
                return newNode;
            }
        }
        break;

        case GT_LT:
        case GT_LE:
        case GT_GT:
        case GT_GE:
        case GT_EQ:
        case GT_NE:
        case GT_TEST_EQ:
        case GT_TEST_NE:
        case GT_CMP:
            return LowerCompare(node);

        case GT_JTRUE:
            return LowerJTrue(node->AsOp());

        case GT_NEG:
#ifdef TARGET_ARM64
        {
            GenTree* next;
            if (TryLowerNegToMulLongOp(node->AsOp(), &next))
            {
                return next;
            }
            ContainCheckNeg(node->AsOp());
        }
#endif
        break;
        case GT_SELECT:
            return LowerSelect(node->AsConditional());

        case GT_SELECTCC:
            ContainCheckSelect(node->AsOp());
            break;

        case GT_JMP:
            LowerJmpMethod(node);
            break;

        case GT_RETURN:
            LowerRet(node->AsUnOp());
            break;

        case GT_RETURNTRAP:
            ContainCheckReturnTrap(node->AsOp());
            break;

        case GT_CAST:
            LowerCast(node);
            break;

        case GT_BITCAST:
            ContainCheckBitCast(node);
            break;

#if defined(TARGET_XARCH) || defined(TARGET_ARM64) || defined(TARGET_LOONGARCH64) || defined(TARGET_RISCV64)
        case GT_BOUNDS_CHECK:
            ContainCheckBoundsChk(node->AsBoundsChk());
            break;
#endif // defined(TARGET_XARCH) || defined(TARGET_ARM64) || defined(TARGET_LOONGARCH64) || defined(TARGET_RISCV64)

        case GT_ROL:
        case GT_ROR:
            LowerRotate(node);
            break;

#ifndef TARGET_64BIT
        case GT_LSH_HI:
        case GT_RSH_LO:
            ContainCheckShiftRotate(node->AsOp());
            break;
#endif // !TARGET_64BIT

        case GT_LSH:
        case GT_RSH:
        case GT_RSZ:
#if defined(TARGET_XARCH) || defined(TARGET_ARM64) || defined(TARGET_LOONGARCH64) || defined(TARGET_RISCV64)
            LowerShift(node->AsOp());
#else
            ContainCheckShiftRotate(node->AsOp());
#endif
            break;

        case GT_STORE_BLK:
            if (node->AsBlk()->Data()->IsCall())
            {
                LowerStoreSingleRegCallStruct(node->AsBlk());
                break;
            }
            FALLTHROUGH;
        case GT_STORE_DYN_BLK:
            LowerBlockStoreCommon(node->AsBlk());
            break;

        case GT_LCLHEAP:
            LowerLclHeap(node);
            break;

#ifdef TARGET_XARCH
        case GT_INTRINSIC:
            ContainCheckIntrinsic(node->AsOp());
            break;
#endif // TARGET_XARCH

#ifdef FEATURE_HW_INTRINSICS
        case GT_HWINTRINSIC:
            return LowerHWIntrinsic(node->AsHWIntrinsic());
#endif // FEATURE_HW_INTRINSICS

        case GT_LCL_FLD:
        {
            // We should only encounter this for lclVars that are lvDoNotEnregister.
            verifyLclFldDoNotEnregister(node->AsLclVarCommon()->GetLclNum());
            break;
        }

        case GT_LCL_VAR:
        {
            GenTreeLclVar* lclNode = node->AsLclVar();
            WidenSIMD12IfNecessary(lclNode);
            LclVarDsc* varDsc = comp->lvaGetDesc(lclNode);

            // The consumer of this node must check compatibility of the fields.
            // This merely checks whether it is possible for this to be a multireg node.
            if (lclNode->IsMultiRegLclVar())
            {
                if (!varDsc->lvPromoted ||
                    (comp->lvaGetPromotionType(varDsc) != Compiler::PROMOTION_TYPE_INDEPENDENT) ||
                    (varDsc->lvFieldCnt > MAX_MULTIREG_COUNT))
                {
                    lclNode->ClearMultiReg();
                    if (lclNode->TypeIs(TYP_STRUCT))
                    {
                        comp->lvaSetVarDoNotEnregister(lclNode->GetLclNum() DEBUGARG(DoNotEnregisterReason::BlockOp));
                    }
                }
            }
            break;
        }

        case GT_STORE_LCL_VAR:
            WidenSIMD12IfNecessary(node->AsLclVarCommon());
            FALLTHROUGH;

        case GT_STORE_LCL_FLD:
            LowerStoreLocCommon(node->AsLclVarCommon());
            break;

#if defined(TARGET_ARM64) || defined(TARGET_LOONGARCH64) || defined(TARGET_RISCV64)
        case GT_CMPXCHG:
            CheckImmedAndMakeContained(node, node->AsCmpXchg()->Comparand());
            break;

        case GT_XORR:
        case GT_XAND:
        case GT_XADD:
            CheckImmedAndMakeContained(node, node->AsOp()->gtOp2);
            break;
#elif defined(TARGET_XARCH)
        case GT_XADD:
            if (node->IsUnusedValue())
            {
                node->ClearUnusedValue();
                // Make sure the types are identical, since the node type is changed to VOID
                // CodeGen relies on op2's type to determine the instruction size.
                // Note that the node type cannot be a small int but the data operand can.
                assert(genActualType(node->gtGetOp2()->TypeGet()) == node->TypeGet());
                node->SetOper(GT_LOCKADD);
                node->gtType = TYP_VOID;
                CheckImmedAndMakeContained(node, node->gtGetOp2());
            }
            break;
#endif

        case GT_KEEPALIVE:
            node->gtGetOp1()->SetRegOptional();
            break;

        case GT_LCL_ADDR:
        {
            const GenTreeLclVarCommon* lclAddr = node->AsLclVarCommon();
            const LclVarDsc*           varDsc  = comp->lvaGetDesc(lclAddr);
            if (!varDsc->lvDoNotEnregister)
            {
                // TODO-Cleanup: this is definitely not the best place for this detection,
                // but for now it is the easiest. Move it to morph.
                comp->lvaSetVarDoNotEnregister(lclAddr->GetLclNum() DEBUGARG(DoNotEnregisterReason::LclAddrNode));
            }
        }
        break;

#if defined(FEATURE_HW_INTRINSICS) && defined(TARGET_XARCH)
        case GT_BSWAP:
        case GT_BSWAP16:
            LowerBswapOp(node->AsOp());
            break;
#endif // FEATURE_HW_INTRINSICS && TARGET_XARCH

        case GT_ARR_LENGTH:
        case GT_MDARR_LENGTH:
        case GT_MDARR_LOWER_BOUND:
            return LowerArrLength(node->AsArrCommon());
            break;

        default:
            break;
    }

    return node->gtNext;
}

//------------------------------------------------------------------------
// LowerArrLength: lower an array length
//
// Arguments:
//    node - the array length node we are lowering.
//
// Returns:
//    next node that needs to be lowered.
//
// Notes:
//    If base array is nullptr, this effectively
//    turns into a nullcheck.
//
GenTree* Lowering::LowerArrLength(GenTreeArrCommon* node)
{
    GenTree* const arr       = node->ArrRef();
    int            lenOffset = 0;

    switch (node->OperGet())
    {
        case GT_ARR_LENGTH:
        {
            lenOffset = node->AsArrLen()->ArrLenOffset();
            noway_assert(lenOffset == OFFSETOF__CORINFO_Array__length ||
                         lenOffset == OFFSETOF__CORINFO_String__stringLen);
            break;
        }

        case GT_MDARR_LENGTH:
            lenOffset = (int)comp->eeGetMDArrayLengthOffset(node->AsMDArr()->Rank(), node->AsMDArr()->Dim());
            break;

        case GT_MDARR_LOWER_BOUND:
            lenOffset = (int)comp->eeGetMDArrayLowerBoundOffset(node->AsMDArr()->Rank(), node->AsMDArr()->Dim());
            break;

        default:
            unreached();
    }

    // Create the expression `*(array_addr + lenOffset)`

    GenTree* addr;
    noway_assert(arr->gtNext == node);

    if ((arr->gtOper == GT_CNS_INT) && (arr->AsIntCon()->gtIconVal == 0))
    {
        // If the array is NULL, then we should get a NULL reference
        // exception when computing its length.  We need to maintain
        // an invariant where there is no sum of two constants node, so
        // let's simply return an indirection of NULL.

        addr = arr;
    }
    else
    {
        GenTree* con = comp->gtNewIconNode(lenOffset, TYP_I_IMPL);
        addr         = comp->gtNewOperNode(GT_ADD, TYP_BYREF, arr, con);
        BlockRange().InsertAfter(arr, con, addr);
    }

    // Change to a GT_IND.
    node->ChangeOper(GT_IND);
    node->AsIndir()->Addr() = addr;

    return arr->gtNext;
}

/**  -- Switch Lowering --
 * The main idea of switch lowering is to keep transparency of the register requirements of this node
 * downstream in LSRA.  Given that the switch instruction is inherently a control statement which in the JIT
 * is represented as a simple tree node, at the time we actually generate code for it we end up
 * generating instructions that actually modify the flow of execution that imposes complicated
 * register requirement and lifetimes.
 *
 * So, for the purpose of LSRA, we want to have a more detailed specification of what a switch node actually
 * means and more importantly, which and when do we need a register for each instruction we want to issue
 * to correctly allocate them downstream.
 *
 * For this purpose, this procedure performs switch lowering in two different ways:
 *
 * a) Represent the switch statement as a zero-index jump table construct.  This means that for every destination
 *    of the switch, we will store this destination in an array of addresses and the code generator will issue
 *    a data section where this array will live and will emit code that based on the switch index, will indirect and
 *    jump to the destination specified in the jump table.
 *
 *    For this transformation we introduce a new GT node called GT_SWITCH_TABLE that is a specialization of the switch
 *    node for jump table based switches.
 *    The overall structure of a GT_SWITCH_TABLE is:
 *
 *    GT_SWITCH_TABLE
 *           |_________ localVar   (a temporary local that holds the switch index)
 *           |_________ jumpTable  (this is a special node that holds the address of the jump table array)
 *
 *     Now, the way we morph a GT_SWITCH node into this lowered switch table node form is the following:
 *
 *    Input:     GT_SWITCH (inside a basic block whose Branch Type is BBJ_SWITCH)
 *                    |_____ expr (an arbitrarily complex GT_NODE that represents the switch index)
 *
 *    This gets transformed into the following statements inside a BBJ_COND basic block (the target would be
 *    the default case of the switch in case the conditional is evaluated to true).
 *
 *     ----- original block, transformed
 *     GT_STORE_LCL_VAR tempLocal (a new temporary local variable used to store the switch index)
 *        |_____ expr      (the index expression)
 *
 *     GT_JTRUE
 *        |_____ GT_COND
 *                 |_____ GT_GE
 *                           |___ Int_Constant  (This constant is the index of the default case
 *                                               that happens to be the highest index in the jump table).
 *                           |___ tempLocal     (The local variable were we stored the index expression).
 *
 *     ----- new basic block
 *     GT_SWITCH_TABLE
 *        |_____ tempLocal
 *        |_____ jumpTable (a new jump table node that now LSRA can allocate registers for explicitly
 *                          and LinearCodeGen will be responsible to generate downstream).
 *
 *     This way there are no implicit temporaries.
 *
 * b) For small-sized switches, we will actually morph them into a series of conditionals of the form
 *     if (case falls into the default){ goto jumpTable[size]; // last entry in the jump table is the default case }
 *     (For the default case conditional, we'll be constructing the exact same code as the jump table case one).
 *     else if (case == firstCase){ goto jumpTable[1]; }
 *     else if (case == secondCase) { goto jumptable[2]; } and so on.
 *
 *     This transformation is of course made in JIT-IR, not downstream to CodeGen level, so this way we no longer
 *     require internal temporaries to maintain the index we're evaluating plus we're using existing code from
 *     LinearCodeGen to implement this instead of implement all the control flow constructs using InstrDscs and
 *     InstrGroups downstream.
 */

GenTree* Lowering::LowerSwitch(GenTree* node)
{
    assert(node->gtOper == GT_SWITCH);

    // The first step is to build the default case conditional construct that is
    // shared between both kinds of expansion of the switch node.

    // To avoid confusion, we'll alias m_block to originalSwitchBB
    // that represents the node we're morphing.
    BasicBlock* originalSwitchBB = m_block;
    LIR::Range& switchBBRange    = LIR::AsRange(originalSwitchBB);

    // jumpCnt is the number of elements in the jump table array.
    // jumpTab is the actual pointer to the jump table array.
    // targetCnt is the number of unique targets in the jump table array.
    const unsigned   jumpCnt   = originalSwitchBB->GetSwitchTargets()->bbsCount;
    FlowEdge** const jumpTab   = originalSwitchBB->GetSwitchTargets()->bbsDstTab;
    const unsigned   targetCnt = originalSwitchBB->NumSucc(comp);

// GT_SWITCH must be a top-level node with no use.
#ifdef DEBUG
    {
        LIR::Use use;
        assert(!switchBBRange.TryGetUse(node, &use));
    }
#endif

    JITDUMP("Lowering switch " FMT_BB ", %d cases\n", originalSwitchBB->bbNum, jumpCnt);

    // Handle a degenerate case: if the switch has only a default case, just convert it
    // to an unconditional branch. This should only happen in minopts or with debuggable
    // code.
    if (targetCnt == 1)
    {
        JITDUMP("Lowering switch " FMT_BB ": single target; converting to BBJ_ALWAYS\n", originalSwitchBB->bbNum);
        noway_assert(comp->opts.OptimizationDisabled());
        originalSwitchBB->SetKindAndTarget(BBJ_ALWAYS, jumpTab[0]->getDestinationBlock());

        if (originalSwitchBB->JumpsToNext())
        {
            originalSwitchBB->SetFlags(BBF_NONE_QUIRK);
        }

        // Remove extra predecessor links if there was more than one case.
        for (unsigned i = 1; i < jumpCnt; ++i)
        {
            comp->fgRemoveRefPred(jumpTab[i]);
        }

        // We have to get rid of the GT_SWITCH node but a child might have side effects so just assign
        // the result of the child subtree to a temp.
        GenTree* rhs = node->AsOp()->gtOp1;

        unsigned lclNum               = comp->lvaGrabTemp(true DEBUGARG("Lowering is creating a new local variable"));
        comp->lvaTable[lclNum].lvType = rhs->TypeGet();

        GenTreeLclVar* store = comp->gtNewStoreLclVarNode(lclNum, rhs);

        switchBBRange.InsertAfter(node, store);
        switchBBRange.Remove(node);

        return store;
    }

    noway_assert(jumpCnt >= 2);

    // Spill the argument to the switch node into a local so that it can be used later.
    LIR::Use use(switchBBRange, &(node->AsOp()->gtOp1), node);
    ReplaceWithLclVar(use);

    // GT_SWITCH(indexExpression) is now two statements:
    //   1. a statement containing temp = indexExpression
    //   2. and a statement with GT_SWITCH(temp)

    assert(node->gtOper == GT_SWITCH);
    GenTree* temp = node->AsOp()->gtOp1;
    assert(temp->gtOper == GT_LCL_VAR);
    unsigned  tempLclNum  = temp->AsLclVarCommon()->GetLclNum();
    var_types tempLclType = temp->TypeGet();

    BasicBlock* defaultBB   = jumpTab[jumpCnt - 1]->getDestinationBlock();
    BasicBlock* followingBB = originalSwitchBB->Next();

    /* Is the number of cases right for a test and jump switch? */
    const bool fFirstCaseFollows = (followingBB == jumpTab[0]->getDestinationBlock());
    const bool fDefaultFollows   = (followingBB == defaultBB);

    unsigned minSwitchTabJumpCnt = 2; // table is better than just 2 cmp/jcc

    // This means really just a single cmp/jcc (aka a simple if/else)
    if (fFirstCaseFollows || fDefaultFollows)
    {
        minSwitchTabJumpCnt++;
    }

#if defined(TARGET_ARM)
    // On ARM for small switch tables we will
    // generate a sequence of compare and branch instructions
    // because the code to load the base of the switch
    // table is huge and hideous due to the relocation... :(
    minSwitchTabJumpCnt += 2;
#endif // TARGET_ARM

    // Once we have the temporary variable, we construct the conditional branch for
    // the default case.  As stated above, this conditional is being shared between
    // both GT_SWITCH lowering code paths.
    // This condition is of the form: if (temp > jumpTableLength - 2){ goto jumpTable[jumpTableLength - 1]; }
    GenTree* gtDefaultCaseCond = comp->gtNewOperNode(GT_GT, TYP_INT, comp->gtNewLclvNode(tempLclNum, tempLclType),
                                                     comp->gtNewIconNode(jumpCnt - 2, genActualType(tempLclType)));

    // Make sure we perform an unsigned comparison, just in case the switch index in 'temp'
    // is now less than zero 0 (that would also hit the default case).
    gtDefaultCaseCond->gtFlags |= GTF_UNSIGNED;

    GenTree* gtDefaultCaseJump = comp->gtNewOperNode(GT_JTRUE, TYP_VOID, gtDefaultCaseCond);
    gtDefaultCaseJump->gtFlags = node->gtFlags;

    LIR::Range condRange = LIR::SeqTree(comp, gtDefaultCaseJump);
    switchBBRange.InsertAtEnd(std::move(condRange));

    BasicBlock* afterDefaultCondBlock = comp->fgSplitBlockAfterNode(originalSwitchBB, condRange.LastNode());

    // afterDefaultCondBlock is now the switch, and all the switch targets have it as a predecessor.
    // originalSwitchBB is now a BBJ_ALWAYS, and there is a predecessor edge in afterDefaultCondBlock
    // representing the fall-through flow from originalSwitchBB.
    assert(originalSwitchBB->KindIs(BBJ_ALWAYS));
    assert(originalSwitchBB->NextIs(afterDefaultCondBlock));
    assert(afterDefaultCondBlock->KindIs(BBJ_SWITCH));
    assert(afterDefaultCondBlock->GetSwitchTargets()->bbsHasDefault);
    assert(afterDefaultCondBlock->isEmpty()); // Nothing here yet.

    // The GT_SWITCH code is still in originalSwitchBB (it will be removed later).

    // Fix the pred for the default case: the default block target still has originalSwitchBB
    // as a predecessor, but the fgSplitBlockAfterStatement() moved all predecessors to point
    // to afterDefaultCondBlock.
    comp->fgRemoveRefPred(jumpTab[jumpCnt - 1]);
    comp->fgAddRefPred(defaultBB, originalSwitchBB, jumpTab[jumpCnt - 1]);

    // Turn originalSwitchBB into a BBJ_COND.
    originalSwitchBB->SetCond(defaultBB, afterDefaultCondBlock);

    bool useJumpSequence = jumpCnt < minSwitchTabJumpCnt;

    if (TargetOS::IsUnix && TargetArchitecture::IsArm32)
    {
        // Force using an inlined jumping instead switch table generation.
        // Switch jump table is generated with incorrect values in NativeAOT case,
        // so any large switch will crash after loading to PC any such value.
        // I think this is due to the fact that we use absolute addressing
        // instead of relative. But in NativeAOT is used as a rule relative
        // addressing when we generate an executable.
        // See also https://github.com/dotnet/runtime/issues/8683
        // Also https://github.com/dotnet/coreclr/pull/13197
        useJumpSequence = useJumpSequence || comp->IsTargetAbi(CORINFO_NATIVEAOT_ABI);
    }

    // If we originally had 2 unique successors, check to see whether there is a unique
    // non-default case, in which case we can eliminate the switch altogether.
    // Note that the single unique successor case is handled above.
    FlowEdge* uniqueSucc = nullptr;
    if (targetCnt == 2)
    {
        uniqueSucc = jumpTab[0];
        noway_assert(jumpCnt >= 2);
        for (unsigned i = 1; i < jumpCnt - 1; i++)
        {
            if (jumpTab[i] != uniqueSucc)
            {
                uniqueSucc = nullptr;
                break;
            }
        }
    }
    if (uniqueSucc != nullptr)
    {
        // If the unique successor immediately follows this block, we have nothing to do -
        // it will simply fall-through after we remove the switch, below.
        // Otherwise, make this a BBJ_ALWAYS.
        // Now, fixup the predecessor links to uniqueSucc's target block.  In the original jumpTab:
        //   jumpTab[i-1] was the default target, which we handled above,
        //   jumpTab[0] is the first target, and we'll leave that predecessor link.
        // Remove any additional predecessor links to uniqueSucc's target block.
        for (unsigned i = 1; i < jumpCnt - 1; ++i)
        {
            assert(jumpTab[i] == uniqueSucc);
            comp->fgRemoveRefPred(uniqueSucc);
        }

        afterDefaultCondBlock->SetKindAndTarget(BBJ_ALWAYS, uniqueSucc->getDestinationBlock());

        if (afterDefaultCondBlock->JumpsToNext())
        {
            afterDefaultCondBlock->SetFlags(BBF_NONE_QUIRK);
        }
    }
    // If the number of possible destinations is small enough, we proceed to expand the switch
    // into a series of conditional branches, otherwise we follow the jump table based switch
    // transformation.
    else if (useJumpSequence || comp->compStressCompile(Compiler::STRESS_SWITCH_CMP_BR_EXPANSION, 50))
    {
        // Lower the switch into a series of compare and branch IR trees.
        //
        // In this case we will morph the node in the following way:
        // 1. Generate a JTRUE statement to evaluate the default case. (This happens above.)
        // 2. Start splitting the switch basic block into subsequent basic blocks, each of which will contain
        //    a statement that is responsible for performing a comparison of the table index and conditional
        //    branch if equal.

        JITDUMP("Lowering switch " FMT_BB ": using compare/branch expansion\n", originalSwitchBB->bbNum);

        // We'll use 'afterDefaultCondBlock' for the first conditional. After that, we'll add new
        // blocks. If we end up not needing it at all (say, if all the non-default cases just fall through),
        // we'll delete it.
        bool        fUsedAfterDefaultCondBlock = false;
        BasicBlock* currentBlock               = afterDefaultCondBlock;
        LIR::Range* currentBBRange             = &LIR::AsRange(currentBlock);

        // Walk to entries 0 to jumpCnt - 1. If a case target follows, ignore it and let it fall through.
        // If no case target follows, the last one doesn't need to be a compare/branch: it can be an
        // unconditional branch.
        bool fAnyTargetFollows = false;
        for (unsigned i = 0; i < jumpCnt - 1; ++i)
        {
            assert(currentBlock != nullptr);
            BasicBlock* targetBlock = jumpTab[i]->getDestinationBlock();

            // Remove the switch from the predecessor list of this case target's block.
            // We'll add the proper new predecessor edge later.
            comp->fgRemoveRefPred(jumpTab[i]);

            if (targetBlock == followingBB)
            {
                // This case label follows the switch; let it fall through.
                fAnyTargetFollows = true;
                continue;
            }

            // We need a block to put in the new compare and/or branch.
            // If we haven't used the afterDefaultCondBlock yet, then use that.
            if (fUsedAfterDefaultCondBlock)
            {
                BasicBlock* newBlock = comp->fgNewBBafter(BBJ_ALWAYS, currentBlock, true, currentBlock->Next());
                newBlock->SetFlags(BBF_NONE_QUIRK);
                currentBlock->SetFalseTarget(newBlock);
                comp->fgAddRefPred(newBlock, currentBlock); // The fall-through predecessor.
                currentBlock   = newBlock;
                currentBBRange = &LIR::AsRange(currentBlock);
            }
            else
            {
                assert(currentBlock == afterDefaultCondBlock);
                fUsedAfterDefaultCondBlock = true;
            }

            // Wire up the predecessor list for the "branch" case.
            comp->fgAddRefPred(targetBlock, currentBlock, jumpTab[i]);

            if (!fAnyTargetFollows && (i == jumpCnt - 2))
            {
                // We're processing the last one, and there is no fall through from any case
                // to the following block, so we can use an unconditional branch to the final
                // case: there is no need to compare against the case index, since it's
                // guaranteed to be taken (since the default case was handled first, above).

                currentBlock->SetKindAndTarget(BBJ_ALWAYS, targetBlock);
            }
            else
            {
                // Otherwise, it's a conditional branch. Set the branch kind, then add the
                // condition statement.
                currentBlock->SetCond(targetBlock, currentBlock->Next());

                // Now, build the conditional statement for the current case that is
                // being evaluated:
                // GT_JTRUE
                //   |__ GT_COND
                //          |____GT_EQ
                //                 |____ (switchIndex) (The temp variable)
                //                 |____ (ICon)        (The actual case constant)
                GenTree* gtCaseCond = comp->gtNewOperNode(GT_EQ, TYP_INT, comp->gtNewLclvNode(tempLclNum, tempLclType),
                                                          comp->gtNewIconNode(i, genActualType(tempLclType)));
                GenTree*   gtCaseBranch = comp->gtNewOperNode(GT_JTRUE, TYP_VOID, gtCaseCond);
                LIR::Range caseRange    = LIR::SeqTree(comp, gtCaseBranch);
                currentBBRange->InsertAtEnd(std::move(caseRange));
            }
        }

        if (fAnyTargetFollows)
        {
            // There is a fall-through to the following block. In the loop
            // above, we deleted all the predecessor edges from the switch.
            // In this case, we need to add one back.
            comp->fgAddRefPred(currentBlock->Next(), currentBlock);
        }

        if (!fUsedAfterDefaultCondBlock)
        {
            // All the cases were fall-through! We don't need this block.
            // Convert it from BBJ_SWITCH to BBJ_ALWAYS and unset the BBF_DONT_REMOVE flag
            // so fgRemoveBlock() doesn't complain.
            JITDUMP("Lowering switch " FMT_BB ": all switch cases were fall-through\n", originalSwitchBB->bbNum);
            assert(currentBlock == afterDefaultCondBlock);
            assert(currentBlock->KindIs(BBJ_SWITCH));
            currentBlock->SetKindAndTarget(BBJ_ALWAYS, currentBlock->Next());
            currentBlock->RemoveFlags(BBF_DONT_REMOVE);
            comp->fgRemoveBlock(currentBlock, /* unreachable */ false); // It's an empty block.
        }
    }
    else
    {
        // At this point the default case has already been handled and we need to generate a jump
        // table based switch or a bit test based switch at the end of afterDefaultCondBlock. Both
        // switch variants need the switch value so create the necessary LclVar node here.
        GenTree*    switchValue      = comp->gtNewLclvNode(tempLclNum, tempLclType);
        LIR::Range& switchBlockRange = LIR::AsRange(afterDefaultCondBlock);
        switchBlockRange.InsertAtEnd(switchValue);

        // Try generating a bit test based switch first,
        // if that's not possible a jump table based switch will be generated.
        if (!TryLowerSwitchToBitTest(jumpTab, jumpCnt, targetCnt, afterDefaultCondBlock, switchValue))
        {
            JITDUMP("Lowering switch " FMT_BB ": using jump table expansion\n", originalSwitchBB->bbNum);

#ifdef TARGET_64BIT
            if (tempLclType != TYP_I_IMPL)
            {
                // SWITCH_TABLE expects the switch value (the index into the jump table) to be TYP_I_IMPL.
                // Note that the switch value is unsigned so the cast should be unsigned as well.
                switchValue = comp->gtNewCastNode(TYP_I_IMPL, switchValue, true, TYP_U_IMPL);
                switchBlockRange.InsertAtEnd(switchValue);
            }
#endif

            GenTree* switchTable = comp->gtNewJmpTableNode();
            GenTree* switchJump  = comp->gtNewOperNode(GT_SWITCH_TABLE, TYP_VOID, switchValue, switchTable);
            switchBlockRange.InsertAfter(switchValue, switchTable, switchJump);

            // this block no longer branches to the default block
            afterDefaultCondBlock->GetSwitchTargets()->removeDefault();
        }

        comp->fgInvalidateSwitchDescMapEntry(afterDefaultCondBlock);
    }

    GenTree* next = node->gtNext;

    // Get rid of the GT_SWITCH(temp).
    switchBBRange.Remove(node->AsOp()->gtOp1);
    switchBBRange.Remove(node);

    return next;
}

//------------------------------------------------------------------------
// TryLowerSwitchToBitTest: Attempts to transform a jump table switch into a bit test.
//
// Arguments:
//    jumpTable - The jump table
//    jumpCount - The number of blocks in the jump table
//    targetCount - The number of distinct blocks in the jump table
//    bbSwitch - The switch block
//    switchValue - A LclVar node that provides the switch value
//
// Return value:
//    true if the switch has been lowered to a bit test
//
// Notes:
//    If the jump table contains less than 32 (64 on 64 bit targets) entries and there
//    are at most 2 distinct jump targets then the jump table can be converted to a word
//    of bits where a 0 bit corresponds to one jump target and a 1 bit corresponds to the
//    other jump target. Instead of the indirect jump a BT-JCC sequence is used to jump
//    to the appropriate target:
//        mov eax, 245 ; jump table converted to a "bit table"
//        bt  eax, ebx ; ebx is supposed to contain the switch value
//        jc target1
//      target0:
//        ...
//      target1:
//    Such code is both shorter and faster (in part due to the removal of a memory load)
//    than the traditional jump table base code. And of course, it also avoids the need
//    to emit the jump table itself that can reach up to 256 bytes (for 64 entries).
//
bool Lowering::TryLowerSwitchToBitTest(
    FlowEdge* jumpTable[], unsigned jumpCount, unsigned targetCount, BasicBlock* bbSwitch, GenTree* switchValue)
{
    assert(jumpCount >= 2);
    assert(targetCount >= 2);
    assert(bbSwitch->KindIs(BBJ_SWITCH));
    assert(switchValue->OperIs(GT_LCL_VAR));

    //
    // Quick check to see if it's worth going through the jump table. The bit test switch supports
    // up to 2 targets but targetCount also includes the default block so we need to allow 3 targets.
    // We'll ensure that there are only 2 targets when building the bit table.
    //

    if (targetCount > 3)
    {
        return false;
    }

    //
    // The number of bits in the bit table is the same as the number of jump table entries. But the
    // jump table also includes the default target (at the end) so we need to ignore it. The default
    // has already been handled by a JTRUE(GT(switchValue, jumpCount - 2)) that LowerSwitch generates.
    //

    const unsigned bitCount = jumpCount - 1;

    if (bitCount > (genTypeSize(TYP_I_IMPL) * 8))
    {
        return false;
    }

    //
    // Build a bit table where a bit set to 0 corresponds to bbCase0 and a bit set to 1 corresponds to
    // bbCase1. Simply use the first block in the jump table as bbCase1, later we can invert the bit
    // table and/or swap the blocks if it's beneficial.
    //

    FlowEdge* case0Edge = nullptr;
    FlowEdge* case1Edge = jumpTable[0];
    size_t    bitTable  = 1;

    for (unsigned bitIndex = 1; bitIndex < bitCount; bitIndex++)
    {
        if (jumpTable[bitIndex] == case1Edge)
        {
            bitTable |= (size_t(1) << bitIndex);
        }
        else if (case0Edge == nullptr)
        {
            case0Edge = jumpTable[bitIndex];
        }
        else if (jumpTable[bitIndex] != case0Edge)
        {
            // If it's neither case0Edge nor case`Edge then it means we have 3 targets. There can't be more
            // than 3 because of the check at the start of the function.
            assert(targetCount == 3);
            return false;
        }
    }

    BasicBlock* bbCase0 = case0Edge->getDestinationBlock();
    BasicBlock* bbCase1 = case1Edge->getDestinationBlock();

    //
    // One of the case blocks has to follow the switch block. This requirement could be avoided
    // by adding a BBJ_ALWAYS block after the switch block but doing that sometimes negatively
    // impacts register allocation.
    //

    if (!bbSwitch->NextIs(bbCase0) && !bbSwitch->NextIs(bbCase1))
    {
        return false;
    }

#if defined(TARGET_64BIT) && defined(TARGET_XARCH)
    //
    // See if we can avoid a 8 byte immediate on 64 bit targets. If all upper 32 bits are 1
    // then inverting the bit table will make them 0 so that the table now fits in 32 bits.
    // Note that this does not change the number of bits in the bit table, it just takes
    // advantage of the fact that loading a 32 bit immediate into a 64 bit register zero
    // extends the immediate value to 64 bit.
    //

    if (~bitTable <= UINT32_MAX)
    {
        bitTable = ~bitTable;
        std::swap(bbCase0, bbCase1);
    }
#endif

    //
    // Rewire the blocks as needed and figure out the condition to use for JCC.
    //

    GenCondition bbSwitchCondition;
    comp->fgRemoveAllRefPreds(bbCase1, bbSwitch);
    comp->fgRemoveAllRefPreds(bbCase0, bbSwitch);

    if (bbSwitch->NextIs(bbCase0))
    {
        // GenCondition::C generates JC so we jump to bbCase1 when the bit is set
        bbSwitchCondition = GenCondition::C;
        bbSwitch->SetCond(bbCase1, bbCase0);
    }
    else
    {
        assert(bbSwitch->NextIs(bbCase1));

        // GenCondition::NC generates JNC so we jump to bbCase0 when the bit is not set
        bbSwitchCondition = GenCondition::NC;
        bbSwitch->SetCond(bbCase0, bbCase1);
    }

    // TODO: Use old edges to influence new edge likelihoods?
    comp->fgAddRefPred(bbCase0, bbSwitch);
    comp->fgAddRefPred(bbCase1, bbSwitch);

    var_types bitTableType = (bitCount <= (genTypeSize(TYP_INT) * 8)) ? TYP_INT : TYP_LONG;
    GenTree*  bitTableIcon = comp->gtNewIconNode(bitTable, bitTableType);

#ifdef TARGET_XARCH
    //
    // Append BT(bitTable, switchValue) and JCC(condition) to the switch block.
    //
    GenTree* bitTest = comp->gtNewOperNode(GT_BT, TYP_VOID, bitTableIcon, switchValue);
    bitTest->gtFlags |= GTF_SET_FLAGS;
    GenTreeCC* jcc = comp->gtNewCC(GT_JCC, TYP_VOID, bbSwitchCondition);
    LIR::AsRange(bbSwitch).InsertAfter(switchValue, bitTableIcon, bitTest, jcc);
#else  // TARGET_XARCH
    //
    // Fallback to AND(RSZ(bitTable, switchValue), 1)
    //
    GenTree* tstCns = comp->gtNewIconNode(bbSwitch->NextIs(bbCase0) ? 1 : 0, bitTableType);
    GenTree* shift  = comp->gtNewOperNode(GT_RSZ, bitTableType, bitTableIcon, switchValue);
    GenTree* one    = comp->gtNewIconNode(1, bitTableType);
    GenTree* andOp  = comp->gtNewOperNode(GT_AND, bitTableType, shift, one);
    GenTree* cmp    = comp->gtNewOperNode(GT_EQ, TYP_INT, andOp, tstCns);
    GenTree* jcc    = comp->gtNewOperNode(GT_JTRUE, TYP_VOID, cmp);
    LIR::AsRange(bbSwitch).InsertAfter(switchValue, bitTableIcon, shift, tstCns, one);
    LIR::AsRange(bbSwitch).InsertAfter(one, andOp, cmp, jcc);
#endif // !TARGET_XARCH
    return true;
}

void Lowering::ReplaceArgWithPutArgOrBitcast(GenTree** argSlot, GenTree* putArgOrBitcast)
{
    assert(argSlot != nullptr);
    assert(*argSlot != nullptr);
    assert(putArgOrBitcast->OperIsPutArg() || putArgOrBitcast->OperIs(GT_BITCAST));

    GenTree* arg = *argSlot;

    // Replace the argument with the putarg/copy
    *argSlot                       = putArgOrBitcast;
    putArgOrBitcast->AsOp()->gtOp1 = arg;

    // Insert the putarg/copy into the block
    BlockRange().InsertAfter(arg, putArgOrBitcast);
}

//------------------------------------------------------------------------
// NewPutArg: rewrites the tree to put an arg in a register or on the stack.
//
// Arguments:
//    call - the call whose arg is being rewritten.
//    arg  - the arg being rewritten.
//    callArg - the CallArg for the argument.
//    type - the type of the argument.
//
// Return Value:
//    The new tree that was created to put the arg in the right place
//    or the incoming arg if the arg tree was not rewritten.
//
// Assumptions:
//    call, arg, and info must be non-null.
//
// Notes:
//    For System V systems with native struct passing (i.e. UNIX_AMD64_ABI defined)
//    this method allocates a single GT_PUTARG_REG for 1 eightbyte structs and a GT_FIELD_LIST of two GT_PUTARG_REGs
//    for two eightbyte structs. For STK passed structs the method generates GT_PUTARG_STK tree.
//
GenTree* Lowering::NewPutArg(GenTreeCall* call, GenTree* arg, CallArg* callArg, var_types type)
{
    assert(call != nullptr);
    assert(arg != nullptr);
    assert(callArg != nullptr);

    GenTree* putArg = nullptr;

    bool isOnStack = (callArg->AbiInfo.GetRegNum() == REG_STK);

#if FEATURE_ARG_SPLIT
    // Struct can be split into register(s) and stack on ARM
    if (compFeatureArgSplit() && callArg->AbiInfo.IsSplit())
    {
        assert(arg->OperIs(GT_BLK, GT_FIELD_LIST) || arg->OperIsLocalRead());
        // TODO: Need to check correctness for FastTailCall
        if (call->IsFastTailCall())
        {
#ifdef TARGET_ARM
            NYI_ARM("lower: struct argument by fast tail call");
#endif // TARGET_ARM
        }

        const unsigned slotNumber           = callArg->AbiInfo.ByteOffset / TARGET_POINTER_SIZE;
        const bool     putInIncomingArgArea = call->IsFastTailCall();

        putArg = new (comp, GT_PUTARG_SPLIT) GenTreePutArgSplit(arg, callArg->AbiInfo.ByteOffset,
#ifdef FEATURE_PUT_STRUCT_ARG_STK
                                                                callArg->AbiInfo.GetStackByteSize(),
#endif
                                                                callArg->AbiInfo.NumRegs, call, putInIncomingArgArea);

        GenTreePutArgSplit* argSplit = putArg->AsPutArgSplit();
        for (unsigned regIndex = 0; regIndex < callArg->AbiInfo.NumRegs; regIndex++)
        {
            argSplit->SetRegNumByIdx(callArg->AbiInfo.GetRegNum(regIndex), regIndex);
        }

        if (arg->OperIs(GT_FIELD_LIST))
        {
            unsigned regIndex = 0;
            for (GenTreeFieldList::Use& use : arg->AsFieldList()->Uses())
            {
                if (regIndex >= callArg->AbiInfo.NumRegs)
                {
                    break;
                }
                var_types regType = use.GetNode()->TypeGet();
                // Account for the possibility that float fields may be passed in integer registers.
                if (varTypeIsFloating(regType) && !genIsValidFloatReg(argSplit->GetRegNumByIdx(regIndex)))
                {
                    regType = (regType == TYP_FLOAT) ? TYP_INT : TYP_LONG;
                }
                argSplit->m_regType[regIndex] = regType;
                regIndex++;
            }

            // Clear the register assignment on the fieldList node, as these are contained.
            arg->SetRegNum(REG_NA);
        }
        else
        {
            ClassLayout* layout = arg->GetLayout(comp);

            // Set type of registers
            for (unsigned index = 0; index < callArg->AbiInfo.NumRegs; index++)
            {
                argSplit->m_regType[index] = layout->GetGCPtrType(index);
            }
        }
    }
    else
#endif // FEATURE_ARG_SPLIT
    {
        if (!isOnStack)
        {
#if FEATURE_MULTIREG_ARGS
            if ((callArg->AbiInfo.NumRegs > 1) && (arg->OperGet() == GT_FIELD_LIST))
            {
                unsigned int regIndex = 0;
                for (GenTreeFieldList::Use& use : arg->AsFieldList()->Uses())
                {
                    regNumber argReg = callArg->AbiInfo.GetRegNum(regIndex);
                    GenTree*  curOp  = use.GetNode();
                    var_types curTyp = curOp->TypeGet();

                    // Create a new GT_PUTARG_REG node with op1
                    GenTree* newOper = comp->gtNewPutArgReg(curTyp, curOp, argReg);

                    // Splice in the new GT_PUTARG_REG node in the GT_FIELD_LIST
                    ReplaceArgWithPutArgOrBitcast(&use.NodeRef(), newOper);
                    regIndex++;
                }

                // Just return arg. The GT_FIELD_LIST is not replaced.
                // Nothing more to do.
                return arg;
            }
            else
#endif // FEATURE_MULTIREG_ARGS
            {
                putArg = comp->gtNewPutArgReg(type, arg, callArg->AbiInfo.GetRegNum());
            }
        }
        else
        {
            // Mark this one as tail call arg if it is a fast tail call.
            // This provides the info to put this argument in in-coming arg area slot
            // instead of in out-going arg area slot.
            CLANG_FORMAT_COMMENT_ANCHOR;

#ifdef DEBUG
            // Make sure state is correct. The PUTARG_STK has TYP_VOID, as it doesn't produce
            // a result. So the type of its operand must be the correct type to push on the stack.
            callArg->CheckIsStruct();
#endif

            if ((arg->OperGet() != GT_FIELD_LIST))
            {
#if defined(FEATURE_SIMD) && defined(FEATURE_PUT_STRUCT_ARG_STK)
                if (type == TYP_SIMD12)
                {
#if !defined(TARGET_64BIT)
                    assert(callArg->AbiInfo.ByteSize == 12);
#else  // TARGET_64BIT
                    if (compAppleArm64Abi())
                    {
                        assert(callArg->AbiInfo.ByteSize == 12);
                    }
                    else
                    {
                        assert(callArg->AbiInfo.ByteSize == 16);
                    }
#endif // TARGET_64BIT
                }
                else
#endif // defined(FEATURE_SIMD) && defined(FEATURE_PUT_STRUCT_ARG_STK)
                {
                    assert(genActualType(arg->TypeGet()) == type);
                }
            }
            const unsigned slotNumber           = callArg->AbiInfo.ByteOffset / TARGET_POINTER_SIZE;
            const bool     putInIncomingArgArea = call->IsFastTailCall();

            putArg =
                new (comp, GT_PUTARG_STK) GenTreePutArgStk(GT_PUTARG_STK, TYP_VOID, arg, callArg->AbiInfo.ByteOffset,
#ifdef FEATURE_PUT_STRUCT_ARG_STK
                                                           callArg->AbiInfo.GetStackByteSize(),
#endif
                                                           call, putInIncomingArgArea);

#if defined(DEBUG) && defined(FEATURE_PUT_STRUCT_ARG_STK)
            if (varTypeIsStruct(callArg->GetSignatureType()))
            {
                // We use GT_BLK only for non-SIMD struct arguments.
                if (arg->OperIs(GT_BLK))
                {
                    assert(!varTypeIsSIMD(arg));
                }
                else if (!arg->TypeIs(TYP_STRUCT))
                {
#ifdef TARGET_ARM
                    assert((callArg->AbiInfo.GetStackSlotsNumber() == 1) ||
                           ((arg->TypeGet() == TYP_DOUBLE) && (callArg->AbiInfo.GetStackSlotsNumber() == 2)));
#else
                    assert(varTypeIsSIMD(arg) || (callArg->AbiInfo.GetStackSlotsNumber() == 1));
#endif
                }
            }
#endif // defined(DEBUG) && defined(FEATURE_PUT_STRUCT_ARG_STK)
        }
    }

    JITDUMP("new node is : ");
    DISPNODE(putArg);
    JITDUMP("\n");

    return putArg;
}

//------------------------------------------------------------------------
// LowerArg: Lower one argument of a call. This entails splicing a "putarg" node between
// the argument evaluation and the call. This is the point at which the source is
// consumed and the value transitions from control of the register allocator to the calling
// convention.
//
// Arguments:
//    call    - The call node
//    callArg - Call argument
//    late    - Whether it is the late arg that is being lowered.
//
// Return Value:
//    None.
//
void Lowering::LowerArg(GenTreeCall* call, CallArg* callArg, bool late)
{
    GenTree** ppArg = late ? &callArg->LateNodeRef() : &callArg->EarlyNodeRef();
    GenTree*  arg   = *ppArg;
    assert(arg != nullptr);

    JITDUMP("lowering arg : ");
    DISPNODE(arg);
    assert(arg->IsValue());

    var_types type = genActualType(arg);

#if defined(FEATURE_SIMD)
#if defined(TARGET_X86)
    // Non-param TYP_SIMD12 local var nodes are massaged in Lower to TYP_SIMD16 to match their
    // allocated size (see lvSize()). However, when passing the variables as arguments, and
    // storing the variables to the outgoing argument area on the stack, we must use their
    // actual TYP_SIMD12 type, so exactly 12 bytes is allocated and written.
    if (type == TYP_SIMD16)
    {
        if ((arg->OperGet() == GT_LCL_VAR) || (arg->OperGet() == GT_STORE_LCL_VAR))
        {
            const LclVarDsc* varDsc = comp->lvaGetDesc(arg->AsLclVarCommon());
            type                    = varDsc->lvType;
        }
        else if (arg->OperIs(GT_HWINTRINSIC))
        {
            GenTreeJitIntrinsic* jitIntrinsic = reinterpret_cast<GenTreeJitIntrinsic*>(arg);

            // For HWIntrinsic, there are some intrinsics like ExtractVector128 which have
            // a gtType of TYP_SIMD16 but a SimdSize of 32, so we need to include that in
            // the assert below.

            assert((jitIntrinsic->GetSimdSize() == 12) || (jitIntrinsic->GetSimdSize() == 16) ||
                   (jitIntrinsic->GetSimdSize() == 32) || (jitIntrinsic->GetSimdSize() == 64));

            if (jitIntrinsic->GetSimdSize() == 12)
            {
                type = TYP_SIMD12;
            }
        }
    }
#elif defined(TARGET_AMD64)
    // TYP_SIMD8 parameters that are passed as longs
    if (type == TYP_SIMD8 && genIsValidIntReg(callArg->AbiInfo.GetRegNum()))
    {
        GenTree* bitcast = comp->gtNewBitCastNode(TYP_LONG, arg);
        BlockRange().InsertAfter(arg, bitcast);

        *ppArg = arg = bitcast;
        type         = TYP_LONG;
    }
#endif // defined(TARGET_X86)
#endif // defined(FEATURE_SIMD)

    // If we hit this we are probably double-lowering.
    assert(!arg->OperIsPutArg());

#if !defined(TARGET_64BIT)
    if (varTypeIsLong(type))
    {
        noway_assert(arg->OperIs(GT_LONG));
        GenTreeFieldList* fieldList = new (comp, GT_FIELD_LIST) GenTreeFieldList();
        fieldList->AddFieldLIR(comp, arg->AsOp()->gtGetOp1(), 0, TYP_INT);
        fieldList->AddFieldLIR(comp, arg->AsOp()->gtGetOp2(), 4, TYP_INT);
        GenTree* newArg = NewPutArg(call, fieldList, callArg, type);

        if (callArg->AbiInfo.GetRegNum() != REG_STK)
        {
            assert(callArg->AbiInfo.NumRegs == 2);
            // In the register argument case, NewPutArg replaces the original field list args with new
            // GT_PUTARG_REG nodes, inserts them in linear order and returns the field list. So the
            // only thing left to do is to insert the field list itself in linear order.
            assert(newArg == fieldList);
            BlockRange().InsertBefore(arg, newArg);
        }
        else
        {
            // For longs, we will replace the GT_LONG with a GT_FIELD_LIST, and put that under a PUTARG_STK.
            // Although the hi argument needs to be pushed first, that will be handled by the general case,
            // in which the fields will be reversed.
            assert(callArg->AbiInfo.GetStackSlotsNumber() == 2);
            newArg->SetRegNum(REG_STK);
            BlockRange().InsertBefore(arg, fieldList, newArg);
        }

        *ppArg = newArg;
        BlockRange().Remove(arg);
    }
    else
#endif // !defined(TARGET_64BIT)
    {

#if defined(TARGET_ARMARCH) || defined(TARGET_LOONGARCH64) || defined(TARGET_RISCV64)
        if (call->IsVarargs() || comp->opts.compUseSoftFP || callArg->AbiInfo.IsMismatchedArgType())
        {
            // For vararg call or on armel, reg args should be all integer.
            // For arg type and arg reg mismatch, reg arg should be integer on riscv64
            // Insert copies as needed to move float value to integer register.
            GenTree* newNode = LowerFloatArg(ppArg, callArg);
            if (newNode != nullptr)
            {
                type = newNode->TypeGet();
            }
        }
#endif // TARGET_ARMARCH || TARGET_LOONGARCH64 || TARGET_RISCV64

        GenTree* putArg = NewPutArg(call, arg, callArg, type);

        // In the case of register passable struct (in one or two registers)
        // the NewPutArg returns a new node (GT_PUTARG_REG or a GT_FIELD_LIST with two GT_PUTARG_REGs.)
        // If an extra node is returned, splice it in the right place in the tree.
        if (arg != putArg)
        {
            ReplaceArgWithPutArgOrBitcast(ppArg, putArg);
        }
    }

    arg = *ppArg;

    if (arg->OperIsPutArgStk() || arg->OperIsPutArgSplit())
    {
        LowerPutArgStkOrSplit(arg->AsPutArgStk());
    }
}

#if defined(TARGET_ARMARCH) || defined(TARGET_LOONGARCH64) || defined(TARGET_RISCV64)
//------------------------------------------------------------------------
// LowerFloatArg: Lower float call arguments on the arm/LoongArch64/RiscV64 platform.
//
// Arguments:
//    arg  - The arg node
//    callArg - call argument info
//
// Return Value:
//    Return nullptr, if no transformation was done;
//    return arg if there was in place transformation;
//    return a new tree if the root was changed.
//
// Notes:
//    This must handle scalar float arguments as well as GT_FIELD_LISTs
//    with floating point fields.
//
GenTree* Lowering::LowerFloatArg(GenTree** pArg, CallArg* callArg)
{
    GenTree* arg = *pArg;
    if (callArg->AbiInfo.GetRegNum() != REG_STK)
    {
        if (arg->OperIs(GT_FIELD_LIST))
        {
            // Transform fields that are passed as registers in place.
            regNumber currRegNumber = callArg->AbiInfo.GetRegNum();
            unsigned  regIndex      = 0;
            for (GenTreeFieldList::Use& use : arg->AsFieldList()->Uses())
            {
                if (regIndex >= callArg->AbiInfo.NumRegs)
                {
                    break;
                }
                GenTree* node = use.GetNode();
                if (varTypeUsesFloatReg(node))
                {
                    GenTree* intNode = LowerFloatArgReg(node, currRegNumber);
                    assert(intNode != nullptr);

                    ReplaceArgWithPutArgOrBitcast(&use.NodeRef(), intNode);
                }

                if (node->TypeGet() == TYP_DOUBLE)
                {
                    currRegNumber = REG_NEXT(REG_NEXT(currRegNumber));
                    regIndex += 2;
                }
                else
                {
                    currRegNumber = REG_NEXT(currRegNumber);
                    regIndex += 1;
                }
            }
            // List fields were replaced in place.
            return arg;
        }
        else if (varTypeUsesFloatReg(arg))
        {
            GenTree* intNode = LowerFloatArgReg(arg, callArg->AbiInfo.GetRegNum());
            assert(intNode != nullptr);
            ReplaceArgWithPutArgOrBitcast(pArg, intNode);
            return *pArg;
        }
    }
    return nullptr;
}

//------------------------------------------------------------------------
// LowerFloatArgReg: Lower the float call argument node that is passed via register.
//
// Arguments:
//    arg    - The arg node
//    regNum - register number
//
// Return Value:
//    Return new bitcast node, that moves float to int register.
//
GenTree* Lowering::LowerFloatArgReg(GenTree* arg, regNumber regNum)
{
    assert(varTypeUsesFloatReg(arg));

    var_types floatType = arg->TypeGet();
    var_types intType   = (floatType == TYP_FLOAT) ? TYP_INT : TYP_LONG;
    GenTree*  intArg    = comp->gtNewBitCastNode(intType, arg);
    intArg->SetRegNum(regNum);

#ifdef TARGET_ARM
    if (floatType == TYP_DOUBLE)
    {
        // A special case when we introduce TYP_LONG
        // during lowering for arm32 softFP to pass double
        // in int registers.
        assert(comp->opts.compUseSoftFP);

        regNumber nextReg                  = REG_NEXT(regNum);
        intArg->AsMultiRegOp()->gtOtherReg = nextReg;
    }
#endif
    return intArg;
}
#endif

// do lowering steps for each arg of a call
void Lowering::LowerArgsForCall(GenTreeCall* call)
{
    JITDUMP("args:\n======\n");
    for (CallArg& arg : call->gtArgs.EarlyArgs())
    {
        LowerArg(call, &arg, false);
    }

    JITDUMP("\nlate:\n======\n");
    for (CallArg& arg : call->gtArgs.LateArgs())
    {
        LowerArg(call, &arg, true);
    }
}

// helper that create a node representing a relocatable physical address computation
GenTree* Lowering::AddrGen(ssize_t addr)
{
    // this should end up in codegen as : instGen_Set_Reg_To_Imm(EA_HANDLE_CNS_RELOC, reg, addr)
    GenTree* result = comp->gtNewIconHandleNode(addr, GTF_ICON_FTN_ADDR);
    return result;
}

// variant that takes a void*
GenTree* Lowering::AddrGen(void* addr)
{
    return AddrGen((ssize_t)addr);
}

// LowerCallMemset: Replaces the following memset-like special intrinsics:
//
//    SpanHelpers.Fill<T>(ref dstRef, CNS_SIZE, 0)
//    SpanHelpers.ClearWithoutReferences(ref dstRef, CNS_SIZE)
//
//  with a GT_STORE_BLK node:
//
//    *  STORE_BLK struct<CNS_SIZE> (init) (Unroll)
//    +--*  LCL_VAR   byref  dstRef
//    \--*  CNS_INT   int    0
//
// Arguments:
//    tree - GenTreeCall node to replace with STORE_BLK
//    next - [out] Next node to lower if this function returns true
//
// Return Value:
//    false if no changes were made
//
bool Lowering::LowerCallMemset(GenTreeCall* call, GenTree** next)
{
    JITDUMP("Considering Memset-like call [%06d] for unrolling.. ", comp->dspTreeID(call))

    if (comp->info.compHasNextCallRetAddr)
    {
        JITDUMP("compHasNextCallRetAddr=true so we won't be able to remove the call - bail out.\n");
        return false;
    }

    // void SpanHelpers::Fill<T>(ref T dstRef, nuint numElements, T value)
    // void SpanHelpers::ClearWithoutReferences(ref byte dstRef, nuint byteLength)

    GenTree* dstRefArg = call->gtArgs.GetUserArgByIndex(0)->GetNode();
    GenTree* lengthArg = call->gtArgs.GetUserArgByIndex(1)->GetNode();
    GenTree* valueArg  = nullptr;

    if (!lengthArg->IsIntegralConst())
    {
        JITDUMP("Length is not a constant - bail out.\n")
        return false;
    }

    // Fill<T>'s length is not in bytes, so we need to scale it depending on the signature
    unsigned lengthScale;

    const NamedIntrinsic ni = comp->lookupNamedIntrinsic(call->gtCallMethHnd);
    if (ni == NI_System_SpanHelpers_Fill)
    {
        // void SpanHelpers::Fill<T>(ref T refData, nuint numElements, T value)
        //
        assert(call->gtArgs.CountUserArgs() == 3);
        valueArg = call->gtArgs.GetUserArgByIndex(2)->GetNode();

        // Get that <T> from the signature
        CORINFO_SIG_INFO sig;
        comp->info.compCompHnd->getMethodSig(call->gtCallMethHnd, &sig, nullptr);
        assert(sig.sigInst.methInstCount == 1);
        lengthScale = genTypeSize(
            JITtype2varType(comp->info.compCompHnd->getTypeForPrimitiveValueClass(sig.sigInst.methInst[0])));

        // If value is not zero, we can only unroll for single-byte values
        if (!valueArg->IsIntegralConst(0) && (lengthScale != 1))
        {
            JITDUMP("SpanHelpers.Fill's value is not unroll-friendly - bail out.\n")
            return false;
        }
    }
    else
    {
        // void SpanHelpers::ClearWithoutReferences(ref byte b, nuint byteLength)
        //
        assert(call->gtArgs.CountUserArgs() == 2);
        assert(ni == NI_System_SpanHelpers_ClearWithoutReferences);

        lengthScale = 1; // it's always in bytes
    }

    // Convert lenCns to bytes
    ssize_t lenCns = lengthArg->AsIntCon()->IconValue();
    if (CheckedOps::MulOverflows((target_ssize_t)lenCns, (target_ssize_t)lengthScale, CheckedOps::Signed))
    {
        // lenCns overflows
        JITDUMP("lenCns * lengthScale overflows - bail out.\n")
        return false;
    }
    lenCns *= (ssize_t)lengthScale;

    // TODO-CQ: drop the whole thing in case of lenCns = 0
    if ((lenCns <= 0) || (lenCns > (ssize_t)comp->getUnrollThreshold(Compiler::UnrollKind::Memset)))
    {
        JITDUMP("Size is either 0 or too big to unroll - bail out.\n")
        return false;
    }

    JITDUMP("Accepted for unrolling!\nOld tree:\n");
    DISPTREE(call);

    GenTree* blkInnerValue = nullptr;
    GenTree* blkValue;
    if (valueArg == nullptr || valueArg->IsIntegralConst(0))
    {
        // Simple zeroing
        blkValue = comp->gtNewZeroConNode(TYP_INT);
        blkValue->SetContained();
    }
    else
    {
        // Non-zero (byte) value
        blkInnerValue = comp->gtCloneExpr(valueArg);
        blkInnerValue->SetContained();
        blkValue = comp->gtNewOperNode(GT_INIT_VAL, TYP_INT, blkInnerValue);
        blkValue->SetContained();
    }

    GenTreeBlk* storeBlk =
        comp->gtNewStoreBlkNode(comp->typGetBlkLayout((unsigned)lenCns), dstRefArg, blkValue, GTF_IND_UNALIGNED);
    storeBlk->gtBlkOpKind = GenTreeBlk::BlkOpKindUnroll;

    // Insert/Remove trees into LIR
    BlockRange().InsertBefore(call, blkValue);
    BlockRange().InsertBefore(call, storeBlk);
    BlockRange().Remove(lengthArg);
    BlockRange().Remove(call);
    if (valueArg != nullptr)
    {
        // valueArg is just a constant in case of Fill<T>
        // and doesn't exist in case of ClearWithoutReferences
        assert(valueArg->IsIntegralConst());
        BlockRange().Remove(valueArg);
    }
    if (blkInnerValue != nullptr)
    {
        BlockRange().InsertBefore(blkValue, blkInnerValue);
    }

    // Remove all non-user args (e.g. r2r cell)
    for (CallArg& arg : call->gtArgs.Args())
    {
        if (arg.IsArgAddedLate())
        {
            arg.GetNode()->SetUnusedValue();
        }
    }

    JITDUMP("\nNew tree:\n");
    DISPTREE(storeBlk);
    *next = storeBlk;
    return true;
}

//------------------------------------------------------------------------
// LowerCallMemmove: Replace Buffer.Memmove(DST, SRC, CNS_SIZE) with a GT_STORE_BLK:
//    Do the same for CORINFO_HELP_MEMCPY(DST, SRC, CNS_SIZE)
//
//    *  STORE_BLK struct<CNS_SIZE> (copy) (Unroll)
//    +--*  LCL_VAR   byref  dst
//    \--*  IND       struct
//       \--*  LCL_VAR   byref  src
//
// Arguments:
//    tree - GenTreeCall node to replace with STORE_BLK
//    next - [out] Next node to lower if this function returns true
//
// Return Value:
//    false if no changes were made
//
bool Lowering::LowerCallMemmove(GenTreeCall* call, GenTree** next)
{
    JITDUMP("Considering Memmove [%06d] for unrolling.. ", comp->dspTreeID(call))
    assert(call->IsHelperCall(comp, CORINFO_HELP_MEMCPY) ||
           (comp->lookupNamedIntrinsic(call->gtCallMethHnd) == NI_System_Buffer_Memmove));

    assert(call->gtArgs.CountUserArgs() == 3);

    if (comp->info.compHasNextCallRetAddr)
    {
        JITDUMP("compHasNextCallRetAddr=true so we won't be able to remove the call - bail out.\n")
        return false;
    }

    GenTree* lengthArg = call->gtArgs.GetUserArgByIndex(2)->GetNode();
    if (lengthArg->IsIntegralConst())
    {
        ssize_t cnsSize = lengthArg->AsIntCon()->IconValue();
        JITDUMP("Size=%ld.. ", (LONG)cnsSize);
        // TODO-CQ: drop the whole thing in case of 0
        if ((cnsSize > 0) && (cnsSize <= (ssize_t)comp->getUnrollThreshold(Compiler::UnrollKind::Memmove)))
        {
            JITDUMP("Accepted for unrolling!\nOld tree:\n")
            DISPTREE(call);

            GenTree* dstAddr = call->gtArgs.GetUserArgByIndex(0)->GetNode();
            GenTree* srcAddr = call->gtArgs.GetUserArgByIndex(1)->GetNode();

            // TODO-CQ: Try to create an addressing mode
            GenTreeIndir* srcBlk = comp->gtNewIndir(TYP_STRUCT, srcAddr);
            srcBlk->SetContained();

            GenTreeBlk* storeBlk = new (comp, GT_STORE_BLK)
                GenTreeBlk(GT_STORE_BLK, TYP_STRUCT, dstAddr, srcBlk, comp->typGetBlkLayout((unsigned)cnsSize));
            storeBlk->gtFlags |= (GTF_IND_UNALIGNED | GTF_ASG | GTF_EXCEPT | GTF_GLOB_REF);

            // TODO-CQ: Use GenTreeBlk::BlkOpKindUnroll here if srcAddr and dstAddr don't overlap, thus, we can
            // unroll this memmove as memcpy - it doesn't require lots of temp registers
            storeBlk->gtBlkOpKind = call->IsHelperCall(comp, CORINFO_HELP_MEMCPY) ? GenTreeBlk::BlkOpKindUnroll
                                                                                  : GenTreeBlk::BlkOpKindUnrollMemmove;

            BlockRange().InsertBefore(call, srcBlk);
            BlockRange().InsertBefore(call, storeBlk);
            BlockRange().Remove(lengthArg);
            BlockRange().Remove(call);

            // Remove all non-user args (e.g. r2r cell)
            for (CallArg& arg : call->gtArgs.Args())
            {
                if (arg.IsArgAddedLate())
                {
                    arg.GetNode()->SetUnusedValue();
                }
            }

            JITDUMP("\nNew tree:\n")
            DISPTREE(storeBlk);
            // TODO: This skips lowering srcBlk and storeBlk.
            *next = storeBlk->gtNext;
            return true;
        }
        else
        {
            JITDUMP("Size is either 0 or too big to unroll.\n")
        }
    }
    else
    {
        JITDUMP("size is not a constant.\n")
    }
    return false;
}

//------------------------------------------------------------------------
// LowerCallMemcmp: Replace SpanHelpers.SequenceEqual)(left, right, CNS_SIZE)
//    with a series of merged comparisons (via GT_IND nodes)
//
// Arguments:
//    tree - GenTreeCall node to unroll as memcmp
//    next - [out] Next node to lower if this function returns true
//
// Return Value:
//    false if no changes were made
//
bool Lowering::LowerCallMemcmp(GenTreeCall* call, GenTree** next)
{
    JITDUMP("Considering Memcmp [%06d] for unrolling.. ", comp->dspTreeID(call))
    assert(comp->lookupNamedIntrinsic(call->gtCallMethHnd) == NI_System_SpanHelpers_SequenceEqual);
    assert(call->gtArgs.CountUserArgs() == 3);
    assert(TARGET_POINTER_SIZE == 8);

    if (!comp->opts.OptimizationEnabled())
    {
        JITDUMP("Optimizations aren't allowed - bail out.\n")
        return false;
    }

    if (comp->info.compHasNextCallRetAddr)
    {
        JITDUMP("compHasNextCallRetAddr=true so we won't be able to remove the call - bail out.\n")
        return false;
    }

    GenTree* lengthArg = call->gtArgs.GetUserArgByIndex(2)->GetNode();
    if (lengthArg->IsIntegralConst())
    {
        ssize_t cnsSize = lengthArg->AsIntCon()->IconValue();
        JITDUMP("Size=%ld.. ", (LONG)cnsSize);
        // TODO-CQ: drop the whole thing in case of 0
        if (cnsSize > 0)
        {
            GenTree* lArg = call->gtArgs.GetUserArgByIndex(0)->GetNode();
            GenTree* rArg = call->gtArgs.GetUserArgByIndex(1)->GetNode();

            ssize_t MaxUnrollSize = comp->IsBaselineSimdIsaSupported() ? 32 : 16;

#if defined(FEATURE_SIMD) && defined(TARGET_XARCH)
            if (comp->IsBaselineVector512IsaSupportedOpportunistically())
            {
                MaxUnrollSize = 128;
            }
            else if (comp->compOpportunisticallyDependsOn(InstructionSet_AVX2))
            {
                // We need AVX2 for NI_Vector256_op_Equality, fallback to Vector128 if only AVX is available
                MaxUnrollSize = 64;
            }
#endif

            if (cnsSize <= MaxUnrollSize)
            {
                unsigned  loadWidth = 1 << BitOperations::Log2((unsigned)cnsSize);
                var_types loadType;
                if (loadWidth == 1)
                {
                    loadType = TYP_UBYTE;
                }
                else if (loadWidth == 2)
                {
                    loadType = TYP_USHORT;
                }
                else if (loadWidth == 4)
                {
                    loadType = TYP_INT;
                }
                else if ((loadWidth == 8) || (MaxUnrollSize == 16))
                {
                    loadWidth = 8;
                    loadType  = TYP_LONG;
                }
#ifdef FEATURE_SIMD
                else if ((loadWidth == 16) || (MaxUnrollSize == 32))
                {
                    loadWidth = 16;
                    loadType  = TYP_SIMD16;
                }
#ifdef TARGET_XARCH
                else if ((loadWidth == 32) || (MaxUnrollSize == 64))
                {
                    loadWidth = 32;
                    loadType  = TYP_SIMD32;
                }
                else if ((loadWidth == 64) || (MaxUnrollSize == 128))
                {
                    loadWidth = 64;
                    loadType  = TYP_SIMD64;
                }
#endif // TARGET_XARCH
#endif // FEATURE_SIMD
                else
                {
                    unreached();
                }
                var_types actualLoadType = genActualType(loadType);

                GenTree* result = nullptr;

                auto newBinaryOp = [](Compiler* comp, genTreeOps oper, var_types type, GenTree* op1,
                                      GenTree* op2) -> GenTree* {
#ifdef FEATURE_SIMD
                    if (varTypeIsSIMD(op1))
                    {
                        if (GenTree::OperIsCmpCompare(oper))
                        {
                            assert(type == TYP_INT);
                            return comp->gtNewSimdCmpOpAllNode(oper, TYP_INT, op1, op2, CORINFO_TYPE_NATIVEUINT,
                                                               genTypeSize(op1));
                        }
                        return comp->gtNewSimdBinOpNode(oper, op1->TypeGet(), op1, op2, CORINFO_TYPE_NATIVEUINT,
                                                        genTypeSize(op1));
                    }
#endif
                    return comp->gtNewOperNode(oper, type, op1, op2);
                };

                // loadWidth == cnsSize means a single load is enough for both args
                if (loadWidth == (unsigned)cnsSize)
                {
                    // We're going to emit something like the following:
                    //
                    // bool result = *(int*)leftArg == *(int*)rightArg
                    //
                    // ^ in the given example we unroll for length=4
                    //
                    GenTree* lIndir = comp->gtNewIndir(loadType, lArg);
                    GenTree* rIndir = comp->gtNewIndir(loadType, rArg);
                    result          = newBinaryOp(comp, GT_EQ, TYP_INT, lIndir, rIndir);

                    BlockRange().InsertBefore(call, lIndir, rIndir, result);
                    *next = lIndir;
                }
                else
                {
                    // First, make both args multi-use:
                    LIR::Use lArgUse;
                    LIR::Use rArgUse;
                    bool     lFoundUse = BlockRange().TryGetUse(lArg, &lArgUse);
                    bool     rFoundUse = BlockRange().TryGetUse(rArg, &rArgUse);
                    assert(lFoundUse && rFoundUse);
                    GenTree* lArgClone = comp->gtNewLclvNode(lArgUse.ReplaceWithLclVar(comp), genActualType(lArg));
                    GenTree* rArgClone = comp->gtNewLclvNode(rArgUse.ReplaceWithLclVar(comp), genActualType(rArg));
                    BlockRange().InsertBefore(call, lArgClone, rArgClone);

                    *next = lArgClone;

                    GenTree* l1Indir   = comp->gtNewIndir(loadType, lArgUse.Def());
                    GenTree* r1Indir   = comp->gtNewIndir(loadType, rArgUse.Def());
                    GenTree* l2Offs    = comp->gtNewIconNode(cnsSize - loadWidth, TYP_I_IMPL);
                    GenTree* l2AddOffs = newBinaryOp(comp, GT_ADD, lArg->TypeGet(), lArgClone, l2Offs);
                    GenTree* l2Indir   = comp->gtNewIndir(loadType, l2AddOffs);
                    GenTree* r2Offs    = comp->gtNewIconNode(cnsSize - loadWidth, TYP_I_IMPL);
                    GenTree* r2AddOffs = newBinaryOp(comp, GT_ADD, rArg->TypeGet(), rArgClone, r2Offs);
                    GenTree* r2Indir   = comp->gtNewIndir(loadType, r2AddOffs);

                    BlockRange().InsertAfter(rArgClone, l1Indir, l2Offs, l2AddOffs, l2Indir);
                    BlockRange().InsertAfter(l2Indir, r1Indir, r2Offs, r2AddOffs, r2Indir);

#ifdef TARGET_ARM64
                    if (!varTypeIsSIMD(loadType))
                    {
                        // ARM64 will get efficient ccmp codegen if we emit the normal thing:
                        //
                        // bool result = (*(int*)leftArg == *(int)rightArg) & (*(int*)(leftArg + 1) == *(int*)(rightArg
                        // +
                        // 1))

                        GenTree* eq1 = newBinaryOp(comp, GT_EQ, TYP_INT, l1Indir, r1Indir);
                        GenTree* eq2 = newBinaryOp(comp, GT_EQ, TYP_INT, l2Indir, r2Indir);
                        result       = newBinaryOp(comp, GT_AND, TYP_INT, eq1, eq2);

                        BlockRange().InsertAfter(r2Indir, eq1, eq2, result);
                    }
#endif

                    if (result == nullptr)
                    {
                        // We're going to emit something like the following:
                        //
                        // bool result = ((*(int*)leftArg ^ *(int*)rightArg) |
                        //                (*(int*)(leftArg + 1) ^ *((int*)(rightArg + 1)))) == 0;
                        //
                        // ^ in the given example we unroll for length=5
                        //
                        // In IR:
                        //
                        // *  EQ        int
                        // +--*  OR        int
                        // |  +--*  XOR       int
                        // |  |  +--*  IND       int
                        // |  |  |  \--*  LCL_VAR   byref  V1
                        // |  |  \--*  IND       int
                        // |  |     \--*  LCL_VAR   byref  V2
                        // |  \--*  XOR       int
                        // |     +--*  IND       int
                        // |     |  \--*  ADD       byref
                        // |     |     +--*  LCL_VAR   byref  V1
                        // |     |     \--*  CNS_INT   int    1
                        // |     \--*  IND       int
                        // |        \--*  ADD       byref
                        // |           +--*  LCL_VAR   byref  V2
                        // |           \--*  CNS_INT   int    1
                        // \--*  CNS_INT   int    0
                        //
                        // TODO-CQ: Do this as a general optimization similar to TryLowerAndOrToCCMP.

                        GenTree* lXor     = newBinaryOp(comp, GT_XOR, actualLoadType, l1Indir, r1Indir);
                        GenTree* rXor     = newBinaryOp(comp, GT_XOR, actualLoadType, l2Indir, r2Indir);
                        GenTree* resultOr = newBinaryOp(comp, GT_OR, actualLoadType, lXor, rXor);
                        GenTree* zeroCns  = comp->gtNewZeroConNode(actualLoadType);
                        result            = newBinaryOp(comp, GT_EQ, TYP_INT, resultOr, zeroCns);

                        BlockRange().InsertAfter(r2Indir, lXor, rXor, resultOr, zeroCns);
                        BlockRange().InsertAfter(zeroCns, result);
                    }
                }

                JITDUMP("\nUnrolled to:\n");
                DISPTREE(result);

                LIR::Use use;
                if (BlockRange().TryGetUse(call, &use))
                {
                    use.ReplaceWith(result);
                }
                else
                {
                    result->SetUnusedValue();
                }
                BlockRange().Remove(lengthArg);
                BlockRange().Remove(call);

                // Remove all non-user args (e.g. r2r cell)
                for (CallArg& arg : call->gtArgs.Args())
                {
                    if (!arg.IsUserArg())
                    {
                        arg.GetNode()->SetUnusedValue();
                    }
                }
                return true;
            }
        }
        else
        {
            JITDUMP("Size is either 0 or too big to unroll.\n")
        }
    }
    else
    {
        JITDUMP("size is not a constant.\n")
    }
    return false;
}

// do lowering steps for a call
// this includes:
//   - adding the placement nodes (either stack or register variety) for arguments
//   - lowering the expression that calculates the target address
//   - adding nodes for other operations that occur after the call sequence starts and before
//        control transfer occurs (profiling and tail call helpers, pinvoke incantations)
//
GenTree* Lowering::LowerCall(GenTree* node)
{
    GenTreeCall* call = node->AsCall();

    JITDUMP("lowering call (before):\n");
    DISPTREERANGE(BlockRange(), call);
    JITDUMP("\n");

    // All runtime lookups are expected to be expanded in fgExpandRuntimeLookups
    assert(!call->IsRuntimeLookupHelperCall(comp) ||
           (call->gtCallDebugFlags & GTF_CALL_MD_RUNTIME_LOOKUP_EXPANDED) != 0);

    // Also, always expand static cctor helper for NativeAOT, see
    // https://github.com/dotnet/runtime/issues/68278#issuecomment-1543322819
    if (comp->IsTargetAbi(CORINFO_NATIVEAOT_ABI) && comp->IsStaticHelperEligibleForExpansion(call))
    {
        assert(call->gtInitClsHnd == nullptr);
    }

#if defined(TARGET_AMD64) || defined(TARGET_ARM64)
    GenTree* nextNode = nullptr;
    if (call->gtCallMoreFlags & GTF_CALL_M_SPECIAL_INTRINSIC)
    {
<<<<<<< HEAD
        GenTree* nextNode = nullptr;
        switch (comp->lookupNamedIntrinsic(call->gtCallMethHnd))
=======
        NamedIntrinsic ni = comp->lookupNamedIntrinsic(call->gtCallMethHnd);
        if (((ni == NI_System_Buffer_Memmove) && LowerCallMemmove(call, &nextNode)) ||
            ((ni == NI_System_SpanHelpers_SequenceEqual) && LowerCallMemcmp(call, &nextNode)))
>>>>>>> 7403a062
        {
            case NI_System_Buffer_Memmove:
                if (LowerCallMemmove(call, &nextNode))
                {
                    return nextNode;
                }
                break;

            case NI_System_SpanHelpers_SequenceEqual:
                if (LowerCallMemcmp(call, &nextNode))
                {
                    return nextNode;
                }
                break;

            case NI_System_SpanHelpers_Fill:
            case NI_System_SpanHelpers_ClearWithoutReferences:
                if (LowerCallMemset(call, &nextNode))
                {
                    return nextNode;
                }
                break;

            default:
                break;
        }
    }

    // Try to lower CORINFO_HELP_MEMCPY to unrollable STORE_BLK
    if (call->IsHelperCall(comp, CORINFO_HELP_MEMCPY) && LowerCallMemmove(call, &nextNode))
    {
        return nextNode;
    }
#endif

    call->ClearOtherRegs();
    LowerArgsForCall(call);

    // note that everything generated from this point might run AFTER the outgoing args are placed
    GenTree* controlExpr          = nullptr;
    bool     callWasExpandedEarly = false;

    // for x86, this is where we record ESP for checking later to make sure stack is balanced

    // Check for Delegate.Invoke(). If so, we inline it. We get the
    // target-object and target-function from the delegate-object, and do
    // an indirect call.
    if (call->IsDelegateInvoke())
    {
        controlExpr = LowerDelegateInvoke(call);
    }
    else
    {
        //  Virtual and interface calls
        switch (call->gtFlags & GTF_CALL_VIRT_KIND_MASK)
        {
            case GTF_CALL_VIRT_STUB:
                controlExpr = LowerVirtualStubCall(call);
                break;

            case GTF_CALL_VIRT_VTABLE:
                assert(call->IsVirtualVtable());
                if (!call->IsExpandedEarly())
                {
                    assert(call->gtControlExpr == nullptr);
                    controlExpr = LowerVirtualVtableCall(call);
                }
                else
                {
                    callWasExpandedEarly = true;
                    controlExpr          = call->gtControlExpr;
                }
                break;

            case GTF_CALL_NONVIRT:
                if (call->IsUnmanaged())
                {
                    controlExpr = LowerNonvirtPinvokeCall(call);
                }
                else if (call->gtCallType == CT_INDIRECT)
                {
                    controlExpr = LowerIndirectNonvirtCall(call);
                }
                else
                {
                    controlExpr = LowerDirectCall(call);
                }
                break;

            default:
                noway_assert(!"strange call type");
                break;
        }
    }

    // Indirect calls should always go through GenTreeCall::gtCallAddr and
    // should never have a control expression as well.
    assert((call->gtCallType != CT_INDIRECT) || (controlExpr == nullptr));

    if (call->IsTailCallViaJitHelper())
    {
        // Either controlExpr or gtCallAddr must contain real call target.
        if (controlExpr == nullptr)
        {
            assert(call->gtCallType == CT_INDIRECT);
            assert(call->gtCallAddr != nullptr);
            controlExpr = call->gtCallAddr;
        }

        controlExpr = LowerTailCallViaJitHelper(call, controlExpr);
    }

    // Check if we need to thread a newly created controlExpr into the LIR
    //
    if ((controlExpr != nullptr) && !callWasExpandedEarly)
    {
        LIR::Range controlExprRange = LIR::SeqTree(comp, controlExpr);

        JITDUMP("results of lowering call:\n");
        DISPRANGE(controlExprRange);

        ContainCheckRange(controlExprRange);

        BlockRange().InsertBefore(call, std::move(controlExprRange));
        call->gtControlExpr = controlExpr;
    }

    if (comp->opts.IsCFGEnabled())
    {
        LowerCFGCall(call);
    }

    if (call->IsFastTailCall())
    {
        // Lower fast tail call can introduce new temps to set up args correctly for Callee.
        // This involves patching LCL_VAR and LCL_VAR_ADDR nodes holding Caller stack args
        // and replacing them with a new temp. Control expr also can contain nodes that need
        // to be patched.
        // Therefore lower fast tail call must be done after controlExpr is inserted into LIR.
        // There is one side effect which is flipping the order of PME and control expression
        // since LowerFastTailCall calls InsertPInvokeMethodEpilog.
        LowerFastTailCall(call);
    }
    else
    {
        if (!call->IsHelperCall(comp, CORINFO_HELP_VALIDATE_INDIRECT_CALL))
        {
            RequireOutgoingArgSpace(call, call->gtArgs.OutgoingArgsStackSize());
        }
    }

    if (varTypeIsStruct(call))
    {
        LowerCallStruct(call);
    }

    ContainCheckCallOperands(call);
    JITDUMP("lowering call (after):\n");
    DISPTREERANGE(BlockRange(), call);
    JITDUMP("\n");
    return nullptr;
}

// Inserts profiler hook, GT_PROF_HOOK for a tail call node.
//
// AMD64:
// We need to insert this after all nested calls, but before all the arguments to this call have been set up.
// To do this, we look for the first GT_PUTARG_STK or GT_PUTARG_REG, and insert the hook immediately before
// that. If there are no args, then it should be inserted before the call node.
//
// For example:
//              *  stmtExpr  void  (top level) (IL 0x000...0x010)
// arg0 SETUP   |  /--*  argPlace  ref    REG NA $c5
// this in rcx  |  |     /--*  argPlace  ref    REG NA $c1
//              |  |     |  /--*  call      ref    System.Globalization.CultureInfo.get_InvariantCulture $c2
// arg1 SETUP   |  |     +--*  st.lclVar ref    V02 tmp1          REG NA $c2
//              |  |     |  /--*  lclVar    ref    V02 tmp1         u : 2 (last use) REG NA $c2
// arg1 in rdx  |  |     +--*  putarg_reg ref    REG NA
//              |  |     |  /--*  lclVar    ref    V00 arg0         u : 2 (last use) REG NA $80
// this in rcx  |  |     +--*  putarg_reg ref    REG NA
//              |  |  /--*  call nullcheck ref    System.String.ToLower $c5
//              |  |  {  *  stmtExpr  void  (embedded)(IL 0x000... ? ? ? )
//              |  |  {  \--*  prof_hook void   REG NA
// arg0 in rcx  |  +--*  putarg_reg ref    REG NA
// control expr |  +--*  const(h)  long   0x7ffe8e910e98 ftn REG NA
//              \--*  call      void   System.Runtime.Remoting.Identity.RemoveAppNameOrAppGuidIfNecessary $VN.Void
//
// In this case, the GT_PUTARG_REG src is a nested call. We need to put the instructions after that call
// (as shown). We assume that of all the GT_PUTARG_*, only the first one can have a nested call.
//
// X86:
// Insert the profiler hook immediately before the call. The profiler hook will preserve
// all argument registers (ECX, EDX), but nothing else.
//
// Params:
//    callNode        - tail call node
//    insertionPoint  - if non-null, insert the profiler hook before this point.
//                      If null, insert the profiler hook before args are setup
//                      but after all arg side effects are computed.
//
void Lowering::InsertProfTailCallHook(GenTreeCall* call, GenTree* insertionPoint)
{
    assert(call->IsTailCall());
    assert(comp->compIsProfilerHookNeeded());

#if defined(TARGET_X86)

    if (insertionPoint == nullptr)
    {
        insertionPoint = call;
    }

#else // !defined(TARGET_X86)

    if (insertionPoint == nullptr)
    {
        insertionPoint = FindEarliestPutArg(call);

        if (insertionPoint == nullptr)
        {
            insertionPoint = call;
        }
    }

#endif // !defined(TARGET_X86)

    assert(insertionPoint != nullptr);
    JITDUMP("Inserting profiler tail call before [%06u]\n", comp->dspTreeID(insertionPoint));

    GenTree* profHookNode = new (comp, GT_PROF_HOOK) GenTree(GT_PROF_HOOK, TYP_VOID);
    BlockRange().InsertBefore(insertionPoint, profHookNode);
}

//------------------------------------------------------------------------
// FindEarliestPutArg: Find the earliest direct PUTARG operand of a call node in
// linear order.
//
// Arguments:
//    call - the call
//
// Returns:
//    A PUTARG_* node that is the earliest of the call, or nullptr if the call
//    has no arguments.
//
GenTree* Lowering::FindEarliestPutArg(GenTreeCall* call)
{
    size_t numMarkedNodes = 0;
    for (CallArg& arg : call->gtArgs.Args())
    {
        if (arg.GetEarlyNode() != nullptr)
        {
            numMarkedNodes += MarkPutArgNodes(arg.GetEarlyNode());
        }

        if (arg.GetLateNode() != nullptr)
        {
            numMarkedNodes += MarkPutArgNodes(arg.GetLateNode());
        }
    }

    if (numMarkedNodes <= 0)
    {
        return nullptr;
    }

    GenTree* node = call;
    do
    {
        node = node->gtPrev;

        assert((node != nullptr) && "Reached beginning of basic block while looking for marked nodes");

        if ((node->gtLIRFlags & LIR::Flags::Mark) != 0)
        {
            node->gtLIRFlags &= ~LIR::Flags::Mark;
            numMarkedNodes--;
        }
    } while (numMarkedNodes > 0);

    assert(node->OperIsPutArg());
    return node;
}

//------------------------------------------------------------------------
// MarkPutArgNodes: Mark all direct operand PUTARG nodes with a LIR mark.
//
// Arguments:
//    node - the node (either a field list or PUTARG node)
//
// Returns:
//    The number of marks added.
//
size_t Lowering::MarkPutArgNodes(GenTree* node)
{
    assert(node->OperIsPutArg() || node->OperIsFieldList());

    size_t result = 0;
    if (node->OperIsFieldList())
    {
        for (GenTreeFieldList::Use& operand : node->AsFieldList()->Uses())
        {
            assert(operand.GetNode()->OperIsPutArg());
            result += MarkPutArgNodes(operand.GetNode());
        }
    }
    else
    {
        assert((node->gtLIRFlags & LIR::Flags::Mark) == 0);
        node->gtLIRFlags |= LIR::Flags::Mark;
        result++;
    }

    return result;
}

//------------------------------------------------------------------------
// LowerFastTailCall: Lower a call node dispatched as a fast tailcall (epilog +
// jmp).
//
// Arguments:
//    call - the call node that is being dispatched as a fast tailcall.
//
// Assumptions:
//    call must be non-null.
//
// Notes:
//     For fast tail calls it is necessary to set up stack args in the incoming
//     arg stack space area. When args passed also come from this area we may
//     run into problems because we may end up overwriting the stack slot before
//     using it. For example, for foo(a, b) { return bar(b, a); }, if a and b
//     are on incoming arg stack space in foo they need to be swapped in this
//     area for the call to bar. This function detects this situation and
//     introduces a temp when an outgoing argument would overwrite a later-used
//     incoming argument.
//
//     This function also handles inserting necessary profiler hooks and pinvoke
//     method epilogs in case there are inlined pinvokes.
void Lowering::LowerFastTailCall(GenTreeCall* call)
{
#if FEATURE_FASTTAILCALL
    // Tail call restrictions i.e. conditions under which tail prefix is ignored.
    // Most of these checks are already done by importer or fgMorphTailCall().
    // This serves as a double sanity check.
    assert((comp->info.compFlags & CORINFO_FLG_SYNCH) == 0); // tail calls from synchronized methods
    assert(!comp->opts.IsReversePInvoke());                  // tail calls reverse pinvoke
    assert(!call->IsUnmanaged());                            // tail calls to unamanaged methods
    assert(!comp->compLocallocUsed);                         // tail call from methods that also do localloc

#ifdef TARGET_AMD64
    assert(!comp->getNeedsGSSecurityCookie()); // jit64 compat: tail calls from methods that need GS check
#endif                                         // TARGET_AMD64

    // We expect to see a call that meets the following conditions
    assert(call->IsFastTailCall());

    // VM cannot use return address hijacking when A() and B() tail call each
    // other in mutual recursion.  Therefore, this block is reachable through
    // a GC-safe point or the whole method is marked as fully interruptible.
    //
    // TODO-Cleanup:
    // optReachWithoutCall() depends on the fact that loop headers blocks
    // will have a block number > fgLastBB.  These loop headers gets added
    // after dominator computation and get skipped by OptReachWithoutCall().
    // The below condition cannot be asserted in lower because fgSimpleLowering()
    // can add a new basic block for range check failure which becomes
    // fgLastBB with block number > loop header block number.
    // assert(comp->compCurBB->HasFlag(BBF_GC_SAFE_POINT) ||
    //         !comp->optReachWithoutCall(comp->fgFirstBB, comp->compCurBB) || comp->GetInterruptible());

    // If PInvokes are in-lined, we have to remember to execute PInvoke method epilog anywhere that
    // a method returns.  This is a case of caller method has both PInvokes and tail calls.
    if (comp->compMethodRequiresPInvokeFrame())
    {
        InsertPInvokeMethodEpilog(comp->compCurBB DEBUGARG(call));
    }

    // Args for tail call are setup in incoming arg area.  The gc-ness of args of
    // caller and callee (which being tail called) may not match.  Therefore, everything
    // from arg setup until the epilog need to be non-interruptible by GC.  This is
    // achieved by inserting GT_START_NONGC before the very first GT_PUTARG_STK node
    // of call is setup.  Note that once a stack arg is setup, it cannot have nested
    // calls subsequently in execution order to setup other args, because the nested
    // call could over-write the stack arg that is setup earlier.
    ArrayStack<GenTree*> putargs(comp->getAllocator(CMK_ArrayStack));

    for (CallArg& arg : call->gtArgs.EarlyArgs())
    {
        if (arg.GetEarlyNode()->OperIs(GT_PUTARG_STK))
        {
            putargs.Push(arg.GetEarlyNode());
        }
    }

    for (CallArg& arg : call->gtArgs.LateArgs())
    {
        if (arg.GetLateNode()->OperIs(GT_PUTARG_STK))
        {
            putargs.Push(arg.GetLateNode());
        }
    }

    GenTree* startNonGCNode = nullptr;
    if (!putargs.Empty())
    {
        // Get the earliest operand of the first PUTARG_STK node. We will make
        // the required copies of args before this node.
        bool     unused;
        GenTree* insertionPoint = BlockRange().GetTreeRange(putargs.Bottom(), &unused).FirstNode();
        // Insert GT_START_NONGC node before we evaluate the PUTARG_STK args.
        // Note that if there are no args to be setup on stack, no need to
        // insert GT_START_NONGC node.
        startNonGCNode = new (comp, GT_START_NONGC) GenTree(GT_START_NONGC, TYP_VOID);
        BlockRange().InsertBefore(insertionPoint, startNonGCNode);

        // Gc-interruptability in the following case:
        //     foo(a, b, c, d, e) { bar(a, b, c, d, e); }
        //     bar(a, b, c, d, e) { foo(a, b, d, d, e); }
        //
        // Since the instruction group starting from the instruction that sets up first
        // stack arg to the end of the tail call is marked as non-gc interruptible,
        // this will form a non-interruptible tight loop causing gc-starvation. To fix
        // this we insert GT_NO_OP as embedded stmt before GT_START_NONGC, if the method
        // has a single basic block and is not a GC-safe point.  The presence of a single
        // nop outside non-gc interruptible region will prevent gc starvation.
        if ((comp->fgBBcount == 1) && !comp->compCurBB->HasFlag(BBF_GC_SAFE_POINT))
        {
            assert(comp->fgFirstBB == comp->compCurBB);
            GenTree* noOp = new (comp, GT_NO_OP) GenTree(GT_NO_OP, TYP_VOID);
            BlockRange().InsertBefore(startNonGCNode, noOp);
        }

        // Since this is a fast tailcall each PUTARG_STK will place the argument in the
        // _incoming_ arg space area. This will effectively overwrite our already existing
        // incoming args that live in that area. If we have later uses of those args, this
        // is a problem. We introduce a defensive copy into a temp here of those args that
        // potentially may cause problems.
        for (int i = 0; i < putargs.Height(); i++)
        {
            GenTreePutArgStk* put = putargs.Bottom(i)->AsPutArgStk();

            unsigned int overwrittenStart = put->getArgOffset();
            unsigned int overwrittenEnd   = overwrittenStart + put->GetStackByteSize();
            int          baseOff          = -1; // Stack offset of first arg on stack

            for (unsigned callerArgLclNum = 0; callerArgLclNum < comp->info.compArgsCount; callerArgLclNum++)
            {
                LclVarDsc* callerArgDsc = comp->lvaGetDesc(callerArgLclNum);

                if (callerArgDsc->lvIsRegArg)
                {
                    continue;
                }

                unsigned int argStart;
                unsigned int argEnd;
#if defined(TARGET_AMD64)
                if (TargetOS::IsWindows)
                {
                    // On Windows x64, the argument position determines the stack slot uniquely, and even the
                    // register args take up space in the stack frame (shadow space).
                    argStart = callerArgLclNum * TARGET_POINTER_SIZE;
                    argEnd   = argStart + static_cast<unsigned int>(callerArgDsc->lvArgStackSize());
                }
                else
#endif // TARGET_AMD64
                {
                    assert(callerArgDsc->GetStackOffset() != BAD_STK_OFFS);

                    if (baseOff == -1)
                    {
                        baseOff = callerArgDsc->GetStackOffset();
                    }

                    // On all ABIs where we fast tail call the stack args should come in order.
                    assert(baseOff <= callerArgDsc->GetStackOffset());

                    // Compute offset of this stack argument relative to the first stack arg.
                    // This will be its offset into the incoming arg space area.
                    argStart = static_cast<unsigned int>(callerArgDsc->GetStackOffset() - baseOff);
                    argEnd   = argStart + comp->lvaLclSize(callerArgLclNum);
                }

                // If ranges do not overlap then this PUTARG_STK will not mess up the arg.
                if ((overwrittenEnd <= argStart) || (overwrittenStart >= argEnd))
                {
                    continue;
                }

                // Codegen cannot handle a partially overlapping copy. For
                // example, if we have
                // bar(S16 stack, S32 stack2)
                // foo(S32 stack, S32 stack2) { bar(..., stack) }
                // then we may end up having to move 'stack' in foo 16 bytes
                // ahead. It is possible that this PUTARG_STK is the only use,
                // in which case we will need to introduce a temp, so look for
                // uses starting from it. Note that we assume that in-place
                // copies are OK.
                GenTree* lookForUsesFrom = put->gtNext;
                if (overwrittenStart != argStart)
                {
                    lookForUsesFrom = insertionPoint;
                }

                RehomeArgForFastTailCall(callerArgLclNum, insertionPoint, lookForUsesFrom, call);
                // The above call can introduce temps and invalidate the pointer.
                callerArgDsc = comp->lvaGetDesc(callerArgLclNum);

                // For promoted locals we have more work to do as its fields could also have been invalidated.
                if (!callerArgDsc->lvPromoted)
                {
                    continue;
                }

                unsigned int fieldsFirst = callerArgDsc->lvFieldLclStart;
                unsigned int fieldsEnd   = fieldsFirst + callerArgDsc->lvFieldCnt;
                for (unsigned int j = fieldsFirst; j < fieldsEnd; j++)
                {
                    RehomeArgForFastTailCall(j, insertionPoint, lookForUsesFrom, call);
                }
            }
        }
    }

    // Insert GT_PROF_HOOK node to emit profiler tail call hook. This should be
    // inserted before the args are setup but after the side effects of args are
    // computed. That is, GT_PROF_HOOK node needs to be inserted before GT_START_NONGC
    // node if one exists.
    if (comp->compIsProfilerHookNeeded())
    {
        InsertProfTailCallHook(call, startNonGCNode);
    }

#else // !FEATURE_FASTTAILCALL

    // Platform does not implement fast tail call mechanism. This cannot be
    // reached because we always choose to do a tailcall via helper on those
    // platforms (or no tailcall at all).
    unreached();
#endif
}
//
//------------------------------------------------------------------------
// RehomeArgForFastTailCall: Introduce temps for args that may be overwritten
// during fast tailcall sequence.
//
// Arguments:
//    lclNum - the lcl num of the arg that will be overwritten.
//    insertTempBefore - the node at which to copy the arg into a temp.
//    lookForUsesStart - the node where to start scanning and replacing uses of
//                       the arg specified by lclNum.
//    callNode - the call node that is being dispatched as a fast tailcall.
//
// Assumptions:
//    all args must be non-null.
//
// Notes:
//     This function scans for uses of the arg specified by lclNum starting
//     from the lookForUsesStart node. If it finds any uses it introduces a temp
//     for this argument and updates uses to use this instead. In the situation
//     where it introduces a temp it can thus invalidate pointers to other
//     locals.
//
void Lowering::RehomeArgForFastTailCall(unsigned int lclNum,
                                        GenTree*     insertTempBefore,
                                        GenTree*     lookForUsesStart,
                                        GenTreeCall* callNode)
{
    unsigned int tmpLclNum = BAD_VAR_NUM;
    for (GenTree* treeNode = lookForUsesStart; treeNode != callNode; treeNode = treeNode->gtNext)
    {
        if (!treeNode->OperIsLocal() && !treeNode->OperIs(GT_LCL_ADDR))
        {
            continue;
        }

        GenTreeLclVarCommon* lcl = treeNode->AsLclVarCommon();

        if (lcl->GetLclNum() != lclNum)
        {
            continue;
        }

        // Create tmp and use it in place of callerArgDsc
        if (tmpLclNum == BAD_VAR_NUM)
        {
            tmpLclNum = comp->lvaGrabTemp(true DEBUGARG("Fast tail call lowering is creating a new local variable"));

            LclVarDsc* callerArgDsc          = comp->lvaGetDesc(lclNum);
            var_types  tmpTyp                = genActualType(callerArgDsc->TypeGet());
            comp->lvaTable[tmpLclNum].lvType = tmpTyp;
            // TODO-CQ: I don't see why we should copy doNotEnreg.
            comp->lvaTable[tmpLclNum].lvDoNotEnregister = callerArgDsc->lvDoNotEnregister;
#ifdef DEBUG
            comp->lvaTable[tmpLclNum].SetDoNotEnregReason(callerArgDsc->GetDoNotEnregReason());
#endif // DEBUG

            GenTree* value;
#ifdef TARGET_ARM
            if (tmpTyp == TYP_LONG)
            {
                GenTree* loResult = comp->gtNewLclFldNode(lclNum, TYP_INT, 0);
                GenTree* hiResult = comp->gtNewLclFldNode(lclNum, TYP_INT, 4);
                value             = new (comp, GT_LONG) GenTreeOp(GT_LONG, TYP_LONG, loResult, hiResult);
            }
            else
#endif // TARGET_ARM
            {
                value = comp->gtNewLclvNode(lclNum, tmpTyp);
            }

            if (tmpTyp == TYP_STRUCT)
            {
                comp->lvaSetStruct(tmpLclNum, comp->lvaGetDesc(lclNum)->GetLayout(), false);
            }
            GenTreeLclVar* storeLclVar = comp->gtNewStoreLclVarNode(tmpLclNum, value);
            BlockRange().InsertBefore(insertTempBefore, LIR::SeqTree(comp, storeLclVar));
            ContainCheckRange(value, storeLclVar);
            LowerNode(storeLclVar);
        }

        lcl->SetLclNum(tmpLclNum);
    }
}

//------------------------------------------------------------------------
// LowerTailCallViaJitHelper: lower a call via the tailcall JIT helper. Morph
// has already inserted tailcall helper special arguments. This function inserts
// actual data for some placeholders. This function is only used on x86.
//
// Lower
//      tail.call(<function args>, int numberOfOldStackArgs, int dummyNumberOfNewStackArgs, int flags, void* dummyArg)
// as
//      JIT_TailCall(<function args>, int numberOfOldStackArgsWords, int numberOfNewStackArgsWords, int flags, void*
//      callTarget)
// Note that the special arguments are on the stack, whereas the function arguments follow the normal convention.
//
// Also inserts PInvoke method epilog if required.
//
// Arguments:
//    call         -  The call node
//    callTarget   -  The real call target. This is used to replace the dummyArg during lowering.
//
// Return Value:
//    Returns control expression tree for making a call to helper Jit_TailCall.
//
GenTree* Lowering::LowerTailCallViaJitHelper(GenTreeCall* call, GenTree* callTarget)
{
    // Tail call restrictions i.e. conditions under which tail prefix is ignored.
    // Most of these checks are already done by importer or fgMorphTailCall().
    // This serves as a double sanity check.
    assert((comp->info.compFlags & CORINFO_FLG_SYNCH) == 0); // tail calls from synchronized methods
    assert(!call->IsUnmanaged());                            // tail calls to unamanaged methods
    assert(!comp->compLocallocUsed);                         // tail call from methods that also do localloc

    // We expect to see a call that meets the following conditions
    assert(call->IsTailCallViaJitHelper());
    assert(callTarget != nullptr);

    // The TailCall helper call never returns to the caller and is not GC interruptible.
    // Therefore the block containing the tail call should be a GC safe point to avoid
    // GC starvation. It is legal for the block to be unmarked iff the entry block is a
    // GC safe point, as the entry block trivially dominates every reachable block.
    assert(comp->compCurBB->HasFlag(BBF_GC_SAFE_POINT) || comp->fgFirstBB->HasFlag(BBF_GC_SAFE_POINT));

    // If PInvokes are in-lined, we have to remember to execute PInvoke method epilog anywhere that
    // a method returns.  This is a case of caller method has both PInvokes and tail calls.
    if (comp->compMethodRequiresPInvokeFrame())
    {
        InsertPInvokeMethodEpilog(comp->compCurBB DEBUGARG(call));
    }

    // Remove gtCallAddr from execution order if present.
    if (call->gtCallType == CT_INDIRECT)
    {
        assert(call->gtCallAddr != nullptr);

        bool               isClosed;
        LIR::ReadOnlyRange callAddrRange = BlockRange().GetTreeRange(call->gtCallAddr, &isClosed);
        assert(isClosed);

        BlockRange().Remove(std::move(callAddrRange));
    }

    // The callTarget tree needs to be sequenced.
    LIR::Range callTargetRange = LIR::SeqTree(comp, callTarget);

    // Verify the special args are what we expect, and replace the dummy args with real values.
    // We need to figure out the size of the outgoing stack arguments, not including the special args.
    // The number of 4-byte words is passed to the helper for the incoming and outgoing argument sizes.
    // This number is exactly the next slot number in the call's argument info struct.
    unsigned  nNewStkArgsBytes = call->gtArgs.OutgoingArgsStackSize();
    const int wordSize         = 4;
    unsigned  nNewStkArgsWords = nNewStkArgsBytes / wordSize;
    assert(nNewStkArgsWords >= 4); // There must be at least the four special stack args.
    nNewStkArgsWords -= 4;

    unsigned numArgs = call->gtArgs.CountArgs();

    // arg 0 == callTarget.
    CallArg* argEntry = call->gtArgs.GetArgByIndex(numArgs - 1);
    assert(argEntry != nullptr);
    GenTree* arg0 = argEntry->GetEarlyNode()->AsPutArgStk()->gtGetOp1();

    ContainCheckRange(callTargetRange);
    BlockRange().InsertAfter(arg0, std::move(callTargetRange));

    bool               isClosed;
    LIR::ReadOnlyRange secondArgRange = BlockRange().GetTreeRange(arg0, &isClosed);
    assert(isClosed);
    BlockRange().Remove(std::move(secondArgRange));

    argEntry->GetEarlyNode()->AsPutArgStk()->gtOp1 = callTarget;

    // arg 1 == flags
    argEntry = call->gtArgs.GetArgByIndex(numArgs - 2);
    assert(argEntry != nullptr);
    GenTree* arg1 = argEntry->GetEarlyNode()->AsPutArgStk()->gtGetOp1();
    assert(arg1->gtOper == GT_CNS_INT);

    ssize_t tailCallHelperFlags = 1 |                                  // always restore EDI,ESI,EBX
                                  (call->IsVirtualStub() ? 0x2 : 0x0); // Stub dispatch flag
    arg1->AsIntCon()->gtIconVal = tailCallHelperFlags;

    // arg 2 == numberOfNewStackArgsWords
    argEntry = call->gtArgs.GetArgByIndex(numArgs - 3);
    assert(argEntry != nullptr);
    GenTree* arg2 = argEntry->GetEarlyNode()->AsPutArgStk()->gtGetOp1();
    assert(arg2->gtOper == GT_CNS_INT);

    arg2->AsIntCon()->gtIconVal = nNewStkArgsWords;

#ifdef DEBUG
    // arg 3 == numberOfOldStackArgsWords
    argEntry = call->gtArgs.GetArgByIndex(numArgs - 4);
    assert(argEntry != nullptr);
    GenTree* arg3 = argEntry->GetEarlyNode()->AsPutArgStk()->gtGetOp1();
    assert(arg3->gtOper == GT_CNS_INT);
#endif // DEBUG

    // Transform this call node into a call to Jit tail call helper.
    call->gtCallType    = CT_HELPER;
    call->gtCallMethHnd = comp->eeFindHelper(CORINFO_HELP_TAILCALL);
    call->gtFlags &= ~GTF_CALL_VIRT_KIND_MASK;

    // Lower this as if it were a pure helper call.
    call->gtCallMoreFlags &= ~(GTF_CALL_M_TAILCALL | GTF_CALL_M_TAILCALL_VIA_JIT_HELPER);
    GenTree* result = LowerDirectCall(call);

    // Now add back tail call flags for identifying this node as tail call dispatched via helper.
    call->gtCallMoreFlags |= GTF_CALL_M_TAILCALL | GTF_CALL_M_TAILCALL_VIA_JIT_HELPER;

#ifdef PROFILING_SUPPORTED
    // Insert profiler tail call hook if needed.
    // Since we don't know the insertion point, pass null for second param.
    if (comp->compIsProfilerHookNeeded())
    {
        InsertProfTailCallHook(call, nullptr);
    }
#endif // PROFILING_SUPPORTED

    return result;
}

//------------------------------------------------------------------------
// LowerCFGCall: Potentially lower a call to use control-flow guard. This
// expands indirect calls into either a validate+call sequence or to a dispatch
// helper taking the original target in a special register.
//
// Arguments:
//    call         -  The call node
//
void Lowering::LowerCFGCall(GenTreeCall* call)
{
    assert(!call->IsHelperCall(comp, CORINFO_HELP_DISPATCH_INDIRECT_CALL));
    if (call->IsHelperCall(comp, CORINFO_HELP_VALIDATE_INDIRECT_CALL))
    {
        return;
    }

    GenTree* callTarget = call->gtCallType == CT_INDIRECT ? call->gtCallAddr : call->gtControlExpr;
    if (callTarget == nullptr)
    {
        assert((call->gtCallType != CT_INDIRECT) && (!call->IsVirtual() || call->IsVirtualStubRelativeIndir()));
        if (!call->IsVirtual())
        {
            // Direct call with stashed address
            return;
        }

        // This is a VSD call with the call target being null because we are
        // supposed to load it from the indir cell. Due to CFG we will need
        // this address twice, and at least on ARM64 we do not want to
        // materialize the constant both times.
        CallArg* indirCellArg = call->gtArgs.FindWellKnownArg(WellKnownArg::VirtualStubCell);
        assert((indirCellArg != nullptr) && indirCellArg->GetNode()->OperIs(GT_PUTARG_REG));

        GenTreeOp* putArgNode = indirCellArg->GetNode()->AsOp();
        LIR::Use   indirCellArgUse(BlockRange(), &putArgNode->gtOp1, putArgNode);

        // On non-xarch, we create a local even for constants. On xarch cloning
        // the constant is better since it can be contained in the load below.
        bool cloneConsts = false;
#ifdef TARGET_XARCH
        cloneConsts = true;
#endif

        GenTree* indirCellClone;

        if (indirCellArgUse.Def()->OperIs(GT_LCL_VAR) || (cloneConsts && indirCellArgUse.Def()->IsCnsIntOrI()))
        {
            indirCellClone = comp->gtClone(indirCellArgUse.Def());
        }
        else
        {
            unsigned newLcl = indirCellArgUse.ReplaceWithLclVar(comp);
            indirCellClone  = comp->gtNewLclvNode(newLcl, TYP_I_IMPL);
        }

        callTarget                  = Ind(indirCellClone);
        LIR::Range controlExprRange = LIR::SeqTree(comp, callTarget);
        ContainCheckRange(controlExprRange);

        BlockRange().InsertBefore(call, std::move(controlExprRange));
        call->gtControlExpr = callTarget;
    }
    else
    {
        if (callTarget->IsIntegralConst())
        {
            // This is a direct call, no CFG check is necessary.
            return;
        }
    }

    CFGCallKind cfgKind = call->GetCFGCallKind();

    switch (cfgKind)
    {
        case CFGCallKind::ValidateAndCall:
        {
            // To safely apply CFG we need to generate a very specific pattern:
            // in particular, it is a safety issue to allow the JIT to reload
            // the call target from memory between calling
            // CORINFO_HELP_VALIDATE_INDIRECT_CALL and the target. This is
            // something that would easily occur in debug codegen if we
            // produced high-level IR. Instead we will use a GT_PHYSREG node
            // to get the target back from the register that contains the target.
            //
            // Additionally, the validator does not preserve all arg registers,
            // so we have to move all GT_PUTARG_REG nodes that would otherwise
            // be trashed ahead. The JIT also has an internal invariant that
            // once GT_PUTARG nodes start to appear in LIR, the call is coming
            // up. To avoid breaking this invariant we move _all_ GT_PUTARG
            // nodes (in particular, GC info reporting relies on this).
            //
            // To sum up, we end up transforming
            //
            // ta... = <early args>
            // tb... = <late args>
            // tc = callTarget
            // GT_CALL tc, ta..., tb...
            //
            // into
            //
            // ta... = <early args> (without GT_PUTARG_* nodes)
            // tb = callTarget
            // GT_CALL CORINFO_HELP_VALIDATE_INDIRECT_CALL, tb
            // tc = GT_PHYSREG REG_VALIDATE_INDIRECT_CALL_ADDR (preserved by helper)
            // td = <moved GT_PUTARG_* nodes>
            // GT_CALL tb, ta..., td..
            //

            GenTree* regNode = PhysReg(REG_VALIDATE_INDIRECT_CALL_ADDR, TYP_I_IMPL);
            LIR::Use useOfTar;
            bool     gotUse = BlockRange().TryGetUse(callTarget, &useOfTar);
            assert(gotUse);
            useOfTar.ReplaceWith(regNode);

            // Add the call to the validator. Use a placeholder for the target while we
            // morph, sequence and lower, to avoid redoing that for the actual target.
            GenTree*     targetPlaceholder = comp->gtNewZeroConNode(callTarget->TypeGet());
            GenTreeCall* validate          = comp->gtNewHelperCallNode(CORINFO_HELP_VALIDATE_INDIRECT_CALL, TYP_VOID);
            NewCallArg   newArg =
                NewCallArg::Primitive(targetPlaceholder).WellKnown(WellKnownArg::ValidateIndirectCallTarget);
            validate->gtArgs.PushFront(comp, newArg);

            comp->fgMorphTree(validate);

            LIR::Range validateRange = LIR::SeqTree(comp, validate);
            GenTree*   validateFirst = validateRange.FirstNode();
            GenTree*   validateLast  = validateRange.LastNode();
            // Insert the validator with the call target before the late args.
            BlockRange().InsertBefore(call, std::move(validateRange));

            // Swap out the target
            gotUse = BlockRange().TryGetUse(targetPlaceholder, &useOfTar);
            assert(gotUse);
            useOfTar.ReplaceWith(callTarget);
            targetPlaceholder->SetUnusedValue();

            LowerRange(validateFirst, validateLast);

            // Insert the PHYSREG node that we must load right after validation.
            BlockRange().InsertAfter(validate, regNode);
            LowerNode(regNode);

            // Finally move all GT_PUTARG_* nodes
            MoveCFGCallArgs(call);
            break;
        }
        case CFGCallKind::Dispatch:
        {
#ifdef REG_DISPATCH_INDIRECT_CALL_ADDR
            // Now insert the call target as an extra argument.
            //
            NewCallArg callTargetNewArg =
                NewCallArg::Primitive(callTarget).WellKnown(WellKnownArg::DispatchIndirectCallTarget);
            CallArg* targetArg = call->gtArgs.PushBack(comp, callTargetNewArg);
            targetArg->SetEarlyNode(nullptr);
            targetArg->SetLateNode(callTarget);
            call->gtArgs.PushLateBack(targetArg);

            // Set up ABI information for this arg.
            targetArg->AbiInfo.ArgType = callTarget->TypeGet();
            targetArg->AbiInfo.SetRegNum(0, REG_DISPATCH_INDIRECT_CALL_ADDR);
            targetArg->AbiInfo.NumRegs = 1;
            targetArg->AbiInfo.SetByteSize(TARGET_POINTER_SIZE, TARGET_POINTER_SIZE, false, false);

            // Lower the newly added args now that call is updated
            LowerArg(call, targetArg, true /* late */);

            // Finally update the call to be a helper call
            call->gtCallType    = CT_HELPER;
            call->gtCallMethHnd = Compiler::eeFindHelper(CORINFO_HELP_DISPATCH_INDIRECT_CALL);
            call->gtFlags &= ~GTF_CALL_VIRT_KIND_MASK;
#ifdef FEATURE_READYTORUN
            call->gtEntryPoint.addr       = nullptr;
            call->gtEntryPoint.accessType = IAT_VALUE;
#endif

            // Now relower the call target
            call->gtControlExpr = LowerDirectCall(call);

            if (call->gtControlExpr != nullptr)
            {
                LIR::Range dispatchControlExprRange = LIR::SeqTree(comp, call->gtControlExpr);

                ContainCheckRange(dispatchControlExprRange);
                BlockRange().InsertBefore(call, std::move(dispatchControlExprRange));
            }
#else
            assert(!"Unexpected CFGCallKind::Dispatch for platform without dispatcher");
#endif
            break;
        }
        default:
            unreached();
    }
}

//------------------------------------------------------------------------
// IsCFGCallArgInvariantInRange: A cheap version of IsInvariantInRange to check
// if a node is invariant in the specified range. In other words, can 'node' be
// moved to right before 'endExclusive' without its computation changing
// values?
//
// Arguments:
//    node         -  The node.
//    endExclusive -  The exclusive end of the range to check invariance for.
//
bool Lowering::IsCFGCallArgInvariantInRange(GenTree* node, GenTree* endExclusive)
{
    assert(node->Precedes(endExclusive));

    if (node->IsInvariant())
    {
        return true;
    }

    if (!node->IsValue())
    {
        return false;
    }

    if (node->OperIsLocal())
    {
        GenTreeLclVarCommon* lcl  = node->AsLclVarCommon();
        LclVarDsc*           desc = comp->lvaGetDesc(lcl);
        if (desc->IsAddressExposed())
        {
            return false;
        }

        // Currently, non-address exposed locals have the property that their
        // use occurs at the user, so no further interference check is
        // necessary.
        return true;
    }

    return false;
}

//------------------------------------------------------------------------
// MoveCFGCallArg: Given a call that will be CFG transformed using the
// validate+call scheme, and an argument GT_PUTARG_* or GT_FIELD_LIST node,
// move that node right before the call.
//
// Arguments:
//    call - The call that is being CFG transformed
//    node - The argument node
//
// Remarks:
//    We can always move the GT_PUTARG_* node further ahead as the side-effects
//    of these nodes are handled by LSRA. However, the operands of these nodes
//    are not always safe to move further ahead; for invariant operands, we
//    move them ahead as well to shorten the lifetime of these values.
//
void Lowering::MoveCFGCallArg(GenTreeCall* call, GenTree* node)
{
    assert(node->OperIsPutArg() || node->OperIsFieldList());

    if (node->OperIsFieldList())
    {
        JITDUMP("Node is a GT_FIELD_LIST; moving all operands\n");
        for (GenTreeFieldList::Use& operand : node->AsFieldList()->Uses())
        {
            assert(operand.GetNode()->OperIsPutArg());
            MoveCFGCallArg(call, operand.GetNode());
        }
    }
    else
    {
        GenTree* operand = node->AsOp()->gtGetOp1();
        JITDUMP("Checking if we can move operand of GT_PUTARG_* node:\n");
        DISPTREE(operand);
        if (((operand->gtFlags & GTF_ALL_EFFECT) == 0) && IsCFGCallArgInvariantInRange(operand, call))
        {
            JITDUMP("...yes, moving to after validator call\n");
            BlockRange().Remove(operand);
            BlockRange().InsertBefore(call, operand);
        }
        else
        {
            JITDUMP("...no, operand has side effects or is not invariant\n");
        }
    }

    JITDUMP("Moving\n");
    DISPTREE(node);
    JITDUMP("\n");
    BlockRange().Remove(node);
    BlockRange().InsertBefore(call, node);
}

//------------------------------------------------------------------------
// MoveCFGCallArgs: Given a call that will be CFG transformed using the
// validate+call scheme, move all GT_PUTARG_* or GT_FIELD_LIST nodes right before the call.
//
// Arguments:
//    call - The call that is being CFG transformed
//
// Remarks:
//    See comments in MoveCFGCallArg for more details.
//
void Lowering::MoveCFGCallArgs(GenTreeCall* call)
{
    // Finally move all GT_PUTARG_* nodes
    for (CallArg& arg : call->gtArgs.EarlyArgs())
    {
        GenTree* node = arg.GetEarlyNode();
        // Non-value nodes in early args are setup nodes for late args.
        if (node->IsValue())
        {
            assert(node->OperIsPutArg() || node->OperIsFieldList());
            MoveCFGCallArg(call, node);
        }
    }

    for (CallArg& arg : call->gtArgs.LateArgs())
    {
        GenTree* node = arg.GetLateNode();
        assert(node->OperIsPutArg() || node->OperIsFieldList());
        MoveCFGCallArg(call, node);
    }
}

#ifndef TARGET_64BIT
//------------------------------------------------------------------------
// Lowering::DecomposeLongCompare: Decomposes a TYP_LONG compare node.
//
// Arguments:
//    cmp - the compare node
//
// Return Value:
//    The next node to lower.
//
// Notes:
//    This is done during lowering because DecomposeLongs handles only nodes
//    that produce TYP_LONG values. Compare nodes may consume TYP_LONG values
//    but produce TYP_INT values.
//
GenTree* Lowering::DecomposeLongCompare(GenTree* cmp)
{
    assert(cmp->gtGetOp1()->TypeGet() == TYP_LONG);

    GenTree* src1 = cmp->gtGetOp1();
    GenTree* src2 = cmp->gtGetOp2();
    assert(src1->OperIs(GT_LONG));
    assert(src2->OperIs(GT_LONG));
    GenTree* loSrc1 = src1->gtGetOp1();
    GenTree* hiSrc1 = src1->gtGetOp2();
    GenTree* loSrc2 = src2->gtGetOp1();
    GenTree* hiSrc2 = src2->gtGetOp2();
    BlockRange().Remove(src1);
    BlockRange().Remove(src2);

    genTreeOps condition = cmp->OperGet();
    GenTree*   loCmp;
    GenTree*   hiCmp;

    if (cmp->OperIs(GT_EQ, GT_NE))
    {
        //
        // Transform (x EQ|NE y) into (((x.lo XOR y.lo) OR (x.hi XOR y.hi)) EQ|NE 0). If y is 0 then this can
        // be reduced to just ((x.lo OR x.hi) EQ|NE 0). The OR is expected to set the condition flags so we
        // don't need to generate a redundant compare against 0, we only generate a SETCC|JCC instruction.
        //
        // XOR is used rather than SUB because it is commutative and thus allows swapping the operands when
        // the first happens to be a constant. Usually only the second compare operand is a constant but it's
        // still possible to have a constant on the left side. For example, when src1 is a uint->ulong cast
        // then hiSrc1 would be 0.
        //

        if (loSrc1->OperIs(GT_CNS_INT))
        {
            std::swap(loSrc1, loSrc2);
        }

        if (loSrc2->IsIntegralConst(0))
        {
            BlockRange().Remove(loSrc2);
            loCmp = loSrc1;
        }
        else
        {
            loCmp = comp->gtNewOperNode(GT_XOR, TYP_INT, loSrc1, loSrc2);
            BlockRange().InsertBefore(cmp, loCmp);
            ContainCheckBinary(loCmp->AsOp());
        }

        if (hiSrc1->OperIs(GT_CNS_INT))
        {
            std::swap(hiSrc1, hiSrc2);
        }

        if (hiSrc2->IsIntegralConst(0))
        {
            BlockRange().Remove(hiSrc2);
            hiCmp = hiSrc1;
        }
        else
        {
            hiCmp = comp->gtNewOperNode(GT_XOR, TYP_INT, hiSrc1, hiSrc2);
            BlockRange().InsertBefore(cmp, hiCmp);
            ContainCheckBinary(hiCmp->AsOp());
        }

        hiCmp = comp->gtNewOperNode(GT_OR, TYP_INT, loCmp, hiCmp);
        BlockRange().InsertBefore(cmp, hiCmp);
        ContainCheckBinary(hiCmp->AsOp());
    }
    else
    {
        assert(cmp->OperIs(GT_LT, GT_LE, GT_GE, GT_GT));

        //
        // If the compare is signed then (x LT|GE y) can be transformed into ((x SUB y) LT|GE 0).
        // If the compare is unsigned we can still use SUB but we need to check the Carry flag,
        // not the actual result. In both cases we can simply check the appropriate condition flags
        // and ignore the actual result:
        //     SUB_LO loSrc1, loSrc2
        //     SUB_HI hiSrc1, hiSrc2
        //     SETCC|JCC (signed|unsigned LT|GE)
        // If loSrc2 happens to be 0 then the first SUB can be eliminated and the second one can
        // be turned into a CMP because the first SUB would have set carry to 0. This effectively
        // transforms a long compare against 0 into an int compare of the high part against 0.
        //
        // (x LE|GT y) can to be transformed into ((x SUB y) LE|GT 0) but checking that a long value
        // is greater than 0 is not so easy. We need to turn this into a positive/negative check
        // like the one we get for LT|GE compares, this can be achieved by swapping the compare:
        //     (x LE|GT y) becomes (y GE|LT x)
        //
        // Having to swap operands is problematic when the second operand is a constant. The constant
        // moves to the first operand where it cannot be contained and thus needs a register. This can
        // be avoided by changing the constant such that LE|GT becomes LT|GE:
        //     (x LE|GT 41) becomes (x LT|GE 42)
        //

        if (cmp->OperIs(GT_LE, GT_GT))
        {
            bool mustSwap = true;

            if (loSrc2->OperIs(GT_CNS_INT) && hiSrc2->OperIs(GT_CNS_INT))
            {
                uint32_t loValue  = static_cast<uint32_t>(loSrc2->AsIntCon()->IconValue());
                uint32_t hiValue  = static_cast<uint32_t>(hiSrc2->AsIntCon()->IconValue());
                uint64_t value    = static_cast<uint64_t>(loValue) | (static_cast<uint64_t>(hiValue) << 32);
                uint64_t maxValue = cmp->IsUnsigned() ? UINT64_MAX : INT64_MAX;

                if (value != maxValue)
                {
                    value++;
                    loValue = value & UINT32_MAX;
                    hiValue = (value >> 32) & UINT32_MAX;
                    loSrc2->AsIntCon()->SetIconValue(loValue);
                    hiSrc2->AsIntCon()->SetIconValue(hiValue);

                    condition = cmp->OperIs(GT_LE) ? GT_LT : GT_GE;
                    mustSwap  = false;
                }
            }

            if (mustSwap)
            {
                std::swap(loSrc1, loSrc2);
                std::swap(hiSrc1, hiSrc2);
                condition = GenTree::SwapRelop(condition);
            }
        }

        assert((condition == GT_LT) || (condition == GT_GE));

        if (loSrc2->IsIntegralConst(0))
        {
            BlockRange().Remove(loSrc2);

            // Very conservative dead code removal... but it helps.

            if (loSrc1->OperIs(GT_CNS_INT, GT_LCL_VAR, GT_LCL_FLD))
            {
                BlockRange().Remove(loSrc1);
            }
            else
            {
                loSrc1->SetUnusedValue();
            }

            hiCmp = comp->gtNewOperNode(GT_CMP, TYP_VOID, hiSrc1, hiSrc2);
            BlockRange().InsertBefore(cmp, hiCmp);
            ContainCheckCompare(hiCmp->AsOp());
        }
        else
        {
            loCmp = comp->gtNewOperNode(GT_CMP, TYP_VOID, loSrc1, loSrc2);
            loCmp->gtFlags |= GTF_SET_FLAGS;
            hiCmp = comp->gtNewOperNode(GT_SUB_HI, TYP_INT, hiSrc1, hiSrc2);
            BlockRange().InsertBefore(cmp, loCmp, hiCmp);
            ContainCheckCompare(loCmp->AsOp());
            ContainCheckBinary(hiCmp->AsOp());

            //
            // Try to move the first SUB_HI operands right in front of it, this allows using
            // a single temporary register instead of 2 (one for CMP and one for SUB_HI). Do
            // this only for locals as they won't change condition flags. Note that we could
            // move constants (except 0 which generates XOR reg, reg) but it's extremely rare
            // to have a constant as the first operand.
            //

            if (hiSrc1->OperIs(GT_LCL_VAR, GT_LCL_FLD) && IsInvariantInRange(hiSrc1, hiCmp))
            {
                BlockRange().Remove(hiSrc1);
                BlockRange().InsertBefore(hiCmp, hiSrc1);
            }
        }
    }

    hiCmp->gtFlags |= GTF_SET_FLAGS;
    if (hiCmp->IsValue())
    {
        hiCmp->SetUnusedValue();
    }

    LIR::Use cmpUse;
    if (BlockRange().TryGetUse(cmp, &cmpUse) && cmpUse.User()->OperIs(GT_JTRUE))
    {
        BlockRange().Remove(cmp);

        GenTree* jcc       = cmpUse.User();
        jcc->AsOp()->gtOp1 = nullptr;
        jcc->ChangeOper(GT_JCC);
        jcc->AsCC()->gtCondition = GenCondition::FromIntegralRelop(condition, cmp->IsUnsigned());
    }
    else
    {
        cmp->AsOp()->gtOp1 = nullptr;
        cmp->AsOp()->gtOp2 = nullptr;
        cmp->ChangeOper(GT_SETCC);
        cmp->AsCC()->gtCondition = GenCondition::FromIntegralRelop(condition, cmp->IsUnsigned());
    }

    return cmp->gtNext;
}
#endif // !TARGET_64BIT

//------------------------------------------------------------------------
// Lowering::OptimizeConstCompare: Performs various "compare with const" optimizations.
//
// Arguments:
//    cmp - the compare node
//
// Return Value:
//    The original compare node if lowering should proceed as usual or the next node
//    to lower if the compare node was changed in such a way that lowering is no
//    longer needed.
//
// Notes:
//    - Narrow operands to enable memory operand containment (XARCH specific).
//    - Transform cmp(and(x, y), 0) into test(x, y) (XARCH/Arm64 specific but could
//      be used for ARM as well if support for GT_TEST_EQ/GT_TEST_NE is added).
//    - Transform TEST(x, LSH(1, y)) into BT(x, y) (XARCH specific)
//    - Transform RELOP(OP, 0) into SETCC(OP) or JCC(OP) if OP can set the
//      condition flags appropriately (XARCH/ARM64 specific but could be extended
//      to ARM32 as well if ARM32 codegen supports GTF_SET_FLAGS).
//
GenTree* Lowering::OptimizeConstCompare(GenTree* cmp)
{
    assert(cmp->gtGetOp2()->IsIntegralConst());

    GenTree*       op1 = cmp->gtGetOp1();
    GenTreeIntCon* op2 = cmp->gtGetOp2()->AsIntCon();

#if defined(TARGET_XARCH) || defined(TARGET_ARM64)
    ssize_t op2Value = op2->IconValue();

#ifdef TARGET_XARCH
    var_types op1Type = op1->TypeGet();
    if (IsContainableMemoryOp(op1) && varTypeIsSmall(op1Type) && FitsIn(op1Type, op2Value))
    {
        //
        // If op1's type is small then try to narrow op2 so it has the same type as op1.
        // Small types are usually used by memory loads and if both compare operands have
        // the same type then the memory load can be contained. In certain situations
        // (e.g "cmp ubyte, 200") we also get a smaller instruction encoding.
        //

        op2->gtType = op1Type;
    }
    else
#endif
        if (op1->OperIs(GT_CAST) && !op1->gtOverflow())
    {
        GenTreeCast* cast       = op1->AsCast();
        var_types    castToType = cast->CastToType();
        GenTree*     castOp     = cast->gtGetOp1();

        if ((castToType == TYP_UBYTE) && FitsIn<UINT8>(op2Value))
        {
            //
            // Since we're going to remove the cast we need to be able to narrow the cast operand
            // to the cast type. This can be done safely only for certain opers (e.g AND, OR, XOR).
            // Some opers just can't be narrowed (e.g DIV, MUL) while other could be narrowed but
            // doing so would produce incorrect results (e.g. RSZ, RSH).
            //
            // The below list of handled opers is conservative but enough to handle the most common
            // situations.
            //
            bool removeCast =
#ifdef TARGET_ARM64
                (op2Value == 0) && cmp->OperIs(GT_EQ, GT_NE, GT_GT) && !castOp->isContained() &&
#endif
                (castOp->OperIs(GT_LCL_VAR, GT_CALL, GT_OR, GT_XOR, GT_AND)
#ifdef TARGET_XARCH
                 || IsContainableMemoryOp(castOp)
#endif
                     );

            if (removeCast)
            {
                assert(!castOp->gtOverflowEx()); // Must not be an overflow checking operation

#ifdef TARGET_ARM64
                bool cmpEq = cmp->OperIs(GT_EQ);

                cmp->SetOperRaw(cmpEq ? GT_TEST_EQ : GT_TEST_NE);
                op2->SetIconValue(0xff);
                op2->gtType = castOp->gtType;
#else
                castOp->gtType = castToType;
                op2->gtType    = castToType;
#endif
                // If we have any contained memory ops on castOp, they must now not be contained.
                castOp->ClearContained();

                if (castOp->OperIs(GT_OR, GT_XOR, GT_AND))
                {
                    castOp->gtGetOp1()->ClearContained();
                    castOp->gtGetOp2()->ClearContained();
                    ContainCheckBinary(castOp->AsOp());
                }

                cmp->AsOp()->gtOp1 = castOp;

                BlockRange().Remove(cast);
            }
        }
    }
    else if (op1->OperIs(GT_AND) && cmp->OperIs(GT_EQ, GT_NE))
    {
        //
        // Transform ((x AND y) EQ|NE 0) into (x TEST_EQ|TEST_NE y) when possible.
        //

        GenTree* andOp1 = op1->gtGetOp1();
        GenTree* andOp2 = op1->gtGetOp2();

        //
        // If we don't have a 0 compare we can get one by transforming ((x AND mask) EQ|NE mask)
        // into ((x AND mask) NE|EQ 0) when mask is a single bit.
        //
        if ((op2Value != 0) && isPow2(static_cast<target_size_t>(op2Value)) && andOp2->IsIntegralConst(op2Value))
        {
            op2Value = 0;
            op2->SetIconValue(0);
            cmp->SetOperRaw(GenTree::ReverseRelop(cmp->OperGet()));
        }

        // Optimizes (X & 1) != 0 to (X & 1)
        // Optimizes (X & 1) == 0 to ((NOT X) & 1)
        // (== 1 or != 1) cases are transformed to (!= 0 or == 0) above
        // The compiler requires jumps to have relop operands, so we do not fold that case.

        const bool optimizeToAnd    = (op2Value == 0) && cmp->OperIs(GT_NE);
        const bool optimizeToNotAnd = (op2Value == 0) && cmp->OperIs(GT_EQ);

        if ((andOp2->IsIntegralConst(1)) && (genActualType(op1) == cmp->TypeGet()) &&
            (optimizeToAnd || optimizeToNotAnd))
        {
            LIR::Use cmpUse;
            if (BlockRange().TryGetUse(cmp, &cmpUse) && !cmpUse.User()->OperIs(GT_JTRUE) &&
                !cmpUse.User()->OperIsConditional())
            {
                GenTree* next = cmp->gtNext;

                if (optimizeToNotAnd)
                {
                    GenTree* notNode   = comp->gtNewOperNode(GT_NOT, andOp1->TypeGet(), andOp1);
                    op1->AsOp()->gtOp1 = notNode;
                    BlockRange().InsertAfter(andOp1, notNode);
                }

                cmpUse.ReplaceWith(op1);

                BlockRange().Remove(cmp->gtGetOp2());
                BlockRange().Remove(cmp);

                return next;
            }
        }

        if (op2Value == 0)
        {
            BlockRange().Remove(op1);
            BlockRange().Remove(op2);

            cmp->SetOperRaw(cmp->OperIs(GT_EQ) ? GT_TEST_EQ : GT_TEST_NE);
            cmp->AsOp()->gtOp1 = andOp1;
            cmp->AsOp()->gtOp2 = andOp2;
            // We will re-evaluate containment below
            andOp1->ClearContained();
            andOp2->ClearContained();

#ifdef TARGET_XARCH
            if (IsContainableMemoryOp(andOp1) && andOp2->IsIntegralConst())
            {
                //
                // For "test" we only care about the bits that are set in the second operand (mask).
                // If the mask fits in a small type then we can narrow both operands to generate a "test"
                // instruction with a smaller encoding ("test" does not have a r/m32, imm8 form) and avoid
                // a widening load in some cases.
                //
                // For 16 bit operands we narrow only if the memory operand is already 16 bit. This matches
                // the behavior of a previous implementation and avoids adding more cases where we generate
                // 16 bit instructions that require a length changing prefix (0x66). These suffer from
                // significant decoder stalls on Intel CPUs.
                //
                // We could also do this for 64 bit masks that fit into 32 bit but it doesn't help.
                // In such cases morph narrows down the existing GT_AND by inserting a cast between it and
                // the memory operand so we'd need to add more code to recognize and eliminate that cast.
                //

                size_t mask = static_cast<size_t>(andOp2->AsIntCon()->IconValue());

                if (FitsIn<UINT8>(mask))
                {
                    andOp1->gtType = TYP_UBYTE;
                    andOp2->gtType = TYP_UBYTE;
                }
                else if (FitsIn<UINT16>(mask) && genTypeSize(andOp1) == 2)
                {
                    andOp1->gtType = TYP_USHORT;
                    andOp2->gtType = TYP_USHORT;
                }
            }
#endif
        }
    }

#ifdef TARGET_XARCH
    if (cmp->OperIs(GT_TEST_EQ, GT_TEST_NE))
    {
        //
        // Transform TEST_EQ|NE(x, LSH(1, y)) into BT(x, y) when possible. Using BT
        // results in smaller and faster code. It also doesn't have special register
        // requirements, unlike LSH that requires the shift count to be in ECX.
        // Note that BT has the same behavior as LSH when the bit index exceeds the
        // operand bit size - it uses (bit_index MOD bit_size).
        //

        GenTree* lsh = cmp->gtGetOp2();

        if (lsh->OperIs(GT_LSH) && varTypeIsIntOrI(lsh->TypeGet()) && lsh->gtGetOp1()->IsIntegralConst(1))
        {
            cmp->SetOper(cmp->OperIs(GT_TEST_EQ) ? GT_BITTEST_EQ : GT_BITTEST_NE);
            cmp->AsOp()->gtOp2 = lsh->gtGetOp2();
            cmp->gtGetOp2()->ClearContained();

            BlockRange().Remove(lsh->gtGetOp1());
            BlockRange().Remove(lsh);

            return cmp->gtNext;
        }
    }
#endif // TARGET_XARCH
#endif // defined(TARGET_XARCH) || defined(TARGET_ARM64)

    // Optimize EQ/NE(relop/SETCC, 0) into (maybe reversed) cond.
    if (cmp->OperIs(GT_EQ, GT_NE) && op2->IsIntegralConst(0) && (op1->OperIsCompare() || op1->OperIs(GT_SETCC)))
    {
        LIR::Use use;
        if (BlockRange().TryGetUse(cmp, &use))
        {
            if (cmp->OperIs(GT_EQ))
            {
                GenTree* reversed = comp->gtReverseCond(op1);
                assert(reversed == op1);
            }

            // Relops and SETCC can be either TYP_INT or TYP_LONG typed, so we
            // may need to retype it.
            op1->gtType = cmp->TypeGet();

            GenTree* next = cmp->gtNext;
            use.ReplaceWith(op1);
            BlockRange().Remove(cmp->gtGetOp2());
            BlockRange().Remove(cmp);
            return next;
        }
    }

    return cmp;
}

//------------------------------------------------------------------------
// Lowering::LowerCompare: Lowers a compare node.
//
// Arguments:
//    cmp - the compare node
//
// Return Value:
//    The next node to lower.
//
GenTree* Lowering::LowerCompare(GenTree* cmp)
{
#ifndef TARGET_64BIT
    if (cmp->gtGetOp1()->TypeGet() == TYP_LONG)
    {
        return DecomposeLongCompare(cmp);
    }
#endif

    if (cmp->gtGetOp2()->IsIntegralConst() && !comp->opts.MinOpts())
    {
        GenTree* next = OptimizeConstCompare(cmp);

        // If OptimizeConstCompare return the compare node as "next" then we need to continue lowering.
        if (next != cmp)
        {
            return next;
        }
    }

#ifdef TARGET_XARCH
    if (cmp->gtGetOp1()->TypeGet() == cmp->gtGetOp2()->TypeGet())
    {
        if (varTypeIsSmall(cmp->gtGetOp1()->TypeGet()) && varTypeIsUnsigned(cmp->gtGetOp1()->TypeGet()))
        {
            //
            // If both operands have the same type then codegen will use the common operand type to
            // determine the instruction type. For small types this would result in performing a
            // signed comparison of two small unsigned values without zero extending them to TYP_INT
            // which is incorrect. Note that making the comparison unsigned doesn't imply that codegen
            // has to generate a small comparison, it can still correctly generate a TYP_INT comparison.
            //

            cmp->gtFlags |= GTF_UNSIGNED;
        }
    }
#endif // TARGET_XARCH
    ContainCheckCompare(cmp->AsOp());
    return cmp->gtNext;
}

#if !defined(TARGET_LOONGARCH64) && !defined(TARGET_RISCV64)
//------------------------------------------------------------------------
// Lowering::LowerJTrue: Lowers a JTRUE node.
//
// Arguments:
//    jtrue - the JTRUE node
//
// Return Value:
//    The next node to lower (usually nullptr).
//
// Notes:
//    On ARM64 this may remove the JTRUE node and transform its associated
//    relop into a JCMP node.
//
GenTree* Lowering::LowerJTrue(GenTreeOp* jtrue)
{
    GenTree* cond = jtrue->gtGetOp1();

    JITDUMP("Lowering JTRUE:\n");
    DISPTREERANGE(BlockRange(), jtrue);
    JITDUMP("\n");

#if defined(TARGET_ARM64)
    if (cond->OperIsCompare() && cond->gtGetOp2()->IsCnsIntOrI())
    {
        GenTree*     relopOp1 = cond->gtGetOp1();
        GenTree*     relopOp2 = cond->gtGetOp2();
        genTreeOps   newOper  = GT_COUNT;
        GenCondition cc;

        if (cond->OperIs(GT_EQ, GT_NE) && relopOp2->IsIntegralConst(0))
        {
            // Codegen will use cbz or cbnz in codegen which do not affect the flag register
            newOper = GT_JCMP;
            cc      = GenCondition::FromRelop(cond);
        }
        else if (cond->OperIs(GT_LT, GT_GE) && !cond->IsUnsigned() && relopOp2->IsIntegralConst(0))
        {
            // Codegen will use tbnz or tbz in codegen which do not affect the flag register
            newOper = GT_JTEST;
            cc      = cond->OperIs(GT_LT) ? GenCondition(GenCondition::NE) : GenCondition(GenCondition::EQ);
            // x < 0 => (x & signBit) != 0. Update the constant to be the sign bit.
            relopOp2->AsIntConCommon()->SetIntegralValue(
                (static_cast<INT64>(1) << (8 * genTypeSize(genActualType(relopOp1)) - 1)));
        }
        else if (cond->OperIs(GT_TEST_EQ, GT_TEST_NE) && isPow2(relopOp2->AsIntCon()->IconValue()))
        {
            // Codegen will use tbz or tbnz in codegen which do not affect the flag register
            newOper = GT_JTEST;
            cc      = GenCondition::FromRelop(cond);
        }

        if (newOper != GT_COUNT)
        {
            jtrue->ChangeOper(newOper);
            jtrue->gtOp1                 = relopOp1;
            jtrue->gtOp2                 = relopOp2;
            jtrue->AsOpCC()->gtCondition = cc;

            relopOp2->SetContained();

            BlockRange().Remove(cond);
            JITDUMP("Lowered to %s\n", GenTree::OpName(newOper));
            return nullptr;
        }
    }
#endif // TARGET_ARM64

    GenCondition condCode;
    if (TryLowerConditionToFlagsNode(jtrue, cond, &condCode))
    {
        jtrue->SetOper(GT_JCC);
        jtrue->AsCC()->gtCondition = condCode;
    }

    JITDUMP("Lowering JTRUE Result:\n");
    DISPTREERANGE(BlockRange(), jtrue);
    JITDUMP("\n");

    return nullptr;
}
#endif // !TARGET_LOONGARCH64 && !TARGET_RISCV64

//----------------------------------------------------------------------------------------------
// LowerSelect: Lower a GT_SELECT node.
//
// Arguments:
//     select - The node
//
// Return Value:
//     The next node to lower.
//
GenTree* Lowering::LowerSelect(GenTreeConditional* select)
{
    GenTree* cond     = select->gtCond;
    GenTree* trueVal  = select->gtOp1;
    GenTree* falseVal = select->gtOp2;

    // Replace SELECT cond 1/0 0/1 with (perhaps reversed) cond
    if (cond->OperIsCompare() && ((trueVal->IsIntegralConst(0) && falseVal->IsIntegralConst(1)) ||
                                  (trueVal->IsIntegralConst(1) && falseVal->IsIntegralConst(0))))
    {
        assert(select->TypeIs(TYP_INT, TYP_LONG));

        LIR::Use use;
        if (BlockRange().TryGetUse(select, &use))
        {
            if (trueVal->IsIntegralConst(0))
            {
                GenTree* reversed = comp->gtReverseCond(cond);
                assert(reversed == cond);
            }

            // Codegen supports also TYP_LONG typed compares so we can just
            // retype the compare instead of inserting a cast.
            cond->gtType = select->TypeGet();

            BlockRange().Remove(trueVal);
            BlockRange().Remove(falseVal);
            BlockRange().Remove(select);
            use.ReplaceWith(cond);

            return cond->gtNext;
        }
    }

    JITDUMP("Lowering select:\n");
    DISPTREERANGE(BlockRange(), select);
    JITDUMP("\n");

    // Do not transform GT_SELECT with GTF_SET_FLAGS into GT_SELECTCC; this
    // node is used by decomposition on x86.
    // TODO-CQ: If we allowed multiple nodes to consume the same CPU flags then
    // we could do this on x86. We currently disable if-conversion for TYP_LONG
    // on 32-bit architectures because of this.
    GenCondition selectCond;
    GenTreeOpCC* newSelect = nullptr;
    if (((select->gtFlags & GTF_SET_FLAGS) == 0) && TryLowerConditionToFlagsNode(select, cond, &selectCond))
    {
        select->SetOper(GT_SELECTCC);
        newSelect              = select->AsOpCC();
        newSelect->gtCondition = selectCond;
        ContainCheckSelect(newSelect);
        JITDUMP("Converted to SELECTCC:\n");
        DISPTREERANGE(BlockRange(), newSelect);
        JITDUMP("\n");
    }
    else
    {
        ContainCheckSelect(select);
    }

#ifdef TARGET_ARM64
    if (trueVal->OperIs(GT_NOT, GT_NEG, GT_ADD) || falseVal->OperIs(GT_NOT, GT_NEG, GT_ADD))
    {
        TryLowerCselToCSOp(select, cond);
    }
    else if (trueVal->IsCnsIntOrI() && falseVal->IsCnsIntOrI())
    {
        TryLowerCnsIntCselToCinc(select, cond);
    }
#endif

    return newSelect != nullptr ? newSelect->gtNext : select->gtNext;
}

//----------------------------------------------------------------------------------------------
// TryLowerConditionToFlagsNode: Given a node 'parent' that is able to consume
// conditions from CPU flags, try to transform 'condition' into a node that
// produces CPU flags, and reorder it to happen right before 'parent'.
//
// Arguments:
//     parent    - The parent node that can consume from CPU flags.
//     condition - The condition that to try to transform into something that produces CPU flags.
//     code      - [out] The condition code that makes the condition true.
//
// Return Value:
//     True if relop was transformed and is now right before 'parent'; otherwise false.
//
bool Lowering::TryLowerConditionToFlagsNode(GenTree* parent, GenTree* condition, GenCondition* cond)
{
    JITDUMP("Lowering condition:\n");
    DISPTREERANGE(BlockRange(), condition);
    JITDUMP("\n");

    if (condition->OperIsCompare())
    {
        if (!IsInvariantInRange(condition, parent))
        {
            return false;
        }

        GenTreeOp* relop = condition->AsOp();

        *cond           = GenCondition::FromRelop(relop);
        bool optimizing = comp->opts.OptimizationEnabled();

        GenTree* relopOp1 = relop->gtGetOp1();
        GenTree* relopOp2 = relop->gtGetOp2();

#ifdef TARGET_XARCH
        // Optimize FP x != x to only check parity flag. This is a common way of
        // checking NaN and avoids two branches that we would otherwise emit.
        if (optimizing && (cond->GetCode() == GenCondition::FNEU) && relopOp1->OperIsLocal() &&
            GenTree::Compare(relopOp1, relopOp2) && IsInvariantInRange(relopOp1, relop) &&
            IsInvariantInRange(relopOp2, relop))
        {
            *cond = GenCondition(GenCondition::P);
        }
#endif

        // Optimize EQ/NE(op_that_sets_zf, 0) into op_that_sets_zf with GTF_SET_FLAGS.
        if (optimizing && relop->OperIs(GT_EQ, GT_NE) && relopOp2->IsIntegralConst(0) &&
            relopOp1->SupportsSettingZeroFlag() && IsInvariantInRange(relopOp1, parent))
        {
            relopOp1->gtFlags |= GTF_SET_FLAGS;
            relopOp1->SetUnusedValue();

            BlockRange().Remove(relopOp1);
            BlockRange().InsertBefore(parent, relopOp1);
            BlockRange().Remove(relop);
            BlockRange().Remove(relopOp2);
        }
        else
        {
            relop->gtType = TYP_VOID;
            relop->gtFlags |= GTF_SET_FLAGS;

            if (relop->OperIs(GT_EQ, GT_NE, GT_LT, GT_LE, GT_GE, GT_GT))
            {
                relop->SetOper(GT_CMP);

                if (cond->PreferSwap())
                {
                    std::swap(relop->gtOp1, relop->gtOp2);
                    *cond = GenCondition::Swap(*cond);
                }
            }
#ifdef TARGET_XARCH
            else if (relop->OperIs(GT_BITTEST_EQ, GT_BITTEST_NE))
            {
                relop->SetOper(GT_BT);
            }
#endif
            else
            {
                assert(relop->OperIs(GT_TEST_EQ, GT_TEST_NE));
                relop->SetOper(GT_TEST);
            }

            if (relop->gtNext != parent)
            {
                BlockRange().Remove(relop);
                BlockRange().InsertBefore(parent, relop);
            }
        }

        return true;
    }

    if (condition->OperIs(GT_SETCC))
    {
        assert((condition->gtPrev->gtFlags & GTF_SET_FLAGS) != 0);
        GenTree* flagsDef = condition->gtPrev;
#ifdef TARGET_ARM64
        // CCMP is a flag producing node that also consumes flags, so find the
        // "root" of the flags producers and move the entire range.
        // We limit this to 10 nodes look back to avoid quadratic behavior.
        for (int i = 0; i < 10 && flagsDef->OperIs(GT_CCMP); i++)
        {
            assert((flagsDef->gtPrev != nullptr) && ((flagsDef->gtPrev->gtFlags & GTF_SET_FLAGS) != 0));
            flagsDef = flagsDef->gtPrev;
        }
#endif
        if (!IsRangeInvariantInRange(flagsDef, condition->gtPrev, parent, condition))
        {
            return false;
        }

        *cond = condition->AsCC()->gtCondition;

        LIR::Range range = BlockRange().Remove(flagsDef, condition->gtPrev);
        BlockRange().InsertBefore(parent, std::move(range));
        BlockRange().Remove(condition);
        return true;
    }

    return false;
}

//----------------------------------------------------------------------------------------------
// LowerNodeCC: Lowers a node that produces a boolean value by setting the condition flags.
//
// Arguments:
//     node - The node to lower
//     condition - The condition code of the generated SETCC/JCC node
//
// Return Value:
//     A SETCC/JCC node or nullptr if `node` is not used.
//
// Notes:
//     This simply replaces `node`'s use with an appropriate SETCC/JCC node,
//     `node` is not actually changed, except by having its GTF_SET_FLAGS set.
//     It's the caller's responsibility to change `node` such that it only
//     sets the condition flags, without producing a boolean value.
//
GenTreeCC* Lowering::LowerNodeCC(GenTree* node, GenCondition condition)
{
    // Skip over a chain of EQ/NE(x, 0) relops. This may be present either
    // because `node` is not a relop and so it cannot be used directly by a
    // JTRUE, or because the frontend failed to remove a EQ/NE(x, 0) that's
    // used as logical negation.
    //
    // Usually there's only one such relop but there's little difference
    // between removing one or all so we may as well remove them all.
    //
    // We can't allow any other nodes between `node` and its user because we
    // have no way of knowing if those nodes change flags or not. So we're looking
    // to skip over a sequence of appropriately connected zero and EQ/NE nodes.

    // The x in EQ/NE(x, 0)
    GenTree* relop = node;
    // The first node of the relop sequence
    GenTree* first = node->gtNext;
    // The node following the relop sequence
    GenTree* next = first;

    while ((next != nullptr) && next->IsIntegralConst(0) && (next->gtNext != nullptr) &&
           next->gtNext->OperIs(GT_EQ, GT_NE) && (next->gtNext->AsOp()->gtGetOp1() == relop) &&
           (next->gtNext->AsOp()->gtGetOp2() == next))
    {
        relop = next->gtNext;
        next  = relop->gtNext;

        if (relop->OperIs(GT_EQ))
        {
            condition = GenCondition::Reverse(condition);
        }
    }

    GenTreeCC* cc = nullptr;

    // Next may be null if `node` is not used. In that case we don't need to generate a SETCC node.
    if (next != nullptr)
    {
        if (next->OperIs(GT_JTRUE))
        {
            // If the instruction immediately following 'relop', i.e. 'next' is a conditional branch,
            // it should always have 'relop' as its 'op1'. If it doesn't, then we have improperly
            // constructed IL (the setting of a condition code should always immediately precede its
            // use, since the JIT doesn't track dataflow for condition codes). Still, if it happens
            // it's not our problem, it simply means that `node` is not used and can be removed.
            if (next->AsUnOp()->gtGetOp1() == relop)
            {
                assert(relop->OperIsCompare());

                next->ChangeOper(GT_JCC);
                cc              = next->AsCC();
                cc->gtCondition = condition;
            }
        }
        else
        {
            // If the node is used by something other than a JTRUE then we need to insert a
            // SETCC node to materialize the boolean value.
            LIR::Use use;

            if (BlockRange().TryGetUse(relop, &use))
            {
                cc = comp->gtNewCC(GT_SETCC, TYP_INT, condition);
                BlockRange().InsertAfter(node, cc);
                use.ReplaceWith(cc);
            }
        }
    }

    if (cc != nullptr)
    {
        node->gtFlags |= GTF_SET_FLAGS;
    }

    // Remove the chain of EQ/NE(x, 0) relop nodes, if any. Note that if a SETCC was
    // inserted after `node`, `first` still points to the node that was initially
    // after `node`.
    if (relop != node)
    {
        BlockRange().Remove(first, relop);
    }

    return cc;
}

// Lower "jmp <method>" tail call to insert PInvoke method epilog if required.
void Lowering::LowerJmpMethod(GenTree* jmp)
{
    assert(jmp->OperGet() == GT_JMP);

    JITDUMP("lowering GT_JMP\n");
    DISPNODE(jmp);
    JITDUMP("============\n");

    // If PInvokes are in-lined, we have to remember to execute PInvoke method epilog anywhere that
    // a method returns.
    if (comp->compMethodRequiresPInvokeFrame())
    {
        InsertPInvokeMethodEpilog(comp->compCurBB DEBUGARG(jmp));
    }
}

// Lower GT_RETURN node to insert PInvoke method epilog if required.
void Lowering::LowerRet(GenTreeUnOp* ret)
{
    assert(ret->OperGet() == GT_RETURN);

    JITDUMP("lowering GT_RETURN\n");
    DISPNODE(ret);
    JITDUMP("============\n");

    GenTree* retVal = ret->gtGetOp1();
    // There are two kinds of retyping:
    // - A simple bitcast can be inserted when:
    //   - We're returning a floating type as an integral type or vice-versa, or
    // - If we're returning a struct as a primitive type, we change the type of
    // 'retval' in 'LowerRetStructLclVar()'
    bool needBitcast        = (ret->TypeGet() != TYP_VOID) && !varTypeUsesSameRegType(ret, ret->gtGetOp1());
    bool doPrimitiveBitcast = false;
    if (needBitcast)
    {
        doPrimitiveBitcast = (!varTypeIsStruct(ret) && !varTypeIsStruct(retVal));
    }

    if (doPrimitiveBitcast)
    {
// Add a simple bitcast when both types are not structs.
// If one type is a struct it will be handled below.
#if defined(DEBUG)
        assert(!varTypeIsStruct(ret) && !varTypeIsStruct(retVal));
#endif

        GenTree* bitcast = comp->gtNewBitCastNode(ret->TypeGet(), retVal);
        ret->gtOp1       = bitcast;
        BlockRange().InsertBefore(ret, bitcast);
        ContainCheckBitCast(bitcast);
    }
    else if (ret->TypeGet() != TYP_VOID)
    {
#if FEATURE_MULTIREG_RET
        if (comp->compMethodReturnsMultiRegRetType() && retVal->OperIs(GT_LCL_VAR))
        {
            CheckMultiRegLclVar(retVal->AsLclVar(), comp->compRetTypeDesc.GetReturnRegCount());
        }
#endif // FEATURE_MULTIREG_RET
#ifdef DEBUG
        if (varTypeIsStruct(ret->TypeGet()) != varTypeIsStruct(retVal->TypeGet()))
        {
            if (varTypeIsStruct(ret->TypeGet()))
            {
                assert(comp->info.compRetNativeType != TYP_STRUCT);

                var_types retActualType    = genActualType(comp->info.compRetNativeType);
                var_types retValActualType = genActualType(retVal->TypeGet());

                bool constStructInit                  = retVal->IsConstInitVal();
                bool implicitCastFromSameOrBiggerSize = (genTypeSize(retActualType) <= genTypeSize(retValActualType));

                // This could happen if we have retyped op1 as a primitive type during struct promotion.
                bool actualTypesMatch = (retActualType == retValActualType);

                assert(actualTypesMatch || constStructInit || implicitCastFromSameOrBiggerSize);
            }
        }
#endif // DEBUG

        if (varTypeIsStruct(ret))
        {
            LowerRetStruct(ret);
        }
        else if (!ret->TypeIs(TYP_VOID) && varTypeIsStruct(retVal))
        {
            // Return struct as a primitive using Unsafe cast.
            assert(retVal->OperIs(GT_LCL_VAR));
            LowerRetSingleRegStructLclVar(ret);
        }
    }

    // Method doing PInvokes has exactly one return block unless it has tail calls.
    if (comp->compMethodRequiresPInvokeFrame())
    {
        InsertPInvokeMethodEpilog(comp->compCurBB DEBUGARG(ret));
    }
    ContainCheckRet(ret);
}

//----------------------------------------------------------------------------------------------
// LowerStoreLocCommon: platform independent part of local var or field store lowering.
//
// Arguments:
//     lclStore - The store lcl node to lower.
//
void Lowering::LowerStoreLocCommon(GenTreeLclVarCommon* lclStore)
{
    assert(lclStore->OperIs(GT_STORE_LCL_FLD, GT_STORE_LCL_VAR));
    JITDUMP("lowering store lcl var/field (before):\n");
    DISPTREERANGE(BlockRange(), lclStore);
    JITDUMP("\n");

    TryRetypingFloatingPointStoreToIntegerStore(lclStore);

    GenTree*   src           = lclStore->gtGetOp1();
    LclVarDsc* varDsc        = comp->lvaGetDesc(lclStore);
    const bool srcIsMultiReg = src->IsMultiRegNode();

    if (!srcIsMultiReg && varTypeIsStruct(varDsc))
    {
        // TODO-Cleanup: we want to check `varDsc->lvRegStruct` as the last condition instead of `!varDsc->lvPromoted`,
        // but we do not set it for `CSE` vars so it is currently failing.
        assert(varDsc->CanBeReplacedWithItsField(comp) || varDsc->lvDoNotEnregister || !varDsc->lvPromoted);
        if (varDsc->CanBeReplacedWithItsField(comp))
        {
            assert(varDsc->lvFieldCnt == 1);
            unsigned   fldNum = varDsc->lvFieldLclStart;
            LclVarDsc* fldDsc = comp->lvaGetDesc(fldNum);

            JITDUMP("Replacing an independently promoted local var V%02u with its only field V%02u for the store "
                    "from a call [%06u]\n",
                    lclStore->GetLclNum(), fldNum, comp->dspTreeID(lclStore));
            lclStore->SetLclNum(fldNum);
            lclStore->ChangeType(fldDsc->TypeGet());
            varDsc = fldDsc;
        }
    }

    if (srcIsMultiReg)
    {
        CheckMultiRegLclVar(lclStore->AsLclVar(), src->GetMultiRegCount(comp));
    }

    const var_types lclRegType = varDsc->GetRegisterType(lclStore);

    if ((lclStore->TypeGet() == TYP_STRUCT) && !srcIsMultiReg)
    {
        bool convertToStoreObj;
        if (lclStore->OperIs(GT_STORE_LCL_FLD))
        {
            convertToStoreObj = true;
        }
        else if (src->OperGet() == GT_CALL)
        {
            GenTreeCall* call = src->AsCall();

#ifdef DEBUG
            const ClassLayout* layout    = lclStore->GetLayout(comp);
            const unsigned     slotCount = layout->GetSlotCount();
#if defined(TARGET_XARCH) && !defined(UNIX_AMD64_ABI)
            // Windows x64 doesn't have multireg returns,
            // x86 uses it only for long return type, not for structs.
            assert(slotCount == 1);
            assert(lclRegType != TYP_UNDEF);
#else  // !TARGET_XARCH || UNIX_AMD64_ABI
            if (!comp->IsHfa(layout->GetClassHandle()))
            {
                if (slotCount > 1)
                {
                    assert(call->HasMultiRegRetVal());
                }
                else
                {
                    unsigned size = layout->GetSize();
                    assert((size <= 8) || (size == 16));
                    bool isPowerOf2    = (((size - 1) & size) == 0);
                    bool isTypeDefined = (lclRegType != TYP_UNDEF);
                    assert(isPowerOf2 == isTypeDefined);
                }
            }
#endif // !TARGET_XARCH || UNIX_AMD64_ABI
#endif // DEBUG

#if !defined(WINDOWS_AMD64_ABI)
            if (!call->HasMultiRegRetVal() && (lclRegType == TYP_UNDEF))
            {
                // If we have a single return register,
                // but we can't retype it as a primitive type, we must spill it.
                GenTreeLclVar* spilledCall = SpillStructCallResult(call);
                lclStore->gtOp1            = spilledCall;
                src                        = lclStore->gtOp1;
                JITDUMP("lowering store lcl var/field has to spill call src.\n");
                LowerStoreLocCommon(lclStore);
                return;
            }
#endif // !WINDOWS_AMD64_ABI
            convertToStoreObj = false;
        }
        else if (!varDsc->IsEnregisterableType())
        {
            convertToStoreObj = true;
        }
        else if (src->OperIs(GT_CNS_INT))
        {
            assert(src->IsIntegralConst(0) && "expected an INIT_VAL for non-zero init.");

#ifdef FEATURE_SIMD
            if (varTypeIsSIMD(lclRegType))
            {
                GenTree* zeroCon = comp->gtNewZeroConNode(lclRegType);

                BlockRange().InsertAfter(src, zeroCon);
                BlockRange().Remove(src);

                src             = zeroCon;
                lclStore->gtOp1 = src;
            }
#endif // FEATURE_SIMD

            convertToStoreObj = false;
        }
        else if (src->OperIs(GT_LCL_VAR))
        {
            convertToStoreObj = false;
        }
        else if (src->OperIs(GT_IND, GT_BLK, GT_LCL_FLD))
        {
#if !defined(TARGET_ARM64)

            if (src->TypeIs(TYP_STRUCT))
            {
                src->ChangeType(lclRegType);
                if (src->OperIs(GT_IND, GT_BLK))
                {
                    if (src->OperIs(GT_BLK))
                    {
                        src->SetOper(GT_IND);
                    }
                    // This logic is skipped for struct indir in
                    // `Lowering::LowerIndir` because we don't know the size.
                    // Do it now.
                    LowerIndir(src->AsIndir());
                }
#if defined(TARGET_XARCH)
                if (varTypeIsSmall(lclRegType))
                {
                    src->SetDontExtend();
                }
#endif // TARGET_XARCH
            }
            convertToStoreObj = false;
#else  // TARGET_ARM64
            // This optimization on arm64 allows more SIMD16 vars to be enregistered but it could cause
            // regressions when there are many calls and before/after each one we have to store/save the upper
            // half of these registers. So enable this for arm64 only when LSRA is taught not to allocate registers when
            // it would have to spilled too many times.
            convertToStoreObj = true;
#endif // TARGET_ARM64
        }
        else
        {
            assert(src->OperIsInitVal());
            convertToStoreObj = true;
        }

        if (convertToStoreObj)
        {
            ClassLayout*   layout = lclStore->GetLayout(comp);
            const unsigned lclNum = lclStore->GetLclNum();
            GenTreeLclFld* addr   = comp->gtNewLclAddrNode(lclNum, lclStore->GetLclOffs(), TYP_BYREF);
            comp->lvaSetVarDoNotEnregister(lclNum DEBUGARG(DoNotEnregisterReason::BlockOp));

            addr->gtFlags |= lclStore->gtFlags & (GTF_VAR_DEF | GTF_VAR_USEASG);

            // Create the assignment node.
            lclStore->ChangeOper(GT_STORE_BLK);
            GenTreeBlk* objStore = lclStore->AsBlk();
            objStore->gtFlags    = GTF_ASG | GTF_IND_NONFAULTING | GTF_IND_TGT_NOT_HEAP;
            objStore->Initialize(layout);
            objStore->SetAddr(addr);
            objStore->SetData(src);

            BlockRange().InsertBefore(objStore, addr);
            LowerNode(objStore);

            JITDUMP("lowering store lcl var/field (after):\n");
            DISPTREERANGE(BlockRange(), objStore);
            JITDUMP("\n");

            return;
        }
    }

    // src and dst can be in registers, check if we need a bitcast.
    if (!src->TypeIs(TYP_STRUCT) && !varTypeUsesSameRegType(lclRegType, src))
    {
        assert(!srcIsMultiReg);
        assert(lclStore->OperIsLocalStore());
        assert(lclRegType != TYP_UNDEF);

        GenTree* bitcast = comp->gtNewBitCastNode(lclRegType, src);
        lclStore->gtOp1  = bitcast;
        src              = lclStore->gtGetOp1();
        BlockRange().InsertBefore(lclStore, bitcast);
        ContainCheckBitCast(bitcast);
    }

    LowerStoreLoc(lclStore);

    JITDUMP("lowering store lcl var/field (after):\n");
    DISPTREERANGE(BlockRange(), lclStore);
    JITDUMP("\n");
}

//----------------------------------------------------------------------------------------------
// LowerRetStructLclVar: Lowers a struct return node.
//
// Arguments:
//     node - The return node to lower.
//
void Lowering::LowerRetStruct(GenTreeUnOp* ret)
{
#ifdef TARGET_ARM64
    if (GlobalJitOptions::compFeatureHfa)
    {
        if (varTypeIsSIMD(ret))
        {
            if (comp->info.compRetNativeType == TYP_STRUCT)
            {
                assert(varTypeIsSIMD(ret->gtGetOp1()));
                assert(comp->compMethodReturnsMultiRegRetType());
                ret->ChangeType(comp->info.compRetNativeType);
            }
            else
            {
                assert(comp->info.compRetNativeType == ret->TypeGet());
            }
        }
    }
#endif // TARGET_ARM64

    if (comp->compMethodReturnsMultiRegRetType())
    {
        return;
    }

    assert(ret->OperIs(GT_RETURN));
    assert(varTypeIsStruct(ret));

    GenTree*  retVal           = ret->gtGetOp1();
    var_types nativeReturnType = comp->info.compRetNativeType;
    // Note: small types are returned as INT.
    ret->ChangeType(genActualType(nativeReturnType));

    switch (retVal->OperGet())
    {
        case GT_CNS_INT:
        {
            // When we promote LCL_VAR single fields into return, we could have all types of constants here.
            if (varTypeUsesFloatReg(nativeReturnType))
            {
                // ZeroObj assertion propagation can create INT zeros for DOUBLE returns.
                assert((genTypeSize(retVal) == genTypeSize(nativeReturnType)) || retVal->IsIntegralConst(0));
                int64_t value = retVal->AsIntCon()->IconValue();

                if (nativeReturnType == TYP_FLOAT)
                {
                    retVal->BashToConst(*reinterpret_cast<float*>(&value));
                }
                else
                {
                    retVal->BashToConst(*reinterpret_cast<double*>(&value));
                }
            }
            else
            {
                assert(varTypeUsesIntReg(nativeReturnType));
            }
            break;
        }

        case GT_BLK:
        case GT_IND:
        {
            // Spill to a local if sizes don't match so we can avoid the "load more than requested"
            // problem, e.g. struct size is 5 and we emit "ldr x0, [x1]"
            if (genTypeSize(nativeReturnType) > retVal->AsIndir()->Size())
            {
                LIR::Use retValUse(BlockRange(), &ret->gtOp1, ret);
                unsigned tmpNum = comp->lvaGrabTemp(true DEBUGARG("mis-sized struct return"));
                comp->lvaSetStruct(tmpNum, comp->info.compMethodInfo->args.retTypeClass, false);

                ReplaceWithLclVar(retValUse, tmpNum);
                LowerRetSingleRegStructLclVar(ret);
                break;
            }

            retVal->ChangeOper(GT_IND);
            retVal->ChangeType(nativeReturnType);
            LowerIndir(retVal->AsIndir());
            break;
        }

        case GT_LCL_VAR:
            LowerRetSingleRegStructLclVar(ret);
            break;

        case GT_LCL_FLD:
            retVal->ChangeType(nativeReturnType);
            break;

        default:
            assert(varTypeIsEnregisterable(retVal));
            if (!varTypeUsesSameRegType(ret, retVal))
            {
                GenTree* bitcast = comp->gtNewBitCastNode(ret->TypeGet(), retVal);
                ret->gtOp1       = bitcast;
                BlockRange().InsertBefore(ret, bitcast);
                ContainCheckBitCast(bitcast);
            }
            break;
    }
}

//----------------------------------------------------------------------------------------------
// LowerRetSingleRegStructLclVar: Lowers a return node with a struct lclVar as a source.
//
// Arguments:
//    node - The return node to lower.
//
// Notes:
//    - the function is only for LclVars that are returned in one register;
//    - if LclVar is allocated in memory then read it as return type;
//    - if LclVar can be enregistered read it as register type and add a bitcast if necessary;
//
void Lowering::LowerRetSingleRegStructLclVar(GenTreeUnOp* ret)
{
    assert(!comp->compMethodReturnsMultiRegRetType());
    assert(ret->OperIs(GT_RETURN));
    GenTreeLclVarCommon* lclVar = ret->gtGetOp1()->AsLclVar();
    assert(lclVar->OperIs(GT_LCL_VAR));
    unsigned   lclNum = lclVar->GetLclNum();
    LclVarDsc* varDsc = comp->lvaGetDesc(lclNum);

    if (varDsc->lvPromoted)
    {
        // TODO-1stClassStructs: We can no longer independently promote
        // or enregister this struct, since it is referenced as a whole.
        comp->lvaSetVarDoNotEnregister(lclNum DEBUGARG(DoNotEnregisterReason::BlockOpRet));
    }

    if (varDsc->lvDoNotEnregister)
    {
        lclVar->ChangeOper(GT_LCL_FLD);

        // We are returning as a primitive type and the lcl is of struct type.
        assert(comp->info.compRetNativeType != TYP_STRUCT);
        assert((genTypeSize(comp->info.compRetNativeType) == genTypeSize(ret)) ||
               (varTypeIsIntegral(ret) && varTypeIsIntegral(comp->info.compRetNativeType) &&
                (genTypeSize(comp->info.compRetNativeType) <= genTypeSize(ret))));
        // If the actual return type requires normalization, then make sure we
        // do so by using the correct small type for the GT_LCL_FLD. It would
        // be conservative to check just compRetNativeType for this since small
        // structs are normalized to primitive types when they are returned in
        // registers, so we would normalize for them as well.
        if (varTypeIsSmall(comp->info.compRetType))
        {
            assert(genTypeSize(comp->info.compRetNativeType) == genTypeSize(comp->info.compRetType));
            lclVar->ChangeType(comp->info.compRetType);
        }
        else
        {
            // Otherwise we don't mind that we leave the upper bits undefined.
            lclVar->ChangeType(ret->TypeGet());
        }
    }
    else
    {
        const var_types lclVarType = varDsc->GetRegisterType(lclVar);
        assert(lclVarType != TYP_UNDEF);

        const var_types actualType = genActualType(lclVarType);
        lclVar->ChangeType(actualType);

        if (!varTypeUsesSameRegType(ret, lclVarType))
        {
            GenTree* bitcast = comp->gtNewBitCastNode(ret->TypeGet(), ret->gtOp1);
            ret->gtOp1       = bitcast;
            BlockRange().InsertBefore(ret, bitcast);
            ContainCheckBitCast(bitcast);
        }
    }
}

//----------------------------------------------------------------------------------------------
// LowerCallStruct: Lowers a call node that returns a struct.
//
// Arguments:
//     call - The call node to lower.
//
// Notes:
//    - this handles only single-register returns;
//    - it transforms the call's user for `GT_STOREIND`.
//
void Lowering::LowerCallStruct(GenTreeCall* call)
{
    assert(varTypeIsStruct(call));
    if (call->HasMultiRegRetVal())
    {
        return;
    }

    if (GlobalJitOptions::compFeatureHfa)
    {
        if (comp->IsHfa(call->gtRetClsHnd))
        {
#if defined(TARGET_ARM64)
            assert(comp->GetHfaCount(call->gtRetClsHnd) == 1);
#elif defined(TARGET_ARM)
            // ARM returns double in 2 float registers, but
            // `call->HasMultiRegRetVal()` count double registers.
            assert(comp->GetHfaCount(call->gtRetClsHnd) <= 2);
#else  // !TARGET_ARM64 && !TARGET_ARM
            NYI("Unknown architecture");
#endif // !TARGET_ARM64 && !TARGET_ARM
            var_types hfaType = comp->GetHfaType(call->gtRetClsHnd);
            if (call->TypeIs(hfaType))
            {
                return;
            }
        }
    }

    CORINFO_CLASS_HANDLE        retClsHnd = call->gtRetClsHnd;
    Compiler::structPassingKind howToReturnStruct;
    var_types returnType = comp->getReturnTypeForStruct(retClsHnd, call->GetUnmanagedCallConv(), &howToReturnStruct);
    assert(returnType != TYP_STRUCT && returnType != TYP_UNKNOWN);
    var_types origType = call->TypeGet();
    call->gtType       = genActualType(returnType);

    LIR::Use callUse;
    if (BlockRange().TryGetUse(call, &callUse))
    {
        GenTree* user = callUse.User();
        switch (user->OperGet())
        {
            case GT_RETURN:
            case GT_STORE_LCL_VAR:
            case GT_STORE_BLK:
                // Leave as is, the user will handle it.
                assert(user->TypeIs(origType) || varTypeIsSIMD(user->TypeGet()));
                break;

            case GT_STORE_LCL_FLD:
                // The call's type should match the user's type or struct's returnType.
                // We leave handling the former case to user's lowering.
                assert(user->TypeIs(origType) || (returnType == user->TypeGet()));
                break;

            case GT_CALL:
                // Argument lowering will deal with register file mismatches if needed.
                assert(varTypeIsSIMD(origType));
                break;

            case GT_STOREIND:
#ifdef FEATURE_SIMD
                if (varTypeIsSIMD(user))
                {
                    user->ChangeType(returnType);
                    break;
                }
#endif // FEATURE_SIMD
                // importer has a separate mechanism to retype calls to helpers,
                // keep it for now.
                assert(user->TypeIs(TYP_REF) || (user->TypeIs(TYP_I_IMPL) && comp->IsTargetAbi(CORINFO_NATIVEAOT_ABI)));
                assert(call->IsHelperCall());
                assert(returnType == user->TypeGet());
                break;

#ifdef FEATURE_HW_INTRINSICS
            case GT_HWINTRINSIC:
            {
                if (!varTypeUsesSameRegType(returnType, origType))
                {
                    GenTree* bitCast = comp->gtNewBitCastNode(origType, call);
                    BlockRange().InsertAfter(call, bitCast);
                    callUse.ReplaceWith(bitCast);
                    ContainCheckBitCast(bitCast);
                }
                break;
            }
#endif // FEATURE_HW_INTRINSICS

            default:
                unreached();
        }
    }
}

//----------------------------------------------------------------------------------------------
// LowerStoreSingleRegCallStruct: Lowers a store block where the source is a struct typed call.
//
// Arguments:
//     store - The store node to lower.
//
// Notes:
//    - the function is only for calls that return one register;
//    - it spills the call's result if it can be retyped as a primitive type;
//
void Lowering::LowerStoreSingleRegCallStruct(GenTreeBlk* store)
{
    assert(store->Data()->IsCall());
    GenTreeCall* call = store->Data()->AsCall();
    assert(!call->HasMultiRegRetVal());

    const ClassLayout* layout  = store->GetLayout();
    var_types          regType = layout->GetRegisterType();

    if (regType != TYP_UNDEF)
    {
#if defined(TARGET_LOONGARCH64) || defined(TARGET_RISCV64)
        if (varTypeIsFloating(call->TypeGet()))
        {
            regType = call->TypeGet();
        }
#endif
        store->ChangeType(regType);
        store->SetOper(GT_STOREIND);
        LowerStoreIndirCommon(store->AsStoreInd());
        return;
    }
    else
    {
#if defined(WINDOWS_AMD64_ABI)
        // All ABI except Windows x64 supports passing 3 byte structs in registers.
        // Other 64 bites ABI-s support passing 5, 6, 7 byte structs.
        unreached();
#else  // !WINDOWS_AMD64_ABI
        store->gtBlkOpKind         = GenTreeBlk::BlkOpKindUnroll;
        GenTreeLclVar* spilledCall = SpillStructCallResult(call);
        store->SetData(spilledCall);
        LowerBlockStoreCommon(store);
#endif // WINDOWS_AMD64_ABI
    }
}

#if !defined(WINDOWS_AMD64_ABI)
//----------------------------------------------------------------------------------------------
// SpillStructCallResult: Spill call result to memory.
//
// Arguments:
//     call - call with 3, 5, 6 or 7 return size that has to be spilled to memory.
//
// Return Value:
//    load of the spilled variable.
//
GenTreeLclVar* Lowering::SpillStructCallResult(GenTreeCall* call) const
{
    // TODO-1stClassStructs: we can support this in codegen for `GT_STORE_BLK` without new temps.
    const unsigned spillNum = comp->lvaGrabTemp(true DEBUGARG("Return value temp for an odd struct return size"));
    comp->lvaSetVarDoNotEnregister(spillNum DEBUGARG(DoNotEnregisterReason::LocalField));
    CORINFO_CLASS_HANDLE retClsHnd = call->gtRetClsHnd;
    comp->lvaSetStruct(spillNum, retClsHnd, false);
    GenTreeLclFld* spill = comp->gtNewStoreLclFldNode(spillNum, call->TypeGet(), 0, call);

    BlockRange().InsertAfter(call, spill);
    ContainCheckStoreLoc(spill);
    GenTreeLclVar* loadCallResult = comp->gtNewLclvNode(spillNum, TYP_STRUCT)->AsLclVar();
    BlockRange().InsertAfter(spill, loadCallResult);
    return loadCallResult;
}
#endif // !WINDOWS_AMD64_ABI

GenTree* Lowering::LowerDirectCall(GenTreeCall* call)
{
    noway_assert(call->gtCallType == CT_USER_FUNC || call->gtCallType == CT_HELPER);

    // Non-virtual direct/indirect calls: Work out if the address of the
    // call is known at JIT time.  If not it is either an indirect call
    // or the address must be accessed via an single/double indirection.

    void*           addr;
    InfoAccessType  accessType;
    CorInfoHelpFunc helperNum = comp->eeGetHelperNum(call->gtCallMethHnd);

#ifdef FEATURE_READYTORUN
    if (call->gtEntryPoint.addr != nullptr)
    {
        accessType = call->gtEntryPoint.accessType;
        addr       = call->gtEntryPoint.addr;
    }
    else
#endif
        if (call->gtCallType == CT_HELPER)
    {
        noway_assert(helperNum != CORINFO_HELP_UNDEF);

        // the convention on getHelperFtn seems to be (it's not documented)
        // that it returns an address or if it returns null, pAddr is set to
        // another address, which requires an indirection
        void* pAddr;
        addr = comp->info.compCompHnd->getHelperFtn(helperNum, (void**)&pAddr);

        if (addr != nullptr)
        {
            assert(pAddr == nullptr);
            accessType = IAT_VALUE;
        }
        else
        {
            accessType = IAT_PVALUE;
            addr       = pAddr;
        }
    }
    else
    {
        noway_assert(helperNum == CORINFO_HELP_UNDEF);

        CORINFO_ACCESS_FLAGS aflags = CORINFO_ACCESS_ANY;

        if (call->IsSameThis())
        {
            aflags = (CORINFO_ACCESS_FLAGS)(aflags | CORINFO_ACCESS_THIS);
        }

        if (!call->NeedsNullCheck())
        {
            aflags = (CORINFO_ACCESS_FLAGS)(aflags | CORINFO_ACCESS_NONNULL);
        }

        CORINFO_CONST_LOOKUP addrInfo;
        comp->info.compCompHnd->getFunctionEntryPoint(call->gtCallMethHnd, &addrInfo, aflags);

        accessType = addrInfo.accessType;
        addr       = addrInfo.addr;
    }

    GenTree* result = nullptr;
    switch (accessType)
    {
        case IAT_VALUE:
            // Non-virtual direct call to known address.
            // For JIT helper based tailcall (only used on x86) the target
            // address is passed as an arg to the helper so we want a node for
            // it.
            if (!IsCallTargetInRange(addr) || call->IsTailCallViaJitHelper())
            {
                result = AddrGen(addr);
            }
            else
            {
                // a direct call within range of hardware relative call instruction
                // stash the address for codegen
                call->gtDirectCallAddress = addr;
            }
            break;

        case IAT_PVALUE:
        {
            // If we are using an indirection cell for a direct call then apply
            // an optimization that loads the call target directly from the
            // indirection cell, instead of duplicating the tree.
            bool hasIndirectionCell = call->GetIndirectionCellArgKind() != WellKnownArg::None;

            if (!hasIndirectionCell)
            {
                // Non-virtual direct calls to addresses accessed by
                // a single indirection.
                GenTree* cellAddr = AddrGen(addr);
#ifdef DEBUG
                cellAddr->AsIntCon()->gtTargetHandle = (size_t)call->gtCallMethHnd;
#endif
                GenTree* indir = Ind(cellAddr);
                result         = indir;
            }
            break;
        }

        case IAT_PPVALUE:
            // Non-virtual direct calls to addresses accessed by
            // a double indirection.
            //

            // Expanding an IAT_PPVALUE here, will lose the opportunity
            // to Hoist/CSE the first indirection as it is an invariant load
            //
            assert(!"IAT_PPVALUE case in LowerDirectCall");

            noway_assert(helperNum == CORINFO_HELP_UNDEF);
            result = AddrGen(addr);
            // Double-indirection. Load the address into a register
            // and call indirectly through the register
            //
            result = Ind(Ind(result));
            break;

        case IAT_RELPVALUE:
        {
            // Non-virtual direct calls to addresses accessed by
            // a single relative indirection.
            GenTree* cellAddr = AddrGen(addr);
            GenTree* indir    = Ind(cellAddr);
            result            = comp->gtNewOperNode(GT_ADD, TYP_I_IMPL, indir, AddrGen(addr));
            break;
        }

        default:
            noway_assert(!"Bad accessType");
            break;
    }

    return result;
}

GenTree* Lowering::LowerDelegateInvoke(GenTreeCall* call)
{
    noway_assert(call->gtCallType == CT_USER_FUNC);

    assert((comp->info.compCompHnd->getMethodAttribs(call->gtCallMethHnd) &
            (CORINFO_FLG_DELEGATE_INVOKE | CORINFO_FLG_FINAL)) == (CORINFO_FLG_DELEGATE_INVOKE | CORINFO_FLG_FINAL));

    GenTree* thisArgNode;
    if (call->IsTailCallViaJitHelper())
    {
        thisArgNode = call->gtArgs.GetArgByIndex(0)->GetNode();
    }
    else
    {
        thisArgNode = call->gtArgs.GetThisArg()->GetNode();
    }

    assert(thisArgNode != nullptr);
    assert(thisArgNode->gtOper == GT_PUTARG_REG);
    GenTree* thisExpr = thisArgNode->AsOp()->gtOp1;

    // We're going to use the 'this' expression multiple times, so make a local to copy it.

    GenTree* base;
    if (thisExpr->OperIs(GT_LCL_VAR))
    {
        base = comp->gtNewLclvNode(thisExpr->AsLclVar()->GetLclNum(), thisExpr->TypeGet());
    }
    else if (thisExpr->OperIs(GT_LCL_FLD))
    {
        base = comp->gtNewLclFldNode(thisExpr->AsLclFld()->GetLclNum(), thisExpr->TypeGet(),
                                     thisExpr->AsLclFld()->GetLclOffs());
    }
    else
    {
        unsigned delegateInvokeTmp = comp->lvaGrabTemp(true DEBUGARG("delegate invoke call"));
        base                       = comp->gtNewLclvNode(delegateInvokeTmp, thisExpr->TypeGet());

        LIR::Use thisExprUse(BlockRange(), &thisArgNode->AsOp()->gtOp1, thisArgNode);
        ReplaceWithLclVar(thisExprUse, delegateInvokeTmp);

        thisExpr = thisExprUse.Def(); // it's changed; reload it.
    }

    // replace original expression feeding into thisPtr with
    // [originalThis + offsetOfDelegateInstance]

    GenTree* newThisAddr = new (comp, GT_LEA)
        GenTreeAddrMode(TYP_BYREF, thisExpr, nullptr, 0, comp->eeGetEEInfo()->offsetOfDelegateInstance);

    GenTree* newThis = comp->gtNewIndir(TYP_REF, newThisAddr);

    // Insert the new 'this' arg right before the call to get the correct null
    // behavior (the NRE that would logically happen inside Delegate.Invoke
    // should happen after all args are evaluated). We must also move the
    // PUTARG_REG node ahead.
    thisArgNode->AsOp()->gtOp1 = newThis;
    BlockRange().Remove(thisArgNode);
    BlockRange().InsertBefore(call, newThisAddr, newThis, thisArgNode);

    ContainCheckIndir(newThis->AsIndir());

    // the control target is
    // [originalThis + firstTgtOffs]

    unsigned targetOffs = comp->eeGetEEInfo()->offsetOfDelegateFirstTarget;
    GenTree* result     = new (comp, GT_LEA) GenTreeAddrMode(TYP_REF, base, nullptr, 0, targetOffs);
    GenTree* callTarget = Ind(result);

    // don't need to sequence and insert this tree, caller will do it

    return callTarget;
}

GenTree* Lowering::LowerIndirectNonvirtCall(GenTreeCall* call)
{
#ifdef TARGET_X86
    if (call->gtCallCookie != nullptr)
    {
        NYI_X86("Morphing indirect non-virtual call with non-standard args");
    }
#endif

    // Indirect cookie calls gets transformed by fgMorphArgs as indirect call with non-standard args.
    // Hence we should never see this type of call in lower.

    noway_assert(call->gtCallCookie == nullptr);

    return nullptr;
}

//------------------------------------------------------------------------
// CreateReturnTrapSeq: Create a tree to perform a "return trap", used in PInvoke
// epilogs to invoke a GC under a condition. The return trap checks some global
// location (the runtime tells us where that is and how many indirections to make),
// then, based on the result, conditionally calls a GC helper. We use a special node
// for this because at this time (late in the compilation phases), introducing flow
// is tedious/difficult.
//
// This is used for PInvoke inlining.
//
// Return Value:
//    Code tree to perform the action.
//
GenTree* Lowering::CreateReturnTrapSeq()
{
    // The GT_RETURNTRAP node expands to this:
    //    if (g_TrapReturningThreads)
    //    {
    //       RareDisablePreemptiveGC();
    //    }

    // The only thing to do here is build up the expression that evaluates 'g_TrapReturningThreads'.

    void*    pAddrOfCaptureThreadGlobal = nullptr;
    int32_t* addrOfCaptureThreadGlobal =
        comp->info.compCompHnd->getAddrOfCaptureThreadGlobal(&pAddrOfCaptureThreadGlobal);

    GenTree* testTree;
    if (addrOfCaptureThreadGlobal != nullptr)
    {
        testTree = AddrGen(addrOfCaptureThreadGlobal);
    }
    else
    {
        testTree = Ind(AddrGen(pAddrOfCaptureThreadGlobal));
    }
    return comp->gtNewOperNode(GT_RETURNTRAP, TYP_INT, Ind(testTree, TYP_INT));
}

//------------------------------------------------------------------------
// SetGCState: Create a tree that stores the given constant (0 or 1) into the
// thread's GC state field.
//
// This is used for PInvoke inlining.
//
// Arguments:
//    state - constant (0 or 1) to store into the thread's GC state field.
//
// Return Value:
//    Code tree to perform the action.
//
GenTree* Lowering::SetGCState(int state)
{
    // Thread.offsetOfGcState = 0/1

    assert(state == 0 || state == 1);

    const CORINFO_EE_INFO* pInfo = comp->eeGetEEInfo();

    GenTree* base = new (comp, GT_LCL_VAR) GenTreeLclVar(GT_LCL_VAR, TYP_I_IMPL, comp->info.compLvFrameListRoot);

    GenTree* stateNode    = new (comp, GT_CNS_INT) GenTreeIntCon(TYP_BYTE, state);
    GenTree* addr         = new (comp, GT_LEA) GenTreeAddrMode(TYP_I_IMPL, base, nullptr, 1, pInfo->offsetOfGCState);
    GenTree* storeGcState = new (comp, GT_STOREIND) GenTreeStoreInd(TYP_BYTE, addr, stateNode);
    return storeGcState;
}

//------------------------------------------------------------------------
// CreateFrameLinkUpdate: Create a tree that either links or unlinks the
// locally-allocated InlinedCallFrame from the Frame list.
//
// This is used for PInvoke inlining.
//
// Arguments:
//    action - whether to link (push) or unlink (pop) the Frame
//
// Return Value:
//    Code tree to perform the action.
//
GenTree* Lowering::CreateFrameLinkUpdate(FrameLinkAction action)
{
    const CORINFO_EE_INFO*                       pInfo         = comp->eeGetEEInfo();
    const CORINFO_EE_INFO::InlinedCallFrameInfo& callFrameInfo = pInfo->inlinedCallFrameInfo;

    GenTree* TCB = new (comp, GT_LCL_VAR) GenTreeLclVar(GT_LCL_VAR, TYP_I_IMPL, comp->info.compLvFrameListRoot);

    // Thread->m_pFrame
    GenTree* addr = new (comp, GT_LEA) GenTreeAddrMode(TYP_I_IMPL, TCB, nullptr, 1, pInfo->offsetOfThreadFrame);

    GenTree* data = nullptr;

    if (action == PushFrame)
    {
        // Thread->m_pFrame = &inlinedCallFrame;
        data = new (comp, GT_LCL_ADDR)
            GenTreeLclFld(GT_LCL_ADDR, TYP_BYREF, comp->lvaInlinedPInvokeFrameVar, callFrameInfo.offsetOfFrameVptr);
    }
    else
    {
        assert(action == PopFrame);
        // Thread->m_pFrame = inlinedCallFrame.m_pNext;

        data = new (comp, GT_LCL_FLD) GenTreeLclFld(GT_LCL_FLD, TYP_BYREF, comp->lvaInlinedPInvokeFrameVar,
                                                    pInfo->inlinedCallFrameInfo.offsetOfFrameLink);
    }
    GenTree* storeInd = new (comp, GT_STOREIND) GenTreeStoreInd(TYP_I_IMPL, addr, data);
    return storeInd;
}

//------------------------------------------------------------------------
// InsertPInvokeMethodProlog: Create the code that runs at the start of
// every method that has PInvoke calls.
//
// Initialize the TCB local and the InlinedCallFrame object. Then link ("push")
// the InlinedCallFrame object on the Frame chain. The layout of InlinedCallFrame
// is defined in vm/frames.h. See also vm/jitinterface.cpp for more information.
// The offsets of these fields is returned by the VM in a call to ICorStaticInfo::getEEInfo().
//
// The (current) layout is as follows:
//
//  64-bit  32-bit                                    CORINFO_EE_INFO
//  offset  offset  field name                        offset                  when set
//  -----------------------------------------------------------------------------------------
//  +00h    +00h    GS cookie                         offsetOfGSCookie
//  +08h    +04h    vptr for class InlinedCallFrame   offsetOfFrameVptr       method prolog
//  +10h    +08h    m_Next                            offsetOfFrameLink       method prolog
//  +18h    +0Ch    m_Datum                           offsetOfCallTarget      call site
//  +20h    n/a     m_StubSecretArg                                           not set by JIT
//  +28h    +10h    m_pCallSiteSP                     offsetOfCallSiteSP      x86: call site, and zeroed in method
//                                                                              prolog;
//                                                                            non-x86: method prolog (SP remains
//                                                                              constant in function, after prolog: no
//                                                                              localloc and PInvoke in same function)
//  +30h    +14h    m_pCallerReturnAddress            offsetOfReturnAddress   call site
//  +38h    +18h    m_pCalleeSavedFP                  offsetOfCalleeSavedFP   not set by JIT
//          +1Ch    m_pThread
//          +20h    m_pSPAfterProlog                  offsetOfSPAfterProlog   arm only
//          +20/24h JIT retval spill area (int)                               before call_gc    ???
//          +24/28h JIT retval spill area (long)                              before call_gc    ???
//          +28/2Ch Saved value of EBP                                        method prolog     ???
//
// Note that in the VM, InlinedCallFrame is a C++ class whose objects have a 'this' pointer that points
// to the InlinedCallFrame vptr (the 2nd field listed above), and the GS cookie is stored *before*
// the object. When we link the InlinedCallFrame onto the Frame chain, we must point at this location,
// and not at the beginning of the InlinedCallFrame local, which is actually the GS cookie.
//
// Return Value:
//    none
//
// See the usages for USE_PER_FRAME_PINVOKE_INIT for more information.
void Lowering::InsertPInvokeMethodProlog()
{
    noway_assert(comp->info.compUnmanagedCallCountWithGCTransition);
    noway_assert(comp->lvaInlinedPInvokeFrameVar != BAD_VAR_NUM);

    if (comp->opts.ShouldUsePInvokeHelpers())
    {
        return;
    }

    JITDUMP("======= Inserting PInvoke method prolog\n");

    // The first BB must be a scratch BB in order for us to be able to safely insert the P/Invoke prolog.
    assert(comp->fgFirstBBisScratch());

    LIR::Range& firstBlockRange = LIR::AsRange(comp->fgFirstBB);

    const CORINFO_EE_INFO*                       pInfo         = comp->eeGetEEInfo();
    const CORINFO_EE_INFO::InlinedCallFrameInfo& callFrameInfo = pInfo->inlinedCallFrameInfo;

// First arg:  &compiler->lvaInlinedPInvokeFrameVar + callFrameInfo.offsetOfFrameVptr
#if defined(DEBUG)
    const LclVarDsc* inlinedPInvokeDsc = comp->lvaGetDesc(comp->lvaInlinedPInvokeFrameVar);
    assert(inlinedPInvokeDsc->IsAddressExposed());
#endif // DEBUG
    GenTree* frameAddr = new (comp, GT_LCL_ADDR)
        GenTreeLclFld(GT_LCL_ADDR, TYP_BYREF, comp->lvaInlinedPInvokeFrameVar, callFrameInfo.offsetOfFrameVptr);

    // Call runtime helper to fill in our InlinedCallFrame and push it on the Frame list:
    //     TCB = CORINFO_HELP_INIT_PINVOKE_FRAME(&symFrameStart, secretArg);
    GenTreeCall* call = comp->gtNewHelperCallNode(CORINFO_HELP_INIT_PINVOKE_FRAME, TYP_I_IMPL);

    NewCallArg frameAddrArg = NewCallArg::Primitive(frameAddr).WellKnown(WellKnownArg::PInvokeFrame);
    call->gtArgs.PushBack(comp, frameAddrArg);
// for x86/arm32 don't pass the secretArg.
#if !defined(TARGET_X86) && !defined(TARGET_ARM)
    NewCallArg stubParamArg =
        NewCallArg::Primitive(PhysReg(REG_SECRET_STUB_PARAM)).WellKnown(WellKnownArg::SecretStubParam);
    call->gtArgs.PushBack(comp, stubParamArg);
#endif

    // some sanity checks on the frame list root vardsc
    const unsigned   lclNum = comp->info.compLvFrameListRoot;
    const LclVarDsc* varDsc = comp->lvaGetDesc(lclNum);
    noway_assert(!varDsc->lvIsParam);
    noway_assert(varDsc->lvType == TYP_I_IMPL);

    GenTree* store       = new (comp, GT_STORE_LCL_VAR) GenTreeLclVar(GT_STORE_LCL_VAR, TYP_I_IMPL, lclNum);
    store->AsOp()->gtOp1 = call;
    store->gtFlags |= GTF_VAR_DEF;

    GenTree* const insertionPoint = firstBlockRange.FirstNonCatchArgNode();

    comp->fgMorphTree(store);
    firstBlockRange.InsertBefore(insertionPoint, LIR::SeqTree(comp, store));
    DISPTREERANGE(firstBlockRange, store);

#if !defined(TARGET_X86) && !defined(TARGET_ARM)
    // For x86, this step is done at the call site (due to stack pointer not being static in the function).
    // For arm32, CallSiteSP is set up by the call to CORINFO_HELP_INIT_PINVOKE_FRAME.

    // --------------------------------------------------------
    // InlinedCallFrame.m_pCallSiteSP = @RSP;

    GenTree*       spValue = PhysReg(REG_SPBASE);
    GenTreeLclFld* storeSP = comp->gtNewStoreLclFldNode(comp->lvaInlinedPInvokeFrameVar, TYP_I_IMPL,
                                                        callFrameInfo.offsetOfCallSiteSP, spValue);
    assert(inlinedPInvokeDsc->lvDoNotEnregister);

    firstBlockRange.InsertBefore(insertionPoint, LIR::SeqTree(comp, storeSP));
    DISPTREERANGE(firstBlockRange, storeSP);

#endif // !defined(TARGET_X86) && !defined(TARGET_ARM)

#if !defined(TARGET_ARM)
    // For arm32, CalleeSavedFP is set up by the call to CORINFO_HELP_INIT_PINVOKE_FRAME.

    // --------------------------------------------------------
    // InlinedCallFrame.m_pCalleeSavedEBP = @RBP;

    GenTree*       fpValue = PhysReg(REG_FPBASE);
    GenTreeLclFld* storeFP = comp->gtNewStoreLclFldNode(comp->lvaInlinedPInvokeFrameVar, TYP_I_IMPL,
                                                        callFrameInfo.offsetOfCalleeSavedFP, fpValue);
    assert(inlinedPInvokeDsc->lvDoNotEnregister);

    firstBlockRange.InsertBefore(insertionPoint, LIR::SeqTree(comp, storeFP));
    DISPTREERANGE(firstBlockRange, storeFP);
#endif // !defined(TARGET_ARM)

    // --------------------------------------------------------
    // On 32-bit targets, CORINFO_HELP_INIT_PINVOKE_FRAME initializes the PInvoke frame and then pushes it onto
    // the current thread's Frame stack. On 64-bit targets, it only initializes the PInvoke frame.
    // As a result, don't push the frame onto the frame stack here for any 64-bit targets
    CLANG_FORMAT_COMMENT_ANCHOR;

#ifdef TARGET_64BIT
#ifdef USE_PER_FRAME_PINVOKE_INIT
    // For IL stubs, we push the frame once even when we're doing per-pinvoke init.
    if (comp->opts.jitFlags->IsSet(JitFlags::JIT_FLAG_IL_STUB))
#endif // USE_PER_FRAME_PINVOKE_INIT
    {
        // Push a frame. The init routine sets InlinedCallFrame's m_pNext, so we just set the thread's top-of-stack
        GenTree* frameUpd = CreateFrameLinkUpdate(PushFrame);
        firstBlockRange.InsertBefore(insertionPoint, LIR::SeqTree(comp, frameUpd));
        ContainCheckStoreIndir(frameUpd->AsStoreInd());
        DISPTREERANGE(firstBlockRange, frameUpd);
    }
#endif // TARGET_64BIT
}

//------------------------------------------------------------------------
// InsertPInvokeMethodEpilog: Code that needs to be run when exiting any method
// that has PInvoke inlines. This needs to be inserted any place you can exit the
// function: returns, tailcalls and jmps.
//
// Arguments:
//    returnBB   -  basic block from which a method can return
//    lastExpr   -  GenTree of the last top level stmnt of returnBB (debug only arg)
//
// Return Value:
//    Code tree to perform the action.
//
void Lowering::InsertPInvokeMethodEpilog(BasicBlock* returnBB DEBUGARG(GenTree* lastExpr))
{
    assert(returnBB != nullptr);
    assert(comp->info.compUnmanagedCallCountWithGCTransition);

    if (comp->opts.ShouldUsePInvokeHelpers())
    {
        return;
    }

    JITDUMP("======= Inserting PInvoke method epilog\n");

    // Method doing PInvoke calls has exactly one return block unless it has "jmp" or tail calls.
    assert(returnBB->KindIs(BBJ_RETURN) || returnBB->endsWithTailCallOrJmp(comp));

    LIR::Range& returnBlockRange = LIR::AsRange(returnBB);

    GenTree* insertionPoint = returnBlockRange.LastNode();
    assert(insertionPoint == lastExpr);

    // Note: PInvoke Method Epilog (PME) needs to be inserted just before GT_RETURN, GT_JMP or GT_CALL node in execution
    // order so that it is guaranteed that there will be no further PInvokes after that point in the method.
    //
    // Example1: GT_RETURN(op1) - say execution order is: Op1, GT_RETURN.  After inserting PME, execution order would be
    //           Op1, PME, GT_RETURN
    //
    // Example2: GT_CALL(arg side effect computing nodes, Stk Args Setup, Reg Args setup). The execution order would be
    //           arg side effect computing nodes, Stk Args setup, Reg Args setup, GT_CALL
    //           After inserting PME execution order would be:
    //           arg side effect computing nodes, Stk Args setup, Reg Args setup, PME, GT_CALL
    //
    // Example3: GT_JMP.  After inserting PME execution order would be: PME, GT_JMP
    //           That is after PME, args for GT_JMP call will be setup.

    // Pop the frame if necessary. This always happens in the epilog on 32-bit targets. For 64-bit targets, we only do
    // this in the epilog for IL stubs; for non-IL stubs the frame is popped after every PInvoke call.
    CLANG_FORMAT_COMMENT_ANCHOR;

#ifdef USE_PER_FRAME_PINVOKE_INIT
    // For IL stubs, we push the frame once even when we're doing per-pinvoke init
    if (comp->opts.jitFlags->IsSet(JitFlags::JIT_FLAG_IL_STUB))
#endif // USE_PER_FRAME_PINVOKE_INIT
    {
        GenTree* frameUpd = CreateFrameLinkUpdate(PopFrame);
        returnBlockRange.InsertBefore(insertionPoint, LIR::SeqTree(comp, frameUpd));
        ContainCheckStoreIndir(frameUpd->AsStoreInd());
    }
}

//------------------------------------------------------------------------
// InsertPInvokeCallProlog: Emit the call-site prolog for direct calls to unmanaged code.
// It does all the necessary call-site setup of the InlinedCallFrame.
//
// Arguments:
//    call - the call for which we are inserting the PInvoke prolog.
//
// Return Value:
//    None.
//
void Lowering::InsertPInvokeCallProlog(GenTreeCall* call)
{
    JITDUMP("======= Inserting PInvoke call prolog\n");

    GenTree* insertBefore = call;
    if (call->gtCallType == CT_INDIRECT)
    {
        bool isClosed;
        insertBefore = BlockRange().GetTreeRange(call->gtCallAddr, &isClosed).FirstNode();
        assert(isClosed);
    }

    const CORINFO_EE_INFO::InlinedCallFrameInfo& callFrameInfo = comp->eeGetEEInfo()->inlinedCallFrameInfo;

    gtCallTypes callType = (gtCallTypes)call->gtCallType;

    noway_assert(comp->lvaInlinedPInvokeFrameVar != BAD_VAR_NUM);

    if (comp->opts.ShouldUsePInvokeHelpers())
    {
        // First argument is the address of the frame variable.
        GenTree* frameAddr = comp->gtNewLclVarAddrNode(comp->lvaInlinedPInvokeFrameVar, TYP_BYREF);

#if defined(TARGET_X86) && !defined(UNIX_X86_ABI)
        // On x86 targets, PInvoke calls need the size of the stack args in InlinedCallFrame.m_Datum.
        // This is because the callee pops stack arguments, and we need to keep track of this during stack
        // walking
        const unsigned numStkArgBytes = call->gtArgs.OutgoingArgsStackSize();
        GenTree*       stackBytes     = comp->gtNewIconNode(numStkArgBytes, TYP_INT);
        // Insert call to CORINFO_HELP_JIT_PINVOKE_BEGIN
        GenTree* helperCall =
            comp->gtNewHelperCallNode(CORINFO_HELP_JIT_PINVOKE_BEGIN, TYP_VOID, frameAddr, stackBytes);
#else
        GenTree* helperCall = comp->gtNewHelperCallNode(CORINFO_HELP_JIT_PINVOKE_BEGIN, TYP_VOID, frameAddr);
#endif

        comp->fgMorphTree(helperCall);
        BlockRange().InsertBefore(insertBefore, LIR::SeqTree(comp, helperCall));
        LowerNode(helperCall); // helper call is inserted before current node and should be lowered here.
        return;
    }

    // Emit the following sequence:
    //
    // InlinedCallFrame.callTarget = methodHandle   // stored in m_Datum
    // InlinedCallFrame.m_pCallSiteSP = SP          // x86 only
    // InlinedCallFrame.m_pCallerReturnAddress = return address
    // GT_START_PREEEMPTC
    // Thread.gcState = 0
    // (non-stub) - update top Frame on TCB         // 64-bit targets only

    // ----------------------------------------------------------------------------------
    // Setup InlinedCallFrame.callSiteTarget (which is how the JIT refers to it).
    // The actual field is InlinedCallFrame.m_Datum which has many different uses and meanings.

    GenTree* src = nullptr;

    if (callType == CT_INDIRECT)
    {
#if !defined(TARGET_64BIT)
        // On 32-bit targets, indirect calls need the size of the stack args in InlinedCallFrame.m_Datum.
        const unsigned stackByteOffset = call->gtArgs.OutgoingArgsStackSize();
        src                            = comp->gtNewIconNode(stackByteOffset, TYP_INT);
#else
        // On 64-bit targets, indirect calls may need the stub parameter value in InlinedCallFrame.m_Datum.
        // If the stub parameter value is not needed, m_Datum will be initialized by the VM.
        if (comp->info.compPublishStubParam)
        {
            src = comp->gtNewLclvNode(comp->lvaStubArgumentVar, TYP_I_IMPL);
        }
#endif // !defined(TARGET_64BIT)
    }
    else
    {
        assert(callType == CT_USER_FUNC);

        void*                 pEmbedMethodHandle = nullptr;
        CORINFO_METHOD_HANDLE embedMethodHandle =
            comp->info.compCompHnd->embedMethodHandle(call->gtCallMethHnd, &pEmbedMethodHandle);

        noway_assert((!embedMethodHandle) != (!pEmbedMethodHandle));

        if (embedMethodHandle != nullptr)
        {
            // InlinedCallFrame.callSiteTarget = methodHandle
            src = AddrGen(embedMethodHandle);
        }
        else
        {
            // InlinedCallFrame.callSiteTarget = *pEmbedMethodHandle
            src = Ind(AddrGen(pEmbedMethodHandle));
        }
    }

    if (src != nullptr)
    {
        // Store into InlinedCallFrame.m_Datum, the offset of which is given by offsetOfCallTarget.
        GenTreeLclFld* store = comp->gtNewStoreLclFldNode(comp->lvaInlinedPInvokeFrameVar, TYP_I_IMPL,
                                                          callFrameInfo.offsetOfCallTarget, src);

        InsertTreeBeforeAndContainCheck(insertBefore, store);
    }

#ifdef TARGET_X86

    // ----------------------------------------------------------------------------------
    // InlinedCallFrame.m_pCallSiteSP = SP

    GenTree*       callSiteSP      = PhysReg(REG_SPBASE);
    GenTreeLclFld* storeCallSiteSP = comp->gtNewStoreLclFldNode(comp->lvaInlinedPInvokeFrameVar, TYP_I_IMPL,
                                                                callFrameInfo.offsetOfCallSiteSP, callSiteSP);

    InsertTreeBeforeAndContainCheck(insertBefore, storeCallSiteSP);

#endif

    // ----------------------------------------------------------------------------------
    // InlinedCallFrame.m_pCallerReturnAddress = &label (the address of the instruction immediately following the call)

    GenTree*       label    = new (comp, GT_LABEL) GenTree(GT_LABEL, TYP_I_IMPL);
    GenTreeLclFld* storeLab = comp->gtNewStoreLclFldNode(comp->lvaInlinedPInvokeFrameVar, TYP_I_IMPL,
                                                         callFrameInfo.offsetOfReturnAddress, label);

    InsertTreeBeforeAndContainCheck(insertBefore, storeLab);

    // Push the PInvoke frame if necessary. On 32-bit targets this only happens in the method prolog if a method
    // contains PInvokes; on 64-bit targets this is necessary in non-stubs.
    CLANG_FORMAT_COMMENT_ANCHOR;

#ifdef USE_PER_FRAME_PINVOKE_INIT
    if (!comp->opts.jitFlags->IsSet(JitFlags::JIT_FLAG_IL_STUB))
    {
        // Set the TCB's frame to be the one we just created.
        // Note the init routine for the InlinedCallFrame (CORINFO_HELP_INIT_PINVOKE_FRAME)
        // has prepended it to the linked list to maintain the stack of Frames.
        //
        // Stubs do this once per stub, not once per call.
        GenTree* frameUpd = CreateFrameLinkUpdate(PushFrame);
        BlockRange().InsertBefore(insertBefore, LIR::SeqTree(comp, frameUpd));
        ContainCheckStoreIndir(frameUpd->AsStoreInd());
    }
#endif // USE_PER_FRAME_PINVOKE_INIT

    // IMPORTANT **** This instruction must be the last real instruction ****
    // It changes the thread's state to Preemptive mode
    // ----------------------------------------------------------------------------------
    //  [tcb + offsetOfGcState] = 0
    GenTree* storeGCState = SetGCState(0);
    BlockRange().InsertBefore(insertBefore, LIR::SeqTree(comp, storeGCState));
    ContainCheckStoreIndir(storeGCState->AsStoreInd());

    // Indicate that codegen has switched this thread to preemptive GC.
    // This tree node doesn't generate any code, but impacts LSRA and gc reporting.
    // This tree node is simple so doesn't require sequencing.
    GenTree* preemptiveGCNode = new (comp, GT_START_PREEMPTGC) GenTree(GT_START_PREEMPTGC, TYP_VOID);
    BlockRange().InsertBefore(insertBefore, preemptiveGCNode);
}

//------------------------------------------------------------------------
// InsertPInvokeCallEpilog: Insert the code that goes after every inlined pinvoke call.
//
// Arguments:
//    call - the call for which we are inserting the PInvoke epilog.
//
// Return Value:
//    None.
//
void Lowering::InsertPInvokeCallEpilog(GenTreeCall* call)
{
    JITDUMP("======= Inserting PInvoke call epilog\n");

    if (comp->opts.ShouldUsePInvokeHelpers())
    {
        noway_assert(comp->lvaInlinedPInvokeFrameVar != BAD_VAR_NUM);

        // First argument is the address of the frame variable.
        GenTree* frameAddr = comp->gtNewLclVarAddrNode(comp->lvaInlinedPInvokeFrameVar, TYP_BYREF);

#if defined(DEBUG)
        const LclVarDsc* inlinedPInvokeDsc = comp->lvaGetDesc(comp->lvaInlinedPInvokeFrameVar);
        assert(inlinedPInvokeDsc->IsAddressExposed());
#endif // DEBUG

        // Insert call to CORINFO_HELP_JIT_PINVOKE_END
        GenTreeCall* helperCall = comp->gtNewHelperCallNode(CORINFO_HELP_JIT_PINVOKE_END, TYP_VOID, frameAddr);

        comp->fgMorphTree(helperCall);
        BlockRange().InsertAfter(call, LIR::SeqTree(comp, helperCall));
        ContainCheckCallOperands(helperCall);
        return;
    }

    // gcstate = 1
    GenTree* insertionPoint = call->gtNext;

    GenTree* tree = SetGCState(1);
    BlockRange().InsertBefore(insertionPoint, LIR::SeqTree(comp, tree));
    ContainCheckStoreIndir(tree->AsStoreInd());

    tree = CreateReturnTrapSeq();
    BlockRange().InsertBefore(insertionPoint, LIR::SeqTree(comp, tree));
    ContainCheckReturnTrap(tree->AsOp());

    // Pop the frame if necessary. On 32-bit targets this only happens in the method epilog; on 64-bit targets
    // this happens after every PInvoke call in non-stubs. 32-bit targets instead mark the frame as inactive.
    CLANG_FORMAT_COMMENT_ANCHOR;

#ifdef USE_PER_FRAME_PINVOKE_INIT
    if (!comp->opts.jitFlags->IsSet(JitFlags::JIT_FLAG_IL_STUB))
    {
        tree = CreateFrameLinkUpdate(PopFrame);
        BlockRange().InsertBefore(insertionPoint, LIR::SeqTree(comp, tree));
        ContainCheckStoreIndir(tree->AsStoreInd());
    }
#else
    const CORINFO_EE_INFO::InlinedCallFrameInfo& callFrameInfo = comp->eeGetEEInfo()->inlinedCallFrameInfo;

    // ----------------------------------------------------------------------------------
    // InlinedCallFrame.m_pCallerReturnAddress = nullptr

    GenTreeIntCon* const zero                 = comp->gtNewIconNode(0, TYP_I_IMPL);
    GenTreeLclFld* const storeCallSiteTracker = comp->gtNewStoreLclFldNode(comp->lvaInlinedPInvokeFrameVar, TYP_I_IMPL,
                                                                           callFrameInfo.offsetOfReturnAddress, zero);

    BlockRange().InsertBefore(insertionPoint, zero, storeCallSiteTracker);
    ContainCheckStoreLoc(storeCallSiteTracker);
#endif // USE_PER_FRAME_PINVOKE_INIT
}

//------------------------------------------------------------------------
// LowerNonvirtPinvokeCall: Lower a non-virtual / indirect PInvoke call
//
// Arguments:
//    call - The call to lower.
//
// Return Value:
//    The lowered call tree.
//
GenTree* Lowering::LowerNonvirtPinvokeCall(GenTreeCall* call)
{
    // PInvoke lowering varies depending on the flags passed in by the EE. By default,
    // GC transitions are generated inline; if CORJIT_FLAG_USE_PINVOKE_HELPERS is specified,
    // GC transitions are instead performed using helper calls. Examples of each case are given
    // below. Note that the data structure that is used to store information about a call frame
    // containing any P/Invoke calls is initialized in the method prolog (see
    // InsertPInvokeMethod{Prolog,Epilog} for details).
    //
    // Inline transitions:
    //     InlinedCallFrame inlinedCallFrame;
    //
    //     ...
    //
    //     // Set up frame information
    //     inlinedCallFrame.callTarget = methodHandle;      // stored in m_Datum
    //     inlinedCallFrame.m_pCallSiteSP = SP;             // x86 only
    //     inlinedCallFrame.m_pCallerReturnAddress = &label; (the address of the instruction immediately following the
    //     call)
    //     Thread.m_pFrame = &inlinedCallFrame; (non-IL-stub only)
    //
    //     // Switch the thread's GC mode to preemptive mode
    //     thread->m_fPreemptiveGCDisabled = 0;
    //
    //     // Call the unmanaged method
    //     target();
    //
    //     // Switch the thread's GC mode back to cooperative mode
    //     thread->m_fPreemptiveGCDisabled = 1;
    //
    //     // Rendezvous with a running collection if necessary
    //     if (g_TrapReturningThreads)
    //         RareDisablePreemptiveGC();
    //
    // Transitions using helpers:
    //
    //     OpaqueFrame opaqueFrame;
    //
    //     ...
    //
    //     // Call the JIT_PINVOKE_BEGIN helper
    //     JIT_PINVOKE_BEGIN(&opaqueFrame);
    //
    //     // Call the unmanaged method
    //     target();
    //
    //     // Call the JIT_PINVOKE_END helper
    //     JIT_PINVOKE_END(&opaqueFrame);
    //
    // Note that the JIT_PINVOKE_{BEGIN.END} helpers currently use the default calling convention for the target
    // platform. They may be changed in the future such that they preserve all register values.

    GenTree* result = nullptr;

    // All code generated by this function must not contain the randomly-inserted NOPs
    // that we insert to inhibit JIT spraying in partial trust scenarios.
    // The PINVOKE_PROLOG op signals this to the code generator/emitter.

    GenTree* prolog = new (comp, GT_NOP) GenTree(GT_PINVOKE_PROLOG, TYP_VOID);
    BlockRange().InsertBefore(call, prolog);

    bool addPInvokePrologEpilog = !call->IsSuppressGCTransition();
    if (addPInvokePrologEpilog)
    {
        InsertPInvokeCallProlog(call);
    }

    if (call->gtCallType != CT_INDIRECT)
    {
        noway_assert(call->gtCallType == CT_USER_FUNC);
        CORINFO_METHOD_HANDLE methHnd = call->gtCallMethHnd;

        CORINFO_CONST_LOOKUP lookup;
        comp->info.compCompHnd->getAddressOfPInvokeTarget(methHnd, &lookup);

        void*    addr = lookup.addr;
        GenTree* addrTree;
        switch (lookup.accessType)
        {
            case IAT_VALUE:
                // IsCallTargetInRange always return true on x64. It wants to use rip-based addressing
                // for this call. Unfortunately, in case of already resolved pinvokes to external libs,
                // which are identified via accessType: IAT_VALUE, the relative offset is unlikely to
                // fit into int32 and we will have to turn fAllowRel32 off globally. To prevent that
                // we'll create a wrapper node and force LSRA to allocate a register so RIP relative
                // isn't used and we don't need to pessimize other callsites.
                if (!comp->opts.jitFlags->IsSet(JitFlags::JIT_FLAG_PREJIT) || !IsCallTargetInRange(addr))
                {
                    result = AddrGen(addr);
                }
                else
                {
                    // a direct call within range of hardware relative call instruction
                    // stash the address for codegen
                    call->gtDirectCallAddress = addr;
#ifdef FEATURE_READYTORUN
                    call->gtEntryPoint.addr       = nullptr;
                    call->gtEntryPoint.accessType = IAT_VALUE;
#endif
                }
                break;

            case IAT_PVALUE:
                addrTree = AddrGen(addr);
#ifdef DEBUG
                addrTree->AsIntCon()->gtTargetHandle = (size_t)methHnd;
#endif
                result = Ind(addrTree);
                break;

            case IAT_PPVALUE:
                // ToDo:  Expanding an IAT_PPVALUE here, loses the opportunity
                // to Hoist/CSE the first indirection as it is an invariant load
                //
                // This case currently occurs today when we make PInvoke calls in crossgen
                //
                // assert(!"IAT_PPVALUE in Lowering::LowerNonvirtPinvokeCall");

                addrTree = AddrGen(addr);
#ifdef DEBUG
                addrTree->AsIntCon()->gtTargetHandle = (size_t)methHnd;
#endif
                // Double-indirection. Load the address into a register
                // and call indirectly through the register
                //
                result = Ind(Ind(addrTree));
                break;

            case IAT_RELPVALUE:
                unreached();
        }
    }

    if (addPInvokePrologEpilog)
    {
        InsertPInvokeCallEpilog(call);
    }

    return result;
}

// Expand the code necessary to calculate the control target.
// Returns: the expression needed to calculate the control target
// May insert embedded statements
GenTree* Lowering::LowerVirtualVtableCall(GenTreeCall* call)
{
    noway_assert(call->gtCallType == CT_USER_FUNC);

    GenTree* thisArgNode;
    if (call->IsTailCallViaJitHelper())
    {
        assert(call->gtArgs.CountArgs() > 0);
        thisArgNode = call->gtArgs.GetArgByIndex(0)->GetNode();
    }
    else
    {
        assert(call->gtArgs.HasThisPointer());
        thisArgNode = call->gtArgs.GetThisArg()->GetNode();
    }

    // get a reference to the thisPtr being passed
    assert(thisArgNode->OperIs(GT_PUTARG_REG));
    GenTree* thisPtr = thisArgNode->AsUnOp()->gtGetOp1();

    // If what we are passing as the thisptr is not already a local, make a new local to place it in
    // because we will be creating expressions based on it.
    unsigned lclNum;
    if (thisPtr->OperIsLocal())
    {
        lclNum = thisPtr->AsLclVarCommon()->GetLclNum();
    }
    else
    {
        // Split off the thisPtr and store to a temporary variable.
        if (vtableCallTemp == BAD_VAR_NUM)
        {
            vtableCallTemp = comp->lvaGrabTemp(true DEBUGARG("virtual vtable call"));
        }

        LIR::Use thisPtrUse(BlockRange(), &thisArgNode->AsUnOp()->gtOp1, thisArgNode);
        ReplaceWithLclVar(thisPtrUse, vtableCallTemp);

        lclNum = vtableCallTemp;
    }

    // Get hold of the vtable offset (note: this might be expensive)
    unsigned vtabOffsOfIndirection;
    unsigned vtabOffsAfterIndirection;
    bool     isRelative;
    comp->info.compCompHnd->getMethodVTableOffset(call->gtCallMethHnd, &vtabOffsOfIndirection,
                                                  &vtabOffsAfterIndirection, &isRelative);

    // If the thisPtr is a local field, then construct a local field type node
    GenTree* local;
    if (thisPtr->isLclField())
    {
        local = new (comp, GT_LCL_FLD)
            GenTreeLclFld(GT_LCL_FLD, thisPtr->TypeGet(), lclNum, thisPtr->AsLclFld()->GetLclOffs());
    }
    else
    {
        local = new (comp, GT_LCL_VAR) GenTreeLclVar(GT_LCL_VAR, thisPtr->TypeGet(), lclNum);
    }

    // pointer to virtual table = [REG_CALL_THIS + offs]
    GenTree* result = Ind(Offset(local, VPTR_OFFS));

    // Get the appropriate vtable chunk
    if (vtabOffsOfIndirection != CORINFO_VIRTUALCALL_NO_CHUNK)
    {
        if (isRelative)
        {
            // MethodTable offset is a relative pointer.
            //
            // Additional temporary variable is used to store virtual table pointer.
            // Address of method is obtained by the next computations:
            //
            // Save relative offset to tmp (vtab is virtual table pointer, vtabOffsOfIndirection is offset of
            // vtable-1st-level-indirection):
            // tmp = vtab
            //
            // Save address of method to result (vtabOffsAfterIndirection is offset of vtable-2nd-level-indirection):
            // result = [tmp + vtabOffsOfIndirection + vtabOffsAfterIndirection + [tmp + vtabOffsOfIndirection]]
            //
            //
            // If relative pointers are also in second level indirection, additional temporary is used:
            // tmp1 = vtab
            // tmp2 = tmp1 + vtabOffsOfIndirection + vtabOffsAfterIndirection + [tmp1 + vtabOffsOfIndirection]
            // result = tmp2 + [tmp2]
            //
            unsigned lclNumTmp  = comp->lvaGrabTemp(true DEBUGARG("lclNumTmp"));
            unsigned lclNumTmp2 = comp->lvaGrabTemp(true DEBUGARG("lclNumTmp2"));

            GenTree* lclvNodeStore = comp->gtNewTempStore(lclNumTmp, result);

            GenTree* tmpTree = comp->gtNewLclvNode(lclNumTmp, result->TypeGet());
            tmpTree          = Offset(tmpTree, vtabOffsOfIndirection);

            tmpTree       = Ind(tmpTree);
            GenTree* offs = comp->gtNewIconNode(vtabOffsOfIndirection + vtabOffsAfterIndirection, TYP_INT);
            result = comp->gtNewOperNode(GT_ADD, TYP_I_IMPL, comp->gtNewLclvNode(lclNumTmp, result->TypeGet()), offs);

            GenTree* base           = OffsetByIndexWithScale(result, tmpTree, 1);
            GenTree* lclvNodeStore2 = comp->gtNewTempStore(lclNumTmp2, base);

            LIR::Range range = LIR::SeqTree(comp, lclvNodeStore);
            JITDUMP("result of obtaining pointer to virtual table:\n");
            DISPRANGE(range);
            BlockRange().InsertBefore(call, std::move(range));

            LIR::Range range2 = LIR::SeqTree(comp, lclvNodeStore2);
            ContainCheckIndir(tmpTree->AsIndir());
            JITDUMP("result of obtaining pointer to virtual table 2nd level indirection:\n");
            DISPRANGE(range2);
            BlockRange().InsertAfter(lclvNodeStore, std::move(range2));

            result = Ind(comp->gtNewLclvNode(lclNumTmp2, result->TypeGet()));
            result =
                comp->gtNewOperNode(GT_ADD, TYP_I_IMPL, result, comp->gtNewLclvNode(lclNumTmp2, result->TypeGet()));
        }
        else
        {
            // result = [REG_CALL_IND_SCRATCH + vtabOffsOfIndirection]
            result = Ind(Offset(result, vtabOffsOfIndirection));
        }
    }
    else
    {
        assert(!isRelative);
    }

    // Load the function address
    // result = [reg+vtabOffs]
    if (!isRelative)
    {
        result = Ind(Offset(result, vtabOffsAfterIndirection));
    }

    return result;
}

// Lower stub dispatched virtual calls.
GenTree* Lowering::LowerVirtualStubCall(GenTreeCall* call)
{
    assert(call->IsVirtualStub());

    // An x86 JIT which uses full stub dispatch must generate only
    // the following stub dispatch calls:
    //
    // (1) isCallRelativeIndirect:
    //        call dword ptr [rel32]  ;  FF 15 ---rel32----
    // (2) isCallRelative:
    //        call abc                ;     E8 ---rel32----
    // (3) isCallRegisterIndirect:
    //     3-byte nop                 ;
    //     call dword ptr [eax]       ;     FF 10
    //
    // THIS IS VERY TIGHTLY TIED TO THE PREDICATES IN
    // vm\i386\cGenCpu.h, esp. isCallRegisterIndirect.

    GenTree* result = nullptr;

    // This is code to set up an indirect call to a stub address computed
    // via dictionary lookup.
    if (call->gtCallType == CT_INDIRECT)
    {
        // The importer decided we needed a stub call via a computed
        // stub dispatch address, i.e. an address which came from a dictionary lookup.
        //   - The dictionary lookup produces an indirected address, suitable for call
        //     via "call [VirtualStubParam.reg]"
        //
        // This combination will only be generated for shared generic code and when
        // stub dispatch is active.

        // fgMorphArgs will have created trees to pass the address in VirtualStubParam.reg.
        // All we have to do here is add an indirection to generate the actual call target.

        GenTree* ind = Ind(call->gtCallAddr);
        BlockRange().InsertAfter(call->gtCallAddr, ind);
        call->gtCallAddr = ind;

        ind->gtFlags |= GTF_IND_REQ_ADDR_IN_REG;

        ContainCheckIndir(ind->AsIndir());
    }
    else
    {
        // Direct stub call.
        // Get stub addr. This will return NULL if virtual call stubs are not active
        void* stubAddr = call->gtStubCallStubAddr;
        noway_assert(stubAddr != nullptr);

        // If not CT_INDIRECT,  then it should always be relative indir call.
        // This is ensured by VM.
        noway_assert(call->IsVirtualStubRelativeIndir());

        // Direct stub calls, though the stubAddr itself may still need to be
        // accessed via an indirection.
        GenTree* addr = AddrGen(stubAddr);

        // On x86, for tailcall via helper, the JIT_TailCall helper takes the stubAddr as
        // the target address, and we set a flag that it's a VSD call. The helper then
        // handles any necessary indirection.
        if (call->IsTailCallViaJitHelper())
        {
            result = addr;
        }
        else
        {
            bool shouldOptimizeVirtualStubCall = false;
#if defined(TARGET_ARMARCH) || defined(TARGET_AMD64)
            // Skip inserting the indirection node to load the address that is already
            // computed in the VSD stub arg register as a hidden parameter. Instead during the
            // codegen, just load the call target from there.
            shouldOptimizeVirtualStubCall = true;
#endif

            if (!shouldOptimizeVirtualStubCall)
            {
                result = Ind(addr);
            }
        }
    }

    // TODO-Cleanup: start emitting random NOPS
    return result;
}

//------------------------------------------------------------------------
// Lowering::AreSourcesPossibleModifiedLocals:
//    Given two nodes which will be used in an addressing mode (base,
//    index), check to see if they are lclVar reads, and if so, walk
//    backwards from the use until both reads have been visited to
//    determine if they are potentially modified in that range.
//
// Arguments:
//    addr - the node that uses the base and index nodes
//    base - the base node
//    index - the index node
//
// Returns: true if either the base or index may be modified between the
//          node and addr.
//
bool Lowering::AreSourcesPossiblyModifiedLocals(GenTree* addr, GenTree* base, GenTree* index)
{
    assert(addr != nullptr);

    SideEffectSet baseSideEffects;
    if (base != nullptr)
    {
        if (base->OperIsLocalRead())
        {
            baseSideEffects.AddNode(comp, base);
        }
        else
        {
            base = nullptr;
        }
    }

    SideEffectSet indexSideEffects;
    if (index != nullptr)
    {
        if (index->OperIsLocalRead())
        {
            indexSideEffects.AddNode(comp, index);
        }
        else
        {
            index = nullptr;
        }
    }

    for (GenTree* cursor = addr;; cursor = cursor->gtPrev)
    {
        assert(cursor != nullptr);

        if (cursor == base)
        {
            base = nullptr;
        }

        if (cursor == index)
        {
            index = nullptr;
        }

        if ((base == nullptr) && (index == nullptr))
        {
            return false;
        }

        m_scratchSideEffects.Clear();
        m_scratchSideEffects.AddNode(comp, cursor);
        if ((base != nullptr) && m_scratchSideEffects.InterferesWith(baseSideEffects, false))
        {
            return true;
        }

        if ((index != nullptr) && m_scratchSideEffects.InterferesWith(indexSideEffects, false))
        {
            return true;
        }
    }
}

//------------------------------------------------------------------------
// TryCreateAddrMode: recognize trees which can be implemented using an
//    addressing mode and transform them to a GT_LEA
//
// Arguments:
//    addr - the use of the address we want to transform
//    isContainable - true if this addressing mode can be contained
//    parent - the node that consumes the given addr (most likely it's an IND)
//
// Returns:
//    true if the address node was changed to a LEA, false otherwise.
//
bool Lowering::TryCreateAddrMode(GenTree* addr, bool isContainable, GenTree* parent)
{
    if (!addr->OperIs(GT_ADD) || addr->gtOverflow())
    {
        return false;
    }

#ifdef TARGET_ARM64
    const bool hasRcpc2 = comp->compOpportunisticallyDependsOn(InstructionSet_Rcpc2);
    if (parent->OperIsIndir() && parent->AsIndir()->IsVolatile() && !hasRcpc2)
    {
        // For Arm64 we avoid using LEA for volatile INDs
        // because we won't be able to use ldar/star
        return false;
    }
#endif

    GenTree* base   = nullptr;
    GenTree* index  = nullptr;
    unsigned scale  = 0;
    ssize_t  offset = 0;
    bool     rev    = false;

    var_types targetType = parent->OperIsIndir() ? parent->TypeGet() : TYP_UNDEF;

    unsigned naturalMul = 0;
#ifdef TARGET_ARM64
    // Multiplier should be a "natural-scale" power of two number which is equal to target's width.
    //
    //   *(ulong*)(data + index * 8); - can be optimized
    //   *(ulong*)(data + index * 7); - can not be optimized
    //     *(int*)(data + index * 2); - can not be optimized
    //
    naturalMul = genTypeSize(targetType);
#endif

    // Find out if an addressing mode can be constructed
    bool doAddrMode = comp->codeGen->genCreateAddrMode(addr,       // address
                                                       true,       // fold
                                                       naturalMul, // natural multiplier
                                                       &rev,       // reverse ops
                                                       &base,      // base addr
                                                       &index,     // index val
                                                       &scale,     // scaling
                                                       &offset);   // displacement

#ifdef TARGET_ARM64
    if (parent->OperIsIndir() && parent->AsIndir()->IsVolatile())
    {
        // Generally, we try to avoid creating addressing modes for volatile INDs so we can then use
        // ldar/stlr instead of ldr/str + dmb. Although, with Arm 8.4+'s RCPC2 we can handle unscaled
        // addressing modes (if the offset fits into 9 bits)
        assert(hasRcpc2);
        if ((scale > 1) || (!emitter::emitIns_valid_imm_for_unscaled_ldst_offset(offset)) || (index != nullptr))
        {
            return false;
        }
    }
#endif

    if (scale == 0)
    {
        scale = 1;
    }

    if (!isContainable)
    {
        // this is just a reg-const add
        if (index == nullptr)
        {
            return false;
        }

        // this is just a reg-reg add
        if ((scale == 1) && (offset == 0))
        {
            return false;
        }
    }

    // make sure there are not any side effects between def of leaves and use
    if (!doAddrMode || AreSourcesPossiblyModifiedLocals(addr, base, index))
    {
        JITDUMP("No addressing mode:\n  ");
        DISPNODE(addr);
        return false;
    }

    JITDUMP("Addressing mode:\n");
    JITDUMP("  Base\n    ");
    DISPNODE(base);
    if (index != nullptr)
    {
        JITDUMP("  + Index * %u + %d\n    ", scale, offset);
        DISPNODE(index);
    }
    else
    {
        JITDUMP("  + %d\n", offset);
    }

    // Save the (potentially) unused operands before changing the address to LEA.
    ArrayStack<GenTree*> unusedStack(comp->getAllocator(CMK_ArrayStack));
    unusedStack.Push(addr->AsOp()->gtGetOp1());
    unusedStack.Push(addr->AsOp()->gtGetOp2());

    addr->ChangeOper(GT_LEA);
    // Make sure there are no leftover side effects (though the existing ADD we're
    // changing shouldn't have any at this point, but sometimes it does).
    addr->gtFlags &= ~GTF_ALL_EFFECT;

    GenTreeAddrMode* addrMode = addr->AsAddrMode();
    addrMode->SetBase(base);
    addrMode->SetIndex(index);
    addrMode->SetScale(scale);
    addrMode->SetOffset(static_cast<int>(offset));

    // Neither the base nor the index should now be contained.
    if (base != nullptr)
    {
        base->ClearContained();
    }
    if (index != nullptr)
    {
        index->ClearContained();
    }

    // Remove all the nodes that are no longer used.
    while (!unusedStack.Empty())
    {
        GenTree* unused = unusedStack.Pop();

        if ((unused != base) && (unused != index))
        {
            JITDUMP("Removing unused node:\n  ");
            DISPNODE(unused);

            BlockRange().Remove(unused);

            for (GenTree* operand : unused->Operands())
            {
                unusedStack.Push(operand);
            }

            DEBUG_DESTROY_NODE(unused);
        }
    }

#ifdef TARGET_ARM64

    if (index != nullptr)
    {
        if (index->OperIs(GT_CAST) && (scale == 1) && (offset == 0) && varTypeIsByte(targetType))
        {
            if (IsInvariantInRange(index, parent))
            {
                // Check containment safety against the parent node - this will ensure that LEA with the contained
                // index will itself always be contained. We do not support uncontained LEAs with contained indices.
                index->AsCast()->CastOp()->ClearContained(); // Uncontain any memory operands.
                MakeSrcContained(addrMode, index);
            }
        }
        else if (index->OperIs(GT_BFIZ) && index->gtGetOp1()->OperIs(GT_CAST) && index->gtGetOp2()->IsCnsIntOrI() &&
                 !varTypeIsStruct(targetType))
        {
            // Check if we can "contain" LEA(BFIZ) in order to extend 32bit index to 64bit as part of load/store.
            // BFIZ node is a binary op where op1 is GT_CAST and op2 is GT_CNS_INT
            GenTreeCast* cast = index->gtGetOp1()->AsCast();
            assert(cast->isContained());

            const unsigned shiftBy = (unsigned)index->gtGetOp2()->AsIntCon()->IconValue();

            // 'scale' and 'offset' have to be unset since we're going to use [base + index * SXTW/UXTW scale] form
            // where there is no room for additional offsets/scales on ARM64. 'shiftBy' has to match target's width.
            if (cast->CastOp()->TypeIs(TYP_INT) && cast->TypeIs(TYP_LONG) &&
                (genTypeSize(targetType) == (1U << shiftBy)) && (scale == 1) && (offset == 0))
            {
                if (IsInvariantInRange(index, parent))
                {
                    // Check containment safety against the parent node - this will ensure that LEA with the contained
                    // index will itself always be contained. We do not support uncontained LEAs with contained indices.

                    // TODO: Make sure that genCreateAddrMode marks such BFIZ candidates as GTF_DONT_CSE for better CQ.
                    MakeSrcContained(addrMode, index);
                }
            }
        }
    }
#endif

    JITDUMP("New addressing mode node:\n  ");
    DISPNODE(addrMode);
    JITDUMP("\n");

    return true;
}

//------------------------------------------------------------------------
// LowerAdd: turn this add into a GT_LEA if that would be profitable
//
// Arguments:
//    node - the node we care about
//
// Returns:
//    nullptr if no transformation was done, or the next node in the transformed node sequence that
//    needs to be lowered.
//
GenTree* Lowering::LowerAdd(GenTreeOp* node)
{
    if (varTypeIsIntegralOrI(node->TypeGet()))
    {
        GenTree* op1 = node->gtGetOp1();
        GenTree* op2 = node->gtGetOp2();
        LIR::Use use;

        // It is not the best place to do such simple arithmetic optimizations,
        // but it allows us to avoid `LEA(addr, 0)` nodes and doing that in morph
        // requires more changes. Delete that part if we get an expression optimizer.
        if (op2->IsIntegralConst(0))
        {
            JITDUMP("Lower: optimize val + 0: ");
            DISPNODE(node);
            JITDUMP("Replaced with: ");
            DISPNODE(op1);
            if (BlockRange().TryGetUse(node, &use))
            {
                use.ReplaceWith(op1);
            }
            else
            {
                op1->SetUnusedValue();
            }
            GenTree* next = node->gtNext;
            BlockRange().Remove(op2);
            BlockRange().Remove(node);
            JITDUMP("Remove [%06u], [%06u]\n", op2->gtTreeID, node->gtTreeID);
            return next;
        }

        // Fold ADD(CNS1, CNS2). We mainly target a very specific pattern - byref ADD(frozen_handle, cns_offset)
        // We could do this folding earlier, but that is not trivial as we'll have to introduce a way to restore
        // the original object from a byref constant for optimizations.
        if (comp->opts.OptimizationEnabled() && op1->IsCnsIntOrI() && op2->IsCnsIntOrI() && !node->gtOverflow() &&
            (op1->IsIconHandle(GTF_ICON_OBJ_HDL) || op2->IsIconHandle(GTF_ICON_OBJ_HDL)) &&
            !op1->AsIntCon()->ImmedValNeedsReloc(comp) && !op2->AsIntCon()->ImmedValNeedsReloc(comp))
        {
            assert(node->TypeIs(TYP_I_IMPL, TYP_BYREF));

            // TODO-CQ: we should allow this for AOT too. For that we need to guarantee that the new constant
            // will be lowered as the original handle with offset in a reloc.
            BlockRange().Remove(op1);
            BlockRange().Remove(op2);
            node->BashToConst(op1->AsIntCon()->IconValue() + op2->AsIntCon()->IconValue(), node->TypeGet());
        }

#ifdef TARGET_XARCH
        if (BlockRange().TryGetUse(node, &use))
        {
            // If this is a child of an ordinary indir, let the parent handle it.
            // If there is a chain of adds, only look at the topmost one.
            GenTree* parent = use.User();
            if ((!parent->OperIsIndir() || parent->OperIsAtomicOp()) && !parent->OperIs(GT_ADD))
            {
                TryCreateAddrMode(node, false, parent);
            }
        }
#endif // TARGET_XARCH
    }

#ifdef TARGET_ARM64
    if (node->OperIs(GT_ADD))
    {
        GenTree* next;
        if (TryLowerAddForPossibleContainment(node, &next))
        {
            return next;
        }

        if (TryLowerAddSubToMulLongOp(node, &next))
        {
            return next;
        }
    }
#endif // TARGET_ARM64

    if (node->OperIs(GT_ADD))
    {
        ContainCheckBinary(node);
    }

    return nullptr;
}

//------------------------------------------------------------------------
// LowerUnsignedDivOrMod: Lowers a GT_UDIV/GT_UMOD node.
//
// Arguments:
//    divMod - pointer to the GT_UDIV/GT_UMOD node to be lowered
//
// Return Value:
//    Returns a boolean indicating whether the node was transformed.
//
// Notes:
//    - Transform UDIV/UMOD by power of 2 into RSZ/AND
//    - Transform UDIV by constant >= 2^(N-1) into GE
//    - Transform UDIV/UMOD by constant >= 3 into "magic division"
//

bool Lowering::LowerUnsignedDivOrMod(GenTreeOp* divMod)
{
    assert(divMod->OperIs(GT_UDIV, GT_UMOD));

#if defined(USE_HELPERS_FOR_INT_DIV)
    if (!varTypeIsIntegral(divMod->TypeGet()))
    {
        assert(!"unreachable: integral GT_UDIV/GT_UMOD should get morphed into helper calls");
    }
    assert(varTypeIsFloating(divMod->TypeGet()));
#endif // USE_HELPERS_FOR_INT_DIV
#if defined(TARGET_ARM64)
    assert(divMod->OperGet() != GT_UMOD);
#endif // TARGET_ARM64

    GenTree* dividend = divMod->gtGetOp1();
    GenTree* divisor  = divMod->gtGetOp2();

#if !defined(TARGET_64BIT)
    if (dividend->OperIs(GT_LONG))
    {
        return false;
    }
#endif

    if (!divisor->IsCnsIntOrI())
    {
        return false;
    }

    if (dividend->IsCnsIntOrI())
    {
        // We shouldn't see a divmod with constant operands here but if we do then it's likely
        // because optimizations are disabled or it's a case that's supposed to throw an exception.
        // Don't optimize this.
        return false;
    }

    const var_types type = divMod->TypeGet();
    assert((type == TYP_INT) || (type == TYP_I_IMPL));

    size_t divisorValue = static_cast<size_t>(divisor->AsIntCon()->IconValue());

    if (type == TYP_INT)
    {
        // Clear up the upper 32 bits of the value, they may be set to 1 because constants
        // are treated as signed and stored in ssize_t which is 64 bit in size on 64 bit targets.
        divisorValue &= UINT32_MAX;
    }

    if (divisorValue == 0)
    {
        return false;
    }

    const bool isDiv = divMod->OperIs(GT_UDIV);

    if (isPow2(divisorValue))
    {
        genTreeOps newOper;

        if (isDiv)
        {
            newOper      = GT_RSZ;
            divisorValue = genLog2(divisorValue);
        }
        else
        {
            newOper = GT_AND;
            divisorValue -= 1;
        }

        divMod->ChangeOper(newOper);
        divisor->AsIntCon()->SetIconValue(divisorValue);
        ContainCheckNode(divMod);
        return true;
    }
    if (isDiv)
    {
        // If the divisor is greater or equal than 2^(N - 1) then the result is 1
        // iff the dividend is greater or equal than the divisor.
        if (((type == TYP_INT) && (divisorValue > (UINT32_MAX / 2))) ||
            ((type == TYP_LONG) && (divisorValue > (UINT64_MAX / 2))))
        {
            divMod->ChangeOper(GT_GE);
            divMod->gtFlags |= GTF_UNSIGNED;
            ContainCheckNode(divMod);
            return true;
        }
    }

// TODO-ARM-CQ: Currently there's no GT_MULHI for ARM32
#if defined(TARGET_XARCH) || defined(TARGET_ARM64) || defined(TARGET_LOONGARCH64) || defined(TARGET_RISCV64)
    if (!comp->opts.MinOpts() && (divisorValue >= 3))
    {
        size_t magic;
        bool   increment;
        int    preShift;
        int    postShift;
        bool   simpleMul = false;

        unsigned bits = type == TYP_INT ? 32 : 64;
        // if the dividend operand is AND or RSZ with a constant then the number of input bits can be reduced
        if (dividend->OperIs(GT_AND) && dividend->gtGetOp2()->IsCnsIntOrI())
        {
            size_t maskCns = static_cast<size_t>(dividend->gtGetOp2()->AsIntCon()->IconValue());
            if (maskCns != 0)
            {
                unsigned maskBits = 1;
                while (maskCns >>= 1)
                    maskBits++;
                if (maskBits < bits)
                    bits = maskBits;
            }
        }
        else if (dividend->OperIs(GT_RSZ) && dividend->gtGetOp2()->IsCnsIntOrI())
        {
            size_t shiftCns = static_cast<size_t>(dividend->gtGetOp2()->AsIntCon()->IconValue());
            if (shiftCns < bits)
            {
                bits -= static_cast<unsigned>(shiftCns);
            }
        }

        if (type == TYP_INT)
        {
            magic = MagicDivide::GetUnsigned32Magic(static_cast<uint32_t>(divisorValue), &increment, &preShift,
                                                    &postShift, bits);

#ifdef TARGET_64BIT
            // avoid inc_saturate/multiple shifts by widening to 32x64 MULHI
            if (increment || (preShift
#ifdef TARGET_XARCH
                              // IMUL reg,reg,imm32 can't be used if magic<0 because of sign-extension
                              && static_cast<int32_t>(magic) < 0
#endif
                              ))
            {
                magic = MagicDivide::GetUnsigned64Magic(static_cast<uint64_t>(divisorValue), &increment, &preShift,
                                                        &postShift, bits);
            }
            // otherwise just widen to regular multiplication
            else
            {
                postShift += 32;
                simpleMul = true;
            }
#endif
        }
        else
        {
#ifdef TARGET_64BIT
            magic = MagicDivide::GetUnsigned64Magic(static_cast<uint64_t>(divisorValue), &increment, &preShift,
                                                    &postShift, bits);
#else
            unreached();
#endif
        }

        const bool     requiresDividendMultiuse = !isDiv;
        const weight_t curBBWeight              = m_block->getBBWeight(comp);

        if (requiresDividendMultiuse)
        {
            LIR::Use dividendUse(BlockRange(), &divMod->gtOp1, divMod);
            dividend = ReplaceWithLclVar(dividendUse);
        }

        GenTree* firstNode        = nullptr;
        GenTree* adjustedDividend = dividend;

#if defined(TARGET_ARM64)
        // On ARM64 we will use a 32x32->64 bit multiply instead of a 64x64->64 one.
        bool widenToNativeIntForMul = (type != TYP_I_IMPL) && !simpleMul;
#else
        CLANG_FORMAT_COMMENT_ANCHOR;
        bool widenToNativeIntForMul = (type != TYP_I_IMPL);
#endif

        // If "increment" flag is returned by GetUnsignedMagic we need to do Saturating Increment first
        if (increment)
        {
            adjustedDividend = comp->gtNewOperNode(GT_INC_SATURATE, type, adjustedDividend);
            BlockRange().InsertBefore(divMod, adjustedDividend);
            firstNode = adjustedDividend;
            assert(!preShift);
        }
        // if "preShift" is required, then do a right shift before
        else if (preShift)
        {
            GenTree* preShiftBy = comp->gtNewIconNode(preShift, TYP_INT);
            adjustedDividend    = comp->gtNewOperNode(GT_RSZ, type, adjustedDividend, preShiftBy);
            BlockRange().InsertBefore(divMod, preShiftBy, adjustedDividend);
            firstNode = preShiftBy;
        }
        else if (widenToNativeIntForMul)
        {
            adjustedDividend = comp->gtNewCastNode(TYP_I_IMPL, adjustedDividend, true, TYP_I_IMPL);
            BlockRange().InsertBefore(divMod, adjustedDividend);
            firstNode = adjustedDividend;
        }

#ifdef TARGET_XARCH
        // force input transformation to RAX because the following MULHI will kill RDX:RAX anyway and LSRA often causes
        // redundant copies otherwise
        if (firstNode && !simpleMul)
        {
            adjustedDividend->SetRegNum(REG_RAX);
        }
#endif

        if (widenToNativeIntForMul)
        {
            divisor->gtType = TYP_I_IMPL;
        }
        divisor->AsIntCon()->SetIconValue(magic);

        if (isDiv && !postShift && (type == TYP_I_IMPL))
        {
            divMod->ChangeOper(GT_MULHI);
            divMod->gtOp1 = adjustedDividend;
            divMod->SetUnsigned();
        }
        else
        {
#ifdef TARGET_ARM64
            // 64-bit MUL is more expensive than UMULL on ARM64.
            genTreeOps mulOper = simpleMul ? GT_MUL_LONG : GT_MULHI;
#else
            // 64-bit IMUL is less expensive than MUL eax:edx on x64.
            genTreeOps mulOper = simpleMul ? GT_MUL : GT_MULHI;
#endif
            // Insert a new multiplication node before the existing GT_UDIV/GT_UMOD node.
            // The existing node will later be transformed into a GT_RSZ/GT_SUB that
            // computes the final result. This way don't need to find and change the use
            // of the existing node.
            GenTree* mulhi = comp->gtNewOperNode(mulOper, TYP_I_IMPL, adjustedDividend, divisor);
            mulhi->SetUnsigned();
            BlockRange().InsertBefore(divMod, mulhi);
            if (firstNode == nullptr)
            {
                firstNode = mulhi;
            }

            if (postShift)
            {
                GenTree* shiftBy = comp->gtNewIconNode(postShift, TYP_INT);
                BlockRange().InsertBefore(divMod, shiftBy);

                if (isDiv && (type == TYP_I_IMPL))
                {
                    divMod->ChangeOper(GT_RSZ);
                    divMod->gtOp1 = mulhi;
                    divMod->gtOp2 = shiftBy;
                }
                else
                {
                    mulhi = comp->gtNewOperNode(GT_RSZ, TYP_I_IMPL, mulhi, shiftBy);
                    BlockRange().InsertBefore(divMod, mulhi);
                }
            }

            if (!isDiv)
            {
                // divisor UMOD dividend = dividend SUB (div MUL divisor)
                GenTree* divisor = comp->gtNewIconNode(divisorValue, type);
                GenTree* mul     = comp->gtNewOperNode(GT_MUL, type, mulhi, divisor);
                dividend         = comp->gtNewLclvNode(dividend->AsLclVar()->GetLclNum(), dividend->TypeGet());

                divMod->ChangeOper(GT_SUB);
                divMod->gtOp1 = dividend;
                divMod->gtOp2 = mul;

                BlockRange().InsertBefore(divMod, divisor, mul, dividend);
            }
            else if (type != TYP_I_IMPL)
            {
                divMod->ChangeOper(GT_CAST);
                divMod->AsCast()->gtCastType = TYP_INT;
                divMod->gtOp1                = mulhi;
                divMod->gtOp2                = nullptr;
            }
        }

        if (firstNode != nullptr)
        {
            ContainCheckRange(firstNode, divMod);
        }

        return true;
    }
#endif
    return false;
}

// LowerConstIntDivOrMod: Transform integer GT_DIV/GT_MOD nodes with a power of 2
//     const divisor into equivalent but faster sequences.
//
// Arguments:
//    node - pointer to the DIV or MOD node
//    nextNode - out parameter for the next node in the transformed node sequence that needs to be lowered
//
// Returns:
//    false if no transformation is done, true if a transformation is done
//
bool Lowering::TryLowerConstIntDivOrMod(GenTree* node, GenTree** nextNode)
{
    assert((node->OperGet() == GT_DIV) || (node->OperGet() == GT_MOD));
    assert(nextNode != nullptr);

    GenTree* divMod   = node;
    GenTree* dividend = divMod->gtGetOp1();
    GenTree* divisor  = divMod->gtGetOp2();

    const var_types type = divMod->TypeGet();
    assert((type == TYP_INT) || (type == TYP_LONG));

#if defined(USE_HELPERS_FOR_INT_DIV)
    assert(!"unreachable: integral GT_DIV/GT_MOD should get morphed into helper calls");
#endif // USE_HELPERS_FOR_INT_DIV
#if defined(TARGET_ARM64)
    if (divMod->OperIs(GT_MOD) && divisor->IsIntegralConstPow2())
    {
        LowerModPow2(node);
        *nextNode = node->gtNext;
        return true;
    }
    assert(node->OperGet() != GT_MOD);
#endif // TARGET_ARM64

    if (!divisor->IsCnsIntOrI())
    {
        return false; // no transformations to make
    }

    if (dividend->IsCnsIntOrI())
    {
        // We shouldn't see a divmod with constant operands here but if we do then it's likely
        // because optimizations are disabled or it's a case that's supposed to throw an exception.
        // Don't optimize this.
        return false;
    }

    ssize_t divisorValue = divisor->AsIntCon()->IconValue();

    if (divisorValue == -1 || divisorValue == 0)
    {
        // x / 0 and x % 0 can't be optimized because they are required to throw an exception.

        // x / -1 can't be optimized because INT_MIN / -1 is required to throw an exception.

        // x % -1 is always 0 and the IL spec says that the rem instruction "can" throw an exception if x is
        // the minimum representable integer. However, the C# spec says that an exception "is" thrown in this
        // case so optimizing this case would break C# code.

        // A runtime check could be used to handle this case but it's probably too rare to matter.
        return false;
    }

    bool isDiv = divMod->OperGet() == GT_DIV;

    if (isDiv)
    {
        if ((type == TYP_INT && divisorValue == INT_MIN) || (type == TYP_LONG && divisorValue == INT64_MIN))
        {
            // If the divisor is the minimum representable integer value then we can use a compare,
            // the result is 1 iff the dividend equals divisor.
            divMod->ChangeOper(GT_EQ);
            *nextNode = node;
            return true;
        }
    }

    size_t absDivisorValue =
        (divisorValue == SSIZE_T_MIN) ? static_cast<size_t>(divisorValue) : static_cast<size_t>(abs(divisorValue));

    if (!isPow2(absDivisorValue))
    {
        if (comp->opts.MinOpts())
        {
            return false;
        }

#if defined(TARGET_XARCH) || defined(TARGET_ARM64) || defined(TARGET_LOONGARCH64) || defined(TARGET_RISCV64)
        ssize_t magic;
        int     shift;

        if (type == TYP_INT)
        {
            magic = MagicDivide::GetSigned32Magic(static_cast<int32_t>(divisorValue), &shift);
        }
        else
        {
#ifdef TARGET_64BIT
            magic = MagicDivide::GetSigned64Magic(static_cast<int64_t>(divisorValue), &shift);
#else  // !TARGET_64BIT
            unreached();
#endif // !TARGET_64BIT
        }

        divisor->AsIntConCommon()->SetIconValue(magic);

        // Insert a new GT_MULHI node in front of the existing GT_DIV/GT_MOD node.
        // The existing node will later be transformed into a GT_ADD/GT_SUB that
        // computes the final result. This way don't need to find and change the
        // use of the existing node.
        GenTree* mulhi = comp->gtNewOperNode(GT_MULHI, type, divisor, dividend);
        BlockRange().InsertBefore(divMod, mulhi);

        // mulhi was the easy part. Now we need to generate different code depending
        // on the divisor value:
        // For 3 we need:
        //     div = signbit(mulhi) + mulhi
        // For 5 we need:
        //     div = signbit(mulhi) + sar(mulhi, 1) ; requires shift adjust
        // For 7 we need:
        //     mulhi += dividend                    ; requires add adjust
        //     div = signbit(mulhi) + sar(mulhi, 2) ; requires shift adjust
        // For -3 we need:
        //     mulhi -= dividend                    ; requires sub adjust
        //     div = signbit(mulhi) + sar(mulhi, 1) ; requires shift adjust
        bool requiresAddSubAdjust     = signum(divisorValue) != signum(magic);
        bool requiresShiftAdjust      = shift != 0;
        bool requiresDividendMultiuse = requiresAddSubAdjust || !isDiv;

        if (requiresDividendMultiuse)
        {
            LIR::Use dividendUse(BlockRange(), &mulhi->AsOp()->gtOp2, mulhi);
            dividend = ReplaceWithLclVar(dividendUse);
        }

        GenTree* adjusted;

        if (requiresAddSubAdjust)
        {
            dividend = comp->gtNewLclvNode(dividend->AsLclVar()->GetLclNum(), dividend->TypeGet());
            adjusted = comp->gtNewOperNode(divisorValue > 0 ? GT_ADD : GT_SUB, type, mulhi, dividend);
            BlockRange().InsertBefore(divMod, dividend, adjusted);
        }
        else
        {
            adjusted = mulhi;
        }

        GenTree* shiftBy = comp->gtNewIconNode(genTypeSize(type) * 8 - 1, type);
        GenTree* signBit = comp->gtNewOperNode(GT_RSZ, type, adjusted, shiftBy);
        BlockRange().InsertBefore(divMod, shiftBy, signBit);

        LIR::Use adjustedUse(BlockRange(), &signBit->AsOp()->gtOp1, signBit);
        adjusted = ReplaceWithLclVar(adjustedUse);
        adjusted = comp->gtNewLclvNode(adjusted->AsLclVar()->GetLclNum(), adjusted->TypeGet());
        BlockRange().InsertBefore(divMod, adjusted);

        if (requiresShiftAdjust)
        {
            shiftBy  = comp->gtNewIconNode(shift, TYP_INT);
            adjusted = comp->gtNewOperNode(GT_RSH, type, adjusted, shiftBy);
            BlockRange().InsertBefore(divMod, shiftBy, adjusted);
        }

        if (isDiv)
        {
            divMod->ChangeOper(GT_ADD);
            divMod->AsOp()->gtOp1 = adjusted;
            divMod->AsOp()->gtOp2 = signBit;
        }
        else
        {
            GenTree* div = comp->gtNewOperNode(GT_ADD, type, adjusted, signBit);

            dividend = comp->gtNewLclvNode(dividend->AsLclVar()->GetLclNum(), dividend->TypeGet());

            // divisor % dividend = dividend - divisor x div
            GenTree* divisor = comp->gtNewIconNode(divisorValue, type);
            GenTree* mul     = comp->gtNewOperNode(GT_MUL, type, div, divisor);
            BlockRange().InsertBefore(divMod, dividend, div, divisor, mul);

            divMod->ChangeOper(GT_SUB);
            divMod->AsOp()->gtOp1 = dividend;
            divMod->AsOp()->gtOp2 = mul;
        }

        *nextNode = mulhi;
        return true;
#elif defined(TARGET_ARM)
        // Currently there's no GT_MULHI for ARM32
        return false;
#else
#error Unsupported or unset target architecture
#endif
    }

    // We're committed to the conversion now. Go find the use if any.
    LIR::Use use;
    if (!BlockRange().TryGetUse(node, &use))
    {
        return false;
    }

    // We need to use the dividend node multiple times so its value needs to be
    // computed once and stored in a temp variable.
    LIR::Use opDividend(BlockRange(), &divMod->AsOp()->gtOp1, divMod);
    dividend = ReplaceWithLclVar(opDividend);

    GenTree* adjustment = comp->gtNewOperNode(GT_RSH, type, dividend, comp->gtNewIconNode(type == TYP_INT ? 31 : 63));

    if (absDivisorValue == 2)
    {
        // If the divisor is +/-2 then we'd end up with a bitwise and between 0/-1 and 1.
        // We can get the same result by using GT_RSZ instead of GT_RSH.
        adjustment->SetOper(GT_RSZ);
    }
    else
    {
        adjustment = comp->gtNewOperNode(GT_AND, type, adjustment, comp->gtNewIconNode(absDivisorValue - 1, type));
    }

    GenTree* adjustedDividend =
        comp->gtNewOperNode(GT_ADD, type, adjustment,
                            comp->gtNewLclvNode(dividend->AsLclVar()->GetLclNum(), dividend->TypeGet()));

    GenTree* newDivMod;

    if (isDiv)
    {
        // perform the division by right shifting the adjusted dividend
        divisor->AsIntCon()->SetIconValue(genLog2(absDivisorValue));

        newDivMod = comp->gtNewOperNode(GT_RSH, type, adjustedDividend, divisor);
        ContainCheckShiftRotate(newDivMod->AsOp());

        if (divisorValue < 0)
        {
            // negate the result if the divisor is negative
            newDivMod = comp->gtNewOperNode(GT_NEG, type, newDivMod);
            ContainCheckNode(newDivMod);
        }
    }
    else
    {
        // divisor % dividend = dividend - divisor x (dividend / divisor)
        // divisor x (dividend / divisor) translates to (dividend >> log2(divisor)) << log2(divisor)
        // which simply discards the low log2(divisor) bits, that's just dividend & ~(divisor - 1)
        divisor->AsIntCon()->SetIconValue(~(absDivisorValue - 1));

        newDivMod = comp->gtNewOperNode(GT_SUB, type,
                                        comp->gtNewLclvNode(dividend->AsLclVar()->GetLclNum(), dividend->TypeGet()),
                                        comp->gtNewOperNode(GT_AND, type, adjustedDividend, divisor));
    }

    // Remove the divisor and dividend nodes from the linear order,
    // since we have reused them and will resequence the tree
    BlockRange().Remove(divisor);
    BlockRange().Remove(dividend);

    // linearize and insert the new tree before the original divMod node
    InsertTreeBeforeAndContainCheck(divMod, newDivMod);
    BlockRange().Remove(divMod);

    // replace the original divmod node with the new divmod tree
    use.ReplaceWith(newDivMod);

    *nextNode = newDivMod->gtNext;
    return true;
}
//------------------------------------------------------------------------
// LowerSignedDivOrMod: transform integer GT_DIV/GT_MOD nodes with a power of 2
// const divisor into equivalent but faster sequences.
//
// Arguments:
//    node - the DIV or MOD node
//
// Returns:
//    The next node to lower.
//
GenTree* Lowering::LowerSignedDivOrMod(GenTree* node)
{
    assert((node->OperGet() == GT_DIV) || (node->OperGet() == GT_MOD));

    if (varTypeIsIntegral(node->TypeGet()))
    {
        GenTree* nextNode = nullptr;
        if (TryLowerConstIntDivOrMod(node, &nextNode))
        {
            return nextNode;
        }
        assert(nextNode == nullptr);
    }
    ContainCheckDivOrMod(node->AsOp());

    return node->gtNext;
}

//------------------------------------------------------------------------
// LowerShift: Lower shift nodes
//
// Arguments:
//    shift - the shift node (GT_LSH, GT_RSH or GT_RSZ)
//
// Notes:
//    Remove unnecessary shift count masking, xarch shift instructions
//    mask the shift count to 5 bits (or 6 bits for 64 bit operations).

void Lowering::LowerShift(GenTreeOp* shift)
{
    assert(shift->OperIs(GT_LSH, GT_RSH, GT_RSZ));

    size_t mask = 0x1f;
#ifdef TARGET_64BIT
    if (varTypeIsLong(shift->TypeGet()))
    {
        mask = 0x3f;
    }
#else
    assert(!varTypeIsLong(shift->TypeGet()));
#endif

    for (GenTree* andOp = shift->gtGetOp2(); andOp->OperIs(GT_AND); andOp = andOp->gtGetOp1())
    {
        GenTree* maskOp = andOp->gtGetOp2();

        if (!maskOp->IsCnsIntOrI())
        {
            break;
        }

        if ((static_cast<size_t>(maskOp->AsIntCon()->IconValue()) & mask) != mask)
        {
            break;
        }

        shift->gtOp2 = andOp->gtGetOp1();
        BlockRange().Remove(andOp);
        BlockRange().Remove(maskOp);
        // The parent was replaced, clear contain and regOpt flag.
        shift->gtOp2->ClearContained();
    }

    ContainCheckShiftRotate(shift);

#ifdef TARGET_ARM64
    // Try to recognize ubfiz/sbfiz idiom in LSH(CAST(X), CNS) tree
    if (comp->opts.OptimizationEnabled() && shift->OperIs(GT_LSH) && shift->gtGetOp1()->OperIs(GT_CAST) &&
        shift->gtGetOp2()->IsCnsIntOrI() && !shift->isContained())
    {
        GenTreeIntCon* cns  = shift->gtGetOp2()->AsIntCon();
        GenTreeCast*   cast = shift->gtGetOp1()->AsCast();

        if (!cast->isContained() && !cast->IsRegOptional() && !cast->gtOverflow() &&
            // Smaller CastOp is most likely an IND(X) node which is lowered to a zero-extend load
            cast->CastOp()->TypeIs(TYP_LONG, TYP_INT))
        {
            // Cast is either "TYP_LONG <- TYP_INT" or "TYP_INT <- %SMALL_INT% <- TYP_INT" (signed or unsigned)
            unsigned dstBits = genTypeSize(cast) * BITS_PER_BYTE;
            unsigned srcBits = varTypeIsSmall(cast->CastToType()) ? genTypeSize(cast->CastToType()) * BITS_PER_BYTE
                                                                  : genTypeSize(cast->CastOp()) * BITS_PER_BYTE;

            // It has to be an upcast and CNS must be in [1..srcBits) range
            if ((srcBits < dstBits) && (cns->IconValue() > 0) && (cns->IconValue() < srcBits))
            {
                JITDUMP("Recognized ubfix/sbfix pattern in LSH(CAST, CNS). Changing op to GT_BFIZ");
                shift->ChangeOper(GT_BFIZ);
                cast->CastOp()->ClearContained(); // Uncontain any memory operands.
                MakeSrcContained(shift, cast);
            }
        }
    }
#endif
}

void Lowering::WidenSIMD12IfNecessary(GenTreeLclVarCommon* node)
{
#ifdef FEATURE_SIMD
    if (node->TypeGet() == TYP_SIMD12)
    {
        // Assumption 1:
        // RyuJit backend depends on the assumption that on 64-Bit targets Vector3 size is rounded off
        // to TARGET_POINTER_SIZE and hence Vector3 locals on stack can be treated as TYP_SIMD16 for
        // reading and writing purposes.
        //
        // Assumption 2:
        // RyuJit backend is making another implicit assumption that Vector3 type args when passed in
        // registers or on stack, the upper most 4-bytes will be zero.
        //
        // For P/Invoke return and Reverse P/Invoke argument passing, native compiler doesn't guarantee
        // that upper 4-bytes of a Vector3 type struct is zero initialized and hence assumption 2 is
        // invalid.
        //
        // RyuJIT x64 Windows: arguments are treated as passed by ref and hence read/written just 12
        // bytes. In case of Vector3 returns, Caller allocates a zero initialized Vector3 local and
        // passes it retBuf arg and Callee method writes only 12 bytes to retBuf. For this reason,
        // there is no need to clear upper 4-bytes of Vector3 type args.
        //
        // RyuJIT x64 Unix: arguments are treated as passed by value and read/writen as if TYP_SIMD16.
        // Vector3 return values are returned two return registers and Caller assembles them into a
        // single xmm reg. Hence RyuJIT explicitly generates code to clears upper 4-bytes of Vector3
        // type args in prolog and Vector3 type return value of a call
        //
        // RyuJIT x86 Windows: all non-param Vector3 local vars are allocated as 16 bytes. Vector3 arguments
        // are pushed as 12 bytes. For return values, a 16-byte local is allocated and the address passed
        // as a return buffer pointer. The callee doesn't write the high 4 bytes, and we don't need to clear
        // it either.

        LclVarDsc* varDsc = comp->lvaGetDesc(node->AsLclVarCommon());

        if (comp->lvaMapSimd12ToSimd16(varDsc))
        {
            JITDUMP("Mapping TYP_SIMD12 lclvar node to TYP_SIMD16:\n");
            DISPNODE(node);
            JITDUMP("============\n");

            node->gtType = TYP_SIMD16;
        }
    }
#endif // FEATURE_SIMD
}

PhaseStatus Lowering::DoPhase()
{
    // If we have any PInvoke calls, insert the one-time prolog code. We'll insert the epilog code in the
    // appropriate spots later. NOTE: there is a minor optimization opportunity here, as we still create p/invoke
    // data structures and setup/teardown even if we've eliminated all p/invoke calls due to dead code elimination.
    if (comp->compMethodRequiresPInvokeFrame())
    {
        InsertPInvokeMethodProlog();
    }

#if !defined(TARGET_64BIT)
    DecomposeLongs decomp(comp); // Initialize the long decomposition class.
    if (comp->compLongUsed)
    {
        decomp.PrepareForDecomposition();
    }
#endif // !defined(TARGET_64BIT)

    if (!comp->compEnregLocals())
    {
        // Lowering is checking if lvDoNotEnregister is already set for contained optimizations.
        // If we are running without `CLFLG_REGVAR` flag set (`compEnregLocals() == false`)
        // then we already know that we won't enregister any locals and it is better to set
        // `lvDoNotEnregister` flag before we start reading it.
        // The main reason why this flag is not set is that we are running in minOpts.
        comp->lvSetMinOptsDoNotEnreg();
    }

    for (BasicBlock* const block : comp->Blocks())
    {
        /* Make the block publicly available */
        comp->compCurBB = block;

#if !defined(TARGET_64BIT)
        if (comp->compLongUsed)
        {
            decomp.DecomposeBlock(block);
        }
#endif //! TARGET_64BIT

        LowerBlock(block);
    }

#ifdef DEBUG
    JITDUMP("Lower has completed modifying nodes.\n");
    if (VERBOSE)
    {
        comp->fgDispBasicBlocks(true);
    }
#endif

    FinalizeOutgoingArgSpace();

    // Recompute local var ref counts before potentially sorting for liveness.
    // Note this does minimal work in cases where we are not going to sort.
    const bool isRecompute    = true;
    const bool setSlotNumbers = false;
    comp->lvaComputeRefCounts(isRecompute, setSlotNumbers);

    comp->fgLocalVarLiveness();
    // local var liveness can delete code, which may create empty blocks
    if (comp->opts.OptimizationEnabled())
    {
        bool modified = comp->fgUpdateFlowGraph(/* doTailDuplication */ false, /* isPhase */ false);
        modified |= comp->fgRemoveDeadBlocks();

        if (modified)
        {
            JITDUMP("had to run another liveness pass:\n");
            comp->fgLocalVarLiveness();
        }
    }
    else
    {
        // If we are not optimizing, remove the dead blocks regardless.
        comp->fgRemoveDeadBlocks();
    }

    // Recompute local var ref counts again after liveness to reflect
    // impact of any dead code removal. Note this may leave us with
    // tracked vars that have zero refs.
    comp->lvaComputeRefCounts(isRecompute, setSlotNumbers);

    return PhaseStatus::MODIFIED_EVERYTHING;
}

#ifdef DEBUG

//------------------------------------------------------------------------
// Lowering::CheckCallArg: check that a call argument is in an expected
//                         form after lowering.
//
// Arguments:
//   arg - the argument to check.
//
void Lowering::CheckCallArg(GenTree* arg)
{
    if (!arg->IsValue() && !arg->OperIsPutArgStk())
    {
        assert(arg->OperIsStore());
        return;
    }

    switch (arg->OperGet())
    {
        case GT_FIELD_LIST:
        {
            GenTreeFieldList* list = arg->AsFieldList();
            assert(list->isContained());

            for (GenTreeFieldList::Use& use : list->Uses())
            {
                assert(use.GetNode()->OperIsPutArg());
            }
        }
        break;

        default:
            assert(arg->OperIsPutArg());
            break;
    }
}

//------------------------------------------------------------------------
// Lowering::CheckCall: check that a call is in an expected form after
//                      lowering. Currently this amounts to checking its
//                      arguments, but could be expanded to verify more
//                      properties in the future.
//
// Arguments:
//   call - the call to check.
//
void Lowering::CheckCall(GenTreeCall* call)
{
    for (CallArg& arg : call->gtArgs.EarlyArgs())
    {
        CheckCallArg(arg.GetEarlyNode());
    }

    for (CallArg& arg : call->gtArgs.LateArgs())
    {
        CheckCallArg(arg.GetLateNode());
    }
}

//------------------------------------------------------------------------
// Lowering::CheckNode: check that an LIR node is in an expected form
//                      after lowering.
//
// Arguments:
//   compiler - the compiler context.
//   node - the node to check.
//
void Lowering::CheckNode(Compiler* compiler, GenTree* node)
{
    switch (node->OperGet())
    {
        case GT_CALL:
            CheckCall(node->AsCall());
            break;

#ifdef FEATURE_SIMD
        case GT_HWINTRINSIC:
            assert(node->TypeGet() != TYP_SIMD12);
            break;
#endif // FEATURE_SIMD

        case GT_LCL_VAR:
        case GT_STORE_LCL_VAR:
        {
            const LclVarDsc* varDsc = compiler->lvaGetDesc(node->AsLclVar());
#if defined(FEATURE_SIMD) && defined(TARGET_64BIT)
            if (node->TypeIs(TYP_SIMD12))
            {
                assert(compiler->lvaIsFieldOfDependentlyPromotedStruct(varDsc) || (varDsc->lvSize() == 12));
            }
#endif // FEATURE_SIMD && TARGET_64BIT
            if (varDsc->lvPromoted)
            {
                assert(varDsc->lvDoNotEnregister || varDsc->lvIsMultiRegRet);
            }
        }
        break;

        case GT_LCL_ADDR:
        {
            const GenTreeLclVarCommon* lclVarAddr = node->AsLclVarCommon();
            const LclVarDsc*           varDsc     = compiler->lvaGetDesc(lclVarAddr);
            if (((lclVarAddr->gtFlags & GTF_VAR_DEF) != 0) && varDsc->HasGCPtr())
            {
                // Emitter does not correctly handle live updates for LCL_ADDR
                // when they are not contained, for example, `STOREIND byref(GT_LCL_ADDR not-contained)`
                // would generate:
                // add     r1, sp, 48   // r1 contains address of a lclVar V01.
                // str     r0, [r1]     // a gc ref becomes live in V01, but emitter would not report it.
                // Make sure that we use uncontained address nodes only for variables
                // that will be marked as mustInit and will be alive throughout the whole block even when tracked.
                assert(lclVarAddr->isContained() || !varDsc->lvTracked || varTypeIsStruct(varDsc));
                // TODO: support this assert for uses, see https://github.com/dotnet/runtime/issues/51900.
            }

            assert(varDsc->lvDoNotEnregister);
            break;
        }

        case GT_PHI:
        case GT_PHI_ARG:
            assert(!"Should not see phi nodes after rationalize");
            break;

        case GT_LCL_FLD:
        case GT_STORE_LCL_FLD:
        {
            const LclVarDsc* varDsc = compiler->lvaGetDesc(node->AsLclFld());
            assert(varDsc->lvDoNotEnregister);
        }
        break;

        default:
            break;
    }
}

//------------------------------------------------------------------------
// Lowering::CheckBlock: check that the contents of an LIR block are in an
//                       expected form after lowering.
//
// Arguments:
//   compiler - the compiler context.
//   block    - the block to check.
//
bool Lowering::CheckBlock(Compiler* compiler, BasicBlock* block)
{
    assert(block->isEmpty() || block->IsLIR());

    LIR::Range& blockRange = LIR::AsRange(block);
    for (GenTree* node : blockRange)
    {
        CheckNode(compiler, node);
    }

    assert(blockRange.CheckLIR(compiler, true));
    return true;
}
#endif

//------------------------------------------------------------------------
// Lowering::LowerBlock: Lower all the nodes in a BasicBlock
//
// Arguments:
//   block    - the block to lower.
//
void Lowering::LowerBlock(BasicBlock* block)
{
    assert(block == comp->compCurBB); // compCurBB must already be set.
    assert(block->isEmpty() || block->IsLIR());

    m_block = block;
#ifdef TARGET_ARM64
    m_blockIndirs.Reset();
#endif

    // NOTE: some of the lowering methods insert calls before the node being
    // lowered (See e.g. InsertPInvoke{Method,Call}{Prolog,Epilog}). In
    // general, any code that is inserted before the current node should be
    // "pre-lowered" as they won't be subject to further processing.
    // Lowering::CheckBlock() runs some extra checks on call arguments in
    // order to help catch unlowered nodes.

    GenTree* node = BlockRange().FirstNode();
    while (node != nullptr)
    {
        node = LowerNode(node);
    }

    assert(CheckBlock(comp, block));
}

/** Verifies if both of these trees represent the same indirection.
 * Used by Lower to annotate if CodeGen generate an instruction of the
 * form *addrMode BinOp= expr
 *
 * Preconditions: both trees are children of GT_INDs and their underlying children
 * have the same gtOper.
 *
 * This is a first iteration to actually recognize trees that can be code-generated
 * as a single read-modify-write instruction on AMD64/x86.  For now
 * this method only supports the recognition of simple addressing modes (through GT_LEA)
 * or local var indirections.  Local fields, array access and other more complex nodes are
 * not yet supported.
 *
 * TODO-CQ:  Perform tree recognition by using the Value Numbering Package, that way we can recognize
 * arbitrary complex trees and support much more addressing patterns.
 */
bool Lowering::IndirsAreEquivalent(GenTree* candidate, GenTree* storeInd)
{
    assert(candidate->OperGet() == GT_IND);
    assert(storeInd->OperGet() == GT_STOREIND);

    // We should check the size of the indirections.  If they are
    // different, say because of a cast, then we can't call them equivalent.  Doing so could cause us
    // to drop a cast.
    // Signed-ness difference is okay and expected since a store indirection must always
    // be signed based on the CIL spec, but a load could be unsigned.
    if (genTypeSize(candidate->gtType) != genTypeSize(storeInd->gtType))
    {
        return false;
    }

    GenTree* pTreeA = candidate->gtGetOp1();
    GenTree* pTreeB = storeInd->gtGetOp1();

    // This method will be called by codegen (as well as during lowering).
    // After register allocation, the sources may have been spilled and reloaded
    // to a different register, indicated by an inserted GT_RELOAD node.
    pTreeA = pTreeA->gtSkipReloadOrCopy();
    pTreeB = pTreeB->gtSkipReloadOrCopy();

    genTreeOps oper;

    if (pTreeA->OperGet() != pTreeB->OperGet())
    {
        return false;
    }

    oper = pTreeA->OperGet();
    switch (oper)
    {
        case GT_LCL_ADDR:
            if (pTreeA->AsLclFld()->GetLclOffs() != 0)
            {
                // TODO-CQ: support arbitrary local addresses here.
                return false;
            }
            FALLTHROUGH;

        case GT_LCL_VAR:
        case GT_CNS_INT:
            return NodesAreEquivalentLeaves(pTreeA, pTreeB);

        case GT_LEA:
        {
            GenTreeAddrMode* gtAddr1 = pTreeA->AsAddrMode();
            GenTreeAddrMode* gtAddr2 = pTreeB->AsAddrMode();
            return NodesAreEquivalentLeaves(gtAddr1->Base(), gtAddr2->Base()) &&
                   NodesAreEquivalentLeaves(gtAddr1->Index(), gtAddr2->Index()) &&
                   (gtAddr1->gtScale == gtAddr2->gtScale) && (gtAddr1->Offset() == gtAddr2->Offset());
        }
        default:
            // We don't handle anything that is not either a constant,
            // a local var or LEA.
            return false;
    }
}

//------------------------------------------------------------------------
// NodesAreEquivalentLeaves: Check whether the two given nodes are the same leaves.
//
// Arguments:
//      tree1 and tree2 are nodes to be checked.
// Return Value:
//    Returns true if they are same leaves, false otherwise.
//
// static
bool Lowering::NodesAreEquivalentLeaves(GenTree* tree1, GenTree* tree2)
{
    if (tree1 == tree2)
    {
        return true;
    }

    if (tree1 == nullptr || tree2 == nullptr)
    {
        return false;
    }

    tree1 = tree1->gtSkipReloadOrCopy();
    tree2 = tree2->gtSkipReloadOrCopy();

    if (tree1->TypeGet() != tree2->TypeGet())
    {
        return false;
    }

    if (tree1->OperGet() != tree2->OperGet())
    {
        return false;
    }

    if (!tree1->OperIsLeaf() || !tree2->OperIsLeaf())
    {
        return false;
    }

    switch (tree1->OperGet())
    {
        case GT_CNS_INT:
            return tree1->AsIntCon()->IconValue() == tree2->AsIntCon()->IconValue() &&
                   tree1->IsIconHandle() == tree2->IsIconHandle();
        case GT_LCL_ADDR:
            if (tree1->AsLclFld()->GetLclOffs() != tree2->AsLclFld()->GetLclOffs())
            {
                return false;
            }
            FALLTHROUGH;
        case GT_LCL_VAR:
            return tree1->AsLclVarCommon()->GetLclNum() == tree2->AsLclVarCommon()->GetLclNum();
        default:
            return false;
    }
}

//------------------------------------------------------------------------
// Lowering::CheckMultiRegLclVar: Check whether a MultiReg GT_LCL_VAR node can
//                                remain a multi-reg.
//
// Arguments:
//   lclNode       - the GT_LCL_VAR or GT_STORE_LCL_VAR node.
//   registerCount - use register count for uses; source register count for stores.
//
bool Lowering::CheckMultiRegLclVar(GenTreeLclVar* lclNode, int registerCount)
{
    bool canEnregisterAsMultiReg  = false;
    bool canEnregisterAsSingleReg = false;

#if FEATURE_MULTIREG_RET || defined(FEATURE_HW_INTRINSICS)
    LclVarDsc* varDsc = comp->lvaGetDesc(lclNode->GetLclNum());
    if (varDsc->lvDoNotEnregister)
    {
        assert(!lclNode->IsMultiReg());
        return false;
    }

    if ((comp->lvaEnregMultiRegVars) && varDsc->lvPromoted)
    {
        // We can enregister if we have a promoted struct and all the fields' types match the ABI requirements.
        // Note that we don't promote structs with explicit layout, so we don't need to check field offsets, and
        // if we have multiple types packed into a single register, we won't have matching reg and field counts,
        // so we can tolerate mismatches of integer size.
        if (comp->lvaGetPromotionType(varDsc) == Compiler::PROMOTION_TYPE_INDEPENDENT)
        {
            if (registerCount == varDsc->lvFieldCnt)
            {
                canEnregisterAsMultiReg = true;

#ifdef FEATURE_SIMD
                // TYP_SIMD12 breaks the above invariant that "we won't have
                // matching reg and field counts"; for example, consider
                //
                // * STORE_LCL_VAR<struct{Vector3, int}>(CALL)
                // * RETURN(LCL_VAR<struct{Vector3, int}>)
                //
                // These return in two GPR registers, while the fields of the
                // local are stored in SIMD and GPR register, so registerCount
                // == varDsc->lvFieldCnt == 2. But the backend cannot handle
                // this.

                for (int i = 0; i < varDsc->lvFieldCnt; i++)
                {
                    if (comp->lvaGetDesc(varDsc->lvFieldLclStart + i)->TypeGet() == TYP_SIMD12)
                    {
                        canEnregisterAsMultiReg = false;
                        break;
                    }
                }
#endif
            }
        }
    }
    else
    {
        canEnregisterAsSingleReg = varTypeIsSIMD(lclNode);
#ifdef TARGET_XARCH
        if (lclNode->OperIs(GT_STORE_LCL_VAR) && varTypeIsStruct(lclNode->Data()) && !lclNode->Data()->OperIs(GT_CALL))
        {
            canEnregisterAsSingleReg = false;
        }
#endif // TARGET_XARCH
    }

    if (canEnregisterAsSingleReg || canEnregisterAsMultiReg)
    {
        if (canEnregisterAsMultiReg)
        {
            lclNode->SetMultiReg();
        }
    }
    else
    {
        comp->lvaSetVarDoNotEnregister(lclNode->GetLclNum() DEBUGARG(DoNotEnregisterReason::BlockOp));
    }
#endif // FEATURE_MULTIREG_RET || defined(FEATURE_HW_INTRINSICS)

    return canEnregisterAsSingleReg || canEnregisterAsMultiReg;
}

//------------------------------------------------------------------------
// Containment Analysis
//------------------------------------------------------------------------
void Lowering::ContainCheckNode(GenTree* node)
{
    switch (node->gtOper)
    {
        case GT_STORE_LCL_VAR:
        case GT_STORE_LCL_FLD:
            ContainCheckStoreLoc(node->AsLclVarCommon());
            break;

        case GT_EQ:
        case GT_NE:
        case GT_LT:
        case GT_LE:
        case GT_GE:
        case GT_GT:
        case GT_TEST_EQ:
        case GT_TEST_NE:
        case GT_CMP:
        case GT_TEST:
        case GT_JCMP:
            ContainCheckCompare(node->AsOp());
            break;

        case GT_SELECT:
            ContainCheckSelect(node->AsConditional());
            break;

        case GT_ADD:
        case GT_SUB:
#if !defined(TARGET_64BIT)
        case GT_ADD_LO:
        case GT_ADD_HI:
        case GT_SUB_LO:
        case GT_SUB_HI:
#endif
        case GT_AND:
        case GT_OR:
        case GT_XOR:
            ContainCheckBinary(node->AsOp());
            break;

#if defined(TARGET_X86)
        case GT_MUL_LONG:
#endif
        case GT_MUL:
        case GT_MULHI:
            ContainCheckMul(node->AsOp());
            break;
        case GT_DIV:
        case GT_MOD:
        case GT_UDIV:
        case GT_UMOD:
            ContainCheckDivOrMod(node->AsOp());
            break;
        case GT_LSH:
        case GT_RSH:
        case GT_RSZ:
        case GT_ROL:
        case GT_ROR:
#ifndef TARGET_64BIT
        case GT_LSH_HI:
        case GT_RSH_LO:
#endif
            ContainCheckShiftRotate(node->AsOp());
            break;
        case GT_CAST:
            ContainCheckCast(node->AsCast());
            break;
        case GT_BITCAST:
            ContainCheckBitCast(node);
            break;
        case GT_LCLHEAP:
            ContainCheckLclHeap(node->AsOp());
            break;
        case GT_RETURN:
            ContainCheckRet(node->AsOp());
            break;
        case GT_RETURNTRAP:
            ContainCheckReturnTrap(node->AsOp());
            break;
        case GT_STOREIND:
            ContainCheckStoreIndir(node->AsStoreInd());
            break;
        case GT_IND:
            ContainCheckIndir(node->AsIndir());
            break;
        case GT_PUTARG_REG:
        case GT_PUTARG_STK:
#if FEATURE_ARG_SPLIT
        case GT_PUTARG_SPLIT:
#endif // FEATURE_ARG_SPLIT
            // The regNum must have been set by the lowering of the call.
            assert(node->GetRegNum() != REG_NA);
            break;
#ifdef TARGET_XARCH
        case GT_INTRINSIC:
            ContainCheckIntrinsic(node->AsOp());
            break;
#endif // TARGET_XARCH
#ifdef FEATURE_HW_INTRINSICS
        case GT_HWINTRINSIC:
            ContainCheckHWIntrinsic(node->AsHWIntrinsic());
            break;
#endif // FEATURE_HW_INTRINSICS
        default:
            break;
    }
}

//------------------------------------------------------------------------
// ContainCheckReturnTrap: determine whether the source of a RETURNTRAP should be contained.
//
// Arguments:
//    node - pointer to the GT_RETURNTRAP node
//
void Lowering::ContainCheckReturnTrap(GenTreeOp* node)
{
#ifdef TARGET_XARCH
    assert(node->OperIs(GT_RETURNTRAP));
    // This just turns into a compare of its child with an int + a conditional call
    if (node->gtOp1->isIndir())
    {
        MakeSrcContained(node, node->gtOp1);
    }
#endif // TARGET_XARCH
}

//------------------------------------------------------------------------
// ContainCheckLclHeap: determine whether the source of a GT_LCLHEAP node should be contained.
//
// Arguments:
//    node - pointer to the node
//
void Lowering::ContainCheckLclHeap(GenTreeOp* node)
{
    assert(node->OperIs(GT_LCLHEAP));
    GenTree* size = node->gtOp1;
    if (size->IsCnsIntOrI())
    {
        MakeSrcContained(node, size);
    }
}

//------------------------------------------------------------------------
// ContainCheckRet: determine whether the source of a node should be contained.
//
// Arguments:
//    node - pointer to the node
//
void Lowering::ContainCheckRet(GenTreeUnOp* ret)
{
    assert(ret->OperIs(GT_RETURN));

#if !defined(TARGET_64BIT)
    if (ret->TypeGet() == TYP_LONG)
    {
        GenTree* op1 = ret->gtGetOp1();
        noway_assert(op1->OperGet() == GT_LONG);
        MakeSrcContained(ret, op1);
    }
#endif // !defined(TARGET_64BIT)
#if FEATURE_MULTIREG_RET
    if (ret->TypeIs(TYP_STRUCT))
    {
        GenTree* op1 = ret->gtGetOp1();
        // op1 must be either a lclvar or a multi-reg returning call
        if (op1->OperGet() == GT_LCL_VAR)
        {
            const LclVarDsc* varDsc = comp->lvaGetDesc(op1->AsLclVarCommon());
            // This must be a multi-reg return or an HFA of a single element.
            assert(varDsc->lvIsMultiRegRet || (varDsc->lvIsHfa() && varTypeIsValidHfaType(varDsc->lvType)));

            // Mark var as contained if not enregisterable.
            if (!varDsc->IsEnregisterableLcl())
            {
                if (!op1->IsMultiRegLclVar())
                {
                    MakeSrcContained(ret, op1);
                }
            }
        }
    }
#endif // FEATURE_MULTIREG_RET
}

//------------------------------------------------------------------------
// ContainCheckBitCast: determine whether the source of a BITCAST should be contained.
//
// Arguments:
//    node - pointer to the node
//
void Lowering::ContainCheckBitCast(GenTree* node)
{
    GenTree* const op1 = node->AsOp()->gtOp1;
    if (op1->OperIs(GT_LCL_VAR) && (genTypeSize(op1) == genTypeSize(node)))
    {
        if (IsContainableMemoryOp(op1) && IsSafeToContainMem(node, op1))
        {
            MakeSrcContained(node, op1);
        }
        else if (IsSafeToMarkRegOptional(node, op1))
        {
            MakeSrcRegOptional(node, op1);
        }
    }
}

//------------------------------------------------------------------------
// LowerBlockStoreAsHelperCall: Lower a block store node as a memset/memcpy call
//
// Arguments:
//    blkNode - The block store node to lower
//
void Lowering::LowerBlockStoreAsHelperCall(GenTreeBlk* blkNode)
{
    // We shouldn't be using helper calls for blocks on heap containing GC pointers.
    // due to atomicity guarantees.
    assert(!blkNode->IsZeroingGcPointersOnHeap());

    LIR::Use use;
    assert(!BlockRange().TryGetUse(blkNode, &use));

    const bool isVolatile = blkNode->IsVolatile();

    GenTree* dest = blkNode->Addr();
    GenTree* data = blkNode->Data();
    GenTree* size;

    CorInfoHelpFunc helper;

    // Is it Memset ...
    if (blkNode->OperIsInitBlkOp())
    {
        helper = CORINFO_HELP_MEMSET;

        // Drop GT_INIT_VAL nodes
        if (data->OperIsInitVal())
        {
            BlockRange().Remove(data);
            data = data->gtGetOp1();
        }
    }
    else
    {
        // ... or Memcpy?
        helper = CORINFO_HELP_MEMCPY;

        if (data->OperIs(GT_IND))
        {
            // Drop GT_IND nodes
            BlockRange().Remove(data);
            data = data->AsIndir()->Addr();
        }
        else
        {
            assert(data->OperIs(GT_LCL_VAR, GT_LCL_FLD));

            // Convert local to LCL_ADDR
            unsigned lclOffset = data->AsLclVarCommon()->GetLclOffs();

            data->ChangeOper(GT_LCL_ADDR);
            data->ChangeType(TYP_I_IMPL);
            data->AsLclFld()->SetLclOffs(lclOffset);
            data->ClearContained();
        }
    }

    if (blkNode->OperIs(GT_STORE_DYN_BLK))
    {
        // Size is not a constant
        size = blkNode->AsStoreDynBlk()->gtDynamicSize;
    }
    else
    {
        // Size is a constant
        size = comp->gtNewIconNode(blkNode->Size(), TYP_I_IMPL);
        BlockRange().InsertBefore(data, size);
    }

    // A hacky way to safely call fgMorphTree in Lower
    GenTree* destPlaceholder = comp->gtNewZeroConNode(dest->TypeGet());
    GenTree* dataPlaceholder = comp->gtNewZeroConNode(genActualType(data));
    GenTree* sizePlaceholder = comp->gtNewZeroConNode(genActualType(size));

    GenTreeCall* call = comp->gtNewHelperCallNode(helper, TYP_VOID, destPlaceholder, dataPlaceholder, sizePlaceholder);
    comp->fgMorphArgs(call);

    LIR::Range range      = LIR::SeqTree(comp, call);
    GenTree*   rangeStart = range.FirstNode();
    GenTree*   rangeEnd   = range.LastNode();

    BlockRange().InsertBefore(blkNode, std::move(range));
    blkNode->gtBashToNOP();

    LIR::Use destUse;
    LIR::Use dataUse;
    LIR::Use sizeUse;
    BlockRange().TryGetUse(destPlaceholder, &destUse);
    BlockRange().TryGetUse(dataPlaceholder, &dataUse);
    BlockRange().TryGetUse(sizePlaceholder, &sizeUse);
    destUse.ReplaceWith(dest);
    dataUse.ReplaceWith(data);
    sizeUse.ReplaceWith(size);
    destPlaceholder->SetUnusedValue();
    dataPlaceholder->SetUnusedValue();
    sizePlaceholder->SetUnusedValue();

    LowerRange(rangeStart, rangeEnd);

    // Finally move all GT_PUTARG_* nodes
    // Re-use the existing logic for CFG call args here
    MoveCFGCallArgs(call);

    BlockRange().Remove(destPlaceholder);
    BlockRange().Remove(dataPlaceholder);
    BlockRange().Remove(sizePlaceholder);

// Wrap with memory barriers on weak memory models
// if the block store was volatile
#ifndef TARGET_XARCH
    if (isVolatile)
    {
        GenTree* firstBarrier  = comp->gtNewMemoryBarrier();
        GenTree* secondBarrier = comp->gtNewMemoryBarrier(/*loadOnly*/ true);
        BlockRange().InsertBefore(call, firstBarrier);
        BlockRange().InsertAfter(call, secondBarrier);
        LowerNode(firstBarrier);
        LowerNode(secondBarrier);
    }
#endif
}

struct StoreCoalescingData
{
    var_types targetType;
    GenTree*  baseAddr;
    GenTree*  index;
    GenTree*  value;
    uint32_t  scale;
    int       offset;
};

//------------------------------------------------------------------------
// GetStoreCoalescingData: given a STOREIND node, get the data needed to perform
//    store coalescing including pointer to the previous node.
//
// Arguments:
//    comp     - the compiler instance
//    ind      - the STOREIND node
//    data     - [OUT] the data needed for store coalescing
//
// Return Value:
//    true if the data was successfully retrieved, false otherwise.
//    Basically, false means that we definitely can't do store coalescing.
//
static bool GetStoreCoalescingData(Compiler* comp, GenTreeStoreInd* ind, StoreCoalescingData* data)
{
    // Don't merge volatile stores.
    if (ind->IsVolatile())
    {
        return false;
    }

    // Data has to be INT_CNS, can be also VEC_CNS in future.
    if (!ind->Data()->IsCnsIntOrI() && !ind->Data()->IsVectorConst())
    {
        return false;
    }

    auto isNodeInvariant = [](Compiler* comp, GenTree* node, bool allowNull) {
        if (node == nullptr)
        {
            return allowNull;
        }
        // We can allow bigger trees here, but it's not clear if it's worth it.
        return node->OperIs(GT_LCL_VAR) && !comp->lvaVarAddrExposed(node->AsLclVar()->GetLclNum());
    };

    data->targetType = ind->TypeGet();
    data->value      = ind->Data();
    if (ind->Addr()->OperIs(GT_LEA))
    {
        GenTree* base  = ind->Addr()->AsAddrMode()->Base();
        GenTree* index = ind->Addr()->AsAddrMode()->Index();
        if (!isNodeInvariant(comp, base, false))
        {
            // Base must be a local. It's possible for it to be nullptr when index is not null,
            // but let's ignore such cases.
            return false;
        }

        if (!isNodeInvariant(comp, index, true))
        {
            // Index should be either nullptr or a local.
            return false;
        }

        data->baseAddr = base == nullptr ? nullptr : base;
        data->index    = index == nullptr ? nullptr : index;
        data->scale    = ind->Addr()->AsAddrMode()->GetScale();
        data->offset   = ind->Addr()->AsAddrMode()->Offset();
    }
    else if (isNodeInvariant(comp, ind->Addr(), true))
    {
        // Address is just a local, no offset, scale is 1
        data->baseAddr = ind->Addr();
        data->index    = nullptr;
        data->scale    = 1;
        data->offset   = 0;
    }
    else
    {
        // Address is not LEA or local.
        return false;
    }
    return true;
}

//------------------------------------------------------------------------
// LowerStoreIndirCoalescing: If the given STOREIND node is followed by a similar
//    STOREIND node, try to merge them into a single store of a twice wider type. Example:
//
//    *  STOREIND  int
//    +--*  LCL_VAR   byref  V00
//    \--*  CNS_INT   int    0x1
//
//    *  STOREIND  int
//    +--*  LEA(b+4)  byref
//    |  \--*  LCL_VAR   byref  V00
//    \--*  CNS_INT   int    0x2
//
//    We can merge these two into into a single store of 8 bytes with (0x1 | (0x2 << 32)) as the value
//
//    *  STOREIND  long
//    +--*  LEA(b+0)  byref
//    |  \--*  LCL_VAR   byref  V00
//    \--*  CNS_INT   long  0x200000001
//
//   NOTE: Our memory model allows us to do this optimization, see Memory-model.md:
//     * Adjacent non-volatile writes to the same location can be coalesced. (see Memory-model.md)
//
// Arguments:
//    ind - the current STOREIND node
//
void Lowering::LowerStoreIndirCoalescing(GenTreeStoreInd* ind)
{
// LA, RISC-V and ARM32 more likely to recieve a terrible performance hit from
// unaligned accesses making this optimization questionable.
#if defined(TARGET_XARCH) || defined(TARGET_ARM64)
    if (!comp->opts.OptimizationEnabled())
    {
        return;
    }

    // TODO-ARM64-CQ: enable TYP_REF if we find a case where it's beneficial.
    // The algorithm does support TYP_REF (with null value), but it seems to be not worth
    // it on ARM64 where it's pretty efficient to do "stp xzr, xzr, [addr]" to clear two
    // items at once. Although, it may be profitable to do "stp q0, q0, [addr]".
    if (!varTypeIsIntegral(ind) && !varTypeIsSIMD(ind))
    {
        return;
    }

    // We're going to do it in a loop while we see suitable STOREINDs to coalesce.
    // E.g.: we have the following LIR sequence:
    //
    //     ...addr nodes...
    //   STOREIND(int)
    //     ...addr nodes...
    //   STOREIND(short)
    //     ...addr nodes...
    //   STOREIND(short) <-- we're here
    //
    // First we merge two 'short' stores, then we merge the result with the 'int' store
    // to get a single store of 8 bytes.
    do
    {
        StoreCoalescingData currData;
        StoreCoalescingData prevData;

        // Get coalescing data for the current STOREIND
        if (!GetStoreCoalescingData(comp, ind, &currData))
        {
            return;
        }

        bool isClosedRange = false;
        // Now we need to find the very first LIR node representing the current STOREIND
        // and make sure that there are no other unexpected nodes in-between.
        LIR::ReadOnlyRange currIndRange = BlockRange().GetTreeRange(ind, &isClosedRange);
        if (!isClosedRange)
        {
            return;
        }
        GenTree* prevTree = currIndRange.FirstNode()->gtPrev;
        // Now we need to find the previous STOREIND,
        // we can ignore any NOPs or IL_OFFSETs in-between
        while ((prevTree != nullptr) && prevTree->OperIs(GT_NOP, GT_IL_OFFSET))
        {
            prevTree = prevTree->gtPrev;
        }

        // It's not a STOREIND - bail out.
        if ((prevTree == nullptr) || !prevTree->OperIs(GT_STOREIND))
        {
            return;
        }

        // Get coalescing data for the previous STOREIND
        GenTreeStoreInd* prevInd = prevTree->AsStoreInd();
        if (!GetStoreCoalescingData(comp, prevInd->AsStoreInd(), &prevData))
        {
            return;
        }

        // Same for the previous STOREIND, make sure there are no unexpected nodes around.
        LIR::ReadOnlyRange prevIndRange = BlockRange().GetTreeRange(prevInd, &isClosedRange);
        if (!isClosedRange)
        {
            return;
        }

        // STOREIND aren't value nodes.
        LIR::Use use;
        assert(!BlockRange().TryGetUse(prevInd, &use) && !BlockRange().TryGetUse(ind, &use));

        // BaseAddr, Index, Scale and Type all have to match.
        if ((prevData.scale != currData.scale) || (prevData.targetType != currData.targetType) ||
            !GenTree::Compare(prevData.baseAddr, currData.baseAddr) ||
            !GenTree::Compare(prevData.index, currData.index))
        {
            return;
        }

        // At this point we know that we have two consecutive STOREINDs with the same base address,
        // index and scale, the only variable thing is the offset (constant)

        // The same offset means that we're storing to the same location of the same width.
        // Just remove the previous store then.
        if (prevData.offset == currData.offset)
        {
            BlockRange().Remove(std::move(prevIndRange));
            continue;
        }

        // Otherwise, the difference between two offsets has to match the size of the type.
        // We don't support overlapping stores.
        if (abs(prevData.offset - currData.offset) != (int)genTypeSize(prevData.targetType))
        {
            return;
        }

        // For now, we require the current STOREIND to have LEA (previous store may not have it)
        // So we can easily adjust the offset, consider making it more flexible in future.
        if (!ind->Addr()->OperIs(GT_LEA))
        {
            return;
        }

        // Now the hardest part: decide whether it's safe to use an unaligned write.
        //
        // IND<byte> is always fine (and all IND<X> created here from such)
        // IND<simd> is not required to be atomic per our Memory Model
        const bool allowsNonAtomic =
            ((ind->gtFlags & GTF_IND_ALLOW_NON_ATOMIC) != 0) && ((prevInd->gtFlags & GTF_IND_ALLOW_NON_ATOMIC) != 0);

        if (!allowsNonAtomic && (genTypeSize(ind) > 1) && !varTypeIsSIMD(ind))
        {
            // TODO-CQ: if we see that the target is a local memory (non address exposed)
            // we can use any type (including SIMD) for a new load.

            // Ignore indices for now, they can invalidate our alignment assumptions.
            // Although, we can take scale into account.
            if (currData.index != nullptr)
            {
                return;
            }

            // Base address being TYP_REF gives us a hint that data is pointer-aligned.
            if (!currData.baseAddr->TypeIs(TYP_REF))
            {
                return;
            }

            // Check whether the combined indir is still aligned.
            bool isCombinedIndirAtomic = (genTypeSize(ind) < TARGET_POINTER_SIZE) &&
                                         (min(prevData.offset, currData.offset) % (genTypeSize(ind) * 2)) == 0;

            if (genTypeSize(ind) == TARGET_POINTER_SIZE)
            {
#ifdef TARGET_ARM64
                // Per Arm Architecture Reference Manual for A-profile architecture:
                //
                // * Writes from SIMD and floating-point registers of a 128-bit value that is 64-bit aligned in memory
                //   are treated as a pair of single - copy atomic 64 - bit writes.
                //
                // Thus, we can allow 2xLONG -> SIMD, same for TYP_REF (for value being null)
                //
                // And we assume on ARM64 TYP_LONG/TYP_REF are always 64-bit aligned, otherwise
                // we're already doing a load that has no atomicity guarantees.
                isCombinedIndirAtomic = true;
#endif
            }

            if (!isCombinedIndirAtomic)
            {
                return;
            }
        }

        // Since we're merging two stores of the same type, the new type is twice wider.
        var_types oldType = ind->TypeGet();
        var_types newType;
        switch (oldType)
        {
            case TYP_BYTE:
            case TYP_UBYTE:
                newType = TYP_USHORT;
                break;

            case TYP_SHORT:
            case TYP_USHORT:
                newType = TYP_INT;
                break;

#ifdef TARGET_64BIT
            case TYP_INT:
                newType = TYP_LONG;
                break;

#if defined(FEATURE_HW_INTRINSICS)
            case TYP_LONG:
            case TYP_REF:
                if (comp->IsBaselineSimdIsaSupported())
                {
                    // TLDR: we should be here only if one of the conditions is true:
                    // 1) Both GT_INDs have GTF_IND_ALLOW_NON_ATOMIC flag
                    // 2) ARM64: Data is at least 8-byte aligned
                    // 3) AMD64: Data is at least 16-byte aligned on AMD/Intel with AVX+
                    //
                    newType = TYP_SIMD16;
                    if ((oldType == TYP_REF) &&
                        (!currData.value->IsIntegralConst(0) || !prevData.value->IsIntegralConst(0)))
                    {
                        // For TYP_REF we only support null values. In theory, we can also support frozen handles, e.g.:
                        //
                        //   arr[1] = "hello";
                        //   arr[0] = "world";
                        //
                        // but we don't want to load managed references into SIMD registers (we can only do so
                        // when we can issue a nongc region for a block)
                        return;
                    }
                    break;
                }
                return;

#if defined(TARGET_AMD64)
            case TYP_SIMD16:
                if (comp->getPreferredVectorByteLength() >= 32)
                {
                    newType = TYP_SIMD32;
                    break;
                }
                return;

            case TYP_SIMD32:
                if (comp->getPreferredVectorByteLength() >= 64)
                {
                    newType = TYP_SIMD64;
                    break;
                }
                return;
#endif // TARGET_AMD64
#endif // FEATURE_HW_INTRINSICS
#endif // TARGET_64BIT

            // TYP_FLOAT and TYP_DOUBLE aren't needed here - they're expected to
            // be converted to TYP_INT/TYP_LONG for constant value.
            //
            // TYP_UINT and TYP_ULONG are not legal for GT_IND.
            //
            default:
                return;
        }

        // We should not be here for stores requiring write barriers.
        assert(!comp->codeGen->gcInfo.gcIsWriteBarrierStoreIndNode(ind));
        assert(!comp->codeGen->gcInfo.gcIsWriteBarrierStoreIndNode(prevInd));

        // Delete previous STOREIND entirely
        BlockRange().Remove(std::move(prevIndRange));

        // It's not expected to be contained yet, but just in case...
        ind->Data()->ClearContained();

        // We know it's always LEA for now
        GenTreeAddrMode* addr = ind->Addr()->AsAddrMode();

        // Update offset to be the minimum of the two
        addr->SetOffset(min(prevData.offset, currData.offset));

        // Update type for both STOREIND and val
        ind->gtType         = newType;
        ind->Data()->gtType = newType;

#if defined(TARGET_AMD64) && defined(FEATURE_HW_INTRINSICS)
        // Upgrading two SIMD stores to a wider SIMD store.
        // Only on x64 since ARM64 has no options above SIMD16
        if (varTypeIsSIMD(oldType))
        {
            int8_t* lowerCns = prevData.value->AsVecCon()->gtSimdVal.i8;
            int8_t* upperCns = currData.value->AsVecCon()->gtSimdVal.i8;

            // if the previous store was at a higher address, swap the constants
            if (prevData.offset > currData.offset)
            {
                std::swap(lowerCns, upperCns);
            }

            simd_t   newCns   = {};
            uint32_t oldWidth = genTypeSize(oldType);
            memcpy(newCns.i8, lowerCns, oldWidth);
            memcpy(newCns.i8 + oldWidth, upperCns, oldWidth);

            ind->Data()->AsVecCon()->gtSimdVal = newCns;
            continue;
        }
#endif

        size_t lowerCns = (size_t)prevData.value->AsIntCon()->IconValue();
        size_t upperCns = (size_t)currData.value->AsIntCon()->IconValue();

        // if the previous store was at a higher address, swap the constants
        if (prevData.offset > currData.offset)
        {
            std::swap(lowerCns, upperCns);
        }

#if defined(TARGET_64BIT) && defined(FEATURE_HW_INTRINSICS)
        // We're promoting two TYP_LONG/TYP_REF into TYP_SIMD16
        // All legality checks were done above.
        if (varTypeIsSIMD(newType))
        {
            // Replace two 64bit constants with a single 128bit constant
            int8_t val[16];
            memcpy(val, &lowerCns, 8);
            memcpy(val + 8, &upperCns, 8);
            GenTreeVecCon* vecCns = comp->gtNewVconNode(newType, &val);

            BlockRange().InsertAfter(ind->Data(), vecCns);
            BlockRange().Remove(ind->Data());
            ind->gtOp2 = vecCns;
            continue;
        }
#endif // TARGET_64BIT && FEATURE_HW_INTRINSICS

        // Trim the constants to the size of the type, e.g. for TYP_SHORT and TYP_USHORT
        // the mask will be 0xFFFF, for TYP_INT - 0xFFFFFFFF.
        size_t mask = ~(size_t(0)) >> (sizeof(size_t) - genTypeSize(oldType)) * BITS_PER_BYTE;
        lowerCns &= mask;
        upperCns &= mask;

        size_t val = (lowerCns | (upperCns << (genTypeSize(oldType) * BITS_PER_BYTE)));
        JITDUMP("Coalesced two stores into a single store with value %lld\n", (int64_t)val);

        ind->Data()->AsIntCon()->gtIconVal = (ssize_t)val;
        if (genTypeSize(oldType) == 1)
        {
            // A mark for future foldings that this IND doesn't need to be atomic.
            ind->gtFlags |= GTF_IND_ALLOW_NON_ATOMIC;
        }

    } while (true);
#endif // TARGET_XARCH || TARGET_ARM64
}

//------------------------------------------------------------------------
// LowerStoreIndirCommon: a common logic to lower StoreIndir.
//
// Arguments:
//    ind - the store indirection node we are lowering.
//
void Lowering::LowerStoreIndirCommon(GenTreeStoreInd* ind)
{
    assert(ind->TypeGet() != TYP_STRUCT);

    TryRetypingFloatingPointStoreToIntegerStore(ind);

#if defined(TARGET_ARM64)
    // Verify containment safety before creating an LEA that must be contained.
    //
    const bool isContainable = IsInvariantInRange(ind->Addr(), ind);
#else
    const bool     isContainable         = true;
#endif
    TryCreateAddrMode(ind->Addr(), isContainable, ind);

    if (!comp->codeGen->gcInfo.gcIsWriteBarrierStoreIndNode(ind))
    {
#ifndef TARGET_XARCH
        if (ind->Data()->IsIconHandle(GTF_ICON_OBJ_HDL))
        {
            const ssize_t handle = ind->Data()->AsIntCon()->IconValue();
            if (!comp->info.compCompHnd->isObjectImmutable(reinterpret_cast<CORINFO_OBJECT_HANDLE>(handle)))
            {
                // On platforms with weaker memory model we need to make sure we use a store with the release semantic
                // when we publish a potentially mutable object
                // See relevant discussions https://github.com/dotnet/runtime/pull/76135#issuecomment-1257258310 and
                // https://github.com/dotnet/runtime/pull/76112#discussion_r980639782

                // This can be relaxed to "just make sure to use stlr/memory barrier" if needed
                ind->gtFlags |= GTF_IND_VOLATILE;
            }
        }
#endif

        LowerStoreIndirCoalescing(ind);
        LowerStoreIndir(ind);
    }
}

//------------------------------------------------------------------------
// LowerIndir: a common logic to lower IND load or NullCheck.
//
// Arguments:
//    ind - the ind node we are lowering.
//
GenTree* Lowering::LowerIndir(GenTreeIndir* ind)
{
    GenTree* next = ind->gtNext;

    assert(ind->OperIs(GT_IND, GT_NULLCHECK));
    // Process struct typed indirs separately unless they are unused;
    // they only appear as the source of a block copy operation or a return node.
    if (!ind->TypeIs(TYP_STRUCT) || ind->IsUnusedValue())
    {
#ifndef TARGET_XARCH
        // On non-xarch, whether or not we can contain an address mode will depend on the access width
        // which may be changed when transforming an unused indir, so do that first.
        // On xarch, it is the opposite: we transform to indir/nullcheck based on whether we contained the
        // address mode, so in that case we must do this transformation last.
        if (ind->OperIs(GT_NULLCHECK) || ind->IsUnusedValue())
        {
            TransformUnusedIndirection(ind, comp, m_block);
        }
#endif

        // TODO-Cleanup: We're passing isContainable = true but ContainCheckIndir rejects
        // address containment in some cases so we end up creating trivial (reg + offfset)
        // or (reg + reg) LEAs that are not necessary.
        CLANG_FORMAT_COMMENT_ANCHOR;

#if defined(TARGET_ARM64)
        // Verify containment safety before creating an LEA that must be contained.
        //
        const bool isContainable = IsInvariantInRange(ind->Addr(), ind);
#else
        const bool isContainable         = true;
#endif

        TryCreateAddrMode(ind->Addr(), isContainable, ind);
        ContainCheckIndir(ind);

#ifdef TARGET_XARCH
        if (ind->OperIs(GT_NULLCHECK) || ind->IsUnusedValue())
        {
            TransformUnusedIndirection(ind, comp, m_block);
        }
#endif
    }
    else
    {
        // If the `ADDR` node under `STORE_BLK(dstAddr, IND(struct(ADDR))`
        // is a complex one it could benefit from an `LEA` that is not contained.
        const bool isContainable = false;
        TryCreateAddrMode(ind->Addr(), isContainable, ind);
    }

#ifdef TARGET_ARM64
    if (comp->opts.OptimizationEnabled() && ind->OperIs(GT_IND))
    {
        OptimizeForLdp(ind);
    }
#endif

    return next;
}

#ifdef TARGET_ARM64

// Max distance that we will try to move an indirection backwards to become
// adjacent to another indirection. As an empirical observation, increasing
// this number to 32 for the smoke_tests collection resulted in 3684 -> 3796
// cases passing the distance check, but 82 out of these 112 extra cases were
// then rejected due to interference. So 16 seems like a good number to balance
// the throughput costs.
const int LDP_REORDERING_MAX_DISTANCE = 16;

//------------------------------------------------------------------------
// OptimizeForLdp: Record information about an indirection, and try to optimize
// it by moving it to be adjacent with a previous indirection such that they
// can be transformed into 'ldp'.
//
// Arguments:
//    ind - Indirection to record and to try to move.
//
// Returns:
//    True if the optimization was successful.
//
bool Lowering::OptimizeForLdp(GenTreeIndir* ind)
{
    if (!ind->TypeIs(TYP_INT, TYP_LONG, TYP_FLOAT, TYP_DOUBLE, TYP_SIMD8, TYP_SIMD16) || ind->IsVolatile())
    {
        return false;
    }

    target_ssize_t offs = 0;
    GenTree*       addr = ind->Addr();
    comp->gtPeelOffsets(&addr, &offs);

    if (!addr->OperIs(GT_LCL_VAR))
    {
        return false;
    }

    // Every indirection takes an expected 2+ nodes, so we only expect at most
    // half the reordering distance to be candidates for the optimization.
    int maxCount = min(m_blockIndirs.Height(), LDP_REORDERING_MAX_DISTANCE / 2);
    for (int i = 0; i < maxCount; i++)
    {
        SavedIndir& prev = m_blockIndirs.TopRef(i);
        if (prev.AddrBase->GetLclNum() != addr->AsLclVar()->GetLclNum())
        {
            continue;
        }

        GenTreeIndir* prevIndir = prev.Indir;
        if ((prevIndir == nullptr) || (prevIndir->TypeGet() != ind->TypeGet()))
        {
            continue;
        }

        JITDUMP("[%06u] and [%06u] are indirs off the same base with offsets +%03u and +%03u\n",
                Compiler::dspTreeID(ind), Compiler::dspTreeID(prevIndir), (unsigned)offs, (unsigned)prev.Offset);
        if (abs(offs - prev.Offset) == genTypeSize(ind))
        {
            JITDUMP("  ..and they are amenable to ldp optimization\n");
            if (TryMakeIndirsAdjacent(prevIndir, ind))
            {
                // Do not let the previous one participate in
                // another instance; that can cause us to e.g. convert
                // *(x+4), *(x+0), *(x+8), *(x+12) =>
                // *(x+4), *(x+8), *(x+0), *(x+12)
                prev.Indir = nullptr;
                return true;
            }
            break;
        }
        else
        {
            JITDUMP("  ..but at non-adjacent offset\n");
        }
    }

    m_blockIndirs.Emplace(ind, addr->AsLclVar(), offs);
    return false;
}

//------------------------------------------------------------------------
// TryMakeIndirsAdjacent: Try to prove that it is legal to move an indirection
// to be adjacent to a previous indirection. If successful, perform the move.
//
// Arguments:
//    prevIndir - Previous indirection
//    indir     - Indirection to try to move to be adjacent to 'prevIndir'
//
// Returns:
//    True if the optimization was successful.
//
bool Lowering::TryMakeIndirsAdjacent(GenTreeIndir* prevIndir, GenTreeIndir* indir)
{
    GenTree* cur = prevIndir;
    for (int i = 0; i < LDP_REORDERING_MAX_DISTANCE; i++)
    {
        cur = cur->gtNext;
        if (cur == indir)
            break;

        // We can reorder indirs with some calls, but introducing a LIR edge
        // that spans a call can introduce spills (or callee-saves).
        if (cur->IsCall())
        {
            JITDUMP("  ..but they are separated by node [%06u] that kills registers\n", Compiler::dspTreeID(cur));
            return false;
        }
    }

    if (cur != indir)
    {
        JITDUMP("  ..but they are too far separated\n");
        return false;
    }

    JITDUMP(
        "  ..and they are close. Trying to move the following range (where * are nodes part of the data flow):\n\n");
#ifdef DEBUG
    bool     isClosed;
    GenTree* startDumpNode = BlockRange().GetTreeRange(prevIndir, &isClosed).FirstNode();
    GenTree* endDumpNode   = indir->gtNext;

    auto dumpWithMarks = [=]() {
        if (!comp->verbose)
        {
            return;
        }

        for (GenTree* node = startDumpNode; node != endDumpNode; node = node->gtNext)
        {
            const char* prefix;
            if (node == prevIndir)
                prefix = "1. ";
            else if (node == indir)
                prefix = "2. ";
            else if ((node->gtLIRFlags & LIR::Flags::Mark) != 0)
                prefix = "*  ";
            else
                prefix = "   ";

            comp->gtDispLIRNode(node, prefix);
        }
    };

#endif

    MarkTree(indir);

    INDEBUG(dumpWithMarks());
    JITDUMP("\n");

    m_scratchSideEffects.Clear();

    for (GenTree* cur = prevIndir->gtNext; cur != indir; cur = cur->gtNext)
    {
        if ((cur->gtLIRFlags & LIR::Flags::Mark) != 0)
        {
            // 'cur' is part of data flow of 'indir', so we will be moving the
            // currently recorded effects past 'cur'.
            if (m_scratchSideEffects.InterferesWith(comp, cur, true))
            {
                JITDUMP("Giving up due to interference with [%06u]\n", Compiler::dspTreeID(cur));
                UnmarkTree(indir);
                return false;
            }
        }
        else
        {
            // Not part of dataflow; add its effects that will move past
            // 'indir'.
            m_scratchSideEffects.AddNode(comp, cur);
        }
    }

    if (m_scratchSideEffects.InterferesWith(comp, indir, true))
    {
        // Try a bit harder, making use of the following facts:
        //
        // 1. We know the indir is non-faulting, so we do not need to worry
        // about reordering exceptions
        //
        // 2. We can reorder with non-volatile INDs even if they have
        // GTF_ORDER_SIDEEFF; these indirs only have GTF_ORDER_SIDEEFF due to
        // being non-faulting
        //
        // 3. We can also reorder with non-volatile STOREINDs if we can prove
        // no aliasing. We can do that for two common cases:
        //    * The addresses are based on the same local but at distinct offset ranges
        //    * The addresses are based off TYP_REF bases at distinct offset ranges

        JITDUMP("Have conservative interference with last indir. Trying a smarter interference check...\n");

        GenTree*       indirAddr = indir->Addr();
        target_ssize_t offs      = 0;
        comp->gtPeelOffsets(&indirAddr, &offs);

        bool checkLocal = indirAddr->OperIsLocal();
        if (checkLocal)
        {
            unsigned lclNum = indirAddr->AsLclVarCommon()->GetLclNum();
            checkLocal = !comp->lvaGetDesc(lclNum)->IsAddressExposed() && !m_scratchSideEffects.WritesLocal(lclNum);
        }

        // Helper lambda to check if a single node interferes with 'indir'.
        auto interferes = [=](GenTree* node) {
            if (((node->gtFlags & GTF_ORDER_SIDEEFF) != 0) && node->OperSupportsOrderingSideEffect())
            {
                // Cannot normally reorder GTF_ORDER_SIDEEFF and GTF_GLOB_REF,
                // except for some of the known cases described above.
                if (!node->OperIs(GT_IND, GT_BLK, GT_STOREIND, GT_STORE_BLK) || node->AsIndir()->IsVolatile())
                {
                    return true;
                }
            }

            AliasSet::NodeInfo nodeInfo(comp, node);

            if (nodeInfo.WritesAddressableLocation())
            {
                if (!node->OperIs(GT_STOREIND, GT_STORE_BLK))
                {
                    return true;
                }

                GenTreeIndir*  store     = node->AsIndir();
                GenTree*       storeAddr = store->Addr();
                target_ssize_t storeOffs = 0;
                comp->gtPeelOffsets(&storeAddr, &storeOffs);

                bool distinct = (storeOffs + (target_ssize_t)store->Size() <= offs) ||
                                (offs + (target_ssize_t)indir->Size() <= storeOffs);

                if (checkLocal && GenTree::Compare(indirAddr, storeAddr) && distinct)
                {
                    JITDUMP("Cannot interfere with [%06u] since they are off the same local V%02u and indir range "
                            "[%03u..%03u) does not interfere with store range [%03u..%03u)\n",
                            Compiler::dspTreeID(node), indirAddr->AsLclVarCommon()->GetLclNum(), (unsigned)offs,
                            (unsigned)offs + indir->Size(), (unsigned)storeOffs, (unsigned)storeOffs + store->Size());
                }
                // Two indirs off of TYP_REFs cannot overlap if their offset ranges are distinct.
                else if (indirAddr->TypeIs(TYP_REF) && storeAddr->TypeIs(TYP_REF) && distinct)
                {
                    JITDUMP("Cannot interfere with [%06u] since they are both off TYP_REF bases and indir range "
                            "[%03u..%03u) does not interfere with store range [%03u..%03u)\n",
                            Compiler::dspTreeID(node), (unsigned)offs, (unsigned)offs + indir->Size(),
                            (unsigned)storeOffs, (unsigned)storeOffs + store->Size());
                }
                else
                {
                    return true;
                }
            }

            return false;
        };

        for (GenTree* cur = indir->gtPrev; cur != prevIndir; cur = cur->gtPrev)
        {
            if ((cur->gtLIRFlags & LIR::Flags::Mark) != 0)
            {
                continue;
            }

            if (interferes(cur))
            {
                JITDUMP("Indir [%06u] interferes with [%06u]\n", Compiler::dspTreeID(indir), Compiler::dspTreeID(cur));
                UnmarkTree(indir);
                return false;
            }
        }
    }

    JITDUMP("Interference checks passed. Moving nodes that are not part of data flow of [%06u]\n\n",
            Compiler::dspTreeID(indir));

    GenTree* previous = prevIndir;
    for (GenTree* node = prevIndir->gtNext;;)
    {
        GenTree* next = node->gtNext;

        if ((node->gtLIRFlags & LIR::Flags::Mark) != 0)
        {
            // Part of data flow. Move it to happen right after 'previous'.
            BlockRange().Remove(node);
            BlockRange().InsertAfter(previous, node);
            previous = node;
        }

        if (node == indir)
        {
            break;
        }

        node = next;
    }

    JITDUMP("Result:\n\n");
    INDEBUG(dumpWithMarks());
    JITDUMP("\n");
    UnmarkTree(indir);
    return true;
}

//------------------------------------------------------------------------
// MarkTree: Mark trees involved in the computation of 'node' recursively.
//
// Arguments:
//    node - Root node.
//
void Lowering::MarkTree(GenTree* node)
{
    node->gtLIRFlags |= LIR::Flags::Mark;
    node->VisitOperands([=](GenTree* op) {
        MarkTree(op);
        return GenTree::VisitResult::Continue;
    });
}

//------------------------------------------------------------------------
// UnmarkTree: Unmark trees involved in the computation of 'node' recursively.
//
// Arguments:
//    node - Root node.
//
void Lowering::UnmarkTree(GenTree* node)
{
    node->gtLIRFlags &= ~LIR::Flags::Mark;
    node->VisitOperands([=](GenTree* op) {
        UnmarkTree(op);
        return GenTree::VisitResult::Continue;
    });
}

#endif // TARGET_ARM64

//------------------------------------------------------------------------
// TransformUnusedIndirection: change the opcode and the type of the unused indirection.
//
// Arguments:
//    ind   - Indirection to transform.
//    comp  - Compiler instance.
//    block - Basic block of the indirection.
//
void Lowering::TransformUnusedIndirection(GenTreeIndir* ind, Compiler* comp, BasicBlock* block)
{
    // A nullcheck is essentially the same as an indirection with no use.
    // The difference lies in whether a target register must be allocated.
    // On XARCH we can generate a compare with no target register as long as the address
    // is not contained.
    // On ARM64 we can generate a load to REG_ZR in all cases.
    // However, on ARM we must always generate a load to a register.
    // In the case where we require a target register, it is better to use GT_IND, since
    // GT_NULLCHECK is a non-value node and would therefore require an internal register
    // to use as the target. That is non-optimal because it will be modeled as conflicting
    // with the source register(s).
    // So, to summarize:
    // - On ARM64, always use GT_NULLCHECK for a dead indirection.
    // - On ARM, always use GT_IND.
    // - On XARCH, use GT_IND if we have a contained address, and GT_NULLCHECK otherwise.
    // In all cases we try to preserve the original type and never make it wider to avoid AVEs.
    // For structs we conservatively lower it to BYTE. For 8-byte primitives we lower it to TYP_INT
    // on XARCH as an optimization.
    //
    assert(ind->OperIs(GT_NULLCHECK, GT_IND, GT_BLK));

    ind->ChangeType(comp->gtTypeForNullCheck(ind));

#if defined(TARGET_ARM64) || defined(TARGET_LOONGARCH64) || defined(TARGET_RISCV64)
    bool useNullCheck = true;
#elif defined(TARGET_ARM)
    bool           useNullCheck          = false;
#else  // TARGET_XARCH
    bool useNullCheck = !ind->Addr()->isContained();
    ind->ClearDontExtend();
#endif // !TARGET_XARCH

    if (useNullCheck && !ind->OperIs(GT_NULLCHECK))
    {
        comp->gtChangeOperToNullCheck(ind, block);
        ind->ClearUnusedValue();
    }
    else if (!useNullCheck && !ind->OperIs(GT_IND))
    {
        ind->ChangeOper(GT_IND);
        ind->SetUnusedValue();
    }
}

//------------------------------------------------------------------------
// LowerLclHeap: a common logic to lower LCLHEAP.
//
// Arguments:
//    blkNode - the LCLHEAP node we are lowering.
//
void Lowering::LowerLclHeap(GenTree* node)
{
    assert(node->OperIs(GT_LCLHEAP));

#if defined(TARGET_XARCH)
    if (node->gtGetOp1()->IsCnsIntOrI())
    {
        GenTreeIntCon* sizeNode = node->gtGetOp1()->AsIntCon();
        ssize_t        size     = sizeNode->IconValue();

        if (size == 0)
        {
            // Replace with null for LCLHEAP(0)
            node->BashToZeroConst(TYP_I_IMPL);
            BlockRange().Remove(sizeNode);
            return;
        }

        if (comp->info.compInitMem)
        {
            ssize_t alignedSize = ALIGN_UP(size, STACK_ALIGN);
            if ((size > UINT_MAX) || (alignedSize > UINT_MAX))
            {
                // Size is too big - don't mark sizeNode as contained
                return;
            }

            LIR::Use use;
            if (BlockRange().TryGetUse(node, &use))
            {
                // Align LCLHEAP size for more efficient zeroing via BLK
                sizeNode->SetIconValue(alignedSize);

                // Emit STORE_BLK to zero it
                //
                //  *  STORE_BLK struct<alignedSize> (init) (Unroll)
                //  +--*  LCL_VAR   long   V01
                //  \--*  CNS_INT   int    0
                //
                GenTree*    heapLcl  = comp->gtNewLclvNode(use.ReplaceWithLclVar(comp), TYP_I_IMPL);
                GenTree*    zero     = comp->gtNewIconNode(0);
                GenTreeBlk* storeBlk = new (comp, GT_STORE_BLK)
                    GenTreeBlk(GT_STORE_BLK, TYP_STRUCT, heapLcl, zero, comp->typGetBlkLayout((unsigned)alignedSize));
                storeBlk->gtFlags |= (GTF_IND_UNALIGNED | GTF_ASG | GTF_EXCEPT | GTF_GLOB_REF);
                BlockRange().InsertAfter(use.Def(), heapLcl, zero, storeBlk);
            }
            else
            {
                // Value is unused and we don't mark the size node as contained
                return;
            }
        }
    }
#endif
    ContainCheckLclHeap(node->AsOp());
}

//------------------------------------------------------------------------
// LowerBlockStoreCommon: a common logic to lower STORE_BLK/DYN_BLK.
//
// Arguments:
//    blkNode - the store blk/obj node we are lowering.
//
void Lowering::LowerBlockStoreCommon(GenTreeBlk* blkNode)
{
    assert(blkNode->OperIs(GT_STORE_BLK, GT_STORE_DYN_BLK));

    if (blkNode->ContainsReferences() && !blkNode->OperIsCopyBlkOp())
    {
        // Make sure we don't use GT_STORE_DYN_BLK
        assert(blkNode->OperIs(GT_STORE_BLK));

        // and we only zero it (and that zero is better to be not hoisted/CSE'd)
        assert(blkNode->Data()->IsIntegralConst(0));
    }

    // Lose the type information stored in the source - we no longer need it.
    if (blkNode->Data()->OperIs(GT_BLK))
    {
        blkNode->Data()->SetOper(GT_IND);
        LowerIndir(blkNode->Data()->AsIndir());
    }

    if (TryTransformStoreObjAsStoreInd(blkNode))
    {
        return;
    }

    LowerBlockStore(blkNode);
}

//------------------------------------------------------------------------
// TryTransformStoreObjAsStoreInd: try to replace STORE_BLK as STOREIND.
//
// Arguments:
//    blkNode - the store node.
//
// Return value:
//    true if the replacement was made, false otherwise.
//
// Notes:
//    TODO-CQ: this method should do the transformation when possible
//    and STOREIND should always generate better or the same code as
//    STORE_BLK for the same copy.
//
bool Lowering::TryTransformStoreObjAsStoreInd(GenTreeBlk* blkNode)
{
    assert(blkNode->OperIs(GT_STORE_BLK, GT_STORE_DYN_BLK));
    if (!comp->opts.OptimizationEnabled())
    {
        return false;
    }

    if (blkNode->OperIs(GT_STORE_DYN_BLK))
    {
        return false;
    }

    var_types regType = blkNode->GetLayout()->GetRegisterType();
    if (regType == TYP_UNDEF)
    {
        return false;
    }

    GenTree* src = blkNode->Data();
    if (varTypeIsSIMD(regType) && src->IsConstInitVal())
    {
        // TODO-CQ: support STORE_IND SIMD16(SIMD16, CNT_INT 0).
        return false;
    }

    if (varTypeIsGC(regType))
    {
        // TODO-CQ: STOREIND does not try to contain src if we need a barrier,
        // STORE_BLK generates better code currently.
        return false;
    }

    if (src->OperIsInitVal() && !src->IsConstInitVal())
    {
        return false;
    }

    JITDUMP("Replacing STORE_BLK with STOREIND for [%06u]\n", blkNode->gtTreeID);
    blkNode->ChangeOper(GT_STOREIND);
    blkNode->ChangeType(regType);

    if (varTypeIsStruct(src))
    {
        src->ChangeType(regType);
        LowerNode(blkNode->Data());
    }
    else if (src->OperIsInitVal())
    {
        GenTreeUnOp* initVal = src->AsUnOp();
        src                  = src->gtGetOp1();
        assert(src->IsCnsIntOrI());
        src->AsIntCon()->FixupInitBlkValue(regType);
        blkNode->SetData(src);
        BlockRange().Remove(initVal);
    }
    else
    {
        assert(src->TypeIs(regType) || src->IsCnsIntOrI() || src->IsCall());
    }

#if defined(TARGET_XARCH)
    if (varTypeIsSmall(regType) && src->OperIs(GT_IND, GT_LCL_FLD))
    {
        src->SetDontExtend();
    }
#endif // TARGET_XARCH

    LowerStoreIndirCommon(blkNode->AsStoreInd());
    return true;
}

//------------------------------------------------------------------------
// TryRetypingFloatingPointStoreToIntegerStore: Retype an FP memory store.
//
// On some targets, integer stores are cheaper and/or smaller than their
// floating-point counterparts, because, e. g., integer immediates can be
// encoded inline while FP ones need to be loaded from the data section.
//
// Arguments:
//    store - The store node
//
void Lowering::TryRetypingFloatingPointStoreToIntegerStore(GenTree* store)
{
    assert(store->OperIsStore());

    if (!varTypeIsFloating(store))
    {
        return;
    }

    // We only want to transform memory stores, not definitions of candidate locals.
    //
    if (store->OperIs(GT_STORE_LCL_VAR) && !comp->lvaGetDesc(store->AsLclVar())->lvDoNotEnregister)
    {
        return;
    }

    GenTree* data = store->Data();
    assert(store->TypeGet() == data->TypeGet());

    // Optimize *x = DCON to *x = ICON which can be slightly faster and/or smaller.
    //
    if (data->IsCnsFltOrDbl())
    {
        double    dblCns = data->AsDblCon()->DconValue();
        ssize_t   intCns = 0;
        var_types type   = TYP_UNKNOWN;
        // XARCH: we can always contain the immediates.
        // ARM64: zero can always be contained, other cases will use immediates from the data
        //        section and it is not a clear win to switch them to inline integers.
        // ARM:   FP constants are assembled from integral ones, so it is always profitable
        //        to directly use the integers as it avoids the int -> float conversion.
        CLANG_FORMAT_COMMENT_ANCHOR;

#if defined(TARGET_XARCH) || defined(TARGET_ARM)
        bool shouldSwitchToInteger = true;
#else // TARGET_ARM64 || TARGET_LOONGARCH64 || TARGET_RISCV64
        bool       shouldSwitchToInteger = FloatingPointUtils::isPositiveZero(dblCns);
#endif

        if (shouldSwitchToInteger)
        {
            if (store->TypeIs(TYP_FLOAT))
            {
                float fltCns = static_cast<float>(dblCns);
                intCns       = *reinterpret_cast<INT32*>(&fltCns);
                type         = TYP_INT;
            }
#ifdef TARGET_64BIT
            else
            {
                assert(store->TypeIs(TYP_DOUBLE));
                intCns = *reinterpret_cast<INT64*>(&dblCns);
                type   = TYP_LONG;
            }
#endif
        }

        if (type != TYP_UNKNOWN)
        {
            data->BashToConst(intCns, type);

            assert(!store->OperIsLocalStore() || comp->lvaGetDesc(store->AsLclVarCommon())->lvDoNotEnregister);
            if (store->OperIs(GT_STORE_LCL_VAR))
            {
                store->SetOper(GT_STORE_LCL_FLD);
            }
            store->ChangeType(type);
        }
    }
}

//----------------------------------------------------------------------------------------------
// Lowering::TryLowerAndNegativeOne:
//    If safe, lowers a tree AND(X, CNS(-1)) to X.
//
// Arguments:
//    node - GT_AND node of integral type
//    nextNode - out parameter that represents the 'gtNext' of the given node if the transformation was successful
//
// Return Value:
//    Returns the true if the transformation was successful; false if it was not.
bool Lowering::TryLowerAndNegativeOne(GenTreeOp* node, GenTree** nextNode)
{
    assert(node->OperIs(GT_AND));
    assert(nextNode != nullptr);

    if (!varTypeIsIntegral(node))
        return false;

    if (node->gtSetFlags())
        return false;

    if (node->isContained())
        return false;

    GenTree* op2 = node->gtGetOp2();

    if (!op2->IsIntegralConst(-1))
        return false;

#ifndef TARGET_64BIT
    assert(op2->TypeIs(TYP_INT));
#endif // !TARGET_64BIT

    GenTree* op1 = node->gtGetOp1();

    LIR::Use use;
    if (BlockRange().TryGetUse(node, &use))
    {
        use.ReplaceWith(op1);
    }
    else
    {
        op1->SetUnusedValue();
    }

    *nextNode = node->gtNext;

    BlockRange().Remove(op2);
    BlockRange().Remove(node);

    return true;
}

#if defined(FEATURE_HW_INTRINSICS)
//----------------------------------------------------------------------------------------------
// Lowering::InsertNewSimdCreateScalarUnsafeNode: Inserts a new simd CreateScalarUnsafe node
//
//  Arguments:
//    simdType        - The return type of SIMD node being created
//    op1             - The value of the lowest element of the simd value
//    simdBaseJitType - the base JIT type of SIMD type of the intrinsic
//    simdSize        - the size of the SIMD type of the intrinsic
//
// Returns:
//    The inserted CreateScalarUnsafe node
//
// Remarks:
//    If the created node is a vector constant, op1 will be removed from the block range
//
GenTree* Lowering::InsertNewSimdCreateScalarUnsafeNode(var_types   simdType,
                                                       GenTree*    op1,
                                                       CorInfoType simdBaseJitType,
                                                       unsigned    simdSize)
{
    assert(varTypeIsSIMD(simdType));

    GenTree* result = comp->gtNewSimdCreateScalarUnsafeNode(simdType, op1, simdBaseJitType, simdSize);
    BlockRange().InsertAfter(op1, result);

    if (result->IsVectorConst())
    {
        BlockRange().Remove(op1);
    }
    return result;
}
#endif // FEATURE_HW_INTRINSICS

//----------------------------------------------------------------------------------------------
// Lowering::RequireOutgoingArgSpace: Record that the compilation will require
// outgoing arg space of at least the specified size.
//
//  Arguments:
//    node - The node that is the reason for the requirement.
//    size - The minimal required size of the outgoing arg space.
//
void Lowering::RequireOutgoingArgSpace(GenTree* node, unsigned size)
{
#if FEATURE_FIXED_OUT_ARGS
    if (size <= m_outgoingArgSpaceSize)
    {
        return;
    }

    JITDUMP("Bumping outgoing arg space size from %u to %u for [%06u]\n", m_outgoingArgSpaceSize, size,
            Compiler::dspTreeID(node));
    m_outgoingArgSpaceSize = size;
#endif
}

//----------------------------------------------------------------------------------------------
// Lowering::FinalizeOutgoingArgSpace: Finalize and allocate the outgoing arg
// space area.
//
void Lowering::FinalizeOutgoingArgSpace()
{
#if FEATURE_FIXED_OUT_ARGS
    // Finish computing the outgoing args area size
    //
    // Need to make sure the MIN_ARG_AREA_FOR_CALL space is added to the frame if:
    // 1. there are calls to THROW_HELPER methods.
    // 2. we are generating profiling Enter/Leave/TailCall hooks. This will ensure
    //    that even methods without any calls will have outgoing arg area space allocated.
    // 3. We will be generating calls to PInvoke helpers. TODO: This shouldn't be required because
    //    if there are any calls to PInvoke methods, there should be a call that we processed
    //    above. However, we still generate calls to PInvoke prolog helpers even if we have dead code
    //    eliminated all the calls.
    // 4. We will be generating a stack cookie check. In this case we can call a helper to fail fast.
    //
    // An example for these two cases is Windows Amd64, where the ABI requires to have 4 slots for
    // the outgoing arg space if the method makes any calls.
    if (m_outgoingArgSpaceSize < MIN_ARG_AREA_FOR_CALL)
    {
        if (comp->compUsesThrowHelper || comp->compIsProfilerHookNeeded() ||
            (comp->compMethodRequiresPInvokeFrame() && !comp->opts.ShouldUsePInvokeHelpers()) ||
            comp->getNeedsGSSecurityCookie())
        {
            m_outgoingArgSpaceSize = MIN_ARG_AREA_FOR_CALL;
            JITDUMP("Bumping outgoing arg space size to %u for possible helper or profile hook call",
                    m_outgoingArgSpaceSize);
        }
    }

    // If a function has localloc, we will need to move the outgoing arg space when the
    // localloc happens. When we do this, we need to maintain stack alignment. To avoid
    // leaving alignment-related holes when doing this move, make sure the outgoing
    // argument space size is a multiple of the stack alignment by aligning up to the next
    // stack alignment boundary.
    if (comp->compLocallocUsed)
    {
        m_outgoingArgSpaceSize = roundUp(m_outgoingArgSpaceSize, STACK_ALIGN);
        JITDUMP("Bumping outgoing arg space size to %u for localloc", m_outgoingArgSpaceSize);
    }

    assert((m_outgoingArgSpaceSize % TARGET_POINTER_SIZE) == 0);

    // Publish the final value and mark it as read only so any update
    // attempt later will cause an assert.
    comp->lvaOutgoingArgSpaceSize = m_outgoingArgSpaceSize;
    comp->lvaOutgoingArgSpaceSize.MarkAsReadOnly();
    comp->lvaGetDesc(comp->lvaOutgoingArgSpaceVar)->GrowBlockLayout(comp->typGetBlkLayout(m_outgoingArgSpaceSize));
#endif
}<|MERGE_RESOLUTION|>--- conflicted
+++ resolved
@@ -2370,14 +2370,8 @@
     GenTree* nextNode = nullptr;
     if (call->gtCallMoreFlags & GTF_CALL_M_SPECIAL_INTRINSIC)
     {
-<<<<<<< HEAD
         GenTree* nextNode = nullptr;
         switch (comp->lookupNamedIntrinsic(call->gtCallMethHnd))
-=======
-        NamedIntrinsic ni = comp->lookupNamedIntrinsic(call->gtCallMethHnd);
-        if (((ni == NI_System_Buffer_Memmove) && LowerCallMemmove(call, &nextNode)) ||
-            ((ni == NI_System_SpanHelpers_SequenceEqual) && LowerCallMemcmp(call, &nextNode)))
->>>>>>> 7403a062
         {
             case NI_System_Buffer_Memmove:
                 if (LowerCallMemmove(call, &nextNode))
