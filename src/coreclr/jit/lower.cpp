// Licensed to the .NET Foundation under one or more agreements.
// The .NET Foundation licenses this file to you under the MIT license.

/*XXXXXXXXXXXXXXXXXXXXXXXXXXXXXXXXXXXXXXXXXXXXXXXXXXXXXXXXXXXXXXXXXXXXXXXXXXXXX
XXXXXXXXXXXXXXXXXXXXXXXXXXXXXXXXXXXXXXXXXXXXXXXXXXXXXXXXXXXXXXXXXXXXXXXXXXXXXXX
XX                                                                           XX
XX                               Lower                                       XX
XX                                                                           XX
XX  Preconditions:                                                           XX
XX                                                                           XX
XX  Postconditions (for the nodes currently handled):                        XX
XX    - All operands requiring a register are explicit in the graph          XX
XX                                                                           XX
XXXXXXXXXXXXXXXXXXXXXXXXXXXXXXXXXXXXXXXXXXXXXXXXXXXXXXXXXXXXXXXXXXXXXXXXXXXXXXX
XXXXXXXXXXXXXXXXXXXXXXXXXXXXXXXXXXXXXXXXXXXXXXXXXXXXXXXXXXXXXXXXXXXXXXXXXXXXXXX
*/

#include "jitpch.h"
#ifdef _MSC_VER
#pragma hdrstop
#endif

#include "lower.h"

#if !defined(TARGET_64BIT)
#include "decomposelongs.h"
#endif // !defined(TARGET_64BIT)

//------------------------------------------------------------------------
// MakeSrcContained: Make "childNode" a contained node
//
// Arguments:
//    parentNode - is a non-leaf node that can contain its 'childNode'
//    childNode  - is an op that will now be contained by its parent.
//
// Notes:
//    If 'childNode' it has any existing sources, they will now be sources for the parent.
//
void Lowering::MakeSrcContained(GenTree* parentNode, GenTree* childNode) const
{
    assert(!parentNode->OperIsLeaf());
    assert(childNode->canBeContained());

    childNode->SetContained();
    assert(childNode->isContained());

#ifdef DEBUG
    if (IsContainableMemoryOp(childNode))
    {
        // Verify caller of this method checked safety.
        //
        const bool isSafeToContainMem = IsSafeToContainMem(parentNode, childNode);

        if (!isSafeToContainMem)
        {
            JITDUMP("** Unsafe mem containment of [%06u] in [%06u}\n", comp->dspTreeID(childNode),
                    comp->dspTreeID(parentNode));
            assert(isSafeToContainMem);
        }
    }
#endif
}

//------------------------------------------------------------------------
// MakeSrcRegOptional: Make "childNode" a regOptional node
//
// Arguments:
//    parentNode - is a non-leaf node that can regOptional its 'childNode'
//    childNode  - is an op that will now be regOptional to its parent.
//
void Lowering::MakeSrcRegOptional(GenTree* parentNode, GenTree* childNode) const
{
    assert(!parentNode->OperIsLeaf());

    childNode->SetRegOptional();
    assert(childNode->IsRegOptional());

#ifdef DEBUG
    // Verify caller of this method checked safety.
    //
    const bool isSafeToMarkRegOptional = IsSafeToMarkRegOptional(parentNode, childNode);

    if (!isSafeToMarkRegOptional)
    {
        JITDUMP("** Unsafe regOptional of [%06u] in [%06u}\n", comp->dspTreeID(childNode), comp->dspTreeID(parentNode));
        assert(isSafeToMarkRegOptional);
    }
#endif
}

//------------------------------------------------------------------------
// TryMakeSrcContainedOrRegOptional: Tries to make "childNode" a contained or regOptional node
//
// Arguments:
//    parentNode - is a non-leaf node that can contain or regOptional its 'childNode'
//    childNode  - is an op that will now be contained or regOptional to its parent.
//
void Lowering::TryMakeSrcContainedOrRegOptional(GenTree* parentNode, GenTree* childNode) const
{
    // HWIntrinsic nodes should use TryGetContainableHWIntrinsicOp and its relevant handling
    assert(!parentNode->OperIsHWIntrinsic());

    if (IsContainableMemoryOp(childNode) && IsSafeToContainMem(parentNode, childNode))
    {
        MakeSrcContained(parentNode, childNode);
    }
    else if (IsSafeToMarkRegOptional(parentNode, childNode))
    {
        MakeSrcRegOptional(parentNode, childNode);
    }
}

//------------------------------------------------------------------------
// CheckImmedAndMakeContained: Checks if the 'childNode' is a containable immediate
//    and, if so, makes it contained.
//
// Arguments:
//    parentNode - is any non-leaf node
//    childNode  - is an child op of 'parentNode'
//
// Return value:
//     true if we are able to make childNode a contained immediate
//
bool Lowering::CheckImmedAndMakeContained(GenTree* parentNode, GenTree* childNode)
{
    assert(!parentNode->OperIsLeaf());
    // If childNode is a containable immediate
    if (IsContainableImmed(parentNode, childNode))
    {
        // then make it contained within the parentNode
        MakeSrcContained(parentNode, childNode);
        return true;
    }
    return false;
}

//------------------------------------------------------------------------
// IsInvariantInRange: Check if a node is invariant in the specified range. In
// other words, can 'node' be moved to right before 'endExclusive' without its
// computation changing values?
//
// Arguments:
//    node         -  The node.
//    endExclusive -  The exclusive end of the range to check invariance for.
//
// Returns:
//    True if 'node' can be evaluated at any point between its current
//    location and 'endExclusive' without giving a different result; otherwise
//    false.
//
bool Lowering::IsInvariantInRange(GenTree* node, GenTree* endExclusive) const
{
    assert((node != nullptr) && (endExclusive != nullptr));

    // Quick early-out for unary cases
    //
    if (node->gtNext == endExclusive)
    {
        return true;
    }

    if (node->OperConsumesFlags())
    {
        return false;
    }

    m_scratchSideEffects.Clear();
    m_scratchSideEffects.AddNode(comp, node);

    for (GenTree* cur = node->gtNext; cur != endExclusive; cur = cur->gtNext)
    {
        assert((cur != nullptr) && "Expected first node to precede end node");
        const bool strict = true;
        if (m_scratchSideEffects.InterferesWith(comp, cur, strict))
        {
            return false;
        }
    }

    return true;
}

//------------------------------------------------------------------------
// IsInvariantInRange: Check if a node is invariant in the specified range,
// ignoring conflicts with one particular node.
//
// Arguments:
//    node         - The node.
//    endExclusive - The exclusive end of the range to check invariance for.
//    ignoreNode   - A node to ignore interference checks with, for example
//                   because it will retain its relative order with 'node'.
//
// Returns:
//    True if 'node' can be evaluated at any point between its current location
//    and 'endExclusive' without giving a different result; otherwise false.
//
bool Lowering::IsInvariantInRange(GenTree* node, GenTree* endExclusive, GenTree* ignoreNode) const
{
    assert((node != nullptr) && (endExclusive != nullptr));

    if (ignoreNode == nullptr)
    {
        return IsInvariantInRange(node, endExclusive);
    }

    if ((node->gtNext == endExclusive) || ((node->gtNext == ignoreNode) && (node->gtNext->gtNext == endExclusive)))
    {
        return true;
    }

    if (node->OperConsumesFlags())
    {
        return false;
    }

    m_scratchSideEffects.Clear();
    m_scratchSideEffects.AddNode(comp, node);

    for (GenTree* cur = node->gtNext; cur != endExclusive; cur = cur->gtNext)
    {
        assert((cur != nullptr) && "Expected first node to precede end node");
        if (cur == ignoreNode)
        {
            continue;
        }

        const bool strict = true;
        if (m_scratchSideEffects.InterferesWith(comp, cur, strict))
        {
            return false;
        }
    }

    return true;
}

//------------------------------------------------------------------------
// IsRangeInvariantInRange: Check if a range of nodes are invariant in the
// specified range.
//
// Arguments:
//    rangeStart   - The first node.
//    rangeEnd     - The last node.
//    endExclusive - The exclusive end of the range to check invariance for.
//    ignoreNode   - A node to ignore interference checks with, for example
//                   because it will retain its relative order with 'node'.
//
// Returns:
//    True if the range can be evaluated at any point between its current location
//    and 'endExclusive' without giving a different result; otherwise false.
//
// Remarks:
//    Note that the range is treated as a unit and no pairwise interference
//    checks between nodes in the range are performed.
//
bool Lowering::IsRangeInvariantInRange(GenTree* rangeStart,
                                       GenTree* rangeEnd,
                                       GenTree* endExclusive,
                                       GenTree* ignoreNode) const
{
    assert((rangeStart != nullptr) && (rangeEnd != nullptr));

    if ((rangeEnd->gtNext == endExclusive) ||
        ((ignoreNode != nullptr) && (rangeEnd->gtNext == ignoreNode) && (rangeEnd->gtNext->gtNext == endExclusive)))
    {
        return true;
    }

    if (rangeStart->OperConsumesFlags())
    {
        return false;
    }

    m_scratchSideEffects.Clear();
    GenTree* cur = rangeStart;
    while (true)
    {
        m_scratchSideEffects.AddNode(comp, cur);

        if (cur == rangeEnd)
        {
            break;
        }

        cur = cur->gtNext;
        assert((cur != nullptr) && "Expected rangeStart to precede rangeEnd");
    }

    for (GenTree* cur = rangeEnd->gtNext; cur != endExclusive; cur = cur->gtNext)
    {
        assert((cur != nullptr) && "Expected first node to precede end node");
        if (cur == ignoreNode)
        {
            continue;
        }

        const bool strict = true;
        if (m_scratchSideEffects.InterferesWith(comp, cur, strict))
        {
            return false;
        }
    }

    return true;
}

//------------------------------------------------------------------------
// IsSafeToContainMem: Checks for conflicts between childNode and parentNode,
// and returns 'true' iff memory operand childNode can be contained in parentNode.
//
// Arguments:
//    parentNode - any non-leaf node
//    childNode  - some node that is an input to `parentNode`
//
// Return value:
//    true if it is safe to make childNode a contained memory operand.
//
bool Lowering::IsSafeToContainMem(GenTree* parentNode, GenTree* childNode) const
{
    return IsInvariantInRange(childNode, parentNode);
}

//------------------------------------------------------------------------
// IsSafeToContainMem: Checks for conflicts between childNode and grandParentNode
// and returns 'true' iff memory operand childNode can be contained in grandParentNode.
//
// Arguments:
//    grandParentNode - any non-leaf node
//    parentNode - parent of `childNode` and an input to `grandParentNode`
//    childNode  - some node that is an input to `parentNode`
//
// Return value:
//    true if it is safe to make childNode a contained memory operand.
//
bool Lowering::IsSafeToContainMem(GenTree* grandparentNode, GenTree* parentNode, GenTree* childNode) const
{
    return IsInvariantInRange(childNode, grandparentNode, parentNode);
}

//------------------------------------------------------------------------
// IsSafeToMarkRegOptional: Check whether it is safe to mark 'childNode' as
// reg-optional in 'parentNode'.
//
// Arguments:
//    parentNode - parent of 'childNode'
//    childNode  - some node that is an input to `parentNode`
//
// Return value:
//    True if it is safe to mark childNode as reg-optional; otherwise false.
//
// Remarks:
//    Unlike containment, reg-optionality can only rarely introduce new
//    conflicts, because reg-optionality mostly does not cause the child node
//    to be evaluated at a new point in time:
//
//    1. For LIR edges (i.e. anything that isn't GT_LCL_VAR) reg-optionality
//       indicates that if the edge was spilled to a temp at its def, the parent
//       node can use it directly from its spill location without reloading it
//       into a register first. This is always safe as as spill temps cannot
//       interfere.
//
//       For example, an indirection can be marked reg-optional even if there
//       is interference between it and its parent; the indirection will still
//       be evaluated at its original position, but if the value is spilled to
//       stack, then reg-optionality can allow using the value from the spill
//       location directly. Similarly, GT_LCL_FLD nodes are never register
//       candidates and can be handled the same way.
//
//    2. For GT_LCL_VAR reg-optionality indicates that the node can use the
//       local directly from its home location. IR invariants guarantee that the
//       local is not defined between its LIR location and the parent node (see
//       CheckLclVarSemanticsHelper). That means the only case where it could
//       interfere is due to it being address exposed. So this is the only unsafe
//       case.
//
bool Lowering::IsSafeToMarkRegOptional(GenTree* parentNode, GenTree* childNode) const
{
    if (!childNode->OperIs(GT_LCL_VAR))
    {
        // LIR edges never interfere. This includes GT_LCL_FLD, see the remarks above.
        return true;
    }

    LclVarDsc* dsc = comp->lvaGetDesc(childNode->AsLclVarCommon());
    if (!dsc->IsAddressExposed())
    {
        // Safe by IR invariants (no assignments occur between parent and node).
        return true;
    }

    // We expect this to have interference as otherwise we could have marked it
    // contained instead of reg-optional.
    return false;
}

//------------------------------------------------------------------------
// LowerNode: this is the main entry point for Lowering.
//
// Arguments:
//    node - the node we are lowering.
//
// Returns:
//    next node in the transformed node sequence that needs to be lowered.
//
GenTree* Lowering::LowerNode(GenTree* node)
{
    assert(node != nullptr);
    switch (node->gtOper)
    {
        case GT_NULLCHECK:
        case GT_IND:
        {
            return LowerIndir(node->AsIndir());
        }

        case GT_STOREIND:
            LowerStoreIndirCommon(node->AsStoreInd());
            break;

        case GT_ADD:
        {
            GenTree* next = LowerAdd(node->AsOp());
            if (next != nullptr)
            {
                return next;
            }
        }
        break;

#if !defined(TARGET_64BIT)
        case GT_ADD_LO:
        case GT_ADD_HI:
        case GT_SUB_LO:
        case GT_SUB_HI:
#endif
        case GT_SUB:
        case GT_AND:
        case GT_OR:
        case GT_XOR:
        {
            if (comp->opts.OptimizationEnabled() && node->OperIs(GT_AND))
            {
                GenTree* nextNode = nullptr;
                if (TryLowerAndNegativeOne(node->AsOp(), &nextNode))
                {
                    return nextNode;
                }
                assert(nextNode == nullptr);
            }

            return LowerBinaryArithmetic(node->AsOp());
        }

        case GT_MUL:
        case GT_MULHI:
#if defined(TARGET_X86) || defined(TARGET_ARM64)
        case GT_MUL_LONG:
#endif
            return LowerMul(node->AsOp());

        case GT_UDIV:
        case GT_UMOD:
            if (!LowerUnsignedDivOrMod(node->AsOp()))
            {
                ContainCheckDivOrMod(node->AsOp());
            }
            break;

        case GT_DIV:
        case GT_MOD:
            return LowerSignedDivOrMod(node);

        case GT_SWITCH:
            return LowerSwitch(node);

        case GT_CALL:
        {
            GenTree* newNode = LowerCall(node);
            if (newNode != nullptr)
            {
                return newNode;
            }
        }
        break;

        case GT_LT:
        case GT_LE:
        case GT_GT:
        case GT_GE:
        case GT_EQ:
        case GT_NE:
        case GT_TEST_EQ:
        case GT_TEST_NE:
        case GT_CMP:
            return LowerCompare(node);

        case GT_JTRUE:
            return LowerJTrue(node->AsOp());

        case GT_NEG:
#ifdef TARGET_ARM64
        {
            GenTree* next = TryLowerNegToMulLongOp(node->AsOp());
            if (next != nullptr)
            {
                return next;
            }
            ContainCheckNeg(node->AsOp());
        }
#endif
        break;
        case GT_SELECT:
            return LowerSelect(node->AsConditional());

        case GT_SELECTCC:
            ContainCheckSelect(node->AsOp());
            break;

        case GT_JMP:
            LowerJmpMethod(node);
            break;

        case GT_RETURN:
            LowerRet(node->AsUnOp());
            break;

        case GT_RETURNTRAP:
            ContainCheckReturnTrap(node->AsOp());
            break;

        case GT_CAST:
            LowerCast(node);
            break;

        case GT_BITCAST:
            ContainCheckBitCast(node);
            break;

#if defined(TARGET_XARCH) || defined(TARGET_ARM64) || defined(TARGET_LOONGARCH64) || defined(TARGET_RISCV64)
        case GT_BOUNDS_CHECK:
            ContainCheckBoundsChk(node->AsBoundsChk());
            break;
#endif // defined(TARGET_XARCH) || defined(TARGET_ARM64) || defined(TARGET_LOONGARCH64) || defined(TARGET_RISCV64)

        case GT_ROL:
        case GT_ROR:
            LowerRotate(node);
            break;

#ifndef TARGET_64BIT
        case GT_LSH_HI:
        case GT_RSH_LO:
            ContainCheckShiftRotate(node->AsOp());
            break;
#endif // !TARGET_64BIT

        case GT_LSH:
        case GT_RSH:
        case GT_RSZ:
#if defined(TARGET_XARCH) || defined(TARGET_ARM64) || defined(TARGET_LOONGARCH64) || defined(TARGET_RISCV64)
            LowerShift(node->AsOp());
#else
            ContainCheckShiftRotate(node->AsOp());
#endif
            break;

        case GT_STORE_BLK:
            if (node->AsBlk()->Data()->IsCall())
            {
                LowerStoreSingleRegCallStruct(node->AsBlk());
                break;
            }
            FALLTHROUGH;
        case GT_STORE_DYN_BLK:
            LowerBlockStoreCommon(node->AsBlk());
            break;

        case GT_LCLHEAP:
            LowerLclHeap(node);
            break;

#ifdef TARGET_XARCH
        case GT_INTRINSIC:
            ContainCheckIntrinsic(node->AsOp());
            break;
#endif // TARGET_XARCH

#ifdef FEATURE_HW_INTRINSICS
        case GT_HWINTRINSIC:
            return LowerHWIntrinsic(node->AsHWIntrinsic());
#endif // FEATURE_HW_INTRINSICS

        case GT_LCL_FLD:
        {
            // We should only encounter this for lclVars that are lvDoNotEnregister.
            verifyLclFldDoNotEnregister(node->AsLclVarCommon()->GetLclNum());
            break;
        }

        case GT_LCL_VAR:
        {
            GenTreeLclVar* lclNode = node->AsLclVar();
            WidenSIMD12IfNecessary(lclNode);
            LclVarDsc* varDsc = comp->lvaGetDesc(lclNode);

            // The consumer of this node must check compatibility of the fields.
            // This merely checks whether it is possible for this to be a multireg node.
            if (lclNode->IsMultiRegLclVar())
            {
                if (!varDsc->lvPromoted ||
                    (comp->lvaGetPromotionType(varDsc) != Compiler::PROMOTION_TYPE_INDEPENDENT) ||
                    (varDsc->lvFieldCnt > MAX_MULTIREG_COUNT))
                {
                    lclNode->ClearMultiReg();
                    if (lclNode->TypeIs(TYP_STRUCT))
                    {
                        comp->lvaSetVarDoNotEnregister(lclNode->GetLclNum() DEBUGARG(DoNotEnregisterReason::BlockOp));
                    }
                }
            }
            break;
        }

        case GT_STORE_LCL_VAR:
            WidenSIMD12IfNecessary(node->AsLclVarCommon());
            FALLTHROUGH;

        case GT_STORE_LCL_FLD:
            LowerStoreLocCommon(node->AsLclVarCommon());
            break;

#if defined(TARGET_ARM64) || defined(TARGET_LOONGARCH64) || defined(TARGET_RISCV64)
        case GT_CMPXCHG:
            CheckImmedAndMakeContained(node, node->AsCmpXchg()->Comparand());
            break;

        case GT_XORR:
        case GT_XAND:
        case GT_XADD:
            CheckImmedAndMakeContained(node, node->AsOp()->gtOp2);
            break;
#elif defined(TARGET_XARCH)
        case GT_XORR:
        case GT_XAND:
        case GT_XADD:
            if (node->IsUnusedValue())
            {
                node->ClearUnusedValue();
                // Make sure the types are identical, since the node type is changed to VOID
                // CodeGen relies on op2's type to determine the instruction size.
                // Note that the node type cannot be a small int but the data operand can.
                assert(genActualType(node->gtGetOp2()->TypeGet()) == node->TypeGet());
                node->SetOper(GT_LOCKADD);
                node->gtType = TYP_VOID;
                CheckImmedAndMakeContained(node, node->gtGetOp2());
            }
            break;
#endif

        case GT_KEEPALIVE:
            node->gtGetOp1()->SetRegOptional();
            break;

        case GT_LCL_ADDR:
        {
            const GenTreeLclVarCommon* lclAddr = node->AsLclVarCommon();
            const LclVarDsc*           varDsc  = comp->lvaGetDesc(lclAddr);
            if (!varDsc->lvDoNotEnregister)
            {
                // TODO-Cleanup: this is definitely not the best place for this detection,
                // but for now it is the easiest. Move it to morph.
                comp->lvaSetVarDoNotEnregister(lclAddr->GetLclNum() DEBUGARG(DoNotEnregisterReason::LclAddrNode));
            }
        }
        break;

#if defined(FEATURE_HW_INTRINSICS) && defined(TARGET_XARCH)
        case GT_BSWAP:
        case GT_BSWAP16:
            LowerBswapOp(node->AsOp());
            break;
#endif // FEATURE_HW_INTRINSICS && TARGET_XARCH

        case GT_ARR_LENGTH:
        case GT_MDARR_LENGTH:
        case GT_MDARR_LOWER_BOUND:
            return LowerArrLength(node->AsArrCommon());
            break;

        default:
            break;
    }

    return node->gtNext;
}

//------------------------------------------------------------------------
// LowerArrLength: lower an array length
//
// Arguments:
//    node - the array length node we are lowering.
//
// Returns:
//    next node that needs to be lowered.
//
// Notes:
//    If base array is nullptr, this effectively
//    turns into a nullcheck.
//
GenTree* Lowering::LowerArrLength(GenTreeArrCommon* node)
{
    GenTree* const arr       = node->ArrRef();
    int            lenOffset = 0;

    switch (node->OperGet())
    {
        case GT_ARR_LENGTH:
        {
            lenOffset = node->AsArrLen()->ArrLenOffset();
            noway_assert(lenOffset == OFFSETOF__CORINFO_Array__length ||
                         lenOffset == OFFSETOF__CORINFO_String__stringLen);
            break;
        }

        case GT_MDARR_LENGTH:
            lenOffset = (int)comp->eeGetMDArrayLengthOffset(node->AsMDArr()->Rank(), node->AsMDArr()->Dim());
            break;

        case GT_MDARR_LOWER_BOUND:
            lenOffset = (int)comp->eeGetMDArrayLowerBoundOffset(node->AsMDArr()->Rank(), node->AsMDArr()->Dim());
            break;

        default:
            unreached();
    }

    // Create the expression `*(array_addr + lenOffset)`

    GenTree* addr;
    noway_assert(arr->gtNext == node);

    if ((arr->gtOper == GT_CNS_INT) && (arr->AsIntCon()->gtIconVal == 0))
    {
        // If the array is NULL, then we should get a NULL reference
        // exception when computing its length.  We need to maintain
        // an invariant where there is no sum of two constants node, so
        // let's simply return an indirection of NULL.

        addr = arr;
    }
    else
    {
        GenTree* con = comp->gtNewIconNode(lenOffset, TYP_I_IMPL);
        addr         = comp->gtNewOperNode(GT_ADD, TYP_BYREF, arr, con);
        BlockRange().InsertAfter(arr, con, addr);
    }

    // Change to a GT_IND.
    node->ChangeOper(GT_IND);
    node->AsIndir()->Addr() = addr;

    return arr->gtNext;
}

/**  -- Switch Lowering --
 * The main idea of switch lowering is to keep transparency of the register requirements of this node
 * downstream in LSRA.  Given that the switch instruction is inherently a control statement which in the JIT
 * is represented as a simple tree node, at the time we actually generate code for it we end up
 * generating instructions that actually modify the flow of execution that imposes complicated
 * register requirement and lifetimes.
 *
 * So, for the purpose of LSRA, we want to have a more detailed specification of what a switch node actually
 * means and more importantly, which and when do we need a register for each instruction we want to issue
 * to correctly allocate them downstream.
 *
 * For this purpose, this procedure performs switch lowering in two different ways:
 *
 * a) Represent the switch statement as a zero-index jump table construct.  This means that for every destination
 *    of the switch, we will store this destination in an array of addresses and the code generator will issue
 *    a data section where this array will live and will emit code that based on the switch index, will indirect and
 *    jump to the destination specified in the jump table.
 *
 *    For this transformation we introduce a new GT node called GT_SWITCH_TABLE that is a specialization of the switch
 *    node for jump table based switches.
 *    The overall structure of a GT_SWITCH_TABLE is:
 *
 *    GT_SWITCH_TABLE
 *           |_________ localVar   (a temporary local that holds the switch index)
 *           |_________ jumpTable  (this is a special node that holds the address of the jump table array)
 *
 *     Now, the way we morph a GT_SWITCH node into this lowered switch table node form is the following:
 *
 *    Input:     GT_SWITCH (inside a basic block whose Branch Type is BBJ_SWITCH)
 *                    |_____ expr (an arbitrarily complex GT_NODE that represents the switch index)
 *
 *    This gets transformed into the following statements inside a BBJ_COND basic block (the target would be
 *    the default case of the switch in case the conditional is evaluated to true).
 *
 *     ----- original block, transformed
 *     GT_STORE_LCL_VAR tempLocal (a new temporary local variable used to store the switch index)
 *        |_____ expr      (the index expression)
 *
 *     GT_JTRUE
 *        |_____ GT_COND
 *                 |_____ GT_GE
 *                           |___ Int_Constant  (This constant is the index of the default case
 *                                               that happens to be the highest index in the jump table).
 *                           |___ tempLocal     (The local variable were we stored the index expression).
 *
 *     ----- new basic block
 *     GT_SWITCH_TABLE
 *        |_____ tempLocal
 *        |_____ jumpTable (a new jump table node that now LSRA can allocate registers for explicitly
 *                          and LinearCodeGen will be responsible to generate downstream).
 *
 *     This way there are no implicit temporaries.
 *
 * b) For small-sized switches, we will actually morph them into a series of conditionals of the form
 *     if (case falls into the default){ goto jumpTable[size]; // last entry in the jump table is the default case }
 *     (For the default case conditional, we'll be constructing the exact same code as the jump table case one).
 *     else if (case == firstCase){ goto jumpTable[1]; }
 *     else if (case == secondCase) { goto jumptable[2]; } and so on.
 *
 *     This transformation is of course made in JIT-IR, not downstream to CodeGen level, so this way we no longer
 *     require internal temporaries to maintain the index we're evaluating plus we're using existing code from
 *     LinearCodeGen to implement this instead of implement all the control flow constructs using InstrDscs and
 *     InstrGroups downstream.
 */

GenTree* Lowering::LowerSwitch(GenTree* node)
{
    unsigned     jumpCnt;
    unsigned     targetCnt;
    BasicBlock** jumpTab;

    assert(node->gtOper == GT_SWITCH);

    // The first step is to build the default case conditional construct that is
    // shared between both kinds of expansion of the switch node.

    // To avoid confusion, we'll alias m_block to originalSwitchBB
    // that represents the node we're morphing.
    BasicBlock* originalSwitchBB = m_block;
    LIR::Range& switchBBRange    = LIR::AsRange(originalSwitchBB);

    // jumpCnt is the number of elements in the jump table array.
    // jumpTab is the actual pointer to the jump table array.
    // targetCnt is the number of unique targets in the jump table array.
    jumpCnt   = originalSwitchBB->GetJumpSwt()->bbsCount;
    jumpTab   = originalSwitchBB->GetJumpSwt()->bbsDstTab;
    targetCnt = originalSwitchBB->NumSucc(comp);

// GT_SWITCH must be a top-level node with no use.
#ifdef DEBUG
    {
        LIR::Use use;
        assert(!switchBBRange.TryGetUse(node, &use));
    }
#endif

    JITDUMP("Lowering switch " FMT_BB ", %d cases\n", originalSwitchBB->bbNum, jumpCnt);

    // Handle a degenerate case: if the switch has only a default case, just convert it
    // to an unconditional branch. This should only happen in minopts or with debuggable
    // code.
    if (targetCnt == 1)
    {
        JITDUMP("Lowering switch " FMT_BB ": single target; converting to BBJ_ALWAYS\n", originalSwitchBB->bbNum);
        noway_assert(comp->opts.OptimizationDisabled());
<<<<<<< HEAD
        originalSwitchBB->SetJumpKindAndTarget(BBJ_ALWAYS, jumpTab[0] DEBUG_ARG(comp));

        if (originalSwitchBB->JumpsToNext())
        {
            originalSwitchBB->bbFlags |= BBF_NONE_QUIRK;
=======
        if (originalSwitchBB->NextIs(jumpTab[0]))
        {
            originalSwitchBB->SetJumpKindAndTarget(BBJ_NONE);
        }
        else
        {
            originalSwitchBB->SetJumpKindAndTarget(BBJ_ALWAYS, jumpTab[0]);
>>>>>>> acf7c85d
        }

        // Remove extra predecessor links if there was more than one case.
        for (unsigned i = 1; i < jumpCnt; ++i)
        {
            (void)comp->fgRemoveRefPred(jumpTab[i], originalSwitchBB);
        }

        // We have to get rid of the GT_SWITCH node but a child might have side effects so just assign
        // the result of the child subtree to a temp.
        GenTree* rhs = node->AsOp()->gtOp1;

        unsigned lclNum               = comp->lvaGrabTemp(true DEBUGARG("Lowering is creating a new local variable"));
        comp->lvaTable[lclNum].lvType = rhs->TypeGet();

        GenTreeLclVar* store = comp->gtNewStoreLclVarNode(lclNum, rhs);

        switchBBRange.InsertAfter(node, store);
        switchBBRange.Remove(node);

        return store;
    }

    noway_assert(jumpCnt >= 2);

    // Spill the argument to the switch node into a local so that it can be used later.
    LIR::Use use(switchBBRange, &(node->AsOp()->gtOp1), node);
    ReplaceWithLclVar(use);

    // GT_SWITCH(indexExpression) is now two statements:
    //   1. a statement containing temp = indexExpression
    //   2. and a statement with GT_SWITCH(temp)

    assert(node->gtOper == GT_SWITCH);
    GenTree* temp = node->AsOp()->gtOp1;
    assert(temp->gtOper == GT_LCL_VAR);
    unsigned  tempLclNum  = temp->AsLclVarCommon()->GetLclNum();
    var_types tempLclType = temp->TypeGet();

    BasicBlock* defaultBB   = jumpTab[jumpCnt - 1];
    BasicBlock* followingBB = originalSwitchBB->Next();

    /* Is the number of cases right for a test and jump switch? */
    const bool fFirstCaseFollows = (followingBB == jumpTab[0]);
    const bool fDefaultFollows   = (followingBB == defaultBB);

    unsigned minSwitchTabJumpCnt = 2; // table is better than just 2 cmp/jcc

    // This means really just a single cmp/jcc (aka a simple if/else)
    if (fFirstCaseFollows || fDefaultFollows)
    {
        minSwitchTabJumpCnt++;
    }

#if defined(TARGET_ARM)
    // On ARM for small switch tables we will
    // generate a sequence of compare and branch instructions
    // because the code to load the base of the switch
    // table is huge and hideous due to the relocation... :(
    minSwitchTabJumpCnt += 2;
#endif // TARGET_ARM

    // Once we have the temporary variable, we construct the conditional branch for
    // the default case.  As stated above, this conditional is being shared between
    // both GT_SWITCH lowering code paths.
    // This condition is of the form: if (temp > jumpTableLength - 2){ goto jumpTable[jumpTableLength - 1]; }
    GenTree* gtDefaultCaseCond = comp->gtNewOperNode(GT_GT, TYP_INT, comp->gtNewLclvNode(tempLclNum, tempLclType),
                                                     comp->gtNewIconNode(jumpCnt - 2, genActualType(tempLclType)));

    // Make sure we perform an unsigned comparison, just in case the switch index in 'temp'
    // is now less than zero 0 (that would also hit the default case).
    gtDefaultCaseCond->gtFlags |= GTF_UNSIGNED;

    GenTree* gtDefaultCaseJump = comp->gtNewOperNode(GT_JTRUE, TYP_VOID, gtDefaultCaseCond);
    gtDefaultCaseJump->gtFlags = node->gtFlags;

    LIR::Range condRange = LIR::SeqTree(comp, gtDefaultCaseJump);
    switchBBRange.InsertAtEnd(std::move(condRange));

    BasicBlock* afterDefaultCondBlock = comp->fgSplitBlockAfterNode(originalSwitchBB, condRange.LastNode());

    // afterDefaultCondBlock is now the switch, and all the switch targets have it as a predecessor.
    // originalSwitchBB is now a BBJ_ALWAYS, and there is a predecessor edge in afterDefaultCondBlock
    // representing the fall-through flow from originalSwitchBB.
    assert(originalSwitchBB->KindIs(BBJ_ALWAYS));
    assert(originalSwitchBB->NextIs(afterDefaultCondBlock));
    assert(afterDefaultCondBlock->KindIs(BBJ_SWITCH));
    assert(afterDefaultCondBlock->GetJumpSwt()->bbsHasDefault);
    assert(afterDefaultCondBlock->isEmpty()); // Nothing here yet.

    // The GT_SWITCH code is still in originalSwitchBB (it will be removed later).

    // Turn originalSwitchBB into a BBJ_COND.
    originalSwitchBB->SetJumpKindAndTarget(BBJ_COND, jumpTab[jumpCnt - 1]);

    // Fix the pred for the default case: the default block target still has originalSwitchBB
    // as a predecessor, but the fgSplitBlockAfterStatement() moved all predecessors to point
    // to afterDefaultCondBlock.
    FlowEdge* oldEdge = comp->fgRemoveRefPred(jumpTab[jumpCnt - 1], afterDefaultCondBlock);
    comp->fgAddRefPred(jumpTab[jumpCnt - 1], originalSwitchBB, oldEdge);

    bool useJumpSequence = jumpCnt < minSwitchTabJumpCnt;

    if (TargetOS::IsUnix && TargetArchitecture::IsArm32)
    {
        // Force using an inlined jumping instead switch table generation.
        // Switch jump table is generated with incorrect values in NativeAOT case,
        // so any large switch will crash after loading to PC any such value.
        // I think this is due to the fact that we use absolute addressing
        // instead of relative. But in NativeAOT is used as a rule relative
        // addressing when we generate an executable.
        // See also https://github.com/dotnet/runtime/issues/8683
        // Also https://github.com/dotnet/coreclr/pull/13197
        useJumpSequence = useJumpSequence || comp->IsTargetAbi(CORINFO_NATIVEAOT_ABI);
    }

    // If we originally had 2 unique successors, check to see whether there is a unique
    // non-default case, in which case we can eliminate the switch altogether.
    // Note that the single unique successor case is handled above.
    BasicBlock* uniqueSucc = nullptr;
    if (targetCnt == 2)
    {
        uniqueSucc = jumpTab[0];
        noway_assert(jumpCnt >= 2);
        for (unsigned i = 1; i < jumpCnt - 1; i++)
        {
            if (jumpTab[i] != uniqueSucc)
            {
                uniqueSucc = nullptr;
                break;
            }
        }
    }
    if (uniqueSucc != nullptr)
    {
        // If the unique successor immediately follows this block, we have nothing to do -
        // it will simply fall-through after we remove the switch, below.
        // Otherwise, make this a BBJ_ALWAYS.
        // Now, fixup the predecessor links to uniqueSucc.  In the original jumpTab:
        //   jumpTab[i-1] was the default target, which we handled above,
        //   jumpTab[0] is the first target, and we'll leave that predecessor link.
        // Remove any additional predecessor links to uniqueSucc.
        for (unsigned i = 1; i < jumpCnt - 1; ++i)
        {
            assert(jumpTab[i] == uniqueSucc);
            (void)comp->fgRemoveRefPred(uniqueSucc, afterDefaultCondBlock);
        }
<<<<<<< HEAD

        afterDefaultCondBlock->SetJumpKindAndTarget(BBJ_ALWAYS, uniqueSucc DEBUG_ARG(comp));

        if (afterDefaultCondBlock->JumpsToNext())
        {
            afterDefaultCondBlock->bbFlags |= BBF_NONE_QUIRK;
=======
        if (afterDefaultCondBlock->NextIs(uniqueSucc))
        {
            afterDefaultCondBlock->SetJumpKindAndTarget(BBJ_NONE);
        }
        else
        {
            afterDefaultCondBlock->SetJumpKindAndTarget(BBJ_ALWAYS, uniqueSucc);
>>>>>>> acf7c85d
        }
    }
    // If the number of possible destinations is small enough, we proceed to expand the switch
    // into a series of conditional branches, otherwise we follow the jump table based switch
    // transformation.
    else if (useJumpSequence || comp->compStressCompile(Compiler::STRESS_SWITCH_CMP_BR_EXPANSION, 50))
    {
        // Lower the switch into a series of compare and branch IR trees.
        //
        // In this case we will morph the node in the following way:
        // 1. Generate a JTRUE statement to evaluate the default case. (This happens above.)
        // 2. Start splitting the switch basic block into subsequent basic blocks, each of which will contain
        //    a statement that is responsible for performing a comparison of the table index and conditional
        //    branch if equal.

        JITDUMP("Lowering switch " FMT_BB ": using compare/branch expansion\n", originalSwitchBB->bbNum);

        // We'll use 'afterDefaultCondBlock' for the first conditional. After that, we'll add new
        // blocks. If we end up not needing it at all (say, if all the non-default cases just fall through),
        // we'll delete it.
        bool        fUsedAfterDefaultCondBlock = false;
        BasicBlock* currentBlock               = afterDefaultCondBlock;
        LIR::Range* currentBBRange             = &LIR::AsRange(currentBlock);

        // Walk to entries 0 to jumpCnt - 1. If a case target follows, ignore it and let it fall through.
        // If no case target follows, the last one doesn't need to be a compare/branch: it can be an
        // unconditional branch.
        bool fAnyTargetFollows = false;
        for (unsigned i = 0; i < jumpCnt - 1; ++i)
        {
            assert(currentBlock != nullptr);

            // Remove the switch from the predecessor list of this case target's block.
            // We'll add the proper new predecessor edge later.
            FlowEdge* oldEdge = comp->fgRemoveRefPred(jumpTab[i], afterDefaultCondBlock);

            if (jumpTab[i] == followingBB)
            {
                // This case label follows the switch; let it fall through.
                fAnyTargetFollows = true;
                continue;
            }

            // We need a block to put in the new compare and/or branch.
            // If we haven't used the afterDefaultCondBlock yet, then use that.
            if (fUsedAfterDefaultCondBlock)
            {
                BasicBlock* newBlock = comp->fgNewBBafter(BBJ_ALWAYS, currentBlock, true, currentBlock->Next());
                newBlock->bbFlags |= BBF_NONE_QUIRK;
                comp->fgAddRefPred(newBlock, currentBlock); // The fall-through predecessor.
                currentBlock   = newBlock;
                currentBBRange = &LIR::AsRange(currentBlock);
            }
            else
            {
                assert(currentBlock == afterDefaultCondBlock);
                fUsedAfterDefaultCondBlock = true;
            }

            // Wire up the predecessor list for the "branch" case.
            comp->fgAddRefPred(jumpTab[i], currentBlock, oldEdge);

            if (!fAnyTargetFollows && (i == jumpCnt - 2))
            {
                // We're processing the last one, and there is no fall through from any case
                // to the following block, so we can use an unconditional branch to the final
                // case: there is no need to compare against the case index, since it's
                // guaranteed to be taken (since the default case was handled first, above).

                currentBlock->SetJumpKindAndTarget(BBJ_ALWAYS, jumpTab[i]);
            }
            else
            {
                // Otherwise, it's a conditional branch. Set the branch kind, then add the
                // condition statement.
                currentBlock->SetJumpKindAndTarget(BBJ_COND, jumpTab[i]);

                // Now, build the conditional statement for the current case that is
                // being evaluated:
                // GT_JTRUE
                //   |__ GT_COND
                //          |____GT_EQ
                //                 |____ (switchIndex) (The temp variable)
                //                 |____ (ICon)        (The actual case constant)
                GenTree* gtCaseCond = comp->gtNewOperNode(GT_EQ, TYP_INT, comp->gtNewLclvNode(tempLclNum, tempLclType),
                                                          comp->gtNewIconNode(i, genActualType(tempLclType)));
                GenTree*   gtCaseBranch = comp->gtNewOperNode(GT_JTRUE, TYP_VOID, gtCaseCond);
                LIR::Range caseRange    = LIR::SeqTree(comp, gtCaseBranch);
                currentBBRange->InsertAtEnd(std::move(caseRange));
            }
        }

        if (fAnyTargetFollows)
        {
            // There is a fall-through to the following block. In the loop
            // above, we deleted all the predecessor edges from the switch.
            // In this case, we need to add one back.
            comp->fgAddRefPred(currentBlock->Next(), currentBlock);
        }

        if (!fUsedAfterDefaultCondBlock)
        {
            // All the cases were fall-through! We don't need this block.
            // Convert it from BBJ_SWITCH to BBJ_ALWAYS and unset the BBF_DONT_REMOVE flag
            // so fgRemoveBlock() doesn't complain.
            JITDUMP("Lowering switch " FMT_BB ": all switch cases were fall-through\n", originalSwitchBB->bbNum);
            assert(currentBlock == afterDefaultCondBlock);
            assert(currentBlock->KindIs(BBJ_SWITCH));
<<<<<<< HEAD
            currentBlock->SetJumpKindAndTarget(BBJ_ALWAYS, currentBlock->Next() DEBUG_ARG(comp));
=======
            currentBlock->SetJumpKindAndTarget(BBJ_NONE);
>>>>>>> acf7c85d
            currentBlock->bbFlags &= ~BBF_DONT_REMOVE;
            comp->fgRemoveBlock(currentBlock, /* unreachable */ false); // It's an empty block.
        }
    }
    else
    {
        // At this point the default case has already been handled and we need to generate a jump
        // table based switch or a bit test based switch at the end of afterDefaultCondBlock. Both
        // switch variants need the switch value so create the necessary LclVar node here.
        GenTree*    switchValue      = comp->gtNewLclvNode(tempLclNum, tempLclType);
        LIR::Range& switchBlockRange = LIR::AsRange(afterDefaultCondBlock);
        switchBlockRange.InsertAtEnd(switchValue);

        // Try generating a bit test based switch first,
        // if that's not possible a jump table based switch will be generated.
        if (!TryLowerSwitchToBitTest(jumpTab, jumpCnt, targetCnt, afterDefaultCondBlock, switchValue))
        {
            JITDUMP("Lowering switch " FMT_BB ": using jump table expansion\n", originalSwitchBB->bbNum);

#ifdef TARGET_64BIT
            if (tempLclType != TYP_I_IMPL)
            {
                // SWITCH_TABLE expects the switch value (the index into the jump table) to be TYP_I_IMPL.
                // Note that the switch value is unsigned so the cast should be unsigned as well.
                switchValue = comp->gtNewCastNode(TYP_I_IMPL, switchValue, true, TYP_U_IMPL);
                switchBlockRange.InsertAtEnd(switchValue);
            }
#endif

            GenTree* switchTable = comp->gtNewJmpTableNode();
            GenTree* switchJump  = comp->gtNewOperNode(GT_SWITCH_TABLE, TYP_VOID, switchValue, switchTable);
            switchBlockRange.InsertAfter(switchValue, switchTable, switchJump);

            // this block no longer branches to the default block
            afterDefaultCondBlock->GetJumpSwt()->removeDefault();
        }

        comp->fgInvalidateSwitchDescMapEntry(afterDefaultCondBlock);
    }

    GenTree* next = node->gtNext;

    // Get rid of the GT_SWITCH(temp).
    switchBBRange.Remove(node->AsOp()->gtOp1);
    switchBBRange.Remove(node);

    return next;
}

//------------------------------------------------------------------------
// TryLowerSwitchToBitTest: Attempts to transform a jump table switch into a bit test.
//
// Arguments:
//    jumpTable - The jump table
//    jumpCount - The number of blocks in the jump table
//    targetCount - The number of distinct blocks in the jump table
//    bbSwitch - The switch block
//    switchValue - A LclVar node that provides the switch value
//
// Return value:
//    true if the switch has been lowered to a bit test
//
// Notes:
//    If the jump table contains less than 32 (64 on 64 bit targets) entries and there
//    are at most 2 distinct jump targets then the jump table can be converted to a word
//    of bits where a 0 bit corresponds to one jump target and a 1 bit corresponds to the
//    other jump target. Instead of the indirect jump a BT-JCC sequence is used to jump
//    to the appropriate target:
//        mov eax, 245 ; jump table converted to a "bit table"
//        bt  eax, ebx ; ebx is supposed to contain the switch value
//        jc target1
//      target0:
//        ...
//      target1:
//    Such code is both shorter and faster (in part due to the removal of a memory load)
//    than the traditional jump table base code. And of course, it also avoids the need
//    to emit the jump table itself that can reach up to 256 bytes (for 64 entries).
//
bool Lowering::TryLowerSwitchToBitTest(
    BasicBlock* jumpTable[], unsigned jumpCount, unsigned targetCount, BasicBlock* bbSwitch, GenTree* switchValue)
{
    assert(jumpCount >= 2);
    assert(targetCount >= 2);
    assert(bbSwitch->KindIs(BBJ_SWITCH));
    assert(switchValue->OperIs(GT_LCL_VAR));

    //
    // Quick check to see if it's worth going through the jump table. The bit test switch supports
    // up to 2 targets but targetCount also includes the default block so we need to allow 3 targets.
    // We'll ensure that there are only 2 targets when building the bit table.
    //

    if (targetCount > 3)
    {
        return false;
    }

    //
    // The number of bits in the bit table is the same as the number of jump table entries. But the
    // jump table also includes the default target (at the end) so we need to ignore it. The default
    // has already been handled by a JTRUE(GT(switchValue, jumpCount - 2)) that LowerSwitch generates.
    //

    const unsigned bitCount = jumpCount - 1;

    if (bitCount > (genTypeSize(TYP_I_IMPL) * 8))
    {
        return false;
    }

    //
    // Build a bit table where a bit set to 0 corresponds to bbCase0 and a bit set to 1 corresponds to
    // bbCase1. Simply use the first block in the jump table as bbCase1, later we can invert the bit
    // table and/or swap the blocks if it's beneficial.
    //

    BasicBlock* bbCase0  = nullptr;
    BasicBlock* bbCase1  = jumpTable[0];
    size_t      bitTable = 1;

    for (unsigned bitIndex = 1; bitIndex < bitCount; bitIndex++)
    {
        if (jumpTable[bitIndex] == bbCase1)
        {
            bitTable |= (size_t(1) << bitIndex);
        }
        else if (bbCase0 == nullptr)
        {
            bbCase0 = jumpTable[bitIndex];
        }
        else if (jumpTable[bitIndex] != bbCase0)
        {
            // If it's neither bbCase0 nor bbCase1 then it means we have 3 targets. There can't be more
            // than 3 because of the check at the start of the function.
            assert(targetCount == 3);
            return false;
        }
    }

    //
    // One of the case blocks has to follow the switch block. This requirement could be avoided
    // by adding a BBJ_ALWAYS block after the switch block but doing that sometimes negatively
    // impacts register allocation.
    //

    if (!bbSwitch->NextIs(bbCase0) && !bbSwitch->NextIs(bbCase1))
    {
        return false;
    }

#if defined(TARGET_64BIT) && defined(TARGET_XARCH)
    //
    // See if we can avoid a 8 byte immediate on 64 bit targets. If all upper 32 bits are 1
    // then inverting the bit table will make them 0 so that the table now fits in 32 bits.
    // Note that this does not change the number of bits in the bit table, it just takes
    // advantage of the fact that loading a 32 bit immediate into a 64 bit register zero
    // extends the immediate value to 64 bit.
    //

    if (~bitTable <= UINT32_MAX)
    {
        bitTable = ~bitTable;
        std::swap(bbCase0, bbCase1);
    }
#endif

    //
    // Rewire the blocks as needed and figure out the condition to use for JCC.
    //

    GenCondition bbSwitchCondition;
    comp->fgRemoveAllRefPreds(bbCase1, bbSwitch);
    comp->fgRemoveAllRefPreds(bbCase0, bbSwitch);

    if (bbSwitch->NextIs(bbCase0))
    {
        // GenCondition::C generates JC so we jump to bbCase1 when the bit is set
        bbSwitchCondition = GenCondition::C;
        bbSwitch->SetJumpKindAndTarget(BBJ_COND, bbCase1);

        comp->fgAddRefPred(bbCase0, bbSwitch);
        comp->fgAddRefPred(bbCase1, bbSwitch);
    }
    else
    {
        assert(bbSwitch->NextIs(bbCase1));

        // GenCondition::NC generates JNC so we jump to bbCase0 when the bit is not set
        bbSwitchCondition = GenCondition::NC;
        bbSwitch->SetJumpKindAndTarget(BBJ_COND, bbCase0);

        comp->fgAddRefPred(bbCase0, bbSwitch);
        comp->fgAddRefPred(bbCase1, bbSwitch);
    }

    var_types bitTableType = (bitCount <= (genTypeSize(TYP_INT) * 8)) ? TYP_INT : TYP_LONG;
    GenTree*  bitTableIcon = comp->gtNewIconNode(bitTable, bitTableType);

#ifdef TARGET_XARCH
    //
    // Append BT(bitTable, switchValue) and JCC(condition) to the switch block.
    //
    GenTree* bitTest = comp->gtNewOperNode(GT_BT, TYP_VOID, bitTableIcon, switchValue);
    bitTest->gtFlags |= GTF_SET_FLAGS;
    GenTreeCC* jcc = comp->gtNewCC(GT_JCC, TYP_VOID, bbSwitchCondition);
    LIR::AsRange(bbSwitch).InsertAfter(switchValue, bitTableIcon, bitTest, jcc);
#else  // TARGET_XARCH
    //
    // Fallback to AND(RSZ(bitTable, switchValue), 1)
    //
    GenTree* tstCns = comp->gtNewIconNode(bbSwitch->NextIs(bbCase0) ? 1 : 0, bitTableType);
    GenTree* shift  = comp->gtNewOperNode(GT_RSZ, bitTableType, bitTableIcon, switchValue);
    GenTree* one    = comp->gtNewIconNode(1, bitTableType);
    GenTree* andOp  = comp->gtNewOperNode(GT_AND, bitTableType, shift, one);
    GenTree* cmp    = comp->gtNewOperNode(GT_EQ, TYP_INT, andOp, tstCns);
    GenTree* jcc    = comp->gtNewOperNode(GT_JTRUE, TYP_VOID, cmp);
    LIR::AsRange(bbSwitch).InsertAfter(switchValue, bitTableIcon, shift, tstCns, one);
    LIR::AsRange(bbSwitch).InsertAfter(one, andOp, cmp, jcc);
#endif // !TARGET_XARCH
    return true;
}

void Lowering::ReplaceArgWithPutArgOrBitcast(GenTree** argSlot, GenTree* putArgOrBitcast)
{
    assert(argSlot != nullptr);
    assert(*argSlot != nullptr);
    assert(putArgOrBitcast->OperIsPutArg() || putArgOrBitcast->OperIs(GT_BITCAST));

    GenTree* arg = *argSlot;

    // Replace the argument with the putarg/copy
    *argSlot                       = putArgOrBitcast;
    putArgOrBitcast->AsOp()->gtOp1 = arg;

    // Insert the putarg/copy into the block
    BlockRange().InsertAfter(arg, putArgOrBitcast);
}

//------------------------------------------------------------------------
// NewPutArg: rewrites the tree to put an arg in a register or on the stack.
//
// Arguments:
//    call - the call whose arg is being rewritten.
//    arg  - the arg being rewritten.
//    callArg - the CallArg for the argument.
//    type - the type of the argument.
//
// Return Value:
//    The new tree that was created to put the arg in the right place
//    or the incoming arg if the arg tree was not rewritten.
//
// Assumptions:
//    call, arg, and info must be non-null.
//
// Notes:
//    For System V systems with native struct passing (i.e. UNIX_AMD64_ABI defined)
//    this method allocates a single GT_PUTARG_REG for 1 eightbyte structs and a GT_FIELD_LIST of two GT_PUTARG_REGs
//    for two eightbyte structs. For STK passed structs the method generates GT_PUTARG_STK tree.
//
GenTree* Lowering::NewPutArg(GenTreeCall* call, GenTree* arg, CallArg* callArg, var_types type)
{
    assert(call != nullptr);
    assert(arg != nullptr);
    assert(callArg != nullptr);

    GenTree* putArg = nullptr;

    bool isOnStack = (callArg->AbiInfo.GetRegNum() == REG_STK);

#if FEATURE_ARG_SPLIT
    // Struct can be split into register(s) and stack on ARM
    if (compFeatureArgSplit() && callArg->AbiInfo.IsSplit())
    {
        assert(arg->OperIs(GT_BLK, GT_FIELD_LIST) || arg->OperIsLocalRead());
        // TODO: Need to check correctness for FastTailCall
        if (call->IsFastTailCall())
        {
#ifdef TARGET_ARM
            NYI_ARM("lower: struct argument by fast tail call");
#endif // TARGET_ARM
        }

        const unsigned slotNumber           = callArg->AbiInfo.ByteOffset / TARGET_POINTER_SIZE;
        const bool     putInIncomingArgArea = call->IsFastTailCall();

        putArg = new (comp, GT_PUTARG_SPLIT) GenTreePutArgSplit(arg, callArg->AbiInfo.ByteOffset,
#ifdef FEATURE_PUT_STRUCT_ARG_STK
                                                                callArg->AbiInfo.GetStackByteSize(),
#endif
                                                                callArg->AbiInfo.NumRegs, call, putInIncomingArgArea);

        GenTreePutArgSplit* argSplit = putArg->AsPutArgSplit();
        for (unsigned regIndex = 0; regIndex < callArg->AbiInfo.NumRegs; regIndex++)
        {
            argSplit->SetRegNumByIdx(callArg->AbiInfo.GetRegNum(regIndex), regIndex);
        }

        if (arg->OperIs(GT_FIELD_LIST))
        {
            unsigned regIndex = 0;
            for (GenTreeFieldList::Use& use : arg->AsFieldList()->Uses())
            {
                if (regIndex >= callArg->AbiInfo.NumRegs)
                {
                    break;
                }
                var_types regType = use.GetNode()->TypeGet();
                // Account for the possibility that float fields may be passed in integer registers.
                if (varTypeIsFloating(regType) && !genIsValidFloatReg(argSplit->GetRegNumByIdx(regIndex)))
                {
                    regType = (regType == TYP_FLOAT) ? TYP_INT : TYP_LONG;
                }
                argSplit->m_regType[regIndex] = regType;
                regIndex++;
            }

            // Clear the register assignment on the fieldList node, as these are contained.
            arg->SetRegNum(REG_NA);
        }
        else
        {
            ClassLayout* layout = arg->GetLayout(comp);

            // Set type of registers
            for (unsigned index = 0; index < callArg->AbiInfo.NumRegs; index++)
            {
                argSplit->m_regType[index] = layout->GetGCPtrType(index);
            }
        }
    }
    else
#endif // FEATURE_ARG_SPLIT
    {
        if (!isOnStack)
        {
#if FEATURE_MULTIREG_ARGS
            if ((callArg->AbiInfo.NumRegs > 1) && (arg->OperGet() == GT_FIELD_LIST))
            {
                unsigned int regIndex = 0;
                for (GenTreeFieldList::Use& use : arg->AsFieldList()->Uses())
                {
                    regNumber argReg = callArg->AbiInfo.GetRegNum(regIndex);
                    GenTree*  curOp  = use.GetNode();
                    var_types curTyp = curOp->TypeGet();

                    // Create a new GT_PUTARG_REG node with op1
                    GenTree* newOper = comp->gtNewPutArgReg(curTyp, curOp, argReg);

                    // Splice in the new GT_PUTARG_REG node in the GT_FIELD_LIST
                    ReplaceArgWithPutArgOrBitcast(&use.NodeRef(), newOper);
                    regIndex++;
                }

                // Just return arg. The GT_FIELD_LIST is not replaced.
                // Nothing more to do.
                return arg;
            }
            else
#endif // FEATURE_MULTIREG_ARGS
            {
                putArg = comp->gtNewPutArgReg(type, arg, callArg->AbiInfo.GetRegNum());
            }
        }
        else
        {
            // Mark this one as tail call arg if it is a fast tail call.
            // This provides the info to put this argument in in-coming arg area slot
            // instead of in out-going arg area slot.
            CLANG_FORMAT_COMMENT_ANCHOR;

#ifdef DEBUG
            // Make sure state is correct. The PUTARG_STK has TYP_VOID, as it doesn't produce
            // a result. So the type of its operand must be the correct type to push on the stack.
            callArg->CheckIsStruct();
#endif

            if ((arg->OperGet() != GT_FIELD_LIST))
            {
#if defined(FEATURE_SIMD) && defined(FEATURE_PUT_STRUCT_ARG_STK)
                if (type == TYP_SIMD12)
                {
#if !defined(TARGET_64BIT)
                    assert(callArg->AbiInfo.ByteSize == 12);
#else  // TARGET_64BIT
                    if (compMacOsArm64Abi())
                    {
                        assert(callArg->AbiInfo.ByteSize == 12);
                    }
                    else
                    {
                        assert(callArg->AbiInfo.ByteSize == 16);
                    }
#endif // TARGET_64BIT
                }
                else
#endif // defined(FEATURE_SIMD) && defined(FEATURE_PUT_STRUCT_ARG_STK)
                {
                    assert(genActualType(arg->TypeGet()) == type);
                }
            }
            const unsigned slotNumber           = callArg->AbiInfo.ByteOffset / TARGET_POINTER_SIZE;
            const bool     putInIncomingArgArea = call->IsFastTailCall();

            putArg =
                new (comp, GT_PUTARG_STK) GenTreePutArgStk(GT_PUTARG_STK, TYP_VOID, arg, callArg->AbiInfo.ByteOffset,
#ifdef FEATURE_PUT_STRUCT_ARG_STK
                                                           callArg->AbiInfo.GetStackByteSize(),
#endif
                                                           call, putInIncomingArgArea);

#if defined(DEBUG) && defined(FEATURE_PUT_STRUCT_ARG_STK)
            if (varTypeIsStruct(callArg->GetSignatureType()))
            {
                // We use GT_BLK only for non-SIMD struct arguments.
                if (arg->OperIs(GT_BLK))
                {
                    assert(!varTypeIsSIMD(arg));
                }
                else if (!arg->TypeIs(TYP_STRUCT))
                {
#ifdef TARGET_ARM
                    assert((callArg->AbiInfo.GetStackSlotsNumber() == 1) ||
                           ((arg->TypeGet() == TYP_DOUBLE) && (callArg->AbiInfo.GetStackSlotsNumber() == 2)));
#else
                    assert(varTypeIsSIMD(arg) || (callArg->AbiInfo.GetStackSlotsNumber() == 1));
#endif
                }
            }
#endif // defined(DEBUG) && defined(FEATURE_PUT_STRUCT_ARG_STK)
        }
    }

    JITDUMP("new node is : ");
    DISPNODE(putArg);
    JITDUMP("\n");

    return putArg;
}

//------------------------------------------------------------------------
// LowerArg: Lower one argument of a call. This entails splicing a "putarg" node between
// the argument evaluation and the call. This is the point at which the source is
// consumed and the value transitions from control of the register allocator to the calling
// convention.
//
// Arguments:
//    call    - The call node
//    callArg - Call argument
//    late    - Whether it is the late arg that is being lowered.
//
// Return Value:
//    None.
//
void Lowering::LowerArg(GenTreeCall* call, CallArg* callArg, bool late)
{
    GenTree** ppArg = late ? &callArg->LateNodeRef() : &callArg->EarlyNodeRef();
    GenTree*  arg   = *ppArg;
    assert(arg != nullptr);

    JITDUMP("lowering arg : ");
    DISPNODE(arg);
    assert(arg->IsValue());

    var_types type = genActualType(arg);

#if defined(FEATURE_SIMD)
#if defined(TARGET_X86)
    // Non-param TYP_SIMD12 local var nodes are massaged in Lower to TYP_SIMD16 to match their
    // allocated size (see lvSize()). However, when passing the variables as arguments, and
    // storing the variables to the outgoing argument area on the stack, we must use their
    // actual TYP_SIMD12 type, so exactly 12 bytes is allocated and written.
    if (type == TYP_SIMD16)
    {
        if ((arg->OperGet() == GT_LCL_VAR) || (arg->OperGet() == GT_STORE_LCL_VAR))
        {
            const LclVarDsc* varDsc = comp->lvaGetDesc(arg->AsLclVarCommon());
            type                    = varDsc->lvType;
        }
        else if (arg->OperIs(GT_HWINTRINSIC))
        {
            GenTreeJitIntrinsic* jitIntrinsic = reinterpret_cast<GenTreeJitIntrinsic*>(arg);

            // For HWIntrinsic, there are some intrinsics like ExtractVector128 which have
            // a gtType of TYP_SIMD16 but a SimdSize of 32, so we need to include that in
            // the assert below.

            assert((jitIntrinsic->GetSimdSize() == 12) || (jitIntrinsic->GetSimdSize() == 16) ||
                   (jitIntrinsic->GetSimdSize() == 32) || (jitIntrinsic->GetSimdSize() == 64));

            if (jitIntrinsic->GetSimdSize() == 12)
            {
                type = TYP_SIMD12;
            }
        }
    }
#elif defined(TARGET_AMD64)
    // TYP_SIMD8 parameters that are passed as longs
    if (type == TYP_SIMD8 && genIsValidIntReg(callArg->AbiInfo.GetRegNum()))
    {
        GenTree* bitcast = comp->gtNewBitCastNode(TYP_LONG, arg);
        BlockRange().InsertAfter(arg, bitcast);

        *ppArg = arg = bitcast;
        type         = TYP_LONG;
    }
#endif // defined(TARGET_X86)
#endif // defined(FEATURE_SIMD)

    // If we hit this we are probably double-lowering.
    assert(!arg->OperIsPutArg());

#if !defined(TARGET_64BIT)
    if (varTypeIsLong(type))
    {
        noway_assert(arg->OperIs(GT_LONG));
        GenTreeFieldList* fieldList = new (comp, GT_FIELD_LIST) GenTreeFieldList();
        fieldList->AddFieldLIR(comp, arg->AsOp()->gtGetOp1(), 0, TYP_INT);
        fieldList->AddFieldLIR(comp, arg->AsOp()->gtGetOp2(), 4, TYP_INT);
        GenTree* newArg = NewPutArg(call, fieldList, callArg, type);

        if (callArg->AbiInfo.GetRegNum() != REG_STK)
        {
            assert(callArg->AbiInfo.NumRegs == 2);
            // In the register argument case, NewPutArg replaces the original field list args with new
            // GT_PUTARG_REG nodes, inserts them in linear order and returns the field list. So the
            // only thing left to do is to insert the field list itself in linear order.
            assert(newArg == fieldList);
            BlockRange().InsertBefore(arg, newArg);
        }
        else
        {
            // For longs, we will replace the GT_LONG with a GT_FIELD_LIST, and put that under a PUTARG_STK.
            // Although the hi argument needs to be pushed first, that will be handled by the general case,
            // in which the fields will be reversed.
            assert(callArg->AbiInfo.GetStackSlotsNumber() == 2);
            newArg->SetRegNum(REG_STK);
            BlockRange().InsertBefore(arg, fieldList, newArg);
        }

        *ppArg = newArg;
        BlockRange().Remove(arg);
    }
    else
#endif // !defined(TARGET_64BIT)
    {

#if defined(TARGET_ARMARCH) || defined(TARGET_LOONGARCH64) || defined(TARGET_RISCV64)
        if (call->IsVarargs() || comp->opts.compUseSoftFP)
        {
            // For vararg call or on armel, reg args should be all integer.
            // Insert copies as needed to move float value to integer register.
            GenTree* newNode = LowerFloatArg(ppArg, callArg);
            if (newNode != nullptr)
            {
                type = newNode->TypeGet();
            }
        }
#endif // TARGET_ARMARCH || TARGET_LOONGARCH64 || TARGET_RISCV64

        GenTree* putArg = NewPutArg(call, arg, callArg, type);

        // In the case of register passable struct (in one or two registers)
        // the NewPutArg returns a new node (GT_PUTARG_REG or a GT_FIELD_LIST with two GT_PUTARG_REGs.)
        // If an extra node is returned, splice it in the right place in the tree.
        if (arg != putArg)
        {
            ReplaceArgWithPutArgOrBitcast(ppArg, putArg);
        }
    }

    arg = *ppArg;

    if (arg->OperIsPutArgStk() || arg->OperIsPutArgSplit())
    {
        LowerPutArgStkOrSplit(arg->AsPutArgStk());
    }
}

#if defined(TARGET_ARMARCH) || defined(TARGET_LOONGARCH64) || defined(TARGET_RISCV64)
//------------------------------------------------------------------------
// LowerFloatArg: Lower float call arguments on the arm/LoongArch64 platform.
//
// Arguments:
//    arg  - The arg node
//    callArg - call argument info
//
// Return Value:
//    Return nullptr, if no transformation was done;
//    return arg if there was in place transformation;
//    return a new tree if the root was changed.
//
// Notes:
//    This must handle scalar float arguments as well as GT_FIELD_LISTs
//    with floating point fields.
//
GenTree* Lowering::LowerFloatArg(GenTree** pArg, CallArg* callArg)
{
    GenTree* arg = *pArg;
    if (callArg->AbiInfo.GetRegNum() != REG_STK)
    {
        if (arg->OperIs(GT_FIELD_LIST))
        {
            // Transform fields that are passed as registers in place.
            regNumber currRegNumber = callArg->AbiInfo.GetRegNum();
            unsigned  regIndex      = 0;
            for (GenTreeFieldList::Use& use : arg->AsFieldList()->Uses())
            {
                if (regIndex >= callArg->AbiInfo.NumRegs)
                {
                    break;
                }
                GenTree* node = use.GetNode();
                if (varTypeUsesFloatReg(node))
                {
                    GenTree* intNode = LowerFloatArgReg(node, currRegNumber);
                    assert(intNode != nullptr);

                    ReplaceArgWithPutArgOrBitcast(&use.NodeRef(), intNode);
                }

                if (node->TypeGet() == TYP_DOUBLE)
                {
                    currRegNumber = REG_NEXT(REG_NEXT(currRegNumber));
                    regIndex += 2;
                }
                else
                {
                    currRegNumber = REG_NEXT(currRegNumber);
                    regIndex += 1;
                }
            }
            // List fields were replaced in place.
            return arg;
        }
        else if (varTypeUsesFloatReg(arg))
        {
            GenTree* intNode = LowerFloatArgReg(arg, callArg->AbiInfo.GetRegNum());
            assert(intNode != nullptr);
            ReplaceArgWithPutArgOrBitcast(pArg, intNode);
            return *pArg;
        }
    }
    return nullptr;
}

//------------------------------------------------------------------------
// LowerFloatArgReg: Lower the float call argument node that is passed via register.
//
// Arguments:
//    arg    - The arg node
//    regNum - register number
//
// Return Value:
//    Return new bitcast node, that moves float to int register.
//
GenTree* Lowering::LowerFloatArgReg(GenTree* arg, regNumber regNum)
{
    assert(varTypeUsesFloatReg(arg));

    var_types floatType = arg->TypeGet();
    var_types intType   = (floatType == TYP_FLOAT) ? TYP_INT : TYP_LONG;
    GenTree*  intArg    = comp->gtNewBitCastNode(intType, arg);
    intArg->SetRegNum(regNum);

#ifdef TARGET_ARM
    if (floatType == TYP_DOUBLE)
    {
        // A special case when we introduce TYP_LONG
        // during lowering for arm32 softFP to pass double
        // in int registers.
        assert(comp->opts.compUseSoftFP);

        regNumber nextReg                  = REG_NEXT(regNum);
        intArg->AsMultiRegOp()->gtOtherReg = nextReg;
    }
#endif
    return intArg;
}
#endif

// do lowering steps for each arg of a call
void Lowering::LowerArgsForCall(GenTreeCall* call)
{
    JITDUMP("args:\n======\n");
    for (CallArg& arg : call->gtArgs.EarlyArgs())
    {
        LowerArg(call, &arg, false);
    }

    JITDUMP("\nlate:\n======\n");
    for (CallArg& arg : call->gtArgs.LateArgs())
    {
        LowerArg(call, &arg, true);
    }
}

// helper that create a node representing a relocatable physical address computation
GenTree* Lowering::AddrGen(ssize_t addr)
{
    // this should end up in codegen as : instGen_Set_Reg_To_Imm(EA_HANDLE_CNS_RELOC, reg, addr)
    GenTree* result = comp->gtNewIconHandleNode(addr, GTF_ICON_FTN_ADDR);
    return result;
}

// variant that takes a void*
GenTree* Lowering::AddrGen(void* addr)
{
    return AddrGen((ssize_t)addr);
}

//------------------------------------------------------------------------
// LowerCallMemmove: Replace Buffer.Memmove(DST, SRC, CNS_SIZE) with a GT_STORE_BLK:
//
//    *  STORE_BLK struct<CNS_SIZE> (copy) (Unroll)
//    +--*  LCL_VAR   byref  dst
//    \--*  IND       struct
//       \--*  LCL_VAR   byref  src
//
// Arguments:
//    tree - GenTreeCall node to replace with STORE_BLK
//    next - [out] Next node to lower if this function returns true
//
// Return Value:
//    false if no changes were made
//
bool Lowering::LowerCallMemmove(GenTreeCall* call, GenTree** next)
{
    JITDUMP("Considering Memmove [%06d] for unrolling.. ", comp->dspTreeID(call))
    assert(comp->lookupNamedIntrinsic(call->gtCallMethHnd) == NI_System_Buffer_Memmove);

    assert(call->gtArgs.CountUserArgs() == 3);

    if (comp->info.compHasNextCallRetAddr)
    {
        JITDUMP("compHasNextCallRetAddr=true so we won't be able to remove the call - bail out.\n")
        return false;
    }

    GenTree* lengthArg = call->gtArgs.GetUserArgByIndex(2)->GetNode();
    if (lengthArg->IsIntegralConst())
    {
        ssize_t cnsSize = lengthArg->AsIntCon()->IconValue();
        JITDUMP("Size=%ld.. ", (LONG)cnsSize);
        // TODO-CQ: drop the whole thing in case of 0
        if ((cnsSize > 0) && (cnsSize <= (ssize_t)comp->getUnrollThreshold(Compiler::UnrollKind::Memmove)))
        {
            JITDUMP("Accepted for unrolling!\nOld tree:\n")
            DISPTREE(call);

            GenTree* dstAddr = call->gtArgs.GetUserArgByIndex(0)->GetNode();
            GenTree* srcAddr = call->gtArgs.GetUserArgByIndex(1)->GetNode();

            // TODO-CQ: Try to create an addressing mode
            GenTreeIndir* srcBlk = comp->gtNewIndir(TYP_STRUCT, srcAddr);
            srcBlk->SetContained();

            GenTreeBlk* storeBlk = new (comp, GT_STORE_BLK)
                GenTreeBlk(GT_STORE_BLK, TYP_STRUCT, dstAddr, srcBlk, comp->typGetBlkLayout((unsigned)cnsSize));
            storeBlk->gtFlags |= (GTF_IND_UNALIGNED | GTF_ASG | GTF_EXCEPT | GTF_GLOB_REF);

            // TODO-CQ: Use GenTreeBlk::BlkOpKindUnroll here if srcAddr and dstAddr don't overlap, thus, we can
            // unroll this memmove as memcpy - it doesn't require lots of temp registers
            storeBlk->gtBlkOpKind = GenTreeBlk::BlkOpKindUnrollMemmove;

            BlockRange().InsertBefore(call, srcBlk);
            BlockRange().InsertBefore(call, storeBlk);
            BlockRange().Remove(lengthArg);
            BlockRange().Remove(call);

            // Remove all non-user args (e.g. r2r cell)
            for (CallArg& arg : call->gtArgs.Args())
            {
                if (arg.IsArgAddedLate())
                {
                    arg.GetNode()->SetUnusedValue();
                }
            }

            JITDUMP("\nNew tree:\n")
            DISPTREE(storeBlk);
            // TODO: This skips lowering srcBlk and storeBlk.
            *next = storeBlk->gtNext;
            return true;
        }
        else
        {
            JITDUMP("Size is either 0 or too big to unroll.\n")
        }
    }
    else
    {
        JITDUMP("size is not a constant.\n")
    }
    return false;
}

//------------------------------------------------------------------------
// LowerCallMemcmp: Replace SpanHelpers.SequenceEqual)(left, right, CNS_SIZE)
//    with a series of merged comparisons (via GT_IND nodes)
//
// Arguments:
//    tree - GenTreeCall node to unroll as memcmp
//    next - [out] Next node to lower if this function returns true
//
// Return Value:
//    false if no changes were made
//
bool Lowering::LowerCallMemcmp(GenTreeCall* call, GenTree** next)
{
    JITDUMP("Considering Memcmp [%06d] for unrolling.. ", comp->dspTreeID(call))
    assert(comp->lookupNamedIntrinsic(call->gtCallMethHnd) == NI_System_SpanHelpers_SequenceEqual);
    assert(call->gtArgs.CountUserArgs() == 3);
    assert(TARGET_POINTER_SIZE == 8);

    if (!comp->opts.OptimizationEnabled())
    {
        JITDUMP("Optimizations aren't allowed - bail out.\n")
        return false;
    }

    if (comp->info.compHasNextCallRetAddr)
    {
        JITDUMP("compHasNextCallRetAddr=true so we won't be able to remove the call - bail out.\n")
        return false;
    }

    GenTree* lengthArg = call->gtArgs.GetUserArgByIndex(2)->GetNode();
    if (lengthArg->IsIntegralConst())
    {
        ssize_t cnsSize = lengthArg->AsIntCon()->IconValue();
        JITDUMP("Size=%ld.. ", (LONG)cnsSize);
        // TODO-CQ: drop the whole thing in case of 0
        if (cnsSize > 0)
        {
            GenTree* lArg = call->gtArgs.GetUserArgByIndex(0)->GetNode();
            GenTree* rArg = call->gtArgs.GetUserArgByIndex(1)->GetNode();

            ssize_t MaxUnrollSize = comp->IsBaselineSimdIsaSupported() ? 32 : 16;

#if defined(FEATURE_SIMD) && defined(TARGET_XARCH)
            if (comp->IsBaselineVector512IsaSupportedOpportunistically())
            {
                MaxUnrollSize = 128;
            }
            else if (comp->compOpportunisticallyDependsOn(InstructionSet_AVX2))
            {
                // We need AVX2 for NI_Vector256_op_Equality, fallback to Vector128 if only AVX is available
                MaxUnrollSize = 64;
            }
#endif

            if (cnsSize <= MaxUnrollSize)
            {
                unsigned  loadWidth = 1 << BitOperations::Log2((unsigned)cnsSize);
                var_types loadType;
                if (loadWidth == 1)
                {
                    loadType = TYP_UBYTE;
                }
                else if (loadWidth == 2)
                {
                    loadType = TYP_USHORT;
                }
                else if (loadWidth == 4)
                {
                    loadType = TYP_INT;
                }
                else if ((loadWidth == 8) || (MaxUnrollSize == 16))
                {
                    loadWidth = 8;
                    loadType  = TYP_LONG;
                }
#ifdef FEATURE_SIMD
                else if ((loadWidth == 16) || (MaxUnrollSize == 32))
                {
                    loadWidth = 16;
                    loadType  = TYP_SIMD16;
                }
#ifdef TARGET_XARCH
                else if ((loadWidth == 32) || (MaxUnrollSize == 64))
                {
                    loadWidth = 32;
                    loadType  = TYP_SIMD32;
                }
                else if ((loadWidth == 64) || (MaxUnrollSize == 128))
                {
                    loadWidth = 64;
                    loadType  = TYP_SIMD64;
                }
#endif // TARGET_XARCH
#endif // FEATURE_SIMD
                else
                {
                    unreached();
                }
                var_types actualLoadType = genActualType(loadType);

                GenTree* result = nullptr;

                auto newBinaryOp = [](Compiler* comp, genTreeOps oper, var_types type, GenTree* op1,
                                      GenTree* op2) -> GenTree* {
#ifdef FEATURE_SIMD
                    if (varTypeIsSIMD(op1))
                    {
                        if (GenTree::OperIsCmpCompare(oper))
                        {
                            assert(type == TYP_INT);
                            return comp->gtNewSimdCmpOpAllNode(oper, TYP_INT, op1, op2, CORINFO_TYPE_NATIVEUINT,
                                                               genTypeSize(op1));
                        }
                        return comp->gtNewSimdBinOpNode(oper, op1->TypeGet(), op1, op2, CORINFO_TYPE_NATIVEUINT,
                                                        genTypeSize(op1));
                    }
#endif
                    return comp->gtNewOperNode(oper, type, op1, op2);
                };

                // loadWidth == cnsSize means a single load is enough for both args
                if (loadWidth == (unsigned)cnsSize)
                {
                    // We're going to emit something like the following:
                    //
                    // bool result = *(int*)leftArg == *(int*)rightArg
                    //
                    // ^ in the given example we unroll for length=4
                    //
                    GenTree* lIndir = comp->gtNewIndir(loadType, lArg);
                    GenTree* rIndir = comp->gtNewIndir(loadType, rArg);
                    result          = newBinaryOp(comp, GT_EQ, TYP_INT, lIndir, rIndir);

                    BlockRange().InsertBefore(call, lIndir, rIndir, result);
                    *next = lIndir;
                }
                else
                {
                    // First, make both args multi-use:
                    LIR::Use lArgUse;
                    LIR::Use rArgUse;
                    bool     lFoundUse = BlockRange().TryGetUse(lArg, &lArgUse);
                    bool     rFoundUse = BlockRange().TryGetUse(rArg, &rArgUse);
                    assert(lFoundUse && rFoundUse);
                    GenTree* lArgClone = comp->gtNewLclvNode(lArgUse.ReplaceWithLclVar(comp), genActualType(lArg));
                    GenTree* rArgClone = comp->gtNewLclvNode(rArgUse.ReplaceWithLclVar(comp), genActualType(rArg));
                    BlockRange().InsertBefore(call, lArgClone, rArgClone);

                    *next = lArgClone;

                    GenTree* l1Indir   = comp->gtNewIndir(loadType, lArgUse.Def());
                    GenTree* r1Indir   = comp->gtNewIndir(loadType, rArgUse.Def());
                    GenTree* l2Offs    = comp->gtNewIconNode(cnsSize - loadWidth, TYP_I_IMPL);
                    GenTree* l2AddOffs = newBinaryOp(comp, GT_ADD, lArg->TypeGet(), lArgClone, l2Offs);
                    GenTree* l2Indir   = comp->gtNewIndir(loadType, l2AddOffs);
                    GenTree* r2Offs    = comp->gtNewIconNode(cnsSize - loadWidth, TYP_I_IMPL);
                    GenTree* r2AddOffs = newBinaryOp(comp, GT_ADD, rArg->TypeGet(), rArgClone, r2Offs);
                    GenTree* r2Indir   = comp->gtNewIndir(loadType, r2AddOffs);

                    BlockRange().InsertAfter(rArgClone, l1Indir, l2Offs, l2AddOffs, l2Indir);
                    BlockRange().InsertAfter(l2Indir, r1Indir, r2Offs, r2AddOffs, r2Indir);

#ifdef TARGET_ARM64
                    if (!varTypeIsSIMD(loadType))
                    {
                        // ARM64 will get efficient ccmp codegen if we emit the normal thing:
                        //
                        // bool result = (*(int*)leftArg == *(int)rightArg) & (*(int*)(leftArg + 1) == *(int*)(rightArg
                        // +
                        // 1))

                        GenTree* eq1 = newBinaryOp(comp, GT_EQ, TYP_INT, l1Indir, r1Indir);
                        GenTree* eq2 = newBinaryOp(comp, GT_EQ, TYP_INT, l2Indir, r2Indir);
                        result       = newBinaryOp(comp, GT_AND, TYP_INT, eq1, eq2);

                        BlockRange().InsertAfter(r2Indir, eq1, eq2, result);
                    }
#endif

                    if (result == nullptr)
                    {
                        // We're going to emit something like the following:
                        //
                        // bool result = ((*(int*)leftArg ^ *(int*)rightArg) |
                        //                (*(int*)(leftArg + 1) ^ *((int*)(rightArg + 1)))) == 0;
                        //
                        // ^ in the given example we unroll for length=5
                        //
                        // In IR:
                        //
                        // *  EQ        int
                        // +--*  OR        int
                        // |  +--*  XOR       int
                        // |  |  +--*  IND       int
                        // |  |  |  \--*  LCL_VAR   byref  V1
                        // |  |  \--*  IND       int
                        // |  |     \--*  LCL_VAR   byref  V2
                        // |  \--*  XOR       int
                        // |     +--*  IND       int
                        // |     |  \--*  ADD       byref
                        // |     |     +--*  LCL_VAR   byref  V1
                        // |     |     \--*  CNS_INT   int    1
                        // |     \--*  IND       int
                        // |        \--*  ADD       byref
                        // |           +--*  LCL_VAR   byref  V2
                        // |           \--*  CNS_INT   int    1
                        // \--*  CNS_INT   int    0
                        //
                        // TODO-CQ: Do this as a general optimization similar to TryLowerAndOrToCCMP.

                        GenTree* lXor     = newBinaryOp(comp, GT_XOR, actualLoadType, l1Indir, r1Indir);
                        GenTree* rXor     = newBinaryOp(comp, GT_XOR, actualLoadType, l2Indir, r2Indir);
                        GenTree* resultOr = newBinaryOp(comp, GT_OR, actualLoadType, lXor, rXor);
                        GenTree* zeroCns  = comp->gtNewZeroConNode(actualLoadType);
                        result            = newBinaryOp(comp, GT_EQ, TYP_INT, resultOr, zeroCns);

                        BlockRange().InsertAfter(r2Indir, lXor, rXor, resultOr, zeroCns);
                        BlockRange().InsertAfter(zeroCns, result);
                    }
                }

                JITDUMP("\nUnrolled to:\n");
                DISPTREE(result);

                LIR::Use use;
                if (BlockRange().TryGetUse(call, &use))
                {
                    use.ReplaceWith(result);
                }
                else
                {
                    result->SetUnusedValue();
                }
                BlockRange().Remove(lengthArg);
                BlockRange().Remove(call);

                // Remove all non-user args (e.g. r2r cell)
                for (CallArg& arg : call->gtArgs.Args())
                {
                    if (!arg.IsUserArg())
                    {
                        arg.GetNode()->SetUnusedValue();
                    }
                }
                return true;
            }
        }
        else
        {
            JITDUMP("Size is either 0 or too big to unroll.\n")
        }
    }
    else
    {
        JITDUMP("size is not a constant.\n")
    }
    return false;
}

// do lowering steps for a call
// this includes:
//   - adding the placement nodes (either stack or register variety) for arguments
//   - lowering the expression that calculates the target address
//   - adding nodes for other operations that occur after the call sequence starts and before
//        control transfer occurs (profiling and tail call helpers, pinvoke incantations)
//
GenTree* Lowering::LowerCall(GenTree* node)
{
    GenTreeCall* call = node->AsCall();

    JITDUMP("lowering call (before):\n");
    DISPTREERANGE(BlockRange(), call);
    JITDUMP("\n");

    // All runtime lookups are expected to be expanded in fgExpandRuntimeLookups
    assert(!call->IsExpRuntimeLookup());

    // Also, always expand static cctor helper for NativeAOT, see
    // https://github.com/dotnet/runtime/issues/68278#issuecomment-1543322819
    if (comp->IsTargetAbi(CORINFO_NATIVEAOT_ABI) && comp->IsStaticHelperEligibleForExpansion(call))
    {
        assert(call->gtInitClsHnd == nullptr);
    }

#if defined(TARGET_AMD64) || defined(TARGET_ARM64)
    if (call->gtCallMoreFlags & GTF_CALL_M_SPECIAL_INTRINSIC)
    {
        GenTree*       nextNode = nullptr;
        NamedIntrinsic ni       = comp->lookupNamedIntrinsic(call->gtCallMethHnd);
        if (((ni == NI_System_Buffer_Memmove) && LowerCallMemmove(call, &nextNode)) ||
            ((ni == NI_System_SpanHelpers_SequenceEqual) && LowerCallMemcmp(call, &nextNode)))
        {
            return nextNode;
        }
    }
#endif

    call->ClearOtherRegs();
    LowerArgsForCall(call);

    // note that everything generated from this point might run AFTER the outgoing args are placed
    GenTree* controlExpr          = nullptr;
    bool     callWasExpandedEarly = false;

    // for x86, this is where we record ESP for checking later to make sure stack is balanced

    // Check for Delegate.Invoke(). If so, we inline it. We get the
    // target-object and target-function from the delegate-object, and do
    // an indirect call.
    if (call->IsDelegateInvoke())
    {
        controlExpr = LowerDelegateInvoke(call);
    }
    else
    {
        //  Virtual and interface calls
        switch (call->gtFlags & GTF_CALL_VIRT_KIND_MASK)
        {
            case GTF_CALL_VIRT_STUB:
                controlExpr = LowerVirtualStubCall(call);
                break;

            case GTF_CALL_VIRT_VTABLE:
                assert(call->IsVirtualVtable());
                if (!call->IsExpandedEarly())
                {
                    assert(call->gtControlExpr == nullptr);
                    controlExpr = LowerVirtualVtableCall(call);
                }
                else
                {
                    callWasExpandedEarly = true;
                    controlExpr          = call->gtControlExpr;
                }
                break;

            case GTF_CALL_NONVIRT:
                if (call->IsUnmanaged())
                {
                    controlExpr = LowerNonvirtPinvokeCall(call);
                }
                else if (call->gtCallType == CT_INDIRECT)
                {
                    controlExpr = LowerIndirectNonvirtCall(call);
                }
                else
                {
                    controlExpr = LowerDirectCall(call);
                }
                break;

            default:
                noway_assert(!"strange call type");
                break;
        }
    }

    // Indirect calls should always go through GenTreeCall::gtCallAddr and
    // should never have a control expression as well.
    assert((call->gtCallType != CT_INDIRECT) || (controlExpr == nullptr));

    if (call->IsTailCallViaJitHelper())
    {
        // Either controlExpr or gtCallAddr must contain real call target.
        if (controlExpr == nullptr)
        {
            assert(call->gtCallType == CT_INDIRECT);
            assert(call->gtCallAddr != nullptr);
            controlExpr = call->gtCallAddr;
        }

        controlExpr = LowerTailCallViaJitHelper(call, controlExpr);
    }

    // Check if we need to thread a newly created controlExpr into the LIR
    //
    if ((controlExpr != nullptr) && !callWasExpandedEarly)
    {
        LIR::Range controlExprRange = LIR::SeqTree(comp, controlExpr);

        JITDUMP("results of lowering call:\n");
        DISPRANGE(controlExprRange);

        ContainCheckRange(controlExprRange);

        BlockRange().InsertBefore(call, std::move(controlExprRange));
        call->gtControlExpr = controlExpr;
    }

    if (comp->opts.IsCFGEnabled())
    {
        LowerCFGCall(call);
    }

    if (call->IsFastTailCall())
    {
        // Lower fast tail call can introduce new temps to set up args correctly for Callee.
        // This involves patching LCL_VAR and LCL_VAR_ADDR nodes holding Caller stack args
        // and replacing them with a new temp. Control expr also can contain nodes that need
        // to be patched.
        // Therefore lower fast tail call must be done after controlExpr is inserted into LIR.
        // There is one side effect which is flipping the order of PME and control expression
        // since LowerFastTailCall calls InsertPInvokeMethodEpilog.
        LowerFastTailCall(call);
    }
    else
    {
        if (!call->IsHelperCall(comp, CORINFO_HELP_VALIDATE_INDIRECT_CALL))
        {
            RequireOutgoingArgSpace(call, call->gtArgs.OutgoingArgsStackSize());
        }
    }

    if (varTypeIsStruct(call))
    {
        LowerCallStruct(call);
    }

    ContainCheckCallOperands(call);
    JITDUMP("lowering call (after):\n");
    DISPTREERANGE(BlockRange(), call);
    JITDUMP("\n");
    return nullptr;
}

// Inserts profiler hook, GT_PROF_HOOK for a tail call node.
//
// AMD64:
// We need to insert this after all nested calls, but before all the arguments to this call have been set up.
// To do this, we look for the first GT_PUTARG_STK or GT_PUTARG_REG, and insert the hook immediately before
// that. If there are no args, then it should be inserted before the call node.
//
// For example:
//              *  stmtExpr  void  (top level) (IL 0x000...0x010)
// arg0 SETUP   |  /--*  argPlace  ref    REG NA $c5
// this in rcx  |  |     /--*  argPlace  ref    REG NA $c1
//              |  |     |  /--*  call      ref    System.Globalization.CultureInfo.get_InvariantCulture $c2
// arg1 SETUP   |  |     +--*  st.lclVar ref    V02 tmp1          REG NA $c2
//              |  |     |  /--*  lclVar    ref    V02 tmp1         u : 2 (last use) REG NA $c2
// arg1 in rdx  |  |     +--*  putarg_reg ref    REG NA
//              |  |     |  /--*  lclVar    ref    V00 arg0         u : 2 (last use) REG NA $80
// this in rcx  |  |     +--*  putarg_reg ref    REG NA
//              |  |  /--*  call nullcheck ref    System.String.ToLower $c5
//              |  |  {  *  stmtExpr  void  (embedded)(IL 0x000... ? ? ? )
//              |  |  {  \--*  prof_hook void   REG NA
// arg0 in rcx  |  +--*  putarg_reg ref    REG NA
// control expr |  +--*  const(h)  long   0x7ffe8e910e98 ftn REG NA
//              \--*  call      void   System.Runtime.Remoting.Identity.RemoveAppNameOrAppGuidIfNecessary $VN.Void
//
// In this case, the GT_PUTARG_REG src is a nested call. We need to put the instructions after that call
// (as shown). We assume that of all the GT_PUTARG_*, only the first one can have a nested call.
//
// X86:
// Insert the profiler hook immediately before the call. The profiler hook will preserve
// all argument registers (ECX, EDX), but nothing else.
//
// Params:
//    callNode        - tail call node
//    insertionPoint  - if non-null, insert the profiler hook before this point.
//                      If null, insert the profiler hook before args are setup
//                      but after all arg side effects are computed.
//
void Lowering::InsertProfTailCallHook(GenTreeCall* call, GenTree* insertionPoint)
{
    assert(call->IsTailCall());
    assert(comp->compIsProfilerHookNeeded());

#if defined(TARGET_X86)

    if (insertionPoint == nullptr)
    {
        insertionPoint = call;
    }

#else // !defined(TARGET_X86)

    if (insertionPoint == nullptr)
    {
        insertionPoint = FindEarliestPutArg(call);

        if (insertionPoint == nullptr)
        {
            insertionPoint = call;
        }
    }

#endif // !defined(TARGET_X86)

    assert(insertionPoint != nullptr);
    JITDUMP("Inserting profiler tail call before [%06u]\n", comp->dspTreeID(insertionPoint));

    GenTree* profHookNode = new (comp, GT_PROF_HOOK) GenTree(GT_PROF_HOOK, TYP_VOID);
    BlockRange().InsertBefore(insertionPoint, profHookNode);
}

//------------------------------------------------------------------------
// FindEarliestPutArg: Find the earliest direct PUTARG operand of a call node in
// linear order.
//
// Arguments:
//    call - the call
//
// Returns:
//    A PUTARG_* node that is the earliest of the call, or nullptr if the call
//    has no arguments.
//
GenTree* Lowering::FindEarliestPutArg(GenTreeCall* call)
{
    size_t numMarkedNodes = 0;
    for (CallArg& arg : call->gtArgs.Args())
    {
        if (arg.GetEarlyNode() != nullptr)
        {
            numMarkedNodes += MarkPutArgNodes(arg.GetEarlyNode());
        }

        if (arg.GetLateNode() != nullptr)
        {
            numMarkedNodes += MarkPutArgNodes(arg.GetLateNode());
        }
    }

    if (numMarkedNodes <= 0)
    {
        return nullptr;
    }

    GenTree* node = call;
    do
    {
        node = node->gtPrev;

        assert((node != nullptr) && "Reached beginning of basic block while looking for marked nodes");

        if ((node->gtLIRFlags & LIR::Flags::Mark) != 0)
        {
            node->gtLIRFlags &= ~LIR::Flags::Mark;
            numMarkedNodes--;
        }
    } while (numMarkedNodes > 0);

    assert(node->OperIsPutArg());
    return node;
}

//------------------------------------------------------------------------
// MarkPutArgNodes: Mark all direct operand PUTARG nodes with a LIR mark.
//
// Arguments:
//    node - the node (either a field list or PUTARG node)
//
// Returns:
//    The number of marks added.
//
size_t Lowering::MarkPutArgNodes(GenTree* node)
{
    assert(node->OperIsPutArg() || node->OperIsFieldList());

    size_t result = 0;
    if (node->OperIsFieldList())
    {
        for (GenTreeFieldList::Use& operand : node->AsFieldList()->Uses())
        {
            assert(operand.GetNode()->OperIsPutArg());
            result += MarkPutArgNodes(operand.GetNode());
        }
    }
    else
    {
        assert((node->gtLIRFlags & LIR::Flags::Mark) == 0);
        node->gtLIRFlags |= LIR::Flags::Mark;
        result++;
    }

    return result;
}

//------------------------------------------------------------------------
// LowerFastTailCall: Lower a call node dispatched as a fast tailcall (epilog +
// jmp).
//
// Arguments:
//    call - the call node that is being dispatched as a fast tailcall.
//
// Assumptions:
//    call must be non-null.
//
// Notes:
//     For fast tail calls it is necessary to set up stack args in the incoming
//     arg stack space area. When args passed also come from this area we may
//     run into problems because we may end up overwriting the stack slot before
//     using it. For example, for foo(a, b) { return bar(b, a); }, if a and b
//     are on incoming arg stack space in foo they need to be swapped in this
//     area for the call to bar. This function detects this situation and
//     introduces a temp when an outgoing argument would overwrite a later-used
//     incoming argument.
//
//     This function also handles inserting necessary profiler hooks and pinvoke
//     method epilogs in case there are inlined pinvokes.
void Lowering::LowerFastTailCall(GenTreeCall* call)
{
#if FEATURE_FASTTAILCALL
    // Tail call restrictions i.e. conditions under which tail prefix is ignored.
    // Most of these checks are already done by importer or fgMorphTailCall().
    // This serves as a double sanity check.
    assert((comp->info.compFlags & CORINFO_FLG_SYNCH) == 0); // tail calls from synchronized methods
    assert(!comp->opts.IsReversePInvoke());                  // tail calls reverse pinvoke
    assert(!call->IsUnmanaged());                            // tail calls to unamanaged methods
    assert(!comp->compLocallocUsed);                         // tail call from methods that also do localloc

#ifdef TARGET_AMD64
    assert(!comp->getNeedsGSSecurityCookie()); // jit64 compat: tail calls from methods that need GS check
#endif                                         // TARGET_AMD64

    // We expect to see a call that meets the following conditions
    assert(call->IsFastTailCall());

    // VM cannot use return address hijacking when A() and B() tail call each
    // other in mutual recursion.  Therefore, this block is reachable through
    // a GC-safe point or the whole method is marked as fully interruptible.
    //
    // TODO-Cleanup:
    // optReachWithoutCall() depends on the fact that loop headers blocks
    // will have a block number > fgLastBB.  These loop headers gets added
    // after dominator computation and get skipped by OptReachWithoutCall().
    // The below condition cannot be asserted in lower because fgSimpleLowering()
    // can add a new basic block for range check failure which becomes
    // fgLastBB with block number > loop header block number.
    // assert((comp->compCurBB->bbFlags & BBF_GC_SAFE_POINT) ||
    //         !comp->optReachWithoutCall(comp->fgFirstBB, comp->compCurBB) || comp->GetInterruptible());

    // If PInvokes are in-lined, we have to remember to execute PInvoke method epilog anywhere that
    // a method returns.  This is a case of caller method has both PInvokes and tail calls.
    if (comp->compMethodRequiresPInvokeFrame())
    {
        InsertPInvokeMethodEpilog(comp->compCurBB DEBUGARG(call));
    }

    // Args for tail call are setup in incoming arg area.  The gc-ness of args of
    // caller and callee (which being tail called) may not match.  Therefore, everything
    // from arg setup until the epilog need to be non-interruptible by GC.  This is
    // achieved by inserting GT_START_NONGC before the very first GT_PUTARG_STK node
    // of call is setup.  Note that once a stack arg is setup, it cannot have nested
    // calls subsequently in execution order to setup other args, because the nested
    // call could over-write the stack arg that is setup earlier.
    ArrayStack<GenTree*> putargs(comp->getAllocator(CMK_ArrayStack));

    for (CallArg& arg : call->gtArgs.EarlyArgs())
    {
        if (arg.GetEarlyNode()->OperIs(GT_PUTARG_STK))
        {
            putargs.Push(arg.GetEarlyNode());
        }
    }

    for (CallArg& arg : call->gtArgs.LateArgs())
    {
        if (arg.GetLateNode()->OperIs(GT_PUTARG_STK))
        {
            putargs.Push(arg.GetLateNode());
        }
    }

    GenTree* startNonGCNode = nullptr;
    if (!putargs.Empty())
    {
        // Get the earliest operand of the first PUTARG_STK node. We will make
        // the required copies of args before this node.
        bool     unused;
        GenTree* insertionPoint = BlockRange().GetTreeRange(putargs.Bottom(), &unused).FirstNode();
        // Insert GT_START_NONGC node before we evaluate the PUTARG_STK args.
        // Note that if there are no args to be setup on stack, no need to
        // insert GT_START_NONGC node.
        startNonGCNode = new (comp, GT_START_NONGC) GenTree(GT_START_NONGC, TYP_VOID);
        BlockRange().InsertBefore(insertionPoint, startNonGCNode);

        // Gc-interruptability in the following case:
        //     foo(a, b, c, d, e) { bar(a, b, c, d, e); }
        //     bar(a, b, c, d, e) { foo(a, b, d, d, e); }
        //
        // Since the instruction group starting from the instruction that sets up first
        // stack arg to the end of the tail call is marked as non-gc interruptible,
        // this will form a non-interruptible tight loop causing gc-starvation. To fix
        // this we insert GT_NO_OP as embedded stmt before GT_START_NONGC, if the method
        // has a single basic block and is not a GC-safe point.  The presence of a single
        // nop outside non-gc interruptible region will prevent gc starvation.
        if ((comp->fgBBcount == 1) && !(comp->compCurBB->bbFlags & BBF_GC_SAFE_POINT))
        {
            assert(comp->fgFirstBB == comp->compCurBB);
            GenTree* noOp = new (comp, GT_NO_OP) GenTree(GT_NO_OP, TYP_VOID);
            BlockRange().InsertBefore(startNonGCNode, noOp);
        }

        // Since this is a fast tailcall each PUTARG_STK will place the argument in the
        // _incoming_ arg space area. This will effectively overwrite our already existing
        // incoming args that live in that area. If we have later uses of those args, this
        // is a problem. We introduce a defensive copy into a temp here of those args that
        // potentially may cause problems.
        for (int i = 0; i < putargs.Height(); i++)
        {
            GenTreePutArgStk* put = putargs.Bottom(i)->AsPutArgStk();

            unsigned int overwrittenStart = put->getArgOffset();
            unsigned int overwrittenEnd   = overwrittenStart + put->GetStackByteSize();
            int          baseOff          = -1; // Stack offset of first arg on stack

            for (unsigned callerArgLclNum = 0; callerArgLclNum < comp->info.compArgsCount; callerArgLclNum++)
            {
                LclVarDsc* callerArgDsc = comp->lvaGetDesc(callerArgLclNum);

                if (callerArgDsc->lvIsRegArg)
                {
                    continue;
                }

                unsigned int argStart;
                unsigned int argEnd;
#if defined(TARGET_AMD64)
                if (TargetOS::IsWindows)
                {
                    // On Windows x64, the argument position determines the stack slot uniquely, and even the
                    // register args take up space in the stack frame (shadow space).
                    argStart = callerArgLclNum * TARGET_POINTER_SIZE;
                    argEnd   = argStart + static_cast<unsigned int>(callerArgDsc->lvArgStackSize());
                }
                else
#endif // TARGET_AMD64
                {
                    assert(callerArgDsc->GetStackOffset() != BAD_STK_OFFS);

                    if (baseOff == -1)
                    {
                        baseOff = callerArgDsc->GetStackOffset();
                    }

                    // On all ABIs where we fast tail call the stack args should come in order.
                    assert(baseOff <= callerArgDsc->GetStackOffset());

                    // Compute offset of this stack argument relative to the first stack arg.
                    // This will be its offset into the incoming arg space area.
                    argStart = static_cast<unsigned int>(callerArgDsc->GetStackOffset() - baseOff);
                    argEnd   = argStart + comp->lvaLclSize(callerArgLclNum);
                }

                // If ranges do not overlap then this PUTARG_STK will not mess up the arg.
                if ((overwrittenEnd <= argStart) || (overwrittenStart >= argEnd))
                {
                    continue;
                }

                // Codegen cannot handle a partially overlapping copy. For
                // example, if we have
                // bar(S16 stack, S32 stack2)
                // foo(S32 stack, S32 stack2) { bar(..., stack) }
                // then we may end up having to move 'stack' in foo 16 bytes
                // ahead. It is possible that this PUTARG_STK is the only use,
                // in which case we will need to introduce a temp, so look for
                // uses starting from it. Note that we assume that in-place
                // copies are OK.
                GenTree* lookForUsesFrom = put->gtNext;
                if (overwrittenStart != argStart)
                {
                    lookForUsesFrom = insertionPoint;
                }

                RehomeArgForFastTailCall(callerArgLclNum, insertionPoint, lookForUsesFrom, call);
                // The above call can introduce temps and invalidate the pointer.
                callerArgDsc = comp->lvaGetDesc(callerArgLclNum);

                // For promoted locals we have more work to do as its fields could also have been invalidated.
                if (!callerArgDsc->lvPromoted)
                {
                    continue;
                }

                unsigned int fieldsFirst = callerArgDsc->lvFieldLclStart;
                unsigned int fieldsEnd   = fieldsFirst + callerArgDsc->lvFieldCnt;
                for (unsigned int j = fieldsFirst; j < fieldsEnd; j++)
                {
                    RehomeArgForFastTailCall(j, insertionPoint, lookForUsesFrom, call);
                }
            }
        }
    }

    // Insert GT_PROF_HOOK node to emit profiler tail call hook. This should be
    // inserted before the args are setup but after the side effects of args are
    // computed. That is, GT_PROF_HOOK node needs to be inserted before GT_START_NONGC
    // node if one exists.
    if (comp->compIsProfilerHookNeeded())
    {
        InsertProfTailCallHook(call, startNonGCNode);
    }

#else // !FEATURE_FASTTAILCALL

    // Platform does not implement fast tail call mechanism. This cannot be
    // reached because we always choose to do a tailcall via helper on those
    // platforms (or no tailcall at all).
    unreached();
#endif
}
//
//------------------------------------------------------------------------
// RehomeArgForFastTailCall: Introduce temps for args that may be overwritten
// during fast tailcall sequence.
//
// Arguments:
//    lclNum - the lcl num of the arg that will be overwritten.
//    insertTempBefore - the node at which to copy the arg into a temp.
//    lookForUsesStart - the node where to start scanning and replacing uses of
//                       the arg specified by lclNum.
//    callNode - the call node that is being dispatched as a fast tailcall.
//
// Assumptions:
//    all args must be non-null.
//
// Notes:
//     This function scans for uses of the arg specified by lclNum starting
//     from the lookForUsesStart node. If it finds any uses it introduces a temp
//     for this argument and updates uses to use this instead. In the situation
//     where it introduces a temp it can thus invalidate pointers to other
//     locals.
//
void Lowering::RehomeArgForFastTailCall(unsigned int lclNum,
                                        GenTree*     insertTempBefore,
                                        GenTree*     lookForUsesStart,
                                        GenTreeCall* callNode)
{
    unsigned int tmpLclNum = BAD_VAR_NUM;
    for (GenTree* treeNode = lookForUsesStart; treeNode != callNode; treeNode = treeNode->gtNext)
    {
        if (!treeNode->OperIsLocal() && !treeNode->OperIs(GT_LCL_ADDR))
        {
            continue;
        }

        GenTreeLclVarCommon* lcl = treeNode->AsLclVarCommon();

        if (lcl->GetLclNum() != lclNum)
        {
            continue;
        }

        // Create tmp and use it in place of callerArgDsc
        if (tmpLclNum == BAD_VAR_NUM)
        {
            tmpLclNum = comp->lvaGrabTemp(true DEBUGARG("Fast tail call lowering is creating a new local variable"));

            LclVarDsc* callerArgDsc          = comp->lvaGetDesc(lclNum);
            var_types  tmpTyp                = genActualType(callerArgDsc->TypeGet());
            comp->lvaTable[tmpLclNum].lvType = tmpTyp;
            // TODO-CQ: I don't see why we should copy doNotEnreg.
            comp->lvaTable[tmpLclNum].lvDoNotEnregister = callerArgDsc->lvDoNotEnregister;
#ifdef DEBUG
            comp->lvaTable[tmpLclNum].SetDoNotEnregReason(callerArgDsc->GetDoNotEnregReason());
#endif // DEBUG

            GenTree* value;
#ifdef TARGET_ARM
            if (tmpTyp == TYP_LONG)
            {
                GenTree* loResult = comp->gtNewLclFldNode(lclNum, TYP_INT, 0);
                GenTree* hiResult = comp->gtNewLclFldNode(lclNum, TYP_INT, 4);
                value             = new (comp, GT_LONG) GenTreeOp(GT_LONG, TYP_LONG, loResult, hiResult);
            }
            else
#endif // TARGET_ARM
            {
                value = comp->gtNewLclvNode(lclNum, tmpTyp);
            }

            if (tmpTyp == TYP_STRUCT)
            {
                comp->lvaSetStruct(tmpLclNum, comp->lvaGetDesc(lclNum)->GetLayout(), false);
            }
            GenTreeLclVar* storeLclVar = comp->gtNewStoreLclVarNode(tmpLclNum, value);
            BlockRange().InsertBefore(insertTempBefore, LIR::SeqTree(comp, storeLclVar));
            ContainCheckRange(value, storeLclVar);
            LowerNode(storeLclVar);
        }

        lcl->SetLclNum(tmpLclNum);
    }
}

//------------------------------------------------------------------------
// LowerTailCallViaJitHelper: lower a call via the tailcall JIT helper. Morph
// has already inserted tailcall helper special arguments. This function inserts
// actual data for some placeholders. This function is only used on x86.
//
// Lower
//      tail.call(<function args>, int numberOfOldStackArgs, int dummyNumberOfNewStackArgs, int flags, void* dummyArg)
// as
//      JIT_TailCall(<function args>, int numberOfOldStackArgsWords, int numberOfNewStackArgsWords, int flags, void*
//      callTarget)
// Note that the special arguments are on the stack, whereas the function arguments follow the normal convention.
//
// Also inserts PInvoke method epilog if required.
//
// Arguments:
//    call         -  The call node
//    callTarget   -  The real call target. This is used to replace the dummyArg during lowering.
//
// Return Value:
//    Returns control expression tree for making a call to helper Jit_TailCall.
//
GenTree* Lowering::LowerTailCallViaJitHelper(GenTreeCall* call, GenTree* callTarget)
{
    // Tail call restrictions i.e. conditions under which tail prefix is ignored.
    // Most of these checks are already done by importer or fgMorphTailCall().
    // This serves as a double sanity check.
    assert((comp->info.compFlags & CORINFO_FLG_SYNCH) == 0); // tail calls from synchronized methods
    assert(!call->IsUnmanaged());                            // tail calls to unamanaged methods
    assert(!comp->compLocallocUsed);                         // tail call from methods that also do localloc

    // We expect to see a call that meets the following conditions
    assert(call->IsTailCallViaJitHelper());
    assert(callTarget != nullptr);

    // The TailCall helper call never returns to the caller and is not GC interruptible.
    // Therefore the block containing the tail call should be a GC safe point to avoid
    // GC starvation. It is legal for the block to be unmarked iff the entry block is a
    // GC safe point, as the entry block trivially dominates every reachable block.
    assert((comp->compCurBB->bbFlags & BBF_GC_SAFE_POINT) || (comp->fgFirstBB->bbFlags & BBF_GC_SAFE_POINT));

    // If PInvokes are in-lined, we have to remember to execute PInvoke method epilog anywhere that
    // a method returns.  This is a case of caller method has both PInvokes and tail calls.
    if (comp->compMethodRequiresPInvokeFrame())
    {
        InsertPInvokeMethodEpilog(comp->compCurBB DEBUGARG(call));
    }

    // Remove gtCallAddr from execution order if present.
    if (call->gtCallType == CT_INDIRECT)
    {
        assert(call->gtCallAddr != nullptr);

        bool               isClosed;
        LIR::ReadOnlyRange callAddrRange = BlockRange().GetTreeRange(call->gtCallAddr, &isClosed);
        assert(isClosed);

        BlockRange().Remove(std::move(callAddrRange));
    }

    // The callTarget tree needs to be sequenced.
    LIR::Range callTargetRange = LIR::SeqTree(comp, callTarget);

    // Verify the special args are what we expect, and replace the dummy args with real values.
    // We need to figure out the size of the outgoing stack arguments, not including the special args.
    // The number of 4-byte words is passed to the helper for the incoming and outgoing argument sizes.
    // This number is exactly the next slot number in the call's argument info struct.
    unsigned  nNewStkArgsBytes = call->gtArgs.OutgoingArgsStackSize();
    const int wordSize         = 4;
    unsigned  nNewStkArgsWords = nNewStkArgsBytes / wordSize;
    assert(nNewStkArgsWords >= 4); // There must be at least the four special stack args.
    nNewStkArgsWords -= 4;

    unsigned numArgs = call->gtArgs.CountArgs();

    // arg 0 == callTarget.
    CallArg* argEntry = call->gtArgs.GetArgByIndex(numArgs - 1);
    assert(argEntry != nullptr);
    GenTree* arg0 = argEntry->GetEarlyNode()->AsPutArgStk()->gtGetOp1();

    ContainCheckRange(callTargetRange);
    BlockRange().InsertAfter(arg0, std::move(callTargetRange));

    bool               isClosed;
    LIR::ReadOnlyRange secondArgRange = BlockRange().GetTreeRange(arg0, &isClosed);
    assert(isClosed);
    BlockRange().Remove(std::move(secondArgRange));

    argEntry->GetEarlyNode()->AsPutArgStk()->gtOp1 = callTarget;

    // arg 1 == flags
    argEntry = call->gtArgs.GetArgByIndex(numArgs - 2);
    assert(argEntry != nullptr);
    GenTree* arg1 = argEntry->GetEarlyNode()->AsPutArgStk()->gtGetOp1();
    assert(arg1->gtOper == GT_CNS_INT);

    ssize_t tailCallHelperFlags = 1 |                                  // always restore EDI,ESI,EBX
                                  (call->IsVirtualStub() ? 0x2 : 0x0); // Stub dispatch flag
    arg1->AsIntCon()->gtIconVal = tailCallHelperFlags;

    // arg 2 == numberOfNewStackArgsWords
    argEntry = call->gtArgs.GetArgByIndex(numArgs - 3);
    assert(argEntry != nullptr);
    GenTree* arg2 = argEntry->GetEarlyNode()->AsPutArgStk()->gtGetOp1();
    assert(arg2->gtOper == GT_CNS_INT);

    arg2->AsIntCon()->gtIconVal = nNewStkArgsWords;

#ifdef DEBUG
    // arg 3 == numberOfOldStackArgsWords
    argEntry = call->gtArgs.GetArgByIndex(numArgs - 4);
    assert(argEntry != nullptr);
    GenTree* arg3 = argEntry->GetEarlyNode()->AsPutArgStk()->gtGetOp1();
    assert(arg3->gtOper == GT_CNS_INT);
#endif // DEBUG

    // Transform this call node into a call to Jit tail call helper.
    call->gtCallType    = CT_HELPER;
    call->gtCallMethHnd = comp->eeFindHelper(CORINFO_HELP_TAILCALL);
    call->gtFlags &= ~GTF_CALL_VIRT_KIND_MASK;

    // Lower this as if it were a pure helper call.
    call->gtCallMoreFlags &= ~(GTF_CALL_M_TAILCALL | GTF_CALL_M_TAILCALL_VIA_JIT_HELPER);
    GenTree* result = LowerDirectCall(call);

    // Now add back tail call flags for identifying this node as tail call dispatched via helper.
    call->gtCallMoreFlags |= GTF_CALL_M_TAILCALL | GTF_CALL_M_TAILCALL_VIA_JIT_HELPER;

#ifdef PROFILING_SUPPORTED
    // Insert profiler tail call hook if needed.
    // Since we don't know the insertion point, pass null for second param.
    if (comp->compIsProfilerHookNeeded())
    {
        InsertProfTailCallHook(call, nullptr);
    }
#endif // PROFILING_SUPPORTED

    return result;
}

//------------------------------------------------------------------------
// LowerCFGCall: Potentially lower a call to use control-flow guard. This
// expands indirect calls into either a validate+call sequence or to a dispatch
// helper taking the original target in a special register.
//
// Arguments:
//    call         -  The call node
//
void Lowering::LowerCFGCall(GenTreeCall* call)
{
    assert(!call->IsHelperCall(comp, CORINFO_HELP_DISPATCH_INDIRECT_CALL));
    if (call->IsHelperCall(comp, CORINFO_HELP_VALIDATE_INDIRECT_CALL))
    {
        return;
    }

    GenTree* callTarget = call->gtCallType == CT_INDIRECT ? call->gtCallAddr : call->gtControlExpr;
    if (callTarget == nullptr)
    {
        assert((call->gtCallType != CT_INDIRECT) && (!call->IsVirtual() || call->IsVirtualStubRelativeIndir()));
        if (!call->IsVirtual())
        {
            // Direct call with stashed address
            return;
        }

        // This is a VSD call with the call target being null because we are
        // supposed to load it from the indir cell. Due to CFG we will need
        // this address twice, and at least on ARM64 we do not want to
        // materialize the constant both times.
        CallArg* indirCellArg = call->gtArgs.FindWellKnownArg(WellKnownArg::VirtualStubCell);
        assert((indirCellArg != nullptr) && indirCellArg->GetNode()->OperIs(GT_PUTARG_REG));

        GenTreeOp* putArgNode = indirCellArg->GetNode()->AsOp();
        LIR::Use   indirCellArgUse(BlockRange(), &putArgNode->gtOp1, putArgNode);

        // On non-xarch, we create a local even for constants. On xarch cloning
        // the constant is better since it can be contained in the load below.
        bool cloneConsts = false;
#ifdef TARGET_XARCH
        cloneConsts = true;
#endif

        GenTree* indirCellClone;

        if (indirCellArgUse.Def()->OperIs(GT_LCL_VAR) || (cloneConsts && indirCellArgUse.Def()->IsCnsIntOrI()))
        {
            indirCellClone = comp->gtClone(indirCellArgUse.Def());
        }
        else
        {
            unsigned newLcl = indirCellArgUse.ReplaceWithLclVar(comp);
            indirCellClone  = comp->gtNewLclvNode(newLcl, TYP_I_IMPL);
        }

        callTarget                  = Ind(indirCellClone);
        LIR::Range controlExprRange = LIR::SeqTree(comp, callTarget);
        ContainCheckRange(controlExprRange);

        BlockRange().InsertBefore(call, std::move(controlExprRange));
        call->gtControlExpr = callTarget;
    }
    else
    {
        if (callTarget->IsIntegralConst())
        {
            // This is a direct call, no CFG check is necessary.
            return;
        }
    }

    CFGCallKind cfgKind = call->GetCFGCallKind();

    switch (cfgKind)
    {
        case CFGCallKind::ValidateAndCall:
        {
            // To safely apply CFG we need to generate a very specific pattern:
            // in particular, it is a safety issue to allow the JIT to reload
            // the call target from memory between calling
            // CORINFO_HELP_VALIDATE_INDIRECT_CALL and the target. This is
            // something that would easily occur in debug codegen if we
            // produced high-level IR. Instead we will use a GT_PHYSREG node
            // to get the target back from the register that contains the target.
            //
            // Additionally, the validator does not preserve all arg registers,
            // so we have to move all GT_PUTARG_REG nodes that would otherwise
            // be trashed ahead. The JIT also has an internal invariant that
            // once GT_PUTARG nodes start to appear in LIR, the call is coming
            // up. To avoid breaking this invariant we move _all_ GT_PUTARG
            // nodes (in particular, GC info reporting relies on this).
            //
            // To sum up, we end up transforming
            //
            // ta... = <early args>
            // tb... = <late args>
            // tc = callTarget
            // GT_CALL tc, ta..., tb...
            //
            // into
            //
            // ta... = <early args> (without GT_PUTARG_* nodes)
            // tb = callTarget
            // GT_CALL CORINFO_HELP_VALIDATE_INDIRECT_CALL, tb
            // tc = GT_PHYSREG REG_VALIDATE_INDIRECT_CALL_ADDR (preserved by helper)
            // td = <moved GT_PUTARG_* nodes>
            // GT_CALL tb, ta..., td..
            //

            GenTree* regNode = PhysReg(REG_VALIDATE_INDIRECT_CALL_ADDR, TYP_I_IMPL);
            LIR::Use useOfTar;
            bool     gotUse = BlockRange().TryGetUse(callTarget, &useOfTar);
            assert(gotUse);
            useOfTar.ReplaceWith(regNode);

            // Add the call to the validator. Use a placeholder for the target while we
            // morph, sequence and lower, to avoid redoing that for the actual target.
            GenTree*     targetPlaceholder = comp->gtNewZeroConNode(callTarget->TypeGet());
            GenTreeCall* validate          = comp->gtNewHelperCallNode(CORINFO_HELP_VALIDATE_INDIRECT_CALL, TYP_VOID);
            NewCallArg   newArg =
                NewCallArg::Primitive(targetPlaceholder).WellKnown(WellKnownArg::ValidateIndirectCallTarget);
            validate->gtArgs.PushFront(comp, newArg);

            comp->fgMorphTree(validate);

            LIR::Range validateRange = LIR::SeqTree(comp, validate);
            GenTree*   validateFirst = validateRange.FirstNode();
            GenTree*   validateLast  = validateRange.LastNode();
            // Insert the validator with the call target before the late args.
            BlockRange().InsertBefore(call, std::move(validateRange));

            // Swap out the target
            gotUse = BlockRange().TryGetUse(targetPlaceholder, &useOfTar);
            assert(gotUse);
            useOfTar.ReplaceWith(callTarget);
            targetPlaceholder->SetUnusedValue();

            LowerRange(validateFirst, validateLast);

            // Insert the PHYSREG node that we must load right after validation.
            BlockRange().InsertAfter(validate, regNode);
            LowerNode(regNode);

            // Finally move all GT_PUTARG_* nodes
            for (CallArg& arg : call->gtArgs.EarlyArgs())
            {
                GenTree* node = arg.GetEarlyNode();
                // Non-value nodes in early args are setup nodes for late args.
                if (node->IsValue())
                {
                    assert(node->OperIsPutArg() || node->OperIsFieldList());
                    MoveCFGCallArg(call, node);
                }
            }

            for (CallArg& arg : call->gtArgs.LateArgs())
            {
                GenTree* node = arg.GetLateNode();
                assert(node->OperIsPutArg() || node->OperIsFieldList());
                MoveCFGCallArg(call, node);
            }
            break;
        }
        case CFGCallKind::Dispatch:
        {
#ifdef REG_DISPATCH_INDIRECT_CALL_ADDR
            // Now insert the call target as an extra argument.
            //
            NewCallArg callTargetNewArg =
                NewCallArg::Primitive(callTarget).WellKnown(WellKnownArg::DispatchIndirectCallTarget);
            CallArg* targetArg = call->gtArgs.PushBack(comp, callTargetNewArg);
            targetArg->SetEarlyNode(nullptr);
            targetArg->SetLateNode(callTarget);
            call->gtArgs.PushLateBack(targetArg);

            // Set up ABI information for this arg.
            targetArg->AbiInfo.ArgType = callTarget->TypeGet();
            targetArg->AbiInfo.SetRegNum(0, REG_DISPATCH_INDIRECT_CALL_ADDR);
            targetArg->AbiInfo.NumRegs = 1;
            targetArg->AbiInfo.SetByteSize(TARGET_POINTER_SIZE, TARGET_POINTER_SIZE, false, false);

            // Lower the newly added args now that call is updated
            LowerArg(call, targetArg, true /* late */);

            // Finally update the call to be a helper call
            call->gtCallType    = CT_HELPER;
            call->gtCallMethHnd = Compiler::eeFindHelper(CORINFO_HELP_DISPATCH_INDIRECT_CALL);
            call->gtFlags &= ~GTF_CALL_VIRT_KIND_MASK;
#ifdef FEATURE_READYTORUN
            call->gtEntryPoint.addr       = nullptr;
            call->gtEntryPoint.accessType = IAT_VALUE;
#endif

            // Now relower the call target
            call->gtControlExpr = LowerDirectCall(call);

            if (call->gtControlExpr != nullptr)
            {
                LIR::Range dispatchControlExprRange = LIR::SeqTree(comp, call->gtControlExpr);

                ContainCheckRange(dispatchControlExprRange);
                BlockRange().InsertBefore(call, std::move(dispatchControlExprRange));
            }
#else
            assert(!"Unexpected CFGCallKind::Dispatch for platform without dispatcher");
#endif
            break;
        }
        default:
            unreached();
    }
}

//------------------------------------------------------------------------
// IsCFGCallArgInvariantInRange: A cheap version of IsInvariantInRange to check
// if a node is invariant in the specified range. In other words, can 'node' be
// moved to right before 'endExclusive' without its computation changing
// values?
//
// Arguments:
//    node         -  The node.
//    endExclusive -  The exclusive end of the range to check invariance for.
//
bool Lowering::IsCFGCallArgInvariantInRange(GenTree* node, GenTree* endExclusive)
{
    assert(node->Precedes(endExclusive));

    if (node->IsInvariant())
    {
        return true;
    }

    if (!node->IsValue())
    {
        return false;
    }

    if (node->OperIsLocal())
    {
        GenTreeLclVarCommon* lcl  = node->AsLclVarCommon();
        LclVarDsc*           desc = comp->lvaGetDesc(lcl);
        if (desc->IsAddressExposed())
        {
            return false;
        }

        // Currently, non-address exposed locals have the property that their
        // use occurs at the user, so no further interference check is
        // necessary.
        return true;
    }

    return false;
}

//------------------------------------------------------------------------
// MoveCFGCallArg: Given a call that will be CFG transformed using the
// validate+call scheme, and an argument GT_PUTARG_* or GT_FIELD_LIST node,
// move that node right before the call.
//
// Arguments:
//    call - The call that is being CFG transformed
//    node - The argument node
//
// Remarks:
//    We can always move the GT_PUTARG_* node further ahead as the side-effects
//    of these nodes are handled by LSRA. However, the operands of these nodes
//    are not always safe to move further ahead; for invariant operands, we
//    move them ahead as well to shorten the lifetime of these values.
//
void Lowering::MoveCFGCallArg(GenTreeCall* call, GenTree* node)
{
    assert(node->OperIsPutArg() || node->OperIsFieldList());

    if (node->OperIsFieldList())
    {
        JITDUMP("Node is a GT_FIELD_LIST; moving all operands\n");
        for (GenTreeFieldList::Use& operand : node->AsFieldList()->Uses())
        {
            assert(operand.GetNode()->OperIsPutArg());
            MoveCFGCallArg(call, operand.GetNode());
        }
    }
    else
    {
        GenTree* operand = node->AsOp()->gtGetOp1();
        JITDUMP("Checking if we can move operand of GT_PUTARG_* node:\n");
        DISPTREE(operand);
        if (((operand->gtFlags & GTF_ALL_EFFECT) == 0) && IsCFGCallArgInvariantInRange(operand, call))
        {
            JITDUMP("...yes, moving to after validator call\n");
            BlockRange().Remove(operand);
            BlockRange().InsertBefore(call, operand);
        }
        else
        {
            JITDUMP("...no, operand has side effects or is not invariant\n");
        }
    }

    JITDUMP("Moving\n");
    DISPTREE(node);
    JITDUMP("\n");
    BlockRange().Remove(node);
    BlockRange().InsertBefore(call, node);
}

#ifndef TARGET_64BIT
//------------------------------------------------------------------------
// Lowering::DecomposeLongCompare: Decomposes a TYP_LONG compare node.
//
// Arguments:
//    cmp - the compare node
//
// Return Value:
//    The next node to lower.
//
// Notes:
//    This is done during lowering because DecomposeLongs handles only nodes
//    that produce TYP_LONG values. Compare nodes may consume TYP_LONG values
//    but produce TYP_INT values.
//
GenTree* Lowering::DecomposeLongCompare(GenTree* cmp)
{
    assert(cmp->gtGetOp1()->TypeGet() == TYP_LONG);

    GenTree* src1 = cmp->gtGetOp1();
    GenTree* src2 = cmp->gtGetOp2();
    assert(src1->OperIs(GT_LONG));
    assert(src2->OperIs(GT_LONG));
    GenTree* loSrc1 = src1->gtGetOp1();
    GenTree* hiSrc1 = src1->gtGetOp2();
    GenTree* loSrc2 = src2->gtGetOp1();
    GenTree* hiSrc2 = src2->gtGetOp2();
    BlockRange().Remove(src1);
    BlockRange().Remove(src2);

    genTreeOps condition = cmp->OperGet();
    GenTree*   loCmp;
    GenTree*   hiCmp;

    if (cmp->OperIs(GT_EQ, GT_NE))
    {
        //
        // Transform (x EQ|NE y) into (((x.lo XOR y.lo) OR (x.hi XOR y.hi)) EQ|NE 0). If y is 0 then this can
        // be reduced to just ((x.lo OR x.hi) EQ|NE 0). The OR is expected to set the condition flags so we
        // don't need to generate a redundant compare against 0, we only generate a SETCC|JCC instruction.
        //
        // XOR is used rather than SUB because it is commutative and thus allows swapping the operands when
        // the first happens to be a constant. Usually only the second compare operand is a constant but it's
        // still possible to have a constant on the left side. For example, when src1 is a uint->ulong cast
        // then hiSrc1 would be 0.
        //

        if (loSrc1->OperIs(GT_CNS_INT))
        {
            std::swap(loSrc1, loSrc2);
        }

        if (loSrc2->IsIntegralConst(0))
        {
            BlockRange().Remove(loSrc2);
            loCmp = loSrc1;
        }
        else
        {
            loCmp = comp->gtNewOperNode(GT_XOR, TYP_INT, loSrc1, loSrc2);
            BlockRange().InsertBefore(cmp, loCmp);
            ContainCheckBinary(loCmp->AsOp());
        }

        if (hiSrc1->OperIs(GT_CNS_INT))
        {
            std::swap(hiSrc1, hiSrc2);
        }

        if (hiSrc2->IsIntegralConst(0))
        {
            BlockRange().Remove(hiSrc2);
            hiCmp = hiSrc1;
        }
        else
        {
            hiCmp = comp->gtNewOperNode(GT_XOR, TYP_INT, hiSrc1, hiSrc2);
            BlockRange().InsertBefore(cmp, hiCmp);
            ContainCheckBinary(hiCmp->AsOp());
        }

        hiCmp = comp->gtNewOperNode(GT_OR, TYP_INT, loCmp, hiCmp);
        BlockRange().InsertBefore(cmp, hiCmp);
        ContainCheckBinary(hiCmp->AsOp());
    }
    else
    {
        assert(cmp->OperIs(GT_LT, GT_LE, GT_GE, GT_GT));

        //
        // If the compare is signed then (x LT|GE y) can be transformed into ((x SUB y) LT|GE 0).
        // If the compare is unsigned we can still use SUB but we need to check the Carry flag,
        // not the actual result. In both cases we can simply check the appropriate condition flags
        // and ignore the actual result:
        //     SUB_LO loSrc1, loSrc2
        //     SUB_HI hiSrc1, hiSrc2
        //     SETCC|JCC (signed|unsigned LT|GE)
        // If loSrc2 happens to be 0 then the first SUB can be eliminated and the second one can
        // be turned into a CMP because the first SUB would have set carry to 0. This effectively
        // transforms a long compare against 0 into an int compare of the high part against 0.
        //
        // (x LE|GT y) can to be transformed into ((x SUB y) LE|GT 0) but checking that a long value
        // is greater than 0 is not so easy. We need to turn this into a positive/negative check
        // like the one we get for LT|GE compares, this can be achieved by swapping the compare:
        //     (x LE|GT y) becomes (y GE|LT x)
        //
        // Having to swap operands is problematic when the second operand is a constant. The constant
        // moves to the first operand where it cannot be contained and thus needs a register. This can
        // be avoided by changing the constant such that LE|GT becomes LT|GE:
        //     (x LE|GT 41) becomes (x LT|GE 42)
        //

        if (cmp->OperIs(GT_LE, GT_GT))
        {
            bool mustSwap = true;

            if (loSrc2->OperIs(GT_CNS_INT) && hiSrc2->OperIs(GT_CNS_INT))
            {
                uint32_t loValue  = static_cast<uint32_t>(loSrc2->AsIntCon()->IconValue());
                uint32_t hiValue  = static_cast<uint32_t>(hiSrc2->AsIntCon()->IconValue());
                uint64_t value    = static_cast<uint64_t>(loValue) | (static_cast<uint64_t>(hiValue) << 32);
                uint64_t maxValue = cmp->IsUnsigned() ? UINT64_MAX : INT64_MAX;

                if (value != maxValue)
                {
                    value++;
                    loValue = value & UINT32_MAX;
                    hiValue = (value >> 32) & UINT32_MAX;
                    loSrc2->AsIntCon()->SetIconValue(loValue);
                    hiSrc2->AsIntCon()->SetIconValue(hiValue);

                    condition = cmp->OperIs(GT_LE) ? GT_LT : GT_GE;
                    mustSwap  = false;
                }
            }

            if (mustSwap)
            {
                std::swap(loSrc1, loSrc2);
                std::swap(hiSrc1, hiSrc2);
                condition = GenTree::SwapRelop(condition);
            }
        }

        assert((condition == GT_LT) || (condition == GT_GE));

        if (loSrc2->IsIntegralConst(0))
        {
            BlockRange().Remove(loSrc2);

            // Very conservative dead code removal... but it helps.

            if (loSrc1->OperIs(GT_CNS_INT, GT_LCL_VAR, GT_LCL_FLD))
            {
                BlockRange().Remove(loSrc1);
            }
            else
            {
                loSrc1->SetUnusedValue();
            }

            hiCmp = comp->gtNewOperNode(GT_CMP, TYP_VOID, hiSrc1, hiSrc2);
            BlockRange().InsertBefore(cmp, hiCmp);
            ContainCheckCompare(hiCmp->AsOp());
        }
        else
        {
            loCmp = comp->gtNewOperNode(GT_CMP, TYP_VOID, loSrc1, loSrc2);
            loCmp->gtFlags |= GTF_SET_FLAGS;
            hiCmp = comp->gtNewOperNode(GT_SUB_HI, TYP_INT, hiSrc1, hiSrc2);
            BlockRange().InsertBefore(cmp, loCmp, hiCmp);
            ContainCheckCompare(loCmp->AsOp());
            ContainCheckBinary(hiCmp->AsOp());

            //
            // Try to move the first SUB_HI operands right in front of it, this allows using
            // a single temporary register instead of 2 (one for CMP and one for SUB_HI). Do
            // this only for locals as they won't change condition flags. Note that we could
            // move constants (except 0 which generates XOR reg, reg) but it's extremely rare
            // to have a constant as the first operand.
            //

            if (hiSrc1->OperIs(GT_LCL_VAR, GT_LCL_FLD) && IsInvariantInRange(hiSrc1, hiCmp))
            {
                BlockRange().Remove(hiSrc1);
                BlockRange().InsertBefore(hiCmp, hiSrc1);
            }
        }
    }

    hiCmp->gtFlags |= GTF_SET_FLAGS;
    if (hiCmp->IsValue())
    {
        hiCmp->SetUnusedValue();
    }

    LIR::Use cmpUse;
    if (BlockRange().TryGetUse(cmp, &cmpUse) && cmpUse.User()->OperIs(GT_JTRUE))
    {
        BlockRange().Remove(cmp);

        GenTree* jcc       = cmpUse.User();
        jcc->AsOp()->gtOp1 = nullptr;
        jcc->ChangeOper(GT_JCC);
        jcc->AsCC()->gtCondition = GenCondition::FromIntegralRelop(condition, cmp->IsUnsigned());
    }
    else
    {
        cmp->AsOp()->gtOp1 = nullptr;
        cmp->AsOp()->gtOp2 = nullptr;
        cmp->ChangeOper(GT_SETCC);
        cmp->AsCC()->gtCondition = GenCondition::FromIntegralRelop(condition, cmp->IsUnsigned());
    }

    return cmp->gtNext;
}
#endif // !TARGET_64BIT

//------------------------------------------------------------------------
// Lowering::OptimizeConstCompare: Performs various "compare with const" optimizations.
//
// Arguments:
//    cmp - the compare node
//
// Return Value:
//    The original compare node if lowering should proceed as usual or the next node
//    to lower if the compare node was changed in such a way that lowering is no
//    longer needed.
//
// Notes:
//    - Narrow operands to enable memory operand containment (XARCH specific).
//    - Transform cmp(and(x, y), 0) into test(x, y) (XARCH/Arm64 specific but could
//      be used for ARM as well if support for GT_TEST_EQ/GT_TEST_NE is added).
//    - Transform TEST(x, LSH(1, y)) into BT(x, y) (XARCH specific)
//    - Transform RELOP(OP, 0) into SETCC(OP) or JCC(OP) if OP can set the
//      condition flags appropriately (XARCH/ARM64 specific but could be extended
//      to ARM32 as well if ARM32 codegen supports GTF_SET_FLAGS).
//
GenTree* Lowering::OptimizeConstCompare(GenTree* cmp)
{
    assert(cmp->gtGetOp2()->IsIntegralConst());

    GenTree*       op1 = cmp->gtGetOp1();
    GenTreeIntCon* op2 = cmp->gtGetOp2()->AsIntCon();

#if defined(TARGET_XARCH) || defined(TARGET_ARM64)
    ssize_t op2Value = op2->IconValue();

#ifdef TARGET_XARCH
    var_types op1Type = op1->TypeGet();
    if (IsContainableMemoryOp(op1) && varTypeIsSmall(op1Type) && FitsIn(op1Type, op2Value))
    {
        //
        // If op1's type is small then try to narrow op2 so it has the same type as op1.
        // Small types are usually used by memory loads and if both compare operands have
        // the same type then the memory load can be contained. In certain situations
        // (e.g "cmp ubyte, 200") we also get a smaller instruction encoding.
        //

        op2->gtType = op1Type;
    }
    else
#endif
        if (op1->OperIs(GT_CAST) && !op1->gtOverflow())
    {
        GenTreeCast* cast       = op1->AsCast();
        var_types    castToType = cast->CastToType();
        GenTree*     castOp     = cast->gtGetOp1();

        if ((castToType == TYP_UBYTE) && FitsIn<UINT8>(op2Value))
        {
            //
            // Since we're going to remove the cast we need to be able to narrow the cast operand
            // to the cast type. This can be done safely only for certain opers (e.g AND, OR, XOR).
            // Some opers just can't be narrowed (e.g DIV, MUL) while other could be narrowed but
            // doing so would produce incorrect results (e.g. RSZ, RSH).
            //
            // The below list of handled opers is conservative but enough to handle the most common
            // situations.
            //
            bool removeCast =
#ifdef TARGET_ARM64
                (op2Value == 0) && cmp->OperIs(GT_EQ, GT_NE, GT_GT) && !castOp->isContained() &&
#endif
                (castOp->OperIs(GT_LCL_VAR, GT_CALL, GT_OR, GT_XOR, GT_AND)
#ifdef TARGET_XARCH
                 || IsContainableMemoryOp(castOp)
#endif
                     );

            if (removeCast)
            {
                assert(!castOp->gtOverflowEx()); // Must not be an overflow checking operation

#ifdef TARGET_ARM64
                bool cmpEq = cmp->OperIs(GT_EQ);

                cmp->SetOperRaw(cmpEq ? GT_TEST_EQ : GT_TEST_NE);
                op2->SetIconValue(0xff);
                op2->gtType = castOp->gtType;
#else
                castOp->gtType = castToType;
                op2->gtType    = castToType;
#endif
                // If we have any contained memory ops on castOp, they must now not be contained.
                castOp->ClearContained();

                if (castOp->OperIs(GT_OR, GT_XOR, GT_AND))
                {
                    castOp->gtGetOp1()->ClearContained();
                    castOp->gtGetOp2()->ClearContained();
                    ContainCheckBinary(castOp->AsOp());
                }

                cmp->AsOp()->gtOp1 = castOp;

                BlockRange().Remove(cast);
            }
        }
    }
    else if (op1->OperIs(GT_AND) && cmp->OperIs(GT_EQ, GT_NE))
    {
        //
        // Transform ((x AND y) EQ|NE 0) into (x TEST_EQ|TEST_NE y) when possible.
        //

        GenTree* andOp1 = op1->gtGetOp1();
        GenTree* andOp2 = op1->gtGetOp2();

        //
        // If we don't have a 0 compare we can get one by transforming ((x AND mask) EQ|NE mask)
        // into ((x AND mask) NE|EQ 0) when mask is a single bit.
        //
        if ((op2Value != 0) && isPow2(static_cast<target_size_t>(op2Value)) && andOp2->IsIntegralConst(op2Value))
        {
            op2Value = 0;
            op2->SetIconValue(0);
            cmp->SetOperRaw(GenTree::ReverseRelop(cmp->OperGet()));
        }

        // Optimizes (X & 1) != 0 to (X & 1)
        // Optimizes (X & 1) == 0 to ((NOT X) & 1)
        // (== 1 or != 1) cases are transformed to (!= 0 or == 0) above
        // The compiler requires jumps to have relop operands, so we do not fold that case.

        const bool optimizeToAnd    = (op2Value == 0) && cmp->OperIs(GT_NE);
        const bool optimizeToNotAnd = (op2Value == 0) && cmp->OperIs(GT_EQ);

        if ((andOp2->IsIntegralConst(1)) && (genActualType(op1) == cmp->TypeGet()) &&
            (optimizeToAnd || optimizeToNotAnd))
        {
            LIR::Use cmpUse;
            if (BlockRange().TryGetUse(cmp, &cmpUse) && !cmpUse.User()->OperIs(GT_JTRUE) &&
                !cmpUse.User()->OperIsConditional())
            {
                GenTree* next = cmp->gtNext;

                if (optimizeToNotAnd)
                {
                    GenTree* notNode   = comp->gtNewOperNode(GT_NOT, andOp1->TypeGet(), andOp1);
                    op1->AsOp()->gtOp1 = notNode;
                    BlockRange().InsertAfter(andOp1, notNode);
                }

                cmpUse.ReplaceWith(op1);

                BlockRange().Remove(cmp->gtGetOp2());
                BlockRange().Remove(cmp);

                return next;
            }
        }

        if (op2Value == 0)
        {
            BlockRange().Remove(op1);
            BlockRange().Remove(op2);

            cmp->SetOperRaw(cmp->OperIs(GT_EQ) ? GT_TEST_EQ : GT_TEST_NE);
            cmp->AsOp()->gtOp1 = andOp1;
            cmp->AsOp()->gtOp2 = andOp2;
            // We will re-evaluate containment below
            andOp1->ClearContained();
            andOp2->ClearContained();

#ifdef TARGET_XARCH
            if (IsContainableMemoryOp(andOp1) && andOp2->IsIntegralConst())
            {
                //
                // For "test" we only care about the bits that are set in the second operand (mask).
                // If the mask fits in a small type then we can narrow both operands to generate a "test"
                // instruction with a smaller encoding ("test" does not have a r/m32, imm8 form) and avoid
                // a widening load in some cases.
                //
                // For 16 bit operands we narrow only if the memory operand is already 16 bit. This matches
                // the behavior of a previous implementation and avoids adding more cases where we generate
                // 16 bit instructions that require a length changing prefix (0x66). These suffer from
                // significant decoder stalls on Intel CPUs.
                //
                // We could also do this for 64 bit masks that fit into 32 bit but it doesn't help.
                // In such cases morph narrows down the existing GT_AND by inserting a cast between it and
                // the memory operand so we'd need to add more code to recognize and eliminate that cast.
                //

                size_t mask = static_cast<size_t>(andOp2->AsIntCon()->IconValue());

                if (FitsIn<UINT8>(mask))
                {
                    andOp1->gtType = TYP_UBYTE;
                    andOp2->gtType = TYP_UBYTE;
                }
                else if (FitsIn<UINT16>(mask) && genTypeSize(andOp1) == 2)
                {
                    andOp1->gtType = TYP_USHORT;
                    andOp2->gtType = TYP_USHORT;
                }
            }
#endif
        }
    }

#ifdef TARGET_XARCH
    if (cmp->OperIs(GT_TEST_EQ, GT_TEST_NE))
    {
        //
        // Transform TEST_EQ|NE(x, LSH(1, y)) into BT(x, y) when possible. Using BT
        // results in smaller and faster code. It also doesn't have special register
        // requirements, unlike LSH that requires the shift count to be in ECX.
        // Note that BT has the same behavior as LSH when the bit index exceeds the
        // operand bit size - it uses (bit_index MOD bit_size).
        //

        GenTree* lsh = cmp->gtGetOp2();

        if (lsh->OperIs(GT_LSH) && varTypeIsIntOrI(lsh->TypeGet()) && lsh->gtGetOp1()->IsIntegralConst(1))
        {
            cmp->SetOper(cmp->OperIs(GT_TEST_EQ) ? GT_BITTEST_EQ : GT_BITTEST_NE);
            cmp->AsOp()->gtOp2 = lsh->gtGetOp2();
            cmp->gtGetOp2()->ClearContained();

            BlockRange().Remove(lsh->gtGetOp1());
            BlockRange().Remove(lsh);

            return cmp->gtNext;
        }
    }
#endif // TARGET_XARCH
#endif // defined(TARGET_XARCH) || defined(TARGET_ARM64)

    // Optimize EQ/NE(relop/SETCC, 0) into (maybe reversed) cond.
    if (cmp->OperIs(GT_EQ, GT_NE) && op2->IsIntegralConst(0) && (op1->OperIsCompare() || op1->OperIs(GT_SETCC)))
    {
        LIR::Use use;
        if (BlockRange().TryGetUse(cmp, &use))
        {
            if (cmp->OperIs(GT_EQ))
            {
                GenTree* reversed = comp->gtReverseCond(op1);
                assert(reversed == op1);
            }

            // Relops and SETCC can be either TYP_INT or TYP_LONG typed, so we
            // may need to retype it.
            op1->gtType = cmp->TypeGet();

            GenTree* next = cmp->gtNext;
            use.ReplaceWith(op1);
            BlockRange().Remove(cmp->gtGetOp2());
            BlockRange().Remove(cmp);
            return next;
        }
    }

    return cmp;
}

//------------------------------------------------------------------------
// Lowering::LowerCompare: Lowers a compare node.
//
// Arguments:
//    cmp - the compare node
//
// Return Value:
//    The next node to lower.
//
GenTree* Lowering::LowerCompare(GenTree* cmp)
{
#ifndef TARGET_64BIT
    if (cmp->gtGetOp1()->TypeGet() == TYP_LONG)
    {
        return DecomposeLongCompare(cmp);
    }
#endif

    if (cmp->gtGetOp2()->IsIntegralConst() && !comp->opts.MinOpts())
    {
        GenTree* next = OptimizeConstCompare(cmp);

        // If OptimizeConstCompare return the compare node as "next" then we need to continue lowering.
        if (next != cmp)
        {
            return next;
        }
    }

#ifdef TARGET_XARCH
    if (cmp->gtGetOp1()->TypeGet() == cmp->gtGetOp2()->TypeGet())
    {
        if (varTypeIsSmall(cmp->gtGetOp1()->TypeGet()) && varTypeIsUnsigned(cmp->gtGetOp1()->TypeGet()))
        {
            //
            // If both operands have the same type then codegen will use the common operand type to
            // determine the instruction type. For small types this would result in performing a
            // signed comparison of two small unsigned values without zero extending them to TYP_INT
            // which is incorrect. Note that making the comparison unsigned doesn't imply that codegen
            // has to generate a small comparison, it can still correctly generate a TYP_INT comparison.
            //

            cmp->gtFlags |= GTF_UNSIGNED;
        }
    }
#endif // TARGET_XARCH
    ContainCheckCompare(cmp->AsOp());
    return cmp->gtNext;
}

#if !defined(TARGET_LOONGARCH64) && !defined(TARGET_RISCV64)
//------------------------------------------------------------------------
// Lowering::LowerJTrue: Lowers a JTRUE node.
//
// Arguments:
//    jtrue - the JTRUE node
//
// Return Value:
//    The next node to lower (usually nullptr).
//
// Notes:
//    On ARM64 this may remove the JTRUE node and transform its associated
//    relop into a JCMP node.
//
GenTree* Lowering::LowerJTrue(GenTreeOp* jtrue)
{
    GenTree* cond = jtrue->gtGetOp1();

    JITDUMP("Lowering JTRUE:\n");
    DISPTREERANGE(BlockRange(), jtrue);
    JITDUMP("\n");

#if defined(TARGET_ARM64)
    if (cond->OperIsCompare() && cond->gtGetOp2()->IsCnsIntOrI())
    {
        GenTree*     relopOp1 = cond->gtGetOp1();
        GenTree*     relopOp2 = cond->gtGetOp2();
        genTreeOps   newOper  = GT_COUNT;
        GenCondition cc;

        if (cond->OperIs(GT_EQ, GT_NE) && relopOp2->IsIntegralConst(0))
        {
            // Codegen will use cbz or cbnz in codegen which do not affect the flag register
            newOper = GT_JCMP;
            cc      = GenCondition::FromRelop(cond);
        }
        else if (cond->OperIs(GT_LT, GT_GE) && !cond->IsUnsigned() && relopOp2->IsIntegralConst(0))
        {
            // Codegen will use tbnz or tbz in codegen which do not affect the flag register
            newOper = GT_JTEST;
            cc      = cond->OperIs(GT_LT) ? GenCondition(GenCondition::NE) : GenCondition(GenCondition::EQ);
            // x < 0 => (x & signBit) != 0. Update the constant to be the sign bit.
            relopOp2->AsIntConCommon()->SetIntegralValue(
                (static_cast<INT64>(1) << (8 * genTypeSize(genActualType(relopOp1)) - 1)));
        }
        else if (cond->OperIs(GT_TEST_EQ, GT_TEST_NE) && isPow2(relopOp2->AsIntCon()->IconValue()))
        {
            // Codegen will use tbz or tbnz in codegen which do not affect the flag register
            newOper = GT_JTEST;
            cc      = GenCondition::FromRelop(cond);
        }

        if (newOper != GT_COUNT)
        {
            jtrue->ChangeOper(newOper);
            jtrue->gtOp1                 = relopOp1;
            jtrue->gtOp2                 = relopOp2;
            jtrue->AsOpCC()->gtCondition = cc;

            relopOp2->SetContained();

            BlockRange().Remove(cond);
            JITDUMP("Lowered to %s\n", GenTree::OpName(newOper));
            return nullptr;
        }
    }
#endif // TARGET_ARM64

    GenCondition condCode;
    if (TryLowerConditionToFlagsNode(jtrue, cond, &condCode))
    {
        jtrue->SetOper(GT_JCC);
        jtrue->AsCC()->gtCondition = condCode;
    }

    JITDUMP("Lowering JTRUE Result:\n");
    DISPTREERANGE(BlockRange(), jtrue);
    JITDUMP("\n");

    return nullptr;
}
#endif // !TARGET_LOONGARCH64 && !TARGET_RISCV64

//----------------------------------------------------------------------------------------------
// LowerSelect: Lower a GT_SELECT node.
//
// Arguments:
//     select - The node
//
// Return Value:
//     The next node to lower.
//
GenTree* Lowering::LowerSelect(GenTreeConditional* select)
{
    GenTree* cond     = select->gtCond;
    GenTree* trueVal  = select->gtOp1;
    GenTree* falseVal = select->gtOp2;

    // Replace SELECT cond 1/0 0/1 with (perhaps reversed) cond
    if (cond->OperIsCompare() && ((trueVal->IsIntegralConst(0) && falseVal->IsIntegralConst(1)) ||
                                  (trueVal->IsIntegralConst(1) && falseVal->IsIntegralConst(0))))
    {
        assert(select->TypeIs(TYP_INT, TYP_LONG));

        LIR::Use use;
        if (BlockRange().TryGetUse(select, &use))
        {
            if (trueVal->IsIntegralConst(0))
            {
                GenTree* reversed = comp->gtReverseCond(cond);
                assert(reversed == cond);
            }

            // Codegen supports also TYP_LONG typed compares so we can just
            // retype the compare instead of inserting a cast.
            cond->gtType = select->TypeGet();

            BlockRange().Remove(trueVal);
            BlockRange().Remove(falseVal);
            BlockRange().Remove(select);
            use.ReplaceWith(cond);

            return cond->gtNext;
        }
    }

    JITDUMP("Lowering select:\n");
    DISPTREERANGE(BlockRange(), select);
    JITDUMP("\n");

    // Do not transform GT_SELECT with GTF_SET_FLAGS into GT_SELECTCC; this
    // node is used by decomposition on x86.
    // TODO-CQ: If we allowed multiple nodes to consume the same CPU flags then
    // we could do this on x86. We currently disable if-conversion for TYP_LONG
    // on 32-bit architectures because of this.
    GenCondition selectCond;
    GenTreeOpCC* newSelect = nullptr;
    if (((select->gtFlags & GTF_SET_FLAGS) == 0) && TryLowerConditionToFlagsNode(select, cond, &selectCond))
    {
        select->SetOper(GT_SELECTCC);
        newSelect              = select->AsOpCC();
        newSelect->gtCondition = selectCond;
        ContainCheckSelect(newSelect);
        JITDUMP("Converted to SELECTCC:\n");
        DISPTREERANGE(BlockRange(), newSelect);
        JITDUMP("\n");
    }
    else
    {
        ContainCheckSelect(select);
    }

#ifdef TARGET_ARM64
    if (trueVal->OperIs(GT_NOT, GT_NEG, GT_ADD) || falseVal->OperIs(GT_NOT, GT_NEG, GT_ADD))
    {
        TryLowerCselToCSOp(select, cond);
    }
    else if (trueVal->IsCnsIntOrI() && falseVal->IsCnsIntOrI())
    {
        TryLowerCnsIntCselToCinc(select, cond);
    }
#endif

    return newSelect != nullptr ? newSelect->gtNext : select->gtNext;
}

//----------------------------------------------------------------------------------------------
// TryLowerConditionToFlagsNode: Given a node 'parent' that is able to consume
// conditions from CPU flags, try to transform 'condition' into a node that
// produces CPU flags, and reorder it to happen right before 'parent'.
//
// Arguments:
//     parent    - The parent node that can consume from CPU flags.
//     condition - The condition that to try to transform into something that produces CPU flags.
//     code      - [out] The condition code that makes the condition true.
//
// Return Value:
//     True if relop was transformed and is now right before 'parent'; otherwise false.
//
bool Lowering::TryLowerConditionToFlagsNode(GenTree* parent, GenTree* condition, GenCondition* cond)
{
    JITDUMP("Lowering condition:\n");
    DISPTREERANGE(BlockRange(), condition);
    JITDUMP("\n");

    if (condition->OperIsCompare())
    {
        if (!IsInvariantInRange(condition, parent))
        {
            return false;
        }

        GenTreeOp* relop = condition->AsOp();

        *cond           = GenCondition::FromRelop(relop);
        bool optimizing = comp->opts.OptimizationEnabled();

        GenTree* relopOp1 = relop->gtGetOp1();
        GenTree* relopOp2 = relop->gtGetOp2();

#ifdef TARGET_XARCH
        // Optimize FP x != x to only check parity flag. This is a common way of
        // checking NaN and avoids two branches that we would otherwise emit.
        if (optimizing && (cond->GetCode() == GenCondition::FNEU) && relopOp1->OperIsLocal() &&
            GenTree::Compare(relopOp1, relopOp2) && IsInvariantInRange(relopOp1, relop) &&
            IsInvariantInRange(relopOp2, relop))
        {
            *cond = GenCondition(GenCondition::P);
        }
#endif

        // Optimize EQ/NE(op_that_sets_zf, 0) into op_that_sets_zf with GTF_SET_FLAGS.
        if (optimizing && relop->OperIs(GT_EQ, GT_NE) && relopOp2->IsIntegralConst(0) &&
            relopOp1->SupportsSettingZeroFlag() && IsInvariantInRange(relopOp1, parent))
        {
            relopOp1->gtFlags |= GTF_SET_FLAGS;
            relopOp1->SetUnusedValue();

            BlockRange().Remove(relopOp1);
            BlockRange().InsertBefore(parent, relopOp1);
            BlockRange().Remove(relop);
            BlockRange().Remove(relopOp2);
        }
        else
        {
            relop->gtType = TYP_VOID;
            relop->gtFlags |= GTF_SET_FLAGS;

            if (relop->OperIs(GT_EQ, GT_NE, GT_LT, GT_LE, GT_GE, GT_GT))
            {
                relop->SetOper(GT_CMP);

                if (cond->PreferSwap())
                {
                    std::swap(relop->gtOp1, relop->gtOp2);
                    *cond = GenCondition::Swap(*cond);
                }
            }
#ifdef TARGET_XARCH
            else if (relop->OperIs(GT_BITTEST_EQ, GT_BITTEST_NE))
            {
                relop->SetOper(GT_BT);
            }
#endif
            else
            {
                assert(relop->OperIs(GT_TEST_EQ, GT_TEST_NE));
                relop->SetOper(GT_TEST);
            }

            if (relop->gtNext != parent)
            {
                BlockRange().Remove(relop);
                BlockRange().InsertBefore(parent, relop);
            }
        }

        return true;
    }

    if (condition->OperIs(GT_SETCC))
    {
        assert((condition->gtPrev->gtFlags & GTF_SET_FLAGS) != 0);
        GenTree* flagsDef = condition->gtPrev;
#ifdef TARGET_ARM64
        // CCMP is a flag producing node that also consumes flags, so find the
        // "root" of the flags producers and move the entire range.
        // We limit this to 10 nodes look back to avoid quadratic behavior.
        for (int i = 0; i < 10 && flagsDef->OperIs(GT_CCMP); i++)
        {
            assert((flagsDef->gtPrev != nullptr) && ((flagsDef->gtPrev->gtFlags & GTF_SET_FLAGS) != 0));
            flagsDef = flagsDef->gtPrev;
        }
#endif
        if (!IsRangeInvariantInRange(flagsDef, condition->gtPrev, parent, condition))
        {
            return false;
        }

        *cond = condition->AsCC()->gtCondition;

        LIR::Range range = BlockRange().Remove(flagsDef, condition->gtPrev);
        BlockRange().InsertBefore(parent, std::move(range));
        BlockRange().Remove(condition);
        return true;
    }

    return false;
}

//----------------------------------------------------------------------------------------------
// LowerNodeCC: Lowers a node that produces a boolean value by setting the condition flags.
//
// Arguments:
//     node - The node to lower
//     condition - The condition code of the generated SETCC/JCC node
//
// Return Value:
//     A SETCC/JCC node or nullptr if `node` is not used.
//
// Notes:
//     This simply replaces `node`'s use with an appropriate SETCC/JCC node,
//     `node` is not actually changed, except by having its GTF_SET_FLAGS set.
//     It's the caller's responsibility to change `node` such that it only
//     sets the condition flags, without producing a boolean value.
//
GenTreeCC* Lowering::LowerNodeCC(GenTree* node, GenCondition condition)
{
    // Skip over a chain of EQ/NE(x, 0) relops. This may be present either
    // because `node` is not a relop and so it cannot be used directly by a
    // JTRUE, or because the frontend failed to remove a EQ/NE(x, 0) that's
    // used as logical negation.
    //
    // Usually there's only one such relop but there's little difference
    // between removing one or all so we may as well remove them all.
    //
    // We can't allow any other nodes between `node` and its user because we
    // have no way of knowing if those nodes change flags or not. So we're looking
    // to skip over a sequence of appropriately connected zero and EQ/NE nodes.

    // The x in EQ/NE(x, 0)
    GenTree* relop = node;
    // The first node of the relop sequence
    GenTree* first = node->gtNext;
    // The node following the relop sequence
    GenTree* next = first;

    while ((next != nullptr) && next->IsIntegralConst(0) && (next->gtNext != nullptr) &&
           next->gtNext->OperIs(GT_EQ, GT_NE) && (next->gtNext->AsOp()->gtGetOp1() == relop) &&
           (next->gtNext->AsOp()->gtGetOp2() == next))
    {
        relop = next->gtNext;
        next  = relop->gtNext;

        if (relop->OperIs(GT_EQ))
        {
            condition = GenCondition::Reverse(condition);
        }
    }

    GenTreeCC* cc = nullptr;

    // Next may be null if `node` is not used. In that case we don't need to generate a SETCC node.
    if (next != nullptr)
    {
        if (next->OperIs(GT_JTRUE))
        {
            // If the instruction immediately following 'relop', i.e. 'next' is a conditional branch,
            // it should always have 'relop' as its 'op1'. If it doesn't, then we have improperly
            // constructed IL (the setting of a condition code should always immediately precede its
            // use, since the JIT doesn't track dataflow for condition codes). Still, if it happens
            // it's not our problem, it simply means that `node` is not used and can be removed.
            if (next->AsUnOp()->gtGetOp1() == relop)
            {
                assert(relop->OperIsCompare());

                next->ChangeOper(GT_JCC);
                cc              = next->AsCC();
                cc->gtCondition = condition;
            }
        }
        else
        {
            // If the node is used by something other than a JTRUE then we need to insert a
            // SETCC node to materialize the boolean value.
            LIR::Use use;

            if (BlockRange().TryGetUse(relop, &use))
            {
                cc = comp->gtNewCC(GT_SETCC, TYP_INT, condition);
                BlockRange().InsertAfter(node, cc);
                use.ReplaceWith(cc);
            }
        }
    }

    if (cc != nullptr)
    {
        node->gtFlags |= GTF_SET_FLAGS;
    }

    // Remove the chain of EQ/NE(x, 0) relop nodes, if any. Note that if a SETCC was
    // inserted after `node`, `first` still points to the node that was initially
    // after `node`.
    if (relop != node)
    {
        BlockRange().Remove(first, relop);
    }

    return cc;
}

// Lower "jmp <method>" tail call to insert PInvoke method epilog if required.
void Lowering::LowerJmpMethod(GenTree* jmp)
{
    assert(jmp->OperGet() == GT_JMP);

    JITDUMP("lowering GT_JMP\n");
    DISPNODE(jmp);
    JITDUMP("============");

    // If PInvokes are in-lined, we have to remember to execute PInvoke method epilog anywhere that
    // a method returns.
    if (comp->compMethodRequiresPInvokeFrame())
    {
        InsertPInvokeMethodEpilog(comp->compCurBB DEBUGARG(jmp));
    }
}

// Lower GT_RETURN node to insert PInvoke method epilog if required.
void Lowering::LowerRet(GenTreeUnOp* ret)
{
    assert(ret->OperGet() == GT_RETURN);

    JITDUMP("lowering GT_RETURN\n");
    DISPNODE(ret);
    JITDUMP("============");

    GenTree* retVal = ret->gtGetOp1();
    // There are two kinds of retyping:
    // - A simple bitcast can be inserted when:
    //   - We're returning a floating type as an integral type or vice-versa, or
    // - If we're returning a struct as a primitive type, we change the type of
    // 'retval' in 'LowerRetStructLclVar()'
    bool needBitcast        = (ret->TypeGet() != TYP_VOID) && !varTypeUsesSameRegType(ret, ret->gtGetOp1());
    bool doPrimitiveBitcast = false;
    if (needBitcast)
    {
        doPrimitiveBitcast = (!varTypeIsStruct(ret) && !varTypeIsStruct(retVal));
    }

    if (doPrimitiveBitcast)
    {
// Add a simple bitcast when both types are not structs.
// If one type is a struct it will be handled below.
#if defined(DEBUG)
        assert(!varTypeIsStruct(ret) && !varTypeIsStruct(retVal));
#endif

        GenTree* bitcast = comp->gtNewBitCastNode(ret->TypeGet(), retVal);
        ret->gtOp1       = bitcast;
        BlockRange().InsertBefore(ret, bitcast);
        ContainCheckBitCast(bitcast);
    }
    else if (ret->TypeGet() != TYP_VOID)
    {
#if FEATURE_MULTIREG_RET
        if (comp->compMethodReturnsMultiRegRetType() && retVal->OperIs(GT_LCL_VAR))
        {
            CheckMultiRegLclVar(retVal->AsLclVar(), comp->compRetTypeDesc.GetReturnRegCount());
        }
#endif // FEATURE_MULTIREG_RET
#ifdef DEBUG
        if (varTypeIsStruct(ret->TypeGet()) != varTypeIsStruct(retVal->TypeGet()))
        {
            if (varTypeIsStruct(ret->TypeGet()))
            {
                assert(comp->info.compRetNativeType != TYP_STRUCT);

                var_types retActualType    = genActualType(comp->info.compRetNativeType);
                var_types retValActualType = genActualType(retVal->TypeGet());

                bool constStructInit                  = retVal->IsConstInitVal();
                bool implicitCastFromSameOrBiggerSize = (genTypeSize(retActualType) <= genTypeSize(retValActualType));

                // This could happen if we have retyped op1 as a primitive type during struct promotion.
                bool actualTypesMatch = (retActualType == retValActualType);

                assert(actualTypesMatch || constStructInit || implicitCastFromSameOrBiggerSize);
            }
        }
#endif // DEBUG

        if (varTypeIsStruct(ret))
        {
            LowerRetStruct(ret);
        }
        else if (!ret->TypeIs(TYP_VOID) && varTypeIsStruct(retVal))
        {
            // Return struct as a primitive using Unsafe cast.
            assert(retVal->OperIs(GT_LCL_VAR));
            LowerRetSingleRegStructLclVar(ret);
        }
    }

    // Method doing PInvokes has exactly one return block unless it has tail calls.
    if (comp->compMethodRequiresPInvokeFrame() && (comp->compCurBB == comp->genReturnBB))
    {
        InsertPInvokeMethodEpilog(comp->compCurBB DEBUGARG(ret));
    }
    ContainCheckRet(ret);
}

//----------------------------------------------------------------------------------------------
// LowerStoreLocCommon: platform idependent part of local var or field store lowering.
//
// Arguments:
//     lclStore - The store lcl node to lower.
//
void Lowering::LowerStoreLocCommon(GenTreeLclVarCommon* lclStore)
{
    assert(lclStore->OperIs(GT_STORE_LCL_FLD, GT_STORE_LCL_VAR));
    JITDUMP("lowering store lcl var/field (before):\n");
    DISPTREERANGE(BlockRange(), lclStore);
    JITDUMP("\n");

    TryRetypingFloatingPointStoreToIntegerStore(lclStore);

    GenTree*   src           = lclStore->gtGetOp1();
    LclVarDsc* varDsc        = comp->lvaGetDesc(lclStore);
    const bool srcIsMultiReg = src->IsMultiRegNode();

    if (!srcIsMultiReg && varTypeIsStruct(varDsc))
    {
        // TODO-Cleanup: we want to check `varDsc->lvRegStruct` as the last condition instead of `!varDsc->lvPromoted`,
        // but we do not set it for `CSE` vars so it is currently failing.
        assert(varDsc->CanBeReplacedWithItsField(comp) || varDsc->lvDoNotEnregister || !varDsc->lvPromoted);
        if (varDsc->CanBeReplacedWithItsField(comp))
        {
            assert(varDsc->lvFieldCnt == 1);
            unsigned   fldNum = varDsc->lvFieldLclStart;
            LclVarDsc* fldDsc = comp->lvaGetDesc(fldNum);

            JITDUMP("Replacing an independently promoted local var V%02u with its only field V%02u for the store "
                    "from a call [%06u]\n",
                    lclStore->GetLclNum(), fldNum, comp->dspTreeID(lclStore));
            lclStore->SetLclNum(fldNum);
            lclStore->ChangeType(fldDsc->TypeGet());
            varDsc = fldDsc;
        }
    }

    if (srcIsMultiReg)
    {
        CheckMultiRegLclVar(lclStore->AsLclVar(), src->GetMultiRegCount(comp));
    }

    const var_types lclRegType = varDsc->GetRegisterType(lclStore);

    if ((lclStore->TypeGet() == TYP_STRUCT) && !srcIsMultiReg)
    {
        bool convertToStoreObj;
        if (lclStore->OperIs(GT_STORE_LCL_FLD))
        {
            convertToStoreObj = true;
        }
        else if (src->OperGet() == GT_CALL)
        {
            GenTreeCall* call = src->AsCall();

#ifdef DEBUG
            const ClassLayout* layout    = lclStore->GetLayout(comp);
            const unsigned     slotCount = layout->GetSlotCount();
#if defined(TARGET_XARCH) && !defined(UNIX_AMD64_ABI)
            // Windows x64 doesn't have multireg returns,
            // x86 uses it only for long return type, not for structs.
            assert(slotCount == 1);
            assert(lclRegType != TYP_UNDEF);
#else  // !TARGET_XARCH || UNIX_AMD64_ABI
            if (!comp->IsHfa(layout->GetClassHandle()))
            {
                if (slotCount > 1)
                {
                    assert(call->HasMultiRegRetVal());
                }
                else
                {
                    unsigned size = layout->GetSize();
                    assert((size <= 8) || (size == 16));
                    bool isPowerOf2    = (((size - 1) & size) == 0);
                    bool isTypeDefined = (lclRegType != TYP_UNDEF);
                    assert(isPowerOf2 == isTypeDefined);
                }
            }
#endif // !TARGET_XARCH || UNIX_AMD64_ABI
#endif // DEBUG

#if !defined(WINDOWS_AMD64_ABI)
            if (!call->HasMultiRegRetVal() && (lclRegType == TYP_UNDEF))
            {
                // If we have a single return register,
                // but we can't retype it as a primitive type, we must spill it.
                GenTreeLclVar* spilledCall = SpillStructCallResult(call);
                lclStore->gtOp1            = spilledCall;
                src                        = lclStore->gtOp1;
                JITDUMP("lowering store lcl var/field has to spill call src.\n");
                LowerStoreLocCommon(lclStore);
                return;
            }
#endif // !WINDOWS_AMD64_ABI
            convertToStoreObj = false;
        }
        else if (!varDsc->IsEnregisterableType())
        {
            convertToStoreObj = true;
        }
        else if (src->OperIs(GT_CNS_INT))
        {
            assert(src->IsIntegralConst(0) && "expected an INIT_VAL for non-zero init.");

#ifdef FEATURE_SIMD
            if (varTypeIsSIMD(lclRegType))
            {
                GenTree* zeroCon = comp->gtNewZeroConNode(lclRegType);

                BlockRange().InsertAfter(src, zeroCon);
                BlockRange().Remove(src);

                src             = zeroCon;
                lclStore->gtOp1 = src;
            }
#endif // FEATURE_SIMD

            convertToStoreObj = false;
        }
        else if (src->OperIs(GT_LCL_VAR))
        {
            convertToStoreObj = false;
        }
        else if (src->OperIs(GT_IND, GT_BLK, GT_LCL_FLD))
        {
#if !defined(TARGET_ARM64)

            if (src->TypeIs(TYP_STRUCT))
            {
                src->ChangeType(lclRegType);
                if (src->OperIs(GT_IND, GT_BLK))
                {
                    if (src->OperIs(GT_BLK))
                    {
                        src->SetOper(GT_IND);
                    }
                    // This logic is skipped for struct indir in
                    // `Lowering::LowerIndir` because we don't know the size.
                    // Do it now.
                    LowerIndir(src->AsIndir());
                }
#if defined(TARGET_XARCH)
                if (varTypeIsSmall(lclRegType))
                {
                    src->SetDontExtend();
                }
#endif // TARGET_XARCH
            }
            convertToStoreObj = false;
#else  // TARGET_ARM64
            // This optimization on arm64 allows more SIMD16 vars to be enregistered but it could cause
            // regressions when there are many calls and before/after each one we have to store/save the upper
            // half of these registers. So enable this for arm64 only when LSRA is taught not to allocate registers when
            // it would have to spilled too many times.
            convertToStoreObj = true;
#endif // TARGET_ARM64
        }
        else
        {
            assert(src->OperIsInitVal());
            convertToStoreObj = true;
        }

        if (convertToStoreObj)
        {
            ClassLayout*   layout = lclStore->GetLayout(comp);
            const unsigned lclNum = lclStore->GetLclNum();
            GenTreeLclFld* addr   = comp->gtNewLclAddrNode(lclNum, lclStore->GetLclOffs(), TYP_BYREF);
            comp->lvaSetVarDoNotEnregister(lclNum DEBUGARG(DoNotEnregisterReason::BlockOp));

            addr->gtFlags |= lclStore->gtFlags & (GTF_VAR_DEF | GTF_VAR_USEASG);

            // Create the assignment node.
            lclStore->ChangeOper(GT_STORE_BLK);
            GenTreeBlk* objStore = lclStore->AsBlk();
            objStore->gtFlags    = GTF_ASG | GTF_IND_NONFAULTING | GTF_IND_TGT_NOT_HEAP;
            objStore->Initialize(layout);
            objStore->SetAddr(addr);
            objStore->SetData(src);

            BlockRange().InsertBefore(objStore, addr);
            LowerNode(objStore);

            JITDUMP("lowering store lcl var/field (after):\n");
            DISPTREERANGE(BlockRange(), objStore);
            JITDUMP("\n");

            return;
        }
    }

    // src and dst can be in registers, check if we need a bitcast.
    if (!src->TypeIs(TYP_STRUCT) && !varTypeUsesSameRegType(lclRegType, src))
    {
        assert(!srcIsMultiReg);
        assert(lclStore->OperIsLocalStore());
        assert(lclRegType != TYP_UNDEF);

        GenTree* bitcast = comp->gtNewBitCastNode(lclRegType, src);
        lclStore->gtOp1  = bitcast;
        src              = lclStore->gtGetOp1();
        BlockRange().InsertBefore(lclStore, bitcast);
        ContainCheckBitCast(bitcast);
    }

    LowerStoreLoc(lclStore);

    JITDUMP("lowering store lcl var/field (after):\n");
    DISPTREERANGE(BlockRange(), lclStore);
    JITDUMP("\n");
}

//----------------------------------------------------------------------------------------------
// LowerRetStructLclVar: Lowers a struct return node.
//
// Arguments:
//     node - The return node to lower.
//
void Lowering::LowerRetStruct(GenTreeUnOp* ret)
{
#ifdef TARGET_ARM64
    if (GlobalJitOptions::compFeatureHfa)
    {
        if (varTypeIsSIMD(ret))
        {
            if (comp->info.compRetNativeType == TYP_STRUCT)
            {
                assert(varTypeIsSIMD(ret->gtGetOp1()));
                assert(comp->compMethodReturnsMultiRegRetType());
                ret->ChangeType(comp->info.compRetNativeType);
            }
            else
            {
                assert(comp->info.compRetNativeType == ret->TypeGet());
            }
        }
    }
#endif // TARGET_ARM64

    if (comp->compMethodReturnsMultiRegRetType())
    {
        return;
    }

    assert(ret->OperIs(GT_RETURN));
    assert(varTypeIsStruct(ret));

    GenTree*  retVal           = ret->gtGetOp1();
    var_types nativeReturnType = comp->info.compRetNativeType;
    // Note: small types are returned as INT.
    ret->ChangeType(genActualType(nativeReturnType));

    switch (retVal->OperGet())
    {
        case GT_CNS_INT:
        {
            // When we promote LCL_VAR single fields into return, we could have all types of constants here.
            if (varTypeUsesFloatReg(nativeReturnType))
            {
                // ZeroObj assertion propagation can create INT zeros for DOUBLE returns.
                assert((genTypeSize(retVal) == genTypeSize(nativeReturnType)) || retVal->IsIntegralConst(0));
                int64_t value = retVal->AsIntCon()->IconValue();

                if (nativeReturnType == TYP_FLOAT)
                {
                    retVal->BashToConst(*reinterpret_cast<float*>(&value));
                }
                else
                {
                    retVal->BashToConst(*reinterpret_cast<double*>(&value));
                }
            }
            else
            {
                assert(varTypeUsesIntReg(nativeReturnType));
            }
            break;
        }

        case GT_BLK:
        case GT_IND:
        {
            // Spill to a local if sizes don't match so we can avoid the "load more than requested"
            // problem, e.g. struct size is 5 and we emit "ldr x0, [x1]"
            if (genTypeSize(nativeReturnType) > retVal->AsIndir()->Size())
            {
                LIR::Use retValUse(BlockRange(), &ret->gtOp1, ret);
                unsigned tmpNum = comp->lvaGrabTemp(true DEBUGARG("mis-sized struct return"));
                comp->lvaSetStruct(tmpNum, comp->info.compMethodInfo->args.retTypeClass, false);

                ReplaceWithLclVar(retValUse, tmpNum);
                LowerRetSingleRegStructLclVar(ret);
                break;
            }

            retVal->ChangeOper(GT_IND);
            retVal->ChangeType(nativeReturnType);
            LowerIndir(retVal->AsIndir());
            break;
        }

        case GT_LCL_VAR:
            LowerRetSingleRegStructLclVar(ret);
            break;

        case GT_LCL_FLD:
            retVal->ChangeType(nativeReturnType);
            break;

        default:
            assert(varTypeIsEnregisterable(retVal));
            if (!varTypeUsesSameRegType(ret, retVal))
            {
                GenTree* bitcast = comp->gtNewBitCastNode(ret->TypeGet(), retVal);
                ret->gtOp1       = bitcast;
                BlockRange().InsertBefore(ret, bitcast);
                ContainCheckBitCast(bitcast);
            }
            break;
    }
}

//----------------------------------------------------------------------------------------------
// LowerRetSingleRegStructLclVar: Lowers a return node with a struct lclVar as a source.
//
// Arguments:
//    node - The return node to lower.
//
// Notes:
//    - the function is only for LclVars that are returned in one register;
//    - if LclVar is allocated in memory then read it as return type;
//    - if LclVar can be enregistered read it as register type and add a bitcast if necessary;
//
void Lowering::LowerRetSingleRegStructLclVar(GenTreeUnOp* ret)
{
    assert(!comp->compMethodReturnsMultiRegRetType());
    assert(ret->OperIs(GT_RETURN));
    GenTreeLclVarCommon* lclVar = ret->gtGetOp1()->AsLclVar();
    assert(lclVar->OperIs(GT_LCL_VAR));
    unsigned   lclNum = lclVar->GetLclNum();
    LclVarDsc* varDsc = comp->lvaGetDesc(lclNum);

    if (varDsc->lvPromoted)
    {
        // TODO-1stClassStructs: We can no longer independently promote
        // or enregister this struct, since it is referenced as a whole.
        comp->lvaSetVarDoNotEnregister(lclNum DEBUGARG(DoNotEnregisterReason::BlockOpRet));
    }

    if (varDsc->lvDoNotEnregister)
    {
        lclVar->ChangeOper(GT_LCL_FLD);

        // We are returning as a primitive type and the lcl is of struct type.
        assert(comp->info.compRetNativeType != TYP_STRUCT);
        assert((genTypeSize(comp->info.compRetNativeType) == genTypeSize(ret)) ||
               (varTypeIsIntegral(ret) && varTypeIsIntegral(comp->info.compRetNativeType) &&
                (genTypeSize(comp->info.compRetNativeType) <= genTypeSize(ret))));
        // If the actual return type requires normalization, then make sure we
        // do so by using the correct small type for the GT_LCL_FLD. It would
        // be conservative to check just compRetNativeType for this since small
        // structs are normalized to primitive types when they are returned in
        // registers, so we would normalize for them as well.
        if (varTypeIsSmall(comp->info.compRetType))
        {
            assert(genTypeSize(comp->info.compRetNativeType) == genTypeSize(comp->info.compRetType));
            lclVar->ChangeType(comp->info.compRetType);
        }
        else
        {
            // Otherwise we don't mind that we leave the upper bits undefined.
            lclVar->ChangeType(ret->TypeGet());
        }
    }
    else
    {
        const var_types lclVarType = varDsc->GetRegisterType(lclVar);
        assert(lclVarType != TYP_UNDEF);

        const var_types actualType = genActualType(lclVarType);
        lclVar->ChangeType(actualType);

        if (!varTypeUsesSameRegType(ret, lclVarType))
        {
            GenTree* bitcast = comp->gtNewBitCastNode(ret->TypeGet(), ret->gtOp1);
            ret->gtOp1       = bitcast;
            BlockRange().InsertBefore(ret, bitcast);
            ContainCheckBitCast(bitcast);
        }
    }
}

//----------------------------------------------------------------------------------------------
// LowerCallStruct: Lowers a call node that returns a struct.
//
// Arguments:
//     call - The call node to lower.
//
// Notes:
//    - this handles only single-register returns;
//    - it transforms the call's user for `GT_STOREIND`.
//
void Lowering::LowerCallStruct(GenTreeCall* call)
{
    assert(varTypeIsStruct(call));
    if (call->HasMultiRegRetVal())
    {
        return;
    }

    if (GlobalJitOptions::compFeatureHfa)
    {
        if (comp->IsHfa(call->gtRetClsHnd))
        {
#if defined(TARGET_ARM64)
            assert(comp->GetHfaCount(call->gtRetClsHnd) == 1);
#elif defined(TARGET_ARM)
            // ARM returns double in 2 float registers, but
            // `call->HasMultiRegRetVal()` count double registers.
            assert(comp->GetHfaCount(call->gtRetClsHnd) <= 2);
#else  // !TARGET_ARM64 && !TARGET_ARM
            NYI("Unknown architecture");
#endif // !TARGET_ARM64 && !TARGET_ARM
            var_types hfaType = comp->GetHfaType(call->gtRetClsHnd);
            if (call->TypeIs(hfaType))
            {
                return;
            }
        }
    }

    CORINFO_CLASS_HANDLE        retClsHnd = call->gtRetClsHnd;
    Compiler::structPassingKind howToReturnStruct;
    var_types returnType = comp->getReturnTypeForStruct(retClsHnd, call->GetUnmanagedCallConv(), &howToReturnStruct);
    assert(returnType != TYP_STRUCT && returnType != TYP_UNKNOWN);
    var_types origType = call->TypeGet();
    call->gtType       = genActualType(returnType);

    LIR::Use callUse;
    if (BlockRange().TryGetUse(call, &callUse))
    {
        GenTree* user = callUse.User();
        switch (user->OperGet())
        {
            case GT_RETURN:
            case GT_STORE_LCL_VAR:
            case GT_STORE_BLK:
                // Leave as is, the user will handle it.
                assert(user->TypeIs(origType) || varTypeIsSIMD(user->TypeGet()));
                break;

            case GT_STORE_LCL_FLD:
                // The call's type should match the user's type or struct's returnType.
                // We leave handling the former case to user's lowering.
                assert(user->TypeIs(origType) || (returnType == user->TypeGet()));
                break;

            case GT_CALL:
                // Argument lowering will deal with register file mismatches if needed.
                assert(varTypeIsSIMD(origType));
                break;

            case GT_STOREIND:
#ifdef FEATURE_SIMD
                if (varTypeIsSIMD(user))
                {
                    user->ChangeType(returnType);
                    break;
                }
#endif // FEATURE_SIMD
                // importer has a separate mechanism to retype calls to helpers,
                // keep it for now.
                assert(user->TypeIs(TYP_REF) || (user->TypeIs(TYP_I_IMPL) && comp->IsTargetAbi(CORINFO_NATIVEAOT_ABI)));
                assert(call->IsHelperCall());
                assert(returnType == user->TypeGet());
                break;

#ifdef FEATURE_HW_INTRINSICS
            case GT_HWINTRINSIC:
            {
                if (!varTypeUsesSameRegType(returnType, origType))
                {
                    GenTree* bitCast = comp->gtNewBitCastNode(origType, call);
                    BlockRange().InsertAfter(call, bitCast);
                    callUse.ReplaceWith(bitCast);
                    ContainCheckBitCast(bitCast);
                }
                break;
            }
#endif // FEATURE_HW_INTRINSICS

            default:
                unreached();
        }
    }
}

//----------------------------------------------------------------------------------------------
// LowerStoreSingleRegCallStruct: Lowers a store block where the source is a struct typed call.
//
// Arguments:
//     store - The store node to lower.
//
// Notes:
//    - the function is only for calls that return one register;
//    - it spills the call's result if it can be retyped as a primitive type;
//
void Lowering::LowerStoreSingleRegCallStruct(GenTreeBlk* store)
{
    assert(store->Data()->IsCall());
    GenTreeCall* call = store->Data()->AsCall();
    assert(!call->HasMultiRegRetVal());

    const ClassLayout* layout  = store->GetLayout();
    var_types          regType = layout->GetRegisterType();

    if (regType != TYP_UNDEF)
    {
#if defined(TARGET_LOONGARCH64) || defined(TARGET_RISCV64)
        if (varTypeIsFloating(call->TypeGet()))
        {
            regType = call->TypeGet();
        }
#endif
        store->ChangeType(regType);
        store->SetOper(GT_STOREIND);
        LowerStoreIndirCommon(store->AsStoreInd());
        return;
    }
    else
    {
#if defined(WINDOWS_AMD64_ABI)
        // All ABI except Windows x64 supports passing 3 byte structs in registers.
        // Other 64 bites ABI-s support passing 5, 6, 7 byte structs.
        unreached();
#else  // !WINDOWS_AMD64_ABI
        store->gtBlkOpKind         = GenTreeBlk::BlkOpKindUnroll;
        GenTreeLclVar* spilledCall = SpillStructCallResult(call);
        store->SetData(spilledCall);
        LowerBlockStoreCommon(store);
#endif // WINDOWS_AMD64_ABI
    }
}

#if !defined(WINDOWS_AMD64_ABI)
//----------------------------------------------------------------------------------------------
// SpillStructCallResult: Spill call result to memory.
//
// Arguments:
//     call - call with 3, 5, 6 or 7 return size that has to be spilled to memory.
//
// Return Value:
//    load of the spilled variable.
//
GenTreeLclVar* Lowering::SpillStructCallResult(GenTreeCall* call) const
{
    // TODO-1stClassStructs: we can support this in codegen for `GT_STORE_BLK` without new temps.
    const unsigned spillNum = comp->lvaGrabTemp(true DEBUGARG("Return value temp for an odd struct return size"));
    comp->lvaSetVarDoNotEnregister(spillNum DEBUGARG(DoNotEnregisterReason::LocalField));
    CORINFO_CLASS_HANDLE retClsHnd = call->gtRetClsHnd;
    comp->lvaSetStruct(spillNum, retClsHnd, false);
    GenTreeLclFld* spill = comp->gtNewStoreLclFldNode(spillNum, call->TypeGet(), 0, call);

    BlockRange().InsertAfter(call, spill);
    ContainCheckStoreLoc(spill);
    GenTreeLclVar* loadCallResult = comp->gtNewLclvNode(spillNum, TYP_STRUCT)->AsLclVar();
    BlockRange().InsertAfter(spill, loadCallResult);
    return loadCallResult;
}
#endif // !WINDOWS_AMD64_ABI

GenTree* Lowering::LowerDirectCall(GenTreeCall* call)
{
    noway_assert(call->gtCallType == CT_USER_FUNC || call->gtCallType == CT_HELPER);

    // Non-virtual direct/indirect calls: Work out if the address of the
    // call is known at JIT time.  If not it is either an indirect call
    // or the address must be accessed via an single/double indirection.

    void*           addr;
    InfoAccessType  accessType;
    CorInfoHelpFunc helperNum = comp->eeGetHelperNum(call->gtCallMethHnd);

#ifdef FEATURE_READYTORUN
    if (call->gtEntryPoint.addr != nullptr)
    {
        accessType = call->gtEntryPoint.accessType;
        addr       = call->gtEntryPoint.addr;
    }
    else
#endif
        if (call->gtCallType == CT_HELPER)
    {
        noway_assert(helperNum != CORINFO_HELP_UNDEF);

        // the convention on getHelperFtn seems to be (it's not documented)
        // that it returns an address or if it returns null, pAddr is set to
        // another address, which requires an indirection
        void* pAddr;
        addr = comp->info.compCompHnd->getHelperFtn(helperNum, (void**)&pAddr);

        if (addr != nullptr)
        {
            assert(pAddr == nullptr);
            accessType = IAT_VALUE;
        }
        else
        {
            accessType = IAT_PVALUE;
            addr       = pAddr;
        }
    }
    else
    {
        noway_assert(helperNum == CORINFO_HELP_UNDEF);

        CORINFO_ACCESS_FLAGS aflags = CORINFO_ACCESS_ANY;

        if (call->IsSameThis())
        {
            aflags = (CORINFO_ACCESS_FLAGS)(aflags | CORINFO_ACCESS_THIS);
        }

        if (!call->NeedsNullCheck())
        {
            aflags = (CORINFO_ACCESS_FLAGS)(aflags | CORINFO_ACCESS_NONNULL);
        }

        CORINFO_CONST_LOOKUP addrInfo;
        comp->info.compCompHnd->getFunctionEntryPoint(call->gtCallMethHnd, &addrInfo, aflags);

        accessType = addrInfo.accessType;
        addr       = addrInfo.addr;
    }

    GenTree* result = nullptr;
    switch (accessType)
    {
        case IAT_VALUE:
            // Non-virtual direct call to known address.
            // For JIT helper based tailcall (only used on x86) the target
            // address is passed as an arg to the helper so we want a node for
            // it.
            if (!IsCallTargetInRange(addr) || call->IsTailCallViaJitHelper())
            {
                result = AddrGen(addr);
            }
            else
            {
                // a direct call within range of hardware relative call instruction
                // stash the address for codegen
                call->gtDirectCallAddress = addr;
            }
            break;

        case IAT_PVALUE:
        {
            // If we are using an indirection cell for a direct call then apply
            // an optimization that loads the call target directly from the
            // indirection cell, instead of duplicating the tree.
            bool hasIndirectionCell = call->GetIndirectionCellArgKind() != WellKnownArg::None;

            if (!hasIndirectionCell)
            {
                // Non-virtual direct calls to addresses accessed by
                // a single indirection.
                GenTree* cellAddr = AddrGen(addr);
#ifdef DEBUG
                cellAddr->AsIntCon()->gtTargetHandle = (size_t)call->gtCallMethHnd;
#endif
                GenTree* indir = Ind(cellAddr);
                result         = indir;
            }
            break;
        }

        case IAT_PPVALUE:
            // Non-virtual direct calls to addresses accessed by
            // a double indirection.
            //

            // Expanding an IAT_PPVALUE here, will lose the opportunity
            // to Hoist/CSE the first indirection as it is an invariant load
            //
            assert(!"IAT_PPVALUE case in LowerDirectCall");

            noway_assert(helperNum == CORINFO_HELP_UNDEF);
            result = AddrGen(addr);
            // Double-indirection. Load the address into a register
            // and call indirectly through the register
            //
            result = Ind(Ind(result));
            break;

        case IAT_RELPVALUE:
        {
            // Non-virtual direct calls to addresses accessed by
            // a single relative indirection.
            GenTree* cellAddr = AddrGen(addr);
            GenTree* indir    = Ind(cellAddr);
            result            = comp->gtNewOperNode(GT_ADD, TYP_I_IMPL, indir, AddrGen(addr));
            break;
        }

        default:
            noway_assert(!"Bad accessType");
            break;
    }

    return result;
}

GenTree* Lowering::LowerDelegateInvoke(GenTreeCall* call)
{
    noway_assert(call->gtCallType == CT_USER_FUNC);

    assert((comp->info.compCompHnd->getMethodAttribs(call->gtCallMethHnd) &
            (CORINFO_FLG_DELEGATE_INVOKE | CORINFO_FLG_FINAL)) == (CORINFO_FLG_DELEGATE_INVOKE | CORINFO_FLG_FINAL));

    GenTree* thisArgNode;
    if (call->IsTailCallViaJitHelper())
    {
        thisArgNode = call->gtArgs.GetArgByIndex(0)->GetNode();
    }
    else
    {
        thisArgNode = call->gtArgs.GetThisArg()->GetNode();
    }

    assert(thisArgNode != nullptr);
    assert(thisArgNode->gtOper == GT_PUTARG_REG);
    GenTree* thisExpr = thisArgNode->AsOp()->gtOp1;

    // We're going to use the 'this' expression multiple times, so make a local to copy it.

    GenTree* base;
    if (thisExpr->OperIs(GT_LCL_VAR))
    {
        base = comp->gtNewLclvNode(thisExpr->AsLclVar()->GetLclNum(), thisExpr->TypeGet());
    }
    else if (thisExpr->OperIs(GT_LCL_FLD))
    {
        base = comp->gtNewLclFldNode(thisExpr->AsLclFld()->GetLclNum(), thisExpr->TypeGet(),
                                     thisExpr->AsLclFld()->GetLclOffs());
    }
    else
    {
        unsigned delegateInvokeTmp = comp->lvaGrabTemp(true DEBUGARG("delegate invoke call"));
        base                       = comp->gtNewLclvNode(delegateInvokeTmp, thisExpr->TypeGet());

        LIR::Use thisExprUse(BlockRange(), &thisArgNode->AsOp()->gtOp1, thisArgNode);
        ReplaceWithLclVar(thisExprUse, delegateInvokeTmp);

        thisExpr = thisExprUse.Def(); // it's changed; reload it.
    }

    // replace original expression feeding into thisPtr with
    // [originalThis + offsetOfDelegateInstance]

    GenTree* newThisAddr = new (comp, GT_LEA)
        GenTreeAddrMode(TYP_BYREF, thisExpr, nullptr, 0, comp->eeGetEEInfo()->offsetOfDelegateInstance);

    GenTree* newThis = comp->gtNewIndir(TYP_REF, newThisAddr);

    // Insert the new 'this' arg right before the call to get the correct null
    // behavior (the NRE that would logically happen inside Delegate.Invoke
    // should happen after all args are evaluated). We must also move the
    // PUTARG_REG node ahead.
    thisArgNode->AsOp()->gtOp1 = newThis;
    BlockRange().Remove(thisArgNode);
    BlockRange().InsertBefore(call, newThisAddr, newThis, thisArgNode);

    ContainCheckIndir(newThis->AsIndir());

    // the control target is
    // [originalThis + firstTgtOffs]

    unsigned targetOffs = comp->eeGetEEInfo()->offsetOfDelegateFirstTarget;
    GenTree* result     = new (comp, GT_LEA) GenTreeAddrMode(TYP_REF, base, nullptr, 0, targetOffs);
    GenTree* callTarget = Ind(result);

    // don't need to sequence and insert this tree, caller will do it

    return callTarget;
}

GenTree* Lowering::LowerIndirectNonvirtCall(GenTreeCall* call)
{
#ifdef TARGET_X86
    if (call->gtCallCookie != nullptr)
    {
        NYI_X86("Morphing indirect non-virtual call with non-standard args");
    }
#endif

    // Indirect cookie calls gets transformed by fgMorphArgs as indirect call with non-standard args.
    // Hence we should never see this type of call in lower.

    noway_assert(call->gtCallCookie == nullptr);

    return nullptr;
}

//------------------------------------------------------------------------
// CreateReturnTrapSeq: Create a tree to perform a "return trap", used in PInvoke
// epilogs to invoke a GC under a condition. The return trap checks some global
// location (the runtime tells us where that is and how many indirections to make),
// then, based on the result, conditionally calls a GC helper. We use a special node
// for this because at this time (late in the compilation phases), introducing flow
// is tedious/difficult.
//
// This is used for PInvoke inlining.
//
// Return Value:
//    Code tree to perform the action.
//
GenTree* Lowering::CreateReturnTrapSeq()
{
    // The GT_RETURNTRAP node expands to this:
    //    if (g_TrapReturningThreads)
    //    {
    //       RareDisablePreemptiveGC();
    //    }

    // The only thing to do here is build up the expression that evaluates 'g_TrapReturningThreads'.

    void*    pAddrOfCaptureThreadGlobal = nullptr;
    int32_t* addrOfCaptureThreadGlobal =
        comp->info.compCompHnd->getAddrOfCaptureThreadGlobal(&pAddrOfCaptureThreadGlobal);

    GenTree* testTree;
    if (addrOfCaptureThreadGlobal != nullptr)
    {
        testTree = AddrGen(addrOfCaptureThreadGlobal);
    }
    else
    {
        testTree = Ind(AddrGen(pAddrOfCaptureThreadGlobal));
    }
    return comp->gtNewOperNode(GT_RETURNTRAP, TYP_INT, Ind(testTree, TYP_INT));
}

//------------------------------------------------------------------------
// SetGCState: Create a tree that stores the given constant (0 or 1) into the
// thread's GC state field.
//
// This is used for PInvoke inlining.
//
// Arguments:
//    state - constant (0 or 1) to store into the thread's GC state field.
//
// Return Value:
//    Code tree to perform the action.
//
GenTree* Lowering::SetGCState(int state)
{
    // Thread.offsetOfGcState = 0/1

    assert(state == 0 || state == 1);

    const CORINFO_EE_INFO* pInfo = comp->eeGetEEInfo();

    GenTree* base = new (comp, GT_LCL_VAR) GenTreeLclVar(GT_LCL_VAR, TYP_I_IMPL, comp->info.compLvFrameListRoot);

    GenTree* stateNode    = new (comp, GT_CNS_INT) GenTreeIntCon(TYP_BYTE, state);
    GenTree* addr         = new (comp, GT_LEA) GenTreeAddrMode(TYP_I_IMPL, base, nullptr, 1, pInfo->offsetOfGCState);
    GenTree* storeGcState = new (comp, GT_STOREIND) GenTreeStoreInd(TYP_BYTE, addr, stateNode);
    return storeGcState;
}

//------------------------------------------------------------------------
// CreateFrameLinkUpdate: Create a tree that either links or unlinks the
// locally-allocated InlinedCallFrame from the Frame list.
//
// This is used for PInvoke inlining.
//
// Arguments:
//    action - whether to link (push) or unlink (pop) the Frame
//
// Return Value:
//    Code tree to perform the action.
//
GenTree* Lowering::CreateFrameLinkUpdate(FrameLinkAction action)
{
    const CORINFO_EE_INFO*                       pInfo         = comp->eeGetEEInfo();
    const CORINFO_EE_INFO::InlinedCallFrameInfo& callFrameInfo = pInfo->inlinedCallFrameInfo;

    GenTree* TCB = new (comp, GT_LCL_VAR) GenTreeLclVar(GT_LCL_VAR, TYP_I_IMPL, comp->info.compLvFrameListRoot);

    // Thread->m_pFrame
    GenTree* addr = new (comp, GT_LEA) GenTreeAddrMode(TYP_I_IMPL, TCB, nullptr, 1, pInfo->offsetOfThreadFrame);

    GenTree* data = nullptr;

    if (action == PushFrame)
    {
        // Thread->m_pFrame = &inlinedCallFrame;
        data = new (comp, GT_LCL_ADDR)
            GenTreeLclFld(GT_LCL_ADDR, TYP_BYREF, comp->lvaInlinedPInvokeFrameVar, callFrameInfo.offsetOfFrameVptr);
    }
    else
    {
        assert(action == PopFrame);
        // Thread->m_pFrame = inlinedCallFrame.m_pNext;

        data = new (comp, GT_LCL_FLD) GenTreeLclFld(GT_LCL_FLD, TYP_BYREF, comp->lvaInlinedPInvokeFrameVar,
                                                    pInfo->inlinedCallFrameInfo.offsetOfFrameLink);
    }
    GenTree* storeInd = new (comp, GT_STOREIND) GenTreeStoreInd(TYP_I_IMPL, addr, data);
    return storeInd;
}

//------------------------------------------------------------------------
// InsertPInvokeMethodProlog: Create the code that runs at the start of
// every method that has PInvoke calls.
//
// Initialize the TCB local and the InlinedCallFrame object. Then link ("push")
// the InlinedCallFrame object on the Frame chain. The layout of InlinedCallFrame
// is defined in vm/frames.h. See also vm/jitinterface.cpp for more information.
// The offsets of these fields is returned by the VM in a call to ICorStaticInfo::getEEInfo().
//
// The (current) layout is as follows:
//
//  64-bit  32-bit                                    CORINFO_EE_INFO
//  offset  offset  field name                        offset                  when set
//  -----------------------------------------------------------------------------------------
//  +00h    +00h    GS cookie                         offsetOfGSCookie
//  +08h    +04h    vptr for class InlinedCallFrame   offsetOfFrameVptr       method prolog
//  +10h    +08h    m_Next                            offsetOfFrameLink       method prolog
//  +18h    +0Ch    m_Datum                           offsetOfCallTarget      call site
//  +20h    n/a     m_StubSecretArg                                           not set by JIT
//  +28h    +10h    m_pCallSiteSP                     offsetOfCallSiteSP      x86: call site, and zeroed in method
//                                                                              prolog;
//                                                                            non-x86: method prolog (SP remains
//                                                                              constant in function, after prolog: no
//                                                                              localloc and PInvoke in same function)
//  +30h    +14h    m_pCallerReturnAddress            offsetOfReturnAddress   call site
//  +38h    +18h    m_pCalleeSavedFP                  offsetOfCalleeSavedFP   not set by JIT
//          +1Ch    m_pThread
//          +20h    m_pSPAfterProlog                  offsetOfSPAfterProlog   arm only
//          +20/24h JIT retval spill area (int)                               before call_gc    ???
//          +24/28h JIT retval spill area (long)                              before call_gc    ???
//          +28/2Ch Saved value of EBP                                        method prolog     ???
//
// Note that in the VM, InlinedCallFrame is a C++ class whose objects have a 'this' pointer that points
// to the InlinedCallFrame vptr (the 2nd field listed above), and the GS cookie is stored *before*
// the object. When we link the InlinedCallFrame onto the Frame chain, we must point at this location,
// and not at the beginning of the InlinedCallFrame local, which is actually the GS cookie.
//
// Return Value:
//    none
//
// See the usages for USE_PER_FRAME_PINVOKE_INIT for more information.
void Lowering::InsertPInvokeMethodProlog()
{
    noway_assert(comp->info.compUnmanagedCallCountWithGCTransition);
    noway_assert(comp->lvaInlinedPInvokeFrameVar != BAD_VAR_NUM);

    if (comp->opts.ShouldUsePInvokeHelpers())
    {
        return;
    }

    JITDUMP("======= Inserting PInvoke method prolog\n");

    // The first BB must be a scratch BB in order for us to be able to safely insert the P/Invoke prolog.
    assert(comp->fgFirstBBisScratch());

    LIR::Range& firstBlockRange = LIR::AsRange(comp->fgFirstBB);

    const CORINFO_EE_INFO*                       pInfo         = comp->eeGetEEInfo();
    const CORINFO_EE_INFO::InlinedCallFrameInfo& callFrameInfo = pInfo->inlinedCallFrameInfo;

// First arg:  &compiler->lvaInlinedPInvokeFrameVar + callFrameInfo.offsetOfFrameVptr
#if defined(DEBUG)
    const LclVarDsc* inlinedPInvokeDsc = comp->lvaGetDesc(comp->lvaInlinedPInvokeFrameVar);
    assert(inlinedPInvokeDsc->IsAddressExposed());
#endif // DEBUG
    GenTree* frameAddr = new (comp, GT_LCL_ADDR)
        GenTreeLclFld(GT_LCL_ADDR, TYP_BYREF, comp->lvaInlinedPInvokeFrameVar, callFrameInfo.offsetOfFrameVptr);

    // Call runtime helper to fill in our InlinedCallFrame and push it on the Frame list:
    //     TCB = CORINFO_HELP_INIT_PINVOKE_FRAME(&symFrameStart, secretArg);
    GenTreeCall* call = comp->gtNewHelperCallNode(CORINFO_HELP_INIT_PINVOKE_FRAME, TYP_I_IMPL);

    NewCallArg frameAddrArg = NewCallArg::Primitive(frameAddr).WellKnown(WellKnownArg::PInvokeFrame);
    call->gtArgs.PushBack(comp, frameAddrArg);
// for x86/arm32 don't pass the secretArg.
#if !defined(TARGET_X86) && !defined(TARGET_ARM)
    NewCallArg stubParamArg =
        NewCallArg::Primitive(PhysReg(REG_SECRET_STUB_PARAM)).WellKnown(WellKnownArg::SecretStubParam);
    call->gtArgs.PushBack(comp, stubParamArg);
#endif

    // some sanity checks on the frame list root vardsc
    const unsigned   lclNum = comp->info.compLvFrameListRoot;
    const LclVarDsc* varDsc = comp->lvaGetDesc(lclNum);
    noway_assert(!varDsc->lvIsParam);
    noway_assert(varDsc->lvType == TYP_I_IMPL);

    GenTree* store       = new (comp, GT_STORE_LCL_VAR) GenTreeLclVar(GT_STORE_LCL_VAR, TYP_I_IMPL, lclNum);
    store->AsOp()->gtOp1 = call;
    store->gtFlags |= GTF_VAR_DEF;

    GenTree* const insertionPoint = firstBlockRange.FirstNonCatchArgNode();

    comp->fgMorphTree(store);
    firstBlockRange.InsertBefore(insertionPoint, LIR::SeqTree(comp, store));
    DISPTREERANGE(firstBlockRange, store);

#if !defined(TARGET_X86) && !defined(TARGET_ARM)
    // For x86, this step is done at the call site (due to stack pointer not being static in the function).
    // For arm32, CallSiteSP is set up by the call to CORINFO_HELP_INIT_PINVOKE_FRAME.

    // --------------------------------------------------------
    // InlinedCallFrame.m_pCallSiteSP = @RSP;

    GenTree*       spValue = PhysReg(REG_SPBASE);
    GenTreeLclFld* storeSP = comp->gtNewStoreLclFldNode(comp->lvaInlinedPInvokeFrameVar, TYP_I_IMPL,
                                                        callFrameInfo.offsetOfCallSiteSP, spValue);
    assert(inlinedPInvokeDsc->lvDoNotEnregister);

    firstBlockRange.InsertBefore(insertionPoint, LIR::SeqTree(comp, storeSP));
    DISPTREERANGE(firstBlockRange, storeSP);

#endif // !defined(TARGET_X86) && !defined(TARGET_ARM)

#if !defined(TARGET_ARM)
    // For arm32, CalleeSavedFP is set up by the call to CORINFO_HELP_INIT_PINVOKE_FRAME.

    // --------------------------------------------------------
    // InlinedCallFrame.m_pCalleeSavedEBP = @RBP;

    GenTree*       fpValue = PhysReg(REG_FPBASE);
    GenTreeLclFld* storeFP = comp->gtNewStoreLclFldNode(comp->lvaInlinedPInvokeFrameVar, TYP_I_IMPL,
                                                        callFrameInfo.offsetOfCalleeSavedFP, fpValue);
    assert(inlinedPInvokeDsc->lvDoNotEnregister);

    firstBlockRange.InsertBefore(insertionPoint, LIR::SeqTree(comp, storeFP));
    DISPTREERANGE(firstBlockRange, storeFP);
#endif // !defined(TARGET_ARM)

    // --------------------------------------------------------
    // On 32-bit targets, CORINFO_HELP_INIT_PINVOKE_FRAME initializes the PInvoke frame and then pushes it onto
    // the current thread's Frame stack. On 64-bit targets, it only initializes the PInvoke frame.
    // As a result, don't push the frame onto the frame stack here for any 64-bit targets
    CLANG_FORMAT_COMMENT_ANCHOR;

#ifdef TARGET_64BIT
#ifdef USE_PER_FRAME_PINVOKE_INIT
    // For IL stubs, we push the frame once even when we're doing per-pinvoke init.
    if (comp->opts.jitFlags->IsSet(JitFlags::JIT_FLAG_IL_STUB))
#endif // USE_PER_FRAME_PINVOKE_INIT
    {
        // Push a frame. The init routine sets InlinedCallFrame's m_pNext, so we just set the thread's top-of-stack
        GenTree* frameUpd = CreateFrameLinkUpdate(PushFrame);
        firstBlockRange.InsertBefore(insertionPoint, LIR::SeqTree(comp, frameUpd));
        ContainCheckStoreIndir(frameUpd->AsStoreInd());
        DISPTREERANGE(firstBlockRange, frameUpd);
    }
#endif // TARGET_64BIT
}

//------------------------------------------------------------------------
// InsertPInvokeMethodEpilog: Code that needs to be run when exiting any method
// that has PInvoke inlines. This needs to be inserted any place you can exit the
// function: returns, tailcalls and jmps.
//
// Arguments:
//    returnBB   -  basic block from which a method can return
//    lastExpr   -  GenTree of the last top level stmnt of returnBB (debug only arg)
//
// Return Value:
//    Code tree to perform the action.
//
void Lowering::InsertPInvokeMethodEpilog(BasicBlock* returnBB DEBUGARG(GenTree* lastExpr))
{
    assert(returnBB != nullptr);
    assert(comp->info.compUnmanagedCallCountWithGCTransition);

    if (comp->opts.ShouldUsePInvokeHelpers())
    {
        return;
    }

    JITDUMP("======= Inserting PInvoke method epilog\n");

    // Method doing PInvoke calls has exactly one return block unless it has "jmp" or tail calls.
    assert(((returnBB == comp->genReturnBB) && returnBB->KindIs(BBJ_RETURN)) || returnBB->endsWithTailCallOrJmp(comp));

    LIR::Range& returnBlockRange = LIR::AsRange(returnBB);

    GenTree* insertionPoint = returnBlockRange.LastNode();
    assert(insertionPoint == lastExpr);

    // Note: PInvoke Method Epilog (PME) needs to be inserted just before GT_RETURN, GT_JMP or GT_CALL node in execution
    // order so that it is guaranteed that there will be no further PInvokes after that point in the method.
    //
    // Example1: GT_RETURN(op1) - say execution order is: Op1, GT_RETURN.  After inserting PME, execution order would be
    //           Op1, PME, GT_RETURN
    //
    // Example2: GT_CALL(arg side effect computing nodes, Stk Args Setup, Reg Args setup). The execution order would be
    //           arg side effect computing nodes, Stk Args setup, Reg Args setup, GT_CALL
    //           After inserting PME execution order would be:
    //           arg side effect computing nodes, Stk Args setup, Reg Args setup, PME, GT_CALL
    //
    // Example3: GT_JMP.  After inserting PME execution order would be: PME, GT_JMP
    //           That is after PME, args for GT_JMP call will be setup.

    // Pop the frame if necessary. This always happens in the epilog on 32-bit targets. For 64-bit targets, we only do
    // this in the epilog for IL stubs; for non-IL stubs the frame is popped after every PInvoke call.
    CLANG_FORMAT_COMMENT_ANCHOR;

#ifdef USE_PER_FRAME_PINVOKE_INIT
    // For IL stubs, we push the frame once even when we're doing per-pinvoke init
    if (comp->opts.jitFlags->IsSet(JitFlags::JIT_FLAG_IL_STUB))
#endif // USE_PER_FRAME_PINVOKE_INIT
    {
        GenTree* frameUpd = CreateFrameLinkUpdate(PopFrame);
        returnBlockRange.InsertBefore(insertionPoint, LIR::SeqTree(comp, frameUpd));
        ContainCheckStoreIndir(frameUpd->AsStoreInd());
    }
}

//------------------------------------------------------------------------
// InsertPInvokeCallProlog: Emit the call-site prolog for direct calls to unmanaged code.
// It does all the necessary call-site setup of the InlinedCallFrame.
//
// Arguments:
//    call - the call for which we are inserting the PInvoke prolog.
//
// Return Value:
//    None.
//
void Lowering::InsertPInvokeCallProlog(GenTreeCall* call)
{
    JITDUMP("======= Inserting PInvoke call prolog\n");

    GenTree* insertBefore = call;
    if (call->gtCallType == CT_INDIRECT)
    {
        bool isClosed;
        insertBefore = BlockRange().GetTreeRange(call->gtCallAddr, &isClosed).FirstNode();
        assert(isClosed);
    }

    const CORINFO_EE_INFO::InlinedCallFrameInfo& callFrameInfo = comp->eeGetEEInfo()->inlinedCallFrameInfo;

    gtCallTypes callType = (gtCallTypes)call->gtCallType;

    noway_assert(comp->lvaInlinedPInvokeFrameVar != BAD_VAR_NUM);

    if (comp->opts.ShouldUsePInvokeHelpers())
    {
        // First argument is the address of the frame variable.
        GenTree* frameAddr = comp->gtNewLclVarAddrNode(comp->lvaInlinedPInvokeFrameVar, TYP_BYREF);

#if defined(TARGET_X86) && !defined(UNIX_X86_ABI)
        // On x86 targets, PInvoke calls need the size of the stack args in InlinedCallFrame.m_Datum.
        // This is because the callee pops stack arguments, and we need to keep track of this during stack
        // walking
        const unsigned numStkArgBytes = call->gtArgs.OutgoingArgsStackSize();
        GenTree*       stackBytes     = comp->gtNewIconNode(numStkArgBytes, TYP_INT);
        // Insert call to CORINFO_HELP_JIT_PINVOKE_BEGIN
        GenTree* helperCall =
            comp->gtNewHelperCallNode(CORINFO_HELP_JIT_PINVOKE_BEGIN, TYP_VOID, frameAddr, stackBytes);
#else
        GenTree* helperCall = comp->gtNewHelperCallNode(CORINFO_HELP_JIT_PINVOKE_BEGIN, TYP_VOID, frameAddr);
#endif

        comp->fgMorphTree(helperCall);
        BlockRange().InsertBefore(insertBefore, LIR::SeqTree(comp, helperCall));
        LowerNode(helperCall); // helper call is inserted before current node and should be lowered here.
        return;
    }

    // Emit the following sequence:
    //
    // InlinedCallFrame.callTarget = methodHandle   // stored in m_Datum
    // InlinedCallFrame.m_pCallSiteSP = SP          // x86 only
    // InlinedCallFrame.m_pCallerReturnAddress = return address
    // GT_START_PREEEMPTC
    // Thread.gcState = 0
    // (non-stub) - update top Frame on TCB         // 64-bit targets only

    // ----------------------------------------------------------------------------------
    // Setup InlinedCallFrame.callSiteTarget (which is how the JIT refers to it).
    // The actual field is InlinedCallFrame.m_Datum which has many different uses and meanings.

    GenTree* src = nullptr;

    if (callType == CT_INDIRECT)
    {
#if !defined(TARGET_64BIT)
        // On 32-bit targets, indirect calls need the size of the stack args in InlinedCallFrame.m_Datum.
        const unsigned stackByteOffset = call->gtArgs.OutgoingArgsStackSize();
        src                            = comp->gtNewIconNode(stackByteOffset, TYP_INT);
#else
        // On 64-bit targets, indirect calls may need the stub parameter value in InlinedCallFrame.m_Datum.
        // If the stub parameter value is not needed, m_Datum will be initialized by the VM.
        if (comp->info.compPublishStubParam)
        {
            src = comp->gtNewLclvNode(comp->lvaStubArgumentVar, TYP_I_IMPL);
        }
#endif // !defined(TARGET_64BIT)
    }
    else
    {
        assert(callType == CT_USER_FUNC);

        void*                 pEmbedMethodHandle = nullptr;
        CORINFO_METHOD_HANDLE embedMethodHandle =
            comp->info.compCompHnd->embedMethodHandle(call->gtCallMethHnd, &pEmbedMethodHandle);

        noway_assert((!embedMethodHandle) != (!pEmbedMethodHandle));

        if (embedMethodHandle != nullptr)
        {
            // InlinedCallFrame.callSiteTarget = methodHandle
            src = AddrGen(embedMethodHandle);
        }
        else
        {
            // InlinedCallFrame.callSiteTarget = *pEmbedMethodHandle
            src = Ind(AddrGen(pEmbedMethodHandle));
        }
    }

    if (src != nullptr)
    {
        // Store into InlinedCallFrame.m_Datum, the offset of which is given by offsetOfCallTarget.
        GenTreeLclFld* store = comp->gtNewStoreLclFldNode(comp->lvaInlinedPInvokeFrameVar, TYP_I_IMPL,
                                                          callFrameInfo.offsetOfCallTarget, src);

        InsertTreeBeforeAndContainCheck(insertBefore, store);
    }

#ifdef TARGET_X86

    // ----------------------------------------------------------------------------------
    // InlinedCallFrame.m_pCallSiteSP = SP

    GenTree*       callSiteSP      = PhysReg(REG_SPBASE);
    GenTreeLclFld* storeCallSiteSP = comp->gtNewStoreLclFldNode(comp->lvaInlinedPInvokeFrameVar, TYP_I_IMPL,
                                                                callFrameInfo.offsetOfCallSiteSP, callSiteSP);

    InsertTreeBeforeAndContainCheck(insertBefore, storeCallSiteSP);

#endif

    // ----------------------------------------------------------------------------------
    // InlinedCallFrame.m_pCallerReturnAddress = &label (the address of the instruction immediately following the call)

    GenTree*       label    = new (comp, GT_LABEL) GenTree(GT_LABEL, TYP_I_IMPL);
    GenTreeLclFld* storeLab = comp->gtNewStoreLclFldNode(comp->lvaInlinedPInvokeFrameVar, TYP_I_IMPL,
                                                         callFrameInfo.offsetOfReturnAddress, label);

    InsertTreeBeforeAndContainCheck(insertBefore, storeLab);

    // Push the PInvoke frame if necessary. On 32-bit targets this only happens in the method prolog if a method
    // contains PInvokes; on 64-bit targets this is necessary in non-stubs.
    CLANG_FORMAT_COMMENT_ANCHOR;

#ifdef USE_PER_FRAME_PINVOKE_INIT
    if (!comp->opts.jitFlags->IsSet(JitFlags::JIT_FLAG_IL_STUB))
    {
        // Set the TCB's frame to be the one we just created.
        // Note the init routine for the InlinedCallFrame (CORINFO_HELP_INIT_PINVOKE_FRAME)
        // has prepended it to the linked list to maintain the stack of Frames.
        //
        // Stubs do this once per stub, not once per call.
        GenTree* frameUpd = CreateFrameLinkUpdate(PushFrame);
        BlockRange().InsertBefore(insertBefore, LIR::SeqTree(comp, frameUpd));
        ContainCheckStoreIndir(frameUpd->AsStoreInd());
    }
#endif // USE_PER_FRAME_PINVOKE_INIT

    // IMPORTANT **** This instruction must be the last real instruction ****
    // It changes the thread's state to Preemptive mode
    // ----------------------------------------------------------------------------------
    //  [tcb + offsetOfGcState] = 0
    GenTree* storeGCState = SetGCState(0);
    BlockRange().InsertBefore(insertBefore, LIR::SeqTree(comp, storeGCState));
    ContainCheckStoreIndir(storeGCState->AsStoreInd());

    // Indicate that codegen has switched this thread to preemptive GC.
    // This tree node doesn't generate any code, but impacts LSRA and gc reporting.
    // This tree node is simple so doesn't require sequencing.
    GenTree* preemptiveGCNode = new (comp, GT_START_PREEMPTGC) GenTree(GT_START_PREEMPTGC, TYP_VOID);
    BlockRange().InsertBefore(insertBefore, preemptiveGCNode);
}

//------------------------------------------------------------------------
// InsertPInvokeCallEpilog: Insert the code that goes after every inlined pinvoke call.
//
// Arguments:
//    call - the call for which we are inserting the PInvoke epilog.
//
// Return Value:
//    None.
//
void Lowering::InsertPInvokeCallEpilog(GenTreeCall* call)
{
    JITDUMP("======= Inserting PInvoke call epilog\n");

    if (comp->opts.ShouldUsePInvokeHelpers())
    {
        noway_assert(comp->lvaInlinedPInvokeFrameVar != BAD_VAR_NUM);

        // First argument is the address of the frame variable.
        GenTree* frameAddr = comp->gtNewLclVarAddrNode(comp->lvaInlinedPInvokeFrameVar, TYP_BYREF);

#if defined(DEBUG)
        const LclVarDsc* inlinedPInvokeDsc = comp->lvaGetDesc(comp->lvaInlinedPInvokeFrameVar);
        assert(inlinedPInvokeDsc->IsAddressExposed());
#endif // DEBUG

        // Insert call to CORINFO_HELP_JIT_PINVOKE_END
        GenTreeCall* helperCall = comp->gtNewHelperCallNode(CORINFO_HELP_JIT_PINVOKE_END, TYP_VOID, frameAddr);

        comp->fgMorphTree(helperCall);
        BlockRange().InsertAfter(call, LIR::SeqTree(comp, helperCall));
        ContainCheckCallOperands(helperCall);
        return;
    }

    // gcstate = 1
    GenTree* insertionPoint = call->gtNext;

    GenTree* tree = SetGCState(1);
    BlockRange().InsertBefore(insertionPoint, LIR::SeqTree(comp, tree));
    ContainCheckStoreIndir(tree->AsStoreInd());

    tree = CreateReturnTrapSeq();
    BlockRange().InsertBefore(insertionPoint, LIR::SeqTree(comp, tree));
    ContainCheckReturnTrap(tree->AsOp());

    // Pop the frame if necessary. On 32-bit targets this only happens in the method epilog; on 64-bit targets
    // this happens after every PInvoke call in non-stubs. 32-bit targets instead mark the frame as inactive.
    CLANG_FORMAT_COMMENT_ANCHOR;

#ifdef USE_PER_FRAME_PINVOKE_INIT
    if (!comp->opts.jitFlags->IsSet(JitFlags::JIT_FLAG_IL_STUB))
    {
        tree = CreateFrameLinkUpdate(PopFrame);
        BlockRange().InsertBefore(insertionPoint, LIR::SeqTree(comp, tree));
        ContainCheckStoreIndir(tree->AsStoreInd());
    }
#else
    const CORINFO_EE_INFO::InlinedCallFrameInfo& callFrameInfo = comp->eeGetEEInfo()->inlinedCallFrameInfo;

    // ----------------------------------------------------------------------------------
    // InlinedCallFrame.m_pCallerReturnAddress = nullptr

    GenTreeIntCon* const zero                 = comp->gtNewIconNode(0, TYP_I_IMPL);
    GenTreeLclFld* const storeCallSiteTracker = comp->gtNewStoreLclFldNode(comp->lvaInlinedPInvokeFrameVar, TYP_I_IMPL,
                                                                           callFrameInfo.offsetOfReturnAddress, zero);

    BlockRange().InsertBefore(insertionPoint, zero, storeCallSiteTracker);
    ContainCheckStoreLoc(storeCallSiteTracker);
#endif // USE_PER_FRAME_PINVOKE_INIT
}

//------------------------------------------------------------------------
// LowerNonvirtPinvokeCall: Lower a non-virtual / indirect PInvoke call
//
// Arguments:
//    call - The call to lower.
//
// Return Value:
//    The lowered call tree.
//
GenTree* Lowering::LowerNonvirtPinvokeCall(GenTreeCall* call)
{
    // PInvoke lowering varies depending on the flags passed in by the EE. By default,
    // GC transitions are generated inline; if CORJIT_FLAG_USE_PINVOKE_HELPERS is specified,
    // GC transitions are instead performed using helper calls. Examples of each case are given
    // below. Note that the data structure that is used to store information about a call frame
    // containing any P/Invoke calls is initialized in the method prolog (see
    // InsertPInvokeMethod{Prolog,Epilog} for details).
    //
    // Inline transitions:
    //     InlinedCallFrame inlinedCallFrame;
    //
    //     ...
    //
    //     // Set up frame information
    //     inlinedCallFrame.callTarget = methodHandle;      // stored in m_Datum
    //     inlinedCallFrame.m_pCallSiteSP = SP;             // x86 only
    //     inlinedCallFrame.m_pCallerReturnAddress = &label; (the address of the instruction immediately following the
    //     call)
    //     Thread.m_pFrame = &inlinedCallFrame; (non-IL-stub only)
    //
    //     // Switch the thread's GC mode to preemptive mode
    //     thread->m_fPreemptiveGCDisabled = 0;
    //
    //     // Call the unmanaged method
    //     target();
    //
    //     // Switch the thread's GC mode back to cooperative mode
    //     thread->m_fPreemptiveGCDisabled = 1;
    //
    //     // Rendezvous with a running collection if necessary
    //     if (g_TrapReturningThreads)
    //         RareDisablePreemptiveGC();
    //
    // Transitions using helpers:
    //
    //     OpaqueFrame opaqueFrame;
    //
    //     ...
    //
    //     // Call the JIT_PINVOKE_BEGIN helper
    //     JIT_PINVOKE_BEGIN(&opaqueFrame);
    //
    //     // Call the unmanaged method
    //     target();
    //
    //     // Call the JIT_PINVOKE_END helper
    //     JIT_PINVOKE_END(&opaqueFrame);
    //
    // Note that the JIT_PINVOKE_{BEGIN.END} helpers currently use the default calling convention for the target
    // platform. They may be changed in the future such that they preserve all register values.

    GenTree* result = nullptr;

    // All code generated by this function must not contain the randomly-inserted NOPs
    // that we insert to inhibit JIT spraying in partial trust scenarios.
    // The PINVOKE_PROLOG op signals this to the code generator/emitter.

    GenTree* prolog = new (comp, GT_NOP) GenTree(GT_PINVOKE_PROLOG, TYP_VOID);
    BlockRange().InsertBefore(call, prolog);

    bool addPInvokePrologEpilog = !call->IsSuppressGCTransition();
    if (addPInvokePrologEpilog)
    {
        InsertPInvokeCallProlog(call);
    }

    if (call->gtCallType != CT_INDIRECT)
    {
        noway_assert(call->gtCallType == CT_USER_FUNC);
        CORINFO_METHOD_HANDLE methHnd = call->gtCallMethHnd;

        CORINFO_CONST_LOOKUP lookup;
        comp->info.compCompHnd->getAddressOfPInvokeTarget(methHnd, &lookup);

        void*    addr = lookup.addr;
        GenTree* addrTree;
        switch (lookup.accessType)
        {
            case IAT_VALUE:
                // IsCallTargetInRange always return true on x64. It wants to use rip-based addressing
                // for this call. Unfortunately, in case of already resolved pinvokes to external libs,
                // which are identified via accessType: IAT_VALUE, the relative offset is unlikely to
                // fit into int32 and we will have to turn fAllowRel32 off globally. To prevent that
                // we'll create a wrapper node and force LSRA to allocate a register so RIP relative
                // isn't used and we don't need to pessimize other callsites.
                if (!comp->opts.jitFlags->IsSet(JitFlags::JIT_FLAG_PREJIT) || !IsCallTargetInRange(addr))
                {
                    result = AddrGen(addr);
                }
                else
                {
                    // a direct call within range of hardware relative call instruction
                    // stash the address for codegen
                    call->gtDirectCallAddress = addr;
#ifdef FEATURE_READYTORUN
                    call->gtEntryPoint.addr       = nullptr;
                    call->gtEntryPoint.accessType = IAT_VALUE;
#endif
                }
                break;

            case IAT_PVALUE:
                addrTree = AddrGen(addr);
#ifdef DEBUG
                addrTree->AsIntCon()->gtTargetHandle = (size_t)methHnd;
#endif
                result = Ind(addrTree);
                break;

            case IAT_PPVALUE:
                // ToDo:  Expanding an IAT_PPVALUE here, loses the opportunity
                // to Hoist/CSE the first indirection as it is an invariant load
                //
                // This case currently occurs today when we make PInvoke calls in crossgen
                //
                // assert(!"IAT_PPVALUE in Lowering::LowerNonvirtPinvokeCall");

                addrTree = AddrGen(addr);
#ifdef DEBUG
                addrTree->AsIntCon()->gtTargetHandle = (size_t)methHnd;
#endif
                // Double-indirection. Load the address into a register
                // and call indirectly through the register
                //
                result = Ind(Ind(addrTree));
                break;

            case IAT_RELPVALUE:
                unreached();
        }
    }

    if (addPInvokePrologEpilog)
    {
        InsertPInvokeCallEpilog(call);
    }

    return result;
}

// Expand the code necessary to calculate the control target.
// Returns: the expression needed to calculate the control target
// May insert embedded statements
GenTree* Lowering::LowerVirtualVtableCall(GenTreeCall* call)
{
    noway_assert(call->gtCallType == CT_USER_FUNC);

    GenTree* thisArgNode;
    if (call->IsTailCallViaJitHelper())
    {
        assert(call->gtArgs.CountArgs() > 0);
        thisArgNode = call->gtArgs.GetArgByIndex(0)->GetNode();
    }
    else
    {
        assert(call->gtArgs.HasThisPointer());
        thisArgNode = call->gtArgs.GetThisArg()->GetNode();
    }

    // get a reference to the thisPtr being passed
    assert(thisArgNode->OperIs(GT_PUTARG_REG));
    GenTree* thisPtr = thisArgNode->AsUnOp()->gtGetOp1();

    // If what we are passing as the thisptr is not already a local, make a new local to place it in
    // because we will be creating expressions based on it.
    unsigned lclNum;
    if (thisPtr->OperIsLocal())
    {
        lclNum = thisPtr->AsLclVarCommon()->GetLclNum();
    }
    else
    {
        // Split off the thisPtr and store to a temporary variable.
        if (vtableCallTemp == BAD_VAR_NUM)
        {
            vtableCallTemp = comp->lvaGrabTemp(true DEBUGARG("virtual vtable call"));
        }

        LIR::Use thisPtrUse(BlockRange(), &thisArgNode->AsUnOp()->gtOp1, thisArgNode);
        ReplaceWithLclVar(thisPtrUse, vtableCallTemp);

        lclNum = vtableCallTemp;
    }

    // Get hold of the vtable offset (note: this might be expensive)
    unsigned vtabOffsOfIndirection;
    unsigned vtabOffsAfterIndirection;
    bool     isRelative;
    comp->info.compCompHnd->getMethodVTableOffset(call->gtCallMethHnd, &vtabOffsOfIndirection,
                                                  &vtabOffsAfterIndirection, &isRelative);

    // If the thisPtr is a local field, then construct a local field type node
    GenTree* local;
    if (thisPtr->isLclField())
    {
        local = new (comp, GT_LCL_FLD)
            GenTreeLclFld(GT_LCL_FLD, thisPtr->TypeGet(), lclNum, thisPtr->AsLclFld()->GetLclOffs());
    }
    else
    {
        local = new (comp, GT_LCL_VAR) GenTreeLclVar(GT_LCL_VAR, thisPtr->TypeGet(), lclNum);
    }

    // pointer to virtual table = [REG_CALL_THIS + offs]
    GenTree* result = Ind(Offset(local, VPTR_OFFS));

    // Get the appropriate vtable chunk
    if (vtabOffsOfIndirection != CORINFO_VIRTUALCALL_NO_CHUNK)
    {
        if (isRelative)
        {
            // MethodTable offset is a relative pointer.
            //
            // Additional temporary variable is used to store virtual table pointer.
            // Address of method is obtained by the next computations:
            //
            // Save relative offset to tmp (vtab is virtual table pointer, vtabOffsOfIndirection is offset of
            // vtable-1st-level-indirection):
            // tmp = vtab
            //
            // Save address of method to result (vtabOffsAfterIndirection is offset of vtable-2nd-level-indirection):
            // result = [tmp + vtabOffsOfIndirection + vtabOffsAfterIndirection + [tmp + vtabOffsOfIndirection]]
            //
            //
            // If relative pointers are also in second level indirection, additional temporary is used:
            // tmp1 = vtab
            // tmp2 = tmp1 + vtabOffsOfIndirection + vtabOffsAfterIndirection + [tmp1 + vtabOffsOfIndirection]
            // result = tmp2 + [tmp2]
            //
            unsigned lclNumTmp  = comp->lvaGrabTemp(true DEBUGARG("lclNumTmp"));
            unsigned lclNumTmp2 = comp->lvaGrabTemp(true DEBUGARG("lclNumTmp2"));

            GenTree* lclvNodeStore = comp->gtNewTempStore(lclNumTmp, result);

            GenTree* tmpTree = comp->gtNewLclvNode(lclNumTmp, result->TypeGet());
            tmpTree          = Offset(tmpTree, vtabOffsOfIndirection);

            tmpTree       = Ind(tmpTree);
            GenTree* offs = comp->gtNewIconNode(vtabOffsOfIndirection + vtabOffsAfterIndirection, TYP_INT);
            result = comp->gtNewOperNode(GT_ADD, TYP_I_IMPL, comp->gtNewLclvNode(lclNumTmp, result->TypeGet()), offs);

            GenTree* base           = OffsetByIndexWithScale(result, tmpTree, 1);
            GenTree* lclvNodeStore2 = comp->gtNewTempStore(lclNumTmp2, base);

            LIR::Range range = LIR::SeqTree(comp, lclvNodeStore);
            JITDUMP("result of obtaining pointer to virtual table:\n");
            DISPRANGE(range);
            BlockRange().InsertBefore(call, std::move(range));

            LIR::Range range2 = LIR::SeqTree(comp, lclvNodeStore2);
            ContainCheckIndir(tmpTree->AsIndir());
            JITDUMP("result of obtaining pointer to virtual table 2nd level indirection:\n");
            DISPRANGE(range2);
            BlockRange().InsertAfter(lclvNodeStore, std::move(range2));

            result = Ind(comp->gtNewLclvNode(lclNumTmp2, result->TypeGet()));
            result =
                comp->gtNewOperNode(GT_ADD, TYP_I_IMPL, result, comp->gtNewLclvNode(lclNumTmp2, result->TypeGet()));
        }
        else
        {
            // result = [REG_CALL_IND_SCRATCH + vtabOffsOfIndirection]
            result = Ind(Offset(result, vtabOffsOfIndirection));
        }
    }
    else
    {
        assert(!isRelative);
    }

    // Load the function address
    // result = [reg+vtabOffs]
    if (!isRelative)
    {
        result = Ind(Offset(result, vtabOffsAfterIndirection));
    }

    return result;
}

// Lower stub dispatched virtual calls.
GenTree* Lowering::LowerVirtualStubCall(GenTreeCall* call)
{
    assert(call->IsVirtualStub());

    // An x86 JIT which uses full stub dispatch must generate only
    // the following stub dispatch calls:
    //
    // (1) isCallRelativeIndirect:
    //        call dword ptr [rel32]  ;  FF 15 ---rel32----
    // (2) isCallRelative:
    //        call abc                ;     E8 ---rel32----
    // (3) isCallRegisterIndirect:
    //     3-byte nop                 ;
    //     call dword ptr [eax]       ;     FF 10
    //
    // THIS IS VERY TIGHTLY TIED TO THE PREDICATES IN
    // vm\i386\cGenCpu.h, esp. isCallRegisterIndirect.

    GenTree* result = nullptr;

    // This is code to set up an indirect call to a stub address computed
    // via dictionary lookup.
    if (call->gtCallType == CT_INDIRECT)
    {
        // The importer decided we needed a stub call via a computed
        // stub dispatch address, i.e. an address which came from a dictionary lookup.
        //   - The dictionary lookup produces an indirected address, suitable for call
        //     via "call [VirtualStubParam.reg]"
        //
        // This combination will only be generated for shared generic code and when
        // stub dispatch is active.

        // fgMorphArgs will have created trees to pass the address in VirtualStubParam.reg.
        // All we have to do here is add an indirection to generate the actual call target.

        GenTree* ind = Ind(call->gtCallAddr);
        BlockRange().InsertAfter(call->gtCallAddr, ind);
        call->gtCallAddr = ind;

        ind->gtFlags |= GTF_IND_REQ_ADDR_IN_REG;

        ContainCheckIndir(ind->AsIndir());
    }
    else
    {
        // Direct stub call.
        // Get stub addr. This will return NULL if virtual call stubs are not active
        void* stubAddr = call->gtStubCallStubAddr;
        noway_assert(stubAddr != nullptr);

        // If not CT_INDIRECT,  then it should always be relative indir call.
        // This is ensured by VM.
        noway_assert(call->IsVirtualStubRelativeIndir());

        // Direct stub calls, though the stubAddr itself may still need to be
        // accessed via an indirection.
        GenTree* addr = AddrGen(stubAddr);

        // On x86, for tailcall via helper, the JIT_TailCall helper takes the stubAddr as
        // the target address, and we set a flag that it's a VSD call. The helper then
        // handles any necessary indirection.
        if (call->IsTailCallViaJitHelper())
        {
            result = addr;
        }
        else
        {
            bool shouldOptimizeVirtualStubCall = false;
#if defined(TARGET_ARMARCH) || defined(TARGET_AMD64)
            // Skip inserting the indirection node to load the address that is already
            // computed in the VSD stub arg register as a hidden parameter. Instead during the
            // codegen, just load the call target from there.
            shouldOptimizeVirtualStubCall = true;
#endif

            if (!shouldOptimizeVirtualStubCall)
            {
                result = Ind(addr);
            }
        }
    }

    // TODO-Cleanup: start emitting random NOPS
    return result;
}

//------------------------------------------------------------------------
// Lowering::AreSourcesPossibleModifiedLocals:
//    Given two nodes which will be used in an addressing mode (base,
//    index), check to see if they are lclVar reads, and if so, walk
//    backwards from the use until both reads have been visited to
//    determine if they are potentially modified in that range.
//
// Arguments:
//    addr - the node that uses the base and index nodes
//    base - the base node
//    index - the index node
//
// Returns: true if either the base or index may be modified between the
//          node and addr.
//
bool Lowering::AreSourcesPossiblyModifiedLocals(GenTree* addr, GenTree* base, GenTree* index)
{
    assert(addr != nullptr);

    SideEffectSet baseSideEffects;
    if (base != nullptr)
    {
        if (base->OperIsLocalRead())
        {
            baseSideEffects.AddNode(comp, base);
        }
        else
        {
            base = nullptr;
        }
    }

    SideEffectSet indexSideEffects;
    if (index != nullptr)
    {
        if (index->OperIsLocalRead())
        {
            indexSideEffects.AddNode(comp, index);
        }
        else
        {
            index = nullptr;
        }
    }

    for (GenTree* cursor = addr;; cursor = cursor->gtPrev)
    {
        assert(cursor != nullptr);

        if (cursor == base)
        {
            base = nullptr;
        }

        if (cursor == index)
        {
            index = nullptr;
        }

        if ((base == nullptr) && (index == nullptr))
        {
            return false;
        }

        m_scratchSideEffects.Clear();
        m_scratchSideEffects.AddNode(comp, cursor);
        if ((base != nullptr) && m_scratchSideEffects.InterferesWith(baseSideEffects, false))
        {
            return true;
        }

        if ((index != nullptr) && m_scratchSideEffects.InterferesWith(indexSideEffects, false))
        {
            return true;
        }
    }
}

//------------------------------------------------------------------------
// TryCreateAddrMode: recognize trees which can be implemented using an
//    addressing mode and transform them to a GT_LEA
//
// Arguments:
//    addr - the use of the address we want to transform
//    isContainable - true if this addressing mode can be contained
//    parent - the node that consumes the given addr (most likely it's an IND)
//
// Returns:
//    true if the address node was changed to a LEA, false otherwise.
//
bool Lowering::TryCreateAddrMode(GenTree* addr, bool isContainable, GenTree* parent)
{
    if (!addr->OperIs(GT_ADD) || addr->gtOverflow())
    {
        return false;
    }

#ifdef TARGET_ARM64
    const bool hasRcpc2 = comp->compOpportunisticallyDependsOn(InstructionSet_Rcpc2);
    if (parent->OperIsIndir() && parent->AsIndir()->IsVolatile() && !hasRcpc2)
    {
        // For Arm64 we avoid using LEA for volatile INDs
        // because we won't be able to use ldar/star
        return false;
    }
#endif

    GenTree* base   = nullptr;
    GenTree* index  = nullptr;
    unsigned scale  = 0;
    ssize_t  offset = 0;
    bool     rev    = false;

    // Find out if an addressing mode can be constructed
    bool doAddrMode = comp->codeGen->genCreateAddrMode(addr,     // address
                                                       true,     // fold
                                                       &rev,     // reverse ops
                                                       &base,    // base addr
                                                       &index,   // index val
                                                       &scale,   // scaling
                                                       &offset); // displacement

#ifdef TARGET_ARM64
    if (parent->OperIsIndir() && parent->AsIndir()->IsVolatile())
    {
        // Generally, we try to avoid creating addressing modes for volatile INDs so we can then use
        // ldar/stlr instead of ldr/str + dmb. Although, with Arm 8.4+'s RCPC2 we can handle unscaled
        // addressing modes (if the offset fits into 9 bits)
        assert(hasRcpc2);
        if ((scale > 1) || (!emitter::emitIns_valid_imm_for_unscaled_ldst_offset(offset)) || (index != nullptr))
        {
            return false;
        }
    }
#endif

    var_types targetType = parent->OperIsIndir() ? parent->TypeGet() : TYP_UNDEF;

#ifdef TARGET_ARMARCH
    // Multiplier should be a "natural-scale" power of two number which is equal to target's width.
    //
    //   *(ulong*)(data + index * 8); - can be optimized
    //   *(ulong*)(data + index * 7); - can not be optimized
    //     *(int*)(data + index * 2); - can not be optimized
    //
    if ((scale > 0) && (genTypeSize(targetType) != scale))
    {
        return false;
    }
#endif

    if (scale == 0)
    {
        scale = 1;
    }

    if (!isContainable)
    {
        // this is just a reg-const add
        if (index == nullptr)
        {
            return false;
        }

        // this is just a reg-reg add
        if ((scale == 1) && (offset == 0))
        {
            return false;
        }
    }

    // make sure there are not any side effects between def of leaves and use
    if (!doAddrMode || AreSourcesPossiblyModifiedLocals(addr, base, index))
    {
        JITDUMP("No addressing mode:\n  ");
        DISPNODE(addr);
        return false;
    }

    JITDUMP("Addressing mode:\n");
    JITDUMP("  Base\n    ");
    DISPNODE(base);
    if (index != nullptr)
    {
        JITDUMP("  + Index * %u + %d\n    ", scale, offset);
        DISPNODE(index);
    }
    else
    {
        JITDUMP("  + %d\n", offset);
    }

    // Save the (potentially) unused operands before changing the address to LEA.
    ArrayStack<GenTree*> unusedStack(comp->getAllocator(CMK_ArrayStack));
    unusedStack.Push(addr->AsOp()->gtGetOp1());
    unusedStack.Push(addr->AsOp()->gtGetOp2());

    addr->ChangeOper(GT_LEA);
    // Make sure there are no leftover side effects (though the existing ADD we're
    // changing shouldn't have any at this point, but sometimes it does).
    addr->gtFlags &= ~GTF_ALL_EFFECT;

    GenTreeAddrMode* addrMode = addr->AsAddrMode();
    addrMode->SetBase(base);
    addrMode->SetIndex(index);
    addrMode->SetScale(scale);
    addrMode->SetOffset(static_cast<int>(offset));

    // Neither the base nor the index should now be contained.
    if (base != nullptr)
    {
        base->ClearContained();
    }
    if (index != nullptr)
    {
        index->ClearContained();
    }

    // Remove all the nodes that are no longer used.
    while (!unusedStack.Empty())
    {
        GenTree* unused = unusedStack.Pop();

        if ((unused != base) && (unused != index))
        {
            JITDUMP("Removing unused node:\n  ");
            DISPNODE(unused);

            BlockRange().Remove(unused);

            for (GenTree* operand : unused->Operands())
            {
                unusedStack.Push(operand);
            }

            DEBUG_DESTROY_NODE(unused);
        }
    }

#ifdef TARGET_ARM64

    if (index != nullptr)
    {
        if (index->OperIs(GT_CAST) && (scale == 1) && (offset == 0) && varTypeIsByte(targetType))
        {
            if (IsInvariantInRange(index, parent))
            {
                // Check containment safety against the parent node - this will ensure that LEA with the contained
                // index will itself always be contained. We do not support uncontained LEAs with contained indices.
                index->AsCast()->CastOp()->ClearContained(); // Uncontain any memory operands.
                MakeSrcContained(addrMode, index);
            }
        }
        else if (index->OperIs(GT_BFIZ) && index->gtGetOp1()->OperIs(GT_CAST) && index->gtGetOp2()->IsCnsIntOrI() &&
                 !varTypeIsStruct(targetType))
        {
            // Check if we can "contain" LEA(BFIZ) in order to extend 32bit index to 64bit as part of load/store.
            // BFIZ node is a binary op where op1 is GT_CAST and op2 is GT_CNS_INT
            GenTreeCast* cast = index->gtGetOp1()->AsCast();
            assert(cast->isContained());

            const unsigned shiftBy = (unsigned)index->gtGetOp2()->AsIntCon()->IconValue();

            // 'scale' and 'offset' have to be unset since we're going to use [base + index * SXTW/UXTW scale] form
            // where there is no room for additional offsets/scales on ARM64. 'shiftBy' has to match target's width.
            if (cast->CastOp()->TypeIs(TYP_INT) && cast->TypeIs(TYP_LONG) &&
                (genTypeSize(targetType) == (1U << shiftBy)) && (scale == 1) && (offset == 0))
            {
                if (IsInvariantInRange(index, parent))
                {
                    // Check containment safety against the parent node - this will ensure that LEA with the contained
                    // index will itself always be contained. We do not support uncontained LEAs with contained indices.

                    // TODO: Make sure that genCreateAddrMode marks such BFIZ candidates as GTF_DONT_CSE for better CQ.
                    MakeSrcContained(addrMode, index);
                }
            }
        }
    }
#endif

    JITDUMP("New addressing mode node:\n  ");
    DISPNODE(addrMode);
    JITDUMP("\n");

    return true;
}

//------------------------------------------------------------------------
// LowerAdd: turn this add into a GT_LEA if that would be profitable
//
// Arguments:
//    node - the node we care about
//
// Returns:
//    nullptr if no transformation was done, or the next node in the transformed node sequence that
//    needs to be lowered.
//
GenTree* Lowering::LowerAdd(GenTreeOp* node)
{
    if (varTypeIsIntegralOrI(node->TypeGet()))
    {
        GenTree* op1 = node->gtGetOp1();
        GenTree* op2 = node->gtGetOp2();
        LIR::Use use;

        // It is not the best place to do such simple arithmetic optimizations,
        // but it allows us to avoid `LEA(addr, 0)` nodes and doing that in morph
        // requires more changes. Delete that part if we get an expression optimizer.
        if (op2->IsIntegralConst(0))
        {
            JITDUMP("Lower: optimize val + 0: ");
            DISPNODE(node);
            JITDUMP("Replaced with: ");
            DISPNODE(op1);
            if (BlockRange().TryGetUse(node, &use))
            {
                use.ReplaceWith(op1);
            }
            else
            {
                op1->SetUnusedValue();
            }
            GenTree* next = node->gtNext;
            BlockRange().Remove(op2);
            BlockRange().Remove(node);
            JITDUMP("Remove [%06u], [%06u]\n", op2->gtTreeID, node->gtTreeID);
            return next;
        }

        // Fold ADD(CNS1, CNS2). We mainly target a very specific pattern - byref ADD(frozen_handle, cns_offset)
        // We could do this folding earlier, but that is not trivial as we'll have to introduce a way to restore
        // the original object from a byref constant for optimizations.
        if (comp->opts.OptimizationEnabled() && op1->IsCnsIntOrI() && op2->IsCnsIntOrI() && !node->gtOverflow() &&
            (op1->IsIconHandle(GTF_ICON_OBJ_HDL) || op2->IsIconHandle(GTF_ICON_OBJ_HDL)) &&
            !op1->AsIntCon()->ImmedValNeedsReloc(comp) && !op2->AsIntCon()->ImmedValNeedsReloc(comp))
        {
            assert(node->TypeIs(TYP_I_IMPL, TYP_BYREF));

            // TODO-CQ: we should allow this for AOT too. For that we need to guarantee that the new constant
            // will be lowered as the original handle with offset in a reloc.
            BlockRange().Remove(op1);
            BlockRange().Remove(op2);
            node->BashToConst(op1->AsIntCon()->IconValue() + op2->AsIntCon()->IconValue(), node->TypeGet());
        }

#ifdef TARGET_XARCH
        if (BlockRange().TryGetUse(node, &use))
        {
            // If this is a child of an ordinary indir, let the parent handle it.
            // If there is a chain of adds, only look at the topmost one.
            GenTree* parent = use.User();
            if ((!parent->OperIsIndir() || parent->OperIsAtomicOp()) && !parent->OperIs(GT_ADD))
            {
                TryCreateAddrMode(node, false, parent);
            }
        }
#endif // TARGET_XARCH
    }

#ifdef TARGET_ARM64
    if (node->OperIs(GT_ADD))
    {
        GenTree* next = LowerAddForPossibleContainment(node);
        if (next != nullptr)
        {
            return next;
        }

        next = TryLowerAddSubToMulLongOp(node);
        if (next != nullptr)
        {
            return next;
        }
    }
#endif // TARGET_ARM64

    if (node->OperIs(GT_ADD))
    {
        ContainCheckBinary(node);
    }

    return nullptr;
}

//------------------------------------------------------------------------
// LowerUnsignedDivOrMod: Lowers a GT_UDIV/GT_UMOD node.
//
// Arguments:
//    divMod - pointer to the GT_UDIV/GT_UMOD node to be lowered
//
// Return Value:
//    Returns a boolean indicating whether the node was transformed.
//
// Notes:
//    - Transform UDIV/UMOD by power of 2 into RSZ/AND
//    - Transform UDIV by constant >= 2^(N-1) into GE
//    - Transform UDIV/UMOD by constant >= 3 into "magic division"
//

bool Lowering::LowerUnsignedDivOrMod(GenTreeOp* divMod)
{
    assert(divMod->OperIs(GT_UDIV, GT_UMOD));

#if defined(USE_HELPERS_FOR_INT_DIV)
    if (!varTypeIsIntegral(divMod->TypeGet()))
    {
        assert(!"unreachable: integral GT_UDIV/GT_UMOD should get morphed into helper calls");
    }
    assert(varTypeIsFloating(divMod->TypeGet()));
#endif // USE_HELPERS_FOR_INT_DIV
#if defined(TARGET_ARM64)
    assert(divMod->OperGet() != GT_UMOD);
#endif // TARGET_ARM64

    GenTree* dividend = divMod->gtGetOp1();
    GenTree* divisor  = divMod->gtGetOp2();

#if !defined(TARGET_64BIT)
    if (dividend->OperIs(GT_LONG))
    {
        return false;
    }
#endif

    if (!divisor->IsCnsIntOrI())
    {
        return false;
    }

    if (dividend->IsCnsIntOrI())
    {
        // We shouldn't see a divmod with constant operands here but if we do then it's likely
        // because optimizations are disabled or it's a case that's supposed to throw an exception.
        // Don't optimize this.
        return false;
    }

    const var_types type = divMod->TypeGet();
    assert((type == TYP_INT) || (type == TYP_I_IMPL));

    size_t divisorValue = static_cast<size_t>(divisor->AsIntCon()->IconValue());

    if (type == TYP_INT)
    {
        // Clear up the upper 32 bits of the value, they may be set to 1 because constants
        // are treated as signed and stored in ssize_t which is 64 bit in size on 64 bit targets.
        divisorValue &= UINT32_MAX;
    }

    if (divisorValue == 0)
    {
        return false;
    }

    const bool isDiv = divMod->OperIs(GT_UDIV);

    if (isPow2(divisorValue))
    {
        genTreeOps newOper;

        if (isDiv)
        {
            newOper      = GT_RSZ;
            divisorValue = genLog2(divisorValue);
        }
        else
        {
            newOper = GT_AND;
            divisorValue -= 1;
        }

        divMod->SetOper(newOper);
        divisor->AsIntCon()->SetIconValue(divisorValue);
        ContainCheckNode(divMod);
        return true;
    }
    if (isDiv)
    {
        // If the divisor is greater or equal than 2^(N - 1) then the result is 1
        // iff the dividend is greater or equal than the divisor.
        if (((type == TYP_INT) && (divisorValue > (UINT32_MAX / 2))) ||
            ((type == TYP_LONG) && (divisorValue > (UINT64_MAX / 2))))
        {
            divMod->SetOper(GT_GE);
            divMod->gtFlags |= GTF_UNSIGNED;
            ContainCheckNode(divMod);
            return true;
        }
    }

// TODO-ARM-CQ: Currently there's no GT_MULHI for ARM32
#if defined(TARGET_XARCH) || defined(TARGET_ARM64) || defined(TARGET_LOONGARCH64) || defined(TARGET_RISCV64)
    if (!comp->opts.MinOpts() && (divisorValue >= 3))
    {
        size_t magic;
        bool   increment;
        int    preShift;
        int    postShift;
        bool   simpleMul = false;

        unsigned bits = type == TYP_INT ? 32 : 64;
        // if the dividend operand is AND or RSZ with a constant then the number of input bits can be reduced
        if (dividend->OperIs(GT_AND) && dividend->gtGetOp2()->IsCnsIntOrI())
        {
            size_t maskCns = static_cast<size_t>(dividend->gtGetOp2()->AsIntCon()->IconValue());
            if (maskCns != 0)
            {
                unsigned maskBits = 1;
                while (maskCns >>= 1)
                    maskBits++;
                if (maskBits < bits)
                    bits = maskBits;
            }
        }
        else if (dividend->OperIs(GT_RSZ) && dividend->gtGetOp2()->IsCnsIntOrI())
        {
            size_t shiftCns = static_cast<size_t>(dividend->gtGetOp2()->AsIntCon()->IconValue());
            if (shiftCns < bits)
            {
                bits -= static_cast<unsigned>(shiftCns);
            }
        }

        if (type == TYP_INT)
        {
            magic = MagicDivide::GetUnsigned32Magic(static_cast<uint32_t>(divisorValue), &increment, &preShift,
                                                    &postShift, bits);

#ifdef TARGET_64BIT
            // avoid inc_saturate/multiple shifts by widening to 32x64 MULHI
            if (increment || (preShift
#ifdef TARGET_XARCH
                              // IMUL reg,reg,imm32 can't be used if magic<0 because of sign-extension
                              && static_cast<int32_t>(magic) < 0
#endif
                              ))
            {
                magic = MagicDivide::GetUnsigned64Magic(static_cast<uint64_t>(divisorValue), &increment, &preShift,
                                                        &postShift, bits);
            }
            // otherwise just widen to regular multiplication
            else
            {
                postShift += 32;
                simpleMul = true;
            }
#endif
        }
        else
        {
#ifdef TARGET_64BIT
            magic = MagicDivide::GetUnsigned64Magic(static_cast<uint64_t>(divisorValue), &increment, &preShift,
                                                    &postShift, bits);
#else
            unreached();
#endif
        }

        const bool     requiresDividendMultiuse = !isDiv;
        const weight_t curBBWeight              = m_block->getBBWeight(comp);

        if (requiresDividendMultiuse)
        {
            LIR::Use dividendUse(BlockRange(), &divMod->gtOp1, divMod);
            dividend = ReplaceWithLclVar(dividendUse);
        }

        GenTree* firstNode        = nullptr;
        GenTree* adjustedDividend = dividend;

#if defined(TARGET_ARM64)
        // On ARM64 we will use a 32x32->64 bit multiply instead of a 64x64->64 one.
        bool widenToNativeIntForMul = (type != TYP_I_IMPL) && !simpleMul;
#else
        CLANG_FORMAT_COMMENT_ANCHOR;
        bool widenToNativeIntForMul = (type != TYP_I_IMPL);
#endif

        // If "increment" flag is returned by GetUnsignedMagic we need to do Saturating Increment first
        if (increment)
        {
            adjustedDividend = comp->gtNewOperNode(GT_INC_SATURATE, type, adjustedDividend);
            BlockRange().InsertBefore(divMod, adjustedDividend);
            firstNode = adjustedDividend;
            assert(!preShift);
        }
        // if "preShift" is required, then do a right shift before
        else if (preShift)
        {
            GenTree* preShiftBy = comp->gtNewIconNode(preShift, TYP_INT);
            adjustedDividend    = comp->gtNewOperNode(GT_RSZ, type, adjustedDividend, preShiftBy);
            BlockRange().InsertBefore(divMod, preShiftBy, adjustedDividend);
            firstNode = preShiftBy;
        }
        else if (widenToNativeIntForMul)
        {
            adjustedDividend = comp->gtNewCastNode(TYP_I_IMPL, adjustedDividend, true, TYP_I_IMPL);
            BlockRange().InsertBefore(divMod, adjustedDividend);
            firstNode = adjustedDividend;
        }

#ifdef TARGET_XARCH
        // force input transformation to RAX because the following MULHI will kill RDX:RAX anyway and LSRA often causes
        // redundant copies otherwise
        if (firstNode && !simpleMul)
        {
            adjustedDividend->SetRegNum(REG_RAX);
        }
#endif

        if (widenToNativeIntForMul)
        {
            divisor->gtType = TYP_I_IMPL;
        }
        divisor->AsIntCon()->SetIconValue(magic);

        if (isDiv && !postShift && (type == TYP_I_IMPL))
        {
            divMod->SetOper(GT_MULHI);
            divMod->gtOp1 = adjustedDividend;
            divMod->SetUnsigned();
        }
        else
        {
#ifdef TARGET_ARM64
            // 64-bit MUL is more expensive than UMULL on ARM64.
            genTreeOps mulOper = simpleMul ? GT_MUL_LONG : GT_MULHI;
#else
            // 64-bit IMUL is less expensive than MUL eax:edx on x64.
            genTreeOps mulOper = simpleMul ? GT_MUL : GT_MULHI;
#endif
            // Insert a new multiplication node before the existing GT_UDIV/GT_UMOD node.
            // The existing node will later be transformed into a GT_RSZ/GT_SUB that
            // computes the final result. This way don't need to find and change the use
            // of the existing node.
            GenTree* mulhi = comp->gtNewOperNode(mulOper, TYP_I_IMPL, adjustedDividend, divisor);
            mulhi->SetUnsigned();
            BlockRange().InsertBefore(divMod, mulhi);
            if (firstNode == nullptr)
            {
                firstNode = mulhi;
            }

            if (postShift)
            {
                GenTree* shiftBy = comp->gtNewIconNode(postShift, TYP_INT);
                BlockRange().InsertBefore(divMod, shiftBy);

                if (isDiv && (type == TYP_I_IMPL))
                {
                    divMod->SetOper(GT_RSZ);
                    divMod->gtOp1 = mulhi;
                    divMod->gtOp2 = shiftBy;
                }
                else
                {
                    mulhi = comp->gtNewOperNode(GT_RSZ, TYP_I_IMPL, mulhi, shiftBy);
                    BlockRange().InsertBefore(divMod, mulhi);
                }
            }

            if (!isDiv)
            {
                // divisor UMOD dividend = dividend SUB (div MUL divisor)
                GenTree* divisor = comp->gtNewIconNode(divisorValue, type);
                GenTree* mul     = comp->gtNewOperNode(GT_MUL, type, mulhi, divisor);
                dividend         = comp->gtNewLclvNode(dividend->AsLclVar()->GetLclNum(), dividend->TypeGet());

                divMod->SetOper(GT_SUB);
                divMod->gtOp1 = dividend;
                divMod->gtOp2 = mul;

                BlockRange().InsertBefore(divMod, divisor, mul, dividend);
            }
            else if (type != TYP_I_IMPL)
            {
                divMod->SetOper(GT_CAST);
                divMod->AsCast()->gtCastType = TYP_INT;
                divMod->gtOp1                = mulhi;
                divMod->gtOp2                = nullptr;
            }
        }

        if (firstNode != nullptr)
        {
            ContainCheckRange(firstNode, divMod);
        }

        return true;
    }
#endif
    return false;
}

// LowerConstIntDivOrMod: Transform integer GT_DIV/GT_MOD nodes with a power of 2
//     const divisor into equivalent but faster sequences.
//
// Arguments:
//    node - pointer to the DIV or MOD node
//    nextNode - out parameter for the next node in the transformed node sequence that needs to be lowered
//
// Returns:
//    false if no transformation is done, true if a transformation is done
//
bool Lowering::TryLowerConstIntDivOrMod(GenTree* node, GenTree** nextNode)
{
    assert((node->OperGet() == GT_DIV) || (node->OperGet() == GT_MOD));
    assert(nextNode != nullptr);

    GenTree* divMod   = node;
    GenTree* dividend = divMod->gtGetOp1();
    GenTree* divisor  = divMod->gtGetOp2();

    const var_types type = divMod->TypeGet();
    assert((type == TYP_INT) || (type == TYP_LONG));

#if defined(USE_HELPERS_FOR_INT_DIV)
    assert(!"unreachable: integral GT_DIV/GT_MOD should get morphed into helper calls");
#endif // USE_HELPERS_FOR_INT_DIV
#if defined(TARGET_ARM64)
    if (divMod->OperIs(GT_MOD) && divisor->IsIntegralConstPow2())
    {
        LowerModPow2(node);
        *nextNode = node->gtNext;
        return true;
    }
    assert(node->OperGet() != GT_MOD);
#endif // TARGET_ARM64

    if (!divisor->IsCnsIntOrI())
    {
        return false; // no transformations to make
    }

    if (dividend->IsCnsIntOrI())
    {
        // We shouldn't see a divmod with constant operands here but if we do then it's likely
        // because optimizations are disabled or it's a case that's supposed to throw an exception.
        // Don't optimize this.
        return false;
    }

    ssize_t divisorValue = divisor->AsIntCon()->IconValue();

    if (divisorValue == -1 || divisorValue == 0)
    {
        // x / 0 and x % 0 can't be optimized because they are required to throw an exception.

        // x / -1 can't be optimized because INT_MIN / -1 is required to throw an exception.

        // x % -1 is always 0 and the IL spec says that the rem instruction "can" throw an exception if x is
        // the minimum representable integer. However, the C# spec says that an exception "is" thrown in this
        // case so optimizing this case would break C# code.

        // A runtime check could be used to handle this case but it's probably too rare to matter.
        return false;
    }

    bool isDiv = divMod->OperGet() == GT_DIV;

    if (isDiv)
    {
        if ((type == TYP_INT && divisorValue == INT_MIN) || (type == TYP_LONG && divisorValue == INT64_MIN))
        {
            // If the divisor is the minimum representable integer value then we can use a compare,
            // the result is 1 iff the dividend equals divisor.
            divMod->SetOper(GT_EQ);
            *nextNode = node;
            return true;
        }
    }

    size_t absDivisorValue =
        (divisorValue == SSIZE_T_MIN) ? static_cast<size_t>(divisorValue) : static_cast<size_t>(abs(divisorValue));

    if (!isPow2(absDivisorValue))
    {
        if (comp->opts.MinOpts())
        {
            return false;
        }

#if defined(TARGET_XARCH) || defined(TARGET_ARM64) || defined(TARGET_LOONGARCH64) || defined(TARGET_RISCV64)
        ssize_t magic;
        int     shift;

        if (type == TYP_INT)
        {
            magic = MagicDivide::GetSigned32Magic(static_cast<int32_t>(divisorValue), &shift);
        }
        else
        {
#ifdef TARGET_64BIT
            magic = MagicDivide::GetSigned64Magic(static_cast<int64_t>(divisorValue), &shift);
#else  // !TARGET_64BIT
            unreached();
#endif // !TARGET_64BIT
        }

        divisor->AsIntConCommon()->SetIconValue(magic);

        // Insert a new GT_MULHI node in front of the existing GT_DIV/GT_MOD node.
        // The existing node will later be transformed into a GT_ADD/GT_SUB that
        // computes the final result. This way don't need to find and change the
        // use of the existing node.
        GenTree* mulhi = comp->gtNewOperNode(GT_MULHI, type, divisor, dividend);
        BlockRange().InsertBefore(divMod, mulhi);

        // mulhi was the easy part. Now we need to generate different code depending
        // on the divisor value:
        // For 3 we need:
        //     div = signbit(mulhi) + mulhi
        // For 5 we need:
        //     div = signbit(mulhi) + sar(mulhi, 1) ; requires shift adjust
        // For 7 we need:
        //     mulhi += dividend                    ; requires add adjust
        //     div = signbit(mulhi) + sar(mulhi, 2) ; requires shift adjust
        // For -3 we need:
        //     mulhi -= dividend                    ; requires sub adjust
        //     div = signbit(mulhi) + sar(mulhi, 1) ; requires shift adjust
        bool requiresAddSubAdjust     = signum(divisorValue) != signum(magic);
        bool requiresShiftAdjust      = shift != 0;
        bool requiresDividendMultiuse = requiresAddSubAdjust || !isDiv;

        if (requiresDividendMultiuse)
        {
            LIR::Use dividendUse(BlockRange(), &mulhi->AsOp()->gtOp2, mulhi);
            dividend = ReplaceWithLclVar(dividendUse);
        }

        GenTree* adjusted;

        if (requiresAddSubAdjust)
        {
            dividend = comp->gtNewLclvNode(dividend->AsLclVar()->GetLclNum(), dividend->TypeGet());
            adjusted = comp->gtNewOperNode(divisorValue > 0 ? GT_ADD : GT_SUB, type, mulhi, dividend);
            BlockRange().InsertBefore(divMod, dividend, adjusted);
        }
        else
        {
            adjusted = mulhi;
        }

        GenTree* shiftBy = comp->gtNewIconNode(genTypeSize(type) * 8 - 1, type);
        GenTree* signBit = comp->gtNewOperNode(GT_RSZ, type, adjusted, shiftBy);
        BlockRange().InsertBefore(divMod, shiftBy, signBit);

        LIR::Use adjustedUse(BlockRange(), &signBit->AsOp()->gtOp1, signBit);
        adjusted = ReplaceWithLclVar(adjustedUse);
        adjusted = comp->gtNewLclvNode(adjusted->AsLclVar()->GetLclNum(), adjusted->TypeGet());
        BlockRange().InsertBefore(divMod, adjusted);

        if (requiresShiftAdjust)
        {
            shiftBy  = comp->gtNewIconNode(shift, TYP_INT);
            adjusted = comp->gtNewOperNode(GT_RSH, type, adjusted, shiftBy);
            BlockRange().InsertBefore(divMod, shiftBy, adjusted);
        }

        if (isDiv)
        {
            divMod->SetOperRaw(GT_ADD);
            divMod->AsOp()->gtOp1 = adjusted;
            divMod->AsOp()->gtOp2 = signBit;
        }
        else
        {
            GenTree* div = comp->gtNewOperNode(GT_ADD, type, adjusted, signBit);

            dividend = comp->gtNewLclvNode(dividend->AsLclVar()->GetLclNum(), dividend->TypeGet());

            // divisor % dividend = dividend - divisor x div
            GenTree* divisor = comp->gtNewIconNode(divisorValue, type);
            GenTree* mul     = comp->gtNewOperNode(GT_MUL, type, div, divisor);
            BlockRange().InsertBefore(divMod, dividend, div, divisor, mul);

            divMod->SetOperRaw(GT_SUB);
            divMod->AsOp()->gtOp1 = dividend;
            divMod->AsOp()->gtOp2 = mul;
        }

        *nextNode = mulhi;
        return true;
#elif defined(TARGET_ARM)
        // Currently there's no GT_MULHI for ARM32
        return false;
#else
#error Unsupported or unset target architecture
#endif
    }

    // We're committed to the conversion now. Go find the use if any.
    LIR::Use use;
    if (!BlockRange().TryGetUse(node, &use))
    {
        return false;
    }

    // We need to use the dividend node multiple times so its value needs to be
    // computed once and stored in a temp variable.
    LIR::Use opDividend(BlockRange(), &divMod->AsOp()->gtOp1, divMod);
    dividend = ReplaceWithLclVar(opDividend);

    GenTree* adjustment = comp->gtNewOperNode(GT_RSH, type, dividend, comp->gtNewIconNode(type == TYP_INT ? 31 : 63));

    if (absDivisorValue == 2)
    {
        // If the divisor is +/-2 then we'd end up with a bitwise and between 0/-1 and 1.
        // We can get the same result by using GT_RSZ instead of GT_RSH.
        adjustment->SetOper(GT_RSZ);
    }
    else
    {
        adjustment = comp->gtNewOperNode(GT_AND, type, adjustment, comp->gtNewIconNode(absDivisorValue - 1, type));
    }

    GenTree* adjustedDividend =
        comp->gtNewOperNode(GT_ADD, type, adjustment,
                            comp->gtNewLclvNode(dividend->AsLclVar()->GetLclNum(), dividend->TypeGet()));

    GenTree* newDivMod;

    if (isDiv)
    {
        // perform the division by right shifting the adjusted dividend
        divisor->AsIntCon()->SetIconValue(genLog2(absDivisorValue));

        newDivMod = comp->gtNewOperNode(GT_RSH, type, adjustedDividend, divisor);
        ContainCheckShiftRotate(newDivMod->AsOp());

        if (divisorValue < 0)
        {
            // negate the result if the divisor is negative
            newDivMod = comp->gtNewOperNode(GT_NEG, type, newDivMod);
            ContainCheckNode(newDivMod);
        }
    }
    else
    {
        // divisor % dividend = dividend - divisor x (dividend / divisor)
        // divisor x (dividend / divisor) translates to (dividend >> log2(divisor)) << log2(divisor)
        // which simply discards the low log2(divisor) bits, that's just dividend & ~(divisor - 1)
        divisor->AsIntCon()->SetIconValue(~(absDivisorValue - 1));

        newDivMod = comp->gtNewOperNode(GT_SUB, type,
                                        comp->gtNewLclvNode(dividend->AsLclVar()->GetLclNum(), dividend->TypeGet()),
                                        comp->gtNewOperNode(GT_AND, type, adjustedDividend, divisor));
    }

    // Remove the divisor and dividend nodes from the linear order,
    // since we have reused them and will resequence the tree
    BlockRange().Remove(divisor);
    BlockRange().Remove(dividend);

    // linearize and insert the new tree before the original divMod node
    InsertTreeBeforeAndContainCheck(divMod, newDivMod);
    BlockRange().Remove(divMod);

    // replace the original divmod node with the new divmod tree
    use.ReplaceWith(newDivMod);

    *nextNode = newDivMod->gtNext;
    return true;
}
//------------------------------------------------------------------------
// LowerSignedDivOrMod: transform integer GT_DIV/GT_MOD nodes with a power of 2
// const divisor into equivalent but faster sequences.
//
// Arguments:
//    node - the DIV or MOD node
//
// Returns:
//    The next node to lower.
//
GenTree* Lowering::LowerSignedDivOrMod(GenTree* node)
{
    assert((node->OperGet() == GT_DIV) || (node->OperGet() == GT_MOD));

    if (varTypeIsIntegral(node->TypeGet()))
    {
        GenTree* nextNode = nullptr;
        if (TryLowerConstIntDivOrMod(node, &nextNode))
        {
            return nextNode;
        }
        assert(nextNode == nullptr);
    }
    ContainCheckDivOrMod(node->AsOp());

    return node->gtNext;
}

//------------------------------------------------------------------------
// LowerShift: Lower shift nodes
//
// Arguments:
//    shift - the shift node (GT_LSH, GT_RSH or GT_RSZ)
//
// Notes:
//    Remove unnecessary shift count masking, xarch shift instructions
//    mask the shift count to 5 bits (or 6 bits for 64 bit operations).

void Lowering::LowerShift(GenTreeOp* shift)
{
    assert(shift->OperIs(GT_LSH, GT_RSH, GT_RSZ));

    size_t mask = 0x1f;
#ifdef TARGET_64BIT
    if (varTypeIsLong(shift->TypeGet()))
    {
        mask = 0x3f;
    }
#else
    assert(!varTypeIsLong(shift->TypeGet()));
#endif

    for (GenTree* andOp = shift->gtGetOp2(); andOp->OperIs(GT_AND); andOp = andOp->gtGetOp1())
    {
        GenTree* maskOp = andOp->gtGetOp2();

        if (!maskOp->IsCnsIntOrI())
        {
            break;
        }

        if ((static_cast<size_t>(maskOp->AsIntCon()->IconValue()) & mask) != mask)
        {
            break;
        }

        shift->gtOp2 = andOp->gtGetOp1();
        BlockRange().Remove(andOp);
        BlockRange().Remove(maskOp);
        // The parent was replaced, clear contain and regOpt flag.
        shift->gtOp2->ClearContained();
    }

    ContainCheckShiftRotate(shift);

#ifdef TARGET_ARM64
    // Try to recognize ubfiz/sbfiz idiom in LSH(CAST(X), CNS) tree
    if (comp->opts.OptimizationEnabled() && shift->OperIs(GT_LSH) && shift->gtGetOp1()->OperIs(GT_CAST) &&
        shift->gtGetOp2()->IsCnsIntOrI() && !shift->isContained())
    {
        GenTreeIntCon* cns  = shift->gtGetOp2()->AsIntCon();
        GenTreeCast*   cast = shift->gtGetOp1()->AsCast();

        if (!cast->isContained() && !cast->IsRegOptional() && !cast->gtOverflow() &&
            // Smaller CastOp is most likely an IND(X) node which is lowered to a zero-extend load
            cast->CastOp()->TypeIs(TYP_LONG, TYP_INT))
        {
            // Cast is either "TYP_LONG <- TYP_INT" or "TYP_INT <- %SMALL_INT% <- TYP_INT" (signed or unsigned)
            unsigned dstBits = genTypeSize(cast) * BITS_PER_BYTE;
            unsigned srcBits = varTypeIsSmall(cast->CastToType()) ? genTypeSize(cast->CastToType()) * BITS_PER_BYTE
                                                                  : genTypeSize(cast->CastOp()) * BITS_PER_BYTE;

            // It has to be an upcast and CNS must be in [1..srcBits) range
            if ((srcBits < dstBits) && (cns->IconValue() > 0) && (cns->IconValue() < srcBits))
            {
                JITDUMP("Recognized ubfix/sbfix pattern in LSH(CAST, CNS). Changing op to GT_BFIZ");
                shift->ChangeOper(GT_BFIZ);
                cast->CastOp()->ClearContained(); // Uncontain any memory operands.
                MakeSrcContained(shift, cast);
            }
        }
    }
#endif
}

void Lowering::WidenSIMD12IfNecessary(GenTreeLclVarCommon* node)
{
#ifdef FEATURE_SIMD
    if (node->TypeGet() == TYP_SIMD12)
    {
        // Assumption 1:
        // RyuJit backend depends on the assumption that on 64-Bit targets Vector3 size is rounded off
        // to TARGET_POINTER_SIZE and hence Vector3 locals on stack can be treated as TYP_SIMD16 for
        // reading and writing purposes.
        //
        // Assumption 2:
        // RyuJit backend is making another implicit assumption that Vector3 type args when passed in
        // registers or on stack, the upper most 4-bytes will be zero.
        //
        // For P/Invoke return and Reverse P/Invoke argument passing, native compiler doesn't guarantee
        // that upper 4-bytes of a Vector3 type struct is zero initialized and hence assumption 2 is
        // invalid.
        //
        // RyuJIT x64 Windows: arguments are treated as passed by ref and hence read/written just 12
        // bytes. In case of Vector3 returns, Caller allocates a zero initialized Vector3 local and
        // passes it retBuf arg and Callee method writes only 12 bytes to retBuf. For this reason,
        // there is no need to clear upper 4-bytes of Vector3 type args.
        //
        // RyuJIT x64 Unix: arguments are treated as passed by value and read/writen as if TYP_SIMD16.
        // Vector3 return values are returned two return registers and Caller assembles them into a
        // single xmm reg. Hence RyuJIT explicitly generates code to clears upper 4-bytes of Vector3
        // type args in prolog and Vector3 type return value of a call
        //
        // RyuJIT x86 Windows: all non-param Vector3 local vars are allocated as 16 bytes. Vector3 arguments
        // are pushed as 12 bytes. For return values, a 16-byte local is allocated and the address passed
        // as a return buffer pointer. The callee doesn't write the high 4 bytes, and we don't need to clear
        // it either.

        LclVarDsc* varDsc = comp->lvaGetDesc(node->AsLclVarCommon());

        if (comp->lvaMapSimd12ToSimd16(varDsc))
        {
            JITDUMP("Mapping TYP_SIMD12 lclvar node to TYP_SIMD16:\n");
            DISPNODE(node);
            JITDUMP("============");

            node->gtType = TYP_SIMD16;
        }
    }
#endif // FEATURE_SIMD
}

PhaseStatus Lowering::DoPhase()
{
    // If we have any PInvoke calls, insert the one-time prolog code. We'll insert the epilog code in the
    // appropriate spots later. NOTE: there is a minor optimization opportunity here, as we still create p/invoke
    // data structures and setup/teardown even if we've eliminated all p/invoke calls due to dead code elimination.
    if (comp->compMethodRequiresPInvokeFrame())
    {
        InsertPInvokeMethodProlog();
    }

#if !defined(TARGET_64BIT)
    DecomposeLongs decomp(comp); // Initialize the long decomposition class.
    if (comp->compLongUsed)
    {
        decomp.PrepareForDecomposition();
    }
#endif // !defined(TARGET_64BIT)

    if (!comp->compEnregLocals())
    {
        // Lowering is checking if lvDoNotEnregister is already set for contained optimizations.
        // If we are running without `CLFLG_REGVAR` flag set (`compEnregLocals() == false`)
        // then we already know that we won't enregister any locals and it is better to set
        // `lvDoNotEnregister` flag before we start reading it.
        // The main reason why this flag is not set is that we are running in minOpts.
        comp->lvSetMinOptsDoNotEnreg();
    }

    for (BasicBlock* const block : comp->Blocks())
    {
        /* Make the block publicly available */
        comp->compCurBB = block;

#if !defined(TARGET_64BIT)
        if (comp->compLongUsed)
        {
            decomp.DecomposeBlock(block);
        }
#endif //! TARGET_64BIT

        LowerBlock(block);
    }

#ifdef DEBUG
    JITDUMP("Lower has completed modifying nodes.\n");
    if (VERBOSE)
    {
        comp->fgDispBasicBlocks(true);
    }
#endif

    FinalizeOutgoingArgSpace();

    // Recompute local var ref counts before potentially sorting for liveness.
    // Note this does minimal work in cases where we are not going to sort.
    const bool isRecompute    = true;
    const bool setSlotNumbers = false;
    comp->lvaComputeRefCounts(isRecompute, setSlotNumbers);

    comp->fgLocalVarLiveness();
    // local var liveness can delete code, which may create empty blocks
    if (comp->opts.OptimizationEnabled())
    {
        bool modified = comp->fgUpdateFlowGraph();
        modified |= comp->fgRemoveDeadBlocks();

        if (modified)
        {
            JITDUMP("had to run another liveness pass:\n");
            comp->fgLocalVarLiveness();
        }
    }
    else
    {
        // If we are not optimizing, remove the dead blocks regardless.
        comp->fgRemoveDeadBlocks();
    }

    // Recompute local var ref counts again after liveness to reflect
    // impact of any dead code removal. Note this may leave us with
    // tracked vars that have zero refs.
    comp->lvaComputeRefCounts(isRecompute, setSlotNumbers);

    return PhaseStatus::MODIFIED_EVERYTHING;
}

#ifdef DEBUG

//------------------------------------------------------------------------
// Lowering::CheckCallArg: check that a call argument is in an expected
//                         form after lowering.
//
// Arguments:
//   arg - the argument to check.
//
void Lowering::CheckCallArg(GenTree* arg)
{
    if (!arg->IsValue() && !arg->OperIsPutArgStk())
    {
        assert(arg->OperIsStore());
        return;
    }

    switch (arg->OperGet())
    {
        case GT_FIELD_LIST:
        {
            GenTreeFieldList* list = arg->AsFieldList();
            assert(list->isContained());

            for (GenTreeFieldList::Use& use : list->Uses())
            {
                assert(use.GetNode()->OperIsPutArg());
            }
        }
        break;

        default:
            assert(arg->OperIsPutArg());
            break;
    }
}

//------------------------------------------------------------------------
// Lowering::CheckCall: check that a call is in an expected form after
//                      lowering. Currently this amounts to checking its
//                      arguments, but could be expanded to verify more
//                      properties in the future.
//
// Arguments:
//   call - the call to check.
//
void Lowering::CheckCall(GenTreeCall* call)
{
    for (CallArg& arg : call->gtArgs.EarlyArgs())
    {
        CheckCallArg(arg.GetEarlyNode());
    }

    for (CallArg& arg : call->gtArgs.LateArgs())
    {
        CheckCallArg(arg.GetLateNode());
    }
}

//------------------------------------------------------------------------
// Lowering::CheckNode: check that an LIR node is in an expected form
//                      after lowering.
//
// Arguments:
//   compiler - the compiler context.
//   node - the node to check.
//
void Lowering::CheckNode(Compiler* compiler, GenTree* node)
{
    switch (node->OperGet())
    {
        case GT_CALL:
            CheckCall(node->AsCall());
            break;

#ifdef FEATURE_SIMD
        case GT_HWINTRINSIC:
            assert(node->TypeGet() != TYP_SIMD12);
            break;
#endif // FEATURE_SIMD

        case GT_LCL_VAR:
        case GT_STORE_LCL_VAR:
        {
            const LclVarDsc* varDsc = compiler->lvaGetDesc(node->AsLclVar());
#if defined(FEATURE_SIMD) && defined(TARGET_64BIT)
            if (node->TypeIs(TYP_SIMD12))
            {
                assert(compiler->lvaIsFieldOfDependentlyPromotedStruct(varDsc) || (varDsc->lvSize() == 12));
            }
#endif // FEATURE_SIMD && TARGET_64BIT
            if (varDsc->lvPromoted)
            {
                assert(varDsc->lvDoNotEnregister || varDsc->lvIsMultiRegRet);
            }
        }
        break;

        case GT_LCL_ADDR:
        {
            const GenTreeLclVarCommon* lclVarAddr = node->AsLclVarCommon();
            const LclVarDsc*           varDsc     = compiler->lvaGetDesc(lclVarAddr);
            if (((lclVarAddr->gtFlags & GTF_VAR_DEF) != 0) && varDsc->HasGCPtr())
            {
                // Emitter does not correctly handle live updates for LCL_ADDR
                // when they are not contained, for example, `STOREIND byref(GT_LCL_ADDR not-contained)`
                // would generate:
                // add     r1, sp, 48   // r1 contains address of a lclVar V01.
                // str     r0, [r1]     // a gc ref becomes live in V01, but emitter would not report it.
                // Make sure that we use uncontained address nodes only for variables
                // that will be marked as mustInit and will be alive throughout the whole block even when tracked.
                assert(lclVarAddr->isContained() || !varDsc->lvTracked || varTypeIsStruct(varDsc));
                // TODO: support this assert for uses, see https://github.com/dotnet/runtime/issues/51900.
            }

            assert(varDsc->lvDoNotEnregister);
            break;
        }

        case GT_PHI:
        case GT_PHI_ARG:
            assert(!"Should not see phi nodes after rationalize");
            break;

        case GT_LCL_FLD:
        case GT_STORE_LCL_FLD:
        {
            const LclVarDsc* varDsc = compiler->lvaGetDesc(node->AsLclFld());
            assert(varDsc->lvDoNotEnregister);
        }
        break;

        default:
            break;
    }
}

//------------------------------------------------------------------------
// Lowering::CheckBlock: check that the contents of an LIR block are in an
//                       expected form after lowering.
//
// Arguments:
//   compiler - the compiler context.
//   block    - the block to check.
//
bool Lowering::CheckBlock(Compiler* compiler, BasicBlock* block)
{
    assert(block->isEmpty() || block->IsLIR());

    LIR::Range& blockRange = LIR::AsRange(block);
    for (GenTree* node : blockRange)
    {
        CheckNode(compiler, node);
    }

    assert(blockRange.CheckLIR(compiler, true));
    return true;
}
#endif

//------------------------------------------------------------------------
// Lowering::LowerBlock: Lower all the nodes in a BasicBlock
//
// Arguments:
//   block    - the block to lower.
//
void Lowering::LowerBlock(BasicBlock* block)
{
    assert(block == comp->compCurBB); // compCurBB must already be set.
    assert(block->isEmpty() || block->IsLIR());

    m_block = block;
#ifdef TARGET_ARM64
    m_blockIndirs.Reset();
#endif

    // NOTE: some of the lowering methods insert calls before the node being
    // lowered (See e.g. InsertPInvoke{Method,Call}{Prolog,Epilog}). In
    // general, any code that is inserted before the current node should be
    // "pre-lowered" as they won't be subject to further processing.
    // Lowering::CheckBlock() runs some extra checks on call arguments in
    // order to help catch unlowered nodes.

    GenTree* node = BlockRange().FirstNode();
    while (node != nullptr)
    {
        node = LowerNode(node);
    }

    assert(CheckBlock(comp, block));
}

/** Verifies if both of these trees represent the same indirection.
 * Used by Lower to annotate if CodeGen generate an instruction of the
 * form *addrMode BinOp= expr
 *
 * Preconditions: both trees are children of GT_INDs and their underlying children
 * have the same gtOper.
 *
 * This is a first iteration to actually recognize trees that can be code-generated
 * as a single read-modify-write instruction on AMD64/x86.  For now
 * this method only supports the recognition of simple addressing modes (through GT_LEA)
 * or local var indirections.  Local fields, array access and other more complex nodes are
 * not yet supported.
 *
 * TODO-CQ:  Perform tree recognition by using the Value Numbering Package, that way we can recognize
 * arbitrary complex trees and support much more addressing patterns.
 */
bool Lowering::IndirsAreEquivalent(GenTree* candidate, GenTree* storeInd)
{
    assert(candidate->OperGet() == GT_IND);
    assert(storeInd->OperGet() == GT_STOREIND);

    // We should check the size of the indirections.  If they are
    // different, say because of a cast, then we can't call them equivalent.  Doing so could cause us
    // to drop a cast.
    // Signed-ness difference is okay and expected since a store indirection must always
    // be signed based on the CIL spec, but a load could be unsigned.
    if (genTypeSize(candidate->gtType) != genTypeSize(storeInd->gtType))
    {
        return false;
    }

    GenTree* pTreeA = candidate->gtGetOp1();
    GenTree* pTreeB = storeInd->gtGetOp1();

    // This method will be called by codegen (as well as during lowering).
    // After register allocation, the sources may have been spilled and reloaded
    // to a different register, indicated by an inserted GT_RELOAD node.
    pTreeA = pTreeA->gtSkipReloadOrCopy();
    pTreeB = pTreeB->gtSkipReloadOrCopy();

    genTreeOps oper;

    if (pTreeA->OperGet() != pTreeB->OperGet())
    {
        return false;
    }

    oper = pTreeA->OperGet();
    switch (oper)
    {
        case GT_LCL_ADDR:
            if (pTreeA->AsLclFld()->GetLclOffs() != 0)
            {
                // TODO-CQ: support arbitrary local addresses here.
                return false;
            }
            FALLTHROUGH;

        case GT_LCL_VAR:
        case GT_CNS_INT:
            return NodesAreEquivalentLeaves(pTreeA, pTreeB);

        case GT_LEA:
        {
            GenTreeAddrMode* gtAddr1 = pTreeA->AsAddrMode();
            GenTreeAddrMode* gtAddr2 = pTreeB->AsAddrMode();
            return NodesAreEquivalentLeaves(gtAddr1->Base(), gtAddr2->Base()) &&
                   NodesAreEquivalentLeaves(gtAddr1->Index(), gtAddr2->Index()) &&
                   (gtAddr1->gtScale == gtAddr2->gtScale) && (gtAddr1->Offset() == gtAddr2->Offset());
        }
        default:
            // We don't handle anything that is not either a constant,
            // a local var or LEA.
            return false;
    }
}

//------------------------------------------------------------------------
// NodesAreEquivalentLeaves: Check whether the two given nodes are the same leaves.
//
// Arguments:
//      tree1 and tree2 are nodes to be checked.
// Return Value:
//    Returns true if they are same leaves, false otherwise.
//
// static
bool Lowering::NodesAreEquivalentLeaves(GenTree* tree1, GenTree* tree2)
{
    if (tree1 == tree2)
    {
        return true;
    }

    if (tree1 == nullptr || tree2 == nullptr)
    {
        return false;
    }

    tree1 = tree1->gtSkipReloadOrCopy();
    tree2 = tree2->gtSkipReloadOrCopy();

    if (tree1->TypeGet() != tree2->TypeGet())
    {
        return false;
    }

    if (tree1->OperGet() != tree2->OperGet())
    {
        return false;
    }

    if (!tree1->OperIsLeaf() || !tree2->OperIsLeaf())
    {
        return false;
    }

    switch (tree1->OperGet())
    {
        case GT_CNS_INT:
            return tree1->AsIntCon()->IconValue() == tree2->AsIntCon()->IconValue() &&
                   tree1->IsIconHandle() == tree2->IsIconHandle();
        case GT_LCL_ADDR:
            if (tree1->AsLclFld()->GetLclOffs() != tree2->AsLclFld()->GetLclOffs())
            {
                return false;
            }
            FALLTHROUGH;
        case GT_LCL_VAR:
            return tree1->AsLclVarCommon()->GetLclNum() == tree2->AsLclVarCommon()->GetLclNum();
        case GT_CLS_VAR_ADDR:
            return tree1->AsClsVar()->gtClsVarHnd == tree2->AsClsVar()->gtClsVarHnd;
        default:
            return false;
    }
}

//------------------------------------------------------------------------
// Lowering::CheckMultiRegLclVar: Check whether a MultiReg GT_LCL_VAR node can
//                                remain a multi-reg.
//
// Arguments:
//   lclNode       - the GT_LCL_VAR or GT_STORE_LCL_VAR node.
//   registerCount - use register count for uses; source register count for stores.
//
bool Lowering::CheckMultiRegLclVar(GenTreeLclVar* lclNode, int registerCount)
{
    bool canEnregisterAsMultiReg  = false;
    bool canEnregisterAsSingleReg = false;

#if FEATURE_MULTIREG_RET || defined(FEATURE_HW_INTRINSICS)
    LclVarDsc* varDsc = comp->lvaGetDesc(lclNode->GetLclNum());
    if (varDsc->lvDoNotEnregister)
    {
        assert(!lclNode->IsMultiReg());
        return false;
    }

    if ((comp->lvaEnregMultiRegVars) && varDsc->lvPromoted)
    {
        // We can enregister if we have a promoted struct and all the fields' types match the ABI requirements.
        // Note that we don't promote structs with explicit layout, so we don't need to check field offsets, and
        // if we have multiple types packed into a single register, we won't have matching reg and field counts,
        // so we can tolerate mismatches of integer size.
        if (comp->lvaGetPromotionType(varDsc) == Compiler::PROMOTION_TYPE_INDEPENDENT)
        {
            if (registerCount == varDsc->lvFieldCnt)
            {
                canEnregisterAsMultiReg = true;

#ifdef FEATURE_SIMD
                // TYP_SIMD12 breaks the above invariant that "we won't have
                // matching reg and field counts"; for example, consider
                //
                // * STORE_LCL_VAR<struct{Vector3, int}>(CALL)
                // * RETURN(LCL_VAR<struct{Vector3, int}>)
                //
                // These return in two GPR registers, while the fields of the
                // local are stored in SIMD and GPR register, so registerCount
                // == varDsc->lvFieldCnt == 2. But the backend cannot handle
                // this.

                for (int i = 0; i < varDsc->lvFieldCnt; i++)
                {
                    if (comp->lvaGetDesc(varDsc->lvFieldLclStart + i)->TypeGet() == TYP_SIMD12)
                    {
                        canEnregisterAsMultiReg = false;
                        break;
                    }
                }
#endif
            }
        }
    }
    else
    {
        canEnregisterAsSingleReg = varTypeIsSIMD(lclNode);
#ifdef TARGET_XARCH
        if (lclNode->OperIs(GT_STORE_LCL_VAR) && varTypeIsStruct(lclNode->Data()) && !lclNode->Data()->OperIs(GT_CALL))
        {
            canEnregisterAsSingleReg = false;
        }
#endif // TARGET_XARCH
    }

    if (canEnregisterAsSingleReg || canEnregisterAsMultiReg)
    {
        if (canEnregisterAsMultiReg)
        {
            lclNode->SetMultiReg();
        }
    }
    else
    {
        comp->lvaSetVarDoNotEnregister(lclNode->GetLclNum() DEBUGARG(DoNotEnregisterReason::BlockOp));
    }
#endif // FEATURE_MULTIREG_RET || defined(FEATURE_HW_INTRINSICS)

    return canEnregisterAsSingleReg || canEnregisterAsMultiReg;
}

//------------------------------------------------------------------------
// Containment Analysis
//------------------------------------------------------------------------
void Lowering::ContainCheckNode(GenTree* node)
{
    switch (node->gtOper)
    {
        case GT_STORE_LCL_VAR:
        case GT_STORE_LCL_FLD:
            ContainCheckStoreLoc(node->AsLclVarCommon());
            break;

        case GT_EQ:
        case GT_NE:
        case GT_LT:
        case GT_LE:
        case GT_GE:
        case GT_GT:
        case GT_TEST_EQ:
        case GT_TEST_NE:
        case GT_CMP:
        case GT_TEST:
        case GT_JCMP:
            ContainCheckCompare(node->AsOp());
            break;

        case GT_SELECT:
            ContainCheckSelect(node->AsConditional());
            break;

        case GT_ADD:
        case GT_SUB:
#if !defined(TARGET_64BIT)
        case GT_ADD_LO:
        case GT_ADD_HI:
        case GT_SUB_LO:
        case GT_SUB_HI:
#endif
        case GT_AND:
        case GT_OR:
        case GT_XOR:
            ContainCheckBinary(node->AsOp());
            break;

#if defined(TARGET_X86)
        case GT_MUL_LONG:
#endif
        case GT_MUL:
        case GT_MULHI:
            ContainCheckMul(node->AsOp());
            break;
        case GT_DIV:
        case GT_MOD:
        case GT_UDIV:
        case GT_UMOD:
            ContainCheckDivOrMod(node->AsOp());
            break;
        case GT_LSH:
        case GT_RSH:
        case GT_RSZ:
        case GT_ROL:
        case GT_ROR:
#ifndef TARGET_64BIT
        case GT_LSH_HI:
        case GT_RSH_LO:
#endif
            ContainCheckShiftRotate(node->AsOp());
            break;
        case GT_CAST:
            ContainCheckCast(node->AsCast());
            break;
        case GT_BITCAST:
            ContainCheckBitCast(node);
            break;
        case GT_LCLHEAP:
            ContainCheckLclHeap(node->AsOp());
            break;
        case GT_RETURN:
            ContainCheckRet(node->AsOp());
            break;
        case GT_RETURNTRAP:
            ContainCheckReturnTrap(node->AsOp());
            break;
        case GT_STOREIND:
            ContainCheckStoreIndir(node->AsStoreInd());
            break;
        case GT_IND:
            ContainCheckIndir(node->AsIndir());
            break;
        case GT_PUTARG_REG:
        case GT_PUTARG_STK:
#if FEATURE_ARG_SPLIT
        case GT_PUTARG_SPLIT:
#endif // FEATURE_ARG_SPLIT
            // The regNum must have been set by the lowering of the call.
            assert(node->GetRegNum() != REG_NA);
            break;
#ifdef TARGET_XARCH
        case GT_INTRINSIC:
            ContainCheckIntrinsic(node->AsOp());
            break;
#endif // TARGET_XARCH
#ifdef FEATURE_HW_INTRINSICS
        case GT_HWINTRINSIC:
            ContainCheckHWIntrinsic(node->AsHWIntrinsic());
            break;
#endif // FEATURE_HW_INTRINSICS
        default:
            break;
    }
}

//------------------------------------------------------------------------
// ContainCheckReturnTrap: determine whether the source of a RETURNTRAP should be contained.
//
// Arguments:
//    node - pointer to the GT_RETURNTRAP node
//
void Lowering::ContainCheckReturnTrap(GenTreeOp* node)
{
#ifdef TARGET_XARCH
    assert(node->OperIs(GT_RETURNTRAP));
    // This just turns into a compare of its child with an int + a conditional call
    if (node->gtOp1->isIndir())
    {
        MakeSrcContained(node, node->gtOp1);
    }
#endif // TARGET_XARCH
}

//------------------------------------------------------------------------
// ContainCheckLclHeap: determine whether the source of a GT_LCLHEAP node should be contained.
//
// Arguments:
//    node - pointer to the node
//
void Lowering::ContainCheckLclHeap(GenTreeOp* node)
{
    assert(node->OperIs(GT_LCLHEAP));
    GenTree* size = node->gtOp1;
    if (size->IsCnsIntOrI())
    {
        MakeSrcContained(node, size);
    }
}

//------------------------------------------------------------------------
// ContainCheckRet: determine whether the source of a node should be contained.
//
// Arguments:
//    node - pointer to the node
//
void Lowering::ContainCheckRet(GenTreeUnOp* ret)
{
    assert(ret->OperIs(GT_RETURN));

#if !defined(TARGET_64BIT)
    if (ret->TypeGet() == TYP_LONG)
    {
        GenTree* op1 = ret->gtGetOp1();
        noway_assert(op1->OperGet() == GT_LONG);
        MakeSrcContained(ret, op1);
    }
#endif // !defined(TARGET_64BIT)
#if FEATURE_MULTIREG_RET
    if (ret->TypeIs(TYP_STRUCT))
    {
        GenTree* op1 = ret->gtGetOp1();
        // op1 must be either a lclvar or a multi-reg returning call
        if (op1->OperGet() == GT_LCL_VAR)
        {
            const LclVarDsc* varDsc = comp->lvaGetDesc(op1->AsLclVarCommon());
            // This must be a multi-reg return or an HFA of a single element.
            assert(varDsc->lvIsMultiRegRet || (varDsc->lvIsHfa() && varTypeIsValidHfaType(varDsc->lvType)));

            // Mark var as contained if not enregisterable.
            if (!varDsc->IsEnregisterableLcl())
            {
                if (!op1->IsMultiRegLclVar())
                {
                    MakeSrcContained(ret, op1);
                }
            }
        }
    }
#endif // FEATURE_MULTIREG_RET
}

//------------------------------------------------------------------------
// ContainCheckBitCast: determine whether the source of a BITCAST should be contained.
//
// Arguments:
//    node - pointer to the node
//
void Lowering::ContainCheckBitCast(GenTree* node)
{
    GenTree* const op1 = node->AsOp()->gtOp1;
    if (op1->OperIs(GT_LCL_VAR) && (genTypeSize(op1) == genTypeSize(node)))
    {
        if (IsContainableMemoryOp(op1) && IsSafeToContainMem(node, op1))
        {
            MakeSrcContained(node, op1);
        }
        else if (IsSafeToMarkRegOptional(node, op1))
        {
            MakeSrcRegOptional(node, op1);
        }
    }
}

struct StoreCoalescingData
{
    var_types targetType;
    GenTree*  baseAddr;
    GenTree*  index;
    GenTree*  value;
    uint32_t  scale;
    int       offset;
};

//------------------------------------------------------------------------
// GetStoreCoalescingData: given a STOREIND node, get the data needed to perform
//    store coalescing including pointer to the previous node.
//
// Arguments:
//    comp     - the compiler instance
//    ind      - the STOREIND node
//    data     - [OUT] the data needed for store coalescing
//
// Return Value:
//    true if the data was successfully retrieved, false otherwise.
//    Basically, false means that we definitely can't do store coalescing.
//
static bool GetStoreCoalescingData(Compiler* comp, GenTreeStoreInd* ind, StoreCoalescingData* data)
{
    // Don't merge volatile stores.
    if (ind->IsVolatile())
    {
        return false;
    }

    // Data has to be INT_CNS, can be also VEC_CNS in future.
    if (!ind->Data()->IsCnsIntOrI() && !ind->Data()->IsVectorConst())
    {
        return false;
    }

    auto isNodeInvariant = [](Compiler* comp, GenTree* node, bool allowNull) {
        if (node == nullptr)
        {
            return allowNull;
        }
        // We can allow bigger trees here, but it's not clear if it's worth it.
        return node->OperIs(GT_LCL_VAR) && !comp->lvaVarAddrExposed(node->AsLclVar()->GetLclNum());
    };

    data->targetType = ind->TypeGet();
    data->value      = ind->Data();
    if (ind->Addr()->OperIs(GT_LEA))
    {
        GenTree* base  = ind->Addr()->AsAddrMode()->Base();
        GenTree* index = ind->Addr()->AsAddrMode()->Index();
        if (!isNodeInvariant(comp, base, false))
        {
            // Base must be a local. It's possible for it to be nullptr when index is not null,
            // but let's ignore such cases.
            return false;
        }

        if (!isNodeInvariant(comp, index, true))
        {
            // Index should be either nullptr or a local.
            return false;
        }

        data->baseAddr = base == nullptr ? nullptr : base;
        data->index    = index == nullptr ? nullptr : index;
        data->scale    = ind->Addr()->AsAddrMode()->GetScale();
        data->offset   = ind->Addr()->AsAddrMode()->Offset();
    }
    else if (isNodeInvariant(comp, ind->Addr(), true))
    {
        // Address is just a local, no offset, scale is 1
        data->baseAddr = ind->Addr();
        data->index    = nullptr;
        data->scale    = 1;
        data->offset   = 0;
    }
    else
    {
        // Address is not LEA or local.
        return false;
    }
    return true;
}

//------------------------------------------------------------------------
// LowerStoreIndirCoalescing: If the given STOREIND node is followed by a similar
//    STOREIND node, try to merge them into a single store of a twice wider type. Example:
//
//    *  STOREIND  int
//    +--*  LCL_VAR   byref  V00
//    \--*  CNS_INT   int    0x1
//
//    *  STOREIND  int
//    +--*  LEA(b+4)  byref
//    |  \--*  LCL_VAR   byref  V00
//    \--*  CNS_INT   int    0x2
//
//    We can merge these two into into a single store of 8 bytes with (0x1 | (0x2 << 32)) as the value
//
//    *  STOREIND  long
//    +--*  LEA(b+0)  byref
//    |  \--*  LCL_VAR   byref  V00
//    \--*  CNS_INT   long  0x200000001
//
//   NOTE: Our memory model allows us to do this optimization, see Memory-model.md:
//     * Adjacent non-volatile writes to the same location can be coalesced. (see Memory-model.md)
//
// Arguments:
//    ind - the current STOREIND node
//
void Lowering::LowerStoreIndirCoalescing(GenTreeStoreInd* ind)
{
// LA, RISC-V and ARM32 more likely to recieve a terrible performance hit from
// unaligned accesses making this optimization questionable.
#if defined(TARGET_XARCH) || defined(TARGET_ARM64)
    if (!comp->opts.OptimizationEnabled())
    {
        return;
    }

    // TODO-ARM64-CQ: enable TYP_REF if we find a case where it's beneficial.
    // The algorithm does support TYP_REF (with null value), but it seems to be not worth
    // it on ARM64 where it's pretty efficient to do "stp xzr, xzr, [addr]" to clear two
    // items at once. Although, it may be profitable to do "stp q0, q0, [addr]".
    if (!varTypeIsIntegral(ind) && !varTypeIsSIMD(ind))
    {
        return;
    }

    // We're going to do it in a loop while we see suitable STOREINDs to coalesce.
    // E.g.: we have the following LIR sequence:
    //
    //     ...addr nodes...
    //   STOREIND(int)
    //     ...addr nodes...
    //   STOREIND(short)
    //     ...addr nodes...
    //   STOREIND(short) <-- we're here
    //
    // First we merge two 'short' stores, then we merge the result with the 'int' store
    // to get a single store of 8 bytes.
    do
    {
        StoreCoalescingData currData;
        StoreCoalescingData prevData;

        // Get coalescing data for the current STOREIND
        if (!GetStoreCoalescingData(comp, ind, &currData))
        {
            return;
        }

        bool isClosedRange = false;
        // Now we need to find the very first LIR node representing the current STOREIND
        // and make sure that there are no other unexpected nodes in-between.
        LIR::ReadOnlyRange currIndRange = BlockRange().GetTreeRange(ind, &isClosedRange);
        if (!isClosedRange)
        {
            return;
        }
        GenTree* prevTree = currIndRange.FirstNode()->gtPrev;
        // Now we need to find the previous STOREIND,
        // we can ignore any NOPs or IL_OFFSETs in-between
        while ((prevTree != nullptr) && prevTree->OperIs(GT_NOP, GT_IL_OFFSET))
        {
            prevTree = prevTree->gtPrev;
        }

        // It's not a STOREIND - bail out.
        if ((prevTree == nullptr) || !prevTree->OperIs(GT_STOREIND))
        {
            return;
        }

        // Get coalescing data for the previous STOREIND
        GenTreeStoreInd* prevInd = prevTree->AsStoreInd();
        if (!GetStoreCoalescingData(comp, prevInd->AsStoreInd(), &prevData))
        {
            return;
        }

        // Same for the previous STOREIND, make sure there are no unexpected nodes around.
        LIR::ReadOnlyRange prevIndRange = BlockRange().GetTreeRange(prevInd, &isClosedRange);
        if (!isClosedRange)
        {
            return;
        }

        // STOREIND aren't value nodes.
        LIR::Use use;
        assert(!BlockRange().TryGetUse(prevInd, &use) && !BlockRange().TryGetUse(ind, &use));

        // BaseAddr, Index, Scale and Type all have to match.
        if ((prevData.scale != currData.scale) || (prevData.targetType != currData.targetType) ||
            !GenTree::Compare(prevData.baseAddr, currData.baseAddr) ||
            !GenTree::Compare(prevData.index, currData.index))
        {
            return;
        }

        // At this point we know that we have two consecutive STOREINDs with the same base address,
        // index and scale, the only variable thing is the offset (constant)

        // The same offset means that we're storing to the same location of the same width.
        // Just remove the previous store then.
        if (prevData.offset == currData.offset)
        {
            BlockRange().Remove(std::move(prevIndRange));
            continue;
        }

        // Otherwise, the difference between two offsets has to match the size of the type.
        // We don't support overlapping stores.
        if (abs(prevData.offset - currData.offset) != (int)genTypeSize(prevData.targetType))
        {
            return;
        }

        // For now, we require the current STOREIND to have LEA (previous store may not have it)
        // So we can easily adjust the offset, consider making it more flexible in future.
        if (!ind->Addr()->OperIs(GT_LEA))
        {
            return;
        }

        // Now the hardest part: decide whether it's safe to use an unaligned write.
        //
        // IND<byte> is always fine (and all IND<X> created here from such)
        // IND<simd> is not required to be atomic per our Memory Model
        const bool allowsNonAtomic =
            ((ind->gtFlags & GTF_IND_ALLOW_NON_ATOMIC) != 0) && ((prevInd->gtFlags & GTF_IND_ALLOW_NON_ATOMIC) != 0);

        if (!allowsNonAtomic && (genTypeSize(ind) > 1) && !varTypeIsSIMD(ind))
        {
            // TODO-CQ: if we see that the target is a local memory (non address exposed)
            // we can use any type (including SIMD) for a new load.

            // Ignore indices for now, they can invalidate our alignment assumptions.
            // Although, we can take scale into account.
            if (currData.index != nullptr)
            {
                return;
            }

            // Base address being TYP_REF gives us a hint that data is pointer-aligned.
            if (!currData.baseAddr->TypeIs(TYP_REF))
            {
                return;
            }

            // Check whether the combined indir is still aligned.
            bool isCombinedIndirAtomic = (genTypeSize(ind) < TARGET_POINTER_SIZE) &&
                                         (min(prevData.offset, currData.offset) % (genTypeSize(ind) * 2)) == 0;

            if (genTypeSize(ind) == TARGET_POINTER_SIZE)
            {
#ifdef TARGET_ARM64
                // Per Arm Architecture Reference Manual for A-profile architecture:
                //
                // * Writes from SIMD and floating-point registers of a 128-bit value that is 64-bit aligned in memory
                //   are treated as a pair of single - copy atomic 64 - bit writes.
                //
                // Thus, we can allow 2xLONG -> SIMD, same for TYP_REF (for value being null)
                //
                // And we assume on ARM64 TYP_LONG/TYP_REF are always 64-bit aligned, otherwise
                // we're already doing a load that has no atomicity guarantees.
                isCombinedIndirAtomic = true;
#endif
            }

            if (!isCombinedIndirAtomic)
            {
                return;
            }
        }

        // Since we're merging two stores of the same type, the new type is twice wider.
        var_types oldType = ind->TypeGet();
        var_types newType;
        switch (oldType)
        {
            case TYP_BYTE:
            case TYP_UBYTE:
                newType = TYP_USHORT;
                break;

            case TYP_SHORT:
            case TYP_USHORT:
                newType = TYP_INT;
                break;

#ifdef TARGET_64BIT
            case TYP_INT:
                newType = TYP_LONG;
                break;

#if defined(FEATURE_HW_INTRINSICS)
            case TYP_LONG:
            case TYP_REF:
                if (comp->IsBaselineSimdIsaSupported())
                {
                    // TLDR: we should be here only if one of the conditions is true:
                    // 1) Both GT_INDs have GTF_IND_ALLOW_NON_ATOMIC flag
                    // 2) ARM64: Data is at least 8-byte aligned
                    // 3) AMD64: Data is at least 16-byte aligned on AMD/Intel with AVX+
                    //
                    newType = TYP_SIMD16;
                    if ((oldType == TYP_REF) &&
                        (!currData.value->IsIntegralConst(0) || !prevData.value->IsIntegralConst(0)))
                    {
                        // For TYP_REF we only support null values. In theory, we can also support frozen handles, e.g.:
                        //
                        //   arr[1] = "hello";
                        //   arr[0] = "world";
                        //
                        // but we don't want to load managed references into SIMD registers (we can only do so
                        // when we can issue a nongc region for a block)
                        return;
                    }
                    break;
                }
                return;

#if defined(TARGET_AMD64)
            case TYP_SIMD16:
                if (comp->getPreferredVectorByteLength() >= 32)
                {
                    newType = TYP_SIMD32;
                    break;
                }
                return;

            case TYP_SIMD32:
                if (comp->getPreferredVectorByteLength() >= 64)
                {
                    newType = TYP_SIMD64;
                    break;
                }
                return;
#endif // TARGET_AMD64
#endif // FEATURE_HW_INTRINSICS
#endif // TARGET_64BIT

            // TYP_FLOAT and TYP_DOUBLE aren't needed here - they're expected to
            // be converted to TYP_INT/TYP_LONG for constant value.
            //
            // TYP_UINT and TYP_ULONG are not legal for GT_IND.
            //
            default:
                return;
        }

        // We should not be here for stores requiring write barriers.
        assert(!comp->codeGen->gcInfo.gcIsWriteBarrierStoreIndNode(ind));
        assert(!comp->codeGen->gcInfo.gcIsWriteBarrierStoreIndNode(prevInd));

        // Delete previous STOREIND entirely
        BlockRange().Remove(std::move(prevIndRange));

        // It's not expected to be contained yet, but just in case...
        ind->Data()->ClearContained();

        // We know it's always LEA for now
        GenTreeAddrMode* addr = ind->Addr()->AsAddrMode();

        // Update offset to be the minimum of the two
        addr->SetOffset(min(prevData.offset, currData.offset));

        // Update type for both STOREIND and val
        ind->gtType         = newType;
        ind->Data()->gtType = newType;

#if defined(TARGET_AMD64) && defined(FEATURE_HW_INTRINSICS)
        // Upgrading two SIMD stores to a wider SIMD store.
        // Only on x64 since ARM64 has no options above SIMD16
        if (varTypeIsSIMD(oldType))
        {
            int8_t* lowerCns = prevData.value->AsVecCon()->gtSimdVal.i8;
            int8_t* upperCns = currData.value->AsVecCon()->gtSimdVal.i8;

            // if the previous store was at a higher address, swap the constants
            if (prevData.offset > currData.offset)
            {
                std::swap(lowerCns, upperCns);
            }

            simd_t   newCns   = {};
            uint32_t oldWidth = genTypeSize(oldType);
            memcpy(newCns.i8, lowerCns, oldWidth);
            memcpy(newCns.i8 + oldWidth, upperCns, oldWidth);

            ind->Data()->AsVecCon()->gtSimdVal = newCns;
            continue;
        }
#endif

        size_t lowerCns = (size_t)prevData.value->AsIntCon()->IconValue();
        size_t upperCns = (size_t)currData.value->AsIntCon()->IconValue();

        // if the previous store was at a higher address, swap the constants
        if (prevData.offset > currData.offset)
        {
            std::swap(lowerCns, upperCns);
        }

#if defined(TARGET_64BIT) && defined(FEATURE_HW_INTRINSICS)
        // We're promoting two TYP_LONG/TYP_REF into TYP_SIMD16
        // All legality checks were done above.
        if (varTypeIsSIMD(newType))
        {
            // Replace two 64bit constants with a single 128bit constant
            int8_t val[16];
            memcpy(val, &lowerCns, 8);
            memcpy(val + 8, &upperCns, 8);
            GenTreeVecCon* vecCns = comp->gtNewVconNode(newType, &val);

            BlockRange().InsertAfter(ind->Data(), vecCns);
            BlockRange().Remove(ind->Data());
            ind->gtOp2 = vecCns;
            continue;
        }
#endif // TARGET_64BIT && FEATURE_HW_INTRINSICS

        // Trim the constants to the size of the type, e.g. for TYP_SHORT and TYP_USHORT
        // the mask will be 0xFFFF, for TYP_INT - 0xFFFFFFFF.
        size_t mask = ~(size_t(0)) >> (sizeof(size_t) - genTypeSize(oldType)) * BITS_PER_BYTE;
        lowerCns &= mask;
        upperCns &= mask;

        size_t val = (lowerCns | (upperCns << (genTypeSize(oldType) * BITS_PER_BYTE)));
        JITDUMP("Coalesced two stores into a single store with value %lld\n", (int64_t)val);

        ind->Data()->AsIntCon()->gtIconVal = (ssize_t)val;
        if (genTypeSize(oldType) == 1)
        {
            // A mark for future foldings that this IND doesn't need to be atomic.
            ind->gtFlags |= GTF_IND_ALLOW_NON_ATOMIC;
        }

    } while (true);
#endif // TARGET_XARCH || TARGET_ARM64
}

//------------------------------------------------------------------------
// LowerStoreIndirCommon: a common logic to lower StoreIndir.
//
// Arguments:
//    ind - the store indirection node we are lowering.
//
void Lowering::LowerStoreIndirCommon(GenTreeStoreInd* ind)
{
    assert(ind->TypeGet() != TYP_STRUCT);

    TryRetypingFloatingPointStoreToIntegerStore(ind);

#if defined(TARGET_ARM64)
    // Verify containment safety before creating an LEA that must be contained.
    //
    const bool isContainable = IsInvariantInRange(ind->Addr(), ind);
#else
    const bool     isContainable         = true;
#endif
    TryCreateAddrMode(ind->Addr(), isContainable, ind);

    if (!comp->codeGen->gcInfo.gcIsWriteBarrierStoreIndNode(ind))
    {
#ifndef TARGET_XARCH
        if (ind->Data()->IsIconHandle(GTF_ICON_OBJ_HDL))
        {
            const ssize_t handle = ind->Data()->AsIntCon()->IconValue();
            if (!comp->info.compCompHnd->isObjectImmutable(reinterpret_cast<CORINFO_OBJECT_HANDLE>(handle)))
            {
                // On platforms with weaker memory model we need to make sure we use a store with the release semantic
                // when we publish a potentially mutable object
                // See relevant discussions https://github.com/dotnet/runtime/pull/76135#issuecomment-1257258310 and
                // https://github.com/dotnet/runtime/pull/76112#discussion_r980639782

                // This can be relaxed to "just make sure to use stlr/memory barrier" if needed
                ind->gtFlags |= GTF_IND_VOLATILE;
            }
        }
#endif

        LowerStoreIndirCoalescing(ind);
        LowerStoreIndir(ind);
    }
}

//------------------------------------------------------------------------
// LowerIndir: a common logic to lower IND load or NullCheck.
//
// Arguments:
//    ind - the ind node we are lowering.
//
GenTree* Lowering::LowerIndir(GenTreeIndir* ind)
{
    GenTree* next = ind->gtNext;

    assert(ind->OperIs(GT_IND, GT_NULLCHECK));
    // Process struct typed indirs separately unless they are unused;
    // they only appear as the source of a block copy operation or a return node.
    if (!ind->TypeIs(TYP_STRUCT) || ind->IsUnusedValue())
    {
#ifndef TARGET_XARCH
        // On non-xarch, whether or not we can contain an address mode will depend on the access width
        // which may be changed when transforming an unused indir, so do that first.
        // On xarch, it is the opposite: we transform to indir/nullcheck based on whether we contained the
        // address mode, so in that case we must do this transformation last.
        if (ind->OperIs(GT_NULLCHECK) || ind->IsUnusedValue())
        {
            TransformUnusedIndirection(ind, comp, m_block);
        }
#endif

        // TODO-Cleanup: We're passing isContainable = true but ContainCheckIndir rejects
        // address containment in some cases so we end up creating trivial (reg + offfset)
        // or (reg + reg) LEAs that are not necessary.
        CLANG_FORMAT_COMMENT_ANCHOR;

#if defined(TARGET_ARM64)
        // Verify containment safety before creating an LEA that must be contained.
        //
        const bool isContainable = IsInvariantInRange(ind->Addr(), ind);
#else
        const bool isContainable         = true;
#endif

        TryCreateAddrMode(ind->Addr(), isContainable, ind);
        ContainCheckIndir(ind);

#ifdef TARGET_XARCH
        if (ind->OperIs(GT_NULLCHECK) || ind->IsUnusedValue())
        {
            TransformUnusedIndirection(ind, comp, m_block);
        }
#endif
    }
    else
    {
        // If the `ADDR` node under `STORE_BLK(dstAddr, IND(struct(ADDR))`
        // is a complex one it could benefit from an `LEA` that is not contained.
        const bool isContainable = false;
        TryCreateAddrMode(ind->Addr(), isContainable, ind);
    }

#ifdef TARGET_ARM64
    if (comp->opts.OptimizationEnabled() && ind->OperIs(GT_IND))
    {
        OptimizeForLdp(ind);
    }
#endif

    return next;
}

#ifdef TARGET_ARM64

// Max distance that we will try to move an indirection backwards to become
// adjacent to another indirection. As an empirical observation, increasing
// this number to 32 for the smoke_tests collection resulted in 3684 -> 3796
// cases passing the distance check, but 82 out of these 112 extra cases were
// then rejected due to interference. So 16 seems like a good number to balance
// the throughput costs.
const int LDP_REORDERING_MAX_DISTANCE = 16;

//------------------------------------------------------------------------
// OptimizeForLdp: Record information about an indirection, and try to optimize
// it by moving it to be adjacent with a previous indirection such that they
// can be transformed into 'ldp'.
//
// Arguments:
//    ind - Indirection to record and to try to move.
//
// Returns:
//    True if the optimization was successful.
//
bool Lowering::OptimizeForLdp(GenTreeIndir* ind)
{
    if (!ind->TypeIs(TYP_INT, TYP_LONG, TYP_FLOAT, TYP_DOUBLE, TYP_SIMD8, TYP_SIMD16) || ind->IsVolatile())
    {
        return false;
    }

    target_ssize_t offs = 0;
    GenTree*       addr = ind->Addr();
    comp->gtPeelOffsets(&addr, &offs);

    if (!addr->OperIs(GT_LCL_VAR))
    {
        return false;
    }

    // Every indirection takes an expected 2+ nodes, so we only expect at most
    // half the reordering distance to be candidates for the optimization.
    int maxCount = min(m_blockIndirs.Height(), LDP_REORDERING_MAX_DISTANCE / 2);
    for (int i = 0; i < maxCount; i++)
    {
        SavedIndir& prev = m_blockIndirs.TopRef(i);
        if (prev.AddrBase->GetLclNum() != addr->AsLclVar()->GetLclNum())
        {
            continue;
        }

        GenTreeIndir* prevIndir = prev.Indir;
        if ((prevIndir == nullptr) || (prevIndir->TypeGet() != ind->TypeGet()))
        {
            continue;
        }

        JITDUMP("[%06u] and [%06u] are indirs off the same base with offsets +%03u and +%03u\n",
                Compiler::dspTreeID(ind), Compiler::dspTreeID(prevIndir), (unsigned)offs, (unsigned)prev.Offset);
        if (abs(offs - prev.Offset) == genTypeSize(ind))
        {
            JITDUMP("  ..and they are amenable to ldp optimization\n");
            if (TryMakeIndirsAdjacent(prevIndir, ind))
            {
                // Do not let the previous one participate in
                // another instance; that can cause us to e.g. convert
                // *(x+4), *(x+0), *(x+8), *(x+12) =>
                // *(x+4), *(x+8), *(x+0), *(x+12)
                prev.Indir = nullptr;
                return true;
            }
            break;
        }
        else
        {
            JITDUMP("  ..but at non-adjacent offset\n");
        }
    }

    m_blockIndirs.Emplace(ind, addr->AsLclVar(), offs);
    return false;
}

//------------------------------------------------------------------------
// TryMakeIndirsAdjacent: Try to prove that it is legal to move an indirection
// to be adjacent to a previous indirection. If successful, perform the move.
//
// Arguments:
//    prevIndir - Previous indirection
//    indir     - Indirection to try to move to be adjacent to 'prevIndir'
//
// Returns:
//    True if the optimization was successful.
//
bool Lowering::TryMakeIndirsAdjacent(GenTreeIndir* prevIndir, GenTreeIndir* indir)
{
    GenTree* cur = prevIndir;
    for (int i = 0; i < LDP_REORDERING_MAX_DISTANCE; i++)
    {
        cur = cur->gtNext;
        if (cur == indir)
            break;

        // We can reorder indirs with some calls, but introducing a LIR edge
        // that spans a call can introduce spills (or callee-saves).
        if (cur->IsCall() || (cur->OperIsStoreBlk() && (cur->AsBlk()->gtBlkOpKind == GenTreeBlk::BlkOpKindHelper)))
        {
            JITDUMP("  ..but they are separated by node [%06u] that kills registers\n", Compiler::dspTreeID(cur));
            return false;
        }
    }

    if (cur != indir)
    {
        JITDUMP("  ..but they are too far separated\n");
        return false;
    }

    JITDUMP(
        "  ..and they are close. Trying to move the following range (where * are nodes part of the data flow):\n\n");
#ifdef DEBUG
    bool     isClosed;
    GenTree* startDumpNode = BlockRange().GetTreeRange(prevIndir, &isClosed).FirstNode();
    GenTree* endDumpNode   = indir->gtNext;

    auto dumpWithMarks = [=]() {
        if (!comp->verbose)
        {
            return;
        }

        for (GenTree* node = startDumpNode; node != endDumpNode; node = node->gtNext)
        {
            const char* prefix;
            if (node == prevIndir)
                prefix = "1. ";
            else if (node == indir)
                prefix = "2. ";
            else if ((node->gtLIRFlags & LIR::Flags::Mark) != 0)
                prefix = "*  ";
            else
                prefix = "   ";

            comp->gtDispLIRNode(node, prefix);
        }
    };

#endif

    MarkTree(indir);

    INDEBUG(dumpWithMarks());
    JITDUMP("\n");

    m_scratchSideEffects.Clear();

    for (GenTree* cur = prevIndir->gtNext; cur != indir; cur = cur->gtNext)
    {
        if ((cur->gtLIRFlags & LIR::Flags::Mark) != 0)
        {
            // 'cur' is part of data flow of 'indir', so we will be moving the
            // currently recorded effects past 'cur'.
            if (m_scratchSideEffects.InterferesWith(comp, cur, true))
            {
                JITDUMP("Giving up due to interference with [%06u]\n", Compiler::dspTreeID(cur));
                UnmarkTree(indir);
                return false;
            }
        }
        else
        {
            // Not part of dataflow; add its effects that will move past
            // 'indir'.
            m_scratchSideEffects.AddNode(comp, cur);
        }
    }

    if (m_scratchSideEffects.InterferesWith(comp, indir, true))
    {
        // Try a bit harder, making use of the following facts:
        //
        // 1. We know the indir is non-faulting, so we do not need to worry
        // about reordering exceptions
        //
        // 2. We can reorder with non-volatile INDs even if they have
        // GTF_ORDER_SIDEEFF; these indirs only have GTF_ORDER_SIDEEFF due to
        // being non-faulting
        //
        // 3. We can also reorder with non-volatile STOREINDs if we can prove
        // no aliasing. We can do that for two common cases:
        //    * The addresses are based on the same local but at distinct offset ranges
        //    * The addresses are based off TYP_REF bases at distinct offset ranges

        JITDUMP("Have conservative interference with last indir. Trying a smarter interference check...\n");

        GenTree*       indirAddr = indir->Addr();
        target_ssize_t offs      = 0;
        comp->gtPeelOffsets(&indirAddr, &offs);

        bool checkLocal = indirAddr->OperIsLocal();
        if (checkLocal)
        {
            unsigned lclNum = indirAddr->AsLclVarCommon()->GetLclNum();
            checkLocal = !comp->lvaGetDesc(lclNum)->IsAddressExposed() && !m_scratchSideEffects.WritesLocal(lclNum);
        }

        // Helper lambda to check if a single node interferes with 'indir'.
        auto interferes = [=](GenTree* node) {
            if (((node->gtFlags & GTF_ORDER_SIDEEFF) != 0) && node->OperSupportsOrderingSideEffect())
            {
                // Cannot normally reorder GTF_ORDER_SIDEEFF and GTF_GLOB_REF,
                // except for some of the known cases described above.
                if (!node->OperIs(GT_IND, GT_BLK, GT_STOREIND, GT_STORE_BLK) || node->AsIndir()->IsVolatile())
                {
                    return true;
                }
            }

            AliasSet::NodeInfo nodeInfo(comp, node);

            if (nodeInfo.WritesAddressableLocation())
            {
                if (!node->OperIs(GT_STOREIND, GT_STORE_BLK))
                {
                    return true;
                }

                GenTreeIndir*  store     = node->AsIndir();
                GenTree*       storeAddr = store->Addr();
                target_ssize_t storeOffs = 0;
                comp->gtPeelOffsets(&storeAddr, &storeOffs);

                bool distinct = (storeOffs + (target_ssize_t)store->Size() <= offs) ||
                                (offs + (target_ssize_t)indir->Size() <= storeOffs);

                if (checkLocal && GenTree::Compare(indirAddr, storeAddr) && distinct)
                {
                    JITDUMP("Cannot interfere with [%06u] since they are off the same local V%02u and indir range "
                            "[%03u..%03u) does not interfere with store range [%03u..%03u)\n",
                            Compiler::dspTreeID(node), indirAddr->AsLclVarCommon()->GetLclNum(), (unsigned)offs,
                            (unsigned)offs + indir->Size(), (unsigned)storeOffs, (unsigned)storeOffs + store->Size());
                }
                // Two indirs off of TYP_REFs cannot overlap if their offset ranges are distinct.
                else if (indirAddr->TypeIs(TYP_REF) && storeAddr->TypeIs(TYP_REF) && distinct)
                {
                    JITDUMP("Cannot interfere with [%06u] since they are both off TYP_REF bases and indir range "
                            "[%03u..%03u) does not interfere with store range [%03u..%03u)\n",
                            Compiler::dspTreeID(node), (unsigned)offs, (unsigned)offs + indir->Size(),
                            (unsigned)storeOffs, (unsigned)storeOffs + store->Size());
                }
                else
                {
                    return true;
                }
            }

            return false;
        };

        for (GenTree* cur = indir->gtPrev; cur != prevIndir; cur = cur->gtPrev)
        {
            if ((cur->gtLIRFlags & LIR::Flags::Mark) != 0)
            {
                continue;
            }

            if (interferes(cur))
            {
                JITDUMP("Indir [%06u] interferes with [%06u]\n", Compiler::dspTreeID(indir), Compiler::dspTreeID(cur));
                UnmarkTree(indir);
                return false;
            }
        }
    }

    JITDUMP("Interference checks passed. Moving nodes that are not part of data flow of [%06u]\n\n",
            Compiler::dspTreeID(indir));

    GenTree* previous = prevIndir;
    for (GenTree* node = prevIndir->gtNext;;)
    {
        GenTree* next = node->gtNext;

        if ((node->gtLIRFlags & LIR::Flags::Mark) != 0)
        {
            // Part of data flow. Move it to happen right after 'previous'.
            BlockRange().Remove(node);
            BlockRange().InsertAfter(previous, node);
            previous = node;
        }

        if (node == indir)
        {
            break;
        }

        node = next;
    }

    JITDUMP("Result:\n\n");
    INDEBUG(dumpWithMarks());
    JITDUMP("\n");
    UnmarkTree(indir);
    return true;
}

//------------------------------------------------------------------------
// MarkTree: Mark trees involved in the computation of 'node' recursively.
//
// Arguments:
//    node - Root node.
//
void Lowering::MarkTree(GenTree* node)
{
    node->gtLIRFlags |= LIR::Flags::Mark;
    node->VisitOperands([=](GenTree* op) {
        MarkTree(op);
        return GenTree::VisitResult::Continue;
    });
}

//------------------------------------------------------------------------
// UnmarkTree: Unmark trees involved in the computation of 'node' recursively.
//
// Arguments:
//    node - Root node.
//
void Lowering::UnmarkTree(GenTree* node)
{
    node->gtLIRFlags &= ~LIR::Flags::Mark;
    node->VisitOperands([=](GenTree* op) {
        UnmarkTree(op);
        return GenTree::VisitResult::Continue;
    });
}

#endif // TARGET_ARM64

//------------------------------------------------------------------------
// TransformUnusedIndirection: change the opcode and the type of the unused indirection.
//
// Arguments:
//    ind   - Indirection to transform.
//    comp  - Compiler instance.
//    block - Basic block of the indirection.
//
void Lowering::TransformUnusedIndirection(GenTreeIndir* ind, Compiler* comp, BasicBlock* block)
{
    // A nullcheck is essentially the same as an indirection with no use.
    // The difference lies in whether a target register must be allocated.
    // On XARCH we can generate a compare with no target register as long as the address
    // is not contained.
    // On ARM64 we can generate a load to REG_ZR in all cases.
    // However, on ARM we must always generate a load to a register.
    // In the case where we require a target register, it is better to use GT_IND, since
    // GT_NULLCHECK is a non-value node and would therefore require an internal register
    // to use as the target. That is non-optimal because it will be modeled as conflicting
    // with the source register(s).
    // So, to summarize:
    // - On ARM64, always use GT_NULLCHECK for a dead indirection.
    // - On ARM, always use GT_IND.
    // - On XARCH, use GT_IND if we have a contained address, and GT_NULLCHECK otherwise.
    // In all cases we try to preserve the original type and never make it wider to avoid AVEs.
    // For structs we conservatively lower it to BYTE. For 8-byte primitives we lower it to TYP_INT
    // on XARCH as an optimization.
    //
    assert(ind->OperIs(GT_NULLCHECK, GT_IND, GT_BLK));

    ind->ChangeType(comp->gtTypeForNullCheck(ind));

#if defined(TARGET_ARM64) || defined(TARGET_LOONGARCH64) || defined(TARGET_RISCV64)
    bool useNullCheck = true;
#elif defined(TARGET_ARM)
    bool           useNullCheck          = false;
#else  // TARGET_XARCH
    bool useNullCheck = !ind->Addr()->isContained();
    ind->ClearDontExtend();
#endif // !TARGET_XARCH

    if (useNullCheck && !ind->OperIs(GT_NULLCHECK))
    {
        comp->gtChangeOperToNullCheck(ind, block);
        ind->ClearUnusedValue();
    }
    else if (!useNullCheck && !ind->OperIs(GT_IND))
    {
        ind->ChangeOper(GT_IND);
        ind->SetUnusedValue();
    }
}

//------------------------------------------------------------------------
// LowerLclHeap: a common logic to lower LCLHEAP.
//
// Arguments:
//    blkNode - the LCLHEAP node we are lowering.
//
void Lowering::LowerLclHeap(GenTree* node)
{
    assert(node->OperIs(GT_LCLHEAP));

#if defined(TARGET_XARCH)
    if (node->gtGetOp1()->IsCnsIntOrI())
    {
        GenTreeIntCon* sizeNode = node->gtGetOp1()->AsIntCon();
        ssize_t        size     = sizeNode->IconValue();

        if (size == 0)
        {
            // Replace with null for LCLHEAP(0)
            node->BashToZeroConst(TYP_I_IMPL);
            BlockRange().Remove(sizeNode);
            return;
        }

        if (comp->info.compInitMem)
        {
            ssize_t alignedSize = ALIGN_UP(size, STACK_ALIGN);
            if ((size > UINT_MAX) || (alignedSize > UINT_MAX))
            {
                // Size is too big - don't mark sizeNode as contained
                return;
            }

            LIR::Use use;
            if (BlockRange().TryGetUse(node, &use))
            {
                // Align LCLHEAP size for more efficient zeroing via BLK
                sizeNode->SetIconValue(alignedSize);

                // Emit STORE_BLK to zero it
                //
                //  *  STORE_BLK struct<alignedSize> (init) (Unroll)
                //  +--*  LCL_VAR   long   V01
                //  \--*  CNS_INT   int    0
                //
                GenTree*    heapLcl  = comp->gtNewLclvNode(use.ReplaceWithLclVar(comp), TYP_I_IMPL);
                GenTree*    zero     = comp->gtNewIconNode(0);
                GenTreeBlk* storeBlk = new (comp, GT_STORE_BLK)
                    GenTreeBlk(GT_STORE_BLK, TYP_STRUCT, heapLcl, zero, comp->typGetBlkLayout((unsigned)alignedSize));
                storeBlk->gtFlags |= (GTF_IND_UNALIGNED | GTF_ASG | GTF_EXCEPT | GTF_GLOB_REF);
                BlockRange().InsertAfter(use.Def(), heapLcl, zero, storeBlk);
                LowerNode(storeBlk);
            }
            else
            {
                // Value is unused and we don't mark the size node as contained
                return;
            }
        }
    }
#endif
    ContainCheckLclHeap(node->AsOp());
}

//------------------------------------------------------------------------
// LowerBlockStoreCommon: a common logic to lower STORE_BLK/DYN_BLK.
//
// Arguments:
//    blkNode - the store blk/obj node we are lowering.
//
void Lowering::LowerBlockStoreCommon(GenTreeBlk* blkNode)
{
    assert(blkNode->OperIs(GT_STORE_BLK, GT_STORE_DYN_BLK));

    // Lose the type information stored in the source - we no longer need it.
    if (blkNode->Data()->OperIs(GT_BLK))
    {
        blkNode->Data()->SetOper(GT_IND);
        LowerIndir(blkNode->Data()->AsIndir());
    }

    if (TryTransformStoreObjAsStoreInd(blkNode))
    {
        return;
    }

    LowerBlockStore(blkNode);
}

//------------------------------------------------------------------------
// TryTransformStoreObjAsStoreInd: try to replace STORE_BLK as STOREIND.
//
// Arguments:
//    blkNode - the store node.
//
// Return value:
//    true if the replacement was made, false otherwise.
//
// Notes:
//    TODO-CQ: this method should do the transformation when possible
//    and STOREIND should always generate better or the same code as
//    STORE_BLK for the same copy.
//
bool Lowering::TryTransformStoreObjAsStoreInd(GenTreeBlk* blkNode)
{
    assert(blkNode->OperIs(GT_STORE_BLK, GT_STORE_DYN_BLK));
    if (!comp->opts.OptimizationEnabled())
    {
        return false;
    }

    if (blkNode->OperIs(GT_STORE_DYN_BLK))
    {
        return false;
    }

    var_types regType = blkNode->GetLayout()->GetRegisterType();
    if (regType == TYP_UNDEF)
    {
        return false;
    }

    GenTree* src = blkNode->Data();
    if (varTypeIsSIMD(regType) && src->IsConstInitVal())
    {
        // TODO-CQ: support STORE_IND SIMD16(SIMD16, CNT_INT 0).
        return false;
    }

    if (varTypeIsGC(regType))
    {
        // TODO-CQ: STOREIND does not try to contain src if we need a barrier,
        // STORE_BLK generates better code currently.
        return false;
    }

    if (src->OperIsInitVal() && !src->IsConstInitVal())
    {
        return false;
    }

    JITDUMP("Replacing STORE_BLK with STOREIND for [%06u]\n", blkNode->gtTreeID);
    blkNode->ChangeOper(GT_STOREIND);
    blkNode->ChangeType(regType);

    if (varTypeIsStruct(src))
    {
        src->ChangeType(regType);
        LowerNode(blkNode->Data());
    }
    else if (src->OperIsInitVal())
    {
        GenTreeUnOp* initVal = src->AsUnOp();
        src                  = src->gtGetOp1();
        assert(src->IsCnsIntOrI());
        src->AsIntCon()->FixupInitBlkValue(regType);
        blkNode->SetData(src);
        BlockRange().Remove(initVal);
    }
    else
    {
        assert(src->TypeIs(regType) || src->IsCnsIntOrI() || src->IsCall());
    }

#if defined(TARGET_XARCH)
    if (varTypeIsSmall(regType) && src->OperIs(GT_IND, GT_LCL_FLD))
    {
        src->SetDontExtend();
    }
#endif // TARGET_XARCH

    LowerStoreIndirCommon(blkNode->AsStoreInd());
    return true;
}

//------------------------------------------------------------------------
// TryRetypingFloatingPointStoreToIntegerStore: Retype an FP memory store.
//
// On some targets, integer stores are cheaper and/or smaller than their
// floating-point counterparts, because, e. g., integer immediates can be
// encoded inline while FP ones need to be loaded from the data section.
//
// Arguments:
//    store - The store node
//
void Lowering::TryRetypingFloatingPointStoreToIntegerStore(GenTree* store)
{
    assert(store->OperIsStore());

    if (!varTypeIsFloating(store))
    {
        return;
    }

    // We only want to transform memory stores, not definitions of candidate locals.
    //
    if (store->OperIs(GT_STORE_LCL_VAR) && !comp->lvaGetDesc(store->AsLclVar())->lvDoNotEnregister)
    {
        return;
    }

    GenTree* data = store->Data();
    assert(store->TypeGet() == data->TypeGet());

    // Optimize *x = DCON to *x = ICON which can be slightly faster and/or smaller.
    //
    if (data->IsCnsFltOrDbl())
    {
        double    dblCns = data->AsDblCon()->DconValue();
        ssize_t   intCns = 0;
        var_types type   = TYP_UNKNOWN;
        // XARCH: we can always contain the immediates.
        // ARM64: zero can always be contained, other cases will use immediates from the data
        //        section and it is not a clear win to switch them to inline integers.
        // ARM:   FP constants are assembled from integral ones, so it is always profitable
        //        to directly use the integers as it avoids the int -> float conversion.
        CLANG_FORMAT_COMMENT_ANCHOR;

#if defined(TARGET_XARCH) || defined(TARGET_ARM)
        bool shouldSwitchToInteger = true;
#else // TARGET_ARM64 || TARGET_LOONGARCH64 || TARGET_RISCV64
        bool       shouldSwitchToInteger = FloatingPointUtils::isPositiveZero(dblCns);
#endif

        if (shouldSwitchToInteger)
        {
            if (store->TypeIs(TYP_FLOAT))
            {
                float fltCns = static_cast<float>(dblCns);
                intCns       = *reinterpret_cast<INT32*>(&fltCns);
                type         = TYP_INT;
            }
#ifdef TARGET_64BIT
            else
            {
                assert(store->TypeIs(TYP_DOUBLE));
                intCns = *reinterpret_cast<INT64*>(&dblCns);
                type   = TYP_LONG;
            }
#endif
        }

        if (type != TYP_UNKNOWN)
        {
            data->BashToConst(intCns, type);

            assert(!store->OperIsLocalStore() || comp->lvaGetDesc(store->AsLclVarCommon())->lvDoNotEnregister);
            if (store->OperIs(GT_STORE_LCL_VAR))
            {
                store->SetOper(GT_STORE_LCL_FLD);
            }
            store->ChangeType(type);
        }
    }
}

//----------------------------------------------------------------------------------------------
// Lowering::TryLowerAndNegativeOne:
//    If safe, lowers a tree AND(X, CNS(-1)) to X.
//
// Arguments:
//    node - GT_AND node of integral type
//    nextNode - out parameter that represents the 'gtNext' of the given node if the transformation was successful
//
// Return Value:
//    Returns the true if the transformation was successful; false if it was not.
bool Lowering::TryLowerAndNegativeOne(GenTreeOp* node, GenTree** nextNode)
{
    assert(node->OperIs(GT_AND));
    assert(nextNode != nullptr);

    if (!varTypeIsIntegral(node))
        return false;

    if (node->gtSetFlags())
        return false;

    if (node->isContained())
        return false;

    GenTree* op2 = node->gtGetOp2();

    if (!op2->IsIntegralConst(-1))
        return false;

#ifndef TARGET_64BIT
    assert(op2->TypeIs(TYP_INT));
#endif // !TARGET_64BIT

    GenTree* op1 = node->gtGetOp1();

    LIR::Use use;
    if (BlockRange().TryGetUse(node, &use))
    {
        use.ReplaceWith(op1);
    }
    else
    {
        op1->SetUnusedValue();
    }

    *nextNode = node->gtNext;

    BlockRange().Remove(op2);
    BlockRange().Remove(node);

    return true;
}

#if defined(FEATURE_HW_INTRINSICS)
//----------------------------------------------------------------------------------------------
// Lowering::InsertNewSimdCreateScalarUnsafeNode: Inserts a new simd CreateScalarUnsafe node
//
//  Arguments:
//    simdType        - The return type of SIMD node being created
//    op1             - The value of the lowest element of the simd value
//    simdBaseJitType - the base JIT type of SIMD type of the intrinsic
//    simdSize        - the size of the SIMD type of the intrinsic
//
// Returns:
//    The inserted CreateScalarUnsafe node
//
// Remarks:
//    If the created node is a vector constant, op1 will be removed from the block range
//
GenTree* Lowering::InsertNewSimdCreateScalarUnsafeNode(var_types   simdType,
                                                       GenTree*    op1,
                                                       CorInfoType simdBaseJitType,
                                                       unsigned    simdSize)
{
    assert(varTypeIsSIMD(simdType));

    GenTree* result = comp->gtNewSimdCreateScalarUnsafeNode(simdType, op1, simdBaseJitType, simdSize);
    BlockRange().InsertAfter(op1, result);

    if (result->IsVectorConst())
    {
        BlockRange().Remove(op1);
    }
    return result;
}
#endif // FEATURE_HW_INTRINSICS

//----------------------------------------------------------------------------------------------
// Lowering::RequireOutgoingArgSpace: Record that the compilation will require
// outgoing arg space of at least the specified size.
//
//  Arguments:
//    node - The node that is the reason for the requirement.
//    size - The minimal required size of the outgoing arg space.
//
void Lowering::RequireOutgoingArgSpace(GenTree* node, unsigned size)
{
#if FEATURE_FIXED_OUT_ARGS
    if (size <= m_outgoingArgSpaceSize)
    {
        return;
    }

    JITDUMP("Bumping outgoing arg space size from %u to %u for [%06u]\n", m_outgoingArgSpaceSize, size,
            Compiler::dspTreeID(node));
    m_outgoingArgSpaceSize = size;
#endif
}

//----------------------------------------------------------------------------------------------
// Lowering::FinalizeOutgoingArgSpace: Finalize and allocate the outgoing arg
// space area.
//
void Lowering::FinalizeOutgoingArgSpace()
{
#if FEATURE_FIXED_OUT_ARGS
    // Finish computing the outgoing args area size
    //
    // Need to make sure the MIN_ARG_AREA_FOR_CALL space is added to the frame if:
    // 1. there are calls to THROW_HELPER methods.
    // 2. we are generating profiling Enter/Leave/TailCall hooks. This will ensure
    //    that even methods without any calls will have outgoing arg area space allocated.
    // 3. We will be generating calls to PInvoke helpers. TODO: This shouldn't be required because
    //    if there are any calls to PInvoke methods, there should be a call that we processed
    //    above. However, we still generate calls to PInvoke prolog helpers even if we have dead code
    //    eliminated all the calls.
    // 4. We will be generating a stack cookie check. In this case we can call a helper to fail fast.
    //
    // An example for these two cases is Windows Amd64, where the ABI requires to have 4 slots for
    // the outgoing arg space if the method makes any calls.
    if (m_outgoingArgSpaceSize < MIN_ARG_AREA_FOR_CALL)
    {
        if (comp->compUsesThrowHelper || comp->compIsProfilerHookNeeded() ||
            (comp->compMethodRequiresPInvokeFrame() && !comp->opts.ShouldUsePInvokeHelpers()) ||
            comp->getNeedsGSSecurityCookie())
        {
            m_outgoingArgSpaceSize = MIN_ARG_AREA_FOR_CALL;
            JITDUMP("Bumping outgoing arg space size to %u for possible helper or profile hook call",
                    m_outgoingArgSpaceSize);
        }
    }

    // If a function has localloc, we will need to move the outgoing arg space when the
    // localloc happens. When we do this, we need to maintain stack alignment. To avoid
    // leaving alignment-related holes when doing this move, make sure the outgoing
    // argument space size is a multiple of the stack alignment by aligning up to the next
    // stack alignment boundary.
    if (comp->compLocallocUsed)
    {
        m_outgoingArgSpaceSize = roundUp(m_outgoingArgSpaceSize, STACK_ALIGN);
        JITDUMP("Bumping outgoing arg space size to %u for localloc", m_outgoingArgSpaceSize);
    }

    assert((m_outgoingArgSpaceSize % TARGET_POINTER_SIZE) == 0);

    // Publish the final value and mark it as read only so any update
    // attempt later will cause an assert.
    comp->lvaOutgoingArgSpaceSize = m_outgoingArgSpaceSize;
    comp->lvaOutgoingArgSpaceSize.MarkAsReadOnly();
    comp->lvaGetDesc(comp->lvaOutgoingArgSpaceVar)->GrowBlockLayout(comp->typGetBlkLayout(m_outgoingArgSpaceSize));
#endif
}<|MERGE_RESOLUTION|>--- conflicted
+++ resolved
@@ -867,21 +867,11 @@
     {
         JITDUMP("Lowering switch " FMT_BB ": single target; converting to BBJ_ALWAYS\n", originalSwitchBB->bbNum);
         noway_assert(comp->opts.OptimizationDisabled());
-<<<<<<< HEAD
-        originalSwitchBB->SetJumpKindAndTarget(BBJ_ALWAYS, jumpTab[0] DEBUG_ARG(comp));
+        originalSwitchBB->SetJumpKindAndTarget(BBJ_ALWAYS, jumpTab[0]);
 
         if (originalSwitchBB->JumpsToNext())
         {
             originalSwitchBB->bbFlags |= BBF_NONE_QUIRK;
-=======
-        if (originalSwitchBB->NextIs(jumpTab[0]))
-        {
-            originalSwitchBB->SetJumpKindAndTarget(BBJ_NONE);
-        }
-        else
-        {
-            originalSwitchBB->SetJumpKindAndTarget(BBJ_ALWAYS, jumpTab[0]);
->>>>>>> acf7c85d
         }
 
         // Remove extra predecessor links if there was more than one case.
@@ -1029,22 +1019,12 @@
             assert(jumpTab[i] == uniqueSucc);
             (void)comp->fgRemoveRefPred(uniqueSucc, afterDefaultCondBlock);
         }
-<<<<<<< HEAD
-
-        afterDefaultCondBlock->SetJumpKindAndTarget(BBJ_ALWAYS, uniqueSucc DEBUG_ARG(comp));
+
+        afterDefaultCondBlock->SetJumpKindAndTarget(BBJ_ALWAYS, uniqueSucc);
 
         if (afterDefaultCondBlock->JumpsToNext())
         {
             afterDefaultCondBlock->bbFlags |= BBF_NONE_QUIRK;
-=======
-        if (afterDefaultCondBlock->NextIs(uniqueSucc))
-        {
-            afterDefaultCondBlock->SetJumpKindAndTarget(BBJ_NONE);
-        }
-        else
-        {
-            afterDefaultCondBlock->SetJumpKindAndTarget(BBJ_ALWAYS, uniqueSucc);
->>>>>>> acf7c85d
         }
     }
     // If the number of possible destinations is small enough, we proceed to expand the switch
@@ -1153,11 +1133,7 @@
             JITDUMP("Lowering switch " FMT_BB ": all switch cases were fall-through\n", originalSwitchBB->bbNum);
             assert(currentBlock == afterDefaultCondBlock);
             assert(currentBlock->KindIs(BBJ_SWITCH));
-<<<<<<< HEAD
-            currentBlock->SetJumpKindAndTarget(BBJ_ALWAYS, currentBlock->Next() DEBUG_ARG(comp));
-=======
-            currentBlock->SetJumpKindAndTarget(BBJ_NONE);
->>>>>>> acf7c85d
+            currentBlock->SetJumpKindAndTarget(BBJ_ALWAYS, currentBlock->Next());
             currentBlock->bbFlags &= ~BBF_DONT_REMOVE;
             comp->fgRemoveBlock(currentBlock, /* unreachable */ false); // It's an empty block.
         }
