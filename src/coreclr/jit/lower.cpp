// Licensed to the .NET Foundation under one or more agreements.
// The .NET Foundation licenses this file to you under the MIT license.

/*XXXXXXXXXXXXXXXXXXXXXXXXXXXXXXXXXXXXXXXXXXXXXXXXXXXXXXXXXXXXXXXXXXXXXXXXXXXXX
XXXXXXXXXXXXXXXXXXXXXXXXXXXXXXXXXXXXXXXXXXXXXXXXXXXXXXXXXXXXXXXXXXXXXXXXXXXXXXX
XX                                                                           XX
XX                               Lower                                       XX
XX                                                                           XX
XX  Preconditions:                                                           XX
XX                                                                           XX
XX  Postconditions (for the nodes currently handled):                        XX
XX    - All operands requiring a register are explicit in the graph          XX
XX                                                                           XX
XXXXXXXXXXXXXXXXXXXXXXXXXXXXXXXXXXXXXXXXXXXXXXXXXXXXXXXXXXXXXXXXXXXXXXXXXXXXXXX
XXXXXXXXXXXXXXXXXXXXXXXXXXXXXXXXXXXXXXXXXXXXXXXXXXXXXXXXXXXXXXXXXXXXXXXXXXXXXXX
*/

#include "jitpch.h"
#ifdef _MSC_VER
#pragma hdrstop
#endif

#include "lower.h"

#if !defined(TARGET_64BIT)
#include "decomposelongs.h"
#endif // !defined(TARGET_64BIT)

//------------------------------------------------------------------------
// MakeSrcContained: Make "childNode" a contained node
//
// Arguments:
//    parentNode - is a non-leaf node that can contain its 'childNode'
//    childNode  - is an op that will now be contained by its parent.
//
// Notes:
//    If 'childNode' it has any existing sources, they will now be sources for the parent.
//
void Lowering::MakeSrcContained(GenTree* parentNode, GenTree* childNode) const
{
    assert(!parentNode->OperIsLeaf());
    assert(childNode->canBeContained());

    childNode->SetContained();
    assert(childNode->isContained());

#ifdef DEBUG
    if (IsContainableMemoryOp(childNode))
    {
        // Verify caller of this method checked safety.
        //
        const bool isSafeToContainMem = IsSafeToContainMem(parentNode, childNode);

        if (!isSafeToContainMem)
        {
            JITDUMP("** Unsafe mem containment of [%06u] in [%06u}\n", comp->dspTreeID(childNode),
                    comp->dspTreeID(parentNode));
            assert(isSafeToContainMem);
        }
    }
#endif
}

//------------------------------------------------------------------------
// MakeSrcRegOptional: Make "childNode" a regOptional node
//
// Arguments:
//    parentNode - is a non-leaf node that can regOptional its 'childNode'
//    childNode  - is an op that will now be regOptional to its parent.
//
void Lowering::MakeSrcRegOptional(GenTree* parentNode, GenTree* childNode) const
{
    assert(!parentNode->OperIsLeaf());

    childNode->SetRegOptional();
    assert(childNode->IsRegOptional());

#ifdef DEBUG
    // Verify caller of this method checked safety.
    //
    const bool isSafeToMarkRegOptional = IsSafeToMarkRegOptional(parentNode, childNode);

    if (!isSafeToMarkRegOptional)
    {
        JITDUMP("** Unsafe regOptional of [%06u] in [%06u}\n", comp->dspTreeID(childNode), comp->dspTreeID(parentNode));
        assert(isSafeToMarkRegOptional);
    }
#endif
}

//------------------------------------------------------------------------
// TryMakeSrcContainedOrRegOptional: Tries to make "childNode" a contained or regOptional node
//
// Arguments:
//    parentNode - is a non-leaf node that can contain or regOptional its 'childNode'
//    childNode  - is an op that will now be contained or regOptional to its parent.
//
void Lowering::TryMakeSrcContainedOrRegOptional(GenTree* parentNode, GenTree* childNode) const
{
    // HWIntrinsic nodes should use TryGetContainableHWIntrinsicOp and its relevant handling
    assert(!parentNode->OperIsHWIntrinsic());

    if (IsContainableMemoryOp(childNode) && IsSafeToContainMem(parentNode, childNode))
    {
        MakeSrcContained(parentNode, childNode);
    }
    else if (IsSafeToMarkRegOptional(parentNode, childNode))
    {
        MakeSrcRegOptional(parentNode, childNode);
    }
}

//------------------------------------------------------------------------
// CheckImmedAndMakeContained: Checks if the 'childNode' is a containable immediate
//    and, if so, makes it contained.
//
// Arguments:
//    parentNode - is any non-leaf node
//    childNode  - is an child op of 'parentNode'
//
// Return value:
//     true if we are able to make childNode a contained immediate
//
bool Lowering::CheckImmedAndMakeContained(GenTree* parentNode, GenTree* childNode)
{
    assert(!parentNode->OperIsLeaf());
    // If childNode is a containable immediate
    if (IsContainableImmed(parentNode, childNode))
    {
        // then make it contained within the parentNode
        MakeSrcContained(parentNode, childNode);
        return true;
    }
    return false;
}

//------------------------------------------------------------------------
// IsInvariantInRange: Check if a node is invariant in the specified range. In
// other words, can 'node' be moved to right before 'endExclusive' without its
// computation changing values?
//
// Arguments:
//    node         -  The node.
//    endExclusive -  The exclusive end of the range to check invariance for.
//
// Returns:
//    True if 'node' can be evaluated at any point between its current
//    location and 'endExclusive' without giving a different result; otherwise
//    false.
//
bool Lowering::IsInvariantInRange(GenTree* node, GenTree* endExclusive) const
{
    assert((node != nullptr) && (endExclusive != nullptr));

    // Quick early-out for unary cases
    //
    if (node->gtNext == endExclusive)
    {
        return true;
    }

    if (node->OperConsumesFlags())
    {
        return false;
    }

    m_scratchSideEffects.Clear();
    m_scratchSideEffects.AddNode(comp, node);

    for (GenTree* cur = node->gtNext; cur != endExclusive; cur = cur->gtNext)
    {
        assert((cur != nullptr) && "Expected first node to precede end node");
        const bool strict = true;
        if (m_scratchSideEffects.InterferesWith(comp, cur, strict))
        {
            return false;
        }
    }

    return true;
}

//------------------------------------------------------------------------
// IsInvariantInRange: Check if a node is invariant in the specified range,
// ignoring conflicts with one particular node.
//
// Arguments:
//    node         - The node.
//    endExclusive - The exclusive end of the range to check invariance for.
//    ignoreNode   - A node to ignore interference checks with, for example
//                   because it will retain its relative order with 'node'.
//
// Returns:
//    True if 'node' can be evaluated at any point between its current location
//    and 'endExclusive' without giving a different result; otherwise false.
//
bool Lowering::IsInvariantInRange(GenTree* node, GenTree* endExclusive, GenTree* ignoreNode) const
{
    assert((node != nullptr) && (endExclusive != nullptr));

    if (ignoreNode == nullptr)
    {
        return IsInvariantInRange(node, endExclusive);
    }

    if ((node->gtNext == endExclusive) || ((node->gtNext == ignoreNode) && (node->gtNext->gtNext == endExclusive)))
    {
        return true;
    }

    if (node->OperConsumesFlags())
    {
        return false;
    }

    m_scratchSideEffects.Clear();
    m_scratchSideEffects.AddNode(comp, node);

    for (GenTree* cur = node->gtNext; cur != endExclusive; cur = cur->gtNext)
    {
        assert((cur != nullptr) && "Expected first node to precede end node");
        if (cur == ignoreNode)
        {
            continue;
        }

        const bool strict = true;
        if (m_scratchSideEffects.InterferesWith(comp, cur, strict))
        {
            return false;
        }
    }

    return true;
}

//------------------------------------------------------------------------
// IsRangeInvariantInRange: Check if a range of nodes are invariant in the
// specified range.
//
// Arguments:
//    rangeStart   - The first node.
//    rangeEnd     - The last node.
//    endExclusive - The exclusive end of the range to check invariance for.
//    ignoreNode   - A node to ignore interference checks with, for example
//                   because it will retain its relative order with 'node'.
//
// Returns:
//    True if the range can be evaluated at any point between its current location
//    and 'endExclusive' without giving a different result; otherwise false.
//
// Remarks:
//    Note that the range is treated as a unit and no pairwise interference
//    checks between nodes in the range are performed.
//
bool Lowering::IsRangeInvariantInRange(GenTree* rangeStart,
                                       GenTree* rangeEnd,
                                       GenTree* endExclusive,
                                       GenTree* ignoreNode) const
{
    assert((rangeStart != nullptr) && (rangeEnd != nullptr));

    if ((rangeEnd->gtNext == endExclusive) ||
        ((ignoreNode != nullptr) && (rangeEnd->gtNext == ignoreNode) && (rangeEnd->gtNext->gtNext == endExclusive)))
    {
        return true;
    }

    if (rangeStart->OperConsumesFlags())
    {
        return false;
    }

    m_scratchSideEffects.Clear();
    GenTree* cur = rangeStart;
    while (true)
    {
        m_scratchSideEffects.AddNode(comp, cur);

        if (cur == rangeEnd)
        {
            break;
        }

        cur = cur->gtNext;
        assert((cur != nullptr) && "Expected rangeStart to precede rangeEnd");
    }

    for (GenTree* cur = rangeEnd->gtNext; cur != endExclusive; cur = cur->gtNext)
    {
        assert((cur != nullptr) && "Expected first node to precede end node");
        if (cur == ignoreNode)
        {
            continue;
        }

        const bool strict = true;
        if (m_scratchSideEffects.InterferesWith(comp, cur, strict))
        {
            return false;
        }
    }

    return true;
}

//------------------------------------------------------------------------
// IsSafeToContainMem: Checks for conflicts between childNode and parentNode,
// and returns 'true' iff memory operand childNode can be contained in parentNode.
//
// Arguments:
//    parentNode - any non-leaf node
//    childNode  - some node that is an input to `parentNode`
//
// Return value:
//    true if it is safe to make childNode a contained memory operand.
//
bool Lowering::IsSafeToContainMem(GenTree* parentNode, GenTree* childNode) const
{
    return IsInvariantInRange(childNode, parentNode);
}

//------------------------------------------------------------------------
// IsSafeToContainMem: Checks for conflicts between childNode and grandParentNode
// and returns 'true' iff memory operand childNode can be contained in grandParentNode.
//
// Arguments:
//    grandParentNode - any non-leaf node
//    parentNode - parent of `childNode` and an input to `grandParentNode`
//    childNode  - some node that is an input to `parentNode`
//
// Return value:
//    true if it is safe to make childNode a contained memory operand.
//
bool Lowering::IsSafeToContainMem(GenTree* grandparentNode, GenTree* parentNode, GenTree* childNode) const
{
    return IsInvariantInRange(childNode, grandparentNode, parentNode);
}

//------------------------------------------------------------------------
// IsSafeToMarkRegOptional: Check whether it is safe to mark 'childNode' as
// reg-optional in 'parentNode'.
//
// Arguments:
//    parentNode - parent of 'childNode'
//    childNode  - some node that is an input to `parentNode`
//
// Return value:
//    True if it is safe to mark childNode as reg-optional; otherwise false.
//
// Remarks:
//    Unlike containment, reg-optionality can only rarely introduce new
//    conflicts, because reg-optionality mostly does not cause the child node
//    to be evaluated at a new point in time:
//
//    1. For LIR edges (i.e. anything that isn't GT_LCL_VAR) reg-optionality
//       indicates that if the edge was spilled to a temp at its def, the parent
//       node can use it directly from its spill location without reloading it
//       into a register first. This is always safe as as spill temps cannot
//       interfere.
//
//       For example, an indirection can be marked reg-optional even if there
//       is interference between it and its parent; the indirection will still
//       be evaluated at its original position, but if the value is spilled to
//       stack, then reg-optionality can allow using the value from the spill
//       location directly. Similarly, GT_LCL_FLD nodes are never register
//       candidates and can be handled the same way.
//
//    2. For GT_LCL_VAR reg-optionality indicates that the node can use the
//       local directly from its home location. IR invariants guarantee that the
//       local is not defined between its LIR location and the parent node (see
//       CheckLclVarSemanticsHelper). That means the only case where it could
//       interfere is due to it being address exposed. So this is the only unsafe
//       case.
//
bool Lowering::IsSafeToMarkRegOptional(GenTree* parentNode, GenTree* childNode) const
{
    if (!childNode->OperIs(GT_LCL_VAR))
    {
        // LIR edges never interfere. This includes GT_LCL_FLD, see the remarks above.
        return true;
    }

    LclVarDsc* dsc = comp->lvaGetDesc(childNode->AsLclVarCommon());
    if (!dsc->IsAddressExposed())
    {
        // Safe by IR invariants (no stores occur between parent and node).
        return true;
    }

    // We expect this to have interference as otherwise we could have marked it
    // contained instead of reg-optional.
    return false;
}

//------------------------------------------------------------------------
// LowerNode: this is the main entry point for Lowering.
//
// Arguments:
//    node - the node we are lowering.
//
// Returns:
//    next node in the transformed node sequence that needs to be lowered.
//
GenTree* Lowering::LowerNode(GenTree* node)
{
    assert(node != nullptr);
    switch (node->gtOper)
    {
        case GT_NULLCHECK:
        case GT_IND:
        {
            return LowerIndir(node->AsIndir());
        }

        case GT_STOREIND:
            return LowerStoreIndirCommon(node->AsStoreInd());

        case GT_ADD:
        {
            GenTree* next = LowerAdd(node->AsOp());
            if (next != nullptr)
            {
                return next;
            }
        }
        break;

#if !defined(TARGET_64BIT)
        case GT_ADD_LO:
        case GT_ADD_HI:
        case GT_SUB_LO:
        case GT_SUB_HI:
#endif
        case GT_SUB:
        case GT_AND:
        case GT_OR:
        case GT_XOR:
        {
            if (comp->opts.OptimizationEnabled() && node->OperIs(GT_AND))
            {
                GenTree* nextNode = nullptr;
                if (TryLowerAndNegativeOne(node->AsOp(), &nextNode))
                {
                    return nextNode;
                }
                assert(nextNode == nullptr);
            }

            return LowerBinaryArithmetic(node->AsOp());
        }

        case GT_MUL:
        case GT_MULHI:
#if defined(TARGET_X86) || defined(TARGET_ARM64)
        case GT_MUL_LONG:
#endif
            return LowerMul(node->AsOp());

        case GT_UDIV:
        case GT_UMOD:
            if (!LowerUnsignedDivOrMod(node->AsOp()))
            {
                ContainCheckDivOrMod(node->AsOp());
            }
            break;

        case GT_DIV:
        case GT_MOD:
            return LowerSignedDivOrMod(node);

        case GT_SWITCH:
            return LowerSwitch(node);

        case GT_CALL:
        {
            GenTree* newNode = LowerCall(node);
            if (newNode != nullptr)
            {
                return newNode;
            }
        }
        break;

        case GT_LT:
        case GT_LE:
        case GT_GT:
        case GT_GE:
        case GT_EQ:
        case GT_NE:
        case GT_TEST_EQ:
        case GT_TEST_NE:
        case GT_CMP:
            return LowerCompare(node);

        case GT_JTRUE:
            return LowerJTrue(node->AsOp());

        case GT_NEG:
#ifdef TARGET_ARM64
        {
            GenTree* next;
            if (TryLowerNegToMulLongOp(node->AsOp(), &next))
            {
                return next;
            }
            ContainCheckNeg(node->AsOp());
        }
#endif
        break;
        case GT_SELECT:
            return LowerSelect(node->AsConditional());

        case GT_SELECTCC:
            ContainCheckSelect(node->AsOp());
            break;

        case GT_JMP:
            LowerJmpMethod(node);
            break;

        case GT_SWIFT_ERROR_RET:
        case GT_RETURN:
            LowerRet(node->AsOp());
            break;

        case GT_RETURNTRAP:
            ContainCheckReturnTrap(node->AsOp());
            break;

        case GT_CAST:
        {
            GenTree* nextNode = LowerCast(node);
#if defined(TARGET_XARCH)
            if (nextNode != nullptr)
            {
                return nextNode;
            }
#endif // TARGET_XARCH
        }
        break;

        case GT_BITCAST:
            ContainCheckBitCast(node);
            break;

#if defined(TARGET_XARCH) || defined(TARGET_ARM64) || defined(TARGET_LOONGARCH64) || defined(TARGET_RISCV64)
        case GT_BOUNDS_CHECK:
            ContainCheckBoundsChk(node->AsBoundsChk());
            break;
#endif // defined(TARGET_XARCH) || defined(TARGET_ARM64) || defined(TARGET_LOONGARCH64) || defined(TARGET_RISCV64)

        case GT_ROL:
        case GT_ROR:
            LowerRotate(node);
            break;

#ifndef TARGET_64BIT
        case GT_LSH_HI:
        case GT_RSH_LO:
            ContainCheckShiftRotate(node->AsOp());
            break;
#endif // !TARGET_64BIT

        case GT_LSH:
        case GT_RSH:
        case GT_RSZ:
#if defined(TARGET_XARCH) || defined(TARGET_ARM64) || defined(TARGET_LOONGARCH64) || defined(TARGET_RISCV64)
            LowerShift(node->AsOp());
#else
            ContainCheckShiftRotate(node->AsOp());
#endif
            break;

        case GT_STORE_BLK:
            if (node->AsBlk()->Data()->IsCall())
            {
                LowerStoreSingleRegCallStruct(node->AsBlk());
                break;
            }
            LowerBlockStoreCommon(node->AsBlk());
            break;

        case GT_LCLHEAP:
            LowerLclHeap(node);
            break;

#ifdef TARGET_XARCH
        case GT_INTRINSIC:
            ContainCheckIntrinsic(node->AsOp());
            break;
#endif // TARGET_XARCH

#ifdef FEATURE_HW_INTRINSICS
        case GT_HWINTRINSIC:
            return LowerHWIntrinsic(node->AsHWIntrinsic());
#endif // FEATURE_HW_INTRINSICS

        case GT_LCL_FLD:
        {
            // We should only encounter this for lclVars that are lvDoNotEnregister.
            verifyLclFldDoNotEnregister(node->AsLclVarCommon()->GetLclNum());
            break;
        }

        case GT_LCL_VAR:
        {
            GenTreeLclVar* lclNode = node->AsLclVar();
            WidenSIMD12IfNecessary(lclNode);
            LclVarDsc* varDsc = comp->lvaGetDesc(lclNode);

            // The consumer of this node must check compatibility of the fields.
            // This merely checks whether it is possible for this to be a multireg node.
            if (lclNode->IsMultiRegLclVar())
            {
                if (!varDsc->lvPromoted ||
                    (comp->lvaGetPromotionType(varDsc) != Compiler::PROMOTION_TYPE_INDEPENDENT) ||
                    (varDsc->lvFieldCnt > MAX_MULTIREG_COUNT))
                {
                    lclNode->ClearMultiReg();
                    if (lclNode->TypeIs(TYP_STRUCT))
                    {
                        comp->lvaSetVarDoNotEnregister(lclNode->GetLclNum() DEBUGARG(DoNotEnregisterReason::BlockOp));
                    }
                }
            }
            break;
        }

        case GT_STORE_LCL_VAR:
            WidenSIMD12IfNecessary(node->AsLclVarCommon());
            FALLTHROUGH;

        case GT_STORE_LCL_FLD:
            LowerStoreLocCommon(node->AsLclVarCommon());
            break;

#if defined(TARGET_ARM64) || defined(TARGET_LOONGARCH64) || defined(TARGET_RISCV64)
        case GT_CMPXCHG:
            CheckImmedAndMakeContained(node, node->AsCmpXchg()->Comparand());
            break;

        case GT_XORR:
        case GT_XAND:
        case GT_XADD:
            CheckImmedAndMakeContained(node, node->AsOp()->gtOp2);
            break;
#elif defined(TARGET_XARCH)
        case GT_XADD:
            if (node->IsUnusedValue())
            {
                node->ClearUnusedValue();
                // Make sure the types are identical, since the node type is changed to VOID
                // CodeGen relies on op2's type to determine the instruction size.
                // Note that the node type cannot be a small int but the data operand can.
                assert(genActualType(node->gtGetOp2()->TypeGet()) == node->TypeGet());
                node->SetOper(GT_LOCKADD);
                node->gtType = TYP_VOID;
                CheckImmedAndMakeContained(node, node->gtGetOp2());
            }
            break;
#endif

        case GT_KEEPALIVE:
            node->gtGetOp1()->SetRegOptional();
            break;

        case GT_LCL_ADDR:
        {
            const GenTreeLclVarCommon* lclAddr = node->AsLclVarCommon();
            const LclVarDsc*           varDsc  = comp->lvaGetDesc(lclAddr);
            if (!varDsc->lvDoNotEnregister)
            {
                // TODO-Cleanup: this is definitely not the best place for this detection,
                // but for now it is the easiest. Move it to morph.
                comp->lvaSetVarDoNotEnregister(lclAddr->GetLclNum() DEBUGARG(DoNotEnregisterReason::LclAddrNode));
            }
        }
        break;

#if defined(FEATURE_HW_INTRINSICS) && defined(TARGET_XARCH)
        case GT_BSWAP:
        case GT_BSWAP16:
            LowerBswapOp(node->AsOp());
            break;
#endif // FEATURE_HW_INTRINSICS && TARGET_XARCH

        case GT_ARR_LENGTH:
        case GT_MDARR_LENGTH:
        case GT_MDARR_LOWER_BOUND:
            return LowerArrLength(node->AsArrCommon());
            break;

        default:
            break;
    }

    return node->gtNext;
}

//------------------------------------------------------------------------
// LowerArrLength: lower an array length
//
// Arguments:
//    node - the array length node we are lowering.
//
// Returns:
//    next node that needs to be lowered.
//
// Notes:
//    If base array is nullptr, this effectively
//    turns into a nullcheck.
//
GenTree* Lowering::LowerArrLength(GenTreeArrCommon* node)
{
    GenTree* const arr       = node->ArrRef();
    int            lenOffset = 0;

    switch (node->OperGet())
    {
        case GT_ARR_LENGTH:
        {
            lenOffset = node->AsArrLen()->ArrLenOffset();
            noway_assert(lenOffset == OFFSETOF__CORINFO_Array__length ||
                         lenOffset == OFFSETOF__CORINFO_String__stringLen);
            break;
        }

        case GT_MDARR_LENGTH:
            lenOffset = (int)comp->eeGetMDArrayLengthOffset(node->AsMDArr()->Rank(), node->AsMDArr()->Dim());
            break;

        case GT_MDARR_LOWER_BOUND:
            lenOffset = (int)comp->eeGetMDArrayLowerBoundOffset(node->AsMDArr()->Rank(), node->AsMDArr()->Dim());
            break;

        default:
            unreached();
    }

    // Create the expression `*(array_addr + lenOffset)`

    GenTree* addr;
    noway_assert(arr->gtNext == node);

    if ((arr->gtOper == GT_CNS_INT) && (arr->AsIntCon()->gtIconVal == 0))
    {
        // If the array is NULL, then we should get a NULL reference
        // exception when computing its length.  We need to maintain
        // an invariant where there is no sum of two constants node, so
        // let's simply return an indirection of NULL.

        addr = arr;
    }
    else
    {
        GenTree* con = comp->gtNewIconNode(lenOffset, TYP_I_IMPL);
        addr         = comp->gtNewOperNode(GT_ADD, TYP_BYREF, arr, con);
        BlockRange().InsertAfter(arr, con, addr);
    }

    // Change to a GT_IND.
    node->ChangeOper(GT_IND);
    node->AsIndir()->Addr() = addr;

    return arr->gtNext;
}

/**  -- Switch Lowering --
 * The main idea of switch lowering is to keep transparency of the register requirements of this node
 * downstream in LSRA.  Given that the switch instruction is inherently a control statement which in the JIT
 * is represented as a simple tree node, at the time we actually generate code for it we end up
 * generating instructions that actually modify the flow of execution that imposes complicated
 * register requirement and lifetimes.
 *
 * So, for the purpose of LSRA, we want to have a more detailed specification of what a switch node actually
 * means and more importantly, which and when do we need a register for each instruction we want to issue
 * to correctly allocate them downstream.
 *
 * For this purpose, this procedure performs switch lowering in two different ways:
 *
 * a) Represent the switch statement as a zero-index jump table construct.  This means that for every destination
 *    of the switch, we will store this destination in an array of addresses and the code generator will issue
 *    a data section where this array will live and will emit code that based on the switch index, will indirect and
 *    jump to the destination specified in the jump table.
 *
 *    For this transformation we introduce a new GT node called GT_SWITCH_TABLE that is a specialization of the switch
 *    node for jump table based switches.
 *    The overall structure of a GT_SWITCH_TABLE is:
 *
 *    GT_SWITCH_TABLE
 *           |_________ localVar   (a temporary local that holds the switch index)
 *           |_________ jumpTable  (this is a special node that holds the address of the jump table array)
 *
 *     Now, the way we morph a GT_SWITCH node into this lowered switch table node form is the following:
 *
 *    Input:     GT_SWITCH (inside a basic block whose Branch Type is BBJ_SWITCH)
 *                    |_____ expr (an arbitrarily complex GT_NODE that represents the switch index)
 *
 *    This gets transformed into the following statements inside a BBJ_COND basic block (the target would be
 *    the default case of the switch in case the conditional is evaluated to true).
 *
 *     ----- original block, transformed
 *     GT_STORE_LCL_VAR tempLocal (a new temporary local variable used to store the switch index)
 *        |_____ expr      (the index expression)
 *
 *     GT_JTRUE
 *        |_____ GT_COND
 *                 |_____ GT_GE
 *                           |___ Int_Constant  (This constant is the index of the default case
 *                                               that happens to be the highest index in the jump table).
 *                           |___ tempLocal     (The local variable were we stored the index expression).
 *
 *     ----- new basic block
 *     GT_SWITCH_TABLE
 *        |_____ tempLocal
 *        |_____ jumpTable (a new jump table node that now LSRA can allocate registers for explicitly
 *                          and LinearCodeGen will be responsible to generate downstream).
 *
 *     This way there are no implicit temporaries.
 *
 * b) For small-sized switches, we will actually morph them into a series of conditionals of the form
 *     if (case falls into the default){ goto jumpTable[size]; // last entry in the jump table is the default case }
 *     (For the default case conditional, we'll be constructing the exact same code as the jump table case one).
 *     else if (case == firstCase){ goto jumpTable[1]; }
 *     else if (case == secondCase) { goto jumptable[2]; } and so on.
 *
 *     This transformation is of course made in JIT-IR, not downstream to CodeGen level, so this way we no longer
 *     require internal temporaries to maintain the index we're evaluating plus we're using existing code from
 *     LinearCodeGen to implement this instead of implement all the control flow constructs using InstrDscs and
 *     InstrGroups downstream.
 */

GenTree* Lowering::LowerSwitch(GenTree* node)
{
    assert(node->gtOper == GT_SWITCH);

    // The first step is to build the default case conditional construct that is
    // shared between both kinds of expansion of the switch node.

    // To avoid confusion, we'll alias m_block to originalSwitchBB
    // that represents the node we're morphing.
    BasicBlock* originalSwitchBB = m_block;
    LIR::Range& switchBBRange    = LIR::AsRange(originalSwitchBB);

    // jumpCnt is the number of elements in the jump table array.
    // jumpTab is the actual pointer to the jump table array.
    // targetCnt is the number of unique targets in the jump table array.
    const unsigned   jumpCnt   = originalSwitchBB->GetSwitchTargets()->bbsCount;
    FlowEdge** const jumpTab   = originalSwitchBB->GetSwitchTargets()->bbsDstTab;
    const unsigned   targetCnt = originalSwitchBB->NumSucc(comp);

// GT_SWITCH must be a top-level node with no use.
#ifdef DEBUG
    {
        LIR::Use use;
        assert(!switchBBRange.TryGetUse(node, &use));
    }
#endif

    JITDUMP("Lowering switch " FMT_BB ", %d cases\n", originalSwitchBB->bbNum, jumpCnt);

    // Handle a degenerate case: if the switch has only a default case, just convert it
    // to an unconditional branch. This should only happen in minopts or with debuggable
    // code.
    if (targetCnt == 1)
    {
        JITDUMP("Lowering switch " FMT_BB ": single target; converting to BBJ_ALWAYS\n", originalSwitchBB->bbNum);
        noway_assert(comp->opts.OptimizationDisabled());
        originalSwitchBB->SetKindAndTargetEdge(BBJ_ALWAYS, jumpTab[0]);

        // Remove extra predecessor links if there was more than one case.
        for (unsigned i = 1; i < jumpCnt; ++i)
        {
            comp->fgRemoveRefPred(jumpTab[i]);
        }

        // We have to get rid of the GT_SWITCH node but a child might have side effects so just assign
        // the result of the child subtree to a temp.
        GenTree* rhs = node->AsOp()->gtOp1;

        unsigned lclNum               = comp->lvaGrabTemp(true DEBUGARG("Lowering is creating a new local variable"));
        comp->lvaTable[lclNum].lvType = rhs->TypeGet();

        GenTreeLclVar* store = comp->gtNewStoreLclVarNode(lclNum, rhs);

        switchBBRange.InsertAfter(node, store);
        switchBBRange.Remove(node);

        return store;
    }

    noway_assert(jumpCnt >= 2);

    // Spill the argument to the switch node into a local so that it can be used later.
    LIR::Use use(switchBBRange, &(node->AsOp()->gtOp1), node);
    ReplaceWithLclVar(use);

    // GT_SWITCH(indexExpression) is now two statements:
    //   1. a statement containing temp = indexExpression
    //   2. and a statement with GT_SWITCH(temp)

    assert(node->gtOper == GT_SWITCH);
    GenTree* temp = node->AsOp()->gtOp1;
    assert(temp->gtOper == GT_LCL_VAR);
    unsigned  tempLclNum  = temp->AsLclVarCommon()->GetLclNum();
    var_types tempLclType = temp->TypeGet();

    BasicBlock* defaultBB   = jumpTab[jumpCnt - 1]->getDestinationBlock();
    BasicBlock* followingBB = originalSwitchBB->Next();

    /* Is the number of cases right for a test and jump switch? */
    const bool fFirstCaseFollows = (followingBB == jumpTab[0]->getDestinationBlock());
    const bool fDefaultFollows   = (followingBB == defaultBB);

    unsigned minSwitchTabJumpCnt = 2; // table is better than just 2 cmp/jcc

    // This means really just a single cmp/jcc (aka a simple if/else)
    if (fFirstCaseFollows || fDefaultFollows)
    {
        minSwitchTabJumpCnt++;
    }

#if defined(TARGET_ARM)
    // On ARM for small switch tables we will
    // generate a sequence of compare and branch instructions
    // because the code to load the base of the switch
    // table is huge and hideous due to the relocation... :(
    minSwitchTabJumpCnt += 2;
#endif // TARGET_ARM

    // Once we have the temporary variable, we construct the conditional branch for
    // the default case.  As stated above, this conditional is being shared between
    // both GT_SWITCH lowering code paths.
    // This condition is of the form: if (temp > jumpTableLength - 2){ goto jumpTable[jumpTableLength - 1]; }
    GenTree* gtDefaultCaseCond = comp->gtNewOperNode(GT_GT, TYP_INT, comp->gtNewLclvNode(tempLclNum, tempLclType),
                                                     comp->gtNewIconNode(jumpCnt - 2, genActualType(tempLclType)));

    // Make sure we perform an unsigned comparison, just in case the switch index in 'temp'
    // is now less than zero 0 (that would also hit the default case).
    gtDefaultCaseCond->gtFlags |= GTF_UNSIGNED;

    GenTree* gtDefaultCaseJump = comp->gtNewOperNode(GT_JTRUE, TYP_VOID, gtDefaultCaseCond);
    gtDefaultCaseJump->gtFlags = node->gtFlags;

    LIR::Range condRange = LIR::SeqTree(comp, gtDefaultCaseJump);
    switchBBRange.InsertAtEnd(std::move(condRange));

    BasicBlock* afterDefaultCondBlock = comp->fgSplitBlockAfterNode(originalSwitchBB, condRange.LastNode());

    // afterDefaultCondBlock is now the switch, and all the switch targets have it as a predecessor.
    // originalSwitchBB is now a BBJ_ALWAYS, and there is a predecessor edge in afterDefaultCondBlock
    // representing the fall-through flow from originalSwitchBB.
    assert(originalSwitchBB->KindIs(BBJ_ALWAYS));
    assert(originalSwitchBB->TargetIs(afterDefaultCondBlock));
    assert(originalSwitchBB->JumpsToNext());
    assert(afterDefaultCondBlock->KindIs(BBJ_SWITCH));
    assert(afterDefaultCondBlock->GetSwitchTargets()->bbsHasDefault);
    assert(afterDefaultCondBlock->isEmpty()); // Nothing here yet.

    // The GT_SWITCH code is still in originalSwitchBB (it will be removed later).

    // Fix the pred for the default case: the default block target still has originalSwitchBB
    // as a predecessor, but the fgSplitBlockAfterStatement() moved all predecessors to point
    // to afterDefaultCondBlock.

    // Note defaultEdge may also be the edge for some switch cases. We only probe edges,
    // so assume each possibility is equally likely.
    FlowEdge* const defaultEdge       = jumpTab[jumpCnt - 1];
    weight_t const  defaultLikelihood = defaultEdge->getLikelihood() / defaultEdge->getDupCount();
    comp->fgRemoveRefPred(defaultEdge);
    FlowEdge* const trueEdge = comp->fgAddRefPred(defaultBB, originalSwitchBB);
    trueEdge->setLikelihood(defaultLikelihood);
    defaultEdge->setLikelihood(defaultEdge->getLikelihood() - defaultLikelihood);

    // Turn originalSwitchBB into a BBJ_COND.
    FlowEdge* const falseEdge        = originalSwitchBB->GetTargetEdge();
    weight_t const  switchLikelihood = 1.0 - defaultLikelihood;
    falseEdge->setLikelihood(switchLikelihood);
    originalSwitchBB->SetCond(trueEdge, falseEdge);
    afterDefaultCondBlock->inheritWeight(originalSwitchBB);
    afterDefaultCondBlock->scaleBBWeight(switchLikelihood);

    bool useJumpSequence = jumpCnt < minSwitchTabJumpCnt;

    if (TargetOS::IsUnix && TargetArchitecture::IsArm32)
    {
        // Force using an inlined jumping instead switch table generation.
        // Switch jump table is generated with incorrect values in NativeAOT case,
        // so any large switch will crash after loading to PC any such value.
        // I think this is due to the fact that we use absolute addressing
        // instead of relative. But in NativeAOT is used as a rule relative
        // addressing when we generate an executable.
        // See also https://github.com/dotnet/runtime/issues/8683
        // Also https://github.com/dotnet/coreclr/pull/13197
        useJumpSequence = useJumpSequence || comp->IsTargetAbi(CORINFO_NATIVEAOT_ABI);
    }

    // If we originally had 2 unique successors, check to see whether there is a unique
    // non-default case, in which case we can eliminate the switch altogether.
    // Note that the single unique successor case is handled above.
    FlowEdge* uniqueSucc = nullptr;
    if (targetCnt == 2)
    {
        uniqueSucc = jumpTab[0];
        noway_assert(jumpCnt >= 2);
        for (unsigned i = 1; i < jumpCnt - 1; i++)
        {
            if (jumpTab[i] != uniqueSucc)
            {
                uniqueSucc = nullptr;
                break;
            }
        }
    }
    if (uniqueSucc != nullptr)
    {
        // If the unique successor immediately follows this block, we have nothing to do -
        // it will simply fall-through after we remove the switch, below.
        // Otherwise, make this a BBJ_ALWAYS.
        // Now, fixup the predecessor links to uniqueSucc's target block.  In the original jumpTab:
        //   jumpTab[i-1] was the default target, which we handled above,
        //   jumpTab[0] is the first target, and we'll leave that predecessor link.
        // Remove any additional predecessor links to uniqueSucc's target block.
        for (unsigned i = 1; i < jumpCnt - 1; ++i)
        {
            assert(jumpTab[i] == uniqueSucc);
            comp->fgRemoveRefPred(uniqueSucc);
        }

        afterDefaultCondBlock->SetKindAndTargetEdge(BBJ_ALWAYS, uniqueSucc);
    }
    // If the number of possible destinations is small enough, we proceed to expand the switch
    // into a series of conditional branches, otherwise we follow the jump table based switch
    // transformation.
    else if (useJumpSequence || comp->compStressCompile(Compiler::STRESS_SWITCH_CMP_BR_EXPANSION, 50))
    {
        // Lower the switch into a series of compare and branch IR trees.
        //
        // In this case we will morph the node in the following way:
        // 1. Generate a JTRUE statement to evaluate the default case. (This happens above.)
        // 2. Start splitting the switch basic block into subsequent basic blocks, each of which will contain
        //    a statement that is responsible for performing a comparison of the table index and conditional
        //    branch if equal.

        JITDUMP("Lowering switch " FMT_BB ": using compare/branch expansion\n", originalSwitchBB->bbNum);

        // We'll use 'afterDefaultCondBlock' for the first conditional. After that, we'll add new
        // blocks. If we end up not needing it at all (say, if all the non-default cases just fall through),
        // we'll delete it.
        bool        fUsedAfterDefaultCondBlock = false;
        BasicBlock* currentBlock               = afterDefaultCondBlock;
        LIR::Range* currentBBRange             = &LIR::AsRange(currentBlock);

        // Walk to entries 0 to jumpCnt - 1. If a case target follows, ignore it and let it fall through.
        // If no case target follows, the last one doesn't need to be a compare/branch: it can be an
        // unconditional branch.
        bool fAnyTargetFollows = false;

        // We need to track how much of the original switch's likelihood has already been
        // tested for.  We'll use this to adjust the likelihood of the branches we're adding.
        // So far we've tested for the default case, so we'll start with that.
        weight_t totalTestLikelihood = defaultLikelihood;
        for (unsigned i = 0; i < jumpCnt - 1; ++i)
        {
            assert(currentBlock != nullptr);
            BasicBlock* const targetBlock = jumpTab[i]->getDestinationBlock();

            // Remove the switch from the predecessor list of this case target's block.
            // We'll add the proper new predecessor edge later.
            FlowEdge* const oldEdge = jumpTab[i];

            // Compute the likelihood that this test is successful.
            // Divide by number of cases still sharing this edge (reduces likelihood)
            // Divide by likelihood of reaching this test (increases likelihood).
            // But if there is little chance of reaching this test, set the likelihood to 0.5
            //
            weight_t const edgeLikelihood          = oldEdge->getLikelihood();
            weight_t const caseLikelihood          = edgeLikelihood / oldEdge->getDupCount();
            bool const     unlikelyToReachThisCase = Compiler::fgProfileWeightsEqual(totalTestLikelihood, 1.0, 0.001);
            weight_t const adjustedCaseLikelihood =
                unlikelyToReachThisCase ? 0.5 : min(1.0, caseLikelihood / (1.0 - totalTestLikelihood));
            comp->fgRemoveRefPred(oldEdge);

            // Decrement the likelihood on the old edge, so if other cases are sharing it,
            // they get the right values later.
            //
            oldEdge->setLikelihood(edgeLikelihood - caseLikelihood);

            if (targetBlock == followingBB)
            {
                // This case label follows the switch; let it fall through.
                fAnyTargetFollows = true;
                continue;
            }

            // We need a block to put in the new compare and/or branch.
            // If we haven't used the afterDefaultCondBlock yet, then use that.
            //
            if (fUsedAfterDefaultCondBlock)
            {
                BasicBlock*     newBlock  = comp->fgNewBBafter(BBJ_ALWAYS, currentBlock, true);
                FlowEdge* const falseEdge = comp->fgAddRefPred(newBlock, currentBlock); // The fall-through predecessor.

                // We set the true edge likelihood earlier, use that to figure out the false edge likelihood
                // and the block weight.
                //
                FlowEdge* const trueEdge        = currentBlock->GetTrueEdge();
                weight_t const  falseLikelihood = 1.0 - trueEdge->getLikelihood();
                falseEdge->setLikelihood(falseLikelihood);
                currentBlock->SetFalseEdge(falseEdge);
                newBlock->inheritWeight(currentBlock);
                newBlock->scaleBBWeight(falseLikelihood);
                currentBlock   = newBlock;
                currentBBRange = &LIR::AsRange(currentBlock);
            }
            else
            {
                assert(currentBlock == afterDefaultCondBlock);

                // If the first switch case we peel off has the same target as
                // other cases (that is, it has nonzero dup count, it's simpler to
                // just make a new here block, so that as we peel off cases,
                // we're not sharing edges with the original switch.
                //
                // That is, the call to fgAddRefPred below always creates a new edge.
                //
                if (oldEdge->getDupCount() > 0)
                {
                    BasicBlock* const newBlock = comp->fgNewBBafter(BBJ_ALWAYS, currentBlock, true);
                    FlowEdge* const   newEdge  = comp->fgAddRefPred(newBlock, currentBlock);
                    currentBlock               = newBlock;
                    currentBBRange             = &LIR::AsRange(currentBlock);
                    afterDefaultCondBlock->SetKindAndTargetEdge(BBJ_ALWAYS, newEdge);
                }

                fUsedAfterDefaultCondBlock = true;
            }

            // Update the total test case likelihood.
            totalTestLikelihood += caseLikelihood;

            // Wire up the predecessor list for the "branch" case.
            FlowEdge* const newEdge = comp->fgAddRefPred(targetBlock, currentBlock, oldEdge);
            // This should truly be a new edge.
            assert(newEdge->getDupCount() == 1);

            if (!fAnyTargetFollows && (i == jumpCnt - 2))
            {
                // We're processing the last one, and there is no fall through from any case
                // to the following block, so we can use an unconditional branch to the final
                // case: there is no need to compare against the case index, since it's
                // guaranteed to be taken (since the default case was handled first, above).

                currentBlock->SetKindAndTargetEdge(BBJ_ALWAYS, newEdge);
            }
            else
            {
                // Otherwise, it's a conditional branch. Set the branch kind, then add the
                // condition statement.
                // We will set the false edge in a later iteration of the loop, or after.
                currentBlock->SetCond(newEdge);
                newEdge->setLikelihood(adjustedCaseLikelihood);

                // Now, build the conditional statement for the current case that is
                // being evaluated:
                // GT_JTRUE
                //   |__ GT_COND
                //          |____GT_EQ
                //                 |____ (switchIndex) (The temp variable)
                //                 |____ (ICon)        (The actual case constant)
                GenTree* gtCaseCond = comp->gtNewOperNode(GT_EQ, TYP_INT, comp->gtNewLclvNode(tempLclNum, tempLclType),
                                                          comp->gtNewIconNode(i, genActualType(tempLclType)));
                GenTree* gtCaseBranch = comp->gtNewOperNode(GT_JTRUE, TYP_VOID, gtCaseCond);
                LIR::Range caseRange  = LIR::SeqTree(comp, gtCaseBranch);
                currentBBRange->InsertAtEnd(std::move(caseRange));
            }
        }

        if (fAnyTargetFollows)
        {
            // There is a fall-through to the following block. In the loop
            // above, we deleted all the predecessor edges from the switch.
            // In this case, we need to add one back.
            FlowEdge* const falseEdge = comp->fgAddRefPred(currentBlock->Next(), currentBlock);
            currentBlock->SetFalseEdge(falseEdge);
            FlowEdge* const trueEdge        = currentBlock->GetTrueEdge();
            weight_t const  falseLikelihood = 1.0 - trueEdge->getLikelihood();
            falseEdge->setLikelihood(falseLikelihood);

            // The following block weight should remain unchanged. All we've done
            // is alter the various paths that can reach it.
        }

        if (!fUsedAfterDefaultCondBlock)
        {
            // All the cases were fall-through! We don't need this block.
            // Convert it from BBJ_SWITCH to BBJ_ALWAYS and unset the BBF_DONT_REMOVE flag
            // so fgRemoveBlock() doesn't complain.
            JITDUMP("Lowering switch " FMT_BB ": all switch cases were fall-through\n", originalSwitchBB->bbNum);
            assert(currentBlock == afterDefaultCondBlock);
            assert(currentBlock->KindIs(BBJ_SWITCH));
            FlowEdge* const newEdge = comp->fgAddRefPred(currentBlock->Next(), currentBlock);
            currentBlock->SetKindAndTargetEdge(BBJ_ALWAYS, newEdge);
            currentBlock->RemoveFlags(BBF_DONT_REMOVE);
            comp->fgRemoveBlock(currentBlock, /* unreachable */ false); // It's an empty block.
        }
    }
    else
    {
        // At this point the default case has already been handled and we need to generate a jump
        // table based switch or a bit test based switch at the end of afterDefaultCondBlock. Both
        // switch variants need the switch value so create the necessary LclVar node here.
        GenTree*    switchValue      = comp->gtNewLclvNode(tempLclNum, tempLclType);
        LIR::Range& switchBlockRange = LIR::AsRange(afterDefaultCondBlock);
        switchBlockRange.InsertAtEnd(switchValue);

        // We are going to modify the switch, invalidate any desc map.
        //
        comp->fgInvalidateSwitchDescMapEntry(afterDefaultCondBlock);

        // Try generating a bit test based switch first,
        // if that's not possible a jump table based switch will be generated.
        if (!TryLowerSwitchToBitTest(jumpTab, jumpCnt, targetCnt, afterDefaultCondBlock, switchValue,
                                     defaultLikelihood))
        {
            JITDUMP("Lowering switch " FMT_BB ": using jump table expansion\n", originalSwitchBB->bbNum);

#ifdef TARGET_64BIT
            if (tempLclType != TYP_I_IMPL)
            {
                // SWITCH_TABLE expects the switch value (the index into the jump table) to be TYP_I_IMPL.
                // Note that the switch value is unsigned so the cast should be unsigned as well.
                switchValue = comp->gtNewCastNode(TYP_I_IMPL, switchValue, true, TYP_U_IMPL);
                switchBlockRange.InsertAtEnd(switchValue);
            }
#endif

            GenTree* switchTable = comp->gtNewJmpTableNode();
            GenTree* switchJump  = comp->gtNewOperNode(GT_SWITCH_TABLE, TYP_VOID, switchValue, switchTable);
            switchBlockRange.InsertAfter(switchValue, switchTable, switchJump);

            // this block no longer branches to the default block
            afterDefaultCondBlock->GetSwitchTargets()->removeDefault();

            // We need to scale up the likelihood of the remaining switch edges, now that we've peeled off
            // the default case. But if the remaining likelihood is zero (default likelihood was 1.0),
            // we don't know the case likelihoods. Instead, divide likelihood evenly among all cases.
            //
            // First, rebuild the unique succ set
            //
            Compiler::SwitchUniqueSuccSet successors = comp->GetDescriptorForSwitch(afterDefaultCondBlock);

            // Then fix each successor edge
            //
            if (Compiler::fgProfileWeightsEqual(defaultLikelihood, 1.0, 0.001))
            {
                JITDUMP("Zero weight switch block " FMT_BB ", distributing likelihoods equally per case\n",
                        afterDefaultCondBlock->bbNum);
                // jumpCnt-1 here because we peeled the default after copying this value.
                weight_t const newLikelihood = 1.0 / (jumpCnt - 1);
                for (unsigned i = 0; i < successors.numDistinctSuccs; i++)
                {
                    FlowEdge* const edge = successors.nonDuplicates[i];
                    edge->setLikelihood(newLikelihood * edge->getDupCount());
                }
            }
            else
            {
                weight_t const scaleFactor = 1.0 / (1.0 - defaultLikelihood);
                JITDUMP("Scaling switch block " FMT_BB " likelihoods by " FMT_WT "\n", afterDefaultCondBlock->bbNum,
                        scaleFactor);
                for (unsigned i = 0; i < successors.numDistinctSuccs; i++)
                {
                    FlowEdge* const edge          = successors.nonDuplicates[i];
                    weight_t        newLikelihood = scaleFactor * edge->getLikelihood();

                    if (newLikelihood > 1.0)
                    {
                        // tolerate small overflows
                        assert(Compiler::fgProfileWeightsEqual(newLikelihood, 1.0, 0.001));
                        newLikelihood = 1.0;
                    }
                    edge->setLikelihood(newLikelihood);
                }
            }
        }
    }

    GenTree* next = node->gtNext;

    // Get rid of the GT_SWITCH(temp).
    switchBBRange.Remove(node->AsOp()->gtOp1);
    switchBBRange.Remove(node);

    return next;
}

//------------------------------------------------------------------------
// TryLowerSwitchToBitTest: Attempts to transform a jump table switch into a bit test.
//
// Arguments:
//    jumpTable - The jump table
//    jumpCount - The number of blocks in the jump table
//    targetCount - The number of distinct blocks in the jump table
//    bbSwitch - The switch block
//    switchValue - A LclVar node that provides the switch value
//    defaultLikelihood - likelihood control flow took the default case (already checked)
//
// Return value:
//    true if the switch has been lowered to a bit test
//
// Notes:
//    If the jump table contains less than 32 (64 on 64 bit targets) entries and there
//    are at most 2 distinct jump targets then the jump table can be converted to a word
//    of bits where a 0 bit corresponds to one jump target and a 1 bit corresponds to the
//    other jump target. Instead of the indirect jump a BT-JCC sequence is used to jump
//    to the appropriate target:
//        mov eax, 245 ; jump table converted to a "bit table"
//        bt  eax, ebx ; ebx is supposed to contain the switch value
//        jc target1
//      target0:
//        ...
//      target1:
//    Such code is both shorter and faster (in part due to the removal of a memory load)
//    than the traditional jump table base code. And of course, it also avoids the need
//    to emit the jump table itself that can reach up to 256 bytes (for 64 entries).
//
bool Lowering::TryLowerSwitchToBitTest(FlowEdge*   jumpTable[],
                                       unsigned    jumpCount,
                                       unsigned    targetCount,
                                       BasicBlock* bbSwitch,
                                       GenTree*    switchValue,
                                       weight_t    defaultLikelihood)
{
    assert(jumpCount >= 2);
    assert(targetCount >= 2);
    assert(bbSwitch->KindIs(BBJ_SWITCH));
    assert(switchValue->OperIs(GT_LCL_VAR));

    //
    // Quick check to see if it's worth going through the jump table. The bit test switch supports
    // up to 2 targets but targetCount also includes the default block so we need to allow 3 targets.
    // We'll ensure that there are only 2 targets when building the bit table.
    //

    if (targetCount > 3)
    {
        return false;
    }

    //
    // The number of bits in the bit table is the same as the number of jump table entries. But the
    // jump table also includes the default target (at the end) so we need to ignore it. The default
    // has already been handled by a JTRUE(GT(switchValue, jumpCount - 2)) that LowerSwitch generates.
    //

    const unsigned bitCount = jumpCount - 1;

    if (bitCount > (genTypeSize(TYP_I_IMPL) * 8))
    {
        return false;
    }

    //
    // Build a bit table where a bit set to 0 corresponds to bbCase0 and a bit set to 1 corresponds to
    // bbCase1. Simply use the first block in the jump table as bbCase1, later we can invert the bit
    // table and/or swap the blocks if it's beneficial.
    //

    FlowEdge* case0Edge = nullptr;
    FlowEdge* case1Edge = jumpTable[0];
    size_t    bitTable  = 1;

    for (unsigned bitIndex = 1; bitIndex < bitCount; bitIndex++)
    {
        if (jumpTable[bitIndex] == case1Edge)
        {
            bitTable |= (size_t(1) << bitIndex);
        }
        else if (case0Edge == nullptr)
        {
            case0Edge = jumpTable[bitIndex];
        }
        else if (jumpTable[bitIndex] != case0Edge)
        {
            // If it's neither case0Edge nor case`Edge then it means we have 3 targets. There can't be more
            // than 3 because of the check at the start of the function.
            assert(targetCount == 3);
            return false;
        }
    }

    BasicBlock* bbCase0 = case0Edge->getDestinationBlock();
    BasicBlock* bbCase1 = case1Edge->getDestinationBlock();

    //
    // One of the case blocks has to follow the switch block. This requirement could be avoided
    // by adding a BBJ_ALWAYS block after the switch block but doing that sometimes negatively
    // impacts register allocation.
    //

    if (!bbSwitch->NextIs(bbCase0) && !bbSwitch->NextIs(bbCase1))
    {
        return false;
    }

    JITDUMP("Lowering switch " FMT_BB " to bit test\n", bbSwitch->bbNum);

#if defined(TARGET_64BIT) && defined(TARGET_XARCH)
    //
    // See if we can avoid a 8 byte immediate on 64 bit targets. If all upper 32 bits are 1
    // then inverting the bit table will make them 0 so that the table now fits in 32 bits.
    // Note that this does not change the number of bits in the bit table, it just takes
    // advantage of the fact that loading a 32 bit immediate into a 64 bit register zero
    // extends the immediate value to 64 bit.
    //

    if (~bitTable <= UINT32_MAX)
    {
        bitTable = ~bitTable;
        std::swap(bbCase0, bbCase1);
    }
#endif

    //
    // Rewire the blocks as needed and figure out the condition to use for JCC.
    //

    GenCondition bbSwitchCondition;
    comp->fgRemoveAllRefPreds(bbCase1, bbSwitch);
    comp->fgRemoveAllRefPreds(bbCase0, bbSwitch);

    case0Edge = comp->fgAddRefPred(bbCase0, bbSwitch, case0Edge);
    case1Edge = comp->fgAddRefPred(bbCase1, bbSwitch, case1Edge);

    // If defaultLikelihood is not ~ 1.0
    //   up-scale case likelihoods by 1.0 / (1.0 - defaultLikelihood)
    // else switch block weight should be zero
    //   edge likelihoods are unknown, use 0.5
    //
    bool const likelyToReachSwitch = !Compiler::fgProfileWeightsEqual(defaultLikelihood, 1.0, 0.001);

    if (likelyToReachSwitch)
    {
        weight_t const scaleFactor = 1.0 / (1.0 - defaultLikelihood);
        case0Edge->setLikelihood(min(1.0, scaleFactor * case0Edge->getLikelihood()));
        case1Edge->setLikelihood(min(1.0, scaleFactor * case1Edge->getLikelihood()));
    }
    else
    {
        case0Edge->setLikelihood(0.5);
        case1Edge->setLikelihood(0.5);
    }

    if (bbSwitch->NextIs(bbCase0))
    {
        // GenCondition::C generates JC so we jump to bbCase1 when the bit is set
        bbSwitchCondition = GenCondition::C;
        bbSwitch->SetCond(case1Edge, case0Edge);
    }
    else
    {
        assert(bbSwitch->NextIs(bbCase1));

        // GenCondition::NC generates JNC so we jump to bbCase0 when the bit is not set
        bbSwitchCondition = GenCondition::NC;
        bbSwitch->SetCond(case0Edge, case1Edge);
    }

    var_types bitTableType = (bitCount <= (genTypeSize(TYP_INT) * 8)) ? TYP_INT : TYP_LONG;
    GenTree*  bitTableIcon = comp->gtNewIconNode(bitTable, bitTableType);

#ifdef TARGET_XARCH
    //
    // Append BT(bitTable, switchValue) and JCC(condition) to the switch block.
    //
    GenTree* bitTest = comp->gtNewOperNode(GT_BT, TYP_VOID, bitTableIcon, switchValue);
    bitTest->gtFlags |= GTF_SET_FLAGS;
    GenTreeCC* jcc = comp->gtNewCC(GT_JCC, TYP_VOID, bbSwitchCondition);
    LIR::AsRange(bbSwitch).InsertAfter(switchValue, bitTableIcon, bitTest, jcc);
#else  // TARGET_XARCH
    //
    // Fallback to AND(RSZ(bitTable, switchValue), 1)
    //
    GenTree* tstCns = comp->gtNewIconNode(bbSwitch->NextIs(bbCase0) ? 1 : 0, bitTableType);
    GenTree* shift  = comp->gtNewOperNode(GT_RSZ, bitTableType, bitTableIcon, switchValue);
    GenTree* one    = comp->gtNewIconNode(1, bitTableType);
    GenTree* andOp  = comp->gtNewOperNode(GT_AND, bitTableType, shift, one);
    GenTree* cmp    = comp->gtNewOperNode(GT_EQ, TYP_INT, andOp, tstCns);
    GenTree* jcc    = comp->gtNewOperNode(GT_JTRUE, TYP_VOID, cmp);
    LIR::AsRange(bbSwitch).InsertAfter(switchValue, bitTableIcon, shift, tstCns, one);
    LIR::AsRange(bbSwitch).InsertAfter(one, andOp, cmp, jcc);
#endif // !TARGET_XARCH
    return true;
}

void Lowering::ReplaceArgWithPutArgOrBitcast(GenTree** argSlot, GenTree* putArgOrBitcast)
{
    assert(argSlot != nullptr);
    assert(*argSlot != nullptr);
    assert(putArgOrBitcast->OperIsPutArg() || putArgOrBitcast->OperIs(GT_BITCAST));

    GenTree* arg = *argSlot;

    // Replace the argument with the putarg/copy
    *argSlot                       = putArgOrBitcast;
    putArgOrBitcast->AsOp()->gtOp1 = arg;

    // Insert the putarg/copy into the block
    BlockRange().InsertAfter(arg, putArgOrBitcast);
}

//------------------------------------------------------------------------
// NewPutArg: rewrites the tree to put an arg in a register or on the stack.
//
// Arguments:
//    call - the call whose arg is being rewritten.
//    arg  - the arg being rewritten.
//    callArg - the CallArg for the argument.
//    type - the type of the argument.
//
// Return Value:
//    The new tree that was created to put the arg in the right place
//    or the incoming arg if the arg tree was not rewritten.
//
// Assumptions:
//    call, arg, and info must be non-null.
//
// Notes:
//    For System V systems with native struct passing (i.e. UNIX_AMD64_ABI defined)
//    this method allocates a single GT_PUTARG_REG for 1 eightbyte structs and a GT_FIELD_LIST of two GT_PUTARG_REGs
//    for two eightbyte structs. For STK passed structs the method generates GT_PUTARG_STK tree.
//
GenTree* Lowering::NewPutArg(GenTreeCall* call, GenTree* arg, CallArg* callArg, var_types type)
{
    assert(call != nullptr);
    assert(arg != nullptr);
    assert(callArg != nullptr);

    GenTree* putArg = nullptr;

    bool isOnStack = (callArg->AbiInfo.GetRegNum() == REG_STK);

#if FEATURE_ARG_SPLIT
    // Struct can be split into register(s) and stack on ARM
    if (compFeatureArgSplit() && callArg->AbiInfo.IsSplit())
    {
        assert(arg->OperIs(GT_BLK, GT_FIELD_LIST) || arg->OperIsLocalRead());
        // TODO: Need to check correctness for FastTailCall
        if (call->IsFastTailCall())
        {
#ifdef TARGET_ARM
            NYI_ARM("lower: struct argument by fast tail call");
#endif // TARGET_ARM
        }

        const unsigned slotNumber           = callArg->AbiInfo.ByteOffset / TARGET_POINTER_SIZE;
        const bool     putInIncomingArgArea = call->IsFastTailCall();

        putArg = new (comp, GT_PUTARG_SPLIT) GenTreePutArgSplit(arg, callArg->AbiInfo.ByteOffset,
#ifdef FEATURE_PUT_STRUCT_ARG_STK
                                                                callArg->AbiInfo.GetStackByteSize(),
#endif
                                                                callArg->AbiInfo.NumRegs, call, putInIncomingArgArea);

        GenTreePutArgSplit* argSplit = putArg->AsPutArgSplit();
        for (unsigned regIndex = 0; regIndex < callArg->AbiInfo.NumRegs; regIndex++)
        {
            argSplit->SetRegNumByIdx(callArg->AbiInfo.GetRegNum(regIndex), regIndex);
        }

        if (arg->OperIs(GT_FIELD_LIST))
        {
            unsigned regIndex = 0;
            for (GenTreeFieldList::Use& use : arg->AsFieldList()->Uses())
            {
                if (regIndex >= callArg->AbiInfo.NumRegs)
                {
                    break;
                }
                var_types regType = use.GetNode()->TypeGet();
                // Account for the possibility that float fields may be passed in integer registers.
                if (varTypeIsFloating(regType) && !genIsValidFloatReg(argSplit->GetRegNumByIdx(regIndex)))
                {
                    regType = (regType == TYP_FLOAT) ? TYP_INT : TYP_LONG;
                }
                argSplit->m_regType[regIndex] = regType;
                regIndex++;
            }

            // Clear the register assignment on the fieldList node, as these are contained.
            arg->SetRegNum(REG_NA);
        }
        else
        {
            ClassLayout* layout = arg->GetLayout(comp);

            // Set type of registers
            for (unsigned index = 0; index < callArg->AbiInfo.NumRegs; index++)
            {
                argSplit->m_regType[index] = layout->GetGCPtrType(index);
            }
        }
    }
    else
#endif // FEATURE_ARG_SPLIT
    {
        if (!isOnStack)
        {
#if FEATURE_MULTIREG_ARGS
            if ((callArg->AbiInfo.NumRegs > 1) && (arg->OperGet() == GT_FIELD_LIST))
            {
                unsigned int regIndex = 0;
                for (GenTreeFieldList::Use& use : arg->AsFieldList()->Uses())
                {
                    regNumber argReg = callArg->AbiInfo.GetRegNum(regIndex);
                    GenTree*  curOp  = use.GetNode();
                    var_types curTyp = curOp->TypeGet();

                    // Create a new GT_PUTARG_REG node with op1
                    GenTree* newOper = comp->gtNewPutArgReg(curTyp, curOp, argReg);

                    // Splice in the new GT_PUTARG_REG node in the GT_FIELD_LIST
                    ReplaceArgWithPutArgOrBitcast(&use.NodeRef(), newOper);
                    regIndex++;
                }

                // Just return arg. The GT_FIELD_LIST is not replaced.
                // Nothing more to do.
                return arg;
            }
            else
#endif // FEATURE_MULTIREG_ARGS
            {
                putArg = comp->gtNewPutArgReg(type, arg, callArg->AbiInfo.GetRegNum());
            }
        }
        else
        {
            // Mark this one as tail call arg if it is a fast tail call.
            // This provides the info to put this argument in in-coming arg area slot
            // instead of in out-going arg area slot.

#ifdef DEBUG
            // Make sure state is correct. The PUTARG_STK has TYP_VOID, as it doesn't produce
            // a result. So the type of its operand must be the correct type to push on the stack.
            callArg->CheckIsStruct();
#endif

            if ((arg->OperGet() != GT_FIELD_LIST))
            {
#if defined(FEATURE_SIMD) && defined(FEATURE_PUT_STRUCT_ARG_STK)
                if (type == TYP_SIMD12)
                {
#if !defined(TARGET_64BIT)
                    assert(callArg->AbiInfo.ByteSize == 12);
#else  // TARGET_64BIT
                    if (compAppleArm64Abi())
                    {
                        assert(callArg->AbiInfo.ByteSize == 12);
                    }
                    else
                    {
                        assert(callArg->AbiInfo.ByteSize == 16);
                    }
#endif // TARGET_64BIT
                }
                else
#endif // defined(FEATURE_SIMD) && defined(FEATURE_PUT_STRUCT_ARG_STK)
                {
                    assert(genActualType(arg->TypeGet()) == type);
                }
            }
            const unsigned slotNumber           = callArg->AbiInfo.ByteOffset / TARGET_POINTER_SIZE;
            const bool     putInIncomingArgArea = call->IsFastTailCall();

            putArg =
                new (comp, GT_PUTARG_STK) GenTreePutArgStk(GT_PUTARG_STK, TYP_VOID, arg, callArg->AbiInfo.ByteOffset,
#ifdef FEATURE_PUT_STRUCT_ARG_STK
                                                           callArg->AbiInfo.GetStackByteSize(),
#endif
                                                           call, putInIncomingArgArea);

#if defined(DEBUG) && defined(FEATURE_PUT_STRUCT_ARG_STK)
            if (varTypeIsStruct(callArg->GetSignatureType()))
            {
                // We use GT_BLK only for non-SIMD struct arguments.
                if (arg->OperIs(GT_BLK))
                {
                    assert(!varTypeIsSIMD(arg));
                }
                else if (!arg->TypeIs(TYP_STRUCT))
                {
#ifdef TARGET_ARM
                    assert((callArg->AbiInfo.GetStackSlotsNumber() == 1) ||
                           ((arg->TypeGet() == TYP_DOUBLE) && (callArg->AbiInfo.GetStackSlotsNumber() == 2)));
#else
                    assert(varTypeIsSIMD(arg) || (callArg->AbiInfo.GetStackSlotsNumber() == 1));
#endif
                }
            }
#endif // defined(DEBUG) && defined(FEATURE_PUT_STRUCT_ARG_STK)
        }
    }

    JITDUMP("new node is : ");
    DISPNODE(putArg);
    JITDUMP("\n");

    return putArg;
}

//------------------------------------------------------------------------
// LowerArg: Lower one argument of a call. This entails splicing a "putarg" node between
// the argument evaluation and the call. This is the point at which the source is
// consumed and the value transitions from control of the register allocator to the calling
// convention.
//
// Arguments:
//    call    - The call node
//    callArg - Call argument
//    late    - Whether it is the late arg that is being lowered.
//
// Return Value:
//    None.
//
void Lowering::LowerArg(GenTreeCall* call, CallArg* callArg, bool late)
{
    GenTree** ppArg = late ? &callArg->LateNodeRef() : &callArg->EarlyNodeRef();
    GenTree*  arg   = *ppArg;
    assert(arg != nullptr);

    JITDUMP("lowering arg : ");
    DISPNODE(arg);
    assert(arg->IsValue());

    var_types type = genActualType(arg);

#if defined(FEATURE_SIMD)
#if defined(TARGET_X86)
    // Non-param TYP_SIMD12 local var nodes are massaged in Lower to TYP_SIMD16 to match their
    // allocated size (see lvSize()). However, when passing the variables as arguments, and
    // storing the variables to the outgoing argument area on the stack, we must use their
    // actual TYP_SIMD12 type, so exactly 12 bytes is allocated and written.
    if (type == TYP_SIMD16)
    {
        if ((arg->OperGet() == GT_LCL_VAR) || (arg->OperGet() == GT_STORE_LCL_VAR))
        {
            const LclVarDsc* varDsc = comp->lvaGetDesc(arg->AsLclVarCommon());
            type                    = varDsc->lvType;
        }
        else if (arg->OperIs(GT_HWINTRINSIC))
        {
            GenTreeHWIntrinsic* hwintrinsic = arg->AsHWIntrinsic();

            // For HWIntrinsic, there are some intrinsics like ExtractVector128 which have
            // a gtType of TYP_SIMD16 but a SimdSize of 32, so we can't necessarily assert
            // the simd size

            if (hwintrinsic->GetSimdSize() == 12)
            {
                if (hwintrinsic->GetHWIntrinsicId() != NI_Vector128_AsVector128Unsafe)
                {
                    // Most nodes that have a simdSize of 12 are actually producing a TYP_SIMD12
                    // and have been massaged to TYP_SIMD16 to match the actual product size. This
                    // is not the case for NI_Vector128_AsVector128Unsafe which is explicitly taking
                    // a TYP_SIMD12 and producing a TYP_SIMD16.

                    type = TYP_SIMD12;
                }
            }
        }
    }
#elif defined(TARGET_AMD64)
    // TYP_SIMD8 parameters that are passed as longs
    if (type == TYP_SIMD8 && genIsValidIntReg(callArg->AbiInfo.GetRegNum()))
    {
        GenTree* bitcast = comp->gtNewBitCastNode(TYP_LONG, arg);
        BlockRange().InsertAfter(arg, bitcast);

        *ppArg = arg = bitcast;
        type         = TYP_LONG;
    }
#endif // defined(TARGET_X86)
#endif // defined(FEATURE_SIMD)

    // If we hit this we are probably double-lowering.
    assert(!arg->OperIsPutArg());

#if !defined(TARGET_64BIT)
    if (varTypeIsLong(type))
    {
        noway_assert(arg->OperIs(GT_LONG));
        GenTreeFieldList* fieldList = new (comp, GT_FIELD_LIST) GenTreeFieldList();
        fieldList->AddFieldLIR(comp, arg->AsOp()->gtGetOp1(), 0, TYP_INT);
        fieldList->AddFieldLIR(comp, arg->AsOp()->gtGetOp2(), 4, TYP_INT);
        GenTree* newArg = NewPutArg(call, fieldList, callArg, type);

        if (callArg->AbiInfo.GetRegNum() != REG_STK)
        {
            assert(callArg->AbiInfo.NumRegs == 2);
            // In the register argument case, NewPutArg replaces the original field list args with new
            // GT_PUTARG_REG nodes, inserts them in linear order and returns the field list. So the
            // only thing left to do is to insert the field list itself in linear order.
            assert(newArg == fieldList);
            BlockRange().InsertBefore(arg, newArg);
        }
        else
        {
            // For longs, we will replace the GT_LONG with a GT_FIELD_LIST, and put that under a PUTARG_STK.
            // Although the hi argument needs to be pushed first, that will be handled by the general case,
            // in which the fields will be reversed.
            assert(callArg->AbiInfo.GetStackSlotsNumber() == 2);
            newArg->SetRegNum(REG_STK);
            BlockRange().InsertBefore(arg, fieldList, newArg);
        }

        *ppArg = newArg;
        BlockRange().Remove(arg);
    }
    else
#endif // !defined(TARGET_64BIT)
    {

#if defined(TARGET_ARMARCH) || defined(TARGET_LOONGARCH64) || defined(TARGET_RISCV64)
        if (call->IsVarargs() || comp->opts.compUseSoftFP || callArg->AbiInfo.IsMismatchedArgType())
        {
            // For vararg call or on armel, reg args should be all integer.
            // For arg type and arg reg mismatch, reg arg should be integer on riscv64
            // Insert copies as needed to move float value to integer register.
            GenTree* newNode = LowerFloatArg(ppArg, callArg);
            if (newNode != nullptr)
            {
                type = newNode->TypeGet();
            }
        }
#endif // TARGET_ARMARCH || TARGET_LOONGARCH64 || TARGET_RISCV64

        GenTree* putArg = NewPutArg(call, arg, callArg, type);

        // In the case of register passable struct (in one or two registers)
        // the NewPutArg returns a new node (GT_PUTARG_REG or a GT_FIELD_LIST with two GT_PUTARG_REGs.)
        // If an extra node is returned, splice it in the right place in the tree.
        if (arg != putArg)
        {
            ReplaceArgWithPutArgOrBitcast(ppArg, putArg);
        }
    }

    arg = *ppArg;

    if (arg->OperIsPutArgStk() || arg->OperIsPutArgSplit())
    {
        LowerPutArgStkOrSplit(arg->AsPutArgStk());
    }
}

#if defined(TARGET_ARMARCH) || defined(TARGET_LOONGARCH64) || defined(TARGET_RISCV64)
//------------------------------------------------------------------------
// LowerFloatArg: Lower float call arguments on the arm/LoongArch64/RiscV64 platform.
//
// Arguments:
//    arg  - The arg node
//    callArg - call argument info
//
// Return Value:
//    Return nullptr, if no transformation was done;
//    return arg if there was in place transformation;
//    return a new tree if the root was changed.
//
// Notes:
//    This must handle scalar float arguments as well as GT_FIELD_LISTs
//    with floating point fields.
//
GenTree* Lowering::LowerFloatArg(GenTree** pArg, CallArg* callArg)
{
    GenTree* arg = *pArg;
    if (callArg->AbiInfo.GetRegNum() != REG_STK)
    {
        if (arg->OperIs(GT_FIELD_LIST))
        {
            // Transform fields that are passed as registers in place.
            regNumber currRegNumber = callArg->AbiInfo.GetRegNum();
            unsigned  regIndex      = 0;
            for (GenTreeFieldList::Use& use : arg->AsFieldList()->Uses())
            {
                if (regIndex >= callArg->AbiInfo.NumRegs)
                {
                    break;
                }
                GenTree* node = use.GetNode();
                if (varTypeUsesFloatReg(node))
                {
                    GenTree* intNode = LowerFloatArgReg(node, currRegNumber);
                    assert(intNode != nullptr);

                    ReplaceArgWithPutArgOrBitcast(&use.NodeRef(), intNode);
                }

                if (node->TypeGet() == TYP_DOUBLE)
                {
                    currRegNumber = REG_NEXT(REG_NEXT(currRegNumber));
                    regIndex += 2;
                }
                else
                {
                    currRegNumber = REG_NEXT(currRegNumber);
                    regIndex += 1;
                }
            }
            // List fields were replaced in place.
            return arg;
        }
        else if (varTypeUsesFloatReg(arg))
        {
            GenTree* intNode = LowerFloatArgReg(arg, callArg->AbiInfo.GetRegNum());
            assert(intNode != nullptr);
            ReplaceArgWithPutArgOrBitcast(pArg, intNode);
            return *pArg;
        }
    }
    return nullptr;
}

//------------------------------------------------------------------------
// LowerFloatArgReg: Lower the float call argument node that is passed via register.
//
// Arguments:
//    arg    - The arg node
//    regNum - register number
//
// Return Value:
//    Return new bitcast node, that moves float to int register.
//
GenTree* Lowering::LowerFloatArgReg(GenTree* arg, regNumber regNum)
{
    assert(varTypeUsesFloatReg(arg));

    var_types floatType = arg->TypeGet();
    var_types intType   = (floatType == TYP_FLOAT) ? TYP_INT : TYP_LONG;
    GenTree*  intArg    = comp->gtNewBitCastNode(intType, arg);
    intArg->SetRegNum(regNum);

#ifdef TARGET_ARM
    if (floatType == TYP_DOUBLE)
    {
        // A special case when we introduce TYP_LONG
        // during lowering for arm32 softFP to pass double
        // in int registers.
        assert(comp->opts.compUseSoftFP);

        regNumber nextReg                  = REG_NEXT(regNum);
        intArg->AsMultiRegOp()->gtOtherReg = nextReg;
    }
#endif
    return intArg;
}
#endif

// do lowering steps for each arg of a call
void Lowering::LowerArgsForCall(GenTreeCall* call)
{
    JITDUMP("args:\n======\n");
    for (CallArg& arg : call->gtArgs.EarlyArgs())
    {
        LowerArg(call, &arg, false);
    }

    JITDUMP("\nlate:\n======\n");
    for (CallArg& arg : call->gtArgs.LateArgs())
    {
        LowerArg(call, &arg, true);
    }
}

// helper that create a node representing a relocatable physical address computation
GenTree* Lowering::AddrGen(ssize_t addr)
{
    // this should end up in codegen as : instGen_Set_Reg_To_Imm(EA_HANDLE_CNS_RELOC, reg, addr)
    GenTree* result = comp->gtNewIconHandleNode(addr, GTF_ICON_FTN_ADDR);
    return result;
}

// variant that takes a void*
GenTree* Lowering::AddrGen(void* addr)
{
    return AddrGen((ssize_t)addr);
}

// LowerCallMemset: Replaces the following memset-like special intrinsics:
//
//    SpanHelpers.Fill<T>(ref dstRef, CNS_SIZE, CNS_VALUE)
//    CORINFO_HELP_MEMSET(ref dstRef, CNS_VALUE, CNS_SIZE)
//    SpanHelpers.ClearWithoutReferences(ref dstRef, CNS_SIZE)
//
//  with a GT_STORE_BLK node:
//
//    *  STORE_BLK struct<CNS_SIZE> (init) (Unroll)
//    +--*  LCL_VAR   byref  dstRef
//    \--*  CNS_INT   int    0
//
// Arguments:
//    tree - GenTreeCall node to replace with STORE_BLK
//    next - [out] Next node to lower if this function returns true
//
// Return Value:
//    false if no changes were made
//
bool Lowering::LowerCallMemset(GenTreeCall* call, GenTree** next)
{
    assert(call->IsSpecialIntrinsic(comp, NI_System_SpanHelpers_Fill) ||
           call->IsSpecialIntrinsic(comp, NI_System_SpanHelpers_ClearWithoutReferences) ||
           call->IsHelperCall(comp, CORINFO_HELP_MEMSET));

    JITDUMP("Considering Memset-like call [%06d] for unrolling.. ", comp->dspTreeID(call))

    if (comp->info.compHasNextCallRetAddr)
    {
        JITDUMP("compHasNextCallRetAddr=true so we won't be able to remove the call - bail out.\n");
        return false;
    }

    GenTree* dstRefArg = call->gtArgs.GetUserArgByIndex(0)->GetNode();
    GenTree* lengthArg;
    GenTree* valueArg;

    // Fill<T>'s length is not in bytes, so we need to scale it depending on the signature
    unsigned lengthScale;

    if (call->IsSpecialIntrinsic(comp, NI_System_SpanHelpers_Fill))
    {
        // void SpanHelpers::Fill<T>(ref T refData, nuint numElements, T value)
        //
        assert(call->gtArgs.CountUserArgs() == 3);
        lengthArg             = call->gtArgs.GetUserArgByIndex(1)->GetNode();
        CallArg* valueCallArg = call->gtArgs.GetUserArgByIndex(2);
        valueArg              = valueCallArg->GetNode();

        // Get that <T> from the signature
        lengthScale = genTypeSize(valueCallArg->GetSignatureType());
        // NOTE: structs and TYP_REF will be ignored by the "Value is not a constant" check
        // Some of those cases can be enabled in future, e.g. s
    }
    else if (call->IsHelperCall(comp, CORINFO_HELP_MEMSET))
    {
        // void CORINFO_HELP_MEMSET(ref T refData, byte value, nuint numElements)
        //
        assert(call->gtArgs.CountUserArgs() == 3);
        lengthArg   = call->gtArgs.GetUserArgByIndex(2)->GetNode();
        valueArg    = call->gtArgs.GetUserArgByIndex(1)->GetNode();
        lengthScale = 1; // it's always in bytes
    }
    else
    {
        // void SpanHelpers::ClearWithoutReferences(ref byte b, nuint byteLength)
        //
        assert(call->IsSpecialIntrinsic(comp, NI_System_SpanHelpers_ClearWithoutReferences));
        assert(call->gtArgs.CountUserArgs() == 2);

        // Simple zeroing
        lengthArg   = call->gtArgs.GetUserArgByIndex(1)->GetNode();
        valueArg    = comp->gtNewZeroConNode(TYP_INT);
        lengthScale = 1; // it's always in bytes
    }

    if (!lengthArg->IsIntegralConst())
    {
        JITDUMP("Length is not a constant - bail out.\n");
        return false;
    }

    if (!valueArg->IsCnsIntOrI() || !valueArg->TypeIs(TYP_INT))
    {
        JITDUMP("Value is not a constant - bail out.\n");
        return false;
    }

    // If value is not zero, we can only unroll for single-byte values
    if (!valueArg->IsIntegralConst(0) && (lengthScale != 1))
    {
        JITDUMP("Value is not unroll-friendly - bail out.\n");
        return false;
    }

    // Convert lenCns to bytes
    ssize_t lenCns = lengthArg->AsIntCon()->IconValue();
    if (CheckedOps::MulOverflows((target_ssize_t)lenCns, (target_ssize_t)lengthScale, CheckedOps::Signed))
    {
        // lenCns overflows
        JITDUMP("lenCns * lengthScale overflows - bail out.\n")
        return false;
    }
    lenCns *= (ssize_t)lengthScale;

    // TODO-CQ: drop the whole thing in case of lenCns = 0
    if ((lenCns <= 0) || (lenCns > (ssize_t)comp->getUnrollThreshold(Compiler::UnrollKind::Memset)))
    {
        JITDUMP("Size is either 0 or too big to unroll - bail out.\n")
        return false;
    }

    JITDUMP("Accepted for unrolling!\nOld tree:\n");
    DISPTREERANGE(BlockRange(), call);

    if (!valueArg->IsIntegralConst(0))
    {
        // Non-zero (byte) value, wrap value with GT_INIT_VAL
        GenTree* initVal = valueArg;
        valueArg         = comp->gtNewOperNode(GT_INIT_VAL, TYP_INT, initVal);
        BlockRange().InsertAfter(initVal, valueArg);
    }

    GenTreeBlk* storeBlk =
        comp->gtNewStoreBlkNode(comp->typGetBlkLayout((unsigned)lenCns), dstRefArg, valueArg, GTF_IND_UNALIGNED);
    storeBlk->gtBlkOpKind = GenTreeBlk::BlkOpKindUnroll;

    // Insert/Remove trees into LIR
    BlockRange().InsertBefore(call, storeBlk);
    if (call->IsSpecialIntrinsic(comp, NI_System_SpanHelpers_ClearWithoutReferences))
    {
        // Value didn't exist in LIR previously
        BlockRange().InsertBefore(storeBlk, valueArg);
    }

    // Remove the call and mark everything as unused ...
    BlockRange().Remove(call, true);
    // ... except the args we're going to re-use
    dstRefArg->ClearUnusedValue();
    valueArg->ClearUnusedValue();
    if (valueArg->OperIs(GT_INIT_VAL))
    {
        valueArg->gtGetOp1()->ClearUnusedValue();
    }

    JITDUMP("\nNew tree:\n");
    DISPTREERANGE(BlockRange(), storeBlk);
    *next = storeBlk;
    return true;
}

//------------------------------------------------------------------------
// LowerCallMemmove: Replace Buffer.Memmove(DST, SRC, CNS_SIZE) with a GT_STORE_BLK:
//    Do the same for CORINFO_HELP_MEMCPY(DST, SRC, CNS_SIZE)
//
//    *  STORE_BLK struct<CNS_SIZE> (copy) (Unroll)
//    +--*  LCL_VAR   byref  dst
//    \--*  IND       struct
//       \--*  LCL_VAR   byref  src
//
// Arguments:
//    tree - GenTreeCall node to replace with STORE_BLK
//    next - [out] Next node to lower if this function returns true
//
// Return Value:
//    false if no changes were made
//
bool Lowering::LowerCallMemmove(GenTreeCall* call, GenTree** next)
{
    JITDUMP("Considering Memmove [%06d] for unrolling.. ", comp->dspTreeID(call))
    assert(call->IsHelperCall(comp, CORINFO_HELP_MEMCPY) ||
           (comp->lookupNamedIntrinsic(call->gtCallMethHnd) == NI_System_SpanHelpers_Memmove));

    assert(call->gtArgs.CountUserArgs() == 3);

    if (comp->info.compHasNextCallRetAddr)
    {
        JITDUMP("compHasNextCallRetAddr=true so we won't be able to remove the call - bail out.\n")
        return false;
    }

    GenTree* lengthArg = call->gtArgs.GetUserArgByIndex(2)->GetNode();
    if (lengthArg->IsIntegralConst())
    {
        ssize_t cnsSize = lengthArg->AsIntCon()->IconValue();
        JITDUMP("Size=%ld.. ", (LONG)cnsSize);
        // TODO-CQ: drop the whole thing in case of 0
        if ((cnsSize > 0) && (cnsSize <= (ssize_t)comp->getUnrollThreshold(Compiler::UnrollKind::Memmove)))
        {
            JITDUMP("Accepted for unrolling!\nOld tree:\n")
            DISPTREE(call);

            GenTree* dstAddr = call->gtArgs.GetUserArgByIndex(0)->GetNode();
            GenTree* srcAddr = call->gtArgs.GetUserArgByIndex(1)->GetNode();

            // TODO-CQ: Try to create an addressing mode
            GenTreeIndir* srcBlk = comp->gtNewIndir(TYP_STRUCT, srcAddr);
            srcBlk->SetContained();

            GenTreeBlk* storeBlk = new (comp, GT_STORE_BLK)
                GenTreeBlk(GT_STORE_BLK, TYP_STRUCT, dstAddr, srcBlk, comp->typGetBlkLayout((unsigned)cnsSize));
            storeBlk->gtFlags |= (GTF_IND_UNALIGNED | GTF_ASG | GTF_EXCEPT | GTF_GLOB_REF);

            // TODO-CQ: Use GenTreeBlk::BlkOpKindUnroll here if srcAddr and dstAddr don't overlap, thus, we can
            // unroll this memmove as memcpy - it doesn't require lots of temp registers
            storeBlk->gtBlkOpKind = call->IsHelperCall(comp, CORINFO_HELP_MEMCPY) ? GenTreeBlk::BlkOpKindUnroll
                                                                                  : GenTreeBlk::BlkOpKindUnrollMemmove;

            BlockRange().InsertBefore(call, srcBlk);
            BlockRange().InsertBefore(call, storeBlk);
            BlockRange().Remove(lengthArg);
            BlockRange().Remove(call);

            // Remove all non-user args (e.g. r2r cell)
            for (CallArg& arg : call->gtArgs.Args())
            {
                if (arg.IsArgAddedLate())
                {
                    arg.GetNode()->SetUnusedValue();
                }
            }

            JITDUMP("\nNew tree:\n")
            DISPTREE(storeBlk);
            // TODO: This skips lowering srcBlk and storeBlk.
            *next = storeBlk->gtNext;
            return true;
        }
        else
        {
            JITDUMP("Size is either 0 or too big to unroll.\n")
        }
    }
    else
    {
        JITDUMP("size is not a constant.\n")
    }
    return false;
}

//------------------------------------------------------------------------
// LowerCallMemcmp: Replace SpanHelpers.SequenceEqual)(left, right, CNS_SIZE)
//    with a series of merged comparisons (via GT_IND nodes)
//
// Arguments:
//    tree - GenTreeCall node to unroll as memcmp
//    next - [out] Next node to lower if this function returns true
//
// Return Value:
//    false if no changes were made
//
bool Lowering::LowerCallMemcmp(GenTreeCall* call, GenTree** next)
{
    JITDUMP("Considering Memcmp [%06d] for unrolling.. ", comp->dspTreeID(call))
    assert(comp->lookupNamedIntrinsic(call->gtCallMethHnd) == NI_System_SpanHelpers_SequenceEqual);
    assert(call->gtArgs.CountUserArgs() == 3);
    assert(TARGET_POINTER_SIZE == 8);

    if (!comp->opts.OptimizationEnabled())
    {
        JITDUMP("Optimizations aren't allowed - bail out.\n")
        return false;
    }

    if (comp->info.compHasNextCallRetAddr)
    {
        JITDUMP("compHasNextCallRetAddr=true so we won't be able to remove the call - bail out.\n")
        return false;
    }

    GenTree* lengthArg = call->gtArgs.GetUserArgByIndex(2)->GetNode();
    if (lengthArg->IsIntegralConst())
    {
        ssize_t cnsSize = lengthArg->AsIntCon()->IconValue();
        JITDUMP("Size=%ld.. ", (LONG)cnsSize);
        // TODO-CQ: drop the whole thing in case of 0
        if (cnsSize > 0)
        {
            GenTree* lArg = call->gtArgs.GetUserArgByIndex(0)->GetNode();
            GenTree* rArg = call->gtArgs.GetUserArgByIndex(1)->GetNode();

            ssize_t MaxUnrollSize = comp->IsBaselineSimdIsaSupported() ? 32 : 16;

#if defined(FEATURE_SIMD) && defined(TARGET_XARCH)
            if (comp->IsBaselineVector512IsaSupportedOpportunistically())
            {
                MaxUnrollSize = 128;
            }
            else if (comp->compOpportunisticallyDependsOn(InstructionSet_AVX2))
            {
                // We need AVX2 for NI_Vector256_op_Equality, fallback to Vector128 if only AVX is available
                MaxUnrollSize = 64;
            }
#endif

            if (cnsSize <= MaxUnrollSize)
            {
                unsigned  loadWidth = 1 << BitOperations::Log2((unsigned)cnsSize);
                var_types loadType;
                if (loadWidth == 1)
                {
                    loadType = TYP_UBYTE;
                }
                else if (loadWidth == 2)
                {
                    loadType = TYP_USHORT;
                }
                else if (loadWidth == 4)
                {
                    loadType = TYP_INT;
                }
                else if ((loadWidth == 8) || (MaxUnrollSize == 16))
                {
                    loadWidth = 8;
                    loadType  = TYP_LONG;
                }
#ifdef FEATURE_SIMD
                else if ((loadWidth == 16) || (MaxUnrollSize == 32))
                {
                    loadWidth = 16;
                    loadType  = TYP_SIMD16;
                }
#ifdef TARGET_XARCH
                else if ((loadWidth == 32) || (MaxUnrollSize == 64))
                {
                    loadWidth = 32;
                    loadType  = TYP_SIMD32;
                }
                else if ((loadWidth == 64) || (MaxUnrollSize == 128))
                {
                    loadWidth = 64;
                    loadType  = TYP_SIMD64;
                }
#endif // TARGET_XARCH
#endif // FEATURE_SIMD
                else
                {
                    unreached();
                }
                var_types actualLoadType = genActualType(loadType);

                GenTree* result = nullptr;

                auto newBinaryOp = [](Compiler* comp, genTreeOps oper, var_types type, GenTree* op1,
                                      GenTree* op2) -> GenTree* {
#ifdef FEATURE_SIMD
                    if (varTypeIsSIMD(op1))
                    {
                        if (GenTree::OperIsCmpCompare(oper))
                        {
                            assert(type == TYP_INT);
                            return comp->gtNewSimdCmpOpAllNode(oper, TYP_INT, op1, op2, CORINFO_TYPE_NATIVEUINT,
                                                               genTypeSize(op1));
                        }
                        return comp->gtNewSimdBinOpNode(oper, op1->TypeGet(), op1, op2, CORINFO_TYPE_NATIVEUINT,
                                                        genTypeSize(op1));
                    }
#endif
                    return comp->gtNewOperNode(oper, type, op1, op2);
                };

                // loadWidth == cnsSize means a single load is enough for both args
                if (loadWidth == (unsigned)cnsSize)
                {
                    // We're going to emit something like the following:
                    //
                    // bool result = *(int*)leftArg == *(int*)rightArg
                    //
                    // ^ in the given example we unroll for length=4
                    //
                    GenTree* lIndir = comp->gtNewIndir(loadType, lArg);
                    GenTree* rIndir = comp->gtNewIndir(loadType, rArg);
                    result          = newBinaryOp(comp, GT_EQ, TYP_INT, lIndir, rIndir);

                    BlockRange().InsertBefore(call, lIndir, rIndir, result);
                    *next = lIndir;
                }
                else
                {
                    // First, make both args multi-use:
                    LIR::Use lArgUse;
                    LIR::Use rArgUse;
                    bool     lFoundUse = BlockRange().TryGetUse(lArg, &lArgUse);
                    bool     rFoundUse = BlockRange().TryGetUse(rArg, &rArgUse);
                    assert(lFoundUse && rFoundUse);
                    GenTree* lArgClone = comp->gtNewLclvNode(lArgUse.ReplaceWithLclVar(comp), genActualType(lArg));
                    GenTree* rArgClone = comp->gtNewLclvNode(rArgUse.ReplaceWithLclVar(comp), genActualType(rArg));
                    BlockRange().InsertBefore(call, lArgClone, rArgClone);

                    *next = lArgClone;

                    GenTree* l1Indir   = comp->gtNewIndir(loadType, lArgUse.Def());
                    GenTree* r1Indir   = comp->gtNewIndir(loadType, rArgUse.Def());
                    GenTree* l2Offs    = comp->gtNewIconNode(cnsSize - loadWidth, TYP_I_IMPL);
                    GenTree* l2AddOffs = newBinaryOp(comp, GT_ADD, lArg->TypeGet(), lArgClone, l2Offs);
                    GenTree* l2Indir   = comp->gtNewIndir(loadType, l2AddOffs);
                    GenTree* r2Offs    = comp->gtNewIconNode(cnsSize - loadWidth, TYP_I_IMPL);
                    GenTree* r2AddOffs = newBinaryOp(comp, GT_ADD, rArg->TypeGet(), rArgClone, r2Offs);
                    GenTree* r2Indir   = comp->gtNewIndir(loadType, r2AddOffs);

                    BlockRange().InsertAfter(rArgClone, l1Indir, l2Offs, l2AddOffs, l2Indir);
                    BlockRange().InsertAfter(l2Indir, r1Indir, r2Offs, r2AddOffs, r2Indir);

#ifdef TARGET_ARM64
                    if (!varTypeIsSIMD(loadType))
                    {
                        // ARM64 will get efficient ccmp codegen if we emit the normal thing:
                        //
                        // bool result = (*(int*)leftArg == *(int)rightArg) & (*(int*)(leftArg + 1) == *(int*)(rightArg
                        // +
                        // 1))

                        GenTree* eq1 = newBinaryOp(comp, GT_EQ, TYP_INT, l1Indir, r1Indir);
                        GenTree* eq2 = newBinaryOp(comp, GT_EQ, TYP_INT, l2Indir, r2Indir);
                        result       = newBinaryOp(comp, GT_AND, TYP_INT, eq1, eq2);

                        BlockRange().InsertAfter(r2Indir, eq1, eq2, result);
                    }
#endif

                    if (result == nullptr)
                    {
                        // We're going to emit something like the following:
                        //
                        // bool result = ((*(int*)leftArg ^ *(int*)rightArg) |
                        //                (*(int*)(leftArg + 1) ^ *((int*)(rightArg + 1)))) == 0;
                        //
                        // ^ in the given example we unroll for length=5
                        //
                        // In IR:
                        //
                        // *  EQ        int
                        // +--*  OR        int
                        // |  +--*  XOR       int
                        // |  |  +--*  IND       int
                        // |  |  |  \--*  LCL_VAR   byref  V1
                        // |  |  \--*  IND       int
                        // |  |     \--*  LCL_VAR   byref  V2
                        // |  \--*  XOR       int
                        // |     +--*  IND       int
                        // |     |  \--*  ADD       byref
                        // |     |     +--*  LCL_VAR   byref  V1
                        // |     |     \--*  CNS_INT   int    1
                        // |     \--*  IND       int
                        // |        \--*  ADD       byref
                        // |           +--*  LCL_VAR   byref  V2
                        // |           \--*  CNS_INT   int    1
                        // \--*  CNS_INT   int    0
                        //
                        // TODO-CQ: Do this as a general optimization similar to TryLowerAndOrToCCMP.

                        GenTree* lXor     = newBinaryOp(comp, GT_XOR, actualLoadType, l1Indir, r1Indir);
                        GenTree* rXor     = newBinaryOp(comp, GT_XOR, actualLoadType, l2Indir, r2Indir);
                        GenTree* resultOr = newBinaryOp(comp, GT_OR, actualLoadType, lXor, rXor);
                        GenTree* zeroCns  = comp->gtNewZeroConNode(actualLoadType);
                        result            = newBinaryOp(comp, GT_EQ, TYP_INT, resultOr, zeroCns);

                        BlockRange().InsertAfter(r2Indir, lXor, rXor, resultOr, zeroCns);
                        BlockRange().InsertAfter(zeroCns, result);
                    }
                }

                JITDUMP("\nUnrolled to:\n");
                DISPTREE(result);

                LIR::Use use;
                if (BlockRange().TryGetUse(call, &use))
                {
                    use.ReplaceWith(result);
                }
                else
                {
                    result->SetUnusedValue();
                }
                BlockRange().Remove(lengthArg);
                BlockRange().Remove(call);

                // Remove all non-user args (e.g. r2r cell)
                for (CallArg& arg : call->gtArgs.Args())
                {
                    if (!arg.IsUserArg())
                    {
                        arg.GetNode()->SetUnusedValue();
                    }
                }
                return true;
            }
        }
        else
        {
            JITDUMP("Size is either 0 or too big to unroll.\n")
        }
    }
    else
    {
        JITDUMP("size is not a constant.\n")
    }
    return false;
}

// do lowering steps for a call
// this includes:
//   - adding the placement nodes (either stack or register variety) for arguments
//   - lowering the expression that calculates the target address
//   - adding nodes for other operations that occur after the call sequence starts and before
//        control transfer occurs (profiling and tail call helpers, pinvoke incantations)
//
GenTree* Lowering::LowerCall(GenTree* node)
{
    GenTreeCall* call = node->AsCall();

    JITDUMP("lowering call (before):\n");
    DISPTREERANGE(BlockRange(), call);
    JITDUMP("\n");

    // All runtime lookups are expected to be expanded in fgExpandRuntimeLookups
    assert(!call->IsRuntimeLookupHelperCall(comp) ||
           (call->gtCallDebugFlags & GTF_CALL_MD_RUNTIME_LOOKUP_EXPANDED) != 0);

    // Also, always expand static cctor helper for NativeAOT, see
    // https://github.com/dotnet/runtime/issues/68278#issuecomment-1543322819
    if (comp->IsTargetAbi(CORINFO_NATIVEAOT_ABI) && comp->IsStaticHelperEligibleForExpansion(call))
    {
        assert(call->gtInitClsHnd == nullptr);
    }

#if defined(TARGET_AMD64) || defined(TARGET_ARM64)
    GenTree* nextNode = nullptr;
    if (call->gtCallMoreFlags & GTF_CALL_M_SPECIAL_INTRINSIC)
    {
        switch (comp->lookupNamedIntrinsic(call->gtCallMethHnd))
        {
            case NI_System_SpanHelpers_Memmove:
                if (LowerCallMemmove(call, &nextNode))
                {
                    return nextNode;
                }
                break;

            case NI_System_SpanHelpers_SequenceEqual:
                if (LowerCallMemcmp(call, &nextNode))
                {
                    return nextNode;
                }
                break;

            case NI_System_SpanHelpers_Fill:
            case NI_System_SpanHelpers_ClearWithoutReferences:
                if (LowerCallMemset(call, &nextNode))
                {
                    return nextNode;
                }
                break;

            default:
                break;
        }
    }

    // Try to lower CORINFO_HELP_MEMCPY to unrollable STORE_BLK
    if (call->IsHelperCall(comp, CORINFO_HELP_MEMCPY) && LowerCallMemmove(call, &nextNode))
    {
        return nextNode;
    }

    // Try to lower CORINFO_HELP_MEMSET to unrollable STORE_BLK
    if (call->IsHelperCall(comp, CORINFO_HELP_MEMSET) && LowerCallMemset(call, &nextNode))
    {
        return nextNode;
    }
#endif

    call->ClearOtherRegs();
    LowerArgsForCall(call);

    // note that everything generated from this point might run AFTER the outgoing args are placed
    GenTree* controlExpr          = nullptr;
    bool     callWasExpandedEarly = false;

    // for x86, this is where we record ESP for checking later to make sure stack is balanced

    // Check for Delegate.Invoke(). If so, we inline it. We get the
    // target-object and target-function from the delegate-object, and do
    // an indirect call.
    if (call->IsDelegateInvoke())
    {
        controlExpr = LowerDelegateInvoke(call);
    }
    else
    {
        //  Virtual and interface calls
        switch (call->gtFlags & GTF_CALL_VIRT_KIND_MASK)
        {
            case GTF_CALL_VIRT_STUB:
                controlExpr = LowerVirtualStubCall(call);
                break;

            case GTF_CALL_VIRT_VTABLE:
                assert(call->IsVirtualVtable());
                if (!call->IsExpandedEarly())
                {
                    assert(call->gtControlExpr == nullptr);
                    controlExpr = LowerVirtualVtableCall(call);
                }
                else
                {
                    callWasExpandedEarly = true;
                    controlExpr          = call->gtControlExpr;
                }
                break;

            case GTF_CALL_NONVIRT:
                if (call->IsUnmanaged())
                {
                    controlExpr = LowerNonvirtPinvokeCall(call);
                }
                else if (call->gtCallType == CT_INDIRECT)
                {
                    controlExpr = LowerIndirectNonvirtCall(call);
                }
                else
                {
                    controlExpr = LowerDirectCall(call);
                }
                break;

            default:
                noway_assert(!"strange call type");
                break;
        }
    }

    // Indirect calls should always go through GenTreeCall::gtCallAddr and
    // should never have a control expression as well.
    assert((call->gtCallType != CT_INDIRECT) || (controlExpr == nullptr));

    if (call->IsTailCallViaJitHelper())
    {
        // Either controlExpr or gtCallAddr must contain real call target.
        if (controlExpr == nullptr)
        {
            assert(call->gtCallType == CT_INDIRECT);
            assert(call->gtCallAddr != nullptr);
            controlExpr = call->gtCallAddr;
        }

        controlExpr = LowerTailCallViaJitHelper(call, controlExpr);
    }

    // Check if we need to thread a newly created controlExpr into the LIR
    //
    if ((controlExpr != nullptr) && !callWasExpandedEarly)
    {
        LIR::Range controlExprRange = LIR::SeqTree(comp, controlExpr);

        JITDUMP("results of lowering call:\n");
        DISPRANGE(controlExprRange);

        ContainCheckRange(controlExprRange);

        BlockRange().InsertBefore(call, std::move(controlExprRange));
        call->gtControlExpr = controlExpr;
    }

    if (comp->opts.IsCFGEnabled())
    {
        LowerCFGCall(call);
    }

    if (call->IsFastTailCall())
    {
        // Lower fast tail call can introduce new temps to set up args correctly for Callee.
        // This involves patching LCL_VAR and LCL_VAR_ADDR nodes holding Caller stack args
        // and replacing them with a new temp. Control expr also can contain nodes that need
        // to be patched.
        // Therefore lower fast tail call must be done after controlExpr is inserted into LIR.
        // There is one side effect which is flipping the order of PME and control expression
        // since LowerFastTailCall calls InsertPInvokeMethodEpilog.
        LowerFastTailCall(call);
    }
    else
    {
        if (!call->IsHelperCall(comp, CORINFO_HELP_VALIDATE_INDIRECT_CALL))
        {
            RequireOutgoingArgSpace(call, call->gtArgs.OutgoingArgsStackSize());
        }
    }

    if (varTypeIsStruct(call))
    {
        LowerCallStruct(call);
    }

    ContainCheckCallOperands(call);
    JITDUMP("lowering call (after):\n");
    DISPTREERANGE(BlockRange(), call);
    JITDUMP("\n");
    return nullptr;
}

// Inserts profiler hook, GT_PROF_HOOK for a tail call node.
//
// AMD64:
// We need to insert this after all nested calls, but before all the arguments to this call have been set up.
// To do this, we look for the first GT_PUTARG_STK or GT_PUTARG_REG, and insert the hook immediately before
// that. If there are no args, then it should be inserted before the call node.
//
// For example:
//              *  stmtExpr  void  (top level) (IL 0x000...0x010)
// arg0 SETUP   |  /--*  argPlace  ref    REG NA $c5
// this in rcx  |  |     /--*  argPlace  ref    REG NA $c1
//              |  |     |  /--*  call      ref    System.Globalization.CultureInfo.get_InvariantCulture $c2
// arg1 SETUP   |  |     +--*  st.lclVar ref    V02 tmp1          REG NA $c2
//              |  |     |  /--*  lclVar    ref    V02 tmp1         u : 2 (last use) REG NA $c2
// arg1 in rdx  |  |     +--*  putarg_reg ref    REG NA
//              |  |     |  /--*  lclVar    ref    V00 arg0         u : 2 (last use) REG NA $80
// this in rcx  |  |     +--*  putarg_reg ref    REG NA
//              |  |  /--*  call nullcheck ref    System.String.ToLower $c5
//              |  |  {  *  stmtExpr  void  (embedded)(IL 0x000... ? ? ? )
//              |  |  {  \--*  prof_hook void   REG NA
// arg0 in rcx  |  +--*  putarg_reg ref    REG NA
// control expr |  +--*  const(h)  long   0x7ffe8e910e98 ftn REG NA
//              \--*  call      void   System.Runtime.Remoting.Identity.RemoveAppNameOrAppGuidIfNecessary $VN.Void
//
// In this case, the GT_PUTARG_REG src is a nested call. We need to put the instructions after that call
// (as shown). We assume that of all the GT_PUTARG_*, only the first one can have a nested call.
//
// X86:
// Insert the profiler hook immediately before the call. The profiler hook will preserve
// all argument registers (ECX, EDX), but nothing else.
//
// Params:
//    callNode        - tail call node
//    insertionPoint  - if non-null, insert the profiler hook before this point.
//                      If null, insert the profiler hook before args are setup
//                      but after all arg side effects are computed.
//
void Lowering::InsertProfTailCallHook(GenTreeCall* call, GenTree* insertionPoint)
{
    assert(call->IsTailCall());
    assert(comp->compIsProfilerHookNeeded());

#if defined(TARGET_X86)

    if (insertionPoint == nullptr)
    {
        insertionPoint = call;
    }

#else // !defined(TARGET_X86)

    if (insertionPoint == nullptr)
    {
        insertionPoint = FindEarliestPutArg(call);

        if (insertionPoint == nullptr)
        {
            insertionPoint = call;
        }
    }

#endif // !defined(TARGET_X86)

    assert(insertionPoint != nullptr);
    JITDUMP("Inserting profiler tail call before [%06u]\n", comp->dspTreeID(insertionPoint));

    GenTree* profHookNode = new (comp, GT_PROF_HOOK) GenTree(GT_PROF_HOOK, TYP_VOID);
    BlockRange().InsertBefore(insertionPoint, profHookNode);
}

//------------------------------------------------------------------------
// FindEarliestPutArg: Find the earliest direct PUTARG operand of a call node in
// linear order.
//
// Arguments:
//    call - the call
//
// Returns:
//    A PUTARG_* node that is the earliest of the call, or nullptr if the call
//    has no arguments.
//
GenTree* Lowering::FindEarliestPutArg(GenTreeCall* call)
{
    size_t numMarkedNodes = 0;
    for (CallArg& arg : call->gtArgs.Args())
    {
        if (arg.GetEarlyNode() != nullptr)
        {
            numMarkedNodes += MarkPutArgNodes(arg.GetEarlyNode());
        }

        if (arg.GetLateNode() != nullptr)
        {
            numMarkedNodes += MarkPutArgNodes(arg.GetLateNode());
        }
    }

    if (numMarkedNodes <= 0)
    {
        return nullptr;
    }

    GenTree* node = call;
    do
    {
        node = node->gtPrev;

        assert((node != nullptr) && "Reached beginning of basic block while looking for marked nodes");

        if ((node->gtLIRFlags & LIR::Flags::Mark) != 0)
        {
            node->gtLIRFlags &= ~LIR::Flags::Mark;
            numMarkedNodes--;
        }
    } while (numMarkedNodes > 0);

    assert(node->OperIsPutArg());
    return node;
}

//------------------------------------------------------------------------
// MarkPutArgNodes: Mark all direct operand PUTARG nodes with a LIR mark.
//
// Arguments:
//    node - the node (either a field list or PUTARG node)
//
// Returns:
//    The number of marks added.
//
size_t Lowering::MarkPutArgNodes(GenTree* node)
{
    assert(node->OperIsPutArg() || node->OperIsFieldList());

    size_t result = 0;
    if (node->OperIsFieldList())
    {
        for (GenTreeFieldList::Use& operand : node->AsFieldList()->Uses())
        {
            assert(operand.GetNode()->OperIsPutArg());
            result += MarkPutArgNodes(operand.GetNode());
        }
    }
    else
    {
        assert((node->gtLIRFlags & LIR::Flags::Mark) == 0);
        node->gtLIRFlags |= LIR::Flags::Mark;
        result++;
    }

    return result;
}

//------------------------------------------------------------------------
// LowerFastTailCall: Lower a call node dispatched as a fast tailcall (epilog +
// jmp).
//
// Arguments:
//    call - the call node that is being dispatched as a fast tailcall.
//
// Assumptions:
//    call must be non-null.
//
// Notes:
//     For fast tail calls it is necessary to set up stack args in the incoming
//     arg stack space area. When args passed also come from this area we may
//     run into problems because we may end up overwriting the stack slot before
//     using it. For example, for foo(a, b) { return bar(b, a); }, if a and b
//     are on incoming arg stack space in foo they need to be swapped in this
//     area for the call to bar. This function detects this situation and
//     introduces a temp when an outgoing argument would overwrite a later-used
//     incoming argument.
//
//     This function also handles inserting necessary profiler hooks and pinvoke
//     method epilogs in case there are inlined pinvokes.
void Lowering::LowerFastTailCall(GenTreeCall* call)
{
#if FEATURE_FASTTAILCALL
    // Tail call restrictions i.e. conditions under which tail prefix is ignored.
    // Most of these checks are already done by importer or fgMorphTailCall().
    // This serves as a double sanity check.
    assert((comp->info.compFlags & CORINFO_FLG_SYNCH) == 0); // tail calls from synchronized methods
    assert(!comp->opts.IsReversePInvoke());                  // tail calls reverse pinvoke
    assert(!call->IsUnmanaged());                            // tail calls to unamanaged methods
    assert(!comp->compLocallocUsed);                         // tail call from methods that also do localloc

#ifdef TARGET_AMD64
    assert(!comp->getNeedsGSSecurityCookie()); // jit64 compat: tail calls from methods that need GS check
#endif                                         // TARGET_AMD64

    // We expect to see a call that meets the following conditions
    assert(call->IsFastTailCall());

    // VM cannot use return address hijacking when A() and B() tail call each
    // other in mutual recursion.  Therefore, this block is reachable through
    // a GC-safe point or the whole method is marked as fully interruptible.
    //
    // TODO-Cleanup:
    // optReachWithoutCall() depends on the fact that loop headers blocks
    // will have a block number > fgLastBB.  These loop headers gets added
    // after dominator computation and get skipped by OptReachWithoutCall().
    // The below condition cannot be asserted in lower because fgSimpleLowering()
    // can add a new basic block for range check failure which becomes
    // fgLastBB with block number > loop header block number.
    // assert(comp->compCurBB->HasFlag(BBF_GC_SAFE_POINT) ||
    //         !comp->optReachWithoutCall(comp->fgFirstBB, comp->compCurBB) || comp->GetInterruptible());

    // If PInvokes are in-lined, we have to remember to execute PInvoke method epilog anywhere that
    // a method returns.  This is a case of caller method has both PInvokes and tail calls.
    if (comp->compMethodRequiresPInvokeFrame())
    {
        InsertPInvokeMethodEpilog(comp->compCurBB DEBUGARG(call));
    }

    // Args for tail call are setup in incoming arg area.  The gc-ness of args of
    // caller and callee (which being tail called) may not match.  Therefore, everything
    // from arg setup until the epilog need to be non-interruptible by GC.  This is
    // achieved by inserting GT_START_NONGC before the very first GT_PUTARG_STK node
    // of call is setup.  Note that once a stack arg is setup, it cannot have nested
    // calls subsequently in execution order to setup other args, because the nested
    // call could over-write the stack arg that is setup earlier.
    ArrayStack<GenTree*> putargs(comp->getAllocator(CMK_ArrayStack));

    for (CallArg& arg : call->gtArgs.EarlyArgs())
    {
        if (arg.GetEarlyNode()->OperIs(GT_PUTARG_STK))
        {
            putargs.Push(arg.GetEarlyNode());
        }
    }

    for (CallArg& arg : call->gtArgs.LateArgs())
    {
        if (arg.GetLateNode()->OperIs(GT_PUTARG_STK))
        {
            putargs.Push(arg.GetLateNode());
        }
    }

    GenTree* startNonGCNode = nullptr;
    if (!putargs.Empty())
    {
        // Get the earliest operand of the first PUTARG_STK node. We will make
        // the required copies of args before this node.
        bool     unused;
        GenTree* insertionPoint = BlockRange().GetTreeRange(putargs.Bottom(), &unused).FirstNode();
        // Insert GT_START_NONGC node before we evaluate the PUTARG_STK args.
        // Note that if there are no args to be setup on stack, no need to
        // insert GT_START_NONGC node.
        startNonGCNode = new (comp, GT_START_NONGC) GenTree(GT_START_NONGC, TYP_VOID);
        BlockRange().InsertBefore(insertionPoint, startNonGCNode);

        // Gc-interruptability in the following case:
        //     foo(a, b, c, d, e) { bar(a, b, c, d, e); }
        //     bar(a, b, c, d, e) { foo(a, b, d, d, e); }
        //
        // Since the instruction group starting from the instruction that sets up first
        // stack arg to the end of the tail call is marked as non-gc interruptible,
        // this will form a non-interruptible tight loop causing gc-starvation. To fix
        // this we insert GT_NO_OP as embedded stmt before GT_START_NONGC, if the method
        // has a single basic block and is not a GC-safe point.  The presence of a single
        // nop outside non-gc interruptible region will prevent gc starvation.
        if ((comp->fgBBcount == 1) && !comp->compCurBB->HasFlag(BBF_GC_SAFE_POINT))
        {
            assert(comp->fgFirstBB == comp->compCurBB);
            GenTree* noOp = new (comp, GT_NO_OP) GenTree(GT_NO_OP, TYP_VOID);
            BlockRange().InsertBefore(startNonGCNode, noOp);
        }

        // Since this is a fast tailcall each PUTARG_STK will place the argument in the
        // _incoming_ arg space area. This will effectively overwrite our already existing
        // incoming args that live in that area. If we have later uses of those args, this
        // is a problem. We introduce a defensive copy into a temp here of those args that
        // potentially may cause problems.
        for (int i = 0; i < putargs.Height(); i++)
        {
            GenTreePutArgStk* put = putargs.Bottom(i)->AsPutArgStk();

            unsigned int overwrittenStart = put->getArgOffset();
            unsigned int overwrittenEnd   = overwrittenStart + put->GetStackByteSize();
            int          baseOff          = -1; // Stack offset of first arg on stack

            for (unsigned callerArgLclNum = 0; callerArgLclNum < comp->info.compArgsCount; callerArgLclNum++)
            {
                LclVarDsc* callerArgDsc = comp->lvaGetDesc(callerArgLclNum);

                if (callerArgDsc->lvIsRegArg)
                {
                    continue;
                }

                unsigned int argStart;
                unsigned int argEnd;
#if defined(TARGET_AMD64)
                if (TargetOS::IsWindows)
                {
                    // On Windows x64, the argument position determines the stack slot uniquely, and even the
                    // register args take up space in the stack frame (shadow space).
                    argStart = callerArgLclNum * TARGET_POINTER_SIZE;
                    argEnd   = argStart + static_cast<unsigned int>(callerArgDsc->lvArgStackSize());
                }
                else
#endif // TARGET_AMD64
                {
                    assert(callerArgDsc->GetStackOffset() != BAD_STK_OFFS);

                    if (baseOff == -1)
                    {
                        baseOff = callerArgDsc->GetStackOffset();
                    }

                    // On all ABIs where we fast tail call the stack args should come in order.
                    assert(baseOff <= callerArgDsc->GetStackOffset());

                    // Compute offset of this stack argument relative to the first stack arg.
                    // This will be its offset into the incoming arg space area.
                    argStart = static_cast<unsigned int>(callerArgDsc->GetStackOffset() - baseOff);
                    argEnd   = argStart + comp->lvaLclSize(callerArgLclNum);
                }

                // If ranges do not overlap then this PUTARG_STK will not mess up the arg.
                if ((overwrittenEnd <= argStart) || (overwrittenStart >= argEnd))
                {
                    continue;
                }

                // Codegen cannot handle a partially overlapping copy. For
                // example, if we have
                // bar(S16 stack, S32 stack2)
                // foo(S32 stack, S32 stack2) { bar(..., stack) }
                // then we may end up having to move 'stack' in foo 16 bytes
                // ahead. It is possible that this PUTARG_STK is the only use,
                // in which case we will need to introduce a temp, so look for
                // uses starting from it. Note that we assume that in-place
                // copies are OK.
                GenTree* lookForUsesFrom = put->gtNext;
                if (overwrittenStart != argStart)
                {
                    lookForUsesFrom = insertionPoint;
                }

                RehomeArgForFastTailCall(callerArgLclNum, insertionPoint, lookForUsesFrom, call);
                // The above call can introduce temps and invalidate the pointer.
                callerArgDsc = comp->lvaGetDesc(callerArgLclNum);

                // For promoted locals we have more work to do as its fields could also have been invalidated.
                if (!callerArgDsc->lvPromoted)
                {
                    continue;
                }

                unsigned int fieldsFirst = callerArgDsc->lvFieldLclStart;
                unsigned int fieldsEnd   = fieldsFirst + callerArgDsc->lvFieldCnt;
                for (unsigned int j = fieldsFirst; j < fieldsEnd; j++)
                {
                    RehomeArgForFastTailCall(j, insertionPoint, lookForUsesFrom, call);
                }
            }
        }
    }

    // Insert GT_PROF_HOOK node to emit profiler tail call hook. This should be
    // inserted before the args are setup but after the side effects of args are
    // computed. That is, GT_PROF_HOOK node needs to be inserted before GT_START_NONGC
    // node if one exists.
    if (comp->compIsProfilerHookNeeded())
    {
        InsertProfTailCallHook(call, startNonGCNode);
    }

#else // !FEATURE_FASTTAILCALL

    // Platform does not implement fast tail call mechanism. This cannot be
    // reached because we always choose to do a tailcall via helper on those
    // platforms (or no tailcall at all).
    unreached();
#endif
}
//
//------------------------------------------------------------------------
// RehomeArgForFastTailCall: Introduce temps for args that may be overwritten
// during fast tailcall sequence.
//
// Arguments:
//    lclNum - the lcl num of the arg that will be overwritten.
//    insertTempBefore - the node at which to copy the arg into a temp.
//    lookForUsesStart - the node where to start scanning and replacing uses of
//                       the arg specified by lclNum.
//    callNode - the call node that is being dispatched as a fast tailcall.
//
// Assumptions:
//    all args must be non-null.
//
// Notes:
//     This function scans for uses of the arg specified by lclNum starting
//     from the lookForUsesStart node. If it finds any uses it introduces a temp
//     for this argument and updates uses to use this instead. In the situation
//     where it introduces a temp it can thus invalidate pointers to other
//     locals.
//
void Lowering::RehomeArgForFastTailCall(unsigned int lclNum,
                                        GenTree*     insertTempBefore,
                                        GenTree*     lookForUsesStart,
                                        GenTreeCall* callNode)
{
    unsigned int tmpLclNum = BAD_VAR_NUM;
    for (GenTree* treeNode = lookForUsesStart; treeNode != callNode; treeNode = treeNode->gtNext)
    {
        if (!treeNode->OperIsLocal() && !treeNode->OperIs(GT_LCL_ADDR))
        {
            continue;
        }

        GenTreeLclVarCommon* lcl = treeNode->AsLclVarCommon();

        if (lcl->GetLclNum() != lclNum)
        {
            continue;
        }

        // Create tmp and use it in place of callerArgDsc
        if (tmpLclNum == BAD_VAR_NUM)
        {
            tmpLclNum = comp->lvaGrabTemp(true DEBUGARG("Fast tail call lowering is creating a new local variable"));

            LclVarDsc* callerArgDsc          = comp->lvaGetDesc(lclNum);
            var_types  tmpTyp                = genActualType(callerArgDsc->TypeGet());
            comp->lvaTable[tmpLclNum].lvType = tmpTyp;
            // TODO-CQ: I don't see why we should copy doNotEnreg.
            comp->lvaTable[tmpLclNum].lvDoNotEnregister = callerArgDsc->lvDoNotEnregister;
#ifdef DEBUG
            comp->lvaTable[tmpLclNum].SetDoNotEnregReason(callerArgDsc->GetDoNotEnregReason());
#endif // DEBUG

            GenTree* value;
#ifdef TARGET_ARM
            if (tmpTyp == TYP_LONG)
            {
                GenTree* loResult = comp->gtNewLclFldNode(lclNum, TYP_INT, 0);
                GenTree* hiResult = comp->gtNewLclFldNode(lclNum, TYP_INT, 4);
                value             = new (comp, GT_LONG) GenTreeOp(GT_LONG, TYP_LONG, loResult, hiResult);
            }
            else
#endif // TARGET_ARM
            {
                value = comp->gtNewLclvNode(lclNum, tmpTyp);
            }

            if (tmpTyp == TYP_STRUCT)
            {
                comp->lvaSetStruct(tmpLclNum, comp->lvaGetDesc(lclNum)->GetLayout(), false);
            }
            GenTreeLclVar* storeLclVar = comp->gtNewStoreLclVarNode(tmpLclNum, value);
            BlockRange().InsertBefore(insertTempBefore, LIR::SeqTree(comp, storeLclVar));
            ContainCheckRange(value, storeLclVar);
            LowerNode(storeLclVar);
        }

        lcl->SetLclNum(tmpLclNum);
    }
}

//------------------------------------------------------------------------
// LowerTailCallViaJitHelper: lower a call via the tailcall JIT helper. Morph
// has already inserted tailcall helper special arguments. This function inserts
// actual data for some placeholders. This function is only used on x86.
//
// Lower
//      tail.call(<function args>, int numberOfOldStackArgs, int dummyNumberOfNewStackArgs, int flags, void* dummyArg)
// as
//      JIT_TailCall(<function args>, int numberOfOldStackArgsWords, int numberOfNewStackArgsWords, int flags, void*
//      callTarget)
// Note that the special arguments are on the stack, whereas the function arguments follow the normal convention.
//
// Also inserts PInvoke method epilog if required.
//
// Arguments:
//    call         -  The call node
//    callTarget   -  The real call target. This is used to replace the dummyArg during lowering.
//
// Return Value:
//    Returns control expression tree for making a call to helper Jit_TailCall.
//
GenTree* Lowering::LowerTailCallViaJitHelper(GenTreeCall* call, GenTree* callTarget)
{
    // Tail call restrictions i.e. conditions under which tail prefix is ignored.
    // Most of these checks are already done by importer or fgMorphTailCall().
    // This serves as a double sanity check.
    assert((comp->info.compFlags & CORINFO_FLG_SYNCH) == 0); // tail calls from synchronized methods
    assert(!call->IsUnmanaged());                            // tail calls to unamanaged methods
    assert(!comp->compLocallocUsed);                         // tail call from methods that also do localloc

    // We expect to see a call that meets the following conditions
    assert(call->IsTailCallViaJitHelper());
    assert(callTarget != nullptr);

    // The TailCall helper call never returns to the caller and is not GC interruptible.
    // Therefore the block containing the tail call should be a GC safe point to avoid
    // GC starvation. It is legal for the block to be unmarked iff the entry block is a
    // GC safe point, as the entry block trivially dominates every reachable block.
    assert(comp->compCurBB->HasFlag(BBF_GC_SAFE_POINT) || comp->fgFirstBB->HasFlag(BBF_GC_SAFE_POINT));

    // If PInvokes are in-lined, we have to remember to execute PInvoke method epilog anywhere that
    // a method returns.  This is a case of caller method has both PInvokes and tail calls.
    if (comp->compMethodRequiresPInvokeFrame())
    {
        InsertPInvokeMethodEpilog(comp->compCurBB DEBUGARG(call));
    }

    // Remove gtCallAddr from execution order if present.
    if (call->gtCallType == CT_INDIRECT)
    {
        assert(call->gtCallAddr != nullptr);

        bool               isClosed;
        LIR::ReadOnlyRange callAddrRange = BlockRange().GetTreeRange(call->gtCallAddr, &isClosed);
        assert(isClosed);

        BlockRange().Remove(std::move(callAddrRange));
    }

    // The callTarget tree needs to be sequenced.
    LIR::Range callTargetRange = LIR::SeqTree(comp, callTarget);

    // Verify the special args are what we expect, and replace the dummy args with real values.
    // We need to figure out the size of the outgoing stack arguments, not including the special args.
    // The number of 4-byte words is passed to the helper for the incoming and outgoing argument sizes.
    // This number is exactly the next slot number in the call's argument info struct.
    unsigned  nNewStkArgsBytes = call->gtArgs.OutgoingArgsStackSize();
    const int wordSize         = 4;
    unsigned  nNewStkArgsWords = nNewStkArgsBytes / wordSize;
    assert(nNewStkArgsWords >= 4); // There must be at least the four special stack args.
    nNewStkArgsWords -= 4;

    unsigned numArgs = call->gtArgs.CountArgs();

    // arg 0 == callTarget.
    CallArg* argEntry = call->gtArgs.GetArgByIndex(numArgs - 1);
    assert(argEntry != nullptr);
    GenTree* arg0 = argEntry->GetEarlyNode()->AsPutArgStk()->gtGetOp1();

    ContainCheckRange(callTargetRange);
    BlockRange().InsertAfter(arg0, std::move(callTargetRange));

    bool               isClosed;
    LIR::ReadOnlyRange secondArgRange = BlockRange().GetTreeRange(arg0, &isClosed);
    assert(isClosed);
    BlockRange().Remove(std::move(secondArgRange));

    argEntry->GetEarlyNode()->AsPutArgStk()->gtOp1 = callTarget;

    // arg 1 == flags
    argEntry = call->gtArgs.GetArgByIndex(numArgs - 2);
    assert(argEntry != nullptr);
    GenTree* arg1 = argEntry->GetEarlyNode()->AsPutArgStk()->gtGetOp1();
    assert(arg1->gtOper == GT_CNS_INT);

    ssize_t tailCallHelperFlags = 1 |                                  // always restore EDI,ESI,EBX
                                  (call->IsVirtualStub() ? 0x2 : 0x0); // Stub dispatch flag
    arg1->AsIntCon()->gtIconVal = tailCallHelperFlags;

    // arg 2 == numberOfNewStackArgsWords
    argEntry = call->gtArgs.GetArgByIndex(numArgs - 3);
    assert(argEntry != nullptr);
    GenTree* arg2 = argEntry->GetEarlyNode()->AsPutArgStk()->gtGetOp1();
    assert(arg2->gtOper == GT_CNS_INT);

    arg2->AsIntCon()->gtIconVal = nNewStkArgsWords;

#ifdef DEBUG
    // arg 3 == numberOfOldStackArgsWords
    argEntry = call->gtArgs.GetArgByIndex(numArgs - 4);
    assert(argEntry != nullptr);
    GenTree* arg3 = argEntry->GetEarlyNode()->AsPutArgStk()->gtGetOp1();
    assert(arg3->gtOper == GT_CNS_INT);
#endif // DEBUG

    // Transform this call node into a call to Jit tail call helper.
    call->gtCallType    = CT_HELPER;
    call->gtCallMethHnd = comp->eeFindHelper(CORINFO_HELP_TAILCALL);
    call->gtFlags &= ~GTF_CALL_VIRT_KIND_MASK;

    // Lower this as if it were a pure helper call.
    call->gtCallMoreFlags &= ~(GTF_CALL_M_TAILCALL | GTF_CALL_M_TAILCALL_VIA_JIT_HELPER);
    GenTree* result = LowerDirectCall(call);

    // Now add back tail call flags for identifying this node as tail call dispatched via helper.
    call->gtCallMoreFlags |= GTF_CALL_M_TAILCALL | GTF_CALL_M_TAILCALL_VIA_JIT_HELPER;

#ifdef PROFILING_SUPPORTED
    // Insert profiler tail call hook if needed.
    // Since we don't know the insertion point, pass null for second param.
    if (comp->compIsProfilerHookNeeded())
    {
        InsertProfTailCallHook(call, nullptr);
    }
#endif // PROFILING_SUPPORTED

    return result;
}

//------------------------------------------------------------------------
// LowerCFGCall: Potentially lower a call to use control-flow guard. This
// expands indirect calls into either a validate+call sequence or to a dispatch
// helper taking the original target in a special register.
//
// Arguments:
//    call         -  The call node
//
void Lowering::LowerCFGCall(GenTreeCall* call)
{
    assert(!call->IsHelperCall(comp, CORINFO_HELP_DISPATCH_INDIRECT_CALL));
    if (call->IsHelperCall(comp, CORINFO_HELP_VALIDATE_INDIRECT_CALL))
    {
        return;
    }

    GenTree* callTarget = call->gtCallType == CT_INDIRECT ? call->gtCallAddr : call->gtControlExpr;
    if (callTarget == nullptr)
    {
        assert((call->gtCallType != CT_INDIRECT) && (!call->IsVirtual() || call->IsVirtualStubRelativeIndir()));
        if (!call->IsVirtual())
        {
            // Direct call with stashed address
            return;
        }

        // This is a VSD call with the call target being null because we are
        // supposed to load it from the indir cell. Due to CFG we will need
        // this address twice, and at least on ARM64 we do not want to
        // materialize the constant both times.
        CallArg* indirCellArg = call->gtArgs.FindWellKnownArg(WellKnownArg::VirtualStubCell);
        assert((indirCellArg != nullptr) && indirCellArg->GetNode()->OperIs(GT_PUTARG_REG));

        GenTreeOp* putArgNode = indirCellArg->GetNode()->AsOp();
        LIR::Use   indirCellArgUse(BlockRange(), &putArgNode->gtOp1, putArgNode);

        // On non-xarch, we create a local even for constants. On xarch cloning
        // the constant is better since it can be contained in the load below.
        bool cloneConsts = false;
#ifdef TARGET_XARCH
        cloneConsts = true;
#endif

        GenTree* indirCellClone;

        if (indirCellArgUse.Def()->OperIs(GT_LCL_VAR) || (cloneConsts && indirCellArgUse.Def()->IsCnsIntOrI()))
        {
            indirCellClone = comp->gtClone(indirCellArgUse.Def());
        }
        else
        {
            unsigned newLcl = indirCellArgUse.ReplaceWithLclVar(comp);
            indirCellClone  = comp->gtNewLclvNode(newLcl, TYP_I_IMPL);
        }

        callTarget                  = Ind(indirCellClone);
        LIR::Range controlExprRange = LIR::SeqTree(comp, callTarget);
        ContainCheckRange(controlExprRange);

        BlockRange().InsertBefore(call, std::move(controlExprRange));
        call->gtControlExpr = callTarget;
    }
    else
    {
        if (callTarget->IsIntegralConst())
        {
            // This is a direct call, no CFG check is necessary.
            return;
        }
    }

    CFGCallKind cfgKind = call->GetCFGCallKind();

    switch (cfgKind)
    {
        case CFGCallKind::ValidateAndCall:
        {
            // To safely apply CFG we need to generate a very specific pattern:
            // in particular, it is a safety issue to allow the JIT to reload
            // the call target from memory between calling
            // CORINFO_HELP_VALIDATE_INDIRECT_CALL and the target. This is
            // something that would easily occur in debug codegen if we
            // produced high-level IR. Instead we will use a GT_PHYSREG node
            // to get the target back from the register that contains the target.
            //
            // Additionally, the validator does not preserve all arg registers,
            // so we have to move all GT_PUTARG_REG nodes that would otherwise
            // be trashed ahead. The JIT also has an internal invariant that
            // once GT_PUTARG nodes start to appear in LIR, the call is coming
            // up. To avoid breaking this invariant we move _all_ GT_PUTARG
            // nodes (in particular, GC info reporting relies on this).
            //
            // To sum up, we end up transforming
            //
            // ta... = <early args>
            // tb... = <late args>
            // tc = callTarget
            // GT_CALL tc, ta..., tb...
            //
            // into
            //
            // ta... = <early args> (without GT_PUTARG_* nodes)
            // tb = callTarget
            // GT_CALL CORINFO_HELP_VALIDATE_INDIRECT_CALL, tb
            // tc = GT_PHYSREG REG_VALIDATE_INDIRECT_CALL_ADDR (preserved by helper)
            // td = <moved GT_PUTARG_* nodes>
            // GT_CALL tb, ta..., td..
            //

            GenTree* regNode = PhysReg(REG_VALIDATE_INDIRECT_CALL_ADDR, TYP_I_IMPL);
            LIR::Use useOfTar;
            bool     gotUse = BlockRange().TryGetUse(callTarget, &useOfTar);
            assert(gotUse);
            useOfTar.ReplaceWith(regNode);

            // Add the call to the validator. Use a placeholder for the target while we
            // morph, sequence and lower, to avoid redoing that for the actual target.
            GenTree*     targetPlaceholder = comp->gtNewZeroConNode(callTarget->TypeGet());
            GenTreeCall* validate          = comp->gtNewHelperCallNode(CORINFO_HELP_VALIDATE_INDIRECT_CALL, TYP_VOID);
            NewCallArg   newArg =
                NewCallArg::Primitive(targetPlaceholder).WellKnown(WellKnownArg::ValidateIndirectCallTarget);
            validate->gtArgs.PushFront(comp, newArg);

            comp->fgMorphTree(validate);

            LIR::Range validateRange = LIR::SeqTree(comp, validate);
            GenTree*   validateFirst = validateRange.FirstNode();
            GenTree*   validateLast  = validateRange.LastNode();
            // Insert the validator with the call target before the late args.
            BlockRange().InsertBefore(call, std::move(validateRange));

            // Swap out the target
            gotUse = BlockRange().TryGetUse(targetPlaceholder, &useOfTar);
            assert(gotUse);
            useOfTar.ReplaceWith(callTarget);
            targetPlaceholder->SetUnusedValue();

            LowerRange(validateFirst, validateLast);

            // Insert the PHYSREG node that we must load right after validation.
            BlockRange().InsertAfter(validate, regNode);
            LowerNode(regNode);

            // Finally move all GT_PUTARG_* nodes
            MoveCFGCallArgs(call);
            break;
        }
        case CFGCallKind::Dispatch:
        {
#ifdef REG_DISPATCH_INDIRECT_CALL_ADDR
            // Now insert the call target as an extra argument.
            //
            NewCallArg callTargetNewArg =
                NewCallArg::Primitive(callTarget).WellKnown(WellKnownArg::DispatchIndirectCallTarget);
            CallArg* targetArg = call->gtArgs.PushBack(comp, callTargetNewArg);
            targetArg->SetEarlyNode(nullptr);
            targetArg->SetLateNode(callTarget);
            call->gtArgs.PushLateBack(targetArg);

            // Set up ABI information for this arg.
            targetArg->NewAbiInfo =
                ABIPassingInformation::FromSegment(comp, ABIPassingSegment::InRegister(REG_DISPATCH_INDIRECT_CALL_ADDR,
                                                                                       0, TARGET_POINTER_SIZE));
            targetArg->AbiInfo.ArgType = callTarget->TypeGet();
            targetArg->AbiInfo.SetRegNum(0, REG_DISPATCH_INDIRECT_CALL_ADDR);
            targetArg->AbiInfo.NumRegs  = 1;
            targetArg->AbiInfo.ByteSize = TARGET_POINTER_SIZE;

            // Lower the newly added args now that call is updated
            LowerArg(call, targetArg, true /* late */);

            // Finally update the call to be a helper call
            call->gtCallType    = CT_HELPER;
            call->gtCallMethHnd = Compiler::eeFindHelper(CORINFO_HELP_DISPATCH_INDIRECT_CALL);
            call->gtFlags &= ~GTF_CALL_VIRT_KIND_MASK;
#ifdef FEATURE_READYTORUN
            call->gtEntryPoint.addr       = nullptr;
            call->gtEntryPoint.accessType = IAT_VALUE;
#endif

            // Now relower the call target
            call->gtControlExpr = LowerDirectCall(call);

            if (call->gtControlExpr != nullptr)
            {
                LIR::Range dispatchControlExprRange = LIR::SeqTree(comp, call->gtControlExpr);

                ContainCheckRange(dispatchControlExprRange);
                BlockRange().InsertBefore(call, std::move(dispatchControlExprRange));
            }
#else
            assert(!"Unexpected CFGCallKind::Dispatch for platform without dispatcher");
#endif
            break;
        }
        default:
            unreached();
    }
}

//------------------------------------------------------------------------
// IsCFGCallArgInvariantInRange: A cheap version of IsInvariantInRange to check
// if a node is invariant in the specified range. In other words, can 'node' be
// moved to right before 'endExclusive' without its computation changing
// values?
//
// Arguments:
//    node         -  The node.
//    endExclusive -  The exclusive end of the range to check invariance for.
//
bool Lowering::IsCFGCallArgInvariantInRange(GenTree* node, GenTree* endExclusive)
{
    assert(node->Precedes(endExclusive));

    if (node->IsInvariant())
    {
        return true;
    }

    if (!node->IsValue())
    {
        return false;
    }

    if (node->OperIsLocal())
    {
        GenTreeLclVarCommon* lcl  = node->AsLclVarCommon();
        LclVarDsc*           desc = comp->lvaGetDesc(lcl);
        if (desc->IsAddressExposed())
        {
            return false;
        }

        // Currently, non-address exposed locals have the property that their
        // use occurs at the user, so no further interference check is
        // necessary.
        return true;
    }

    return false;
}

//------------------------------------------------------------------------
// MoveCFGCallArg: Given a call that will be CFG transformed using the
// validate+call scheme, and an argument GT_PUTARG_* or GT_FIELD_LIST node,
// move that node right before the call.
//
// Arguments:
//    call - The call that is being CFG transformed
//    node - The argument node
//
// Remarks:
//    We can always move the GT_PUTARG_* node further ahead as the side-effects
//    of these nodes are handled by LSRA. However, the operands of these nodes
//    are not always safe to move further ahead; for invariant operands, we
//    move them ahead as well to shorten the lifetime of these values.
//
void Lowering::MoveCFGCallArg(GenTreeCall* call, GenTree* node)
{
    assert(node->OperIsPutArg() || node->OperIsFieldList());

    if (node->OperIsFieldList())
    {
        JITDUMP("Node is a GT_FIELD_LIST; moving all operands\n");
        for (GenTreeFieldList::Use& operand : node->AsFieldList()->Uses())
        {
            assert(operand.GetNode()->OperIsPutArg());
            MoveCFGCallArg(call, operand.GetNode());
        }
    }
    else
    {
        GenTree* operand = node->AsOp()->gtGetOp1();
        JITDUMP("Checking if we can move operand of GT_PUTARG_* node:\n");
        DISPTREE(operand);
        if (((operand->gtFlags & GTF_ALL_EFFECT) == 0) && IsCFGCallArgInvariantInRange(operand, call))
        {
            JITDUMP("...yes, moving to after validator call\n");
            BlockRange().Remove(operand);
            BlockRange().InsertBefore(call, operand);
        }
        else
        {
            JITDUMP("...no, operand has side effects or is not invariant\n");
        }
    }

    JITDUMP("Moving\n");
    DISPTREE(node);
    JITDUMP("\n");
    BlockRange().Remove(node);
    BlockRange().InsertBefore(call, node);
}

//------------------------------------------------------------------------
// MoveCFGCallArgs: Given a call that will be CFG transformed using the
// validate+call scheme, move all GT_PUTARG_* or GT_FIELD_LIST nodes right before the call.
//
// Arguments:
//    call - The call that is being CFG transformed
//
// Remarks:
//    See comments in MoveCFGCallArg for more details.
//
void Lowering::MoveCFGCallArgs(GenTreeCall* call)
{
    // Finally move all GT_PUTARG_* nodes
    for (CallArg& arg : call->gtArgs.EarlyArgs())
    {
        GenTree* node = arg.GetEarlyNode();
        assert(node->OperIsPutArg() || node->OperIsFieldList());
        MoveCFGCallArg(call, node);
    }

    for (CallArg& arg : call->gtArgs.LateArgs())
    {
        GenTree* node = arg.GetLateNode();
        assert(node->OperIsPutArg() || node->OperIsFieldList());
        MoveCFGCallArg(call, node);
    }
}

#ifndef TARGET_64BIT
//------------------------------------------------------------------------
// Lowering::DecomposeLongCompare: Decomposes a TYP_LONG compare node.
//
// Arguments:
//    cmp - the compare node
//
// Return Value:
//    The next node to lower.
//
// Notes:
//    This is done during lowering because DecomposeLongs handles only nodes
//    that produce TYP_LONG values. Compare nodes may consume TYP_LONG values
//    but produce TYP_INT values.
//
GenTree* Lowering::DecomposeLongCompare(GenTree* cmp)
{
    assert(cmp->gtGetOp1()->TypeGet() == TYP_LONG);

    GenTree* src1 = cmp->gtGetOp1();
    GenTree* src2 = cmp->gtGetOp2();
    assert(src1->OperIs(GT_LONG));
    assert(src2->OperIs(GT_LONG));
    GenTree* loSrc1 = src1->gtGetOp1();
    GenTree* hiSrc1 = src1->gtGetOp2();
    GenTree* loSrc2 = src2->gtGetOp1();
    GenTree* hiSrc2 = src2->gtGetOp2();
    BlockRange().Remove(src1);
    BlockRange().Remove(src2);

    genTreeOps condition = cmp->OperGet();
    GenTree*   loCmp;
    GenTree*   hiCmp;

    if (cmp->OperIs(GT_EQ, GT_NE))
    {
        //
        // Transform (x EQ|NE y) into (((x.lo XOR y.lo) OR (x.hi XOR y.hi)) EQ|NE 0). If y is 0 then this can
        // be reduced to just ((x.lo OR x.hi) EQ|NE 0). The OR is expected to set the condition flags so we
        // don't need to generate a redundant compare against 0, we only generate a SETCC|JCC instruction.
        //
        // XOR is used rather than SUB because it is commutative and thus allows swapping the operands when
        // the first happens to be a constant. Usually only the second compare operand is a constant but it's
        // still possible to have a constant on the left side. For example, when src1 is a uint->ulong cast
        // then hiSrc1 would be 0.
        //

        if (loSrc1->OperIs(GT_CNS_INT))
        {
            std::swap(loSrc1, loSrc2);
        }

        if (loSrc2->IsIntegralConst(0))
        {
            BlockRange().Remove(loSrc2);
            loCmp = loSrc1;
        }
        else
        {
            loCmp = comp->gtNewOperNode(GT_XOR, TYP_INT, loSrc1, loSrc2);
            BlockRange().InsertBefore(cmp, loCmp);
            ContainCheckBinary(loCmp->AsOp());
        }

        if (hiSrc1->OperIs(GT_CNS_INT))
        {
            std::swap(hiSrc1, hiSrc2);
        }

        if (hiSrc2->IsIntegralConst(0))
        {
            BlockRange().Remove(hiSrc2);
            hiCmp = hiSrc1;
        }
        else
        {
            hiCmp = comp->gtNewOperNode(GT_XOR, TYP_INT, hiSrc1, hiSrc2);
            BlockRange().InsertBefore(cmp, hiCmp);
            ContainCheckBinary(hiCmp->AsOp());
        }

        hiCmp = comp->gtNewOperNode(GT_OR, TYP_INT, loCmp, hiCmp);
        BlockRange().InsertBefore(cmp, hiCmp);
        ContainCheckBinary(hiCmp->AsOp());
    }
    else
    {
        assert(cmp->OperIs(GT_LT, GT_LE, GT_GE, GT_GT));

        //
        // If the compare is signed then (x LT|GE y) can be transformed into ((x SUB y) LT|GE 0).
        // If the compare is unsigned we can still use SUB but we need to check the Carry flag,
        // not the actual result. In both cases we can simply check the appropriate condition flags
        // and ignore the actual result:
        //     SUB_LO loSrc1, loSrc2
        //     SUB_HI hiSrc1, hiSrc2
        //     SETCC|JCC (signed|unsigned LT|GE)
        // If loSrc2 happens to be 0 then the first SUB can be eliminated and the second one can
        // be turned into a CMP because the first SUB would have set carry to 0. This effectively
        // transforms a long compare against 0 into an int compare of the high part against 0.
        //
        // (x LE|GT y) can to be transformed into ((x SUB y) LE|GT 0) but checking that a long value
        // is greater than 0 is not so easy. We need to turn this into a positive/negative check
        // like the one we get for LT|GE compares, this can be achieved by swapping the compare:
        //     (x LE|GT y) becomes (y GE|LT x)
        //
        // Having to swap operands is problematic when the second operand is a constant. The constant
        // moves to the first operand where it cannot be contained and thus needs a register. This can
        // be avoided by changing the constant such that LE|GT becomes LT|GE:
        //     (x LE|GT 41) becomes (x LT|GE 42)
        //

        if (cmp->OperIs(GT_LE, GT_GT))
        {
            bool mustSwap = true;

            if (loSrc2->OperIs(GT_CNS_INT) && hiSrc2->OperIs(GT_CNS_INT))
            {
                uint32_t loValue  = static_cast<uint32_t>(loSrc2->AsIntCon()->IconValue());
                uint32_t hiValue  = static_cast<uint32_t>(hiSrc2->AsIntCon()->IconValue());
                uint64_t value    = static_cast<uint64_t>(loValue) | (static_cast<uint64_t>(hiValue) << 32);
                uint64_t maxValue = cmp->IsUnsigned() ? UINT64_MAX : INT64_MAX;

                if (value != maxValue)
                {
                    value++;
                    loValue = value & UINT32_MAX;
                    hiValue = (value >> 32) & UINT32_MAX;
                    loSrc2->AsIntCon()->SetIconValue(loValue);
                    hiSrc2->AsIntCon()->SetIconValue(hiValue);

                    condition = cmp->OperIs(GT_LE) ? GT_LT : GT_GE;
                    mustSwap  = false;
                }
            }

            if (mustSwap)
            {
                std::swap(loSrc1, loSrc2);
                std::swap(hiSrc1, hiSrc2);
                condition = GenTree::SwapRelop(condition);
            }
        }

        assert((condition == GT_LT) || (condition == GT_GE));

        if (loSrc2->IsIntegralConst(0))
        {
            BlockRange().Remove(loSrc2);

            // Very conservative dead code removal... but it helps.

            if (loSrc1->OperIs(GT_CNS_INT, GT_LCL_VAR, GT_LCL_FLD))
            {
                BlockRange().Remove(loSrc1);
            }
            else
            {
                loSrc1->SetUnusedValue();
            }

            hiCmp = comp->gtNewOperNode(GT_CMP, TYP_VOID, hiSrc1, hiSrc2);
            BlockRange().InsertBefore(cmp, hiCmp);
            ContainCheckCompare(hiCmp->AsOp());
        }
        else
        {
            loCmp = comp->gtNewOperNode(GT_CMP, TYP_VOID, loSrc1, loSrc2);
            loCmp->gtFlags |= GTF_SET_FLAGS;
            hiCmp = comp->gtNewOperNode(GT_SUB_HI, TYP_INT, hiSrc1, hiSrc2);
            BlockRange().InsertBefore(cmp, loCmp, hiCmp);
            ContainCheckCompare(loCmp->AsOp());
            ContainCheckBinary(hiCmp->AsOp());

            //
            // Try to move the first SUB_HI operands right in front of it, this allows using
            // a single temporary register instead of 2 (one for CMP and one for SUB_HI). Do
            // this only for locals as they won't change condition flags. Note that we could
            // move constants (except 0 which generates XOR reg, reg) but it's extremely rare
            // to have a constant as the first operand.
            //

            if (hiSrc1->OperIs(GT_LCL_VAR, GT_LCL_FLD) && IsInvariantInRange(hiSrc1, hiCmp))
            {
                BlockRange().Remove(hiSrc1);
                BlockRange().InsertBefore(hiCmp, hiSrc1);
            }
        }
    }

    hiCmp->gtFlags |= GTF_SET_FLAGS;
    if (hiCmp->IsValue())
    {
        hiCmp->SetUnusedValue();
    }

    LIR::Use cmpUse;
    if (BlockRange().TryGetUse(cmp, &cmpUse) && cmpUse.User()->OperIs(GT_JTRUE))
    {
        BlockRange().Remove(cmp);

        GenTree* jcc       = cmpUse.User();
        jcc->AsOp()->gtOp1 = nullptr;
        jcc->ChangeOper(GT_JCC);
        jcc->AsCC()->gtCondition = GenCondition::FromIntegralRelop(condition, cmp->IsUnsigned());
    }
    else
    {
        cmp->AsOp()->gtOp1 = nullptr;
        cmp->AsOp()->gtOp2 = nullptr;
        cmp->ChangeOper(GT_SETCC);
        cmp->AsCC()->gtCondition = GenCondition::FromIntegralRelop(condition, cmp->IsUnsigned());
    }

    return cmp->gtNext;
}
#endif // !TARGET_64BIT

//------------------------------------------------------------------------
// Lowering::OptimizeConstCompare: Performs various "compare with const" optimizations.
//
// Arguments:
//    cmp - the compare node
//
// Return Value:
//    The original compare node if lowering should proceed as usual or the next node
//    to lower if the compare node was changed in such a way that lowering is no
//    longer needed.
//
// Notes:
//    - Narrow operands to enable memory operand containment (XARCH specific).
//    - Transform cmp(and(x, y), 0) into test(x, y) (XARCH/Arm64 specific but could
//      be used for ARM as well if support for GT_TEST_EQ/GT_TEST_NE is added).
//    - Transform TEST(x, LSH(1, y)) into BT(x, y) (XARCH specific)
//    - Transform RELOP(OP, 0) into SETCC(OP) or JCC(OP) if OP can set the
//      condition flags appropriately (XARCH/ARM64 specific but could be extended
//      to ARM32 as well if ARM32 codegen supports GTF_SET_FLAGS).
//
GenTree* Lowering::OptimizeConstCompare(GenTree* cmp)
{
    assert(cmp->gtGetOp2()->IsIntegralConst());

    GenTree*       op1 = cmp->gtGetOp1();
    GenTreeIntCon* op2 = cmp->gtGetOp2()->AsIntCon();

#if defined(TARGET_XARCH) || defined(TARGET_ARM64)
    ssize_t op2Value = op2->IconValue();

#ifdef TARGET_XARCH
    var_types op1Type = op1->TypeGet();
    if (IsContainableMemoryOp(op1) && varTypeIsSmall(op1Type) && FitsIn(op1Type, op2Value))
    {
        //
        // If op1's type is small then try to narrow op2 so it has the same type as op1.
        // Small types are usually used by memory loads and if both compare operands have
        // the same type then the memory load can be contained. In certain situations
        // (e.g "cmp ubyte, 200") we also get a smaller instruction encoding.
        //

        op2->gtType = op1Type;
    }
    else
#endif
        if (op1->OperIs(GT_CAST) && !op1->gtOverflow())
    {
        GenTreeCast* cast       = op1->AsCast();
        var_types    castToType = cast->CastToType();
        GenTree*     castOp     = cast->gtGetOp1();

        if ((castToType == TYP_UBYTE) && FitsIn<UINT8>(op2Value))
        {
            //
            // Since we're going to remove the cast we need to be able to narrow the cast operand
            // to the cast type. This can be done safely only for certain opers (e.g AND, OR, XOR).
            // Some opers just can't be narrowed (e.g DIV, MUL) while other could be narrowed but
            // doing so would produce incorrect results (e.g. RSZ, RSH).
            //
            // The below list of handled opers is conservative but enough to handle the most common
            // situations.
            //
            bool removeCast =
#ifdef TARGET_ARM64
                (op2Value == 0) && cmp->OperIs(GT_EQ, GT_NE, GT_GT) && !castOp->isContained() &&
#endif
                (castOp->OperIs(GT_LCL_VAR, GT_CALL, GT_OR, GT_XOR, GT_AND)
#ifdef TARGET_XARCH
                 || IsContainableMemoryOp(castOp)
#endif
                );

            if (removeCast)
            {
                assert(!castOp->gtOverflowEx()); // Must not be an overflow checking operation

#ifdef TARGET_ARM64
                bool cmpEq = cmp->OperIs(GT_EQ);

                cmp->SetOperRaw(cmpEq ? GT_TEST_EQ : GT_TEST_NE);
                op2->SetIconValue(0xff);
                op2->gtType = castOp->gtType;
#else
                castOp->gtType = castToType;
                op2->gtType    = castToType;
#endif
                // If we have any contained memory ops on castOp, they must now not be contained.
                castOp->ClearContained();

                if (castOp->OperIs(GT_OR, GT_XOR, GT_AND))
                {
                    castOp->gtGetOp1()->ClearContained();
                    castOp->gtGetOp2()->ClearContained();
                    ContainCheckBinary(castOp->AsOp());
                }

                cmp->AsOp()->gtOp1 = castOp;

                BlockRange().Remove(cast);
            }
        }
    }
    else if (op1->OperIs(GT_AND) && cmp->OperIs(GT_EQ, GT_NE))
    {
        //
        // Transform ((x AND y) EQ|NE 0) into (x TEST_EQ|TEST_NE y) when possible.
        //

        GenTree* andOp1 = op1->gtGetOp1();
        GenTree* andOp2 = op1->gtGetOp2();

        //
        // If we don't have a 0 compare we can get one by transforming ((x AND mask) EQ|NE mask)
        // into ((x AND mask) NE|EQ 0) when mask is a single bit.
        //
        if ((op2Value != 0) && isPow2(static_cast<target_size_t>(op2Value)) && andOp2->IsIntegralConst(op2Value))
        {
            op2Value = 0;
            op2->SetIconValue(0);
            cmp->SetOperRaw(GenTree::ReverseRelop(cmp->OperGet()));
        }

        // Optimizes (X & 1) != 0 to (X & 1)
        // Optimizes (X & 1) == 0 to ((NOT X) & 1)
        // (== 1 or != 1) cases are transformed to (!= 0 or == 0) above
        // The compiler requires jumps to have relop operands, so we do not fold that case.

        const bool optimizeToAnd    = (op2Value == 0) && cmp->OperIs(GT_NE);
        const bool optimizeToNotAnd = (op2Value == 0) && cmp->OperIs(GT_EQ);

        if ((andOp2->IsIntegralConst(1)) && (genActualType(op1) == cmp->TypeGet()) &&
            (optimizeToAnd || optimizeToNotAnd))
        {
            LIR::Use cmpUse;
            if (BlockRange().TryGetUse(cmp, &cmpUse) && !cmpUse.User()->OperIs(GT_JTRUE) &&
                !cmpUse.User()->OperIsConditional())
            {
                GenTree* next = cmp->gtNext;

                if (optimizeToNotAnd)
                {
                    GenTree* notNode   = comp->gtNewOperNode(GT_NOT, andOp1->TypeGet(), andOp1);
                    op1->AsOp()->gtOp1 = notNode;
                    BlockRange().InsertAfter(andOp1, notNode);
                }

                cmpUse.ReplaceWith(op1);

                BlockRange().Remove(cmp->gtGetOp2());
                BlockRange().Remove(cmp);

                return next;
            }
        }

        if (op2Value == 0)
        {
            BlockRange().Remove(op1);
            BlockRange().Remove(op2);

            cmp->SetOperRaw(cmp->OperIs(GT_EQ) ? GT_TEST_EQ : GT_TEST_NE);
            cmp->AsOp()->gtOp1 = andOp1;
            cmp->AsOp()->gtOp2 = andOp2;
            // We will re-evaluate containment below
            andOp1->ClearContained();
            andOp2->ClearContained();

#ifdef TARGET_XARCH
            if (IsContainableMemoryOp(andOp1) && andOp2->IsIntegralConst())
            {
                //
                // For "test" we only care about the bits that are set in the second operand (mask).
                // If the mask fits in a small type then we can narrow both operands to generate a "test"
                // instruction with a smaller encoding ("test" does not have a r/m32, imm8 form) and avoid
                // a widening load in some cases.
                //
                // For 16 bit operands we narrow only if the memory operand is already 16 bit. This matches
                // the behavior of a previous implementation and avoids adding more cases where we generate
                // 16 bit instructions that require a length changing prefix (0x66). These suffer from
                // significant decoder stalls on Intel CPUs.
                //
                // We could also do this for 64 bit masks that fit into 32 bit but it doesn't help.
                // In such cases morph narrows down the existing GT_AND by inserting a cast between it and
                // the memory operand so we'd need to add more code to recognize and eliminate that cast.
                //

                size_t mask = static_cast<size_t>(andOp2->AsIntCon()->IconValue());

                if (FitsIn<UINT8>(mask))
                {
                    andOp1->gtType = TYP_UBYTE;
                    andOp2->gtType = TYP_UBYTE;
                }
                else if (FitsIn<UINT16>(mask) && genTypeSize(andOp1) == 2)
                {
                    andOp1->gtType = TYP_USHORT;
                    andOp2->gtType = TYP_USHORT;
                }
            }
#endif
        }
    }

#ifdef TARGET_XARCH
    if (cmp->OperIs(GT_TEST_EQ, GT_TEST_NE))
    {
        //
        // Transform TEST_EQ|NE(x, LSH(1, y)) into BT(x, y) when possible. Using BT
        // results in smaller and faster code. It also doesn't have special register
        // requirements, unlike LSH that requires the shift count to be in ECX.
        // Note that BT has the same behavior as LSH when the bit index exceeds the
        // operand bit size - it uses (bit_index MOD bit_size).
        //

        GenTree* lsh = cmp->gtGetOp2();

        if (lsh->OperIs(GT_LSH) && varTypeIsIntOrI(lsh->TypeGet()) && lsh->gtGetOp1()->IsIntegralConst(1))
        {
            cmp->SetOper(cmp->OperIs(GT_TEST_EQ) ? GT_BITTEST_EQ : GT_BITTEST_NE);
            cmp->AsOp()->gtOp2 = lsh->gtGetOp2();
            cmp->gtGetOp2()->ClearContained();

            BlockRange().Remove(lsh->gtGetOp1());
            BlockRange().Remove(lsh);

            return cmp->gtNext;
        }
    }
#endif // TARGET_XARCH
#endif // defined(TARGET_XARCH) || defined(TARGET_ARM64)

    // Optimize EQ/NE(relop/SETCC, 0) into (maybe reversed) cond.
    if (cmp->OperIs(GT_EQ, GT_NE) && op2->IsIntegralConst(0) && (op1->OperIsCompare() || op1->OperIs(GT_SETCC)))
    {
        LIR::Use use;
        if (BlockRange().TryGetUse(cmp, &use))
        {
            if (cmp->OperIs(GT_EQ))
            {
                GenTree* reversed = comp->gtReverseCond(op1);
                assert(reversed == op1);
            }

            // Relops and SETCC can be either TYP_INT or TYP_LONG typed, so we
            // may need to retype it.
            op1->gtType = cmp->TypeGet();

            GenTree* next = cmp->gtNext;
            use.ReplaceWith(op1);
            BlockRange().Remove(cmp->gtGetOp2());
            BlockRange().Remove(cmp);
            return next;
        }
    }

    return cmp;
}

//------------------------------------------------------------------------
// Lowering::LowerCompare: Lowers a compare node.
//
// Arguments:
//    cmp - the compare node
//
// Return Value:
//    The next node to lower.
//
GenTree* Lowering::LowerCompare(GenTree* cmp)
{
#ifndef TARGET_64BIT
    if (cmp->gtGetOp1()->TypeGet() == TYP_LONG)
    {
        return DecomposeLongCompare(cmp);
    }
#endif

    if (cmp->gtGetOp2()->IsIntegralConst() && !comp->opts.MinOpts())
    {
        GenTree* next = OptimizeConstCompare(cmp);

        // If OptimizeConstCompare return the compare node as "next" then we need to continue lowering.
        if (next != cmp)
        {
            return next;
        }
    }

#ifdef TARGET_XARCH
    if (cmp->gtGetOp1()->TypeGet() == cmp->gtGetOp2()->TypeGet())
    {
        if (varTypeIsSmall(cmp->gtGetOp1()->TypeGet()) && varTypeIsUnsigned(cmp->gtGetOp1()->TypeGet()))
        {
            //
            // If both operands have the same type then codegen will use the common operand type to
            // determine the instruction type. For small types this would result in performing a
            // signed comparison of two small unsigned values without zero extending them to TYP_INT
            // which is incorrect. Note that making the comparison unsigned doesn't imply that codegen
            // has to generate a small comparison, it can still correctly generate a TYP_INT comparison.
            //

            cmp->gtFlags |= GTF_UNSIGNED;
        }
    }
#endif // TARGET_XARCH
    ContainCheckCompare(cmp->AsOp());
    return cmp->gtNext;
}

#if !defined(TARGET_LOONGARCH64) && !defined(TARGET_RISCV64)
//------------------------------------------------------------------------
// Lowering::LowerJTrue: Lowers a JTRUE node.
//
// Arguments:
//    jtrue - the JTRUE node
//
// Return Value:
//    The next node to lower (usually nullptr).
//
// Notes:
//    On ARM64 this may remove the JTRUE node and transform its associated
//    relop into a JCMP node.
//
GenTree* Lowering::LowerJTrue(GenTreeOp* jtrue)
{
    GenTree* cond = jtrue->gtGetOp1();

    JITDUMP("Lowering JTRUE:\n");
    DISPTREERANGE(BlockRange(), jtrue);
    JITDUMP("\n");

#if defined(TARGET_ARM64)
    if (cond->OperIsCompare() && cond->gtGetOp2()->IsCnsIntOrI())
    {
        GenTree*     relopOp1 = cond->gtGetOp1();
        GenTree*     relopOp2 = cond->gtGetOp2();
        genTreeOps   newOper  = GT_COUNT;
        GenCondition cc;

        if (cond->OperIs(GT_EQ, GT_NE) && relopOp2->IsIntegralConst(0))
        {
            // Codegen will use cbz or cbnz in codegen which do not affect the flag register
            newOper = GT_JCMP;
            cc      = GenCondition::FromRelop(cond);
        }
        else if (cond->OperIs(GT_LT, GT_GE) && !cond->IsUnsigned() && relopOp2->IsIntegralConst(0))
        {
            // Codegen will use tbnz or tbz in codegen which do not affect the flag register
            newOper = GT_JTEST;
            cc      = cond->OperIs(GT_LT) ? GenCondition(GenCondition::NE) : GenCondition(GenCondition::EQ);
            // x < 0 => (x & signBit) != 0. Update the constant to be the sign bit.
            relopOp2->AsIntConCommon()->SetIntegralValue(
                (static_cast<INT64>(1) << (8 * genTypeSize(genActualType(relopOp1)) - 1)));
        }
        else if (cond->OperIs(GT_TEST_EQ, GT_TEST_NE) && isPow2(relopOp2->AsIntCon()->IconValue()))
        {
            // Codegen will use tbz or tbnz in codegen which do not affect the flag register
            newOper = GT_JTEST;
            cc      = GenCondition::FromRelop(cond);
        }

        if (newOper != GT_COUNT)
        {
            jtrue->ChangeOper(newOper);
            jtrue->gtOp1                 = relopOp1;
            jtrue->gtOp2                 = relopOp2;
            jtrue->AsOpCC()->gtCondition = cc;

            relopOp2->SetContained();

            BlockRange().Remove(cond);
            JITDUMP("Lowered to %s\n", GenTree::OpName(newOper));
            return nullptr;
        }
    }
#endif // TARGET_ARM64

    GenCondition condCode;
    if (TryLowerConditionToFlagsNode(jtrue, cond, &condCode))
    {
        jtrue->SetOper(GT_JCC);
        jtrue->AsCC()->gtCondition = condCode;
    }

    JITDUMP("Lowering JTRUE Result:\n");
    DISPTREERANGE(BlockRange(), jtrue);
    JITDUMP("\n");

    return nullptr;
}
#endif // !TARGET_LOONGARCH64 && !TARGET_RISCV64

//----------------------------------------------------------------------------------------------
// LowerSelect: Lower a GT_SELECT node.
//
// Arguments:
//     select - The node
//
// Return Value:
//     The next node to lower.
//
GenTree* Lowering::LowerSelect(GenTreeConditional* select)
{
    GenTree* cond     = select->gtCond;
    GenTree* trueVal  = select->gtOp1;
    GenTree* falseVal = select->gtOp2;

    // Replace SELECT cond 1/0 0/1 with (perhaps reversed) cond
    if (cond->OperIsCompare() && ((trueVal->IsIntegralConst(0) && falseVal->IsIntegralConst(1)) ||
                                  (trueVal->IsIntegralConst(1) && falseVal->IsIntegralConst(0))))
    {
        assert(select->TypeIs(TYP_INT, TYP_LONG));

        LIR::Use use;
        if (BlockRange().TryGetUse(select, &use))
        {
            if (trueVal->IsIntegralConst(0))
            {
                GenTree* reversed = comp->gtReverseCond(cond);
                assert(reversed == cond);
            }

            // Codegen supports also TYP_LONG typed compares so we can just
            // retype the compare instead of inserting a cast.
            cond->gtType = select->TypeGet();

            BlockRange().Remove(trueVal);
            BlockRange().Remove(falseVal);
            BlockRange().Remove(select);
            use.ReplaceWith(cond);

            return cond->gtNext;
        }
    }

    JITDUMP("Lowering select:\n");
    DISPTREERANGE(BlockRange(), select);
    JITDUMP("\n");

    // Do not transform GT_SELECT with GTF_SET_FLAGS into GT_SELECTCC; this
    // node is used by decomposition on x86.
    // TODO-CQ: If we allowed multiple nodes to consume the same CPU flags then
    // we could do this on x86. We currently disable if-conversion for TYP_LONG
    // on 32-bit architectures because of this.
    GenCondition selectCond;
    GenTreeOpCC* newSelect = nullptr;
    if (((select->gtFlags & GTF_SET_FLAGS) == 0) && TryLowerConditionToFlagsNode(select, cond, &selectCond))
    {
        select->SetOper(GT_SELECTCC);
        newSelect              = select->AsOpCC();
        newSelect->gtCondition = selectCond;
        ContainCheckSelect(newSelect);
        JITDUMP("Converted to SELECTCC:\n");
        DISPTREERANGE(BlockRange(), newSelect);
        JITDUMP("\n");
    }
    else
    {
        ContainCheckSelect(select);
    }

#ifdef TARGET_ARM64
    if (trueVal->OperIs(GT_NOT, GT_NEG, GT_ADD) || falseVal->OperIs(GT_NOT, GT_NEG, GT_ADD))
    {
        TryLowerCselToCSOp(select, cond);
    }
    else if (trueVal->IsCnsIntOrI() && falseVal->IsCnsIntOrI())
    {
        TryLowerCnsIntCselToCinc(select, cond);
    }
#endif

    return newSelect != nullptr ? newSelect->gtNext : select->gtNext;
}

//----------------------------------------------------------------------------------------------
// TryLowerConditionToFlagsNode: Given a node 'parent' that is able to consume
// conditions from CPU flags, try to transform 'condition' into a node that
// produces CPU flags, and reorder it to happen right before 'parent'.
//
// Arguments:
//     parent    - The parent node that can consume from CPU flags.
//     condition - The condition that to try to transform into something that produces CPU flags.
//     code      - [out] The condition code that makes the condition true.
//
// Return Value:
//     True if relop was transformed and is now right before 'parent'; otherwise false.
//
bool Lowering::TryLowerConditionToFlagsNode(GenTree* parent, GenTree* condition, GenCondition* cond)
{
    JITDUMP("Lowering condition:\n");
    DISPTREERANGE(BlockRange(), condition);
    JITDUMP("\n");

    if (condition->OperIsCompare())
    {
        if (!IsInvariantInRange(condition, parent))
        {
            return false;
        }

        GenTreeOp* relop = condition->AsOp();

        *cond           = GenCondition::FromRelop(relop);
        bool optimizing = comp->opts.OptimizationEnabled();

        GenTree* relopOp1 = relop->gtGetOp1();
        GenTree* relopOp2 = relop->gtGetOp2();

#ifdef TARGET_XARCH
        // Optimize FP x != x to only check parity flag. This is a common way of
        // checking NaN and avoids two branches that we would otherwise emit.
        if (optimizing && (cond->GetCode() == GenCondition::FNEU) && relopOp1->OperIsLocal() &&
            GenTree::Compare(relopOp1, relopOp2) && IsInvariantInRange(relopOp1, relop) &&
            IsInvariantInRange(relopOp2, relop))
        {
            *cond = GenCondition(GenCondition::P);
        }
#endif

        // Optimize EQ/NE(op_that_sets_zf, 0) into op_that_sets_zf with GTF_SET_FLAGS.
        if (optimizing && relop->OperIs(GT_EQ, GT_NE) && relopOp2->IsIntegralConst(0) &&
            relopOp1->SupportsSettingZeroFlag() && IsInvariantInRange(relopOp1, parent))
        {
            relopOp1->gtFlags |= GTF_SET_FLAGS;
            relopOp1->SetUnusedValue();

            BlockRange().Remove(relopOp1);
            BlockRange().InsertBefore(parent, relopOp1);
            BlockRange().Remove(relop);
            BlockRange().Remove(relopOp2);
        }
        else
        {
            relop->gtType = TYP_VOID;
            relop->gtFlags |= GTF_SET_FLAGS;

            if (relop->OperIs(GT_EQ, GT_NE, GT_LT, GT_LE, GT_GE, GT_GT))
            {
                relop->SetOper(GT_CMP);

                if (cond->PreferSwap())
                {
                    std::swap(relop->gtOp1, relop->gtOp2);
                    *cond = GenCondition::Swap(*cond);
                }
            }
#ifdef TARGET_XARCH
            else if (relop->OperIs(GT_BITTEST_EQ, GT_BITTEST_NE))
            {
                relop->SetOper(GT_BT);
            }
#endif
            else
            {
                assert(relop->OperIs(GT_TEST_EQ, GT_TEST_NE));
                relop->SetOper(GT_TEST);
            }

            if (relop->gtNext != parent)
            {
                BlockRange().Remove(relop);
                BlockRange().InsertBefore(parent, relop);
            }
        }

        return true;
    }

    if (condition->OperIs(GT_SETCC))
    {
        assert((condition->gtPrev->gtFlags & GTF_SET_FLAGS) != 0);
        GenTree* flagsDef = condition->gtPrev;
#ifdef TARGET_ARM64
        // CCMP is a flag producing node that also consumes flags, so find the
        // "root" of the flags producers and move the entire range.
        // We limit this to 10 nodes look back to avoid quadratic behavior.
        for (int i = 0; i < 10 && flagsDef->OperIs(GT_CCMP); i++)
        {
            assert((flagsDef->gtPrev != nullptr) && ((flagsDef->gtPrev->gtFlags & GTF_SET_FLAGS) != 0));
            flagsDef = flagsDef->gtPrev;
        }
#endif
        if (!IsRangeInvariantInRange(flagsDef, condition->gtPrev, parent, condition))
        {
            return false;
        }

        *cond = condition->AsCC()->gtCondition;

        LIR::Range range = BlockRange().Remove(flagsDef, condition->gtPrev);
        BlockRange().InsertBefore(parent, std::move(range));
        BlockRange().Remove(condition);
        return true;
    }

    return false;
}

//----------------------------------------------------------------------------------------------
// LowerNodeCC: Lowers a node that produces a boolean value by setting the condition flags.
//
// Arguments:
//     node - The node to lower
//     condition - The condition code of the generated SETCC/JCC node
//
// Return Value:
//     A SETCC/JCC node or nullptr if `node` is not used.
//
// Notes:
//     This simply replaces `node`'s use with an appropriate SETCC/JCC node,
//     `node` is not actually changed, except by having its GTF_SET_FLAGS set.
//     It's the caller's responsibility to change `node` such that it only
//     sets the condition flags, without producing a boolean value.
//
GenTreeCC* Lowering::LowerNodeCC(GenTree* node, GenCondition condition)
{
    // Skip over a chain of EQ/NE(x, 0) relops. This may be present either
    // because `node` is not a relop and so it cannot be used directly by a
    // JTRUE, or because the frontend failed to remove a EQ/NE(x, 0) that's
    // used as logical negation.
    //
    // Usually there's only one such relop but there's little difference
    // between removing one or all so we may as well remove them all.
    //
    // We can't allow any other nodes between `node` and its user because we
    // have no way of knowing if those nodes change flags or not. So we're looking
    // to skip over a sequence of appropriately connected zero and EQ/NE nodes.

    // The x in EQ/NE(x, 0)
    GenTree* relop = node;
    // The first node of the relop sequence
    GenTree* first = node->gtNext;
    // The node following the relop sequence
    GenTree* next = first;

    while ((next != nullptr) && next->IsIntegralConst(0) && (next->gtNext != nullptr) &&
           next->gtNext->OperIs(GT_EQ, GT_NE) && (next->gtNext->AsOp()->gtGetOp1() == relop) &&
           (next->gtNext->AsOp()->gtGetOp2() == next))
    {
        relop = next->gtNext;
        next  = relop->gtNext;

        if (relop->OperIs(GT_EQ))
        {
            condition = GenCondition::Reverse(condition);
        }
    }

    GenTreeCC* cc = nullptr;

    // Next may be null if `node` is not used. In that case we don't need to generate a SETCC node.
    if (next != nullptr)
    {
        if (next->OperIs(GT_JTRUE))
        {
            // If the instruction immediately following 'relop', i.e. 'next' is a conditional branch,
            // it should always have 'relop' as its 'op1'. If it doesn't, then we have improperly
            // constructed IL (the setting of a condition code should always immediately precede its
            // use, since the JIT doesn't track dataflow for condition codes). Still, if it happens
            // it's not our problem, it simply means that `node` is not used and can be removed.
            if (next->AsUnOp()->gtGetOp1() == relop)
            {
                assert(relop->OperIsCompare());

                next->ChangeOper(GT_JCC);
                cc              = next->AsCC();
                cc->gtCondition = condition;
            }
        }
        else
        {
            // If the node is used by something other than a JTRUE then we need to insert a
            // SETCC node to materialize the boolean value.
            LIR::Use use;

            if (BlockRange().TryGetUse(relop, &use))
            {
                cc = comp->gtNewCC(GT_SETCC, TYP_INT, condition);
                BlockRange().InsertAfter(node, cc);
                use.ReplaceWith(cc);
            }
        }
    }

    if (cc != nullptr)
    {
        node->gtFlags |= GTF_SET_FLAGS;
    }

    // Remove the chain of EQ/NE(x, 0) relop nodes, if any. Note that if a SETCC was
    // inserted after `node`, `first` still points to the node that was initially
    // after `node`.
    if (relop != node)
    {
        BlockRange().Remove(first, relop);
    }

    return cc;
}

// Lower "jmp <method>" tail call to insert PInvoke method epilog if required.
void Lowering::LowerJmpMethod(GenTree* jmp)
{
    assert(jmp->OperGet() == GT_JMP);

    JITDUMP("lowering GT_JMP\n");
    DISPNODE(jmp);
    JITDUMP("============\n");

    // If PInvokes are in-lined, we have to remember to execute PInvoke method epilog anywhere that
    // a method returns.
    if (comp->compMethodRequiresPInvokeFrame())
    {
        InsertPInvokeMethodEpilog(comp->compCurBB DEBUGARG(jmp));
    }
}

// Lower GT_RETURN/GT_SWIFT_ERROR_RET node to insert PInvoke method epilog if required.
void Lowering::LowerRet(GenTreeOp* ret)
{
    assert(ret->OperIs(GT_RETURN, GT_SWIFT_ERROR_RET));

    JITDUMP("lowering return node\n");
    DISPNODE(ret);
    JITDUMP("============\n");

    GenTree* retVal = ret->GetReturnValue();
    // There are two kinds of retyping:
    // - A simple bitcast can be inserted when:
    //   - We're returning a floating type as an integral type or vice-versa, or
    // - If we're returning a struct as a primitive type, we change the type of
    // 'retval' in 'LowerRetStructLclVar()'
    bool needBitcast        = (ret->TypeGet() != TYP_VOID) && !varTypeUsesSameRegType(ret, retVal);
    bool doPrimitiveBitcast = false;
    if (needBitcast)
    {
        doPrimitiveBitcast = (!varTypeIsStruct(ret) && !varTypeIsStruct(retVal));
    }

    if (doPrimitiveBitcast)
    {
// Add a simple bitcast when both types are not structs.
// If one type is a struct it will be handled below.
#if defined(DEBUG)
        assert(!varTypeIsStruct(ret) && !varTypeIsStruct(retVal));
#endif

        GenTree* bitcast = comp->gtNewBitCastNode(ret->TypeGet(), retVal);
        ret->SetReturnValue(bitcast);
        BlockRange().InsertBefore(ret, bitcast);
        ContainCheckBitCast(bitcast);
    }
    else if (ret->TypeGet() != TYP_VOID)
    {
#if FEATURE_MULTIREG_RET
        if (comp->compMethodReturnsMultiRegRetType() && retVal->OperIs(GT_LCL_VAR))
        {
            CheckMultiRegLclVar(retVal->AsLclVar(), comp->compRetTypeDesc.GetReturnRegCount());
        }
#endif // FEATURE_MULTIREG_RET
#ifdef DEBUG
        if (varTypeIsStruct(ret->TypeGet()) != varTypeIsStruct(retVal->TypeGet()))
        {
            if (varTypeIsStruct(ret->TypeGet()))
            {
                assert(comp->info.compRetNativeType != TYP_STRUCT);

                var_types retActualType    = genActualType(comp->info.compRetNativeType);
                var_types retValActualType = genActualType(retVal->TypeGet());

                bool constStructInit                  = retVal->IsConstInitVal();
                bool implicitCastFromSameOrBiggerSize = (genTypeSize(retActualType) <= genTypeSize(retValActualType));

                // This could happen if we have retyped op1 as a primitive type during struct promotion.
                bool actualTypesMatch = (retActualType == retValActualType);

                assert(actualTypesMatch || constStructInit || implicitCastFromSameOrBiggerSize);
            }
        }
#endif // DEBUG

        if (varTypeIsStruct(ret))
        {
            LowerRetStruct(ret);
        }
        else if (!ret->TypeIs(TYP_VOID) && varTypeIsStruct(retVal))
        {
            // Return struct as a primitive using Unsafe cast.
            assert(retVal->OperIs(GT_LCL_VAR));
            LowerRetSingleRegStructLclVar(ret);
        }
    }

    // Method doing PInvokes has exactly one return block unless it has tail calls.
    if (comp->compMethodRequiresPInvokeFrame())
    {
        InsertPInvokeMethodEpilog(comp->compCurBB DEBUGARG(ret));
    }
    ContainCheckRet(ret);
}

//----------------------------------------------------------------------------------------------
// LowerStoreLocCommon: platform independent part of local var or field store lowering.
//
// Arguments:
//     lclStore - The store lcl node to lower.
//
void Lowering::LowerStoreLocCommon(GenTreeLclVarCommon* lclStore)
{
    assert(lclStore->OperIs(GT_STORE_LCL_FLD, GT_STORE_LCL_VAR));
    JITDUMP("lowering store lcl var/field (before):\n");
    DISPTREERANGE(BlockRange(), lclStore);
    JITDUMP("\n");

    TryRetypingFloatingPointStoreToIntegerStore(lclStore);

    GenTree*   src           = lclStore->gtGetOp1();
    LclVarDsc* varDsc        = comp->lvaGetDesc(lclStore);
    const bool srcIsMultiReg = src->IsMultiRegNode();

    if (!srcIsMultiReg && varTypeIsStruct(varDsc))
    {
        // TODO-Cleanup: we want to check `varDsc->lvRegStruct` as the last condition instead of `!varDsc->lvPromoted`,
        // but we do not set it for `CSE` vars so it is currently failing.
        assert(varDsc->CanBeReplacedWithItsField(comp) || varDsc->lvDoNotEnregister || !varDsc->lvPromoted);
        if (varDsc->CanBeReplacedWithItsField(comp))
        {
            assert(varDsc->lvFieldCnt == 1);
            unsigned   fldNum = varDsc->lvFieldLclStart;
            LclVarDsc* fldDsc = comp->lvaGetDesc(fldNum);

            JITDUMP("Replacing an independently promoted local var V%02u with its only field V%02u for the store "
                    "from a call [%06u]\n",
                    lclStore->GetLclNum(), fldNum, comp->dspTreeID(lclStore));
            lclStore->SetLclNum(fldNum);
            lclStore->ChangeType(fldDsc->TypeGet());
            varDsc = fldDsc;
        }
    }

    if (srcIsMultiReg)
    {
        CheckMultiRegLclVar(lclStore->AsLclVar(), src->GetMultiRegCount(comp));
    }

    const var_types lclRegType = varDsc->GetRegisterType(lclStore);

    if ((lclStore->TypeGet() == TYP_STRUCT) && !srcIsMultiReg)
    {
        bool convertToStoreObj;
        if (lclStore->OperIs(GT_STORE_LCL_FLD))
        {
            convertToStoreObj = true;
        }
        else if (src->OperGet() == GT_CALL)
        {
            GenTreeCall* call = src->AsCall();

#ifdef DEBUG
            const ClassLayout* layout    = lclStore->GetLayout(comp);
            const unsigned     slotCount = layout->GetSlotCount();
#if defined(TARGET_XARCH) && !defined(UNIX_AMD64_ABI)
            // Windows x64 doesn't have multireg returns,
            // x86 uses it only for long return type, not for structs.
            assert(slotCount == 1);
            assert(lclRegType != TYP_UNDEF);
#else  // !TARGET_XARCH || UNIX_AMD64_ABI
            if (!comp->IsHfa(layout->GetClassHandle()))
            {
                if (slotCount > 1)
                {
                    assert(call->HasMultiRegRetVal());
                }
                else
                {
                    unsigned size = layout->GetSize();
                    assert((size <= 8) || (size == 16));
                    bool isPowerOf2    = (((size - 1) & size) == 0);
                    bool isTypeDefined = (lclRegType != TYP_UNDEF);
                    assert(isPowerOf2 == isTypeDefined);
                }
            }
#endif // !TARGET_XARCH || UNIX_AMD64_ABI
#endif // DEBUG

#if !defined(WINDOWS_AMD64_ABI)
            if (!call->HasMultiRegRetVal() && (lclRegType == TYP_UNDEF))
            {
                // If we have a single return register,
                // but we can't retype it as a primitive type, we must spill it.
                GenTreeLclVar* spilledCall = SpillStructCallResult(call);
                lclStore->gtOp1            = spilledCall;
                src                        = lclStore->gtOp1;
                JITDUMP("lowering store lcl var/field has to spill call src.\n");
                LowerStoreLocCommon(lclStore);
                return;
            }
#endif // !WINDOWS_AMD64_ABI
            convertToStoreObj = false;
        }
        else if (!varDsc->IsEnregisterableType())
        {
            convertToStoreObj = true;
        }
        else if (src->OperIs(GT_CNS_INT))
        {
            assert(src->IsIntegralConst(0) && "expected an INIT_VAL for non-zero init.");

#ifdef FEATURE_SIMD
            if (varTypeIsSIMD(lclRegType))
            {
                GenTree* zeroCon = comp->gtNewZeroConNode(lclRegType);

                BlockRange().InsertAfter(src, zeroCon);
                BlockRange().Remove(src);

                src             = zeroCon;
                lclStore->gtOp1 = src;
            }
#endif // FEATURE_SIMD

            convertToStoreObj = false;
        }
        else if (src->OperIs(GT_LCL_VAR))
        {
            convertToStoreObj = false;
        }
        else if (src->OperIs(GT_IND, GT_BLK, GT_LCL_FLD))
        {
#if !defined(TARGET_ARM64)

            if (src->TypeIs(TYP_STRUCT))
            {
                src->ChangeType(lclRegType);
                if (src->OperIs(GT_IND, GT_BLK))
                {
                    if (src->OperIs(GT_BLK))
                    {
                        src->SetOper(GT_IND);
                    }
                    // This logic is skipped for struct indir in
                    // `Lowering::LowerIndir` because we don't know the size.
                    // Do it now.
                    LowerIndir(src->AsIndir());
                }
#if defined(TARGET_XARCH)
                if (varTypeIsSmall(lclRegType))
                {
                    src->SetDontExtend();
                }
#endif // TARGET_XARCH
            }
            convertToStoreObj = false;
#else  // TARGET_ARM64
       // This optimization on arm64 allows more SIMD16 vars to be enregistered but it could cause
       // regressions when there are many calls and before/after each one we have to store/save the upper
       // half of these registers. So enable this for arm64 only when LSRA is taught not to allocate registers when
       // it would have to spilled too many times.
            convertToStoreObj = true;
#endif // TARGET_ARM64
        }
        else
        {
            assert(src->OperIsInitVal());
            convertToStoreObj = true;
        }

        if (convertToStoreObj)
        {
            ClassLayout*   layout = lclStore->GetLayout(comp);
            const unsigned lclNum = lclStore->GetLclNum();
            GenTreeLclFld* addr   = comp->gtNewLclAddrNode(lclNum, lclStore->GetLclOffs(), TYP_BYREF);
            comp->lvaSetVarDoNotEnregister(lclNum DEBUGARG(DoNotEnregisterReason::BlockOp));

            addr->gtFlags |= lclStore->gtFlags & (GTF_VAR_DEF | GTF_VAR_USEASG);

            lclStore->ChangeOper(GT_STORE_BLK);
            GenTreeBlk* objStore = lclStore->AsBlk();
            objStore->gtFlags    = GTF_ASG | GTF_IND_NONFAULTING | GTF_IND_TGT_NOT_HEAP;
            objStore->Initialize(layout);
            objStore->SetAddr(addr);
            objStore->SetData(src);

            BlockRange().InsertBefore(objStore, addr);
            LowerNode(objStore);

            JITDUMP("lowering store lcl var/field (after):\n");
            DISPTREERANGE(BlockRange(), objStore);
            JITDUMP("\n");

            return;
        }
    }

    // src and dst can be in registers, check if we need a bitcast.
    if (!src->TypeIs(TYP_STRUCT) && !varTypeUsesSameRegType(lclRegType, src))
    {
        assert(!srcIsMultiReg);
        assert(lclStore->OperIsLocalStore());
        assert(lclRegType != TYP_UNDEF);

        GenTree* bitcast = comp->gtNewBitCastNode(lclRegType, src);
        lclStore->gtOp1  = bitcast;
        src              = lclStore->gtGetOp1();
        BlockRange().InsertBefore(lclStore, bitcast);
        ContainCheckBitCast(bitcast);
    }

    LowerStoreLoc(lclStore);

    JITDUMP("lowering store lcl var/field (after):\n");
    DISPTREERANGE(BlockRange(), lclStore);
    JITDUMP("\n");
}

//----------------------------------------------------------------------------------------------
// LowerRetStructLclVar: Lowers a struct return node.
//
// Arguments:
//     node - The return node to lower.
//
void Lowering::LowerRetStruct(GenTreeUnOp* ret)
{
#ifdef TARGET_ARM64
    if (GlobalJitOptions::compFeatureHfa)
    {
        if (varTypeIsSIMD(ret))
        {
            if (comp->info.compRetNativeType == TYP_STRUCT)
            {
                assert(varTypeIsSIMD(ret->gtGetOp1()));
                assert(comp->compMethodReturnsMultiRegRetType());
                ret->ChangeType(comp->info.compRetNativeType);
            }
            else
            {
                assert(comp->info.compRetNativeType == ret->TypeGet());
            }
        }
    }
#endif // TARGET_ARM64

    if (comp->compMethodReturnsMultiRegRetType())
    {
        return;
    }

    assert(ret->OperIs(GT_RETURN, GT_SWIFT_ERROR_RET));
    assert(varTypeIsStruct(ret));

    GenTree*  retVal           = ret->gtGetOp1();
    var_types nativeReturnType = comp->info.compRetNativeType;
    // Note: small types are returned as INT.
    ret->ChangeType(genActualType(nativeReturnType));

    switch (retVal->OperGet())
    {
        case GT_CNS_INT:
        {
            // When we promote LCL_VAR single fields into return, we could have all types of constants here.
            if (varTypeUsesFloatReg(nativeReturnType))
            {
                // ZeroObj assertion propagation can create INT zeros for DOUBLE returns.
                assert((genTypeSize(retVal) == genTypeSize(nativeReturnType)) || retVal->IsIntegralConst(0));
                int64_t value = retVal->AsIntCon()->IconValue();

                if (nativeReturnType == TYP_FLOAT)
                {
                    retVal->BashToConst(*reinterpret_cast<float*>(&value));
                }
                else
                {
                    retVal->BashToConst(*reinterpret_cast<double*>(&value));
                }
            }
            else
            {
                assert(varTypeUsesIntReg(nativeReturnType));
            }
            break;
        }

        case GT_BLK:
        case GT_IND:
        {
            // Spill to a local if sizes don't match so we can avoid the "load more than requested"
            // problem, e.g. struct size is 5 and we emit "ldr x0, [x1]"
            if (genTypeSize(nativeReturnType) > retVal->AsIndir()->Size())
            {
                LIR::Use retValUse(BlockRange(), &ret->gtOp1, ret);
                unsigned tmpNum = comp->lvaGrabTemp(true DEBUGARG("mis-sized struct return"));
                comp->lvaSetStruct(tmpNum, comp->info.compMethodInfo->args.retTypeClass, false);

                ReplaceWithLclVar(retValUse, tmpNum);
                LowerRetSingleRegStructLclVar(ret);
                break;
            }

            retVal->ChangeOper(GT_IND);
            retVal->ChangeType(nativeReturnType);
            LowerIndir(retVal->AsIndir());
            break;
        }

        case GT_LCL_VAR:
            LowerRetSingleRegStructLclVar(ret);
            break;

        case GT_LCL_FLD:
            retVal->ChangeType(nativeReturnType);
            break;

        default:
            assert(varTypeIsEnregisterable(retVal));
            if (!varTypeUsesSameRegType(ret, retVal))
            {
                GenTree* bitcast = comp->gtNewBitCastNode(ret->TypeGet(), retVal);
                ret->gtOp1       = bitcast;
                BlockRange().InsertBefore(ret, bitcast);
                ContainCheckBitCast(bitcast);
            }
            break;
    }
}

//----------------------------------------------------------------------------------------------
// LowerRetSingleRegStructLclVar: Lowers a return node with a struct lclVar as a source.
//
// Arguments:
//    node - The return node to lower.
//
// Notes:
//    - the function is only for LclVars that are returned in one register;
//    - if LclVar is allocated in memory then read it as return type;
//    - if LclVar can be enregistered read it as register type and add a bitcast if necessary;
//
void Lowering::LowerRetSingleRegStructLclVar(GenTreeUnOp* ret)
{
    assert(!comp->compMethodReturnsMultiRegRetType());
    assert(ret->OperIs(GT_RETURN, GT_SWIFT_ERROR_RET));
    GenTreeLclVarCommon* lclVar = ret->AsOp()->GetReturnValue()->AsLclVar();
    assert(lclVar->OperIs(GT_LCL_VAR));
    unsigned   lclNum = lclVar->GetLclNum();
    LclVarDsc* varDsc = comp->lvaGetDesc(lclNum);

    if (varDsc->lvPromoted)
    {
        // TODO-1stClassStructs: We can no longer independently promote
        // or enregister this struct, since it is referenced as a whole.
        comp->lvaSetVarDoNotEnregister(lclNum DEBUGARG(DoNotEnregisterReason::BlockOpRet));
    }

    if (varDsc->lvDoNotEnregister)
    {
        lclVar->ChangeOper(GT_LCL_FLD);

        // We are returning as a primitive type and the lcl is of struct type.
        assert(comp->info.compRetNativeType != TYP_STRUCT);
        assert((genTypeSize(comp->info.compRetNativeType) == genTypeSize(ret)) ||
               (varTypeIsIntegral(ret) && varTypeIsIntegral(comp->info.compRetNativeType) &&
                (genTypeSize(comp->info.compRetNativeType) <= genTypeSize(ret))));
        // If the actual return type requires normalization, then make sure we
        // do so by using the correct small type for the GT_LCL_FLD. It would
        // be conservative to check just compRetNativeType for this since small
        // structs are normalized to primitive types when they are returned in
        // registers, so we would normalize for them as well.
        if (varTypeIsSmall(comp->info.compRetType))
        {
            assert(genTypeSize(comp->info.compRetNativeType) == genTypeSize(comp->info.compRetType));
            lclVar->ChangeType(comp->info.compRetType);
        }
        else
        {
            // Otherwise we don't mind that we leave the upper bits undefined.
            lclVar->ChangeType(ret->TypeGet());
        }
    }
    else
    {
        const var_types lclVarType = varDsc->GetRegisterType(lclVar);
        assert(lclVarType != TYP_UNDEF);

        const var_types actualType = genActualType(lclVarType);
        lclVar->ChangeType(actualType);

        if (!varTypeUsesSameRegType(ret, lclVarType))
        {
            GenTree* bitcast = comp->gtNewBitCastNode(ret->TypeGet(), ret->gtOp1);
            ret->AsOp()->SetReturnValue(bitcast);
            BlockRange().InsertBefore(ret, bitcast);
            ContainCheckBitCast(bitcast);
        }
    }
}

//----------------------------------------------------------------------------------------------
// LowerCallStruct: Lowers a call node that returns a struct.
//
// Arguments:
//     call - The call node to lower.
//
// Notes:
//    - this handles only single-register returns;
//    - it transforms the call's user for `GT_STOREIND`.
//
void Lowering::LowerCallStruct(GenTreeCall* call)
{
    assert(varTypeIsStruct(call));
    if (call->HasMultiRegRetVal())
    {
        return;
    }

    if (GlobalJitOptions::compFeatureHfa)
    {
        if (comp->IsHfa(call->gtRetClsHnd))
        {
#if defined(TARGET_ARM64)
            assert(comp->GetHfaCount(call->gtRetClsHnd) == 1);
#elif defined(TARGET_ARM)
            // ARM returns double in 2 float registers, but
            // `call->HasMultiRegRetVal()` count double registers.
            assert(comp->GetHfaCount(call->gtRetClsHnd) <= 2);
#else  // !TARGET_ARM64 && !TARGET_ARM
            NYI("Unknown architecture");
#endif // !TARGET_ARM64 && !TARGET_ARM
            var_types hfaType = comp->GetHfaType(call->gtRetClsHnd);
            if (call->TypeIs(hfaType))
            {
                return;
            }
        }
    }

    CORINFO_CLASS_HANDLE        retClsHnd = call->gtRetClsHnd;
    Compiler::structPassingKind howToReturnStruct;
    var_types returnType = comp->getReturnTypeForStruct(retClsHnd, call->GetUnmanagedCallConv(), &howToReturnStruct);
    assert(returnType != TYP_STRUCT && returnType != TYP_UNKNOWN);
    var_types origType = call->TypeGet();
    call->gtType       = genActualType(returnType);

    LIR::Use callUse;
    if (BlockRange().TryGetUse(call, &callUse))
    {
        GenTree* user = callUse.User();
        switch (user->OperGet())
        {
            case GT_RETURN:
            case GT_STORE_LCL_VAR:
            case GT_STORE_BLK:
                // Leave as is, the user will handle it.
                assert(user->TypeIs(origType) || varTypeIsSIMD(user->TypeGet()));
                break;

            case GT_STORE_LCL_FLD:
                // The call's type should match the user's type or struct's returnType.
                // We leave handling the former case to user's lowering.
                assert(user->TypeIs(origType) || (returnType == user->TypeGet()));
                break;

            case GT_CALL:
                // Argument lowering will deal with register file mismatches if needed.
                assert(varTypeIsSIMD(origType));
                break;

            case GT_STOREIND:
#ifdef FEATURE_SIMD
                if (varTypeIsSIMD(user))
                {
                    user->ChangeType(returnType);
                    break;
                }
#endif // FEATURE_SIMD
       // importer has a separate mechanism to retype calls to helpers,
       // keep it for now.
                assert(user->TypeIs(TYP_REF) || (user->TypeIs(TYP_I_IMPL) && comp->IsTargetAbi(CORINFO_NATIVEAOT_ABI)));
                assert(call->IsHelperCall());
                assert(returnType == user->TypeGet());
                break;

#ifdef FEATURE_HW_INTRINSICS
            case GT_HWINTRINSIC:
            {
                if (!varTypeUsesSameRegType(returnType, origType))
                {
                    GenTree* bitCast = comp->gtNewBitCastNode(origType, call);
                    BlockRange().InsertAfter(call, bitCast);
                    callUse.ReplaceWith(bitCast);
                    ContainCheckBitCast(bitCast);
                }
                break;
            }
#endif // FEATURE_HW_INTRINSICS

            default:
                unreached();
        }
    }
}

//----------------------------------------------------------------------------------------------
// LowerStoreSingleRegCallStruct: Lowers a store block where the source is a struct typed call.
//
// Arguments:
//     store - The store node to lower.
//
// Notes:
//    - the function is only for calls that return one register;
//    - it spills the call's result if it can be retyped as a primitive type;
//
void Lowering::LowerStoreSingleRegCallStruct(GenTreeBlk* store)
{
    assert(store->Data()->IsCall());
    GenTreeCall* call = store->Data()->AsCall();
    assert(!call->HasMultiRegRetVal());

    const ClassLayout* layout  = store->GetLayout();
    var_types          regType = layout->GetRegisterType();

    if (regType != TYP_UNDEF)
    {
#if defined(TARGET_LOONGARCH64) || defined(TARGET_RISCV64)
        if (varTypeIsFloating(call->TypeGet()))
        {
            regType = call->TypeGet();
        }
#endif
        store->ChangeType(regType);
        store->SetOper(GT_STOREIND);
        LowerStoreIndirCommon(store->AsStoreInd());
        return;
    }
    else
    {
#if defined(WINDOWS_AMD64_ABI)
        // All ABI except Windows x64 supports passing 3 byte structs in registers.
        // Other 64 bites ABI-s support passing 5, 6, 7 byte structs.
        unreached();
#else  // !WINDOWS_AMD64_ABI
        store->gtBlkOpKind         = GenTreeBlk::BlkOpKindUnroll;
        GenTreeLclVar* spilledCall = SpillStructCallResult(call);
        store->SetData(spilledCall);
        LowerBlockStoreCommon(store);
#endif // WINDOWS_AMD64_ABI
    }
}

#if !defined(WINDOWS_AMD64_ABI)
//----------------------------------------------------------------------------------------------
// SpillStructCallResult: Spill call result to memory.
//
// Arguments:
//     call - call with 3, 5, 6 or 7 return size that has to be spilled to memory.
//
// Return Value:
//    load of the spilled variable.
//
GenTreeLclVar* Lowering::SpillStructCallResult(GenTreeCall* call) const
{
    // TODO-1stClassStructs: we can support this in codegen for `GT_STORE_BLK` without new temps.
    const unsigned spillNum = comp->lvaGrabTemp(true DEBUGARG("Return value temp for an odd struct return size"));
    comp->lvaSetVarDoNotEnregister(spillNum DEBUGARG(DoNotEnregisterReason::LocalField));
    CORINFO_CLASS_HANDLE retClsHnd = call->gtRetClsHnd;
    comp->lvaSetStruct(spillNum, retClsHnd, false);
    GenTreeLclFld* spill = comp->gtNewStoreLclFldNode(spillNum, call->TypeGet(), 0, call);

    BlockRange().InsertAfter(call, spill);
    ContainCheckStoreLoc(spill);
    GenTreeLclVar* loadCallResult = comp->gtNewLclvNode(spillNum, TYP_STRUCT)->AsLclVar();
    BlockRange().InsertAfter(spill, loadCallResult);
    return loadCallResult;
}
#endif // !WINDOWS_AMD64_ABI

GenTree* Lowering::LowerDirectCall(GenTreeCall* call)
{
    noway_assert(call->gtCallType == CT_USER_FUNC || call->IsHelperCall());

    // Non-virtual direct/indirect calls: Work out if the address of the
    // call is known at JIT time.  If not it is either an indirect call
    // or the address must be accessed via an single/double indirection.

    void*           addr;
    InfoAccessType  accessType;
    CorInfoHelpFunc helperNum = comp->eeGetHelperNum(call->gtCallMethHnd);

#ifdef FEATURE_READYTORUN
    if (call->gtEntryPoint.addr != nullptr)
    {
        accessType = call->gtEntryPoint.accessType;
        addr       = call->gtEntryPoint.addr;
    }
    else
#endif
        if (call->IsHelperCall())
    {
        noway_assert(helperNum != CORINFO_HELP_UNDEF);

        // the convention on getHelperFtn seems to be (it's not documented)
        // that it returns an address or if it returns null, pAddr is set to
        // another address, which requires an indirection
        void* pAddr;
        addr = comp->info.compCompHnd->getHelperFtn(helperNum, (void**)&pAddr);

        if (addr != nullptr)
        {
            assert(pAddr == nullptr);
            accessType = IAT_VALUE;
        }
        else
        {
            accessType = IAT_PVALUE;
            addr       = pAddr;
        }
    }
    else
    {
        noway_assert(helperNum == CORINFO_HELP_UNDEF);

        CORINFO_ACCESS_FLAGS aflags = CORINFO_ACCESS_ANY;

        if (call->IsSameThis())
        {
            aflags = (CORINFO_ACCESS_FLAGS)(aflags | CORINFO_ACCESS_THIS);
        }

        if (!call->NeedsNullCheck())
        {
            aflags = (CORINFO_ACCESS_FLAGS)(aflags | CORINFO_ACCESS_NONNULL);
        }

        CORINFO_CONST_LOOKUP addrInfo;
        comp->info.compCompHnd->getFunctionEntryPoint(call->gtCallMethHnd, &addrInfo, aflags);

        accessType = addrInfo.accessType;
        addr       = addrInfo.addr;
    }

    GenTree* result = nullptr;
    switch (accessType)
    {
        case IAT_VALUE:
            // Non-virtual direct call to known address.
            // For JIT helper based tailcall (only used on x86) the target
            // address is passed as an arg to the helper so we want a node for
            // it.
            if (!IsCallTargetInRange(addr) || call->IsTailCallViaJitHelper())
            {
                result = AddrGen(addr);
            }
            else
            {
                // a direct call within range of hardware relative call instruction
                // stash the address for codegen
                call->gtDirectCallAddress = addr;
            }
            break;

        case IAT_PVALUE:
        {
            // If we are using an indirection cell for a direct call then apply
            // an optimization that loads the call target directly from the
            // indirection cell, instead of duplicating the tree.
            bool hasIndirectionCell = call->GetIndirectionCellArgKind() != WellKnownArg::None;

            if (!hasIndirectionCell)
            {
                // Non-virtual direct calls to addresses accessed by
                // a single indirection.
                GenTree* cellAddr = AddrGen(addr);
#ifdef DEBUG
                cellAddr->AsIntCon()->gtTargetHandle = (size_t)call->gtCallMethHnd;
#endif
                GenTree* indir = Ind(cellAddr);
                result         = indir;
            }
            break;
        }

        case IAT_PPVALUE:
            // Non-virtual direct calls to addresses accessed by
            // a double indirection.
            //

            // Expanding an IAT_PPVALUE here, will lose the opportunity
            // to Hoist/CSE the first indirection as it is an invariant load
            //
            assert(!"IAT_PPVALUE case in LowerDirectCall");

            noway_assert(helperNum == CORINFO_HELP_UNDEF);
            result = AddrGen(addr);
            // Double-indirection. Load the address into a register
            // and call indirectly through the register
            //
            result = Ind(Ind(result));
            break;

        case IAT_RELPVALUE:
        {
            // Non-virtual direct calls to addresses accessed by
            // a single relative indirection.
            GenTree* cellAddr = AddrGen(addr);
            GenTree* indir    = Ind(cellAddr);
            result            = comp->gtNewOperNode(GT_ADD, TYP_I_IMPL, indir, AddrGen(addr));
            break;
        }

        default:
            noway_assert(!"Bad accessType");
            break;
    }

    return result;
}

GenTree* Lowering::LowerDelegateInvoke(GenTreeCall* call)
{
    noway_assert(call->gtCallType == CT_USER_FUNC);

    assert((comp->info.compCompHnd->getMethodAttribs(call->gtCallMethHnd) &
            (CORINFO_FLG_DELEGATE_INVOKE | CORINFO_FLG_FINAL)) == (CORINFO_FLG_DELEGATE_INVOKE | CORINFO_FLG_FINAL));

    GenTree* thisArgNode;
    if (call->IsTailCallViaJitHelper())
    {
        thisArgNode = call->gtArgs.GetArgByIndex(0)->GetNode();
    }
    else
    {
        thisArgNode = call->gtArgs.GetThisArg()->GetNode();
    }

    assert(thisArgNode != nullptr);
    assert(thisArgNode->gtOper == GT_PUTARG_REG);
    GenTree* thisExpr = thisArgNode->AsOp()->gtOp1;

    // We're going to use the 'this' expression multiple times, so make a local to copy it.

    GenTree* base;
    if (thisExpr->OperIs(GT_LCL_VAR))
    {
        base = comp->gtNewLclvNode(thisExpr->AsLclVar()->GetLclNum(), thisExpr->TypeGet());
    }
    else if (thisExpr->OperIs(GT_LCL_FLD))
    {
        base = comp->gtNewLclFldNode(thisExpr->AsLclFld()->GetLclNum(), thisExpr->TypeGet(),
                                     thisExpr->AsLclFld()->GetLclOffs());
    }
    else
    {
        unsigned delegateInvokeTmp = comp->lvaGrabTemp(true DEBUGARG("delegate invoke call"));
        base                       = comp->gtNewLclvNode(delegateInvokeTmp, thisExpr->TypeGet());

        LIR::Use thisExprUse(BlockRange(), &thisArgNode->AsOp()->gtOp1, thisArgNode);
        ReplaceWithLclVar(thisExprUse, delegateInvokeTmp);

        thisExpr = thisExprUse.Def(); // it's changed; reload it.
    }

    // replace original expression feeding into thisPtr with
    // [originalThis + offsetOfDelegateInstance]

    GenTree* newThisAddr = new (comp, GT_LEA)
        GenTreeAddrMode(TYP_BYREF, thisExpr, nullptr, 0, comp->eeGetEEInfo()->offsetOfDelegateInstance);

    GenTree* newThis = comp->gtNewIndir(TYP_REF, newThisAddr);

    // Insert the new 'this' arg right before the call to get the correct null
    // behavior (the NRE that would logically happen inside Delegate.Invoke
    // should happen after all args are evaluated). We must also move the
    // PUTARG_REG node ahead.
    thisArgNode->AsOp()->gtOp1 = newThis;
    BlockRange().Remove(thisArgNode);
    BlockRange().InsertBefore(call, newThisAddr, newThis, thisArgNode);

    ContainCheckIndir(newThis->AsIndir());

    // the control target is
    // [originalThis + firstTgtOffs]

    unsigned targetOffs = comp->eeGetEEInfo()->offsetOfDelegateFirstTarget;
    GenTree* result     = new (comp, GT_LEA) GenTreeAddrMode(TYP_REF, base, nullptr, 0, targetOffs);
    GenTree* callTarget = Ind(result);

    // don't need to sequence and insert this tree, caller will do it

    return callTarget;
}

GenTree* Lowering::LowerIndirectNonvirtCall(GenTreeCall* call)
{
#ifdef TARGET_X86
    if (call->gtCallCookie != nullptr)
    {
        NYI_X86("Morphing indirect non-virtual call with non-standard args");
    }
#endif

    // Indirect cookie calls gets transformed by fgMorphArgs as indirect call with non-standard args.
    // Hence we should never see this type of call in lower.

    noway_assert(call->gtCallCookie == nullptr);

    return nullptr;
}

//------------------------------------------------------------------------
// CreateReturnTrapSeq: Create a tree to perform a "return trap", used in PInvoke
// epilogs to invoke a GC under a condition. The return trap checks some global
// location (the runtime tells us where that is and how many indirections to make),
// then, based on the result, conditionally calls a GC helper. We use a special node
// for this because at this time (late in the compilation phases), introducing flow
// is tedious/difficult.
//
// This is used for PInvoke inlining.
//
// Return Value:
//    Code tree to perform the action.
//
GenTree* Lowering::CreateReturnTrapSeq()
{
    // The GT_RETURNTRAP node expands to this:
    //    if (g_TrapReturningThreads)
    //    {
    //       RareDisablePreemptiveGC();
    //    }

    // The only thing to do here is build up the expression that evaluates 'g_TrapReturningThreads'.

    void*    pAddrOfCaptureThreadGlobal = nullptr;
    int32_t* addrOfCaptureThreadGlobal =
        comp->info.compCompHnd->getAddrOfCaptureThreadGlobal(&pAddrOfCaptureThreadGlobal);

    GenTree* testTree;
    if (addrOfCaptureThreadGlobal != nullptr)
    {
        testTree = AddrGen(addrOfCaptureThreadGlobal);
    }
    else
    {
        testTree = Ind(AddrGen(pAddrOfCaptureThreadGlobal));
    }
    return comp->gtNewOperNode(GT_RETURNTRAP, TYP_INT, Ind(testTree, TYP_INT));
}

//------------------------------------------------------------------------
// SetGCState: Create a tree that stores the given constant (0 or 1) into the
// thread's GC state field.
//
// This is used for PInvoke inlining.
//
// Arguments:
//    state - constant (0 or 1) to store into the thread's GC state field.
//
// Return Value:
//    Code tree to perform the action.
//
GenTree* Lowering::SetGCState(int state)
{
    // Thread.offsetOfGcState = 0/1

    assert(state == 0 || state == 1);

    const CORINFO_EE_INFO* pInfo = comp->eeGetEEInfo();

    GenTree* base = new (comp, GT_LCL_VAR) GenTreeLclVar(GT_LCL_VAR, TYP_I_IMPL, comp->info.compLvFrameListRoot);

    GenTree* stateNode    = new (comp, GT_CNS_INT) GenTreeIntCon(TYP_BYTE, state);
    GenTree* addr         = new (comp, GT_LEA) GenTreeAddrMode(TYP_I_IMPL, base, nullptr, 1, pInfo->offsetOfGCState);
    GenTree* storeGcState = new (comp, GT_STOREIND) GenTreeStoreInd(TYP_BYTE, addr, stateNode);
    return storeGcState;
}

//------------------------------------------------------------------------
// CreateFrameLinkUpdate: Create a tree that either links or unlinks the
// locally-allocated InlinedCallFrame from the Frame list.
//
// This is used for PInvoke inlining.
//
// Arguments:
//    action - whether to link (push) or unlink (pop) the Frame
//
// Return Value:
//    Code tree to perform the action.
//
GenTree* Lowering::CreateFrameLinkUpdate(FrameLinkAction action)
{
    const CORINFO_EE_INFO*                       pInfo         = comp->eeGetEEInfo();
    const CORINFO_EE_INFO::InlinedCallFrameInfo& callFrameInfo = pInfo->inlinedCallFrameInfo;

    GenTree* TCB = comp->gtNewLclVarNode(comp->info.compLvFrameListRoot, TYP_I_IMPL);

    // Thread->m_pFrame
    GenTree* addr = new (comp, GT_LEA) GenTreeAddrMode(TYP_I_IMPL, TCB, nullptr, 1, pInfo->offsetOfThreadFrame);

    GenTree* data = nullptr;

    if (action == PushFrame)
    {
        // Thread->m_pFrame = &inlinedCallFrame;
        data = comp->gtNewLclAddrNode(comp->lvaInlinedPInvokeFrameVar, callFrameInfo.offsetOfFrameVptr);
    }
    else
    {
        assert(action == PopFrame);
        // Thread->m_pFrame = inlinedCallFrame.m_pNext;

        data = comp->gtNewLclFldNode(comp->lvaInlinedPInvokeFrameVar, TYP_I_IMPL,
                                     pInfo->inlinedCallFrameInfo.offsetOfFrameLink);
    }
    GenTree* storeInd = comp->gtNewStoreIndNode(TYP_I_IMPL, addr, data);
    return storeInd;
}

//------------------------------------------------------------------------
// InsertPInvokeMethodProlog: Create the code that runs at the start of
// every method that has PInvoke calls.
//
// Initialize the TCB local and the InlinedCallFrame object. Then link ("push")
// the InlinedCallFrame object on the Frame chain. The layout of InlinedCallFrame
// is defined in vm/frames.h. See also vm/jitinterface.cpp for more information.
// The offsets of these fields is returned by the VM in a call to ICorStaticInfo::getEEInfo().
//
// The (current) layout is as follows:
//
//  64-bit  32-bit                                    CORINFO_EE_INFO
//  offset  offset  field name                        offset                  when set
//  -----------------------------------------------------------------------------------------
//  +00h    +00h    GS cookie                         offsetOfGSCookie
//  +08h    +04h    vptr for class InlinedCallFrame   offsetOfFrameVptr       method prolog
//  +10h    +08h    m_Next                            offsetOfFrameLink       method prolog
//  +18h    +0Ch    m_Datum                           offsetOfCallTarget      call site
//  +20h    +10h    m_pCallSiteSP                     offsetOfCallSiteSP      x86: call site, and zeroed in method
//                                                                              prolog;
//                                                                            non-x86: method prolog (SP remains
//                                                                              constant in function, after prolog: no
//                                                                              localloc and PInvoke in same function)
//  +28h    +14h    m_pCallerReturnAddress            offsetOfReturnAddress   call site
//  +30h    +18h    m_pCalleeSavedFP                  offsetOfCalleeSavedFP   not set by JIT
//  +38h    +1Ch    m_pThread
//          +20h    m_pSPAfterProlog                  offsetOfSPAfterProlog   arm only
//  +40h    +20/24h m_StubSecretArg                   offsetOfSecretStubArg   method prolog of IL stubs with secret arg
//
// Note that in the VM, InlinedCallFrame is a C++ class whose objects have a 'this' pointer that points
// to the InlinedCallFrame vptr (the 2nd field listed above), and the GS cookie is stored *before*
// the object. When we link the InlinedCallFrame onto the Frame chain, we must point at this location,
// and not at the beginning of the InlinedCallFrame local, which is actually the GS cookie.
//
// See the usages for USE_PER_FRAME_PINVOKE_INIT for more information.
void Lowering::InsertPInvokeMethodProlog()
{
    noway_assert(comp->info.compUnmanagedCallCountWithGCTransition);
    noway_assert(comp->lvaInlinedPInvokeFrameVar != BAD_VAR_NUM);

    if (comp->opts.ShouldUsePInvokeHelpers())
    {
        return;
    }

    JITDUMP("======= Inserting PInvoke method prolog\n");

    // The first BB must be a scratch BB in order for us to be able to safely insert the P/Invoke prolog.
    assert(comp->fgFirstBBisScratch());

    LIR::Range& firstBlockRange = LIR::AsRange(comp->fgFirstBB);

    const CORINFO_EE_INFO*                       pInfo         = comp->eeGetEEInfo();
    const CORINFO_EE_INFO::InlinedCallFrameInfo& callFrameInfo = pInfo->inlinedCallFrameInfo;

    assert(comp->lvaGetDesc(comp->lvaInlinedPInvokeFrameVar)->IsAddressExposed());

    GenTree* const insertionPoint = firstBlockRange.FirstNonCatchArgNode();

    // Store the stub secret arg if necessary. This has to be done before the
    // call to the init helper below, which links the frame into the thread
    // list on 32-bit platforms.
    // InlinedCallFrame.m_StubSecretArg = stubSecretArg;
    if (comp->info.compPublishStubParam)
    {
        GenTree* value = comp->gtNewLclvNode(comp->lvaStubArgumentVar, TYP_I_IMPL);
        GenTree* store = comp->gtNewStoreLclFldNode(comp->lvaInlinedPInvokeFrameVar, TYP_I_IMPL,
                                                    callFrameInfo.offsetOfSecretStubArg, value);
        firstBlockRange.InsertBefore(insertionPoint, LIR::SeqTree(comp, store));
        DISPTREERANGE(firstBlockRange, store);
    }

    // Call runtime helper to fill in our InlinedCallFrame and push it on the Frame list:
    //     TCB = CORINFO_HELP_INIT_PINVOKE_FRAME(&symFrameStart);
    GenTree*   frameAddr    = comp->gtNewLclAddrNode(comp->lvaInlinedPInvokeFrameVar, callFrameInfo.offsetOfFrameVptr);
    NewCallArg frameAddrArg = NewCallArg::Primitive(frameAddr).WellKnown(WellKnownArg::PInvokeFrame);

    GenTreeCall* call = comp->gtNewHelperCallNode(CORINFO_HELP_INIT_PINVOKE_FRAME, TYP_I_IMPL);
    call->gtArgs.PushBack(comp, frameAddrArg);

    // some sanity checks on the frame list root vardsc
    const unsigned   lclNum = comp->info.compLvFrameListRoot;
    const LclVarDsc* varDsc = comp->lvaGetDesc(lclNum);
    noway_assert(!varDsc->lvIsParam);
    noway_assert(varDsc->lvType == TYP_I_IMPL);

    GenTree* store = comp->gtNewStoreLclVarNode(lclNum, call);
    comp->fgMorphTree(store);
    firstBlockRange.InsertBefore(insertionPoint, LIR::SeqTree(comp, store));
    DISPTREERANGE(firstBlockRange, store);

#if !defined(TARGET_X86) && !defined(TARGET_ARM)
    // For x86, this step is done at the call site (due to stack pointer not being static in the function).
    // For arm32, CallSiteSP is set up by the call to CORINFO_HELP_INIT_PINVOKE_FRAME.

    // --------------------------------------------------------
    // InlinedCallFrame.m_pCallSiteSP = @RSP;

    GenTree*       spValue = PhysReg(REG_SPBASE);
    GenTreeLclFld* storeSP = comp->gtNewStoreLclFldNode(comp->lvaInlinedPInvokeFrameVar, TYP_I_IMPL,
                                                        callFrameInfo.offsetOfCallSiteSP, spValue);

    firstBlockRange.InsertBefore(insertionPoint, LIR::SeqTree(comp, storeSP));
    DISPTREERANGE(firstBlockRange, storeSP);

#endif // !defined(TARGET_X86) && !defined(TARGET_ARM)

#if !defined(TARGET_ARM)
    // For arm32, CalleeSavedFP is set up by the call to CORINFO_HELP_INIT_PINVOKE_FRAME.

    // --------------------------------------------------------
    // InlinedCallFrame.m_pCalleeSavedEBP = @RBP;

    GenTree*       fpValue = PhysReg(REG_FPBASE);
    GenTreeLclFld* storeFP = comp->gtNewStoreLclFldNode(comp->lvaInlinedPInvokeFrameVar, TYP_I_IMPL,
                                                        callFrameInfo.offsetOfCalleeSavedFP, fpValue);

    firstBlockRange.InsertBefore(insertionPoint, LIR::SeqTree(comp, storeFP));
    DISPTREERANGE(firstBlockRange, storeFP);
#endif // !defined(TARGET_ARM)

    // --------------------------------------------------------
    // On 32-bit targets, CORINFO_HELP_INIT_PINVOKE_FRAME initializes the PInvoke frame and then pushes it onto
    // the current thread's Frame stack. On 64-bit targets, it only initializes the PInvoke frame.
    // As a result, don't push the frame onto the frame stack here for any 64-bit targets

#ifdef TARGET_64BIT
#ifdef USE_PER_FRAME_PINVOKE_INIT
    // For IL stubs, we push the frame once even when we're doing per-pinvoke init.
    if (comp->opts.jitFlags->IsSet(JitFlags::JIT_FLAG_IL_STUB))
#endif // USE_PER_FRAME_PINVOKE_INIT
    {
        // Push a frame. The init routine sets InlinedCallFrame's m_pNext, so we just set the thread's top-of-stack
        GenTree* frameUpd = CreateFrameLinkUpdate(PushFrame);
        firstBlockRange.InsertBefore(insertionPoint, LIR::SeqTree(comp, frameUpd));
        ContainCheckStoreIndir(frameUpd->AsStoreInd());
        DISPTREERANGE(firstBlockRange, frameUpd);
    }
#endif // TARGET_64BIT
}

//------------------------------------------------------------------------
// InsertPInvokeMethodEpilog: Code that needs to be run when exiting any method
// that has PInvoke inlines. This needs to be inserted any place you can exit the
// function: returns, tailcalls and jmps.
//
// Arguments:
//    returnBB   -  basic block from which a method can return
//    lastExpr   -  GenTree of the last top level stmnt of returnBB (debug only arg)
//
// Return Value:
//    Code tree to perform the action.
//
void Lowering::InsertPInvokeMethodEpilog(BasicBlock* returnBB DEBUGARG(GenTree* lastExpr))
{
    assert(returnBB != nullptr);
    assert(comp->info.compUnmanagedCallCountWithGCTransition);

    if (comp->opts.ShouldUsePInvokeHelpers())
    {
        return;
    }

    JITDUMP("======= Inserting PInvoke method epilog\n");

    // Method doing PInvoke calls has exactly one return block unless it has "jmp" or tail calls.
    assert(returnBB->KindIs(BBJ_RETURN) || returnBB->endsWithTailCallOrJmp(comp));

    LIR::Range& returnBlockRange = LIR::AsRange(returnBB);

    GenTree* insertionPoint = returnBlockRange.LastNode();
    assert(insertionPoint == lastExpr);

    // Note: PInvoke Method Epilog (PME) needs to be inserted just before GT_RETURN, GT_JMP or GT_CALL node in execution
    // order so that it is guaranteed that there will be no further PInvokes after that point in the method.
    //
    // Example1: GT_RETURN(op1) - say execution order is: Op1, GT_RETURN.  After inserting PME, execution order would be
    //           Op1, PME, GT_RETURN
    //
    // Example2: GT_CALL(arg side effect computing nodes, Stk Args Setup, Reg Args setup). The execution order would be
    //           arg side effect computing nodes, Stk Args setup, Reg Args setup, GT_CALL
    //           After inserting PME execution order would be:
    //           arg side effect computing nodes, Stk Args setup, Reg Args setup, PME, GT_CALL
    //
    // Example3: GT_JMP.  After inserting PME execution order would be: PME, GT_JMP
    //           That is after PME, args for GT_JMP call will be setup.

    // Pop the frame if necessary. This always happens in the epilog on 32-bit targets. For 64-bit targets, we only do
    // this in the epilog for IL stubs; for non-IL stubs the frame is popped after every PInvoke call.

#ifdef USE_PER_FRAME_PINVOKE_INIT
    // For IL stubs, we push the frame once even when we're doing per-pinvoke init
    if (comp->opts.jitFlags->IsSet(JitFlags::JIT_FLAG_IL_STUB))
#endif // USE_PER_FRAME_PINVOKE_INIT
    {
        GenTree* frameUpd = CreateFrameLinkUpdate(PopFrame);
        returnBlockRange.InsertBefore(insertionPoint, LIR::SeqTree(comp, frameUpd));
        ContainCheckStoreIndir(frameUpd->AsStoreInd());
    }
}

//------------------------------------------------------------------------
// InsertPInvokeCallProlog: Emit the call-site prolog for direct calls to unmanaged code.
// It does all the necessary call-site setup of the InlinedCallFrame.
//
// Arguments:
//    call - the call for which we are inserting the PInvoke prolog.
//
// Return Value:
//    None.
//
void Lowering::InsertPInvokeCallProlog(GenTreeCall* call)
{
    JITDUMP("======= Inserting PInvoke call prolog\n");

    GenTree* insertBefore = call;
    if (call->gtCallType == CT_INDIRECT)
    {
        bool isClosed;
        insertBefore = BlockRange().GetTreeRange(call->gtCallAddr, &isClosed).FirstNode();
        assert(isClosed);
    }

    const CORINFO_EE_INFO::InlinedCallFrameInfo& callFrameInfo = comp->eeGetEEInfo()->inlinedCallFrameInfo;

    gtCallTypes callType = (gtCallTypes)call->gtCallType;

    noway_assert(comp->lvaInlinedPInvokeFrameVar != BAD_VAR_NUM);

    if (comp->opts.ShouldUsePInvokeHelpers())
    {
        // First argument is the address of the frame variable.
        GenTree* frameAddr = comp->gtNewLclVarAddrNode(comp->lvaInlinedPInvokeFrameVar, TYP_BYREF);

#if defined(TARGET_X86) && !defined(UNIX_X86_ABI)
        // On x86 targets, PInvoke calls need the size of the stack args in InlinedCallFrame.m_Datum.
        // This is because the callee pops stack arguments, and we need to keep track of this during stack
        // walking
        const unsigned numStkArgBytes = call->gtArgs.OutgoingArgsStackSize();
        GenTree*       stackBytes     = comp->gtNewIconNode(numStkArgBytes, TYP_INT);
        // Insert call to CORINFO_HELP_JIT_PINVOKE_BEGIN
        GenTree* helperCall =
            comp->gtNewHelperCallNode(CORINFO_HELP_JIT_PINVOKE_BEGIN, TYP_VOID, frameAddr, stackBytes);
#else
        GenTree* helperCall = comp->gtNewHelperCallNode(CORINFO_HELP_JIT_PINVOKE_BEGIN, TYP_VOID, frameAddr);
#endif

        comp->fgMorphTree(helperCall);
        BlockRange().InsertBefore(insertBefore, LIR::SeqTree(comp, helperCall));
        LowerNode(helperCall); // helper call is inserted before current node and should be lowered here.
        return;
    }

    // Emit the following sequence:
    //
    // InlinedCallFrame.callTarget = methodHandle   // stored in m_Datum
    // InlinedCallFrame.m_pCallSiteSP = SP          // x86 only
    // InlinedCallFrame.m_pCallerReturnAddress = return address
    // GT_START_PREEEMPTC
    // Thread.gcState = 0
    // (non-stub) - update top Frame on TCB         // 64-bit targets only

    // ----------------------------------------------------------------------------------
    // Setup InlinedCallFrame.callSiteTarget (which is how the JIT refers to it).
    // The actual field is InlinedCallFrame.m_Datum which has many different uses and meanings.

    GenTree* src = nullptr;

    if (callType == CT_INDIRECT)
    {
#if !defined(TARGET_64BIT)
        // On 32-bit targets, indirect calls need the size of the stack args in InlinedCallFrame.m_Datum.
        const unsigned stackByteOffset = call->gtArgs.OutgoingArgsStackSize();
        src                            = comp->gtNewIconNode(stackByteOffset, TYP_INT);
#else
        // On 64-bit targets, indirect calls may need the stub parameter value in InlinedCallFrame.m_Datum.
        // If the stub parameter value is not needed, m_Datum will be initialized by the VM.
        if (comp->info.compPublishStubParam)
        {
            src = comp->gtNewLclvNode(comp->lvaStubArgumentVar, TYP_I_IMPL);
        }
#endif // !defined(TARGET_64BIT)
    }
    else
    {
        assert(callType == CT_USER_FUNC);

        void*                 pEmbedMethodHandle = nullptr;
        CORINFO_METHOD_HANDLE embedMethodHandle =
            comp->info.compCompHnd->embedMethodHandle(call->gtCallMethHnd, &pEmbedMethodHandle);

        noway_assert((!embedMethodHandle) != (!pEmbedMethodHandle));

        if (embedMethodHandle != nullptr)
        {
            // InlinedCallFrame.callSiteTarget = methodHandle
            src = AddrGen(embedMethodHandle);
        }
        else
        {
            // InlinedCallFrame.callSiteTarget = *pEmbedMethodHandle
            src = Ind(AddrGen(pEmbedMethodHandle));
        }
    }

    if (src != nullptr)
    {
        // Store into InlinedCallFrame.m_Datum, the offset of which is given by offsetOfCallTarget.
        GenTreeLclFld* store = comp->gtNewStoreLclFldNode(comp->lvaInlinedPInvokeFrameVar, TYP_I_IMPL,
                                                          callFrameInfo.offsetOfCallTarget, src);

        InsertTreeBeforeAndContainCheck(insertBefore, store);
    }

#ifdef TARGET_X86

    // ----------------------------------------------------------------------------------
    // InlinedCallFrame.m_pCallSiteSP = SP

    GenTree*       callSiteSP      = PhysReg(REG_SPBASE);
    GenTreeLclFld* storeCallSiteSP = comp->gtNewStoreLclFldNode(comp->lvaInlinedPInvokeFrameVar, TYP_I_IMPL,
                                                                callFrameInfo.offsetOfCallSiteSP, callSiteSP);

    InsertTreeBeforeAndContainCheck(insertBefore, storeCallSiteSP);

#endif

    // ----------------------------------------------------------------------------------
    // InlinedCallFrame.m_pCallerReturnAddress = &label (the address of the instruction immediately following the call)

    GenTree*       label    = new (comp, GT_LABEL) GenTree(GT_LABEL, TYP_I_IMPL);
    GenTreeLclFld* storeLab = comp->gtNewStoreLclFldNode(comp->lvaInlinedPInvokeFrameVar, TYP_I_IMPL,
                                                         callFrameInfo.offsetOfReturnAddress, label);

    InsertTreeBeforeAndContainCheck(insertBefore, storeLab);

    // Push the PInvoke frame if necessary. On 32-bit targets this only happens in the method prolog if a method
    // contains PInvokes; on 64-bit targets this is necessary in non-stubs.

#ifdef USE_PER_FRAME_PINVOKE_INIT
    if (!comp->opts.jitFlags->IsSet(JitFlags::JIT_FLAG_IL_STUB))
    {
        // Set the TCB's frame to be the one we just created.
        // Note the init routine for the InlinedCallFrame (CORINFO_HELP_INIT_PINVOKE_FRAME)
        // has prepended it to the linked list to maintain the stack of Frames.
        //
        // Stubs do this once per stub, not once per call.
        GenTree* frameUpd = CreateFrameLinkUpdate(PushFrame);
        BlockRange().InsertBefore(insertBefore, LIR::SeqTree(comp, frameUpd));
        ContainCheckStoreIndir(frameUpd->AsStoreInd());
    }
#endif // USE_PER_FRAME_PINVOKE_INIT

    // IMPORTANT **** This instruction must be the last real instruction ****
    // It changes the thread's state to Preemptive mode
    // ----------------------------------------------------------------------------------
    //  [tcb + offsetOfGcState] = 0
    GenTree* storeGCState = SetGCState(0);
    BlockRange().InsertBefore(insertBefore, LIR::SeqTree(comp, storeGCState));
    ContainCheckStoreIndir(storeGCState->AsStoreInd());

    // Indicate that codegen has switched this thread to preemptive GC.
    // This tree node doesn't generate any code, but impacts LSRA and gc reporting.
    // This tree node is simple so doesn't require sequencing.
    GenTree* preemptiveGCNode = new (comp, GT_START_PREEMPTGC) GenTree(GT_START_PREEMPTGC, TYP_VOID);
    BlockRange().InsertBefore(insertBefore, preemptiveGCNode);
}

//------------------------------------------------------------------------
// InsertPInvokeCallEpilog: Insert the code that goes after every inlined pinvoke call.
//
// Arguments:
//    call - the call for which we are inserting the PInvoke epilog.
//
// Return Value:
//    None.
//
void Lowering::InsertPInvokeCallEpilog(GenTreeCall* call)
{
    JITDUMP("======= Inserting PInvoke call epilog\n");

    if (comp->opts.ShouldUsePInvokeHelpers())
    {
        noway_assert(comp->lvaInlinedPInvokeFrameVar != BAD_VAR_NUM);

        // First argument is the address of the frame variable.
        GenTree* frameAddr = comp->gtNewLclVarAddrNode(comp->lvaInlinedPInvokeFrameVar, TYP_BYREF);

#if defined(DEBUG)
        const LclVarDsc* inlinedPInvokeDsc = comp->lvaGetDesc(comp->lvaInlinedPInvokeFrameVar);
        assert(inlinedPInvokeDsc->IsAddressExposed());
#endif // DEBUG

        // Insert call to CORINFO_HELP_JIT_PINVOKE_END
        GenTreeCall* helperCall = comp->gtNewHelperCallNode(CORINFO_HELP_JIT_PINVOKE_END, TYP_VOID, frameAddr);

        comp->fgMorphTree(helperCall);
        BlockRange().InsertAfter(call, LIR::SeqTree(comp, helperCall));
        ContainCheckCallOperands(helperCall);
        return;
    }

    // gcstate = 1
    GenTree* insertionPoint = call->gtNext;

    GenTree* tree = SetGCState(1);
    BlockRange().InsertBefore(insertionPoint, LIR::SeqTree(comp, tree));
    ContainCheckStoreIndir(tree->AsStoreInd());

    tree = CreateReturnTrapSeq();
    BlockRange().InsertBefore(insertionPoint, LIR::SeqTree(comp, tree));
    ContainCheckReturnTrap(tree->AsOp());

    // Pop the frame if necessary. On 32-bit targets this only happens in the method epilog; on 64-bit targets
    // this happens after every PInvoke call in non-stubs. 32-bit targets instead mark the frame as inactive.

#ifdef USE_PER_FRAME_PINVOKE_INIT
    if (!comp->opts.jitFlags->IsSet(JitFlags::JIT_FLAG_IL_STUB))
    {
        tree = CreateFrameLinkUpdate(PopFrame);
        BlockRange().InsertBefore(insertionPoint, LIR::SeqTree(comp, tree));
        ContainCheckStoreIndir(tree->AsStoreInd());
    }
#else
    const CORINFO_EE_INFO::InlinedCallFrameInfo& callFrameInfo = comp->eeGetEEInfo()->inlinedCallFrameInfo;

    // ----------------------------------------------------------------------------------
    // InlinedCallFrame.m_pCallerReturnAddress = nullptr

    GenTreeIntCon* const zero                 = comp->gtNewIconNode(0, TYP_I_IMPL);
    GenTreeLclFld* const storeCallSiteTracker = comp->gtNewStoreLclFldNode(comp->lvaInlinedPInvokeFrameVar, TYP_I_IMPL,
                                                                           callFrameInfo.offsetOfReturnAddress, zero);

    BlockRange().InsertBefore(insertionPoint, zero, storeCallSiteTracker);
    ContainCheckStoreLoc(storeCallSiteTracker);
#endif // USE_PER_FRAME_PINVOKE_INIT
}

//------------------------------------------------------------------------
// LowerNonvirtPinvokeCall: Lower a non-virtual / indirect PInvoke call
//
// Arguments:
//    call - The call to lower.
//
// Return Value:
//    The lowered call tree.
//
GenTree* Lowering::LowerNonvirtPinvokeCall(GenTreeCall* call)
{
    // PInvoke lowering varies depending on the flags passed in by the EE. By default,
    // GC transitions are generated inline; if CORJIT_FLAG_USE_PINVOKE_HELPERS is specified,
    // GC transitions are instead performed using helper calls. Examples of each case are given
    // below. Note that the data structure that is used to store information about a call frame
    // containing any P/Invoke calls is initialized in the method prolog (see
    // InsertPInvokeMethod{Prolog,Epilog} for details).
    //
    // Inline transitions:
    //     InlinedCallFrame inlinedCallFrame;
    //
    //     ...
    //
    //     // Set up frame information
    //     inlinedCallFrame.callTarget = methodHandle;      // stored in m_Datum
    //     inlinedCallFrame.m_pCallSiteSP = SP;             // x86 only
    //     inlinedCallFrame.m_pCallerReturnAddress = &label; (the address of the instruction immediately following the
    //     call)
    //     Thread.m_pFrame = &inlinedCallFrame; (non-IL-stub only)
    //
    //     // Switch the thread's GC mode to preemptive mode
    //     thread->m_fPreemptiveGCDisabled = 0;
    //
    //     // Call the unmanaged method
    //     target();
    //
    //     // Switch the thread's GC mode back to cooperative mode
    //     thread->m_fPreemptiveGCDisabled = 1;
    //
    //     // Rendezvous with a running collection if necessary
    //     if (g_TrapReturningThreads)
    //         RareDisablePreemptiveGC();
    //
    // Transitions using helpers:
    //
    //     OpaqueFrame opaqueFrame;
    //
    //     ...
    //
    //     // Call the JIT_PINVOKE_BEGIN helper
    //     JIT_PINVOKE_BEGIN(&opaqueFrame);
    //
    //     // Call the unmanaged method
    //     target();
    //
    //     // Call the JIT_PINVOKE_END helper
    //     JIT_PINVOKE_END(&opaqueFrame);
    //
    // Note that the JIT_PINVOKE_{BEGIN.END} helpers currently use the default calling convention for the target
    // platform. They may be changed in the future such that they preserve all register values.

    GenTree* result = nullptr;

    // All code generated by this function must not contain the randomly-inserted NOPs
    // that we insert to inhibit JIT spraying in partial trust scenarios.
    // The PINVOKE_PROLOG op signals this to the code generator/emitter.

    GenTree* prolog = new (comp, GT_NOP) GenTree(GT_PINVOKE_PROLOG, TYP_VOID);
    BlockRange().InsertBefore(call, prolog);

    bool addPInvokePrologEpilog = !call->IsSuppressGCTransition();
    if (addPInvokePrologEpilog)
    {
        InsertPInvokeCallProlog(call);
    }

    if (call->gtCallType != CT_INDIRECT)
    {
        noway_assert(call->gtCallType == CT_USER_FUNC);
        CORINFO_METHOD_HANDLE methHnd = call->gtCallMethHnd;

        CORINFO_CONST_LOOKUP lookup;
        comp->info.compCompHnd->getAddressOfPInvokeTarget(methHnd, &lookup);

        void*    addr = lookup.addr;
        GenTree* addrTree;
        switch (lookup.accessType)
        {
            case IAT_VALUE:
                // IsCallTargetInRange always return true on x64. It wants to use rip-based addressing
                // for this call. Unfortunately, in case of already resolved pinvokes to external libs,
                // which are identified via accessType: IAT_VALUE, the relative offset is unlikely to
                // fit into int32 and we will have to turn fAllowRel32 off globally. To prevent that
                // we'll create a wrapper node and force LSRA to allocate a register so RIP relative
                // isn't used and we don't need to pessimize other callsites.
                if (!comp->opts.jitFlags->IsSet(JitFlags::JIT_FLAG_PREJIT) || !IsCallTargetInRange(addr))
                {
                    result = AddrGen(addr);
                }
                else
                {
                    // a direct call within range of hardware relative call instruction
                    // stash the address for codegen
                    call->gtDirectCallAddress = addr;
#ifdef FEATURE_READYTORUN
                    call->gtEntryPoint.addr       = nullptr;
                    call->gtEntryPoint.accessType = IAT_VALUE;
#endif
                }
                break;

            case IAT_PVALUE:
                addrTree = AddrGen(addr);
#ifdef DEBUG
                addrTree->AsIntCon()->gtTargetHandle = (size_t)methHnd;
#endif
                result = Ind(addrTree);
                break;

            case IAT_PPVALUE:
                // ToDo:  Expanding an IAT_PPVALUE here, loses the opportunity
                // to Hoist/CSE the first indirection as it is an invariant load
                //
                // This case currently occurs today when we make PInvoke calls in crossgen
                //
                // assert(!"IAT_PPVALUE in Lowering::LowerNonvirtPinvokeCall");

                addrTree = AddrGen(addr);
#ifdef DEBUG
                addrTree->AsIntCon()->gtTargetHandle = (size_t)methHnd;
#endif
                // Double-indirection. Load the address into a register
                // and call indirectly through the register
                //
                result = Ind(Ind(addrTree));
                break;

            case IAT_RELPVALUE:
                unreached();
        }
    }

    if (addPInvokePrologEpilog)
    {
        InsertPInvokeCallEpilog(call);
    }

#ifdef SWIFT_SUPPORT
    // For Swift calls that require error handling, ensure the GT_SWIFT_ERROR node
    // that consumes the error register is the call node's successor.
    // This is to simplify logic for marking the error register as busy in LSRA.
    if (call->HasSwiftErrorHandling())
    {
        GenTree* swiftErrorNode = call->gtNext;
        assert(swiftErrorNode != nullptr);

        while (!swiftErrorNode->OperIs(GT_SWIFT_ERROR))
        {
            swiftErrorNode = swiftErrorNode->gtNext;
            assert(swiftErrorNode != nullptr);
        }

        BlockRange().Remove(swiftErrorNode);
        BlockRange().InsertAfter(call, swiftErrorNode);
    }
#endif // SWIFT_SUPPORT

    return result;
}

// Expand the code necessary to calculate the control target.
// Returns: the expression needed to calculate the control target
// May insert embedded statements
GenTree* Lowering::LowerVirtualVtableCall(GenTreeCall* call)
{
    noway_assert(call->gtCallType == CT_USER_FUNC);

    GenTree* thisArgNode;
    if (call->IsTailCallViaJitHelper())
    {
        assert(call->gtArgs.CountArgs() > 0);
        thisArgNode = call->gtArgs.GetArgByIndex(0)->GetNode();
    }
    else
    {
        assert(call->gtArgs.HasThisPointer());
        thisArgNode = call->gtArgs.GetThisArg()->GetNode();
    }

    // get a reference to the thisPtr being passed
    assert(thisArgNode->OperIs(GT_PUTARG_REG));
    GenTree* thisPtr = thisArgNode->AsUnOp()->gtGetOp1();

    // If what we are passing as the thisptr is not already a local, make a new local to place it in
    // because we will be creating expressions based on it.
    unsigned lclNum;
    if (thisPtr->OperIsLocal())
    {
        lclNum = thisPtr->AsLclVarCommon()->GetLclNum();
    }
    else
    {
        // Split off the thisPtr and store to a temporary variable.
        if (vtableCallTemp == BAD_VAR_NUM)
        {
            vtableCallTemp = comp->lvaGrabTemp(true DEBUGARG("virtual vtable call"));
        }

        LIR::Use thisPtrUse(BlockRange(), &thisArgNode->AsUnOp()->gtOp1, thisArgNode);
        ReplaceWithLclVar(thisPtrUse, vtableCallTemp);

        lclNum = vtableCallTemp;
    }

    // Get hold of the vtable offset (note: this might be expensive)
    unsigned vtabOffsOfIndirection;
    unsigned vtabOffsAfterIndirection;
    bool     isRelative;
    comp->info.compCompHnd->getMethodVTableOffset(call->gtCallMethHnd, &vtabOffsOfIndirection,
                                                  &vtabOffsAfterIndirection, &isRelative);

    // If the thisPtr is a local field, then construct a local field type node
    GenTree* local;
    if (thisPtr->isLclField())
    {
        local = new (comp, GT_LCL_FLD)
            GenTreeLclFld(GT_LCL_FLD, thisPtr->TypeGet(), lclNum, thisPtr->AsLclFld()->GetLclOffs());
    }
    else
    {
        local = new (comp, GT_LCL_VAR) GenTreeLclVar(GT_LCL_VAR, thisPtr->TypeGet(), lclNum);
    }

    // pointer to virtual table = [REG_CALL_THIS + offs]
    GenTree* result = Ind(Offset(local, VPTR_OFFS));

    // Get the appropriate vtable chunk
    if (vtabOffsOfIndirection != CORINFO_VIRTUALCALL_NO_CHUNK)
    {
        if (isRelative)
        {
            // MethodTable offset is a relative pointer.
            //
            // Additional temporary variable is used to store virtual table pointer.
            // Address of method is obtained by the next computations:
            //
            // Save relative offset to tmp (vtab is virtual table pointer, vtabOffsOfIndirection is offset of
            // vtable-1st-level-indirection):
            // tmp = vtab
            //
            // Save address of method to result (vtabOffsAfterIndirection is offset of vtable-2nd-level-indirection):
            // result = [tmp + vtabOffsOfIndirection + vtabOffsAfterIndirection + [tmp + vtabOffsOfIndirection]]
            //
            //
            // If relative pointers are also in second level indirection, additional temporary is used:
            // tmp1 = vtab
            // tmp2 = tmp1 + vtabOffsOfIndirection + vtabOffsAfterIndirection + [tmp1 + vtabOffsOfIndirection]
            // result = tmp2 + [tmp2]
            //
            unsigned lclNumTmp  = comp->lvaGrabTemp(true DEBUGARG("lclNumTmp"));
            unsigned lclNumTmp2 = comp->lvaGrabTemp(true DEBUGARG("lclNumTmp2"));

            GenTree* lclvNodeStore = comp->gtNewTempStore(lclNumTmp, result);

            GenTree* tmpTree = comp->gtNewLclvNode(lclNumTmp, result->TypeGet());
            tmpTree          = Offset(tmpTree, vtabOffsOfIndirection);

            tmpTree       = Ind(tmpTree);
            GenTree* offs = comp->gtNewIconNode(vtabOffsOfIndirection + vtabOffsAfterIndirection, TYP_INT);
            result = comp->gtNewOperNode(GT_ADD, TYP_I_IMPL, comp->gtNewLclvNode(lclNumTmp, result->TypeGet()), offs);

            GenTree* base           = OffsetByIndexWithScale(result, tmpTree, 1);
            GenTree* lclvNodeStore2 = comp->gtNewTempStore(lclNumTmp2, base);

            LIR::Range range = LIR::SeqTree(comp, lclvNodeStore);
            JITDUMP("result of obtaining pointer to virtual table:\n");
            DISPRANGE(range);
            BlockRange().InsertBefore(call, std::move(range));

            LIR::Range range2 = LIR::SeqTree(comp, lclvNodeStore2);
            ContainCheckIndir(tmpTree->AsIndir());
            JITDUMP("result of obtaining pointer to virtual table 2nd level indirection:\n");
            DISPRANGE(range2);
            BlockRange().InsertAfter(lclvNodeStore, std::move(range2));

            result = Ind(comp->gtNewLclvNode(lclNumTmp2, result->TypeGet()));
            result =
                comp->gtNewOperNode(GT_ADD, TYP_I_IMPL, result, comp->gtNewLclvNode(lclNumTmp2, result->TypeGet()));
        }
        else
        {
            // result = [REG_CALL_IND_SCRATCH + vtabOffsOfIndirection]
            result = Ind(Offset(result, vtabOffsOfIndirection));
        }
    }
    else
    {
        assert(!isRelative);
    }

    // Load the function address
    // result = [reg+vtabOffs]
    if (!isRelative)
    {
        result = Ind(Offset(result, vtabOffsAfterIndirection));
    }

    return result;
}

// Lower stub dispatched virtual calls.
GenTree* Lowering::LowerVirtualStubCall(GenTreeCall* call)
{
    assert(call->IsVirtualStub());

    // An x86 JIT which uses full stub dispatch must generate only
    // the following stub dispatch calls:
    //
    // (1) isCallRelativeIndirect:
    //        call dword ptr [rel32]  ;  FF 15 ---rel32----
    // (2) isCallRelative:
    //        call abc                ;     E8 ---rel32----
    // (3) isCallRegisterIndirect:
    //     3-byte nop                 ;
    //     call dword ptr [eax]       ;     FF 10
    //
    // THIS IS VERY TIGHTLY TIED TO THE PREDICATES IN
    // vm\i386\cGenCpu.h, esp. isCallRegisterIndirect.

    GenTree* result = nullptr;

    // This is code to set up an indirect call to a stub address computed
    // via dictionary lookup.
    if (call->gtCallType == CT_INDIRECT)
    {
        // The importer decided we needed a stub call via a computed
        // stub dispatch address, i.e. an address which came from a dictionary lookup.
        //   - The dictionary lookup produces an indirected address, suitable for call
        //     via "call [VirtualStubParam.reg]"
        //
        // This combination will only be generated for shared generic code and when
        // stub dispatch is active.

        // fgMorphArgs will have created trees to pass the address in VirtualStubParam.reg.
        // All we have to do here is add an indirection to generate the actual call target.

        GenTree* ind = Ind(call->gtCallAddr);
        BlockRange().InsertAfter(call->gtCallAddr, ind);
        call->gtCallAddr = ind;

        ind->gtFlags |= GTF_IND_REQ_ADDR_IN_REG;

        ContainCheckIndir(ind->AsIndir());
    }
    else
    {
        // Direct stub call.
        // Get stub addr. This will return NULL if virtual call stubs are not active
        void* stubAddr = call->gtStubCallStubAddr;
        noway_assert(stubAddr != nullptr);

        // If not CT_INDIRECT,  then it should always be relative indir call.
        // This is ensured by VM.
        noway_assert(call->IsVirtualStubRelativeIndir());

        // Direct stub calls, though the stubAddr itself may still need to be
        // accessed via an indirection.
        GenTree* addr = AddrGen(stubAddr);

        // On x86, for tailcall via helper, the JIT_TailCall helper takes the stubAddr as
        // the target address, and we set a flag that it's a VSD call. The helper then
        // handles any necessary indirection.
        if (call->IsTailCallViaJitHelper())
        {
            result = addr;
        }
        else
        {
            bool shouldOptimizeVirtualStubCall = false;
#if defined(TARGET_ARMARCH) || defined(TARGET_AMD64) || defined(TARGET_LOONGARCH64)
            // Skip inserting the indirection node to load the address that is already
            // computed in the VSD stub arg register as a hidden parameter. Instead during the
            // codegen, just load the call target from there.
            shouldOptimizeVirtualStubCall = true;
#endif

            if (!shouldOptimizeVirtualStubCall)
            {
                result = Ind(addr);
            }
        }
    }

    // TODO-Cleanup: start emitting random NOPS
    return result;
}

//------------------------------------------------------------------------
// Lowering::AreSourcesPossibleModifiedLocals:
//    Given two nodes which will be used in an addressing mode (base,
//    index), check to see if they are lclVar reads, and if so, walk
//    backwards from the use until both reads have been visited to
//    determine if they are potentially modified in that range.
//
// Arguments:
//    addr - the node that uses the base and index nodes
//    base - the base node
//    index - the index node
//
// Returns: true if either the base or index may be modified between the
//          node and addr.
//
bool Lowering::AreSourcesPossiblyModifiedLocals(GenTree* addr, GenTree* base, GenTree* index)
{
    assert(addr != nullptr);

    SideEffectSet baseSideEffects;
    if (base != nullptr)
    {
        if (base->OperIsLocalRead())
        {
            baseSideEffects.AddNode(comp, base);
        }
        else
        {
            base = nullptr;
        }
    }

    SideEffectSet indexSideEffects;
    if (index != nullptr)
    {
        if (index->OperIsLocalRead())
        {
            indexSideEffects.AddNode(comp, index);
        }
        else
        {
            index = nullptr;
        }
    }

    for (GenTree* cursor = addr;; cursor = cursor->gtPrev)
    {
        assert(cursor != nullptr);

        if (cursor == base)
        {
            base = nullptr;
        }

        if (cursor == index)
        {
            index = nullptr;
        }

        if ((base == nullptr) && (index == nullptr))
        {
            return false;
        }

        m_scratchSideEffects.Clear();
        m_scratchSideEffects.AddNode(comp, cursor);
        if ((base != nullptr) && m_scratchSideEffects.InterferesWith(baseSideEffects, false))
        {
            return true;
        }

        if ((index != nullptr) && m_scratchSideEffects.InterferesWith(indexSideEffects, false))
        {
            return true;
        }
    }
}

//------------------------------------------------------------------------
// TryCreateAddrMode: recognize trees which can be implemented using an
//    addressing mode and transform them to a GT_LEA
//
// Arguments:
//    addr - the use of the address we want to transform
//    isContainable - true if this addressing mode can be contained
//    parent - the node that consumes the given addr (most likely it's an IND)
//
// Returns:
//    true if the address node was changed to a LEA, false otherwise.
//
bool Lowering::TryCreateAddrMode(GenTree* addr, bool isContainable, GenTree* parent)
{
    if (!addr->OperIs(GT_ADD) || addr->gtOverflow())
    {
        return false;
    }

#ifdef TARGET_ARM64
    const bool hasRcpc2 = comp->compOpportunisticallyDependsOn(InstructionSet_Rcpc2);
    if (parent->OperIsIndir() && parent->AsIndir()->IsVolatile() && !hasRcpc2)
    {
        // For Arm64 we avoid using LEA for volatile INDs
        // because we won't be able to use ldar/star
        return false;
    }
#endif

    GenTree* base   = nullptr;
    GenTree* index  = nullptr;
    unsigned scale  = 0;
    ssize_t  offset = 0;
    bool     rev    = false;

    var_types targetType = parent->OperIsIndir() ? parent->TypeGet() : TYP_UNDEF;

    unsigned naturalMul = 0;
#ifdef TARGET_ARM64
    // Multiplier should be a "natural-scale" power of two number which is equal to target's width.
    //
    //   *(ulong*)(data + index * 8); - can be optimized
    //   *(ulong*)(data + index * 7); - can not be optimized
    //     *(int*)(data + index * 2); - can not be optimized
    //
    naturalMul = genTypeSize(targetType);
#endif

    // Find out if an addressing mode can be constructed
    bool doAddrMode = comp->codeGen->genCreateAddrMode(addr,       // address
                                                       true,       // fold
                                                       naturalMul, // natural multiplier
                                                       &rev,       // reverse ops
                                                       &base,      // base addr
                                                       &index,     // index val
                                                       &scale,     // scaling
                                                       &offset);   // displacement

#ifdef TARGET_ARM64
    if (parent->OperIsIndir() && parent->AsIndir()->IsVolatile())
    {
        // Generally, we try to avoid creating addressing modes for volatile INDs so we can then use
        // ldar/stlr instead of ldr/str + dmb. Although, with Arm 8.4+'s RCPC2 we can handle unscaled
        // addressing modes (if the offset fits into 9 bits)
        assert(hasRcpc2);
        if ((scale > 1) || (!emitter::emitIns_valid_imm_for_unscaled_ldst_offset(offset)) || (index != nullptr))
        {
            return false;
        }
    }
#endif

    if (scale == 0)
    {
        scale = 1;
    }

    if (!isContainable)
    {
        // this is just a reg-const add
        if (index == nullptr)
        {
            return false;
        }

        // this is just a reg-reg add
        if ((scale == 1) && (offset == 0))
        {
            return false;
        }
    }

    // make sure there are not any side effects between def of leaves and use
    if (!doAddrMode || AreSourcesPossiblyModifiedLocals(addr, base, index))
    {
        JITDUMP("No addressing mode:\n  ");
        DISPNODE(addr);
        return false;
    }

    JITDUMP("Addressing mode:\n");
    JITDUMP("  Base\n    ");
    DISPNODE(base);
    if (index != nullptr)
    {
        JITDUMP("  + Index * %u + %d\n    ", scale, offset);
        DISPNODE(index);
    }
    else
    {
        JITDUMP("  + %d\n", offset);
    }

    // Save the (potentially) unused operands before changing the address to LEA.
    ArrayStack<GenTree*> unusedStack(comp->getAllocator(CMK_ArrayStack));
    unusedStack.Push(addr->AsOp()->gtGetOp1());
    unusedStack.Push(addr->AsOp()->gtGetOp2());

    addr->ChangeOper(GT_LEA);
    // Make sure there are no leftover side effects (though the existing ADD we're
    // changing shouldn't have any at this point, but sometimes it does).
    addr->gtFlags &= ~GTF_ALL_EFFECT;

    GenTreeAddrMode* addrMode = addr->AsAddrMode();
    addrMode->SetBase(base);
    addrMode->SetIndex(index);
    addrMode->SetScale(scale);
    addrMode->SetOffset(static_cast<int>(offset));

    // Neither the base nor the index should now be contained.
    if (base != nullptr)
    {
        base->ClearContained();
    }
    if (index != nullptr)
    {
        index->ClearContained();
    }

    // Remove all the nodes that are no longer used.
    while (!unusedStack.Empty())
    {
        GenTree* unused = unusedStack.Pop();

        if ((unused != base) && (unused != index))
        {
            JITDUMP("Removing unused node:\n  ");
            DISPNODE(unused);

            BlockRange().Remove(unused);

            for (GenTree* operand : unused->Operands())
            {
                unusedStack.Push(operand);
            }

            DEBUG_DESTROY_NODE(unused);
        }
    }

#ifdef TARGET_ARM64

    if (index != nullptr)
    {
        if (index->OperIs(GT_CAST) && (scale == 1) && (offset == 0) && varTypeIsByte(targetType))
        {
            if (IsInvariantInRange(index, parent))
            {
                // Check containment safety against the parent node - this will ensure that LEA with the contained
                // index will itself always be contained. We do not support uncontained LEAs with contained indices.
                index->AsCast()->CastOp()->ClearContained(); // Uncontain any memory operands.
                MakeSrcContained(addrMode, index);
            }
        }
        else if (index->OperIs(GT_BFIZ) && index->gtGetOp1()->OperIs(GT_CAST) && index->gtGetOp2()->IsCnsIntOrI() &&
                 !varTypeIsStruct(targetType))
        {
            // Check if we can "contain" LEA(BFIZ) in order to extend 32bit index to 64bit as part of load/store.
            // BFIZ node is a binary op where op1 is GT_CAST and op2 is GT_CNS_INT
            GenTreeCast* cast = index->gtGetOp1()->AsCast();
            assert(cast->isContained());

            const unsigned shiftBy = (unsigned)index->gtGetOp2()->AsIntCon()->IconValue();

            // 'scale' and 'offset' have to be unset since we're going to use [base + index * SXTW/UXTW scale] form
            // where there is no room for additional offsets/scales on ARM64. 'shiftBy' has to match target's width.
            if (cast->CastOp()->TypeIs(TYP_INT) && cast->TypeIs(TYP_LONG) &&
                (genTypeSize(targetType) == (1U << shiftBy)) && (scale == 1) && (offset == 0))
            {
                if (IsInvariantInRange(index, parent))
                {
                    // Check containment safety against the parent node - this will ensure that LEA with the contained
                    // index will itself always be contained. We do not support uncontained LEAs with contained indices.

                    // TODO: Make sure that genCreateAddrMode marks such BFIZ candidates as GTF_DONT_CSE for better CQ.
                    MakeSrcContained(addrMode, index);
                }
            }
        }
    }
#endif

    JITDUMP("New addressing mode node:\n  ");
    DISPNODE(addrMode);
    JITDUMP("\n");

    return true;
}

//------------------------------------------------------------------------
// LowerAdd: turn this add into a GT_LEA if that would be profitable
//
// Arguments:
//    node - the node we care about
//
// Returns:
//    nullptr if no transformation was done, or the next node in the transformed node sequence that
//    needs to be lowered.
//
GenTree* Lowering::LowerAdd(GenTreeOp* node)
{
    if (varTypeIsIntegralOrI(node->TypeGet()))
    {
        GenTree* op1 = node->gtGetOp1();
        GenTree* op2 = node->gtGetOp2();
        LIR::Use use;

        // It is not the best place to do such simple arithmetic optimizations,
        // but it allows us to avoid `LEA(addr, 0)` nodes and doing that in morph
        // requires more changes. Delete that part if we get an expression optimizer.
        if (op2->IsIntegralConst(0))
        {
            JITDUMP("Lower: optimize val + 0: ");
            DISPNODE(node);
            JITDUMP("Replaced with: ");
            DISPNODE(op1);
            if (BlockRange().TryGetUse(node, &use))
            {
                use.ReplaceWith(op1);
            }
            else
            {
                op1->SetUnusedValue();
            }
            GenTree* next = node->gtNext;
            BlockRange().Remove(op2);
            BlockRange().Remove(node);
            JITDUMP("Remove [%06u], [%06u]\n", op2->gtTreeID, node->gtTreeID);
            return next;
        }

        // Fold ADD(CNS1, CNS2). We mainly target a very specific pattern - byref ADD(frozen_handle, cns_offset)
        // We could do this folding earlier, but that is not trivial as we'll have to introduce a way to restore
        // the original object from a byref constant for optimizations.
        if (comp->opts.OptimizationEnabled() && op1->IsCnsIntOrI() && op2->IsCnsIntOrI() && !node->gtOverflow() &&
            (op1->IsIconHandle(GTF_ICON_OBJ_HDL) || op2->IsIconHandle(GTF_ICON_OBJ_HDL)) &&
            !op1->AsIntCon()->ImmedValNeedsReloc(comp) && !op2->AsIntCon()->ImmedValNeedsReloc(comp))
        {
            assert(node->TypeIs(TYP_I_IMPL, TYP_BYREF));

            // TODO-CQ: we should allow this for AOT too. For that we need to guarantee that the new constant
            // will be lowered as the original handle with offset in a reloc.
            BlockRange().Remove(op1);
            BlockRange().Remove(op2);
            node->BashToConst(op1->AsIntCon()->IconValue() + op2->AsIntCon()->IconValue(), node->TypeGet());
        }

#ifdef TARGET_XARCH
        if (BlockRange().TryGetUse(node, &use))
        {
            // If this is a child of an ordinary indir, let the parent handle it.
            // If there is a chain of adds, only look at the topmost one.
            GenTree* parent = use.User();
            if ((!parent->OperIsIndir() || parent->OperIsAtomicOp()) && !parent->OperIs(GT_ADD))
            {
                TryCreateAddrMode(node, false, parent);
            }
        }
#endif // TARGET_XARCH
    }

#ifdef TARGET_ARM64
    if (node->OperIs(GT_ADD))
    {
        GenTree* next;
        if (TryLowerAddForPossibleContainment(node, &next))
        {
            return next;
        }

        if (TryLowerAddSubToMulLongOp(node, &next))
        {
            return next;
        }
    }
#endif // TARGET_ARM64

    if (node->OperIs(GT_ADD))
    {
        ContainCheckBinary(node);
    }

    return nullptr;
}

//------------------------------------------------------------------------
// LowerUnsignedDivOrMod: Lowers a GT_UDIV/GT_UMOD node.
//
// Arguments:
//    divMod - pointer to the GT_UDIV/GT_UMOD node to be lowered
//
// Return Value:
//    Returns a boolean indicating whether the node was transformed.
//
// Notes:
//    - Transform UDIV/UMOD by power of 2 into RSZ/AND
//    - Transform UDIV by constant >= 2^(N-1) into GE
//    - Transform UDIV/UMOD by constant >= 3 into "magic division"
//

bool Lowering::LowerUnsignedDivOrMod(GenTreeOp* divMod)
{
    assert(divMod->OperIs(GT_UDIV, GT_UMOD));

#if defined(USE_HELPERS_FOR_INT_DIV)
    if (!varTypeIsIntegral(divMod->TypeGet()))
    {
        assert(!"unreachable: integral GT_UDIV/GT_UMOD should get morphed into helper calls");
    }
    assert(varTypeIsFloating(divMod->TypeGet()));
#endif // USE_HELPERS_FOR_INT_DIV
#if defined(TARGET_ARM64)
    assert(divMod->OperGet() != GT_UMOD);
#endif // TARGET_ARM64

    GenTree* dividend = divMod->gtGetOp1();
    GenTree* divisor  = divMod->gtGetOp2();

#if !defined(TARGET_64BIT)
    if (dividend->OperIs(GT_LONG))
    {
        return false;
    }
#endif

    if (!divisor->IsCnsIntOrI())
    {
        return false;
    }

    if (dividend->IsCnsIntOrI())
    {
        // We shouldn't see a divmod with constant operands here but if we do then it's likely
        // because optimizations are disabled or it's a case that's supposed to throw an exception.
        // Don't optimize this.
        return false;
    }

    const var_types type = divMod->TypeGet();
    assert((type == TYP_INT) || (type == TYP_I_IMPL));

    size_t divisorValue = static_cast<size_t>(divisor->AsIntCon()->IconValue());

    if (type == TYP_INT)
    {
        // Clear up the upper 32 bits of the value, they may be set to 1 because constants
        // are treated as signed and stored in ssize_t which is 64 bit in size on 64 bit targets.
        divisorValue &= UINT32_MAX;
    }

    if (divisorValue == 0)
    {
        return false;
    }

    const bool isDiv = divMod->OperIs(GT_UDIV);

    if (isPow2(divisorValue))
    {
        genTreeOps newOper;

        if (isDiv)
        {
            newOper      = GT_RSZ;
            divisorValue = genLog2(divisorValue);
        }
        else
        {
            newOper = GT_AND;
            divisorValue -= 1;
        }

        divMod->ChangeOper(newOper);
        divisor->AsIntCon()->SetIconValue(divisorValue);
        ContainCheckNode(divMod);
        return true;
    }
    if (isDiv)
    {
        // If the divisor is greater or equal than 2^(N - 1) then the result is 1
        // iff the dividend is greater or equal than the divisor.
        if (((type == TYP_INT) && (divisorValue > (UINT32_MAX / 2))) ||
            ((type == TYP_LONG) && (divisorValue > (UINT64_MAX / 2))))
        {
            divMod->ChangeOper(GT_GE);
            divMod->gtFlags |= GTF_UNSIGNED;
            ContainCheckNode(divMod);
            return true;
        }
    }

// TODO-ARM-CQ: Currently there's no GT_MULHI for ARM32
#if defined(TARGET_XARCH) || defined(TARGET_ARM64) || defined(TARGET_LOONGARCH64) || defined(TARGET_RISCV64)
    if (!comp->opts.MinOpts() && (divisorValue >= 3))
    {
        size_t magic;
        bool   increment;
        int    preShift;
        int    postShift;
        bool   simpleMul = false;

        unsigned bits = type == TYP_INT ? 32 : 64;
        // if the dividend operand is AND or RSZ with a constant then the number of input bits can be reduced
        if (dividend->OperIs(GT_AND) && dividend->gtGetOp2()->IsCnsIntOrI())
        {
            size_t maskCns = static_cast<size_t>(dividend->gtGetOp2()->AsIntCon()->IconValue());
            if (maskCns != 0)
            {
                unsigned maskBits = 1;
                while (maskCns >>= 1)
                    maskBits++;
                if (maskBits < bits)
                    bits = maskBits;
            }
        }
        else if (dividend->OperIs(GT_RSZ) && dividend->gtGetOp2()->IsCnsIntOrI())
        {
            size_t shiftCns = static_cast<size_t>(dividend->gtGetOp2()->AsIntCon()->IconValue());
            if (shiftCns < bits)
            {
                bits -= static_cast<unsigned>(shiftCns);
            }
        }

        if (type == TYP_INT)
        {
            magic = MagicDivide::GetUnsigned32Magic(static_cast<uint32_t>(divisorValue), &increment, &preShift,
                                                    &postShift, bits);

#ifdef TARGET_64BIT
            // avoid inc_saturate/multiple shifts by widening to 32x64 MULHI
            if (increment || (preShift
#ifdef TARGET_XARCH
                              // IMUL reg,reg,imm32 can't be used if magic<0 because of sign-extension
                              && static_cast<int32_t>(magic) < 0
#endif
                              ))
            {
                magic = MagicDivide::GetUnsigned64Magic(static_cast<uint64_t>(divisorValue), &increment, &preShift,
                                                        &postShift, bits);
            }
            // otherwise just widen to regular multiplication
            else
            {
                postShift += 32;
                simpleMul = true;
            }
#endif
        }
        else
        {
#ifdef TARGET_64BIT
            magic = MagicDivide::GetUnsigned64Magic(static_cast<uint64_t>(divisorValue), &increment, &preShift,
                                                    &postShift, bits);
#else
            unreached();
#endif
        }

        const bool     requiresDividendMultiuse = !isDiv;
        const weight_t curBBWeight              = m_block->getBBWeight(comp);

        if (requiresDividendMultiuse)
        {
            LIR::Use dividendUse(BlockRange(), &divMod->gtOp1, divMod);
            dividend = ReplaceWithLclVar(dividendUse);
        }

        GenTree* firstNode        = nullptr;
        GenTree* adjustedDividend = dividend;

#if defined(TARGET_ARM64)
        // On ARM64 we will use a 32x32->64 bit multiply instead of a 64x64->64 one.
        bool widenToNativeIntForMul = (type != TYP_I_IMPL) && !simpleMul;
#else
        bool widenToNativeIntForMul = (type != TYP_I_IMPL);
#endif

        // If "increment" flag is returned by GetUnsignedMagic we need to do Saturating Increment first
        if (increment)
        {
            adjustedDividend = comp->gtNewOperNode(GT_INC_SATURATE, type, adjustedDividend);
            BlockRange().InsertBefore(divMod, adjustedDividend);
            firstNode = adjustedDividend;
            assert(!preShift);
        }
        // if "preShift" is required, then do a right shift before
        else if (preShift)
        {
            GenTree* preShiftBy = comp->gtNewIconNode(preShift, TYP_INT);
            adjustedDividend    = comp->gtNewOperNode(GT_RSZ, type, adjustedDividend, preShiftBy);
            BlockRange().InsertBefore(divMod, preShiftBy, adjustedDividend);
            firstNode = preShiftBy;
        }
        else if (widenToNativeIntForMul)
        {
            adjustedDividend = comp->gtNewCastNode(TYP_I_IMPL, adjustedDividend, true, TYP_I_IMPL);
            BlockRange().InsertBefore(divMod, adjustedDividend);
            firstNode = adjustedDividend;
        }

#ifdef TARGET_XARCH
        // force input transformation to RAX because the following MULHI will kill RDX:RAX anyway and LSRA often causes
        // redundant copies otherwise
        if (firstNode && !simpleMul)
        {
            adjustedDividend->SetRegNum(REG_RAX);
        }
#endif

        if (widenToNativeIntForMul)
        {
            divisor->gtType = TYP_I_IMPL;
        }
        divisor->AsIntCon()->SetIconValue(magic);

        if (isDiv && !postShift && (type == TYP_I_IMPL))
        {
            divMod->ChangeOper(GT_MULHI);
            divMod->gtOp1 = adjustedDividend;
            divMod->SetUnsigned();
        }
        else
        {
#ifdef TARGET_ARM64
            // 64-bit MUL is more expensive than UMULL on ARM64.
            genTreeOps mulOper = simpleMul ? GT_MUL_LONG : GT_MULHI;
#else
            // 64-bit IMUL is less expensive than MUL eax:edx on x64.
            genTreeOps mulOper = simpleMul ? GT_MUL : GT_MULHI;
#endif
            // Insert a new multiplication node before the existing GT_UDIV/GT_UMOD node.
            // The existing node will later be transformed into a GT_RSZ/GT_SUB that
            // computes the final result. This way don't need to find and change the use
            // of the existing node.
            GenTree* mulhi = comp->gtNewOperNode(mulOper, TYP_I_IMPL, adjustedDividend, divisor);
            mulhi->SetUnsigned();
            BlockRange().InsertBefore(divMod, mulhi);
            if (firstNode == nullptr)
            {
                firstNode = mulhi;
            }

            if (postShift)
            {
                GenTree* shiftBy = comp->gtNewIconNode(postShift, TYP_INT);
                BlockRange().InsertBefore(divMod, shiftBy);

                if (isDiv && (type == TYP_I_IMPL))
                {
                    divMod->ChangeOper(GT_RSZ);
                    divMod->gtOp1 = mulhi;
                    divMod->gtOp2 = shiftBy;
                }
                else
                {
                    mulhi = comp->gtNewOperNode(GT_RSZ, TYP_I_IMPL, mulhi, shiftBy);
                    BlockRange().InsertBefore(divMod, mulhi);
                }
            }

            if (!isDiv)
            {
                // divisor UMOD dividend = dividend SUB (div MUL divisor)
                GenTree* divisor = comp->gtNewIconNode(divisorValue, type);
                GenTree* mul     = comp->gtNewOperNode(GT_MUL, type, mulhi, divisor);
                dividend         = comp->gtNewLclvNode(dividend->AsLclVar()->GetLclNum(), dividend->TypeGet());

                divMod->ChangeOper(GT_SUB);
                divMod->gtOp1 = dividend;
                divMod->gtOp2 = mul;

                BlockRange().InsertBefore(divMod, divisor, mul, dividend);
            }
            else if (type != TYP_I_IMPL)
            {
                divMod->ChangeOper(GT_CAST);
                divMod->AsCast()->gtCastType = TYP_INT;
                divMod->gtOp1                = mulhi;
                divMod->gtOp2                = nullptr;
            }
        }

        if (firstNode != nullptr)
        {
            ContainCheckRange(firstNode, divMod);
        }

        return true;
    }
#endif
    return false;
}

// LowerConstIntDivOrMod: Transform integer GT_DIV/GT_MOD nodes with a power of 2
//     const divisor into equivalent but faster sequences.
//
// Arguments:
//    node - pointer to the DIV or MOD node
//    nextNode - out parameter for the next node in the transformed node sequence that needs to be lowered
//
// Returns:
//    false if no transformation is done, true if a transformation is done
//
bool Lowering::TryLowerConstIntDivOrMod(GenTree* node, GenTree** nextNode)
{
    assert((node->OperGet() == GT_DIV) || (node->OperGet() == GT_MOD));
    assert(nextNode != nullptr);

    GenTree* divMod   = node;
    GenTree* dividend = divMod->gtGetOp1();
    GenTree* divisor  = divMod->gtGetOp2();

    const var_types type = divMod->TypeGet();
    assert((type == TYP_INT) || (type == TYP_LONG));

#if defined(USE_HELPERS_FOR_INT_DIV)
    assert(!"unreachable: integral GT_DIV/GT_MOD should get morphed into helper calls");
#endif // USE_HELPERS_FOR_INT_DIV
#if defined(TARGET_ARM64)
    if (divMod->OperIs(GT_MOD) && divisor->IsIntegralConstPow2())
    {
        LowerModPow2(node);
        *nextNode = node->gtNext;
        return true;
    }
    assert(node->OperGet() != GT_MOD);
#endif // TARGET_ARM64

    if (!divisor->IsCnsIntOrI())
    {
        return false; // no transformations to make
    }

    if (dividend->IsCnsIntOrI())
    {
        // We shouldn't see a divmod with constant operands here but if we do then it's likely
        // because optimizations are disabled or it's a case that's supposed to throw an exception.
        // Don't optimize this.
        return false;
    }

    ssize_t divisorValue = divisor->AsIntCon()->IconValue();

    if (divisorValue == -1 || divisorValue == 0)
    {
        // x / 0 and x % 0 can't be optimized because they are required to throw an exception.

        // x / -1 can't be optimized because INT_MIN / -1 is required to throw an exception.

        // x % -1 is always 0 and the IL spec says that the rem instruction "can" throw an exception if x is
        // the minimum representable integer. However, the C# spec says that an exception "is" thrown in this
        // case so optimizing this case would break C# code.

        // A runtime check could be used to handle this case but it's probably too rare to matter.
        return false;
    }

    bool isDiv = divMod->OperGet() == GT_DIV;

    if (isDiv)
    {
        if ((type == TYP_INT && divisorValue == INT_MIN) || (type == TYP_LONG && divisorValue == INT64_MIN))
        {
            // If the divisor is the minimum representable integer value then we can use a compare,
            // the result is 1 iff the dividend equals divisor.
            divMod->ChangeOper(GT_EQ);
            *nextNode = node;
            return true;
        }
    }

    size_t absDivisorValue =
        (divisorValue == SSIZE_T_MIN) ? static_cast<size_t>(divisorValue) : static_cast<size_t>(std::abs(divisorValue));

    if (!isPow2(absDivisorValue))
    {
        if (comp->opts.MinOpts())
        {
            return false;
        }

#if defined(TARGET_XARCH) || defined(TARGET_ARM64) || defined(TARGET_LOONGARCH64) || defined(TARGET_RISCV64)
        ssize_t magic;
        int     shift;

        if (type == TYP_INT)
        {
            magic = MagicDivide::GetSigned32Magic(static_cast<int32_t>(divisorValue), &shift);
        }
        else
        {
#ifdef TARGET_64BIT
            magic = MagicDivide::GetSigned64Magic(static_cast<int64_t>(divisorValue), &shift);
#else  // !TARGET_64BIT
            unreached();
#endif // !TARGET_64BIT
        }

        divisor->AsIntConCommon()->SetIconValue(magic);

        // Insert a new GT_MULHI node in front of the existing GT_DIV/GT_MOD node.
        // The existing node will later be transformed into a GT_ADD/GT_SUB that
        // computes the final result. This way don't need to find and change the
        // use of the existing node.
        GenTree* mulhi = comp->gtNewOperNode(GT_MULHI, type, divisor, dividend);
        BlockRange().InsertBefore(divMod, mulhi);

        // mulhi was the easy part. Now we need to generate different code depending
        // on the divisor value:
        // For 3 we need:
        //     div = signbit(mulhi) + mulhi
        // For 5 we need:
        //     div = signbit(mulhi) + sar(mulhi, 1) ; requires shift adjust
        // For 7 we need:
        //     mulhi += dividend                    ; requires add adjust
        //     div = signbit(mulhi) + sar(mulhi, 2) ; requires shift adjust
        // For -3 we need:
        //     mulhi -= dividend                    ; requires sub adjust
        //     div = signbit(mulhi) + sar(mulhi, 1) ; requires shift adjust
        bool requiresAddSubAdjust     = signum(divisorValue) != signum(magic);
        bool requiresShiftAdjust      = shift != 0;
        bool requiresDividendMultiuse = requiresAddSubAdjust || !isDiv;

        if (requiresDividendMultiuse)
        {
            LIR::Use dividendUse(BlockRange(), &mulhi->AsOp()->gtOp2, mulhi);
            dividend = ReplaceWithLclVar(dividendUse);
        }

        GenTree* adjusted;

        if (requiresAddSubAdjust)
        {
            dividend = comp->gtNewLclvNode(dividend->AsLclVar()->GetLclNum(), dividend->TypeGet());
            adjusted = comp->gtNewOperNode(divisorValue > 0 ? GT_ADD : GT_SUB, type, mulhi, dividend);
            BlockRange().InsertBefore(divMod, dividend, adjusted);
        }
        else
        {
            adjusted = mulhi;
        }

        GenTree* shiftBy = comp->gtNewIconNode(genTypeSize(type) * 8 - 1, type);
        GenTree* signBit = comp->gtNewOperNode(GT_RSZ, type, adjusted, shiftBy);
        BlockRange().InsertBefore(divMod, shiftBy, signBit);

        LIR::Use adjustedUse(BlockRange(), &signBit->AsOp()->gtOp1, signBit);
        adjusted = ReplaceWithLclVar(adjustedUse);
        adjusted = comp->gtNewLclvNode(adjusted->AsLclVar()->GetLclNum(), adjusted->TypeGet());
        BlockRange().InsertBefore(divMod, adjusted);

        if (requiresShiftAdjust)
        {
            shiftBy  = comp->gtNewIconNode(shift, TYP_INT);
            adjusted = comp->gtNewOperNode(GT_RSH, type, adjusted, shiftBy);
            BlockRange().InsertBefore(divMod, shiftBy, adjusted);
        }

        if (isDiv)
        {
            divMod->ChangeOper(GT_ADD);
            divMod->AsOp()->gtOp1 = adjusted;
            divMod->AsOp()->gtOp2 = signBit;
        }
        else
        {
            GenTree* div = comp->gtNewOperNode(GT_ADD, type, adjusted, signBit);

            dividend = comp->gtNewLclvNode(dividend->AsLclVar()->GetLclNum(), dividend->TypeGet());

            // divisor % dividend = dividend - divisor x div
            GenTree* divisor = comp->gtNewIconNode(divisorValue, type);
            GenTree* mul     = comp->gtNewOperNode(GT_MUL, type, div, divisor);
            BlockRange().InsertBefore(divMod, dividend, div, divisor, mul);

            divMod->ChangeOper(GT_SUB);
            divMod->AsOp()->gtOp1 = dividend;
            divMod->AsOp()->gtOp2 = mul;
        }

        *nextNode = mulhi;
        return true;
#elif defined(TARGET_ARM)
        // Currently there's no GT_MULHI for ARM32
        return false;
#else
#error Unsupported or unset target architecture
#endif
    }

    // We're committed to the conversion now. Go find the use if any.
    LIR::Use use;
    if (!BlockRange().TryGetUse(node, &use))
    {
        return false;
    }

    // We need to use the dividend node multiple times so its value needs to be
    // computed once and stored in a temp variable.
    LIR::Use opDividend(BlockRange(), &divMod->AsOp()->gtOp1, divMod);
    dividend = ReplaceWithLclVar(opDividend);

    GenTree* adjustment = comp->gtNewOperNode(GT_RSH, type, dividend, comp->gtNewIconNode(type == TYP_INT ? 31 : 63));

    if (absDivisorValue == 2)
    {
        // If the divisor is +/-2 then we'd end up with a bitwise and between 0/-1 and 1.
        // We can get the same result by using GT_RSZ instead of GT_RSH.
        adjustment->SetOper(GT_RSZ);
    }
    else
    {
        adjustment = comp->gtNewOperNode(GT_AND, type, adjustment, comp->gtNewIconNode(absDivisorValue - 1, type));
    }

    GenTree* adjustedDividend =
        comp->gtNewOperNode(GT_ADD, type, adjustment,
                            comp->gtNewLclvNode(dividend->AsLclVar()->GetLclNum(), dividend->TypeGet()));

    GenTree* newDivMod;

    if (isDiv)
    {
        // perform the division by right shifting the adjusted dividend
        divisor->AsIntCon()->SetIconValue(genLog2(absDivisorValue));

        newDivMod = comp->gtNewOperNode(GT_RSH, type, adjustedDividend, divisor);
        ContainCheckShiftRotate(newDivMod->AsOp());

        if (divisorValue < 0)
        {
            // negate the result if the divisor is negative
            newDivMod = comp->gtNewOperNode(GT_NEG, type, newDivMod);
            ContainCheckNode(newDivMod);
        }
    }
    else
    {
        // divisor % dividend = dividend - divisor x (dividend / divisor)
        // divisor x (dividend / divisor) translates to (dividend >> log2(divisor)) << log2(divisor)
        // which simply discards the low log2(divisor) bits, that's just dividend & ~(divisor - 1)
        divisor->AsIntCon()->SetIconValue(~(absDivisorValue - 1));

        newDivMod = comp->gtNewOperNode(GT_SUB, type,
                                        comp->gtNewLclvNode(dividend->AsLclVar()->GetLclNum(), dividend->TypeGet()),
                                        comp->gtNewOperNode(GT_AND, type, adjustedDividend, divisor));
    }

    // Remove the divisor and dividend nodes from the linear order,
    // since we have reused them and will resequence the tree
    BlockRange().Remove(divisor);
    BlockRange().Remove(dividend);

    // linearize and insert the new tree before the original divMod node
    InsertTreeBeforeAndContainCheck(divMod, newDivMod);
    BlockRange().Remove(divMod);

    // replace the original divmod node with the new divmod tree
    use.ReplaceWith(newDivMod);

    *nextNode = newDivMod->gtNext;
    return true;
}
//------------------------------------------------------------------------
// LowerSignedDivOrMod: transform integer GT_DIV/GT_MOD nodes with a power of 2
// const divisor into equivalent but faster sequences.
//
// Arguments:
//    node - the DIV or MOD node
//
// Returns:
//    The next node to lower.
//
GenTree* Lowering::LowerSignedDivOrMod(GenTree* node)
{
    assert((node->OperGet() == GT_DIV) || (node->OperGet() == GT_MOD));

    if (varTypeIsIntegral(node->TypeGet()))
    {
        GenTree* nextNode = nullptr;
        if (TryLowerConstIntDivOrMod(node, &nextNode))
        {
            return nextNode;
        }
        assert(nextNode == nullptr);
    }
    ContainCheckDivOrMod(node->AsOp());

    return node->gtNext;
}

//------------------------------------------------------------------------
// LowerShift: Lower shift nodes
//
// Arguments:
//    shift - the shift node (GT_LSH, GT_RSH or GT_RSZ)
//
// Notes:
//    Remove unnecessary shift count masking, xarch shift instructions
//    mask the shift count to 5 bits (or 6 bits for 64 bit operations).

void Lowering::LowerShift(GenTreeOp* shift)
{
    assert(shift->OperIs(GT_LSH, GT_RSH, GT_RSZ));

    size_t mask = 0x1f;
#ifdef TARGET_64BIT
    if (varTypeIsLong(shift->TypeGet()))
    {
        mask = 0x3f;
    }
#else
    assert(!varTypeIsLong(shift->TypeGet()));
#endif

    for (GenTree* andOp = shift->gtGetOp2(); andOp->OperIs(GT_AND); andOp = andOp->gtGetOp1())
    {
        GenTree* maskOp = andOp->gtGetOp2();

        if (!maskOp->IsCnsIntOrI())
        {
            break;
        }

        if ((static_cast<size_t>(maskOp->AsIntCon()->IconValue()) & mask) != mask)
        {
            break;
        }

        shift->gtOp2 = andOp->gtGetOp1();
        BlockRange().Remove(andOp);
        BlockRange().Remove(maskOp);
        // The parent was replaced, clear contain and regOpt flag.
        shift->gtOp2->ClearContained();
    }

    ContainCheckShiftRotate(shift);

#ifdef TARGET_ARM64
    // Try to recognize ubfiz/sbfiz idiom in LSH(CAST(X), CNS) tree
    if (comp->opts.OptimizationEnabled() && shift->OperIs(GT_LSH) && shift->gtGetOp1()->OperIs(GT_CAST) &&
        shift->gtGetOp2()->IsCnsIntOrI() && !shift->isContained())
    {
        GenTreeIntCon* cns  = shift->gtGetOp2()->AsIntCon();
        GenTreeCast*   cast = shift->gtGetOp1()->AsCast();

        if (!cast->isContained() && !cast->IsRegOptional() && !cast->gtOverflow() &&
            // Smaller CastOp is most likely an IND(X) node which is lowered to a zero-extend load
            cast->CastOp()->TypeIs(TYP_LONG, TYP_INT))
        {
            // Cast is either "TYP_LONG <- TYP_INT" or "TYP_INT <- %SMALL_INT% <- TYP_INT" (signed or unsigned)
            unsigned dstBits = genTypeSize(cast) * BITS_PER_BYTE;
            unsigned srcBits = varTypeIsSmall(cast->CastToType()) ? genTypeSize(cast->CastToType()) * BITS_PER_BYTE
                                                                  : genTypeSize(cast->CastOp()) * BITS_PER_BYTE;

            // It has to be an upcast and CNS must be in [1..srcBits) range
            if ((srcBits < dstBits) && (cns->IconValue() > 0) && (cns->IconValue() < srcBits))
            {
                JITDUMP("Recognized ubfix/sbfix pattern in LSH(CAST, CNS). Changing op to GT_BFIZ");
                shift->ChangeOper(GT_BFIZ);
                cast->CastOp()->ClearContained(); // Uncontain any memory operands.
                MakeSrcContained(shift, cast);
            }
        }
    }
#endif
}

void Lowering::WidenSIMD12IfNecessary(GenTreeLclVarCommon* node)
{
#ifdef FEATURE_SIMD
    if (node->TypeGet() == TYP_SIMD12)
    {
        // Assumption 1:
        // RyuJit backend depends on the assumption that on 64-Bit targets Vector3 size is rounded off
        // to TARGET_POINTER_SIZE and hence Vector3 locals on stack can be treated as TYP_SIMD16 for
        // reading and writing purposes.
        //
        // Assumption 2:
        // RyuJit backend is making another implicit assumption that Vector3 type args when passed in
        // registers or on stack, the upper most 4-bytes will be zero.
        //
        // For P/Invoke return and Reverse P/Invoke argument passing, native compiler doesn't guarantee
        // that upper 4-bytes of a Vector3 type struct is zero initialized and hence assumption 2 is
        // invalid.
        //
        // RyuJIT x64 Windows: arguments are treated as passed by ref and hence read/written just 12
        // bytes. In case of Vector3 returns, Caller allocates a zero initialized Vector3 local and
        // passes it retBuf arg and Callee method writes only 12 bytes to retBuf. For this reason,
        // there is no need to clear upper 4-bytes of Vector3 type args.
        //
        // RyuJIT x64 Unix: arguments are treated as passed by value and read/writen as if TYP_SIMD16.
        // Vector3 return values are returned two return registers and Caller assembles them into a
        // single xmm reg. Hence RyuJIT explicitly generates code to clears upper 4-bytes of Vector3
        // type args in prolog and Vector3 type return value of a call
        //
        // RyuJIT x86 Windows: all non-param Vector3 local vars are allocated as 16 bytes. Vector3 arguments
        // are pushed as 12 bytes. For return values, a 16-byte local is allocated and the address passed
        // as a return buffer pointer. The callee doesn't write the high 4 bytes, and we don't need to clear
        // it either.

        LclVarDsc* varDsc = comp->lvaGetDesc(node->AsLclVarCommon());

        if (comp->lvaMapSimd12ToSimd16(varDsc))
        {
            JITDUMP("Mapping TYP_SIMD12 lclvar node to TYP_SIMD16:\n");
            DISPNODE(node);
            JITDUMP("============\n");

            node->gtType = TYP_SIMD16;
        }
    }
#endif // FEATURE_SIMD
}

PhaseStatus Lowering::DoPhase()
{
    // If we have any PInvoke calls, insert the one-time prolog code. We'll insert the epilog code in the
    // appropriate spots later. NOTE: there is a minor optimization opportunity here, as we still create p/invoke
    // data structures and setup/teardown even if we've eliminated all p/invoke calls due to dead code elimination.
    if (comp->compMethodRequiresPInvokeFrame())
    {
        InsertPInvokeMethodProlog();
    }

#if !defined(TARGET_64BIT)
    DecomposeLongs decomp(comp); // Initialize the long decomposition class.
    if (comp->compLongUsed)
    {
        decomp.PrepareForDecomposition();
    }
#endif // !defined(TARGET_64BIT)

    if (!comp->compEnregLocals())
    {
        // Lowering is checking if lvDoNotEnregister is already set for contained optimizations.
        // If we are running without `CLFLG_REGVAR` flag set (`compEnregLocals() == false`)
        // then we already know that we won't enregister any locals and it is better to set
        // `lvDoNotEnregister` flag before we start reading it.
        // The main reason why this flag is not set is that we are running in minOpts.
        comp->lvSetMinOptsDoNotEnreg();
    }

    for (BasicBlock* const block : comp->Blocks())
    {
        /* Make the block publicly available */
        comp->compCurBB = block;

#if !defined(TARGET_64BIT)
        if (comp->compLongUsed)
        {
            decomp.DecomposeBlock(block);
        }
#endif //! TARGET_64BIT

        LowerBlock(block);
    }

#ifdef DEBUG
    JITDUMP("Lower has completed modifying nodes.\n");
    if (VERBOSE)
    {
        comp->fgDispBasicBlocks(true);
    }
#endif

    FinalizeOutgoingArgSpace();

    // Recompute local var ref counts before potentially sorting for liveness.
    // Note this does minimal work in cases where we are not going to sort.
    const bool isRecompute    = true;
    const bool setSlotNumbers = false;
    comp->lvaComputeRefCounts(isRecompute, setSlotNumbers);

    // Remove dead blocks and compute DFS (we want to remove unreachable blocks
    // even in MinOpts).
    comp->fgDfsBlocksAndRemove();

    if (comp->backendRequiresLocalVarLifetimes())
    {
<<<<<<< HEAD
        assert(comp->opts.OptimizationEnabled());
=======
        // Don't churn the flowgraph with aggressive compaction since we've already run block layout
        bool modified = comp->fgUpdateFlowGraph(/* doTailDuplication */ false, /* isPhase */ false,
                                                /* doAggressiveCompaction */ false);
        modified |= comp->fgRemoveDeadBlocks();
>>>>>>> ec996f9a

        comp->fgLocalVarLiveness();
        // local var liveness can delete code, which may create empty blocks
        bool modified = comp->fgUpdateFlowGraph(/* doTailDuplication */ false, /* isPhase */ false);
        if (modified)
        {
            comp->fgDfsBlocksAndRemove();
            JITDUMP("had to run another liveness pass:\n");
            comp->fgLocalVarLiveness();
        }

        // Recompute local var ref counts again after liveness to reflect
        // impact of any dead code removal. Note this may leave us with
        // tracked vars that have zero refs.
        comp->lvaComputeRefCounts(isRecompute, setSlotNumbers);
    }

    comp->fgInvalidateDfsTree();

    return PhaseStatus::MODIFIED_EVERYTHING;
}

#ifdef DEBUG

//------------------------------------------------------------------------
// Lowering::CheckCallArg: check that a call argument is in an expected
//                         form after lowering.
//
// Arguments:
//   arg - the argument to check.
//
void Lowering::CheckCallArg(GenTree* arg)
{
    if (!arg->IsValue() && !arg->OperIsPutArgStk())
    {
        assert(arg->OperIsStore());
        return;
    }

    switch (arg->OperGet())
    {
        case GT_FIELD_LIST:
        {
            GenTreeFieldList* list = arg->AsFieldList();
            assert(list->isContained());

            for (GenTreeFieldList::Use& use : list->Uses())
            {
                assert(use.GetNode()->OperIsPutArg());
            }
        }
        break;

        default:
            assert(arg->OperIsPutArg());
            break;
    }
}

//------------------------------------------------------------------------
// Lowering::CheckCall: check that a call is in an expected form after
//                      lowering. Currently this amounts to checking its
//                      arguments, but could be expanded to verify more
//                      properties in the future.
//
// Arguments:
//   call - the call to check.
//
void Lowering::CheckCall(GenTreeCall* call)
{
    for (CallArg& arg : call->gtArgs.EarlyArgs())
    {
        CheckCallArg(arg.GetEarlyNode());
    }

    for (CallArg& arg : call->gtArgs.LateArgs())
    {
        CheckCallArg(arg.GetLateNode());
    }
}

//------------------------------------------------------------------------
// Lowering::CheckNode: check that an LIR node is in an expected form
//                      after lowering.
//
// Arguments:
//   compiler - the compiler context.
//   node - the node to check.
//
void Lowering::CheckNode(Compiler* compiler, GenTree* node)
{
    switch (node->OperGet())
    {
        case GT_CALL:
            CheckCall(node->AsCall());
            break;

#ifdef FEATURE_SIMD
        case GT_HWINTRINSIC:
            assert(node->TypeGet() != TYP_SIMD12);
            break;
#endif // FEATURE_SIMD

        case GT_LCL_VAR:
        case GT_STORE_LCL_VAR:
        {
            const LclVarDsc* varDsc = compiler->lvaGetDesc(node->AsLclVar());
#if defined(FEATURE_SIMD) && defined(TARGET_64BIT)
            if (node->TypeIs(TYP_SIMD12))
            {
                assert(compiler->lvaIsFieldOfDependentlyPromotedStruct(varDsc) || (varDsc->lvSize() == 12));
            }
#endif // FEATURE_SIMD && TARGET_64BIT
            if (varDsc->lvPromoted)
            {
                assert(varDsc->lvDoNotEnregister || varDsc->lvIsMultiRegRet);
            }
        }
        break;

        case GT_LCL_ADDR:
        {
            const GenTreeLclVarCommon* lclVarAddr = node->AsLclVarCommon();
            const LclVarDsc*           varDsc     = compiler->lvaGetDesc(lclVarAddr);
            if (((lclVarAddr->gtFlags & GTF_VAR_DEF) != 0) && varDsc->HasGCPtr())
            {
                // Emitter does not correctly handle live updates for LCL_ADDR
                // when they are not contained, for example, `STOREIND byref(GT_LCL_ADDR not-contained)`
                // would generate:
                // add     r1, sp, 48   // r1 contains address of a lclVar V01.
                // str     r0, [r1]     // a gc ref becomes live in V01, but emitter would not report it.
                // Make sure that we use uncontained address nodes only for variables
                // that will be marked as mustInit and will be alive throughout the whole block even when tracked.
                assert(lclVarAddr->isContained() || !varDsc->lvTracked || varTypeIsStruct(varDsc));
                // TODO: support this assert for uses, see https://github.com/dotnet/runtime/issues/51900.
            }

            assert(varDsc->lvDoNotEnregister);
            break;
        }

        case GT_PHI:
        case GT_PHI_ARG:
            assert(!"Should not see phi nodes after rationalize");
            break;

        case GT_LCL_FLD:
        case GT_STORE_LCL_FLD:
        {
            const LclVarDsc* varDsc = compiler->lvaGetDesc(node->AsLclFld());
            assert(varDsc->lvDoNotEnregister);
        }
        break;

        default:
            break;
    }
}

//------------------------------------------------------------------------
// Lowering::CheckBlock: check that the contents of an LIR block are in an
//                       expected form after lowering.
//
// Arguments:
//   compiler - the compiler context.
//   block    - the block to check.
//
bool Lowering::CheckBlock(Compiler* compiler, BasicBlock* block)
{
    assert(block->isEmpty() || block->IsLIR());

    LIR::Range& blockRange = LIR::AsRange(block);
    for (GenTree* node : blockRange)
    {
        CheckNode(compiler, node);
    }

    assert(blockRange.CheckLIR(compiler, true));
    return true;
}
#endif

//------------------------------------------------------------------------
// Lowering::LowerBlock: Lower all the nodes in a BasicBlock
//
// Arguments:
//   block    - the block to lower.
//
void Lowering::LowerBlock(BasicBlock* block)
{
    assert(block == comp->compCurBB); // compCurBB must already be set.
    assert(block->isEmpty() || block->IsLIR());

    m_block = block;
#ifdef TARGET_ARM64
    m_blockIndirs.Reset();
#endif

    // NOTE: some of the lowering methods insert calls before the node being
    // lowered (See e.g. InsertPInvoke{Method,Call}{Prolog,Epilog}). In
    // general, any code that is inserted before the current node should be
    // "pre-lowered" as they won't be subject to further processing.
    // Lowering::CheckBlock() runs some extra checks on call arguments in
    // order to help catch unlowered nodes.

    GenTree* node = BlockRange().FirstNode();
    while (node != nullptr)
    {
        node = LowerNode(node);
    }

    assert(CheckBlock(comp, block));
}

/** Verifies if both of these trees represent the same indirection.
 * Used by Lower to annotate if CodeGen generate an instruction of the
 * form *addrMode BinOp= expr
 *
 * Preconditions: both trees are children of GT_INDs and their underlying children
 * have the same gtOper.
 *
 * This is a first iteration to actually recognize trees that can be code-generated
 * as a single read-modify-write instruction on AMD64/x86.  For now
 * this method only supports the recognition of simple addressing modes (through GT_LEA)
 * or local var indirections.  Local fields, array access and other more complex nodes are
 * not yet supported.
 *
 * TODO-CQ:  Perform tree recognition by using the Value Numbering Package, that way we can recognize
 * arbitrary complex trees and support much more addressing patterns.
 */
bool Lowering::IndirsAreEquivalent(GenTree* candidate, GenTree* storeInd)
{
    assert(candidate->OperGet() == GT_IND);
    assert(storeInd->OperGet() == GT_STOREIND);

    // We should check the size of the indirections.  If they are
    // different, say because of a cast, then we can't call them equivalent.  Doing so could cause us
    // to drop a cast.
    // Signed-ness difference is okay and expected since a store indirection must always
    // be signed based on the CIL spec, but a load could be unsigned.
    if (genTypeSize(candidate->gtType) != genTypeSize(storeInd->gtType))
    {
        return false;
    }

    GenTree* pTreeA = candidate->gtGetOp1();
    GenTree* pTreeB = storeInd->gtGetOp1();

    // This method will be called by codegen (as well as during lowering).
    // After register allocation, the sources may have been spilled and reloaded
    // to a different register, indicated by an inserted GT_RELOAD node.
    pTreeA = pTreeA->gtSkipReloadOrCopy();
    pTreeB = pTreeB->gtSkipReloadOrCopy();

    genTreeOps oper;

    if (pTreeA->OperGet() != pTreeB->OperGet())
    {
        return false;
    }

    oper = pTreeA->OperGet();
    switch (oper)
    {
        case GT_LCL_ADDR:
            if (pTreeA->AsLclFld()->GetLclOffs() != 0)
            {
                // TODO-CQ: support arbitrary local addresses here.
                return false;
            }
            FALLTHROUGH;

        case GT_LCL_VAR:
        case GT_CNS_INT:
            return NodesAreEquivalentLeaves(pTreeA, pTreeB);

        case GT_LEA:
        {
            GenTreeAddrMode* gtAddr1 = pTreeA->AsAddrMode();
            GenTreeAddrMode* gtAddr2 = pTreeB->AsAddrMode();
            return NodesAreEquivalentLeaves(gtAddr1->Base(), gtAddr2->Base()) &&
                   NodesAreEquivalentLeaves(gtAddr1->Index(), gtAddr2->Index()) &&
                   (gtAddr1->gtScale == gtAddr2->gtScale) && (gtAddr1->Offset() == gtAddr2->Offset());
        }
        default:
            // We don't handle anything that is not either a constant,
            // a local var or LEA.
            return false;
    }
}

//------------------------------------------------------------------------
// NodesAreEquivalentLeaves: Check whether the two given nodes are the same leaves.
//
// Arguments:
//      tree1 and tree2 are nodes to be checked.
// Return Value:
//    Returns true if they are same leaves, false otherwise.
//
// static
bool Lowering::NodesAreEquivalentLeaves(GenTree* tree1, GenTree* tree2)
{
    if (tree1 == tree2)
    {
        return true;
    }

    if (tree1 == nullptr || tree2 == nullptr)
    {
        return false;
    }

    tree1 = tree1->gtSkipReloadOrCopy();
    tree2 = tree2->gtSkipReloadOrCopy();

    if (tree1->TypeGet() != tree2->TypeGet())
    {
        return false;
    }

    if (tree1->OperGet() != tree2->OperGet())
    {
        return false;
    }

    if (!tree1->OperIsLeaf() || !tree2->OperIsLeaf())
    {
        return false;
    }

    switch (tree1->OperGet())
    {
        case GT_CNS_INT:
            return tree1->AsIntCon()->IconValue() == tree2->AsIntCon()->IconValue() &&
                   tree1->IsIconHandle() == tree2->IsIconHandle();
        case GT_LCL_ADDR:
            if (tree1->AsLclFld()->GetLclOffs() != tree2->AsLclFld()->GetLclOffs())
            {
                return false;
            }
            FALLTHROUGH;
        case GT_LCL_VAR:
            return tree1->AsLclVarCommon()->GetLclNum() == tree2->AsLclVarCommon()->GetLclNum();
        default:
            return false;
    }
}

//------------------------------------------------------------------------
// Lowering::CheckMultiRegLclVar: Check whether a MultiReg GT_LCL_VAR node can
//                                remain a multi-reg.
//
// Arguments:
//   lclNode       - the GT_LCL_VAR or GT_STORE_LCL_VAR node.
//   registerCount - use register count for uses; source register count for stores.
//
bool Lowering::CheckMultiRegLclVar(GenTreeLclVar* lclNode, int registerCount)
{
    bool canEnregisterAsMultiReg  = false;
    bool canEnregisterAsSingleReg = false;

#if FEATURE_MULTIREG_RET || defined(FEATURE_HW_INTRINSICS)
    LclVarDsc* varDsc = comp->lvaGetDesc(lclNode->GetLclNum());
    if (varDsc->lvDoNotEnregister)
    {
        assert(!lclNode->IsMultiReg());
        return false;
    }

    if ((comp->lvaEnregMultiRegVars) && varDsc->lvPromoted)
    {
        // We can enregister if we have a promoted struct and all the fields' types match the ABI requirements.
        // Note that we don't promote structs with explicit layout, so we don't need to check field offsets, and
        // if we have multiple types packed into a single register, we won't have matching reg and field counts,
        // so we can tolerate mismatches of integer size.
        if (comp->lvaGetPromotionType(varDsc) == Compiler::PROMOTION_TYPE_INDEPENDENT)
        {
            if (registerCount == varDsc->lvFieldCnt)
            {
                canEnregisterAsMultiReg = true;

#ifdef FEATURE_SIMD
                // TYP_SIMD12 breaks the above invariant that "we won't have
                // matching reg and field counts"; for example, consider
                //
                // * STORE_LCL_VAR<struct{Vector3, int}>(CALL)
                // * RETURN(LCL_VAR<struct{Vector3, int}>)
                //
                // These return in two GPR registers, while the fields of the
                // local are stored in SIMD and GPR register, so registerCount
                // == varDsc->lvFieldCnt == 2. But the backend cannot handle
                // this.

                for (int i = 0; i < varDsc->lvFieldCnt; i++)
                {
                    if (comp->lvaGetDesc(varDsc->lvFieldLclStart + i)->TypeGet() == TYP_SIMD12)
                    {
                        canEnregisterAsMultiReg = false;
                        break;
                    }
                }
#endif
            }
        }
    }
    else
    {
        canEnregisterAsSingleReg = varTypeIsSIMD(lclNode);
#ifdef TARGET_XARCH
        if (lclNode->OperIs(GT_STORE_LCL_VAR) && varTypeIsStruct(lclNode->Data()) && !lclNode->Data()->OperIs(GT_CALL))
        {
            canEnregisterAsSingleReg = false;
        }
#endif // TARGET_XARCH
    }

    if (canEnregisterAsSingleReg || canEnregisterAsMultiReg)
    {
        if (canEnregisterAsMultiReg)
        {
            lclNode->SetMultiReg();
        }
    }
    else
    {
        comp->lvaSetVarDoNotEnregister(lclNode->GetLclNum() DEBUGARG(DoNotEnregisterReason::BlockOp));
    }
#endif // FEATURE_MULTIREG_RET || defined(FEATURE_HW_INTRINSICS)

    return canEnregisterAsSingleReg || canEnregisterAsMultiReg;
}

//------------------------------------------------------------------------
// Containment Analysis
//------------------------------------------------------------------------
void Lowering::ContainCheckNode(GenTree* node)
{
    switch (node->gtOper)
    {
        case GT_STORE_LCL_VAR:
        case GT_STORE_LCL_FLD:
            ContainCheckStoreLoc(node->AsLclVarCommon());
            break;

        case GT_EQ:
        case GT_NE:
        case GT_LT:
        case GT_LE:
        case GT_GE:
        case GT_GT:
        case GT_TEST_EQ:
        case GT_TEST_NE:
        case GT_CMP:
        case GT_TEST:
        case GT_JCMP:
            ContainCheckCompare(node->AsOp());
            break;

        case GT_SELECT:
            ContainCheckSelect(node->AsConditional());
            break;

        case GT_ADD:
        case GT_SUB:
#if !defined(TARGET_64BIT)
        case GT_ADD_LO:
        case GT_ADD_HI:
        case GT_SUB_LO:
        case GT_SUB_HI:
#endif
        case GT_AND:
        case GT_OR:
        case GT_XOR:
            ContainCheckBinary(node->AsOp());
            break;

#if defined(TARGET_X86)
        case GT_MUL_LONG:
#endif
        case GT_MUL:
        case GT_MULHI:
            ContainCheckMul(node->AsOp());
            break;
        case GT_DIV:
        case GT_MOD:
        case GT_UDIV:
        case GT_UMOD:
            ContainCheckDivOrMod(node->AsOp());
            break;
        case GT_LSH:
        case GT_RSH:
        case GT_RSZ:
        case GT_ROL:
        case GT_ROR:
#ifndef TARGET_64BIT
        case GT_LSH_HI:
        case GT_RSH_LO:
#endif
            ContainCheckShiftRotate(node->AsOp());
            break;
        case GT_CAST:
            ContainCheckCast(node->AsCast());
            break;
        case GT_BITCAST:
            ContainCheckBitCast(node);
            break;
        case GT_LCLHEAP:
            ContainCheckLclHeap(node->AsOp());
            break;
        case GT_RETURN:
            ContainCheckRet(node->AsOp());
            break;
        case GT_RETURNTRAP:
            ContainCheckReturnTrap(node->AsOp());
            break;
        case GT_STOREIND:
            ContainCheckStoreIndir(node->AsStoreInd());
            break;
        case GT_IND:
            ContainCheckIndir(node->AsIndir());
            break;
        case GT_PUTARG_REG:
        case GT_PUTARG_STK:
#if FEATURE_ARG_SPLIT
        case GT_PUTARG_SPLIT:
#endif // FEATURE_ARG_SPLIT
       // The regNum must have been set by the lowering of the call.
            assert(node->GetRegNum() != REG_NA);
            break;
#ifdef TARGET_XARCH
        case GT_INTRINSIC:
            ContainCheckIntrinsic(node->AsOp());
            break;
#endif // TARGET_XARCH
#ifdef FEATURE_HW_INTRINSICS
        case GT_HWINTRINSIC:
            ContainCheckHWIntrinsic(node->AsHWIntrinsic());
            break;
#endif // FEATURE_HW_INTRINSICS
        default:
            break;
    }
}

//------------------------------------------------------------------------
// ContainCheckReturnTrap: determine whether the source of a RETURNTRAP should be contained.
//
// Arguments:
//    node - pointer to the GT_RETURNTRAP node
//
void Lowering::ContainCheckReturnTrap(GenTreeOp* node)
{
#ifdef TARGET_XARCH
    assert(node->OperIs(GT_RETURNTRAP));
    // This just turns into a compare of its child with an int + a conditional call
    if (node->gtOp1->isIndir())
    {
        MakeSrcContained(node, node->gtOp1);
    }
#endif // TARGET_XARCH
}

//------------------------------------------------------------------------
// ContainCheckLclHeap: determine whether the source of a GT_LCLHEAP node should be contained.
//
// Arguments:
//    node - pointer to the node
//
void Lowering::ContainCheckLclHeap(GenTreeOp* node)
{
    assert(node->OperIs(GT_LCLHEAP));
    GenTree* size = node->gtOp1;
    if (size->IsCnsIntOrI())
    {
        MakeSrcContained(node, size);
    }
}

//------------------------------------------------------------------------
// ContainCheckRet: determine whether the source of a node should be contained.
//
// Arguments:
//    node - pointer to the node
//
void Lowering::ContainCheckRet(GenTreeUnOp* ret)
{
    assert(ret->OperIs(GT_RETURN, GT_SWIFT_ERROR_RET));

#if !defined(TARGET_64BIT)
    if (ret->TypeGet() == TYP_LONG)
    {
        GenTree* op1 = ret->AsOp()->GetReturnValue();
        noway_assert(op1->OperGet() == GT_LONG);
        MakeSrcContained(ret, op1);
    }
#endif // !defined(TARGET_64BIT)
#if FEATURE_MULTIREG_RET
    if (ret->TypeIs(TYP_STRUCT))
    {
        GenTree* op1 = ret->AsOp()->GetReturnValue();
        // op1 must be either a lclvar or a multi-reg returning call
        if (op1->OperGet() == GT_LCL_VAR)
        {
            const LclVarDsc* varDsc = comp->lvaGetDesc(op1->AsLclVarCommon());
            // This must be a multi-reg return or an HFA of a single element.
            assert(varDsc->lvIsMultiRegRet || (varDsc->lvIsHfa() && varTypeIsValidHfaType(varDsc->lvType)));

            // Mark var as contained if not enregisterable.
            if (!varDsc->IsEnregisterableLcl())
            {
                if (!op1->IsMultiRegLclVar())
                {
                    MakeSrcContained(ret, op1);
                }
            }
        }
    }
#endif // FEATURE_MULTIREG_RET
}

//------------------------------------------------------------------------
// ContainCheckBitCast: determine whether the source of a BITCAST should be contained.
//
// Arguments:
//    node - pointer to the node
//
void Lowering::ContainCheckBitCast(GenTree* node)
{
    GenTree* const op1 = node->AsOp()->gtOp1;
    if (op1->OperIs(GT_LCL_VAR) && (genTypeSize(op1) == genTypeSize(node)))
    {
        if (IsContainableMemoryOp(op1) && IsSafeToContainMem(node, op1))
        {
            MakeSrcContained(node, op1);
        }
        else if (IsSafeToMarkRegOptional(node, op1))
        {
            MakeSrcRegOptional(node, op1);
        }
    }
}

//------------------------------------------------------------------------
// TryLowerBlockStoreAsGcBulkCopyCall: Lower a block store node as a CORINFO_HELP_BULK_WRITEBARRIER call
//
// Arguments:
//    blkNode - The block store node to lower
//
bool Lowering::TryLowerBlockStoreAsGcBulkCopyCall(GenTreeBlk* blk)
{
    if (comp->opts.OptimizationDisabled())
    {
        return false;
    }

    // Replace STORE_BLK (struct copy) with CORINFO_HELP_BULK_WRITEBARRIER which performs
    // bulk copy for byrefs.
    const unsigned bulkCopyThreshold = 4;
    if (!blk->OperIs(GT_STORE_BLK) || blk->OperIsInitBlkOp() || blk->IsVolatile() ||
        (blk->GetLayout()->GetGCPtrCount() < bulkCopyThreshold))
    {
        return false;
    }

    GenTree* dest = blk->Addr();
    GenTree* data = blk->Data();

    if (data->OperIs(GT_IND))
    {
        if (data->AsIndir()->IsVolatile())
        {
            return false;
        }

        // Drop GT_IND nodes
        BlockRange().Remove(data);
        data = data->AsIndir()->Addr();
    }
    else
    {
        assert(data->OperIs(GT_LCL_VAR, GT_LCL_FLD));

        // Convert local to LCL_ADDR
        unsigned lclOffset = data->AsLclVarCommon()->GetLclOffs();
        data->ChangeOper(GT_LCL_ADDR);
        data->ChangeType(TYP_I_IMPL);
        data->AsLclFld()->SetLclOffs(lclOffset);
        data->ClearContained();
    }

    // Size is a constant
    GenTreeIntCon* size = comp->gtNewIconNode((ssize_t)blk->GetLayout()->GetSize(), TYP_I_IMPL);
    BlockRange().InsertBefore(data, size);

    // A hacky way to safely call fgMorphTree in Lower
    GenTree* destPlaceholder = comp->gtNewZeroConNode(dest->TypeGet());
    GenTree* dataPlaceholder = comp->gtNewZeroConNode(genActualType(data));
    GenTree* sizePlaceholder = comp->gtNewZeroConNode(genActualType(size));

    GenTreeCall* call = comp->gtNewHelperCallNode(CORINFO_HELP_BULK_WRITEBARRIER, TYP_VOID, destPlaceholder,
                                                  dataPlaceholder, sizePlaceholder);
    comp->fgMorphArgs(call);

    LIR::Range range      = LIR::SeqTree(comp, call);
    GenTree*   rangeStart = range.FirstNode();
    GenTree*   rangeEnd   = range.LastNode();

    BlockRange().InsertBefore(blk, std::move(range));
    blk->gtBashToNOP();

    LIR::Use destUse;
    LIR::Use sizeUse;
    BlockRange().TryGetUse(destPlaceholder, &destUse);
    BlockRange().TryGetUse(sizePlaceholder, &sizeUse);
    destUse.ReplaceWith(dest);
    sizeUse.ReplaceWith(size);
    destPlaceholder->SetUnusedValue();
    sizePlaceholder->SetUnusedValue();

    LIR::Use dataUse;
    BlockRange().TryGetUse(dataPlaceholder, &dataUse);
    dataUse.ReplaceWith(data);
    dataPlaceholder->SetUnusedValue();

    LowerRange(rangeStart, rangeEnd);

    // Finally move all GT_PUTARG_* nodes
    // Re-use the existing logic for CFG call args here
    MoveCFGCallArgs(call);

    BlockRange().Remove(destPlaceholder);
    BlockRange().Remove(sizePlaceholder);
    BlockRange().Remove(dataPlaceholder);

    // Add implicit nullchecks for dest and data if needed:
    //
    auto wrapWithNullcheck = [&](GenTree* node) {
        if (comp->fgAddrCouldBeNull(node))
        {
            LIR::Use nodeUse;
            BlockRange().TryGetUse(node, &nodeUse);
            GenTree* nodeClone = comp->gtNewLclvNode(nodeUse.ReplaceWithLclVar(comp), genActualType(node));
            GenTree* nullcheck = comp->gtNewNullCheck(nodeClone, comp->compCurBB);
            BlockRange().InsertAfter(nodeUse.Def(), nodeClone, nullcheck);
            LowerNode(nullcheck);
        }
    };
    wrapWithNullcheck(dest);
    wrapWithNullcheck(data);

    return true;
}

//------------------------------------------------------------------------
// LowerBlockStoreAsHelperCall: Lower a block store node as a memset/memcpy call
//
// Arguments:
//    blkNode - The block store node to lower
//
void Lowering::LowerBlockStoreAsHelperCall(GenTreeBlk* blkNode)
{
    // We shouldn't be using helper calls for blocks on heap containing GC pointers.
    // due to atomicity guarantees.
    assert(!blkNode->IsZeroingGcPointersOnHeap());

    LIR::Use use;
    assert(!BlockRange().TryGetUse(blkNode, &use));

    const bool isVolatile = blkNode->IsVolatile();

    GenTree* dest = blkNode->Addr();
    GenTree* data = blkNode->Data();
    GenTree* size;

    CorInfoHelpFunc helper;

    // Is it Memset ...
    if (blkNode->OperIsInitBlkOp())
    {
        helper = CORINFO_HELP_MEMSET;

        // Drop GT_INIT_VAL nodes
        if (data->OperIsInitVal())
        {
            BlockRange().Remove(data);
            data = data->gtGetOp1();
        }
    }
    else
    {
        // ... or Memcpy?
        helper = CORINFO_HELP_MEMCPY;

        if (data->OperIs(GT_IND))
        {
            // Drop GT_IND nodes
            BlockRange().Remove(data);
            data = data->AsIndir()->Addr();
        }
        else
        {
            assert(data->OperIs(GT_LCL_VAR, GT_LCL_FLD));

            // Convert local to LCL_ADDR
            unsigned lclOffset = data->AsLclVarCommon()->GetLclOffs();

            data->ChangeOper(GT_LCL_ADDR);
            data->ChangeType(TYP_I_IMPL);
            data->AsLclFld()->SetLclOffs(lclOffset);
            data->ClearContained();
        }
    }

    // Size is a constant
    size = comp->gtNewIconNode(blkNode->Size(), TYP_I_IMPL);
    BlockRange().InsertBefore(data, size);

    // A hacky way to safely call fgMorphTree in Lower
    GenTree* destPlaceholder = comp->gtNewZeroConNode(dest->TypeGet());
    GenTree* dataPlaceholder = comp->gtNewZeroConNode(genActualType(data));
    GenTree* sizePlaceholder = comp->gtNewZeroConNode(genActualType(size));

    const bool isMemzero = helper == CORINFO_HELP_MEMSET ? data->IsIntegralConst(0) : false;

    GenTreeCall* call;
    if (isMemzero)
    {
        BlockRange().Remove(data);
        call = comp->gtNewHelperCallNode(CORINFO_HELP_MEMZERO, TYP_VOID, destPlaceholder, sizePlaceholder);
    }
    else
    {
        call = comp->gtNewHelperCallNode(helper, TYP_VOID, destPlaceholder, dataPlaceholder, sizePlaceholder);
    }
    comp->fgMorphArgs(call);

    LIR::Range range      = LIR::SeqTree(comp, call);
    GenTree*   rangeStart = range.FirstNode();
    GenTree*   rangeEnd   = range.LastNode();

    BlockRange().InsertBefore(blkNode, std::move(range));
    blkNode->gtBashToNOP();

    LIR::Use destUse;
    LIR::Use sizeUse;
    BlockRange().TryGetUse(destPlaceholder, &destUse);
    BlockRange().TryGetUse(sizePlaceholder, &sizeUse);
    destUse.ReplaceWith(dest);
    sizeUse.ReplaceWith(size);
    destPlaceholder->SetUnusedValue();
    sizePlaceholder->SetUnusedValue();

    if (!isMemzero)
    {
        LIR::Use dataUse;
        BlockRange().TryGetUse(dataPlaceholder, &dataUse);
        dataUse.ReplaceWith(data);
        dataPlaceholder->SetUnusedValue();
    }

    LowerRange(rangeStart, rangeEnd);

    // Finally move all GT_PUTARG_* nodes
    // Re-use the existing logic for CFG call args here
    MoveCFGCallArgs(call);

    BlockRange().Remove(destPlaceholder);
    BlockRange().Remove(sizePlaceholder);
    if (!isMemzero)
    {
        BlockRange().Remove(dataPlaceholder);
    }

// Wrap with memory barriers on weak memory models
// if the block store was volatile
#ifndef TARGET_XARCH
    if (isVolatile)
    {
        GenTree* firstBarrier  = comp->gtNewMemoryBarrier();
        GenTree* secondBarrier = comp->gtNewMemoryBarrier(/*loadOnly*/ true);
        BlockRange().InsertBefore(call, firstBarrier);
        BlockRange().InsertAfter(call, secondBarrier);
        LowerNode(firstBarrier);
        LowerNode(secondBarrier);
    }
#endif
}

//------------------------------------------------------------------------
// GetLoadStoreCoalescingData: given a STOREIND/IND node, get the data needed to perform
//    store/load coalescing including pointer to the previous node.
//
// Arguments:
//    comp     - the compiler instance
//    ind      - the STOREIND/IND node
//    data     - [OUT] the data needed for store/load coalescing
//
// Return Value:
//    true if the data was successfully retrieved, false otherwise.
//
bool Lowering::GetLoadStoreCoalescingData(GenTreeIndir* ind, LoadStoreCoalescingData* data) const
{
    // Don't merge volatile load/stores.
    if (ind->IsVolatile())
    {
        return false;
    }

    const bool isStore = ind->OperIs(GT_STOREIND, GT_STORE_BLK);
    const bool isLoad  = ind->OperIs(GT_IND);

    auto isNodeInvariant = [](Compiler* comp, GenTree* node, bool allowNull) {
        if (node == nullptr)
        {
            return allowNull;
        }
        if (node->OperIsConst())
        {
            return true;
        }
        // We can allow bigger trees here, but it's not clear if it's worth it.
        return node->OperIs(GT_LCL_VAR) && !comp->lvaVarAddrExposed(node->AsLclVar()->GetLclNum());
    };

    if (isStore)
    {
        // For stores, Data() is expected to be an invariant node
        if (!isNodeInvariant(comp, ind->Data(), false))
        {
            return false;
        }
    }
    else if (!isLoad)
    {
        return false;
    }

    data->targetType = ind->TypeGet();
    data->value      = isStore ? ind->Data() : nullptr;
    if (ind->Addr()->OperIs(GT_LEA))
    {
        GenTree* base  = ind->Addr()->AsAddrMode()->Base();
        GenTree* index = ind->Addr()->AsAddrMode()->Index();
        if (!isNodeInvariant(comp, base, false))
        {
            // Base must be a local. It's possible for it to be nullptr when index is not null,
            // but let's ignore such cases.
            return false;
        }

        if (!isNodeInvariant(comp, index, true))
        {
            // Index should be either nullptr or a local.
            return false;
        }

        data->baseAddr = base == nullptr ? nullptr : base;
        data->index    = index == nullptr ? nullptr : index;
        data->scale    = ind->Addr()->AsAddrMode()->GetScale();
        data->offset   = ind->Addr()->AsAddrMode()->Offset();
    }
    else if (isNodeInvariant(comp, ind->Addr(), true))
    {
        // Address is just a local, no offset, scale is 1
        data->baseAddr = ind->Addr();
        data->index    = nullptr;
        data->scale    = 1;
        data->offset   = 0;
    }
    else
    {
        // Address is not LEA or local.
        return false;
    }

    bool isClosedRange = false;
    // Make sure there are no other unexpected nodes in-between.
    LIR::ReadOnlyRange range = BlockRange().GetTreeRange(ind, &isClosedRange);
    if (!isClosedRange)
    {
        return false;
    }

    data->rangeStart = range.FirstNode();
    data->rangeEnd   = range.LastNode();

    return true;
}

//------------------------------------------------------------------------
// LowerStoreIndirCoalescing: If the given IND/STOREIND node is followed by a similar
//    IND/STOREIND node, try to merge them into a single store of a twice wider type. Example:
//
//    *  STOREIND  int
//    +--*  LCL_VAR   byref  V00
//    \--*  CNS_INT   int    0x1
//
//    *  STOREIND  int
//    +--*  LEA(b+4)  byref
//    |  \--*  LCL_VAR   byref  V00
//    \--*  CNS_INT   int    0x2
//
//    We can merge these two into into a single store of 8 bytes with (0x1 | (0x2 << 32)) as the value
//
//    *  STOREIND  long
//    +--*  LEA(b+0)  byref
//    |  \--*  LCL_VAR   byref  V00
//    \--*  CNS_INT   long  0x200000001
//
//   NOTE: Our memory model allows us to do this optimization, see Memory-model.md:
//     * Adjacent non-volatile writes to the same location can be coalesced. (see Memory-model.md)
//
// Arguments:
//    ind - the current STOREIND node
//
void Lowering::LowerStoreIndirCoalescing(GenTreeIndir* ind)
{
// LA, RISC-V and ARM32 more likely to recieve a terrible performance hit from
// unaligned accesses making this optimization questionable.
#if defined(TARGET_XARCH) || defined(TARGET_ARM64)
    if (!comp->opts.OptimizationEnabled())
    {
        return;
    }

    if (!ind->OperIs(GT_STOREIND, GT_STORE_BLK))
    {
        // Load coalescing is not yet supported
        return;
    }

    // We're going to do it in a loop while we see suitable STOREINDs to coalesce.
    // E.g.: we have the following LIR sequence:
    //
    //     ...addr nodes...
    //   STOREIND(int)
    //     ...addr nodes...
    //   STOREIND(short)
    //     ...addr nodes...
    //   STOREIND(short) <-- we're here
    //
    // First we merge two 'short' stores, then we merge the result with the 'int' store
    // to get a single store of 8 bytes.
    do
    {
        LoadStoreCoalescingData currData;
        LoadStoreCoalescingData prevData;

        // Get coalescing data for the current STOREIND
        if (!GetLoadStoreCoalescingData(ind, &currData))
        {
            return;
        }

        GenTree* prevTree = currData.rangeStart->gtPrev;
        // Now we need to find the previous STOREIND,
        // we can ignore any NOPs or IL_OFFSETs in-between
        while ((prevTree != nullptr) && prevTree->OperIs(GT_NOP, GT_IL_OFFSET))
        {
            prevTree = prevTree->gtPrev;
        }

        // It's not a store - bail out.
        if ((prevTree == nullptr) || !prevTree->OperIs(GT_STOREIND, GT_STORE_BLK))
        {
            return;
        }

        // Get coalescing data for the previous STOREIND
        GenTreeIndir* prevInd = prevTree->AsIndir();
        if (!GetLoadStoreCoalescingData(prevInd, &prevData))
        {
            return;
        }

        if (!currData.IsAddressEqual(prevData, /*ignoreOffset*/ true))
        {
            // Non-offset part of the address is not the same - bail out.
            return;
        }

        // The same offset means that we're storing to the same location of the same width.
        // Just remove the previous store then.
        if (prevData.offset == currData.offset)
        {
            BlockRange().Remove(prevData.rangeStart, prevData.rangeEnd);
            continue;
        }

        // TODO-ARM64-CQ: enable TYP_REF if we find a case where it's beneficial.
        // The algorithm does support TYP_REF (with null value), but it seems to be not worth
        // it on ARM64 where it's pretty efficient to do "stp xzr, xzr, [addr]" to clear two
        // items at once. Although, it may be profitable to do "stp q0, q0, [addr]".
        if (!varTypeIsIntegral(ind) && !varTypeIsSIMD(ind))
        {
            return;
        }

        assert(ind->OperIs(GT_STOREIND));
        assert(prevInd->OperIs(GT_STOREIND));
        assert(prevData.IsStore());
        assert(currData.IsStore());

        // For now, only constants are supported for data.
        if (!prevData.value->OperIsConst() || !currData.value->OperIsConst())
        {
            return;
        }

        // Otherwise, the difference between two offsets has to match the size of the type.
        // We don't support overlapping stores.
        if (abs(prevData.offset - currData.offset) != (int)genTypeSize(prevData.targetType))
        {
            return;
        }

        // For now, we require the current STOREIND to have LEA (previous store may not have it)
        // So we can easily adjust the offset, consider making it more flexible in future.
        if (!ind->Addr()->OperIs(GT_LEA))
        {
            return;
        }

        // Now the hardest part: decide whether it's safe to use an unaligned write.
        //
        // IND<byte> is always fine (and all IND<X> created here from such)
        // IND<simd> is not required to be atomic per our Memory Model
        const bool allowsNonAtomic =
            ((ind->gtFlags & GTF_IND_ALLOW_NON_ATOMIC) != 0) && ((prevInd->gtFlags & GTF_IND_ALLOW_NON_ATOMIC) != 0);

        if (!allowsNonAtomic && (genTypeSize(ind) > 1) && !varTypeIsSIMD(ind))
        {
            // TODO-CQ: if we see that the target is a local memory (non address exposed)
            // we can use any type (including SIMD) for a new load.

            // Ignore indices for now, they can invalidate our alignment assumptions.
            // Although, we can take scale into account.
            if (currData.index != nullptr)
            {
                return;
            }

            // Base address being TYP_REF gives us a hint that data is pointer-aligned.
            if (!currData.baseAddr->TypeIs(TYP_REF))
            {
                return;
            }

            // Check whether the combined indir is still aligned.
            bool isCombinedIndirAtomic = (genTypeSize(ind) < TARGET_POINTER_SIZE) &&
                                         (min(prevData.offset, currData.offset) % (genTypeSize(ind) * 2)) == 0;

            if (genTypeSize(ind) == TARGET_POINTER_SIZE)
            {
#ifdef TARGET_ARM64
                // Per Arm Architecture Reference Manual for A-profile architecture:
                //
                // * Writes from SIMD and floating-point registers of a 128-bit value that is 64-bit aligned in memory
                //   are treated as a pair of single - copy atomic 64 - bit writes.
                //
                // Thus, we can allow 2xLONG -> SIMD, same for TYP_REF (for value being null)
                //
                // And we assume on ARM64 TYP_LONG/TYP_REF are always 64-bit aligned, otherwise
                // we're already doing a load that has no atomicity guarantees.
                isCombinedIndirAtomic = true;
#endif
            }

            if (!isCombinedIndirAtomic)
            {
                return;
            }
        }

        // Since we're merging two stores of the same type, the new type is twice wider.
        var_types oldType = ind->TypeGet();
        var_types newType;
        switch (oldType)
        {
            case TYP_BYTE:
            case TYP_UBYTE:
                newType = TYP_USHORT;
                break;

            case TYP_SHORT:
            case TYP_USHORT:
                newType = TYP_INT;
                break;

#ifdef TARGET_64BIT
            case TYP_INT:
                newType = TYP_LONG;
                break;

#if defined(FEATURE_HW_INTRINSICS)
            case TYP_LONG:
            case TYP_REF:
                if (comp->IsBaselineSimdIsaSupported())
                {
                    // TLDR: we should be here only if one of the conditions is true:
                    // 1) Both GT_INDs have GTF_IND_ALLOW_NON_ATOMIC flag
                    // 2) ARM64: Data is at least 8-byte aligned
                    // 3) AMD64: Data is at least 16-byte aligned on AMD/Intel with AVX+
                    //
                    newType = TYP_SIMD16;
                    if ((oldType == TYP_REF) &&
                        (!currData.value->IsIntegralConst(0) || !prevData.value->IsIntegralConst(0)))
                    {
                        // For TYP_REF we only support null values. In theory, we can also support frozen handles, e.g.:
                        //
                        //   arr[1] = "hello";
                        //   arr[0] = "world";
                        //
                        // but we don't want to load managed references into SIMD registers (we can only do so
                        // when we can issue a nongc region for a block)
                        return;
                    }
                    break;
                }
                return;

#if defined(TARGET_AMD64)
            case TYP_SIMD16:
                if (comp->getPreferredVectorByteLength() >= 32)
                {
                    newType = TYP_SIMD32;
                    break;
                }
                return;

            case TYP_SIMD32:
                if (comp->getPreferredVectorByteLength() >= 64)
                {
                    newType = TYP_SIMD64;
                    break;
                }
                return;
#endif // TARGET_AMD64
#endif // FEATURE_HW_INTRINSICS
#endif // TARGET_64BIT

            // TYP_FLOAT and TYP_DOUBLE aren't needed here - they're expected to
            // be converted to TYP_INT/TYP_LONG for constant value.
            //
            // TYP_UINT and TYP_ULONG are not legal for GT_IND.
            //
            default:
                return;
        }

        // We should not be here for stores requiring write barriers.
        assert(!comp->codeGen->gcInfo.gcIsWriteBarrierStoreIndNode(ind->AsStoreInd()));
        assert(!comp->codeGen->gcInfo.gcIsWriteBarrierStoreIndNode(prevInd->AsStoreInd()));

        // Delete previous STOREIND entirely
        BlockRange().Remove(prevData.rangeStart, prevData.rangeEnd);

        // It's not expected to be contained yet, but just in case...
        ind->Data()->ClearContained();

        // We know it's always LEA for now
        GenTreeAddrMode* addr = ind->Addr()->AsAddrMode();

        // Update offset to be the minimum of the two
        addr->SetOffset(min(prevData.offset, currData.offset));

        // Update type for both STOREIND and val
        ind->gtType         = newType;
        ind->Data()->gtType = newType;

#if defined(TARGET_AMD64) && defined(FEATURE_HW_INTRINSICS)
        // Upgrading two SIMD stores to a wider SIMD store.
        // Only on x64 since ARM64 has no options above SIMD16
        if (varTypeIsSIMD(oldType))
        {
            int8_t* lowerCns = prevData.value->AsVecCon()->gtSimdVal.i8;
            int8_t* upperCns = currData.value->AsVecCon()->gtSimdVal.i8;

            // if the previous store was at a higher address, swap the constants
            if (prevData.offset > currData.offset)
            {
                std::swap(lowerCns, upperCns);
            }

            simd_t   newCns   = {};
            uint32_t oldWidth = genTypeSize(oldType);
            memcpy(newCns.i8, lowerCns, oldWidth);
            memcpy(newCns.i8 + oldWidth, upperCns, oldWidth);

            ind->Data()->AsVecCon()->gtSimdVal = newCns;
            continue;
        }
#endif

        size_t lowerCns = (size_t)prevData.value->AsIntCon()->IconValue();
        size_t upperCns = (size_t)currData.value->AsIntCon()->IconValue();

        // if the previous store was at a higher address, swap the constants
        if (prevData.offset > currData.offset)
        {
            std::swap(lowerCns, upperCns);
        }

#if defined(TARGET_64BIT) && defined(FEATURE_HW_INTRINSICS)
        // We're promoting two TYP_LONG/TYP_REF into TYP_SIMD16
        // All legality checks were done above.
        if (varTypeIsSIMD(newType))
        {
            // Replace two 64bit constants with a single 128bit constant
            int8_t val[16];
            memcpy(val, &lowerCns, 8);
            memcpy(val + 8, &upperCns, 8);
            GenTreeVecCon* vecCns = comp->gtNewVconNode(newType, &val);

            BlockRange().InsertAfter(ind->Data(), vecCns);
            BlockRange().Remove(ind->Data());
            ind->gtOp2 = vecCns;
            continue;
        }
#endif // TARGET_64BIT && FEATURE_HW_INTRINSICS

        // Trim the constants to the size of the type, e.g. for TYP_SHORT and TYP_USHORT
        // the mask will be 0xFFFF, for TYP_INT - 0xFFFFFFFF.
        size_t mask = ~(size_t(0)) >> (sizeof(size_t) - genTypeSize(oldType)) * BITS_PER_BYTE;
        lowerCns &= mask;
        upperCns &= mask;

        size_t val = (lowerCns | (upperCns << (genTypeSize(oldType) * BITS_PER_BYTE)));
        JITDUMP("Coalesced two stores into a single store with value %lld\n", (int64_t)val);

        ind->Data()->AsIntCon()->gtIconVal = (ssize_t)val;
        if (genTypeSize(oldType) == 1)
        {
            // A mark for future foldings that this IND doesn't need to be atomic.
            ind->gtFlags |= GTF_IND_ALLOW_NON_ATOMIC;
        }

    } while (true);
#endif // TARGET_XARCH || TARGET_ARM64
}

//------------------------------------------------------------------------
// LowerStoreIndirCommon: a common logic to lower StoreIndir.
//
// Arguments:
//    ind - the store indirection node we are lowering.
//
// Return Value:
//    Next node to lower.
//
GenTree* Lowering::LowerStoreIndirCommon(GenTreeStoreInd* ind)
{
    assert(ind->TypeGet() != TYP_STRUCT);

    TryRetypingFloatingPointStoreToIntegerStore(ind);

#if defined(TARGET_ARM64)
    // Verify containment safety before creating an LEA that must be contained.
    //
    const bool isContainable = IsInvariantInRange(ind->Addr(), ind);
#else
    const bool isContainable = true;
#endif
    TryCreateAddrMode(ind->Addr(), isContainable, ind);

    if (comp->codeGen->gcInfo.gcIsWriteBarrierStoreIndNode(ind))
    {
        return ind->gtNext;
    }

#ifndef TARGET_XARCH
    if (ind->Data()->IsIconHandle(GTF_ICON_OBJ_HDL))
    {
        const ssize_t handle = ind->Data()->AsIntCon()->IconValue();
        if (!comp->info.compCompHnd->isObjectImmutable(reinterpret_cast<CORINFO_OBJECT_HANDLE>(handle)))
        {
            // On platforms with weaker memory model we need to make sure we use a store with the release semantic
            // when we publish a potentially mutable object
            // See relevant discussions https://github.com/dotnet/runtime/pull/76135#issuecomment-1257258310 and
            // https://github.com/dotnet/runtime/pull/76112#discussion_r980639782

            // This can be relaxed to "just make sure to use stlr/memory barrier" if needed
            ind->gtFlags |= GTF_IND_VOLATILE;
        }
    }
#endif

    LowerStoreIndirCoalescing(ind);
    return LowerStoreIndir(ind);
}

//------------------------------------------------------------------------
// LowerIndir: a common logic to lower IND load or NullCheck.
//
// Arguments:
//    ind - the ind node we are lowering.
//
GenTree* Lowering::LowerIndir(GenTreeIndir* ind)
{
    GenTree* next = ind->gtNext;

    assert(ind->OperIs(GT_IND, GT_NULLCHECK));
    // Process struct typed indirs separately unless they are unused;
    // they only appear as the source of a block copy operation or a return node.
    if (!ind->TypeIs(TYP_STRUCT) || ind->IsUnusedValue())
    {
#ifndef TARGET_XARCH
        // On non-xarch, whether or not we can contain an address mode will depend on the access width
        // which may be changed when transforming an unused indir, so do that first.
        // On xarch, it is the opposite: we transform to indir/nullcheck based on whether we contained the
        // address mode, so in that case we must do this transformation last.
        if (ind->OperIs(GT_NULLCHECK) || ind->IsUnusedValue())
        {
            TransformUnusedIndirection(ind, comp, m_block);
        }
#endif

#ifdef TARGET_ARM64
        LIR::Use use;
        if (ind->OperIs(GT_IND) && ind->IsVolatile() && varTypeIsFloating(ind) && BlockRange().TryGetUse(ind, &use))
        {
            // Convert "IND<float>(addr)" to "BitCast<float>(IND<int>(addr))"
            // for volatile loads since there is no ldar for SIMD regs
            var_types targetType = ind->TypeGet();
            ind->ChangeType(ind->TypeIs(TYP_DOUBLE) ? TYP_LONG : TYP_INT);

            // Now it might be eligible for some addressing modes with LDAPUR:
            const bool isContainable = IsInvariantInRange(ind->Addr(), ind);
            TryCreateAddrMode(ind->Addr(), isContainable, ind);

            // Wrap the resulting IND into BITCAST:
            GenTree* castOp = comp->gtNewBitCastNode(targetType, ind);
            BlockRange().InsertAfter(ind, castOp);
            use.ReplaceWith(castOp);
            return castOp;
        }
#endif

        // TODO-Cleanup: We're passing isContainable = true but ContainCheckIndir rejects
        // address containment in some cases so we end up creating trivial (reg + offfset)
        // or (reg + reg) LEAs that are not necessary.

#if defined(TARGET_ARM64)
        // Verify containment safety before creating an LEA that must be contained.
        //
        const bool isContainable = IsInvariantInRange(ind->Addr(), ind);
#else
        const bool isContainable = true;
#endif

        TryCreateAddrMode(ind->Addr(), isContainable, ind);
        ContainCheckIndir(ind);

#ifdef TARGET_XARCH
        if (ind->OperIs(GT_NULLCHECK) || ind->IsUnusedValue())
        {
            TransformUnusedIndirection(ind, comp, m_block);
        }
#endif
    }
    else
    {
        // If the `ADDR` node under `STORE_BLK(dstAddr, IND(struct(ADDR))`
        // is a complex one it could benefit from an `LEA` that is not contained.
        const bool isContainable = false;
        TryCreateAddrMode(ind->Addr(), isContainable, ind);
    }

#ifdef TARGET_ARM64
    if (comp->opts.OptimizationEnabled() && ind->OperIs(GT_IND))
    {
        OptimizeForLdpStp(ind);
    }
#endif

    return next;
}

#ifdef TARGET_ARM64

// Max distance that we will try to move an indirection backwards to become
// adjacent to another indirection. As an empirical observation, increasing
// this number to 32 for the smoke_tests collection resulted in 3684 -> 3796
// cases passing the distance check, but 82 out of these 112 extra cases were
// then rejected due to interference. So 16 seems like a good number to balance
// the throughput costs.
const int LDP_STP_REORDERING_MAX_DISTANCE = 16;

//------------------------------------------------------------------------
// OptimizeForLdp: Record information about an indirection, and try to optimize
// it by moving it to be adjacent with a previous indirection such that they
// can be transformed into 'ldp'.
//
// Arguments:
//    ind - Indirection to record and to try to move.
//
// Returns:
//    True if the optimization was successful.
//
bool Lowering::OptimizeForLdpStp(GenTreeIndir* ind)
{
    if (!ind->TypeIs(TYP_INT, TYP_LONG, TYP_FLOAT, TYP_DOUBLE, TYP_SIMD8, TYP_SIMD16) || ind->IsVolatile())
    {
        return false;
    }

    target_ssize_t offs = 0;
    GenTree*       addr = ind->Addr();
    comp->gtPeelOffsets(&addr, &offs);

    if (!addr->OperIs(GT_LCL_VAR))
    {
        return false;
    }

    // Every indirection takes an expected 2+ nodes, so we only expect at most
    // half the reordering distance to be candidates for the optimization.
    int maxCount = min(m_blockIndirs.Height(), LDP_STP_REORDERING_MAX_DISTANCE / 2);
    for (int i = 0; i < maxCount; i++)
    {
        SavedIndir& prev = m_blockIndirs.TopRef(i);
        if (prev.AddrBase->GetLclNum() != addr->AsLclVar()->GetLclNum())
        {
            continue;
        }

        GenTreeIndir* prevIndir = prev.Indir;
        if ((prevIndir == nullptr) || (prevIndir->TypeGet() != ind->TypeGet()))
        {
            continue;
        }

        if (prevIndir->gtNext == nullptr)
        {
            // Deleted by other optimization
            continue;
        }

        if (prevIndir->OperIsStore() != ind->OperIsStore())
        {
            continue;
        }

        JITDUMP("[%06u] and [%06u] are indirs off the same base with offsets +%03u and +%03u\n",
                Compiler::dspTreeID(ind), Compiler::dspTreeID(prevIndir), (unsigned)offs, (unsigned)prev.Offset);
        if (std::abs(offs - prev.Offset) == genTypeSize(ind))
        {
            JITDUMP("  ..and they are amenable to ldp/stp optimization\n");
            if (TryMakeIndirsAdjacent(prevIndir, ind))
            {
                // Do not let the previous one participate in
                // another instance; that can cause us to e.g. convert
                // *(x+4), *(x+0), *(x+8), *(x+12) =>
                // *(x+4), *(x+8), *(x+0), *(x+12)
                prev.Indir = nullptr;
                return true;
            }
            break;
        }
        else
        {
            JITDUMP("  ..but at non-adjacent offset\n");
        }
    }

    m_blockIndirs.Emplace(ind, addr->AsLclVar(), offs);
    return false;
}

//------------------------------------------------------------------------
// TryMakeIndirsAdjacent: Try to prove that it is legal to move an indirection
// to be adjacent to a previous indirection. If successful, perform the move.
//
// Arguments:
//    prevIndir - Previous indirection
//    indir     - Indirection to try to move to be adjacent to 'prevIndir'
//
// Returns:
//    True if the optimization was successful.
//
bool Lowering::TryMakeIndirsAdjacent(GenTreeIndir* prevIndir, GenTreeIndir* indir)
{
    GenTree* cur = prevIndir;
    for (int i = 0; i < LDP_STP_REORDERING_MAX_DISTANCE; i++)
    {
        cur = cur->gtNext;
        if (cur == indir)
            break;

        // We can reorder indirs with some calls, but introducing a LIR edge
        // that spans a call can introduce spills (or callee-saves).
        if (cur->IsCall())
        {
            JITDUMP("  ..but they are separated by node [%06u] that kills registers\n", Compiler::dspTreeID(cur));
            return false;
        }
    }

    if (cur != indir)
    {
        JITDUMP("  ..but they are too far separated\n");
        return false;
    }

    JITDUMP(
        "  ..and they are close. Trying to move the following range (where * are nodes part of the data flow):\n\n");
#ifdef DEBUG
    bool     isClosed;
    GenTree* startDumpNode = BlockRange().GetTreeRange(prevIndir, &isClosed).FirstNode();
    GenTree* endDumpNode   = indir->gtNext;

    auto dumpWithMarks = [=]() {
        if (!comp->verbose)
        {
            return;
        }

        for (GenTree* node = startDumpNode; node != endDumpNode; node = node->gtNext)
        {
            const char* prefix;
            if (node == prevIndir)
                prefix = "1. ";
            else if (node == indir)
                prefix = "2. ";
            else if ((node->gtLIRFlags & LIR::Flags::Mark) != 0)
                prefix = "*  ";
            else
                prefix = "   ";

            comp->gtDispLIRNode(node, prefix);
        }
    };

#endif

    MarkTree(indir);

    INDEBUG(dumpWithMarks());
    JITDUMP("\n");

    if ((prevIndir->gtLIRFlags & LIR::Flags::Mark) != 0)
    {
        JITDUMP("Previous indir is part of the data flow of current indir\n");
        UnmarkTree(indir);
        return false;
    }

    m_scratchSideEffects.Clear();

    bool sawData = false;
    for (GenTree* cur = prevIndir->gtNext; cur != indir; cur = cur->gtNext)
    {
        if ((cur->gtLIRFlags & LIR::Flags::Mark) != 0)
        {
            // 'cur' is part of data flow of 'indir', so we will be moving the
            // currently recorded effects past 'cur'.
            if (m_scratchSideEffects.InterferesWith(comp, cur, true))
            {
                JITDUMP("Giving up due to interference with [%06u]\n", Compiler::dspTreeID(cur));
                UnmarkTree(indir);
                return false;
            }

            if (indir->OperIsStore())
            {
                sawData |= cur == indir->Data();
            }
        }
        else
        {
            // Not part of dataflow; add its effects that will move past
            // 'indir'.
            m_scratchSideEffects.AddNode(comp, cur);
        }
    }

    if (m_scratchSideEffects.InterferesWith(comp, indir, true))
    {
        if (!indir->OperIsLoad())
        {
            JITDUMP("Have conservative interference with last store. Giving up.\n");
            UnmarkTree(indir);
            return false;
        }

        // Try a bit harder, making use of the following facts:
        //
        // 1. We know the indir is non-faulting, so we do not need to worry
        // about reordering exceptions
        //
        // 2. We can reorder with non-volatile INDs even if they have
        // GTF_ORDER_SIDEEFF; these indirs only have GTF_ORDER_SIDEEFF due to
        // being non-faulting
        //
        // 3. We can also reorder with non-volatile STOREINDs if we can prove
        // no aliasing. We can do that for two common cases:
        //    * The addresses are based on the same local but at distinct offset ranges
        //    * The addresses are based off TYP_REF bases at distinct offset ranges

        JITDUMP("Have conservative interference with last indir. Trying a smarter interference check...\n");

        GenTree*       indirAddr = indir->Addr();
        target_ssize_t offs      = 0;
        comp->gtPeelOffsets(&indirAddr, &offs);

        bool checkLocal = indirAddr->OperIsLocal();
        if (checkLocal)
        {
            unsigned lclNum = indirAddr->AsLclVarCommon()->GetLclNum();
            checkLocal = !comp->lvaGetDesc(lclNum)->IsAddressExposed() && !m_scratchSideEffects.WritesLocal(lclNum);
        }

        // Helper lambda to check if a single node interferes with 'indir'.
        auto interferes = [=](GenTree* node) {
            if (((node->gtFlags & GTF_ORDER_SIDEEFF) != 0) && node->OperSupportsOrderingSideEffect())
            {
                // Cannot normally reorder GTF_ORDER_SIDEEFF and GTF_GLOB_REF,
                // except for some of the known cases described above.
                if (!node->OperIs(GT_IND, GT_BLK, GT_STOREIND, GT_STORE_BLK) || node->AsIndir()->IsVolatile())
                {
                    return true;
                }
            }

            AliasSet::NodeInfo nodeInfo(comp, node);

            if (nodeInfo.WritesAddressableLocation())
            {
                if (!node->OperIs(GT_STOREIND, GT_STORE_BLK))
                {
                    return true;
                }

                GenTreeIndir*  store     = node->AsIndir();
                GenTree*       storeAddr = store->Addr();
                target_ssize_t storeOffs = 0;
                comp->gtPeelOffsets(&storeAddr, &storeOffs);

                bool distinct = (storeOffs + (target_ssize_t)store->Size() <= offs) ||
                                (offs + (target_ssize_t)indir->Size() <= storeOffs);

                if (checkLocal && GenTree::Compare(indirAddr, storeAddr) && distinct)
                {
                    JITDUMP("Cannot interfere with [%06u] since they are off the same local V%02u and indir range "
                            "[%03u..%03u) does not interfere with store range [%03u..%03u)\n",
                            Compiler::dspTreeID(node), indirAddr->AsLclVarCommon()->GetLclNum(), (unsigned)offs,
                            (unsigned)offs + indir->Size(), (unsigned)storeOffs, (unsigned)storeOffs + store->Size());
                }
                // Two indirs off of TYP_REFs cannot overlap if their offset ranges are distinct.
                else if (indirAddr->TypeIs(TYP_REF) && storeAddr->TypeIs(TYP_REF) && distinct)
                {
                    JITDUMP("Cannot interfere with [%06u] since they are both off TYP_REF bases and indir range "
                            "[%03u..%03u) does not interfere with store range [%03u..%03u)\n",
                            Compiler::dspTreeID(node), (unsigned)offs, (unsigned)offs + indir->Size(),
                            (unsigned)storeOffs, (unsigned)storeOffs + store->Size());
                }
                else
                {
                    return true;
                }
            }

            return false;
        };

        for (GenTree* cur = indir->gtPrev; cur != prevIndir; cur = cur->gtPrev)
        {
            if ((cur->gtLIRFlags & LIR::Flags::Mark) != 0)
            {
                continue;
            }

            if (interferes(cur))
            {
                JITDUMP("Indir [%06u] interferes with [%06u]\n", Compiler::dspTreeID(indir), Compiler::dspTreeID(cur));
                UnmarkTree(indir);
                return false;
            }
        }
    }

    JITDUMP("Interference checks passed: can move unrelated nodes past second indir.\n");

    if (sawData)
    {
        // If the data node of 'indir' is between 'prevIndir' and 'indir' then
        // try to move the previous indir up to happen after the data
        // computation. We will be moving all nodes unrelated to the data flow
        // past 'indir', so we only need to check interference between
        // 'prevIndir' and all nodes that are part of 'indir's dataflow.
        m_scratchSideEffects.Clear();
        m_scratchSideEffects.AddNode(comp, prevIndir);

        for (GenTree* cur = prevIndir->gtNext;; cur = cur->gtNext)
        {
            if ((cur->gtLIRFlags & LIR::Flags::Mark) != 0)
            {
                if (m_scratchSideEffects.InterferesWith(comp, cur, true))
                {
                    JITDUMP("Cannot move prev indir [%06u] up past [%06u] to get it past the data computation\n",
                            Compiler::dspTreeID(prevIndir), Compiler::dspTreeID(cur));
                    UnmarkTree(indir);
                    return false;
                }
            }

            if (cur == indir->Data())
            {
                break;
            }
        }
    }

    JITDUMP("Moving nodes that are not part of data flow of [%06u]\n\n", Compiler::dspTreeID(indir));

    GenTree* previous = prevIndir;
    for (GenTree* node = prevIndir->gtNext;;)
    {
        GenTree* next = node->gtNext;

        if ((node->gtLIRFlags & LIR::Flags::Mark) != 0)
        {
            // Part of data flow. Move it to happen right after 'previous'.
            BlockRange().Remove(node);
            BlockRange().InsertAfter(previous, node);
            previous = node;
        }

        if (node == indir)
        {
            break;
        }

        node = next;
    }

    if (sawData)
    {
        // For some reason LSRA is not able to reuse a constant if both LIR
        // temps are live simultaneously, so skip moving in those cases and
        // expect LSRA to reuse the constant instead.
        if (indir->Data()->OperIs(GT_CNS_INT, GT_CNS_DBL) && GenTree::Compare(indir->Data(), prevIndir->Data()))
        {
            JITDUMP("Not moving previous indir since we are expecting constant reuse for the data\n");
        }
        else
        {
            BlockRange().Remove(prevIndir);
            BlockRange().InsertAfter(indir->Data(), prevIndir);
        }
    }

    JITDUMP("Result:\n\n");
    INDEBUG(dumpWithMarks());
    JITDUMP("\n");
    UnmarkTree(indir);
    return true;
}

//------------------------------------------------------------------------
// MarkTree: Mark trees involved in the computation of 'node' recursively.
//
// Arguments:
//    node - Root node.
//
void Lowering::MarkTree(GenTree* node)
{
    node->gtLIRFlags |= LIR::Flags::Mark;
    node->VisitOperands([=](GenTree* op) {
        MarkTree(op);
        return GenTree::VisitResult::Continue;
    });
}

//------------------------------------------------------------------------
// UnmarkTree: Unmark trees involved in the computation of 'node' recursively.
//
// Arguments:
//    node - Root node.
//
void Lowering::UnmarkTree(GenTree* node)
{
    node->gtLIRFlags &= ~LIR::Flags::Mark;
    node->VisitOperands([=](GenTree* op) {
        UnmarkTree(op);
        return GenTree::VisitResult::Continue;
    });
}

#endif // TARGET_ARM64

//------------------------------------------------------------------------
// IsContainableLclAddr: Can a given local address be contained?
//
// Most local addresses can be contained, however, there are two edge cases
// where this is not true:
// 1. When the resulting memory access will go beyond the local's location.
// 2. When the resulting access may go past a UINT16_MAX.
// Both of these requirements are imposed by the emitter.
//
// Arguments:
//    lclAddr    - The local address node
//    accessSize - The access size (of an indirection)
//
// Return Value:
//    Whether an indirection of "accessSize" may contain "lclAddr".
//
bool Lowering::IsContainableLclAddr(GenTreeLclFld* lclAddr, unsigned accessSize) const
{
    if (CheckedOps::AddOverflows<int32_t>(lclAddr->GetLclOffs(), accessSize, CheckedOps::Unsigned) ||
        !comp->IsValidLclAddr(lclAddr->GetLclNum(), lclAddr->GetLclOffs() + accessSize - 1))
    {
        // We depend on containment for correctness of liveness updates in codegen. Therefore, all
        // locals that may "return false" here MUST be address-exposed. Local morph ensures this.
        assert(comp->lvaGetDesc(lclAddr)->IsAddressExposed());
        return false;
    }

    return true;
}

//------------------------------------------------------------------------
// TransformUnusedIndirection: change the opcode and the type of the unused indirection.
//
// Arguments:
//    ind   - Indirection to transform.
//    comp  - Compiler instance.
//    block - Basic block of the indirection.
//
void Lowering::TransformUnusedIndirection(GenTreeIndir* ind, Compiler* comp, BasicBlock* block)
{
    // A nullcheck is essentially the same as an indirection with no use.
    // The difference lies in whether a target register must be allocated.
    // On XARCH we can generate a compare with no target register as long as the address
    // is not contained.
    // On ARM64 we can generate a load to REG_ZR in all cases.
    // However, on ARM we must always generate a load to a register.
    // In the case where we require a target register, it is better to use GT_IND, since
    // GT_NULLCHECK is a non-value node and would therefore require an internal register
    // to use as the target. That is non-optimal because it will be modeled as conflicting
    // with the source register(s).
    // So, to summarize:
    // - On ARM64, always use GT_NULLCHECK for a dead indirection.
    // - On ARM, always use GT_IND.
    // - On XARCH, use GT_IND if we have a contained address, and GT_NULLCHECK otherwise.
    // In all cases we try to preserve the original type and never make it wider to avoid AVEs.
    // For structs we conservatively lower it to BYTE. For 8-byte primitives we lower it to TYP_INT
    // on XARCH as an optimization.
    //
    assert(ind->OperIs(GT_NULLCHECK, GT_IND, GT_BLK));

    ind->ChangeType(comp->gtTypeForNullCheck(ind));

#if defined(TARGET_ARM64) || defined(TARGET_LOONGARCH64) || defined(TARGET_RISCV64)
    bool useNullCheck = true;
#elif defined(TARGET_ARM)
    bool useNullCheck = false;
#else  // TARGET_XARCH
    bool useNullCheck = !ind->Addr()->isContained();
    ind->ClearDontExtend();
#endif // !TARGET_XARCH

    if (useNullCheck && !ind->OperIs(GT_NULLCHECK))
    {
        comp->gtChangeOperToNullCheck(ind, block);
        ind->ClearUnusedValue();
    }
    else if (!useNullCheck && !ind->OperIs(GT_IND))
    {
        ind->ChangeOper(GT_IND);
        ind->SetUnusedValue();
    }
}

//------------------------------------------------------------------------
// LowerLclHeap: a common logic to lower LCLHEAP.
//
// Arguments:
//    blkNode - the LCLHEAP node we are lowering.
//
void Lowering::LowerLclHeap(GenTree* node)
{
    assert(node->OperIs(GT_LCLHEAP));

#if defined(TARGET_XARCH)
    if (node->gtGetOp1()->IsCnsIntOrI())
    {
        GenTreeIntCon* sizeNode = node->gtGetOp1()->AsIntCon();
        ssize_t        size     = sizeNode->IconValue();

        if (size == 0)
        {
            // Replace with null for LCLHEAP(0)
            node->BashToZeroConst(TYP_I_IMPL);
            BlockRange().Remove(sizeNode);
            return;
        }

        if (comp->info.compInitMem)
        {
            ssize_t alignedSize = ALIGN_UP(size, STACK_ALIGN);
            if ((size > UINT_MAX) || (alignedSize > UINT_MAX))
            {
                // Size is too big - don't mark sizeNode as contained
                return;
            }

            LIR::Use use;
            if (BlockRange().TryGetUse(node, &use))
            {
                // Align LCLHEAP size for more efficient zeroing via BLK
                sizeNode->SetIconValue(alignedSize);

                // Emit STORE_BLK to zero it
                //
                //  *  STORE_BLK struct<alignedSize> (init) (Unroll)
                //  +--*  LCL_VAR   long   V01
                //  \--*  CNS_INT   int    0
                //
                GenTree*    heapLcl  = comp->gtNewLclvNode(use.ReplaceWithLclVar(comp), TYP_I_IMPL);
                GenTree*    zero     = comp->gtNewIconNode(0);
                GenTreeBlk* storeBlk = new (comp, GT_STORE_BLK)
                    GenTreeBlk(GT_STORE_BLK, TYP_STRUCT, heapLcl, zero, comp->typGetBlkLayout((unsigned)alignedSize));
                storeBlk->gtFlags |= (GTF_IND_UNALIGNED | GTF_ASG | GTF_EXCEPT | GTF_GLOB_REF);
                BlockRange().InsertAfter(use.Def(), heapLcl, zero, storeBlk);
            }
            else
            {
                // Value is unused and we don't mark the size node as contained
                return;
            }
        }
    }
#endif
    ContainCheckLclHeap(node->AsOp());
}

//------------------------------------------------------------------------
// LowerBlockStoreCommon: a common logic to lower STORE_BLK/DYN_BLK.
//
// Arguments:
//    blkNode - the store blk/obj node we are lowering.
//
void Lowering::LowerBlockStoreCommon(GenTreeBlk* blkNode)
{
    assert(blkNode->OperIs(GT_STORE_BLK));

    if (blkNode->ContainsReferences() && !blkNode->OperIsCopyBlkOp())
    {
        // and we only zero it (and that zero is better to be not hoisted/CSE'd)
        assert(blkNode->Data()->IsIntegralConst(0));
    }

    // Lose the type information stored in the source - we no longer need it.
    if (blkNode->Data()->OperIs(GT_BLK))
    {
        blkNode->Data()->SetOper(GT_IND);
        LowerIndir(blkNode->Data()->AsIndir());
    }

    if (TryTransformStoreObjAsStoreInd(blkNode))
    {
        return;
    }

    LowerBlockStore(blkNode);
    LowerStoreIndirCoalescing(blkNode);
}

//------------------------------------------------------------------------
// TryTransformStoreObjAsStoreInd: try to replace STORE_BLK as STOREIND.
//
// Arguments:
//    blkNode - the store node.
//
// Return value:
//    true if the replacement was made, false otherwise.
//
// Notes:
//    TODO-CQ: this method should do the transformation when possible
//    and STOREIND should always generate better or the same code as
//    STORE_BLK for the same copy.
//
bool Lowering::TryTransformStoreObjAsStoreInd(GenTreeBlk* blkNode)
{
    assert(blkNode->OperIs(GT_STORE_BLK));
    if (!comp->opts.OptimizationEnabled())
    {
        return false;
    }

    var_types regType = blkNode->GetLayout()->GetRegisterType();
    if (regType == TYP_UNDEF)
    {
        return false;
    }

    GenTree* src = blkNode->Data();
    if (varTypeIsSIMD(regType) && src->IsConstInitVal())
    {
        // TODO-CQ: support STORE_IND SIMD16(SIMD16, CNT_INT 0).
        return false;
    }

    if (varTypeIsGC(regType))
    {
        // TODO-CQ: STOREIND does not try to contain src if we need a barrier,
        // STORE_BLK generates better code currently.
        return false;
    }

    if (src->OperIsInitVal() && !src->IsConstInitVal())
    {
        return false;
    }

    JITDUMP("Replacing STORE_BLK with STOREIND for [%06u]\n", blkNode->gtTreeID);
    blkNode->ChangeOper(GT_STOREIND);
    blkNode->ChangeType(regType);

    if (varTypeIsStruct(src))
    {
        src->ChangeType(regType);
        LowerNode(blkNode->Data());
    }
    else if (src->OperIsInitVal())
    {
        GenTreeUnOp* initVal = src->AsUnOp();
        src                  = src->gtGetOp1();
        assert(src->IsCnsIntOrI());
        src->AsIntCon()->FixupInitBlkValue(regType);
        blkNode->SetData(src);
        BlockRange().Remove(initVal);
    }
    else
    {
        assert(src->TypeIs(regType) || src->IsCnsIntOrI() || src->IsCall());
    }

#if defined(TARGET_XARCH)
    if (varTypeIsSmall(regType) && src->OperIs(GT_IND, GT_LCL_FLD))
    {
        src->SetDontExtend();
    }
#endif // TARGET_XARCH

    LowerStoreIndirCommon(blkNode->AsStoreInd());
    return true;
}

//------------------------------------------------------------------------
// TryRetypingFloatingPointStoreToIntegerStore: Retype an FP memory store.
//
// On some targets, integer stores are cheaper and/or smaller than their
// floating-point counterparts, because, e. g., integer immediates can be
// encoded inline while FP ones need to be loaded from the data section.
//
// Arguments:
//    store - The store node
//
void Lowering::TryRetypingFloatingPointStoreToIntegerStore(GenTree* store)
{
    assert(store->OperIsStore());

    if (!varTypeIsFloating(store))
    {
        return;
    }

    // Convert "STOREIND<float>(addr, floatVal)" to "STORIND<int>(addr, BitCast<int>(floatVal))"
    // for volatile stores since there is no stlr for SIMD regs
#ifdef TARGET_ARM64
    if (store->OperIs(GT_STOREIND) && store->AsStoreInd()->IsVolatile())
    {
        GenTreeStoreInd* ind = store->AsStoreInd();
        ind->ChangeType(ind->TypeIs(TYP_DOUBLE) ? TYP_LONG : TYP_INT);
        GenTree* castOp = comp->gtNewBitCastNode(ind->TypeGet(), ind->Data());
        BlockRange().InsertAfter(ind->Data(), castOp);
        ind->Data() = castOp;
        LowerNode(castOp);
        return;
    }
#endif

    // We only want to transform memory stores, not definitions of candidate locals.
    //
    if (store->OperIs(GT_STORE_LCL_VAR) && !comp->lvaGetDesc(store->AsLclVar())->lvDoNotEnregister)
    {
        return;
    }

    GenTree* value = store->Data();
    assert(store->TypeGet() == value->TypeGet());

    // Optimize *x = DCON to *x = ICON which can be slightly faster and/or smaller.
    //
    if (value->IsCnsFltOrDbl())
    {
        double    dblCns = value->AsDblCon()->DconValue();
        ssize_t   intCns = 0;
        var_types type   = TYP_UNKNOWN;
        // XARCH: we can always contain the immediates.
        // ARM64: zero can always be contained, other cases will use immediates from the data
        //        section and it is not a clear win to switch them to inline integers.
        // ARM:   FP constants are assembled from integral ones, so it is always profitable
        //        to directly use the integers as it avoids the int -> float conversion.

#if defined(TARGET_XARCH) || defined(TARGET_ARM)
        bool shouldSwitchToInteger = true;
#else // TARGET_ARM64 || TARGET_LOONGARCH64 || TARGET_RISCV64
        bool shouldSwitchToInteger = FloatingPointUtils::isPositiveZero(dblCns);
#endif

        if (shouldSwitchToInteger)
        {
            if (store->TypeIs(TYP_FLOAT))
            {
                float fltCns = static_cast<float>(dblCns);
                intCns       = *reinterpret_cast<INT32*>(&fltCns);
                type         = TYP_INT;
            }
#ifdef TARGET_64BIT
            else
            {
                assert(store->TypeIs(TYP_DOUBLE));
                intCns = *reinterpret_cast<INT64*>(&dblCns);
                type   = TYP_LONG;
            }
#endif
        }

        if (type != TYP_UNKNOWN)
        {
            value->BashToConst(intCns, type);

            assert(!store->OperIsLocalStore() || comp->lvaGetDesc(store->AsLclVarCommon())->lvDoNotEnregister);
            if (store->OperIs(GT_STORE_LCL_VAR))
            {
                store->SetOper(GT_STORE_LCL_FLD);
            }
            store->ChangeType(type);
        }
    }
}

//----------------------------------------------------------------------------------------------
// Lowering::TryLowerAndNegativeOne:
//    If safe, lowers a tree AND(X, CNS(-1)) to X.
//
// Arguments:
//    node - GT_AND node of integral type
//    nextNode - out parameter that represents the 'gtNext' of the given node if the transformation was successful
//
// Return Value:
//    Returns the true if the transformation was successful; false if it was not.
bool Lowering::TryLowerAndNegativeOne(GenTreeOp* node, GenTree** nextNode)
{
    assert(node->OperIs(GT_AND));
    assert(nextNode != nullptr);

    if (!varTypeIsIntegral(node))
        return false;

    if (node->gtSetFlags())
        return false;

    if (node->isContained())
        return false;

    GenTree* op2 = node->gtGetOp2();

    if (!op2->IsIntegralConst(-1))
        return false;

#ifndef TARGET_64BIT
    assert(op2->TypeIs(TYP_INT));
#endif // !TARGET_64BIT

    GenTree* op1 = node->gtGetOp1();

    LIR::Use use;
    if (BlockRange().TryGetUse(node, &use))
    {
        use.ReplaceWith(op1);
    }
    else
    {
        op1->SetUnusedValue();
    }

    *nextNode = node->gtNext;

    BlockRange().Remove(op2);
    BlockRange().Remove(node);

    return true;
}

#if defined(FEATURE_HW_INTRINSICS)
//----------------------------------------------------------------------------------------------
// Lowering::InsertNewSimdCreateScalarUnsafeNode: Inserts a new simd CreateScalarUnsafe node
//
//  Arguments:
//    simdType        - The return type of SIMD node being created
//    op1             - The value of the lowest element of the simd value
//    simdBaseJitType - the base JIT type of SIMD type of the intrinsic
//    simdSize        - the size of the SIMD type of the intrinsic
//
// Returns:
//    The inserted CreateScalarUnsafe node
//
// Remarks:
//    If the created node is a vector constant, op1 will be removed from the block range
//
GenTree* Lowering::InsertNewSimdCreateScalarUnsafeNode(var_types   simdType,
                                                       GenTree*    op1,
                                                       CorInfoType simdBaseJitType,
                                                       unsigned    simdSize)
{
    assert(varTypeIsSIMD(simdType));

    GenTree* result = comp->gtNewSimdCreateScalarUnsafeNode(simdType, op1, simdBaseJitType, simdSize);
    BlockRange().InsertAfter(op1, result);

    if (result->IsVectorConst())
    {
        BlockRange().Remove(op1);
    }
    return result;
}
#endif // FEATURE_HW_INTRINSICS

//----------------------------------------------------------------------------------------------
// Lowering::RequireOutgoingArgSpace: Record that the compilation will require
// outgoing arg space of at least the specified size.
//
//  Arguments:
//    node - The node that is the reason for the requirement.
//    size - The minimal required size of the outgoing arg space.
//
void Lowering::RequireOutgoingArgSpace(GenTree* node, unsigned size)
{
#if FEATURE_FIXED_OUT_ARGS
    if (size <= m_outgoingArgSpaceSize)
    {
        return;
    }

    JITDUMP("Bumping outgoing arg space size from %u to %u for [%06u]\n", m_outgoingArgSpaceSize, size,
            Compiler::dspTreeID(node));
    m_outgoingArgSpaceSize = size;
#endif
}

//----------------------------------------------------------------------------------------------
// Lowering::FinalizeOutgoingArgSpace: Finalize and allocate the outgoing arg
// space area.
//
void Lowering::FinalizeOutgoingArgSpace()
{
#if FEATURE_FIXED_OUT_ARGS
    // Finish computing the outgoing args area size
    //
    // Need to make sure the MIN_ARG_AREA_FOR_CALL space is added to the frame if:
    // 1. there are calls to THROW_HELPER methods.
    // 2. we are generating profiling Enter/Leave/TailCall hooks. This will ensure
    //    that even methods without any calls will have outgoing arg area space allocated.
    // 3. We will be generating calls to PInvoke helpers. TODO: This shouldn't be required because
    //    if there are any calls to PInvoke methods, there should be a call that we processed
    //    above. However, we still generate calls to PInvoke prolog helpers even if we have dead code
    //    eliminated all the calls.
    // 4. We will be generating a stack cookie check. In this case we can call a helper to fail fast.
    //
    // An example for these two cases is Windows Amd64, where the ABI requires to have 4 slots for
    // the outgoing arg space if the method makes any calls.
    if (m_outgoingArgSpaceSize < MIN_ARG_AREA_FOR_CALL)
    {
        if (comp->compUsesThrowHelper || comp->compIsProfilerHookNeeded() ||
            (comp->compMethodRequiresPInvokeFrame() && !comp->opts.ShouldUsePInvokeHelpers()) ||
            comp->getNeedsGSSecurityCookie())
        {
            m_outgoingArgSpaceSize = MIN_ARG_AREA_FOR_CALL;
            JITDUMP("Bumping outgoing arg space size to %u for possible helper or profile hook call",
                    m_outgoingArgSpaceSize);
        }
    }

    // If a function has localloc, we will need to move the outgoing arg space when the
    // localloc happens. When we do this, we need to maintain stack alignment. To avoid
    // leaving alignment-related holes when doing this move, make sure the outgoing
    // argument space size is a multiple of the stack alignment by aligning up to the next
    // stack alignment boundary.
    if (comp->compLocallocUsed)
    {
        m_outgoingArgSpaceSize = roundUp(m_outgoingArgSpaceSize, STACK_ALIGN);
        JITDUMP("Bumping outgoing arg space size to %u for localloc", m_outgoingArgSpaceSize);
    }

    assert((m_outgoingArgSpaceSize % TARGET_POINTER_SIZE) == 0);

    // Publish the final value and mark it as read only so any update
    // attempt later will cause an assert.
    comp->lvaOutgoingArgSpaceSize = m_outgoingArgSpaceSize;
    comp->lvaOutgoingArgSpaceSize.MarkAsReadOnly();
    comp->lvaGetDesc(comp->lvaOutgoingArgSpaceVar)->GrowBlockLayout(comp->typGetBlkLayout(m_outgoingArgSpaceSize));
#endif
}<|MERGE_RESOLUTION|>--- conflicted
+++ resolved
@@ -7556,18 +7556,14 @@
 
     if (comp->backendRequiresLocalVarLifetimes())
     {
-<<<<<<< HEAD
         assert(comp->opts.OptimizationEnabled());
-=======
+
+        comp->fgLocalVarLiveness();
+        // local var liveness can delete code, which may create empty blocks
         // Don't churn the flowgraph with aggressive compaction since we've already run block layout
         bool modified = comp->fgUpdateFlowGraph(/* doTailDuplication */ false, /* isPhase */ false,
                                                 /* doAggressiveCompaction */ false);
-        modified |= comp->fgRemoveDeadBlocks();
->>>>>>> ec996f9a
-
-        comp->fgLocalVarLiveness();
-        // local var liveness can delete code, which may create empty blocks
-        bool modified = comp->fgUpdateFlowGraph(/* doTailDuplication */ false, /* isPhase */ false);
+
         if (modified)
         {
             comp->fgDfsBlocksAndRemove();
