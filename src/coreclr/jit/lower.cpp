--- conflicted
+++ resolved
@@ -7166,6 +7166,8 @@
 {
     assert(ind->TypeGet() != TYP_STRUCT);
 
+    TryRetypingFloatingPointStoreToIntegerStore(ind);
+
 #if defined(TARGET_ARM64)
     // Verify containment safety before creating an LEA that must be contained.
     //
@@ -7177,9 +7179,6 @@
 
     if (!comp->codeGen->gcInfo.gcIsWriteBarrierStoreIndNode(ind))
     {
-<<<<<<< HEAD
-        TryRetypingFloatingPointStoreToIntegerStore(ind);
-=======
 #ifndef TARGET_XARCH
         if (ind->Data()->IsIconHandle(GTF_ICON_OBJ_HDL))
         {
@@ -7196,52 +7195,6 @@
             }
         }
 #endif
-
-        if (varTypeIsFloating(ind) && ind->Data()->IsCnsFltOrDbl())
-        {
-            // Optimize *x = DCON to *x = ICON which can be slightly faster and/or smaller.
-            GenTree*  data   = ind->Data();
-            double    dblCns = data->AsDblCon()->DconValue();
-            ssize_t   intCns = 0;
-            var_types type   = TYP_UNKNOWN;
-            // XARCH: we can always contain the immediates.
-            // ARM64: zero can always be contained, other cases will use immediates from the data
-            //        section and it is not a clear win to switch them to inline integers.
-            // ARM:   FP constants are assembled from integral ones, so it is always profitable
-            //        to directly use the integers as it avoids the int -> float conversion.
-            CLANG_FORMAT_COMMENT_ANCHOR;
-
-#if defined(TARGET_XARCH) || defined(TARGET_ARM)
-            bool shouldSwitchToInteger = true;
-#else // TARGET_ARM64
-            bool   shouldSwitchToInteger = !data->IsCnsNonZeroFltOrDbl();
-#endif
-
-            if (shouldSwitchToInteger)
-            {
-                if (ind->TypeIs(TYP_FLOAT))
-                {
-                    float fltCns = static_cast<float>(dblCns); // should be a safe round-trip
-                    intCns       = static_cast<ssize_t>(*reinterpret_cast<INT32*>(&fltCns));
-                    type         = TYP_INT;
-                }
-#ifdef TARGET_64BIT
-                else
-                {
-                    assert(ind->TypeIs(TYP_DOUBLE));
-                    intCns = static_cast<ssize_t>(*reinterpret_cast<INT64*>(&dblCns));
-                    type   = TYP_LONG;
-                }
-#endif
-            }
-
-            if (type != TYP_UNKNOWN)
-            {
-                data->BashToConst(intCns, type);
-                ind->ChangeType(type);
-            }
-        }
->>>>>>> 76cf3970
 
         LowerStoreIndir(ind);
     }
