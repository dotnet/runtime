--- conflicted
+++ resolved
@@ -3379,17 +3379,13 @@
             flags   = cond->OperIs(GT_EQ) ? GTF_JCMP_EQ : GTF_EMPTY;
             useJCMP = true;
         }
-<<<<<<< HEAD
-        else if (relop->OperIs(GT_LT, GT_GE) && relopOp2->IsIntegralConst(0))
+        else if (cond->OperIs(GT_LT, GT_GE) && relopOp2->IsIntegralConst(0))
         {
             // Codegen will use tbz or tbnz in codegen which do not affect the flag register
             flags   = relop->OperIs(GT_LT) ? GTF_JCMP_LT : GTF_JCMP_GE;
             useJCMP = true;
         }
-        else if (relop->OperIs(GT_TEST_EQ, GT_TEST_NE) && isPow2(relopOp2->AsIntCon()->IconValue()))
-=======
         else if (cond->OperIs(GT_TEST_EQ, GT_TEST_NE) && isPow2(relopOp2->AsIntCon()->IconValue()))
->>>>>>> 2c4059ef
         {
             // Codegen will use tbz or tbnz in codegen which do not affect the flag register
             flags   = GTF_JCMP_TST | (cond->OperIs(GT_TEST_EQ) ? GTF_JCMP_EQ : GTF_EMPTY);
@@ -3398,18 +3394,11 @@
 
         if (useJCMP)
         {
-<<<<<<< HEAD
-            relop->SetOper(GT_JCMP);
-            relop->gtFlags &= ~(GTF_JCMP_TST | GTF_JCMP_EQ | GTF_JCMP_LT);
-            relop->gtFlags |= flags;
-            relop->gtType = TYP_VOID;
-=======
             jtrue->SetOper(GT_JCMP);
-            jtrue->gtFlags &= ~(GTF_JCMP_TST | GTF_JCMP_EQ);
+            jtrue->gtFlags &= ~(GTF_JCMP_TST | GTF_JCMP_EQ | GTF_JCMP_LT | GTF_JCMP_GE);
             jtrue->gtOp1 = relopOp1;
             jtrue->gtOp2 = relopOp2;
             jtrue->gtFlags |= flags;
->>>>>>> 2c4059ef
 
             relopOp2->SetContained();
 
