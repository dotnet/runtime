// Licensed to the .NET Foundation under one or more agreements.
// The .NET Foundation licenses this file to you under the MIT license.

/*XXXXXXXXXXXXXXXXXXXXXXXXXXXXXXXXXXXXXXXXXXXXXXXXXXXXXXXXXXXXXXXXXXXXXXXXXXXXX
XXXXXXXXXXXXXXXXXXXXXXXXXXXXXXXXXXXXXXXXXXXXXXXXXXXXXXXXXXXXXXXXXXXXXXXXXXXXXXX
XX                                                                           XX
XX                               Lower                                       XX
XX                                                                           XX
XX  Preconditions:                                                           XX
XX                                                                           XX
XX  Postconditions (for the nodes currently handled):                        XX
XX    - All operands requiring a register are explicit in the graph          XX
XX                                                                           XX
XXXXXXXXXXXXXXXXXXXXXXXXXXXXXXXXXXXXXXXXXXXXXXXXXXXXXXXXXXXXXXXXXXXXXXXXXXXXXXX
XXXXXXXXXXXXXXXXXXXXXXXXXXXXXXXXXXXXXXXXXXXXXXXXXXXXXXXXXXXXXXXXXXXXXXXXXXXXXXX
*/

#include "jitpch.h"
#ifdef _MSC_VER
#pragma hdrstop
#endif

#include "lower.h"

#if !defined(TARGET_64BIT)
#include "decomposelongs.h"
#endif // !defined(TARGET_64BIT)

//------------------------------------------------------------------------
// MakeSrcContained: Make "childNode" a contained node
//
// Arguments:
//    parentNode - is a non-leaf node that can contain its 'childNode'
//    childNode  - is an op that will now be contained by its parent.
//
// Notes:
//    If 'childNode' it has any existing sources, they will now be sources for the parent.
//
void Lowering::MakeSrcContained(GenTree* parentNode, GenTree* childNode) const
{
    assert(!parentNode->OperIsLeaf());
    assert(childNode->canBeContained());

    childNode->SetContained();
    assert(childNode->isContained());

#ifdef DEBUG
    if (IsContainableMemoryOp(childNode))
    {
        // Verify caller of this method checked safety.
        //
        const bool isSafeToContainMem = IsSafeToContainMem(parentNode, childNode);

        if (!isSafeToContainMem)
        {
            JITDUMP("** Unsafe mem containment of [%06u] in [%06u}\n", comp->dspTreeID(childNode),
                    comp->dspTreeID(parentNode));
            assert(isSafeToContainMem);
        }
    }
#endif
}

//------------------------------------------------------------------------
// MakeSrcRegOptional: Make "childNode" a regOptional node
//
// Arguments:
//    parentNode - is a non-leaf node that can regOptional its 'childNode'
//    childNode  - is an op that will now be regOptional to its parent.
//
void Lowering::MakeSrcRegOptional(GenTree* parentNode, GenTree* childNode) const
{
    assert(!parentNode->OperIsLeaf());

    childNode->SetRegOptional();
    assert(childNode->IsRegOptional());

#ifdef DEBUG
    // Verify caller of this method checked safety.
    //
    const bool isSafeToMarkRegOptional = IsSafeToMarkRegOptional(parentNode, childNode);

    if (!isSafeToMarkRegOptional)
    {
        JITDUMP("** Unsafe regOptional of [%06u] in [%06u}\n", comp->dspTreeID(childNode), comp->dspTreeID(parentNode));
        assert(isSafeToMarkRegOptional);
    }
#endif
}

//------------------------------------------------------------------------
// TryMakeSrcContainedOrRegOptional: Tries to make "childNode" a contained or regOptional node
//
// Arguments:
//    parentNode - is a non-leaf node that can contain or regOptional its 'childNode'
//    childNode  - is an op that will now be contained or regOptional to its parent.
//
void Lowering::TryMakeSrcContainedOrRegOptional(GenTree* parentNode, GenTree* childNode) const
{
    // HWIntrinsic nodes should use TryGetContainableHWIntrinsicOp and its relevant handling
    assert(!parentNode->OperIsHWIntrinsic());

    if (IsContainableMemoryOp(childNode) && IsSafeToContainMem(parentNode, childNode))
    {
        MakeSrcContained(parentNode, childNode);
    }
    else if (IsSafeToMarkRegOptional(parentNode, childNode))
    {
        MakeSrcRegOptional(parentNode, childNode);
    }
}

//------------------------------------------------------------------------
// CheckImmedAndMakeContained: Checks if the 'childNode' is a containable immediate
//    and, if so, makes it contained.
//
// Arguments:
//    parentNode - is any non-leaf node
//    childNode  - is an child op of 'parentNode'
//
// Return value:
//     true if we are able to make childNode a contained immediate
//
bool Lowering::CheckImmedAndMakeContained(GenTree* parentNode, GenTree* childNode)
{
    assert(!parentNode->OperIsLeaf());
    // If childNode is a containable immediate
    if (IsContainableImmed(parentNode, childNode))
    {
        // then make it contained within the parentNode
        MakeSrcContained(parentNode, childNode);
        return true;
    }
    return false;
}

//------------------------------------------------------------------------
// IsInvariantInRange: Check if a node is invariant in the specified range. In
// other words, can 'node' be moved to right before 'endExclusive' without its
// computation changing values?
//
// Arguments:
//    node         -  The node.
//    endExclusive -  The exclusive end of the range to check invariance for.
//
// Returns:
//    True if 'node' can be evaluated at any point between its current
//    location and 'endExclusive' without giving a different result; otherwise
//    false.
//
bool Lowering::IsInvariantInRange(GenTree* node, GenTree* endExclusive) const
{
    assert((node != nullptr) && (endExclusive != nullptr));

    // Quick early-out for unary cases
    //
    if (node->gtNext == endExclusive)
    {
        return true;
    }

    if (node->OperConsumesFlags())
    {
        return false;
    }

    m_scratchSideEffects.Clear();
    m_scratchSideEffects.AddNode(comp, node);

    for (GenTree* cur = node->gtNext; cur != endExclusive; cur = cur->gtNext)
    {
        assert((cur != nullptr) && "Expected first node to precede end node");
        const bool strict = true;
        if (m_scratchSideEffects.InterferesWith(comp, cur, strict))
        {
            return false;
        }
    }

    return true;
}

//------------------------------------------------------------------------
// IsInvariantInRange: Check if a node is invariant in the specified range,
// ignoring conflicts with one particular node.
//
// Arguments:
//    node         - The node.
//    endExclusive - The exclusive end of the range to check invariance for.
//    ignoreNode   - A node to ignore interference checks with, for example
//                   because it will retain its relative order with 'node'.
//
// Returns:
//    True if 'node' can be evaluated at any point between its current location
//    and 'endExclusive' without giving a different result; otherwise false.
//
bool Lowering::IsInvariantInRange(GenTree* node, GenTree* endExclusive, GenTree* ignoreNode) const
{
    assert((node != nullptr) && (endExclusive != nullptr));

    if (ignoreNode == nullptr)
    {
        return IsInvariantInRange(node, endExclusive);
    }

    if ((node->gtNext == endExclusive) || ((node->gtNext == ignoreNode) && (node->gtNext->gtNext == endExclusive)))
    {
        return true;
    }

    if (node->OperConsumesFlags())
    {
        return false;
    }

    m_scratchSideEffects.Clear();
    m_scratchSideEffects.AddNode(comp, node);

    for (GenTree* cur = node->gtNext; cur != endExclusive; cur = cur->gtNext)
    {
        assert((cur != nullptr) && "Expected first node to precede end node");
        if (cur == ignoreNode)
        {
            continue;
        }

        const bool strict = true;
        if (m_scratchSideEffects.InterferesWith(comp, cur, strict))
        {
            return false;
        }
    }

    return true;
}

//------------------------------------------------------------------------
// IsRangeInvariantInRange: Check if a range of nodes are invariant in the
// specified range.
//
// Arguments:
//    rangeStart   - The first node.
//    rangeEnd     - The last node.
//    endExclusive - The exclusive end of the range to check invariance for.
//    ignoreNode   - A node to ignore interference checks with, for example
//                   because it will retain its relative order with 'node'.
//
// Returns:
//    True if the range can be evaluated at any point between its current location
//    and 'endExclusive' without giving a different result; otherwise false.
//
// Remarks:
//    Note that the range is treated as a unit and no pairwise interference
//    checks between nodes in the range are performed.
//
bool Lowering::IsRangeInvariantInRange(GenTree* rangeStart,
                                       GenTree* rangeEnd,
                                       GenTree* endExclusive,
                                       GenTree* ignoreNode) const
{
    assert((rangeStart != nullptr) && (rangeEnd != nullptr));

    if ((rangeEnd->gtNext == endExclusive) ||
        ((ignoreNode != nullptr) && (rangeEnd->gtNext == ignoreNode) && (rangeEnd->gtNext->gtNext == endExclusive)))
    {
        return true;
    }

    if (rangeStart->OperConsumesFlags())
    {
        return false;
    }

    m_scratchSideEffects.Clear();
    GenTree* cur = rangeStart;
    while (true)
    {
        m_scratchSideEffects.AddNode(comp, cur);

        if (cur == rangeEnd)
        {
            break;
        }

        cur = cur->gtNext;
        assert((cur != nullptr) && "Expected rangeStart to precede rangeEnd");
    }

    for (GenTree* cur = rangeEnd->gtNext; cur != endExclusive; cur = cur->gtNext)
    {
        assert((cur != nullptr) && "Expected first node to precede end node");
        if (cur == ignoreNode)
        {
            continue;
        }

        const bool strict = true;
        if (m_scratchSideEffects.InterferesWith(comp, cur, strict))
        {
            return false;
        }
    }

    return true;
}

//------------------------------------------------------------------------
// IsSafeToContainMem: Checks for conflicts between childNode and parentNode,
// and returns 'true' iff memory operand childNode can be contained in parentNode.
//
// Arguments:
//    parentNode - any non-leaf node
//    childNode  - some node that is an input to `parentNode`
//
// Return value:
//    true if it is safe to make childNode a contained memory operand.
//
bool Lowering::IsSafeToContainMem(GenTree* parentNode, GenTree* childNode) const
{
    return IsInvariantInRange(childNode, parentNode);
}

//------------------------------------------------------------------------
// IsSafeToContainMem: Checks for conflicts between childNode and grandParentNode
// and returns 'true' iff memory operand childNode can be contained in grandParentNode.
//
// Arguments:
//    grandParentNode - any non-leaf node
//    parentNode - parent of `childNode` and an input to `grandParentNode`
//    childNode  - some node that is an input to `parentNode`
//
// Return value:
//    true if it is safe to make childNode a contained memory operand.
//
bool Lowering::IsSafeToContainMem(GenTree* grandparentNode, GenTree* parentNode, GenTree* childNode) const
{
    return IsInvariantInRange(childNode, grandparentNode, parentNode);
}

//------------------------------------------------------------------------
// IsSafeToMarkRegOptional: Check whether it is safe to mark 'childNode' as
// reg-optional in 'parentNode'.
//
// Arguments:
//    parentNode - parent of 'childNode'
//    childNode  - some node that is an input to `parentNode`
//
// Return value:
//    True if it is safe to mark childNode as reg-optional; otherwise false.
//
// Remarks:
//    Unlike containment, reg-optionality can only rarely introduce new
//    conflicts, because reg-optionality mostly does not cause the child node
//    to be evaluated at a new point in time:
//
//    1. For LIR edges (i.e. anything that isn't GT_LCL_VAR) reg-optionality
//       indicates that if the edge was spilled to a temp at its def, the parent
//       node can use it directly from its spill location without reloading it
//       into a register first. This is always safe as as spill temps cannot
//       interfere.
//
//       For example, an indirection can be marked reg-optional even if there
//       is interference between it and its parent; the indirection will still
//       be evaluated at its original position, but if the value is spilled to
//       stack, then reg-optionality can allow using the value from the spill
//       location directly. Similarly, GT_LCL_FLD nodes are never register
//       candidates and can be handled the same way.
//
//    2. For GT_LCL_VAR reg-optionality indicates that the node can use the
//       local directly from its home location. IR invariants guarantee that the
//       local is not defined between its LIR location and the parent node (see
//       CheckLclVarSemanticsHelper). That means the only case where it could
//       interfere is due to it being address exposed. So this is the only unsafe
//       case.
//
bool Lowering::IsSafeToMarkRegOptional(GenTree* parentNode, GenTree* childNode) const
{
    if (!childNode->OperIs(GT_LCL_VAR))
    {
        // LIR edges never interfere. This includes GT_LCL_FLD, see the remarks above.
        return true;
    }

    LclVarDsc* dsc = comp->lvaGetDesc(childNode->AsLclVarCommon());
    if (!dsc->IsAddressExposed())
    {
        // Safe by IR invariants (no stores occur between parent and node).
        return true;
    }

    // We expect this to have interference as otherwise we could have marked it
    // contained instead of reg-optional.
    return false;
}

//------------------------------------------------------------------------
// LowerNode: this is the main entry point for Lowering.
//
// Arguments:
//    node - the node we are lowering.
//
// Returns:
//    next node in the transformed node sequence that needs to be lowered.
//
GenTree* Lowering::LowerNode(GenTree* node)
{
    assert(node != nullptr);
    switch (node->gtOper)
    {
        case GT_NULLCHECK:
        case GT_IND:
        {
            return LowerIndir(node->AsIndir());
        }

        case GT_STOREIND:
            return LowerStoreIndirCommon(node->AsStoreInd());

        case GT_ADD:
        {
            GenTree* next = LowerAdd(node->AsOp());
            if (next != nullptr)
            {
                return next;
            }
        }
        break;

#if !defined(TARGET_64BIT)
        case GT_ADD_LO:
        case GT_ADD_HI:
        case GT_SUB_LO:
        case GT_SUB_HI:
#endif
        case GT_SUB:
        case GT_AND:
        case GT_OR:
        case GT_XOR:
        {
            if (comp->opts.OptimizationEnabled() && node->OperIs(GT_AND))
            {
                GenTree* nextNode = nullptr;
                if (TryLowerAndNegativeOne(node->AsOp(), &nextNode))
                {
                    return nextNode;
                }
                assert(nextNode == nullptr);
            }

            return LowerBinaryArithmetic(node->AsOp());
        }

        case GT_MUL:
        case GT_MULHI:
#if defined(TARGET_X86) || defined(TARGET_ARM64)
        case GT_MUL_LONG:
#endif
            return LowerMul(node->AsOp());

        case GT_UDIV:
        case GT_UMOD:
            if (!LowerUnsignedDivOrMod(node->AsOp()))
            {
                ContainCheckDivOrMod(node->AsOp());
            }
            break;

        case GT_DIV:
        case GT_MOD:
            return LowerSignedDivOrMod(node);

        case GT_SWITCH:
            return LowerSwitch(node);

        case GT_CALL:
        {
            GenTree* newNode = LowerCall(node);
            if (newNode != nullptr)
            {
                return newNode;
            }
        }
        break;

        case GT_LT:
        case GT_LE:
        case GT_GT:
        case GT_GE:
        case GT_EQ:
        case GT_NE:
        case GT_TEST_EQ:
        case GT_TEST_NE:
        case GT_CMP:
            return LowerCompare(node);

        case GT_JTRUE:
            return LowerJTrue(node->AsOp());

        case GT_NEG:
#ifdef TARGET_ARM64
        {
            GenTree* next;
            if (TryLowerNegToMulLongOp(node->AsOp(), &next))
            {
                return next;
            }
            ContainCheckNeg(node->AsOp());
        }
#endif
        break;
        case GT_SELECT:
            return LowerSelect(node->AsConditional());

        case GT_SELECTCC:
            ContainCheckSelect(node->AsOp());
            break;

        case GT_JMP:
            LowerJmpMethod(node);
            break;

        case GT_SWIFT_ERROR_RET:
        case GT_RETURN:
            LowerRet(node->AsOp());
            break;

        case GT_RETURNTRAP:
            ContainCheckReturnTrap(node->AsOp());
            break;

        case GT_CAST:
        {
            GenTree* nextNode = LowerCast(node);
#if defined(TARGET_XARCH)
            if (nextNode != nullptr)
            {
                return nextNode;
            }
#endif // TARGET_XARCH
        }
        break;

        case GT_BITCAST:
            ContainCheckBitCast(node);
            break;

#if defined(TARGET_XARCH) || defined(TARGET_ARM64) || defined(TARGET_LOONGARCH64) || defined(TARGET_RISCV64)
        case GT_BOUNDS_CHECK:
            ContainCheckBoundsChk(node->AsBoundsChk());
            break;
#endif // defined(TARGET_XARCH) || defined(TARGET_ARM64) || defined(TARGET_LOONGARCH64) || defined(TARGET_RISCV64)

        case GT_ROL:
        case GT_ROR:
            LowerRotate(node);
            break;

#ifndef TARGET_64BIT
        case GT_LSH_HI:
        case GT_RSH_LO:
            ContainCheckShiftRotate(node->AsOp());
            break;
#endif // !TARGET_64BIT

        case GT_LSH:
        case GT_RSH:
        case GT_RSZ:
#if defined(TARGET_XARCH) || defined(TARGET_ARM64) || defined(TARGET_LOONGARCH64) || defined(TARGET_RISCV64)
            LowerShift(node->AsOp());
#else
            ContainCheckShiftRotate(node->AsOp());
#endif
            break;

        case GT_STORE_BLK:
            if (node->AsBlk()->Data()->IsCall())
            {
                LowerStoreSingleRegCallStruct(node->AsBlk());
                break;
            }
            LowerBlockStoreCommon(node->AsBlk());
            break;

        case GT_LCLHEAP:
            LowerLclHeap(node);
            break;

#ifdef TARGET_XARCH
        case GT_INTRINSIC:
            ContainCheckIntrinsic(node->AsOp());
            break;
#endif // TARGET_XARCH

#ifdef FEATURE_HW_INTRINSICS
        case GT_HWINTRINSIC:
            return LowerHWIntrinsic(node->AsHWIntrinsic());
#endif // FEATURE_HW_INTRINSICS

        case GT_LCL_FLD:
        {
            // We should only encounter this for lclVars that are lvDoNotEnregister.
            verifyLclFldDoNotEnregister(node->AsLclVarCommon()->GetLclNum());
            break;
        }

        case GT_LCL_VAR:
        {
            GenTreeLclVar* lclNode = node->AsLclVar();
            WidenSIMD12IfNecessary(lclNode);
            LclVarDsc* varDsc = comp->lvaGetDesc(lclNode);

            // The consumer of this node must check compatibility of the fields.
            // This merely checks whether it is possible for this to be a multireg node.
            if (lclNode->IsMultiRegLclVar())
            {
                if (!varDsc->lvPromoted ||
                    (comp->lvaGetPromotionType(varDsc) != Compiler::PROMOTION_TYPE_INDEPENDENT) ||
                    (varDsc->lvFieldCnt > MAX_MULTIREG_COUNT))
                {
                    lclNode->ClearMultiReg();
                    if (lclNode->TypeIs(TYP_STRUCT))
                    {
                        comp->lvaSetVarDoNotEnregister(lclNode->GetLclNum() DEBUGARG(DoNotEnregisterReason::BlockOp));
                    }
                }
            }
            break;
        }

        case GT_STORE_LCL_VAR:
            WidenSIMD12IfNecessary(node->AsLclVarCommon());
            FALLTHROUGH;

        case GT_STORE_LCL_FLD:
            LowerStoreLocCommon(node->AsLclVarCommon());
            break;

#if defined(TARGET_ARM64) || defined(TARGET_LOONGARCH64) || defined(TARGET_RISCV64)
        case GT_CMPXCHG:
            CheckImmedAndMakeContained(node, node->AsCmpXchg()->Comparand());
            break;

        case GT_XORR:
        case GT_XAND:
        case GT_XADD:
            CheckImmedAndMakeContained(node, node->AsOp()->gtOp2);
            break;
#elif defined(TARGET_XARCH)
        case GT_XADD:
            if (node->IsUnusedValue())
            {
                node->ClearUnusedValue();
                // Make sure the types are identical, since the node type is changed to VOID
                // CodeGen relies on op2's type to determine the instruction size.
                // Note that the node type cannot be a small int but the data operand can.
                assert(genActualType(node->gtGetOp2()->TypeGet()) == node->TypeGet());
                node->SetOper(GT_LOCKADD);
                node->gtType = TYP_VOID;
                CheckImmedAndMakeContained(node, node->gtGetOp2());
            }
            break;
#endif

        case GT_KEEPALIVE:
            node->gtGetOp1()->SetRegOptional();
            break;

        case GT_LCL_ADDR:
        {
            const GenTreeLclVarCommon* lclAddr = node->AsLclVarCommon();
            const LclVarDsc*           varDsc  = comp->lvaGetDesc(lclAddr);
            if (!varDsc->lvDoNotEnregister)
            {
                // TODO-Cleanup: this is definitely not the best place for this detection,
                // but for now it is the easiest. Move it to morph.
                comp->lvaSetVarDoNotEnregister(lclAddr->GetLclNum() DEBUGARG(DoNotEnregisterReason::LclAddrNode));
            }
        }
        break;

#if defined(FEATURE_HW_INTRINSICS) && defined(TARGET_XARCH)
        case GT_BSWAP:
        case GT_BSWAP16:
            LowerBswapOp(node->AsOp());
            break;
#endif // FEATURE_HW_INTRINSICS && TARGET_XARCH

        case GT_ARR_LENGTH:
        case GT_MDARR_LENGTH:
        case GT_MDARR_LOWER_BOUND:
            return LowerArrLength(node->AsArrCommon());
            break;

        default:
            break;
    }

    return node->gtNext;
}

//------------------------------------------------------------------------
// LowerArrLength: lower an array length
//
// Arguments:
//    node - the array length node we are lowering.
//
// Returns:
//    next node that needs to be lowered.
//
// Notes:
//    If base array is nullptr, this effectively
//    turns into a nullcheck.
//
GenTree* Lowering::LowerArrLength(GenTreeArrCommon* node)
{
    GenTree* const arr       = node->ArrRef();
    int            lenOffset = 0;

    switch (node->OperGet())
    {
        case GT_ARR_LENGTH:
        {
            lenOffset = node->AsArrLen()->ArrLenOffset();
            noway_assert(lenOffset == OFFSETOF__CORINFO_Array__length ||
                         lenOffset == OFFSETOF__CORINFO_String__stringLen);
            break;
        }

        case GT_MDARR_LENGTH:
            lenOffset = (int)comp->eeGetMDArrayLengthOffset(node->AsMDArr()->Rank(), node->AsMDArr()->Dim());
            break;

        case GT_MDARR_LOWER_BOUND:
            lenOffset = (int)comp->eeGetMDArrayLowerBoundOffset(node->AsMDArr()->Rank(), node->AsMDArr()->Dim());
            break;

        default:
            unreached();
    }

    // Create the expression `*(array_addr + lenOffset)`

    GenTree* addr;
    noway_assert(arr->gtNext == node);

    if ((arr->gtOper == GT_CNS_INT) && (arr->AsIntCon()->gtIconVal == 0))
    {
        // If the array is NULL, then we should get a NULL reference
        // exception when computing its length.  We need to maintain
        // an invariant where there is no sum of two constants node, so
        // let's simply return an indirection of NULL.

        addr = arr;
    }
    else
    {
        GenTree* con = comp->gtNewIconNode(lenOffset, TYP_I_IMPL);
        addr         = comp->gtNewOperNode(GT_ADD, TYP_BYREF, arr, con);
        BlockRange().InsertAfter(arr, con, addr);
    }

    // Change to a GT_IND.
    node->ChangeOper(GT_IND);
    node->AsIndir()->Addr() = addr;

    return arr->gtNext;
}

/**  -- Switch Lowering --
 * The main idea of switch lowering is to keep transparency of the register requirements of this node
 * downstream in LSRA.  Given that the switch instruction is inherently a control statement which in the JIT
 * is represented as a simple tree node, at the time we actually generate code for it we end up
 * generating instructions that actually modify the flow of execution that imposes complicated
 * register requirement and lifetimes.
 *
 * So, for the purpose of LSRA, we want to have a more detailed specification of what a switch node actually
 * means and more importantly, which and when do we need a register for each instruction we want to issue
 * to correctly allocate them downstream.
 *
 * For this purpose, this procedure performs switch lowering in two different ways:
 *
 * a) Represent the switch statement as a zero-index jump table construct.  This means that for every destination
 *    of the switch, we will store this destination in an array of addresses and the code generator will issue
 *    a data section where this array will live and will emit code that based on the switch index, will indirect and
 *    jump to the destination specified in the jump table.
 *
 *    For this transformation we introduce a new GT node called GT_SWITCH_TABLE that is a specialization of the switch
 *    node for jump table based switches.
 *    The overall structure of a GT_SWITCH_TABLE is:
 *
 *    GT_SWITCH_TABLE
 *           |_________ localVar   (a temporary local that holds the switch index)
 *           |_________ jumpTable  (this is a special node that holds the address of the jump table array)
 *
 *     Now, the way we morph a GT_SWITCH node into this lowered switch table node form is the following:
 *
 *    Input:     GT_SWITCH (inside a basic block whose Branch Type is BBJ_SWITCH)
 *                    |_____ expr (an arbitrarily complex GT_NODE that represents the switch index)
 *
 *    This gets transformed into the following statements inside a BBJ_COND basic block (the target would be
 *    the default case of the switch in case the conditional is evaluated to true).
 *
 *     ----- original block, transformed
 *     GT_STORE_LCL_VAR tempLocal (a new temporary local variable used to store the switch index)
 *        |_____ expr      (the index expression)
 *
 *     GT_JTRUE
 *        |_____ GT_COND
 *                 |_____ GT_GE
 *                           |___ Int_Constant  (This constant is the index of the default case
 *                                               that happens to be the highest index in the jump table).
 *                           |___ tempLocal     (The local variable were we stored the index expression).
 *
 *     ----- new basic block
 *     GT_SWITCH_TABLE
 *        |_____ tempLocal
 *        |_____ jumpTable (a new jump table node that now LSRA can allocate registers for explicitly
 *                          and LinearCodeGen will be responsible to generate downstream).
 *
 *     This way there are no implicit temporaries.
 *
 * b) For small-sized switches, we will actually morph them into a series of conditionals of the form
 *     if (case falls into the default){ goto jumpTable[size]; // last entry in the jump table is the default case }
 *     (For the default case conditional, we'll be constructing the exact same code as the jump table case one).
 *     else if (case == firstCase){ goto jumpTable[1]; }
 *     else if (case == secondCase) { goto jumptable[2]; } and so on.
 *
 *     This transformation is of course made in JIT-IR, not downstream to CodeGen level, so this way we no longer
 *     require internal temporaries to maintain the index we're evaluating plus we're using existing code from
 *     LinearCodeGen to implement this instead of implement all the control flow constructs using InstrDscs and
 *     InstrGroups downstream.
 */

GenTree* Lowering::LowerSwitch(GenTree* node)
{
    assert(node->gtOper == GT_SWITCH);

    // The first step is to build the default case conditional construct that is
    // shared between both kinds of expansion of the switch node.

    // To avoid confusion, we'll alias m_block to originalSwitchBB
    // that represents the node we're morphing.
    BasicBlock* originalSwitchBB = m_block;
    LIR::Range& switchBBRange    = LIR::AsRange(originalSwitchBB);

    // jumpCnt is the number of elements in the jump table array.
    // jumpTab is the actual pointer to the jump table array.
    // targetCnt is the number of unique targets in the jump table array.
    const unsigned   jumpCnt   = originalSwitchBB->GetSwitchTargets()->bbsCount;
    FlowEdge** const jumpTab   = originalSwitchBB->GetSwitchTargets()->bbsDstTab;
    const unsigned   targetCnt = originalSwitchBB->NumSucc(comp);

// GT_SWITCH must be a top-level node with no use.
#ifdef DEBUG
    {
        LIR::Use use;
        assert(!switchBBRange.TryGetUse(node, &use));
    }
#endif

    JITDUMP("Lowering switch " FMT_BB ", %d cases\n", originalSwitchBB->bbNum, jumpCnt);

    // Handle a degenerate case: if the switch has only a default case, just convert it
    // to an unconditional branch. This should only happen in minopts or with debuggable
    // code.
    if (targetCnt == 1)
    {
        JITDUMP("Lowering switch " FMT_BB ": single target; converting to BBJ_ALWAYS\n", originalSwitchBB->bbNum);
        noway_assert(comp->opts.OptimizationDisabled());
        originalSwitchBB->SetKindAndTargetEdge(BBJ_ALWAYS, jumpTab[0]);

        // Remove extra predecessor links if there was more than one case.
        for (unsigned i = 1; i < jumpCnt; ++i)
        {
            comp->fgRemoveRefPred(jumpTab[i]);
        }

        // We have to get rid of the GT_SWITCH node but a child might have side effects so just assign
        // the result of the child subtree to a temp.
        GenTree* rhs = node->AsOp()->gtOp1;

        unsigned lclNum               = comp->lvaGrabTemp(true DEBUGARG("Lowering is creating a new local variable"));
        comp->lvaTable[lclNum].lvType = rhs->TypeGet();

        GenTreeLclVar* store = comp->gtNewStoreLclVarNode(lclNum, rhs);

        switchBBRange.InsertAfter(node, store);
        switchBBRange.Remove(node);

        return store;
    }

    noway_assert(jumpCnt >= 2);

    // Spill the argument to the switch node into a local so that it can be used later.
    LIR::Use use(switchBBRange, &(node->AsOp()->gtOp1), node);
    ReplaceWithLclVar(use);

    // GT_SWITCH(indexExpression) is now two statements:
    //   1. a statement containing temp = indexExpression
    //   2. and a statement with GT_SWITCH(temp)

    assert(node->gtOper == GT_SWITCH);
    GenTree* temp = node->AsOp()->gtOp1;
    assert(temp->gtOper == GT_LCL_VAR);
    unsigned  tempLclNum  = temp->AsLclVarCommon()->GetLclNum();
    var_types tempLclType = temp->TypeGet();

    BasicBlock* defaultBB   = jumpTab[jumpCnt - 1]->getDestinationBlock();
    BasicBlock* followingBB = originalSwitchBB->Next();

    /* Is the number of cases right for a test and jump switch? */
    const bool fFirstCaseFollows = (followingBB == jumpTab[0]->getDestinationBlock());
    const bool fDefaultFollows   = (followingBB == defaultBB);

    unsigned minSwitchTabJumpCnt = 2; // table is better than just 2 cmp/jcc

    // This means really just a single cmp/jcc (aka a simple if/else)
    if (fFirstCaseFollows || fDefaultFollows)
    {
        minSwitchTabJumpCnt++;
    }

#if defined(TARGET_ARM)
    // On ARM for small switch tables we will
    // generate a sequence of compare and branch instructions
    // because the code to load the base of the switch
    // table is huge and hideous due to the relocation... :(
    minSwitchTabJumpCnt += 2;
#endif // TARGET_ARM

    // Once we have the temporary variable, we construct the conditional branch for
    // the default case.  As stated above, this conditional is being shared between
    // both GT_SWITCH lowering code paths.
    // This condition is of the form: if (temp > jumpTableLength - 2){ goto jumpTable[jumpTableLength - 1]; }
    GenTree* gtDefaultCaseCond = comp->gtNewOperNode(GT_GT, TYP_INT, comp->gtNewLclvNode(tempLclNum, tempLclType),
                                                     comp->gtNewIconNode(jumpCnt - 2, genActualType(tempLclType)));

    // Make sure we perform an unsigned comparison, just in case the switch index in 'temp'
    // is now less than zero 0 (that would also hit the default case).
    gtDefaultCaseCond->gtFlags |= GTF_UNSIGNED;

    GenTree* gtDefaultCaseJump = comp->gtNewOperNode(GT_JTRUE, TYP_VOID, gtDefaultCaseCond);
    gtDefaultCaseJump->gtFlags = node->gtFlags;

    LIR::Range condRange = LIR::SeqTree(comp, gtDefaultCaseJump);
    switchBBRange.InsertAtEnd(std::move(condRange));

    BasicBlock* afterDefaultCondBlock = comp->fgSplitBlockAfterNode(originalSwitchBB, condRange.LastNode());

    // afterDefaultCondBlock is now the switch, and all the switch targets have it as a predecessor.
    // originalSwitchBB is now a BBJ_ALWAYS, and there is a predecessor edge in afterDefaultCondBlock
    // representing the fall-through flow from originalSwitchBB.
    assert(originalSwitchBB->KindIs(BBJ_ALWAYS));
    assert(originalSwitchBB->TargetIs(afterDefaultCondBlock));
    assert(originalSwitchBB->JumpsToNext());
    assert(afterDefaultCondBlock->KindIs(BBJ_SWITCH));
    assert(afterDefaultCondBlock->GetSwitchTargets()->bbsHasDefault);
    assert(afterDefaultCondBlock->isEmpty()); // Nothing here yet.

    // The GT_SWITCH code is still in originalSwitchBB (it will be removed later).

    // Fix the pred for the default case: the default block target still has originalSwitchBB
    // as a predecessor, but the fgSplitBlockAfterStatement() moved all predecessors to point
    // to afterDefaultCondBlock.

    // Note defaultEdge may also be the edge for some switch cases. We only probe edges,
    // so assume each possibility is equally likely.
    FlowEdge* const defaultEdge       = jumpTab[jumpCnt - 1];
    weight_t const  defaultLikelihood = defaultEdge->getLikelihood() / defaultEdge->getDupCount();
    comp->fgRemoveRefPred(defaultEdge);
    FlowEdge* const trueEdge = comp->fgAddRefPred(defaultBB, originalSwitchBB);
    trueEdge->setLikelihood(defaultLikelihood);
    defaultEdge->setLikelihood(defaultEdge->getLikelihood() - defaultLikelihood);

    // Turn originalSwitchBB into a BBJ_COND.
    FlowEdge* const falseEdge        = originalSwitchBB->GetTargetEdge();
    weight_t const  switchLikelihood = 1.0 - defaultLikelihood;
    falseEdge->setLikelihood(switchLikelihood);
    originalSwitchBB->SetCond(trueEdge, falseEdge);
    afterDefaultCondBlock->inheritWeight(originalSwitchBB);
    afterDefaultCondBlock->scaleBBWeight(switchLikelihood);

    bool useJumpSequence = jumpCnt < minSwitchTabJumpCnt;

    if (TargetOS::IsUnix && TargetArchitecture::IsArm32)
    {
        // Force using an inlined jumping instead switch table generation.
        // Switch jump table is generated with incorrect values in NativeAOT case,
        // so any large switch will crash after loading to PC any such value.
        // I think this is due to the fact that we use absolute addressing
        // instead of relative. But in NativeAOT is used as a rule relative
        // addressing when we generate an executable.
        // See also https://github.com/dotnet/runtime/issues/8683
        // Also https://github.com/dotnet/coreclr/pull/13197
        useJumpSequence = useJumpSequence || comp->IsTargetAbi(CORINFO_NATIVEAOT_ABI);
    }

    // If we originally had 2 unique successors, check to see whether there is a unique
    // non-default case, in which case we can eliminate the switch altogether.
    // Note that the single unique successor case is handled above.
    FlowEdge* uniqueSucc = nullptr;
    if (targetCnt == 2)
    {
        uniqueSucc = jumpTab[0];
        noway_assert(jumpCnt >= 2);
        for (unsigned i = 1; i < jumpCnt - 1; i++)
        {
            if (jumpTab[i] != uniqueSucc)
            {
                uniqueSucc = nullptr;
                break;
            }
        }
    }
    if (uniqueSucc != nullptr)
    {
        // If the unique successor immediately follows this block, we have nothing to do -
        // it will simply fall-through after we remove the switch, below.
        // Otherwise, make this a BBJ_ALWAYS.
        // Now, fixup the predecessor links to uniqueSucc's target block.  In the original jumpTab:
        //   jumpTab[i-1] was the default target, which we handled above,
        //   jumpTab[0] is the first target, and we'll leave that predecessor link.
        // Remove any additional predecessor links to uniqueSucc's target block.
        for (unsigned i = 1; i < jumpCnt - 1; ++i)
        {
            assert(jumpTab[i] == uniqueSucc);
            comp->fgRemoveRefPred(uniqueSucc);
        }

        afterDefaultCondBlock->SetKindAndTargetEdge(BBJ_ALWAYS, uniqueSucc);
    }
    // If the number of possible destinations is small enough, we proceed to expand the switch
    // into a series of conditional branches, otherwise we follow the jump table based switch
    // transformation.
    else if (useJumpSequence || comp->compStressCompile(Compiler::STRESS_SWITCH_CMP_BR_EXPANSION, 50))
    {
        // Lower the switch into a series of compare and branch IR trees.
        //
        // In this case we will morph the node in the following way:
        // 1. Generate a JTRUE statement to evaluate the default case. (This happens above.)
        // 2. Start splitting the switch basic block into subsequent basic blocks, each of which will contain
        //    a statement that is responsible for performing a comparison of the table index and conditional
        //    branch if equal.

        JITDUMP("Lowering switch " FMT_BB ": using compare/branch expansion\n", originalSwitchBB->bbNum);

        // We'll use 'afterDefaultCondBlock' for the first conditional. After that, we'll add new
        // blocks. If we end up not needing it at all (say, if all the non-default cases just fall through),
        // we'll delete it.
        bool        fUsedAfterDefaultCondBlock = false;
        BasicBlock* currentBlock               = afterDefaultCondBlock;
        LIR::Range* currentBBRange             = &LIR::AsRange(currentBlock);

        // Walk to entries 0 to jumpCnt - 1. If a case target follows, ignore it and let it fall through.
        // If no case target follows, the last one doesn't need to be a compare/branch: it can be an
        // unconditional branch.
        bool fAnyTargetFollows = false;

        // We need to track how much of the original switch's likelihood has already been
        // tested for.  We'll use this to adjust the likelihood of the branches we're adding.
        // So far we've tested for the default case, so we'll start with that.
        weight_t totalTestLikelihood = defaultLikelihood;
        for (unsigned i = 0; i < jumpCnt - 1; ++i)
        {
            assert(currentBlock != nullptr);
            BasicBlock* const targetBlock = jumpTab[i]->getDestinationBlock();

            // Remove the switch from the predecessor list of this case target's block.
            // We'll add the proper new predecessor edge later.
            FlowEdge* const oldEdge = jumpTab[i];

            // Compute the likelihood that this test is successful.
            // Divide by number of cases still sharing this edge (reduces likelihood)
            // Divide by likelihood of reaching this test (increases likelihood).
            // But if there is little chance of reaching this test, set the likelihood to 0.5
            //
            weight_t const edgeLikelihood          = oldEdge->getLikelihood();
            weight_t const caseLikelihood          = edgeLikelihood / oldEdge->getDupCount();
            bool const     unlikelyToReachThisCase = Compiler::fgProfileWeightsEqual(totalTestLikelihood, 1.0, 0.001);
            weight_t const adjustedCaseLikelihood =
                unlikelyToReachThisCase ? 0.5 : min(1.0, caseLikelihood / (1.0 - totalTestLikelihood));
            comp->fgRemoveRefPred(oldEdge);

            // Decrement the likelihood on the old edge, so if other cases are sharing it,
            // they get the right values later.
            //
            oldEdge->setLikelihood(edgeLikelihood - caseLikelihood);

            if (targetBlock == followingBB)
            {
                // This case label follows the switch; let it fall through.
                fAnyTargetFollows = true;
                continue;
            }

            // We need a block to put in the new compare and/or branch.
            // If we haven't used the afterDefaultCondBlock yet, then use that.
            //
            if (fUsedAfterDefaultCondBlock)
            {
                BasicBlock*     newBlock  = comp->fgNewBBafter(BBJ_ALWAYS, currentBlock, true);
                FlowEdge* const falseEdge = comp->fgAddRefPred(newBlock, currentBlock); // The fall-through predecessor.

                // We set the true edge likelihood earlier, use that to figure out the false edge likelihood
                // and the block weight.
                //
                FlowEdge* const trueEdge        = currentBlock->GetTrueEdge();
                weight_t const  falseLikelihood = 1.0 - trueEdge->getLikelihood();
                falseEdge->setLikelihood(falseLikelihood);
                currentBlock->SetFalseEdge(falseEdge);
                newBlock->inheritWeight(currentBlock);
                newBlock->scaleBBWeight(falseLikelihood);
                currentBlock   = newBlock;
                currentBBRange = &LIR::AsRange(currentBlock);
            }
            else
            {
                assert(currentBlock == afterDefaultCondBlock);

                // If the first switch case we peel off has the same target as
                // other cases (that is, it has nonzero dup count, it's simpler to
                // just make a new here block, so that as we peel off cases,
                // we're not sharing edges with the original switch.
                //
                // That is, the call to fgAddRefPred below always creates a new edge.
                //
                if (oldEdge->getDupCount() > 0)
                {
                    BasicBlock* const newBlock = comp->fgNewBBafter(BBJ_ALWAYS, currentBlock, true);
                    FlowEdge* const   newEdge  = comp->fgAddRefPred(newBlock, currentBlock);
                    currentBlock               = newBlock;
                    currentBBRange             = &LIR::AsRange(currentBlock);
                    afterDefaultCondBlock->SetKindAndTargetEdge(BBJ_ALWAYS, newEdge);
                }

                fUsedAfterDefaultCondBlock = true;
            }

            // Update the total test case likelihood.
            totalTestLikelihood += caseLikelihood;

            // Wire up the predecessor list for the "branch" case.
            FlowEdge* const newEdge = comp->fgAddRefPred(targetBlock, currentBlock, oldEdge);
            // This should truly be a new edge.
            assert(newEdge->getDupCount() == 1);

            if (!fAnyTargetFollows && (i == jumpCnt - 2))
            {
                // We're processing the last one, and there is no fall through from any case
                // to the following block, so we can use an unconditional branch to the final
                // case: there is no need to compare against the case index, since it's
                // guaranteed to be taken (since the default case was handled first, above).

                currentBlock->SetKindAndTargetEdge(BBJ_ALWAYS, newEdge);
            }
            else
            {
                // Otherwise, it's a conditional branch. Set the branch kind, then add the
                // condition statement.
                // We will set the false edge in a later iteration of the loop, or after.
                currentBlock->SetCond(newEdge);
                newEdge->setLikelihood(adjustedCaseLikelihood);

                // Now, build the conditional statement for the current case that is
                // being evaluated:
                // GT_JTRUE
                //   |__ GT_COND
                //          |____GT_EQ
                //                 |____ (switchIndex) (The temp variable)
                //                 |____ (ICon)        (The actual case constant)
                GenTree* gtCaseCond = comp->gtNewOperNode(GT_EQ, TYP_INT, comp->gtNewLclvNode(tempLclNum, tempLclType),
                                                          comp->gtNewIconNode(i, genActualType(tempLclType)));
                GenTree* gtCaseBranch = comp->gtNewOperNode(GT_JTRUE, TYP_VOID, gtCaseCond);
                LIR::Range caseRange  = LIR::SeqTree(comp, gtCaseBranch);
                currentBBRange->InsertAtEnd(std::move(caseRange));
            }
        }

        if (fAnyTargetFollows)
        {
            // There is a fall-through to the following block. In the loop
            // above, we deleted all the predecessor edges from the switch.
            // In this case, we need to add one back.
            FlowEdge* const falseEdge = comp->fgAddRefPred(currentBlock->Next(), currentBlock);
            currentBlock->SetFalseEdge(falseEdge);
            FlowEdge* const trueEdge        = currentBlock->GetTrueEdge();
            weight_t const  falseLikelihood = 1.0 - trueEdge->getLikelihood();
            falseEdge->setLikelihood(falseLikelihood);

            // The following block weight should remain unchanged. All we've done
            // is alter the various paths that can reach it.
        }

        if (!fUsedAfterDefaultCondBlock)
        {
            // All the cases were fall-through! We don't need this block.
            // Convert it from BBJ_SWITCH to BBJ_ALWAYS and unset the BBF_DONT_REMOVE flag
            // so fgRemoveBlock() doesn't complain.
            JITDUMP("Lowering switch " FMT_BB ": all switch cases were fall-through\n", originalSwitchBB->bbNum);
            assert(currentBlock == afterDefaultCondBlock);
            assert(currentBlock->KindIs(BBJ_SWITCH));
            FlowEdge* const newEdge = comp->fgAddRefPred(currentBlock->Next(), currentBlock);
            currentBlock->SetKindAndTargetEdge(BBJ_ALWAYS, newEdge);
            currentBlock->RemoveFlags(BBF_DONT_REMOVE);
            comp->fgRemoveBlock(currentBlock, /* unreachable */ false); // It's an empty block.
        }
    }
    else
    {
        // At this point the default case has already been handled and we need to generate a jump
        // table based switch or a bit test based switch at the end of afterDefaultCondBlock. Both
        // switch variants need the switch value so create the necessary LclVar node here.
        GenTree*    switchValue      = comp->gtNewLclvNode(tempLclNum, tempLclType);
        LIR::Range& switchBlockRange = LIR::AsRange(afterDefaultCondBlock);
        switchBlockRange.InsertAtEnd(switchValue);

        // We are going to modify the switch, invalidate any desc map.
        //
        comp->fgInvalidateSwitchDescMapEntry(afterDefaultCondBlock);

        // Try generating a bit test based switch first,
        // if that's not possible a jump table based switch will be generated.
        if (!TryLowerSwitchToBitTest(jumpTab, jumpCnt, targetCnt, afterDefaultCondBlock, switchValue,
                                     defaultLikelihood))
        {
            JITDUMP("Lowering switch " FMT_BB ": using jump table expansion\n", originalSwitchBB->bbNum);

#ifdef TARGET_64BIT
            if (tempLclType != TYP_I_IMPL)
            {
                // SWITCH_TABLE expects the switch value (the index into the jump table) to be TYP_I_IMPL.
                // Note that the switch value is unsigned so the cast should be unsigned as well.
                switchValue = comp->gtNewCastNode(TYP_I_IMPL, switchValue, true, TYP_U_IMPL);
                switchBlockRange.InsertAtEnd(switchValue);
            }
#endif

            GenTree* switchTable = comp->gtNewJmpTableNode();
            GenTree* switchJump  = comp->gtNewOperNode(GT_SWITCH_TABLE, TYP_VOID, switchValue, switchTable);
            switchBlockRange.InsertAfter(switchValue, switchTable, switchJump);

            // this block no longer branches to the default block
            afterDefaultCondBlock->GetSwitchTargets()->removeDefault();

            // We need to scale up the likelihood of the remaining switch edges, now that we've peeled off
            // the default case. But if the remaining likelihood is zero (default likelihood was 1.0),
            // we don't know the case likelihoods. Instead, divide likelihood evenly among all cases.
            //
            // First, rebuild the unique succ set
            //
            Compiler::SwitchUniqueSuccSet successors = comp->GetDescriptorForSwitch(afterDefaultCondBlock);

            // Then fix each successor edge
            //
            if (Compiler::fgProfileWeightsEqual(defaultLikelihood, 1.0, 0.001))
            {
                JITDUMP("Zero weight switch block " FMT_BB ", distributing likelihoods equally per case\n",
                        afterDefaultCondBlock->bbNum);
                // jumpCnt-1 here because we peeled the default after copying this value.
                weight_t const newLikelihood = 1.0 / (jumpCnt - 1);
                for (unsigned i = 0; i < successors.numDistinctSuccs; i++)
                {
                    FlowEdge* const edge = successors.nonDuplicates[i];
                    edge->setLikelihood(newLikelihood * edge->getDupCount());
                }
            }
            else
            {
                weight_t const scaleFactor = 1.0 / (1.0 - defaultLikelihood);
                JITDUMP("Scaling switch block " FMT_BB " likelihoods by " FMT_WT "\n", afterDefaultCondBlock->bbNum,
                        scaleFactor);
                for (unsigned i = 0; i < successors.numDistinctSuccs; i++)
                {
                    FlowEdge* const edge          = successors.nonDuplicates[i];
                    weight_t        newLikelihood = scaleFactor * edge->getLikelihood();

                    if (newLikelihood > 1.0)
                    {
                        // tolerate small overflows
                        assert(Compiler::fgProfileWeightsEqual(newLikelihood, 1.0, 0.001));
                        newLikelihood = 1.0;
                    }
                    edge->setLikelihood(newLikelihood);
                }
            }
        }
    }

    GenTree* next = node->gtNext;

    // Get rid of the GT_SWITCH(temp).
    switchBBRange.Remove(node->AsOp()->gtOp1);
    switchBBRange.Remove(node);

    return next;
}

//------------------------------------------------------------------------
// TryLowerSwitchToBitTest: Attempts to transform a jump table switch into a bit test.
//
// Arguments:
//    jumpTable - The jump table
//    jumpCount - The number of blocks in the jump table
//    targetCount - The number of distinct blocks in the jump table
//    bbSwitch - The switch block
//    switchValue - A LclVar node that provides the switch value
//    defaultLikelihood - likelihood control flow took the default case (already checked)
//
// Return value:
//    true if the switch has been lowered to a bit test
//
// Notes:
//    If the jump table contains less than 32 (64 on 64 bit targets) entries and there
//    are at most 2 distinct jump targets then the jump table can be converted to a word
//    of bits where a 0 bit corresponds to one jump target and a 1 bit corresponds to the
//    other jump target. Instead of the indirect jump a BT-JCC sequence is used to jump
//    to the appropriate target:
//        mov eax, 245 ; jump table converted to a "bit table"
//        bt  eax, ebx ; ebx is supposed to contain the switch value
//        jc target1
//      target0:
//        ...
//      target1:
//    Such code is both shorter and faster (in part due to the removal of a memory load)
//    than the traditional jump table base code. And of course, it also avoids the need
//    to emit the jump table itself that can reach up to 256 bytes (for 64 entries).
//
bool Lowering::TryLowerSwitchToBitTest(FlowEdge*   jumpTable[],
                                       unsigned    jumpCount,
                                       unsigned    targetCount,
                                       BasicBlock* bbSwitch,
                                       GenTree*    switchValue,
                                       weight_t    defaultLikelihood)
{
    assert(jumpCount >= 2);
    assert(targetCount >= 2);
    assert(bbSwitch->KindIs(BBJ_SWITCH));
    assert(switchValue->OperIs(GT_LCL_VAR));

    //
    // Quick check to see if it's worth going through the jump table. The bit test switch supports
    // up to 2 targets but targetCount also includes the default block so we need to allow 3 targets.
    // We'll ensure that there are only 2 targets when building the bit table.
    //

    if (targetCount > 3)
    {
        return false;
    }

    //
    // The number of bits in the bit table is the same as the number of jump table entries. But the
    // jump table also includes the default target (at the end) so we need to ignore it. The default
    // has already been handled by a JTRUE(GT(switchValue, jumpCount - 2)) that LowerSwitch generates.
    //

    const unsigned bitCount = jumpCount - 1;

    if (bitCount > (genTypeSize(TYP_I_IMPL) * 8))
    {
        return false;
    }

    //
    // Build a bit table where a bit set to 0 corresponds to bbCase0 and a bit set to 1 corresponds to
    // bbCase1. Simply use the first block in the jump table as bbCase1, later we can invert the bit
    // table and/or swap the blocks if it's beneficial.
    //

    FlowEdge* case0Edge = nullptr;
    FlowEdge* case1Edge = jumpTable[0];
    size_t    bitTable  = 1;

    for (unsigned bitIndex = 1; bitIndex < bitCount; bitIndex++)
    {
        if (jumpTable[bitIndex] == case1Edge)
        {
            bitTable |= (size_t(1) << bitIndex);
        }
        else if (case0Edge == nullptr)
        {
            case0Edge = jumpTable[bitIndex];
        }
        else if (jumpTable[bitIndex] != case0Edge)
        {
            // If it's neither case0Edge nor case`Edge then it means we have 3 targets. There can't be more
            // than 3 because of the check at the start of the function.
            assert(targetCount == 3);
            return false;
        }
    }

    BasicBlock* bbCase0 = case0Edge->getDestinationBlock();
    BasicBlock* bbCase1 = case1Edge->getDestinationBlock();

    //
    // One of the case blocks has to follow the switch block. This requirement could be avoided
    // by adding a BBJ_ALWAYS block after the switch block but doing that sometimes negatively
    // impacts register allocation.
    //

    if (!bbSwitch->NextIs(bbCase0) && !bbSwitch->NextIs(bbCase1))
    {
        return false;
    }

    JITDUMP("Lowering switch " FMT_BB " to bit test\n", bbSwitch->bbNum);

#if defined(TARGET_64BIT) && defined(TARGET_XARCH)
    //
    // See if we can avoid a 8 byte immediate on 64 bit targets. If all upper 32 bits are 1
    // then inverting the bit table will make them 0 so that the table now fits in 32 bits.
    // Note that this does not change the number of bits in the bit table, it just takes
    // advantage of the fact that loading a 32 bit immediate into a 64 bit register zero
    // extends the immediate value to 64 bit.
    //

    if (~bitTable <= UINT32_MAX)
    {
        bitTable = ~bitTable;
        std::swap(bbCase0, bbCase1);
    }
#endif

    //
    // Rewire the blocks as needed and figure out the condition to use for JCC.
    //

    GenCondition bbSwitchCondition;
    comp->fgRemoveAllRefPreds(bbCase1, bbSwitch);
    comp->fgRemoveAllRefPreds(bbCase0, bbSwitch);

    case0Edge = comp->fgAddRefPred(bbCase0, bbSwitch, case0Edge);
    case1Edge = comp->fgAddRefPred(bbCase1, bbSwitch, case1Edge);

    // If defaultLikelihood is not ~ 1.0
    //   up-scale case likelihoods by 1.0 / (1.0 - defaultLikelihood)
    // else switch block weight should be zero
    //   edge likelihoods are unknown, use 0.5
    //
    bool const likelyToReachSwitch = !Compiler::fgProfileWeightsEqual(defaultLikelihood, 1.0, 0.001);

    if (likelyToReachSwitch)
    {
        weight_t const scaleFactor = 1.0 / (1.0 - defaultLikelihood);
        case0Edge->setLikelihood(min(1.0, scaleFactor * case0Edge->getLikelihood()));
        case1Edge->setLikelihood(min(1.0, scaleFactor * case1Edge->getLikelihood()));
    }
    else
    {
        case0Edge->setLikelihood(0.5);
        case1Edge->setLikelihood(0.5);
    }

    if (bbSwitch->NextIs(bbCase0))
    {
        // GenCondition::C generates JC so we jump to bbCase1 when the bit is set
        bbSwitchCondition = GenCondition::C;
        bbSwitch->SetCond(case1Edge, case0Edge);
    }
    else
    {
        assert(bbSwitch->NextIs(bbCase1));

        // GenCondition::NC generates JNC so we jump to bbCase0 when the bit is not set
        bbSwitchCondition = GenCondition::NC;
        bbSwitch->SetCond(case0Edge, case1Edge);
    }

    var_types bitTableType = (bitCount <= (genTypeSize(TYP_INT) * 8)) ? TYP_INT : TYP_LONG;
    GenTree*  bitTableIcon = comp->gtNewIconNode(bitTable, bitTableType);

#ifdef TARGET_XARCH
    //
    // Append BT(bitTable, switchValue) and JCC(condition) to the switch block.
    //
    GenTree* bitTest = comp->gtNewOperNode(GT_BT, TYP_VOID, bitTableIcon, switchValue);
    bitTest->gtFlags |= GTF_SET_FLAGS;
    GenTreeCC* jcc = comp->gtNewCC(GT_JCC, TYP_VOID, bbSwitchCondition);
    LIR::AsRange(bbSwitch).InsertAfter(switchValue, bitTableIcon, bitTest, jcc);
#else  // TARGET_XARCH
    //
    // Fallback to AND(RSZ(bitTable, switchValue), 1)
    //
    GenTree* tstCns = comp->gtNewIconNode(bbSwitch->NextIs(bbCase0) ? 1 : 0, bitTableType);
    GenTree* shift  = comp->gtNewOperNode(GT_RSZ, bitTableType, bitTableIcon, switchValue);
    GenTree* one    = comp->gtNewIconNode(1, bitTableType);
    GenTree* andOp  = comp->gtNewOperNode(GT_AND, bitTableType, shift, one);
    GenTree* cmp    = comp->gtNewOperNode(GT_EQ, TYP_INT, andOp, tstCns);
    GenTree* jcc    = comp->gtNewOperNode(GT_JTRUE, TYP_VOID, cmp);
    LIR::AsRange(bbSwitch).InsertAfter(switchValue, bitTableIcon, shift, tstCns, one);
    LIR::AsRange(bbSwitch).InsertAfter(one, andOp, cmp, jcc);
#endif // !TARGET_XARCH
    return true;
}

//------------------------------------------------------------------------
// ReplaceArgWithPutArgOrBitcast: Insert a PUTARG_* node in the right location
// and replace the call operand with that node.
//
// Arguments:
//    call            - the call whose arg is being rewritten.
//    argSlot         - slot in call of argument
//    putArgOrBitcast - the node that is being inserted
//
void Lowering::ReplaceArgWithPutArgOrBitcast(GenTreeCall* call, GenTree** argSlot, GenTree* putArgOrBitcast)
{
    assert(argSlot != nullptr);
    assert(*argSlot != nullptr);
    assert(putArgOrBitcast->OperIsPutArg() || putArgOrBitcast->OperIs(GT_BITCAST));

    GenTree* arg = *argSlot;

    // Replace the argument with the putarg/copy
    *argSlot                       = putArgOrBitcast;
    putArgOrBitcast->AsOp()->gtOp1 = arg;

    // Insert the putarg/copy into the block
    bool interferingCall = false;
    for (GenTree* cur = arg->gtNext; cur != call; cur = cur->gtNext)
    {
        if (cur->IsCall())
        {
            interferingCall = true;
            break;
        }
    }

    if (interferingCall)
    {
        BlockRange().InsertBefore(call, putArgOrBitcast);
    }
    else
    {
        BlockRange().InsertAfter(arg, putArgOrBitcast);
    }
}

//------------------------------------------------------------------------
// NewPutArg: rewrites the tree to put an arg in a register or on the stack.
//
// Arguments:
//    call - the call whose arg is being rewritten.
//    arg  - the arg being rewritten.
//    callArg - the CallArg for the argument.
//    type - the type of the argument.
//
// Return Value:
//    The new tree that was created to put the arg in the right place
//    or the incoming arg if the arg tree was not rewritten.
//
// Assumptions:
//    call, arg, and info must be non-null.
//
// Notes:
//    For System V systems with native struct passing (i.e. UNIX_AMD64_ABI defined)
//    this method allocates a single GT_PUTARG_REG for 1 eightbyte structs and a GT_FIELD_LIST of two GT_PUTARG_REGs
//    for two eightbyte structs. For STK passed structs the method generates GT_PUTARG_STK tree.
//
GenTree* Lowering::NewPutArg(GenTreeCall* call, GenTree* arg, CallArg* callArg, var_types type)
{
    assert(call != nullptr);
    assert(arg != nullptr);
    assert(callArg != nullptr);

    GenTree* putArg = nullptr;

    bool isOnStack = (callArg->AbiInfo.GetRegNum() == REG_STK);

#if FEATURE_ARG_SPLIT
    // Struct can be split into register(s) and stack on ARM
    if (compFeatureArgSplit() && callArg->AbiInfo.IsSplit())
    {
        assert(arg->OperIs(GT_BLK, GT_FIELD_LIST) || arg->OperIsLocalRead());
        // TODO: Need to check correctness for FastTailCall
        if (call->IsFastTailCall())
        {
#ifdef TARGET_ARM
            NYI_ARM("lower: struct argument by fast tail call");
#endif // TARGET_ARM
        }

        const unsigned slotNumber           = callArg->AbiInfo.ByteOffset / TARGET_POINTER_SIZE;
        const bool     putInIncomingArgArea = call->IsFastTailCall();

        putArg = new (comp, GT_PUTARG_SPLIT) GenTreePutArgSplit(arg, callArg->AbiInfo.ByteOffset,
#ifdef FEATURE_PUT_STRUCT_ARG_STK
                                                                callArg->AbiInfo.GetStackByteSize(),
#endif
                                                                callArg->AbiInfo.NumRegs, call, putInIncomingArgArea);

        GenTreePutArgSplit* argSplit = putArg->AsPutArgSplit();
        for (unsigned regIndex = 0; regIndex < callArg->AbiInfo.NumRegs; regIndex++)
        {
            argSplit->SetRegNumByIdx(callArg->AbiInfo.GetRegNum(regIndex), regIndex);
        }

        if (arg->OperIs(GT_FIELD_LIST))
        {
            unsigned regIndex = 0;
            for (GenTreeFieldList::Use& use : arg->AsFieldList()->Uses())
            {
                if (regIndex >= callArg->AbiInfo.NumRegs)
                {
                    break;
                }
                var_types regType = use.GetNode()->TypeGet();
                // Account for the possibility that float fields may be passed in integer registers.
                if (varTypeIsFloating(regType) && !genIsValidFloatReg(argSplit->GetRegNumByIdx(regIndex)))
                {
                    regType = (regType == TYP_FLOAT) ? TYP_INT : TYP_LONG;
                }
                argSplit->m_regType[regIndex] = regType;
                regIndex++;
            }

            // Clear the register assignment on the fieldList node, as these are contained.
            arg->SetRegNum(REG_NA);
        }
        else
        {
            ClassLayout* layout = arg->GetLayout(comp);

            // Set type of registers
            for (unsigned index = 0; index < callArg->AbiInfo.NumRegs; index++)
            {
                argSplit->m_regType[index] = layout->GetGCPtrType(index);
            }
        }
    }
    else
#endif // FEATURE_ARG_SPLIT
    {
        if (!isOnStack)
        {
#if FEATURE_MULTIREG_ARGS
            if ((callArg->AbiInfo.NumRegs > 1) && (arg->OperGet() == GT_FIELD_LIST))
            {
                unsigned int regIndex = 0;
                for (GenTreeFieldList::Use& use : arg->AsFieldList()->Uses())
                {
                    regNumber argReg = callArg->AbiInfo.GetRegNum(regIndex);
                    GenTree*  curOp  = use.GetNode();
                    var_types curTyp = curOp->TypeGet();

                    // Create a new GT_PUTARG_REG node with op1
                    GenTree* newOper = comp->gtNewPutArgReg(curTyp, curOp, argReg);

                    // Splice in the new GT_PUTARG_REG node in the GT_FIELD_LIST
                    ReplaceArgWithPutArgOrBitcast(call, &use.NodeRef(), newOper);
                    regIndex++;
                }

                // Just return arg. The GT_FIELD_LIST is not replaced.
                // Nothing more to do.
                return arg;
            }
            else
#endif // FEATURE_MULTIREG_ARGS
            {
                putArg = comp->gtNewPutArgReg(type, arg, callArg->AbiInfo.GetRegNum());
            }
        }
        else
        {
            // Mark this one as tail call arg if it is a fast tail call.
            // This provides the info to put this argument in in-coming arg area slot
            // instead of in out-going arg area slot.

#ifdef DEBUG
            // Make sure state is correct. The PUTARG_STK has TYP_VOID, as it doesn't produce
            // a result. So the type of its operand must be the correct type to push on the stack.
            callArg->CheckIsStruct();
#endif

            if ((arg->OperGet() != GT_FIELD_LIST))
            {
#if defined(FEATURE_SIMD) && defined(FEATURE_PUT_STRUCT_ARG_STK)
                if (type == TYP_SIMD12)
                {
#if !defined(TARGET_64BIT)
                    assert(callArg->AbiInfo.ByteSize == 12);
#else  // TARGET_64BIT
                    if (compAppleArm64Abi())
                    {
                        assert(callArg->AbiInfo.ByteSize == 12);
                    }
                    else
                    {
                        assert(callArg->AbiInfo.ByteSize == 16);
                    }
#endif // TARGET_64BIT
                }
                else
#endif // defined(FEATURE_SIMD) && defined(FEATURE_PUT_STRUCT_ARG_STK)
                {
                    assert(genActualType(arg->TypeGet()) == type);
                }
            }
            const unsigned slotNumber           = callArg->AbiInfo.ByteOffset / TARGET_POINTER_SIZE;
            const bool     putInIncomingArgArea = call->IsFastTailCall();

            putArg =
                new (comp, GT_PUTARG_STK) GenTreePutArgStk(GT_PUTARG_STK, TYP_VOID, arg, callArg->AbiInfo.ByteOffset,
#ifdef FEATURE_PUT_STRUCT_ARG_STK
                                                           callArg->AbiInfo.GetStackByteSize(),
#endif
                                                           call, putInIncomingArgArea);

#if defined(DEBUG) && defined(FEATURE_PUT_STRUCT_ARG_STK)
            if (varTypeIsStruct(callArg->GetSignatureType()))
            {
                // We use GT_BLK only for non-SIMD struct arguments.
                if (arg->OperIs(GT_BLK))
                {
                    assert(!varTypeIsSIMD(arg));
                }
                else if (!arg->TypeIs(TYP_STRUCT))
                {
#ifdef TARGET_ARM
                    assert((callArg->AbiInfo.GetStackSlotsNumber() == 1) ||
                           ((arg->TypeGet() == TYP_DOUBLE) && (callArg->AbiInfo.GetStackSlotsNumber() == 2)));
#else
                    assert(varTypeIsSIMD(arg) || (callArg->AbiInfo.GetStackSlotsNumber() == 1));
#endif
                }
            }
#endif // defined(DEBUG) && defined(FEATURE_PUT_STRUCT_ARG_STK)
        }
    }

    JITDUMP("new node is : ");
    DISPNODE(putArg);
    JITDUMP("\n");

    return putArg;
}

//------------------------------------------------------------------------
// LowerArg: Lower one argument of a call. This entails splicing a "putarg" node between
// the argument evaluation and the call. This is the point at which the source is
// consumed and the value transitions from control of the register allocator to the calling
// convention.
//
// Arguments:
//    call    - The call node
//    callArg - Call argument
//    late    - Whether it is the late arg that is being lowered.
//
// Return Value:
//    None.
//
void Lowering::LowerArg(GenTreeCall* call, CallArg* callArg, bool late)
{
    GenTree** ppArg = late ? &callArg->LateNodeRef() : &callArg->EarlyNodeRef();
    GenTree*  arg   = *ppArg;
    assert(arg != nullptr);

    JITDUMP("lowering arg : ");
    DISPNODE(arg);
    assert(arg->IsValue());

    var_types type = genActualType(arg);

#if defined(FEATURE_SIMD)
#if defined(TARGET_X86)
    // Non-param TYP_SIMD12 local var nodes are massaged in Lower to TYP_SIMD16 to match their
    // allocated size (see lvSize()). However, when passing the variables as arguments, and
    // storing the variables to the outgoing argument area on the stack, we must use their
    // actual TYP_SIMD12 type, so exactly 12 bytes is allocated and written.
    if (type == TYP_SIMD16)
    {
        if ((arg->OperGet() == GT_LCL_VAR) || (arg->OperGet() == GT_STORE_LCL_VAR))
        {
            const LclVarDsc* varDsc = comp->lvaGetDesc(arg->AsLclVarCommon());
            type                    = varDsc->lvType;
        }
        else if (arg->OperIs(GT_HWINTRINSIC))
        {
            GenTreeHWIntrinsic* hwintrinsic = arg->AsHWIntrinsic();

            // For HWIntrinsic, there are some intrinsics like ExtractVector128 which have
            // a gtType of TYP_SIMD16 but a SimdSize of 32, so we can't necessarily assert
            // the simd size

            if (hwintrinsic->GetSimdSize() == 12)
            {
                if (hwintrinsic->GetHWIntrinsicId() != NI_Vector128_AsVector128Unsafe)
                {
                    // Most nodes that have a simdSize of 12 are actually producing a TYP_SIMD12
                    // and have been massaged to TYP_SIMD16 to match the actual product size. This
                    // is not the case for NI_Vector128_AsVector128Unsafe which is explicitly taking
                    // a TYP_SIMD12 and producing a TYP_SIMD16.

                    type = TYP_SIMD12;
                }
            }
        }
    }
#elif defined(TARGET_AMD64)
    // TYP_SIMD8 parameters that are passed as longs
    if (type == TYP_SIMD8 && genIsValidIntReg(callArg->AbiInfo.GetRegNum()))
    {
        GenTree* bitcast = comp->gtNewBitCastNode(TYP_LONG, arg);
        BlockRange().InsertAfter(arg, bitcast);

        *ppArg = arg = bitcast;
        type         = TYP_LONG;
    }
#endif // defined(TARGET_X86)
#endif // defined(FEATURE_SIMD)

    // If we hit this we are probably double-lowering.
    assert(!arg->OperIsPutArg());

#if !defined(TARGET_64BIT)
    if (comp->opts.compUseSoftFP && (type == TYP_DOUBLE))
    {
        // Unlike TYP_LONG we do no decomposition for doubles, yet we maintain
        // it as a primitive type until lowering. So we need to get it into the
        // right form here.

        unsigned argLclNum = comp->lvaGrabTemp(false DEBUGARG("double arg on softFP"));
        GenTree* store     = comp->gtNewTempStore(argLclNum, arg);
        GenTree* low       = comp->gtNewLclFldNode(argLclNum, TYP_INT, 0);
        GenTree* high      = comp->gtNewLclFldNode(argLclNum, TYP_INT, 4);
        GenTree* longNode  = new (comp, GT_LONG) GenTreeOp(GT_LONG, TYP_LONG, low, high);
        BlockRange().InsertAfter(arg, store, low, high, longNode);

        *ppArg = arg = longNode;
        type         = TYP_LONG;

        comp->lvaSetVarDoNotEnregister(argLclNum DEBUGARG(DoNotEnregisterReason::LocalField));

        JITDUMP("Created new nodes for double-typed arg on softFP:\n");
        DISPRANGE(LIR::ReadOnlyRange(store, longNode));
    }

    if (varTypeIsLong(type))
    {
        noway_assert(arg->OperIs(GT_LONG));
        GenTreeFieldList* fieldList = new (comp, GT_FIELD_LIST) GenTreeFieldList();
        fieldList->AddFieldLIR(comp, arg->AsOp()->gtGetOp1(), 0, TYP_INT);
        fieldList->AddFieldLIR(comp, arg->AsOp()->gtGetOp2(), 4, TYP_INT);
        GenTree* newArg = NewPutArg(call, fieldList, callArg, type);

        if (callArg->AbiInfo.GetRegNum() != REG_STK)
        {
            assert(callArg->AbiInfo.NumRegs == 2);
            // In the register argument case, NewPutArg replaces the original field list args with new
            // GT_PUTARG_REG nodes, inserts them in linear order and returns the field list. So the
            // only thing left to do is to insert the field list itself in linear order.
            assert(newArg == fieldList);
            BlockRange().InsertBefore(arg, newArg);
        }
        else
        {
            // For longs, we will replace the GT_LONG with a GT_FIELD_LIST, and put that under a PUTARG_STK.
            // Although the hi argument needs to be pushed first, that will be handled by the general case,
            // in which the fields will be reversed.
            assert(callArg->AbiInfo.GetStackSlotsNumber() == 2);
            newArg->SetRegNum(REG_STK);
            BlockRange().InsertBefore(arg, fieldList, newArg);
        }

        *ppArg = newArg;
        BlockRange().Remove(arg);
    }
    else
#endif // !defined(TARGET_64BIT)
    {

#if defined(TARGET_ARMARCH) || defined(TARGET_LOONGARCH64) || defined(TARGET_RISCV64)
        if (call->IsVarargs() || comp->opts.compUseSoftFP || callArg->AbiInfo.IsMismatchedArgType())
        {
<<<<<<< HEAD
            // For vararg call or on armel, reg args should be all integer.
            // For arg type and arg reg mismatch, reg arg should be integer on riscv64
            // Insert copies as needed to move float value to integer register.
            GenTree* newNode = LowerFloatArg(call, ppArg, callArg);
=======
            // Insert copies as needed to move float value to integer register
            // if the ABI requires it.
            GenTree* newNode = LowerFloatArg(ppArg, callArg);
>>>>>>> d0c8f836
            if (newNode != nullptr)
            {
                type = newNode->TypeGet();
            }
        }
#endif // TARGET_ARMARCH || TARGET_LOONGARCH64 || TARGET_RISCV64

        GenTree* putArg = NewPutArg(call, arg, callArg, type);

        // In the case of register passable struct (in one or two registers)
        // the NewPutArg returns a new node (GT_PUTARG_REG or a GT_FIELD_LIST with two GT_PUTARG_REGs.)
        // If an extra node is returned, splice it in the right place in the tree.
        if (arg != putArg)
        {
            ReplaceArgWithPutArgOrBitcast(call, ppArg, putArg);
        }
    }

    arg = *ppArg;

    if (arg->OperIsPutArgStk() || arg->OperIsPutArgSplit())
    {
        LowerPutArgStkOrSplit(arg->AsPutArgStk());
    }
}

#if defined(TARGET_ARMARCH) || defined(TARGET_LOONGARCH64) || defined(TARGET_RISCV64)
//------------------------------------------------------------------------
// LowerFloatArg: Lower float call arguments on the arm/LoongArch64/RiscV64 platform.
//
// Arguments:
//    call - the call
//    arg  - The arg node
//    callArg - call argument info
//
// Return Value:
//    Return nullptr, if no transformation was done;
//    return arg if there was in place transformation;
//    return a new tree if the root was changed.
//
// Notes:
//    This must handle scalar float arguments as well as GT_FIELD_LISTs
//    with floating point fields.
//
GenTree* Lowering::LowerFloatArg(GenTreeCall* call, GenTree** pArg, CallArg* callArg)
{
    GenTree* arg = *pArg;
    if (callArg->AbiInfo.GetRegNum() != REG_STK)
    {
        if (arg->OperIs(GT_FIELD_LIST))
        {
            // Transform fields that are passed as registers in place.
            regNumber currRegNumber = callArg->AbiInfo.GetRegNum();
            unsigned  regIndex      = 0;
            for (GenTreeFieldList::Use& use : arg->AsFieldList()->Uses())
            {
                if (regIndex >= callArg->AbiInfo.NumRegs)
                {
                    break;
                }
                GenTree* node = use.GetNode();
                if (varTypeUsesFloatReg(node))
                {
                    GenTree* intNode = LowerFloatArgReg(node, currRegNumber);
                    assert(intNode != nullptr);

                    ReplaceArgWithPutArgOrBitcast(call, &use.NodeRef(), intNode);
                }

                if (node->TypeGet() == TYP_DOUBLE)
                {
                    currRegNumber = REG_NEXT(REG_NEXT(currRegNumber));
                    regIndex += 2;
                }
                else
                {
                    currRegNumber = REG_NEXT(currRegNumber);
                    regIndex += 1;
                }
            }
            // List fields were replaced in place.
            return arg;
        }
        else if (varTypeUsesFloatReg(arg))
        {
            GenTree* intNode = LowerFloatArgReg(arg, callArg->AbiInfo.GetRegNum());
            assert(intNode != nullptr);
            ReplaceArgWithPutArgOrBitcast(call, pArg, intNode);
            return *pArg;
        }
    }
    return nullptr;
}

//------------------------------------------------------------------------
// LowerFloatArgReg: Lower the float call argument node that is passed via register.
//
// Arguments:
//    arg    - The arg node
//    regNum - register number
//
// Return Value:
//    Return new bitcast node, that moves float to int register.
//
GenTree* Lowering::LowerFloatArgReg(GenTree* arg, regNumber regNum)
{
    assert(varTypeUsesFloatReg(arg));

    var_types floatType = arg->TypeGet();
    var_types intType   = (floatType == TYP_FLOAT) ? TYP_INT : TYP_LONG;
    GenTree*  intArg    = comp->gtNewBitCastNode(intType, arg);
    intArg->SetRegNum(regNum);

    return intArg;
}
#endif

// do lowering steps for each arg of a call
void Lowering::LowerArgsForCall(GenTreeCall* call)
{
    JITDUMP("args:\n======\n");
    for (CallArg& arg : call->gtArgs.EarlyArgs())
    {
        LowerArg(call, &arg, false);
    }

    JITDUMP("\nlate:\n======\n");
    for (CallArg& arg : call->gtArgs.LateArgs())
    {
        LowerArg(call, &arg, true);
    }
}

// helper that create a node representing a relocatable physical address computation
GenTree* Lowering::AddrGen(ssize_t addr)
{
    // this should end up in codegen as : instGen_Set_Reg_To_Imm(EA_HANDLE_CNS_RELOC, reg, addr)
    GenTree* result = comp->gtNewIconHandleNode(addr, GTF_ICON_FTN_ADDR);
    return result;
}

// variant that takes a void*
GenTree* Lowering::AddrGen(void* addr)
{
    return AddrGen((ssize_t)addr);
}

// LowerCallMemset: Replaces the following memset-like special intrinsics:
//
//    SpanHelpers.Fill<T>(ref dstRef, CNS_SIZE, CNS_VALUE)
//    CORINFO_HELP_MEMSET(ref dstRef, CNS_VALUE, CNS_SIZE)
//    SpanHelpers.ClearWithoutReferences(ref dstRef, CNS_SIZE)
//
//  with a GT_STORE_BLK node:
//
//    *  STORE_BLK struct<CNS_SIZE> (init) (Unroll)
//    +--*  LCL_VAR   byref  dstRef
//    \--*  CNS_INT   int    0
//
// Arguments:
//    tree - GenTreeCall node to replace with STORE_BLK
//    next - [out] Next node to lower if this function returns true
//
// Return Value:
//    false if no changes were made
//
bool Lowering::LowerCallMemset(GenTreeCall* call, GenTree** next)
{
    assert(call->IsSpecialIntrinsic(comp, NI_System_SpanHelpers_Fill) ||
           call->IsSpecialIntrinsic(comp, NI_System_SpanHelpers_ClearWithoutReferences) ||
           call->IsHelperCall(comp, CORINFO_HELP_MEMSET));

    JITDUMP("Considering Memset-like call [%06d] for unrolling.. ", comp->dspTreeID(call))

    if (comp->info.compHasNextCallRetAddr)
    {
        JITDUMP("compHasNextCallRetAddr=true so we won't be able to remove the call - bail out.\n");
        return false;
    }

    GenTree* dstRefArg = call->gtArgs.GetUserArgByIndex(0)->GetNode();
    GenTree* lengthArg;
    GenTree* valueArg;

    // Fill<T>'s length is not in bytes, so we need to scale it depending on the signature
    unsigned lengthScale;

    if (call->IsSpecialIntrinsic(comp, NI_System_SpanHelpers_Fill))
    {
        // void SpanHelpers::Fill<T>(ref T refData, nuint numElements, T value)
        //
        assert(call->gtArgs.CountUserArgs() == 3);
        lengthArg             = call->gtArgs.GetUserArgByIndex(1)->GetNode();
        CallArg* valueCallArg = call->gtArgs.GetUserArgByIndex(2);
        valueArg              = valueCallArg->GetNode();

        // Get that <T> from the signature
        lengthScale = genTypeSize(valueCallArg->GetSignatureType());
        // NOTE: structs and TYP_REF will be ignored by the "Value is not a constant" check
        // Some of those cases can be enabled in future, e.g. s
    }
    else if (call->IsHelperCall(comp, CORINFO_HELP_MEMSET))
    {
        // void CORINFO_HELP_MEMSET(ref T refData, byte value, nuint numElements)
        //
        assert(call->gtArgs.CountUserArgs() == 3);
        lengthArg   = call->gtArgs.GetUserArgByIndex(2)->GetNode();
        valueArg    = call->gtArgs.GetUserArgByIndex(1)->GetNode();
        lengthScale = 1; // it's always in bytes
    }
    else
    {
        // void SpanHelpers::ClearWithoutReferences(ref byte b, nuint byteLength)
        //
        assert(call->IsSpecialIntrinsic(comp, NI_System_SpanHelpers_ClearWithoutReferences));
        assert(call->gtArgs.CountUserArgs() == 2);

        // Simple zeroing
        lengthArg   = call->gtArgs.GetUserArgByIndex(1)->GetNode();
        valueArg    = comp->gtNewZeroConNode(TYP_INT);
        lengthScale = 1; // it's always in bytes
    }

    if (!lengthArg->IsIntegralConst())
    {
        JITDUMP("Length is not a constant - bail out.\n");
        return false;
    }

    if (!valueArg->IsCnsIntOrI() || !valueArg->TypeIs(TYP_INT))
    {
        JITDUMP("Value is not a constant - bail out.\n");
        return false;
    }

    // If value is not zero, we can only unroll for single-byte values
    if (!valueArg->IsIntegralConst(0) && (lengthScale != 1))
    {
        JITDUMP("Value is not unroll-friendly - bail out.\n");
        return false;
    }

    // Convert lenCns to bytes
    ssize_t lenCns = lengthArg->AsIntCon()->IconValue();
    if (CheckedOps::MulOverflows((target_ssize_t)lenCns, (target_ssize_t)lengthScale, CheckedOps::Signed))
    {
        // lenCns overflows
        JITDUMP("lenCns * lengthScale overflows - bail out.\n")
        return false;
    }
    lenCns *= (ssize_t)lengthScale;

    // TODO-CQ: drop the whole thing in case of lenCns = 0
    if ((lenCns <= 0) || (lenCns > (ssize_t)comp->getUnrollThreshold(Compiler::UnrollKind::Memset)))
    {
        JITDUMP("Size is either 0 or too big to unroll - bail out.\n")
        return false;
    }

    JITDUMP("Accepted for unrolling!\nOld tree:\n");
    DISPTREERANGE(BlockRange(), call);

    if (!valueArg->IsIntegralConst(0))
    {
        // Non-zero (byte) value, wrap value with GT_INIT_VAL
        GenTree* initVal = valueArg;
        valueArg         = comp->gtNewOperNode(GT_INIT_VAL, TYP_INT, initVal);
        BlockRange().InsertAfter(initVal, valueArg);
    }

    GenTreeBlk* storeBlk =
        comp->gtNewStoreBlkNode(comp->typGetBlkLayout((unsigned)lenCns), dstRefArg, valueArg, GTF_IND_UNALIGNED);
    storeBlk->gtBlkOpKind = GenTreeBlk::BlkOpKindUnroll;

    // Insert/Remove trees into LIR
    BlockRange().InsertBefore(call, storeBlk);
    if (call->IsSpecialIntrinsic(comp, NI_System_SpanHelpers_ClearWithoutReferences))
    {
        // Value didn't exist in LIR previously
        BlockRange().InsertBefore(storeBlk, valueArg);
    }

    // Remove the call and mark everything as unused ...
    BlockRange().Remove(call, true);
    // ... except the args we're going to re-use
    dstRefArg->ClearUnusedValue();
    valueArg->ClearUnusedValue();
    if (valueArg->OperIs(GT_INIT_VAL))
    {
        valueArg->gtGetOp1()->ClearUnusedValue();
    }

    JITDUMP("\nNew tree:\n");
    DISPTREERANGE(BlockRange(), storeBlk);
    *next = storeBlk;
    return true;
}

//------------------------------------------------------------------------
// LowerCallMemmove: Replace Buffer.Memmove(DST, SRC, CNS_SIZE) with a GT_STORE_BLK:
//    Do the same for CORINFO_HELP_MEMCPY(DST, SRC, CNS_SIZE)
//
//    *  STORE_BLK struct<CNS_SIZE> (copy) (Unroll)
//    +--*  LCL_VAR   byref  dst
//    \--*  IND       struct
//       \--*  LCL_VAR   byref  src
//
// Arguments:
//    tree - GenTreeCall node to replace with STORE_BLK
//    next - [out] Next node to lower if this function returns true
//
// Return Value:
//    false if no changes were made
//
bool Lowering::LowerCallMemmove(GenTreeCall* call, GenTree** next)
{
    JITDUMP("Considering Memmove [%06d] for unrolling.. ", comp->dspTreeID(call))
    assert(call->IsHelperCall(comp, CORINFO_HELP_MEMCPY) ||
           (comp->lookupNamedIntrinsic(call->gtCallMethHnd) == NI_System_SpanHelpers_Memmove));

    assert(call->gtArgs.CountUserArgs() == 3);

    if (comp->info.compHasNextCallRetAddr)
    {
        JITDUMP("compHasNextCallRetAddr=true so we won't be able to remove the call - bail out.\n")
        return false;
    }

    GenTree* lengthArg = call->gtArgs.GetUserArgByIndex(2)->GetNode();
    if (lengthArg->IsIntegralConst())
    {
        ssize_t cnsSize = lengthArg->AsIntCon()->IconValue();
        JITDUMP("Size=%ld.. ", (LONG)cnsSize);
        // TODO-CQ: drop the whole thing in case of 0
        if ((cnsSize > 0) && (cnsSize <= (ssize_t)comp->getUnrollThreshold(Compiler::UnrollKind::Memmove)))
        {
            JITDUMP("Accepted for unrolling!\nOld tree:\n")
            DISPTREE(call);

            GenTree* dstAddr = call->gtArgs.GetUserArgByIndex(0)->GetNode();
            GenTree* srcAddr = call->gtArgs.GetUserArgByIndex(1)->GetNode();

            // TODO-CQ: Try to create an addressing mode
            GenTreeIndir* srcBlk = comp->gtNewIndir(TYP_STRUCT, srcAddr);
            srcBlk->SetContained();

            GenTreeBlk* storeBlk = new (comp, GT_STORE_BLK)
                GenTreeBlk(GT_STORE_BLK, TYP_STRUCT, dstAddr, srcBlk, comp->typGetBlkLayout((unsigned)cnsSize));
            storeBlk->gtFlags |= (GTF_IND_UNALIGNED | GTF_ASG | GTF_EXCEPT | GTF_GLOB_REF);

            // TODO-CQ: Use GenTreeBlk::BlkOpKindUnroll here if srcAddr and dstAddr don't overlap, thus, we can
            // unroll this memmove as memcpy - it doesn't require lots of temp registers
            storeBlk->gtBlkOpKind = call->IsHelperCall(comp, CORINFO_HELP_MEMCPY) ? GenTreeBlk::BlkOpKindUnroll
                                                                                  : GenTreeBlk::BlkOpKindUnrollMemmove;

            BlockRange().InsertBefore(call, srcBlk);
            BlockRange().InsertBefore(call, storeBlk);
            BlockRange().Remove(lengthArg);
            BlockRange().Remove(call);

            // Remove all non-user args (e.g. r2r cell)
            for (CallArg& arg : call->gtArgs.Args())
            {
                if (arg.IsArgAddedLate())
                {
                    arg.GetNode()->SetUnusedValue();
                }
            }

            JITDUMP("\nNew tree:\n")
            DISPTREE(storeBlk);
            // TODO: This skips lowering srcBlk and storeBlk.
            *next = storeBlk->gtNext;
            return true;
        }
        else
        {
            JITDUMP("Size is either 0 or too big to unroll.\n")
        }
    }
    else
    {
        JITDUMP("size is not a constant.\n")
    }
    return false;
}

//------------------------------------------------------------------------
// LowerCallMemcmp: Replace SpanHelpers.SequenceEqual)(left, right, CNS_SIZE)
//    with a series of merged comparisons (via GT_IND nodes)
//
// Arguments:
//    tree - GenTreeCall node to unroll as memcmp
//    next - [out] Next node to lower if this function returns true
//
// Return Value:
//    false if no changes were made
//
bool Lowering::LowerCallMemcmp(GenTreeCall* call, GenTree** next)
{
    JITDUMP("Considering Memcmp [%06d] for unrolling.. ", comp->dspTreeID(call))
    assert(comp->lookupNamedIntrinsic(call->gtCallMethHnd) == NI_System_SpanHelpers_SequenceEqual);
    assert(call->gtArgs.CountUserArgs() == 3);
    assert(TARGET_POINTER_SIZE == 8);

    if (!comp->opts.OptimizationEnabled())
    {
        JITDUMP("Optimizations aren't allowed - bail out.\n")
        return false;
    }

    if (comp->info.compHasNextCallRetAddr)
    {
        JITDUMP("compHasNextCallRetAddr=true so we won't be able to remove the call - bail out.\n")
        return false;
    }

    GenTree* lengthArg = call->gtArgs.GetUserArgByIndex(2)->GetNode();
    if (lengthArg->IsIntegralConst())
    {
        ssize_t cnsSize = lengthArg->AsIntCon()->IconValue();
        JITDUMP("Size=%ld.. ", (LONG)cnsSize);
        // TODO-CQ: drop the whole thing in case of 0
        if (cnsSize > 0)
        {
            GenTree* lArg = call->gtArgs.GetUserArgByIndex(0)->GetNode();
            GenTree* rArg = call->gtArgs.GetUserArgByIndex(1)->GetNode();

            ssize_t MaxUnrollSize = comp->IsBaselineSimdIsaSupported() ? 32 : 16;

#if defined(FEATURE_SIMD) && defined(TARGET_XARCH)
            if (comp->IsBaselineVector512IsaSupportedOpportunistically())
            {
                MaxUnrollSize = 128;
            }
            else if (comp->compOpportunisticallyDependsOn(InstructionSet_AVX2))
            {
                // We need AVX2 for NI_Vector256_op_Equality, fallback to Vector128 if only AVX is available
                MaxUnrollSize = 64;
            }
#endif

            if (cnsSize <= MaxUnrollSize)
            {
                unsigned  loadWidth = 1 << BitOperations::Log2((unsigned)cnsSize);
                var_types loadType;
                if (loadWidth == 1)
                {
                    loadType = TYP_UBYTE;
                }
                else if (loadWidth == 2)
                {
                    loadType = TYP_USHORT;
                }
                else if (loadWidth == 4)
                {
                    loadType = TYP_INT;
                }
                else if ((loadWidth == 8) || (MaxUnrollSize == 16))
                {
                    loadWidth = 8;
                    loadType  = TYP_LONG;
                }
#ifdef FEATURE_SIMD
                else if ((loadWidth == 16) || (MaxUnrollSize == 32))
                {
                    loadWidth = 16;
                    loadType  = TYP_SIMD16;
                }
#ifdef TARGET_XARCH
                else if ((loadWidth == 32) || (MaxUnrollSize == 64))
                {
                    loadWidth = 32;
                    loadType  = TYP_SIMD32;
                }
                else if ((loadWidth == 64) || (MaxUnrollSize == 128))
                {
                    loadWidth = 64;
                    loadType  = TYP_SIMD64;
                }
#endif // TARGET_XARCH
#endif // FEATURE_SIMD
                else
                {
                    unreached();
                }
                var_types actualLoadType = genActualType(loadType);

                GenTree* result = nullptr;

                auto newBinaryOp = [](Compiler* comp, genTreeOps oper, var_types type, GenTree* op1,
                                      GenTree* op2) -> GenTree* {
#ifdef FEATURE_SIMD
                    if (varTypeIsSIMD(op1))
                    {
                        if (GenTree::OperIsCmpCompare(oper))
                        {
                            assert(type == TYP_INT);
                            return comp->gtNewSimdCmpOpAllNode(oper, TYP_INT, op1, op2, CORINFO_TYPE_NATIVEUINT,
                                                               genTypeSize(op1));
                        }
                        return comp->gtNewSimdBinOpNode(oper, op1->TypeGet(), op1, op2, CORINFO_TYPE_NATIVEUINT,
                                                        genTypeSize(op1));
                    }
#endif
                    return comp->gtNewOperNode(oper, type, op1, op2);
                };

                // loadWidth == cnsSize means a single load is enough for both args
                if (loadWidth == (unsigned)cnsSize)
                {
                    // We're going to emit something like the following:
                    //
                    // bool result = *(int*)leftArg == *(int*)rightArg
                    //
                    // ^ in the given example we unroll for length=4
                    //
                    GenTree* lIndir = comp->gtNewIndir(loadType, lArg);
                    GenTree* rIndir = comp->gtNewIndir(loadType, rArg);
                    result          = newBinaryOp(comp, GT_EQ, TYP_INT, lIndir, rIndir);

                    BlockRange().InsertBefore(call, lIndir, rIndir, result);
                    *next = lIndir;
                }
                else
                {
                    // First, make both args multi-use:
                    LIR::Use lArgUse;
                    LIR::Use rArgUse;
                    bool     lFoundUse = BlockRange().TryGetUse(lArg, &lArgUse);
                    bool     rFoundUse = BlockRange().TryGetUse(rArg, &rArgUse);
                    assert(lFoundUse && rFoundUse);
                    GenTree* lArgClone = comp->gtNewLclvNode(lArgUse.ReplaceWithLclVar(comp), genActualType(lArg));
                    GenTree* rArgClone = comp->gtNewLclvNode(rArgUse.ReplaceWithLclVar(comp), genActualType(rArg));
                    BlockRange().InsertBefore(call, lArgClone, rArgClone);

                    *next = lArgClone;

                    GenTree* l1Indir   = comp->gtNewIndir(loadType, lArgUse.Def());
                    GenTree* r1Indir   = comp->gtNewIndir(loadType, rArgUse.Def());
                    GenTree* l2Offs    = comp->gtNewIconNode(cnsSize - loadWidth, TYP_I_IMPL);
                    GenTree* l2AddOffs = newBinaryOp(comp, GT_ADD, lArg->TypeGet(), lArgClone, l2Offs);
                    GenTree* l2Indir   = comp->gtNewIndir(loadType, l2AddOffs);
                    GenTree* r2Offs    = comp->gtNewIconNode(cnsSize - loadWidth, TYP_I_IMPL);
                    GenTree* r2AddOffs = newBinaryOp(comp, GT_ADD, rArg->TypeGet(), rArgClone, r2Offs);
                    GenTree* r2Indir   = comp->gtNewIndir(loadType, r2AddOffs);

                    BlockRange().InsertAfter(rArgClone, l1Indir, l2Offs, l2AddOffs, l2Indir);
                    BlockRange().InsertAfter(l2Indir, r1Indir, r2Offs, r2AddOffs, r2Indir);

#ifdef TARGET_ARM64
                    if (!varTypeIsSIMD(loadType))
                    {
                        // ARM64 will get efficient ccmp codegen if we emit the normal thing:
                        //
                        // bool result = (*(int*)leftArg == *(int)rightArg) & (*(int*)(leftArg + 1) == *(int*)(rightArg
                        // +
                        // 1))

                        GenTree* eq1 = newBinaryOp(comp, GT_EQ, TYP_INT, l1Indir, r1Indir);
                        GenTree* eq2 = newBinaryOp(comp, GT_EQ, TYP_INT, l2Indir, r2Indir);
                        result       = newBinaryOp(comp, GT_AND, TYP_INT, eq1, eq2);

                        BlockRange().InsertAfter(r2Indir, eq1, eq2, result);
                    }
#endif

                    if (result == nullptr)
                    {
                        // We're going to emit something like the following:
                        //
                        // bool result = ((*(int*)leftArg ^ *(int*)rightArg) |
                        //                (*(int*)(leftArg + 1) ^ *((int*)(rightArg + 1)))) == 0;
                        //
                        // ^ in the given example we unroll for length=5
                        //
                        // In IR:
                        //
                        // *  EQ        int
                        // +--*  OR        int
                        // |  +--*  XOR       int
                        // |  |  +--*  IND       int
                        // |  |  |  \--*  LCL_VAR   byref  V1
                        // |  |  \--*  IND       int
                        // |  |     \--*  LCL_VAR   byref  V2
                        // |  \--*  XOR       int
                        // |     +--*  IND       int
                        // |     |  \--*  ADD       byref
                        // |     |     +--*  LCL_VAR   byref  V1
                        // |     |     \--*  CNS_INT   int    1
                        // |     \--*  IND       int
                        // |        \--*  ADD       byref
                        // |           +--*  LCL_VAR   byref  V2
                        // |           \--*  CNS_INT   int    1
                        // \--*  CNS_INT   int    0
                        //
                        // TODO-CQ: Do this as a general optimization similar to TryLowerAndOrToCCMP.

                        GenTree* lXor     = newBinaryOp(comp, GT_XOR, actualLoadType, l1Indir, r1Indir);
                        GenTree* rXor     = newBinaryOp(comp, GT_XOR, actualLoadType, l2Indir, r2Indir);
                        GenTree* resultOr = newBinaryOp(comp, GT_OR, actualLoadType, lXor, rXor);
                        GenTree* zeroCns  = comp->gtNewZeroConNode(actualLoadType);
                        result            = newBinaryOp(comp, GT_EQ, TYP_INT, resultOr, zeroCns);

                        BlockRange().InsertAfter(r2Indir, lXor, rXor, resultOr, zeroCns);
                        BlockRange().InsertAfter(zeroCns, result);
                    }
                }

                JITDUMP("\nUnrolled to:\n");
                DISPTREE(result);

                LIR::Use use;
                if (BlockRange().TryGetUse(call, &use))
                {
                    use.ReplaceWith(result);
                }
                else
                {
                    result->SetUnusedValue();
                }
                BlockRange().Remove(lengthArg);
                BlockRange().Remove(call);

                // Remove all non-user args (e.g. r2r cell)
                for (CallArg& arg : call->gtArgs.Args())
                {
                    if (!arg.IsUserArg())
                    {
                        arg.GetNode()->SetUnusedValue();
                    }
                }
                return true;
            }
        }
        else
        {
            JITDUMP("Size is either 0 or too big to unroll.\n")
        }
    }
    else
    {
        JITDUMP("size is not a constant.\n")
    }
    return false;
}

// do lowering steps for a call
// this includes:
//   - adding the placement nodes (either stack or register variety) for arguments
//   - lowering the expression that calculates the target address
//   - adding nodes for other operations that occur after the call sequence starts and before
//        control transfer occurs (profiling and tail call helpers, pinvoke incantations)
//
GenTree* Lowering::LowerCall(GenTree* node)
{
    GenTreeCall* call = node->AsCall();

    JITDUMP("lowering call (before):\n");
    DISPTREERANGE(BlockRange(), call);
    JITDUMP("\n");

    // All runtime lookups are expected to be expanded in fgExpandRuntimeLookups
    assert(!call->IsRuntimeLookupHelperCall(comp) ||
           (call->gtCallDebugFlags & GTF_CALL_MD_RUNTIME_LOOKUP_EXPANDED) != 0);

    // Also, always expand static cctor helper for NativeAOT, see
    // https://github.com/dotnet/runtime/issues/68278#issuecomment-1543322819
    if (comp->IsTargetAbi(CORINFO_NATIVEAOT_ABI) && comp->IsStaticHelperEligibleForExpansion(call))
    {
        assert(call->gtInitClsHnd == nullptr);
    }

#if defined(TARGET_AMD64) || defined(TARGET_ARM64)
    GenTree* nextNode = nullptr;
    if (call->gtCallMoreFlags & GTF_CALL_M_SPECIAL_INTRINSIC)
    {
        switch (comp->lookupNamedIntrinsic(call->gtCallMethHnd))
        {
            case NI_System_SpanHelpers_Memmove:
                if (LowerCallMemmove(call, &nextNode))
                {
                    return nextNode;
                }
                break;

            case NI_System_SpanHelpers_SequenceEqual:
                if (LowerCallMemcmp(call, &nextNode))
                {
                    return nextNode;
                }
                break;

            case NI_System_SpanHelpers_Fill:
            case NI_System_SpanHelpers_ClearWithoutReferences:
                if (LowerCallMemset(call, &nextNode))
                {
                    return nextNode;
                }
                break;

            default:
                break;
        }
    }

    // Try to lower CORINFO_HELP_MEMCPY to unrollable STORE_BLK
    if (call->IsHelperCall(comp, CORINFO_HELP_MEMCPY) && LowerCallMemmove(call, &nextNode))
    {
        return nextNode;
    }

    // Try to lower CORINFO_HELP_MEMSET to unrollable STORE_BLK
    if (call->IsHelperCall(comp, CORINFO_HELP_MEMSET) && LowerCallMemset(call, &nextNode))
    {
        return nextNode;
    }
#endif

    call->ClearOtherRegs();
    LowerArgsForCall(call);

    // note that everything generated from this point might run AFTER the outgoing args are placed
    GenTree* controlExpr          = nullptr;
    bool     callWasExpandedEarly = false;

    // for x86, this is where we record ESP for checking later to make sure stack is balanced

    // Check for Delegate.Invoke(). If so, we inline it. We get the
    // target-object and target-function from the delegate-object, and do
    // an indirect call.
    if (call->IsDelegateInvoke())
    {
        controlExpr = LowerDelegateInvoke(call);
    }
    else
    {
        //  Virtual and interface calls
        switch (call->gtFlags & GTF_CALL_VIRT_KIND_MASK)
        {
            case GTF_CALL_VIRT_STUB:
                controlExpr = LowerVirtualStubCall(call);
                break;

            case GTF_CALL_VIRT_VTABLE:
                assert(call->IsVirtualVtable());
                if (!call->IsExpandedEarly())
                {
                    assert(call->gtControlExpr == nullptr);
                    controlExpr = LowerVirtualVtableCall(call);
                }
                else
                {
                    callWasExpandedEarly = true;
                    controlExpr          = call->gtControlExpr;
                }
                break;

            case GTF_CALL_NONVIRT:
                if (call->IsUnmanaged())
                {
                    controlExpr = LowerNonvirtPinvokeCall(call);
                }
                else if (call->gtCallType == CT_INDIRECT)
                {
                    controlExpr = LowerIndirectNonvirtCall(call);
                }
                else
                {
                    controlExpr = LowerDirectCall(call);
                }
                break;

            default:
                noway_assert(!"strange call type");
                break;
        }
    }

    // Indirect calls should always go through GenTreeCall::gtCallAddr and
    // should never have a control expression as well.
    assert((call->gtCallType != CT_INDIRECT) || (controlExpr == nullptr));

    if (call->IsTailCallViaJitHelper())
    {
        // Either controlExpr or gtCallAddr must contain real call target.
        if (controlExpr == nullptr)
        {
            assert(call->gtCallType == CT_INDIRECT);
            assert(call->gtCallAddr != nullptr);
            controlExpr = call->gtCallAddr;
        }

        controlExpr = LowerTailCallViaJitHelper(call, controlExpr);
    }

    // Check if we need to thread a newly created controlExpr into the LIR
    //
    if ((controlExpr != nullptr) && !callWasExpandedEarly)
    {
        LIR::Range controlExprRange = LIR::SeqTree(comp, controlExpr);

        JITDUMP("results of lowering call:\n");
        DISPRANGE(controlExprRange);

        ContainCheckRange(controlExprRange);

        BlockRange().InsertBefore(call, std::move(controlExprRange));
        call->gtControlExpr = controlExpr;
    }

    if (comp->opts.IsCFGEnabled())
    {
        LowerCFGCall(call);
    }

    if (call->IsFastTailCall())
    {
        // Lower fast tail call can introduce new temps to set up args correctly for Callee.
        // This involves patching LCL_VAR and LCL_VAR_ADDR nodes holding Caller stack args
        // and replacing them with a new temp. Control expr also can contain nodes that need
        // to be patched.
        // Therefore lower fast tail call must be done after controlExpr is inserted into LIR.
        // There is one side effect which is flipping the order of PME and control expression
        // since LowerFastTailCall calls InsertPInvokeMethodEpilog.
        LowerFastTailCall(call);
    }
    else
    {
        if (!call->IsHelperCall(comp, CORINFO_HELP_VALIDATE_INDIRECT_CALL))
        {
            RequireOutgoingArgSpace(call, call->gtArgs.OutgoingArgsStackSize());
        }
    }

    if (varTypeIsStruct(call))
    {
        LowerCallStruct(call);
    }

    ContainCheckCallOperands(call);
    JITDUMP("lowering call (after):\n");
    DISPTREERANGE(BlockRange(), call);
    JITDUMP("\n");
    return nullptr;
}

// Inserts profiler hook, GT_PROF_HOOK for a tail call node.
//
// AMD64:
// We need to insert this after all nested calls, but before all the arguments to this call have been set up.
// To do this, we look for the first GT_PUTARG_STK or GT_PUTARG_REG, and insert the hook immediately before
// that. If there are no args, then it should be inserted before the call node.
//
// For example:
//              *  stmtExpr  void  (top level) (IL 0x000...0x010)
// arg0 SETUP   |  /--*  argPlace  ref    REG NA $c5
// this in rcx  |  |     /--*  argPlace  ref    REG NA $c1
//              |  |     |  /--*  call      ref    System.Globalization.CultureInfo.get_InvariantCulture $c2
// arg1 SETUP   |  |     +--*  st.lclVar ref    V02 tmp1          REG NA $c2
//              |  |     |  /--*  lclVar    ref    V02 tmp1         u : 2 (last use) REG NA $c2
// arg1 in rdx  |  |     +--*  putarg_reg ref    REG NA
//              |  |     |  /--*  lclVar    ref    V00 arg0         u : 2 (last use) REG NA $80
// this in rcx  |  |     +--*  putarg_reg ref    REG NA
//              |  |  /--*  call nullcheck ref    System.String.ToLower $c5
//              |  |  {  *  stmtExpr  void  (embedded)(IL 0x000... ? ? ? )
//              |  |  {  \--*  prof_hook void   REG NA
// arg0 in rcx  |  +--*  putarg_reg ref    REG NA
// control expr |  +--*  const(h)  long   0x7ffe8e910e98 ftn REG NA
//              \--*  call      void   System.Runtime.Remoting.Identity.RemoveAppNameOrAppGuidIfNecessary $VN.Void
//
// In this case, the GT_PUTARG_REG src is a nested call. We need to put the instructions after that call
// (as shown). We assume that of all the GT_PUTARG_*, only the first one can have a nested call.
//
// X86:
// Insert the profiler hook immediately before the call. The profiler hook will preserve
// all argument registers (ECX, EDX), but nothing else.
//
// Params:
//    callNode        - tail call node
//    insertionPoint  - if non-null, insert the profiler hook before this point.
//                      If null, insert the profiler hook before args are setup
//                      but after all arg side effects are computed.
//
void Lowering::InsertProfTailCallHook(GenTreeCall* call, GenTree* insertionPoint)
{
    assert(call->IsTailCall());
    assert(comp->compIsProfilerHookNeeded());

#if defined(TARGET_X86)

    if (insertionPoint == nullptr)
    {
        insertionPoint = call;
    }

#else // !defined(TARGET_X86)

    if (insertionPoint == nullptr)
    {
        insertionPoint = FindEarliestPutArg(call);

        if (insertionPoint == nullptr)
        {
            insertionPoint = call;
        }
    }

#endif // !defined(TARGET_X86)

    assert(insertionPoint != nullptr);
    JITDUMP("Inserting profiler tail call before [%06u]\n", comp->dspTreeID(insertionPoint));

    GenTree* profHookNode = new (comp, GT_PROF_HOOK) GenTree(GT_PROF_HOOK, TYP_VOID);
    BlockRange().InsertBefore(insertionPoint, profHookNode);
}

//------------------------------------------------------------------------
// FindEarliestPutArg: Find the earliest direct PUTARG operand of a call node in
// linear order.
//
// Arguments:
//    call - the call
//
// Returns:
//    A PUTARG_* node that is the earliest of the call, or nullptr if the call
//    has no arguments.
//
GenTree* Lowering::FindEarliestPutArg(GenTreeCall* call)
{
    size_t numMarkedNodes = 0;
    for (CallArg& arg : call->gtArgs.Args())
    {
        if (arg.GetEarlyNode() != nullptr)
        {
            numMarkedNodes += MarkPutArgNodes(arg.GetEarlyNode());
        }

        if (arg.GetLateNode() != nullptr)
        {
            numMarkedNodes += MarkPutArgNodes(arg.GetLateNode());
        }
    }

    if (numMarkedNodes <= 0)
    {
        return nullptr;
    }

    GenTree* node = call;
    do
    {
        node = node->gtPrev;

        assert((node != nullptr) && "Reached beginning of basic block while looking for marked nodes");

        if ((node->gtLIRFlags & LIR::Flags::Mark) != 0)
        {
            node->gtLIRFlags &= ~LIR::Flags::Mark;
            numMarkedNodes--;
        }
    } while (numMarkedNodes > 0);

    assert(node->OperIsPutArg());
    return node;
}

//------------------------------------------------------------------------
// MarkPutArgNodes: Mark all direct operand PUTARG nodes with a LIR mark.
//
// Arguments:
//    node - the node (either a field list or PUTARG node)
//
// Returns:
//    The number of marks added.
//
size_t Lowering::MarkPutArgNodes(GenTree* node)
{
    assert(node->OperIsPutArg() || node->OperIsFieldList());

    size_t result = 0;
    if (node->OperIsFieldList())
    {
        for (GenTreeFieldList::Use& operand : node->AsFieldList()->Uses())
        {
            assert(operand.GetNode()->OperIsPutArg());
            result += MarkPutArgNodes(operand.GetNode());
        }
    }
    else
    {
        assert((node->gtLIRFlags & LIR::Flags::Mark) == 0);
        node->gtLIRFlags |= LIR::Flags::Mark;
        result++;
    }

    return result;
}

//------------------------------------------------------------------------
// LowerFastTailCall: Lower a call node dispatched as a fast tailcall (epilog +
// jmp).
//
// Arguments:
//    call - the call node that is being dispatched as a fast tailcall.
//
// Assumptions:
//    call must be non-null.
//
// Notes:
//     For fast tail calls it is necessary to set up stack args in the incoming
//     arg stack space area. When args passed also come from this area we may
//     run into problems because we may end up overwriting the stack slot before
//     using it. For example, for foo(a, b) { return bar(b, a); }, if a and b
//     are on incoming arg stack space in foo they need to be swapped in this
//     area for the call to bar. This function detects this situation and
//     introduces a temp when an outgoing argument would overwrite a later-used
//     incoming argument.
//
//     This function also handles inserting necessary profiler hooks and pinvoke
//     method epilogs in case there are inlined pinvokes.
void Lowering::LowerFastTailCall(GenTreeCall* call)
{
#if FEATURE_FASTTAILCALL
    // Tail call restrictions i.e. conditions under which tail prefix is ignored.
    // Most of these checks are already done by importer or fgMorphTailCall().
    // This serves as a double sanity check.
    assert((comp->info.compFlags & CORINFO_FLG_SYNCH) == 0); // tail calls from synchronized methods
    assert(!comp->opts.IsReversePInvoke());                  // tail calls reverse pinvoke
    assert(!call->IsUnmanaged());                            // tail calls to unamanaged methods
    assert(!comp->compLocallocUsed);                         // tail call from methods that also do localloc

#ifdef TARGET_AMD64
    assert(!comp->getNeedsGSSecurityCookie()); // jit64 compat: tail calls from methods that need GS check
#endif                                         // TARGET_AMD64

    // We expect to see a call that meets the following conditions
    assert(call->IsFastTailCall());

    // VM cannot use return address hijacking when A() and B() tail call each
    // other in mutual recursion.  Therefore, this block is reachable through
    // a GC-safe point or the whole method is marked as fully interruptible.
    //
    // TODO-Cleanup:
    // optReachWithoutCall() depends on the fact that loop headers blocks
    // will have a block number > fgLastBB.  These loop headers gets added
    // after dominator computation and get skipped by OptReachWithoutCall().
    // The below condition cannot be asserted in lower because fgSimpleLowering()
    // can add a new basic block for range check failure which becomes
    // fgLastBB with block number > loop header block number.
    // assert(comp->compCurBB->HasFlag(BBF_GC_SAFE_POINT) ||
    //         !comp->optReachWithoutCall(comp->fgFirstBB, comp->compCurBB) || comp->GetInterruptible());

    // If PInvokes are in-lined, we have to remember to execute PInvoke method epilog anywhere that
    // a method returns.  This is a case of caller method has both PInvokes and tail calls.
    if (comp->compMethodRequiresPInvokeFrame())
    {
        InsertPInvokeMethodEpilog(comp->compCurBB DEBUGARG(call));
    }

    // Args for tail call are setup in incoming arg area.  The gc-ness of args of
    // caller and callee (which being tail called) may not match.  Therefore, everything
    // from arg setup until the epilog need to be non-interruptible by GC.  This is
    // achieved by inserting GT_START_NONGC before the very first GT_PUTARG_STK node
    // of call is setup.  Note that once a stack arg is setup, it cannot have nested
    // calls subsequently in execution order to setup other args, because the nested
    // call could over-write the stack arg that is setup earlier.
    ArrayStack<GenTree*> putargs(comp->getAllocator(CMK_ArrayStack));

    for (CallArg& arg : call->gtArgs.EarlyArgs())
    {
        if (arg.GetEarlyNode()->OperIs(GT_PUTARG_STK))
        {
            putargs.Push(arg.GetEarlyNode());
        }
    }

    for (CallArg& arg : call->gtArgs.LateArgs())
    {
        if (arg.GetLateNode()->OperIs(GT_PUTARG_STK))
        {
            putargs.Push(arg.GetLateNode());
        }
    }

    GenTree* startNonGCNode = nullptr;
    if (!putargs.Empty())
    {
        // Get the earliest operand of the first PUTARG_STK node. We will make
        // the required copies of args before this node.
        bool     unused;
        GenTree* insertionPoint = BlockRange().GetTreeRange(putargs.Bottom(), &unused).FirstNode();
        // Insert GT_START_NONGC node before we evaluate the PUTARG_STK args.
        // Note that if there are no args to be setup on stack, no need to
        // insert GT_START_NONGC node.
        startNonGCNode = new (comp, GT_START_NONGC) GenTree(GT_START_NONGC, TYP_VOID);
        BlockRange().InsertBefore(insertionPoint, startNonGCNode);

        // Gc-interruptability in the following case:
        //     foo(a, b, c, d, e) { bar(a, b, c, d, e); }
        //     bar(a, b, c, d, e) { foo(a, b, d, d, e); }
        //
        // Since the instruction group starting from the instruction that sets up first
        // stack arg to the end of the tail call is marked as non-gc interruptible,
        // this will form a non-interruptible tight loop causing gc-starvation. To fix
        // this we insert GT_NO_OP as embedded stmt before GT_START_NONGC, if the method
        // has a single basic block and is not a GC-safe point.  The presence of a single
        // nop outside non-gc interruptible region will prevent gc starvation.
        if ((comp->fgBBcount == 1) && !comp->compCurBB->HasFlag(BBF_GC_SAFE_POINT))
        {
            assert(comp->fgFirstBB == comp->compCurBB);
            GenTree* noOp = new (comp, GT_NO_OP) GenTree(GT_NO_OP, TYP_VOID);
            BlockRange().InsertBefore(startNonGCNode, noOp);
        }

        // Since this is a fast tailcall each PUTARG_STK will place the argument in the
        // _incoming_ arg space area. This will effectively overwrite our already existing
        // incoming args that live in that area. If we have later uses of those args, this
        // is a problem. We introduce a defensive copy into a temp here of those args that
        // potentially may cause problems.
        for (int i = 0; i < putargs.Height(); i++)
        {
            GenTreePutArgStk* put = putargs.Bottom(i)->AsPutArgStk();

            unsigned int overwrittenStart = put->getArgOffset();
            unsigned int overwrittenEnd   = overwrittenStart + put->GetStackByteSize();
            int          baseOff          = -1; // Stack offset of first arg on stack

            for (unsigned callerArgLclNum = 0; callerArgLclNum < comp->info.compArgsCount; callerArgLclNum++)
            {
                LclVarDsc* callerArgDsc = comp->lvaGetDesc(callerArgLclNum);

                if (callerArgDsc->lvIsRegArg)
                {
                    continue;
                }

                unsigned int argStart;
                unsigned int argEnd;
#if defined(TARGET_AMD64)
                if (TargetOS::IsWindows)
                {
                    // On Windows x64, the argument position determines the stack slot uniquely, and even the
                    // register args take up space in the stack frame (shadow space).
                    argStart = callerArgLclNum * TARGET_POINTER_SIZE;
                    argEnd   = argStart + static_cast<unsigned int>(callerArgDsc->lvArgStackSize());
                }
                else
#endif // TARGET_AMD64
                {
                    assert(callerArgDsc->GetStackOffset() != BAD_STK_OFFS);

                    if (baseOff == -1)
                    {
                        baseOff = callerArgDsc->GetStackOffset();
                    }

                    // On all ABIs where we fast tail call the stack args should come in order.
                    assert(baseOff <= callerArgDsc->GetStackOffset());

                    // Compute offset of this stack argument relative to the first stack arg.
                    // This will be its offset into the incoming arg space area.
                    argStart = static_cast<unsigned int>(callerArgDsc->GetStackOffset() - baseOff);
                    argEnd   = argStart + comp->lvaLclSize(callerArgLclNum);
                }

                // If ranges do not overlap then this PUTARG_STK will not mess up the arg.
                if ((overwrittenEnd <= argStart) || (overwrittenStart >= argEnd))
                {
                    continue;
                }

                // Codegen cannot handle a partially overlapping copy. For
                // example, if we have
                // bar(S16 stack, S32 stack2)
                // foo(S32 stack, S32 stack2) { bar(..., stack) }
                // then we may end up having to move 'stack' in foo 16 bytes
                // ahead. It is possible that this PUTARG_STK is the only use,
                // in which case we will need to introduce a temp, so look for
                // uses starting from it. Note that we assume that in-place
                // copies are OK.
                GenTree* lookForUsesFrom = put->gtNext;
                if (overwrittenStart != argStart)
                {
                    lookForUsesFrom = insertionPoint;
                }

                RehomeArgForFastTailCall(callerArgLclNum, insertionPoint, lookForUsesFrom, call);
                // The above call can introduce temps and invalidate the pointer.
                callerArgDsc = comp->lvaGetDesc(callerArgLclNum);

                // For promoted locals we have more work to do as its fields could also have been invalidated.
                if (!callerArgDsc->lvPromoted)
                {
                    continue;
                }

                unsigned int fieldsFirst = callerArgDsc->lvFieldLclStart;
                unsigned int fieldsEnd   = fieldsFirst + callerArgDsc->lvFieldCnt;
                for (unsigned int j = fieldsFirst; j < fieldsEnd; j++)
                {
                    RehomeArgForFastTailCall(j, insertionPoint, lookForUsesFrom, call);
                }
            }
        }
    }

    // Insert GT_PROF_HOOK node to emit profiler tail call hook. This should be
    // inserted before the args are setup but after the side effects of args are
    // computed. That is, GT_PROF_HOOK node needs to be inserted before GT_START_NONGC
    // node if one exists.
    if (comp->compIsProfilerHookNeeded())
    {
        InsertProfTailCallHook(call, startNonGCNode);
    }

#else // !FEATURE_FASTTAILCALL

    // Platform does not implement fast tail call mechanism. This cannot be
    // reached because we always choose to do a tailcall via helper on those
    // platforms (or no tailcall at all).
    unreached();
#endif
}
//
//------------------------------------------------------------------------
// RehomeArgForFastTailCall: Introduce temps for args that may be overwritten
// during fast tailcall sequence.
//
// Arguments:
//    lclNum - the lcl num of the arg that will be overwritten.
//    insertTempBefore - the node at which to copy the arg into a temp.
//    lookForUsesStart - the node where to start scanning and replacing uses of
//                       the arg specified by lclNum.
//    callNode - the call node that is being dispatched as a fast tailcall.
//
// Assumptions:
//    all args must be non-null.
//
// Notes:
//     This function scans for uses of the arg specified by lclNum starting
//     from the lookForUsesStart node. If it finds any uses it introduces a temp
//     for this argument and updates uses to use this instead. In the situation
//     where it introduces a temp it can thus invalidate pointers to other
//     locals.
//
void Lowering::RehomeArgForFastTailCall(unsigned int lclNum,
                                        GenTree*     insertTempBefore,
                                        GenTree*     lookForUsesStart,
                                        GenTreeCall* callNode)
{
    unsigned int tmpLclNum = BAD_VAR_NUM;
    for (GenTree* treeNode = lookForUsesStart; treeNode != callNode; treeNode = treeNode->gtNext)
    {
        if (!treeNode->OperIsLocal() && !treeNode->OperIs(GT_LCL_ADDR))
        {
            continue;
        }

        GenTreeLclVarCommon* lcl = treeNode->AsLclVarCommon();

        if (lcl->GetLclNum() != lclNum)
        {
            continue;
        }

        // Create tmp and use it in place of callerArgDsc
        if (tmpLclNum == BAD_VAR_NUM)
        {
            tmpLclNum = comp->lvaGrabTemp(true DEBUGARG("Fast tail call lowering is creating a new local variable"));

            LclVarDsc* callerArgDsc          = comp->lvaGetDesc(lclNum);
            var_types  tmpTyp                = genActualType(callerArgDsc->TypeGet());
            comp->lvaTable[tmpLclNum].lvType = tmpTyp;
            // TODO-CQ: I don't see why we should copy doNotEnreg.
            comp->lvaTable[tmpLclNum].lvDoNotEnregister = callerArgDsc->lvDoNotEnregister;
#ifdef DEBUG
            comp->lvaTable[tmpLclNum].SetDoNotEnregReason(callerArgDsc->GetDoNotEnregReason());
#endif // DEBUG

            GenTree* value;
#ifdef TARGET_ARM
            if (tmpTyp == TYP_LONG)
            {
                GenTree* loResult = comp->gtNewLclFldNode(lclNum, TYP_INT, 0);
                GenTree* hiResult = comp->gtNewLclFldNode(lclNum, TYP_INT, 4);
                value             = new (comp, GT_LONG) GenTreeOp(GT_LONG, TYP_LONG, loResult, hiResult);
            }
            else
#endif // TARGET_ARM
            {
                value = comp->gtNewLclvNode(lclNum, tmpTyp);
            }

            if (tmpTyp == TYP_STRUCT)
            {
                comp->lvaSetStruct(tmpLclNum, comp->lvaGetDesc(lclNum)->GetLayout(), false);
            }
            GenTreeLclVar* storeLclVar = comp->gtNewStoreLclVarNode(tmpLclNum, value);
            BlockRange().InsertBefore(insertTempBefore, LIR::SeqTree(comp, storeLclVar));
            ContainCheckRange(value, storeLclVar);
            LowerNode(storeLclVar);
        }

        lcl->SetLclNum(tmpLclNum);
    }
}

//------------------------------------------------------------------------
// LowerTailCallViaJitHelper: lower a call via the tailcall JIT helper. Morph
// has already inserted tailcall helper special arguments. This function inserts
// actual data for some placeholders. This function is only used on x86.
//
// Lower
//      tail.call(<function args>, int numberOfOldStackArgs, int dummyNumberOfNewStackArgs, int flags, void* dummyArg)
// as
//      JIT_TailCall(<function args>, int numberOfOldStackArgsWords, int numberOfNewStackArgsWords, int flags, void*
//      callTarget)
// Note that the special arguments are on the stack, whereas the function arguments follow the normal convention.
//
// Also inserts PInvoke method epilog if required.
//
// Arguments:
//    call         -  The call node
//    callTarget   -  The real call target. This is used to replace the dummyArg during lowering.
//
// Return Value:
//    Returns control expression tree for making a call to helper Jit_TailCall.
//
GenTree* Lowering::LowerTailCallViaJitHelper(GenTreeCall* call, GenTree* callTarget)
{
    // Tail call restrictions i.e. conditions under which tail prefix is ignored.
    // Most of these checks are already done by importer or fgMorphTailCall().
    // This serves as a double sanity check.
    assert((comp->info.compFlags & CORINFO_FLG_SYNCH) == 0); // tail calls from synchronized methods
    assert(!call->IsUnmanaged());                            // tail calls to unamanaged methods
    assert(!comp->compLocallocUsed);                         // tail call from methods that also do localloc

    // We expect to see a call that meets the following conditions
    assert(call->IsTailCallViaJitHelper());
    assert(callTarget != nullptr);

    // The TailCall helper call never returns to the caller and is not GC interruptible.
    // Therefore the block containing the tail call should be a GC safe point to avoid
    // GC starvation. It is legal for the block to be unmarked iff the entry block is a
    // GC safe point, as the entry block trivially dominates every reachable block.
    assert(comp->compCurBB->HasFlag(BBF_GC_SAFE_POINT) || comp->fgFirstBB->HasFlag(BBF_GC_SAFE_POINT));

    // If PInvokes are in-lined, we have to remember to execute PInvoke method epilog anywhere that
    // a method returns.  This is a case of caller method has both PInvokes and tail calls.
    if (comp->compMethodRequiresPInvokeFrame())
    {
        InsertPInvokeMethodEpilog(comp->compCurBB DEBUGARG(call));
    }

    // Remove gtCallAddr from execution order if present.
    if (call->gtCallType == CT_INDIRECT)
    {
        assert(call->gtCallAddr != nullptr);

        bool               isClosed;
        LIR::ReadOnlyRange callAddrRange = BlockRange().GetTreeRange(call->gtCallAddr, &isClosed);
        assert(isClosed);

        BlockRange().Remove(std::move(callAddrRange));
    }

    // The callTarget tree needs to be sequenced.
    LIR::Range callTargetRange = LIR::SeqTree(comp, callTarget);

    // Verify the special args are what we expect, and replace the dummy args with real values.
    // We need to figure out the size of the outgoing stack arguments, not including the special args.
    // The number of 4-byte words is passed to the helper for the incoming and outgoing argument sizes.
    // This number is exactly the next slot number in the call's argument info struct.
    unsigned  nNewStkArgsBytes = call->gtArgs.OutgoingArgsStackSize();
    const int wordSize         = 4;
    unsigned  nNewStkArgsWords = nNewStkArgsBytes / wordSize;
    assert(nNewStkArgsWords >= 4); // There must be at least the four special stack args.
    nNewStkArgsWords -= 4;

    unsigned numArgs = call->gtArgs.CountArgs();

    // arg 0 == callTarget.
    CallArg* argEntry = call->gtArgs.GetArgByIndex(numArgs - 1);
    assert(argEntry != nullptr);
    GenTree* arg0 = argEntry->GetEarlyNode()->AsPutArgStk()->gtGetOp1();

    ContainCheckRange(callTargetRange);
    BlockRange().InsertAfter(arg0, std::move(callTargetRange));

    bool               isClosed;
    LIR::ReadOnlyRange secondArgRange = BlockRange().GetTreeRange(arg0, &isClosed);
    assert(isClosed);
    BlockRange().Remove(std::move(secondArgRange));

    argEntry->GetEarlyNode()->AsPutArgStk()->gtOp1 = callTarget;

    // arg 1 == flags
    argEntry = call->gtArgs.GetArgByIndex(numArgs - 2);
    assert(argEntry != nullptr);
    GenTree* arg1 = argEntry->GetEarlyNode()->AsPutArgStk()->gtGetOp1();
    assert(arg1->gtOper == GT_CNS_INT);

    ssize_t tailCallHelperFlags = 1 |                                  // always restore EDI,ESI,EBX
                                  (call->IsVirtualStub() ? 0x2 : 0x0); // Stub dispatch flag
    arg1->AsIntCon()->gtIconVal = tailCallHelperFlags;

    // arg 2 == numberOfNewStackArgsWords
    argEntry = call->gtArgs.GetArgByIndex(numArgs - 3);
    assert(argEntry != nullptr);
    GenTree* arg2 = argEntry->GetEarlyNode()->AsPutArgStk()->gtGetOp1();
    assert(arg2->gtOper == GT_CNS_INT);

    arg2->AsIntCon()->gtIconVal = nNewStkArgsWords;

#ifdef DEBUG
    // arg 3 == numberOfOldStackArgsWords
    argEntry = call->gtArgs.GetArgByIndex(numArgs - 4);
    assert(argEntry != nullptr);
    GenTree* arg3 = argEntry->GetEarlyNode()->AsPutArgStk()->gtGetOp1();
    assert(arg3->gtOper == GT_CNS_INT);
#endif // DEBUG

    // Transform this call node into a call to Jit tail call helper.
    call->gtCallType    = CT_HELPER;
    call->gtCallMethHnd = comp->eeFindHelper(CORINFO_HELP_TAILCALL);
    call->gtFlags &= ~GTF_CALL_VIRT_KIND_MASK;

    // Lower this as if it were a pure helper call.
    call->gtCallMoreFlags &= ~(GTF_CALL_M_TAILCALL | GTF_CALL_M_TAILCALL_VIA_JIT_HELPER);
    GenTree* result = LowerDirectCall(call);

    // Now add back tail call flags for identifying this node as tail call dispatched via helper.
    call->gtCallMoreFlags |= GTF_CALL_M_TAILCALL | GTF_CALL_M_TAILCALL_VIA_JIT_HELPER;

#ifdef PROFILING_SUPPORTED
    // Insert profiler tail call hook if needed.
    // Since we don't know the insertion point, pass null for second param.
    if (comp->compIsProfilerHookNeeded())
    {
        InsertProfTailCallHook(call, nullptr);
    }
#endif // PROFILING_SUPPORTED

    return result;
}

//------------------------------------------------------------------------
// LowerCFGCall: Potentially lower a call to use control-flow guard. This
// expands indirect calls into either a validate+call sequence or to a dispatch
// helper taking the original target in a special register.
//
// Arguments:
//    call         -  The call node
//
void Lowering::LowerCFGCall(GenTreeCall* call)
{
    assert(!call->IsHelperCall(comp, CORINFO_HELP_DISPATCH_INDIRECT_CALL));
    if (call->IsHelperCall(comp, CORINFO_HELP_VALIDATE_INDIRECT_CALL))
    {
        return;
    }

    GenTree* callTarget = call->gtCallType == CT_INDIRECT ? call->gtCallAddr : call->gtControlExpr;
    if (callTarget == nullptr)
    {
        assert((call->gtCallType != CT_INDIRECT) && (!call->IsVirtual() || call->IsVirtualStubRelativeIndir()));
        if (!call->IsVirtual())
        {
            // Direct call with stashed address
            return;
        }

        // This is a VSD call with the call target being null because we are
        // supposed to load it from the indir cell. Due to CFG we will need
        // this address twice, and at least on ARM64 we do not want to
        // materialize the constant both times.
        CallArg* indirCellArg = call->gtArgs.FindWellKnownArg(WellKnownArg::VirtualStubCell);
        assert((indirCellArg != nullptr) && indirCellArg->GetNode()->OperIs(GT_PUTARG_REG));

        GenTreeOp* putArgNode = indirCellArg->GetNode()->AsOp();
        LIR::Use   indirCellArgUse(BlockRange(), &putArgNode->gtOp1, putArgNode);

        // On non-xarch, we create a local even for constants. On xarch cloning
        // the constant is better since it can be contained in the load below.
        bool cloneConsts = false;
#ifdef TARGET_XARCH
        cloneConsts = true;
#endif

        GenTree* indirCellClone;

        if (indirCellArgUse.Def()->OperIs(GT_LCL_VAR) || (cloneConsts && indirCellArgUse.Def()->IsCnsIntOrI()))
        {
            indirCellClone = comp->gtClone(indirCellArgUse.Def());
        }
        else
        {
            unsigned newLcl = indirCellArgUse.ReplaceWithLclVar(comp);
            indirCellClone  = comp->gtNewLclvNode(newLcl, TYP_I_IMPL);
        }

        callTarget                  = Ind(indirCellClone);
        LIR::Range controlExprRange = LIR::SeqTree(comp, callTarget);
        ContainCheckRange(controlExprRange);

        BlockRange().InsertBefore(call, std::move(controlExprRange));
        call->gtControlExpr = callTarget;
    }
    else
    {
        if (callTarget->IsIntegralConst())
        {
            // This is a direct call, no CFG check is necessary.
            return;
        }
    }

    CFGCallKind cfgKind = call->GetCFGCallKind();

    switch (cfgKind)
    {
        case CFGCallKind::ValidateAndCall:
        {
            // To safely apply CFG we need to generate a very specific pattern:
            // in particular, it is a safety issue to allow the JIT to reload
            // the call target from memory between calling
            // CORINFO_HELP_VALIDATE_INDIRECT_CALL and the target. This is
            // something that would easily occur in debug codegen if we
            // produced high-level IR. Instead we will use a GT_PHYSREG node
            // to get the target back from the register that contains the target.
            //
            // Additionally, the validator does not preserve all arg registers,
            // so we have to move all GT_PUTARG_REG nodes that would otherwise
            // be trashed ahead. The JIT also has an internal invariant that
            // once GT_PUTARG nodes start to appear in LIR, the call is coming
            // up. To avoid breaking this invariant we move _all_ GT_PUTARG
            // nodes (in particular, GC info reporting relies on this).
            //
            // To sum up, we end up transforming
            //
            // ta... = <early args>
            // tb... = <late args>
            // tc = callTarget
            // GT_CALL tc, ta..., tb...
            //
            // into
            //
            // ta... = <early args> (without GT_PUTARG_* nodes)
            // tb = callTarget
            // GT_CALL CORINFO_HELP_VALIDATE_INDIRECT_CALL, tb
            // tc = GT_PHYSREG REG_VALIDATE_INDIRECT_CALL_ADDR (preserved by helper)
            // td = <moved GT_PUTARG_* nodes>
            // GT_CALL tb, ta..., td..
            //

            GenTree* regNode = PhysReg(REG_VALIDATE_INDIRECT_CALL_ADDR, TYP_I_IMPL);
            LIR::Use useOfTar;
            bool     gotUse = BlockRange().TryGetUse(callTarget, &useOfTar);
            assert(gotUse);
            useOfTar.ReplaceWith(regNode);

            // Add the call to the validator. Use a placeholder for the target while we
            // morph, sequence and lower, to avoid redoing that for the actual target.
            GenTree*     targetPlaceholder = comp->gtNewZeroConNode(callTarget->TypeGet());
            GenTreeCall* validate          = comp->gtNewHelperCallNode(CORINFO_HELP_VALIDATE_INDIRECT_CALL, TYP_VOID);
            NewCallArg   newArg =
                NewCallArg::Primitive(targetPlaceholder).WellKnown(WellKnownArg::ValidateIndirectCallTarget);
            validate->gtArgs.PushFront(comp, newArg);

            comp->fgMorphTree(validate);

            LIR::Range validateRange = LIR::SeqTree(comp, validate);
            GenTree*   validateFirst = validateRange.FirstNode();
            GenTree*   validateLast  = validateRange.LastNode();
            // Insert the validator with the call target before the late args.
            BlockRange().InsertBefore(call, std::move(validateRange));

            // Swap out the target
            gotUse = BlockRange().TryGetUse(targetPlaceholder, &useOfTar);
            assert(gotUse);
            useOfTar.ReplaceWith(callTarget);
            targetPlaceholder->SetUnusedValue();

            LowerRange(validateFirst, validateLast);

            // Insert the PHYSREG node that we must load right after validation.
            BlockRange().InsertAfter(validate, regNode);
            LowerNode(regNode);

            // Finally move all GT_PUTARG_* nodes
            MoveCFGCallArgs(call);
            break;
        }
        case CFGCallKind::Dispatch:
        {
#ifdef REG_DISPATCH_INDIRECT_CALL_ADDR
            // Now insert the call target as an extra argument.
            //
            NewCallArg callTargetNewArg =
                NewCallArg::Primitive(callTarget).WellKnown(WellKnownArg::DispatchIndirectCallTarget);
            CallArg* targetArg = call->gtArgs.PushBack(comp, callTargetNewArg);
            targetArg->SetEarlyNode(nullptr);
            targetArg->SetLateNode(callTarget);
            call->gtArgs.PushLateBack(targetArg);

            // Set up ABI information for this arg.
            targetArg->NewAbiInfo =
                ABIPassingInformation::FromSegment(comp, ABIPassingSegment::InRegister(REG_DISPATCH_INDIRECT_CALL_ADDR,
                                                                                       0, TARGET_POINTER_SIZE));
            targetArg->AbiInfo.ArgType = callTarget->TypeGet();
            targetArg->AbiInfo.SetRegNum(0, REG_DISPATCH_INDIRECT_CALL_ADDR);
            targetArg->AbiInfo.NumRegs  = 1;
            targetArg->AbiInfo.ByteSize = TARGET_POINTER_SIZE;

            // Lower the newly added args now that call is updated
            LowerArg(call, targetArg, true /* late */);

            // Finally update the call to be a helper call
            call->gtCallType    = CT_HELPER;
            call->gtCallMethHnd = Compiler::eeFindHelper(CORINFO_HELP_DISPATCH_INDIRECT_CALL);
            call->gtFlags &= ~GTF_CALL_VIRT_KIND_MASK;
#ifdef FEATURE_READYTORUN
            call->gtEntryPoint.addr       = nullptr;
            call->gtEntryPoint.accessType = IAT_VALUE;
#endif

            // Now relower the call target
            call->gtControlExpr = LowerDirectCall(call);

            if (call->gtControlExpr != nullptr)
            {
                LIR::Range dispatchControlExprRange = LIR::SeqTree(comp, call->gtControlExpr);

                ContainCheckRange(dispatchControlExprRange);
                BlockRange().InsertBefore(call, std::move(dispatchControlExprRange));
            }
#else
            assert(!"Unexpected CFGCallKind::Dispatch for platform without dispatcher");
#endif
            break;
        }
        default:
            unreached();
    }
}

//------------------------------------------------------------------------
// IsCFGCallArgInvariantInRange: A cheap version of IsInvariantInRange to check
// if a node is invariant in the specified range. In other words, can 'node' be
// moved to right before 'endExclusive' without its computation changing
// values?
//
// Arguments:
//    node         -  The node.
//    endExclusive -  The exclusive end of the range to check invariance for.
//
bool Lowering::IsCFGCallArgInvariantInRange(GenTree* node, GenTree* endExclusive)
{
    assert(node->Precedes(endExclusive));

    if (node->IsInvariant())
    {
        return true;
    }

    if (!node->IsValue())
    {
        return false;
    }

    if (node->OperIsLocal())
    {
        GenTreeLclVarCommon* lcl  = node->AsLclVarCommon();
        LclVarDsc*           desc = comp->lvaGetDesc(lcl);
        if (desc->IsAddressExposed())
        {
            return false;
        }

        // Currently, non-address exposed locals have the property that their
        // use occurs at the user, so no further interference check is
        // necessary.
        return true;
    }

    return false;
}

//------------------------------------------------------------------------
// MoveCFGCallArg: Given a call that will be CFG transformed using the
// validate+call scheme, and an argument GT_PUTARG_* or GT_FIELD_LIST node,
// move that node right before the call.
//
// Arguments:
//    call - The call that is being CFG transformed
//    node - The argument node
//
// Remarks:
//    We can always move the GT_PUTARG_* node further ahead as the side-effects
//    of these nodes are handled by LSRA. However, the operands of these nodes
//    are not always safe to move further ahead; for invariant operands, we
//    move them ahead as well to shorten the lifetime of these values.
//
void Lowering::MoveCFGCallArg(GenTreeCall* call, GenTree* node)
{
    assert(node->OperIsPutArg() || node->OperIsFieldList());

    if (node->OperIsFieldList())
    {
        JITDUMP("Node is a GT_FIELD_LIST; moving all operands\n");
        for (GenTreeFieldList::Use& operand : node->AsFieldList()->Uses())
        {
            assert(operand.GetNode()->OperIsPutArg());
            MoveCFGCallArg(call, operand.GetNode());
        }
    }
    else
    {
        GenTree* operand = node->AsOp()->gtGetOp1();
        JITDUMP("Checking if we can move operand of GT_PUTARG_* node:\n");
        DISPTREE(operand);
        if (((operand->gtFlags & GTF_ALL_EFFECT) == 0) && IsCFGCallArgInvariantInRange(operand, call))
        {
            JITDUMP("...yes, moving to after validator call\n");
            BlockRange().Remove(operand);
            BlockRange().InsertBefore(call, operand);
        }
        else
        {
            JITDUMP("...no, operand has side effects or is not invariant\n");
        }
    }

    JITDUMP("Moving\n");
    DISPTREE(node);
    JITDUMP("\n");
    BlockRange().Remove(node);
    BlockRange().InsertBefore(call, node);
}

//------------------------------------------------------------------------
// MoveCFGCallArgs: Given a call that will be CFG transformed using the
// validate+call scheme, move all GT_PUTARG_* or GT_FIELD_LIST nodes right before the call.
//
// Arguments:
//    call - The call that is being CFG transformed
//
// Remarks:
//    See comments in MoveCFGCallArg for more details.
//
void Lowering::MoveCFGCallArgs(GenTreeCall* call)
{
    // Finally move all GT_PUTARG_* nodes
    for (CallArg& arg : call->gtArgs.EarlyArgs())
    {
        GenTree* node = arg.GetEarlyNode();
        assert(node->OperIsPutArg() || node->OperIsFieldList());
        MoveCFGCallArg(call, node);
    }

    for (CallArg& arg : call->gtArgs.LateArgs())
    {
        GenTree* node = arg.GetLateNode();
        assert(node->OperIsPutArg() || node->OperIsFieldList());
        MoveCFGCallArg(call, node);
    }
}

#ifndef TARGET_64BIT
//------------------------------------------------------------------------
// Lowering::DecomposeLongCompare: Decomposes a TYP_LONG compare node.
//
// Arguments:
//    cmp - the compare node
//
// Return Value:
//    The next node to lower.
//
// Notes:
//    This is done during lowering because DecomposeLongs handles only nodes
//    that produce TYP_LONG values. Compare nodes may consume TYP_LONG values
//    but produce TYP_INT values.
//
GenTree* Lowering::DecomposeLongCompare(GenTree* cmp)
{
    assert(cmp->gtGetOp1()->TypeGet() == TYP_LONG);

    GenTree* src1 = cmp->gtGetOp1();
    GenTree* src2 = cmp->gtGetOp2();
    assert(src1->OperIs(GT_LONG));
    assert(src2->OperIs(GT_LONG));
    GenTree* loSrc1 = src1->gtGetOp1();
    GenTree* hiSrc1 = src1->gtGetOp2();
    GenTree* loSrc2 = src2->gtGetOp1();
    GenTree* hiSrc2 = src2->gtGetOp2();
    BlockRange().Remove(src1);
    BlockRange().Remove(src2);

    genTreeOps condition = cmp->OperGet();
    GenTree*   loCmp;
    GenTree*   hiCmp;

    if (cmp->OperIs(GT_EQ, GT_NE))
    {
        //
        // Transform (x EQ|NE y) into (((x.lo XOR y.lo) OR (x.hi XOR y.hi)) EQ|NE 0). If y is 0 then this can
        // be reduced to just ((x.lo OR x.hi) EQ|NE 0). The OR is expected to set the condition flags so we
        // don't need to generate a redundant compare against 0, we only generate a SETCC|JCC instruction.
        //
        // XOR is used rather than SUB because it is commutative and thus allows swapping the operands when
        // the first happens to be a constant. Usually only the second compare operand is a constant but it's
        // still possible to have a constant on the left side. For example, when src1 is a uint->ulong cast
        // then hiSrc1 would be 0.
        //

        if (loSrc1->OperIs(GT_CNS_INT))
        {
            std::swap(loSrc1, loSrc2);
        }

        if (loSrc2->IsIntegralConst(0))
        {
            BlockRange().Remove(loSrc2);
            loCmp = loSrc1;
        }
        else
        {
            loCmp = comp->gtNewOperNode(GT_XOR, TYP_INT, loSrc1, loSrc2);
            BlockRange().InsertBefore(cmp, loCmp);
            ContainCheckBinary(loCmp->AsOp());
        }

        if (hiSrc1->OperIs(GT_CNS_INT))
        {
            std::swap(hiSrc1, hiSrc2);
        }

        if (hiSrc2->IsIntegralConst(0))
        {
            BlockRange().Remove(hiSrc2);
            hiCmp = hiSrc1;
        }
        else
        {
            hiCmp = comp->gtNewOperNode(GT_XOR, TYP_INT, hiSrc1, hiSrc2);
            BlockRange().InsertBefore(cmp, hiCmp);
            ContainCheckBinary(hiCmp->AsOp());
        }

        hiCmp = comp->gtNewOperNode(GT_OR, TYP_INT, loCmp, hiCmp);
        BlockRange().InsertBefore(cmp, hiCmp);
        ContainCheckBinary(hiCmp->AsOp());
    }
    else
    {
        assert(cmp->OperIs(GT_LT, GT_LE, GT_GE, GT_GT));

        //
        // If the compare is signed then (x LT|GE y) can be transformed into ((x SUB y) LT|GE 0).
        // If the compare is unsigned we can still use SUB but we need to check the Carry flag,
        // not the actual result. In both cases we can simply check the appropriate condition flags
        // and ignore the actual result:
        //     SUB_LO loSrc1, loSrc2
        //     SUB_HI hiSrc1, hiSrc2
        //     SETCC|JCC (signed|unsigned LT|GE)
        // If loSrc2 happens to be 0 then the first SUB can be eliminated and the second one can
        // be turned into a CMP because the first SUB would have set carry to 0. This effectively
        // transforms a long compare against 0 into an int compare of the high part against 0.
        //
        // (x LE|GT y) can to be transformed into ((x SUB y) LE|GT 0) but checking that a long value
        // is greater than 0 is not so easy. We need to turn this into a positive/negative check
        // like the one we get for LT|GE compares, this can be achieved by swapping the compare:
        //     (x LE|GT y) becomes (y GE|LT x)
        //
        // Having to swap operands is problematic when the second operand is a constant. The constant
        // moves to the first operand where it cannot be contained and thus needs a register. This can
        // be avoided by changing the constant such that LE|GT becomes LT|GE:
        //     (x LE|GT 41) becomes (x LT|GE 42)
        //

        if (cmp->OperIs(GT_LE, GT_GT))
        {
            bool mustSwap = true;

            if (loSrc2->OperIs(GT_CNS_INT) && hiSrc2->OperIs(GT_CNS_INT))
            {
                uint32_t loValue  = static_cast<uint32_t>(loSrc2->AsIntCon()->IconValue());
                uint32_t hiValue  = static_cast<uint32_t>(hiSrc2->AsIntCon()->IconValue());
                uint64_t value    = static_cast<uint64_t>(loValue) | (static_cast<uint64_t>(hiValue) << 32);
                uint64_t maxValue = cmp->IsUnsigned() ? UINT64_MAX : INT64_MAX;

                if (value != maxValue)
                {
                    value++;
                    loValue = value & UINT32_MAX;
                    hiValue = (value >> 32) & UINT32_MAX;
                    loSrc2->AsIntCon()->SetIconValue(loValue);
                    hiSrc2->AsIntCon()->SetIconValue(hiValue);

                    condition = cmp->OperIs(GT_LE) ? GT_LT : GT_GE;
                    mustSwap  = false;
                }
            }

            if (mustSwap)
            {
                std::swap(loSrc1, loSrc2);
                std::swap(hiSrc1, hiSrc2);
                condition = GenTree::SwapRelop(condition);
            }
        }

        assert((condition == GT_LT) || (condition == GT_GE));

        if (loSrc2->IsIntegralConst(0))
        {
            BlockRange().Remove(loSrc2);

            // Very conservative dead code removal... but it helps.

            if (loSrc1->OperIs(GT_CNS_INT, GT_LCL_VAR, GT_LCL_FLD))
            {
                BlockRange().Remove(loSrc1);
            }
            else
            {
                loSrc1->SetUnusedValue();
            }

            hiCmp = comp->gtNewOperNode(GT_CMP, TYP_VOID, hiSrc1, hiSrc2);
            BlockRange().InsertBefore(cmp, hiCmp);
            ContainCheckCompare(hiCmp->AsOp());
        }
        else
        {
            loCmp = comp->gtNewOperNode(GT_CMP, TYP_VOID, loSrc1, loSrc2);
            loCmp->gtFlags |= GTF_SET_FLAGS;
            hiCmp = comp->gtNewOperNode(GT_SUB_HI, TYP_INT, hiSrc1, hiSrc2);
            BlockRange().InsertBefore(cmp, loCmp, hiCmp);
            ContainCheckCompare(loCmp->AsOp());
            ContainCheckBinary(hiCmp->AsOp());

            //
            // Try to move the first SUB_HI operands right in front of it, this allows using
            // a single temporary register instead of 2 (one for CMP and one for SUB_HI). Do
            // this only for locals as they won't change condition flags. Note that we could
            // move constants (except 0 which generates XOR reg, reg) but it's extremely rare
            // to have a constant as the first operand.
            //

            if (hiSrc1->OperIs(GT_LCL_VAR, GT_LCL_FLD) && IsInvariantInRange(hiSrc1, hiCmp))
            {
                BlockRange().Remove(hiSrc1);
                BlockRange().InsertBefore(hiCmp, hiSrc1);
            }
        }
    }

    hiCmp->gtFlags |= GTF_SET_FLAGS;
    if (hiCmp->IsValue())
    {
        hiCmp->SetUnusedValue();
    }

    LIR::Use cmpUse;
    if (BlockRange().TryGetUse(cmp, &cmpUse) && cmpUse.User()->OperIs(GT_JTRUE))
    {
        BlockRange().Remove(cmp);

        GenTree* jcc       = cmpUse.User();
        jcc->AsOp()->gtOp1 = nullptr;
        jcc->ChangeOper(GT_JCC);
        jcc->AsCC()->gtCondition = GenCondition::FromIntegralRelop(condition, cmp->IsUnsigned());
    }
    else
    {
        cmp->AsOp()->gtOp1 = nullptr;
        cmp->AsOp()->gtOp2 = nullptr;
        cmp->ChangeOper(GT_SETCC);
        cmp->AsCC()->gtCondition = GenCondition::FromIntegralRelop(condition, cmp->IsUnsigned());
    }

    return cmp->gtNext;
}
#endif // !TARGET_64BIT

//------------------------------------------------------------------------
// Lowering::OptimizeConstCompare: Performs various "compare with const" optimizations.
//
// Arguments:
//    cmp - the compare node
//
// Return Value:
//    The original compare node if lowering should proceed as usual or the next node
//    to lower if the compare node was changed in such a way that lowering is no
//    longer needed.
//
// Notes:
//    - Narrow operands to enable memory operand containment (XARCH specific).
//    - Transform cmp(and(x, y), 0) into test(x, y) (XARCH/Arm64 specific but could
//      be used for ARM as well if support for GT_TEST_EQ/GT_TEST_NE is added).
//    - Transform TEST(x, LSH(1, y)) into BT(x, y) (XARCH specific)
//    - Transform RELOP(OP, 0) into SETCC(OP) or JCC(OP) if OP can set the
//      condition flags appropriately (XARCH/ARM64 specific but could be extended
//      to ARM32 as well if ARM32 codegen supports GTF_SET_FLAGS).
//
GenTree* Lowering::OptimizeConstCompare(GenTree* cmp)
{
    assert(cmp->gtGetOp2()->IsIntegralConst());

    GenTree*       op1 = cmp->gtGetOp1();
    GenTreeIntCon* op2 = cmp->gtGetOp2()->AsIntCon();

#if defined(TARGET_XARCH) || defined(TARGET_ARM64)
    ssize_t op2Value = op2->IconValue();

#ifdef TARGET_XARCH
    var_types op1Type = op1->TypeGet();
    if (IsContainableMemoryOp(op1) && varTypeIsSmall(op1Type) && FitsIn(op1Type, op2Value))
    {
        //
        // If op1's type is small then try to narrow op2 so it has the same type as op1.
        // Small types are usually used by memory loads and if both compare operands have
        // the same type then the memory load can be contained. In certain situations
        // (e.g "cmp ubyte, 200") we also get a smaller instruction encoding.
        //

        op2->gtType = op1Type;
    }
    else
#endif
        if (op1->OperIs(GT_CAST) && !op1->gtOverflow())
    {
        GenTreeCast* cast       = op1->AsCast();
        var_types    castToType = cast->CastToType();
        GenTree*     castOp     = cast->gtGetOp1();

        if ((castToType == TYP_UBYTE) && FitsIn<UINT8>(op2Value))
        {
            //
            // Since we're going to remove the cast we need to be able to narrow the cast operand
            // to the cast type. This can be done safely only for certain opers (e.g AND, OR, XOR).
            // Some opers just can't be narrowed (e.g DIV, MUL) while other could be narrowed but
            // doing so would produce incorrect results (e.g. RSZ, RSH).
            //
            // The below list of handled opers is conservative but enough to handle the most common
            // situations.
            //
            bool removeCast =
#ifdef TARGET_ARM64
                (op2Value == 0) && cmp->OperIs(GT_EQ, GT_NE, GT_GT) && !castOp->isContained() &&
#endif
                (castOp->OperIs(GT_LCL_VAR, GT_CALL, GT_OR, GT_XOR, GT_AND)
#ifdef TARGET_XARCH
                 || IsContainableMemoryOp(castOp)
#endif
                );

            if (removeCast)
            {
                assert(!castOp->gtOverflowEx()); // Must not be an overflow checking operation

#ifdef TARGET_ARM64
                bool cmpEq = cmp->OperIs(GT_EQ);

                cmp->SetOperRaw(cmpEq ? GT_TEST_EQ : GT_TEST_NE);
                op2->SetIconValue(0xff);
                op2->gtType = castOp->gtType;
#else
                castOp->gtType = castToType;
                op2->gtType    = castToType;
#endif
                // If we have any contained memory ops on castOp, they must now not be contained.
                castOp->ClearContained();

                if (castOp->OperIs(GT_OR, GT_XOR, GT_AND))
                {
                    castOp->gtGetOp1()->ClearContained();
                    castOp->gtGetOp2()->ClearContained();
                    ContainCheckBinary(castOp->AsOp());
                }

                cmp->AsOp()->gtOp1 = castOp;

                BlockRange().Remove(cast);
            }
        }
    }
    else if (op1->OperIs(GT_AND) && cmp->OperIs(GT_EQ, GT_NE))
    {
        //
        // Transform ((x AND y) EQ|NE 0) into (x TEST_EQ|TEST_NE y) when possible.
        //

        GenTree* andOp1 = op1->gtGetOp1();
        GenTree* andOp2 = op1->gtGetOp2();

        //
        // If we don't have a 0 compare we can get one by transforming ((x AND mask) EQ|NE mask)
        // into ((x AND mask) NE|EQ 0) when mask is a single bit.
        //
        if ((op2Value != 0) && isPow2(static_cast<target_size_t>(op2Value)) && andOp2->IsIntegralConst(op2Value))
        {
            op2Value = 0;
            op2->SetIconValue(0);
            cmp->SetOperRaw(GenTree::ReverseRelop(cmp->OperGet()));
        }

        // Optimizes (X & 1) != 0 to (X & 1)
        // Optimizes (X & 1) == 0 to ((NOT X) & 1)
        // (== 1 or != 1) cases are transformed to (!= 0 or == 0) above
        // The compiler requires jumps to have relop operands, so we do not fold that case.

        const bool optimizeToAnd    = (op2Value == 0) && cmp->OperIs(GT_NE);
        const bool optimizeToNotAnd = (op2Value == 0) && cmp->OperIs(GT_EQ);

        if ((andOp2->IsIntegralConst(1)) && (genActualType(op1) == cmp->TypeGet()) &&
            (optimizeToAnd || optimizeToNotAnd))
        {
            LIR::Use cmpUse;
            if (BlockRange().TryGetUse(cmp, &cmpUse) && !cmpUse.User()->OperIs(GT_JTRUE) &&
                !cmpUse.User()->OperIsConditional())
            {
                GenTree* next = cmp->gtNext;

                if (optimizeToNotAnd)
                {
                    GenTree* notNode   = comp->gtNewOperNode(GT_NOT, andOp1->TypeGet(), andOp1);
                    op1->AsOp()->gtOp1 = notNode;
                    BlockRange().InsertAfter(andOp1, notNode);
                }

                cmpUse.ReplaceWith(op1);

                BlockRange().Remove(cmp->gtGetOp2());
                BlockRange().Remove(cmp);

                return next;
            }
        }

        if (op2Value == 0)
        {
            BlockRange().Remove(op1);
            BlockRange().Remove(op2);

            cmp->SetOperRaw(cmp->OperIs(GT_EQ) ? GT_TEST_EQ : GT_TEST_NE);
            cmp->AsOp()->gtOp1 = andOp1;
            cmp->AsOp()->gtOp2 = andOp2;
            // We will re-evaluate containment below
            andOp1->ClearContained();
            andOp2->ClearContained();

#ifdef TARGET_XARCH
            if (IsContainableMemoryOp(andOp1) && andOp2->IsIntegralConst())
            {
                //
                // For "test" we only care about the bits that are set in the second operand (mask).
                // If the mask fits in a small type then we can narrow both operands to generate a "test"
                // instruction with a smaller encoding ("test" does not have a r/m32, imm8 form) and avoid
                // a widening load in some cases.
                //
                // For 16 bit operands we narrow only if the memory operand is already 16 bit. This matches
                // the behavior of a previous implementation and avoids adding more cases where we generate
                // 16 bit instructions that require a length changing prefix (0x66). These suffer from
                // significant decoder stalls on Intel CPUs.
                //
                // We could also do this for 64 bit masks that fit into 32 bit but it doesn't help.
                // In such cases morph narrows down the existing GT_AND by inserting a cast between it and
                // the memory operand so we'd need to add more code to recognize and eliminate that cast.
                //

                size_t mask = static_cast<size_t>(andOp2->AsIntCon()->IconValue());

                if (FitsIn<UINT8>(mask))
                {
                    andOp1->gtType = TYP_UBYTE;
                    andOp2->gtType = TYP_UBYTE;
                }
                else if (FitsIn<UINT16>(mask) && genTypeSize(andOp1) == 2)
                {
                    andOp1->gtType = TYP_USHORT;
                    andOp2->gtType = TYP_USHORT;
                }
            }
#endif
        }
    }

#ifdef TARGET_XARCH
    if (cmp->OperIs(GT_TEST_EQ, GT_TEST_NE))
    {
        //
        // Transform TEST_EQ|NE(x, LSH(1, y)) into BT(x, y) when possible. Using BT
        // results in smaller and faster code. It also doesn't have special register
        // requirements, unlike LSH that requires the shift count to be in ECX.
        // Note that BT has the same behavior as LSH when the bit index exceeds the
        // operand bit size - it uses (bit_index MOD bit_size).
        //

        GenTree* lsh = cmp->gtGetOp2();

        if (lsh->OperIs(GT_LSH) && varTypeIsIntOrI(lsh->TypeGet()) && lsh->gtGetOp1()->IsIntegralConst(1))
        {
            cmp->SetOper(cmp->OperIs(GT_TEST_EQ) ? GT_BITTEST_EQ : GT_BITTEST_NE);
            cmp->AsOp()->gtOp2 = lsh->gtGetOp2();
            cmp->gtGetOp2()->ClearContained();

            BlockRange().Remove(lsh->gtGetOp1());
            BlockRange().Remove(lsh);

            return cmp->gtNext;
        }
    }
#endif // TARGET_XARCH
#endif // defined(TARGET_XARCH) || defined(TARGET_ARM64)

    // Optimize EQ/NE(relop/SETCC, 0) into (maybe reversed) cond.
    if (cmp->OperIs(GT_EQ, GT_NE) && op2->IsIntegralConst(0) && (op1->OperIsCompare() || op1->OperIs(GT_SETCC)))
    {
        LIR::Use use;
        if (BlockRange().TryGetUse(cmp, &use))
        {
            if (cmp->OperIs(GT_EQ))
            {
                GenTree* reversed = comp->gtReverseCond(op1);
                assert(reversed == op1);
            }

            // Relops and SETCC can be either TYP_INT or TYP_LONG typed, so we
            // may need to retype it.
            op1->gtType = cmp->TypeGet();

            GenTree* next = cmp->gtNext;
            use.ReplaceWith(op1);
            BlockRange().Remove(cmp->gtGetOp2());
            BlockRange().Remove(cmp);
            return next;
        }
    }

    return cmp;
}

//------------------------------------------------------------------------
// Lowering::LowerCompare: Lowers a compare node.
//
// Arguments:
//    cmp - the compare node
//
// Return Value:
//    The next node to lower.
//
GenTree* Lowering::LowerCompare(GenTree* cmp)
{
#ifndef TARGET_64BIT
    if (cmp->gtGetOp1()->TypeGet() == TYP_LONG)
    {
        return DecomposeLongCompare(cmp);
    }
#endif

    if (cmp->gtGetOp2()->IsIntegralConst() && !comp->opts.MinOpts())
    {
        GenTree* next = OptimizeConstCompare(cmp);

        // If OptimizeConstCompare return the compare node as "next" then we need to continue lowering.
        if (next != cmp)
        {
            return next;
        }
    }

#ifdef TARGET_XARCH
    if (cmp->gtGetOp1()->TypeGet() == cmp->gtGetOp2()->TypeGet())
    {
        if (varTypeIsSmall(cmp->gtGetOp1()->TypeGet()) && varTypeIsUnsigned(cmp->gtGetOp1()->TypeGet()))
        {
            //
            // If both operands have the same type then codegen will use the common operand type to
            // determine the instruction type. For small types this would result in performing a
            // signed comparison of two small unsigned values without zero extending them to TYP_INT
            // which is incorrect. Note that making the comparison unsigned doesn't imply that codegen
            // has to generate a small comparison, it can still correctly generate a TYP_INT comparison.
            //

            cmp->gtFlags |= GTF_UNSIGNED;
        }
    }
#endif // TARGET_XARCH
    ContainCheckCompare(cmp->AsOp());
    return cmp->gtNext;
}

#if !defined(TARGET_LOONGARCH64) && !defined(TARGET_RISCV64)
//------------------------------------------------------------------------
// Lowering::LowerJTrue: Lowers a JTRUE node.
//
// Arguments:
//    jtrue - the JTRUE node
//
// Return Value:
//    The next node to lower (usually nullptr).
//
// Notes:
//    On ARM64 this may remove the JTRUE node and transform its associated
//    relop into a JCMP node.
//
GenTree* Lowering::LowerJTrue(GenTreeOp* jtrue)
{
    GenTree* cond = jtrue->gtGetOp1();

    JITDUMP("Lowering JTRUE:\n");
    DISPTREERANGE(BlockRange(), jtrue);
    JITDUMP("\n");

#if defined(TARGET_ARM64)
    if (cond->OperIsCompare() && cond->gtGetOp2()->IsCnsIntOrI())
    {
        GenTree*     relopOp1 = cond->gtGetOp1();
        GenTree*     relopOp2 = cond->gtGetOp2();
        genTreeOps   newOper  = GT_COUNT;
        GenCondition cc;

        if (cond->OperIs(GT_EQ, GT_NE) && relopOp2->IsIntegralConst(0))
        {
            // Codegen will use cbz or cbnz in codegen which do not affect the flag register
            newOper = GT_JCMP;
            cc      = GenCondition::FromRelop(cond);
        }
        else if (cond->OperIs(GT_LT, GT_GE) && !cond->IsUnsigned() && relopOp2->IsIntegralConst(0))
        {
            // Codegen will use tbnz or tbz in codegen which do not affect the flag register
            newOper = GT_JTEST;
            cc      = cond->OperIs(GT_LT) ? GenCondition(GenCondition::NE) : GenCondition(GenCondition::EQ);
            // x < 0 => (x & signBit) != 0. Update the constant to be the sign bit.
            relopOp2->AsIntConCommon()->SetIntegralValue(
                (static_cast<INT64>(1) << (8 * genTypeSize(genActualType(relopOp1)) - 1)));
        }
        else if (cond->OperIs(GT_TEST_EQ, GT_TEST_NE) && isPow2(relopOp2->AsIntCon()->IconValue()))
        {
            // Codegen will use tbz or tbnz in codegen which do not affect the flag register
            newOper = GT_JTEST;
            cc      = GenCondition::FromRelop(cond);
        }

        if (newOper != GT_COUNT)
        {
            jtrue->ChangeOper(newOper);
            jtrue->gtOp1                 = relopOp1;
            jtrue->gtOp2                 = relopOp2;
            jtrue->AsOpCC()->gtCondition = cc;

            relopOp2->SetContained();

            BlockRange().Remove(cond);
            JITDUMP("Lowered to %s\n", GenTree::OpName(newOper));
            return nullptr;
        }
    }
#endif // TARGET_ARM64

    GenCondition condCode;
    if (TryLowerConditionToFlagsNode(jtrue, cond, &condCode))
    {
        jtrue->SetOper(GT_JCC);
        jtrue->AsCC()->gtCondition = condCode;
    }

    JITDUMP("Lowering JTRUE Result:\n");
    DISPTREERANGE(BlockRange(), jtrue);
    JITDUMP("\n");

    return nullptr;
}
#endif // !TARGET_LOONGARCH64 && !TARGET_RISCV64

//----------------------------------------------------------------------------------------------
// LowerSelect: Lower a GT_SELECT node.
//
// Arguments:
//     select - The node
//
// Return Value:
//     The next node to lower.
//
GenTree* Lowering::LowerSelect(GenTreeConditional* select)
{
    GenTree* cond     = select->gtCond;
    GenTree* trueVal  = select->gtOp1;
    GenTree* falseVal = select->gtOp2;

    // Replace SELECT cond 1/0 0/1 with (perhaps reversed) cond
    if (cond->OperIsCompare() && ((trueVal->IsIntegralConst(0) && falseVal->IsIntegralConst(1)) ||
                                  (trueVal->IsIntegralConst(1) && falseVal->IsIntegralConst(0))))
    {
        assert(select->TypeIs(TYP_INT, TYP_LONG));

        LIR::Use use;
        if (BlockRange().TryGetUse(select, &use))
        {
            if (trueVal->IsIntegralConst(0))
            {
                GenTree* reversed = comp->gtReverseCond(cond);
                assert(reversed == cond);
            }

            // Codegen supports also TYP_LONG typed compares so we can just
            // retype the compare instead of inserting a cast.
            cond->gtType = select->TypeGet();

            BlockRange().Remove(trueVal);
            BlockRange().Remove(falseVal);
            BlockRange().Remove(select);
            use.ReplaceWith(cond);

            return cond->gtNext;
        }
    }

    JITDUMP("Lowering select:\n");
    DISPTREERANGE(BlockRange(), select);
    JITDUMP("\n");

    // Do not transform GT_SELECT with GTF_SET_FLAGS into GT_SELECTCC; this
    // node is used by decomposition on x86.
    // TODO-CQ: If we allowed multiple nodes to consume the same CPU flags then
    // we could do this on x86. We currently disable if-conversion for TYP_LONG
    // on 32-bit architectures because of this.
    GenCondition selectCond;
    GenTreeOpCC* newSelect = nullptr;
    if (((select->gtFlags & GTF_SET_FLAGS) == 0) && TryLowerConditionToFlagsNode(select, cond, &selectCond))
    {
        select->SetOper(GT_SELECTCC);
        newSelect              = select->AsOpCC();
        newSelect->gtCondition = selectCond;
        ContainCheckSelect(newSelect);
        JITDUMP("Converted to SELECTCC:\n");
        DISPTREERANGE(BlockRange(), newSelect);
        JITDUMP("\n");
    }
    else
    {
        ContainCheckSelect(select);
    }

#ifdef TARGET_ARM64
    if (trueVal->OperIs(GT_NOT, GT_NEG, GT_ADD) || falseVal->OperIs(GT_NOT, GT_NEG, GT_ADD))
    {
        TryLowerCselToCSOp(select, cond);
    }
    else if (trueVal->IsCnsIntOrI() && falseVal->IsCnsIntOrI())
    {
        TryLowerCnsIntCselToCinc(select, cond);
    }
#endif

    return newSelect != nullptr ? newSelect->gtNext : select->gtNext;
}

//----------------------------------------------------------------------------------------------
// TryLowerConditionToFlagsNode: Given a node 'parent' that is able to consume
// conditions from CPU flags, try to transform 'condition' into a node that
// produces CPU flags, and reorder it to happen right before 'parent'.
//
// Arguments:
//     parent    - The parent node that can consume from CPU flags.
//     condition - The condition that to try to transform into something that produces CPU flags.
//     code      - [out] The condition code that makes the condition true.
//
// Return Value:
//     True if relop was transformed and is now right before 'parent'; otherwise false.
//
bool Lowering::TryLowerConditionToFlagsNode(GenTree* parent, GenTree* condition, GenCondition* cond)
{
    JITDUMP("Lowering condition:\n");
    DISPTREERANGE(BlockRange(), condition);
    JITDUMP("\n");

    if (condition->OperIsCompare())
    {
        if (!IsInvariantInRange(condition, parent))
        {
            return false;
        }

        GenTreeOp* relop = condition->AsOp();

        *cond           = GenCondition::FromRelop(relop);
        bool optimizing = comp->opts.OptimizationEnabled();

        GenTree* relopOp1 = relop->gtGetOp1();
        GenTree* relopOp2 = relop->gtGetOp2();

#ifdef TARGET_XARCH
        // Optimize FP x != x to only check parity flag. This is a common way of
        // checking NaN and avoids two branches that we would otherwise emit.
        if (optimizing && (cond->GetCode() == GenCondition::FNEU) && relopOp1->OperIsLocal() &&
            GenTree::Compare(relopOp1, relopOp2) && IsInvariantInRange(relopOp1, relop) &&
            IsInvariantInRange(relopOp2, relop))
        {
            *cond = GenCondition(GenCondition::P);
        }
#endif

        // Optimize EQ/NE(op_that_sets_zf, 0) into op_that_sets_zf with GTF_SET_FLAGS.
        if (optimizing && relop->OperIs(GT_EQ, GT_NE) && relopOp2->IsIntegralConst(0) &&
            relopOp1->SupportsSettingZeroFlag() && IsInvariantInRange(relopOp1, parent))
        {
            relopOp1->gtFlags |= GTF_SET_FLAGS;
            relopOp1->SetUnusedValue();

            BlockRange().Remove(relopOp1);
            BlockRange().InsertBefore(parent, relopOp1);
            BlockRange().Remove(relop);
            BlockRange().Remove(relopOp2);
        }
        else
        {
            relop->gtType = TYP_VOID;
            relop->gtFlags |= GTF_SET_FLAGS;

            if (relop->OperIs(GT_EQ, GT_NE, GT_LT, GT_LE, GT_GE, GT_GT))
            {
                relop->SetOper(GT_CMP);

                if (cond->PreferSwap())
                {
                    std::swap(relop->gtOp1, relop->gtOp2);
                    *cond = GenCondition::Swap(*cond);
                }
            }
#ifdef TARGET_XARCH
            else if (relop->OperIs(GT_BITTEST_EQ, GT_BITTEST_NE))
            {
                relop->SetOper(GT_BT);
            }
#endif
            else
            {
                assert(relop->OperIs(GT_TEST_EQ, GT_TEST_NE));
                relop->SetOper(GT_TEST);
            }

            if (relop->gtNext != parent)
            {
                BlockRange().Remove(relop);
                BlockRange().InsertBefore(parent, relop);
            }
        }

        return true;
    }

    if (condition->OperIs(GT_SETCC))
    {
        assert((condition->gtPrev->gtFlags & GTF_SET_FLAGS) != 0);
        GenTree* flagsDef = condition->gtPrev;
#ifdef TARGET_ARM64
        // CCMP is a flag producing node that also consumes flags, so find the
        // "root" of the flags producers and move the entire range.
        // We limit this to 10 nodes look back to avoid quadratic behavior.
        for (int i = 0; i < 10 && flagsDef->OperIs(GT_CCMP); i++)
        {
            assert((flagsDef->gtPrev != nullptr) && ((flagsDef->gtPrev->gtFlags & GTF_SET_FLAGS) != 0));
            flagsDef = flagsDef->gtPrev;
        }
#endif
        if (!IsRangeInvariantInRange(flagsDef, condition->gtPrev, parent, condition))
        {
            return false;
        }

        *cond = condition->AsCC()->gtCondition;

        LIR::Range range = BlockRange().Remove(flagsDef, condition->gtPrev);
        BlockRange().InsertBefore(parent, std::move(range));
        BlockRange().Remove(condition);
        return true;
    }

    return false;
}

//----------------------------------------------------------------------------------------------
// LowerNodeCC: Lowers a node that produces a boolean value by setting the condition flags.
//
// Arguments:
//     node - The node to lower
//     condition - The condition code of the generated SETCC/JCC node
//
// Return Value:
//     A SETCC/JCC node or nullptr if `node` is not used.
//
// Notes:
//     This simply replaces `node`'s use with an appropriate SETCC/JCC node,
//     `node` is not actually changed, except by having its GTF_SET_FLAGS set.
//     It's the caller's responsibility to change `node` such that it only
//     sets the condition flags, without producing a boolean value.
//
GenTreeCC* Lowering::LowerNodeCC(GenTree* node, GenCondition condition)
{
    // Skip over a chain of EQ/NE(x, 0) relops. This may be present either
    // because `node` is not a relop and so it cannot be used directly by a
    // JTRUE, or because the frontend failed to remove a EQ/NE(x, 0) that's
    // used as logical negation.
    //
    // Usually there's only one such relop but there's little difference
    // between removing one or all so we may as well remove them all.
    //
    // We can't allow any other nodes between `node` and its user because we
    // have no way of knowing if those nodes change flags or not. So we're looking
    // to skip over a sequence of appropriately connected zero and EQ/NE nodes.

    // The x in EQ/NE(x, 0)
    GenTree* relop = node;
    // The first node of the relop sequence
    GenTree* first = node->gtNext;
    // The node following the relop sequence
    GenTree* next = first;

    while ((next != nullptr) && next->IsIntegralConst(0) && (next->gtNext != nullptr) &&
           next->gtNext->OperIs(GT_EQ, GT_NE) && (next->gtNext->AsOp()->gtGetOp1() == relop) &&
           (next->gtNext->AsOp()->gtGetOp2() == next))
    {
        relop = next->gtNext;
        next  = relop->gtNext;

        if (relop->OperIs(GT_EQ))
        {
            condition = GenCondition::Reverse(condition);
        }
    }

    GenTreeCC* cc = nullptr;

    // Next may be null if `node` is not used. In that case we don't need to generate a SETCC node.
    if (next != nullptr)
    {
        if (next->OperIs(GT_JTRUE))
        {
            // If the instruction immediately following 'relop', i.e. 'next' is a conditional branch,
            // it should always have 'relop' as its 'op1'. If it doesn't, then we have improperly
            // constructed IL (the setting of a condition code should always immediately precede its
            // use, since the JIT doesn't track dataflow for condition codes). Still, if it happens
            // it's not our problem, it simply means that `node` is not used and can be removed.
            if (next->AsUnOp()->gtGetOp1() == relop)
            {
                assert(relop->OperIsCompare());

                next->ChangeOper(GT_JCC);
                cc              = next->AsCC();
                cc->gtCondition = condition;
            }
        }
        else
        {
            // If the node is used by something other than a JTRUE then we need to insert a
            // SETCC node to materialize the boolean value.
            LIR::Use use;

            if (BlockRange().TryGetUse(relop, &use))
            {
                cc = comp->gtNewCC(GT_SETCC, TYP_INT, condition);
                BlockRange().InsertAfter(node, cc);
                use.ReplaceWith(cc);
            }
        }
    }

    if (cc != nullptr)
    {
        node->gtFlags |= GTF_SET_FLAGS;
    }

    // Remove the chain of EQ/NE(x, 0) relop nodes, if any. Note that if a SETCC was
    // inserted after `node`, `first` still points to the node that was initially
    // after `node`.
    if (relop != node)
    {
        BlockRange().Remove(first, relop);
    }

    return cc;
}

// Lower "jmp <method>" tail call to insert PInvoke method epilog if required.
void Lowering::LowerJmpMethod(GenTree* jmp)
{
    assert(jmp->OperGet() == GT_JMP);

    JITDUMP("lowering GT_JMP\n");
    DISPNODE(jmp);
    JITDUMP("============\n");

    // If PInvokes are in-lined, we have to remember to execute PInvoke method epilog anywhere that
    // a method returns.
    if (comp->compMethodRequiresPInvokeFrame())
    {
        InsertPInvokeMethodEpilog(comp->compCurBB DEBUGARG(jmp));
    }
}

// Lower GT_RETURN/GT_SWIFT_ERROR_RET node to insert PInvoke method epilog if required.
void Lowering::LowerRet(GenTreeOp* ret)
{
    assert(ret->OperIs(GT_RETURN, GT_SWIFT_ERROR_RET));

    JITDUMP("lowering return node\n");
    DISPNODE(ret);
    JITDUMP("============\n");

    GenTree* retVal = ret->GetReturnValue();
    // There are two kinds of retyping:
    // - A simple bitcast can be inserted when:
    //   - We're returning a floating type as an integral type or vice-versa, or
    // - If we're returning a struct as a primitive type, we change the type of
    // 'retval' in 'LowerRetStructLclVar()'
    bool needBitcast        = (ret->TypeGet() != TYP_VOID) && !varTypeUsesSameRegType(ret, retVal);
    bool doPrimitiveBitcast = false;
    if (needBitcast)
    {
        doPrimitiveBitcast = (!varTypeIsStruct(ret) && !varTypeIsStruct(retVal));
    }

    if (doPrimitiveBitcast)
    {
// Add a simple bitcast when both types are not structs.
// If one type is a struct it will be handled below.
#if defined(DEBUG)
        assert(!varTypeIsStruct(ret) && !varTypeIsStruct(retVal));
#endif

        GenTree* bitcast = comp->gtNewBitCastNode(ret->TypeGet(), retVal);
        ret->SetReturnValue(bitcast);
        BlockRange().InsertBefore(ret, bitcast);
        ContainCheckBitCast(bitcast);
    }
    else if (ret->TypeGet() != TYP_VOID)
    {
#if FEATURE_MULTIREG_RET
        if (comp->compMethodReturnsMultiRegRetType() && retVal->OperIs(GT_LCL_VAR))
        {
            CheckMultiRegLclVar(retVal->AsLclVar(), comp->compRetTypeDesc.GetReturnRegCount());
        }
#endif // FEATURE_MULTIREG_RET
#ifdef DEBUG
        if (varTypeIsStruct(ret->TypeGet()) != varTypeIsStruct(retVal->TypeGet()))
        {
            if (varTypeIsStruct(ret->TypeGet()))
            {
                assert(comp->info.compRetNativeType != TYP_STRUCT);

                var_types retActualType    = genActualType(comp->info.compRetNativeType);
                var_types retValActualType = genActualType(retVal->TypeGet());

                bool constStructInit                  = retVal->IsConstInitVal();
                bool implicitCastFromSameOrBiggerSize = (genTypeSize(retActualType) <= genTypeSize(retValActualType));

                // This could happen if we have retyped op1 as a primitive type during struct promotion.
                bool actualTypesMatch = (retActualType == retValActualType);

                assert(actualTypesMatch || constStructInit || implicitCastFromSameOrBiggerSize);
            }
        }
#endif // DEBUG

        if (varTypeIsStruct(ret))
        {
            LowerRetStruct(ret);
        }
        else if (!ret->TypeIs(TYP_VOID) && varTypeIsStruct(retVal))
        {
            // Return struct as a primitive using Unsafe cast.
            assert(retVal->OperIs(GT_LCL_VAR));
            LowerRetSingleRegStructLclVar(ret);
        }
    }

    // Method doing PInvokes has exactly one return block unless it has tail calls.
    if (comp->compMethodRequiresPInvokeFrame())
    {
        InsertPInvokeMethodEpilog(comp->compCurBB DEBUGARG(ret));
    }
    ContainCheckRet(ret);
}

//----------------------------------------------------------------------------------------------
// LowerStoreLocCommon: platform independent part of local var or field store lowering.
//
// Arguments:
//     lclStore - The store lcl node to lower.
//
void Lowering::LowerStoreLocCommon(GenTreeLclVarCommon* lclStore)
{
    assert(lclStore->OperIs(GT_STORE_LCL_FLD, GT_STORE_LCL_VAR));
    JITDUMP("lowering store lcl var/field (before):\n");
    DISPTREERANGE(BlockRange(), lclStore);
    JITDUMP("\n");

    TryRetypingFloatingPointStoreToIntegerStore(lclStore);

    GenTree*   src           = lclStore->gtGetOp1();
    LclVarDsc* varDsc        = comp->lvaGetDesc(lclStore);
    const bool srcIsMultiReg = src->IsMultiRegNode();

    if (!srcIsMultiReg && varTypeIsStruct(varDsc))
    {
        // TODO-Cleanup: we want to check `varDsc->lvRegStruct` as the last condition instead of `!varDsc->lvPromoted`,
        // but we do not set it for `CSE` vars so it is currently failing.
        assert(varDsc->CanBeReplacedWithItsField(comp) || varDsc->lvDoNotEnregister || !varDsc->lvPromoted);
        if (varDsc->CanBeReplacedWithItsField(comp))
        {
            assert(varDsc->lvFieldCnt == 1);
            unsigned   fldNum = varDsc->lvFieldLclStart;
            LclVarDsc* fldDsc = comp->lvaGetDesc(fldNum);

            JITDUMP("Replacing an independently promoted local var V%02u with its only field V%02u for the store "
                    "from a call [%06u]\n",
                    lclStore->GetLclNum(), fldNum, comp->dspTreeID(lclStore));
            lclStore->SetLclNum(fldNum);
            lclStore->ChangeType(fldDsc->TypeGet());
            varDsc = fldDsc;
        }
    }

    if (srcIsMultiReg)
    {
        CheckMultiRegLclVar(lclStore->AsLclVar(), src->GetMultiRegCount(comp));
    }

    const var_types lclRegType = varDsc->GetRegisterType(lclStore);

    if ((lclStore->TypeGet() == TYP_STRUCT) && !srcIsMultiReg)
    {
        bool convertToStoreObj;
        if (lclStore->OperIs(GT_STORE_LCL_FLD))
        {
            convertToStoreObj = true;
        }
        else if (src->OperGet() == GT_CALL)
        {
            GenTreeCall* call = src->AsCall();

#ifdef DEBUG
            const ClassLayout* layout    = lclStore->GetLayout(comp);
            const unsigned     slotCount = layout->GetSlotCount();
#if defined(TARGET_XARCH) && !defined(UNIX_AMD64_ABI)
            // Windows x64 doesn't have multireg returns,
            // x86 uses it only for long return type, not for structs.
            assert(slotCount == 1);
            assert(lclRegType != TYP_UNDEF);
#else  // !TARGET_XARCH || UNIX_AMD64_ABI
            if (!comp->IsHfa(layout->GetClassHandle()))
            {
                if (slotCount > 1)
                {
                    assert(call->HasMultiRegRetVal());
                }
                else
                {
                    unsigned size = layout->GetSize();
                    assert((size <= 8) || (size == 16));
                    bool isPowerOf2    = (((size - 1) & size) == 0);
                    bool isTypeDefined = (lclRegType != TYP_UNDEF);
                    assert(isPowerOf2 == isTypeDefined);
                }
            }
#endif // !TARGET_XARCH || UNIX_AMD64_ABI
#endif // DEBUG

#if !defined(WINDOWS_AMD64_ABI)
            if (!call->HasMultiRegRetVal() && (lclRegType == TYP_UNDEF))
            {
                // If we have a single return register,
                // but we can't retype it as a primitive type, we must spill it.
                GenTreeLclVar* spilledCall = SpillStructCallResult(call);
                lclStore->gtOp1            = spilledCall;
                src                        = lclStore->gtOp1;
                JITDUMP("lowering store lcl var/field has to spill call src.\n");
                LowerStoreLocCommon(lclStore);
                return;
            }
#endif // !WINDOWS_AMD64_ABI
            convertToStoreObj = false;
        }
        else if (!varDsc->IsEnregisterableType())
        {
            convertToStoreObj = true;
        }
        else if (src->OperIs(GT_CNS_INT))
        {
            assert(src->IsIntegralConst(0) && "expected an INIT_VAL for non-zero init.");

#ifdef FEATURE_SIMD
            if (varTypeIsSIMD(lclRegType))
            {
                GenTree* zeroCon = comp->gtNewZeroConNode(lclRegType);

                BlockRange().InsertAfter(src, zeroCon);
                BlockRange().Remove(src);

                src             = zeroCon;
                lclStore->gtOp1 = src;
            }
#endif // FEATURE_SIMD

            convertToStoreObj = false;
        }
        else if (src->OperIs(GT_LCL_VAR))
        {
            convertToStoreObj = false;
        }
        else if (src->OperIs(GT_IND, GT_BLK, GT_LCL_FLD))
        {
#if !defined(TARGET_ARM64)

            if (src->TypeIs(TYP_STRUCT))
            {
                src->ChangeType(lclRegType);
                if (src->OperIs(GT_IND, GT_BLK))
                {
                    if (src->OperIs(GT_BLK))
                    {
                        src->SetOper(GT_IND);
                    }
                    // This logic is skipped for struct indir in
                    // `Lowering::LowerIndir` because we don't know the size.
                    // Do it now.
                    LowerIndir(src->AsIndir());
                }
#if defined(TARGET_XARCH)
                if (varTypeIsSmall(lclRegType))
                {
                    src->SetDontExtend();
                }
#endif // TARGET_XARCH
            }
            convertToStoreObj = false;
#else  // TARGET_ARM64
       // This optimization on arm64 allows more SIMD16 vars to be enregistered but it could cause
       // regressions when there are many calls and before/after each one we have to store/save the upper
       // half of these registers. So enable this for arm64 only when LSRA is taught not to allocate registers when
       // it would have to spilled too many times.
            convertToStoreObj = true;
#endif // TARGET_ARM64
        }
        else
        {
            assert(src->OperIsInitVal());
            convertToStoreObj = true;
        }

        if (convertToStoreObj)
        {
            ClassLayout*   layout = lclStore->GetLayout(comp);
            const unsigned lclNum = lclStore->GetLclNum();
            GenTreeLclFld* addr   = comp->gtNewLclAddrNode(lclNum, lclStore->GetLclOffs(), TYP_BYREF);
            comp->lvaSetVarDoNotEnregister(lclNum DEBUGARG(DoNotEnregisterReason::BlockOp));

            addr->gtFlags |= lclStore->gtFlags & (GTF_VAR_DEF | GTF_VAR_USEASG);

            lclStore->ChangeOper(GT_STORE_BLK);
            GenTreeBlk* objStore = lclStore->AsBlk();
            objStore->gtFlags    = GTF_ASG | GTF_IND_NONFAULTING | GTF_IND_TGT_NOT_HEAP;
            objStore->Initialize(layout);
            objStore->SetAddr(addr);
            objStore->SetData(src);

            BlockRange().InsertBefore(objStore, addr);
            LowerNode(objStore);

            JITDUMP("lowering store lcl var/field (after):\n");
            DISPTREERANGE(BlockRange(), objStore);
            JITDUMP("\n");

            return;
        }
    }

    // src and dst can be in registers, check if we need a bitcast.
    if (!src->TypeIs(TYP_STRUCT) && !varTypeUsesSameRegType(lclRegType, src))
    {
        assert(!srcIsMultiReg);
        assert(lclStore->OperIsLocalStore());
        assert(lclRegType != TYP_UNDEF);

        GenTree* bitcast = comp->gtNewBitCastNode(lclRegType, src);
        lclStore->gtOp1  = bitcast;
        src              = lclStore->gtGetOp1();
        BlockRange().InsertBefore(lclStore, bitcast);
        ContainCheckBitCast(bitcast);
    }

    LowerStoreLoc(lclStore);

    JITDUMP("lowering store lcl var/field (after):\n");
    DISPTREERANGE(BlockRange(), lclStore);
    JITDUMP("\n");
}

//----------------------------------------------------------------------------------------------
// LowerRetStructLclVar: Lowers a struct return node.
//
// Arguments:
//     node - The return node to lower.
//
void Lowering::LowerRetStruct(GenTreeUnOp* ret)
{
#ifdef TARGET_ARM64
    if (GlobalJitOptions::compFeatureHfa)
    {
        if (varTypeIsSIMD(ret))
        {
            if (comp->info.compRetNativeType == TYP_STRUCT)
            {
                assert(varTypeIsSIMD(ret->gtGetOp1()));
                assert(comp->compMethodReturnsMultiRegRetType());
                ret->ChangeType(comp->info.compRetNativeType);
            }
            else
            {
                assert(comp->info.compRetNativeType == ret->TypeGet());
            }
        }
    }
#endif // TARGET_ARM64

    if (comp->compMethodReturnsMultiRegRetType())
    {
        return;
    }

    assert(ret->OperIs(GT_RETURN, GT_SWIFT_ERROR_RET));
    assert(varTypeIsStruct(ret));

    GenTree*  retVal           = ret->gtGetOp1();
    var_types nativeReturnType = comp->info.compRetNativeType;
    // Note: small types are returned as INT.
    ret->ChangeType(genActualType(nativeReturnType));

    switch (retVal->OperGet())
    {
        case GT_CNS_INT:
        {
            // When we promote LCL_VAR single fields into return, we could have all types of constants here.
            if (varTypeUsesFloatReg(nativeReturnType))
            {
                // ZeroObj assertion propagation can create INT zeros for DOUBLE returns.
                assert((genTypeSize(retVal) == genTypeSize(nativeReturnType)) || retVal->IsIntegralConst(0));
                int64_t value = retVal->AsIntCon()->IconValue();

                if (nativeReturnType == TYP_FLOAT)
                {
                    retVal->BashToConst(*reinterpret_cast<float*>(&value));
                }
                else
                {
                    retVal->BashToConst(*reinterpret_cast<double*>(&value));
                }
            }
            else
            {
                assert(varTypeUsesIntReg(nativeReturnType));
            }
            break;
        }

        case GT_BLK:
        case GT_IND:
        {
            // Spill to a local if sizes don't match so we can avoid the "load more than requested"
            // problem, e.g. struct size is 5 and we emit "ldr x0, [x1]"
            if (genTypeSize(nativeReturnType) > retVal->AsIndir()->Size())
            {
                LIR::Use retValUse(BlockRange(), &ret->gtOp1, ret);
                unsigned tmpNum = comp->lvaGrabTemp(true DEBUGARG("mis-sized struct return"));
                comp->lvaSetStruct(tmpNum, comp->info.compMethodInfo->args.retTypeClass, false);

                ReplaceWithLclVar(retValUse, tmpNum);
                LowerRetSingleRegStructLclVar(ret);
                break;
            }

            retVal->ChangeOper(GT_IND);
            retVal->ChangeType(nativeReturnType);
            LowerIndir(retVal->AsIndir());
            break;
        }

        case GT_LCL_VAR:
            LowerRetSingleRegStructLclVar(ret);
            break;

        case GT_LCL_FLD:
            retVal->ChangeType(nativeReturnType);
            break;

        default:
            assert(varTypeIsEnregisterable(retVal));
            if (!varTypeUsesSameRegType(ret, retVal))
            {
                GenTree* bitcast = comp->gtNewBitCastNode(ret->TypeGet(), retVal);
                ret->gtOp1       = bitcast;
                BlockRange().InsertBefore(ret, bitcast);
                ContainCheckBitCast(bitcast);
            }
            break;
    }
}

//----------------------------------------------------------------------------------------------
// LowerRetSingleRegStructLclVar: Lowers a return node with a struct lclVar as a source.
//
// Arguments:
//    node - The return node to lower.
//
// Notes:
//    - the function is only for LclVars that are returned in one register;
//    - if LclVar is allocated in memory then read it as return type;
//    - if LclVar can be enregistered read it as register type and add a bitcast if necessary;
//
void Lowering::LowerRetSingleRegStructLclVar(GenTreeUnOp* ret)
{
    assert(!comp->compMethodReturnsMultiRegRetType());
    assert(ret->OperIs(GT_RETURN, GT_SWIFT_ERROR_RET));
    GenTreeLclVarCommon* lclVar = ret->AsOp()->GetReturnValue()->AsLclVar();
    assert(lclVar->OperIs(GT_LCL_VAR));
    unsigned   lclNum = lclVar->GetLclNum();
    LclVarDsc* varDsc = comp->lvaGetDesc(lclNum);

    if (varDsc->lvPromoted)
    {
        // TODO-1stClassStructs: We can no longer independently promote
        // or enregister this struct, since it is referenced as a whole.
        comp->lvaSetVarDoNotEnregister(lclNum DEBUGARG(DoNotEnregisterReason::BlockOpRet));
    }

    if (varDsc->lvDoNotEnregister)
    {
        lclVar->ChangeOper(GT_LCL_FLD);

        // We are returning as a primitive type and the lcl is of struct type.
        assert(comp->info.compRetNativeType != TYP_STRUCT);
        assert((genTypeSize(comp->info.compRetNativeType) == genTypeSize(ret)) ||
               (varTypeIsIntegral(ret) && varTypeIsIntegral(comp->info.compRetNativeType) &&
                (genTypeSize(comp->info.compRetNativeType) <= genTypeSize(ret))));
        // If the actual return type requires normalization, then make sure we
        // do so by using the correct small type for the GT_LCL_FLD. It would
        // be conservative to check just compRetNativeType for this since small
        // structs are normalized to primitive types when they are returned in
        // registers, so we would normalize for them as well.
        if (varTypeIsSmall(comp->info.compRetType))
        {
            assert(genTypeSize(comp->info.compRetNativeType) == genTypeSize(comp->info.compRetType));
            lclVar->ChangeType(comp->info.compRetType);
        }
        else
        {
            // Otherwise we don't mind that we leave the upper bits undefined.
            lclVar->ChangeType(ret->TypeGet());
        }
    }
    else
    {
        const var_types lclVarType = varDsc->GetRegisterType(lclVar);
        assert(lclVarType != TYP_UNDEF);

        const var_types actualType = genActualType(lclVarType);
        lclVar->ChangeType(actualType);

        if (!varTypeUsesSameRegType(ret, lclVarType))
        {
            GenTree* bitcast = comp->gtNewBitCastNode(ret->TypeGet(), ret->gtOp1);
            ret->AsOp()->SetReturnValue(bitcast);
            BlockRange().InsertBefore(ret, bitcast);
            ContainCheckBitCast(bitcast);
        }
    }
}

//----------------------------------------------------------------------------------------------
// LowerCallStruct: Lowers a call node that returns a struct.
//
// Arguments:
//     call - The call node to lower.
//
// Notes:
//    - this handles only single-register returns;
//    - it transforms the call's user for `GT_STOREIND`.
//
void Lowering::LowerCallStruct(GenTreeCall* call)
{
    assert(varTypeIsStruct(call));
    if (call->HasMultiRegRetVal())
    {
        return;
    }

    if (GlobalJitOptions::compFeatureHfa)
    {
        if (comp->IsHfa(call->gtRetClsHnd))
        {
#if defined(TARGET_ARM64)
            assert(comp->GetHfaCount(call->gtRetClsHnd) == 1);
#elif defined(TARGET_ARM)
            // ARM returns double in 2 float registers, but
            // `call->HasMultiRegRetVal()` count double registers.
            assert(comp->GetHfaCount(call->gtRetClsHnd) <= 2);
#else  // !TARGET_ARM64 && !TARGET_ARM
            NYI("Unknown architecture");
#endif // !TARGET_ARM64 && !TARGET_ARM
            var_types hfaType = comp->GetHfaType(call->gtRetClsHnd);
            if (call->TypeIs(hfaType))
            {
                return;
            }
        }
    }

    CORINFO_CLASS_HANDLE        retClsHnd = call->gtRetClsHnd;
    Compiler::structPassingKind howToReturnStruct;
    var_types returnType = comp->getReturnTypeForStruct(retClsHnd, call->GetUnmanagedCallConv(), &howToReturnStruct);
    assert(returnType != TYP_STRUCT && returnType != TYP_UNKNOWN);
    var_types origType = call->TypeGet();
    call->gtType       = genActualType(returnType);

    LIR::Use callUse;
    if (BlockRange().TryGetUse(call, &callUse))
    {
        GenTree* user = callUse.User();
        switch (user->OperGet())
        {
            case GT_RETURN:
            case GT_STORE_LCL_VAR:
            case GT_STORE_BLK:
                // Leave as is, the user will handle it.
                assert(user->TypeIs(origType) || varTypeIsSIMD(user->TypeGet()));
                break;

            case GT_STORE_LCL_FLD:
                // The call's type should match the user's type or struct's returnType.
                // We leave handling the former case to user's lowering.
                assert(user->TypeIs(origType) || (returnType == user->TypeGet()));
                break;

            case GT_CALL:
                // Argument lowering will deal with register file mismatches if needed.
                assert(varTypeIsSIMD(origType));
                break;

            case GT_STOREIND:
#ifdef FEATURE_SIMD
                if (varTypeIsSIMD(user))
                {
                    user->ChangeType(returnType);
                    break;
                }
#endif // FEATURE_SIMD
       // importer has a separate mechanism to retype calls to helpers,
       // keep it for now.
                assert(user->TypeIs(TYP_REF) || (user->TypeIs(TYP_I_IMPL) && comp->IsTargetAbi(CORINFO_NATIVEAOT_ABI)));
                assert(call->IsHelperCall());
                assert(returnType == user->TypeGet());
                break;

#ifdef FEATURE_HW_INTRINSICS
            case GT_HWINTRINSIC:
            {
                if (!varTypeUsesSameRegType(returnType, origType))
                {
                    GenTree* bitCast = comp->gtNewBitCastNode(origType, call);
                    BlockRange().InsertAfter(call, bitCast);
                    callUse.ReplaceWith(bitCast);
                    ContainCheckBitCast(bitCast);
                }
                break;
            }
#endif // FEATURE_HW_INTRINSICS

            default:
                unreached();
        }
    }
}

//----------------------------------------------------------------------------------------------
// LowerStoreSingleRegCallStruct: Lowers a store block where the source is a struct typed call.
//
// Arguments:
//     store - The store node to lower.
//
// Notes:
//    - the function is only for calls that return one register;
//    - it spills the call's result if it can be retyped as a primitive type;
//
void Lowering::LowerStoreSingleRegCallStruct(GenTreeBlk* store)
{
    assert(store->Data()->IsCall());
    GenTreeCall* call = store->Data()->AsCall();
    assert(!call->HasMultiRegRetVal());

    const ClassLayout* layout  = store->GetLayout();
    var_types          regType = layout->GetRegisterType();

    if (regType != TYP_UNDEF)
    {
#if defined(TARGET_LOONGARCH64) || defined(TARGET_RISCV64)
        if (varTypeIsFloating(call->TypeGet()))
        {
            regType = call->TypeGet();
        }
#endif
        store->ChangeType(regType);
        store->SetOper(GT_STOREIND);
        LowerStoreIndirCommon(store->AsStoreInd());
        return;
    }
    else
    {
#if defined(WINDOWS_AMD64_ABI)
        // All ABI except Windows x64 supports passing 3 byte structs in registers.
        // Other 64 bites ABI-s support passing 5, 6, 7 byte structs.
        unreached();
#else  // !WINDOWS_AMD64_ABI
        store->gtBlkOpKind         = GenTreeBlk::BlkOpKindUnroll;
        GenTreeLclVar* spilledCall = SpillStructCallResult(call);
        store->SetData(spilledCall);
        LowerBlockStoreCommon(store);
#endif // WINDOWS_AMD64_ABI
    }
}

#if !defined(WINDOWS_AMD64_ABI)
//----------------------------------------------------------------------------------------------
// SpillStructCallResult: Spill call result to memory.
//
// Arguments:
//     call - call with 3, 5, 6 or 7 return size that has to be spilled to memory.
//
// Return Value:
//    load of the spilled variable.
//
GenTreeLclVar* Lowering::SpillStructCallResult(GenTreeCall* call) const
{
    // TODO-1stClassStructs: we can support this in codegen for `GT_STORE_BLK` without new temps.
    const unsigned spillNum = comp->lvaGrabTemp(true DEBUGARG("Return value temp for an odd struct return size"));
    comp->lvaSetVarDoNotEnregister(spillNum DEBUGARG(DoNotEnregisterReason::LocalField));
    CORINFO_CLASS_HANDLE retClsHnd = call->gtRetClsHnd;
    comp->lvaSetStruct(spillNum, retClsHnd, false);
    GenTreeLclFld* spill = comp->gtNewStoreLclFldNode(spillNum, call->TypeGet(), 0, call);

    BlockRange().InsertAfter(call, spill);
    ContainCheckStoreLoc(spill);
    GenTreeLclVar* loadCallResult = comp->gtNewLclvNode(spillNum, TYP_STRUCT)->AsLclVar();
    BlockRange().InsertAfter(spill, loadCallResult);
    return loadCallResult;
}
#endif // !WINDOWS_AMD64_ABI

GenTree* Lowering::LowerDirectCall(GenTreeCall* call)
{
    noway_assert(call->gtCallType == CT_USER_FUNC || call->IsHelperCall());

    // Non-virtual direct/indirect calls: Work out if the address of the
    // call is known at JIT time.  If not it is either an indirect call
    // or the address must be accessed via an single/double indirection.

    void*           addr;
    InfoAccessType  accessType;
    CorInfoHelpFunc helperNum = comp->eeGetHelperNum(call->gtCallMethHnd);

#ifdef FEATURE_READYTORUN
    if (call->gtEntryPoint.addr != nullptr)
    {
        accessType = call->gtEntryPoint.accessType;
        addr       = call->gtEntryPoint.addr;
    }
    else
#endif
        if (call->IsHelperCall())
    {
        noway_assert(helperNum != CORINFO_HELP_UNDEF);

        // the convention on getHelperFtn seems to be (it's not documented)
        // that it returns an address or if it returns null, pAddr is set to
        // another address, which requires an indirection
        void* pAddr;
        addr = comp->info.compCompHnd->getHelperFtn(helperNum, (void**)&pAddr);

        if (addr != nullptr)
        {
            assert(pAddr == nullptr);
            accessType = IAT_VALUE;
        }
        else
        {
            accessType = IAT_PVALUE;
            addr       = pAddr;
        }
    }
    else
    {
        noway_assert(helperNum == CORINFO_HELP_UNDEF);

        CORINFO_ACCESS_FLAGS aflags = CORINFO_ACCESS_ANY;

        if (call->IsSameThis())
        {
            aflags = (CORINFO_ACCESS_FLAGS)(aflags | CORINFO_ACCESS_THIS);
        }

        if (!call->NeedsNullCheck())
        {
            aflags = (CORINFO_ACCESS_FLAGS)(aflags | CORINFO_ACCESS_NONNULL);
        }

        CORINFO_CONST_LOOKUP addrInfo;
        comp->info.compCompHnd->getFunctionEntryPoint(call->gtCallMethHnd, &addrInfo, aflags);

        accessType = addrInfo.accessType;
        addr       = addrInfo.addr;
    }

    GenTree* result = nullptr;
    switch (accessType)
    {
        case IAT_VALUE:
            // Non-virtual direct call to known address.
            // For JIT helper based tailcall (only used on x86) the target
            // address is passed as an arg to the helper so we want a node for
            // it.
            if (!IsCallTargetInRange(addr) || call->IsTailCallViaJitHelper())
            {
                result = AddrGen(addr);
            }
            else
            {
                // a direct call within range of hardware relative call instruction
                // stash the address for codegen
                call->gtDirectCallAddress = addr;
            }
            break;

        case IAT_PVALUE:
        {
            // If we are using an indirection cell for a direct call then apply
            // an optimization that loads the call target directly from the
            // indirection cell, instead of duplicating the tree.
            bool hasIndirectionCell = call->GetIndirectionCellArgKind() != WellKnownArg::None;

            if (!hasIndirectionCell)
            {
                // Non-virtual direct calls to addresses accessed by
                // a single indirection.
                GenTree* cellAddr = AddrGen(addr);
#ifdef DEBUG
                cellAddr->AsIntCon()->gtTargetHandle = (size_t)call->gtCallMethHnd;
#endif
                GenTree* indir = Ind(cellAddr);
                result         = indir;
            }
            break;
        }

        case IAT_PPVALUE:
            // Non-virtual direct calls to addresses accessed by
            // a double indirection.
            //

            // Expanding an IAT_PPVALUE here, will lose the opportunity
            // to Hoist/CSE the first indirection as it is an invariant load
            //
            assert(!"IAT_PPVALUE case in LowerDirectCall");

            noway_assert(helperNum == CORINFO_HELP_UNDEF);
            result = AddrGen(addr);
            // Double-indirection. Load the address into a register
            // and call indirectly through the register
            //
            result = Ind(Ind(result));
            break;

        case IAT_RELPVALUE:
        {
            // Non-virtual direct calls to addresses accessed by
            // a single relative indirection.
            GenTree* cellAddr = AddrGen(addr);
            GenTree* indir    = Ind(cellAddr);
            result            = comp->gtNewOperNode(GT_ADD, TYP_I_IMPL, indir, AddrGen(addr));
            break;
        }

        default:
            noway_assert(!"Bad accessType");
            break;
    }

    return result;
}

GenTree* Lowering::LowerDelegateInvoke(GenTreeCall* call)
{
    noway_assert(call->gtCallType == CT_USER_FUNC);

    assert((comp->info.compCompHnd->getMethodAttribs(call->gtCallMethHnd) &
            (CORINFO_FLG_DELEGATE_INVOKE | CORINFO_FLG_FINAL)) == (CORINFO_FLG_DELEGATE_INVOKE | CORINFO_FLG_FINAL));

    GenTree* thisArgNode;
    if (call->IsTailCallViaJitHelper())
    {
        thisArgNode = call->gtArgs.GetArgByIndex(0)->GetNode();
    }
    else
    {
        thisArgNode = call->gtArgs.GetThisArg()->GetNode();
    }

    assert(thisArgNode != nullptr);
    assert(thisArgNode->gtOper == GT_PUTARG_REG);
    GenTree* thisExpr = thisArgNode->AsOp()->gtOp1;

    // We're going to use the 'this' expression multiple times, so make a local to copy it.

    GenTree* base;
    if (thisExpr->OperIs(GT_LCL_VAR))
    {
        base = comp->gtNewLclvNode(thisExpr->AsLclVar()->GetLclNum(), thisExpr->TypeGet());
    }
    else if (thisExpr->OperIs(GT_LCL_FLD))
    {
        base = comp->gtNewLclFldNode(thisExpr->AsLclFld()->GetLclNum(), thisExpr->TypeGet(),
                                     thisExpr->AsLclFld()->GetLclOffs());
    }
    else
    {
        unsigned delegateInvokeTmp = comp->lvaGrabTemp(true DEBUGARG("delegate invoke call"));
        base                       = comp->gtNewLclvNode(delegateInvokeTmp, thisExpr->TypeGet());

        LIR::Use thisExprUse(BlockRange(), &thisArgNode->AsOp()->gtOp1, thisArgNode);
        ReplaceWithLclVar(thisExprUse, delegateInvokeTmp);

        thisExpr = thisExprUse.Def(); // it's changed; reload it.
    }

    // replace original expression feeding into thisPtr with
    // [originalThis + offsetOfDelegateInstance]

    GenTree* newThisAddr = new (comp, GT_LEA)
        GenTreeAddrMode(TYP_BYREF, thisExpr, nullptr, 0, comp->eeGetEEInfo()->offsetOfDelegateInstance);

    GenTree* newThis = comp->gtNewIndir(TYP_REF, newThisAddr);

    // Insert the new 'this' arg right before the call to get the correct null
    // behavior (the NRE that would logically happen inside Delegate.Invoke
    // should happen after all args are evaluated). We must also move the
    // PUTARG_REG node ahead.
    thisArgNode->AsOp()->gtOp1 = newThis;
    BlockRange().Remove(thisArgNode);
    BlockRange().InsertBefore(call, newThisAddr, newThis, thisArgNode);

    ContainCheckIndir(newThis->AsIndir());

    // the control target is
    // [originalThis + firstTgtOffs]

    unsigned targetOffs = comp->eeGetEEInfo()->offsetOfDelegateFirstTarget;
    GenTree* result     = new (comp, GT_LEA) GenTreeAddrMode(TYP_REF, base, nullptr, 0, targetOffs);
    GenTree* callTarget = Ind(result);

    // don't need to sequence and insert this tree, caller will do it

    return callTarget;
}

GenTree* Lowering::LowerIndirectNonvirtCall(GenTreeCall* call)
{
#ifdef TARGET_X86
    if (call->gtCallCookie != nullptr)
    {
        NYI_X86("Morphing indirect non-virtual call with non-standard args");
    }
#endif

    // Indirect cookie calls gets transformed by fgMorphArgs as indirect call with non-standard args.
    // Hence we should never see this type of call in lower.

    noway_assert(call->gtCallCookie == nullptr);

    return nullptr;
}

//------------------------------------------------------------------------
// CreateReturnTrapSeq: Create a tree to perform a "return trap", used in PInvoke
// epilogs to invoke a GC under a condition. The return trap checks some global
// location (the runtime tells us where that is and how many indirections to make),
// then, based on the result, conditionally calls a GC helper. We use a special node
// for this because at this time (late in the compilation phases), introducing flow
// is tedious/difficult.
//
// This is used for PInvoke inlining.
//
// Return Value:
//    Code tree to perform the action.
//
GenTree* Lowering::CreateReturnTrapSeq()
{
    // The GT_RETURNTRAP node expands to this:
    //    if (g_TrapReturningThreads)
    //    {
    //       RareDisablePreemptiveGC();
    //    }

    // The only thing to do here is build up the expression that evaluates 'g_TrapReturningThreads'.

    void*    pAddrOfCaptureThreadGlobal = nullptr;
    int32_t* addrOfCaptureThreadGlobal =
        comp->info.compCompHnd->getAddrOfCaptureThreadGlobal(&pAddrOfCaptureThreadGlobal);

    GenTree* testTree;
    if (addrOfCaptureThreadGlobal != nullptr)
    {
        testTree = AddrGen(addrOfCaptureThreadGlobal);
    }
    else
    {
        testTree = Ind(AddrGen(pAddrOfCaptureThreadGlobal));
    }
    return comp->gtNewOperNode(GT_RETURNTRAP, TYP_INT, Ind(testTree, TYP_INT));
}

//------------------------------------------------------------------------
// SetGCState: Create a tree that stores the given constant (0 or 1) into the
// thread's GC state field.
//
// This is used for PInvoke inlining.
//
// Arguments:
//    state - constant (0 or 1) to store into the thread's GC state field.
//
// Return Value:
//    Code tree to perform the action.
//
GenTree* Lowering::SetGCState(int state)
{
    // Thread.offsetOfGcState = 0/1

    assert(state == 0 || state == 1);

    const CORINFO_EE_INFO* pInfo = comp->eeGetEEInfo();

    GenTree* base = new (comp, GT_LCL_VAR) GenTreeLclVar(GT_LCL_VAR, TYP_I_IMPL, comp->info.compLvFrameListRoot);

    GenTree* stateNode    = new (comp, GT_CNS_INT) GenTreeIntCon(TYP_BYTE, state);
    GenTree* addr         = new (comp, GT_LEA) GenTreeAddrMode(TYP_I_IMPL, base, nullptr, 1, pInfo->offsetOfGCState);
    GenTree* storeGcState = new (comp, GT_STOREIND) GenTreeStoreInd(TYP_BYTE, addr, stateNode);
    return storeGcState;
}

//------------------------------------------------------------------------
// CreateFrameLinkUpdate: Create a tree that either links or unlinks the
// locally-allocated InlinedCallFrame from the Frame list.
//
// This is used for PInvoke inlining.
//
// Arguments:
//    action - whether to link (push) or unlink (pop) the Frame
//
// Return Value:
//    Code tree to perform the action.
//
GenTree* Lowering::CreateFrameLinkUpdate(FrameLinkAction action)
{
    const CORINFO_EE_INFO*                       pInfo         = comp->eeGetEEInfo();
    const CORINFO_EE_INFO::InlinedCallFrameInfo& callFrameInfo = pInfo->inlinedCallFrameInfo;

    GenTree* TCB = comp->gtNewLclVarNode(comp->info.compLvFrameListRoot, TYP_I_IMPL);

    // Thread->m_pFrame
    GenTree* addr = new (comp, GT_LEA) GenTreeAddrMode(TYP_I_IMPL, TCB, nullptr, 1, pInfo->offsetOfThreadFrame);

    GenTree* data = nullptr;

    if (action == PushFrame)
    {
        // Thread->m_pFrame = &inlinedCallFrame;
        data = comp->gtNewLclAddrNode(comp->lvaInlinedPInvokeFrameVar, callFrameInfo.offsetOfFrameVptr);
    }
    else
    {
        assert(action == PopFrame);
        // Thread->m_pFrame = inlinedCallFrame.m_pNext;

        data = comp->gtNewLclFldNode(comp->lvaInlinedPInvokeFrameVar, TYP_I_IMPL,
                                     pInfo->inlinedCallFrameInfo.offsetOfFrameLink);
    }
    GenTree* storeInd = comp->gtNewStoreIndNode(TYP_I_IMPL, addr, data);
    return storeInd;
}

//------------------------------------------------------------------------
// InsertPInvokeMethodProlog: Create the code that runs at the start of
// every method that has PInvoke calls.
//
// Initialize the TCB local and the InlinedCallFrame object. Then link ("push")
// the InlinedCallFrame object on the Frame chain. The layout of InlinedCallFrame
// is defined in vm/frames.h. See also vm/jitinterface.cpp for more information.
// The offsets of these fields is returned by the VM in a call to ICorStaticInfo::getEEInfo().
//
// The (current) layout is as follows:
//
//  64-bit  32-bit                                    CORINFO_EE_INFO
//  offset  offset  field name                        offset                  when set
//  -----------------------------------------------------------------------------------------
//  +00h    +00h    GS cookie                         offsetOfGSCookie
//  +08h    +04h    vptr for class InlinedCallFrame   offsetOfFrameVptr       method prolog
//  +10h    +08h    m_Next                            offsetOfFrameLink       method prolog
//  +18h    +0Ch    m_Datum                           offsetOfCallTarget      call site
//  +20h    +10h    m_pCallSiteSP                     offsetOfCallSiteSP      x86: call site, and zeroed in method
//                                                                              prolog;
//                                                                            non-x86: method prolog (SP remains
//                                                                              constant in function, after prolog: no
//                                                                              localloc and PInvoke in same function)
//  +28h    +14h    m_pCallerReturnAddress            offsetOfReturnAddress   call site
//  +30h    +18h    m_pCalleeSavedFP                  offsetOfCalleeSavedFP   not set by JIT
//  +38h    +1Ch    m_pThread
//          +20h    m_pSPAfterProlog                  offsetOfSPAfterProlog   arm only
//  +40h    +20/24h m_StubSecretArg                   offsetOfSecretStubArg   method prolog of IL stubs with secret arg
//
// Note that in the VM, InlinedCallFrame is a C++ class whose objects have a 'this' pointer that points
// to the InlinedCallFrame vptr (the 2nd field listed above), and the GS cookie is stored *before*
// the object. When we link the InlinedCallFrame onto the Frame chain, we must point at this location,
// and not at the beginning of the InlinedCallFrame local, which is actually the GS cookie.
//
// See the usages for USE_PER_FRAME_PINVOKE_INIT for more information.
void Lowering::InsertPInvokeMethodProlog()
{
    noway_assert(comp->info.compUnmanagedCallCountWithGCTransition);
    noway_assert(comp->lvaInlinedPInvokeFrameVar != BAD_VAR_NUM);

    if (comp->opts.ShouldUsePInvokeHelpers())
    {
        return;
    }

    JITDUMP("======= Inserting PInvoke method prolog\n");

    // The first BB must be a scratch BB in order for us to be able to safely insert the P/Invoke prolog.
    assert(comp->fgFirstBBisScratch());

    LIR::Range& firstBlockRange = LIR::AsRange(comp->fgFirstBB);

    const CORINFO_EE_INFO*                       pInfo         = comp->eeGetEEInfo();
    const CORINFO_EE_INFO::InlinedCallFrameInfo& callFrameInfo = pInfo->inlinedCallFrameInfo;

    assert(comp->lvaGetDesc(comp->lvaInlinedPInvokeFrameVar)->IsAddressExposed());

    GenTree* const insertionPoint = firstBlockRange.FirstNonCatchArgNode();

    // Store the stub secret arg if necessary. This has to be done before the
    // call to the init helper below, which links the frame into the thread
    // list on 32-bit platforms.
    // InlinedCallFrame.m_StubSecretArg = stubSecretArg;
    if (comp->info.compPublishStubParam)
    {
        GenTree* value = comp->gtNewLclvNode(comp->lvaStubArgumentVar, TYP_I_IMPL);
        GenTree* store = comp->gtNewStoreLclFldNode(comp->lvaInlinedPInvokeFrameVar, TYP_I_IMPL,
                                                    callFrameInfo.offsetOfSecretStubArg, value);
        firstBlockRange.InsertBefore(insertionPoint, LIR::SeqTree(comp, store));
        DISPTREERANGE(firstBlockRange, store);
    }

    // Call runtime helper to fill in our InlinedCallFrame and push it on the Frame list:
    //     TCB = CORINFO_HELP_INIT_PINVOKE_FRAME(&symFrameStart);
    GenTree*   frameAddr    = comp->gtNewLclAddrNode(comp->lvaInlinedPInvokeFrameVar, callFrameInfo.offsetOfFrameVptr);
    NewCallArg frameAddrArg = NewCallArg::Primitive(frameAddr).WellKnown(WellKnownArg::PInvokeFrame);

    GenTreeCall* call = comp->gtNewHelperCallNode(CORINFO_HELP_INIT_PINVOKE_FRAME, TYP_I_IMPL);
    call->gtArgs.PushBack(comp, frameAddrArg);

    // some sanity checks on the frame list root vardsc
    const unsigned   lclNum = comp->info.compLvFrameListRoot;
    const LclVarDsc* varDsc = comp->lvaGetDesc(lclNum);
    noway_assert(!varDsc->lvIsParam);
    noway_assert(varDsc->lvType == TYP_I_IMPL);

    GenTree* store = comp->gtNewStoreLclVarNode(lclNum, call);
    comp->fgMorphTree(store);
    firstBlockRange.InsertBefore(insertionPoint, LIR::SeqTree(comp, store));
    DISPTREERANGE(firstBlockRange, store);

#if !defined(TARGET_X86) && !defined(TARGET_ARM)
    // For x86, this step is done at the call site (due to stack pointer not being static in the function).
    // For arm32, CallSiteSP is set up by the call to CORINFO_HELP_INIT_PINVOKE_FRAME.

    // --------------------------------------------------------
    // InlinedCallFrame.m_pCallSiteSP = @RSP;

    GenTree*       spValue = PhysReg(REG_SPBASE);
    GenTreeLclFld* storeSP = comp->gtNewStoreLclFldNode(comp->lvaInlinedPInvokeFrameVar, TYP_I_IMPL,
                                                        callFrameInfo.offsetOfCallSiteSP, spValue);

    firstBlockRange.InsertBefore(insertionPoint, LIR::SeqTree(comp, storeSP));
    DISPTREERANGE(firstBlockRange, storeSP);

#endif // !defined(TARGET_X86) && !defined(TARGET_ARM)

#if !defined(TARGET_ARM)
    // For arm32, CalleeSavedFP is set up by the call to CORINFO_HELP_INIT_PINVOKE_FRAME.

    // --------------------------------------------------------
    // InlinedCallFrame.m_pCalleeSavedEBP = @RBP;

    GenTree*       fpValue = PhysReg(REG_FPBASE);
    GenTreeLclFld* storeFP = comp->gtNewStoreLclFldNode(comp->lvaInlinedPInvokeFrameVar, TYP_I_IMPL,
                                                        callFrameInfo.offsetOfCalleeSavedFP, fpValue);

    firstBlockRange.InsertBefore(insertionPoint, LIR::SeqTree(comp, storeFP));
    DISPTREERANGE(firstBlockRange, storeFP);
#endif // !defined(TARGET_ARM)

    // --------------------------------------------------------
    // On 32-bit targets, CORINFO_HELP_INIT_PINVOKE_FRAME initializes the PInvoke frame and then pushes it onto
    // the current thread's Frame stack. On 64-bit targets, it only initializes the PInvoke frame.
    // As a result, don't push the frame onto the frame stack here for any 64-bit targets

#ifdef TARGET_64BIT
#ifdef USE_PER_FRAME_PINVOKE_INIT
    // For IL stubs, we push the frame once even when we're doing per-pinvoke init.
    if (comp->opts.jitFlags->IsSet(JitFlags::JIT_FLAG_IL_STUB))
#endif // USE_PER_FRAME_PINVOKE_INIT
    {
        // Push a frame. The init routine sets InlinedCallFrame's m_pNext, so we just set the thread's top-of-stack
        GenTree* frameUpd = CreateFrameLinkUpdate(PushFrame);
        firstBlockRange.InsertBefore(insertionPoint, LIR::SeqTree(comp, frameUpd));
        ContainCheckStoreIndir(frameUpd->AsStoreInd());
        DISPTREERANGE(firstBlockRange, frameUpd);
    }
#endif // TARGET_64BIT
}

//------------------------------------------------------------------------
// InsertPInvokeMethodEpilog: Code that needs to be run when exiting any method
// that has PInvoke inlines. This needs to be inserted any place you can exit the
// function: returns, tailcalls and jmps.
//
// Arguments:
//    returnBB   -  basic block from which a method can return
//    lastExpr   -  GenTree of the last top level stmnt of returnBB (debug only arg)
//
// Return Value:
//    Code tree to perform the action.
//
void Lowering::InsertPInvokeMethodEpilog(BasicBlock* returnBB DEBUGARG(GenTree* lastExpr))
{
    assert(returnBB != nullptr);
    assert(comp->info.compUnmanagedCallCountWithGCTransition);

    if (comp->opts.ShouldUsePInvokeHelpers())
    {
        return;
    }

    JITDUMP("======= Inserting PInvoke method epilog\n");

    // Method doing PInvoke calls has exactly one return block unless it has "jmp" or tail calls.
    assert(returnBB->KindIs(BBJ_RETURN) || returnBB->endsWithTailCallOrJmp(comp));

    LIR::Range& returnBlockRange = LIR::AsRange(returnBB);

    GenTree* insertionPoint = returnBlockRange.LastNode();
    assert(insertionPoint == lastExpr);

    // Note: PInvoke Method Epilog (PME) needs to be inserted just before GT_RETURN, GT_JMP or GT_CALL node in execution
    // order so that it is guaranteed that there will be no further PInvokes after that point in the method.
    //
    // Example1: GT_RETURN(op1) - say execution order is: Op1, GT_RETURN.  After inserting PME, execution order would be
    //           Op1, PME, GT_RETURN
    //
    // Example2: GT_CALL(arg side effect computing nodes, Stk Args Setup, Reg Args setup). The execution order would be
    //           arg side effect computing nodes, Stk Args setup, Reg Args setup, GT_CALL
    //           After inserting PME execution order would be:
    //           arg side effect computing nodes, Stk Args setup, Reg Args setup, PME, GT_CALL
    //
    // Example3: GT_JMP.  After inserting PME execution order would be: PME, GT_JMP
    //           That is after PME, args for GT_JMP call will be setup.

    // Pop the frame if necessary. This always happens in the epilog on 32-bit targets. For 64-bit targets, we only do
    // this in the epilog for IL stubs; for non-IL stubs the frame is popped after every PInvoke call.

#ifdef USE_PER_FRAME_PINVOKE_INIT
    // For IL stubs, we push the frame once even when we're doing per-pinvoke init
    if (comp->opts.jitFlags->IsSet(JitFlags::JIT_FLAG_IL_STUB))
#endif // USE_PER_FRAME_PINVOKE_INIT
    {
        GenTree* frameUpd = CreateFrameLinkUpdate(PopFrame);
        returnBlockRange.InsertBefore(insertionPoint, LIR::SeqTree(comp, frameUpd));
        ContainCheckStoreIndir(frameUpd->AsStoreInd());
    }
}

//------------------------------------------------------------------------
// InsertPInvokeCallProlog: Emit the call-site prolog for direct calls to unmanaged code.
// It does all the necessary call-site setup of the InlinedCallFrame.
//
// Arguments:
//    call - the call for which we are inserting the PInvoke prolog.
//
// Return Value:
//    None.
//
void Lowering::InsertPInvokeCallProlog(GenTreeCall* call)
{
    JITDUMP("======= Inserting PInvoke call prolog\n");

    GenTree* insertBefore = call;
    if (call->gtCallType == CT_INDIRECT)
    {
        bool isClosed;
        insertBefore = BlockRange().GetTreeRange(call->gtCallAddr, &isClosed).FirstNode();
        assert(isClosed);
    }

    const CORINFO_EE_INFO::InlinedCallFrameInfo& callFrameInfo = comp->eeGetEEInfo()->inlinedCallFrameInfo;

    gtCallTypes callType = (gtCallTypes)call->gtCallType;

    noway_assert(comp->lvaInlinedPInvokeFrameVar != BAD_VAR_NUM);

    if (comp->opts.ShouldUsePInvokeHelpers())
    {
        // First argument is the address of the frame variable.
        GenTree* frameAddr = comp->gtNewLclVarAddrNode(comp->lvaInlinedPInvokeFrameVar, TYP_BYREF);

#if defined(TARGET_X86) && !defined(UNIX_X86_ABI)
        // On x86 targets, PInvoke calls need the size of the stack args in InlinedCallFrame.m_Datum.
        // This is because the callee pops stack arguments, and we need to keep track of this during stack
        // walking
        const unsigned numStkArgBytes = call->gtArgs.OutgoingArgsStackSize();
        GenTree*       stackBytes     = comp->gtNewIconNode(numStkArgBytes, TYP_INT);
        // Insert call to CORINFO_HELP_JIT_PINVOKE_BEGIN
        GenTree* helperCall =
            comp->gtNewHelperCallNode(CORINFO_HELP_JIT_PINVOKE_BEGIN, TYP_VOID, frameAddr, stackBytes);
#else
        GenTree* helperCall = comp->gtNewHelperCallNode(CORINFO_HELP_JIT_PINVOKE_BEGIN, TYP_VOID, frameAddr);
#endif

        comp->fgMorphTree(helperCall);
        BlockRange().InsertBefore(insertBefore, LIR::SeqTree(comp, helperCall));
        LowerNode(helperCall); // helper call is inserted before current node and should be lowered here.
        return;
    }

    // Emit the following sequence:
    //
    // InlinedCallFrame.callTarget = methodHandle   // stored in m_Datum
    // InlinedCallFrame.m_pCallSiteSP = SP          // x86 only
    // InlinedCallFrame.m_pCallerReturnAddress = return address
    // GT_START_PREEEMPTC
    // Thread.gcState = 0
    // (non-stub) - update top Frame on TCB         // 64-bit targets only

    // ----------------------------------------------------------------------------------
    // Setup InlinedCallFrame.callSiteTarget (which is how the JIT refers to it).
    // The actual field is InlinedCallFrame.m_Datum which has many different uses and meanings.

    GenTree* src = nullptr;

    if (callType == CT_INDIRECT)
    {
#if !defined(TARGET_64BIT)
        // On 32-bit targets, indirect calls need the size of the stack args in InlinedCallFrame.m_Datum.
        const unsigned stackByteOffset = call->gtArgs.OutgoingArgsStackSize();
        src                            = comp->gtNewIconNode(stackByteOffset, TYP_INT);
#else
        // On 64-bit targets, indirect calls may need the stub parameter value in InlinedCallFrame.m_Datum.
        // If the stub parameter value is not needed, m_Datum will be initialized by the VM.
        if (comp->info.compPublishStubParam)
        {
            src = comp->gtNewLclvNode(comp->lvaStubArgumentVar, TYP_I_IMPL);
        }
#endif // !defined(TARGET_64BIT)
    }
    else
    {
        assert(callType == CT_USER_FUNC);

        void*                 pEmbedMethodHandle = nullptr;
        CORINFO_METHOD_HANDLE embedMethodHandle =
            comp->info.compCompHnd->embedMethodHandle(call->gtCallMethHnd, &pEmbedMethodHandle);

        noway_assert((!embedMethodHandle) != (!pEmbedMethodHandle));

        if (embedMethodHandle != nullptr)
        {
            // InlinedCallFrame.callSiteTarget = methodHandle
            src = AddrGen(embedMethodHandle);
        }
        else
        {
            // InlinedCallFrame.callSiteTarget = *pEmbedMethodHandle
            src = Ind(AddrGen(pEmbedMethodHandle));
        }
    }

    if (src != nullptr)
    {
        // Store into InlinedCallFrame.m_Datum, the offset of which is given by offsetOfCallTarget.
        GenTreeLclFld* store = comp->gtNewStoreLclFldNode(comp->lvaInlinedPInvokeFrameVar, TYP_I_IMPL,
                                                          callFrameInfo.offsetOfCallTarget, src);

        InsertTreeBeforeAndContainCheck(insertBefore, store);
    }

#ifdef TARGET_X86

    // ----------------------------------------------------------------------------------
    // InlinedCallFrame.m_pCallSiteSP = SP

    GenTree*       callSiteSP      = PhysReg(REG_SPBASE);
    GenTreeLclFld* storeCallSiteSP = comp->gtNewStoreLclFldNode(comp->lvaInlinedPInvokeFrameVar, TYP_I_IMPL,
                                                                callFrameInfo.offsetOfCallSiteSP, callSiteSP);

    InsertTreeBeforeAndContainCheck(insertBefore, storeCallSiteSP);

#endif

    // ----------------------------------------------------------------------------------
    // InlinedCallFrame.m_pCallerReturnAddress = &label (the address of the instruction immediately following the call)

    GenTree*       label    = new (comp, GT_LABEL) GenTree(GT_LABEL, TYP_I_IMPL);
    GenTreeLclFld* storeLab = comp->gtNewStoreLclFldNode(comp->lvaInlinedPInvokeFrameVar, TYP_I_IMPL,
                                                         callFrameInfo.offsetOfReturnAddress, label);

    InsertTreeBeforeAndContainCheck(insertBefore, storeLab);

    // Push the PInvoke frame if necessary. On 32-bit targets this only happens in the method prolog if a method
    // contains PInvokes; on 64-bit targets this is necessary in non-stubs.

#ifdef USE_PER_FRAME_PINVOKE_INIT
    if (!comp->opts.jitFlags->IsSet(JitFlags::JIT_FLAG_IL_STUB))
    {
        // Set the TCB's frame to be the one we just created.
        // Note the init routine for the InlinedCallFrame (CORINFO_HELP_INIT_PINVOKE_FRAME)
        // has prepended it to the linked list to maintain the stack of Frames.
        //
        // Stubs do this once per stub, not once per call.
        GenTree* frameUpd = CreateFrameLinkUpdate(PushFrame);
        BlockRange().InsertBefore(insertBefore, LIR::SeqTree(comp, frameUpd));
        ContainCheckStoreIndir(frameUpd->AsStoreInd());
    }
#endif // USE_PER_FRAME_PINVOKE_INIT

    // IMPORTANT **** This instruction must be the last real instruction ****
    // It changes the thread's state to Preemptive mode
    // ----------------------------------------------------------------------------------
    //  [tcb + offsetOfGcState] = 0
    GenTree* storeGCState = SetGCState(0);
    BlockRange().InsertBefore(insertBefore, LIR::SeqTree(comp, storeGCState));
    ContainCheckStoreIndir(storeGCState->AsStoreInd());

    // Indicate that codegen has switched this thread to preemptive GC.
    // This tree node doesn't generate any code, but impacts LSRA and gc reporting.
    // This tree node is simple so doesn't require sequencing.
    GenTree* preemptiveGCNode = new (comp, GT_START_PREEMPTGC) GenTree(GT_START_PREEMPTGC, TYP_VOID);
    BlockRange().InsertBefore(insertBefore, preemptiveGCNode);
}

//------------------------------------------------------------------------
// InsertPInvokeCallEpilog: Insert the code that goes after every inlined pinvoke call.
//
// Arguments:
//    call - the call for which we are inserting the PInvoke epilog.
//
// Return Value:
//    None.
//
void Lowering::InsertPInvokeCallEpilog(GenTreeCall* call)
{
    JITDUMP("======= Inserting PInvoke call epilog\n");

    if (comp->opts.ShouldUsePInvokeHelpers())
    {
        noway_assert(comp->lvaInlinedPInvokeFrameVar != BAD_VAR_NUM);

        // First argument is the address of the frame variable.
        GenTree* frameAddr = comp->gtNewLclVarAddrNode(comp->lvaInlinedPInvokeFrameVar, TYP_BYREF);

#if defined(DEBUG)
        const LclVarDsc* inlinedPInvokeDsc = comp->lvaGetDesc(comp->lvaInlinedPInvokeFrameVar);
        assert(inlinedPInvokeDsc->IsAddressExposed());
#endif // DEBUG

        // Insert call to CORINFO_HELP_JIT_PINVOKE_END
        GenTreeCall* helperCall = comp->gtNewHelperCallNode(CORINFO_HELP_JIT_PINVOKE_END, TYP_VOID, frameAddr);

        comp->fgMorphTree(helperCall);
        BlockRange().InsertAfter(call, LIR::SeqTree(comp, helperCall));
        ContainCheckCallOperands(helperCall);
        return;
    }

    // gcstate = 1
    GenTree* insertionPoint = call->gtNext;

    GenTree* tree = SetGCState(1);
    BlockRange().InsertBefore(insertionPoint, LIR::SeqTree(comp, tree));
    ContainCheckStoreIndir(tree->AsStoreInd());

    tree = CreateReturnTrapSeq();
    BlockRange().InsertBefore(insertionPoint, LIR::SeqTree(comp, tree));
    ContainCheckReturnTrap(tree->AsOp());

    // Pop the frame if necessary. On 32-bit targets this only happens in the method epilog; on 64-bit targets
    // this happens after every PInvoke call in non-stubs. 32-bit targets instead mark the frame as inactive.

#ifdef USE_PER_FRAME_PINVOKE_INIT
    if (!comp->opts.jitFlags->IsSet(JitFlags::JIT_FLAG_IL_STUB))
    {
        tree = CreateFrameLinkUpdate(PopFrame);
        BlockRange().InsertBefore(insertionPoint, LIR::SeqTree(comp, tree));
        ContainCheckStoreIndir(tree->AsStoreInd());
    }
#else
    const CORINFO_EE_INFO::InlinedCallFrameInfo& callFrameInfo = comp->eeGetEEInfo()->inlinedCallFrameInfo;

    // ----------------------------------------------------------------------------------
    // InlinedCallFrame.m_pCallerReturnAddress = nullptr

    GenTreeIntCon* const zero                 = comp->gtNewIconNode(0, TYP_I_IMPL);
    GenTreeLclFld* const storeCallSiteTracker = comp->gtNewStoreLclFldNode(comp->lvaInlinedPInvokeFrameVar, TYP_I_IMPL,
                                                                           callFrameInfo.offsetOfReturnAddress, zero);

    BlockRange().InsertBefore(insertionPoint, zero, storeCallSiteTracker);
    ContainCheckStoreLoc(storeCallSiteTracker);
#endif // USE_PER_FRAME_PINVOKE_INIT
}

//------------------------------------------------------------------------
// LowerNonvirtPinvokeCall: Lower a non-virtual / indirect PInvoke call
//
// Arguments:
//    call - The call to lower.
//
// Return Value:
//    The lowered call tree.
//
GenTree* Lowering::LowerNonvirtPinvokeCall(GenTreeCall* call)
{
    // PInvoke lowering varies depending on the flags passed in by the EE. By default,
    // GC transitions are generated inline; if CORJIT_FLAG_USE_PINVOKE_HELPERS is specified,
    // GC transitions are instead performed using helper calls. Examples of each case are given
    // below. Note that the data structure that is used to store information about a call frame
    // containing any P/Invoke calls is initialized in the method prolog (see
    // InsertPInvokeMethod{Prolog,Epilog} for details).
    //
    // Inline transitions:
    //     InlinedCallFrame inlinedCallFrame;
    //
    //     ...
    //
    //     // Set up frame information
    //     inlinedCallFrame.callTarget = methodHandle;      // stored in m_Datum
    //     inlinedCallFrame.m_pCallSiteSP = SP;             // x86 only
    //     inlinedCallFrame.m_pCallerReturnAddress = &label; (the address of the instruction immediately following the
    //     call)
    //     Thread.m_pFrame = &inlinedCallFrame; (non-IL-stub only)
    //
    //     // Switch the thread's GC mode to preemptive mode
    //     thread->m_fPreemptiveGCDisabled = 0;
    //
    //     // Call the unmanaged method
    //     target();
    //
    //     // Switch the thread's GC mode back to cooperative mode
    //     thread->m_fPreemptiveGCDisabled = 1;
    //
    //     // Rendezvous with a running collection if necessary
    //     if (g_TrapReturningThreads)
    //         RareDisablePreemptiveGC();
    //
    // Transitions using helpers:
    //
    //     OpaqueFrame opaqueFrame;
    //
    //     ...
    //
    //     // Call the JIT_PINVOKE_BEGIN helper
    //     JIT_PINVOKE_BEGIN(&opaqueFrame);
    //
    //     // Call the unmanaged method
    //     target();
    //
    //     // Call the JIT_PINVOKE_END helper
    //     JIT_PINVOKE_END(&opaqueFrame);
    //
    // Note that the JIT_PINVOKE_{BEGIN.END} helpers currently use the default calling convention for the target
    // platform. They may be changed in the future such that they preserve all register values.

    GenTree* result = nullptr;

    // All code generated by this function must not contain the randomly-inserted NOPs
    // that we insert to inhibit JIT spraying in partial trust scenarios.
    // The PINVOKE_PROLOG op signals this to the code generator/emitter.

    GenTree* prolog = new (comp, GT_NOP) GenTree(GT_PINVOKE_PROLOG, TYP_VOID);
    BlockRange().InsertBefore(call, prolog);

    bool addPInvokePrologEpilog = !call->IsSuppressGCTransition();
    if (addPInvokePrologEpilog)
    {
        InsertPInvokeCallProlog(call);
    }

    if (call->gtCallType != CT_INDIRECT)
    {
        noway_assert(call->gtCallType == CT_USER_FUNC);
        CORINFO_METHOD_HANDLE methHnd = call->gtCallMethHnd;

        CORINFO_CONST_LOOKUP lookup;
        comp->info.compCompHnd->getAddressOfPInvokeTarget(methHnd, &lookup);

        void*    addr = lookup.addr;
        GenTree* addrTree;
        switch (lookup.accessType)
        {
            case IAT_VALUE:
                // IsCallTargetInRange always return true on x64. It wants to use rip-based addressing
                // for this call. Unfortunately, in case of already resolved pinvokes to external libs,
                // which are identified via accessType: IAT_VALUE, the relative offset is unlikely to
                // fit into int32 and we will have to turn fAllowRel32 off globally. To prevent that
                // we'll create a wrapper node and force LSRA to allocate a register so RIP relative
                // isn't used and we don't need to pessimize other callsites.
                if (!comp->opts.jitFlags->IsSet(JitFlags::JIT_FLAG_PREJIT) || !IsCallTargetInRange(addr))
                {
                    result = AddrGen(addr);
                }
                else
                {
                    // a direct call within range of hardware relative call instruction
                    // stash the address for codegen
                    call->gtDirectCallAddress = addr;
#ifdef FEATURE_READYTORUN
                    call->gtEntryPoint.addr       = nullptr;
                    call->gtEntryPoint.accessType = IAT_VALUE;
#endif
                }
                break;

            case IAT_PVALUE:
                addrTree = AddrGen(addr);
#ifdef DEBUG
                addrTree->AsIntCon()->gtTargetHandle = (size_t)methHnd;
#endif
                result = Ind(addrTree);
                break;

            case IAT_PPVALUE:
                // ToDo:  Expanding an IAT_PPVALUE here, loses the opportunity
                // to Hoist/CSE the first indirection as it is an invariant load
                //
                // This case currently occurs today when we make PInvoke calls in crossgen
                //
                // assert(!"IAT_PPVALUE in Lowering::LowerNonvirtPinvokeCall");

                addrTree = AddrGen(addr);
#ifdef DEBUG
                addrTree->AsIntCon()->gtTargetHandle = (size_t)methHnd;
#endif
                // Double-indirection. Load the address into a register
                // and call indirectly through the register
                //
                result = Ind(Ind(addrTree));
                break;

            case IAT_RELPVALUE:
                unreached();
        }
    }

    if (addPInvokePrologEpilog)
    {
        InsertPInvokeCallEpilog(call);
    }

#ifdef SWIFT_SUPPORT
    // For Swift calls that require error handling, ensure the GT_SWIFT_ERROR node
    // that consumes the error register is the call node's successor.
    // This is to simplify logic for marking the error register as busy in LSRA.
    if (call->HasSwiftErrorHandling())
    {
        GenTree* swiftErrorNode = call->gtNext;
        assert(swiftErrorNode != nullptr);

        while (!swiftErrorNode->OperIs(GT_SWIFT_ERROR))
        {
            swiftErrorNode = swiftErrorNode->gtNext;
            assert(swiftErrorNode != nullptr);
        }

        BlockRange().Remove(swiftErrorNode);
        BlockRange().InsertAfter(call, swiftErrorNode);
    }
#endif // SWIFT_SUPPORT

    return result;
}

// Expand the code necessary to calculate the control target.
// Returns: the expression needed to calculate the control target
// May insert embedded statements
GenTree* Lowering::LowerVirtualVtableCall(GenTreeCall* call)
{
    noway_assert(call->gtCallType == CT_USER_FUNC);

    GenTree* thisArgNode;
    if (call->IsTailCallViaJitHelper())
    {
        assert(call->gtArgs.CountArgs() > 0);
        thisArgNode = call->gtArgs.GetArgByIndex(0)->GetNode();
    }
    else
    {
        assert(call->gtArgs.HasThisPointer());
        thisArgNode = call->gtArgs.GetThisArg()->GetNode();
    }

    // get a reference to the thisPtr being passed
    assert(thisArgNode->OperIs(GT_PUTARG_REG));
    GenTree* thisPtr = thisArgNode->AsUnOp()->gtGetOp1();

    // If what we are passing as the thisptr is not already a local, make a new local to place it in
    // because we will be creating expressions based on it.
    unsigned lclNum;
    if (thisPtr->OperIsLocal())
    {
        lclNum = thisPtr->AsLclVarCommon()->GetLclNum();
    }
    else
    {
        // Split off the thisPtr and store to a temporary variable.
        if (vtableCallTemp == BAD_VAR_NUM)
        {
            vtableCallTemp = comp->lvaGrabTemp(true DEBUGARG("virtual vtable call"));
        }

        LIR::Use thisPtrUse(BlockRange(), &thisArgNode->AsUnOp()->gtOp1, thisArgNode);
        ReplaceWithLclVar(thisPtrUse, vtableCallTemp);

        lclNum = vtableCallTemp;
    }

    // Get hold of the vtable offset (note: this might be expensive)
    unsigned vtabOffsOfIndirection;
    unsigned vtabOffsAfterIndirection;
    bool     isRelative;
    comp->info.compCompHnd->getMethodVTableOffset(call->gtCallMethHnd, &vtabOffsOfIndirection,
                                                  &vtabOffsAfterIndirection, &isRelative);

    // If the thisPtr is a local field, then construct a local field type node
    GenTree* local;
    if (thisPtr->isLclField())
    {
        local = new (comp, GT_LCL_FLD)
            GenTreeLclFld(GT_LCL_FLD, thisPtr->TypeGet(), lclNum, thisPtr->AsLclFld()->GetLclOffs());
    }
    else
    {
        local = new (comp, GT_LCL_VAR) GenTreeLclVar(GT_LCL_VAR, thisPtr->TypeGet(), lclNum);
    }

    // pointer to virtual table = [REG_CALL_THIS + offs]
    GenTree* result = Ind(Offset(local, VPTR_OFFS));

    // Get the appropriate vtable chunk
    if (vtabOffsOfIndirection != CORINFO_VIRTUALCALL_NO_CHUNK)
    {
        if (isRelative)
        {
            // MethodTable offset is a relative pointer.
            //
            // Additional temporary variable is used to store virtual table pointer.
            // Address of method is obtained by the next computations:
            //
            // Save relative offset to tmp (vtab is virtual table pointer, vtabOffsOfIndirection is offset of
            // vtable-1st-level-indirection):
            // tmp = vtab
            //
            // Save address of method to result (vtabOffsAfterIndirection is offset of vtable-2nd-level-indirection):
            // result = [tmp + vtabOffsOfIndirection + vtabOffsAfterIndirection + [tmp + vtabOffsOfIndirection]]
            //
            //
            // If relative pointers are also in second level indirection, additional temporary is used:
            // tmp1 = vtab
            // tmp2 = tmp1 + vtabOffsOfIndirection + vtabOffsAfterIndirection + [tmp1 + vtabOffsOfIndirection]
            // result = tmp2 + [tmp2]
            //
            unsigned lclNumTmp  = comp->lvaGrabTemp(true DEBUGARG("lclNumTmp"));
            unsigned lclNumTmp2 = comp->lvaGrabTemp(true DEBUGARG("lclNumTmp2"));

            GenTree* lclvNodeStore = comp->gtNewTempStore(lclNumTmp, result);

            GenTree* tmpTree = comp->gtNewLclvNode(lclNumTmp, result->TypeGet());
            tmpTree          = Offset(tmpTree, vtabOffsOfIndirection);

            tmpTree       = Ind(tmpTree);
            GenTree* offs = comp->gtNewIconNode(vtabOffsOfIndirection + vtabOffsAfterIndirection, TYP_INT);
            result = comp->gtNewOperNode(GT_ADD, TYP_I_IMPL, comp->gtNewLclvNode(lclNumTmp, result->TypeGet()), offs);

            GenTree* base           = OffsetByIndexWithScale(result, tmpTree, 1);
            GenTree* lclvNodeStore2 = comp->gtNewTempStore(lclNumTmp2, base);

            LIR::Range range = LIR::SeqTree(comp, lclvNodeStore);
            JITDUMP("result of obtaining pointer to virtual table:\n");
            DISPRANGE(range);
            BlockRange().InsertBefore(call, std::move(range));

            LIR::Range range2 = LIR::SeqTree(comp, lclvNodeStore2);
            ContainCheckIndir(tmpTree->AsIndir());
            JITDUMP("result of obtaining pointer to virtual table 2nd level indirection:\n");
            DISPRANGE(range2);
            BlockRange().InsertAfter(lclvNodeStore, std::move(range2));

            result = Ind(comp->gtNewLclvNode(lclNumTmp2, result->TypeGet()));
            result =
                comp->gtNewOperNode(GT_ADD, TYP_I_IMPL, result, comp->gtNewLclvNode(lclNumTmp2, result->TypeGet()));
        }
        else
        {
            // result = [REG_CALL_IND_SCRATCH + vtabOffsOfIndirection]
            result = Ind(Offset(result, vtabOffsOfIndirection));
        }
    }
    else
    {
        assert(!isRelative);
    }

    // Load the function address
    // result = [reg+vtabOffs]
    if (!isRelative)
    {
        result = Ind(Offset(result, vtabOffsAfterIndirection));
    }

    return result;
}

// Lower stub dispatched virtual calls.
GenTree* Lowering::LowerVirtualStubCall(GenTreeCall* call)
{
    assert(call->IsVirtualStub());

    // An x86 JIT which uses full stub dispatch must generate only
    // the following stub dispatch calls:
    //
    // (1) isCallRelativeIndirect:
    //        call dword ptr [rel32]  ;  FF 15 ---rel32----
    // (2) isCallRelative:
    //        call abc                ;     E8 ---rel32----
    // (3) isCallRegisterIndirect:
    //     3-byte nop                 ;
    //     call dword ptr [eax]       ;     FF 10
    //
    // THIS IS VERY TIGHTLY TIED TO THE PREDICATES IN
    // vm\i386\cGenCpu.h, esp. isCallRegisterIndirect.

    GenTree* result = nullptr;

    // This is code to set up an indirect call to a stub address computed
    // via dictionary lookup.
    if (call->gtCallType == CT_INDIRECT)
    {
        // The importer decided we needed a stub call via a computed
        // stub dispatch address, i.e. an address which came from a dictionary lookup.
        //   - The dictionary lookup produces an indirected address, suitable for call
        //     via "call [VirtualStubParam.reg]"
        //
        // This combination will only be generated for shared generic code and when
        // stub dispatch is active.

        // fgMorphArgs will have created trees to pass the address in VirtualStubParam.reg.
        // All we have to do here is add an indirection to generate the actual call target.

        GenTree* ind = Ind(call->gtCallAddr);
        BlockRange().InsertAfter(call->gtCallAddr, ind);
        call->gtCallAddr = ind;

        ind->gtFlags |= GTF_IND_REQ_ADDR_IN_REG;

        ContainCheckIndir(ind->AsIndir());
    }
    else
    {
        // Direct stub call.
        // Get stub addr. This will return NULL if virtual call stubs are not active
        void* stubAddr = call->gtStubCallStubAddr;
        noway_assert(stubAddr != nullptr);

        // If not CT_INDIRECT,  then it should always be relative indir call.
        // This is ensured by VM.
        noway_assert(call->IsVirtualStubRelativeIndir());

        // Direct stub calls, though the stubAddr itself may still need to be
        // accessed via an indirection.
        GenTree* addr = AddrGen(stubAddr);

        // On x86, for tailcall via helper, the JIT_TailCall helper takes the stubAddr as
        // the target address, and we set a flag that it's a VSD call. The helper then
        // handles any necessary indirection.
        if (call->IsTailCallViaJitHelper())
        {
            result = addr;
        }
        else
        {
            bool shouldOptimizeVirtualStubCall = false;
#if defined(TARGET_ARMARCH) || defined(TARGET_AMD64) || defined(TARGET_LOONGARCH64)
            // Skip inserting the indirection node to load the address that is already
            // computed in the VSD stub arg register as a hidden parameter. Instead during the
            // codegen, just load the call target from there.
            shouldOptimizeVirtualStubCall = true;
#endif

            if (!shouldOptimizeVirtualStubCall)
            {
                result = Ind(addr);
            }
        }
    }

    // TODO-Cleanup: start emitting random NOPS
    return result;
}

//------------------------------------------------------------------------
// Lowering::AreSourcesPossibleModifiedLocals:
//    Given two nodes which will be used in an addressing mode (base,
//    index), check to see if they are lclVar reads, and if so, walk
//    backwards from the use until both reads have been visited to
//    determine if they are potentially modified in that range.
//
// Arguments:
//    addr - the node that uses the base and index nodes
//    base - the base node
//    index - the index node
//
// Returns: true if either the base or index may be modified between the
//          node and addr.
//
bool Lowering::AreSourcesPossiblyModifiedLocals(GenTree* addr, GenTree* base, GenTree* index)
{
    assert(addr != nullptr);

    SideEffectSet baseSideEffects;
    if (base != nullptr)
    {
        if (base->OperIsLocalRead())
        {
            baseSideEffects.AddNode(comp, base);
        }
        else
        {
            base = nullptr;
        }
    }

    SideEffectSet indexSideEffects;
    if (index != nullptr)
    {
        if (index->OperIsLocalRead())
        {
            indexSideEffects.AddNode(comp, index);
        }
        else
        {
            index = nullptr;
        }
    }

    for (GenTree* cursor = addr;; cursor = cursor->gtPrev)
    {
        assert(cursor != nullptr);

        if (cursor == base)
        {
            base = nullptr;
        }

        if (cursor == index)
        {
            index = nullptr;
        }

        if ((base == nullptr) && (index == nullptr))
        {
            return false;
        }

        m_scratchSideEffects.Clear();
        m_scratchSideEffects.AddNode(comp, cursor);
        if ((base != nullptr) && m_scratchSideEffects.InterferesWith(baseSideEffects, false))
        {
            return true;
        }

        if ((index != nullptr) && m_scratchSideEffects.InterferesWith(indexSideEffects, false))
        {
            return true;
        }
    }
}

//------------------------------------------------------------------------
// TryCreateAddrMode: recognize trees which can be implemented using an
//    addressing mode and transform them to a GT_LEA
//
// Arguments:
//    addr - the use of the address we want to transform
//    isContainable - true if this addressing mode can be contained
//    parent - the node that consumes the given addr (most likely it's an IND)
//
// Returns:
//    true if the address node was changed to a LEA, false otherwise.
//
bool Lowering::TryCreateAddrMode(GenTree* addr, bool isContainable, GenTree* parent)
{
    if (!addr->OperIs(GT_ADD) || addr->gtOverflow())
    {
        return false;
    }

#ifdef TARGET_ARM64
    const bool hasRcpc2 = comp->compOpportunisticallyDependsOn(InstructionSet_Rcpc2);
    if (parent->OperIsIndir() && parent->AsIndir()->IsVolatile() && !hasRcpc2)
    {
        // For Arm64 we avoid using LEA for volatile INDs
        // because we won't be able to use ldar/star
        return false;
    }
#endif

    GenTree* base   = nullptr;
    GenTree* index  = nullptr;
    unsigned scale  = 0;
    ssize_t  offset = 0;
    bool     rev    = false;

    var_types targetType = parent->OperIsIndir() ? parent->TypeGet() : TYP_UNDEF;

    unsigned naturalMul = 0;
#ifdef TARGET_ARM64
    // Multiplier should be a "natural-scale" power of two number which is equal to target's width.
    //
    //   *(ulong*)(data + index * 8); - can be optimized
    //   *(ulong*)(data + index * 7); - can not be optimized
    //     *(int*)(data + index * 2); - can not be optimized
    //
    naturalMul = genTypeSize(targetType);
#endif

    // Find out if an addressing mode can be constructed
    bool doAddrMode = comp->codeGen->genCreateAddrMode(addr,       // address
                                                       true,       // fold
                                                       naturalMul, // natural multiplier
                                                       &rev,       // reverse ops
                                                       &base,      // base addr
                                                       &index,     // index val
                                                       &scale,     // scaling
                                                       &offset);   // displacement

#ifdef TARGET_ARM64
    if (parent->OperIsIndir() && parent->AsIndir()->IsVolatile())
    {
        // Generally, we try to avoid creating addressing modes for volatile INDs so we can then use
        // ldar/stlr instead of ldr/str + dmb. Although, with Arm 8.4+'s RCPC2 we can handle unscaled
        // addressing modes (if the offset fits into 9 bits)
        assert(hasRcpc2);
        if ((scale > 1) || (!emitter::emitIns_valid_imm_for_unscaled_ldst_offset(offset)) || (index != nullptr))
        {
            return false;
        }
    }
#endif

    if (scale == 0)
    {
        scale = 1;
    }

    if (!isContainable)
    {
        // this is just a reg-const add
        if (index == nullptr)
        {
            return false;
        }

        // this is just a reg-reg add
        if ((scale == 1) && (offset == 0))
        {
            return false;
        }
    }

    // make sure there are not any side effects between def of leaves and use
    if (!doAddrMode || AreSourcesPossiblyModifiedLocals(addr, base, index))
    {
        JITDUMP("No addressing mode:\n  ");
        DISPNODE(addr);
        return false;
    }

    JITDUMP("Addressing mode:\n");
    JITDUMP("  Base\n    ");
    DISPNODE(base);
    if (index != nullptr)
    {
        JITDUMP("  + Index * %u + %d\n    ", scale, offset);
        DISPNODE(index);
    }
    else
    {
        JITDUMP("  + %d\n", offset);
    }

    // Save the (potentially) unused operands before changing the address to LEA.
    ArrayStack<GenTree*> unusedStack(comp->getAllocator(CMK_ArrayStack));
    unusedStack.Push(addr->AsOp()->gtGetOp1());
    unusedStack.Push(addr->AsOp()->gtGetOp2());

    addr->ChangeOper(GT_LEA);
    // Make sure there are no leftover side effects (though the existing ADD we're
    // changing shouldn't have any at this point, but sometimes it does).
    addr->gtFlags &= ~GTF_ALL_EFFECT;

    GenTreeAddrMode* addrMode = addr->AsAddrMode();
    addrMode->SetBase(base);
    addrMode->SetIndex(index);
    addrMode->SetScale(scale);
    addrMode->SetOffset(static_cast<int>(offset));

    // Neither the base nor the index should now be contained.
    if (base != nullptr)
    {
        base->ClearContained();
    }
    if (index != nullptr)
    {
        index->ClearContained();
    }

    // Remove all the nodes that are no longer used.
    while (!unusedStack.Empty())
    {
        GenTree* unused = unusedStack.Pop();

        if ((unused != base) && (unused != index))
        {
            JITDUMP("Removing unused node:\n  ");
            DISPNODE(unused);

            BlockRange().Remove(unused);

            for (GenTree* operand : unused->Operands())
            {
                unusedStack.Push(operand);
            }

            DEBUG_DESTROY_NODE(unused);
        }
    }

#ifdef TARGET_ARM64

    if (index != nullptr)
    {
        if (index->OperIs(GT_CAST) && (scale == 1) && (offset == 0) && varTypeIsByte(targetType))
        {
            if (IsInvariantInRange(index, parent))
            {
                // Check containment safety against the parent node - this will ensure that LEA with the contained
                // index will itself always be contained. We do not support uncontained LEAs with contained indices.
                index->AsCast()->CastOp()->ClearContained(); // Uncontain any memory operands.
                MakeSrcContained(addrMode, index);
            }
        }
        else if (index->OperIs(GT_BFIZ) && index->gtGetOp1()->OperIs(GT_CAST) && index->gtGetOp2()->IsCnsIntOrI() &&
                 !varTypeIsStruct(targetType))
        {
            // Check if we can "contain" LEA(BFIZ) in order to extend 32bit index to 64bit as part of load/store.
            // BFIZ node is a binary op where op1 is GT_CAST and op2 is GT_CNS_INT
            GenTreeCast* cast = index->gtGetOp1()->AsCast();
            assert(cast->isContained());

            const unsigned shiftBy = (unsigned)index->gtGetOp2()->AsIntCon()->IconValue();

            // 'scale' and 'offset' have to be unset since we're going to use [base + index * SXTW/UXTW scale] form
            // where there is no room for additional offsets/scales on ARM64. 'shiftBy' has to match target's width.
            if (cast->CastOp()->TypeIs(TYP_INT) && cast->TypeIs(TYP_LONG) &&
                (genTypeSize(targetType) == (1U << shiftBy)) && (scale == 1) && (offset == 0))
            {
                if (IsInvariantInRange(index, parent))
                {
                    // Check containment safety against the parent node - this will ensure that LEA with the contained
                    // index will itself always be contained. We do not support uncontained LEAs with contained indices.

                    // TODO: Make sure that genCreateAddrMode marks such BFIZ candidates as GTF_DONT_CSE for better CQ.
                    MakeSrcContained(addrMode, index);
                }
            }
        }
    }
#endif

    JITDUMP("New addressing mode node:\n  ");
    DISPNODE(addrMode);
    JITDUMP("\n");

    return true;
}

//------------------------------------------------------------------------
// LowerAdd: turn this add into a GT_LEA if that would be profitable
//
// Arguments:
//    node - the node we care about
//
// Returns:
//    nullptr if no transformation was done, or the next node in the transformed node sequence that
//    needs to be lowered.
//
GenTree* Lowering::LowerAdd(GenTreeOp* node)
{
    if (varTypeIsIntegralOrI(node->TypeGet()))
    {
        GenTree* op1 = node->gtGetOp1();
        GenTree* op2 = node->gtGetOp2();
        LIR::Use use;

        // It is not the best place to do such simple arithmetic optimizations,
        // but it allows us to avoid `LEA(addr, 0)` nodes and doing that in morph
        // requires more changes. Delete that part if we get an expression optimizer.
        if (op2->IsIntegralConst(0))
        {
            JITDUMP("Lower: optimize val + 0: ");
            DISPNODE(node);
            JITDUMP("Replaced with: ");
            DISPNODE(op1);
            if (BlockRange().TryGetUse(node, &use))
            {
                use.ReplaceWith(op1);
            }
            else
            {
                op1->SetUnusedValue();
            }
            GenTree* next = node->gtNext;
            BlockRange().Remove(op2);
            BlockRange().Remove(node);
            JITDUMP("Remove [%06u], [%06u]\n", op2->gtTreeID, node->gtTreeID);
            return next;
        }

        // Fold ADD(CNS1, CNS2). We mainly target a very specific pattern - byref ADD(frozen_handle, cns_offset)
        // We could do this folding earlier, but that is not trivial as we'll have to introduce a way to restore
        // the original object from a byref constant for optimizations.
        if (comp->opts.OptimizationEnabled() && op1->IsCnsIntOrI() && op2->IsCnsIntOrI() && !node->gtOverflow() &&
            (op1->IsIconHandle(GTF_ICON_OBJ_HDL) || op2->IsIconHandle(GTF_ICON_OBJ_HDL)) &&
            !op1->AsIntCon()->ImmedValNeedsReloc(comp) && !op2->AsIntCon()->ImmedValNeedsReloc(comp))
        {
            assert(node->TypeIs(TYP_I_IMPL, TYP_BYREF));

            // TODO-CQ: we should allow this for AOT too. For that we need to guarantee that the new constant
            // will be lowered as the original handle with offset in a reloc.
            BlockRange().Remove(op1);
            BlockRange().Remove(op2);
            node->BashToConst(op1->AsIntCon()->IconValue() + op2->AsIntCon()->IconValue(), node->TypeGet());
        }

#ifdef TARGET_XARCH
        if (BlockRange().TryGetUse(node, &use))
        {
            // If this is a child of an ordinary indir, let the parent handle it.
            // If there is a chain of adds, only look at the topmost one.
            GenTree* parent = use.User();
            if ((!parent->OperIsIndir() || parent->OperIsAtomicOp()) && !parent->OperIs(GT_ADD))
            {
                TryCreateAddrMode(node, false, parent);
            }
        }
#endif // TARGET_XARCH
    }

#ifdef TARGET_ARM64
    if (node->OperIs(GT_ADD))
    {
        GenTree* next;
        if (TryLowerAddForPossibleContainment(node, &next))
        {
            return next;
        }

        if (TryLowerAddSubToMulLongOp(node, &next))
        {
            return next;
        }
    }
#endif // TARGET_ARM64

    if (node->OperIs(GT_ADD))
    {
        ContainCheckBinary(node);
    }

    return nullptr;
}

//------------------------------------------------------------------------
// LowerUnsignedDivOrMod: Lowers a GT_UDIV/GT_UMOD node.
//
// Arguments:
//    divMod - pointer to the GT_UDIV/GT_UMOD node to be lowered
//
// Return Value:
//    Returns a boolean indicating whether the node was transformed.
//
// Notes:
//    - Transform UDIV/UMOD by power of 2 into RSZ/AND
//    - Transform UDIV by constant >= 2^(N-1) into GE
//    - Transform UDIV/UMOD by constant >= 3 into "magic division"
//

bool Lowering::LowerUnsignedDivOrMod(GenTreeOp* divMod)
{
    assert(divMod->OperIs(GT_UDIV, GT_UMOD));

#if defined(USE_HELPERS_FOR_INT_DIV)
    if (!varTypeIsIntegral(divMod->TypeGet()))
    {
        assert(!"unreachable: integral GT_UDIV/GT_UMOD should get morphed into helper calls");
    }
    assert(varTypeIsFloating(divMod->TypeGet()));
#endif // USE_HELPERS_FOR_INT_DIV
#if defined(TARGET_ARM64)
    assert(divMod->OperGet() != GT_UMOD);
#endif // TARGET_ARM64

    GenTree* dividend = divMod->gtGetOp1();
    GenTree* divisor  = divMod->gtGetOp2();

#if !defined(TARGET_64BIT)
    if (dividend->OperIs(GT_LONG))
    {
        return false;
    }
#endif

    if (!divisor->IsCnsIntOrI())
    {
        return false;
    }

    if (dividend->IsCnsIntOrI())
    {
        // We shouldn't see a divmod with constant operands here but if we do then it's likely
        // because optimizations are disabled or it's a case that's supposed to throw an exception.
        // Don't optimize this.
        return false;
    }

    const var_types type = divMod->TypeGet();
    assert((type == TYP_INT) || (type == TYP_I_IMPL));

    size_t divisorValue = static_cast<size_t>(divisor->AsIntCon()->IconValue());

    if (type == TYP_INT)
    {
        // Clear up the upper 32 bits of the value, they may be set to 1 because constants
        // are treated as signed and stored in ssize_t which is 64 bit in size on 64 bit targets.
        divisorValue &= UINT32_MAX;
    }

    if (divisorValue == 0)
    {
        return false;
    }

    const bool isDiv = divMod->OperIs(GT_UDIV);

    if (isPow2(divisorValue))
    {
        genTreeOps newOper;

        if (isDiv)
        {
            newOper      = GT_RSZ;
            divisorValue = genLog2(divisorValue);
        }
        else
        {
            newOper = GT_AND;
            divisorValue -= 1;
        }

        divMod->ChangeOper(newOper);
        divisor->AsIntCon()->SetIconValue(divisorValue);
        ContainCheckNode(divMod);
        return true;
    }
    if (isDiv)
    {
        // If the divisor is greater or equal than 2^(N - 1) then the result is 1
        // iff the dividend is greater or equal than the divisor.
        if (((type == TYP_INT) && (divisorValue > (UINT32_MAX / 2))) ||
            ((type == TYP_LONG) && (divisorValue > (UINT64_MAX / 2))))
        {
            divMod->ChangeOper(GT_GE);
            divMod->gtFlags |= GTF_UNSIGNED;
            ContainCheckNode(divMod);
            return true;
        }
    }

// TODO-ARM-CQ: Currently there's no GT_MULHI for ARM32
#if defined(TARGET_XARCH) || defined(TARGET_ARM64) || defined(TARGET_LOONGARCH64) || defined(TARGET_RISCV64)
    if (!comp->opts.MinOpts() && (divisorValue >= 3))
    {
        size_t magic;
        bool   increment;
        int    preShift;
        int    postShift;
        bool   simpleMul = false;

        unsigned bits = type == TYP_INT ? 32 : 64;
        // if the dividend operand is AND or RSZ with a constant then the number of input bits can be reduced
        if (dividend->OperIs(GT_AND) && dividend->gtGetOp2()->IsCnsIntOrI())
        {
            size_t maskCns = static_cast<size_t>(dividend->gtGetOp2()->AsIntCon()->IconValue());
            if (maskCns != 0)
            {
                unsigned maskBits = 1;
                while (maskCns >>= 1)
                    maskBits++;
                if (maskBits < bits)
                    bits = maskBits;
            }
        }
        else if (dividend->OperIs(GT_RSZ) && dividend->gtGetOp2()->IsCnsIntOrI())
        {
            size_t shiftCns = static_cast<size_t>(dividend->gtGetOp2()->AsIntCon()->IconValue());
            if (shiftCns < bits)
            {
                bits -= static_cast<unsigned>(shiftCns);
            }
        }

        if (type == TYP_INT)
        {
            magic = MagicDivide::GetUnsigned32Magic(static_cast<uint32_t>(divisorValue), &increment, &preShift,
                                                    &postShift, bits);

#ifdef TARGET_64BIT
            // avoid inc_saturate/multiple shifts by widening to 32x64 MULHI
            if (increment || (preShift
#ifdef TARGET_XARCH
                              // IMUL reg,reg,imm32 can't be used if magic<0 because of sign-extension
                              && static_cast<int32_t>(magic) < 0
#endif
                              ))
            {
                magic = MagicDivide::GetUnsigned64Magic(static_cast<uint64_t>(divisorValue), &increment, &preShift,
                                                        &postShift, bits);
            }
            // otherwise just widen to regular multiplication
            else
            {
                postShift += 32;
                simpleMul = true;
            }
#endif
        }
        else
        {
#ifdef TARGET_64BIT
            magic = MagicDivide::GetUnsigned64Magic(static_cast<uint64_t>(divisorValue), &increment, &preShift,
                                                    &postShift, bits);
#else
            unreached();
#endif
        }

        const bool     requiresDividendMultiuse = !isDiv;
        const weight_t curBBWeight              = m_block->getBBWeight(comp);

        if (requiresDividendMultiuse)
        {
            LIR::Use dividendUse(BlockRange(), &divMod->gtOp1, divMod);
            dividend = ReplaceWithLclVar(dividendUse);
        }

        GenTree* firstNode        = nullptr;
        GenTree* adjustedDividend = dividend;

#if defined(TARGET_ARM64)
        // On ARM64 we will use a 32x32->64 bit multiply instead of a 64x64->64 one.
        bool widenToNativeIntForMul = (type != TYP_I_IMPL) && !simpleMul;
#else
        bool widenToNativeIntForMul = (type != TYP_I_IMPL);
#endif

        // If "increment" flag is returned by GetUnsignedMagic we need to do Saturating Increment first
        if (increment)
        {
            adjustedDividend = comp->gtNewOperNode(GT_INC_SATURATE, type, adjustedDividend);
            BlockRange().InsertBefore(divMod, adjustedDividend);
            firstNode = adjustedDividend;
            assert(!preShift);
        }
        // if "preShift" is required, then do a right shift before
        else if (preShift)
        {
            GenTree* preShiftBy = comp->gtNewIconNode(preShift, TYP_INT);
            adjustedDividend    = comp->gtNewOperNode(GT_RSZ, type, adjustedDividend, preShiftBy);
            BlockRange().InsertBefore(divMod, preShiftBy, adjustedDividend);
            firstNode = preShiftBy;
        }
        else if (widenToNativeIntForMul)
        {
            adjustedDividend = comp->gtNewCastNode(TYP_I_IMPL, adjustedDividend, true, TYP_I_IMPL);
            BlockRange().InsertBefore(divMod, adjustedDividend);
            firstNode = adjustedDividend;
        }

#ifdef TARGET_XARCH
        // force input transformation to RAX because the following MULHI will kill RDX:RAX anyway and LSRA often causes
        // redundant copies otherwise
        if (firstNode && !simpleMul)
        {
            adjustedDividend->SetRegNum(REG_RAX);
        }
#endif

        if (widenToNativeIntForMul)
        {
            divisor->gtType = TYP_I_IMPL;
        }
        divisor->AsIntCon()->SetIconValue(magic);

        if (isDiv && !postShift && (type == TYP_I_IMPL))
        {
            divMod->ChangeOper(GT_MULHI);
            divMod->gtOp1 = adjustedDividend;
            divMod->SetUnsigned();
        }
        else
        {
#ifdef TARGET_ARM64
            // 64-bit MUL is more expensive than UMULL on ARM64.
            genTreeOps mulOper = simpleMul ? GT_MUL_LONG : GT_MULHI;
#else
            // 64-bit IMUL is less expensive than MUL eax:edx on x64.
            genTreeOps mulOper = simpleMul ? GT_MUL : GT_MULHI;
#endif
            // Insert a new multiplication node before the existing GT_UDIV/GT_UMOD node.
            // The existing node will later be transformed into a GT_RSZ/GT_SUB that
            // computes the final result. This way don't need to find and change the use
            // of the existing node.
            GenTree* mulhi = comp->gtNewOperNode(mulOper, TYP_I_IMPL, adjustedDividend, divisor);
            mulhi->SetUnsigned();
            BlockRange().InsertBefore(divMod, mulhi);
            if (firstNode == nullptr)
            {
                firstNode = mulhi;
            }

            if (postShift)
            {
                GenTree* shiftBy = comp->gtNewIconNode(postShift, TYP_INT);
                BlockRange().InsertBefore(divMod, shiftBy);

                if (isDiv && (type == TYP_I_IMPL))
                {
                    divMod->ChangeOper(GT_RSZ);
                    divMod->gtOp1 = mulhi;
                    divMod->gtOp2 = shiftBy;
                }
                else
                {
                    mulhi = comp->gtNewOperNode(GT_RSZ, TYP_I_IMPL, mulhi, shiftBy);
                    BlockRange().InsertBefore(divMod, mulhi);
                }
            }

            if (!isDiv)
            {
                // divisor UMOD dividend = dividend SUB (div MUL divisor)
                GenTree* divisor = comp->gtNewIconNode(divisorValue, type);
                GenTree* mul     = comp->gtNewOperNode(GT_MUL, type, mulhi, divisor);
                dividend         = comp->gtNewLclvNode(dividend->AsLclVar()->GetLclNum(), dividend->TypeGet());

                divMod->ChangeOper(GT_SUB);
                divMod->gtOp1 = dividend;
                divMod->gtOp2 = mul;

                BlockRange().InsertBefore(divMod, divisor, mul, dividend);
            }
            else if (type != TYP_I_IMPL)
            {
                divMod->ChangeOper(GT_CAST);
                divMod->AsCast()->gtCastType = TYP_INT;
                divMod->gtOp1                = mulhi;
                divMod->gtOp2                = nullptr;
            }
        }

        if (firstNode != nullptr)
        {
            ContainCheckRange(firstNode, divMod);
        }

        return true;
    }
#endif
    return false;
}

// LowerConstIntDivOrMod: Transform integer GT_DIV/GT_MOD nodes with a power of 2
//     const divisor into equivalent but faster sequences.
//
// Arguments:
//    node - pointer to the DIV or MOD node
//    nextNode - out parameter for the next node in the transformed node sequence that needs to be lowered
//
// Returns:
//    false if no transformation is done, true if a transformation is done
//
bool Lowering::TryLowerConstIntDivOrMod(GenTree* node, GenTree** nextNode)
{
    assert((node->OperGet() == GT_DIV) || (node->OperGet() == GT_MOD));
    assert(nextNode != nullptr);

    GenTree* divMod   = node;
    GenTree* dividend = divMod->gtGetOp1();
    GenTree* divisor  = divMod->gtGetOp2();

    const var_types type = divMod->TypeGet();
    assert((type == TYP_INT) || (type == TYP_LONG));

#if defined(USE_HELPERS_FOR_INT_DIV)
    assert(!"unreachable: integral GT_DIV/GT_MOD should get morphed into helper calls");
#endif // USE_HELPERS_FOR_INT_DIV
#if defined(TARGET_ARM64)
    if (divMod->OperIs(GT_MOD) && divisor->IsIntegralConstPow2())
    {
        LowerModPow2(node);
        *nextNode = node->gtNext;
        return true;
    }
    assert(node->OperGet() != GT_MOD);
#endif // TARGET_ARM64

    if (!divisor->IsCnsIntOrI())
    {
        return false; // no transformations to make
    }

    if (dividend->IsCnsIntOrI())
    {
        // We shouldn't see a divmod with constant operands here but if we do then it's likely
        // because optimizations are disabled or it's a case that's supposed to throw an exception.
        // Don't optimize this.
        return false;
    }

    ssize_t divisorValue = divisor->AsIntCon()->IconValue();

    if (divisorValue == -1 || divisorValue == 0)
    {
        // x / 0 and x % 0 can't be optimized because they are required to throw an exception.

        // x / -1 can't be optimized because INT_MIN / -1 is required to throw an exception.

        // x % -1 is always 0 and the IL spec says that the rem instruction "can" throw an exception if x is
        // the minimum representable integer. However, the C# spec says that an exception "is" thrown in this
        // case so optimizing this case would break C# code.

        // A runtime check could be used to handle this case but it's probably too rare to matter.
        return false;
    }

    bool isDiv = divMod->OperGet() == GT_DIV;

    if (isDiv)
    {
        if ((type == TYP_INT && divisorValue == INT_MIN) || (type == TYP_LONG && divisorValue == INT64_MIN))
        {
            // If the divisor is the minimum representable integer value then we can use a compare,
            // the result is 1 iff the dividend equals divisor.
            divMod->ChangeOper(GT_EQ);
            *nextNode = node;
            return true;
        }
    }

    size_t absDivisorValue =
        (divisorValue == SSIZE_T_MIN) ? static_cast<size_t>(divisorValue) : static_cast<size_t>(std::abs(divisorValue));

    if (!isPow2(absDivisorValue))
    {
        if (comp->opts.MinOpts())
        {
            return false;
        }

#if defined(TARGET_XARCH) || defined(TARGET_ARM64) || defined(TARGET_LOONGARCH64) || defined(TARGET_RISCV64)
        ssize_t magic;
        int     shift;

        if (type == TYP_INT)
        {
            magic = MagicDivide::GetSigned32Magic(static_cast<int32_t>(divisorValue), &shift);
        }
        else
        {
#ifdef TARGET_64BIT
            magic = MagicDivide::GetSigned64Magic(static_cast<int64_t>(divisorValue), &shift);
#else  // !TARGET_64BIT
            unreached();
#endif // !TARGET_64BIT
        }

        divisor->AsIntConCommon()->SetIconValue(magic);

        // Insert a new GT_MULHI node in front of the existing GT_DIV/GT_MOD node.
        // The existing node will later be transformed into a GT_ADD/GT_SUB that
        // computes the final result. This way don't need to find and change the
        // use of the existing node.
        GenTree* mulhi = comp->gtNewOperNode(GT_MULHI, type, divisor, dividend);
        BlockRange().InsertBefore(divMod, mulhi);

        // mulhi was the easy part. Now we need to generate different code depending
        // on the divisor value:
        // For 3 we need:
        //     div = signbit(mulhi) + mulhi
        // For 5 we need:
        //     div = signbit(mulhi) + sar(mulhi, 1) ; requires shift adjust
        // For 7 we need:
        //     mulhi += dividend                    ; requires add adjust
        //     div = signbit(mulhi) + sar(mulhi, 2) ; requires shift adjust
        // For -3 we need:
        //     mulhi -= dividend                    ; requires sub adjust
        //     div = signbit(mulhi) + sar(mulhi, 1) ; requires shift adjust
        bool requiresAddSubAdjust     = signum(divisorValue) != signum(magic);
        bool requiresShiftAdjust      = shift != 0;
        bool requiresDividendMultiuse = requiresAddSubAdjust || !isDiv;

        if (requiresDividendMultiuse)
        {
            LIR::Use dividendUse(BlockRange(), &mulhi->AsOp()->gtOp2, mulhi);
            dividend = ReplaceWithLclVar(dividendUse);
        }

        GenTree* adjusted;

        if (requiresAddSubAdjust)
        {
            dividend = comp->gtNewLclvNode(dividend->AsLclVar()->GetLclNum(), dividend->TypeGet());
            adjusted = comp->gtNewOperNode(divisorValue > 0 ? GT_ADD : GT_SUB, type, mulhi, dividend);
            BlockRange().InsertBefore(divMod, dividend, adjusted);
        }
        else
        {
            adjusted = mulhi;
        }

        GenTree* shiftBy = comp->gtNewIconNode(genTypeSize(type) * 8 - 1, type);
        GenTree* signBit = comp->gtNewOperNode(GT_RSZ, type, adjusted, shiftBy);
        BlockRange().InsertBefore(divMod, shiftBy, signBit);

        LIR::Use adjustedUse(BlockRange(), &signBit->AsOp()->gtOp1, signBit);
        adjusted = ReplaceWithLclVar(adjustedUse);
        adjusted = comp->gtNewLclvNode(adjusted->AsLclVar()->GetLclNum(), adjusted->TypeGet());
        BlockRange().InsertBefore(divMod, adjusted);

        if (requiresShiftAdjust)
        {
            shiftBy  = comp->gtNewIconNode(shift, TYP_INT);
            adjusted = comp->gtNewOperNode(GT_RSH, type, adjusted, shiftBy);
            BlockRange().InsertBefore(divMod, shiftBy, adjusted);
        }

        if (isDiv)
        {
            divMod->ChangeOper(GT_ADD);
            divMod->AsOp()->gtOp1 = adjusted;
            divMod->AsOp()->gtOp2 = signBit;
        }
        else
        {
            GenTree* div = comp->gtNewOperNode(GT_ADD, type, adjusted, signBit);

            dividend = comp->gtNewLclvNode(dividend->AsLclVar()->GetLclNum(), dividend->TypeGet());

            // divisor % dividend = dividend - divisor x div
            GenTree* divisor = comp->gtNewIconNode(divisorValue, type);
            GenTree* mul     = comp->gtNewOperNode(GT_MUL, type, div, divisor);
            BlockRange().InsertBefore(divMod, dividend, div, divisor, mul);

            divMod->ChangeOper(GT_SUB);
            divMod->AsOp()->gtOp1 = dividend;
            divMod->AsOp()->gtOp2 = mul;
        }

        *nextNode = mulhi;
        return true;
#elif defined(TARGET_ARM)
        // Currently there's no GT_MULHI for ARM32
        return false;
#else
#error Unsupported or unset target architecture
#endif
    }

    // We're committed to the conversion now. Go find the use if any.
    LIR::Use use;
    if (!BlockRange().TryGetUse(node, &use))
    {
        return false;
    }

    // We need to use the dividend node multiple times so its value needs to be
    // computed once and stored in a temp variable.
    LIR::Use opDividend(BlockRange(), &divMod->AsOp()->gtOp1, divMod);
    dividend = ReplaceWithLclVar(opDividend);

    GenTree* adjustment = comp->gtNewOperNode(GT_RSH, type, dividend, comp->gtNewIconNode(type == TYP_INT ? 31 : 63));

    if (absDivisorValue == 2)
    {
        // If the divisor is +/-2 then we'd end up with a bitwise and between 0/-1 and 1.
        // We can get the same result by using GT_RSZ instead of GT_RSH.
        adjustment->SetOper(GT_RSZ);
    }
    else
    {
        adjustment = comp->gtNewOperNode(GT_AND, type, adjustment, comp->gtNewIconNode(absDivisorValue - 1, type));
    }

    GenTree* adjustedDividend =
        comp->gtNewOperNode(GT_ADD, type, adjustment,
                            comp->gtNewLclvNode(dividend->AsLclVar()->GetLclNum(), dividend->TypeGet()));

    GenTree* newDivMod;

    if (isDiv)
    {
        // perform the division by right shifting the adjusted dividend
        divisor->AsIntCon()->SetIconValue(genLog2(absDivisorValue));

        newDivMod = comp->gtNewOperNode(GT_RSH, type, adjustedDividend, divisor);
        ContainCheckShiftRotate(newDivMod->AsOp());

        if (divisorValue < 0)
        {
            // negate the result if the divisor is negative
            newDivMod = comp->gtNewOperNode(GT_NEG, type, newDivMod);
            ContainCheckNode(newDivMod);
        }
    }
    else
    {
        // divisor % dividend = dividend - divisor x (dividend / divisor)
        // divisor x (dividend / divisor) translates to (dividend >> log2(divisor)) << log2(divisor)
        // which simply discards the low log2(divisor) bits, that's just dividend & ~(divisor - 1)
        divisor->AsIntCon()->SetIconValue(~(absDivisorValue - 1));

        newDivMod = comp->gtNewOperNode(GT_SUB, type,
                                        comp->gtNewLclvNode(dividend->AsLclVar()->GetLclNum(), dividend->TypeGet()),
                                        comp->gtNewOperNode(GT_AND, type, adjustedDividend, divisor));
    }

    // Remove the divisor and dividend nodes from the linear order,
    // since we have reused them and will resequence the tree
    BlockRange().Remove(divisor);
    BlockRange().Remove(dividend);

    // linearize and insert the new tree before the original divMod node
    InsertTreeBeforeAndContainCheck(divMod, newDivMod);
    BlockRange().Remove(divMod);

    // replace the original divmod node with the new divmod tree
    use.ReplaceWith(newDivMod);

    *nextNode = newDivMod->gtNext;
    return true;
}
//------------------------------------------------------------------------
// LowerSignedDivOrMod: transform integer GT_DIV/GT_MOD nodes with a power of 2
// const divisor into equivalent but faster sequences.
//
// Arguments:
//    node - the DIV or MOD node
//
// Returns:
//    The next node to lower.
//
GenTree* Lowering::LowerSignedDivOrMod(GenTree* node)
{
    assert((node->OperGet() == GT_DIV) || (node->OperGet() == GT_MOD));

    if (varTypeIsIntegral(node->TypeGet()))
    {
        GenTree* nextNode = nullptr;
        if (TryLowerConstIntDivOrMod(node, &nextNode))
        {
            return nextNode;
        }
        assert(nextNode == nullptr);
    }
    ContainCheckDivOrMod(node->AsOp());

    return node->gtNext;
}

//------------------------------------------------------------------------
// LowerShift: Lower shift nodes
//
// Arguments:
//    shift - the shift node (GT_LSH, GT_RSH or GT_RSZ)
//
// Notes:
//    Remove unnecessary shift count masking, xarch shift instructions
//    mask the shift count to 5 bits (or 6 bits for 64 bit operations).

void Lowering::LowerShift(GenTreeOp* shift)
{
    assert(shift->OperIs(GT_LSH, GT_RSH, GT_RSZ));

    size_t mask = 0x1f;
#ifdef TARGET_64BIT
    if (varTypeIsLong(shift->TypeGet()))
    {
        mask = 0x3f;
    }
#else
    assert(!varTypeIsLong(shift->TypeGet()));
#endif

    for (GenTree* andOp = shift->gtGetOp2(); andOp->OperIs(GT_AND); andOp = andOp->gtGetOp1())
    {
        GenTree* maskOp = andOp->gtGetOp2();

        if (!maskOp->IsCnsIntOrI())
        {
            break;
        }

        if ((static_cast<size_t>(maskOp->AsIntCon()->IconValue()) & mask) != mask)
        {
            break;
        }

        shift->gtOp2 = andOp->gtGetOp1();
        BlockRange().Remove(andOp);
        BlockRange().Remove(maskOp);
        // The parent was replaced, clear contain and regOpt flag.
        shift->gtOp2->ClearContained();
    }

    ContainCheckShiftRotate(shift);

#ifdef TARGET_ARM64
    // Try to recognize ubfiz/sbfiz idiom in LSH(CAST(X), CNS) tree
    if (comp->opts.OptimizationEnabled() && shift->OperIs(GT_LSH) && shift->gtGetOp1()->OperIs(GT_CAST) &&
        shift->gtGetOp2()->IsCnsIntOrI() && !shift->isContained())
    {
        GenTreeIntCon* cns  = shift->gtGetOp2()->AsIntCon();
        GenTreeCast*   cast = shift->gtGetOp1()->AsCast();

        if (!cast->isContained() && !cast->IsRegOptional() && !cast->gtOverflow() &&
            // Smaller CastOp is most likely an IND(X) node which is lowered to a zero-extend load
            cast->CastOp()->TypeIs(TYP_LONG, TYP_INT))
        {
            // Cast is either "TYP_LONG <- TYP_INT" or "TYP_INT <- %SMALL_INT% <- TYP_INT" (signed or unsigned)
            unsigned dstBits = genTypeSize(cast) * BITS_PER_BYTE;
            unsigned srcBits = varTypeIsSmall(cast->CastToType()) ? genTypeSize(cast->CastToType()) * BITS_PER_BYTE
                                                                  : genTypeSize(cast->CastOp()) * BITS_PER_BYTE;

            // It has to be an upcast and CNS must be in [1..srcBits) range
            if ((srcBits < dstBits) && (cns->IconValue() > 0) && (cns->IconValue() < srcBits))
            {
                JITDUMP("Recognized ubfix/sbfix pattern in LSH(CAST, CNS). Changing op to GT_BFIZ");
                shift->ChangeOper(GT_BFIZ);
                cast->CastOp()->ClearContained(); // Uncontain any memory operands.
                MakeSrcContained(shift, cast);
            }
        }
    }
#endif
}

void Lowering::WidenSIMD12IfNecessary(GenTreeLclVarCommon* node)
{
#ifdef FEATURE_SIMD
    if (node->TypeGet() == TYP_SIMD12)
    {
        // Assumption 1:
        // RyuJit backend depends on the assumption that on 64-Bit targets Vector3 size is rounded off
        // to TARGET_POINTER_SIZE and hence Vector3 locals on stack can be treated as TYP_SIMD16 for
        // reading and writing purposes.
        //
        // Assumption 2:
        // RyuJit backend is making another implicit assumption that Vector3 type args when passed in
        // registers or on stack, the upper most 4-bytes will be zero.
        //
        // For P/Invoke return and Reverse P/Invoke argument passing, native compiler doesn't guarantee
        // that upper 4-bytes of a Vector3 type struct is zero initialized and hence assumption 2 is
        // invalid.
        //
        // RyuJIT x64 Windows: arguments are treated as passed by ref and hence read/written just 12
        // bytes. In case of Vector3 returns, Caller allocates a zero initialized Vector3 local and
        // passes it retBuf arg and Callee method writes only 12 bytes to retBuf. For this reason,
        // there is no need to clear upper 4-bytes of Vector3 type args.
        //
        // RyuJIT x64 Unix: arguments are treated as passed by value and read/writen as if TYP_SIMD16.
        // Vector3 return values are returned two return registers and Caller assembles them into a
        // single xmm reg. Hence RyuJIT explicitly generates code to clears upper 4-bytes of Vector3
        // type args in prolog and Vector3 type return value of a call
        //
        // RyuJIT x86 Windows: all non-param Vector3 local vars are allocated as 16 bytes. Vector3 arguments
        // are pushed as 12 bytes. For return values, a 16-byte local is allocated and the address passed
        // as a return buffer pointer. The callee doesn't write the high 4 bytes, and we don't need to clear
        // it either.

        LclVarDsc* varDsc = comp->lvaGetDesc(node->AsLclVarCommon());

        if (comp->lvaMapSimd12ToSimd16(varDsc))
        {
            JITDUMP("Mapping TYP_SIMD12 lclvar node to TYP_SIMD16:\n");
            DISPNODE(node);
            JITDUMP("============\n");

            node->gtType = TYP_SIMD16;
        }
    }
#endif // FEATURE_SIMD
}

PhaseStatus Lowering::DoPhase()
{
    // If we have any PInvoke calls, insert the one-time prolog code. We'll insert the epilog code in the
    // appropriate spots later. NOTE: there is a minor optimization opportunity here, as we still create p/invoke
    // data structures and setup/teardown even if we've eliminated all p/invoke calls due to dead code elimination.
    if (comp->compMethodRequiresPInvokeFrame())
    {
        InsertPInvokeMethodProlog();
    }

#if !defined(TARGET_64BIT)
    DecomposeLongs decomp(comp); // Initialize the long decomposition class.
    if (comp->compLongUsed)
    {
        decomp.PrepareForDecomposition();
    }
#endif // !defined(TARGET_64BIT)

    if (!comp->compEnregLocals())
    {
        // Lowering is checking if lvDoNotEnregister is already set for contained optimizations.
        // If we are running without `CLFLG_REGVAR` flag set (`compEnregLocals() == false`)
        // then we already know that we won't enregister any locals and it is better to set
        // `lvDoNotEnregister` flag before we start reading it.
        // The main reason why this flag is not set is that we are running in minOpts.
        comp->lvSetMinOptsDoNotEnreg();
    }

    for (BasicBlock* const block : comp->Blocks())
    {
        /* Make the block publicly available */
        comp->compCurBB = block;

#if !defined(TARGET_64BIT)
        if (comp->compLongUsed)
        {
            decomp.DecomposeBlock(block);
        }
#endif //! TARGET_64BIT

        LowerBlock(block);
    }

#ifdef DEBUG
    JITDUMP("Lower has completed modifying nodes.\n");
    if (VERBOSE)
    {
        comp->fgDispBasicBlocks(true);
    }
#endif

    FinalizeOutgoingArgSpace();

    // Recompute local var ref counts before potentially sorting for liveness.
    // Note this does minimal work in cases where we are not going to sort.
    const bool isRecompute    = true;
    const bool setSlotNumbers = false;
    comp->lvaComputeRefCounts(isRecompute, setSlotNumbers);

    // Remove dead blocks and compute DFS (we want to remove unreachable blocks
    // even in MinOpts).
    comp->fgDfsBlocksAndRemove();

    if (comp->backendRequiresLocalVarLifetimes())
    {
        assert(comp->opts.OptimizationEnabled());

        comp->fgLocalVarLiveness();
        // local var liveness can delete code, which may create empty blocks
        // Don't churn the flowgraph with aggressive compaction since we've already run block layout
        bool modified = comp->fgUpdateFlowGraph(/* doTailDuplication */ false, /* isPhase */ false,
                                                /* doAggressiveCompaction */ false);

        if (modified)
        {
            comp->fgDfsBlocksAndRemove();
            JITDUMP("had to run another liveness pass:\n");
            comp->fgLocalVarLiveness();
        }

        // Recompute local var ref counts again after liveness to reflect
        // impact of any dead code removal. Note this may leave us with
        // tracked vars that have zero refs.
        comp->lvaComputeRefCounts(isRecompute, setSlotNumbers);
    }

    comp->fgInvalidateDfsTree();

    return PhaseStatus::MODIFIED_EVERYTHING;
}

#ifdef DEBUG

//------------------------------------------------------------------------
// Lowering::CheckCallArg: check that a call argument is in an expected
//                         form after lowering.
//
// Arguments:
//   arg - the argument to check.
//
void Lowering::CheckCallArg(GenTree* arg)
{
    if (!arg->IsValue() && !arg->OperIsPutArgStk())
    {
        assert(arg->OperIsStore());
        return;
    }

    switch (arg->OperGet())
    {
        case GT_FIELD_LIST:
        {
            GenTreeFieldList* list = arg->AsFieldList();
            assert(list->isContained());

            for (GenTreeFieldList::Use& use : list->Uses())
            {
                assert(use.GetNode()->OperIsPutArg());
            }
        }
        break;

        default:
            assert(arg->OperIsPutArg());
            break;
    }
}

//------------------------------------------------------------------------
// Lowering::CheckCall: check that a call is in an expected form after
//                      lowering. Currently this amounts to checking its
//                      arguments, but could be expanded to verify more
//                      properties in the future.
//
// Arguments:
//   call - the call to check.
//
void Lowering::CheckCall(GenTreeCall* call)
{
    for (CallArg& arg : call->gtArgs.EarlyArgs())
    {
        CheckCallArg(arg.GetEarlyNode());
    }

    for (CallArg& arg : call->gtArgs.LateArgs())
    {
        CheckCallArg(arg.GetLateNode());
    }
}

//------------------------------------------------------------------------
// Lowering::CheckNode: check that an LIR node is in an expected form
//                      after lowering.
//
// Arguments:
//   compiler - the compiler context.
//   node - the node to check.
//
void Lowering::CheckNode(Compiler* compiler, GenTree* node)
{
    switch (node->OperGet())
    {
        case GT_CALL:
            CheckCall(node->AsCall());
            break;

#ifdef FEATURE_SIMD
        case GT_HWINTRINSIC:
            assert(node->TypeGet() != TYP_SIMD12);
            break;
#endif // FEATURE_SIMD

        case GT_LCL_VAR:
        case GT_STORE_LCL_VAR:
        {
            const LclVarDsc* varDsc = compiler->lvaGetDesc(node->AsLclVar());
#if defined(FEATURE_SIMD) && defined(TARGET_64BIT)
            if (node->TypeIs(TYP_SIMD12))
            {
                assert(compiler->lvaIsFieldOfDependentlyPromotedStruct(varDsc) || (varDsc->lvSize() == 12));
            }
#endif // FEATURE_SIMD && TARGET_64BIT
            if (varDsc->lvPromoted)
            {
                assert(varDsc->lvDoNotEnregister || varDsc->lvIsMultiRegRet);
            }
        }
        break;

        case GT_LCL_ADDR:
        {
            const GenTreeLclVarCommon* lclVarAddr = node->AsLclVarCommon();
            const LclVarDsc*           varDsc     = compiler->lvaGetDesc(lclVarAddr);
            if (((lclVarAddr->gtFlags & GTF_VAR_DEF) != 0) && varDsc->HasGCPtr())
            {
                // Emitter does not correctly handle live updates for LCL_ADDR
                // when they are not contained, for example, `STOREIND byref(GT_LCL_ADDR not-contained)`
                // would generate:
                // add     r1, sp, 48   // r1 contains address of a lclVar V01.
                // str     r0, [r1]     // a gc ref becomes live in V01, but emitter would not report it.
                // Make sure that we use uncontained address nodes only for variables
                // that will be marked as mustInit and will be alive throughout the whole block even when tracked.
                assert(lclVarAddr->isContained() || !varDsc->lvTracked || varTypeIsStruct(varDsc));
                // TODO: support this assert for uses, see https://github.com/dotnet/runtime/issues/51900.
            }

            assert(varDsc->lvDoNotEnregister);
            break;
        }

        case GT_PHI:
        case GT_PHI_ARG:
            assert(!"Should not see phi nodes after rationalize");
            break;

        case GT_LCL_FLD:
        case GT_STORE_LCL_FLD:
        {
            const LclVarDsc* varDsc = compiler->lvaGetDesc(node->AsLclFld());
            assert(varDsc->lvDoNotEnregister);
        }
        break;

        default:
            break;
    }
}

//------------------------------------------------------------------------
// Lowering::CheckBlock: check that the contents of an LIR block are in an
//                       expected form after lowering.
//
// Arguments:
//   compiler - the compiler context.
//   block    - the block to check.
//
bool Lowering::CheckBlock(Compiler* compiler, BasicBlock* block)
{
    assert(block->isEmpty() || block->IsLIR());

    LIR::Range& blockRange = LIR::AsRange(block);
    for (GenTree* node : blockRange)
    {
        CheckNode(compiler, node);
    }

    assert(blockRange.CheckLIR(compiler, true));
    return true;
}
#endif

//------------------------------------------------------------------------
// Lowering::LowerBlock: Lower all the nodes in a BasicBlock
//
// Arguments:
//   block    - the block to lower.
//
void Lowering::LowerBlock(BasicBlock* block)
{
    assert(block == comp->compCurBB); // compCurBB must already be set.
    assert(block->isEmpty() || block->IsLIR());

    m_block = block;
#ifdef TARGET_ARM64
    m_blockIndirs.Reset();
#endif

    // NOTE: some of the lowering methods insert calls before the node being
    // lowered (See e.g. InsertPInvoke{Method,Call}{Prolog,Epilog}). In
    // general, any code that is inserted before the current node should be
    // "pre-lowered" as they won't be subject to further processing.
    // Lowering::CheckBlock() runs some extra checks on call arguments in
    // order to help catch unlowered nodes.

    GenTree* node = BlockRange().FirstNode();
    while (node != nullptr)
    {
        node = LowerNode(node);
    }

    assert(CheckBlock(comp, block));
}

/** Verifies if both of these trees represent the same indirection.
 * Used by Lower to annotate if CodeGen generate an instruction of the
 * form *addrMode BinOp= expr
 *
 * Preconditions: both trees are children of GT_INDs and their underlying children
 * have the same gtOper.
 *
 * This is a first iteration to actually recognize trees that can be code-generated
 * as a single read-modify-write instruction on AMD64/x86.  For now
 * this method only supports the recognition of simple addressing modes (through GT_LEA)
 * or local var indirections.  Local fields, array access and other more complex nodes are
 * not yet supported.
 *
 * TODO-CQ:  Perform tree recognition by using the Value Numbering Package, that way we can recognize
 * arbitrary complex trees and support much more addressing patterns.
 */
bool Lowering::IndirsAreEquivalent(GenTree* candidate, GenTree* storeInd)
{
    assert(candidate->OperGet() == GT_IND);
    assert(storeInd->OperGet() == GT_STOREIND);

    // We should check the size of the indirections.  If they are
    // different, say because of a cast, then we can't call them equivalent.  Doing so could cause us
    // to drop a cast.
    // Signed-ness difference is okay and expected since a store indirection must always
    // be signed based on the CIL spec, but a load could be unsigned.
    if (genTypeSize(candidate->gtType) != genTypeSize(storeInd->gtType))
    {
        return false;
    }

    GenTree* pTreeA = candidate->gtGetOp1();
    GenTree* pTreeB = storeInd->gtGetOp1();

    // This method will be called by codegen (as well as during lowering).
    // After register allocation, the sources may have been spilled and reloaded
    // to a different register, indicated by an inserted GT_RELOAD node.
    pTreeA = pTreeA->gtSkipReloadOrCopy();
    pTreeB = pTreeB->gtSkipReloadOrCopy();

    genTreeOps oper;

    if (pTreeA->OperGet() != pTreeB->OperGet())
    {
        return false;
    }

    oper = pTreeA->OperGet();
    switch (oper)
    {
        case GT_LCL_ADDR:
            if (pTreeA->AsLclFld()->GetLclOffs() != 0)
            {
                // TODO-CQ: support arbitrary local addresses here.
                return false;
            }
            FALLTHROUGH;

        case GT_LCL_VAR:
        case GT_CNS_INT:
            return NodesAreEquivalentLeaves(pTreeA, pTreeB);

        case GT_LEA:
        {
            GenTreeAddrMode* gtAddr1 = pTreeA->AsAddrMode();
            GenTreeAddrMode* gtAddr2 = pTreeB->AsAddrMode();
            return NodesAreEquivalentLeaves(gtAddr1->Base(), gtAddr2->Base()) &&
                   NodesAreEquivalentLeaves(gtAddr1->Index(), gtAddr2->Index()) &&
                   (gtAddr1->gtScale == gtAddr2->gtScale) && (gtAddr1->Offset() == gtAddr2->Offset());
        }
        default:
            // We don't handle anything that is not either a constant,
            // a local var or LEA.
            return false;
    }
}

//------------------------------------------------------------------------
// NodesAreEquivalentLeaves: Check whether the two given nodes are the same leaves.
//
// Arguments:
//      tree1 and tree2 are nodes to be checked.
// Return Value:
//    Returns true if they are same leaves, false otherwise.
//
// static
bool Lowering::NodesAreEquivalentLeaves(GenTree* tree1, GenTree* tree2)
{
    if (tree1 == tree2)
    {
        return true;
    }

    if (tree1 == nullptr || tree2 == nullptr)
    {
        return false;
    }

    tree1 = tree1->gtSkipReloadOrCopy();
    tree2 = tree2->gtSkipReloadOrCopy();

    if (tree1->TypeGet() != tree2->TypeGet())
    {
        return false;
    }

    if (tree1->OperGet() != tree2->OperGet())
    {
        return false;
    }

    if (!tree1->OperIsLeaf() || !tree2->OperIsLeaf())
    {
        return false;
    }

    switch (tree1->OperGet())
    {
        case GT_CNS_INT:
            return tree1->AsIntCon()->IconValue() == tree2->AsIntCon()->IconValue() &&
                   tree1->IsIconHandle() == tree2->IsIconHandle();
        case GT_LCL_ADDR:
            if (tree1->AsLclFld()->GetLclOffs() != tree2->AsLclFld()->GetLclOffs())
            {
                return false;
            }
            FALLTHROUGH;
        case GT_LCL_VAR:
            return tree1->AsLclVarCommon()->GetLclNum() == tree2->AsLclVarCommon()->GetLclNum();
        default:
            return false;
    }
}

//------------------------------------------------------------------------
// Lowering::CheckMultiRegLclVar: Check whether a MultiReg GT_LCL_VAR node can
//                                remain a multi-reg.
//
// Arguments:
//   lclNode       - the GT_LCL_VAR or GT_STORE_LCL_VAR node.
//   registerCount - use register count for uses; source register count for stores.
//
bool Lowering::CheckMultiRegLclVar(GenTreeLclVar* lclNode, int registerCount)
{
    bool canEnregisterAsMultiReg  = false;
    bool canEnregisterAsSingleReg = false;

#if FEATURE_MULTIREG_RET || defined(FEATURE_HW_INTRINSICS)
    LclVarDsc* varDsc = comp->lvaGetDesc(lclNode->GetLclNum());
    if (varDsc->lvDoNotEnregister)
    {
        assert(!lclNode->IsMultiReg());
        return false;
    }

    if ((comp->lvaEnregMultiRegVars) && varDsc->lvPromoted)
    {
        // We can enregister if we have a promoted struct and all the fields' types match the ABI requirements.
        // Note that we don't promote structs with explicit layout, so we don't need to check field offsets, and
        // if we have multiple types packed into a single register, we won't have matching reg and field counts,
        // so we can tolerate mismatches of integer size.
        if (comp->lvaGetPromotionType(varDsc) == Compiler::PROMOTION_TYPE_INDEPENDENT)
        {
            if (registerCount == varDsc->lvFieldCnt)
            {
                canEnregisterAsMultiReg = true;

#ifdef FEATURE_SIMD
                // TYP_SIMD12 breaks the above invariant that "we won't have
                // matching reg and field counts"; for example, consider
                //
                // * STORE_LCL_VAR<struct{Vector3, int}>(CALL)
                // * RETURN(LCL_VAR<struct{Vector3, int}>)
                //
                // These return in two GPR registers, while the fields of the
                // local are stored in SIMD and GPR register, so registerCount
                // == varDsc->lvFieldCnt == 2. But the backend cannot handle
                // this.

                for (int i = 0; i < varDsc->lvFieldCnt; i++)
                {
                    if (comp->lvaGetDesc(varDsc->lvFieldLclStart + i)->TypeGet() == TYP_SIMD12)
                    {
                        canEnregisterAsMultiReg = false;
                        break;
                    }
                }
#endif
            }
        }
    }
    else
    {
        canEnregisterAsSingleReg = varTypeIsSIMD(lclNode);
#ifdef TARGET_XARCH
        if (lclNode->OperIs(GT_STORE_LCL_VAR) && varTypeIsStruct(lclNode->Data()) && !lclNode->Data()->OperIs(GT_CALL))
        {
            canEnregisterAsSingleReg = false;
        }
#endif // TARGET_XARCH
    }

    if (canEnregisterAsSingleReg || canEnregisterAsMultiReg)
    {
        if (canEnregisterAsMultiReg)
        {
            lclNode->SetMultiReg();
        }
    }
    else
    {
        comp->lvaSetVarDoNotEnregister(lclNode->GetLclNum() DEBUGARG(DoNotEnregisterReason::BlockOp));
    }
#endif // FEATURE_MULTIREG_RET || defined(FEATURE_HW_INTRINSICS)

    return canEnregisterAsSingleReg || canEnregisterAsMultiReg;
}

//------------------------------------------------------------------------
// Containment Analysis
//------------------------------------------------------------------------
void Lowering::ContainCheckNode(GenTree* node)
{
    switch (node->gtOper)
    {
        case GT_STORE_LCL_VAR:
        case GT_STORE_LCL_FLD:
            ContainCheckStoreLoc(node->AsLclVarCommon());
            break;

        case GT_EQ:
        case GT_NE:
        case GT_LT:
        case GT_LE:
        case GT_GE:
        case GT_GT:
        case GT_TEST_EQ:
        case GT_TEST_NE:
        case GT_CMP:
        case GT_TEST:
        case GT_JCMP:
            ContainCheckCompare(node->AsOp());
            break;

        case GT_SELECT:
            ContainCheckSelect(node->AsConditional());
            break;

        case GT_ADD:
        case GT_SUB:
#if !defined(TARGET_64BIT)
        case GT_ADD_LO:
        case GT_ADD_HI:
        case GT_SUB_LO:
        case GT_SUB_HI:
#endif
        case GT_AND:
        case GT_OR:
        case GT_XOR:
            ContainCheckBinary(node->AsOp());
            break;

#if defined(TARGET_X86)
        case GT_MUL_LONG:
#endif
        case GT_MUL:
        case GT_MULHI:
            ContainCheckMul(node->AsOp());
            break;
        case GT_DIV:
        case GT_MOD:
        case GT_UDIV:
        case GT_UMOD:
            ContainCheckDivOrMod(node->AsOp());
            break;
        case GT_LSH:
        case GT_RSH:
        case GT_RSZ:
        case GT_ROL:
        case GT_ROR:
#ifndef TARGET_64BIT
        case GT_LSH_HI:
        case GT_RSH_LO:
#endif
            ContainCheckShiftRotate(node->AsOp());
            break;
        case GT_CAST:
            ContainCheckCast(node->AsCast());
            break;
        case GT_BITCAST:
            ContainCheckBitCast(node);
            break;
        case GT_LCLHEAP:
            ContainCheckLclHeap(node->AsOp());
            break;
        case GT_RETURN:
            ContainCheckRet(node->AsOp());
            break;
        case GT_RETURNTRAP:
            ContainCheckReturnTrap(node->AsOp());
            break;
        case GT_STOREIND:
            ContainCheckStoreIndir(node->AsStoreInd());
            break;
        case GT_IND:
            ContainCheckIndir(node->AsIndir());
            break;
        case GT_PUTARG_REG:
        case GT_PUTARG_STK:
#if FEATURE_ARG_SPLIT
        case GT_PUTARG_SPLIT:
#endif // FEATURE_ARG_SPLIT
       // The regNum must have been set by the lowering of the call.
            assert(node->GetRegNum() != REG_NA);
            break;
#ifdef TARGET_XARCH
        case GT_INTRINSIC:
            ContainCheckIntrinsic(node->AsOp());
            break;
#endif // TARGET_XARCH
#ifdef FEATURE_HW_INTRINSICS
        case GT_HWINTRINSIC:
            ContainCheckHWIntrinsic(node->AsHWIntrinsic());
            break;
#endif // FEATURE_HW_INTRINSICS
        default:
            break;
    }
}

//------------------------------------------------------------------------
// ContainCheckReturnTrap: determine whether the source of a RETURNTRAP should be contained.
//
// Arguments:
//    node - pointer to the GT_RETURNTRAP node
//
void Lowering::ContainCheckReturnTrap(GenTreeOp* node)
{
#ifdef TARGET_XARCH
    assert(node->OperIs(GT_RETURNTRAP));
    // This just turns into a compare of its child with an int + a conditional call
    if (node->gtOp1->isIndir())
    {
        MakeSrcContained(node, node->gtOp1);
    }
#endif // TARGET_XARCH
}

//------------------------------------------------------------------------
// ContainCheckLclHeap: determine whether the source of a GT_LCLHEAP node should be contained.
//
// Arguments:
//    node - pointer to the node
//
void Lowering::ContainCheckLclHeap(GenTreeOp* node)
{
    assert(node->OperIs(GT_LCLHEAP));
    GenTree* size = node->gtOp1;
    if (size->IsCnsIntOrI())
    {
        MakeSrcContained(node, size);
    }
}

//------------------------------------------------------------------------
// ContainCheckRet: determine whether the source of a node should be contained.
//
// Arguments:
//    node - pointer to the node
//
void Lowering::ContainCheckRet(GenTreeUnOp* ret)
{
    assert(ret->OperIs(GT_RETURN, GT_SWIFT_ERROR_RET));

#if !defined(TARGET_64BIT)
    if (ret->TypeGet() == TYP_LONG)
    {
        GenTree* op1 = ret->AsOp()->GetReturnValue();
        noway_assert(op1->OperGet() == GT_LONG);
        MakeSrcContained(ret, op1);
    }
#endif // !defined(TARGET_64BIT)
#if FEATURE_MULTIREG_RET
    if (ret->TypeIs(TYP_STRUCT))
    {
        GenTree* op1 = ret->AsOp()->GetReturnValue();
        // op1 must be either a lclvar or a multi-reg returning call
        if (op1->OperGet() == GT_LCL_VAR)
        {
            const LclVarDsc* varDsc = comp->lvaGetDesc(op1->AsLclVarCommon());
            // This must be a multi-reg return or an HFA of a single element.
            assert(varDsc->lvIsMultiRegRet || (varDsc->lvIsHfa() && varTypeIsValidHfaType(varDsc->lvType)));

            // Mark var as contained if not enregisterable.
            if (!varDsc->IsEnregisterableLcl())
            {
                if (!op1->IsMultiRegLclVar())
                {
                    MakeSrcContained(ret, op1);
                }
            }
        }
    }
#endif // FEATURE_MULTIREG_RET
}

//------------------------------------------------------------------------
// ContainCheckBitCast: determine whether the source of a BITCAST should be contained.
//
// Arguments:
//    node - pointer to the node
//
void Lowering::ContainCheckBitCast(GenTree* node)
{
    GenTree* const op1 = node->AsOp()->gtOp1;
    if (op1->OperIs(GT_LCL_VAR) && (genTypeSize(op1) == genTypeSize(node)))
    {
        if (IsContainableMemoryOp(op1) && IsSafeToContainMem(node, op1))
        {
            MakeSrcContained(node, op1);
        }
        else if (IsSafeToMarkRegOptional(node, op1))
        {
            MakeSrcRegOptional(node, op1);
        }
    }
}

//------------------------------------------------------------------------
// TryLowerBlockStoreAsGcBulkCopyCall: Lower a block store node as a CORINFO_HELP_BULK_WRITEBARRIER call
//
// Arguments:
//    blkNode - The block store node to lower
//
bool Lowering::TryLowerBlockStoreAsGcBulkCopyCall(GenTreeBlk* blk)
{
    if (comp->opts.OptimizationDisabled())
    {
        return false;
    }

    // Replace STORE_BLK (struct copy) with CORINFO_HELP_BULK_WRITEBARRIER which performs
    // bulk copy for byrefs.
    const unsigned bulkCopyThreshold = 4;
    if (!blk->OperIs(GT_STORE_BLK) || blk->OperIsInitBlkOp() || blk->IsVolatile() ||
        (blk->GetLayout()->GetGCPtrCount() < bulkCopyThreshold))
    {
        return false;
    }

    GenTree* dest = blk->Addr();
    GenTree* data = blk->Data();

    if (data->OperIs(GT_IND))
    {
        if (data->AsIndir()->IsVolatile())
        {
            return false;
        }

        // Drop GT_IND nodes
        BlockRange().Remove(data);
        data = data->AsIndir()->Addr();
    }
    else
    {
        assert(data->OperIs(GT_LCL_VAR, GT_LCL_FLD));

        // Convert local to LCL_ADDR
        unsigned lclOffset = data->AsLclVarCommon()->GetLclOffs();
        data->ChangeOper(GT_LCL_ADDR);
        data->ChangeType(TYP_I_IMPL);
        data->AsLclFld()->SetLclOffs(lclOffset);
        data->ClearContained();
    }

    // Size is a constant
    GenTreeIntCon* size = comp->gtNewIconNode((ssize_t)blk->GetLayout()->GetSize(), TYP_I_IMPL);
    BlockRange().InsertBefore(data, size);

    // A hacky way to safely call fgMorphTree in Lower
    GenTree* destPlaceholder = comp->gtNewZeroConNode(dest->TypeGet());
    GenTree* dataPlaceholder = comp->gtNewZeroConNode(genActualType(data));
    GenTree* sizePlaceholder = comp->gtNewZeroConNode(genActualType(size));

    GenTreeCall* call = comp->gtNewHelperCallNode(CORINFO_HELP_BULK_WRITEBARRIER, TYP_VOID, destPlaceholder,
                                                  dataPlaceholder, sizePlaceholder);
    comp->fgMorphArgs(call);

    LIR::Range range      = LIR::SeqTree(comp, call);
    GenTree*   rangeStart = range.FirstNode();
    GenTree*   rangeEnd   = range.LastNode();

    BlockRange().InsertBefore(blk, std::move(range));
    blk->gtBashToNOP();

    LIR::Use destUse;
    LIR::Use sizeUse;
    BlockRange().TryGetUse(destPlaceholder, &destUse);
    BlockRange().TryGetUse(sizePlaceholder, &sizeUse);
    destUse.ReplaceWith(dest);
    sizeUse.ReplaceWith(size);
    destPlaceholder->SetUnusedValue();
    sizePlaceholder->SetUnusedValue();

    LIR::Use dataUse;
    BlockRange().TryGetUse(dataPlaceholder, &dataUse);
    dataUse.ReplaceWith(data);
    dataPlaceholder->SetUnusedValue();

    LowerRange(rangeStart, rangeEnd);

    // Finally move all GT_PUTARG_* nodes
    // Re-use the existing logic for CFG call args here
    MoveCFGCallArgs(call);

    BlockRange().Remove(destPlaceholder);
    BlockRange().Remove(sizePlaceholder);
    BlockRange().Remove(dataPlaceholder);

    // Add implicit nullchecks for dest and data if needed:
    //
    auto wrapWithNullcheck = [&](GenTree* node) {
        if (comp->fgAddrCouldBeNull(node))
        {
            LIR::Use nodeUse;
            BlockRange().TryGetUse(node, &nodeUse);
            GenTree* nodeClone = comp->gtNewLclvNode(nodeUse.ReplaceWithLclVar(comp), genActualType(node));
            GenTree* nullcheck = comp->gtNewNullCheck(nodeClone, comp->compCurBB);
            BlockRange().InsertAfter(nodeUse.Def(), nodeClone, nullcheck);
            LowerNode(nullcheck);
        }
    };
    wrapWithNullcheck(dest);
    wrapWithNullcheck(data);

    return true;
}

//------------------------------------------------------------------------
// LowerBlockStoreAsHelperCall: Lower a block store node as a memset/memcpy call
//
// Arguments:
//    blkNode - The block store node to lower
//
void Lowering::LowerBlockStoreAsHelperCall(GenTreeBlk* blkNode)
{
    // We shouldn't be using helper calls for blocks on heap containing GC pointers.
    // due to atomicity guarantees.
    assert(!blkNode->IsZeroingGcPointersOnHeap());

    LIR::Use use;
    assert(!BlockRange().TryGetUse(blkNode, &use));

    const bool isVolatile = blkNode->IsVolatile();

    GenTree* dest = blkNode->Addr();
    GenTree* data = blkNode->Data();
    GenTree* size;

    CorInfoHelpFunc helper;

    // Is it Memset ...
    if (blkNode->OperIsInitBlkOp())
    {
        helper = CORINFO_HELP_MEMSET;

        // Drop GT_INIT_VAL nodes
        if (data->OperIsInitVal())
        {
            BlockRange().Remove(data);
            data = data->gtGetOp1();
        }
    }
    else
    {
        // ... or Memcpy?
        helper = CORINFO_HELP_MEMCPY;

        if (data->OperIs(GT_IND))
        {
            // Drop GT_IND nodes
            BlockRange().Remove(data);
            data = data->AsIndir()->Addr();
        }
        else
        {
            assert(data->OperIs(GT_LCL_VAR, GT_LCL_FLD));

            // Convert local to LCL_ADDR
            unsigned lclOffset = data->AsLclVarCommon()->GetLclOffs();

            data->ChangeOper(GT_LCL_ADDR);
            data->ChangeType(TYP_I_IMPL);
            data->AsLclFld()->SetLclOffs(lclOffset);
            data->ClearContained();
        }
    }

    // Size is a constant
    size = comp->gtNewIconNode(blkNode->Size(), TYP_I_IMPL);
    BlockRange().InsertBefore(data, size);

    // A hacky way to safely call fgMorphTree in Lower
    GenTree* destPlaceholder = comp->gtNewZeroConNode(dest->TypeGet());
    GenTree* dataPlaceholder = comp->gtNewZeroConNode(genActualType(data));
    GenTree* sizePlaceholder = comp->gtNewZeroConNode(genActualType(size));

    const bool isMemzero = helper == CORINFO_HELP_MEMSET ? data->IsIntegralConst(0) : false;

    GenTreeCall* call;
    if (isMemzero)
    {
        BlockRange().Remove(data);
        call = comp->gtNewHelperCallNode(CORINFO_HELP_MEMZERO, TYP_VOID, destPlaceholder, sizePlaceholder);
    }
    else
    {
        call = comp->gtNewHelperCallNode(helper, TYP_VOID, destPlaceholder, dataPlaceholder, sizePlaceholder);
    }
    comp->fgMorphArgs(call);

    LIR::Range range      = LIR::SeqTree(comp, call);
    GenTree*   rangeStart = range.FirstNode();
    GenTree*   rangeEnd   = range.LastNode();

    BlockRange().InsertBefore(blkNode, std::move(range));
    blkNode->gtBashToNOP();

    LIR::Use destUse;
    LIR::Use sizeUse;
    BlockRange().TryGetUse(destPlaceholder, &destUse);
    BlockRange().TryGetUse(sizePlaceholder, &sizeUse);
    destUse.ReplaceWith(dest);
    sizeUse.ReplaceWith(size);
    destPlaceholder->SetUnusedValue();
    sizePlaceholder->SetUnusedValue();

    if (!isMemzero)
    {
        LIR::Use dataUse;
        BlockRange().TryGetUse(dataPlaceholder, &dataUse);
        dataUse.ReplaceWith(data);
        dataPlaceholder->SetUnusedValue();
    }

    LowerRange(rangeStart, rangeEnd);

    // Finally move all GT_PUTARG_* nodes
    // Re-use the existing logic for CFG call args here
    MoveCFGCallArgs(call);

    BlockRange().Remove(destPlaceholder);
    BlockRange().Remove(sizePlaceholder);
    if (!isMemzero)
    {
        BlockRange().Remove(dataPlaceholder);
    }

// Wrap with memory barriers on weak memory models
// if the block store was volatile
#ifndef TARGET_XARCH
    if (isVolatile)
    {
        GenTree* firstBarrier  = comp->gtNewMemoryBarrier();
        GenTree* secondBarrier = comp->gtNewMemoryBarrier(/*loadOnly*/ true);
        BlockRange().InsertBefore(call, firstBarrier);
        BlockRange().InsertAfter(call, secondBarrier);
        LowerNode(firstBarrier);
        LowerNode(secondBarrier);
    }
#endif
}

//------------------------------------------------------------------------
// GetLoadStoreCoalescingData: given a STOREIND/IND node, get the data needed to perform
//    store/load coalescing including pointer to the previous node.
//
// Arguments:
//    comp     - the compiler instance
//    ind      - the STOREIND/IND node
//    data     - [OUT] the data needed for store/load coalescing
//
// Return Value:
//    true if the data was successfully retrieved, false otherwise.
//
bool Lowering::GetLoadStoreCoalescingData(GenTreeIndir* ind, LoadStoreCoalescingData* data) const
{
    // Don't merge volatile load/stores.
    if (ind->IsVolatile())
    {
        return false;
    }

    const bool isStore = ind->OperIs(GT_STOREIND, GT_STORE_BLK);
    const bool isLoad  = ind->OperIs(GT_IND);

    auto isNodeInvariant = [](Compiler* comp, GenTree* node, bool allowNull) {
        if (node == nullptr)
        {
            return allowNull;
        }
        if (node->OperIsConst())
        {
            return true;
        }
        // We can allow bigger trees here, but it's not clear if it's worth it.
        return node->OperIs(GT_LCL_VAR) && !comp->lvaVarAddrExposed(node->AsLclVar()->GetLclNum());
    };

    if (isStore)
    {
        // For stores, Data() is expected to be an invariant node
        if (!isNodeInvariant(comp, ind->Data(), false))
        {
            return false;
        }
    }
    else if (!isLoad)
    {
        return false;
    }

    data->targetType = ind->TypeGet();
    data->value      = isStore ? ind->Data() : nullptr;
    if (ind->Addr()->OperIs(GT_LEA))
    {
        GenTree* base  = ind->Addr()->AsAddrMode()->Base();
        GenTree* index = ind->Addr()->AsAddrMode()->Index();
        if (!isNodeInvariant(comp, base, false))
        {
            // Base must be a local. It's possible for it to be nullptr when index is not null,
            // but let's ignore such cases.
            return false;
        }

        if (!isNodeInvariant(comp, index, true))
        {
            // Index should be either nullptr or a local.
            return false;
        }

        data->baseAddr = base == nullptr ? nullptr : base;
        data->index    = index == nullptr ? nullptr : index;
        data->scale    = ind->Addr()->AsAddrMode()->GetScale();
        data->offset   = ind->Addr()->AsAddrMode()->Offset();
    }
    else if (isNodeInvariant(comp, ind->Addr(), true))
    {
        // Address is just a local, no offset, scale is 1
        data->baseAddr = ind->Addr();
        data->index    = nullptr;
        data->scale    = 1;
        data->offset   = 0;
    }
    else
    {
        // Address is not LEA or local.
        return false;
    }

    bool isClosedRange = false;
    // Make sure there are no other unexpected nodes in-between.
    LIR::ReadOnlyRange range = BlockRange().GetTreeRange(ind, &isClosedRange);
    if (!isClosedRange)
    {
        return false;
    }

    data->rangeStart = range.FirstNode();
    data->rangeEnd   = range.LastNode();

    return true;
}

//------------------------------------------------------------------------
// LowerStoreIndirCoalescing: If the given IND/STOREIND node is followed by a similar
//    IND/STOREIND node, try to merge them into a single store of a twice wider type. Example:
//
//    *  STOREIND  int
//    +--*  LCL_VAR   byref  V00
//    \--*  CNS_INT   int    0x1
//
//    *  STOREIND  int
//    +--*  LEA(b+4)  byref
//    |  \--*  LCL_VAR   byref  V00
//    \--*  CNS_INT   int    0x2
//
//    We can merge these two into into a single store of 8 bytes with (0x1 | (0x2 << 32)) as the value
//
//    *  STOREIND  long
//    +--*  LEA(b+0)  byref
//    |  \--*  LCL_VAR   byref  V00
//    \--*  CNS_INT   long  0x200000001
//
//   NOTE: Our memory model allows us to do this optimization, see Memory-model.md:
//     * Adjacent non-volatile writes to the same location can be coalesced. (see Memory-model.md)
//
// Arguments:
//    ind - the current STOREIND node
//
void Lowering::LowerStoreIndirCoalescing(GenTreeIndir* ind)
{
// LA, RISC-V and ARM32 more likely to recieve a terrible performance hit from
// unaligned accesses making this optimization questionable.
#if defined(TARGET_XARCH) || defined(TARGET_ARM64)
    if (!comp->opts.OptimizationEnabled())
    {
        return;
    }

    if (!ind->OperIs(GT_STOREIND, GT_STORE_BLK))
    {
        // Load coalescing is not yet supported
        return;
    }

    // We're going to do it in a loop while we see suitable STOREINDs to coalesce.
    // E.g.: we have the following LIR sequence:
    //
    //     ...addr nodes...
    //   STOREIND(int)
    //     ...addr nodes...
    //   STOREIND(short)
    //     ...addr nodes...
    //   STOREIND(short) <-- we're here
    //
    // First we merge two 'short' stores, then we merge the result with the 'int' store
    // to get a single store of 8 bytes.
    do
    {
        LoadStoreCoalescingData currData;
        LoadStoreCoalescingData prevData;

        // Get coalescing data for the current STOREIND
        if (!GetLoadStoreCoalescingData(ind, &currData))
        {
            return;
        }

        GenTree* prevTree = currData.rangeStart->gtPrev;
        // Now we need to find the previous STOREIND,
        // we can ignore any NOPs or IL_OFFSETs in-between
        while ((prevTree != nullptr) && prevTree->OperIs(GT_NOP, GT_IL_OFFSET))
        {
            prevTree = prevTree->gtPrev;
        }

        // It's not a store - bail out.
        if ((prevTree == nullptr) || !prevTree->OperIs(GT_STOREIND, GT_STORE_BLK))
        {
            return;
        }

        // Get coalescing data for the previous STOREIND
        GenTreeIndir* prevInd = prevTree->AsIndir();
        if (!GetLoadStoreCoalescingData(prevInd, &prevData))
        {
            return;
        }

        if (!currData.IsAddressEqual(prevData, /*ignoreOffset*/ true))
        {
            // Non-offset part of the address is not the same - bail out.
            return;
        }

        // The same offset means that we're storing to the same location of the same width.
        // Just remove the previous store then.
        if (prevData.offset == currData.offset)
        {
            BlockRange().Remove(prevData.rangeStart, prevData.rangeEnd);
            continue;
        }

        // TODO-ARM64-CQ: enable TYP_REF if we find a case where it's beneficial.
        // The algorithm does support TYP_REF (with null value), but it seems to be not worth
        // it on ARM64 where it's pretty efficient to do "stp xzr, xzr, [addr]" to clear two
        // items at once. Although, it may be profitable to do "stp q0, q0, [addr]".
        if (!varTypeIsIntegral(ind) && !varTypeIsSIMD(ind))
        {
            return;
        }

        assert(ind->OperIs(GT_STOREIND));
        assert(prevInd->OperIs(GT_STOREIND));
        assert(prevData.IsStore());
        assert(currData.IsStore());

        // For now, only constants are supported for data.
        if (!prevData.value->OperIsConst() || !currData.value->OperIsConst())
        {
            return;
        }

        // Otherwise, the difference between two offsets has to match the size of the type.
        // We don't support overlapping stores.
        if (abs(prevData.offset - currData.offset) != (int)genTypeSize(prevData.targetType))
        {
            return;
        }

        // For now, we require the current STOREIND to have LEA (previous store may not have it)
        // So we can easily adjust the offset, consider making it more flexible in future.
        if (!ind->Addr()->OperIs(GT_LEA))
        {
            return;
        }

        // Now the hardest part: decide whether it's safe to use an unaligned write.
        //
        // IND<byte> is always fine (and all IND<X> created here from such)
        // IND<simd> is not required to be atomic per our Memory Model
        const bool allowsNonAtomic =
            ((ind->gtFlags & GTF_IND_ALLOW_NON_ATOMIC) != 0) && ((prevInd->gtFlags & GTF_IND_ALLOW_NON_ATOMIC) != 0);

        if (!allowsNonAtomic && (genTypeSize(ind) > 1) && !varTypeIsSIMD(ind))
        {
            // TODO-CQ: if we see that the target is a local memory (non address exposed)
            // we can use any type (including SIMD) for a new load.

            // Ignore indices for now, they can invalidate our alignment assumptions.
            // Although, we can take scale into account.
            if (currData.index != nullptr)
            {
                return;
            }

            // Base address being TYP_REF gives us a hint that data is pointer-aligned.
            if (!currData.baseAddr->TypeIs(TYP_REF))
            {
                return;
            }

            // Check whether the combined indir is still aligned.
            bool isCombinedIndirAtomic = (genTypeSize(ind) < TARGET_POINTER_SIZE) &&
                                         (min(prevData.offset, currData.offset) % (genTypeSize(ind) * 2)) == 0;

            if (genTypeSize(ind) == TARGET_POINTER_SIZE)
            {
#ifdef TARGET_ARM64
                // Per Arm Architecture Reference Manual for A-profile architecture:
                //
                // * Writes from SIMD and floating-point registers of a 128-bit value that is 64-bit aligned in memory
                //   are treated as a pair of single - copy atomic 64 - bit writes.
                //
                // Thus, we can allow 2xLONG -> SIMD, same for TYP_REF (for value being null)
                //
                // And we assume on ARM64 TYP_LONG/TYP_REF are always 64-bit aligned, otherwise
                // we're already doing a load that has no atomicity guarantees.
                isCombinedIndirAtomic = true;
#endif
            }

            if (!isCombinedIndirAtomic)
            {
                return;
            }
        }

        // Since we're merging two stores of the same type, the new type is twice wider.
        var_types oldType = ind->TypeGet();
        var_types newType;
        switch (oldType)
        {
            case TYP_BYTE:
            case TYP_UBYTE:
                newType = TYP_USHORT;
                break;

            case TYP_SHORT:
            case TYP_USHORT:
                newType = TYP_INT;
                break;

#ifdef TARGET_64BIT
            case TYP_INT:
                newType = TYP_LONG;
                break;

#if defined(FEATURE_HW_INTRINSICS)
            case TYP_LONG:
            case TYP_REF:
                if (comp->IsBaselineSimdIsaSupported())
                {
                    // TLDR: we should be here only if one of the conditions is true:
                    // 1) Both GT_INDs have GTF_IND_ALLOW_NON_ATOMIC flag
                    // 2) ARM64: Data is at least 8-byte aligned
                    // 3) AMD64: Data is at least 16-byte aligned on AMD/Intel with AVX+
                    //
                    newType = TYP_SIMD16;
                    if ((oldType == TYP_REF) &&
                        (!currData.value->IsIntegralConst(0) || !prevData.value->IsIntegralConst(0)))
                    {
                        // For TYP_REF we only support null values. In theory, we can also support frozen handles, e.g.:
                        //
                        //   arr[1] = "hello";
                        //   arr[0] = "world";
                        //
                        // but we don't want to load managed references into SIMD registers (we can only do so
                        // when we can issue a nongc region for a block)
                        return;
                    }
                    break;
                }
                return;

#if defined(TARGET_AMD64)
            case TYP_SIMD16:
                if (comp->getPreferredVectorByteLength() >= 32)
                {
                    newType = TYP_SIMD32;
                    break;
                }
                return;

            case TYP_SIMD32:
                if (comp->getPreferredVectorByteLength() >= 64)
                {
                    newType = TYP_SIMD64;
                    break;
                }
                return;
#endif // TARGET_AMD64
#endif // FEATURE_HW_INTRINSICS
#endif // TARGET_64BIT

            // TYP_FLOAT and TYP_DOUBLE aren't needed here - they're expected to
            // be converted to TYP_INT/TYP_LONG for constant value.
            //
            // TYP_UINT and TYP_ULONG are not legal for GT_IND.
            //
            default:
                return;
        }

        // We should not be here for stores requiring write barriers.
        assert(!comp->codeGen->gcInfo.gcIsWriteBarrierStoreIndNode(ind->AsStoreInd()));
        assert(!comp->codeGen->gcInfo.gcIsWriteBarrierStoreIndNode(prevInd->AsStoreInd()));

        // Delete previous STOREIND entirely
        BlockRange().Remove(prevData.rangeStart, prevData.rangeEnd);

        // It's not expected to be contained yet, but just in case...
        ind->Data()->ClearContained();

        // We know it's always LEA for now
        GenTreeAddrMode* addr = ind->Addr()->AsAddrMode();

        // Update offset to be the minimum of the two
        addr->SetOffset(min(prevData.offset, currData.offset));

        // Update type for both STOREIND and val
        ind->gtType         = newType;
        ind->Data()->gtType = newType;

#if defined(TARGET_AMD64) && defined(FEATURE_HW_INTRINSICS)
        // Upgrading two SIMD stores to a wider SIMD store.
        // Only on x64 since ARM64 has no options above SIMD16
        if (varTypeIsSIMD(oldType))
        {
            int8_t* lowerCns = prevData.value->AsVecCon()->gtSimdVal.i8;
            int8_t* upperCns = currData.value->AsVecCon()->gtSimdVal.i8;

            // if the previous store was at a higher address, swap the constants
            if (prevData.offset > currData.offset)
            {
                std::swap(lowerCns, upperCns);
            }

            simd_t   newCns   = {};
            uint32_t oldWidth = genTypeSize(oldType);
            memcpy(newCns.i8, lowerCns, oldWidth);
            memcpy(newCns.i8 + oldWidth, upperCns, oldWidth);

            ind->Data()->AsVecCon()->gtSimdVal = newCns;
            continue;
        }
#endif

        size_t lowerCns = (size_t)prevData.value->AsIntCon()->IconValue();
        size_t upperCns = (size_t)currData.value->AsIntCon()->IconValue();

        // if the previous store was at a higher address, swap the constants
        if (prevData.offset > currData.offset)
        {
            std::swap(lowerCns, upperCns);
        }

#if defined(TARGET_64BIT) && defined(FEATURE_HW_INTRINSICS)
        // We're promoting two TYP_LONG/TYP_REF into TYP_SIMD16
        // All legality checks were done above.
        if (varTypeIsSIMD(newType))
        {
            // Replace two 64bit constants with a single 128bit constant
            int8_t val[16];
            memcpy(val, &lowerCns, 8);
            memcpy(val + 8, &upperCns, 8);
            GenTreeVecCon* vecCns = comp->gtNewVconNode(newType, &val);

            BlockRange().InsertAfter(ind->Data(), vecCns);
            BlockRange().Remove(ind->Data());
            ind->gtOp2 = vecCns;
            continue;
        }
#endif // TARGET_64BIT && FEATURE_HW_INTRINSICS

        // Trim the constants to the size of the type, e.g. for TYP_SHORT and TYP_USHORT
        // the mask will be 0xFFFF, for TYP_INT - 0xFFFFFFFF.
        size_t mask = ~(size_t(0)) >> (sizeof(size_t) - genTypeSize(oldType)) * BITS_PER_BYTE;
        lowerCns &= mask;
        upperCns &= mask;

        size_t val = (lowerCns | (upperCns << (genTypeSize(oldType) * BITS_PER_BYTE)));
        JITDUMP("Coalesced two stores into a single store with value %lld\n", (int64_t)val);

        ind->Data()->AsIntCon()->gtIconVal = (ssize_t)val;
        if (genTypeSize(oldType) == 1)
        {
            // A mark for future foldings that this IND doesn't need to be atomic.
            ind->gtFlags |= GTF_IND_ALLOW_NON_ATOMIC;
        }

    } while (true);
#endif // TARGET_XARCH || TARGET_ARM64
}

//------------------------------------------------------------------------
// LowerStoreIndirCommon: a common logic to lower StoreIndir.
//
// Arguments:
//    ind - the store indirection node we are lowering.
//
// Return Value:
//    Next node to lower.
//
GenTree* Lowering::LowerStoreIndirCommon(GenTreeStoreInd* ind)
{
    assert(ind->TypeGet() != TYP_STRUCT);

    TryRetypingFloatingPointStoreToIntegerStore(ind);

#if defined(TARGET_ARM64)
    // Verify containment safety before creating an LEA that must be contained.
    //
    const bool isContainable = IsInvariantInRange(ind->Addr(), ind);
#else
    const bool isContainable = true;
#endif
    TryCreateAddrMode(ind->Addr(), isContainable, ind);

    if (comp->codeGen->gcInfo.gcIsWriteBarrierStoreIndNode(ind))
    {
        return ind->gtNext;
    }

#ifndef TARGET_XARCH
    if (ind->Data()->IsIconHandle(GTF_ICON_OBJ_HDL))
    {
        const ssize_t handle = ind->Data()->AsIntCon()->IconValue();
        if (!comp->info.compCompHnd->isObjectImmutable(reinterpret_cast<CORINFO_OBJECT_HANDLE>(handle)))
        {
            // On platforms with weaker memory model we need to make sure we use a store with the release semantic
            // when we publish a potentially mutable object
            // See relevant discussions https://github.com/dotnet/runtime/pull/76135#issuecomment-1257258310 and
            // https://github.com/dotnet/runtime/pull/76112#discussion_r980639782

            // This can be relaxed to "just make sure to use stlr/memory barrier" if needed
            ind->gtFlags |= GTF_IND_VOLATILE;
        }
    }
#endif

    LowerStoreIndirCoalescing(ind);
    return LowerStoreIndir(ind);
}

//------------------------------------------------------------------------
// LowerIndir: a common logic to lower IND load or NullCheck.
//
// Arguments:
//    ind - the ind node we are lowering.
//
GenTree* Lowering::LowerIndir(GenTreeIndir* ind)
{
    GenTree* next = ind->gtNext;

    assert(ind->OperIs(GT_IND, GT_NULLCHECK));
    // Process struct typed indirs separately unless they are unused;
    // they only appear as the source of a block copy operation or a return node.
    if (!ind->TypeIs(TYP_STRUCT) || ind->IsUnusedValue())
    {
#ifndef TARGET_XARCH
        // On non-xarch, whether or not we can contain an address mode will depend on the access width
        // which may be changed when transforming an unused indir, so do that first.
        // On xarch, it is the opposite: we transform to indir/nullcheck based on whether we contained the
        // address mode, so in that case we must do this transformation last.
        if (ind->OperIs(GT_NULLCHECK) || ind->IsUnusedValue())
        {
            TransformUnusedIndirection(ind, comp, m_block);
        }
#endif

#ifdef TARGET_ARM64
        LIR::Use use;
        if (ind->OperIs(GT_IND) && ind->IsVolatile() && varTypeIsFloating(ind) && BlockRange().TryGetUse(ind, &use))
        {
            // Convert "IND<float>(addr)" to "BitCast<float>(IND<int>(addr))"
            // for volatile loads since there is no ldar for SIMD regs
            var_types targetType = ind->TypeGet();
            ind->ChangeType(ind->TypeIs(TYP_DOUBLE) ? TYP_LONG : TYP_INT);

            // Now it might be eligible for some addressing modes with LDAPUR:
            const bool isContainable = IsInvariantInRange(ind->Addr(), ind);
            TryCreateAddrMode(ind->Addr(), isContainable, ind);

            // Wrap the resulting IND into BITCAST:
            GenTree* castOp = comp->gtNewBitCastNode(targetType, ind);
            BlockRange().InsertAfter(ind, castOp);
            use.ReplaceWith(castOp);
            return castOp;
        }
#endif

        // TODO-Cleanup: We're passing isContainable = true but ContainCheckIndir rejects
        // address containment in some cases so we end up creating trivial (reg + offfset)
        // or (reg + reg) LEAs that are not necessary.

#if defined(TARGET_ARM64)
        // Verify containment safety before creating an LEA that must be contained.
        //
        const bool isContainable = IsInvariantInRange(ind->Addr(), ind);
#else
        const bool isContainable = true;
#endif

        TryCreateAddrMode(ind->Addr(), isContainable, ind);
        ContainCheckIndir(ind);

#ifdef TARGET_XARCH
        if (ind->OperIs(GT_NULLCHECK) || ind->IsUnusedValue())
        {
            TransformUnusedIndirection(ind, comp, m_block);
        }
#endif
    }
    else
    {
        // If the `ADDR` node under `STORE_BLK(dstAddr, IND(struct(ADDR))`
        // is a complex one it could benefit from an `LEA` that is not contained.
        const bool isContainable = false;
        TryCreateAddrMode(ind->Addr(), isContainable, ind);
    }

#ifdef TARGET_ARM64
    if (comp->opts.OptimizationEnabled() && ind->OperIs(GT_IND))
    {
        OptimizeForLdpStp(ind);
    }
#endif

    return next;
}

#ifdef TARGET_ARM64

// Max distance that we will try to move an indirection backwards to become
// adjacent to another indirection. As an empirical observation, increasing
// this number to 32 for the smoke_tests collection resulted in 3684 -> 3796
// cases passing the distance check, but 82 out of these 112 extra cases were
// then rejected due to interference. So 16 seems like a good number to balance
// the throughput costs.
const int LDP_STP_REORDERING_MAX_DISTANCE = 16;

//------------------------------------------------------------------------
// OptimizeForLdp: Record information about an indirection, and try to optimize
// it by moving it to be adjacent with a previous indirection such that they
// can be transformed into 'ldp'.
//
// Arguments:
//    ind - Indirection to record and to try to move.
//
// Returns:
//    True if the optimization was successful.
//
bool Lowering::OptimizeForLdpStp(GenTreeIndir* ind)
{
    if (!ind->TypeIs(TYP_INT, TYP_LONG, TYP_FLOAT, TYP_DOUBLE, TYP_SIMD8, TYP_SIMD16) || ind->IsVolatile())
    {
        return false;
    }

    target_ssize_t offs = 0;
    GenTree*       addr = ind->Addr();
    comp->gtPeelOffsets(&addr, &offs);

    if (!addr->OperIs(GT_LCL_VAR))
    {
        return false;
    }

    // Every indirection takes an expected 2+ nodes, so we only expect at most
    // half the reordering distance to be candidates for the optimization.
    int maxCount = min(m_blockIndirs.Height(), LDP_STP_REORDERING_MAX_DISTANCE / 2);
    for (int i = 0; i < maxCount; i++)
    {
        SavedIndir& prev = m_blockIndirs.TopRef(i);
        if (prev.AddrBase->GetLclNum() != addr->AsLclVar()->GetLclNum())
        {
            continue;
        }

        GenTreeIndir* prevIndir = prev.Indir;
        if ((prevIndir == nullptr) || (prevIndir->TypeGet() != ind->TypeGet()))
        {
            continue;
        }

        if (prevIndir->gtNext == nullptr)
        {
            // Deleted by other optimization
            continue;
        }

        if (prevIndir->OperIsStore() != ind->OperIsStore())
        {
            continue;
        }

        JITDUMP("[%06u] and [%06u] are indirs off the same base with offsets +%03u and +%03u\n",
                Compiler::dspTreeID(ind), Compiler::dspTreeID(prevIndir), (unsigned)offs, (unsigned)prev.Offset);
        if (std::abs(offs - prev.Offset) == genTypeSize(ind))
        {
            JITDUMP("  ..and they are amenable to ldp/stp optimization\n");
            if (TryMakeIndirsAdjacent(prevIndir, ind))
            {
                // Do not let the previous one participate in
                // another instance; that can cause us to e.g. convert
                // *(x+4), *(x+0), *(x+8), *(x+12) =>
                // *(x+4), *(x+8), *(x+0), *(x+12)
                prev.Indir = nullptr;
                return true;
            }
            break;
        }
        else
        {
            JITDUMP("  ..but at non-adjacent offset\n");
        }
    }

    m_blockIndirs.Emplace(ind, addr->AsLclVar(), offs);
    return false;
}

//------------------------------------------------------------------------
// TryMakeIndirsAdjacent: Try to prove that it is legal to move an indirection
// to be adjacent to a previous indirection. If successful, perform the move.
//
// Arguments:
//    prevIndir - Previous indirection
//    indir     - Indirection to try to move to be adjacent to 'prevIndir'
//
// Returns:
//    True if the optimization was successful.
//
bool Lowering::TryMakeIndirsAdjacent(GenTreeIndir* prevIndir, GenTreeIndir* indir)
{
    GenTree* cur = prevIndir;
    for (int i = 0; i < LDP_STP_REORDERING_MAX_DISTANCE; i++)
    {
        cur = cur->gtNext;
        if (cur == indir)
            break;

        // We can reorder indirs with some calls, but introducing a LIR edge
        // that spans a call can introduce spills (or callee-saves).
        if (cur->IsCall())
        {
            JITDUMP("  ..but they are separated by node [%06u] that kills registers\n", Compiler::dspTreeID(cur));
            return false;
        }
    }

    if (cur != indir)
    {
        JITDUMP("  ..but they are too far separated\n");
        return false;
    }

    JITDUMP(
        "  ..and they are close. Trying to move the following range (where * are nodes part of the data flow):\n\n");
#ifdef DEBUG
    bool     isClosed;
    GenTree* startDumpNode = BlockRange().GetTreeRange(prevIndir, &isClosed).FirstNode();
    GenTree* endDumpNode   = indir->gtNext;

    auto dumpWithMarks = [=]() {
        if (!comp->verbose)
        {
            return;
        }

        for (GenTree* node = startDumpNode; node != endDumpNode; node = node->gtNext)
        {
            const char* prefix;
            if (node == prevIndir)
                prefix = "1. ";
            else if (node == indir)
                prefix = "2. ";
            else if ((node->gtLIRFlags & LIR::Flags::Mark) != 0)
                prefix = "*  ";
            else
                prefix = "   ";

            comp->gtDispLIRNode(node, prefix);
        }
    };

#endif

    MarkTree(indir);

    INDEBUG(dumpWithMarks());
    JITDUMP("\n");

    if ((prevIndir->gtLIRFlags & LIR::Flags::Mark) != 0)
    {
        JITDUMP("Previous indir is part of the data flow of current indir\n");
        UnmarkTree(indir);
        return false;
    }

    m_scratchSideEffects.Clear();

    bool sawData = false;
    for (GenTree* cur = prevIndir->gtNext; cur != indir; cur = cur->gtNext)
    {
        if ((cur->gtLIRFlags & LIR::Flags::Mark) != 0)
        {
            // 'cur' is part of data flow of 'indir', so we will be moving the
            // currently recorded effects past 'cur'.
            if (m_scratchSideEffects.InterferesWith(comp, cur, true))
            {
                JITDUMP("Giving up due to interference with [%06u]\n", Compiler::dspTreeID(cur));
                UnmarkTree(indir);
                return false;
            }

            if (indir->OperIsStore())
            {
                sawData |= cur == indir->Data();
            }
        }
        else
        {
            // Not part of dataflow; add its effects that will move past
            // 'indir'.
            m_scratchSideEffects.AddNode(comp, cur);
        }
    }

    if (m_scratchSideEffects.InterferesWith(comp, indir, true))
    {
        if (!indir->OperIsLoad())
        {
            JITDUMP("Have conservative interference with last store. Giving up.\n");
            UnmarkTree(indir);
            return false;
        }

        // Try a bit harder, making use of the following facts:
        //
        // 1. We know the indir is non-faulting, so we do not need to worry
        // about reordering exceptions
        //
        // 2. We can reorder with non-volatile INDs even if they have
        // GTF_ORDER_SIDEEFF; these indirs only have GTF_ORDER_SIDEEFF due to
        // being non-faulting
        //
        // 3. We can also reorder with non-volatile STOREINDs if we can prove
        // no aliasing. We can do that for two common cases:
        //    * The addresses are based on the same local but at distinct offset ranges
        //    * The addresses are based off TYP_REF bases at distinct offset ranges

        JITDUMP("Have conservative interference with last indir. Trying a smarter interference check...\n");

        GenTree*       indirAddr = indir->Addr();
        target_ssize_t offs      = 0;
        comp->gtPeelOffsets(&indirAddr, &offs);

        bool checkLocal = indirAddr->OperIsLocal();
        if (checkLocal)
        {
            unsigned lclNum = indirAddr->AsLclVarCommon()->GetLclNum();
            checkLocal = !comp->lvaGetDesc(lclNum)->IsAddressExposed() && !m_scratchSideEffects.WritesLocal(lclNum);
        }

        // Helper lambda to check if a single node interferes with 'indir'.
        auto interferes = [=](GenTree* node) {
            if (((node->gtFlags & GTF_ORDER_SIDEEFF) != 0) && node->OperSupportsOrderingSideEffect())
            {
                // Cannot normally reorder GTF_ORDER_SIDEEFF and GTF_GLOB_REF,
                // except for some of the known cases described above.
                if (!node->OperIs(GT_IND, GT_BLK, GT_STOREIND, GT_STORE_BLK) || node->AsIndir()->IsVolatile())
                {
                    return true;
                }
            }

            AliasSet::NodeInfo nodeInfo(comp, node);

            if (nodeInfo.WritesAddressableLocation())
            {
                if (!node->OperIs(GT_STOREIND, GT_STORE_BLK))
                {
                    return true;
                }

                GenTreeIndir*  store     = node->AsIndir();
                GenTree*       storeAddr = store->Addr();
                target_ssize_t storeOffs = 0;
                comp->gtPeelOffsets(&storeAddr, &storeOffs);

                bool distinct = (storeOffs + (target_ssize_t)store->Size() <= offs) ||
                                (offs + (target_ssize_t)indir->Size() <= storeOffs);

                if (checkLocal && GenTree::Compare(indirAddr, storeAddr) && distinct)
                {
                    JITDUMP("Cannot interfere with [%06u] since they are off the same local V%02u and indir range "
                            "[%03u..%03u) does not interfere with store range [%03u..%03u)\n",
                            Compiler::dspTreeID(node), indirAddr->AsLclVarCommon()->GetLclNum(), (unsigned)offs,
                            (unsigned)offs + indir->Size(), (unsigned)storeOffs, (unsigned)storeOffs + store->Size());
                }
                // Two indirs off of TYP_REFs cannot overlap if their offset ranges are distinct.
                else if (indirAddr->TypeIs(TYP_REF) && storeAddr->TypeIs(TYP_REF) && distinct)
                {
                    JITDUMP("Cannot interfere with [%06u] since they are both off TYP_REF bases and indir range "
                            "[%03u..%03u) does not interfere with store range [%03u..%03u)\n",
                            Compiler::dspTreeID(node), (unsigned)offs, (unsigned)offs + indir->Size(),
                            (unsigned)storeOffs, (unsigned)storeOffs + store->Size());
                }
                else
                {
                    return true;
                }
            }

            return false;
        };

        for (GenTree* cur = indir->gtPrev; cur != prevIndir; cur = cur->gtPrev)
        {
            if ((cur->gtLIRFlags & LIR::Flags::Mark) != 0)
            {
                continue;
            }

            if (interferes(cur))
            {
                JITDUMP("Indir [%06u] interferes with [%06u]\n", Compiler::dspTreeID(indir), Compiler::dspTreeID(cur));
                UnmarkTree(indir);
                return false;
            }
        }
    }

    JITDUMP("Interference checks passed: can move unrelated nodes past second indir.\n");

    if (sawData)
    {
        // If the data node of 'indir' is between 'prevIndir' and 'indir' then
        // try to move the previous indir up to happen after the data
        // computation. We will be moving all nodes unrelated to the data flow
        // past 'indir', so we only need to check interference between
        // 'prevIndir' and all nodes that are part of 'indir's dataflow.
        m_scratchSideEffects.Clear();
        m_scratchSideEffects.AddNode(comp, prevIndir);

        for (GenTree* cur = prevIndir->gtNext;; cur = cur->gtNext)
        {
            if ((cur->gtLIRFlags & LIR::Flags::Mark) != 0)
            {
                if (m_scratchSideEffects.InterferesWith(comp, cur, true))
                {
                    JITDUMP("Cannot move prev indir [%06u] up past [%06u] to get it past the data computation\n",
                            Compiler::dspTreeID(prevIndir), Compiler::dspTreeID(cur));
                    UnmarkTree(indir);
                    return false;
                }
            }

            if (cur == indir->Data())
            {
                break;
            }
        }
    }

    JITDUMP("Moving nodes that are not part of data flow of [%06u]\n\n", Compiler::dspTreeID(indir));

    GenTree* previous = prevIndir;
    for (GenTree* node = prevIndir->gtNext;;)
    {
        GenTree* next = node->gtNext;

        if ((node->gtLIRFlags & LIR::Flags::Mark) != 0)
        {
            // Part of data flow. Move it to happen right after 'previous'.
            BlockRange().Remove(node);
            BlockRange().InsertAfter(previous, node);
            previous = node;
        }

        if (node == indir)
        {
            break;
        }

        node = next;
    }

    if (sawData)
    {
        // For some reason LSRA is not able to reuse a constant if both LIR
        // temps are live simultaneously, so skip moving in those cases and
        // expect LSRA to reuse the constant instead.
        if (indir->Data()->OperIs(GT_CNS_INT, GT_CNS_DBL) && GenTree::Compare(indir->Data(), prevIndir->Data()))
        {
            JITDUMP("Not moving previous indir since we are expecting constant reuse for the data\n");
        }
        else
        {
            BlockRange().Remove(prevIndir);
            BlockRange().InsertAfter(indir->Data(), prevIndir);
        }
    }

    JITDUMP("Result:\n\n");
    INDEBUG(dumpWithMarks());
    JITDUMP("\n");
    UnmarkTree(indir);
    return true;
}

//------------------------------------------------------------------------
// MarkTree: Mark trees involved in the computation of 'node' recursively.
//
// Arguments:
//    node - Root node.
//
void Lowering::MarkTree(GenTree* node)
{
    node->gtLIRFlags |= LIR::Flags::Mark;
    node->VisitOperands([=](GenTree* op) {
        MarkTree(op);
        return GenTree::VisitResult::Continue;
    });
}

//------------------------------------------------------------------------
// UnmarkTree: Unmark trees involved in the computation of 'node' recursively.
//
// Arguments:
//    node - Root node.
//
void Lowering::UnmarkTree(GenTree* node)
{
    node->gtLIRFlags &= ~LIR::Flags::Mark;
    node->VisitOperands([=](GenTree* op) {
        UnmarkTree(op);
        return GenTree::VisitResult::Continue;
    });
}

#endif // TARGET_ARM64

//------------------------------------------------------------------------
// IsContainableLclAddr: Can a given local address be contained?
//
// Most local addresses can be contained, however, there are two edge cases
// where this is not true:
// 1. When the resulting memory access will go beyond the local's location.
// 2. When the resulting access may go past a UINT16_MAX.
// Both of these requirements are imposed by the emitter.
//
// Arguments:
//    lclAddr    - The local address node
//    accessSize - The access size (of an indirection)
//
// Return Value:
//    Whether an indirection of "accessSize" may contain "lclAddr".
//
bool Lowering::IsContainableLclAddr(GenTreeLclFld* lclAddr, unsigned accessSize) const
{
    if (CheckedOps::AddOverflows<int32_t>(lclAddr->GetLclOffs(), accessSize, CheckedOps::Unsigned) ||
        !comp->IsValidLclAddr(lclAddr->GetLclNum(), lclAddr->GetLclOffs() + accessSize - 1))
    {
        // We depend on containment for correctness of liveness updates in codegen. Therefore, all
        // locals that may "return false" here MUST be address-exposed. Local morph ensures this.
        assert(comp->lvaGetDesc(lclAddr)->IsAddressExposed());
        return false;
    }

    return true;
}

//------------------------------------------------------------------------
// TransformUnusedIndirection: change the opcode and the type of the unused indirection.
//
// Arguments:
//    ind   - Indirection to transform.
//    comp  - Compiler instance.
//    block - Basic block of the indirection.
//
void Lowering::TransformUnusedIndirection(GenTreeIndir* ind, Compiler* comp, BasicBlock* block)
{
    // A nullcheck is essentially the same as an indirection with no use.
    // The difference lies in whether a target register must be allocated.
    // On XARCH we can generate a compare with no target register as long as the address
    // is not contained.
    // On ARM64 we can generate a load to REG_ZR in all cases.
    // However, on ARM we must always generate a load to a register.
    // In the case where we require a target register, it is better to use GT_IND, since
    // GT_NULLCHECK is a non-value node and would therefore require an internal register
    // to use as the target. That is non-optimal because it will be modeled as conflicting
    // with the source register(s).
    // So, to summarize:
    // - On ARM64, always use GT_NULLCHECK for a dead indirection.
    // - On ARM, always use GT_IND.
    // - On XARCH, use GT_IND if we have a contained address, and GT_NULLCHECK otherwise.
    // In all cases we try to preserve the original type and never make it wider to avoid AVEs.
    // For structs we conservatively lower it to BYTE. For 8-byte primitives we lower it to TYP_INT
    // on XARCH as an optimization.
    //
    assert(ind->OperIs(GT_NULLCHECK, GT_IND, GT_BLK));

    ind->ChangeType(comp->gtTypeForNullCheck(ind));

#if defined(TARGET_ARM64) || defined(TARGET_LOONGARCH64) || defined(TARGET_RISCV64)
    bool useNullCheck = true;
#elif defined(TARGET_ARM)
    bool useNullCheck = false;
#else  // TARGET_XARCH
    bool useNullCheck = !ind->Addr()->isContained();
    ind->ClearDontExtend();
#endif // !TARGET_XARCH

    if (useNullCheck && !ind->OperIs(GT_NULLCHECK))
    {
        comp->gtChangeOperToNullCheck(ind, block);
        ind->ClearUnusedValue();
    }
    else if (!useNullCheck && !ind->OperIs(GT_IND))
    {
        ind->ChangeOper(GT_IND);
        ind->SetUnusedValue();
    }
}

//------------------------------------------------------------------------
// LowerLclHeap: a common logic to lower LCLHEAP.
//
// Arguments:
//    blkNode - the LCLHEAP node we are lowering.
//
void Lowering::LowerLclHeap(GenTree* node)
{
    assert(node->OperIs(GT_LCLHEAP));

#if defined(TARGET_XARCH)
    if (node->gtGetOp1()->IsCnsIntOrI())
    {
        GenTreeIntCon* sizeNode = node->gtGetOp1()->AsIntCon();
        ssize_t        size     = sizeNode->IconValue();

        if (size == 0)
        {
            // Replace with null for LCLHEAP(0)
            node->BashToZeroConst(TYP_I_IMPL);
            BlockRange().Remove(sizeNode);
            return;
        }

        if (comp->info.compInitMem)
        {
            ssize_t alignedSize = ALIGN_UP(size, STACK_ALIGN);
            if ((size > UINT_MAX) || (alignedSize > UINT_MAX))
            {
                // Size is too big - don't mark sizeNode as contained
                return;
            }

            LIR::Use use;
            if (BlockRange().TryGetUse(node, &use))
            {
                // Align LCLHEAP size for more efficient zeroing via BLK
                sizeNode->SetIconValue(alignedSize);

                // Emit STORE_BLK to zero it
                //
                //  *  STORE_BLK struct<alignedSize> (init) (Unroll)
                //  +--*  LCL_VAR   long   V01
                //  \--*  CNS_INT   int    0
                //
                GenTree*    heapLcl  = comp->gtNewLclvNode(use.ReplaceWithLclVar(comp), TYP_I_IMPL);
                GenTree*    zero     = comp->gtNewIconNode(0);
                GenTreeBlk* storeBlk = new (comp, GT_STORE_BLK)
                    GenTreeBlk(GT_STORE_BLK, TYP_STRUCT, heapLcl, zero, comp->typGetBlkLayout((unsigned)alignedSize));
                storeBlk->gtFlags |= (GTF_IND_UNALIGNED | GTF_ASG | GTF_EXCEPT | GTF_GLOB_REF);
                BlockRange().InsertAfter(use.Def(), heapLcl, zero, storeBlk);
            }
            else
            {
                // Value is unused and we don't mark the size node as contained
                return;
            }
        }
    }
#endif
    ContainCheckLclHeap(node->AsOp());
}

//------------------------------------------------------------------------
// LowerBlockStoreCommon: a common logic to lower STORE_BLK/DYN_BLK.
//
// Arguments:
//    blkNode - the store blk/obj node we are lowering.
//
void Lowering::LowerBlockStoreCommon(GenTreeBlk* blkNode)
{
    assert(blkNode->OperIs(GT_STORE_BLK));

    if (blkNode->ContainsReferences() && !blkNode->OperIsCopyBlkOp())
    {
        // and we only zero it (and that zero is better to be not hoisted/CSE'd)
        assert(blkNode->Data()->IsIntegralConst(0));
    }

    // Lose the type information stored in the source - we no longer need it.
    if (blkNode->Data()->OperIs(GT_BLK))
    {
        blkNode->Data()->SetOper(GT_IND);
        LowerIndir(blkNode->Data()->AsIndir());
    }

    if (TryTransformStoreObjAsStoreInd(blkNode))
    {
        return;
    }

    LowerBlockStore(blkNode);
    LowerStoreIndirCoalescing(blkNode);
}

//------------------------------------------------------------------------
// TryTransformStoreObjAsStoreInd: try to replace STORE_BLK as STOREIND.
//
// Arguments:
//    blkNode - the store node.
//
// Return value:
//    true if the replacement was made, false otherwise.
//
// Notes:
//    TODO-CQ: this method should do the transformation when possible
//    and STOREIND should always generate better or the same code as
//    STORE_BLK for the same copy.
//
bool Lowering::TryTransformStoreObjAsStoreInd(GenTreeBlk* blkNode)
{
    assert(blkNode->OperIs(GT_STORE_BLK));
    if (!comp->opts.OptimizationEnabled())
    {
        return false;
    }

    var_types regType = blkNode->GetLayout()->GetRegisterType();
    if (regType == TYP_UNDEF)
    {
        return false;
    }

    GenTree* src = blkNode->Data();
    if (varTypeIsSIMD(regType) && src->IsConstInitVal())
    {
        // TODO-CQ: support STORE_IND SIMD16(SIMD16, CNT_INT 0).
        return false;
    }

    if (varTypeIsGC(regType))
    {
        // TODO-CQ: STOREIND does not try to contain src if we need a barrier,
        // STORE_BLK generates better code currently.
        return false;
    }

    if (src->OperIsInitVal() && !src->IsConstInitVal())
    {
        return false;
    }

    JITDUMP("Replacing STORE_BLK with STOREIND for [%06u]\n", blkNode->gtTreeID);
    blkNode->ChangeOper(GT_STOREIND);
    blkNode->ChangeType(regType);

    if (varTypeIsStruct(src))
    {
        src->ChangeType(regType);
        LowerNode(blkNode->Data());
    }
    else if (src->OperIsInitVal())
    {
        GenTreeUnOp* initVal = src->AsUnOp();
        src                  = src->gtGetOp1();
        assert(src->IsCnsIntOrI());
        src->AsIntCon()->FixupInitBlkValue(regType);
        blkNode->SetData(src);
        BlockRange().Remove(initVal);
    }
    else
    {
        assert(src->TypeIs(regType) || src->IsCnsIntOrI() || src->IsCall());
    }

#if defined(TARGET_XARCH)
    if (varTypeIsSmall(regType) && src->OperIs(GT_IND, GT_LCL_FLD))
    {
        src->SetDontExtend();
    }
#endif // TARGET_XARCH

    LowerStoreIndirCommon(blkNode->AsStoreInd());
    return true;
}

//------------------------------------------------------------------------
// TryRetypingFloatingPointStoreToIntegerStore: Retype an FP memory store.
//
// On some targets, integer stores are cheaper and/or smaller than their
// floating-point counterparts, because, e. g., integer immediates can be
// encoded inline while FP ones need to be loaded from the data section.
//
// Arguments:
//    store - The store node
//
void Lowering::TryRetypingFloatingPointStoreToIntegerStore(GenTree* store)
{
    assert(store->OperIsStore());

    if (!varTypeIsFloating(store))
    {
        return;
    }

    // Convert "STOREIND<float>(addr, floatVal)" to "STORIND<int>(addr, BitCast<int>(floatVal))"
    // for volatile stores since there is no stlr for SIMD regs
#ifdef TARGET_ARM64
    if (store->OperIs(GT_STOREIND) && store->AsStoreInd()->IsVolatile())
    {
        GenTreeStoreInd* ind = store->AsStoreInd();
        ind->ChangeType(ind->TypeIs(TYP_DOUBLE) ? TYP_LONG : TYP_INT);
        GenTree* castOp = comp->gtNewBitCastNode(ind->TypeGet(), ind->Data());
        BlockRange().InsertAfter(ind->Data(), castOp);
        ind->Data() = castOp;
        LowerNode(castOp);
        return;
    }
#endif

    // We only want to transform memory stores, not definitions of candidate locals.
    //
    if (store->OperIs(GT_STORE_LCL_VAR) && !comp->lvaGetDesc(store->AsLclVar())->lvDoNotEnregister)
    {
        return;
    }

    GenTree* value = store->Data();
    assert(store->TypeGet() == value->TypeGet());

    // Optimize *x = DCON to *x = ICON which can be slightly faster and/or smaller.
    //
    if (value->IsCnsFltOrDbl())
    {
        double    dblCns = value->AsDblCon()->DconValue();
        ssize_t   intCns = 0;
        var_types type   = TYP_UNKNOWN;
        // XARCH: we can always contain the immediates.
        // ARM64: zero can always be contained, other cases will use immediates from the data
        //        section and it is not a clear win to switch them to inline integers.
        // ARM:   FP constants are assembled from integral ones, so it is always profitable
        //        to directly use the integers as it avoids the int -> float conversion.

#if defined(TARGET_XARCH) || defined(TARGET_ARM)
        bool shouldSwitchToInteger = true;
#else // TARGET_ARM64 || TARGET_LOONGARCH64 || TARGET_RISCV64
        bool shouldSwitchToInteger = FloatingPointUtils::isPositiveZero(dblCns);
#endif

        if (shouldSwitchToInteger)
        {
            if (store->TypeIs(TYP_FLOAT))
            {
                float fltCns = static_cast<float>(dblCns);
                intCns       = *reinterpret_cast<INT32*>(&fltCns);
                type         = TYP_INT;
            }
#ifdef TARGET_64BIT
            else
            {
                assert(store->TypeIs(TYP_DOUBLE));
                intCns = *reinterpret_cast<INT64*>(&dblCns);
                type   = TYP_LONG;
            }
#endif
        }

        if (type != TYP_UNKNOWN)
        {
            value->BashToConst(intCns, type);

            assert(!store->OperIsLocalStore() || comp->lvaGetDesc(store->AsLclVarCommon())->lvDoNotEnregister);
            if (store->OperIs(GT_STORE_LCL_VAR))
            {
                store->SetOper(GT_STORE_LCL_FLD);
            }
            store->ChangeType(type);
        }
    }
}

//----------------------------------------------------------------------------------------------
// Lowering::TryLowerAndNegativeOne:
//    If safe, lowers a tree AND(X, CNS(-1)) to X.
//
// Arguments:
//    node - GT_AND node of integral type
//    nextNode - out parameter that represents the 'gtNext' of the given node if the transformation was successful
//
// Return Value:
//    Returns the true if the transformation was successful; false if it was not.
bool Lowering::TryLowerAndNegativeOne(GenTreeOp* node, GenTree** nextNode)
{
    assert(node->OperIs(GT_AND));
    assert(nextNode != nullptr);

    if (!varTypeIsIntegral(node))
        return false;

    if (node->gtSetFlags())
        return false;

    if (node->isContained())
        return false;

    GenTree* op2 = node->gtGetOp2();

    if (!op2->IsIntegralConst(-1))
        return false;

#ifndef TARGET_64BIT
    assert(op2->TypeIs(TYP_INT));
#endif // !TARGET_64BIT

    GenTree* op1 = node->gtGetOp1();

    LIR::Use use;
    if (BlockRange().TryGetUse(node, &use))
    {
        use.ReplaceWith(op1);
    }
    else
    {
        op1->SetUnusedValue();
    }

    *nextNode = node->gtNext;

    BlockRange().Remove(op2);
    BlockRange().Remove(node);

    return true;
}

#if defined(FEATURE_HW_INTRINSICS)
//----------------------------------------------------------------------------------------------
// Lowering::InsertNewSimdCreateScalarUnsafeNode: Inserts a new simd CreateScalarUnsafe node
//
//  Arguments:
//    simdType        - The return type of SIMD node being created
//    op1             - The value of the lowest element of the simd value
//    simdBaseJitType - the base JIT type of SIMD type of the intrinsic
//    simdSize        - the size of the SIMD type of the intrinsic
//
// Returns:
//    The inserted CreateScalarUnsafe node
//
// Remarks:
//    If the created node is a vector constant, op1 will be removed from the block range
//
GenTree* Lowering::InsertNewSimdCreateScalarUnsafeNode(var_types   simdType,
                                                       GenTree*    op1,
                                                       CorInfoType simdBaseJitType,
                                                       unsigned    simdSize)
{
    assert(varTypeIsSIMD(simdType));

    GenTree* result = comp->gtNewSimdCreateScalarUnsafeNode(simdType, op1, simdBaseJitType, simdSize);
    BlockRange().InsertAfter(op1, result);

    if (result->IsVectorConst())
    {
        BlockRange().Remove(op1);
    }
    return result;
}
#endif // FEATURE_HW_INTRINSICS

//----------------------------------------------------------------------------------------------
// Lowering::RequireOutgoingArgSpace: Record that the compilation will require
// outgoing arg space of at least the specified size.
//
//  Arguments:
//    node - The node that is the reason for the requirement.
//    size - The minimal required size of the outgoing arg space.
//
void Lowering::RequireOutgoingArgSpace(GenTree* node, unsigned size)
{
#if FEATURE_FIXED_OUT_ARGS
    if (size <= m_outgoingArgSpaceSize)
    {
        return;
    }

    JITDUMP("Bumping outgoing arg space size from %u to %u for [%06u]\n", m_outgoingArgSpaceSize, size,
            Compiler::dspTreeID(node));
    m_outgoingArgSpaceSize = size;
#endif
}

//----------------------------------------------------------------------------------------------
// Lowering::FinalizeOutgoingArgSpace: Finalize and allocate the outgoing arg
// space area.
//
void Lowering::FinalizeOutgoingArgSpace()
{
#if FEATURE_FIXED_OUT_ARGS
    // Finish computing the outgoing args area size
    //
    // Need to make sure the MIN_ARG_AREA_FOR_CALL space is added to the frame if:
    // 1. there are calls to THROW_HELPER methods.
    // 2. we are generating profiling Enter/Leave/TailCall hooks. This will ensure
    //    that even methods without any calls will have outgoing arg area space allocated.
    // 3. We will be generating calls to PInvoke helpers. TODO: This shouldn't be required because
    //    if there are any calls to PInvoke methods, there should be a call that we processed
    //    above. However, we still generate calls to PInvoke prolog helpers even if we have dead code
    //    eliminated all the calls.
    // 4. We will be generating a stack cookie check. In this case we can call a helper to fail fast.
    //
    // An example for these two cases is Windows Amd64, where the ABI requires to have 4 slots for
    // the outgoing arg space if the method makes any calls.
    if (m_outgoingArgSpaceSize < MIN_ARG_AREA_FOR_CALL)
    {
        if (comp->compUsesThrowHelper || comp->compIsProfilerHookNeeded() ||
            (comp->compMethodRequiresPInvokeFrame() && !comp->opts.ShouldUsePInvokeHelpers()) ||
            comp->getNeedsGSSecurityCookie())
        {
            m_outgoingArgSpaceSize = MIN_ARG_AREA_FOR_CALL;
            JITDUMP("Bumping outgoing arg space size to %u for possible helper or profile hook call",
                    m_outgoingArgSpaceSize);
        }
    }

    // If a function has localloc, we will need to move the outgoing arg space when the
    // localloc happens. When we do this, we need to maintain stack alignment. To avoid
    // leaving alignment-related holes when doing this move, make sure the outgoing
    // argument space size is a multiple of the stack alignment by aligning up to the next
    // stack alignment boundary.
    if (comp->compLocallocUsed)
    {
        m_outgoingArgSpaceSize = roundUp(m_outgoingArgSpaceSize, STACK_ALIGN);
        JITDUMP("Bumping outgoing arg space size to %u for localloc", m_outgoingArgSpaceSize);
    }

    assert((m_outgoingArgSpaceSize % TARGET_POINTER_SIZE) == 0);

    // Publish the final value and mark it as read only so any update
    // attempt later will cause an assert.
    comp->lvaOutgoingArgSpaceSize = m_outgoingArgSpaceSize;
    comp->lvaOutgoingArgSpaceSize.MarkAsReadOnly();
    comp->lvaGetDesc(comp->lvaOutgoingArgSpaceVar)->GrowBlockLayout(comp->typGetBlkLayout(m_outgoingArgSpaceSize));
#endif
}<|MERGE_RESOLUTION|>--- conflicted
+++ resolved
@@ -1874,16 +1874,10 @@
 #if defined(TARGET_ARMARCH) || defined(TARGET_LOONGARCH64) || defined(TARGET_RISCV64)
         if (call->IsVarargs() || comp->opts.compUseSoftFP || callArg->AbiInfo.IsMismatchedArgType())
         {
-<<<<<<< HEAD
             // For vararg call or on armel, reg args should be all integer.
             // For arg type and arg reg mismatch, reg arg should be integer on riscv64
             // Insert copies as needed to move float value to integer register.
             GenTree* newNode = LowerFloatArg(call, ppArg, callArg);
-=======
-            // Insert copies as needed to move float value to integer register
-            // if the ABI requires it.
-            GenTree* newNode = LowerFloatArg(ppArg, callArg);
->>>>>>> d0c8f836
             if (newNode != nullptr)
             {
                 type = newNode->TypeGet();
