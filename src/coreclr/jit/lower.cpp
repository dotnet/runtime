// Licensed to the .NET Foundation under one or more agreements.
// The .NET Foundation licenses this file to you under the MIT license.

/*XXXXXXXXXXXXXXXXXXXXXXXXXXXXXXXXXXXXXXXXXXXXXXXXXXXXXXXXXXXXXXXXXXXXXXXXXXXXX
XXXXXXXXXXXXXXXXXXXXXXXXXXXXXXXXXXXXXXXXXXXXXXXXXXXXXXXXXXXXXXXXXXXXXXXXXXXXXXX
XX                                                                           XX
XX                               Lower                                       XX
XX                                                                           XX
XX  Preconditions:                                                           XX
XX                                                                           XX
XX  Postconditions (for the nodes currently handled):                        XX
XX    - All operands requiring a register are explicit in the graph          XX
XX                                                                           XX
XXXXXXXXXXXXXXXXXXXXXXXXXXXXXXXXXXXXXXXXXXXXXXXXXXXXXXXXXXXXXXXXXXXXXXXXXXXXXXX
XXXXXXXXXXXXXXXXXXXXXXXXXXXXXXXXXXXXXXXXXXXXXXXXXXXXXXXXXXXXXXXXXXXXXXXXXXXXXXX
*/

#include "jitpch.h"
#ifdef _MSC_VER
#pragma hdrstop
#endif

#include "lower.h"

#if !defined(TARGET_64BIT)
#include "decomposelongs.h"
#endif // !defined(TARGET_64BIT)

//------------------------------------------------------------------------
// MakeSrcContained: Make "childNode" a contained node
//
// Arguments:
//    parentNode - is a non-leaf node that can contain its 'childNode'
//    childNode  - is an op that will now be contained by its parent.
//
// Notes:
//    If 'childNode' it has any existing sources, they will now be sources for the parent.
//
void Lowering::MakeSrcContained(GenTree* parentNode, GenTree* childNode) const
{
    assert(!parentNode->OperIsLeaf());
    assert(childNode->canBeContained());

    childNode->SetContained();
    assert(childNode->isContained());

#ifdef DEBUG
    if (IsContainableMemoryOp(childNode))
    {
        // Verify caller of this method checked safety.
        //
        const bool isSafeToContainMem = IsSafeToContainMem(parentNode, childNode);

        if (!isSafeToContainMem)
        {
            JITDUMP("** Unsafe mem containment of [%06u] in [%06u}\n", comp->dspTreeID(childNode),
                    comp->dspTreeID(parentNode));
            assert(isSafeToContainMem);
        }
    }
#endif
}

//------------------------------------------------------------------------
// MakeSrcRegOptional: Make "childNode" a regOptional node
//
// Arguments:
//    parentNode - is a non-leaf node that can regOptional its 'childNode'
//    childNode  - is an op that will now be regOptional to its parent.
//
void Lowering::MakeSrcRegOptional(GenTree* parentNode, GenTree* childNode) const
{
    assert(!parentNode->OperIsLeaf());

    childNode->SetRegOptional();
    assert(childNode->IsRegOptional());

#ifdef DEBUG
    // Verify caller of this method checked safety.
    //
    const bool isSafeToMarkRegOptional = IsSafeToMarkRegOptional(parentNode, childNode);

    if (!isSafeToMarkRegOptional)
    {
        JITDUMP("** Unsafe regOptional of [%06u] in [%06u}\n", comp->dspTreeID(childNode), comp->dspTreeID(parentNode));
        assert(isSafeToMarkRegOptional);
    }
#endif
}

//------------------------------------------------------------------------
// TryMakeSrcContainedOrRegOptional: Tries to make "childNode" a contained or regOptional node
//
// Arguments:
//    parentNode - is a non-leaf node that can contain or regOptional its 'childNode'
//    childNode  - is an op that will now be contained or regOptional to its parent.
//
void Lowering::TryMakeSrcContainedOrRegOptional(GenTree* parentNode, GenTree* childNode) const
{
    // HWIntrinsic nodes should use TryGetContainableHWIntrinsicOp and its relevant handling
    assert(!parentNode->OperIsHWIntrinsic());

    if (IsContainableMemoryOp(childNode) && IsSafeToContainMem(parentNode, childNode))
    {
        MakeSrcContained(parentNode, childNode);
    }
    else if (IsSafeToMarkRegOptional(parentNode, childNode))
    {
        MakeSrcRegOptional(parentNode, childNode);
    }
}

//------------------------------------------------------------------------
// CheckImmedAndMakeContained: Checks if the 'childNode' is a containable immediate
//    and, if so, makes it contained.
//
// Arguments:
//    parentNode - is any non-leaf node
//    childNode  - is an child op of 'parentNode'
//
// Return value:
//     true if we are able to make childNode a contained immediate
//
bool Lowering::CheckImmedAndMakeContained(GenTree* parentNode, GenTree* childNode)
{
    assert(!parentNode->OperIsLeaf());
    // If childNode is a containable immediate
    if (IsContainableImmed(parentNode, childNode))
    {
        // then make it contained within the parentNode
        MakeSrcContained(parentNode, childNode);
        return true;
    }
    return false;
}

//------------------------------------------------------------------------
// IsInvariantInRange: Check if a node is invariant in the specified range. In
// other words, can 'node' be moved to right before 'endExclusive' without its
// computation changing values?
//
// Arguments:
//    node         -  The node.
//    endExclusive -  The exclusive end of the range to check invariance for.
//
// Returns:
//    True if 'node' can be evaluated at any point between its current
//    location and 'endExclusive' without giving a different result; otherwise
//    false.
//
bool Lowering::IsInvariantInRange(GenTree* node, GenTree* endExclusive) const
{
    assert((node != nullptr) && (endExclusive != nullptr));

    // Quick early-out for unary cases
    //
    if (node->gtNext == endExclusive)
    {
        return true;
    }

    if (node->OperConsumesFlags())
    {
        return false;
    }

    m_scratchSideEffects.Clear();
    m_scratchSideEffects.AddNode(comp, node);

    for (GenTree* cur = node->gtNext; cur != endExclusive; cur = cur->gtNext)
    {
        assert((cur != nullptr) && "Expected first node to precede end node");
        const bool strict = true;
        if (m_scratchSideEffects.InterferesWith(comp, cur, strict))
        {
            return false;
        }
    }

    return true;
}

//------------------------------------------------------------------------
// IsInvariantInRange: Check if a node is invariant in the specified range,
// ignoring conflicts with one particular node.
//
// Arguments:
//    node         - The node.
//    endExclusive - The exclusive end of the range to check invariance for.
//    ignoreNode   - A node to ignore interference checks with, for example
//                   because it will retain its relative order with 'node'.
//
// Returns:
//    True if 'node' can be evaluated at any point between its current location
//    and 'endExclusive' without giving a different result; otherwise false.
//
bool Lowering::IsInvariantInRange(GenTree* node, GenTree* endExclusive, GenTree* ignoreNode) const
{
    assert((node != nullptr) && (endExclusive != nullptr));

    if (ignoreNode == nullptr)
    {
        return IsInvariantInRange(node, endExclusive);
    }

    if ((node->gtNext == endExclusive) || ((node->gtNext == ignoreNode) && (node->gtNext->gtNext == endExclusive)))
    {
        return true;
    }

    if (node->OperConsumesFlags())
    {
        return false;
    }

    m_scratchSideEffects.Clear();
    m_scratchSideEffects.AddNode(comp, node);

    for (GenTree* cur = node->gtNext; cur != endExclusive; cur = cur->gtNext)
    {
        assert((cur != nullptr) && "Expected first node to precede end node");
        if (cur == ignoreNode)
        {
            continue;
        }

        const bool strict = true;
        if (m_scratchSideEffects.InterferesWith(comp, cur, strict))
        {
            return false;
        }
    }

    return true;
}

//------------------------------------------------------------------------
// IsRangeInvariantInRange: Check if a range of nodes are invariant in the
// specified range.
//
// Arguments:
//    rangeStart   - The first node.
//    rangeEnd     - The last node.
//    endExclusive - The exclusive end of the range to check invariance for.
//    ignoreNode   - A node to ignore interference checks with, for example
//                   because it will retain its relative order with 'node'.
//
// Returns:
//    True if the range can be evaluated at any point between its current location
//    and 'endExclusive' without giving a different result; otherwise false.
//
// Remarks:
//    Note that the range is treated as a unit and no pairwise interference
//    checks between nodes in the range are performed.
//
bool Lowering::IsRangeInvariantInRange(GenTree* rangeStart,
                                       GenTree* rangeEnd,
                                       GenTree* endExclusive,
                                       GenTree* ignoreNode) const
{
    assert((rangeStart != nullptr) && (rangeEnd != nullptr));

    if ((rangeEnd->gtNext == endExclusive) ||
        ((ignoreNode != nullptr) && (rangeEnd->gtNext == ignoreNode) && (rangeEnd->gtNext->gtNext == endExclusive)))
    {
        return true;
    }

    if (rangeStart->OperConsumesFlags())
    {
        return false;
    }

    m_scratchSideEffects.Clear();
    GenTree* cur = rangeStart;
    while (true)
    {
        m_scratchSideEffects.AddNode(comp, cur);

        if (cur == rangeEnd)
        {
            break;
        }

        cur = cur->gtNext;
        assert((cur != nullptr) && "Expected rangeStart to precede rangeEnd");
    }

    for (GenTree* cur = rangeEnd->gtNext; cur != endExclusive; cur = cur->gtNext)
    {
        assert((cur != nullptr) && "Expected first node to precede end node");
        if (cur == ignoreNode)
        {
            continue;
        }

        const bool strict = true;
        if (m_scratchSideEffects.InterferesWith(comp, cur, strict))
        {
            return false;
        }
    }

    return true;
}

//------------------------------------------------------------------------
// IsSafeToContainMem: Checks for conflicts between childNode and parentNode,
// and returns 'true' iff memory operand childNode can be contained in parentNode.
//
// Arguments:
//    parentNode - any non-leaf node
//    childNode  - some node that is an input to `parentNode`
//
// Return value:
//    true if it is safe to make childNode a contained memory operand.
//
bool Lowering::IsSafeToContainMem(GenTree* parentNode, GenTree* childNode) const
{
    return IsInvariantInRange(childNode, parentNode);
}

//------------------------------------------------------------------------
// IsSafeToContainMem: Checks for conflicts between childNode and grandParentNode
// and returns 'true' iff memory operand childNode can be contained in grandParentNode.
//
// Arguments:
//    grandParentNode - any non-leaf node
//    parentNode - parent of `childNode` and an input to `grandParentNode`
//    childNode  - some node that is an input to `parentNode`
//
// Return value:
//    true if it is safe to make childNode a contained memory operand.
//
bool Lowering::IsSafeToContainMem(GenTree* grandparentNode, GenTree* parentNode, GenTree* childNode) const
{
    return IsInvariantInRange(childNode, grandparentNode, parentNode);
}

//------------------------------------------------------------------------
// IsSafeToMarkRegOptional: Check whether it is safe to mark 'childNode' as
// reg-optional in 'parentNode'.
//
// Arguments:
//    parentNode - parent of 'childNode'
//    childNode  - some node that is an input to `parentNode`
//
// Return value:
//    True if it is safe to mark childNode as reg-optional; otherwise false.
//
// Remarks:
//    Unlike containment, reg-optionality can only rarely introduce new
//    conflicts, because reg-optionality mostly does not cause the child node
//    to be evaluated at a new point in time:
//
//    1. For LIR edges (i.e. anything that isn't GT_LCL_VAR) reg-optionality
//       indicates that if the edge was spilled to a temp at its def, the parent
//       node can use it directly from its spill location without reloading it
//       into a register first. This is always safe as as spill temps cannot
//       interfere.
//
//       For example, an indirection can be marked reg-optional even if there
//       is interference between it and its parent; the indirection will still
//       be evaluated at its original position, but if the value is spilled to
//       stack, then reg-optionality can allow using the value from the spill
//       location directly. Similarly, GT_LCL_FLD nodes are never register
//       candidates and can be handled the same way.
//
//    2. For GT_LCL_VAR reg-optionality indicates that the node can use the
//       local directly from its home location. IR invariants guarantee that the
//       local is not defined between its LIR location and the parent node (see
//       CheckLclVarSemanticsHelper). That means the only case where it could
//       interfere is due to it being address exposed. So this is the only unsafe
//       case.
//
bool Lowering::IsSafeToMarkRegOptional(GenTree* parentNode, GenTree* childNode) const
{
    if (!childNode->OperIs(GT_LCL_VAR))
    {
        // LIR edges never interfere. This includes GT_LCL_FLD, see the remarks above.
        return true;
    }

    LclVarDsc* dsc = comp->lvaGetDesc(childNode->AsLclVarCommon());
    if (!dsc->IsAddressExposed())
    {
        // Safe by IR invariants (no assignments occur between parent and node).
        return true;
    }

    // We expect this to have interference as otherwise we could have marked it
    // contained instead of reg-optional.
    return false;
}

//------------------------------------------------------------------------
// LowerNode: this is the main entry point for Lowering.
//
// Arguments:
//    node - the node we are lowering.
//
// Returns:
//    next node in the transformed node sequence that needs to be lowered.
//
GenTree* Lowering::LowerNode(GenTree* node)
{
    assert(node != nullptr);
    switch (node->gtOper)
    {
        case GT_NULLCHECK:
        case GT_IND:
        {
            return LowerIndir(node->AsIndir());
        }

        case GT_STOREIND:
            LowerStoreIndirCommon(node->AsStoreInd());
            break;

        case GT_ADD:
        {
            GenTree* next = LowerAdd(node->AsOp());
            if (next != nullptr)
            {
                return next;
            }
        }
        break;

#if !defined(TARGET_64BIT)
        case GT_ADD_LO:
        case GT_ADD_HI:
        case GT_SUB_LO:
        case GT_SUB_HI:
#endif
        case GT_SUB:
        case GT_AND:
        case GT_OR:
        case GT_XOR:
        {
            if (comp->opts.OptimizationEnabled() && node->OperIs(GT_AND))
            {
                GenTree* nextNode = nullptr;
                if (TryLowerAndNegativeOne(node->AsOp(), &nextNode))
                {
                    return nextNode;
                }
                assert(nextNode == nullptr);
            }

            return LowerBinaryArithmetic(node->AsOp());
        }

        case GT_MUL:
        case GT_MULHI:
#if defined(TARGET_X86) || defined(TARGET_ARM64)
        case GT_MUL_LONG:
#endif
            return LowerMul(node->AsOp());

        case GT_UDIV:
        case GT_UMOD:
            if (!LowerUnsignedDivOrMod(node->AsOp()))
            {
                ContainCheckDivOrMod(node->AsOp());
            }
            break;

        case GT_DIV:
        case GT_MOD:
            return LowerSignedDivOrMod(node);

        case GT_SWITCH:
            return LowerSwitch(node);

        case GT_CALL:
        {
            GenTree* newNode = LowerCall(node);
            if (newNode != nullptr)
            {
                return newNode;
            }
        }
        break;

        case GT_LT:
        case GT_LE:
        case GT_GT:
        case GT_GE:
        case GT_EQ:
        case GT_NE:
        case GT_TEST_EQ:
        case GT_TEST_NE:
        case GT_CMP:
            return LowerCompare(node);

        case GT_JTRUE:
            return LowerJTrue(node->AsOp());

        case GT_NEG:
#ifdef TARGET_ARM64
        {
            GenTree* next = TryLowerNegToMulLongOp(node->AsOp());
            if (next != nullptr)
            {
                return next;
            }
            ContainCheckNeg(node->AsOp());
        }
#endif
        break;
        case GT_SELECT:
            return LowerSelect(node->AsConditional());

        case GT_SELECTCC:
            ContainCheckSelect(node->AsOp());
            break;

        case GT_JMP:
            LowerJmpMethod(node);
            break;

        case GT_RETURN:
            LowerRet(node->AsUnOp());
            break;

        case GT_RETURNTRAP:
            ContainCheckReturnTrap(node->AsOp());
            break;

        case GT_CAST:
            LowerCast(node);
            break;

        case GT_BITCAST:
            ContainCheckBitCast(node);
            break;

#if defined(TARGET_XARCH) || defined(TARGET_ARM64) || defined(TARGET_LOONGARCH64) || defined(TARGET_RISCV64)
        case GT_BOUNDS_CHECK:
            ContainCheckBoundsChk(node->AsBoundsChk());
            break;
#endif // defined(TARGET_XARCH) || defined(TARGET_ARM64) || defined(TARGET_LOONGARCH64) || defined(TARGET_RISCV64)

        case GT_ROL:
        case GT_ROR:
            LowerRotate(node);
            break;

#ifndef TARGET_64BIT
        case GT_LSH_HI:
        case GT_RSH_LO:
            ContainCheckShiftRotate(node->AsOp());
            break;
#endif // !TARGET_64BIT

        case GT_LSH:
        case GT_RSH:
        case GT_RSZ:
#if defined(TARGET_XARCH) || defined(TARGET_ARM64) || defined(TARGET_LOONGARCH64) || defined(TARGET_RISCV64)
            LowerShift(node->AsOp());
#else
            ContainCheckShiftRotate(node->AsOp());
#endif
            break;

        case GT_STORE_BLK:
            if (node->AsBlk()->Data()->IsCall())
            {
                LowerStoreSingleRegCallStruct(node->AsBlk());
                break;
            }
            FALLTHROUGH;
        case GT_STORE_DYN_BLK:
            LowerBlockStoreCommon(node->AsBlk());
            break;

        case GT_LCLHEAP:
            LowerLclHeap(node);
            break;

#ifdef TARGET_XARCH
        case GT_INTRINSIC:
            ContainCheckIntrinsic(node->AsOp());
            break;
#endif // TARGET_XARCH

#ifdef FEATURE_HW_INTRINSICS
        case GT_HWINTRINSIC:
            return LowerHWIntrinsic(node->AsHWIntrinsic());
#endif // FEATURE_HW_INTRINSICS

        case GT_LCL_FLD:
        {
            // We should only encounter this for lclVars that are lvDoNotEnregister.
            verifyLclFldDoNotEnregister(node->AsLclVarCommon()->GetLclNum());
            break;
        }

        case GT_LCL_VAR:
        {
            GenTreeLclVar* lclNode = node->AsLclVar();
            WidenSIMD12IfNecessary(lclNode);
            LclVarDsc* varDsc = comp->lvaGetDesc(lclNode);

            // The consumer of this node must check compatibility of the fields.
            // This merely checks whether it is possible for this to be a multireg node.
            if (lclNode->IsMultiRegLclVar())
            {
                if (!varDsc->lvPromoted ||
                    (comp->lvaGetPromotionType(varDsc) != Compiler::PROMOTION_TYPE_INDEPENDENT) ||
                    (varDsc->lvFieldCnt > MAX_MULTIREG_COUNT))
                {
                    lclNode->ClearMultiReg();
                    if (lclNode->TypeIs(TYP_STRUCT))
                    {
                        comp->lvaSetVarDoNotEnregister(lclNode->GetLclNum() DEBUGARG(DoNotEnregisterReason::BlockOp));
                    }
                }
            }
            break;
        }

        case GT_STORE_LCL_VAR:
            WidenSIMD12IfNecessary(node->AsLclVarCommon());
            FALLTHROUGH;

        case GT_STORE_LCL_FLD:
            LowerStoreLocCommon(node->AsLclVarCommon());
            break;

#if defined(TARGET_ARM64) || defined(TARGET_LOONGARCH64) || defined(TARGET_RISCV64)
        case GT_CMPXCHG:
            CheckImmedAndMakeContained(node, node->AsCmpXchg()->Comparand());
            break;

        case GT_XORR:
        case GT_XAND:
        case GT_XADD:
            CheckImmedAndMakeContained(node, node->AsOp()->gtOp2);
            break;
#elif defined(TARGET_XARCH)
        case GT_XORR:
        case GT_XAND:
        case GT_XADD:
            if (node->IsUnusedValue())
            {
                node->ClearUnusedValue();
                // Make sure the types are identical, since the node type is changed to VOID
                // CodeGen relies on op2's type to determine the instruction size.
                // Note that the node type cannot be a small int but the data operand can.
                assert(genActualType(node->gtGetOp2()->TypeGet()) == node->TypeGet());
                node->SetOper(GT_LOCKADD);
                node->gtType = TYP_VOID;
                CheckImmedAndMakeContained(node, node->gtGetOp2());
            }
            break;
#endif

        case GT_KEEPALIVE:
            node->gtGetOp1()->SetRegOptional();
            break;

        case GT_LCL_ADDR:
        {
            const GenTreeLclVarCommon* lclAddr = node->AsLclVarCommon();
            const LclVarDsc*           varDsc  = comp->lvaGetDesc(lclAddr);
            if (!varDsc->lvDoNotEnregister)
            {
                // TODO-Cleanup: this is definitely not the best place for this detection,
                // but for now it is the easiest. Move it to morph.
                comp->lvaSetVarDoNotEnregister(lclAddr->GetLclNum() DEBUGARG(DoNotEnregisterReason::LclAddrNode));
            }
        }
        break;

#if defined(FEATURE_HW_INTRINSICS) && defined(TARGET_XARCH)
        case GT_BSWAP:
        case GT_BSWAP16:
            LowerBswapOp(node->AsOp());
            break;
#endif // FEATURE_HW_INTRINSICS && TARGET_XARCH

        case GT_ARR_LENGTH:
        case GT_MDARR_LENGTH:
        case GT_MDARR_LOWER_BOUND:
            return LowerArrLength(node->AsArrCommon());
            break;

        default:
            break;
    }

    return node->gtNext;
}

//------------------------------------------------------------------------
// LowerArrLength: lower an array length
//
// Arguments:
//    node - the array length node we are lowering.
//
// Returns:
//    next node that needs to be lowered.
//
// Notes:
//    If base array is nullptr, this effectively
//    turns into a nullcheck.
//
GenTree* Lowering::LowerArrLength(GenTreeArrCommon* node)
{
    GenTree* const arr       = node->ArrRef();
    int            lenOffset = 0;

    switch (node->OperGet())
    {
        case GT_ARR_LENGTH:
        {
            lenOffset = node->AsArrLen()->ArrLenOffset();
            noway_assert(lenOffset == OFFSETOF__CORINFO_Array__length ||
                         lenOffset == OFFSETOF__CORINFO_String__stringLen);
            break;
        }

        case GT_MDARR_LENGTH:
            lenOffset = (int)comp->eeGetMDArrayLengthOffset(node->AsMDArr()->Rank(), node->AsMDArr()->Dim());
            break;

        case GT_MDARR_LOWER_BOUND:
            lenOffset = (int)comp->eeGetMDArrayLowerBoundOffset(node->AsMDArr()->Rank(), node->AsMDArr()->Dim());
            break;

        default:
            unreached();
    }

    // Create the expression `*(array_addr + lenOffset)`

    GenTree* addr;
    noway_assert(arr->gtNext == node);

    if ((arr->gtOper == GT_CNS_INT) && (arr->AsIntCon()->gtIconVal == 0))
    {
        // If the array is NULL, then we should get a NULL reference
        // exception when computing its length.  We need to maintain
        // an invariant where there is no sum of two constants node, so
        // let's simply return an indirection of NULL.

        addr = arr;
    }
    else
    {
        GenTree* con = comp->gtNewIconNode(lenOffset, TYP_I_IMPL);
        addr         = comp->gtNewOperNode(GT_ADD, TYP_BYREF, arr, con);
        BlockRange().InsertAfter(arr, con, addr);
    }

    // Change to a GT_IND.
    node->ChangeOper(GT_IND);
    node->AsIndir()->Addr() = addr;

    return arr->gtNext;
}

/**  -- Switch Lowering --
 * The main idea of switch lowering is to keep transparency of the register requirements of this node
 * downstream in LSRA.  Given that the switch instruction is inherently a control statement which in the JIT
 * is represented as a simple tree node, at the time we actually generate code for it we end up
 * generating instructions that actually modify the flow of execution that imposes complicated
 * register requirement and lifetimes.
 *
 * So, for the purpose of LSRA, we want to have a more detailed specification of what a switch node actually
 * means and more importantly, which and when do we need a register for each instruction we want to issue
 * to correctly allocate them downstream.
 *
 * For this purpose, this procedure performs switch lowering in two different ways:
 *
 * a) Represent the switch statement as a zero-index jump table construct.  This means that for every destination
 *    of the switch, we will store this destination in an array of addresses and the code generator will issue
 *    a data section where this array will live and will emit code that based on the switch index, will indirect and
 *    jump to the destination specified in the jump table.
 *
 *    For this transformation we introduce a new GT node called GT_SWITCH_TABLE that is a specialization of the switch
 *    node for jump table based switches.
 *    The overall structure of a GT_SWITCH_TABLE is:
 *
 *    GT_SWITCH_TABLE
 *           |_________ localVar   (a temporary local that holds the switch index)
 *           |_________ jumpTable  (this is a special node that holds the address of the jump table array)
 *
 *     Now, the way we morph a GT_SWITCH node into this lowered switch table node form is the following:
 *
 *    Input:     GT_SWITCH (inside a basic block whose Branch Type is BBJ_SWITCH)
 *                    |_____ expr (an arbitrarily complex GT_NODE that represents the switch index)
 *
 *    This gets transformed into the following statements inside a BBJ_COND basic block (the target would be
 *    the default case of the switch in case the conditional is evaluated to true).
 *
 *     ----- original block, transformed
 *     GT_STORE_LCL_VAR tempLocal (a new temporary local variable used to store the switch index)
 *        |_____ expr      (the index expression)
 *
 *     GT_JTRUE
 *        |_____ GT_COND
 *                 |_____ GT_GE
 *                           |___ Int_Constant  (This constant is the index of the default case
 *                                               that happens to be the highest index in the jump table).
 *                           |___ tempLocal     (The local variable were we stored the index expression).
 *
 *     ----- new basic block
 *     GT_SWITCH_TABLE
 *        |_____ tempLocal
 *        |_____ jumpTable (a new jump table node that now LSRA can allocate registers for explicitly
 *                          and LinearCodeGen will be responsible to generate downstream).
 *
 *     This way there are no implicit temporaries.
 *
 * b) For small-sized switches, we will actually morph them into a series of conditionals of the form
 *     if (case falls into the default){ goto jumpTable[size]; // last entry in the jump table is the default case }
 *     (For the default case conditional, we'll be constructing the exact same code as the jump table case one).
 *     else if (case == firstCase){ goto jumpTable[1]; }
 *     else if (case == secondCase) { goto jumptable[2]; } and so on.
 *
 *     This transformation is of course made in JIT-IR, not downstream to CodeGen level, so this way we no longer
 *     require internal temporaries to maintain the index we're evaluating plus we're using existing code from
 *     LinearCodeGen to implement this instead of implement all the control flow constructs using InstrDscs and
 *     InstrGroups downstream.
 */

GenTree* Lowering::LowerSwitch(GenTree* node)
{
    unsigned     jumpCnt;
    unsigned     targetCnt;
    BasicBlock** jumpTab;

    assert(node->gtOper == GT_SWITCH);

    // The first step is to build the default case conditional construct that is
    // shared between both kinds of expansion of the switch node.

    // To avoid confusion, we'll alias m_block to originalSwitchBB
    // that represents the node we're morphing.
    BasicBlock* originalSwitchBB = m_block;
    LIR::Range& switchBBRange    = LIR::AsRange(originalSwitchBB);

    // jumpCnt is the number of elements in the jump table array.
    // jumpTab is the actual pointer to the jump table array.
    // targetCnt is the number of unique targets in the jump table array.
    jumpCnt   = originalSwitchBB->GetJumpSwt()->bbsCount;
    jumpTab   = originalSwitchBB->GetJumpSwt()->bbsDstTab;
    targetCnt = originalSwitchBB->NumSucc(comp);

// GT_SWITCH must be a top-level node with no use.
#ifdef DEBUG
    {
        LIR::Use use;
        assert(!switchBBRange.TryGetUse(node, &use));
    }
#endif

    JITDUMP("Lowering switch " FMT_BB ", %d cases\n", originalSwitchBB->bbNum, jumpCnt);

    // Handle a degenerate case: if the switch has only a default case, just convert it
    // to an unconditional branch. This should only happen in minopts or with debuggable
    // code.
    if (targetCnt == 1)
    {
        JITDUMP("Lowering switch " FMT_BB ": single target; converting to BBJ_ALWAYS\n", originalSwitchBB->bbNum);
        noway_assert(comp->opts.OptimizationDisabled());
        if (originalSwitchBB->NextIs(jumpTab[0]))
        {
            originalSwitchBB->SetJumpKindAndTarget(BBJ_NONE);
        }
        else
        {
            originalSwitchBB->SetJumpKindAndTarget(BBJ_ALWAYS, jumpTab[0]);
        }
        // Remove extra predecessor links if there was more than one case.
        for (unsigned i = 1; i < jumpCnt; ++i)
        {
            (void)comp->fgRemoveRefPred(jumpTab[i], originalSwitchBB);
        }

        // We have to get rid of the GT_SWITCH node but a child might have side effects so just assign
        // the result of the child subtree to a temp.
        GenTree* rhs = node->AsOp()->gtOp1;

        unsigned lclNum               = comp->lvaGrabTemp(true DEBUGARG("Lowering is creating a new local variable"));
        comp->lvaTable[lclNum].lvType = rhs->TypeGet();

        GenTreeLclVar* store = comp->gtNewStoreLclVarNode(lclNum, rhs);

        switchBBRange.InsertAfter(node, store);
        switchBBRange.Remove(node);

        return store;
    }

    noway_assert(jumpCnt >= 2);

    // Spill the argument to the switch node into a local so that it can be used later.
    LIR::Use use(switchBBRange, &(node->AsOp()->gtOp1), node);
    ReplaceWithLclVar(use);

    // GT_SWITCH(indexExpression) is now two statements:
    //   1. a statement containing temp = indexExpression
    //   2. and a statement with GT_SWITCH(temp)

    assert(node->gtOper == GT_SWITCH);
    GenTree* temp = node->AsOp()->gtOp1;
    assert(temp->gtOper == GT_LCL_VAR);
    unsigned  tempLclNum  = temp->AsLclVarCommon()->GetLclNum();
    var_types tempLclType = temp->TypeGet();

    BasicBlock* defaultBB   = jumpTab[jumpCnt - 1];
    BasicBlock* followingBB = originalSwitchBB->Next();

    /* Is the number of cases right for a test and jump switch? */
    const bool fFirstCaseFollows = (followingBB == jumpTab[0]);
    const bool fDefaultFollows   = (followingBB == defaultBB);

    unsigned minSwitchTabJumpCnt = 2; // table is better than just 2 cmp/jcc

    // This means really just a single cmp/jcc (aka a simple if/else)
    if (fFirstCaseFollows || fDefaultFollows)
    {
        minSwitchTabJumpCnt++;
    }

#if defined(TARGET_ARM)
    // On ARM for small switch tables we will
    // generate a sequence of compare and branch instructions
    // because the code to load the base of the switch
    // table is huge and hideous due to the relocation... :(
    minSwitchTabJumpCnt += 2;
#endif // TARGET_ARM

    // Once we have the temporary variable, we construct the conditional branch for
    // the default case.  As stated above, this conditional is being shared between
    // both GT_SWITCH lowering code paths.
    // This condition is of the form: if (temp > jumpTableLength - 2){ goto jumpTable[jumpTableLength - 1]; }
    GenTree* gtDefaultCaseCond = comp->gtNewOperNode(GT_GT, TYP_INT, comp->gtNewLclvNode(tempLclNum, tempLclType),
                                                     comp->gtNewIconNode(jumpCnt - 2, genActualType(tempLclType)));

    // Make sure we perform an unsigned comparison, just in case the switch index in 'temp'
    // is now less than zero 0 (that would also hit the default case).
    gtDefaultCaseCond->gtFlags |= GTF_UNSIGNED;

    GenTree* gtDefaultCaseJump = comp->gtNewOperNode(GT_JTRUE, TYP_VOID, gtDefaultCaseCond);
    gtDefaultCaseJump->gtFlags = node->gtFlags;

    LIR::Range condRange = LIR::SeqTree(comp, gtDefaultCaseJump);
    switchBBRange.InsertAtEnd(std::move(condRange));

    BasicBlock* afterDefaultCondBlock = comp->fgSplitBlockAfterNode(originalSwitchBB, condRange.LastNode());

    // afterDefaultCondBlock is now the switch, and all the switch targets have it as a predecessor.
    // originalSwitchBB is now a BBJ_NONE, and there is a predecessor edge in afterDefaultCondBlock
    // representing the fall-through flow from originalSwitchBB.
    assert(originalSwitchBB->KindIs(BBJ_NONE));
    assert(originalSwitchBB->NextIs(afterDefaultCondBlock));
    assert(afterDefaultCondBlock->KindIs(BBJ_SWITCH));
    assert(afterDefaultCondBlock->GetJumpSwt()->bbsHasDefault);
    assert(afterDefaultCondBlock->isEmpty()); // Nothing here yet.

    // The GT_SWITCH code is still in originalSwitchBB (it will be removed later).

    // Turn originalSwitchBB into a BBJ_COND.
    originalSwitchBB->SetJumpKindAndTarget(BBJ_COND, jumpTab[jumpCnt - 1]);

    // Fix the pred for the default case: the default block target still has originalSwitchBB
    // as a predecessor, but the fgSplitBlockAfterStatement() moved all predecessors to point
    // to afterDefaultCondBlock.
    FlowEdge* oldEdge = comp->fgRemoveRefPred(jumpTab[jumpCnt - 1], afterDefaultCondBlock);
    comp->fgAddRefPred(jumpTab[jumpCnt - 1], originalSwitchBB, oldEdge);

    bool useJumpSequence = jumpCnt < minSwitchTabJumpCnt;

    if (TargetOS::IsUnix && TargetArchitecture::IsArm32)
    {
        // Force using an inlined jumping instead switch table generation.
        // Switch jump table is generated with incorrect values in NativeAOT case,
        // so any large switch will crash after loading to PC any such value.
        // I think this is due to the fact that we use absolute addressing
        // instead of relative. But in NativeAOT is used as a rule relative
        // addressing when we generate an executable.
        // See also https://github.com/dotnet/runtime/issues/8683
        // Also https://github.com/dotnet/coreclr/pull/13197
        useJumpSequence = useJumpSequence || comp->IsTargetAbi(CORINFO_NATIVEAOT_ABI);
    }

    // If we originally had 2 unique successors, check to see whether there is a unique
    // non-default case, in which case we can eliminate the switch altogether.
    // Note that the single unique successor case is handled above.
    BasicBlock* uniqueSucc = nullptr;
    if (targetCnt == 2)
    {
        uniqueSucc = jumpTab[0];
        noway_assert(jumpCnt >= 2);
        for (unsigned i = 1; i < jumpCnt - 1; i++)
        {
            if (jumpTab[i] != uniqueSucc)
            {
                uniqueSucc = nullptr;
                break;
            }
        }
    }
    if (uniqueSucc != nullptr)
    {
        // If the unique successor immediately follows this block, we have nothing to do -
        // it will simply fall-through after we remove the switch, below.
        // Otherwise, make this a BBJ_ALWAYS.
        // Now, fixup the predecessor links to uniqueSucc.  In the original jumpTab:
        //   jumpTab[i-1] was the default target, which we handled above,
        //   jumpTab[0] is the first target, and we'll leave that predecessor link.
        // Remove any additional predecessor links to uniqueSucc.
        for (unsigned i = 1; i < jumpCnt - 1; ++i)
        {
            assert(jumpTab[i] == uniqueSucc);
            (void)comp->fgRemoveRefPred(uniqueSucc, afterDefaultCondBlock);
        }
        if (afterDefaultCondBlock->NextIs(uniqueSucc))
        {
            afterDefaultCondBlock->SetJumpKindAndTarget(BBJ_NONE);
        }
        else
        {
            afterDefaultCondBlock->SetJumpKindAndTarget(BBJ_ALWAYS, uniqueSucc);
        }
    }
    // If the number of possible destinations is small enough, we proceed to expand the switch
    // into a series of conditional branches, otherwise we follow the jump table based switch
    // transformation.
    else if (useJumpSequence || comp->compStressCompile(Compiler::STRESS_SWITCH_CMP_BR_EXPANSION, 50))
    {
        // Lower the switch into a series of compare and branch IR trees.
        //
        // In this case we will morph the node in the following way:
        // 1. Generate a JTRUE statement to evaluate the default case. (This happens above.)
        // 2. Start splitting the switch basic block into subsequent basic blocks, each of which will contain
        //    a statement that is responsible for performing a comparison of the table index and conditional
        //    branch if equal.

        JITDUMP("Lowering switch " FMT_BB ": using compare/branch expansion\n", originalSwitchBB->bbNum);

        // We'll use 'afterDefaultCondBlock' for the first conditional. After that, we'll add new
        // blocks. If we end up not needing it at all (say, if all the non-default cases just fall through),
        // we'll delete it.
        bool        fUsedAfterDefaultCondBlock = false;
        BasicBlock* currentBlock               = afterDefaultCondBlock;
        LIR::Range* currentBBRange             = &LIR::AsRange(currentBlock);

        // Walk to entries 0 to jumpCnt - 1. If a case target follows, ignore it and let it fall through.
        // If no case target follows, the last one doesn't need to be a compare/branch: it can be an
        // unconditional branch.
        bool fAnyTargetFollows = false;
        for (unsigned i = 0; i < jumpCnt - 1; ++i)
        {
            assert(currentBlock != nullptr);

            // Remove the switch from the predecessor list of this case target's block.
            // We'll add the proper new predecessor edge later.
            FlowEdge* oldEdge = comp->fgRemoveRefPred(jumpTab[i], afterDefaultCondBlock);

            if (jumpTab[i] == followingBB)
            {
                // This case label follows the switch; let it fall through.
                fAnyTargetFollows = true;
                continue;
            }

            // We need a block to put in the new compare and/or branch.
            // If we haven't used the afterDefaultCondBlock yet, then use that.
            if (fUsedAfterDefaultCondBlock)
            {
                BasicBlock* newBlock = comp->fgNewBBafter(BBJ_NONE, currentBlock, true);
                comp->fgAddRefPred(newBlock, currentBlock); // The fall-through predecessor.
                currentBlock   = newBlock;
                currentBBRange = &LIR::AsRange(currentBlock);
            }
            else
            {
                assert(currentBlock == afterDefaultCondBlock);
                fUsedAfterDefaultCondBlock = true;
            }

            // Wire up the predecessor list for the "branch" case.
            comp->fgAddRefPred(jumpTab[i], currentBlock, oldEdge);

            if (!fAnyTargetFollows && (i == jumpCnt - 2))
            {
                // We're processing the last one, and there is no fall through from any case
                // to the following block, so we can use an unconditional branch to the final
                // case: there is no need to compare against the case index, since it's
                // guaranteed to be taken (since the default case was handled first, above).

                currentBlock->SetJumpKindAndTarget(BBJ_ALWAYS, jumpTab[i]);
            }
            else
            {
                // Otherwise, it's a conditional branch. Set the branch kind, then add the
                // condition statement.
                currentBlock->SetJumpKindAndTarget(BBJ_COND, jumpTab[i]);

                // Now, build the conditional statement for the current case that is
                // being evaluated:
                // GT_JTRUE
                //   |__ GT_COND
                //          |____GT_EQ
                //                 |____ (switchIndex) (The temp variable)
                //                 |____ (ICon)        (The actual case constant)
                GenTree* gtCaseCond = comp->gtNewOperNode(GT_EQ, TYP_INT, comp->gtNewLclvNode(tempLclNum, tempLclType),
                                                          comp->gtNewIconNode(i, genActualType(tempLclType)));
                GenTree*   gtCaseBranch = comp->gtNewOperNode(GT_JTRUE, TYP_VOID, gtCaseCond);
                LIR::Range caseRange    = LIR::SeqTree(comp, gtCaseBranch);
                currentBBRange->InsertAtEnd(std::move(caseRange));
            }
        }

        if (fAnyTargetFollows)
        {
            // There is a fall-through to the following block. In the loop
            // above, we deleted all the predecessor edges from the switch.
            // In this case, we need to add one back.
            comp->fgAddRefPred(currentBlock->Next(), currentBlock);
        }

        if (!fUsedAfterDefaultCondBlock)
        {
            // All the cases were fall-through! We don't need this block.
            // Convert it from BBJ_SWITCH to BBJ_NONE and unset the BBF_DONT_REMOVE flag
            // so fgRemoveBlock() doesn't complain.
            JITDUMP("Lowering switch " FMT_BB ": all switch cases were fall-through\n", originalSwitchBB->bbNum);
            assert(currentBlock == afterDefaultCondBlock);
            assert(currentBlock->KindIs(BBJ_SWITCH));
<<<<<<< HEAD
            currentBlock->SetJumpKindAndTarget(BBJ_NONE DEBUG_ARG(comp));
            currentBlock->RemoveFlags(BBF_DONT_REMOVE);
=======
            currentBlock->SetJumpKindAndTarget(BBJ_NONE);
            currentBlock->bbFlags &= ~BBF_DONT_REMOVE;
>>>>>>> 4fa760f5
            comp->fgRemoveBlock(currentBlock, /* unreachable */ false); // It's an empty block.
        }
    }
    else
    {
        // At this point the default case has already been handled and we need to generate a jump
        // table based switch or a bit test based switch at the end of afterDefaultCondBlock. Both
        // switch variants need the switch value so create the necessary LclVar node here.
        GenTree*    switchValue      = comp->gtNewLclvNode(tempLclNum, tempLclType);
        LIR::Range& switchBlockRange = LIR::AsRange(afterDefaultCondBlock);
        switchBlockRange.InsertAtEnd(switchValue);

        // Try generating a bit test based switch first,
        // if that's not possible a jump table based switch will be generated.
        if (!TryLowerSwitchToBitTest(jumpTab, jumpCnt, targetCnt, afterDefaultCondBlock, switchValue))
        {
            JITDUMP("Lowering switch " FMT_BB ": using jump table expansion\n", originalSwitchBB->bbNum);

#ifdef TARGET_64BIT
            if (tempLclType != TYP_I_IMPL)
            {
                // SWITCH_TABLE expects the switch value (the index into the jump table) to be TYP_I_IMPL.
                // Note that the switch value is unsigned so the cast should be unsigned as well.
                switchValue = comp->gtNewCastNode(TYP_I_IMPL, switchValue, true, TYP_U_IMPL);
                switchBlockRange.InsertAtEnd(switchValue);
            }
#endif

            GenTree* switchTable = comp->gtNewJmpTableNode();
            GenTree* switchJump  = comp->gtNewOperNode(GT_SWITCH_TABLE, TYP_VOID, switchValue, switchTable);
            switchBlockRange.InsertAfter(switchValue, switchTable, switchJump);

            // this block no longer branches to the default block
            afterDefaultCondBlock->GetJumpSwt()->removeDefault();
        }

        comp->fgInvalidateSwitchDescMapEntry(afterDefaultCondBlock);
    }

    GenTree* next = node->gtNext;

    // Get rid of the GT_SWITCH(temp).
    switchBBRange.Remove(node->AsOp()->gtOp1);
    switchBBRange.Remove(node);

    return next;
}

//------------------------------------------------------------------------
// TryLowerSwitchToBitTest: Attempts to transform a jump table switch into a bit test.
//
// Arguments:
//    jumpTable - The jump table
//    jumpCount - The number of blocks in the jump table
//    targetCount - The number of distinct blocks in the jump table
//    bbSwitch - The switch block
//    switchValue - A LclVar node that provides the switch value
//
// Return value:
//    true if the switch has been lowered to a bit test
//
// Notes:
//    If the jump table contains less than 32 (64 on 64 bit targets) entries and there
//    are at most 2 distinct jump targets then the jump table can be converted to a word
//    of bits where a 0 bit corresponds to one jump target and a 1 bit corresponds to the
//    other jump target. Instead of the indirect jump a BT-JCC sequence is used to jump
//    to the appropriate target:
//        mov eax, 245 ; jump table converted to a "bit table"
//        bt  eax, ebx ; ebx is supposed to contain the switch value
//        jc target1
//      target0:
//        ...
//      target1:
//    Such code is both shorter and faster (in part due to the removal of a memory load)
//    than the traditional jump table base code. And of course, it also avoids the need
//    to emit the jump table itself that can reach up to 256 bytes (for 64 entries).
//
bool Lowering::TryLowerSwitchToBitTest(
    BasicBlock* jumpTable[], unsigned jumpCount, unsigned targetCount, BasicBlock* bbSwitch, GenTree* switchValue)
{
    assert(jumpCount >= 2);
    assert(targetCount >= 2);
    assert(bbSwitch->KindIs(BBJ_SWITCH));
    assert(switchValue->OperIs(GT_LCL_VAR));

    //
    // Quick check to see if it's worth going through the jump table. The bit test switch supports
    // up to 2 targets but targetCount also includes the default block so we need to allow 3 targets.
    // We'll ensure that there are only 2 targets when building the bit table.
    //

    if (targetCount > 3)
    {
        return false;
    }

    //
    // The number of bits in the bit table is the same as the number of jump table entries. But the
    // jump table also includes the default target (at the end) so we need to ignore it. The default
    // has already been handled by a JTRUE(GT(switchValue, jumpCount - 2)) that LowerSwitch generates.
    //

    const unsigned bitCount = jumpCount - 1;

    if (bitCount > (genTypeSize(TYP_I_IMPL) * 8))
    {
        return false;
    }

    //
    // Build a bit table where a bit set to 0 corresponds to bbCase0 and a bit set to 1 corresponds to
    // bbCase1. Simply use the first block in the jump table as bbCase1, later we can invert the bit
    // table and/or swap the blocks if it's beneficial.
    //

    BasicBlock* bbCase0  = nullptr;
    BasicBlock* bbCase1  = jumpTable[0];
    size_t      bitTable = 1;

    for (unsigned bitIndex = 1; bitIndex < bitCount; bitIndex++)
    {
        if (jumpTable[bitIndex] == bbCase1)
        {
            bitTable |= (size_t(1) << bitIndex);
        }
        else if (bbCase0 == nullptr)
        {
            bbCase0 = jumpTable[bitIndex];
        }
        else if (jumpTable[bitIndex] != bbCase0)
        {
            // If it's neither bbCase0 nor bbCase1 then it means we have 3 targets. There can't be more
            // than 3 because of the check at the start of the function.
            assert(targetCount == 3);
            return false;
        }
    }

    //
    // One of the case blocks has to follow the switch block. This requirement could be avoided
    // by adding a BBJ_ALWAYS block after the switch block but doing that sometimes negatively
    // impacts register allocation.
    //

    if (!bbSwitch->NextIs(bbCase0) && !bbSwitch->NextIs(bbCase1))
    {
        return false;
    }

#if defined(TARGET_64BIT) && defined(TARGET_XARCH)
    //
    // See if we can avoid a 8 byte immediate on 64 bit targets. If all upper 32 bits are 1
    // then inverting the bit table will make them 0 so that the table now fits in 32 bits.
    // Note that this does not change the number of bits in the bit table, it just takes
    // advantage of the fact that loading a 32 bit immediate into a 64 bit register zero
    // extends the immediate value to 64 bit.
    //

    if (~bitTable <= UINT32_MAX)
    {
        bitTable = ~bitTable;
        std::swap(bbCase0, bbCase1);
    }
#endif

    //
    // Rewire the blocks as needed and figure out the condition to use for JCC.
    //

    GenCondition bbSwitchCondition;
    comp->fgRemoveAllRefPreds(bbCase1, bbSwitch);
    comp->fgRemoveAllRefPreds(bbCase0, bbSwitch);

    if (bbSwitch->NextIs(bbCase0))
    {
        // GenCondition::C generates JC so we jump to bbCase1 when the bit is set
        bbSwitchCondition = GenCondition::C;
        bbSwitch->SetJumpKindAndTarget(BBJ_COND, bbCase1);

        comp->fgAddRefPred(bbCase0, bbSwitch);
        comp->fgAddRefPred(bbCase1, bbSwitch);
    }
    else
    {
        assert(bbSwitch->NextIs(bbCase1));

        // GenCondition::NC generates JNC so we jump to bbCase0 when the bit is not set
        bbSwitchCondition = GenCondition::NC;
        bbSwitch->SetJumpKindAndTarget(BBJ_COND, bbCase0);

        comp->fgAddRefPred(bbCase0, bbSwitch);
        comp->fgAddRefPred(bbCase1, bbSwitch);
    }

    var_types bitTableType = (bitCount <= (genTypeSize(TYP_INT) * 8)) ? TYP_INT : TYP_LONG;
    GenTree*  bitTableIcon = comp->gtNewIconNode(bitTable, bitTableType);

#ifdef TARGET_XARCH
    //
    // Append BT(bitTable, switchValue) and JCC(condition) to the switch block.
    //
    GenTree* bitTest = comp->gtNewOperNode(GT_BT, TYP_VOID, bitTableIcon, switchValue);
    bitTest->gtFlags |= GTF_SET_FLAGS;
    GenTreeCC* jcc = comp->gtNewCC(GT_JCC, TYP_VOID, bbSwitchCondition);
    LIR::AsRange(bbSwitch).InsertAfter(switchValue, bitTableIcon, bitTest, jcc);
#else  // TARGET_XARCH
    //
    // Fallback to AND(RSZ(bitTable, switchValue), 1)
    //
    GenTree* tstCns = comp->gtNewIconNode(bbSwitch->NextIs(bbCase0) ? 1 : 0, bitTableType);
    GenTree* shift  = comp->gtNewOperNode(GT_RSZ, bitTableType, bitTableIcon, switchValue);
    GenTree* one    = comp->gtNewIconNode(1, bitTableType);
    GenTree* andOp  = comp->gtNewOperNode(GT_AND, bitTableType, shift, one);
    GenTree* cmp    = comp->gtNewOperNode(GT_EQ, TYP_INT, andOp, tstCns);
    GenTree* jcc    = comp->gtNewOperNode(GT_JTRUE, TYP_VOID, cmp);
    LIR::AsRange(bbSwitch).InsertAfter(switchValue, bitTableIcon, shift, tstCns, one);
    LIR::AsRange(bbSwitch).InsertAfter(one, andOp, cmp, jcc);
#endif // !TARGET_XARCH
    return true;
}

void Lowering::ReplaceArgWithPutArgOrBitcast(GenTree** argSlot, GenTree* putArgOrBitcast)
{
    assert(argSlot != nullptr);
    assert(*argSlot != nullptr);
    assert(putArgOrBitcast->OperIsPutArg() || putArgOrBitcast->OperIs(GT_BITCAST));

    GenTree* arg = *argSlot;

    // Replace the argument with the putarg/copy
    *argSlot                       = putArgOrBitcast;
    putArgOrBitcast->AsOp()->gtOp1 = arg;

    // Insert the putarg/copy into the block
    BlockRange().InsertAfter(arg, putArgOrBitcast);
}

//------------------------------------------------------------------------
// NewPutArg: rewrites the tree to put an arg in a register or on the stack.
//
// Arguments:
//    call - the call whose arg is being rewritten.
//    arg  - the arg being rewritten.
//    callArg - the CallArg for the argument.
//    type - the type of the argument.
//
// Return Value:
//    The new tree that was created to put the arg in the right place
//    or the incoming arg if the arg tree was not rewritten.
//
// Assumptions:
//    call, arg, and info must be non-null.
//
// Notes:
//    For System V systems with native struct passing (i.e. UNIX_AMD64_ABI defined)
//    this method allocates a single GT_PUTARG_REG for 1 eightbyte structs and a GT_FIELD_LIST of two GT_PUTARG_REGs
//    for two eightbyte structs. For STK passed structs the method generates GT_PUTARG_STK tree.
//
GenTree* Lowering::NewPutArg(GenTreeCall* call, GenTree* arg, CallArg* callArg, var_types type)
{
    assert(call != nullptr);
    assert(arg != nullptr);
    assert(callArg != nullptr);

    GenTree* putArg = nullptr;

    bool isOnStack = (callArg->AbiInfo.GetRegNum() == REG_STK);

#if FEATURE_ARG_SPLIT
    // Struct can be split into register(s) and stack on ARM
    if (compFeatureArgSplit() && callArg->AbiInfo.IsSplit())
    {
        assert(arg->OperIs(GT_BLK, GT_FIELD_LIST) || arg->OperIsLocalRead());
        // TODO: Need to check correctness for FastTailCall
        if (call->IsFastTailCall())
        {
#ifdef TARGET_ARM
            NYI_ARM("lower: struct argument by fast tail call");
#endif // TARGET_ARM
        }

        const unsigned slotNumber           = callArg->AbiInfo.ByteOffset / TARGET_POINTER_SIZE;
        const bool     putInIncomingArgArea = call->IsFastTailCall();

        putArg = new (comp, GT_PUTARG_SPLIT) GenTreePutArgSplit(arg, callArg->AbiInfo.ByteOffset,
#ifdef FEATURE_PUT_STRUCT_ARG_STK
                                                                callArg->AbiInfo.GetStackByteSize(),
#endif
                                                                callArg->AbiInfo.NumRegs, call, putInIncomingArgArea);

        GenTreePutArgSplit* argSplit = putArg->AsPutArgSplit();
        for (unsigned regIndex = 0; regIndex < callArg->AbiInfo.NumRegs; regIndex++)
        {
            argSplit->SetRegNumByIdx(callArg->AbiInfo.GetRegNum(regIndex), regIndex);
        }

        if (arg->OperIs(GT_FIELD_LIST))
        {
            unsigned regIndex = 0;
            for (GenTreeFieldList::Use& use : arg->AsFieldList()->Uses())
            {
                if (regIndex >= callArg->AbiInfo.NumRegs)
                {
                    break;
                }
                var_types regType = use.GetNode()->TypeGet();
                // Account for the possibility that float fields may be passed in integer registers.
                if (varTypeIsFloating(regType) && !genIsValidFloatReg(argSplit->GetRegNumByIdx(regIndex)))
                {
                    regType = (regType == TYP_FLOAT) ? TYP_INT : TYP_LONG;
                }
                argSplit->m_regType[regIndex] = regType;
                regIndex++;
            }

            // Clear the register assignment on the fieldList node, as these are contained.
            arg->SetRegNum(REG_NA);
        }
        else
        {
            ClassLayout* layout = arg->GetLayout(comp);

            // Set type of registers
            for (unsigned index = 0; index < callArg->AbiInfo.NumRegs; index++)
            {
                argSplit->m_regType[index] = layout->GetGCPtrType(index);
            }
        }
    }
    else
#endif // FEATURE_ARG_SPLIT
    {
        if (!isOnStack)
        {
#if FEATURE_MULTIREG_ARGS
            if ((callArg->AbiInfo.NumRegs > 1) && (arg->OperGet() == GT_FIELD_LIST))
            {
                unsigned int regIndex = 0;
                for (GenTreeFieldList::Use& use : arg->AsFieldList()->Uses())
                {
                    regNumber argReg = callArg->AbiInfo.GetRegNum(regIndex);
                    GenTree*  curOp  = use.GetNode();
                    var_types curTyp = curOp->TypeGet();

                    // Create a new GT_PUTARG_REG node with op1
                    GenTree* newOper = comp->gtNewPutArgReg(curTyp, curOp, argReg);

                    // Splice in the new GT_PUTARG_REG node in the GT_FIELD_LIST
                    ReplaceArgWithPutArgOrBitcast(&use.NodeRef(), newOper);
                    regIndex++;
                }

                // Just return arg. The GT_FIELD_LIST is not replaced.
                // Nothing more to do.
                return arg;
            }
            else
#endif // FEATURE_MULTIREG_ARGS
            {
                putArg = comp->gtNewPutArgReg(type, arg, callArg->AbiInfo.GetRegNum());
            }
        }
        else
        {
            // Mark this one as tail call arg if it is a fast tail call.
            // This provides the info to put this argument in in-coming arg area slot
            // instead of in out-going arg area slot.
            CLANG_FORMAT_COMMENT_ANCHOR;

#ifdef DEBUG
            // Make sure state is correct. The PUTARG_STK has TYP_VOID, as it doesn't produce
            // a result. So the type of its operand must be the correct type to push on the stack.
            callArg->CheckIsStruct();
#endif

            if ((arg->OperGet() != GT_FIELD_LIST))
            {
#if defined(FEATURE_SIMD) && defined(FEATURE_PUT_STRUCT_ARG_STK)
                if (type == TYP_SIMD12)
                {
#if !defined(TARGET_64BIT)
                    assert(callArg->AbiInfo.ByteSize == 12);
#else  // TARGET_64BIT
                    if (compMacOsArm64Abi())
                    {
                        assert(callArg->AbiInfo.ByteSize == 12);
                    }
                    else
                    {
                        assert(callArg->AbiInfo.ByteSize == 16);
                    }
#endif // TARGET_64BIT
                }
                else
#endif // defined(FEATURE_SIMD) && defined(FEATURE_PUT_STRUCT_ARG_STK)
                {
                    assert(genActualType(arg->TypeGet()) == type);
                }
            }
            const unsigned slotNumber           = callArg->AbiInfo.ByteOffset / TARGET_POINTER_SIZE;
            const bool     putInIncomingArgArea = call->IsFastTailCall();

            putArg =
                new (comp, GT_PUTARG_STK) GenTreePutArgStk(GT_PUTARG_STK, TYP_VOID, arg, callArg->AbiInfo.ByteOffset,
#ifdef FEATURE_PUT_STRUCT_ARG_STK
                                                           callArg->AbiInfo.GetStackByteSize(),
#endif
                                                           call, putInIncomingArgArea);

#if defined(DEBUG) && defined(FEATURE_PUT_STRUCT_ARG_STK)
            if (varTypeIsStruct(callArg->GetSignatureType()))
            {
                // We use GT_BLK only for non-SIMD struct arguments.
                if (arg->OperIs(GT_BLK))
                {
                    assert(!varTypeIsSIMD(arg));
                }
                else if (!arg->TypeIs(TYP_STRUCT))
                {
#ifdef TARGET_ARM
                    assert((callArg->AbiInfo.GetStackSlotsNumber() == 1) ||
                           ((arg->TypeGet() == TYP_DOUBLE) && (callArg->AbiInfo.GetStackSlotsNumber() == 2)));
#else
                    assert(varTypeIsSIMD(arg) || (callArg->AbiInfo.GetStackSlotsNumber() == 1));
#endif
                }
            }
#endif // defined(DEBUG) && defined(FEATURE_PUT_STRUCT_ARG_STK)
        }
    }

    JITDUMP("new node is : ");
    DISPNODE(putArg);
    JITDUMP("\n");

    return putArg;
}

//------------------------------------------------------------------------
// LowerArg: Lower one argument of a call. This entails splicing a "putarg" node between
// the argument evaluation and the call. This is the point at which the source is
// consumed and the value transitions from control of the register allocator to the calling
// convention.
//
// Arguments:
//    call    - The call node
//    callArg - Call argument
//    late    - Whether it is the late arg that is being lowered.
//
// Return Value:
//    None.
//
void Lowering::LowerArg(GenTreeCall* call, CallArg* callArg, bool late)
{
    GenTree** ppArg = late ? &callArg->LateNodeRef() : &callArg->EarlyNodeRef();
    GenTree*  arg   = *ppArg;
    assert(arg != nullptr);

    JITDUMP("lowering arg : ");
    DISPNODE(arg);
    assert(arg->IsValue());

    var_types type = genActualType(arg);

#if defined(FEATURE_SIMD)
#if defined(TARGET_X86)
    // Non-param TYP_SIMD12 local var nodes are massaged in Lower to TYP_SIMD16 to match their
    // allocated size (see lvSize()). However, when passing the variables as arguments, and
    // storing the variables to the outgoing argument area on the stack, we must use their
    // actual TYP_SIMD12 type, so exactly 12 bytes is allocated and written.
    if (type == TYP_SIMD16)
    {
        if ((arg->OperGet() == GT_LCL_VAR) || (arg->OperGet() == GT_STORE_LCL_VAR))
        {
            const LclVarDsc* varDsc = comp->lvaGetDesc(arg->AsLclVarCommon());
            type                    = varDsc->lvType;
        }
        else if (arg->OperIs(GT_HWINTRINSIC))
        {
            GenTreeJitIntrinsic* jitIntrinsic = reinterpret_cast<GenTreeJitIntrinsic*>(arg);

            // For HWIntrinsic, there are some intrinsics like ExtractVector128 which have
            // a gtType of TYP_SIMD16 but a SimdSize of 32, so we need to include that in
            // the assert below.

            assert((jitIntrinsic->GetSimdSize() == 12) || (jitIntrinsic->GetSimdSize() == 16) ||
                   (jitIntrinsic->GetSimdSize() == 32) || (jitIntrinsic->GetSimdSize() == 64));

            if (jitIntrinsic->GetSimdSize() == 12)
            {
                type = TYP_SIMD12;
            }
        }
    }
#elif defined(TARGET_AMD64)
    // TYP_SIMD8 parameters that are passed as longs
    if (type == TYP_SIMD8 && genIsValidIntReg(callArg->AbiInfo.GetRegNum()))
    {
        GenTree* bitcast = comp->gtNewBitCastNode(TYP_LONG, arg);
        BlockRange().InsertAfter(arg, bitcast);

        *ppArg = arg = bitcast;
        type         = TYP_LONG;
    }
#endif // defined(TARGET_X86)
#endif // defined(FEATURE_SIMD)

    // If we hit this we are probably double-lowering.
    assert(!arg->OperIsPutArg());

#if !defined(TARGET_64BIT)
    if (varTypeIsLong(type))
    {
        noway_assert(arg->OperIs(GT_LONG));
        GenTreeFieldList* fieldList = new (comp, GT_FIELD_LIST) GenTreeFieldList();
        fieldList->AddFieldLIR(comp, arg->AsOp()->gtGetOp1(), 0, TYP_INT);
        fieldList->AddFieldLIR(comp, arg->AsOp()->gtGetOp2(), 4, TYP_INT);
        GenTree* newArg = NewPutArg(call, fieldList, callArg, type);

        if (callArg->AbiInfo.GetRegNum() != REG_STK)
        {
            assert(callArg->AbiInfo.NumRegs == 2);
            // In the register argument case, NewPutArg replaces the original field list args with new
            // GT_PUTARG_REG nodes, inserts them in linear order and returns the field list. So the
            // only thing left to do is to insert the field list itself in linear order.
            assert(newArg == fieldList);
            BlockRange().InsertBefore(arg, newArg);
        }
        else
        {
            // For longs, we will replace the GT_LONG with a GT_FIELD_LIST, and put that under a PUTARG_STK.
            // Although the hi argument needs to be pushed first, that will be handled by the general case,
            // in which the fields will be reversed.
            assert(callArg->AbiInfo.GetStackSlotsNumber() == 2);
            newArg->SetRegNum(REG_STK);
            BlockRange().InsertBefore(arg, fieldList, newArg);
        }

        *ppArg = newArg;
        BlockRange().Remove(arg);
    }
    else
#endif // !defined(TARGET_64BIT)
    {

#if defined(TARGET_ARMARCH) || defined(TARGET_LOONGARCH64) || defined(TARGET_RISCV64)
        if (call->IsVarargs() || comp->opts.compUseSoftFP)
        {
            // For vararg call or on armel, reg args should be all integer.
            // Insert copies as needed to move float value to integer register.
            GenTree* newNode = LowerFloatArg(ppArg, callArg);
            if (newNode != nullptr)
            {
                type = newNode->TypeGet();
            }
        }
#endif // TARGET_ARMARCH || TARGET_LOONGARCH64 || TARGET_RISCV64

        GenTree* putArg = NewPutArg(call, arg, callArg, type);

        // In the case of register passable struct (in one or two registers)
        // the NewPutArg returns a new node (GT_PUTARG_REG or a GT_FIELD_LIST with two GT_PUTARG_REGs.)
        // If an extra node is returned, splice it in the right place in the tree.
        if (arg != putArg)
        {
            ReplaceArgWithPutArgOrBitcast(ppArg, putArg);
        }
    }

    arg = *ppArg;

    if (arg->OperIsPutArgStk() || arg->OperIsPutArgSplit())
    {
        LowerPutArgStkOrSplit(arg->AsPutArgStk());
    }
}

#if defined(TARGET_ARMARCH) || defined(TARGET_LOONGARCH64) || defined(TARGET_RISCV64)
//------------------------------------------------------------------------
// LowerFloatArg: Lower float call arguments on the arm/LoongArch64 platform.
//
// Arguments:
//    arg  - The arg node
//    callArg - call argument info
//
// Return Value:
//    Return nullptr, if no transformation was done;
//    return arg if there was in place transformation;
//    return a new tree if the root was changed.
//
// Notes:
//    This must handle scalar float arguments as well as GT_FIELD_LISTs
//    with floating point fields.
//
GenTree* Lowering::LowerFloatArg(GenTree** pArg, CallArg* callArg)
{
    GenTree* arg = *pArg;
    if (callArg->AbiInfo.GetRegNum() != REG_STK)
    {
        if (arg->OperIs(GT_FIELD_LIST))
        {
            // Transform fields that are passed as registers in place.
            regNumber currRegNumber = callArg->AbiInfo.GetRegNum();
            unsigned  regIndex      = 0;
            for (GenTreeFieldList::Use& use : arg->AsFieldList()->Uses())
            {
                if (regIndex >= callArg->AbiInfo.NumRegs)
                {
                    break;
                }
                GenTree* node = use.GetNode();
                if (varTypeUsesFloatReg(node))
                {
                    GenTree* intNode = LowerFloatArgReg(node, currRegNumber);
                    assert(intNode != nullptr);

                    ReplaceArgWithPutArgOrBitcast(&use.NodeRef(), intNode);
                }

                if (node->TypeGet() == TYP_DOUBLE)
                {
                    currRegNumber = REG_NEXT(REG_NEXT(currRegNumber));
                    regIndex += 2;
                }
                else
                {
                    currRegNumber = REG_NEXT(currRegNumber);
                    regIndex += 1;
                }
            }
            // List fields were replaced in place.
            return arg;
        }
        else if (varTypeUsesFloatReg(arg))
        {
            GenTree* intNode = LowerFloatArgReg(arg, callArg->AbiInfo.GetRegNum());
            assert(intNode != nullptr);
            ReplaceArgWithPutArgOrBitcast(pArg, intNode);
            return *pArg;
        }
    }
    return nullptr;
}

//------------------------------------------------------------------------
// LowerFloatArgReg: Lower the float call argument node that is passed via register.
//
// Arguments:
//    arg    - The arg node
//    regNum - register number
//
// Return Value:
//    Return new bitcast node, that moves float to int register.
//
GenTree* Lowering::LowerFloatArgReg(GenTree* arg, regNumber regNum)
{
    assert(varTypeUsesFloatReg(arg));

    var_types floatType = arg->TypeGet();
    var_types intType   = (floatType == TYP_FLOAT) ? TYP_INT : TYP_LONG;
    GenTree*  intArg    = comp->gtNewBitCastNode(intType, arg);
    intArg->SetRegNum(regNum);

#ifdef TARGET_ARM
    if (floatType == TYP_DOUBLE)
    {
        // A special case when we introduce TYP_LONG
        // during lowering for arm32 softFP to pass double
        // in int registers.
        assert(comp->opts.compUseSoftFP);

        regNumber nextReg                  = REG_NEXT(regNum);
        intArg->AsMultiRegOp()->gtOtherReg = nextReg;
    }
#endif
    return intArg;
}
#endif

// do lowering steps for each arg of a call
void Lowering::LowerArgsForCall(GenTreeCall* call)
{
    JITDUMP("args:\n======\n");
    for (CallArg& arg : call->gtArgs.EarlyArgs())
    {
        LowerArg(call, &arg, false);
    }

    JITDUMP("\nlate:\n======\n");
    for (CallArg& arg : call->gtArgs.LateArgs())
    {
        LowerArg(call, &arg, true);
    }
}

// helper that create a node representing a relocatable physical address computation
GenTree* Lowering::AddrGen(ssize_t addr)
{
    // this should end up in codegen as : instGen_Set_Reg_To_Imm(EA_HANDLE_CNS_RELOC, reg, addr)
    GenTree* result = comp->gtNewIconHandleNode(addr, GTF_ICON_FTN_ADDR);
    return result;
}

// variant that takes a void*
GenTree* Lowering::AddrGen(void* addr)
{
    return AddrGen((ssize_t)addr);
}

//------------------------------------------------------------------------
// LowerCallMemmove: Replace Buffer.Memmove(DST, SRC, CNS_SIZE) with a GT_STORE_BLK:
//
//    *  STORE_BLK struct<CNS_SIZE> (copy) (Unroll)
//    +--*  LCL_VAR   byref  dst
//    \--*  IND       struct
//       \--*  LCL_VAR   byref  src
//
// Arguments:
//    tree - GenTreeCall node to replace with STORE_BLK
//    next - [out] Next node to lower if this function returns true
//
// Return Value:
//    false if no changes were made
//
bool Lowering::LowerCallMemmove(GenTreeCall* call, GenTree** next)
{
    JITDUMP("Considering Memmove [%06d] for unrolling.. ", comp->dspTreeID(call))
    assert(comp->lookupNamedIntrinsic(call->gtCallMethHnd) == NI_System_Buffer_Memmove);

    assert(call->gtArgs.CountUserArgs() == 3);

    if (comp->info.compHasNextCallRetAddr)
    {
        JITDUMP("compHasNextCallRetAddr=true so we won't be able to remove the call - bail out.\n")
        return false;
    }

    GenTree* lengthArg = call->gtArgs.GetUserArgByIndex(2)->GetNode();
    if (lengthArg->IsIntegralConst())
    {
        ssize_t cnsSize = lengthArg->AsIntCon()->IconValue();
        JITDUMP("Size=%ld.. ", (LONG)cnsSize);
        // TODO-CQ: drop the whole thing in case of 0
        if ((cnsSize > 0) && (cnsSize <= (ssize_t)comp->getUnrollThreshold(Compiler::UnrollKind::Memmove)))
        {
            JITDUMP("Accepted for unrolling!\nOld tree:\n")
            DISPTREE(call);

            GenTree* dstAddr = call->gtArgs.GetUserArgByIndex(0)->GetNode();
            GenTree* srcAddr = call->gtArgs.GetUserArgByIndex(1)->GetNode();

            // TODO-CQ: Try to create an addressing mode
            GenTreeIndir* srcBlk = comp->gtNewIndir(TYP_STRUCT, srcAddr);
            srcBlk->SetContained();

            GenTreeBlk* storeBlk = new (comp, GT_STORE_BLK)
                GenTreeBlk(GT_STORE_BLK, TYP_STRUCT, dstAddr, srcBlk, comp->typGetBlkLayout((unsigned)cnsSize));
            storeBlk->gtFlags |= (GTF_IND_UNALIGNED | GTF_ASG | GTF_EXCEPT | GTF_GLOB_REF);

            // TODO-CQ: Use GenTreeBlk::BlkOpKindUnroll here if srcAddr and dstAddr don't overlap, thus, we can
            // unroll this memmove as memcpy - it doesn't require lots of temp registers
            storeBlk->gtBlkOpKind = GenTreeBlk::BlkOpKindUnrollMemmove;

            BlockRange().InsertBefore(call, srcBlk);
            BlockRange().InsertBefore(call, storeBlk);
            BlockRange().Remove(lengthArg);
            BlockRange().Remove(call);

            // Remove all non-user args (e.g. r2r cell)
            for (CallArg& arg : call->gtArgs.Args())
            {
                if (arg.IsArgAddedLate())
                {
                    arg.GetNode()->SetUnusedValue();
                }
            }

            JITDUMP("\nNew tree:\n")
            DISPTREE(storeBlk);
            // TODO: This skips lowering srcBlk and storeBlk.
            *next = storeBlk->gtNext;
            return true;
        }
        else
        {
            JITDUMP("Size is either 0 or too big to unroll.\n")
        }
    }
    else
    {
        JITDUMP("size is not a constant.\n")
    }
    return false;
}

//------------------------------------------------------------------------
// LowerCallMemcmp: Replace SpanHelpers.SequenceEqual)(left, right, CNS_SIZE)
//    with a series of merged comparisons (via GT_IND nodes)
//
// Arguments:
//    tree - GenTreeCall node to unroll as memcmp
//    next - [out] Next node to lower if this function returns true
//
// Return Value:
//    false if no changes were made
//
bool Lowering::LowerCallMemcmp(GenTreeCall* call, GenTree** next)
{
    JITDUMP("Considering Memcmp [%06d] for unrolling.. ", comp->dspTreeID(call))
    assert(comp->lookupNamedIntrinsic(call->gtCallMethHnd) == NI_System_SpanHelpers_SequenceEqual);
    assert(call->gtArgs.CountUserArgs() == 3);
    assert(TARGET_POINTER_SIZE == 8);

    if (!comp->opts.OptimizationEnabled())
    {
        JITDUMP("Optimizations aren't allowed - bail out.\n")
        return false;
    }

    if (comp->info.compHasNextCallRetAddr)
    {
        JITDUMP("compHasNextCallRetAddr=true so we won't be able to remove the call - bail out.\n")
        return false;
    }

    GenTree* lengthArg = call->gtArgs.GetUserArgByIndex(2)->GetNode();
    if (lengthArg->IsIntegralConst())
    {
        ssize_t cnsSize = lengthArg->AsIntCon()->IconValue();
        JITDUMP("Size=%ld.. ", (LONG)cnsSize);
        // TODO-CQ: drop the whole thing in case of 0
        if (cnsSize > 0)
        {
            GenTree* lArg = call->gtArgs.GetUserArgByIndex(0)->GetNode();
            GenTree* rArg = call->gtArgs.GetUserArgByIndex(1)->GetNode();

            ssize_t MaxUnrollSize = comp->IsBaselineSimdIsaSupported() ? 32 : 16;

#if defined(FEATURE_SIMD) && defined(TARGET_XARCH)
            if (comp->IsBaselineVector512IsaSupportedOpportunistically())
            {
                MaxUnrollSize = 128;
            }
            else if (comp->compOpportunisticallyDependsOn(InstructionSet_AVX2))
            {
                // We need AVX2 for NI_Vector256_op_Equality, fallback to Vector128 if only AVX is available
                MaxUnrollSize = 64;
            }
#endif

            if (cnsSize <= MaxUnrollSize)
            {
                unsigned  loadWidth = 1 << BitOperations::Log2((unsigned)cnsSize);
                var_types loadType;
                if (loadWidth == 1)
                {
                    loadType = TYP_UBYTE;
                }
                else if (loadWidth == 2)
                {
                    loadType = TYP_USHORT;
                }
                else if (loadWidth == 4)
                {
                    loadType = TYP_INT;
                }
                else if ((loadWidth == 8) || (MaxUnrollSize == 16))
                {
                    loadWidth = 8;
                    loadType  = TYP_LONG;
                }
#ifdef FEATURE_SIMD
                else if ((loadWidth == 16) || (MaxUnrollSize == 32))
                {
                    loadWidth = 16;
                    loadType  = TYP_SIMD16;
                }
#ifdef TARGET_XARCH
                else if ((loadWidth == 32) || (MaxUnrollSize == 64))
                {
                    loadWidth = 32;
                    loadType  = TYP_SIMD32;
                }
                else if ((loadWidth == 64) || (MaxUnrollSize == 128))
                {
                    loadWidth = 64;
                    loadType  = TYP_SIMD64;
                }
#endif // TARGET_XARCH
#endif // FEATURE_SIMD
                else
                {
                    unreached();
                }
                var_types actualLoadType = genActualType(loadType);

                GenTree* result = nullptr;

                auto newBinaryOp = [](Compiler* comp, genTreeOps oper, var_types type, GenTree* op1,
                                      GenTree* op2) -> GenTree* {
#ifdef FEATURE_SIMD
                    if (varTypeIsSIMD(op1))
                    {
                        if (GenTree::OperIsCmpCompare(oper))
                        {
                            assert(type == TYP_INT);
                            return comp->gtNewSimdCmpOpAllNode(oper, TYP_UBYTE, op1, op2, CORINFO_TYPE_NATIVEUINT,
                                                               genTypeSize(op1));
                        }
                        return comp->gtNewSimdBinOpNode(oper, op1->TypeGet(), op1, op2, CORINFO_TYPE_NATIVEUINT,
                                                        genTypeSize(op1));
                    }
#endif
                    return comp->gtNewOperNode(oper, type, op1, op2);
                };

                // loadWidth == cnsSize means a single load is enough for both args
                if (loadWidth == (unsigned)cnsSize)
                {
                    // We're going to emit something like the following:
                    //
                    // bool result = *(int*)leftArg == *(int*)rightArg
                    //
                    // ^ in the given example we unroll for length=4
                    //
                    GenTree* lIndir = comp->gtNewIndir(loadType, lArg);
                    GenTree* rIndir = comp->gtNewIndir(loadType, rArg);
                    result          = newBinaryOp(comp, GT_EQ, TYP_INT, lIndir, rIndir);

                    BlockRange().InsertBefore(call, lIndir, rIndir, result);
                    *next = lIndir;
                }
                else
                {
                    // First, make both args multi-use:
                    LIR::Use lArgUse;
                    LIR::Use rArgUse;
                    bool     lFoundUse = BlockRange().TryGetUse(lArg, &lArgUse);
                    bool     rFoundUse = BlockRange().TryGetUse(rArg, &rArgUse);
                    assert(lFoundUse && rFoundUse);
                    GenTree* lArgClone = comp->gtNewLclvNode(lArgUse.ReplaceWithLclVar(comp), genActualType(lArg));
                    GenTree* rArgClone = comp->gtNewLclvNode(rArgUse.ReplaceWithLclVar(comp), genActualType(rArg));
                    BlockRange().InsertBefore(call, lArgClone, rArgClone);

                    *next = lArgClone;

                    GenTree* l1Indir   = comp->gtNewIndir(loadType, lArgUse.Def());
                    GenTree* r1Indir   = comp->gtNewIndir(loadType, rArgUse.Def());
                    GenTree* l2Offs    = comp->gtNewIconNode(cnsSize - loadWidth, TYP_I_IMPL);
                    GenTree* l2AddOffs = newBinaryOp(comp, GT_ADD, lArg->TypeGet(), lArgClone, l2Offs);
                    GenTree* l2Indir   = comp->gtNewIndir(loadType, l2AddOffs);
                    GenTree* r2Offs    = comp->gtNewIconNode(cnsSize - loadWidth, TYP_I_IMPL);
                    GenTree* r2AddOffs = newBinaryOp(comp, GT_ADD, rArg->TypeGet(), rArgClone, r2Offs);
                    GenTree* r2Indir   = comp->gtNewIndir(loadType, r2AddOffs);

                    BlockRange().InsertAfter(rArgClone, l1Indir, l2Offs, l2AddOffs, l2Indir);
                    BlockRange().InsertAfter(l2Indir, r1Indir, r2Offs, r2AddOffs, r2Indir);

#ifdef TARGET_ARM64
                    if (!varTypeIsSIMD(loadType))
                    {
                        // ARM64 will get efficient ccmp codegen if we emit the normal thing:
                        //
                        // bool result = (*(int*)leftArg == *(int)rightArg) & (*(int*)(leftArg + 1) == *(int*)(rightArg
                        // +
                        // 1))

                        GenTree* eq1 = newBinaryOp(comp, GT_EQ, TYP_INT, l1Indir, r1Indir);
                        GenTree* eq2 = newBinaryOp(comp, GT_EQ, TYP_INT, l2Indir, r2Indir);
                        result       = newBinaryOp(comp, GT_AND, TYP_INT, eq1, eq2);

                        BlockRange().InsertAfter(r2Indir, eq1, eq2, result);
                    }
#endif

                    if (result == nullptr)
                    {
                        // We're going to emit something like the following:
                        //
                        // bool result = ((*(int*)leftArg ^ *(int*)rightArg) |
                        //                (*(int*)(leftArg + 1) ^ *((int*)(rightArg + 1)))) == 0;
                        //
                        // ^ in the given example we unroll for length=5
                        //
                        // In IR:
                        //
                        // *  EQ        int
                        // +--*  OR        int
                        // |  +--*  XOR       int
                        // |  |  +--*  IND       int
                        // |  |  |  \--*  LCL_VAR   byref  V1
                        // |  |  \--*  IND       int
                        // |  |     \--*  LCL_VAR   byref  V2
                        // |  \--*  XOR       int
                        // |     +--*  IND       int
                        // |     |  \--*  ADD       byref
                        // |     |     +--*  LCL_VAR   byref  V1
                        // |     |     \--*  CNS_INT   int    1
                        // |     \--*  IND       int
                        // |        \--*  ADD       byref
                        // |           +--*  LCL_VAR   byref  V2
                        // |           \--*  CNS_INT   int    1
                        // \--*  CNS_INT   int    0
                        //
                        // TODO-CQ: Do this as a general optimization similar to TryLowerAndOrToCCMP.

                        GenTree* lXor     = newBinaryOp(comp, GT_XOR, actualLoadType, l1Indir, r1Indir);
                        GenTree* rXor     = newBinaryOp(comp, GT_XOR, actualLoadType, l2Indir, r2Indir);
                        GenTree* resultOr = newBinaryOp(comp, GT_OR, actualLoadType, lXor, rXor);
                        GenTree* zeroCns  = comp->gtNewZeroConNode(actualLoadType);
                        result            = newBinaryOp(comp, GT_EQ, TYP_INT, resultOr, zeroCns);

                        BlockRange().InsertAfter(r2Indir, lXor, rXor, resultOr, zeroCns);
                        BlockRange().InsertAfter(zeroCns, result);
                    }
                }

                JITDUMP("\nUnrolled to:\n");
                DISPTREE(result);

                LIR::Use use;
                if (BlockRange().TryGetUse(call, &use))
                {
                    use.ReplaceWith(result);
                }
                else
                {
                    result->SetUnusedValue();
                }
                BlockRange().Remove(lengthArg);
                BlockRange().Remove(call);

                // Remove all non-user args (e.g. r2r cell)
                for (CallArg& arg : call->gtArgs.Args())
                {
                    if (!arg.IsUserArg())
                    {
                        arg.GetNode()->SetUnusedValue();
                    }
                }
                return true;
            }
        }
        else
        {
            JITDUMP("Size is either 0 or too big to unroll.\n")
        }
    }
    else
    {
        JITDUMP("size is not a constant.\n")
    }
    return false;
}

// do lowering steps for a call
// this includes:
//   - adding the placement nodes (either stack or register variety) for arguments
//   - lowering the expression that calculates the target address
//   - adding nodes for other operations that occur after the call sequence starts and before
//        control transfer occurs (profiling and tail call helpers, pinvoke incantations)
//
GenTree* Lowering::LowerCall(GenTree* node)
{
    GenTreeCall* call = node->AsCall();

    JITDUMP("lowering call (before):\n");
    DISPTREERANGE(BlockRange(), call);
    JITDUMP("\n");

    // All runtime lookups are expected to be expanded in fgExpandRuntimeLookups
    assert(!call->IsExpRuntimeLookup());

    // Also, always expand static cctor helper for NativeAOT, see
    // https://github.com/dotnet/runtime/issues/68278#issuecomment-1543322819
    if (comp->IsTargetAbi(CORINFO_NATIVEAOT_ABI) && comp->IsStaticHelperEligibleForExpansion(call))
    {
        assert(call->gtInitClsHnd == nullptr);
    }

#if defined(TARGET_AMD64) || defined(TARGET_ARM64)
    if (call->gtCallMoreFlags & GTF_CALL_M_SPECIAL_INTRINSIC)
    {
        GenTree*       nextNode = nullptr;
        NamedIntrinsic ni       = comp->lookupNamedIntrinsic(call->gtCallMethHnd);
        if (((ni == NI_System_Buffer_Memmove) && LowerCallMemmove(call, &nextNode)) ||
            ((ni == NI_System_SpanHelpers_SequenceEqual) && LowerCallMemcmp(call, &nextNode)))
        {
            return nextNode;
        }
    }
#endif

    call->ClearOtherRegs();
    LowerArgsForCall(call);

    // note that everything generated from this point might run AFTER the outgoing args are placed
    GenTree* controlExpr          = nullptr;
    bool     callWasExpandedEarly = false;

    // for x86, this is where we record ESP for checking later to make sure stack is balanced

    // Check for Delegate.Invoke(). If so, we inline it. We get the
    // target-object and target-function from the delegate-object, and do
    // an indirect call.
    if (call->IsDelegateInvoke())
    {
        controlExpr = LowerDelegateInvoke(call);
    }
    else
    {
        //  Virtual and interface calls
        switch (call->gtFlags & GTF_CALL_VIRT_KIND_MASK)
        {
            case GTF_CALL_VIRT_STUB:
                controlExpr = LowerVirtualStubCall(call);
                break;

            case GTF_CALL_VIRT_VTABLE:
                assert(call->IsVirtualVtable());
                if (!call->IsExpandedEarly())
                {
                    assert(call->gtControlExpr == nullptr);
                    controlExpr = LowerVirtualVtableCall(call);
                }
                else
                {
                    callWasExpandedEarly = true;
                    controlExpr          = call->gtControlExpr;
                }
                break;

            case GTF_CALL_NONVIRT:
                if (call->IsUnmanaged())
                {
                    controlExpr = LowerNonvirtPinvokeCall(call);
                }
                else if (call->gtCallType == CT_INDIRECT)
                {
                    controlExpr = LowerIndirectNonvirtCall(call);
                }
                else
                {
                    controlExpr = LowerDirectCall(call);
                }
                break;

            default:
                noway_assert(!"strange call type");
                break;
        }
    }

    // Indirect calls should always go through GenTreeCall::gtCallAddr and
    // should never have a control expression as well.
    assert((call->gtCallType != CT_INDIRECT) || (controlExpr == nullptr));

    if (call->IsTailCallViaJitHelper())
    {
        // Either controlExpr or gtCallAddr must contain real call target.
        if (controlExpr == nullptr)
        {
            assert(call->gtCallType == CT_INDIRECT);
            assert(call->gtCallAddr != nullptr);
            controlExpr = call->gtCallAddr;
        }

        controlExpr = LowerTailCallViaJitHelper(call, controlExpr);
    }

    // Check if we need to thread a newly created controlExpr into the LIR
    //
    if ((controlExpr != nullptr) && !callWasExpandedEarly)
    {
        LIR::Range controlExprRange = LIR::SeqTree(comp, controlExpr);

        JITDUMP("results of lowering call:\n");
        DISPRANGE(controlExprRange);

        ContainCheckRange(controlExprRange);

        BlockRange().InsertBefore(call, std::move(controlExprRange));
        call->gtControlExpr = controlExpr;
    }

    if (comp->opts.IsCFGEnabled())
    {
        LowerCFGCall(call);
    }

    if (call->IsFastTailCall())
    {
        // Lower fast tail call can introduce new temps to set up args correctly for Callee.
        // This involves patching LCL_VAR and LCL_VAR_ADDR nodes holding Caller stack args
        // and replacing them with a new temp. Control expr also can contain nodes that need
        // to be patched.
        // Therefore lower fast tail call must be done after controlExpr is inserted into LIR.
        // There is one side effect which is flipping the order of PME and control expression
        // since LowerFastTailCall calls InsertPInvokeMethodEpilog.
        LowerFastTailCall(call);
    }
    else
    {
        if (!call->IsHelperCall(comp, CORINFO_HELP_VALIDATE_INDIRECT_CALL))
        {
            RequireOutgoingArgSpace(call, call->gtArgs.OutgoingArgsStackSize());
        }
    }

    if (varTypeIsStruct(call))
    {
        LowerCallStruct(call);
    }

    ContainCheckCallOperands(call);
    JITDUMP("lowering call (after):\n");
    DISPTREERANGE(BlockRange(), call);
    JITDUMP("\n");
    return nullptr;
}

// Inserts profiler hook, GT_PROF_HOOK for a tail call node.
//
// AMD64:
// We need to insert this after all nested calls, but before all the arguments to this call have been set up.
// To do this, we look for the first GT_PUTARG_STK or GT_PUTARG_REG, and insert the hook immediately before
// that. If there are no args, then it should be inserted before the call node.
//
// For example:
//              *  stmtExpr  void  (top level) (IL 0x000...0x010)
// arg0 SETUP   |  /--*  argPlace  ref    REG NA $c5
// this in rcx  |  |     /--*  argPlace  ref    REG NA $c1
//              |  |     |  /--*  call      ref    System.Globalization.CultureInfo.get_InvariantCulture $c2
// arg1 SETUP   |  |     +--*  st.lclVar ref    V02 tmp1          REG NA $c2
//              |  |     |  /--*  lclVar    ref    V02 tmp1         u : 2 (last use) REG NA $c2
// arg1 in rdx  |  |     +--*  putarg_reg ref    REG NA
//              |  |     |  /--*  lclVar    ref    V00 arg0         u : 2 (last use) REG NA $80
// this in rcx  |  |     +--*  putarg_reg ref    REG NA
//              |  |  /--*  call nullcheck ref    System.String.ToLower $c5
//              |  |  {  *  stmtExpr  void  (embedded)(IL 0x000... ? ? ? )
//              |  |  {  \--*  prof_hook void   REG NA
// arg0 in rcx  |  +--*  putarg_reg ref    REG NA
// control expr |  +--*  const(h)  long   0x7ffe8e910e98 ftn REG NA
//              \--*  call      void   System.Runtime.Remoting.Identity.RemoveAppNameOrAppGuidIfNecessary $VN.Void
//
// In this case, the GT_PUTARG_REG src is a nested call. We need to put the instructions after that call
// (as shown). We assume that of all the GT_PUTARG_*, only the first one can have a nested call.
//
// X86:
// Insert the profiler hook immediately before the call. The profiler hook will preserve
// all argument registers (ECX, EDX), but nothing else.
//
// Params:
//    callNode        - tail call node
//    insertionPoint  - if non-null, insert the profiler hook before this point.
//                      If null, insert the profiler hook before args are setup
//                      but after all arg side effects are computed.
//
void Lowering::InsertProfTailCallHook(GenTreeCall* call, GenTree* insertionPoint)
{
    assert(call->IsTailCall());
    assert(comp->compIsProfilerHookNeeded());

#if defined(TARGET_X86)

    if (insertionPoint == nullptr)
    {
        insertionPoint = call;
    }

#else // !defined(TARGET_X86)

    if (insertionPoint == nullptr)
    {
        insertionPoint = FindEarliestPutArg(call);

        if (insertionPoint == nullptr)
        {
            insertionPoint = call;
        }
    }

#endif // !defined(TARGET_X86)

    assert(insertionPoint != nullptr);
    JITDUMP("Inserting profiler tail call before [%06u]\n", comp->dspTreeID(insertionPoint));

    GenTree* profHookNode = new (comp, GT_PROF_HOOK) GenTree(GT_PROF_HOOK, TYP_VOID);
    BlockRange().InsertBefore(insertionPoint, profHookNode);
}

//------------------------------------------------------------------------
// FindEarliestPutArg: Find the earliest direct PUTARG operand of a call node in
// linear order.
//
// Arguments:
//    call - the call
//
// Returns:
//    A PUTARG_* node that is the earliest of the call, or nullptr if the call
//    has no arguments.
//
GenTree* Lowering::FindEarliestPutArg(GenTreeCall* call)
{
    size_t numMarkedNodes = 0;
    for (CallArg& arg : call->gtArgs.Args())
    {
        if (arg.GetEarlyNode() != nullptr)
        {
            numMarkedNodes += MarkPutArgNodes(arg.GetEarlyNode());
        }

        if (arg.GetLateNode() != nullptr)
        {
            numMarkedNodes += MarkPutArgNodes(arg.GetLateNode());
        }
    }

    if (numMarkedNodes <= 0)
    {
        return nullptr;
    }

    GenTree* node = call;
    do
    {
        node = node->gtPrev;

        assert((node != nullptr) && "Reached beginning of basic block while looking for marked nodes");

        if ((node->gtLIRFlags & LIR::Flags::Mark) != 0)
        {
            node->gtLIRFlags &= ~LIR::Flags::Mark;
            numMarkedNodes--;
        }
    } while (numMarkedNodes > 0);

    assert(node->OperIsPutArg());
    return node;
}

//------------------------------------------------------------------------
// MarkPutArgNodes: Mark all direct operand PUTARG nodes with a LIR mark.
//
// Arguments:
//    node - the node (either a field list or PUTARG node)
//
// Returns:
//    The number of marks added.
//
size_t Lowering::MarkPutArgNodes(GenTree* node)
{
    assert(node->OperIsPutArg() || node->OperIsFieldList());

    size_t result = 0;
    if (node->OperIsFieldList())
    {
        for (GenTreeFieldList::Use& operand : node->AsFieldList()->Uses())
        {
            assert(operand.GetNode()->OperIsPutArg());
            result += MarkPutArgNodes(operand.GetNode());
        }
    }
    else
    {
        assert((node->gtLIRFlags & LIR::Flags::Mark) == 0);
        node->gtLIRFlags |= LIR::Flags::Mark;
        result++;
    }

    return result;
}

//------------------------------------------------------------------------
// LowerFastTailCall: Lower a call node dispatched as a fast tailcall (epilog +
// jmp).
//
// Arguments:
//    call - the call node that is being dispatched as a fast tailcall.
//
// Assumptions:
//    call must be non-null.
//
// Notes:
//     For fast tail calls it is necessary to set up stack args in the incoming
//     arg stack space area. When args passed also come from this area we may
//     run into problems because we may end up overwriting the stack slot before
//     using it. For example, for foo(a, b) { return bar(b, a); }, if a and b
//     are on incoming arg stack space in foo they need to be swapped in this
//     area for the call to bar. This function detects this situation and
//     introduces a temp when an outgoing argument would overwrite a later-used
//     incoming argument.
//
//     This function also handles inserting necessary profiler hooks and pinvoke
//     method epilogs in case there are inlined pinvokes.
void Lowering::LowerFastTailCall(GenTreeCall* call)
{
#if FEATURE_FASTTAILCALL
    // Tail call restrictions i.e. conditions under which tail prefix is ignored.
    // Most of these checks are already done by importer or fgMorphTailCall().
    // This serves as a double sanity check.
    assert((comp->info.compFlags & CORINFO_FLG_SYNCH) == 0); // tail calls from synchronized methods
    assert(!comp->opts.IsReversePInvoke());                  // tail calls reverse pinvoke
    assert(!call->IsUnmanaged());                            // tail calls to unamanaged methods
    assert(!comp->compLocallocUsed);                         // tail call from methods that also do localloc

#ifdef TARGET_AMD64
    assert(!comp->getNeedsGSSecurityCookie()); // jit64 compat: tail calls from methods that need GS check
#endif                                         // TARGET_AMD64

    // We expect to see a call that meets the following conditions
    assert(call->IsFastTailCall());

    // VM cannot use return address hijacking when A() and B() tail call each
    // other in mutual recursion.  Therefore, this block is reachable through
    // a GC-safe point or the whole method is marked as fully interruptible.
    //
    // TODO-Cleanup:
    // optReachWithoutCall() depends on the fact that loop headers blocks
    // will have a block number > fgLastBB.  These loop headers gets added
    // after dominator computation and get skipped by OptReachWithoutCall().
    // The below condition cannot be asserted in lower because fgSimpleLowering()
    // can add a new basic block for range check failure which becomes
    // fgLastBB with block number > loop header block number.
    // assert(comp->compCurBB->HasFlag(BBF_GC_SAFE_POINT) ||
    //         !comp->optReachWithoutCall(comp->fgFirstBB, comp->compCurBB) || comp->GetInterruptible());

    // If PInvokes are in-lined, we have to remember to execute PInvoke method epilog anywhere that
    // a method returns.  This is a case of caller method has both PInvokes and tail calls.
    if (comp->compMethodRequiresPInvokeFrame())
    {
        InsertPInvokeMethodEpilog(comp->compCurBB DEBUGARG(call));
    }

    // Args for tail call are setup in incoming arg area.  The gc-ness of args of
    // caller and callee (which being tail called) may not match.  Therefore, everything
    // from arg setup until the epilog need to be non-interruptible by GC.  This is
    // achieved by inserting GT_START_NONGC before the very first GT_PUTARG_STK node
    // of call is setup.  Note that once a stack arg is setup, it cannot have nested
    // calls subsequently in execution order to setup other args, because the nested
    // call could over-write the stack arg that is setup earlier.
    ArrayStack<GenTree*> putargs(comp->getAllocator(CMK_ArrayStack));

    for (CallArg& arg : call->gtArgs.EarlyArgs())
    {
        if (arg.GetEarlyNode()->OperIs(GT_PUTARG_STK))
        {
            putargs.Push(arg.GetEarlyNode());
        }
    }

    for (CallArg& arg : call->gtArgs.LateArgs())
    {
        if (arg.GetLateNode()->OperIs(GT_PUTARG_STK))
        {
            putargs.Push(arg.GetLateNode());
        }
    }

    GenTree* startNonGCNode = nullptr;
    if (!putargs.Empty())
    {
        // Get the earliest operand of the first PUTARG_STK node. We will make
        // the required copies of args before this node.
        bool     unused;
        GenTree* insertionPoint = BlockRange().GetTreeRange(putargs.Bottom(), &unused).FirstNode();
        // Insert GT_START_NONGC node before we evaluate the PUTARG_STK args.
        // Note that if there are no args to be setup on stack, no need to
        // insert GT_START_NONGC node.
        startNonGCNode = new (comp, GT_START_NONGC) GenTree(GT_START_NONGC, TYP_VOID);
        BlockRange().InsertBefore(insertionPoint, startNonGCNode);

        // Gc-interruptability in the following case:
        //     foo(a, b, c, d, e) { bar(a, b, c, d, e); }
        //     bar(a, b, c, d, e) { foo(a, b, d, d, e); }
        //
        // Since the instruction group starting from the instruction that sets up first
        // stack arg to the end of the tail call is marked as non-gc interruptible,
        // this will form a non-interruptible tight loop causing gc-starvation. To fix
        // this we insert GT_NO_OP as embedded stmt before GT_START_NONGC, if the method
        // has a single basic block and is not a GC-safe point.  The presence of a single
        // nop outside non-gc interruptible region will prevent gc starvation.
        if ((comp->fgBBcount == 1) && !comp->compCurBB->HasFlag(BBF_GC_SAFE_POINT))
        {
            assert(comp->fgFirstBB == comp->compCurBB);
            GenTree* noOp = new (comp, GT_NO_OP) GenTree(GT_NO_OP, TYP_VOID);
            BlockRange().InsertBefore(startNonGCNode, noOp);
        }

        // Since this is a fast tailcall each PUTARG_STK will place the argument in the
        // _incoming_ arg space area. This will effectively overwrite our already existing
        // incoming args that live in that area. If we have later uses of those args, this
        // is a problem. We introduce a defensive copy into a temp here of those args that
        // potentially may cause problems.
        for (int i = 0; i < putargs.Height(); i++)
        {
            GenTreePutArgStk* put = putargs.Bottom(i)->AsPutArgStk();

            unsigned int overwrittenStart = put->getArgOffset();
            unsigned int overwrittenEnd   = overwrittenStart + put->GetStackByteSize();
            int          baseOff          = -1; // Stack offset of first arg on stack

            for (unsigned callerArgLclNum = 0; callerArgLclNum < comp->info.compArgsCount; callerArgLclNum++)
            {
                LclVarDsc* callerArgDsc = comp->lvaGetDesc(callerArgLclNum);

                if (callerArgDsc->lvIsRegArg)
                {
                    continue;
                }

                unsigned int argStart;
                unsigned int argEnd;
#if defined(TARGET_AMD64)
                if (TargetOS::IsWindows)
                {
                    // On Windows x64, the argument position determines the stack slot uniquely, and even the
                    // register args take up space in the stack frame (shadow space).
                    argStart = callerArgLclNum * TARGET_POINTER_SIZE;
                    argEnd   = argStart + static_cast<unsigned int>(callerArgDsc->lvArgStackSize());
                }
                else
#endif // TARGET_AMD64
                {
                    assert(callerArgDsc->GetStackOffset() != BAD_STK_OFFS);

                    if (baseOff == -1)
                    {
                        baseOff = callerArgDsc->GetStackOffset();
                    }

                    // On all ABIs where we fast tail call the stack args should come in order.
                    assert(baseOff <= callerArgDsc->GetStackOffset());

                    // Compute offset of this stack argument relative to the first stack arg.
                    // This will be its offset into the incoming arg space area.
                    argStart = static_cast<unsigned int>(callerArgDsc->GetStackOffset() - baseOff);
                    argEnd   = argStart + comp->lvaLclSize(callerArgLclNum);
                }

                // If ranges do not overlap then this PUTARG_STK will not mess up the arg.
                if ((overwrittenEnd <= argStart) || (overwrittenStart >= argEnd))
                {
                    continue;
                }

                // Codegen cannot handle a partially overlapping copy. For
                // example, if we have
                // bar(S16 stack, S32 stack2)
                // foo(S32 stack, S32 stack2) { bar(..., stack) }
                // then we may end up having to move 'stack' in foo 16 bytes
                // ahead. It is possible that this PUTARG_STK is the only use,
                // in which case we will need to introduce a temp, so look for
                // uses starting from it. Note that we assume that in-place
                // copies are OK.
                GenTree* lookForUsesFrom = put->gtNext;
                if (overwrittenStart != argStart)
                {
                    lookForUsesFrom = insertionPoint;
                }

                RehomeArgForFastTailCall(callerArgLclNum, insertionPoint, lookForUsesFrom, call);
                // The above call can introduce temps and invalidate the pointer.
                callerArgDsc = comp->lvaGetDesc(callerArgLclNum);

                // For promoted locals we have more work to do as its fields could also have been invalidated.
                if (!callerArgDsc->lvPromoted)
                {
                    continue;
                }

                unsigned int fieldsFirst = callerArgDsc->lvFieldLclStart;
                unsigned int fieldsEnd   = fieldsFirst + callerArgDsc->lvFieldCnt;
                for (unsigned int j = fieldsFirst; j < fieldsEnd; j++)
                {
                    RehomeArgForFastTailCall(j, insertionPoint, lookForUsesFrom, call);
                }
            }
        }
    }

    // Insert GT_PROF_HOOK node to emit profiler tail call hook. This should be
    // inserted before the args are setup but after the side effects of args are
    // computed. That is, GT_PROF_HOOK node needs to be inserted before GT_START_NONGC
    // node if one exists.
    if (comp->compIsProfilerHookNeeded())
    {
        InsertProfTailCallHook(call, startNonGCNode);
    }

#else // !FEATURE_FASTTAILCALL

    // Platform does not implement fast tail call mechanism. This cannot be
    // reached because we always choose to do a tailcall via helper on those
    // platforms (or no tailcall at all).
    unreached();
#endif
}
//
//------------------------------------------------------------------------
// RehomeArgForFastTailCall: Introduce temps for args that may be overwritten
// during fast tailcall sequence.
//
// Arguments:
//    lclNum - the lcl num of the arg that will be overwritten.
//    insertTempBefore - the node at which to copy the arg into a temp.
//    lookForUsesStart - the node where to start scanning and replacing uses of
//                       the arg specified by lclNum.
//    callNode - the call node that is being dispatched as a fast tailcall.
//
// Assumptions:
//    all args must be non-null.
//
// Notes:
//     This function scans for uses of the arg specified by lclNum starting
//     from the lookForUsesStart node. If it finds any uses it introduces a temp
//     for this argument and updates uses to use this instead. In the situation
//     where it introduces a temp it can thus invalidate pointers to other
//     locals.
//
void Lowering::RehomeArgForFastTailCall(unsigned int lclNum,
                                        GenTree*     insertTempBefore,
                                        GenTree*     lookForUsesStart,
                                        GenTreeCall* callNode)
{
    unsigned int tmpLclNum = BAD_VAR_NUM;
    for (GenTree* treeNode = lookForUsesStart; treeNode != callNode; treeNode = treeNode->gtNext)
    {
        if (!treeNode->OperIsLocal() && !treeNode->OperIs(GT_LCL_ADDR))
        {
            continue;
        }

        GenTreeLclVarCommon* lcl = treeNode->AsLclVarCommon();

        if (lcl->GetLclNum() != lclNum)
        {
            continue;
        }

        // Create tmp and use it in place of callerArgDsc
        if (tmpLclNum == BAD_VAR_NUM)
        {
            tmpLclNum = comp->lvaGrabTemp(true DEBUGARG("Fast tail call lowering is creating a new local variable"));

            LclVarDsc* callerArgDsc          = comp->lvaGetDesc(lclNum);
            var_types  tmpTyp                = genActualType(callerArgDsc->TypeGet());
            comp->lvaTable[tmpLclNum].lvType = tmpTyp;
            // TODO-CQ: I don't see why we should copy doNotEnreg.
            comp->lvaTable[tmpLclNum].lvDoNotEnregister = callerArgDsc->lvDoNotEnregister;
#ifdef DEBUG
            comp->lvaTable[tmpLclNum].SetDoNotEnregReason(callerArgDsc->GetDoNotEnregReason());
#endif // DEBUG

            GenTree* value;
#ifdef TARGET_ARM
            if (tmpTyp == TYP_LONG)
            {
                GenTree* loResult = comp->gtNewLclFldNode(lclNum, TYP_INT, 0);
                GenTree* hiResult = comp->gtNewLclFldNode(lclNum, TYP_INT, 4);
                value             = new (comp, GT_LONG) GenTreeOp(GT_LONG, TYP_LONG, loResult, hiResult);
            }
            else
#endif // TARGET_ARM
            {
                value = comp->gtNewLclvNode(lclNum, tmpTyp);
            }

            if (tmpTyp == TYP_STRUCT)
            {
                comp->lvaSetStruct(tmpLclNum, comp->lvaGetDesc(lclNum)->GetLayout(), false);
            }
            GenTreeLclVar* storeLclVar = comp->gtNewStoreLclVarNode(tmpLclNum, value);
            BlockRange().InsertBefore(insertTempBefore, LIR::SeqTree(comp, storeLclVar));
            ContainCheckRange(value, storeLclVar);
            LowerNode(storeLclVar);
        }

        lcl->SetLclNum(tmpLclNum);
    }
}

//------------------------------------------------------------------------
// LowerTailCallViaJitHelper: lower a call via the tailcall JIT helper. Morph
// has already inserted tailcall helper special arguments. This function inserts
// actual data for some placeholders. This function is only used on x86.
//
// Lower
//      tail.call(<function args>, int numberOfOldStackArgs, int dummyNumberOfNewStackArgs, int flags, void* dummyArg)
// as
//      JIT_TailCall(<function args>, int numberOfOldStackArgsWords, int numberOfNewStackArgsWords, int flags, void*
//      callTarget)
// Note that the special arguments are on the stack, whereas the function arguments follow the normal convention.
//
// Also inserts PInvoke method epilog if required.
//
// Arguments:
//    call         -  The call node
//    callTarget   -  The real call target. This is used to replace the dummyArg during lowering.
//
// Return Value:
//    Returns control expression tree for making a call to helper Jit_TailCall.
//
GenTree* Lowering::LowerTailCallViaJitHelper(GenTreeCall* call, GenTree* callTarget)
{
    // Tail call restrictions i.e. conditions under which tail prefix is ignored.
    // Most of these checks are already done by importer or fgMorphTailCall().
    // This serves as a double sanity check.
    assert((comp->info.compFlags & CORINFO_FLG_SYNCH) == 0); // tail calls from synchronized methods
    assert(!call->IsUnmanaged());                            // tail calls to unamanaged methods
    assert(!comp->compLocallocUsed);                         // tail call from methods that also do localloc

    // We expect to see a call that meets the following conditions
    assert(call->IsTailCallViaJitHelper());
    assert(callTarget != nullptr);

    // The TailCall helper call never returns to the caller and is not GC interruptible.
    // Therefore the block containing the tail call should be a GC safe point to avoid
    // GC starvation. It is legal for the block to be unmarked iff the entry block is a
    // GC safe point, as the entry block trivially dominates every reachable block.
    assert(comp->compCurBB->HasFlag(BBF_GC_SAFE_POINT) || comp->fgFirstBB->HasFlag(BBF_GC_SAFE_POINT));

    // If PInvokes are in-lined, we have to remember to execute PInvoke method epilog anywhere that
    // a method returns.  This is a case of caller method has both PInvokes and tail calls.
    if (comp->compMethodRequiresPInvokeFrame())
    {
        InsertPInvokeMethodEpilog(comp->compCurBB DEBUGARG(call));
    }

    // Remove gtCallAddr from execution order if present.
    if (call->gtCallType == CT_INDIRECT)
    {
        assert(call->gtCallAddr != nullptr);

        bool               isClosed;
        LIR::ReadOnlyRange callAddrRange = BlockRange().GetTreeRange(call->gtCallAddr, &isClosed);
        assert(isClosed);

        BlockRange().Remove(std::move(callAddrRange));
    }

    // The callTarget tree needs to be sequenced.
    LIR::Range callTargetRange = LIR::SeqTree(comp, callTarget);

    // Verify the special args are what we expect, and replace the dummy args with real values.
    // We need to figure out the size of the outgoing stack arguments, not including the special args.
    // The number of 4-byte words is passed to the helper for the incoming and outgoing argument sizes.
    // This number is exactly the next slot number in the call's argument info struct.
    unsigned  nNewStkArgsBytes = call->gtArgs.OutgoingArgsStackSize();
    const int wordSize         = 4;
    unsigned  nNewStkArgsWords = nNewStkArgsBytes / wordSize;
    assert(nNewStkArgsWords >= 4); // There must be at least the four special stack args.
    nNewStkArgsWords -= 4;

    unsigned numArgs = call->gtArgs.CountArgs();

    // arg 0 == callTarget.
    CallArg* argEntry = call->gtArgs.GetArgByIndex(numArgs - 1);
    assert(argEntry != nullptr);
    GenTree* arg0 = argEntry->GetEarlyNode()->AsPutArgStk()->gtGetOp1();

    ContainCheckRange(callTargetRange);
    BlockRange().InsertAfter(arg0, std::move(callTargetRange));

    bool               isClosed;
    LIR::ReadOnlyRange secondArgRange = BlockRange().GetTreeRange(arg0, &isClosed);
    assert(isClosed);
    BlockRange().Remove(std::move(secondArgRange));

    argEntry->GetEarlyNode()->AsPutArgStk()->gtOp1 = callTarget;

    // arg 1 == flags
    argEntry = call->gtArgs.GetArgByIndex(numArgs - 2);
    assert(argEntry != nullptr);
    GenTree* arg1 = argEntry->GetEarlyNode()->AsPutArgStk()->gtGetOp1();
    assert(arg1->gtOper == GT_CNS_INT);

    ssize_t tailCallHelperFlags = 1 |                                  // always restore EDI,ESI,EBX
                                  (call->IsVirtualStub() ? 0x2 : 0x0); // Stub dispatch flag
    arg1->AsIntCon()->gtIconVal = tailCallHelperFlags;

    // arg 2 == numberOfNewStackArgsWords
    argEntry = call->gtArgs.GetArgByIndex(numArgs - 3);
    assert(argEntry != nullptr);
    GenTree* arg2 = argEntry->GetEarlyNode()->AsPutArgStk()->gtGetOp1();
    assert(arg2->gtOper == GT_CNS_INT);

    arg2->AsIntCon()->gtIconVal = nNewStkArgsWords;

#ifdef DEBUG
    // arg 3 == numberOfOldStackArgsWords
    argEntry = call->gtArgs.GetArgByIndex(numArgs - 4);
    assert(argEntry != nullptr);
    GenTree* arg3 = argEntry->GetEarlyNode()->AsPutArgStk()->gtGetOp1();
    assert(arg3->gtOper == GT_CNS_INT);
#endif // DEBUG

    // Transform this call node into a call to Jit tail call helper.
    call->gtCallType    = CT_HELPER;
    call->gtCallMethHnd = comp->eeFindHelper(CORINFO_HELP_TAILCALL);
    call->gtFlags &= ~GTF_CALL_VIRT_KIND_MASK;

    // Lower this as if it were a pure helper call.
    call->gtCallMoreFlags &= ~(GTF_CALL_M_TAILCALL | GTF_CALL_M_TAILCALL_VIA_JIT_HELPER);
    GenTree* result = LowerDirectCall(call);

    // Now add back tail call flags for identifying this node as tail call dispatched via helper.
    call->gtCallMoreFlags |= GTF_CALL_M_TAILCALL | GTF_CALL_M_TAILCALL_VIA_JIT_HELPER;

#ifdef PROFILING_SUPPORTED
    // Insert profiler tail call hook if needed.
    // Since we don't know the insertion point, pass null for second param.
    if (comp->compIsProfilerHookNeeded())
    {
        InsertProfTailCallHook(call, nullptr);
    }
#endif // PROFILING_SUPPORTED

    return result;
}

//------------------------------------------------------------------------
// LowerCFGCall: Potentially lower a call to use control-flow guard. This
// expands indirect calls into either a validate+call sequence or to a dispatch
// helper taking the original target in a special register.
//
// Arguments:
//    call         -  The call node
//
void Lowering::LowerCFGCall(GenTreeCall* call)
{
    assert(!call->IsHelperCall(comp, CORINFO_HELP_DISPATCH_INDIRECT_CALL));
    if (call->IsHelperCall(comp, CORINFO_HELP_VALIDATE_INDIRECT_CALL))
    {
        return;
    }

    GenTree* callTarget = call->gtCallType == CT_INDIRECT ? call->gtCallAddr : call->gtControlExpr;
    if (callTarget == nullptr)
    {
        assert((call->gtCallType != CT_INDIRECT) && (!call->IsVirtual() || call->IsVirtualStubRelativeIndir()));
        if (!call->IsVirtual())
        {
            // Direct call with stashed address
            return;
        }

        // This is a VSD call with the call target being null because we are
        // supposed to load it from the indir cell. Due to CFG we will need
        // this address twice, and at least on ARM64 we do not want to
        // materialize the constant both times.
        CallArg* indirCellArg = call->gtArgs.FindWellKnownArg(WellKnownArg::VirtualStubCell);
        assert((indirCellArg != nullptr) && indirCellArg->GetNode()->OperIs(GT_PUTARG_REG));

        GenTreeOp* putArgNode = indirCellArg->GetNode()->AsOp();
        LIR::Use   indirCellArgUse(BlockRange(), &putArgNode->gtOp1, putArgNode);

        // On non-xarch, we create a local even for constants. On xarch cloning
        // the constant is better since it can be contained in the load below.
        bool cloneConsts = false;
#ifdef TARGET_XARCH
        cloneConsts = true;
#endif

        GenTree* indirCellClone;

        if (indirCellArgUse.Def()->OperIs(GT_LCL_VAR) || (cloneConsts && indirCellArgUse.Def()->IsCnsIntOrI()))
        {
            indirCellClone = comp->gtClone(indirCellArgUse.Def());
        }
        else
        {
            unsigned newLcl = indirCellArgUse.ReplaceWithLclVar(comp);
            indirCellClone  = comp->gtNewLclvNode(newLcl, TYP_I_IMPL);
        }

        callTarget                  = Ind(indirCellClone);
        LIR::Range controlExprRange = LIR::SeqTree(comp, callTarget);
        ContainCheckRange(controlExprRange);

        BlockRange().InsertBefore(call, std::move(controlExprRange));
        call->gtControlExpr = callTarget;
    }
    else
    {
        if (callTarget->IsIntegralConst())
        {
            // This is a direct call, no CFG check is necessary.
            return;
        }
    }

    CFGCallKind cfgKind = call->GetCFGCallKind();

    switch (cfgKind)
    {
        case CFGCallKind::ValidateAndCall:
        {
            // To safely apply CFG we need to generate a very specific pattern:
            // in particular, it is a safety issue to allow the JIT to reload
            // the call target from memory between calling
            // CORINFO_HELP_VALIDATE_INDIRECT_CALL and the target. This is
            // something that would easily occur in debug codegen if we
            // produced high-level IR. Instead we will use a GT_PHYSREG node
            // to get the target back from the register that contains the target.
            //
            // Additionally, the validator does not preserve all arg registers,
            // so we have to move all GT_PUTARG_REG nodes that would otherwise
            // be trashed ahead. The JIT also has an internal invariant that
            // once GT_PUTARG nodes start to appear in LIR, the call is coming
            // up. To avoid breaking this invariant we move _all_ GT_PUTARG
            // nodes (in particular, GC info reporting relies on this).
            //
            // To sum up, we end up transforming
            //
            // ta... = <early args>
            // tb... = <late args>
            // tc = callTarget
            // GT_CALL tc, ta..., tb...
            //
            // into
            //
            // ta... = <early args> (without GT_PUTARG_* nodes)
            // tb = callTarget
            // GT_CALL CORINFO_HELP_VALIDATE_INDIRECT_CALL, tb
            // tc = GT_PHYSREG REG_VALIDATE_INDIRECT_CALL_ADDR (preserved by helper)
            // td = <moved GT_PUTARG_* nodes>
            // GT_CALL tb, ta..., td..
            //

            GenTree* regNode = PhysReg(REG_VALIDATE_INDIRECT_CALL_ADDR, TYP_I_IMPL);
            LIR::Use useOfTar;
            bool     gotUse = BlockRange().TryGetUse(callTarget, &useOfTar);
            assert(gotUse);
            useOfTar.ReplaceWith(regNode);

            // Add the call to the validator. Use a placeholder for the target while we
            // morph, sequence and lower, to avoid redoing that for the actual target.
            GenTree*     targetPlaceholder = comp->gtNewZeroConNode(callTarget->TypeGet());
            GenTreeCall* validate          = comp->gtNewHelperCallNode(CORINFO_HELP_VALIDATE_INDIRECT_CALL, TYP_VOID);
            NewCallArg   newArg =
                NewCallArg::Primitive(targetPlaceholder).WellKnown(WellKnownArg::ValidateIndirectCallTarget);
            validate->gtArgs.PushFront(comp, newArg);

            comp->fgMorphTree(validate);

            LIR::Range validateRange = LIR::SeqTree(comp, validate);
            GenTree*   validateFirst = validateRange.FirstNode();
            GenTree*   validateLast  = validateRange.LastNode();
            // Insert the validator with the call target before the late args.
            BlockRange().InsertBefore(call, std::move(validateRange));

            // Swap out the target
            gotUse = BlockRange().TryGetUse(targetPlaceholder, &useOfTar);
            assert(gotUse);
            useOfTar.ReplaceWith(callTarget);
            targetPlaceholder->SetUnusedValue();

            LowerRange(validateFirst, validateLast);

            // Insert the PHYSREG node that we must load right after validation.
            BlockRange().InsertAfter(validate, regNode);
            LowerNode(regNode);

            // Finally move all GT_PUTARG_* nodes
            for (CallArg& arg : call->gtArgs.EarlyArgs())
            {
                GenTree* node = arg.GetEarlyNode();
                // Non-value nodes in early args are setup nodes for late args.
                if (node->IsValue())
                {
                    assert(node->OperIsPutArg() || node->OperIsFieldList());
                    MoveCFGCallArg(call, node);
                }
            }

            for (CallArg& arg : call->gtArgs.LateArgs())
            {
                GenTree* node = arg.GetLateNode();
                assert(node->OperIsPutArg() || node->OperIsFieldList());
                MoveCFGCallArg(call, node);
            }
            break;
        }
        case CFGCallKind::Dispatch:
        {
#ifdef REG_DISPATCH_INDIRECT_CALL_ADDR
            // Now insert the call target as an extra argument.
            //
            NewCallArg callTargetNewArg =
                NewCallArg::Primitive(callTarget).WellKnown(WellKnownArg::DispatchIndirectCallTarget);
            CallArg* targetArg = call->gtArgs.PushBack(comp, callTargetNewArg);
            targetArg->SetEarlyNode(nullptr);
            targetArg->SetLateNode(callTarget);
            call->gtArgs.PushLateBack(targetArg);

            // Set up ABI information for this arg.
            targetArg->AbiInfo.ArgType = callTarget->TypeGet();
            targetArg->AbiInfo.SetRegNum(0, REG_DISPATCH_INDIRECT_CALL_ADDR);
            targetArg->AbiInfo.NumRegs = 1;
            targetArg->AbiInfo.SetByteSize(TARGET_POINTER_SIZE, TARGET_POINTER_SIZE, false, false);

            // Lower the newly added args now that call is updated
            LowerArg(call, targetArg, true /* late */);

            // Finally update the call to be a helper call
            call->gtCallType    = CT_HELPER;
            call->gtCallMethHnd = Compiler::eeFindHelper(CORINFO_HELP_DISPATCH_INDIRECT_CALL);
            call->gtFlags &= ~GTF_CALL_VIRT_KIND_MASK;
#ifdef FEATURE_READYTORUN
            call->gtEntryPoint.addr       = nullptr;
            call->gtEntryPoint.accessType = IAT_VALUE;
#endif

            // Now relower the call target
            call->gtControlExpr = LowerDirectCall(call);

            if (call->gtControlExpr != nullptr)
            {
                LIR::Range dispatchControlExprRange = LIR::SeqTree(comp, call->gtControlExpr);

                ContainCheckRange(dispatchControlExprRange);
                BlockRange().InsertBefore(call, std::move(dispatchControlExprRange));
            }
#else
            assert(!"Unexpected CFGCallKind::Dispatch for platform without dispatcher");
#endif
            break;
        }
        default:
            unreached();
    }
}

//------------------------------------------------------------------------
// IsCFGCallArgInvariantInRange: A cheap version of IsInvariantInRange to check
// if a node is invariant in the specified range. In other words, can 'node' be
// moved to right before 'endExclusive' without its computation changing
// values?
//
// Arguments:
//    node         -  The node.
//    endExclusive -  The exclusive end of the range to check invariance for.
//
bool Lowering::IsCFGCallArgInvariantInRange(GenTree* node, GenTree* endExclusive)
{
    assert(node->Precedes(endExclusive));

    if (node->IsInvariant())
    {
        return true;
    }

    if (!node->IsValue())
    {
        return false;
    }

    if (node->OperIsLocal())
    {
        GenTreeLclVarCommon* lcl  = node->AsLclVarCommon();
        LclVarDsc*           desc = comp->lvaGetDesc(lcl);
        if (desc->IsAddressExposed())
        {
            return false;
        }

        // Currently, non-address exposed locals have the property that their
        // use occurs at the user, so no further interference check is
        // necessary.
        return true;
    }

    return false;
}

//------------------------------------------------------------------------
// MoveCFGCallArg: Given a call that will be CFG transformed using the
// validate+call scheme, and an argument GT_PUTARG_* or GT_FIELD_LIST node,
// move that node right before the call.
//
// Arguments:
//    call - The call that is being CFG transformed
//    node - The argument node
//
// Remarks:
//    We can always move the GT_PUTARG_* node further ahead as the side-effects
//    of these nodes are handled by LSRA. However, the operands of these nodes
//    are not always safe to move further ahead; for invariant operands, we
//    move them ahead as well to shorten the lifetime of these values.
//
void Lowering::MoveCFGCallArg(GenTreeCall* call, GenTree* node)
{
    assert(node->OperIsPutArg() || node->OperIsFieldList());

    if (node->OperIsFieldList())
    {
        JITDUMP("Node is a GT_FIELD_LIST; moving all operands\n");
        for (GenTreeFieldList::Use& operand : node->AsFieldList()->Uses())
        {
            assert(operand.GetNode()->OperIsPutArg());
            MoveCFGCallArg(call, operand.GetNode());
        }
    }
    else
    {
        GenTree* operand = node->AsOp()->gtGetOp1();
        JITDUMP("Checking if we can move operand of GT_PUTARG_* node:\n");
        DISPTREE(operand);
        if (((operand->gtFlags & GTF_ALL_EFFECT) == 0) && IsCFGCallArgInvariantInRange(operand, call))
        {
            JITDUMP("...yes, moving to after validator call\n");
            BlockRange().Remove(operand);
            BlockRange().InsertBefore(call, operand);
        }
        else
        {
            JITDUMP("...no, operand has side effects or is not invariant\n");
        }
    }

    JITDUMP("Moving\n");
    DISPTREE(node);
    JITDUMP("\n");
    BlockRange().Remove(node);
    BlockRange().InsertBefore(call, node);
}

#ifndef TARGET_64BIT
//------------------------------------------------------------------------
// Lowering::DecomposeLongCompare: Decomposes a TYP_LONG compare node.
//
// Arguments:
//    cmp - the compare node
//
// Return Value:
//    The next node to lower.
//
// Notes:
//    This is done during lowering because DecomposeLongs handles only nodes
//    that produce TYP_LONG values. Compare nodes may consume TYP_LONG values
//    but produce TYP_INT values.
//
GenTree* Lowering::DecomposeLongCompare(GenTree* cmp)
{
    assert(cmp->gtGetOp1()->TypeGet() == TYP_LONG);

    GenTree* src1 = cmp->gtGetOp1();
    GenTree* src2 = cmp->gtGetOp2();
    assert(src1->OperIs(GT_LONG));
    assert(src2->OperIs(GT_LONG));
    GenTree* loSrc1 = src1->gtGetOp1();
    GenTree* hiSrc1 = src1->gtGetOp2();
    GenTree* loSrc2 = src2->gtGetOp1();
    GenTree* hiSrc2 = src2->gtGetOp2();
    BlockRange().Remove(src1);
    BlockRange().Remove(src2);

    genTreeOps condition = cmp->OperGet();
    GenTree*   loCmp;
    GenTree*   hiCmp;

    if (cmp->OperIs(GT_EQ, GT_NE))
    {
        //
        // Transform (x EQ|NE y) into (((x.lo XOR y.lo) OR (x.hi XOR y.hi)) EQ|NE 0). If y is 0 then this can
        // be reduced to just ((x.lo OR x.hi) EQ|NE 0). The OR is expected to set the condition flags so we
        // don't need to generate a redundant compare against 0, we only generate a SETCC|JCC instruction.
        //
        // XOR is used rather than SUB because it is commutative and thus allows swapping the operands when
        // the first happens to be a constant. Usually only the second compare operand is a constant but it's
        // still possible to have a constant on the left side. For example, when src1 is a uint->ulong cast
        // then hiSrc1 would be 0.
        //

        if (loSrc1->OperIs(GT_CNS_INT))
        {
            std::swap(loSrc1, loSrc2);
        }

        if (loSrc2->IsIntegralConst(0))
        {
            BlockRange().Remove(loSrc2);
            loCmp = loSrc1;
        }
        else
        {
            loCmp = comp->gtNewOperNode(GT_XOR, TYP_INT, loSrc1, loSrc2);
            BlockRange().InsertBefore(cmp, loCmp);
            ContainCheckBinary(loCmp->AsOp());
        }

        if (hiSrc1->OperIs(GT_CNS_INT))
        {
            std::swap(hiSrc1, hiSrc2);
        }

        if (hiSrc2->IsIntegralConst(0))
        {
            BlockRange().Remove(hiSrc2);
            hiCmp = hiSrc1;
        }
        else
        {
            hiCmp = comp->gtNewOperNode(GT_XOR, TYP_INT, hiSrc1, hiSrc2);
            BlockRange().InsertBefore(cmp, hiCmp);
            ContainCheckBinary(hiCmp->AsOp());
        }

        hiCmp = comp->gtNewOperNode(GT_OR, TYP_INT, loCmp, hiCmp);
        BlockRange().InsertBefore(cmp, hiCmp);
        ContainCheckBinary(hiCmp->AsOp());
    }
    else
    {
        assert(cmp->OperIs(GT_LT, GT_LE, GT_GE, GT_GT));

        //
        // If the compare is signed then (x LT|GE y) can be transformed into ((x SUB y) LT|GE 0).
        // If the compare is unsigned we can still use SUB but we need to check the Carry flag,
        // not the actual result. In both cases we can simply check the appropriate condition flags
        // and ignore the actual result:
        //     SUB_LO loSrc1, loSrc2
        //     SUB_HI hiSrc1, hiSrc2
        //     SETCC|JCC (signed|unsigned LT|GE)
        // If loSrc2 happens to be 0 then the first SUB can be eliminated and the second one can
        // be turned into a CMP because the first SUB would have set carry to 0. This effectively
        // transforms a long compare against 0 into an int compare of the high part against 0.
        //
        // (x LE|GT y) can to be transformed into ((x SUB y) LE|GT 0) but checking that a long value
        // is greater than 0 is not so easy. We need to turn this into a positive/negative check
        // like the one we get for LT|GE compares, this can be achieved by swapping the compare:
        //     (x LE|GT y) becomes (y GE|LT x)
        //
        // Having to swap operands is problematic when the second operand is a constant. The constant
        // moves to the first operand where it cannot be contained and thus needs a register. This can
        // be avoided by changing the constant such that LE|GT becomes LT|GE:
        //     (x LE|GT 41) becomes (x LT|GE 42)
        //

        if (cmp->OperIs(GT_LE, GT_GT))
        {
            bool mustSwap = true;

            if (loSrc2->OperIs(GT_CNS_INT) && hiSrc2->OperIs(GT_CNS_INT))
            {
                uint32_t loValue  = static_cast<uint32_t>(loSrc2->AsIntCon()->IconValue());
                uint32_t hiValue  = static_cast<uint32_t>(hiSrc2->AsIntCon()->IconValue());
                uint64_t value    = static_cast<uint64_t>(loValue) | (static_cast<uint64_t>(hiValue) << 32);
                uint64_t maxValue = cmp->IsUnsigned() ? UINT64_MAX : INT64_MAX;

                if (value != maxValue)
                {
                    value++;
                    loValue = value & UINT32_MAX;
                    hiValue = (value >> 32) & UINT32_MAX;
                    loSrc2->AsIntCon()->SetIconValue(loValue);
                    hiSrc2->AsIntCon()->SetIconValue(hiValue);

                    condition = cmp->OperIs(GT_LE) ? GT_LT : GT_GE;
                    mustSwap  = false;
                }
            }

            if (mustSwap)
            {
                std::swap(loSrc1, loSrc2);
                std::swap(hiSrc1, hiSrc2);
                condition = GenTree::SwapRelop(condition);
            }
        }

        assert((condition == GT_LT) || (condition == GT_GE));

        if (loSrc2->IsIntegralConst(0))
        {
            BlockRange().Remove(loSrc2);

            // Very conservative dead code removal... but it helps.

            if (loSrc1->OperIs(GT_CNS_INT, GT_LCL_VAR, GT_LCL_FLD))
            {
                BlockRange().Remove(loSrc1);
            }
            else
            {
                loSrc1->SetUnusedValue();
            }

            hiCmp = comp->gtNewOperNode(GT_CMP, TYP_VOID, hiSrc1, hiSrc2);
            BlockRange().InsertBefore(cmp, hiCmp);
            ContainCheckCompare(hiCmp->AsOp());
        }
        else
        {
            loCmp = comp->gtNewOperNode(GT_CMP, TYP_VOID, loSrc1, loSrc2);
            loCmp->gtFlags |= GTF_SET_FLAGS;
            hiCmp = comp->gtNewOperNode(GT_SUB_HI, TYP_INT, hiSrc1, hiSrc2);
            BlockRange().InsertBefore(cmp, loCmp, hiCmp);
            ContainCheckCompare(loCmp->AsOp());
            ContainCheckBinary(hiCmp->AsOp());

            //
            // Try to move the first SUB_HI operands right in front of it, this allows using
            // a single temporary register instead of 2 (one for CMP and one for SUB_HI). Do
            // this only for locals as they won't change condition flags. Note that we could
            // move constants (except 0 which generates XOR reg, reg) but it's extremely rare
            // to have a constant as the first operand.
            //

            if (hiSrc1->OperIs(GT_LCL_VAR, GT_LCL_FLD) && IsInvariantInRange(hiSrc1, hiCmp))
            {
                BlockRange().Remove(hiSrc1);
                BlockRange().InsertBefore(hiCmp, hiSrc1);
            }
        }
    }

    hiCmp->gtFlags |= GTF_SET_FLAGS;
    if (hiCmp->IsValue())
    {
        hiCmp->SetUnusedValue();
    }

    LIR::Use cmpUse;
    if (BlockRange().TryGetUse(cmp, &cmpUse) && cmpUse.User()->OperIs(GT_JTRUE))
    {
        BlockRange().Remove(cmp);

        GenTree* jcc       = cmpUse.User();
        jcc->AsOp()->gtOp1 = nullptr;
        jcc->ChangeOper(GT_JCC);
        jcc->AsCC()->gtCondition = GenCondition::FromIntegralRelop(condition, cmp->IsUnsigned());
    }
    else
    {
        cmp->AsOp()->gtOp1 = nullptr;
        cmp->AsOp()->gtOp2 = nullptr;
        cmp->ChangeOper(GT_SETCC);
        cmp->AsCC()->gtCondition = GenCondition::FromIntegralRelop(condition, cmp->IsUnsigned());
    }

    return cmp->gtNext;
}
#endif // !TARGET_64BIT

//------------------------------------------------------------------------
// Lowering::OptimizeConstCompare: Performs various "compare with const" optimizations.
//
// Arguments:
//    cmp - the compare node
//
// Return Value:
//    The original compare node if lowering should proceed as usual or the next node
//    to lower if the compare node was changed in such a way that lowering is no
//    longer needed.
//
// Notes:
//    - Narrow operands to enable memory operand containment (XARCH specific).
//    - Transform cmp(and(x, y), 0) into test(x, y) (XARCH/Arm64 specific but could
//      be used for ARM as well if support for GT_TEST_EQ/GT_TEST_NE is added).
//    - Transform TEST(x, LSH(1, y)) into BT(x, y) (XARCH specific)
//    - Transform RELOP(OP, 0) into SETCC(OP) or JCC(OP) if OP can set the
//      condition flags appropriately (XARCH/ARM64 specific but could be extended
//      to ARM32 as well if ARM32 codegen supports GTF_SET_FLAGS).
//
GenTree* Lowering::OptimizeConstCompare(GenTree* cmp)
{
    assert(cmp->gtGetOp2()->IsIntegralConst());

    GenTree*       op1 = cmp->gtGetOp1();
    GenTreeIntCon* op2 = cmp->gtGetOp2()->AsIntCon();

#if defined(TARGET_XARCH) || defined(TARGET_ARM64)
    ssize_t op2Value = op2->IconValue();

#ifdef TARGET_XARCH
    var_types op1Type = op1->TypeGet();
    if (IsContainableMemoryOp(op1) && varTypeIsSmall(op1Type) && FitsIn(op1Type, op2Value))
    {
        //
        // If op1's type is small then try to narrow op2 so it has the same type as op1.
        // Small types are usually used by memory loads and if both compare operands have
        // the same type then the memory load can be contained. In certain situations
        // (e.g "cmp ubyte, 200") we also get a smaller instruction encoding.
        //

        op2->gtType = op1Type;
    }
    else
#endif
        if (op1->OperIs(GT_CAST) && !op1->gtOverflow())
    {
        GenTreeCast* cast       = op1->AsCast();
        var_types    castToType = cast->CastToType();
        GenTree*     castOp     = cast->gtGetOp1();

        if ((castToType == TYP_UBYTE) && FitsIn<UINT8>(op2Value))
        {
            //
            // Since we're going to remove the cast we need to be able to narrow the cast operand
            // to the cast type. This can be done safely only for certain opers (e.g AND, OR, XOR).
            // Some opers just can't be narrowed (e.g DIV, MUL) while other could be narrowed but
            // doing so would produce incorrect results (e.g. RSZ, RSH).
            //
            // The below list of handled opers is conservative but enough to handle the most common
            // situations.
            //
            bool removeCast =
#ifdef TARGET_ARM64
                (op2Value == 0) && cmp->OperIs(GT_EQ, GT_NE, GT_GT) && !castOp->isContained() &&
#endif
                (castOp->OperIs(GT_LCL_VAR, GT_CALL, GT_OR, GT_XOR, GT_AND)
#ifdef TARGET_XARCH
                 || IsContainableMemoryOp(castOp)
#endif
                     );

            if (removeCast)
            {
                assert(!castOp->gtOverflowEx()); // Must not be an overflow checking operation

#ifdef TARGET_ARM64
                bool cmpEq = cmp->OperIs(GT_EQ);

                cmp->SetOperRaw(cmpEq ? GT_TEST_EQ : GT_TEST_NE);
                op2->SetIconValue(0xff);
                op2->gtType = castOp->gtType;
#else
                castOp->gtType = castToType;
                op2->gtType    = castToType;
#endif
                // If we have any contained memory ops on castOp, they must now not be contained.
                castOp->ClearContained();

                if (castOp->OperIs(GT_OR, GT_XOR, GT_AND))
                {
                    castOp->gtGetOp1()->ClearContained();
                    castOp->gtGetOp2()->ClearContained();
                    ContainCheckBinary(castOp->AsOp());
                }

                cmp->AsOp()->gtOp1 = castOp;

                BlockRange().Remove(cast);
            }
        }
    }
    else if (op1->OperIs(GT_AND) && cmp->OperIs(GT_EQ, GT_NE))
    {
        //
        // Transform ((x AND y) EQ|NE 0) into (x TEST_EQ|TEST_NE y) when possible.
        //

        GenTree* andOp1 = op1->gtGetOp1();
        GenTree* andOp2 = op1->gtGetOp2();

        //
        // If we don't have a 0 compare we can get one by transforming ((x AND mask) EQ|NE mask)
        // into ((x AND mask) NE|EQ 0) when mask is a single bit.
        //
        if ((op2Value != 0) && isPow2(static_cast<target_size_t>(op2Value)) && andOp2->IsIntegralConst(op2Value))
        {
            op2Value = 0;
            op2->SetIconValue(0);
            cmp->SetOperRaw(GenTree::ReverseRelop(cmp->OperGet()));
        }

        // Optimizes (X & 1) != 0 to (X & 1)
        // Optimizes (X & 1) == 0 to ((NOT X) & 1)
        // (== 1 or != 1) cases are transformed to (!= 0 or == 0) above
        // The compiler requires jumps to have relop operands, so we do not fold that case.

        const bool optimizeToAnd    = (op2Value == 0) && cmp->OperIs(GT_NE);
        const bool optimizeToNotAnd = (op2Value == 0) && cmp->OperIs(GT_EQ);

        if ((andOp2->IsIntegralConst(1)) && (genActualType(op1) == cmp->TypeGet()) &&
            (optimizeToAnd || optimizeToNotAnd))
        {
            LIR::Use cmpUse;
            if (BlockRange().TryGetUse(cmp, &cmpUse) && !cmpUse.User()->OperIs(GT_JTRUE) &&
                !cmpUse.User()->OperIsConditional())
            {
                GenTree* next = cmp->gtNext;

                if (optimizeToNotAnd)
                {
                    GenTree* notNode   = comp->gtNewOperNode(GT_NOT, andOp1->TypeGet(), andOp1);
                    op1->AsOp()->gtOp1 = notNode;
                    BlockRange().InsertAfter(andOp1, notNode);
                }

                cmpUse.ReplaceWith(op1);

                BlockRange().Remove(cmp->gtGetOp2());
                BlockRange().Remove(cmp);

                return next;
            }
        }

        if (op2Value == 0)
        {
            BlockRange().Remove(op1);
            BlockRange().Remove(op2);

            cmp->SetOperRaw(cmp->OperIs(GT_EQ) ? GT_TEST_EQ : GT_TEST_NE);
            cmp->AsOp()->gtOp1 = andOp1;
            cmp->AsOp()->gtOp2 = andOp2;
            // We will re-evaluate containment below
            andOp1->ClearContained();
            andOp2->ClearContained();

#ifdef TARGET_XARCH
            if (IsContainableMemoryOp(andOp1) && andOp2->IsIntegralConst())
            {
                //
                // For "test" we only care about the bits that are set in the second operand (mask).
                // If the mask fits in a small type then we can narrow both operands to generate a "test"
                // instruction with a smaller encoding ("test" does not have a r/m32, imm8 form) and avoid
                // a widening load in some cases.
                //
                // For 16 bit operands we narrow only if the memory operand is already 16 bit. This matches
                // the behavior of a previous implementation and avoids adding more cases where we generate
                // 16 bit instructions that require a length changing prefix (0x66). These suffer from
                // significant decoder stalls on Intel CPUs.
                //
                // We could also do this for 64 bit masks that fit into 32 bit but it doesn't help.
                // In such cases morph narrows down the existing GT_AND by inserting a cast between it and
                // the memory operand so we'd need to add more code to recognize and eliminate that cast.
                //

                size_t mask = static_cast<size_t>(andOp2->AsIntCon()->IconValue());

                if (FitsIn<UINT8>(mask))
                {
                    andOp1->gtType = TYP_UBYTE;
                    andOp2->gtType = TYP_UBYTE;
                }
                else if (FitsIn<UINT16>(mask) && genTypeSize(andOp1) == 2)
                {
                    andOp1->gtType = TYP_USHORT;
                    andOp2->gtType = TYP_USHORT;
                }
            }
#endif
        }
    }

#ifdef TARGET_XARCH
    if (cmp->OperIs(GT_TEST_EQ, GT_TEST_NE))
    {
        //
        // Transform TEST_EQ|NE(x, LSH(1, y)) into BT(x, y) when possible. Using BT
        // results in smaller and faster code. It also doesn't have special register
        // requirements, unlike LSH that requires the shift count to be in ECX.
        // Note that BT has the same behavior as LSH when the bit index exceeds the
        // operand bit size - it uses (bit_index MOD bit_size).
        //

        GenTree* lsh = cmp->gtGetOp2();

        if (lsh->OperIs(GT_LSH) && varTypeIsIntOrI(lsh->TypeGet()) && lsh->gtGetOp1()->IsIntegralConst(1))
        {
            cmp->SetOper(cmp->OperIs(GT_TEST_EQ) ? GT_BITTEST_EQ : GT_BITTEST_NE);
            cmp->AsOp()->gtOp2 = lsh->gtGetOp2();
            cmp->gtGetOp2()->ClearContained();

            BlockRange().Remove(lsh->gtGetOp1());
            BlockRange().Remove(lsh);

            return cmp->gtNext;
        }
    }
#endif // TARGET_XARCH
#endif // defined(TARGET_XARCH) || defined(TARGET_ARM64)

    // Optimize EQ/NE(relop/SETCC, 0) into (maybe reversed) cond.
    if (cmp->OperIs(GT_EQ, GT_NE) && op2->IsIntegralConst(0) && (op1->OperIsCompare() || op1->OperIs(GT_SETCC)))
    {
        LIR::Use use;
        if (BlockRange().TryGetUse(cmp, &use))
        {
            if (cmp->OperIs(GT_EQ))
            {
                GenTree* reversed = comp->gtReverseCond(op1);
                assert(reversed == op1);
            }

            // Relops and SETCC can be either TYP_INT or TYP_LONG typed, so we
            // may need to retype it.
            op1->gtType = cmp->TypeGet();

            GenTree* next = cmp->gtNext;
            use.ReplaceWith(op1);
            BlockRange().Remove(cmp->gtGetOp2());
            BlockRange().Remove(cmp);
            return next;
        }
    }

    return cmp;
}

//------------------------------------------------------------------------
// Lowering::LowerCompare: Lowers a compare node.
//
// Arguments:
//    cmp - the compare node
//
// Return Value:
//    The next node to lower.
//
GenTree* Lowering::LowerCompare(GenTree* cmp)
{
#ifndef TARGET_64BIT
    if (cmp->gtGetOp1()->TypeGet() == TYP_LONG)
    {
        return DecomposeLongCompare(cmp);
    }
#endif

    if (cmp->gtGetOp2()->IsIntegralConst() && !comp->opts.MinOpts())
    {
        GenTree* next = OptimizeConstCompare(cmp);

        // If OptimizeConstCompare return the compare node as "next" then we need to continue lowering.
        if (next != cmp)
        {
            return next;
        }
    }

#ifdef TARGET_XARCH
    if (cmp->gtGetOp1()->TypeGet() == cmp->gtGetOp2()->TypeGet())
    {
        if (varTypeIsSmall(cmp->gtGetOp1()->TypeGet()) && varTypeIsUnsigned(cmp->gtGetOp1()->TypeGet()))
        {
            //
            // If both operands have the same type then codegen will use the common operand type to
            // determine the instruction type. For small types this would result in performing a
            // signed comparison of two small unsigned values without zero extending them to TYP_INT
            // which is incorrect. Note that making the comparison unsigned doesn't imply that codegen
            // has to generate a small comparison, it can still correctly generate a TYP_INT comparison.
            //

            cmp->gtFlags |= GTF_UNSIGNED;
        }
    }
#endif // TARGET_XARCH
    ContainCheckCompare(cmp->AsOp());
    return cmp->gtNext;
}

#if !defined(TARGET_LOONGARCH64) && !defined(TARGET_RISCV64)
//------------------------------------------------------------------------
// Lowering::LowerJTrue: Lowers a JTRUE node.
//
// Arguments:
//    jtrue - the JTRUE node
//
// Return Value:
//    The next node to lower (usually nullptr).
//
// Notes:
//    On ARM64 this may remove the JTRUE node and transform its associated
//    relop into a JCMP node.
//
GenTree* Lowering::LowerJTrue(GenTreeOp* jtrue)
{
    GenTree* cond = jtrue->gtGetOp1();

    JITDUMP("Lowering JTRUE:\n");
    DISPTREERANGE(BlockRange(), jtrue);
    JITDUMP("\n");

#if defined(TARGET_ARM64)
    if (cond->OperIsCompare() && cond->gtGetOp2()->IsCnsIntOrI())
    {
        GenTree*     relopOp1 = cond->gtGetOp1();
        GenTree*     relopOp2 = cond->gtGetOp2();
        genTreeOps   newOper  = GT_COUNT;
        GenCondition cc;

        if (cond->OperIs(GT_EQ, GT_NE) && relopOp2->IsIntegralConst(0))
        {
            // Codegen will use cbz or cbnz in codegen which do not affect the flag register
            newOper = GT_JCMP;
            cc      = GenCondition::FromRelop(cond);
        }
        else if (cond->OperIs(GT_LT, GT_GE) && !cond->IsUnsigned() && relopOp2->IsIntegralConst(0))
        {
            // Codegen will use tbnz or tbz in codegen which do not affect the flag register
            newOper = GT_JTEST;
            cc      = cond->OperIs(GT_LT) ? GenCondition(GenCondition::NE) : GenCondition(GenCondition::EQ);
            // x < 0 => (x & signBit) != 0. Update the constant to be the sign bit.
            relopOp2->AsIntConCommon()->SetIntegralValue(
                (static_cast<INT64>(1) << (8 * genTypeSize(genActualType(relopOp1)) - 1)));
        }
        else if (cond->OperIs(GT_TEST_EQ, GT_TEST_NE) && isPow2(relopOp2->AsIntCon()->IconValue()))
        {
            // Codegen will use tbz or tbnz in codegen which do not affect the flag register
            newOper = GT_JTEST;
            cc      = GenCondition::FromRelop(cond);
        }

        if (newOper != GT_COUNT)
        {
            jtrue->ChangeOper(newOper);
            jtrue->gtOp1                 = relopOp1;
            jtrue->gtOp2                 = relopOp2;
            jtrue->AsOpCC()->gtCondition = cc;

            relopOp2->SetContained();

            BlockRange().Remove(cond);
            JITDUMP("Lowered to %s\n", GenTree::OpName(newOper));
            return nullptr;
        }
    }
#endif // TARGET_ARM64

    GenCondition condCode;
    if (TryLowerConditionToFlagsNode(jtrue, cond, &condCode))
    {
        jtrue->SetOper(GT_JCC);
        jtrue->AsCC()->gtCondition = condCode;
    }

    JITDUMP("Lowering JTRUE Result:\n");
    DISPTREERANGE(BlockRange(), jtrue);
    JITDUMP("\n");

    return nullptr;
}
#endif // !TARGET_LOONGARCH64 && !TARGET_RISCV64

//----------------------------------------------------------------------------------------------
// LowerSelect: Lower a GT_SELECT node.
//
// Arguments:
//     select - The node
//
// Return Value:
//     The next node to lower.
//
GenTree* Lowering::LowerSelect(GenTreeConditional* select)
{
    GenTree* cond     = select->gtCond;
    GenTree* trueVal  = select->gtOp1;
    GenTree* falseVal = select->gtOp2;

    // Replace SELECT cond 1/0 0/1 with (perhaps reversed) cond
    if (cond->OperIsCompare() && ((trueVal->IsIntegralConst(0) && falseVal->IsIntegralConst(1)) ||
                                  (trueVal->IsIntegralConst(1) && falseVal->IsIntegralConst(0))))
    {
        assert(select->TypeIs(TYP_INT, TYP_LONG));

        LIR::Use use;
        if (BlockRange().TryGetUse(select, &use))
        {
            if (trueVal->IsIntegralConst(0))
            {
                GenTree* reversed = comp->gtReverseCond(cond);
                assert(reversed == cond);
            }

            // Codegen supports also TYP_LONG typed compares so we can just
            // retype the compare instead of inserting a cast.
            cond->gtType = select->TypeGet();

            BlockRange().Remove(trueVal);
            BlockRange().Remove(falseVal);
            BlockRange().Remove(select);
            use.ReplaceWith(cond);

            return cond->gtNext;
        }
    }

    JITDUMP("Lowering select:\n");
    DISPTREERANGE(BlockRange(), select);
    JITDUMP("\n");

    // Do not transform GT_SELECT with GTF_SET_FLAGS into GT_SELECTCC; this
    // node is used by decomposition on x86.
    // TODO-CQ: If we allowed multiple nodes to consume the same CPU flags then
    // we could do this on x86. We currently disable if-conversion for TYP_LONG
    // on 32-bit architectures because of this.
    GenCondition selectCond;
    GenTreeOpCC* newSelect = nullptr;
    if (((select->gtFlags & GTF_SET_FLAGS) == 0) && TryLowerConditionToFlagsNode(select, cond, &selectCond))
    {
        select->SetOper(GT_SELECTCC);
        newSelect              = select->AsOpCC();
        newSelect->gtCondition = selectCond;
        ContainCheckSelect(newSelect);
        JITDUMP("Converted to SELECTCC:\n");
        DISPTREERANGE(BlockRange(), newSelect);
        JITDUMP("\n");
    }
    else
    {
        ContainCheckSelect(select);
    }

#ifdef TARGET_ARM64
    if (trueVal->OperIs(GT_NOT, GT_NEG, GT_ADD) || falseVal->OperIs(GT_NOT, GT_NEG, GT_ADD))
    {
        TryLowerCselToCSOp(select, cond);
    }
    else if (trueVal->IsCnsIntOrI() && falseVal->IsCnsIntOrI())
    {
        TryLowerCnsIntCselToCinc(select, cond);
    }
#endif

    return newSelect != nullptr ? newSelect->gtNext : select->gtNext;
}

//----------------------------------------------------------------------------------------------
// TryLowerConditionToFlagsNode: Given a node 'parent' that is able to consume
// conditions from CPU flags, try to transform 'condition' into a node that
// produces CPU flags, and reorder it to happen right before 'parent'.
//
// Arguments:
//     parent    - The parent node that can consume from CPU flags.
//     condition - The condition that to try to transform into something that produces CPU flags.
//     code      - [out] The condition code that makes the condition true.
//
// Return Value:
//     True if relop was transformed and is now right before 'parent'; otherwise false.
//
bool Lowering::TryLowerConditionToFlagsNode(GenTree* parent, GenTree* condition, GenCondition* cond)
{
    JITDUMP("Lowering condition:\n");
    DISPTREERANGE(BlockRange(), condition);
    JITDUMP("\n");

    if (condition->OperIsCompare())
    {
        if (!IsInvariantInRange(condition, parent))
        {
            return false;
        }

        GenTreeOp* relop = condition->AsOp();

        *cond           = GenCondition::FromRelop(relop);
        bool optimizing = comp->opts.OptimizationEnabled();

        GenTree* relopOp1 = relop->gtGetOp1();
        GenTree* relopOp2 = relop->gtGetOp2();

#ifdef TARGET_XARCH
        // Optimize FP x != x to only check parity flag. This is a common way of
        // checking NaN and avoids two branches that we would otherwise emit.
        if (optimizing && (cond->GetCode() == GenCondition::FNEU) && relopOp1->OperIsLocal() &&
            GenTree::Compare(relopOp1, relopOp2) && IsInvariantInRange(relopOp1, relop) &&
            IsInvariantInRange(relopOp2, relop))
        {
            *cond = GenCondition(GenCondition::P);
        }
#endif

        // Optimize EQ/NE(op_that_sets_zf, 0) into op_that_sets_zf with GTF_SET_FLAGS.
        if (optimizing && relop->OperIs(GT_EQ, GT_NE) && relopOp2->IsIntegralConst(0) &&
            relopOp1->SupportsSettingZeroFlag() && IsInvariantInRange(relopOp1, parent))
        {
            relopOp1->gtFlags |= GTF_SET_FLAGS;
            relopOp1->SetUnusedValue();

            BlockRange().Remove(relopOp1);
            BlockRange().InsertBefore(parent, relopOp1);
            BlockRange().Remove(relop);
            BlockRange().Remove(relopOp2);
        }
        else
        {
            relop->gtType = TYP_VOID;
            relop->gtFlags |= GTF_SET_FLAGS;

            if (relop->OperIs(GT_EQ, GT_NE, GT_LT, GT_LE, GT_GE, GT_GT))
            {
                relop->SetOper(GT_CMP);

                if (cond->PreferSwap())
                {
                    std::swap(relop->gtOp1, relop->gtOp2);
                    *cond = GenCondition::Swap(*cond);
                }
            }
#ifdef TARGET_XARCH
            else if (relop->OperIs(GT_BITTEST_EQ, GT_BITTEST_NE))
            {
                relop->SetOper(GT_BT);
            }
#endif
            else
            {
                assert(relop->OperIs(GT_TEST_EQ, GT_TEST_NE));
                relop->SetOper(GT_TEST);
            }

            if (relop->gtNext != parent)
            {
                BlockRange().Remove(relop);
                BlockRange().InsertBefore(parent, relop);
            }
        }

        return true;
    }

    if (condition->OperIs(GT_SETCC))
    {
        assert((condition->gtPrev->gtFlags & GTF_SET_FLAGS) != 0);
        GenTree* flagsDef = condition->gtPrev;
#ifdef TARGET_ARM64
        // CCMP is a flag producing node that also consumes flags, so find the
        // "root" of the flags producers and move the entire range.
        // We limit this to 10 nodes look back to avoid quadratic behavior.
        for (int i = 0; i < 10 && flagsDef->OperIs(GT_CCMP); i++)
        {
            assert((flagsDef->gtPrev != nullptr) && ((flagsDef->gtPrev->gtFlags & GTF_SET_FLAGS) != 0));
            flagsDef = flagsDef->gtPrev;
        }
#endif
        if (!IsRangeInvariantInRange(flagsDef, condition->gtPrev, parent, condition))
        {
            return false;
        }

        *cond = condition->AsCC()->gtCondition;

        LIR::Range range = BlockRange().Remove(flagsDef, condition->gtPrev);
        BlockRange().InsertBefore(parent, std::move(range));
        BlockRange().Remove(condition);
        return true;
    }

    return false;
}

//----------------------------------------------------------------------------------------------
// LowerNodeCC: Lowers a node that produces a boolean value by setting the condition flags.
//
// Arguments:
//     node - The node to lower
//     condition - The condition code of the generated SETCC/JCC node
//
// Return Value:
//     A SETCC/JCC node or nullptr if `node` is not used.
//
// Notes:
//     This simply replaces `node`'s use with an appropriate SETCC/JCC node,
//     `node` is not actually changed, except by having its GTF_SET_FLAGS set.
//     It's the caller's responsibility to change `node` such that it only
//     sets the condition flags, without producing a boolean value.
//
GenTreeCC* Lowering::LowerNodeCC(GenTree* node, GenCondition condition)
{
    // Skip over a chain of EQ/NE(x, 0) relops. This may be present either
    // because `node` is not a relop and so it cannot be used directly by a
    // JTRUE, or because the frontend failed to remove a EQ/NE(x, 0) that's
    // used as logical negation.
    //
    // Usually there's only one such relop but there's little difference
    // between removing one or all so we may as well remove them all.
    //
    // We can't allow any other nodes between `node` and its user because we
    // have no way of knowing if those nodes change flags or not. So we're looking
    // to skip over a sequence of appropriately connected zero and EQ/NE nodes.

    // The x in EQ/NE(x, 0)
    GenTree* relop = node;
    // The first node of the relop sequence
    GenTree* first = node->gtNext;
    // The node following the relop sequence
    GenTree* next = first;

    while ((next != nullptr) && next->IsIntegralConst(0) && (next->gtNext != nullptr) &&
           next->gtNext->OperIs(GT_EQ, GT_NE) && (next->gtNext->AsOp()->gtGetOp1() == relop) &&
           (next->gtNext->AsOp()->gtGetOp2() == next))
    {
        relop = next->gtNext;
        next  = relop->gtNext;

        if (relop->OperIs(GT_EQ))
        {
            condition = GenCondition::Reverse(condition);
        }
    }

    GenTreeCC* cc = nullptr;

    // Next may be null if `node` is not used. In that case we don't need to generate a SETCC node.
    if (next != nullptr)
    {
        if (next->OperIs(GT_JTRUE))
        {
            // If the instruction immediately following 'relop', i.e. 'next' is a conditional branch,
            // it should always have 'relop' as its 'op1'. If it doesn't, then we have improperly
            // constructed IL (the setting of a condition code should always immediately precede its
            // use, since the JIT doesn't track dataflow for condition codes). Still, if it happens
            // it's not our problem, it simply means that `node` is not used and can be removed.
            if (next->AsUnOp()->gtGetOp1() == relop)
            {
                assert(relop->OperIsCompare());

                next->ChangeOper(GT_JCC);
                cc              = next->AsCC();
                cc->gtCondition = condition;
            }
        }
        else
        {
            // If the node is used by something other than a JTRUE then we need to insert a
            // SETCC node to materialize the boolean value.
            LIR::Use use;

            if (BlockRange().TryGetUse(relop, &use))
            {
                cc = comp->gtNewCC(GT_SETCC, TYP_INT, condition);
                BlockRange().InsertAfter(node, cc);
                use.ReplaceWith(cc);
            }
        }
    }

    if (cc != nullptr)
    {
        node->gtFlags |= GTF_SET_FLAGS;
    }

    // Remove the chain of EQ/NE(x, 0) relop nodes, if any. Note that if a SETCC was
    // inserted after `node`, `first` still points to the node that was initially
    // after `node`.
    if (relop != node)
    {
        BlockRange().Remove(first, relop);
    }

    return cc;
}

// Lower "jmp <method>" tail call to insert PInvoke method epilog if required.
void Lowering::LowerJmpMethod(GenTree* jmp)
{
    assert(jmp->OperGet() == GT_JMP);

    JITDUMP("lowering GT_JMP\n");
    DISPNODE(jmp);
    JITDUMP("============");

    // If PInvokes are in-lined, we have to remember to execute PInvoke method epilog anywhere that
    // a method returns.
    if (comp->compMethodRequiresPInvokeFrame())
    {
        InsertPInvokeMethodEpilog(comp->compCurBB DEBUGARG(jmp));
    }
}

// Lower GT_RETURN node to insert PInvoke method epilog if required.
void Lowering::LowerRet(GenTreeUnOp* ret)
{
    assert(ret->OperGet() == GT_RETURN);

    JITDUMP("lowering GT_RETURN\n");
    DISPNODE(ret);
    JITDUMP("============");

    GenTree* retVal = ret->gtGetOp1();
    // There are two kinds of retyping:
    // - A simple bitcast can be inserted when:
    //   - We're returning a floating type as an integral type or vice-versa, or
    // - If we're returning a struct as a primitive type, we change the type of
    // 'retval' in 'LowerRetStructLclVar()'
    bool needBitcast        = (ret->TypeGet() != TYP_VOID) && !varTypeUsesSameRegType(ret, ret->gtGetOp1());
    bool doPrimitiveBitcast = false;
    if (needBitcast)
    {
        doPrimitiveBitcast = (!varTypeIsStruct(ret) && !varTypeIsStruct(retVal));
    }

    if (doPrimitiveBitcast)
    {
// Add a simple bitcast when both types are not structs.
// If one type is a struct it will be handled below.
#if defined(DEBUG)
        assert(!varTypeIsStruct(ret) && !varTypeIsStruct(retVal));
#endif

        GenTree* bitcast = comp->gtNewBitCastNode(ret->TypeGet(), retVal);
        ret->gtOp1       = bitcast;
        BlockRange().InsertBefore(ret, bitcast);
        ContainCheckBitCast(bitcast);
    }
    else if (ret->TypeGet() != TYP_VOID)
    {
#if FEATURE_MULTIREG_RET
        if (comp->compMethodReturnsMultiRegRetType() && retVal->OperIs(GT_LCL_VAR))
        {
            CheckMultiRegLclVar(retVal->AsLclVar(), comp->compRetTypeDesc.GetReturnRegCount());
        }
#endif // FEATURE_MULTIREG_RET
#ifdef DEBUG
        if (varTypeIsStruct(ret->TypeGet()) != varTypeIsStruct(retVal->TypeGet()))
        {
            if (varTypeIsStruct(ret->TypeGet()))
            {
                assert(comp->info.compRetNativeType != TYP_STRUCT);

                var_types retActualType    = genActualType(comp->info.compRetNativeType);
                var_types retValActualType = genActualType(retVal->TypeGet());

                bool constStructInit                  = retVal->IsConstInitVal();
                bool implicitCastFromSameOrBiggerSize = (genTypeSize(retActualType) <= genTypeSize(retValActualType));

                // This could happen if we have retyped op1 as a primitive type during struct promotion.
                bool actualTypesMatch = (retActualType == retValActualType);

                assert(actualTypesMatch || constStructInit || implicitCastFromSameOrBiggerSize);
            }
        }
#endif // DEBUG

        if (varTypeIsStruct(ret))
        {
            LowerRetStruct(ret);
        }
        else if (!ret->TypeIs(TYP_VOID) && varTypeIsStruct(retVal))
        {
            // Return struct as a primitive using Unsafe cast.
            assert(retVal->OperIs(GT_LCL_VAR));
            LowerRetSingleRegStructLclVar(ret);
        }
    }

    // Method doing PInvokes has exactly one return block unless it has tail calls.
    if (comp->compMethodRequiresPInvokeFrame() && (comp->compCurBB == comp->genReturnBB))
    {
        InsertPInvokeMethodEpilog(comp->compCurBB DEBUGARG(ret));
    }
    ContainCheckRet(ret);
}

//----------------------------------------------------------------------------------------------
// LowerStoreLocCommon: platform idependent part of local var or field store lowering.
//
// Arguments:
//     lclStore - The store lcl node to lower.
//
void Lowering::LowerStoreLocCommon(GenTreeLclVarCommon* lclStore)
{
    assert(lclStore->OperIs(GT_STORE_LCL_FLD, GT_STORE_LCL_VAR));
    JITDUMP("lowering store lcl var/field (before):\n");
    DISPTREERANGE(BlockRange(), lclStore);
    JITDUMP("\n");

    TryRetypingFloatingPointStoreToIntegerStore(lclStore);

    GenTree*   src           = lclStore->gtGetOp1();
    LclVarDsc* varDsc        = comp->lvaGetDesc(lclStore);
    const bool srcIsMultiReg = src->IsMultiRegNode();

    if (!srcIsMultiReg && varTypeIsStruct(varDsc))
    {
        // TODO-Cleanup: we want to check `varDsc->lvRegStruct` as the last condition instead of `!varDsc->lvPromoted`,
        // but we do not set it for `CSE` vars so it is currently failing.
        assert(varDsc->CanBeReplacedWithItsField(comp) || varDsc->lvDoNotEnregister || !varDsc->lvPromoted);
        if (varDsc->CanBeReplacedWithItsField(comp))
        {
            assert(varDsc->lvFieldCnt == 1);
            unsigned   fldNum = varDsc->lvFieldLclStart;
            LclVarDsc* fldDsc = comp->lvaGetDesc(fldNum);

            JITDUMP("Replacing an independently promoted local var V%02u with its only field V%02u for the store "
                    "from a call [%06u]\n",
                    lclStore->GetLclNum(), fldNum, comp->dspTreeID(lclStore));
            lclStore->SetLclNum(fldNum);
            lclStore->ChangeType(fldDsc->TypeGet());
            varDsc = fldDsc;
        }
    }

    if (srcIsMultiReg)
    {
        CheckMultiRegLclVar(lclStore->AsLclVar(), src->GetMultiRegCount(comp));
    }

    const var_types lclRegType = varDsc->GetRegisterType(lclStore);

    if ((lclStore->TypeGet() == TYP_STRUCT) && !srcIsMultiReg)
    {
        bool convertToStoreObj;
        if (lclStore->OperIs(GT_STORE_LCL_FLD))
        {
            convertToStoreObj = true;
        }
        else if (src->OperGet() == GT_CALL)
        {
            GenTreeCall* call = src->AsCall();

#ifdef DEBUG
            const ClassLayout* layout    = lclStore->GetLayout(comp);
            const unsigned     slotCount = layout->GetSlotCount();
#if defined(TARGET_XARCH) && !defined(UNIX_AMD64_ABI)
            // Windows x64 doesn't have multireg returns,
            // x86 uses it only for long return type, not for structs.
            assert(slotCount == 1);
            assert(lclRegType != TYP_UNDEF);
#else  // !TARGET_XARCH || UNIX_AMD64_ABI
            if (!comp->IsHfa(layout->GetClassHandle()))
            {
                if (slotCount > 1)
                {
                    assert(call->HasMultiRegRetVal());
                }
                else
                {
                    unsigned size = layout->GetSize();
                    assert((size <= 8) || (size == 16));
                    bool isPowerOf2    = (((size - 1) & size) == 0);
                    bool isTypeDefined = (lclRegType != TYP_UNDEF);
                    assert(isPowerOf2 == isTypeDefined);
                }
            }
#endif // !TARGET_XARCH || UNIX_AMD64_ABI
#endif // DEBUG

#if !defined(WINDOWS_AMD64_ABI)
            if (!call->HasMultiRegRetVal() && (lclRegType == TYP_UNDEF))
            {
                // If we have a single return register,
                // but we can't retype it as a primitive type, we must spill it.
                GenTreeLclVar* spilledCall = SpillStructCallResult(call);
                lclStore->gtOp1            = spilledCall;
                src                        = lclStore->gtOp1;
                JITDUMP("lowering store lcl var/field has to spill call src.\n");
                LowerStoreLocCommon(lclStore);
                return;
            }
#endif // !WINDOWS_AMD64_ABI
            convertToStoreObj = false;
        }
        else if (!varDsc->IsEnregisterableType())
        {
            convertToStoreObj = true;
        }
        else if (src->OperIs(GT_CNS_INT))
        {
            assert(src->IsIntegralConst(0) && "expected an INIT_VAL for non-zero init.");

#ifdef FEATURE_SIMD
            if (varTypeIsSIMD(lclRegType))
            {
                GenTree* zeroCon = comp->gtNewZeroConNode(lclRegType);

                BlockRange().InsertAfter(src, zeroCon);
                BlockRange().Remove(src);

                src             = zeroCon;
                lclStore->gtOp1 = src;
            }
#endif // FEATURE_SIMD

            convertToStoreObj = false;
        }
        else if (src->OperIs(GT_LCL_VAR))
        {
            convertToStoreObj = false;
        }
        else if (src->OperIs(GT_IND, GT_BLK, GT_LCL_FLD))
        {
#if !defined(TARGET_ARM64)

            if (src->TypeIs(TYP_STRUCT))
            {
                src->ChangeType(lclRegType);
                if (src->OperIs(GT_IND, GT_BLK))
                {
                    if (src->OperIs(GT_BLK))
                    {
                        src->SetOper(GT_IND);
                    }
                    // This logic is skipped for struct indir in
                    // `Lowering::LowerIndir` because we don't know the size.
                    // Do it now.
                    LowerIndir(src->AsIndir());
                }
#if defined(TARGET_XARCH)
                if (varTypeIsSmall(lclRegType))
                {
                    src->SetDontExtend();
                }
#endif // TARGET_XARCH
            }
            convertToStoreObj = false;
#else  // TARGET_ARM64
            // This optimization on arm64 allows more SIMD16 vars to be enregistered but it could cause
            // regressions when there are many calls and before/after each one we have to store/save the upper
            // half of these registers. So enable this for arm64 only when LSRA is taught not to allocate registers when
            // it would have to spilled too many times.
            convertToStoreObj = true;
#endif // TARGET_ARM64
        }
        else
        {
            assert(src->OperIsInitVal());
            convertToStoreObj = true;
        }

        if (convertToStoreObj)
        {
            ClassLayout*   layout = lclStore->GetLayout(comp);
            const unsigned lclNum = lclStore->GetLclNum();
            GenTreeLclFld* addr   = comp->gtNewLclAddrNode(lclNum, lclStore->GetLclOffs(), TYP_BYREF);
            comp->lvaSetVarDoNotEnregister(lclNum DEBUGARG(DoNotEnregisterReason::BlockOp));

            addr->gtFlags |= lclStore->gtFlags & (GTF_VAR_DEF | GTF_VAR_USEASG);

            // Create the assignment node.
            lclStore->ChangeOper(GT_STORE_BLK);
            GenTreeBlk* objStore = lclStore->AsBlk();
            objStore->gtFlags    = GTF_ASG | GTF_IND_NONFAULTING | GTF_IND_TGT_NOT_HEAP;
            objStore->Initialize(layout);
            objStore->SetAddr(addr);
            objStore->SetData(src);

            BlockRange().InsertBefore(objStore, addr);
            LowerNode(objStore);

            JITDUMP("lowering store lcl var/field (after):\n");
            DISPTREERANGE(BlockRange(), objStore);
            JITDUMP("\n");

            return;
        }
    }

    // src and dst can be in registers, check if we need a bitcast.
    if (!src->TypeIs(TYP_STRUCT) && !varTypeUsesSameRegType(lclRegType, src))
    {
        assert(!srcIsMultiReg);
        assert(lclStore->OperIsLocalStore());
        assert(lclRegType != TYP_UNDEF);

        GenTree* bitcast = comp->gtNewBitCastNode(lclRegType, src);
        lclStore->gtOp1  = bitcast;
        src              = lclStore->gtGetOp1();
        BlockRange().InsertBefore(lclStore, bitcast);
        ContainCheckBitCast(bitcast);
    }

    LowerStoreLoc(lclStore);

    JITDUMP("lowering store lcl var/field (after):\n");
    DISPTREERANGE(BlockRange(), lclStore);
    JITDUMP("\n");
}

//----------------------------------------------------------------------------------------------
// LowerRetStructLclVar: Lowers a struct return node.
//
// Arguments:
//     node - The return node to lower.
//
void Lowering::LowerRetStruct(GenTreeUnOp* ret)
{
#ifdef TARGET_ARM64
    if (GlobalJitOptions::compFeatureHfa)
    {
        if (varTypeIsSIMD(ret))
        {
            if (comp->info.compRetNativeType == TYP_STRUCT)
            {
                assert(varTypeIsSIMD(ret->gtGetOp1()));
                assert(comp->compMethodReturnsMultiRegRetType());
                ret->ChangeType(comp->info.compRetNativeType);
            }
            else
            {
                assert(comp->info.compRetNativeType == ret->TypeGet());
            }
        }
    }
#endif // TARGET_ARM64

    if (comp->compMethodReturnsMultiRegRetType())
    {
        return;
    }

    assert(ret->OperIs(GT_RETURN));
    assert(varTypeIsStruct(ret));

    GenTree*  retVal           = ret->gtGetOp1();
    var_types nativeReturnType = comp->info.compRetNativeType;
    // Note: small types are returned as INT.
    ret->ChangeType(genActualType(nativeReturnType));

    switch (retVal->OperGet())
    {
        case GT_CNS_INT:
        {
            // When we promote LCL_VAR single fields into return, we could have all types of constants here.
            if (varTypeUsesFloatReg(nativeReturnType))
            {
                // ZeroObj assertion propagation can create INT zeros for DOUBLE returns.
                assert((genTypeSize(retVal) == genTypeSize(nativeReturnType)) || retVal->IsIntegralConst(0));
                int64_t value = retVal->AsIntCon()->IconValue();

                if (nativeReturnType == TYP_FLOAT)
                {
                    retVal->BashToConst(*reinterpret_cast<float*>(&value));
                }
                else
                {
                    retVal->BashToConst(*reinterpret_cast<double*>(&value));
                }
            }
            else
            {
                assert(varTypeUsesIntReg(nativeReturnType));
            }
            break;
        }

        case GT_BLK:
        case GT_IND:
        {
            // Spill to a local if sizes don't match so we can avoid the "load more than requested"
            // problem, e.g. struct size is 5 and we emit "ldr x0, [x1]"
            if (genTypeSize(nativeReturnType) > retVal->AsIndir()->Size())
            {
                LIR::Use retValUse(BlockRange(), &ret->gtOp1, ret);
                unsigned tmpNum = comp->lvaGrabTemp(true DEBUGARG("mis-sized struct return"));
                comp->lvaSetStruct(tmpNum, comp->info.compMethodInfo->args.retTypeClass, false);

                ReplaceWithLclVar(retValUse, tmpNum);
                LowerRetSingleRegStructLclVar(ret);
                break;
            }

            retVal->ChangeOper(GT_IND);
            retVal->ChangeType(nativeReturnType);
            LowerIndir(retVal->AsIndir());
            break;
        }

        case GT_LCL_VAR:
            LowerRetSingleRegStructLclVar(ret);
            break;

        case GT_LCL_FLD:
            retVal->ChangeType(nativeReturnType);
            break;

        default:
            assert(varTypeIsEnregisterable(retVal));
            if (!varTypeUsesSameRegType(ret, retVal))
            {
                GenTree* bitcast = comp->gtNewBitCastNode(ret->TypeGet(), retVal);
                ret->gtOp1       = bitcast;
                BlockRange().InsertBefore(ret, bitcast);
                ContainCheckBitCast(bitcast);
            }
            break;
    }
}

//----------------------------------------------------------------------------------------------
// LowerRetSingleRegStructLclVar: Lowers a return node with a struct lclVar as a source.
//
// Arguments:
//    node - The return node to lower.
//
// Notes:
//    - the function is only for LclVars that are returned in one register;
//    - if LclVar is allocated in memory then read it as return type;
//    - if LclVar can be enregistered read it as register type and add a bitcast if necessary;
//
void Lowering::LowerRetSingleRegStructLclVar(GenTreeUnOp* ret)
{
    assert(!comp->compMethodReturnsMultiRegRetType());
    assert(ret->OperIs(GT_RETURN));
    GenTreeLclVarCommon* lclVar = ret->gtGetOp1()->AsLclVar();
    assert(lclVar->OperIs(GT_LCL_VAR));
    unsigned   lclNum = lclVar->GetLclNum();
    LclVarDsc* varDsc = comp->lvaGetDesc(lclNum);

    if (varDsc->lvPromoted)
    {
        // TODO-1stClassStructs: We can no longer independently promote
        // or enregister this struct, since it is referenced as a whole.
        comp->lvaSetVarDoNotEnregister(lclNum DEBUGARG(DoNotEnregisterReason::BlockOpRet));
    }

    if (varDsc->lvDoNotEnregister)
    {
        lclVar->ChangeOper(GT_LCL_FLD);

        // We are returning as a primitive type and the lcl is of struct type.
        assert(comp->info.compRetNativeType != TYP_STRUCT);
        assert((genTypeSize(comp->info.compRetNativeType) == genTypeSize(ret)) ||
               (varTypeIsIntegral(ret) && varTypeIsIntegral(comp->info.compRetNativeType) &&
                (genTypeSize(comp->info.compRetNativeType) <= genTypeSize(ret))));
        // If the actual return type requires normalization, then make sure we
        // do so by using the correct small type for the GT_LCL_FLD. It would
        // be conservative to check just compRetNativeType for this since small
        // structs are normalized to primitive types when they are returned in
        // registers, so we would normalize for them as well.
        if (varTypeIsSmall(comp->info.compRetType))
        {
            assert(genTypeSize(comp->info.compRetNativeType) == genTypeSize(comp->info.compRetType));
            lclVar->ChangeType(comp->info.compRetType);
        }
        else
        {
            // Otherwise we don't mind that we leave the upper bits undefined.
            lclVar->ChangeType(ret->TypeGet());
        }
    }
    else
    {
        const var_types lclVarType = varDsc->GetRegisterType(lclVar);
        assert(lclVarType != TYP_UNDEF);

        const var_types actualType = genActualType(lclVarType);
        lclVar->ChangeType(actualType);

        if (!varTypeUsesSameRegType(ret, lclVarType))
        {
            GenTree* bitcast = comp->gtNewBitCastNode(ret->TypeGet(), ret->gtOp1);
            ret->gtOp1       = bitcast;
            BlockRange().InsertBefore(ret, bitcast);
            ContainCheckBitCast(bitcast);
        }
    }
}

//----------------------------------------------------------------------------------------------
// LowerCallStruct: Lowers a call node that returns a struct.
//
// Arguments:
//     call - The call node to lower.
//
// Notes:
//    - this handles only single-register returns;
//    - it transforms the call's user for `GT_STOREIND`.
//
void Lowering::LowerCallStruct(GenTreeCall* call)
{
    assert(varTypeIsStruct(call));
    if (call->HasMultiRegRetVal())
    {
        return;
    }

    if (GlobalJitOptions::compFeatureHfa)
    {
        if (comp->IsHfa(call->gtRetClsHnd))
        {
#if defined(TARGET_ARM64)
            assert(comp->GetHfaCount(call->gtRetClsHnd) == 1);
#elif defined(TARGET_ARM)
            // ARM returns double in 2 float registers, but
            // `call->HasMultiRegRetVal()` count double registers.
            assert(comp->GetHfaCount(call->gtRetClsHnd) <= 2);
#else  // !TARGET_ARM64 && !TARGET_ARM
            NYI("Unknown architecture");
#endif // !TARGET_ARM64 && !TARGET_ARM
            var_types hfaType = comp->GetHfaType(call->gtRetClsHnd);
            if (call->TypeIs(hfaType))
            {
                return;
            }
        }
    }

    CORINFO_CLASS_HANDLE        retClsHnd = call->gtRetClsHnd;
    Compiler::structPassingKind howToReturnStruct;
    var_types returnType = comp->getReturnTypeForStruct(retClsHnd, call->GetUnmanagedCallConv(), &howToReturnStruct);
    assert(returnType != TYP_STRUCT && returnType != TYP_UNKNOWN);
    var_types origType = call->TypeGet();
    call->gtType       = genActualType(returnType);

    LIR::Use callUse;
    if (BlockRange().TryGetUse(call, &callUse))
    {
        GenTree* user = callUse.User();
        switch (user->OperGet())
        {
            case GT_RETURN:
            case GT_STORE_LCL_VAR:
            case GT_STORE_BLK:
                // Leave as is, the user will handle it.
                assert(user->TypeIs(origType) || varTypeIsSIMD(user->TypeGet()));
                break;

            case GT_STORE_LCL_FLD:
                // The call's type should match the user's type or struct's returnType.
                // We leave handling the former case to user's lowering.
                assert(user->TypeIs(origType) || (returnType == user->TypeGet()));
                break;

            case GT_CALL:
                // Argument lowering will deal with register file mismatches if needed.
                assert(varTypeIsSIMD(origType));
                break;

            case GT_STOREIND:
#ifdef FEATURE_SIMD
                if (varTypeIsSIMD(user))
                {
                    user->ChangeType(returnType);
                    break;
                }
#endif // FEATURE_SIMD
                // importer has a separate mechanism to retype calls to helpers,
                // keep it for now.
                assert(user->TypeIs(TYP_REF) || (user->TypeIs(TYP_I_IMPL) && comp->IsTargetAbi(CORINFO_NATIVEAOT_ABI)));
                assert(call->IsHelperCall());
                assert(returnType == user->TypeGet());
                break;

#ifdef FEATURE_HW_INTRINSICS
            case GT_HWINTRINSIC:
            {
                if (!varTypeUsesSameRegType(returnType, origType))
                {
                    GenTree* bitCast = comp->gtNewBitCastNode(origType, call);
                    BlockRange().InsertAfter(call, bitCast);
                    callUse.ReplaceWith(bitCast);
                    ContainCheckBitCast(bitCast);
                }
                break;
            }
#endif // FEATURE_HW_INTRINSICS

            default:
                unreached();
        }
    }
}

//----------------------------------------------------------------------------------------------
// LowerStoreSingleRegCallStruct: Lowers a store block where the source is a struct typed call.
//
// Arguments:
//     store - The store node to lower.
//
// Notes:
//    - the function is only for calls that return one register;
//    - it spills the call's result if it can be retyped as a primitive type;
//
void Lowering::LowerStoreSingleRegCallStruct(GenTreeBlk* store)
{
    assert(store->Data()->IsCall());
    GenTreeCall* call = store->Data()->AsCall();
    assert(!call->HasMultiRegRetVal());

    const ClassLayout* layout  = store->GetLayout();
    var_types          regType = layout->GetRegisterType();

    if (regType != TYP_UNDEF)
    {
#if defined(TARGET_LOONGARCH64) || defined(TARGET_RISCV64)
        if (varTypeIsFloating(call->TypeGet()))
        {
            regType = call->TypeGet();
        }
#endif
        store->ChangeType(regType);
        store->SetOper(GT_STOREIND);
        LowerStoreIndirCommon(store->AsStoreInd());
        return;
    }
    else
    {
#if defined(WINDOWS_AMD64_ABI)
        // All ABI except Windows x64 supports passing 3 byte structs in registers.
        // Other 64 bites ABI-s support passing 5, 6, 7 byte structs.
        unreached();
#else  // !WINDOWS_AMD64_ABI
        store->gtBlkOpKind         = GenTreeBlk::BlkOpKindUnroll;
        GenTreeLclVar* spilledCall = SpillStructCallResult(call);
        store->SetData(spilledCall);
        LowerBlockStoreCommon(store);
#endif // WINDOWS_AMD64_ABI
    }
}

#if !defined(WINDOWS_AMD64_ABI)
//----------------------------------------------------------------------------------------------
// SpillStructCallResult: Spill call result to memory.
//
// Arguments:
//     call - call with 3, 5, 6 or 7 return size that has to be spilled to memory.
//
// Return Value:
//    load of the spilled variable.
//
GenTreeLclVar* Lowering::SpillStructCallResult(GenTreeCall* call) const
{
    // TODO-1stClassStructs: we can support this in codegen for `GT_STORE_BLK` without new temps.
    const unsigned spillNum = comp->lvaGrabTemp(true DEBUGARG("Return value temp for an odd struct return size"));
    comp->lvaSetVarDoNotEnregister(spillNum DEBUGARG(DoNotEnregisterReason::LocalField));
    CORINFO_CLASS_HANDLE retClsHnd = call->gtRetClsHnd;
    comp->lvaSetStruct(spillNum, retClsHnd, false);
    GenTreeLclFld* spill = comp->gtNewStoreLclFldNode(spillNum, call->TypeGet(), 0, call);

    BlockRange().InsertAfter(call, spill);
    ContainCheckStoreLoc(spill);
    GenTreeLclVar* loadCallResult = comp->gtNewLclvNode(spillNum, TYP_STRUCT)->AsLclVar();
    BlockRange().InsertAfter(spill, loadCallResult);
    return loadCallResult;
}
#endif // !WINDOWS_AMD64_ABI

GenTree* Lowering::LowerDirectCall(GenTreeCall* call)
{
    noway_assert(call->gtCallType == CT_USER_FUNC || call->gtCallType == CT_HELPER);

    // Non-virtual direct/indirect calls: Work out if the address of the
    // call is known at JIT time.  If not it is either an indirect call
    // or the address must be accessed via an single/double indirection.

    void*           addr;
    InfoAccessType  accessType;
    CorInfoHelpFunc helperNum = comp->eeGetHelperNum(call->gtCallMethHnd);

#ifdef FEATURE_READYTORUN
    if (call->gtEntryPoint.addr != nullptr)
    {
        accessType = call->gtEntryPoint.accessType;
        addr       = call->gtEntryPoint.addr;
    }
    else
#endif
        if (call->gtCallType == CT_HELPER)
    {
        noway_assert(helperNum != CORINFO_HELP_UNDEF);

        // the convention on getHelperFtn seems to be (it's not documented)
        // that it returns an address or if it returns null, pAddr is set to
        // another address, which requires an indirection
        void* pAddr;
        addr = comp->info.compCompHnd->getHelperFtn(helperNum, (void**)&pAddr);

        if (addr != nullptr)
        {
            assert(pAddr == nullptr);
            accessType = IAT_VALUE;
        }
        else
        {
            accessType = IAT_PVALUE;
            addr       = pAddr;
        }
    }
    else
    {
        noway_assert(helperNum == CORINFO_HELP_UNDEF);

        CORINFO_ACCESS_FLAGS aflags = CORINFO_ACCESS_ANY;

        if (call->IsSameThis())
        {
            aflags = (CORINFO_ACCESS_FLAGS)(aflags | CORINFO_ACCESS_THIS);
        }

        if (!call->NeedsNullCheck())
        {
            aflags = (CORINFO_ACCESS_FLAGS)(aflags | CORINFO_ACCESS_NONNULL);
        }

        CORINFO_CONST_LOOKUP addrInfo;
        comp->info.compCompHnd->getFunctionEntryPoint(call->gtCallMethHnd, &addrInfo, aflags);

        accessType = addrInfo.accessType;
        addr       = addrInfo.addr;
    }

    GenTree* result = nullptr;
    switch (accessType)
    {
        case IAT_VALUE:
            // Non-virtual direct call to known address.
            // For JIT helper based tailcall (only used on x86) the target
            // address is passed as an arg to the helper so we want a node for
            // it.
            if (!IsCallTargetInRange(addr) || call->IsTailCallViaJitHelper())
            {
                result = AddrGen(addr);
            }
            else
            {
                // a direct call within range of hardware relative call instruction
                // stash the address for codegen
                call->gtDirectCallAddress = addr;
            }
            break;

        case IAT_PVALUE:
        {
            // If we are using an indirection cell for a direct call then apply
            // an optimization that loads the call target directly from the
            // indirection cell, instead of duplicating the tree.
            bool hasIndirectionCell = call->GetIndirectionCellArgKind() != WellKnownArg::None;

            if (!hasIndirectionCell)
            {
                // Non-virtual direct calls to addresses accessed by
                // a single indirection.
                GenTree* cellAddr = AddrGen(addr);
#ifdef DEBUG
                cellAddr->AsIntCon()->gtTargetHandle = (size_t)call->gtCallMethHnd;
#endif
                GenTree* indir = Ind(cellAddr);
                result         = indir;
            }
            break;
        }

        case IAT_PPVALUE:
            // Non-virtual direct calls to addresses accessed by
            // a double indirection.
            //

            // Expanding an IAT_PPVALUE here, will lose the opportunity
            // to Hoist/CSE the first indirection as it is an invariant load
            //
            assert(!"IAT_PPVALUE case in LowerDirectCall");

            noway_assert(helperNum == CORINFO_HELP_UNDEF);
            result = AddrGen(addr);
            // Double-indirection. Load the address into a register
            // and call indirectly through the register
            //
            result = Ind(Ind(result));
            break;

        case IAT_RELPVALUE:
        {
            // Non-virtual direct calls to addresses accessed by
            // a single relative indirection.
            GenTree* cellAddr = AddrGen(addr);
            GenTree* indir    = Ind(cellAddr);
            result            = comp->gtNewOperNode(GT_ADD, TYP_I_IMPL, indir, AddrGen(addr));
            break;
        }

        default:
            noway_assert(!"Bad accessType");
            break;
    }

    return result;
}

GenTree* Lowering::LowerDelegateInvoke(GenTreeCall* call)
{
    noway_assert(call->gtCallType == CT_USER_FUNC);

    assert((comp->info.compCompHnd->getMethodAttribs(call->gtCallMethHnd) &
            (CORINFO_FLG_DELEGATE_INVOKE | CORINFO_FLG_FINAL)) == (CORINFO_FLG_DELEGATE_INVOKE | CORINFO_FLG_FINAL));

    GenTree* thisArgNode;
    if (call->IsTailCallViaJitHelper())
    {
        thisArgNode = call->gtArgs.GetArgByIndex(0)->GetNode();
    }
    else
    {
        thisArgNode = call->gtArgs.GetThisArg()->GetNode();
    }

    assert(thisArgNode != nullptr);
    assert(thisArgNode->gtOper == GT_PUTARG_REG);
    GenTree* thisExpr = thisArgNode->AsOp()->gtOp1;

    // We're going to use the 'this' expression multiple times, so make a local to copy it.

    GenTree* base;
    if (thisExpr->OperIs(GT_LCL_VAR))
    {
        base = comp->gtNewLclvNode(thisExpr->AsLclVar()->GetLclNum(), thisExpr->TypeGet());
    }
    else if (thisExpr->OperIs(GT_LCL_FLD))
    {
        base = comp->gtNewLclFldNode(thisExpr->AsLclFld()->GetLclNum(), thisExpr->TypeGet(),
                                     thisExpr->AsLclFld()->GetLclOffs());
    }
    else
    {
        unsigned delegateInvokeTmp = comp->lvaGrabTemp(true DEBUGARG("delegate invoke call"));
        base                       = comp->gtNewLclvNode(delegateInvokeTmp, thisExpr->TypeGet());

        LIR::Use thisExprUse(BlockRange(), &thisArgNode->AsOp()->gtOp1, thisArgNode);
        ReplaceWithLclVar(thisExprUse, delegateInvokeTmp);

        thisExpr = thisExprUse.Def(); // it's changed; reload it.
    }

    // replace original expression feeding into thisPtr with
    // [originalThis + offsetOfDelegateInstance]

    GenTree* newThisAddr = new (comp, GT_LEA)
        GenTreeAddrMode(TYP_BYREF, thisExpr, nullptr, 0, comp->eeGetEEInfo()->offsetOfDelegateInstance);

    GenTree* newThis = comp->gtNewIndir(TYP_REF, newThisAddr);

    // Insert the new 'this' arg right before the call to get the correct null
    // behavior (the NRE that would logically happen inside Delegate.Invoke
    // should happen after all args are evaluated). We must also move the
    // PUTARG_REG node ahead.
    thisArgNode->AsOp()->gtOp1 = newThis;
    BlockRange().Remove(thisArgNode);
    BlockRange().InsertBefore(call, newThisAddr, newThis, thisArgNode);

    ContainCheckIndir(newThis->AsIndir());

    // the control target is
    // [originalThis + firstTgtOffs]

    unsigned targetOffs = comp->eeGetEEInfo()->offsetOfDelegateFirstTarget;
    GenTree* result     = new (comp, GT_LEA) GenTreeAddrMode(TYP_REF, base, nullptr, 0, targetOffs);
    GenTree* callTarget = Ind(result);

    // don't need to sequence and insert this tree, caller will do it

    return callTarget;
}

GenTree* Lowering::LowerIndirectNonvirtCall(GenTreeCall* call)
{
#ifdef TARGET_X86
    if (call->gtCallCookie != nullptr)
    {
        NYI_X86("Morphing indirect non-virtual call with non-standard args");
    }
#endif

    // Indirect cookie calls gets transformed by fgMorphArgs as indirect call with non-standard args.
    // Hence we should never see this type of call in lower.

    noway_assert(call->gtCallCookie == nullptr);

    return nullptr;
}

//------------------------------------------------------------------------
// CreateReturnTrapSeq: Create a tree to perform a "return trap", used in PInvoke
// epilogs to invoke a GC under a condition. The return trap checks some global
// location (the runtime tells us where that is and how many indirections to make),
// then, based on the result, conditionally calls a GC helper. We use a special node
// for this because at this time (late in the compilation phases), introducing flow
// is tedious/difficult.
//
// This is used for PInvoke inlining.
//
// Return Value:
//    Code tree to perform the action.
//
GenTree* Lowering::CreateReturnTrapSeq()
{
    // The GT_RETURNTRAP node expands to this:
    //    if (g_TrapReturningThreads)
    //    {
    //       RareDisablePreemptiveGC();
    //    }

    // The only thing to do here is build up the expression that evaluates 'g_TrapReturningThreads'.

    void*    pAddrOfCaptureThreadGlobal = nullptr;
    int32_t* addrOfCaptureThreadGlobal =
        comp->info.compCompHnd->getAddrOfCaptureThreadGlobal(&pAddrOfCaptureThreadGlobal);

    GenTree* testTree;
    if (addrOfCaptureThreadGlobal != nullptr)
    {
        testTree = AddrGen(addrOfCaptureThreadGlobal);
    }
    else
    {
        testTree = Ind(AddrGen(pAddrOfCaptureThreadGlobal));
    }
    return comp->gtNewOperNode(GT_RETURNTRAP, TYP_INT, Ind(testTree, TYP_INT));
}

//------------------------------------------------------------------------
// SetGCState: Create a tree that stores the given constant (0 or 1) into the
// thread's GC state field.
//
// This is used for PInvoke inlining.
//
// Arguments:
//    state - constant (0 or 1) to store into the thread's GC state field.
//
// Return Value:
//    Code tree to perform the action.
//
GenTree* Lowering::SetGCState(int state)
{
    // Thread.offsetOfGcState = 0/1

    assert(state == 0 || state == 1);

    const CORINFO_EE_INFO* pInfo = comp->eeGetEEInfo();

    GenTree* base = new (comp, GT_LCL_VAR) GenTreeLclVar(GT_LCL_VAR, TYP_I_IMPL, comp->info.compLvFrameListRoot);

    GenTree* stateNode    = new (comp, GT_CNS_INT) GenTreeIntCon(TYP_BYTE, state);
    GenTree* addr         = new (comp, GT_LEA) GenTreeAddrMode(TYP_I_IMPL, base, nullptr, 1, pInfo->offsetOfGCState);
    GenTree* storeGcState = new (comp, GT_STOREIND) GenTreeStoreInd(TYP_BYTE, addr, stateNode);
    return storeGcState;
}

//------------------------------------------------------------------------
// CreateFrameLinkUpdate: Create a tree that either links or unlinks the
// locally-allocated InlinedCallFrame from the Frame list.
//
// This is used for PInvoke inlining.
//
// Arguments:
//    action - whether to link (push) or unlink (pop) the Frame
//
// Return Value:
//    Code tree to perform the action.
//
GenTree* Lowering::CreateFrameLinkUpdate(FrameLinkAction action)
{
    const CORINFO_EE_INFO*                       pInfo         = comp->eeGetEEInfo();
    const CORINFO_EE_INFO::InlinedCallFrameInfo& callFrameInfo = pInfo->inlinedCallFrameInfo;

    GenTree* TCB = new (comp, GT_LCL_VAR) GenTreeLclVar(GT_LCL_VAR, TYP_I_IMPL, comp->info.compLvFrameListRoot);

    // Thread->m_pFrame
    GenTree* addr = new (comp, GT_LEA) GenTreeAddrMode(TYP_I_IMPL, TCB, nullptr, 1, pInfo->offsetOfThreadFrame);

    GenTree* data = nullptr;

    if (action == PushFrame)
    {
        // Thread->m_pFrame = &inlinedCallFrame;
        data = new (comp, GT_LCL_ADDR)
            GenTreeLclFld(GT_LCL_ADDR, TYP_BYREF, comp->lvaInlinedPInvokeFrameVar, callFrameInfo.offsetOfFrameVptr);
    }
    else
    {
        assert(action == PopFrame);
        // Thread->m_pFrame = inlinedCallFrame.m_pNext;

        data = new (comp, GT_LCL_FLD) GenTreeLclFld(GT_LCL_FLD, TYP_BYREF, comp->lvaInlinedPInvokeFrameVar,
                                                    pInfo->inlinedCallFrameInfo.offsetOfFrameLink);
    }
    GenTree* storeInd = new (comp, GT_STOREIND) GenTreeStoreInd(TYP_I_IMPL, addr, data);
    return storeInd;
}

//------------------------------------------------------------------------
// InsertPInvokeMethodProlog: Create the code that runs at the start of
// every method that has PInvoke calls.
//
// Initialize the TCB local and the InlinedCallFrame object. Then link ("push")
// the InlinedCallFrame object on the Frame chain. The layout of InlinedCallFrame
// is defined in vm/frames.h. See also vm/jitinterface.cpp for more information.
// The offsets of these fields is returned by the VM in a call to ICorStaticInfo::getEEInfo().
//
// The (current) layout is as follows:
//
//  64-bit  32-bit                                    CORINFO_EE_INFO
//  offset  offset  field name                        offset                  when set
//  -----------------------------------------------------------------------------------------
//  +00h    +00h    GS cookie                         offsetOfGSCookie
//  +08h    +04h    vptr for class InlinedCallFrame   offsetOfFrameVptr       method prolog
//  +10h    +08h    m_Next                            offsetOfFrameLink       method prolog
//  +18h    +0Ch    m_Datum                           offsetOfCallTarget      call site
//  +20h    n/a     m_StubSecretArg                                           not set by JIT
//  +28h    +10h    m_pCallSiteSP                     offsetOfCallSiteSP      x86: call site, and zeroed in method
//                                                                              prolog;
//                                                                            non-x86: method prolog (SP remains
//                                                                              constant in function, after prolog: no
//                                                                              localloc and PInvoke in same function)
//  +30h    +14h    m_pCallerReturnAddress            offsetOfReturnAddress   call site
//  +38h    +18h    m_pCalleeSavedFP                  offsetOfCalleeSavedFP   not set by JIT
//          +1Ch    m_pThread
//          +20h    m_pSPAfterProlog                  offsetOfSPAfterProlog   arm only
//          +20/24h JIT retval spill area (int)                               before call_gc    ???
//          +24/28h JIT retval spill area (long)                              before call_gc    ???
//          +28/2Ch Saved value of EBP                                        method prolog     ???
//
// Note that in the VM, InlinedCallFrame is a C++ class whose objects have a 'this' pointer that points
// to the InlinedCallFrame vptr (the 2nd field listed above), and the GS cookie is stored *before*
// the object. When we link the InlinedCallFrame onto the Frame chain, we must point at this location,
// and not at the beginning of the InlinedCallFrame local, which is actually the GS cookie.
//
// Return Value:
//    none
//
// See the usages for USE_PER_FRAME_PINVOKE_INIT for more information.
void Lowering::InsertPInvokeMethodProlog()
{
    noway_assert(comp->info.compUnmanagedCallCountWithGCTransition);
    noway_assert(comp->lvaInlinedPInvokeFrameVar != BAD_VAR_NUM);

    if (comp->opts.ShouldUsePInvokeHelpers())
    {
        return;
    }

    JITDUMP("======= Inserting PInvoke method prolog\n");

    // The first BB must be a scratch BB in order for us to be able to safely insert the P/Invoke prolog.
    assert(comp->fgFirstBBisScratch());

    LIR::Range& firstBlockRange = LIR::AsRange(comp->fgFirstBB);

    const CORINFO_EE_INFO*                       pInfo         = comp->eeGetEEInfo();
    const CORINFO_EE_INFO::InlinedCallFrameInfo& callFrameInfo = pInfo->inlinedCallFrameInfo;

// First arg:  &compiler->lvaInlinedPInvokeFrameVar + callFrameInfo.offsetOfFrameVptr
#if defined(DEBUG)
    const LclVarDsc* inlinedPInvokeDsc = comp->lvaGetDesc(comp->lvaInlinedPInvokeFrameVar);
    assert(inlinedPInvokeDsc->IsAddressExposed());
#endif // DEBUG
    GenTree* frameAddr = new (comp, GT_LCL_ADDR)
        GenTreeLclFld(GT_LCL_ADDR, TYP_BYREF, comp->lvaInlinedPInvokeFrameVar, callFrameInfo.offsetOfFrameVptr);

    // Call runtime helper to fill in our InlinedCallFrame and push it on the Frame list:
    //     TCB = CORINFO_HELP_INIT_PINVOKE_FRAME(&symFrameStart, secretArg);
    GenTreeCall* call = comp->gtNewHelperCallNode(CORINFO_HELP_INIT_PINVOKE_FRAME, TYP_I_IMPL);

    NewCallArg frameAddrArg = NewCallArg::Primitive(frameAddr).WellKnown(WellKnownArg::PInvokeFrame);
    call->gtArgs.PushBack(comp, frameAddrArg);
// for x86/arm32 don't pass the secretArg.
#if !defined(TARGET_X86) && !defined(TARGET_ARM)
    NewCallArg stubParamArg =
        NewCallArg::Primitive(PhysReg(REG_SECRET_STUB_PARAM)).WellKnown(WellKnownArg::SecretStubParam);
    call->gtArgs.PushBack(comp, stubParamArg);
#endif

    // some sanity checks on the frame list root vardsc
    const unsigned   lclNum = comp->info.compLvFrameListRoot;
    const LclVarDsc* varDsc = comp->lvaGetDesc(lclNum);
    noway_assert(!varDsc->lvIsParam);
    noway_assert(varDsc->lvType == TYP_I_IMPL);

    GenTree* store       = new (comp, GT_STORE_LCL_VAR) GenTreeLclVar(GT_STORE_LCL_VAR, TYP_I_IMPL, lclNum);
    store->AsOp()->gtOp1 = call;
    store->gtFlags |= GTF_VAR_DEF;

    GenTree* const insertionPoint = firstBlockRange.FirstNonCatchArgNode();

    comp->fgMorphTree(store);
    firstBlockRange.InsertBefore(insertionPoint, LIR::SeqTree(comp, store));
    DISPTREERANGE(firstBlockRange, store);

#if !defined(TARGET_X86) && !defined(TARGET_ARM)
    // For x86, this step is done at the call site (due to stack pointer not being static in the function).
    // For arm32, CallSiteSP is set up by the call to CORINFO_HELP_INIT_PINVOKE_FRAME.

    // --------------------------------------------------------
    // InlinedCallFrame.m_pCallSiteSP = @RSP;

    GenTree*       spValue = PhysReg(REG_SPBASE);
    GenTreeLclFld* storeSP = comp->gtNewStoreLclFldNode(comp->lvaInlinedPInvokeFrameVar, TYP_I_IMPL,
                                                        callFrameInfo.offsetOfCallSiteSP, spValue);
    assert(inlinedPInvokeDsc->lvDoNotEnregister);

    firstBlockRange.InsertBefore(insertionPoint, LIR::SeqTree(comp, storeSP));
    DISPTREERANGE(firstBlockRange, storeSP);

#endif // !defined(TARGET_X86) && !defined(TARGET_ARM)

#if !defined(TARGET_ARM)
    // For arm32, CalleeSavedFP is set up by the call to CORINFO_HELP_INIT_PINVOKE_FRAME.

    // --------------------------------------------------------
    // InlinedCallFrame.m_pCalleeSavedEBP = @RBP;

    GenTree*       fpValue = PhysReg(REG_FPBASE);
    GenTreeLclFld* storeFP = comp->gtNewStoreLclFldNode(comp->lvaInlinedPInvokeFrameVar, TYP_I_IMPL,
                                                        callFrameInfo.offsetOfCalleeSavedFP, fpValue);
    assert(inlinedPInvokeDsc->lvDoNotEnregister);

    firstBlockRange.InsertBefore(insertionPoint, LIR::SeqTree(comp, storeFP));
    DISPTREERANGE(firstBlockRange, storeFP);
#endif // !defined(TARGET_ARM)

    // --------------------------------------------------------
    // On 32-bit targets, CORINFO_HELP_INIT_PINVOKE_FRAME initializes the PInvoke frame and then pushes it onto
    // the current thread's Frame stack. On 64-bit targets, it only initializes the PInvoke frame.
    // As a result, don't push the frame onto the frame stack here for any 64-bit targets
    CLANG_FORMAT_COMMENT_ANCHOR;

#ifdef TARGET_64BIT
#ifdef USE_PER_FRAME_PINVOKE_INIT
    // For IL stubs, we push the frame once even when we're doing per-pinvoke init.
    if (comp->opts.jitFlags->IsSet(JitFlags::JIT_FLAG_IL_STUB))
#endif // USE_PER_FRAME_PINVOKE_INIT
    {
        // Push a frame. The init routine sets InlinedCallFrame's m_pNext, so we just set the thread's top-of-stack
        GenTree* frameUpd = CreateFrameLinkUpdate(PushFrame);
        firstBlockRange.InsertBefore(insertionPoint, LIR::SeqTree(comp, frameUpd));
        ContainCheckStoreIndir(frameUpd->AsStoreInd());
        DISPTREERANGE(firstBlockRange, frameUpd);
    }
#endif // TARGET_64BIT
}

//------------------------------------------------------------------------
// InsertPInvokeMethodEpilog: Code that needs to be run when exiting any method
// that has PInvoke inlines. This needs to be inserted any place you can exit the
// function: returns, tailcalls and jmps.
//
// Arguments:
//    returnBB   -  basic block from which a method can return
//    lastExpr   -  GenTree of the last top level stmnt of returnBB (debug only arg)
//
// Return Value:
//    Code tree to perform the action.
//
void Lowering::InsertPInvokeMethodEpilog(BasicBlock* returnBB DEBUGARG(GenTree* lastExpr))
{
    assert(returnBB != nullptr);
    assert(comp->info.compUnmanagedCallCountWithGCTransition);

    if (comp->opts.ShouldUsePInvokeHelpers())
    {
        return;
    }

    JITDUMP("======= Inserting PInvoke method epilog\n");

    // Method doing PInvoke calls has exactly one return block unless it has "jmp" or tail calls.
    assert(((returnBB == comp->genReturnBB) && returnBB->KindIs(BBJ_RETURN)) || returnBB->endsWithTailCallOrJmp(comp));

    LIR::Range& returnBlockRange = LIR::AsRange(returnBB);

    GenTree* insertionPoint = returnBlockRange.LastNode();
    assert(insertionPoint == lastExpr);

    // Note: PInvoke Method Epilog (PME) needs to be inserted just before GT_RETURN, GT_JMP or GT_CALL node in execution
    // order so that it is guaranteed that there will be no further PInvokes after that point in the method.
    //
    // Example1: GT_RETURN(op1) - say execution order is: Op1, GT_RETURN.  After inserting PME, execution order would be
    //           Op1, PME, GT_RETURN
    //
    // Example2: GT_CALL(arg side effect computing nodes, Stk Args Setup, Reg Args setup). The execution order would be
    //           arg side effect computing nodes, Stk Args setup, Reg Args setup, GT_CALL
    //           After inserting PME execution order would be:
    //           arg side effect computing nodes, Stk Args setup, Reg Args setup, PME, GT_CALL
    //
    // Example3: GT_JMP.  After inserting PME execution order would be: PME, GT_JMP
    //           That is after PME, args for GT_JMP call will be setup.

    // Pop the frame if necessary. This always happens in the epilog on 32-bit targets. For 64-bit targets, we only do
    // this in the epilog for IL stubs; for non-IL stubs the frame is popped after every PInvoke call.
    CLANG_FORMAT_COMMENT_ANCHOR;

#ifdef USE_PER_FRAME_PINVOKE_INIT
    // For IL stubs, we push the frame once even when we're doing per-pinvoke init
    if (comp->opts.jitFlags->IsSet(JitFlags::JIT_FLAG_IL_STUB))
#endif // USE_PER_FRAME_PINVOKE_INIT
    {
        GenTree* frameUpd = CreateFrameLinkUpdate(PopFrame);
        returnBlockRange.InsertBefore(insertionPoint, LIR::SeqTree(comp, frameUpd));
        ContainCheckStoreIndir(frameUpd->AsStoreInd());
    }
}

//------------------------------------------------------------------------
// InsertPInvokeCallProlog: Emit the call-site prolog for direct calls to unmanaged code.
// It does all the necessary call-site setup of the InlinedCallFrame.
//
// Arguments:
//    call - the call for which we are inserting the PInvoke prolog.
//
// Return Value:
//    None.
//
void Lowering::InsertPInvokeCallProlog(GenTreeCall* call)
{
    JITDUMP("======= Inserting PInvoke call prolog\n");

    GenTree* insertBefore = call;
    if (call->gtCallType == CT_INDIRECT)
    {
        bool isClosed;
        insertBefore = BlockRange().GetTreeRange(call->gtCallAddr, &isClosed).FirstNode();
        assert(isClosed);
    }

    const CORINFO_EE_INFO::InlinedCallFrameInfo& callFrameInfo = comp->eeGetEEInfo()->inlinedCallFrameInfo;

    gtCallTypes callType = (gtCallTypes)call->gtCallType;

    noway_assert(comp->lvaInlinedPInvokeFrameVar != BAD_VAR_NUM);

    if (comp->opts.ShouldUsePInvokeHelpers())
    {
        // First argument is the address of the frame variable.
        GenTree* frameAddr = comp->gtNewLclVarAddrNode(comp->lvaInlinedPInvokeFrameVar, TYP_BYREF);

#if defined(TARGET_X86) && !defined(UNIX_X86_ABI)
        // On x86 targets, PInvoke calls need the size of the stack args in InlinedCallFrame.m_Datum.
        // This is because the callee pops stack arguments, and we need to keep track of this during stack
        // walking
        const unsigned numStkArgBytes = call->gtArgs.OutgoingArgsStackSize();
        GenTree*       stackBytes     = comp->gtNewIconNode(numStkArgBytes, TYP_INT);
        // Insert call to CORINFO_HELP_JIT_PINVOKE_BEGIN
        GenTree* helperCall =
            comp->gtNewHelperCallNode(CORINFO_HELP_JIT_PINVOKE_BEGIN, TYP_VOID, frameAddr, stackBytes);
#else
        GenTree* helperCall = comp->gtNewHelperCallNode(CORINFO_HELP_JIT_PINVOKE_BEGIN, TYP_VOID, frameAddr);
#endif

        comp->fgMorphTree(helperCall);
        BlockRange().InsertBefore(insertBefore, LIR::SeqTree(comp, helperCall));
        LowerNode(helperCall); // helper call is inserted before current node and should be lowered here.
        return;
    }

    // Emit the following sequence:
    //
    // InlinedCallFrame.callTarget = methodHandle   // stored in m_Datum
    // InlinedCallFrame.m_pCallSiteSP = SP          // x86 only
    // InlinedCallFrame.m_pCallerReturnAddress = return address
    // GT_START_PREEEMPTC
    // Thread.gcState = 0
    // (non-stub) - update top Frame on TCB         // 64-bit targets only

    // ----------------------------------------------------------------------------------
    // Setup InlinedCallFrame.callSiteTarget (which is how the JIT refers to it).
    // The actual field is InlinedCallFrame.m_Datum which has many different uses and meanings.

    GenTree* src = nullptr;

    if (callType == CT_INDIRECT)
    {
#if !defined(TARGET_64BIT)
        // On 32-bit targets, indirect calls need the size of the stack args in InlinedCallFrame.m_Datum.
        const unsigned stackByteOffset = call->gtArgs.OutgoingArgsStackSize();
        src                            = comp->gtNewIconNode(stackByteOffset, TYP_INT);
#else
        // On 64-bit targets, indirect calls may need the stub parameter value in InlinedCallFrame.m_Datum.
        // If the stub parameter value is not needed, m_Datum will be initialized by the VM.
        if (comp->info.compPublishStubParam)
        {
            src = comp->gtNewLclvNode(comp->lvaStubArgumentVar, TYP_I_IMPL);
        }
#endif // !defined(TARGET_64BIT)
    }
    else
    {
        assert(callType == CT_USER_FUNC);

        void*                 pEmbedMethodHandle = nullptr;
        CORINFO_METHOD_HANDLE embedMethodHandle =
            comp->info.compCompHnd->embedMethodHandle(call->gtCallMethHnd, &pEmbedMethodHandle);

        noway_assert((!embedMethodHandle) != (!pEmbedMethodHandle));

        if (embedMethodHandle != nullptr)
        {
            // InlinedCallFrame.callSiteTarget = methodHandle
            src = AddrGen(embedMethodHandle);
        }
        else
        {
            // InlinedCallFrame.callSiteTarget = *pEmbedMethodHandle
            src = Ind(AddrGen(pEmbedMethodHandle));
        }
    }

    if (src != nullptr)
    {
        // Store into InlinedCallFrame.m_Datum, the offset of which is given by offsetOfCallTarget.
        GenTreeLclFld* store = comp->gtNewStoreLclFldNode(comp->lvaInlinedPInvokeFrameVar, TYP_I_IMPL,
                                                          callFrameInfo.offsetOfCallTarget, src);

        InsertTreeBeforeAndContainCheck(insertBefore, store);
    }

#ifdef TARGET_X86

    // ----------------------------------------------------------------------------------
    // InlinedCallFrame.m_pCallSiteSP = SP

    GenTree*       callSiteSP      = PhysReg(REG_SPBASE);
    GenTreeLclFld* storeCallSiteSP = comp->gtNewStoreLclFldNode(comp->lvaInlinedPInvokeFrameVar, TYP_I_IMPL,
                                                                callFrameInfo.offsetOfCallSiteSP, callSiteSP);

    InsertTreeBeforeAndContainCheck(insertBefore, storeCallSiteSP);

#endif

    // ----------------------------------------------------------------------------------
    // InlinedCallFrame.m_pCallerReturnAddress = &label (the address of the instruction immediately following the call)

    GenTree*       label    = new (comp, GT_LABEL) GenTree(GT_LABEL, TYP_I_IMPL);
    GenTreeLclFld* storeLab = comp->gtNewStoreLclFldNode(comp->lvaInlinedPInvokeFrameVar, TYP_I_IMPL,
                                                         callFrameInfo.offsetOfReturnAddress, label);

    InsertTreeBeforeAndContainCheck(insertBefore, storeLab);

    // Push the PInvoke frame if necessary. On 32-bit targets this only happens in the method prolog if a method
    // contains PInvokes; on 64-bit targets this is necessary in non-stubs.
    CLANG_FORMAT_COMMENT_ANCHOR;

#ifdef USE_PER_FRAME_PINVOKE_INIT
    if (!comp->opts.jitFlags->IsSet(JitFlags::JIT_FLAG_IL_STUB))
    {
        // Set the TCB's frame to be the one we just created.
        // Note the init routine for the InlinedCallFrame (CORINFO_HELP_INIT_PINVOKE_FRAME)
        // has prepended it to the linked list to maintain the stack of Frames.
        //
        // Stubs do this once per stub, not once per call.
        GenTree* frameUpd = CreateFrameLinkUpdate(PushFrame);
        BlockRange().InsertBefore(insertBefore, LIR::SeqTree(comp, frameUpd));
        ContainCheckStoreIndir(frameUpd->AsStoreInd());
    }
#endif // USE_PER_FRAME_PINVOKE_INIT

    // IMPORTANT **** This instruction must be the last real instruction ****
    // It changes the thread's state to Preemptive mode
    // ----------------------------------------------------------------------------------
    //  [tcb + offsetOfGcState] = 0
    GenTree* storeGCState = SetGCState(0);
    BlockRange().InsertBefore(insertBefore, LIR::SeqTree(comp, storeGCState));
    ContainCheckStoreIndir(storeGCState->AsStoreInd());

    // Indicate that codegen has switched this thread to preemptive GC.
    // This tree node doesn't generate any code, but impacts LSRA and gc reporting.
    // This tree node is simple so doesn't require sequencing.
    GenTree* preemptiveGCNode = new (comp, GT_START_PREEMPTGC) GenTree(GT_START_PREEMPTGC, TYP_VOID);
    BlockRange().InsertBefore(insertBefore, preemptiveGCNode);
}

//------------------------------------------------------------------------
// InsertPInvokeCallEpilog: Insert the code that goes after every inlined pinvoke call.
//
// Arguments:
//    call - the call for which we are inserting the PInvoke epilog.
//
// Return Value:
//    None.
//
void Lowering::InsertPInvokeCallEpilog(GenTreeCall* call)
{
    JITDUMP("======= Inserting PInvoke call epilog\n");

    if (comp->opts.ShouldUsePInvokeHelpers())
    {
        noway_assert(comp->lvaInlinedPInvokeFrameVar != BAD_VAR_NUM);

        // First argument is the address of the frame variable.
        GenTree* frameAddr = comp->gtNewLclVarAddrNode(comp->lvaInlinedPInvokeFrameVar, TYP_BYREF);

#if defined(DEBUG)
        const LclVarDsc* inlinedPInvokeDsc = comp->lvaGetDesc(comp->lvaInlinedPInvokeFrameVar);
        assert(inlinedPInvokeDsc->IsAddressExposed());
#endif // DEBUG

        // Insert call to CORINFO_HELP_JIT_PINVOKE_END
        GenTreeCall* helperCall = comp->gtNewHelperCallNode(CORINFO_HELP_JIT_PINVOKE_END, TYP_VOID, frameAddr);

        comp->fgMorphTree(helperCall);
        BlockRange().InsertAfter(call, LIR::SeqTree(comp, helperCall));
        ContainCheckCallOperands(helperCall);
        return;
    }

    // gcstate = 1
    GenTree* insertionPoint = call->gtNext;

    GenTree* tree = SetGCState(1);
    BlockRange().InsertBefore(insertionPoint, LIR::SeqTree(comp, tree));
    ContainCheckStoreIndir(tree->AsStoreInd());

    tree = CreateReturnTrapSeq();
    BlockRange().InsertBefore(insertionPoint, LIR::SeqTree(comp, tree));
    ContainCheckReturnTrap(tree->AsOp());

    // Pop the frame if necessary. On 32-bit targets this only happens in the method epilog; on 64-bit targets
    // this happens after every PInvoke call in non-stubs. 32-bit targets instead mark the frame as inactive.
    CLANG_FORMAT_COMMENT_ANCHOR;

#ifdef USE_PER_FRAME_PINVOKE_INIT
    if (!comp->opts.jitFlags->IsSet(JitFlags::JIT_FLAG_IL_STUB))
    {
        tree = CreateFrameLinkUpdate(PopFrame);
        BlockRange().InsertBefore(insertionPoint, LIR::SeqTree(comp, tree));
        ContainCheckStoreIndir(tree->AsStoreInd());
    }
#else
    const CORINFO_EE_INFO::InlinedCallFrameInfo& callFrameInfo = comp->eeGetEEInfo()->inlinedCallFrameInfo;

    // ----------------------------------------------------------------------------------
    // InlinedCallFrame.m_pCallerReturnAddress = nullptr

    GenTreeIntCon* const zero                 = comp->gtNewIconNode(0, TYP_I_IMPL);
    GenTreeLclFld* const storeCallSiteTracker = comp->gtNewStoreLclFldNode(comp->lvaInlinedPInvokeFrameVar, TYP_I_IMPL,
                                                                           callFrameInfo.offsetOfReturnAddress, zero);

    BlockRange().InsertBefore(insertionPoint, zero, storeCallSiteTracker);
    ContainCheckStoreLoc(storeCallSiteTracker);
#endif // USE_PER_FRAME_PINVOKE_INIT
}

//------------------------------------------------------------------------
// LowerNonvirtPinvokeCall: Lower a non-virtual / indirect PInvoke call
//
// Arguments:
//    call - The call to lower.
//
// Return Value:
//    The lowered call tree.
//
GenTree* Lowering::LowerNonvirtPinvokeCall(GenTreeCall* call)
{
    // PInvoke lowering varies depending on the flags passed in by the EE. By default,
    // GC transitions are generated inline; if CORJIT_FLAG_USE_PINVOKE_HELPERS is specified,
    // GC transitions are instead performed using helper calls. Examples of each case are given
    // below. Note that the data structure that is used to store information about a call frame
    // containing any P/Invoke calls is initialized in the method prolog (see
    // InsertPInvokeMethod{Prolog,Epilog} for details).
    //
    // Inline transitions:
    //     InlinedCallFrame inlinedCallFrame;
    //
    //     ...
    //
    //     // Set up frame information
    //     inlinedCallFrame.callTarget = methodHandle;      // stored in m_Datum
    //     inlinedCallFrame.m_pCallSiteSP = SP;             // x86 only
    //     inlinedCallFrame.m_pCallerReturnAddress = &label; (the address of the instruction immediately following the
    //     call)
    //     Thread.m_pFrame = &inlinedCallFrame; (non-IL-stub only)
    //
    //     // Switch the thread's GC mode to preemptive mode
    //     thread->m_fPreemptiveGCDisabled = 0;
    //
    //     // Call the unmanaged method
    //     target();
    //
    //     // Switch the thread's GC mode back to cooperative mode
    //     thread->m_fPreemptiveGCDisabled = 1;
    //
    //     // Rendezvous with a running collection if necessary
    //     if (g_TrapReturningThreads)
    //         RareDisablePreemptiveGC();
    //
    // Transitions using helpers:
    //
    //     OpaqueFrame opaqueFrame;
    //
    //     ...
    //
    //     // Call the JIT_PINVOKE_BEGIN helper
    //     JIT_PINVOKE_BEGIN(&opaqueFrame);
    //
    //     // Call the unmanaged method
    //     target();
    //
    //     // Call the JIT_PINVOKE_END helper
    //     JIT_PINVOKE_END(&opaqueFrame);
    //
    // Note that the JIT_PINVOKE_{BEGIN.END} helpers currently use the default calling convention for the target
    // platform. They may be changed in the future such that they preserve all register values.

    GenTree* result = nullptr;

    // All code generated by this function must not contain the randomly-inserted NOPs
    // that we insert to inhibit JIT spraying in partial trust scenarios.
    // The PINVOKE_PROLOG op signals this to the code generator/emitter.

    GenTree* prolog = new (comp, GT_NOP) GenTree(GT_PINVOKE_PROLOG, TYP_VOID);
    BlockRange().InsertBefore(call, prolog);

    bool addPInvokePrologEpilog = !call->IsSuppressGCTransition();
    if (addPInvokePrologEpilog)
    {
        InsertPInvokeCallProlog(call);
    }

    if (call->gtCallType != CT_INDIRECT)
    {
        noway_assert(call->gtCallType == CT_USER_FUNC);
        CORINFO_METHOD_HANDLE methHnd = call->gtCallMethHnd;

        CORINFO_CONST_LOOKUP lookup;
        comp->info.compCompHnd->getAddressOfPInvokeTarget(methHnd, &lookup);

        void*    addr = lookup.addr;
        GenTree* addrTree;
        switch (lookup.accessType)
        {
            case IAT_VALUE:
                // IsCallTargetInRange always return true on x64. It wants to use rip-based addressing
                // for this call. Unfortunately, in case of already resolved pinvokes to external libs,
                // which are identified via accessType: IAT_VALUE, the relative offset is unlikely to
                // fit into int32 and we will have to turn fAllowRel32 off globally. To prevent that
                // we'll create a wrapper node and force LSRA to allocate a register so RIP relative
                // isn't used and we don't need to pessimize other callsites.
                if (!comp->opts.jitFlags->IsSet(JitFlags::JIT_FLAG_PREJIT) || !IsCallTargetInRange(addr))
                {
                    result = AddrGen(addr);
                }
                else
                {
                    // a direct call within range of hardware relative call instruction
                    // stash the address for codegen
                    call->gtDirectCallAddress = addr;
#ifdef FEATURE_READYTORUN
                    call->gtEntryPoint.addr       = nullptr;
                    call->gtEntryPoint.accessType = IAT_VALUE;
#endif
                }
                break;

            case IAT_PVALUE:
                addrTree = AddrGen(addr);
#ifdef DEBUG
                addrTree->AsIntCon()->gtTargetHandle = (size_t)methHnd;
#endif
                result = Ind(addrTree);
                break;

            case IAT_PPVALUE:
                // ToDo:  Expanding an IAT_PPVALUE here, loses the opportunity
                // to Hoist/CSE the first indirection as it is an invariant load
                //
                // This case currently occurs today when we make PInvoke calls in crossgen
                //
                // assert(!"IAT_PPVALUE in Lowering::LowerNonvirtPinvokeCall");

                addrTree = AddrGen(addr);
#ifdef DEBUG
                addrTree->AsIntCon()->gtTargetHandle = (size_t)methHnd;
#endif
                // Double-indirection. Load the address into a register
                // and call indirectly through the register
                //
                result = Ind(Ind(addrTree));
                break;

            case IAT_RELPVALUE:
                unreached();
        }
    }

    if (addPInvokePrologEpilog)
    {
        InsertPInvokeCallEpilog(call);
    }

    return result;
}

// Expand the code necessary to calculate the control target.
// Returns: the expression needed to calculate the control target
// May insert embedded statements
GenTree* Lowering::LowerVirtualVtableCall(GenTreeCall* call)
{
    noway_assert(call->gtCallType == CT_USER_FUNC);

    GenTree* thisArgNode;
    if (call->IsTailCallViaJitHelper())
    {
        assert(call->gtArgs.CountArgs() > 0);
        thisArgNode = call->gtArgs.GetArgByIndex(0)->GetNode();
    }
    else
    {
        assert(call->gtArgs.HasThisPointer());
        thisArgNode = call->gtArgs.GetThisArg()->GetNode();
    }

    // get a reference to the thisPtr being passed
    assert(thisArgNode->OperIs(GT_PUTARG_REG));
    GenTree* thisPtr = thisArgNode->AsUnOp()->gtGetOp1();

    // If what we are passing as the thisptr is not already a local, make a new local to place it in
    // because we will be creating expressions based on it.
    unsigned lclNum;
    if (thisPtr->OperIsLocal())
    {
        lclNum = thisPtr->AsLclVarCommon()->GetLclNum();
    }
    else
    {
        // Split off the thisPtr and store to a temporary variable.
        if (vtableCallTemp == BAD_VAR_NUM)
        {
            vtableCallTemp = comp->lvaGrabTemp(true DEBUGARG("virtual vtable call"));
        }

        LIR::Use thisPtrUse(BlockRange(), &thisArgNode->AsUnOp()->gtOp1, thisArgNode);
        ReplaceWithLclVar(thisPtrUse, vtableCallTemp);

        lclNum = vtableCallTemp;
    }

    // Get hold of the vtable offset (note: this might be expensive)
    unsigned vtabOffsOfIndirection;
    unsigned vtabOffsAfterIndirection;
    bool     isRelative;
    comp->info.compCompHnd->getMethodVTableOffset(call->gtCallMethHnd, &vtabOffsOfIndirection,
                                                  &vtabOffsAfterIndirection, &isRelative);

    // If the thisPtr is a local field, then construct a local field type node
    GenTree* local;
    if (thisPtr->isLclField())
    {
        local = new (comp, GT_LCL_FLD)
            GenTreeLclFld(GT_LCL_FLD, thisPtr->TypeGet(), lclNum, thisPtr->AsLclFld()->GetLclOffs());
    }
    else
    {
        local = new (comp, GT_LCL_VAR) GenTreeLclVar(GT_LCL_VAR, thisPtr->TypeGet(), lclNum);
    }

    // pointer to virtual table = [REG_CALL_THIS + offs]
    GenTree* result = Ind(Offset(local, VPTR_OFFS));

    // Get the appropriate vtable chunk
    if (vtabOffsOfIndirection != CORINFO_VIRTUALCALL_NO_CHUNK)
    {
        if (isRelative)
        {
            // MethodTable offset is a relative pointer.
            //
            // Additional temporary variable is used to store virtual table pointer.
            // Address of method is obtained by the next computations:
            //
            // Save relative offset to tmp (vtab is virtual table pointer, vtabOffsOfIndirection is offset of
            // vtable-1st-level-indirection):
            // tmp = vtab
            //
            // Save address of method to result (vtabOffsAfterIndirection is offset of vtable-2nd-level-indirection):
            // result = [tmp + vtabOffsOfIndirection + vtabOffsAfterIndirection + [tmp + vtabOffsOfIndirection]]
            //
            //
            // If relative pointers are also in second level indirection, additional temporary is used:
            // tmp1 = vtab
            // tmp2 = tmp1 + vtabOffsOfIndirection + vtabOffsAfterIndirection + [tmp1 + vtabOffsOfIndirection]
            // result = tmp2 + [tmp2]
            //
            unsigned lclNumTmp  = comp->lvaGrabTemp(true DEBUGARG("lclNumTmp"));
            unsigned lclNumTmp2 = comp->lvaGrabTemp(true DEBUGARG("lclNumTmp2"));

            GenTree* lclvNodeStore = comp->gtNewTempStore(lclNumTmp, result);

            GenTree* tmpTree = comp->gtNewLclvNode(lclNumTmp, result->TypeGet());
            tmpTree          = Offset(tmpTree, vtabOffsOfIndirection);

            tmpTree       = Ind(tmpTree);
            GenTree* offs = comp->gtNewIconNode(vtabOffsOfIndirection + vtabOffsAfterIndirection, TYP_INT);
            result = comp->gtNewOperNode(GT_ADD, TYP_I_IMPL, comp->gtNewLclvNode(lclNumTmp, result->TypeGet()), offs);

            GenTree* base           = OffsetByIndexWithScale(result, tmpTree, 1);
            GenTree* lclvNodeStore2 = comp->gtNewTempStore(lclNumTmp2, base);

            LIR::Range range = LIR::SeqTree(comp, lclvNodeStore);
            JITDUMP("result of obtaining pointer to virtual table:\n");
            DISPRANGE(range);
            BlockRange().InsertBefore(call, std::move(range));

            LIR::Range range2 = LIR::SeqTree(comp, lclvNodeStore2);
            ContainCheckIndir(tmpTree->AsIndir());
            JITDUMP("result of obtaining pointer to virtual table 2nd level indirection:\n");
            DISPRANGE(range2);
            BlockRange().InsertAfter(lclvNodeStore, std::move(range2));

            result = Ind(comp->gtNewLclvNode(lclNumTmp2, result->TypeGet()));
            result =
                comp->gtNewOperNode(GT_ADD, TYP_I_IMPL, result, comp->gtNewLclvNode(lclNumTmp2, result->TypeGet()));
        }
        else
        {
            // result = [REG_CALL_IND_SCRATCH + vtabOffsOfIndirection]
            result = Ind(Offset(result, vtabOffsOfIndirection));
        }
    }
    else
    {
        assert(!isRelative);
    }

    // Load the function address
    // result = [reg+vtabOffs]
    if (!isRelative)
    {
        result = Ind(Offset(result, vtabOffsAfterIndirection));
    }

    return result;
}

// Lower stub dispatched virtual calls.
GenTree* Lowering::LowerVirtualStubCall(GenTreeCall* call)
{
    assert(call->IsVirtualStub());

    // An x86 JIT which uses full stub dispatch must generate only
    // the following stub dispatch calls:
    //
    // (1) isCallRelativeIndirect:
    //        call dword ptr [rel32]  ;  FF 15 ---rel32----
    // (2) isCallRelative:
    //        call abc                ;     E8 ---rel32----
    // (3) isCallRegisterIndirect:
    //     3-byte nop                 ;
    //     call dword ptr [eax]       ;     FF 10
    //
    // THIS IS VERY TIGHTLY TIED TO THE PREDICATES IN
    // vm\i386\cGenCpu.h, esp. isCallRegisterIndirect.

    GenTree* result = nullptr;

    // This is code to set up an indirect call to a stub address computed
    // via dictionary lookup.
    if (call->gtCallType == CT_INDIRECT)
    {
        // The importer decided we needed a stub call via a computed
        // stub dispatch address, i.e. an address which came from a dictionary lookup.
        //   - The dictionary lookup produces an indirected address, suitable for call
        //     via "call [VirtualStubParam.reg]"
        //
        // This combination will only be generated for shared generic code and when
        // stub dispatch is active.

        // fgMorphArgs will have created trees to pass the address in VirtualStubParam.reg.
        // All we have to do here is add an indirection to generate the actual call target.

        GenTree* ind = Ind(call->gtCallAddr);
        BlockRange().InsertAfter(call->gtCallAddr, ind);
        call->gtCallAddr = ind;

        ind->gtFlags |= GTF_IND_REQ_ADDR_IN_REG;

        ContainCheckIndir(ind->AsIndir());
    }
    else
    {
        // Direct stub call.
        // Get stub addr. This will return NULL if virtual call stubs are not active
        void* stubAddr = call->gtStubCallStubAddr;
        noway_assert(stubAddr != nullptr);

        // If not CT_INDIRECT,  then it should always be relative indir call.
        // This is ensured by VM.
        noway_assert(call->IsVirtualStubRelativeIndir());

        // Direct stub calls, though the stubAddr itself may still need to be
        // accessed via an indirection.
        GenTree* addr = AddrGen(stubAddr);

        // On x86, for tailcall via helper, the JIT_TailCall helper takes the stubAddr as
        // the target address, and we set a flag that it's a VSD call. The helper then
        // handles any necessary indirection.
        if (call->IsTailCallViaJitHelper())
        {
            result = addr;
        }
        else
        {
            bool shouldOptimizeVirtualStubCall = false;
#if defined(TARGET_ARMARCH) || defined(TARGET_AMD64)
            // Skip inserting the indirection node to load the address that is already
            // computed in the VSD stub arg register as a hidden parameter. Instead during the
            // codegen, just load the call target from there.
            shouldOptimizeVirtualStubCall = true;
#endif

            if (!shouldOptimizeVirtualStubCall)
            {
                result = Ind(addr);
            }
        }
    }

    // TODO-Cleanup: start emitting random NOPS
    return result;
}

//------------------------------------------------------------------------
// Lowering::AreSourcesPossibleModifiedLocals:
//    Given two nodes which will be used in an addressing mode (base,
//    index), check to see if they are lclVar reads, and if so, walk
//    backwards from the use until both reads have been visited to
//    determine if they are potentially modified in that range.
//
// Arguments:
//    addr - the node that uses the base and index nodes
//    base - the base node
//    index - the index node
//
// Returns: true if either the base or index may be modified between the
//          node and addr.
//
bool Lowering::AreSourcesPossiblyModifiedLocals(GenTree* addr, GenTree* base, GenTree* index)
{
    assert(addr != nullptr);

    SideEffectSet baseSideEffects;
    if (base != nullptr)
    {
        if (base->OperIsLocalRead())
        {
            baseSideEffects.AddNode(comp, base);
        }
        else
        {
            base = nullptr;
        }
    }

    SideEffectSet indexSideEffects;
    if (index != nullptr)
    {
        if (index->OperIsLocalRead())
        {
            indexSideEffects.AddNode(comp, index);
        }
        else
        {
            index = nullptr;
        }
    }

    for (GenTree* cursor = addr;; cursor = cursor->gtPrev)
    {
        assert(cursor != nullptr);

        if (cursor == base)
        {
            base = nullptr;
        }

        if (cursor == index)
        {
            index = nullptr;
        }

        if ((base == nullptr) && (index == nullptr))
        {
            return false;
        }

        m_scratchSideEffects.Clear();
        m_scratchSideEffects.AddNode(comp, cursor);
        if ((base != nullptr) && m_scratchSideEffects.InterferesWith(baseSideEffects, false))
        {
            return true;
        }

        if ((index != nullptr) && m_scratchSideEffects.InterferesWith(indexSideEffects, false))
        {
            return true;
        }
    }
}

//------------------------------------------------------------------------
// TryCreateAddrMode: recognize trees which can be implemented using an
//    addressing mode and transform them to a GT_LEA
//
// Arguments:
//    addr - the use of the address we want to transform
//    isContainable - true if this addressing mode can be contained
//    parent - the node that consumes the given addr (most likely it's an IND)
//
// Returns:
//    true if the address node was changed to a LEA, false otherwise.
//
bool Lowering::TryCreateAddrMode(GenTree* addr, bool isContainable, GenTree* parent)
{
    if (!addr->OperIs(GT_ADD) || addr->gtOverflow())
    {
        return false;
    }

#ifdef TARGET_ARM64
    const bool hasRcpc2 = comp->compOpportunisticallyDependsOn(InstructionSet_Rcpc2);
    if (parent->OperIsIndir() && parent->AsIndir()->IsVolatile() && !hasRcpc2)
    {
        // For Arm64 we avoid using LEA for volatile INDs
        // because we won't be able to use ldar/star
        return false;
    }
#endif

    GenTree* base   = nullptr;
    GenTree* index  = nullptr;
    unsigned scale  = 0;
    ssize_t  offset = 0;
    bool     rev    = false;

    // Find out if an addressing mode can be constructed
    bool doAddrMode = comp->codeGen->genCreateAddrMode(addr,     // address
                                                       true,     // fold
                                                       &rev,     // reverse ops
                                                       &base,    // base addr
                                                       &index,   // index val
                                                       &scale,   // scaling
                                                       &offset); // displacement

#ifdef TARGET_ARM64
    if (parent->OperIsIndir() && parent->AsIndir()->IsVolatile())
    {
        // Generally, we try to avoid creating addressing modes for volatile INDs so we can then use
        // ldar/stlr instead of ldr/str + dmb. Although, with Arm 8.4+'s RCPC2 we can handle unscaled
        // addressing modes (if the offset fits into 9 bits)
        assert(hasRcpc2);
        if ((scale > 1) || (!emitter::emitIns_valid_imm_for_unscaled_ldst_offset(offset)) || (index != nullptr))
        {
            return false;
        }
    }
#endif

    var_types targetType = parent->OperIsIndir() ? parent->TypeGet() : TYP_UNDEF;

#ifdef TARGET_ARMARCH
    // Multiplier should be a "natural-scale" power of two number which is equal to target's width.
    //
    //   *(ulong*)(data + index * 8); - can be optimized
    //   *(ulong*)(data + index * 7); - can not be optimized
    //     *(int*)(data + index * 2); - can not be optimized
    //
    if ((scale > 0) && (genTypeSize(targetType) != scale))
    {
        return false;
    }
#endif

    if (scale == 0)
    {
        scale = 1;
    }

    if (!isContainable)
    {
        // this is just a reg-const add
        if (index == nullptr)
        {
            return false;
        }

        // this is just a reg-reg add
        if ((scale == 1) && (offset == 0))
        {
            return false;
        }
    }

    // make sure there are not any side effects between def of leaves and use
    if (!doAddrMode || AreSourcesPossiblyModifiedLocals(addr, base, index))
    {
        JITDUMP("No addressing mode:\n  ");
        DISPNODE(addr);
        return false;
    }

    JITDUMP("Addressing mode:\n");
    JITDUMP("  Base\n    ");
    DISPNODE(base);
    if (index != nullptr)
    {
        JITDUMP("  + Index * %u + %d\n    ", scale, offset);
        DISPNODE(index);
    }
    else
    {
        JITDUMP("  + %d\n", offset);
    }

    // Save the (potentially) unused operands before changing the address to LEA.
    ArrayStack<GenTree*> unusedStack(comp->getAllocator(CMK_ArrayStack));
    unusedStack.Push(addr->AsOp()->gtGetOp1());
    unusedStack.Push(addr->AsOp()->gtGetOp2());

    addr->ChangeOper(GT_LEA);
    // Make sure there are no leftover side effects (though the existing ADD we're
    // changing shouldn't have any at this point, but sometimes it does).
    addr->gtFlags &= ~GTF_ALL_EFFECT;

    GenTreeAddrMode* addrMode = addr->AsAddrMode();
    addrMode->SetBase(base);
    addrMode->SetIndex(index);
    addrMode->SetScale(scale);
    addrMode->SetOffset(static_cast<int>(offset));

    // Neither the base nor the index should now be contained.
    if (base != nullptr)
    {
        base->ClearContained();
    }
    if (index != nullptr)
    {
        index->ClearContained();
    }

    // Remove all the nodes that are no longer used.
    while (!unusedStack.Empty())
    {
        GenTree* unused = unusedStack.Pop();

        if ((unused != base) && (unused != index))
        {
            JITDUMP("Removing unused node:\n  ");
            DISPNODE(unused);

            BlockRange().Remove(unused);

            for (GenTree* operand : unused->Operands())
            {
                unusedStack.Push(operand);
            }

            DEBUG_DESTROY_NODE(unused);
        }
    }

#ifdef TARGET_ARM64

    if (index != nullptr)
    {
        if (index->OperIs(GT_CAST) && (scale == 1) && (offset == 0) && varTypeIsByte(targetType))
        {
            if (IsInvariantInRange(index, parent))
            {
                // Check containment safety against the parent node - this will ensure that LEA with the contained
                // index will itself always be contained. We do not support uncontained LEAs with contained indices.
                index->AsCast()->CastOp()->ClearContained(); // Uncontain any memory operands.
                MakeSrcContained(addrMode, index);
            }
        }
        else if (index->OperIs(GT_BFIZ) && index->gtGetOp1()->OperIs(GT_CAST) && index->gtGetOp2()->IsCnsIntOrI() &&
                 !varTypeIsStruct(targetType))
        {
            // Check if we can "contain" LEA(BFIZ) in order to extend 32bit index to 64bit as part of load/store.
            // BFIZ node is a binary op where op1 is GT_CAST and op2 is GT_CNS_INT
            GenTreeCast* cast = index->gtGetOp1()->AsCast();
            assert(cast->isContained());

            const unsigned shiftBy = (unsigned)index->gtGetOp2()->AsIntCon()->IconValue();

            // 'scale' and 'offset' have to be unset since we're going to use [base + index * SXTW/UXTW scale] form
            // where there is no room for additional offsets/scales on ARM64. 'shiftBy' has to match target's width.
            if (cast->CastOp()->TypeIs(TYP_INT) && cast->TypeIs(TYP_LONG) &&
                (genTypeSize(targetType) == (1U << shiftBy)) && (scale == 1) && (offset == 0))
            {
                if (IsInvariantInRange(index, parent))
                {
                    // Check containment safety against the parent node - this will ensure that LEA with the contained
                    // index will itself always be contained. We do not support uncontained LEAs with contained indices.

                    // TODO: Make sure that genCreateAddrMode marks such BFIZ candidates as GTF_DONT_CSE for better CQ.
                    MakeSrcContained(addrMode, index);
                }
            }
        }
    }
#endif

    JITDUMP("New addressing mode node:\n  ");
    DISPNODE(addrMode);
    JITDUMP("\n");

    return true;
}

//------------------------------------------------------------------------
// LowerAdd: turn this add into a GT_LEA if that would be profitable
//
// Arguments:
//    node - the node we care about
//
// Returns:
//    nullptr if no transformation was done, or the next node in the transformed node sequence that
//    needs to be lowered.
//
GenTree* Lowering::LowerAdd(GenTreeOp* node)
{
    if (varTypeIsIntegralOrI(node->TypeGet()))
    {
        GenTree* op1 = node->gtGetOp1();
        GenTree* op2 = node->gtGetOp2();
        LIR::Use use;

        // It is not the best place to do such simple arithmetic optimizations,
        // but it allows us to avoid `LEA(addr, 0)` nodes and doing that in morph
        // requires more changes. Delete that part if we get an expression optimizer.
        if (op2->IsIntegralConst(0))
        {
            JITDUMP("Lower: optimize val + 0: ");
            DISPNODE(node);
            JITDUMP("Replaced with: ");
            DISPNODE(op1);
            if (BlockRange().TryGetUse(node, &use))
            {
                use.ReplaceWith(op1);
            }
            else
            {
                op1->SetUnusedValue();
            }
            GenTree* next = node->gtNext;
            BlockRange().Remove(op2);
            BlockRange().Remove(node);
            JITDUMP("Remove [%06u], [%06u]\n", op2->gtTreeID, node->gtTreeID);
            return next;
        }

        // Fold ADD(CNS1, CNS2). We mainly target a very specific pattern - byref ADD(frozen_handle, cns_offset)
        // We could do this folding earlier, but that is not trivial as we'll have to introduce a way to restore
        // the original object from a byref constant for optimizations.
        if (comp->opts.OptimizationEnabled() && op1->IsCnsIntOrI() && op2->IsCnsIntOrI() && !node->gtOverflow() &&
            (op1->IsIconHandle(GTF_ICON_OBJ_HDL) || op2->IsIconHandle(GTF_ICON_OBJ_HDL)) &&
            !op1->AsIntCon()->ImmedValNeedsReloc(comp) && !op2->AsIntCon()->ImmedValNeedsReloc(comp))
        {
            assert(node->TypeIs(TYP_I_IMPL, TYP_BYREF));

            // TODO-CQ: we should allow this for AOT too. For that we need to guarantee that the new constant
            // will be lowered as the original handle with offset in a reloc.
            BlockRange().Remove(op1);
            BlockRange().Remove(op2);
            node->BashToConst(op1->AsIntCon()->IconValue() + op2->AsIntCon()->IconValue(), node->TypeGet());
        }

#ifdef TARGET_XARCH
        if (BlockRange().TryGetUse(node, &use))
        {
            // If this is a child of an ordinary indir, let the parent handle it.
            // If there is a chain of adds, only look at the topmost one.
            GenTree* parent = use.User();
            if ((!parent->OperIsIndir() || parent->OperIsAtomicOp()) && !parent->OperIs(GT_ADD))
            {
                TryCreateAddrMode(node, false, parent);
            }
        }
#endif // TARGET_XARCH
    }

#ifdef TARGET_ARM64
    if (node->OperIs(GT_ADD))
    {
        GenTree* next = LowerAddForPossibleContainment(node);
        if (next != nullptr)
        {
            return next;
        }

        next = TryLowerAddSubToMulLongOp(node);
        if (next != nullptr)
        {
            return next;
        }
    }
#endif // TARGET_ARM64

    if (node->OperIs(GT_ADD))
    {
        ContainCheckBinary(node);
    }

    return nullptr;
}

//------------------------------------------------------------------------
// LowerUnsignedDivOrMod: Lowers a GT_UDIV/GT_UMOD node.
//
// Arguments:
//    divMod - pointer to the GT_UDIV/GT_UMOD node to be lowered
//
// Return Value:
//    Returns a boolean indicating whether the node was transformed.
//
// Notes:
//    - Transform UDIV/UMOD by power of 2 into RSZ/AND
//    - Transform UDIV by constant >= 2^(N-1) into GE
//    - Transform UDIV/UMOD by constant >= 3 into "magic division"
//

bool Lowering::LowerUnsignedDivOrMod(GenTreeOp* divMod)
{
    assert(divMod->OperIs(GT_UDIV, GT_UMOD));

#if defined(USE_HELPERS_FOR_INT_DIV)
    if (!varTypeIsIntegral(divMod->TypeGet()))
    {
        assert(!"unreachable: integral GT_UDIV/GT_UMOD should get morphed into helper calls");
    }
    assert(varTypeIsFloating(divMod->TypeGet()));
#endif // USE_HELPERS_FOR_INT_DIV
#if defined(TARGET_ARM64)
    assert(divMod->OperGet() != GT_UMOD);
#endif // TARGET_ARM64

    GenTree* dividend = divMod->gtGetOp1();
    GenTree* divisor  = divMod->gtGetOp2();

#if !defined(TARGET_64BIT)
    if (dividend->OperIs(GT_LONG))
    {
        return false;
    }
#endif

    if (!divisor->IsCnsIntOrI())
    {
        return false;
    }

    if (dividend->IsCnsIntOrI())
    {
        // We shouldn't see a divmod with constant operands here but if we do then it's likely
        // because optimizations are disabled or it's a case that's supposed to throw an exception.
        // Don't optimize this.
        return false;
    }

    const var_types type = divMod->TypeGet();
    assert((type == TYP_INT) || (type == TYP_I_IMPL));

    size_t divisorValue = static_cast<size_t>(divisor->AsIntCon()->IconValue());

    if (type == TYP_INT)
    {
        // Clear up the upper 32 bits of the value, they may be set to 1 because constants
        // are treated as signed and stored in ssize_t which is 64 bit in size on 64 bit targets.
        divisorValue &= UINT32_MAX;
    }

    if (divisorValue == 0)
    {
        return false;
    }

    const bool isDiv = divMod->OperIs(GT_UDIV);

    if (isPow2(divisorValue))
    {
        genTreeOps newOper;

        if (isDiv)
        {
            newOper      = GT_RSZ;
            divisorValue = genLog2(divisorValue);
        }
        else
        {
            newOper = GT_AND;
            divisorValue -= 1;
        }

        divMod->SetOper(newOper);
        divisor->AsIntCon()->SetIconValue(divisorValue);
        ContainCheckNode(divMod);
        return true;
    }
    if (isDiv)
    {
        // If the divisor is greater or equal than 2^(N - 1) then the result is 1
        // iff the dividend is greater or equal than the divisor.
        if (((type == TYP_INT) && (divisorValue > (UINT32_MAX / 2))) ||
            ((type == TYP_LONG) && (divisorValue > (UINT64_MAX / 2))))
        {
            divMod->SetOper(GT_GE);
            divMod->gtFlags |= GTF_UNSIGNED;
            ContainCheckNode(divMod);
            return true;
        }
    }

// TODO-ARM-CQ: Currently there's no GT_MULHI for ARM32
#if defined(TARGET_XARCH) || defined(TARGET_ARM64) || defined(TARGET_LOONGARCH64) || defined(TARGET_RISCV64)
    if (!comp->opts.MinOpts() && (divisorValue >= 3))
    {
        size_t magic;
        bool   increment;
        int    preShift;
        int    postShift;
        bool   simpleMul = false;

        unsigned bits = type == TYP_INT ? 32 : 64;
        // if the dividend operand is AND or RSZ with a constant then the number of input bits can be reduced
        if (dividend->OperIs(GT_AND) && dividend->gtGetOp2()->IsCnsIntOrI())
        {
            size_t maskCns = static_cast<size_t>(dividend->gtGetOp2()->AsIntCon()->IconValue());
            if (maskCns != 0)
            {
                unsigned maskBits = 1;
                while (maskCns >>= 1)
                    maskBits++;
                if (maskBits < bits)
                    bits = maskBits;
            }
        }
        else if (dividend->OperIs(GT_RSZ) && dividend->gtGetOp2()->IsCnsIntOrI())
        {
            size_t shiftCns = static_cast<size_t>(dividend->gtGetOp2()->AsIntCon()->IconValue());
            if (shiftCns < bits)
            {
                bits -= static_cast<unsigned>(shiftCns);
            }
        }

        if (type == TYP_INT)
        {
            magic = MagicDivide::GetUnsigned32Magic(static_cast<uint32_t>(divisorValue), &increment, &preShift,
                                                    &postShift, bits);

#ifdef TARGET_64BIT
            // avoid inc_saturate/multiple shifts by widening to 32x64 MULHI
            if (increment || (preShift
#ifdef TARGET_XARCH
                              // IMUL reg,reg,imm32 can't be used if magic<0 because of sign-extension
                              && static_cast<int32_t>(magic) < 0
#endif
                              ))
            {
                magic = MagicDivide::GetUnsigned64Magic(static_cast<uint64_t>(divisorValue), &increment, &preShift,
                                                        &postShift, bits);
            }
            // otherwise just widen to regular multiplication
            else
            {
                postShift += 32;
                simpleMul = true;
            }
#endif
        }
        else
        {
#ifdef TARGET_64BIT
            magic = MagicDivide::GetUnsigned64Magic(static_cast<uint64_t>(divisorValue), &increment, &preShift,
                                                    &postShift, bits);
#else
            unreached();
#endif
        }

        const bool     requiresDividendMultiuse = !isDiv;
        const weight_t curBBWeight              = m_block->getBBWeight(comp);

        if (requiresDividendMultiuse)
        {
            LIR::Use dividendUse(BlockRange(), &divMod->gtOp1, divMod);
            dividend = ReplaceWithLclVar(dividendUse);
        }

        GenTree* firstNode        = nullptr;
        GenTree* adjustedDividend = dividend;

#if defined(TARGET_ARM64)
        // On ARM64 we will use a 32x32->64 bit multiply instead of a 64x64->64 one.
        bool widenToNativeIntForMul = (type != TYP_I_IMPL) && !simpleMul;
#else
        CLANG_FORMAT_COMMENT_ANCHOR;
        bool widenToNativeIntForMul = (type != TYP_I_IMPL);
#endif

        // If "increment" flag is returned by GetUnsignedMagic we need to do Saturating Increment first
        if (increment)
        {
            adjustedDividend = comp->gtNewOperNode(GT_INC_SATURATE, type, adjustedDividend);
            BlockRange().InsertBefore(divMod, adjustedDividend);
            firstNode = adjustedDividend;
            assert(!preShift);
        }
        // if "preShift" is required, then do a right shift before
        else if (preShift)
        {
            GenTree* preShiftBy = comp->gtNewIconNode(preShift, TYP_INT);
            adjustedDividend    = comp->gtNewOperNode(GT_RSZ, type, adjustedDividend, preShiftBy);
            BlockRange().InsertBefore(divMod, preShiftBy, adjustedDividend);
            firstNode = preShiftBy;
        }
        else if (widenToNativeIntForMul)
        {
            adjustedDividend = comp->gtNewCastNode(TYP_I_IMPL, adjustedDividend, true, TYP_I_IMPL);
            BlockRange().InsertBefore(divMod, adjustedDividend);
            firstNode = adjustedDividend;
        }

#ifdef TARGET_XARCH
        // force input transformation to RAX because the following MULHI will kill RDX:RAX anyway and LSRA often causes
        // redundant copies otherwise
        if (firstNode && !simpleMul)
        {
            adjustedDividend->SetRegNum(REG_RAX);
        }
#endif

        if (widenToNativeIntForMul)
        {
            divisor->gtType = TYP_I_IMPL;
        }
        divisor->AsIntCon()->SetIconValue(magic);

        if (isDiv && !postShift && (type == TYP_I_IMPL))
        {
            divMod->SetOper(GT_MULHI);
            divMod->gtOp1 = adjustedDividend;
            divMod->SetUnsigned();
        }
        else
        {
#ifdef TARGET_ARM64
            // 64-bit MUL is more expensive than UMULL on ARM64.
            genTreeOps mulOper = simpleMul ? GT_MUL_LONG : GT_MULHI;
#else
            // 64-bit IMUL is less expensive than MUL eax:edx on x64.
            genTreeOps mulOper = simpleMul ? GT_MUL : GT_MULHI;
#endif
            // Insert a new multiplication node before the existing GT_UDIV/GT_UMOD node.
            // The existing node will later be transformed into a GT_RSZ/GT_SUB that
            // computes the final result. This way don't need to find and change the use
            // of the existing node.
            GenTree* mulhi = comp->gtNewOperNode(mulOper, TYP_I_IMPL, adjustedDividend, divisor);
            mulhi->SetUnsigned();
            BlockRange().InsertBefore(divMod, mulhi);
            if (firstNode == nullptr)
            {
                firstNode = mulhi;
            }

            if (postShift)
            {
                GenTree* shiftBy = comp->gtNewIconNode(postShift, TYP_INT);
                BlockRange().InsertBefore(divMod, shiftBy);

                if (isDiv && (type == TYP_I_IMPL))
                {
                    divMod->SetOper(GT_RSZ);
                    divMod->gtOp1 = mulhi;
                    divMod->gtOp2 = shiftBy;
                }
                else
                {
                    mulhi = comp->gtNewOperNode(GT_RSZ, TYP_I_IMPL, mulhi, shiftBy);
                    BlockRange().InsertBefore(divMod, mulhi);
                }
            }

            if (!isDiv)
            {
                // divisor UMOD dividend = dividend SUB (div MUL divisor)
                GenTree* divisor = comp->gtNewIconNode(divisorValue, type);
                GenTree* mul     = comp->gtNewOperNode(GT_MUL, type, mulhi, divisor);
                dividend         = comp->gtNewLclvNode(dividend->AsLclVar()->GetLclNum(), dividend->TypeGet());

                divMod->SetOper(GT_SUB);
                divMod->gtOp1 = dividend;
                divMod->gtOp2 = mul;

                BlockRange().InsertBefore(divMod, divisor, mul, dividend);
            }
            else if (type != TYP_I_IMPL)
            {
                divMod->SetOper(GT_CAST);
                divMod->AsCast()->gtCastType = TYP_INT;
                divMod->gtOp1                = mulhi;
                divMod->gtOp2                = nullptr;
            }
        }

        if (firstNode != nullptr)
        {
            ContainCheckRange(firstNode, divMod);
        }

        return true;
    }
#endif
    return false;
}

// LowerConstIntDivOrMod: Transform integer GT_DIV/GT_MOD nodes with a power of 2
//     const divisor into equivalent but faster sequences.
//
// Arguments:
//    node - pointer to the DIV or MOD node
//    nextNode - out parameter for the next node in the transformed node sequence that needs to be lowered
//
// Returns:
//    false if no transformation is done, true if a transformation is done
//
bool Lowering::TryLowerConstIntDivOrMod(GenTree* node, GenTree** nextNode)
{
    assert((node->OperGet() == GT_DIV) || (node->OperGet() == GT_MOD));
    assert(nextNode != nullptr);

    GenTree* divMod   = node;
    GenTree* dividend = divMod->gtGetOp1();
    GenTree* divisor  = divMod->gtGetOp2();

    const var_types type = divMod->TypeGet();
    assert((type == TYP_INT) || (type == TYP_LONG));

#if defined(USE_HELPERS_FOR_INT_DIV)
    assert(!"unreachable: integral GT_DIV/GT_MOD should get morphed into helper calls");
#endif // USE_HELPERS_FOR_INT_DIV
#if defined(TARGET_ARM64)
    if (divMod->OperIs(GT_MOD) && divisor->IsIntegralConstPow2())
    {
        LowerModPow2(node);
        *nextNode = node->gtNext;
        return true;
    }
    assert(node->OperGet() != GT_MOD);
#endif // TARGET_ARM64

    if (!divisor->IsCnsIntOrI())
    {
        return false; // no transformations to make
    }

    if (dividend->IsCnsIntOrI())
    {
        // We shouldn't see a divmod with constant operands here but if we do then it's likely
        // because optimizations are disabled or it's a case that's supposed to throw an exception.
        // Don't optimize this.
        return false;
    }

    ssize_t divisorValue = divisor->AsIntCon()->IconValue();

    if (divisorValue == -1 || divisorValue == 0)
    {
        // x / 0 and x % 0 can't be optimized because they are required to throw an exception.

        // x / -1 can't be optimized because INT_MIN / -1 is required to throw an exception.

        // x % -1 is always 0 and the IL spec says that the rem instruction "can" throw an exception if x is
        // the minimum representable integer. However, the C# spec says that an exception "is" thrown in this
        // case so optimizing this case would break C# code.

        // A runtime check could be used to handle this case but it's probably too rare to matter.
        return false;
    }

    bool isDiv = divMod->OperGet() == GT_DIV;

    if (isDiv)
    {
        if ((type == TYP_INT && divisorValue == INT_MIN) || (type == TYP_LONG && divisorValue == INT64_MIN))
        {
            // If the divisor is the minimum representable integer value then we can use a compare,
            // the result is 1 iff the dividend equals divisor.
            divMod->SetOper(GT_EQ);
            *nextNode = node;
            return true;
        }
    }

    size_t absDivisorValue =
        (divisorValue == SSIZE_T_MIN) ? static_cast<size_t>(divisorValue) : static_cast<size_t>(abs(divisorValue));

    if (!isPow2(absDivisorValue))
    {
        if (comp->opts.MinOpts())
        {
            return false;
        }

#if defined(TARGET_XARCH) || defined(TARGET_ARM64) || defined(TARGET_LOONGARCH64) || defined(TARGET_RISCV64)
        ssize_t magic;
        int     shift;

        if (type == TYP_INT)
        {
            magic = MagicDivide::GetSigned32Magic(static_cast<int32_t>(divisorValue), &shift);
        }
        else
        {
#ifdef TARGET_64BIT
            magic = MagicDivide::GetSigned64Magic(static_cast<int64_t>(divisorValue), &shift);
#else  // !TARGET_64BIT
            unreached();
#endif // !TARGET_64BIT
        }

        divisor->AsIntConCommon()->SetIconValue(magic);

        // Insert a new GT_MULHI node in front of the existing GT_DIV/GT_MOD node.
        // The existing node will later be transformed into a GT_ADD/GT_SUB that
        // computes the final result. This way don't need to find and change the
        // use of the existing node.
        GenTree* mulhi = comp->gtNewOperNode(GT_MULHI, type, divisor, dividend);
        BlockRange().InsertBefore(divMod, mulhi);

        // mulhi was the easy part. Now we need to generate different code depending
        // on the divisor value:
        // For 3 we need:
        //     div = signbit(mulhi) + mulhi
        // For 5 we need:
        //     div = signbit(mulhi) + sar(mulhi, 1) ; requires shift adjust
        // For 7 we need:
        //     mulhi += dividend                    ; requires add adjust
        //     div = signbit(mulhi) + sar(mulhi, 2) ; requires shift adjust
        // For -3 we need:
        //     mulhi -= dividend                    ; requires sub adjust
        //     div = signbit(mulhi) + sar(mulhi, 1) ; requires shift adjust
        bool requiresAddSubAdjust     = signum(divisorValue) != signum(magic);
        bool requiresShiftAdjust      = shift != 0;
        bool requiresDividendMultiuse = requiresAddSubAdjust || !isDiv;

        if (requiresDividendMultiuse)
        {
            LIR::Use dividendUse(BlockRange(), &mulhi->AsOp()->gtOp2, mulhi);
            dividend = ReplaceWithLclVar(dividendUse);
        }

        GenTree* adjusted;

        if (requiresAddSubAdjust)
        {
            dividend = comp->gtNewLclvNode(dividend->AsLclVar()->GetLclNum(), dividend->TypeGet());
            adjusted = comp->gtNewOperNode(divisorValue > 0 ? GT_ADD : GT_SUB, type, mulhi, dividend);
            BlockRange().InsertBefore(divMod, dividend, adjusted);
        }
        else
        {
            adjusted = mulhi;
        }

        GenTree* shiftBy = comp->gtNewIconNode(genTypeSize(type) * 8 - 1, type);
        GenTree* signBit = comp->gtNewOperNode(GT_RSZ, type, adjusted, shiftBy);
        BlockRange().InsertBefore(divMod, shiftBy, signBit);

        LIR::Use adjustedUse(BlockRange(), &signBit->AsOp()->gtOp1, signBit);
        adjusted = ReplaceWithLclVar(adjustedUse);
        adjusted = comp->gtNewLclvNode(adjusted->AsLclVar()->GetLclNum(), adjusted->TypeGet());
        BlockRange().InsertBefore(divMod, adjusted);

        if (requiresShiftAdjust)
        {
            shiftBy  = comp->gtNewIconNode(shift, TYP_INT);
            adjusted = comp->gtNewOperNode(GT_RSH, type, adjusted, shiftBy);
            BlockRange().InsertBefore(divMod, shiftBy, adjusted);
        }

        if (isDiv)
        {
            divMod->SetOperRaw(GT_ADD);
            divMod->AsOp()->gtOp1 = adjusted;
            divMod->AsOp()->gtOp2 = signBit;
        }
        else
        {
            GenTree* div = comp->gtNewOperNode(GT_ADD, type, adjusted, signBit);

            dividend = comp->gtNewLclvNode(dividend->AsLclVar()->GetLclNum(), dividend->TypeGet());

            // divisor % dividend = dividend - divisor x div
            GenTree* divisor = comp->gtNewIconNode(divisorValue, type);
            GenTree* mul     = comp->gtNewOperNode(GT_MUL, type, div, divisor);
            BlockRange().InsertBefore(divMod, dividend, div, divisor, mul);

            divMod->SetOperRaw(GT_SUB);
            divMod->AsOp()->gtOp1 = dividend;
            divMod->AsOp()->gtOp2 = mul;
        }

        *nextNode = mulhi;
        return true;
#elif defined(TARGET_ARM)
        // Currently there's no GT_MULHI for ARM32
        return false;
#else
#error Unsupported or unset target architecture
#endif
    }

    // We're committed to the conversion now. Go find the use if any.
    LIR::Use use;
    if (!BlockRange().TryGetUse(node, &use))
    {
        return false;
    }

    // We need to use the dividend node multiple times so its value needs to be
    // computed once and stored in a temp variable.
    LIR::Use opDividend(BlockRange(), &divMod->AsOp()->gtOp1, divMod);
    dividend = ReplaceWithLclVar(opDividend);

    GenTree* adjustment = comp->gtNewOperNode(GT_RSH, type, dividend, comp->gtNewIconNode(type == TYP_INT ? 31 : 63));

    if (absDivisorValue == 2)
    {
        // If the divisor is +/-2 then we'd end up with a bitwise and between 0/-1 and 1.
        // We can get the same result by using GT_RSZ instead of GT_RSH.
        adjustment->SetOper(GT_RSZ);
    }
    else
    {
        adjustment = comp->gtNewOperNode(GT_AND, type, adjustment, comp->gtNewIconNode(absDivisorValue - 1, type));
    }

    GenTree* adjustedDividend =
        comp->gtNewOperNode(GT_ADD, type, adjustment,
                            comp->gtNewLclvNode(dividend->AsLclVar()->GetLclNum(), dividend->TypeGet()));

    GenTree* newDivMod;

    if (isDiv)
    {
        // perform the division by right shifting the adjusted dividend
        divisor->AsIntCon()->SetIconValue(genLog2(absDivisorValue));

        newDivMod = comp->gtNewOperNode(GT_RSH, type, adjustedDividend, divisor);
        ContainCheckShiftRotate(newDivMod->AsOp());

        if (divisorValue < 0)
        {
            // negate the result if the divisor is negative
            newDivMod = comp->gtNewOperNode(GT_NEG, type, newDivMod);
            ContainCheckNode(newDivMod);
        }
    }
    else
    {
        // divisor % dividend = dividend - divisor x (dividend / divisor)
        // divisor x (dividend / divisor) translates to (dividend >> log2(divisor)) << log2(divisor)
        // which simply discards the low log2(divisor) bits, that's just dividend & ~(divisor - 1)
        divisor->AsIntCon()->SetIconValue(~(absDivisorValue - 1));

        newDivMod = comp->gtNewOperNode(GT_SUB, type,
                                        comp->gtNewLclvNode(dividend->AsLclVar()->GetLclNum(), dividend->TypeGet()),
                                        comp->gtNewOperNode(GT_AND, type, adjustedDividend, divisor));
    }

    // Remove the divisor and dividend nodes from the linear order,
    // since we have reused them and will resequence the tree
    BlockRange().Remove(divisor);
    BlockRange().Remove(dividend);

    // linearize and insert the new tree before the original divMod node
    InsertTreeBeforeAndContainCheck(divMod, newDivMod);
    BlockRange().Remove(divMod);

    // replace the original divmod node with the new divmod tree
    use.ReplaceWith(newDivMod);

    *nextNode = newDivMod->gtNext;
    return true;
}
//------------------------------------------------------------------------
// LowerSignedDivOrMod: transform integer GT_DIV/GT_MOD nodes with a power of 2
// const divisor into equivalent but faster sequences.
//
// Arguments:
//    node - the DIV or MOD node
//
// Returns:
//    The next node to lower.
//
GenTree* Lowering::LowerSignedDivOrMod(GenTree* node)
{
    assert((node->OperGet() == GT_DIV) || (node->OperGet() == GT_MOD));

    if (varTypeIsIntegral(node->TypeGet()))
    {
        GenTree* nextNode = nullptr;
        if (TryLowerConstIntDivOrMod(node, &nextNode))
        {
            return nextNode;
        }
        assert(nextNode == nullptr);
    }
    ContainCheckDivOrMod(node->AsOp());

    return node->gtNext;
}

//------------------------------------------------------------------------
// LowerShift: Lower shift nodes
//
// Arguments:
//    shift - the shift node (GT_LSH, GT_RSH or GT_RSZ)
//
// Notes:
//    Remove unnecessary shift count masking, xarch shift instructions
//    mask the shift count to 5 bits (or 6 bits for 64 bit operations).

void Lowering::LowerShift(GenTreeOp* shift)
{
    assert(shift->OperIs(GT_LSH, GT_RSH, GT_RSZ));

    size_t mask = 0x1f;
#ifdef TARGET_64BIT
    if (varTypeIsLong(shift->TypeGet()))
    {
        mask = 0x3f;
    }
#else
    assert(!varTypeIsLong(shift->TypeGet()));
#endif

    for (GenTree* andOp = shift->gtGetOp2(); andOp->OperIs(GT_AND); andOp = andOp->gtGetOp1())
    {
        GenTree* maskOp = andOp->gtGetOp2();

        if (!maskOp->IsCnsIntOrI())
        {
            break;
        }

        if ((static_cast<size_t>(maskOp->AsIntCon()->IconValue()) & mask) != mask)
        {
            break;
        }

        shift->gtOp2 = andOp->gtGetOp1();
        BlockRange().Remove(andOp);
        BlockRange().Remove(maskOp);
        // The parent was replaced, clear contain and regOpt flag.
        shift->gtOp2->ClearContained();
    }

    ContainCheckShiftRotate(shift);

#ifdef TARGET_ARM64
    // Try to recognize ubfiz/sbfiz idiom in LSH(CAST(X), CNS) tree
    if (comp->opts.OptimizationEnabled() && shift->OperIs(GT_LSH) && shift->gtGetOp1()->OperIs(GT_CAST) &&
        shift->gtGetOp2()->IsCnsIntOrI() && !shift->isContained())
    {
        GenTreeIntCon* cns  = shift->gtGetOp2()->AsIntCon();
        GenTreeCast*   cast = shift->gtGetOp1()->AsCast();

        if (!cast->isContained() && !cast->IsRegOptional() && !cast->gtOverflow() &&
            // Smaller CastOp is most likely an IND(X) node which is lowered to a zero-extend load
            cast->CastOp()->TypeIs(TYP_LONG, TYP_INT))
        {
            // Cast is either "TYP_LONG <- TYP_INT" or "TYP_INT <- %SMALL_INT% <- TYP_INT" (signed or unsigned)
            unsigned dstBits = genTypeSize(cast) * BITS_PER_BYTE;
            unsigned srcBits = varTypeIsSmall(cast->CastToType()) ? genTypeSize(cast->CastToType()) * BITS_PER_BYTE
                                                                  : genTypeSize(cast->CastOp()) * BITS_PER_BYTE;

            // It has to be an upcast and CNS must be in [1..srcBits) range
            if ((srcBits < dstBits) && (cns->IconValue() > 0) && (cns->IconValue() < srcBits))
            {
                JITDUMP("Recognized ubfix/sbfix pattern in LSH(CAST, CNS). Changing op to GT_BFIZ");
                shift->ChangeOper(GT_BFIZ);
                cast->CastOp()->ClearContained(); // Uncontain any memory operands.
                MakeSrcContained(shift, cast);
            }
        }
    }
#endif
}

void Lowering::WidenSIMD12IfNecessary(GenTreeLclVarCommon* node)
{
#ifdef FEATURE_SIMD
    if (node->TypeGet() == TYP_SIMD12)
    {
        // Assumption 1:
        // RyuJit backend depends on the assumption that on 64-Bit targets Vector3 size is rounded off
        // to TARGET_POINTER_SIZE and hence Vector3 locals on stack can be treated as TYP_SIMD16 for
        // reading and writing purposes.
        //
        // Assumption 2:
        // RyuJit backend is making another implicit assumption that Vector3 type args when passed in
        // registers or on stack, the upper most 4-bytes will be zero.
        //
        // For P/Invoke return and Reverse P/Invoke argument passing, native compiler doesn't guarantee
        // that upper 4-bytes of a Vector3 type struct is zero initialized and hence assumption 2 is
        // invalid.
        //
        // RyuJIT x64 Windows: arguments are treated as passed by ref and hence read/written just 12
        // bytes. In case of Vector3 returns, Caller allocates a zero initialized Vector3 local and
        // passes it retBuf arg and Callee method writes only 12 bytes to retBuf. For this reason,
        // there is no need to clear upper 4-bytes of Vector3 type args.
        //
        // RyuJIT x64 Unix: arguments are treated as passed by value and read/writen as if TYP_SIMD16.
        // Vector3 return values are returned two return registers and Caller assembles them into a
        // single xmm reg. Hence RyuJIT explicitly generates code to clears upper 4-bytes of Vector3
        // type args in prolog and Vector3 type return value of a call
        //
        // RyuJIT x86 Windows: all non-param Vector3 local vars are allocated as 16 bytes. Vector3 arguments
        // are pushed as 12 bytes. For return values, a 16-byte local is allocated and the address passed
        // as a return buffer pointer. The callee doesn't write the high 4 bytes, and we don't need to clear
        // it either.

        LclVarDsc* varDsc = comp->lvaGetDesc(node->AsLclVarCommon());

        if (comp->lvaMapSimd12ToSimd16(varDsc))
        {
            JITDUMP("Mapping TYP_SIMD12 lclvar node to TYP_SIMD16:\n");
            DISPNODE(node);
            JITDUMP("============");

            node->gtType = TYP_SIMD16;
        }
    }
#endif // FEATURE_SIMD
}

PhaseStatus Lowering::DoPhase()
{
    // If we have any PInvoke calls, insert the one-time prolog code. We'll insert the epilog code in the
    // appropriate spots later. NOTE: there is a minor optimization opportunity here, as we still create p/invoke
    // data structures and setup/teardown even if we've eliminated all p/invoke calls due to dead code elimination.
    if (comp->compMethodRequiresPInvokeFrame())
    {
        InsertPInvokeMethodProlog();
    }

#if !defined(TARGET_64BIT)
    DecomposeLongs decomp(comp); // Initialize the long decomposition class.
    if (comp->compLongUsed)
    {
        decomp.PrepareForDecomposition();
    }
#endif // !defined(TARGET_64BIT)

    if (!comp->compEnregLocals())
    {
        // Lowering is checking if lvDoNotEnregister is already set for contained optimizations.
        // If we are running without `CLFLG_REGVAR` flag set (`compEnregLocals() == false`)
        // then we already know that we won't enregister any locals and it is better to set
        // `lvDoNotEnregister` flag before we start reading it.
        // The main reason why this flag is not set is that we are running in minOpts.
        comp->lvSetMinOptsDoNotEnreg();
    }

    for (BasicBlock* const block : comp->Blocks())
    {
        /* Make the block publicly available */
        comp->compCurBB = block;

#if !defined(TARGET_64BIT)
        if (comp->compLongUsed)
        {
            decomp.DecomposeBlock(block);
        }
#endif //! TARGET_64BIT

        LowerBlock(block);
    }

#ifdef DEBUG
    JITDUMP("Lower has completed modifying nodes.\n");
    if (VERBOSE)
    {
        comp->fgDispBasicBlocks(true);
    }
#endif

    FinalizeOutgoingArgSpace();

    // Recompute local var ref counts before potentially sorting for liveness.
    // Note this does minimal work in cases where we are not going to sort.
    const bool isRecompute    = true;
    const bool setSlotNumbers = false;
    comp->lvaComputeRefCounts(isRecompute, setSlotNumbers);

    comp->fgLocalVarLiveness();
    // local var liveness can delete code, which may create empty blocks
    if (comp->opts.OptimizationEnabled())
    {
        bool modified = comp->fgUpdateFlowGraph();
        modified |= comp->fgRemoveDeadBlocks();

        if (modified)
        {
            JITDUMP("had to run another liveness pass:\n");
            comp->fgLocalVarLiveness();
        }
    }
    else
    {
        // If we are not optimizing, remove the dead blocks regardless.
        comp->fgRemoveDeadBlocks();
    }

    // Recompute local var ref counts again after liveness to reflect
    // impact of any dead code removal. Note this may leave us with
    // tracked vars that have zero refs.
    comp->lvaComputeRefCounts(isRecompute, setSlotNumbers);

    return PhaseStatus::MODIFIED_EVERYTHING;
}

#ifdef DEBUG

//------------------------------------------------------------------------
// Lowering::CheckCallArg: check that a call argument is in an expected
//                         form after lowering.
//
// Arguments:
//   arg - the argument to check.
//
void Lowering::CheckCallArg(GenTree* arg)
{
    if (!arg->IsValue() && !arg->OperIsPutArgStk())
    {
        assert(arg->OperIsStore());
        return;
    }

    switch (arg->OperGet())
    {
        case GT_FIELD_LIST:
        {
            GenTreeFieldList* list = arg->AsFieldList();
            assert(list->isContained());

            for (GenTreeFieldList::Use& use : list->Uses())
            {
                assert(use.GetNode()->OperIsPutArg());
            }
        }
        break;

        default:
            assert(arg->OperIsPutArg());
            break;
    }
}

//------------------------------------------------------------------------
// Lowering::CheckCall: check that a call is in an expected form after
//                      lowering. Currently this amounts to checking its
//                      arguments, but could be expanded to verify more
//                      properties in the future.
//
// Arguments:
//   call - the call to check.
//
void Lowering::CheckCall(GenTreeCall* call)
{
    for (CallArg& arg : call->gtArgs.EarlyArgs())
    {
        CheckCallArg(arg.GetEarlyNode());
    }

    for (CallArg& arg : call->gtArgs.LateArgs())
    {
        CheckCallArg(arg.GetLateNode());
    }
}

//------------------------------------------------------------------------
// Lowering::CheckNode: check that an LIR node is in an expected form
//                      after lowering.
//
// Arguments:
//   compiler - the compiler context.
//   node - the node to check.
//
void Lowering::CheckNode(Compiler* compiler, GenTree* node)
{
    switch (node->OperGet())
    {
        case GT_CALL:
            CheckCall(node->AsCall());
            break;

#ifdef FEATURE_SIMD
        case GT_HWINTRINSIC:
            assert(node->TypeGet() != TYP_SIMD12);
            break;
#endif // FEATURE_SIMD

        case GT_LCL_VAR:
        case GT_STORE_LCL_VAR:
        {
            const LclVarDsc* varDsc = compiler->lvaGetDesc(node->AsLclVar());
#if defined(FEATURE_SIMD) && defined(TARGET_64BIT)
            if (node->TypeIs(TYP_SIMD12))
            {
                assert(compiler->lvaIsFieldOfDependentlyPromotedStruct(varDsc) || (varDsc->lvSize() == 12));
            }
#endif // FEATURE_SIMD && TARGET_64BIT
            if (varDsc->lvPromoted)
            {
                assert(varDsc->lvDoNotEnregister || varDsc->lvIsMultiRegRet);
            }
        }
        break;

        case GT_LCL_ADDR:
        {
            const GenTreeLclVarCommon* lclVarAddr = node->AsLclVarCommon();
            const LclVarDsc*           varDsc     = compiler->lvaGetDesc(lclVarAddr);
            if (((lclVarAddr->gtFlags & GTF_VAR_DEF) != 0) && varDsc->HasGCPtr())
            {
                // Emitter does not correctly handle live updates for LCL_ADDR
                // when they are not contained, for example, `STOREIND byref(GT_LCL_ADDR not-contained)`
                // would generate:
                // add     r1, sp, 48   // r1 contains address of a lclVar V01.
                // str     r0, [r1]     // a gc ref becomes live in V01, but emitter would not report it.
                // Make sure that we use uncontained address nodes only for variables
                // that will be marked as mustInit and will be alive throughout the whole block even when tracked.
                assert(lclVarAddr->isContained() || !varDsc->lvTracked || varTypeIsStruct(varDsc));
                // TODO: support this assert for uses, see https://github.com/dotnet/runtime/issues/51900.
            }

            assert(varDsc->lvDoNotEnregister);
            break;
        }

        case GT_PHI:
        case GT_PHI_ARG:
            assert(!"Should not see phi nodes after rationalize");
            break;

        case GT_LCL_FLD:
        case GT_STORE_LCL_FLD:
        {
            const LclVarDsc* varDsc = compiler->lvaGetDesc(node->AsLclFld());
            assert(varDsc->lvDoNotEnregister);
        }
        break;

        default:
            break;
    }
}

//------------------------------------------------------------------------
// Lowering::CheckBlock: check that the contents of an LIR block are in an
//                       expected form after lowering.
//
// Arguments:
//   compiler - the compiler context.
//   block    - the block to check.
//
bool Lowering::CheckBlock(Compiler* compiler, BasicBlock* block)
{
    assert(block->isEmpty() || block->IsLIR());

    LIR::Range& blockRange = LIR::AsRange(block);
    for (GenTree* node : blockRange)
    {
        CheckNode(compiler, node);
    }

    assert(blockRange.CheckLIR(compiler, true));
    return true;
}
#endif

//------------------------------------------------------------------------
// Lowering::LowerBlock: Lower all the nodes in a BasicBlock
//
// Arguments:
//   block    - the block to lower.
//
void Lowering::LowerBlock(BasicBlock* block)
{
    assert(block == comp->compCurBB); // compCurBB must already be set.
    assert(block->isEmpty() || block->IsLIR());

    m_block = block;
#ifdef TARGET_ARM64
    m_blockIndirs.Reset();
#endif

    // NOTE: some of the lowering methods insert calls before the node being
    // lowered (See e.g. InsertPInvoke{Method,Call}{Prolog,Epilog}). In
    // general, any code that is inserted before the current node should be
    // "pre-lowered" as they won't be subject to further processing.
    // Lowering::CheckBlock() runs some extra checks on call arguments in
    // order to help catch unlowered nodes.

    GenTree* node = BlockRange().FirstNode();
    while (node != nullptr)
    {
        node = LowerNode(node);
    }

    assert(CheckBlock(comp, block));
}

/** Verifies if both of these trees represent the same indirection.
 * Used by Lower to annotate if CodeGen generate an instruction of the
 * form *addrMode BinOp= expr
 *
 * Preconditions: both trees are children of GT_INDs and their underlying children
 * have the same gtOper.
 *
 * This is a first iteration to actually recognize trees that can be code-generated
 * as a single read-modify-write instruction on AMD64/x86.  For now
 * this method only supports the recognition of simple addressing modes (through GT_LEA)
 * or local var indirections.  Local fields, array access and other more complex nodes are
 * not yet supported.
 *
 * TODO-CQ:  Perform tree recognition by using the Value Numbering Package, that way we can recognize
 * arbitrary complex trees and support much more addressing patterns.
 */
bool Lowering::IndirsAreEquivalent(GenTree* candidate, GenTree* storeInd)
{
    assert(candidate->OperGet() == GT_IND);
    assert(storeInd->OperGet() == GT_STOREIND);

    // We should check the size of the indirections.  If they are
    // different, say because of a cast, then we can't call them equivalent.  Doing so could cause us
    // to drop a cast.
    // Signed-ness difference is okay and expected since a store indirection must always
    // be signed based on the CIL spec, but a load could be unsigned.
    if (genTypeSize(candidate->gtType) != genTypeSize(storeInd->gtType))
    {
        return false;
    }

    GenTree* pTreeA = candidate->gtGetOp1();
    GenTree* pTreeB = storeInd->gtGetOp1();

    // This method will be called by codegen (as well as during lowering).
    // After register allocation, the sources may have been spilled and reloaded
    // to a different register, indicated by an inserted GT_RELOAD node.
    pTreeA = pTreeA->gtSkipReloadOrCopy();
    pTreeB = pTreeB->gtSkipReloadOrCopy();

    genTreeOps oper;

    if (pTreeA->OperGet() != pTreeB->OperGet())
    {
        return false;
    }

    oper = pTreeA->OperGet();
    switch (oper)
    {
        case GT_LCL_ADDR:
            if (pTreeA->AsLclFld()->GetLclOffs() != 0)
            {
                // TODO-CQ: support arbitrary local addresses here.
                return false;
            }
            FALLTHROUGH;

        case GT_LCL_VAR:
        case GT_CNS_INT:
            return NodesAreEquivalentLeaves(pTreeA, pTreeB);

        case GT_LEA:
        {
            GenTreeAddrMode* gtAddr1 = pTreeA->AsAddrMode();
            GenTreeAddrMode* gtAddr2 = pTreeB->AsAddrMode();
            return NodesAreEquivalentLeaves(gtAddr1->Base(), gtAddr2->Base()) &&
                   NodesAreEquivalentLeaves(gtAddr1->Index(), gtAddr2->Index()) &&
                   (gtAddr1->gtScale == gtAddr2->gtScale) && (gtAddr1->Offset() == gtAddr2->Offset());
        }
        default:
            // We don't handle anything that is not either a constant,
            // a local var or LEA.
            return false;
    }
}

//------------------------------------------------------------------------
// NodesAreEquivalentLeaves: Check whether the two given nodes are the same leaves.
//
// Arguments:
//      tree1 and tree2 are nodes to be checked.
// Return Value:
//    Returns true if they are same leaves, false otherwise.
//
// static
bool Lowering::NodesAreEquivalentLeaves(GenTree* tree1, GenTree* tree2)
{
    if (tree1 == tree2)
    {
        return true;
    }

    if (tree1 == nullptr || tree2 == nullptr)
    {
        return false;
    }

    tree1 = tree1->gtSkipReloadOrCopy();
    tree2 = tree2->gtSkipReloadOrCopy();

    if (tree1->TypeGet() != tree2->TypeGet())
    {
        return false;
    }

    if (tree1->OperGet() != tree2->OperGet())
    {
        return false;
    }

    if (!tree1->OperIsLeaf() || !tree2->OperIsLeaf())
    {
        return false;
    }

    switch (tree1->OperGet())
    {
        case GT_CNS_INT:
            return tree1->AsIntCon()->IconValue() == tree2->AsIntCon()->IconValue() &&
                   tree1->IsIconHandle() == tree2->IsIconHandle();
        case GT_LCL_ADDR:
            if (tree1->AsLclFld()->GetLclOffs() != tree2->AsLclFld()->GetLclOffs())
            {
                return false;
            }
            FALLTHROUGH;
        case GT_LCL_VAR:
            return tree1->AsLclVarCommon()->GetLclNum() == tree2->AsLclVarCommon()->GetLclNum();
        case GT_CLS_VAR_ADDR:
            return tree1->AsClsVar()->gtClsVarHnd == tree2->AsClsVar()->gtClsVarHnd;
        default:
            return false;
    }
}

//------------------------------------------------------------------------
// Lowering::CheckMultiRegLclVar: Check whether a MultiReg GT_LCL_VAR node can
//                                remain a multi-reg.
//
// Arguments:
//   lclNode       - the GT_LCL_VAR or GT_STORE_LCL_VAR node.
//   registerCount - use register count for uses; source register count for stores.
//
bool Lowering::CheckMultiRegLclVar(GenTreeLclVar* lclNode, int registerCount)
{
    bool canEnregisterAsMultiReg  = false;
    bool canEnregisterAsSingleReg = false;

#if FEATURE_MULTIREG_RET || defined(FEATURE_HW_INTRINSICS)
    LclVarDsc* varDsc = comp->lvaGetDesc(lclNode->GetLclNum());
    if (varDsc->lvDoNotEnregister)
    {
        assert(!lclNode->IsMultiReg());
        return false;
    }

    if ((comp->lvaEnregMultiRegVars) && varDsc->lvPromoted)
    {
        // We can enregister if we have a promoted struct and all the fields' types match the ABI requirements.
        // Note that we don't promote structs with explicit layout, so we don't need to check field offsets, and
        // if we have multiple types packed into a single register, we won't have matching reg and field counts,
        // so we can tolerate mismatches of integer size.
        if (comp->lvaGetPromotionType(varDsc) == Compiler::PROMOTION_TYPE_INDEPENDENT)
        {
            if (registerCount == varDsc->lvFieldCnt)
            {
                canEnregisterAsMultiReg = true;

#ifdef FEATURE_SIMD
                // TYP_SIMD12 breaks the above invariant that "we won't have
                // matching reg and field counts"; for example, consider
                //
                // * STORE_LCL_VAR<struct{Vector3, int}>(CALL)
                // * RETURN(LCL_VAR<struct{Vector3, int}>)
                //
                // These return in two GPR registers, while the fields of the
                // local are stored in SIMD and GPR register, so registerCount
                // == varDsc->lvFieldCnt == 2. But the backend cannot handle
                // this.

                for (int i = 0; i < varDsc->lvFieldCnt; i++)
                {
                    if (comp->lvaGetDesc(varDsc->lvFieldLclStart + i)->TypeGet() == TYP_SIMD12)
                    {
                        canEnregisterAsMultiReg = false;
                        break;
                    }
                }
#endif
            }
        }
    }
    else
    {
        canEnregisterAsSingleReg = varTypeIsSIMD(lclNode);
#ifdef TARGET_XARCH
        if (lclNode->OperIs(GT_STORE_LCL_VAR) && varTypeIsStruct(lclNode->Data()) && !lclNode->Data()->OperIs(GT_CALL))
        {
            canEnregisterAsSingleReg = false;
        }
#endif // TARGET_XARCH
    }

    if (canEnregisterAsSingleReg || canEnregisterAsMultiReg)
    {
        if (canEnregisterAsMultiReg)
        {
            lclNode->SetMultiReg();
        }
    }
    else
    {
        comp->lvaSetVarDoNotEnregister(lclNode->GetLclNum() DEBUGARG(DoNotEnregisterReason::BlockOp));
    }
#endif // FEATURE_MULTIREG_RET || defined(FEATURE_HW_INTRINSICS)

    return canEnregisterAsSingleReg || canEnregisterAsMultiReg;
}

//------------------------------------------------------------------------
// Containment Analysis
//------------------------------------------------------------------------
void Lowering::ContainCheckNode(GenTree* node)
{
    switch (node->gtOper)
    {
        case GT_STORE_LCL_VAR:
        case GT_STORE_LCL_FLD:
            ContainCheckStoreLoc(node->AsLclVarCommon());
            break;

        case GT_EQ:
        case GT_NE:
        case GT_LT:
        case GT_LE:
        case GT_GE:
        case GT_GT:
        case GT_TEST_EQ:
        case GT_TEST_NE:
        case GT_CMP:
        case GT_TEST:
        case GT_JCMP:
            ContainCheckCompare(node->AsOp());
            break;

        case GT_SELECT:
            ContainCheckSelect(node->AsConditional());
            break;

        case GT_ADD:
        case GT_SUB:
#if !defined(TARGET_64BIT)
        case GT_ADD_LO:
        case GT_ADD_HI:
        case GT_SUB_LO:
        case GT_SUB_HI:
#endif
        case GT_AND:
        case GT_OR:
        case GT_XOR:
            ContainCheckBinary(node->AsOp());
            break;

#if defined(TARGET_X86)
        case GT_MUL_LONG:
#endif
        case GT_MUL:
        case GT_MULHI:
            ContainCheckMul(node->AsOp());
            break;
        case GT_DIV:
        case GT_MOD:
        case GT_UDIV:
        case GT_UMOD:
            ContainCheckDivOrMod(node->AsOp());
            break;
        case GT_LSH:
        case GT_RSH:
        case GT_RSZ:
        case GT_ROL:
        case GT_ROR:
#ifndef TARGET_64BIT
        case GT_LSH_HI:
        case GT_RSH_LO:
#endif
            ContainCheckShiftRotate(node->AsOp());
            break;
        case GT_CAST:
            ContainCheckCast(node->AsCast());
            break;
        case GT_BITCAST:
            ContainCheckBitCast(node);
            break;
        case GT_LCLHEAP:
            ContainCheckLclHeap(node->AsOp());
            break;
        case GT_RETURN:
            ContainCheckRet(node->AsOp());
            break;
        case GT_RETURNTRAP:
            ContainCheckReturnTrap(node->AsOp());
            break;
        case GT_STOREIND:
            ContainCheckStoreIndir(node->AsStoreInd());
            break;
        case GT_IND:
            ContainCheckIndir(node->AsIndir());
            break;
        case GT_PUTARG_REG:
        case GT_PUTARG_STK:
#if FEATURE_ARG_SPLIT
        case GT_PUTARG_SPLIT:
#endif // FEATURE_ARG_SPLIT
            // The regNum must have been set by the lowering of the call.
            assert(node->GetRegNum() != REG_NA);
            break;
#ifdef TARGET_XARCH
        case GT_INTRINSIC:
            ContainCheckIntrinsic(node->AsOp());
            break;
#endif // TARGET_XARCH
#ifdef FEATURE_HW_INTRINSICS
        case GT_HWINTRINSIC:
            ContainCheckHWIntrinsic(node->AsHWIntrinsic());
            break;
#endif // FEATURE_HW_INTRINSICS
        default:
            break;
    }
}

//------------------------------------------------------------------------
// ContainCheckReturnTrap: determine whether the source of a RETURNTRAP should be contained.
//
// Arguments:
//    node - pointer to the GT_RETURNTRAP node
//
void Lowering::ContainCheckReturnTrap(GenTreeOp* node)
{
#ifdef TARGET_XARCH
    assert(node->OperIs(GT_RETURNTRAP));
    // This just turns into a compare of its child with an int + a conditional call
    if (node->gtOp1->isIndir())
    {
        MakeSrcContained(node, node->gtOp1);
    }
#endif // TARGET_XARCH
}

//------------------------------------------------------------------------
// ContainCheckLclHeap: determine whether the source of a GT_LCLHEAP node should be contained.
//
// Arguments:
//    node - pointer to the node
//
void Lowering::ContainCheckLclHeap(GenTreeOp* node)
{
    assert(node->OperIs(GT_LCLHEAP));
    GenTree* size = node->gtOp1;
    if (size->IsCnsIntOrI())
    {
        MakeSrcContained(node, size);
    }
}

//------------------------------------------------------------------------
// ContainCheckRet: determine whether the source of a node should be contained.
//
// Arguments:
//    node - pointer to the node
//
void Lowering::ContainCheckRet(GenTreeUnOp* ret)
{
    assert(ret->OperIs(GT_RETURN));

#if !defined(TARGET_64BIT)
    if (ret->TypeGet() == TYP_LONG)
    {
        GenTree* op1 = ret->gtGetOp1();
        noway_assert(op1->OperGet() == GT_LONG);
        MakeSrcContained(ret, op1);
    }
#endif // !defined(TARGET_64BIT)
#if FEATURE_MULTIREG_RET
    if (ret->TypeIs(TYP_STRUCT))
    {
        GenTree* op1 = ret->gtGetOp1();
        // op1 must be either a lclvar or a multi-reg returning call
        if (op1->OperGet() == GT_LCL_VAR)
        {
            const LclVarDsc* varDsc = comp->lvaGetDesc(op1->AsLclVarCommon());
            // This must be a multi-reg return or an HFA of a single element.
            assert(varDsc->lvIsMultiRegRet || (varDsc->lvIsHfa() && varTypeIsValidHfaType(varDsc->lvType)));

            // Mark var as contained if not enregisterable.
            if (!varDsc->IsEnregisterableLcl())
            {
                if (!op1->IsMultiRegLclVar())
                {
                    MakeSrcContained(ret, op1);
                }
            }
        }
    }
#endif // FEATURE_MULTIREG_RET
}

//------------------------------------------------------------------------
// ContainCheckBitCast: determine whether the source of a BITCAST should be contained.
//
// Arguments:
//    node - pointer to the node
//
void Lowering::ContainCheckBitCast(GenTree* node)
{
    GenTree* const op1 = node->AsOp()->gtOp1;
    if (op1->OperIs(GT_LCL_VAR) && (genTypeSize(op1) == genTypeSize(node)))
    {
        if (IsContainableMemoryOp(op1) && IsSafeToContainMem(node, op1))
        {
            MakeSrcContained(node, op1);
        }
        else if (IsSafeToMarkRegOptional(node, op1))
        {
            MakeSrcRegOptional(node, op1);
        }
    }
}

struct StoreCoalescingData
{
    var_types targetType;
    GenTree*  baseAddr;
    GenTree*  index;
    GenTree*  value;
    uint32_t  scale;
    int       offset;
};

//------------------------------------------------------------------------
// GetStoreCoalescingData: given a STOREIND node, get the data needed to perform
//    store coalescing including pointer to the previous node.
//
// Arguments:
//    comp     - the compiler instance
//    ind      - the STOREIND node
//    data     - [OUT] the data needed for store coalescing
//
// Return Value:
//    true if the data was successfully retrieved, false otherwise.
//    Basically, false means that we definitely can't do store coalescing.
//
static bool GetStoreCoalescingData(Compiler* comp, GenTreeStoreInd* ind, StoreCoalescingData* data)
{
    // Don't merge volatile stores.
    if (ind->IsVolatile())
    {
        return false;
    }

    // Data has to be INT_CNS, can be also VEC_CNS in future.
    if (!ind->Data()->IsCnsIntOrI() && !ind->Data()->IsVectorConst())
    {
        return false;
    }

    auto isNodeInvariant = [](Compiler* comp, GenTree* node, bool allowNull) {
        if (node == nullptr)
        {
            return allowNull;
        }
        // We can allow bigger trees here, but it's not clear if it's worth it.
        return node->OperIs(GT_LCL_VAR) && !comp->lvaVarAddrExposed(node->AsLclVar()->GetLclNum());
    };

    data->targetType = ind->TypeGet();
    data->value      = ind->Data();
    if (ind->Addr()->OperIs(GT_LEA))
    {
        GenTree* base  = ind->Addr()->AsAddrMode()->Base();
        GenTree* index = ind->Addr()->AsAddrMode()->Index();
        if (!isNodeInvariant(comp, base, false))
        {
            // Base must be a local. It's possible for it to be nullptr when index is not null,
            // but let's ignore such cases.
            return false;
        }

        if (!isNodeInvariant(comp, index, true))
        {
            // Index should be either nullptr or a local.
            return false;
        }

        data->baseAddr = base == nullptr ? nullptr : base;
        data->index    = index == nullptr ? nullptr : index;
        data->scale    = ind->Addr()->AsAddrMode()->GetScale();
        data->offset   = ind->Addr()->AsAddrMode()->Offset();
    }
    else if (isNodeInvariant(comp, ind->Addr(), true))
    {
        // Address is just a local, no offset, scale is 1
        data->baseAddr = ind->Addr();
        data->index    = nullptr;
        data->scale    = 1;
        data->offset   = 0;
    }
    else
    {
        // Address is not LEA or local.
        return false;
    }
    return true;
}

//------------------------------------------------------------------------
// LowerStoreIndirCoalescing: If the given STOREIND node is followed by a similar
//    STOREIND node, try to merge them into a single store of a twice wider type. Example:
//
//    *  STOREIND  int
//    +--*  LCL_VAR   byref  V00
//    \--*  CNS_INT   int    0x1
//
//    *  STOREIND  int
//    +--*  LEA(b+4)  byref
//    |  \--*  LCL_VAR   byref  V00
//    \--*  CNS_INT   int    0x2
//
//    We can merge these two into into a single store of 8 bytes with (0x1 | (0x2 << 32)) as the value
//
//    *  STOREIND  long
//    +--*  LEA(b+0)  byref
//    |  \--*  LCL_VAR   byref  V00
//    \--*  CNS_INT   long  0x200000001
//
//   NOTE: Our memory model allows us to do this optimization, see Memory-model.md:
//     * Adjacent non-volatile writes to the same location can be coalesced. (see Memory-model.md)
//
// Arguments:
//    ind - the current STOREIND node
//
void Lowering::LowerStoreIndirCoalescing(GenTreeStoreInd* ind)
{
// LA, RISC-V and ARM32 more likely to recieve a terrible performance hit from
// unaligned accesses making this optimization questionable.
#if defined(TARGET_XARCH) || defined(TARGET_ARM64)
    if (!comp->opts.OptimizationEnabled())
    {
        return;
    }

    // TODO-ARM64-CQ: enable TYP_REF if we find a case where it's beneficial.
    // The algorithm does support TYP_REF (with null value), but it seems to be not worth
    // it on ARM64 where it's pretty efficient to do "stp xzr, xzr, [addr]" to clear two
    // items at once. Although, it may be profitable to do "stp q0, q0, [addr]".
    if (!varTypeIsIntegral(ind) && !varTypeIsSIMD(ind))
    {
        return;
    }

    // We're going to do it in a loop while we see suitable STOREINDs to coalesce.
    // E.g.: we have the following LIR sequence:
    //
    //     ...addr nodes...
    //   STOREIND(int)
    //     ...addr nodes...
    //   STOREIND(short)
    //     ...addr nodes...
    //   STOREIND(short) <-- we're here
    //
    // First we merge two 'short' stores, then we merge the result with the 'int' store
    // to get a single store of 8 bytes.
    do
    {
        StoreCoalescingData currData;
        StoreCoalescingData prevData;

        // Get coalescing data for the current STOREIND
        if (!GetStoreCoalescingData(comp, ind, &currData))
        {
            return;
        }

        bool isClosedRange = false;
        // Now we need to find the very first LIR node representing the current STOREIND
        // and make sure that there are no other unexpected nodes in-between.
        LIR::ReadOnlyRange currIndRange = BlockRange().GetTreeRange(ind, &isClosedRange);
        if (!isClosedRange)
        {
            return;
        }
        GenTree* prevTree = currIndRange.FirstNode()->gtPrev;
        // Now we need to find the previous STOREIND,
        // we can ignore any NOPs or IL_OFFSETs in-between
        while ((prevTree != nullptr) && prevTree->OperIs(GT_NOP, GT_IL_OFFSET))
        {
            prevTree = prevTree->gtPrev;
        }

        // It's not a STOREIND - bail out.
        if ((prevTree == nullptr) || !prevTree->OperIs(GT_STOREIND))
        {
            return;
        }

        // Get coalescing data for the previous STOREIND
        GenTreeStoreInd* prevInd = prevTree->AsStoreInd();
        if (!GetStoreCoalescingData(comp, prevInd->AsStoreInd(), &prevData))
        {
            return;
        }

        // Same for the previous STOREIND, make sure there are no unexpected nodes around.
        LIR::ReadOnlyRange prevIndRange = BlockRange().GetTreeRange(prevInd, &isClosedRange);
        if (!isClosedRange)
        {
            return;
        }

        // STOREIND aren't value nodes.
        LIR::Use use;
        assert(!BlockRange().TryGetUse(prevInd, &use) && !BlockRange().TryGetUse(ind, &use));

        // BaseAddr, Index, Scale and Type all have to match.
        if ((prevData.scale != currData.scale) || (prevData.targetType != currData.targetType) ||
            !GenTree::Compare(prevData.baseAddr, currData.baseAddr) ||
            !GenTree::Compare(prevData.index, currData.index))
        {
            return;
        }

        // At this point we know that we have two consecutive STOREINDs with the same base address,
        // index and scale, the only variable thing is the offset (constant)

        // The same offset means that we're storing to the same location of the same width.
        // Just remove the previous store then.
        if (prevData.offset == currData.offset)
        {
            BlockRange().Remove(std::move(prevIndRange));
            continue;
        }

        // Otherwise, the difference between two offsets has to match the size of the type.
        // We don't support overlapping stores.
        if (abs(prevData.offset - currData.offset) != (int)genTypeSize(prevData.targetType))
        {
            return;
        }

        // For now, we require the current STOREIND to have LEA (previous store may not have it)
        // So we can easily adjust the offset, consider making it more flexible in future.
        if (!ind->Addr()->OperIs(GT_LEA))
        {
            return;
        }

        // Now the hardest part: decide whether it's safe to use an unaligned write.
        //
        // IND<byte> is always fine (and all IND<X> created here from such)
        // IND<simd> is not required to be atomic per our Memory Model
        const bool allowsNonAtomic =
            ((ind->gtFlags & GTF_IND_ALLOW_NON_ATOMIC) != 0) && ((prevInd->gtFlags & GTF_IND_ALLOW_NON_ATOMIC) != 0);

        if (!allowsNonAtomic && (genTypeSize(ind) > 1) && !varTypeIsSIMD(ind))
        {
            // TODO-CQ: if we see that the target is a local memory (non address exposed)
            // we can use any type (including SIMD) for a new load.

            // Ignore indices for now, they can invalidate our alignment assumptions.
            // Although, we can take scale into account.
            if (currData.index != nullptr)
            {
                return;
            }

            // Base address being TYP_REF gives us a hint that data is pointer-aligned.
            if (!currData.baseAddr->TypeIs(TYP_REF))
            {
                return;
            }

            // Check whether the combined indir is still aligned.
            bool isCombinedIndirAtomic = (genTypeSize(ind) < TARGET_POINTER_SIZE) &&
                                         (min(prevData.offset, currData.offset) % (genTypeSize(ind) * 2)) == 0;

            if (genTypeSize(ind) == TARGET_POINTER_SIZE)
            {
#ifdef TARGET_ARM64
                // Per Arm Architecture Reference Manual for A-profile architecture:
                //
                // * Writes from SIMD and floating-point registers of a 128-bit value that is 64-bit aligned in memory
                //   are treated as a pair of single - copy atomic 64 - bit writes.
                //
                // Thus, we can allow 2xLONG -> SIMD, same for TYP_REF (for value being null)
                //
                // And we assume on ARM64 TYP_LONG/TYP_REF are always 64-bit aligned, otherwise
                // we're already doing a load that has no atomicity guarantees.
                isCombinedIndirAtomic = true;
#endif
            }

            if (!isCombinedIndirAtomic)
            {
                return;
            }
        }

        // Since we're merging two stores of the same type, the new type is twice wider.
        var_types oldType = ind->TypeGet();
        var_types newType;
        switch (oldType)
        {
            case TYP_BYTE:
            case TYP_UBYTE:
                newType = TYP_USHORT;
                break;

            case TYP_SHORT:
            case TYP_USHORT:
                newType = TYP_INT;
                break;

#ifdef TARGET_64BIT
            case TYP_INT:
                newType = TYP_LONG;
                break;

#if defined(FEATURE_HW_INTRINSICS)
            case TYP_LONG:
            case TYP_REF:
                if (comp->IsBaselineSimdIsaSupported())
                {
                    // TLDR: we should be here only if one of the conditions is true:
                    // 1) Both GT_INDs have GTF_IND_ALLOW_NON_ATOMIC flag
                    // 2) ARM64: Data is at least 8-byte aligned
                    // 3) AMD64: Data is at least 16-byte aligned on AMD/Intel with AVX+
                    //
                    newType = TYP_SIMD16;
                    if ((oldType == TYP_REF) &&
                        (!currData.value->IsIntegralConst(0) || !prevData.value->IsIntegralConst(0)))
                    {
                        // For TYP_REF we only support null values. In theory, we can also support frozen handles, e.g.:
                        //
                        //   arr[1] = "hello";
                        //   arr[0] = "world";
                        //
                        // but we don't want to load managed references into SIMD registers (we can only do so
                        // when we can issue a nongc region for a block)
                        return;
                    }
                    break;
                }
                return;

#if defined(TARGET_AMD64)
            case TYP_SIMD16:
                if (comp->getPreferredVectorByteLength() >= 32)
                {
                    newType = TYP_SIMD32;
                    break;
                }
                return;

            case TYP_SIMD32:
                if (comp->getPreferredVectorByteLength() >= 64)
                {
                    newType = TYP_SIMD64;
                    break;
                }
                return;
#endif // TARGET_AMD64
#endif // FEATURE_HW_INTRINSICS
#endif // TARGET_64BIT

            // TYP_FLOAT and TYP_DOUBLE aren't needed here - they're expected to
            // be converted to TYP_INT/TYP_LONG for constant value.
            //
            // TYP_UINT and TYP_ULONG are not legal for GT_IND.
            //
            default:
                return;
        }

        // We should not be here for stores requiring write barriers.
        assert(!comp->codeGen->gcInfo.gcIsWriteBarrierStoreIndNode(ind));
        assert(!comp->codeGen->gcInfo.gcIsWriteBarrierStoreIndNode(prevInd));

        // Delete previous STOREIND entirely
        BlockRange().Remove(std::move(prevIndRange));

        // It's not expected to be contained yet, but just in case...
        ind->Data()->ClearContained();

        // We know it's always LEA for now
        GenTreeAddrMode* addr = ind->Addr()->AsAddrMode();

        // Update offset to be the minimum of the two
        addr->SetOffset(min(prevData.offset, currData.offset));

        // Update type for both STOREIND and val
        ind->gtType         = newType;
        ind->Data()->gtType = newType;

#if defined(TARGET_AMD64) && defined(FEATURE_HW_INTRINSICS)
        // Upgrading two SIMD stores to a wider SIMD store.
        // Only on x64 since ARM64 has no options above SIMD16
        if (varTypeIsSIMD(oldType))
        {
            int8_t* lowerCns = prevData.value->AsVecCon()->gtSimdVal.i8;
            int8_t* upperCns = currData.value->AsVecCon()->gtSimdVal.i8;

            // if the previous store was at a higher address, swap the constants
            if (prevData.offset > currData.offset)
            {
                std::swap(lowerCns, upperCns);
            }

            simd_t   newCns   = {};
            uint32_t oldWidth = genTypeSize(oldType);
            memcpy(newCns.i8, lowerCns, oldWidth);
            memcpy(newCns.i8 + oldWidth, upperCns, oldWidth);

            ind->Data()->AsVecCon()->gtSimdVal = newCns;
            continue;
        }
#endif

        size_t lowerCns = (size_t)prevData.value->AsIntCon()->IconValue();
        size_t upperCns = (size_t)currData.value->AsIntCon()->IconValue();

        // if the previous store was at a higher address, swap the constants
        if (prevData.offset > currData.offset)
        {
            std::swap(lowerCns, upperCns);
        }

#if defined(TARGET_64BIT) && defined(FEATURE_HW_INTRINSICS)
        // We're promoting two TYP_LONG/TYP_REF into TYP_SIMD16
        // All legality checks were done above.
        if (varTypeIsSIMD(newType))
        {
            // Replace two 64bit constants with a single 128bit constant
            int8_t val[16];
            memcpy(val, &lowerCns, 8);
            memcpy(val + 8, &upperCns, 8);
            GenTreeVecCon* vecCns = comp->gtNewVconNode(newType, &val);

            BlockRange().InsertAfter(ind->Data(), vecCns);
            BlockRange().Remove(ind->Data());
            ind->gtOp2 = vecCns;
            continue;
        }
#endif // TARGET_64BIT && FEATURE_HW_INTRINSICS

        // Trim the constants to the size of the type, e.g. for TYP_SHORT and TYP_USHORT
        // the mask will be 0xFFFF, for TYP_INT - 0xFFFFFFFF.
        size_t mask = ~(size_t(0)) >> (sizeof(size_t) - genTypeSize(oldType)) * BITS_IN_BYTE;
        lowerCns &= mask;
        upperCns &= mask;

        size_t val = (lowerCns | (upperCns << (genTypeSize(oldType) * BITS_IN_BYTE)));
        JITDUMP("Coalesced two stores into a single store with value %lld\n", (int64_t)val);

        ind->Data()->AsIntCon()->gtIconVal = (ssize_t)val;
        if (genTypeSize(oldType) == 1)
        {
            // A mark for future foldings that this IND doesn't need to be atomic.
            ind->gtFlags |= GTF_IND_ALLOW_NON_ATOMIC;
        }

    } while (true);
#endif // TARGET_XARCH || TARGET_ARM64
}

//------------------------------------------------------------------------
// LowerStoreIndirCommon: a common logic to lower StoreIndir.
//
// Arguments:
//    ind - the store indirection node we are lowering.
//
void Lowering::LowerStoreIndirCommon(GenTreeStoreInd* ind)
{
    assert(ind->TypeGet() != TYP_STRUCT);

    TryRetypingFloatingPointStoreToIntegerStore(ind);

#if defined(TARGET_ARM64)
    // Verify containment safety before creating an LEA that must be contained.
    //
    const bool isContainable = IsInvariantInRange(ind->Addr(), ind);
#else
    const bool     isContainable         = true;
#endif
    TryCreateAddrMode(ind->Addr(), isContainable, ind);

    if (!comp->codeGen->gcInfo.gcIsWriteBarrierStoreIndNode(ind))
    {
#ifndef TARGET_XARCH
        if (ind->Data()->IsIconHandle(GTF_ICON_OBJ_HDL))
        {
            const ssize_t handle = ind->Data()->AsIntCon()->IconValue();
            if (!comp->info.compCompHnd->isObjectImmutable(reinterpret_cast<CORINFO_OBJECT_HANDLE>(handle)))
            {
                // On platforms with weaker memory model we need to make sure we use a store with the release semantic
                // when we publish a potentially mutable object
                // See relevant discussions https://github.com/dotnet/runtime/pull/76135#issuecomment-1257258310 and
                // https://github.com/dotnet/runtime/pull/76112#discussion_r980639782

                // This can be relaxed to "just make sure to use stlr/memory barrier" if needed
                ind->gtFlags |= GTF_IND_VOLATILE;
            }
        }
#endif

        LowerStoreIndirCoalescing(ind);
        LowerStoreIndir(ind);
    }
}

//------------------------------------------------------------------------
// LowerIndir: a common logic to lower IND load or NullCheck.
//
// Arguments:
//    ind - the ind node we are lowering.
//
GenTree* Lowering::LowerIndir(GenTreeIndir* ind)
{
    GenTree* next = ind->gtNext;

    assert(ind->OperIs(GT_IND, GT_NULLCHECK));
    // Process struct typed indirs separately unless they are unused;
    // they only appear as the source of a block copy operation or a return node.
    if (!ind->TypeIs(TYP_STRUCT) || ind->IsUnusedValue())
    {
#ifndef TARGET_XARCH
        // On non-xarch, whether or not we can contain an address mode will depend on the access width
        // which may be changed when transforming an unused indir, so do that first.
        // On xarch, it is the opposite: we transform to indir/nullcheck based on whether we contained the
        // address mode, so in that case we must do this transformation last.
        if (ind->OperIs(GT_NULLCHECK) || ind->IsUnusedValue())
        {
            TransformUnusedIndirection(ind, comp, m_block);
        }
#endif

        // TODO-Cleanup: We're passing isContainable = true but ContainCheckIndir rejects
        // address containment in some cases so we end up creating trivial (reg + offfset)
        // or (reg + reg) LEAs that are not necessary.
        CLANG_FORMAT_COMMENT_ANCHOR;

#if defined(TARGET_ARM64)
        // Verify containment safety before creating an LEA that must be contained.
        //
        const bool isContainable = IsInvariantInRange(ind->Addr(), ind);
#else
        const bool isContainable         = true;
#endif

        TryCreateAddrMode(ind->Addr(), isContainable, ind);
        ContainCheckIndir(ind);

#ifdef TARGET_XARCH
        if (ind->OperIs(GT_NULLCHECK) || ind->IsUnusedValue())
        {
            TransformUnusedIndirection(ind, comp, m_block);
        }
#endif
    }
    else
    {
        // If the `ADDR` node under `STORE_BLK(dstAddr, IND(struct(ADDR))`
        // is a complex one it could benefit from an `LEA` that is not contained.
        const bool isContainable = false;
        TryCreateAddrMode(ind->Addr(), isContainable, ind);
    }

#ifdef TARGET_ARM64
    if (comp->opts.OptimizationEnabled() && ind->OperIs(GT_IND))
    {
        OptimizeForLdp(ind);
    }
#endif

    return next;
}

#ifdef TARGET_ARM64

// Max distance that we will try to move an indirection backwards to become
// adjacent to another indirection. As an empirical observation, increasing
// this number to 32 for the smoke_tests collection resulted in 3684 -> 3796
// cases passing the distance check, but 82 out of these 112 extra cases were
// then rejected due to interference. So 16 seems like a good number to balance
// the throughput costs.
const int LDP_REORDERING_MAX_DISTANCE = 16;

//------------------------------------------------------------------------
// OptimizeForLdp: Record information about an indirection, and try to optimize
// it by moving it to be adjacent with a previous indirection such that they
// can be transformed into 'ldp'.
//
// Arguments:
//    ind - Indirection to record and to try to move.
//
// Returns:
//    True if the optimization was successful.
//
bool Lowering::OptimizeForLdp(GenTreeIndir* ind)
{
    if (!ind->TypeIs(TYP_INT, TYP_LONG, TYP_FLOAT, TYP_DOUBLE, TYP_SIMD8, TYP_SIMD16) || ind->IsVolatile())
    {
        return false;
    }

    target_ssize_t offs = 0;
    GenTree*       addr = ind->Addr();
    comp->gtPeelOffsets(&addr, &offs);

    if (!addr->OperIs(GT_LCL_VAR))
    {
        return false;
    }

    // Every indirection takes an expected 2+ nodes, so we only expect at most
    // half the reordering distance to be candidates for the optimization.
    int maxCount = min(m_blockIndirs.Height(), LDP_REORDERING_MAX_DISTANCE / 2);
    for (int i = 0; i < maxCount; i++)
    {
        SavedIndir& prev = m_blockIndirs.TopRef(i);
        if (prev.AddrBase->GetLclNum() != addr->AsLclVar()->GetLclNum())
        {
            continue;
        }

        GenTreeIndir* prevIndir = prev.Indir;
        if ((prevIndir == nullptr) || (prevIndir->TypeGet() != ind->TypeGet()))
        {
            continue;
        }

        JITDUMP("[%06u] and [%06u] are indirs off the same base with offsets +%03u and +%03u\n",
                Compiler::dspTreeID(ind), Compiler::dspTreeID(prevIndir), (unsigned)offs, (unsigned)prev.Offset);
        if (abs(offs - prev.Offset) == genTypeSize(ind))
        {
            JITDUMP("  ..and they are amenable to ldp optimization\n");
            if (TryMakeIndirsAdjacent(prevIndir, ind))
            {
                // Do not let the previous one participate in
                // another instance; that can cause us to e.g. convert
                // *(x+4), *(x+0), *(x+8), *(x+12) =>
                // *(x+4), *(x+8), *(x+0), *(x+12)
                prev.Indir = nullptr;
                return true;
            }
            break;
        }
        else
        {
            JITDUMP("  ..but at non-adjacent offset\n");
        }
    }

    m_blockIndirs.Emplace(ind, addr->AsLclVar(), offs);
    return false;
}

//------------------------------------------------------------------------
// TryMakeIndirsAdjacent: Try to prove that it is legal to move an indirection
// to be adjacent to a previous indirection. If successful, perform the move.
//
// Arguments:
//    prevIndir - Previous indirection
//    indir     - Indirection to try to move to be adjacent to 'prevIndir'
//
// Returns:
//    True if the optimization was successful.
//
bool Lowering::TryMakeIndirsAdjacent(GenTreeIndir* prevIndir, GenTreeIndir* indir)
{
    GenTree* cur = prevIndir;
    for (int i = 0; i < LDP_REORDERING_MAX_DISTANCE; i++)
    {
        cur = cur->gtNext;
        if (cur == indir)
            break;

        // We can reorder indirs with some calls, but introducing a LIR edge
        // that spans a call can introduce spills (or callee-saves).
        if (cur->IsCall() || (cur->OperIsStoreBlk() && (cur->AsBlk()->gtBlkOpKind == GenTreeBlk::BlkOpKindHelper)))
        {
            JITDUMP("  ..but they are separated by node [%06u] that kills registers\n", Compiler::dspTreeID(cur));
            return false;
        }
    }

    if (cur != indir)
    {
        JITDUMP("  ..but they are too far separated\n");
        return false;
    }

    JITDUMP(
        "  ..and they are close. Trying to move the following range (where * are nodes part of the data flow):\n\n");
#ifdef DEBUG
    bool     isClosed;
    GenTree* startDumpNode = BlockRange().GetTreeRange(prevIndir, &isClosed).FirstNode();
    GenTree* endDumpNode   = indir->gtNext;

    auto dumpWithMarks = [=]() {
        if (!comp->verbose)
        {
            return;
        }

        for (GenTree* node = startDumpNode; node != endDumpNode; node = node->gtNext)
        {
            const char* prefix;
            if (node == prevIndir)
                prefix = "1. ";
            else if (node == indir)
                prefix = "2. ";
            else if ((node->gtLIRFlags & LIR::Flags::Mark) != 0)
                prefix = "*  ";
            else
                prefix = "   ";

            comp->gtDispLIRNode(node, prefix);
        }
    };

#endif

    MarkTree(indir);

    INDEBUG(dumpWithMarks());
    JITDUMP("\n");

    m_scratchSideEffects.Clear();

    for (GenTree* cur = prevIndir->gtNext; cur != indir; cur = cur->gtNext)
    {
        if ((cur->gtLIRFlags & LIR::Flags::Mark) != 0)
        {
            // 'cur' is part of data flow of 'indir', so we will be moving the
            // currently recorded effects past 'cur'.
            if (m_scratchSideEffects.InterferesWith(comp, cur, true))
            {
                JITDUMP("Giving up due to interference with [%06u]\n", Compiler::dspTreeID(cur));
                UnmarkTree(indir);
                return false;
            }
        }
        else
        {
            // Not part of dataflow; add its effects that will move past
            // 'indir'.
            m_scratchSideEffects.AddNode(comp, cur);
        }
    }

    if (m_scratchSideEffects.InterferesWith(comp, indir, true))
    {
        // Try a bit harder, making use of the following facts:
        //
        // 1. We know the indir is non-faulting, so we do not need to worry
        // about reordering exceptions
        //
        // 2. We can reorder with non-volatile INDs even if they have
        // GTF_ORDER_SIDEEFF; these indirs only have GTF_ORDER_SIDEEFF due to
        // being non-faulting
        //
        // 3. We can also reorder with non-volatile STOREINDs if we can prove
        // no aliasing. We can do that for two common cases:
        //    * The addresses are based on the same local but at distinct offset ranges
        //    * The addresses are based off TYP_REF bases at distinct offset ranges

        JITDUMP("Have conservative interference with last indir. Trying a smarter interference check...\n");

        GenTree*       indirAddr = indir->Addr();
        target_ssize_t offs      = 0;
        comp->gtPeelOffsets(&indirAddr, &offs);

        bool checkLocal = indirAddr->OperIsLocal();
        if (checkLocal)
        {
            unsigned lclNum = indirAddr->AsLclVarCommon()->GetLclNum();
            checkLocal = !comp->lvaGetDesc(lclNum)->IsAddressExposed() && !m_scratchSideEffects.WritesLocal(lclNum);
        }

        // Helper lambda to check if a single node interferes with 'indir'.
        auto interferes = [=](GenTree* node) {
            if (((node->gtFlags & GTF_ORDER_SIDEEFF) != 0) && node->OperSupportsOrderingSideEffect())
            {
                // Cannot normally reorder GTF_ORDER_SIDEEFF and GTF_GLOB_REF,
                // except for some of the known cases described above.
                if (!node->OperIs(GT_IND, GT_BLK, GT_STOREIND, GT_STORE_BLK) || node->AsIndir()->IsVolatile())
                {
                    return true;
                }
            }

            AliasSet::NodeInfo nodeInfo(comp, node);

            if (nodeInfo.WritesAddressableLocation())
            {
                if (!node->OperIs(GT_STOREIND, GT_STORE_BLK))
                {
                    return true;
                }

                GenTreeIndir*  store     = node->AsIndir();
                GenTree*       storeAddr = store->Addr();
                target_ssize_t storeOffs = 0;
                comp->gtPeelOffsets(&storeAddr, &storeOffs);

                bool distinct = (storeOffs + (target_ssize_t)store->Size() <= offs) ||
                                (offs + (target_ssize_t)indir->Size() <= storeOffs);

                if (checkLocal && GenTree::Compare(indirAddr, storeAddr) && distinct)
                {
                    JITDUMP("Cannot interfere with [%06u] since they are off the same local V%02u and indir range "
                            "[%03u..%03u) does not interfere with store range [%03u..%03u)\n",
                            Compiler::dspTreeID(node), indirAddr->AsLclVarCommon()->GetLclNum(), (unsigned)offs,
                            (unsigned)offs + indir->Size(), (unsigned)storeOffs, (unsigned)storeOffs + store->Size());
                }
                // Two indirs off of TYP_REFs cannot overlap if their offset ranges are distinct.
                else if (indirAddr->TypeIs(TYP_REF) && storeAddr->TypeIs(TYP_REF) && distinct)
                {
                    JITDUMP("Cannot interfere with [%06u] since they are both off TYP_REF bases and indir range "
                            "[%03u..%03u) does not interfere with store range [%03u..%03u)\n",
                            Compiler::dspTreeID(node), (unsigned)offs, (unsigned)offs + indir->Size(),
                            (unsigned)storeOffs, (unsigned)storeOffs + store->Size());
                }
                else
                {
                    return true;
                }
            }

            return false;
        };

        for (GenTree* cur = indir->gtPrev; cur != prevIndir; cur = cur->gtPrev)
        {
            if ((cur->gtLIRFlags & LIR::Flags::Mark) != 0)
            {
                continue;
            }

            if (interferes(cur))
            {
                JITDUMP("Indir [%06u] interferes with [%06u]\n", Compiler::dspTreeID(indir), Compiler::dspTreeID(cur));
                UnmarkTree(indir);
                return false;
            }
        }
    }

    JITDUMP("Interference checks passed. Moving nodes that are not part of data flow of [%06u]\n\n",
            Compiler::dspTreeID(indir));

    GenTree* previous = prevIndir;
    for (GenTree* node = prevIndir->gtNext;;)
    {
        GenTree* next = node->gtNext;

        if ((node->gtLIRFlags & LIR::Flags::Mark) != 0)
        {
            // Part of data flow. Move it to happen right after 'previous'.
            BlockRange().Remove(node);
            BlockRange().InsertAfter(previous, node);
            previous = node;
        }

        if (node == indir)
        {
            break;
        }

        node = next;
    }

    JITDUMP("Result:\n\n");
    INDEBUG(dumpWithMarks());
    JITDUMP("\n");
    UnmarkTree(indir);
    return true;
}

//------------------------------------------------------------------------
// MarkTree: Mark trees involved in the computation of 'node' recursively.
//
// Arguments:
//    node - Root node.
//
void Lowering::MarkTree(GenTree* node)
{
    node->gtLIRFlags |= LIR::Flags::Mark;
    node->VisitOperands([=](GenTree* op) {
        MarkTree(op);
        return GenTree::VisitResult::Continue;
    });
}

//------------------------------------------------------------------------
// UnmarkTree: Unmark trees involved in the computation of 'node' recursively.
//
// Arguments:
//    node - Root node.
//
void Lowering::UnmarkTree(GenTree* node)
{
    node->gtLIRFlags &= ~LIR::Flags::Mark;
    node->VisitOperands([=](GenTree* op) {
        UnmarkTree(op);
        return GenTree::VisitResult::Continue;
    });
}

#endif // TARGET_ARM64

//------------------------------------------------------------------------
// TransformUnusedIndirection: change the opcode and the type of the unused indirection.
//
// Arguments:
//    ind   - Indirection to transform.
//    comp  - Compiler instance.
//    block - Basic block of the indirection.
//
void Lowering::TransformUnusedIndirection(GenTreeIndir* ind, Compiler* comp, BasicBlock* block)
{
    // A nullcheck is essentially the same as an indirection with no use.
    // The difference lies in whether a target register must be allocated.
    // On XARCH we can generate a compare with no target register as long as the address
    // is not contained.
    // On ARM64 we can generate a load to REG_ZR in all cases.
    // However, on ARM we must always generate a load to a register.
    // In the case where we require a target register, it is better to use GT_IND, since
    // GT_NULLCHECK is a non-value node and would therefore require an internal register
    // to use as the target. That is non-optimal because it will be modeled as conflicting
    // with the source register(s).
    // So, to summarize:
    // - On ARM64, always use GT_NULLCHECK for a dead indirection.
    // - On ARM, always use GT_IND.
    // - On XARCH, use GT_IND if we have a contained address, and GT_NULLCHECK otherwise.
    // In all cases we try to preserve the original type and never make it wider to avoid AVEs.
    // For structs we conservatively lower it to BYTE. For 8-byte primitives we lower it to TYP_INT
    // on XARCH as an optimization.
    //
    assert(ind->OperIs(GT_NULLCHECK, GT_IND, GT_BLK));

    ind->ChangeType(comp->gtTypeForNullCheck(ind));

#if defined(TARGET_ARM64) || defined(TARGET_LOONGARCH64) || defined(TARGET_RISCV64)
    bool useNullCheck = true;
#elif defined(TARGET_ARM)
    bool           useNullCheck          = false;
#else  // TARGET_XARCH
    bool useNullCheck = !ind->Addr()->isContained();
    ind->ClearDontExtend();
#endif // !TARGET_XARCH

    if (useNullCheck && !ind->OperIs(GT_NULLCHECK))
    {
        comp->gtChangeOperToNullCheck(ind, block);
        ind->ClearUnusedValue();
    }
    else if (!useNullCheck && !ind->OperIs(GT_IND))
    {
        ind->ChangeOper(GT_IND);
        ind->SetUnusedValue();
    }
}

//------------------------------------------------------------------------
// LowerLclHeap: a common logic to lower LCLHEAP.
//
// Arguments:
//    blkNode - the LCLHEAP node we are lowering.
//
void Lowering::LowerLclHeap(GenTree* node)
{
    assert(node->OperIs(GT_LCLHEAP));

#if defined(TARGET_XARCH)
    if (node->gtGetOp1()->IsCnsIntOrI())
    {
        GenTreeIntCon* sizeNode = node->gtGetOp1()->AsIntCon();
        ssize_t        size     = sizeNode->IconValue();

        if (size == 0)
        {
            // Replace with null for LCLHEAP(0)
            node->BashToZeroConst(TYP_I_IMPL);
            BlockRange().Remove(sizeNode);
            return;
        }

        if (comp->info.compInitMem)
        {
            ssize_t alignedSize = ALIGN_UP(size, STACK_ALIGN);
            if ((size > UINT_MAX) || (alignedSize > UINT_MAX))
            {
                // Size is too big - don't mark sizeNode as contained
                return;
            }

            LIR::Use use;
            if (BlockRange().TryGetUse(node, &use))
            {
                // Align LCLHEAP size for more efficient zeroing via BLK
                sizeNode->SetIconValue(alignedSize);

                // Emit STORE_BLK to zero it
                //
                //  *  STORE_BLK struct<alignedSize> (init) (Unroll)
                //  +--*  LCL_VAR   long   V01
                //  \--*  CNS_INT   int    0
                //
                GenTree*    heapLcl  = comp->gtNewLclvNode(use.ReplaceWithLclVar(comp), TYP_I_IMPL);
                GenTree*    zero     = comp->gtNewIconNode(0);
                GenTreeBlk* storeBlk = new (comp, GT_STORE_BLK)
                    GenTreeBlk(GT_STORE_BLK, TYP_STRUCT, heapLcl, zero, comp->typGetBlkLayout((unsigned)alignedSize));
                storeBlk->gtFlags |= (GTF_IND_UNALIGNED | GTF_ASG | GTF_EXCEPT | GTF_GLOB_REF);
                BlockRange().InsertAfter(use.Def(), heapLcl, zero, storeBlk);
                LowerNode(storeBlk);
            }
            else
            {
                // Value is unused and we don't mark the size node as contained
                return;
            }
        }
    }
#endif
    ContainCheckLclHeap(node->AsOp());
}

//------------------------------------------------------------------------
// LowerBlockStoreCommon: a common logic to lower STORE_BLK/DYN_BLK.
//
// Arguments:
//    blkNode - the store blk/obj node we are lowering.
//
void Lowering::LowerBlockStoreCommon(GenTreeBlk* blkNode)
{
    assert(blkNode->OperIs(GT_STORE_BLK, GT_STORE_DYN_BLK));

    // Lose the type information stored in the source - we no longer need it.
    if (blkNode->Data()->OperIs(GT_BLK))
    {
        blkNode->Data()->SetOper(GT_IND);
        LowerIndir(blkNode->Data()->AsIndir());
    }

    if (TryTransformStoreObjAsStoreInd(blkNode))
    {
        return;
    }

    LowerBlockStore(blkNode);
}

//------------------------------------------------------------------------
// TryTransformStoreObjAsStoreInd: try to replace STORE_BLK as STOREIND.
//
// Arguments:
//    blkNode - the store node.
//
// Return value:
//    true if the replacement was made, false otherwise.
//
// Notes:
//    TODO-CQ: this method should do the transformation when possible
//    and STOREIND should always generate better or the same code as
//    STORE_BLK for the same copy.
//
bool Lowering::TryTransformStoreObjAsStoreInd(GenTreeBlk* blkNode)
{
    assert(blkNode->OperIs(GT_STORE_BLK, GT_STORE_DYN_BLK));
    if (!comp->opts.OptimizationEnabled())
    {
        return false;
    }

    if (blkNode->OperIs(GT_STORE_DYN_BLK))
    {
        return false;
    }

    var_types regType = blkNode->GetLayout()->GetRegisterType();
    if (regType == TYP_UNDEF)
    {
        return false;
    }

    GenTree* src = blkNode->Data();
    if (varTypeIsSIMD(regType) && src->IsConstInitVal())
    {
        // TODO-CQ: support STORE_IND SIMD16(SIMD16, CNT_INT 0).
        return false;
    }

    if (varTypeIsGC(regType))
    {
        // TODO-CQ: STOREIND does not try to contain src if we need a barrier,
        // STORE_BLK generates better code currently.
        return false;
    }

    if (src->OperIsInitVal() && !src->IsConstInitVal())
    {
        return false;
    }

    JITDUMP("Replacing STORE_BLK with STOREIND for [%06u]\n", blkNode->gtTreeID);
    blkNode->ChangeOper(GT_STOREIND);
    blkNode->ChangeType(regType);

    if (varTypeIsStruct(src))
    {
        src->ChangeType(regType);
        LowerNode(blkNode->Data());
    }
    else if (src->OperIsInitVal())
    {
        GenTreeUnOp* initVal = src->AsUnOp();
        src                  = src->gtGetOp1();
        assert(src->IsCnsIntOrI());
        src->AsIntCon()->FixupInitBlkValue(regType);
        blkNode->SetData(src);
        BlockRange().Remove(initVal);
    }
    else
    {
        assert(src->TypeIs(regType) || src->IsCnsIntOrI() || src->IsCall());
    }

#if defined(TARGET_XARCH)
    if (varTypeIsSmall(regType) && src->OperIs(GT_IND, GT_LCL_FLD))
    {
        src->SetDontExtend();
    }
#endif // TARGET_XARCH

    LowerStoreIndirCommon(blkNode->AsStoreInd());
    return true;
}

//------------------------------------------------------------------------
// TryRetypingFloatingPointStoreToIntegerStore: Retype an FP memory store.
//
// On some targets, integer stores are cheaper and/or smaller than their
// floating-point counterparts, because, e. g., integer immediates can be
// encoded inline while FP ones need to be loaded from the data section.
//
// Arguments:
//    store - The store node
//
void Lowering::TryRetypingFloatingPointStoreToIntegerStore(GenTree* store)
{
    assert(store->OperIsStore());

    if (!varTypeIsFloating(store))
    {
        return;
    }

    // We only want to transform memory stores, not definitions of candidate locals.
    //
    if (store->OperIs(GT_STORE_LCL_VAR) && !comp->lvaGetDesc(store->AsLclVar())->lvDoNotEnregister)
    {
        return;
    }

    GenTree* data = store->Data();
    assert(store->TypeGet() == data->TypeGet());

    // Optimize *x = DCON to *x = ICON which can be slightly faster and/or smaller.
    //
    if (data->IsCnsFltOrDbl())
    {
        double    dblCns = data->AsDblCon()->DconValue();
        ssize_t   intCns = 0;
        var_types type   = TYP_UNKNOWN;
        // XARCH: we can always contain the immediates.
        // ARM64: zero can always be contained, other cases will use immediates from the data
        //        section and it is not a clear win to switch them to inline integers.
        // ARM:   FP constants are assembled from integral ones, so it is always profitable
        //        to directly use the integers as it avoids the int -> float conversion.
        CLANG_FORMAT_COMMENT_ANCHOR;

#if defined(TARGET_XARCH) || defined(TARGET_ARM)
        bool shouldSwitchToInteger = true;
#else // TARGET_ARM64 || TARGET_LOONGARCH64 || TARGET_RISCV64
        bool       shouldSwitchToInteger = FloatingPointUtils::isPositiveZero(dblCns);
#endif

        if (shouldSwitchToInteger)
        {
            if (store->TypeIs(TYP_FLOAT))
            {
                float fltCns = static_cast<float>(dblCns);
                intCns       = *reinterpret_cast<INT32*>(&fltCns);
                type         = TYP_INT;
            }
#ifdef TARGET_64BIT
            else
            {
                assert(store->TypeIs(TYP_DOUBLE));
                intCns = *reinterpret_cast<INT64*>(&dblCns);
                type   = TYP_LONG;
            }
#endif
        }

        if (type != TYP_UNKNOWN)
        {
            data->BashToConst(intCns, type);

            assert(!store->OperIsLocalStore() || comp->lvaGetDesc(store->AsLclVarCommon())->lvDoNotEnregister);
            if (store->OperIs(GT_STORE_LCL_VAR))
            {
                store->SetOper(GT_STORE_LCL_FLD);
            }
            store->ChangeType(type);
        }
    }
}

//----------------------------------------------------------------------------------------------
// Lowering::TryLowerAndNegativeOne:
//    If safe, lowers a tree AND(X, CNS(-1)) to X.
//
// Arguments:
//    node - GT_AND node of integral type
//    nextNode - out parameter that represents the 'gtNext' of the given node if the transformation was successful
//
// Return Value:
//    Returns the true if the transformation was successful; false if it was not.
bool Lowering::TryLowerAndNegativeOne(GenTreeOp* node, GenTree** nextNode)
{
    assert(node->OperIs(GT_AND));
    assert(nextNode != nullptr);

    if (!varTypeIsIntegral(node))
        return false;

    if (node->gtSetFlags())
        return false;

    if (node->isContained())
        return false;

    GenTree* op2 = node->gtGetOp2();

    if (!op2->IsIntegralConst(-1))
        return false;

#ifndef TARGET_64BIT
    assert(op2->TypeIs(TYP_INT));
#endif // !TARGET_64BIT

    GenTree* op1 = node->gtGetOp1();

    LIR::Use use;
    if (BlockRange().TryGetUse(node, &use))
    {
        use.ReplaceWith(op1);
    }
    else
    {
        op1->SetUnusedValue();
    }

    *nextNode = node->gtNext;

    BlockRange().Remove(op2);
    BlockRange().Remove(node);

    return true;
}

#if defined(FEATURE_HW_INTRINSICS)
//----------------------------------------------------------------------------------------------
// Lowering::InsertNewSimdCreateScalarUnsafeNode: Inserts a new simd CreateScalarUnsafe node
//
//  Arguments:
//    simdType        - The return type of SIMD node being created
//    op1             - The value of the lowest element of the simd value
//    simdBaseJitType - the base JIT type of SIMD type of the intrinsic
//    simdSize        - the size of the SIMD type of the intrinsic
//
// Returns:
//    The inserted CreateScalarUnsafe node
//
// Remarks:
//    If the created node is a vector constant, op1 will be removed from the block range
//
GenTree* Lowering::InsertNewSimdCreateScalarUnsafeNode(var_types   simdType,
                                                       GenTree*    op1,
                                                       CorInfoType simdBaseJitType,
                                                       unsigned    simdSize)
{
    assert(varTypeIsSIMD(simdType));

    GenTree* result = comp->gtNewSimdCreateScalarUnsafeNode(simdType, op1, simdBaseJitType, simdSize);
    BlockRange().InsertAfter(op1, result);

    if (result->IsVectorConst())
    {
        BlockRange().Remove(op1);
    }
    return result;
}
#endif // FEATURE_HW_INTRINSICS

//----------------------------------------------------------------------------------------------
// Lowering::RequireOutgoingArgSpace: Record that the compilation will require
// outgoing arg space of at least the specified size.
//
//  Arguments:
//    node - The node that is the reason for the requirement.
//    size - The minimal required size of the outgoing arg space.
//
void Lowering::RequireOutgoingArgSpace(GenTree* node, unsigned size)
{
#if FEATURE_FIXED_OUT_ARGS
    if (size <= m_outgoingArgSpaceSize)
    {
        return;
    }

    JITDUMP("Bumping outgoing arg space size from %u to %u for [%06u]\n", m_outgoingArgSpaceSize, size,
            Compiler::dspTreeID(node));
    m_outgoingArgSpaceSize = size;
#endif
}

//----------------------------------------------------------------------------------------------
// Lowering::FinalizeOutgoingArgSpace: Finalize and allocate the outgoing arg
// space area.
//
void Lowering::FinalizeOutgoingArgSpace()
{
#if FEATURE_FIXED_OUT_ARGS
    // Finish computing the outgoing args area size
    //
    // Need to make sure the MIN_ARG_AREA_FOR_CALL space is added to the frame if:
    // 1. there are calls to THROW_HELPER methods.
    // 2. we are generating profiling Enter/Leave/TailCall hooks. This will ensure
    //    that even methods without any calls will have outgoing arg area space allocated.
    // 3. We will be generating calls to PInvoke helpers. TODO: This shouldn't be required because
    //    if there are any calls to PInvoke methods, there should be a call that we processed
    //    above. However, we still generate calls to PInvoke prolog helpers even if we have dead code
    //    eliminated all the calls.
    // 4. We will be generating a stack cookie check. In this case we can call a helper to fail fast.
    //
    // An example for these two cases is Windows Amd64, where the ABI requires to have 4 slots for
    // the outgoing arg space if the method makes any calls.
    if (m_outgoingArgSpaceSize < MIN_ARG_AREA_FOR_CALL)
    {
        if (comp->compUsesThrowHelper || comp->compIsProfilerHookNeeded() ||
            (comp->compMethodRequiresPInvokeFrame() && !comp->opts.ShouldUsePInvokeHelpers()) ||
            comp->getNeedsGSSecurityCookie())
        {
            m_outgoingArgSpaceSize = MIN_ARG_AREA_FOR_CALL;
            JITDUMP("Bumping outgoing arg space size to %u for possible helper or profile hook call",
                    m_outgoingArgSpaceSize);
        }
    }

    // If a function has localloc, we will need to move the outgoing arg space when the
    // localloc happens. When we do this, we need to maintain stack alignment. To avoid
    // leaving alignment-related holes when doing this move, make sure the outgoing
    // argument space size is a multiple of the stack alignment by aligning up to the next
    // stack alignment boundary.
    if (comp->compLocallocUsed)
    {
        m_outgoingArgSpaceSize = roundUp(m_outgoingArgSpaceSize, STACK_ALIGN);
        JITDUMP("Bumping outgoing arg space size to %u for localloc", m_outgoingArgSpaceSize);
    }

    assert((m_outgoingArgSpaceSize % TARGET_POINTER_SIZE) == 0);

    // Publish the final value and mark it as read only so any update
    // attempt later will cause an assert.
    comp->lvaOutgoingArgSpaceSize = m_outgoingArgSpaceSize;
    comp->lvaOutgoingArgSpaceSize.MarkAsReadOnly();
    comp->lvaGetDesc(comp->lvaOutgoingArgSpaceVar)->GrowBlockLayout(comp->typGetBlkLayout(m_outgoingArgSpaceSize));
#endif
}<|MERGE_RESOLUTION|>--- conflicted
+++ resolved
@@ -1134,13 +1134,8 @@
             JITDUMP("Lowering switch " FMT_BB ": all switch cases were fall-through\n", originalSwitchBB->bbNum);
             assert(currentBlock == afterDefaultCondBlock);
             assert(currentBlock->KindIs(BBJ_SWITCH));
-<<<<<<< HEAD
-            currentBlock->SetJumpKindAndTarget(BBJ_NONE DEBUG_ARG(comp));
+            currentBlock->SetJumpKindAndTarget(BBJ_NONE);
             currentBlock->RemoveFlags(BBF_DONT_REMOVE);
-=======
-            currentBlock->SetJumpKindAndTarget(BBJ_NONE);
-            currentBlock->bbFlags &= ~BBF_DONT_REMOVE;
->>>>>>> 4fa760f5
             comp->fgRemoveBlock(currentBlock, /* unreachable */ false); // It's an empty block.
         }
     }
