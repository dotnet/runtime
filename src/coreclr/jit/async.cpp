// Licensed to the .NET Foundation under one or more agreements.
// The .NET Foundation licenses this file to you under the MIT license.

//
// This file implements the transformation of C# async methods into state
// machines. The following key operations are performed:
//
// 1. Early, after import but before inlining: for async calls that require
//    ExecutionContext/SynchronizationContext save/restore semantics, capture and
//    restore calls are inserted around the async call site. This ensures proper
//    context flow across await boundaries when the continuation may run on
//    different threads or synchronization contexts. The captured contexts
//    are stored in temporary locals and restored after the async call completes,
//    with special handling for calls inside try regions using try-finally blocks.
//
// Later, right before lowering the actual transformation to a state machine is
// performed:
//
// 2. Each async call becomes a suspension point where execution can pause and
//    return to the caller, accompanied by a resumption point where execution can
//    continue when the awaited operation completes.
//
// 3. When suspending at a suspension point a continuation object is created that contains:
//    - All live local variables
//    - State number to identify which await is being resumed
//    - Return value from the awaited operation (filled in by the callee later)
//    - Exception information if an exception occurred
//    - Resumption function pointer
//    - Flags containing additional information
//
// 4. The method entry is modified to include dispatch logic that checks for an
//    incoming continuation and jumps to the appropriate resumption point.
//
// 5. Special handling is included for:
//    - Exception propagation across await boundaries
//    - Return value management for different types (primitives, references, structs)
//    - Tiered compilation and On-Stack Replacement (OSR)
//    - Optimized state capture based on variable liveness analysis
//
// The transformation ensures that the semantics of the original async method are
// preserved while enabling efficient suspension and resumption of execution.
//

#include "jitpch.h"
#include "jitstd/algorithm.h"
#include "async.h"

//------------------------------------------------------------------------
// Compiler::SaveAsyncContexts:
//   Insert code to save and restore contexts around async call sites.
//
// Returns:
//   Suitable phase status.
//
// Remarks:
//   Runs early, after import but before inlining. Thus RET_EXPRs may be
//   present, and async calls may later be inlined.
//
PhaseStatus Compiler::SaveAsyncContexts()
{
    if (!compMustSaveAsyncContexts)
    {
        JITDUMP("No async calls where execution context capture/restore is necessary\n");
        ValidateNoAsyncSavesNecessary();
        return PhaseStatus::MODIFIED_NOTHING;
    }

    PhaseStatus result = PhaseStatus::MODIFIED_NOTHING;

    BasicBlock* curBB = fgFirstBB;
    while (curBB != nullptr)
    {
        BasicBlock* nextBB = curBB->Next();

        for (Statement* stmt : curBB->Statements())
        {
            GenTree* tree = stmt->GetRootNode();
            if (tree->OperIs(GT_STORE_LCL_VAR))
            {
                tree = tree->AsLclVarCommon()->Data();
            }

            if (!tree->IsCall())
            {
                ValidateNoAsyncSavesNecessaryInStatement(stmt);
                continue;
            }

            GenTreeCall* call = tree->AsCall();
            if (!call->IsAsync())
            {
                ValidateNoAsyncSavesNecessaryInStatement(stmt);
                continue;
            }

            const AsyncCallInfo& asyncCallInfo = call->GetAsyncInfo();

            // Currently we always expect that ExecutionContext and
            // SynchronizationContext correlate about their save/restore
            // behavior.
            assert((asyncCallInfo.ExecutionContextHandling == ExecutionContextHandling::SaveAndRestore) ==
                   asyncCallInfo.SaveAndRestoreSynchronizationContextField);

            if (asyncCallInfo.ExecutionContextHandling != ExecutionContextHandling::SaveAndRestore)
            {
                continue;
            }

            unsigned suspendedLclNum =
                lvaGrabTemp(false DEBUGARG(printfAlloc("Suspended indicator for [%06u]", dspTreeID(call))));
            unsigned execCtxLclNum =
                lvaGrabTemp(false DEBUGARG(printfAlloc("ExecutionContext for [%06u]", dspTreeID(call))));
            unsigned syncCtxLclNum =
                lvaGrabTemp(false DEBUGARG(printfAlloc("SynchronizationContext for [%06u]", dspTreeID(call))));

            LclVarDsc* suspendedLclDsc     = lvaGetDesc(suspendedLclNum);
            suspendedLclDsc->lvType        = TYP_UBYTE;
            suspendedLclDsc->lvHasLdAddrOp = true;

            LclVarDsc* execCtxLclDsc     = lvaGetDesc(execCtxLclNum);
            execCtxLclDsc->lvType        = TYP_REF;
            execCtxLclDsc->lvHasLdAddrOp = true;

            LclVarDsc* syncCtxLclDsc     = lvaGetDesc(syncCtxLclNum);
            syncCtxLclDsc->lvType        = TYP_REF;
            syncCtxLclDsc->lvHasLdAddrOp = true;

            call->asyncInfo->SynchronizationContextLclNum = syncCtxLclNum;

            call->gtArgs.PushBack(this, NewCallArg::Primitive(gtNewLclAddrNode(suspendedLclNum, 0))
                                            .WellKnown(WellKnownArg::AsyncSuspendedIndicator));

            JITDUMP("Saving contexts around [%06u], ExecutionContext = V%02u, SynchronizationContext = V%02u\n",
                    call->gtTreeID, execCtxLclNum, syncCtxLclNum);

            CORINFO_ASYNC_INFO* asyncInfo = eeGetAsyncInfo();

            GenTreeCall* capture = gtNewCallNode(CT_USER_FUNC, asyncInfo->captureContextsMethHnd, TYP_VOID);
            capture->gtArgs.PushFront(this, NewCallArg::Primitive(gtNewLclAddrNode(syncCtxLclNum, 0)));
            capture->gtArgs.PushFront(this, NewCallArg::Primitive(gtNewLclAddrNode(execCtxLclNum, 0)));

            CORINFO_CALL_INFO callInfo = {};
            callInfo.hMethod           = capture->gtCallMethHnd;
            callInfo.methodFlags       = info.compCompHnd->getMethodAttribs(callInfo.hMethod);
            impMarkInlineCandidate(capture, MAKE_METHODCONTEXT(callInfo.hMethod), false, &callInfo, compInlineContext);

            Statement* captureStmt = fgNewStmtFromTree(capture);
            fgInsertStmtBefore(curBB, stmt, captureStmt);

            JITDUMP("Inserted capture:\n");
            DISPSTMT(captureStmt);

            BasicBlock* restoreBB        = curBB;
            Statement*  restoreAfterStmt = stmt;

            if (call->IsInlineCandidate() && (call->gtReturnType != TYP_VOID))
            {
                restoreAfterStmt = stmt->GetNextStmt();
                assert(restoreAfterStmt->GetRootNode()->OperIs(GT_RET_EXPR) ||
                       (restoreAfterStmt->GetRootNode()->OperIs(GT_STORE_LCL_VAR) &&
                        restoreAfterStmt->GetRootNode()->AsLclVarCommon()->Data()->OperIs(GT_RET_EXPR)));
            }

            if (curBB->hasTryIndex())
            {
#ifdef FEATURE_EH_WINDOWS_X86
                IMPL_LIMITATION("Cannot handle insertion of try-finally without funclets");
#else
                // Await is inside a try, need to insert try-finally around it.
                restoreBB        = InsertTryFinallyForContextRestore(curBB, stmt, restoreAfterStmt);
                restoreAfterStmt = nullptr;
                // we have split the block that could have another await.
                nextBB = restoreBB->Next();
#endif
            }

            GenTreeCall* restore = gtNewCallNode(CT_USER_FUNC, asyncInfo->restoreContextsMethHnd, TYP_VOID);
            restore->gtArgs.PushFront(this, NewCallArg::Primitive(gtNewLclVarNode(syncCtxLclNum)));
            restore->gtArgs.PushFront(this, NewCallArg::Primitive(gtNewLclVarNode(execCtxLclNum)));
            restore->gtArgs.PushFront(this, NewCallArg::Primitive(gtNewLclVarNode(suspendedLclNum)));

            callInfo             = {};
            callInfo.hMethod     = restore->gtCallMethHnd;
            callInfo.methodFlags = info.compCompHnd->getMethodAttribs(callInfo.hMethod);
            impMarkInlineCandidate(restore, MAKE_METHODCONTEXT(callInfo.hMethod), false, &callInfo, compInlineContext);

            Statement* restoreStmt = fgNewStmtFromTree(restore);
            if (restoreAfterStmt == nullptr)
            {
                fgInsertStmtNearEnd(restoreBB, restoreStmt);
            }
            else
            {
                fgInsertStmtAfter(restoreBB, restoreAfterStmt, restoreStmt);
            }

            JITDUMP("Inserted restore:\n");
            DISPSTMT(restoreStmt);

            result = PhaseStatus::MODIFIED_EVERYTHING;
        }

        curBB = nextBB;
    }

    return result;
}

//------------------------------------------------------------------------
// Compiler::ValidateNoAsyncSavesNecessary:
//   Check that there are no async calls requiring saving of ExecutionContext
//   in the method.
//
void Compiler::ValidateNoAsyncSavesNecessary()
{
#ifdef DEBUG
    for (BasicBlock* block : Blocks())
    {
        for (Statement* stmt : block->Statements())
        {
            ValidateNoAsyncSavesNecessaryInStatement(stmt);
        }
    }
#endif
}

//------------------------------------------------------------------------
// Compiler::ValidateNoAsyncSavesNecessaryInStatement:
//   Check that there are no async calls requiring saving of ExecutionContext
//   in the statement.
//
// Parameters:
//   stmt - The statement
//
void Compiler::ValidateNoAsyncSavesNecessaryInStatement(Statement* stmt)
{
#ifdef DEBUG
    struct Visitor : GenTreeVisitor<Visitor>
    {
        enum
        {
            DoPreOrder = true,
        };

        Visitor(Compiler* comp)
            : GenTreeVisitor(comp)
        {
        }

        fgWalkResult PreOrderVisit(GenTree** use, GenTree* user)
        {
            if (((*use)->gtFlags & GTF_CALL) == 0)
            {
                return WALK_SKIP_SUBTREES;
            }

            if ((*use)->IsCall())
            {
                assert(!(*use)->AsCall()->IsAsyncAndAlwaysSavesAndRestoresExecutionContext());
            }

            return WALK_CONTINUE;
        }
    };

    Visitor visitor(this);
    visitor.WalkTree(stmt->GetRootNodePointer(), nullptr);
#endif
}

//------------------------------------------------------------------------
// Compiler::InsertTryFinallyForContextRestore:
//   Insert a try-finally around the specified statements in the specified
//   block.
//
// Returns:
//   Finally block of inserted try-finally.
//
BasicBlock* Compiler::InsertTryFinallyForContextRestore(BasicBlock* block, Statement* firstStmt, Statement* lastStmt)
{
    assert(!block->hasHndIndex());
    EHblkDsc* ebd = fgTryAddEHTableEntries(block->bbTryIndex - 1, 1);
    if (ebd == nullptr)
    {
        IMPL_LIMITATION("Awaits require insertion of too many EH clauses");
    }

    if (firstStmt == block->firstStmt())
    {
        block = fgSplitBlockAtBeginning(block);
    }
    else
    {
        block = fgSplitBlockAfterStatement(block, firstStmt->GetPrevStmt());
    }

    BasicBlock* tailBB = fgSplitBlockAfterStatement(block, lastStmt);

    BasicBlock* callFinally    = fgNewBBafter(BBJ_CALLFINALLY, block, false);
    BasicBlock* callFinallyRet = fgNewBBafter(BBJ_CALLFINALLYRET, callFinally, false);
    BasicBlock* finallyRet     = fgNewBBafter(BBJ_EHFINALLYRET, callFinallyRet, false);
    BasicBlock* goToTailBlock  = fgNewBBafter(BBJ_ALWAYS, finallyRet, false);

    callFinally->inheritWeight(block);
    callFinallyRet->inheritWeight(block);
    finallyRet->inheritWeight(block);
    goToTailBlock->inheritWeight(block);

    // Set some info the starting blocks like fgFindBasicBlocks does
    block->SetFlags(BBF_DONT_REMOVE);
    finallyRet->SetFlags(BBF_DONT_REMOVE);
    finallyRet->bbRefs++; // Artificial ref count on handler begins

    fgRemoveRefPred(block->GetTargetEdge());
    // Wire up the control flow for the new blocks
    block->SetTargetEdge(fgAddRefPred(callFinally, block));
    callFinally->SetTargetEdge(fgAddRefPred(finallyRet, callFinally));

    FlowEdge** succs = new (this, CMK_BasicBlock) FlowEdge* [1] {
        fgAddRefPred(callFinallyRet, finallyRet)
    };
    succs[0]->setLikelihood(1.0);
    BBJumpTable* ehfDesc = new (this, CMK_BasicBlock) BBJumpTable(succs, 1);
    finallyRet->SetEhfTargets(ehfDesc);

    callFinallyRet->SetTargetEdge(fgAddRefPred(goToTailBlock, callFinallyRet));
    goToTailBlock->SetTargetEdge(fgAddRefPred(tailBB, goToTailBlock));

    // Most of these blocks go in the old EH region
    callFinally->bbTryIndex    = block->bbTryIndex;
    callFinallyRet->bbTryIndex = block->bbTryIndex;
    finallyRet->bbTryIndex     = block->bbTryIndex;
    goToTailBlock->bbTryIndex  = block->bbTryIndex;

    callFinally->bbHndIndex    = block->bbHndIndex;
    callFinallyRet->bbHndIndex = block->bbHndIndex;
    finallyRet->bbHndIndex     = block->bbHndIndex;
    goToTailBlock->bbHndIndex  = block->bbHndIndex;

    // block goes into the inserted EH clause and the finally becomes the handler
    block->bbTryIndex--;
    finallyRet->bbHndIndex = block->bbTryIndex;

    ebd->ebdID          = impInlineRoot()->compEHID++;
    ebd->ebdHandlerType = EH_HANDLER_FINALLY;

    ebd->ebdTryBeg  = block;
    ebd->ebdTryLast = block;

    ebd->ebdHndBeg  = finallyRet;
    ebd->ebdHndLast = finallyRet;

    ebd->ebdTyp               = 0;
    ebd->ebdEnclosingTryIndex = (unsigned short)goToTailBlock->getTryIndex();
    ebd->ebdEnclosingHndIndex = EHblkDsc::NO_ENCLOSING_INDEX;

    ebd->ebdTryBegOffset    = block->bbCodeOffs;
    ebd->ebdTryEndOffset    = block->bbCodeOffsEnd;
    ebd->ebdFilterBegOffset = 0;
    ebd->ebdHndBegOffset    = 0;
    ebd->ebdHndEndOffset    = 0;

    finallyRet->bbCatchTyp = BBCT_FINALLY;
    GenTree*   retFilt     = gtNewOperNode(GT_RETFILT, TYP_VOID, nullptr);
    Statement* retFiltStmt = fgNewStmtFromTree(retFilt);
    fgInsertStmtAtEnd(finallyRet, retFiltStmt);

    return finallyRet;
}

class AsyncLiveness
{
    Compiler*              m_comp;
    bool                   m_hasLiveness;
    TreeLifeUpdater<false> m_updater;
    unsigned               m_numVars;

public:
    AsyncLiveness(Compiler* comp, bool hasLiveness)
        : m_comp(comp)
        , m_hasLiveness(hasLiveness)
        , m_updater(comp)
        , m_numVars(comp->lvaCount)
    {
    }

    void StartBlock(BasicBlock* block);
    void Update(GenTree* node);
    bool IsLive(unsigned lclNum);
    template <typename Functor>
    void GetLiveLocals(jitstd::vector<LiveLocalInfo>& liveLocals, Functor includeLocal);

private:
    bool IsLocalCaptureUnnecessary(unsigned lclNum);
};

//------------------------------------------------------------------------
// AsyncLiveness::StartBlock:
//   Indicate that we are now starting a new block, and do relevant liveness
//   updates for it.
//
// Parameters:
//   block - The block that we are starting.
//
void AsyncLiveness::StartBlock(BasicBlock* block)
{
    if (!m_hasLiveness)
        return;

    VarSetOps::Assign(m_comp, m_comp->compCurLife, block->bbLiveIn);
}

//------------------------------------------------------------------------
// AsyncLiveness::Update:
//   Update liveness to be consistent with the specified node having been
//   executed.
//
// Parameters:
//   node - The node.
//
void AsyncLiveness::Update(GenTree* node)
{
    if (!m_hasLiveness)
        return;

    m_updater.UpdateLife(node);
}

//------------------------------------------------------------------------
// AsyncLiveness::IsLocalCaptureUnnecessary:
//   Check if capturing a specified local can be skipped.
//
// Parameters:
//   lclNum - The local
//
// Returns:
//   True if the local should not be captured. Even without liveness
//
bool AsyncLiveness::IsLocalCaptureUnnecessary(unsigned lclNum)
{
#if FEATURE_FIXED_OUT_ARGS
    if (lclNum == m_comp->lvaOutgoingArgSpaceVar)
    {
        return true;
    }
#endif

    if (lclNum == m_comp->info.compRetBuffArg)
    {
        return true;
    }

    if (lclNum == m_comp->lvaGSSecurityCookie)
    {
        // Initialized in prolog
        return true;
    }

    if (lclNum == m_comp->info.compLvFrameListRoot)
    {
        return true;
    }

    if (lclNum == m_comp->lvaInlinedPInvokeFrameVar)
    {
        return true;
    }

#ifdef FEATURE_EH_WINDOWS_X86
    if (lclNum == m_comp->lvaShadowSPslotsVar)
    {
        // Only expected to be live in handlers
        return true;
    }
#endif

    if (lclNum == m_comp->lvaRetAddrVar)
    {
        return true;
    }

    if (lclNum == m_comp->lvaAsyncContinuationArg)
    {
        return true;
    }

    return false;
}

//------------------------------------------------------------------------
// AsyncLiveness::IsLive:
//   Check if the specified local is live at this point and should be captured.
//
// Parameters:
//   lclNum - The local
//
// Returns:
//   True if the local is live and capturing it is necessary.
//
bool AsyncLiveness::IsLive(unsigned lclNum)
{
    if (IsLocalCaptureUnnecessary(lclNum))
    {
        return false;
    }

    LclVarDsc* dsc = m_comp->lvaGetDesc(lclNum);

    if (dsc->TypeIs(TYP_BYREF) && !dsc->IsImplicitByRef())
    {
        // Even if these are address exposed we expect them to be dead at
        // suspension points. TODO: It would be good to somehow verify these
        // aren't obviously live, if the JIT creates live ranges that span a
        // suspension point then this makes it quite hard to diagnose that.
        return false;
    }

    if ((dsc->TypeIs(TYP_STRUCT) || dsc->IsImplicitByRef()) && dsc->GetLayout()->HasGCByRef())
    {
        // Same as above
        return false;
    }

    if (!m_hasLiveness)
    {
        return true;
    }

    if (dsc->lvRefCnt(RCS_NORMAL) == 0)
    {
        return false;
    }

    Compiler::lvaPromotionType promoType = m_comp->lvaGetPromotionType(dsc);
    if (promoType == Compiler::PROMOTION_TYPE_INDEPENDENT)
    {
        // Independently promoted structs are handled only through their
        // fields.
        return false;
    }

    if (promoType == Compiler::PROMOTION_TYPE_DEPENDENT)
    {
        // Dependently promoted structs are handled only through the base
        // struct local.
        //
        // A dependently promoted struct is live if any of its fields are live.

        for (unsigned i = 0; i < dsc->lvFieldCnt; i++)
        {
            LclVarDsc* fieldDsc = m_comp->lvaGetDesc(dsc->lvFieldLclStart + i);
            if (!fieldDsc->lvTracked || VarSetOps::IsMember(m_comp, m_comp->compCurLife, fieldDsc->lvVarIndex))
            {
                return true;
            }
        }

        return false;
    }

    if (dsc->lvIsStructField && (m_comp->lvaGetParentPromotionType(dsc) == Compiler::PROMOTION_TYPE_DEPENDENT))
    {
        return false;
    }

    return !dsc->lvTracked || VarSetOps::IsMember(m_comp, m_comp->compCurLife, dsc->lvVarIndex);
}

//------------------------------------------------------------------------
// AsyncLiveness::GetLiveLocals:
//   Get live locals that should be captured at this point.
//
// Parameters:
//   liveLocals   - Vector to add live local information into
//   includeLocal - Functor to check if a local should be included
//
template <typename Functor>
void AsyncLiveness::GetLiveLocals(jitstd::vector<LiveLocalInfo>& liveLocals, Functor includeLocal)
{
    for (unsigned lclNum = 0; lclNum < m_numVars; lclNum++)
    {
        if (includeLocal(lclNum) && IsLive(lclNum))
        {
            liveLocals.push_back(LiveLocalInfo(lclNum));
        }
    }
}

//------------------------------------------------------------------------
// TransformAsync: Run async transformation.
//
// Returns:
//   Suitable phase status.
//
// Remarks:
//   This transformation creates the state machine structure of the async
//   function. After each async call a check for whether that async call
//   suspended is inserted. If the check passes a continuation is allocated
//   into which the live state is stored. The continuation is returned back to
//   the caller to indicate that now this function also suspended.
//
//   Associated with each suspension point is also resumption IR. The
//   resumption IR restores all live state from the continuation object. IR is
//   inserted at the beginning of the function to dispatch on the continuation
//   (if one is present), which each suspension point having an associated
//   state number that can be switched over.
//
PhaseStatus Compiler::TransformAsync()
{
    assert(compIsAsync());

    AsyncTransformation transformation(this);
    return transformation.Run();
}

//------------------------------------------------------------------------
// AsyncTransformation::Run:
//   Run the transformation over all the IR.
//
// Returns:
//   Suitable phase status.
//
PhaseStatus AsyncTransformation::Run()
{
    ArrayStack<BasicBlock*> worklist(m_comp->getAllocator(CMK_Async));

    // First find all basic blocks with awaits in them. We'll have to track
    // liveness in these basic blocks, so it does not help to record the calls
    // ahead of time.
    for (BasicBlock* block : m_comp->Blocks())
    {
        for (GenTree* tree : LIR::AsRange(block))
        {
            if (tree->IsCall() && tree->AsCall()->IsAsync() && !tree->AsCall()->IsTailCall())
            {
                JITDUMP(FMT_BB " contains await(s)\n", block->bbNum);
                worklist.Push(block);
                break;
            }
        }
    }

    JITDUMP("Found %d blocks with awaits\n", worklist.Height());

    if (worklist.Height() <= 0)
    {
        return PhaseStatus::MODIFIED_NOTHING;
    }

    m_comp->compSuspensionPoints =
<<<<<<< HEAD
        new (m_comp, CMK_Async) jitstd::vector<AsyncSuspensionPoint>(m_comp->getAllocator(CMK_Async));
    m_comp->compAsyncVars = new (m_comp, CMK_Async)
        jitstd::vector<ICorDebugInfo::AsyncContinuationVarInfo>(m_comp->getAllocator(CMK_Async));

    // Ask the VM to create a resumption stub for this specific version of the
    // code. It is stored in the continuation as a function pointer, so we need
    // the fixed entry point here.
    m_resumeStub = m_comp->info.compCompHnd->getAsyncResumptionStub();
    m_comp->info.compCompHnd->getFunctionFixedEntryPoint(m_resumeStub, false, &m_resumeStubLookup);
=======
        new (m_comp, CMK_Async) jitstd::vector<ICorDebugInfo::AsyncSuspensionPoint>(m_comp->getAllocator(CMK_Async));
    m_comp->compAsyncVars = new (m_comp, CMK_Async)
        jitstd::vector<ICorDebugInfo::AsyncContinuationVarInfo>(m_comp->getAllocator(CMK_Async));
>>>>>>> 302a563c

    m_returnedContinuationVar = m_comp->lvaGrabTemp(false DEBUGARG("returned continuation"));
    m_comp->lvaGetDesc(m_returnedContinuationVar)->lvType = TYP_REF;
    m_newContinuationVar                                  = m_comp->lvaGrabTemp(false DEBUGARG("new continuation"));
    m_comp->lvaGetDesc(m_newContinuationVar)->lvType      = TYP_REF;

    m_asyncInfo = m_comp->eeGetAsyncInfo();

#ifdef JIT32_GCENCODER
    // Due to a hard cap on epilogs we need a shared return here.
    m_sharedReturnBB = m_comp->fgNewBBafter(BBJ_RETURN, m_comp->fgLastBBInMainFunction(), false);
    m_sharedReturnBB->bbSetRunRarely();
    m_sharedReturnBB->clearTryIndex();
    m_sharedReturnBB->clearHndIndex();

    if (m_comp->fgIsUsingProfileWeights())
    {
        // All suspension BBs are cold, so we do not need to propagate any
        // weights, but we do need to propagate the flag.
        m_sharedReturnBB->SetFlags(BBF_PROF_WEIGHT);
    }

    GenTree* continuation = m_comp->gtNewLclvNode(m_newContinuationVar, TYP_REF);
    GenTree* ret          = m_comp->gtNewOperNode(GT_RETURN_SUSPEND, TYP_VOID, continuation);
    LIR::AsRange(m_sharedReturnBB).InsertAtEnd(continuation, ret);

    JITDUMP("Created shared return BB " FMT_BB "\n", m_sharedReturnBB->bbNum);

    DISPRANGE(LIR::AsRange(m_sharedReturnBB));
#endif

    // Compute liveness to be used for determining what must be captured on
    // suspension. In unoptimized codegen we capture everything.
    if (m_comp->opts.OptimizationEnabled())
    {
        if (m_comp->m_dfsTree == nullptr)
        {
            m_comp->m_dfsTree = m_comp->fgComputeDfs<false>();
        }

        m_comp->lvaComputeRefCounts(true, false);
        m_comp->fgLocalVarLiveness();
        INDEBUG(m_comp->mostRecentlyActivePhase = PHASE_ASYNC);
        VarSetOps::AssignNoCopy(m_comp, m_comp->compCurLife, VarSetOps::MakeEmpty(m_comp));
    }

    AsyncLiveness liveness(m_comp, m_comp->opts.OptimizationEnabled());

    // Now walk the IR for all the blocks that contain async calls. Keep track
    // of liveness and outstanding LIR edges as we go; the LIR edges that cross
    // async calls are additional live variables that must be spilled.
    jitstd::vector<GenTree*> defs(m_comp->getAllocator(CMK_Async));

    for (int i = 0; i < worklist.Height(); i++)
    {
        assert(defs.size() == 0);

        BasicBlock* block = worklist.Bottom(i);
        liveness.StartBlock(block);

        bool any;
        do
        {
            any = false;
            for (GenTree* tree : LIR::AsRange(block))
            {
                // Remove all consumed defs; those are no longer 'live' LIR
                // edges.
                tree->VisitOperands([&defs](GenTree* op) {
                    if (op->IsValue())
                    {
                        for (size_t i = defs.size(); i > 0; i--)
                        {
                            if (op == defs[i - 1])
                            {
                                defs[i - 1] = defs[defs.size() - 1];
                                defs.erase(defs.begin() + (defs.size() - 1), defs.end());
                                break;
                            }
                        }
                    }

                    return GenTree::VisitResult::Continue;
                });

                // Update liveness to reflect state after this node.
                liveness.Update(tree);

                if (tree->IsCall() && tree->AsCall()->IsAsync() && !tree->AsCall()->IsTailCall())
                {
                    // Transform call; continue with the remainder block
                    Transform(block, tree->AsCall(), defs, liveness, &block);
                    defs.clear();
                    any = true;
                    break;
                }

                // Push a new definition if necessary; this defined value is
                // now a live LIR edge.
                if (tree->IsValue() && !tree->IsUnusedValue())
                {
                    defs.push_back(tree);
                }
            }
        } while (any);
    }

    // After transforming all async calls we have created resumption blocks;
    // create the resumption switch.
    CreateResumptionSwitch();

    m_comp->fgInvalidateDfsTree();

    return PhaseStatus::MODIFIED_EVERYTHING;
}

//------------------------------------------------------------------------
// AsyncTransformation::Transform:
//   Transform a single async call in the specified block.
//
// Parameters:
//   block     - The block containing the async call
//   call      - The async call
//   defs      - Current live LIR edges
//   life      - Liveness information about live locals
//   remainder - [out] Remainder block after the transformation
//
void AsyncTransformation::Transform(
    BasicBlock* block, GenTreeCall* call, jitstd::vector<GenTree*>& defs, AsyncLiveness& life, BasicBlock** remainder)
{
#ifdef DEBUG
    if (m_comp->verbose)
    {
        printf("Processing call [%06u] in " FMT_BB "\n", Compiler::dspTreeID(call), block->bbNum);
        printf("  %zu live LIR edges\n", defs.size());

        if (defs.size() > 0)
        {
            const char* sep = "    ";
            for (GenTree* tree : defs)
            {
                printf("%s[%06u] (%s)", sep, Compiler::dspTreeID(tree), varTypeName(tree->TypeGet()));
                sep = ", ";
            }

            printf("\n");
        }
    }
#endif

    m_liveLocalsScratch.clear();
    jitstd::vector<LiveLocalInfo>& liveLocals = m_liveLocalsScratch;

    CreateLiveSetForSuspension(block, call, defs, life, liveLocals);

    ContinuationLayout layout = LayOutContinuation(block, call, ContinuationNeedsKeepAlive(life), liveLocals);

    ClearSuspendedIndicator(block, call);

    CallDefinitionInfo callDefInfo = CanonicalizeCallDefinition(block, call, life);

    unsigned stateNum = (unsigned)m_resumptionBBs.size();
    JITDUMP("  Assigned state %u\n", stateNum);

    BasicBlock* suspendBB = CreateSuspension(block, call, stateNum, life, layout);

    CreateCheckAndSuspendAfterCall(block, call, callDefInfo, life, suspendBB, remainder);

    BasicBlock* resumeBB = CreateResumption(block, *remainder, call, callDefInfo, stateNum, layout);

    m_resumptionBBs.push_back(resumeBB);

<<<<<<< HEAD
    CreateDebugInfoForSuspensionPoint(call, layout, *remainder);
=======
    CreateDebugInfoForSuspensionPoint(layout);
>>>>>>> 302a563c
}

//------------------------------------------------------------------------
// AsyncTransformation::CreateLiveSetForSuspension:
//   Create the set of live state to be captured for suspension, for the
//   specified call.
//
// Parameters:
//   block        - The block containing the async call
//   call         - The async call
//   defs         - Current live LIR edges
//   life         - Liveness information about live locals
//   liveLocals   - Information about each live local.
//
void AsyncTransformation::CreateLiveSetForSuspension(BasicBlock*                     block,
                                                     GenTreeCall*                    call,
                                                     const jitstd::vector<GenTree*>& defs,
                                                     AsyncLiveness&                  life,
                                                     jitstd::vector<LiveLocalInfo>&  liveLocals)
{
    SmallHashTable<unsigned, bool> excludedLocals(m_comp->getAllocator(CMK_Async));

    auto visitDef = [&](const LocalDef& def) {
        if (def.IsEntire)
        {
            JITDUMP("  V%02u is fully defined and will not be considered live\n", def.Def->GetLclNum());
            excludedLocals.AddOrUpdate(def.Def->GetLclNum(), true);
        }
        return GenTree::VisitResult::Continue;
    };

    call->VisitLocalDefs(m_comp, visitDef);

    const AsyncCallInfo& asyncInfo = call->GetAsyncInfo();

    if (asyncInfo.SynchronizationContextLclNum != BAD_VAR_NUM)
    {
        // This one is only live on the synchronous path, which liveness cannot prove
        excludedLocals.AddOrUpdate(asyncInfo.SynchronizationContextLclNum, true);
    }

    life.GetLiveLocals(liveLocals, [&](unsigned lclNum) {
        return !excludedLocals.Contains(lclNum);
    });
    LiftLIREdges(block, defs, liveLocals);

#ifdef DEBUG
    if (m_comp->verbose)
    {
        printf("  %zu live locals\n", liveLocals.size());

        if (liveLocals.size() > 0)
        {
            const char* sep = "    ";
            for (LiveLocalInfo& inf : liveLocals)
            {
                printf("%sV%02u (%s)", sep, inf.LclNum, varTypeName(m_comp->lvaGetDesc(inf.LclNum)->TypeGet()));
                sep = ", ";
            }

            printf("\n");
        }
    }
#endif
}

//------------------------------------------------------------------------
// AsyncTransformation::LiftLIREdges:
//   Create locals capturing outstanding LIR edges and add information
//   indicating that these locals are live.
//
// Parameters:
//   block      - The block containing the definitions of the LIR edges
//   defs       - Current outstanding LIR edges
//   liveLocals - [out] Vector to add new live local information into
//
void AsyncTransformation::LiftLIREdges(BasicBlock*                     block,
                                       const jitstd::vector<GenTree*>& defs,
                                       jitstd::vector<LiveLocalInfo>&  liveLocals)
{
    if (defs.size() <= 0)
    {
        return;
    }

    for (GenTree* tree : defs)
    {
        // TODO-CQ: Enable this. It currently breaks our recognition of how the
        // call is stored.
        // if (tree->OperIs(GT_LCL_VAR))
        //{
        //    LclVarDsc* dsc = m_comp->lvaGetDesc(tree->AsLclVarCommon());
        //    if (!dsc->IsAddressExposed())
        //    {
        //        // No interference by IR invariants.
        //        LIR::AsRange(block).Remove(tree);
        //        LIR::AsRange(block).InsertAfter(beyond, tree);
        //        continue;
        //    }
        //}

        LIR::Use use;
        bool     gotUse = LIR::AsRange(block).TryGetUse(tree, &use);
        assert(gotUse); // Defs list should not contain unused values.

        unsigned newLclNum = use.ReplaceWithLclVar(m_comp);
        liveLocals.push_back(LiveLocalInfo(newLclNum));
        GenTree* newUse = use.Def();
        LIR::AsRange(block).Remove(newUse);
        LIR::AsRange(block).InsertBefore(use.User(), newUse);
    }
}

//------------------------------------------------------------------------
// AsyncTransformation::ContinuationNeedsKeepAlive:
//   Check whether we need to allocate a "KeepAlive" field in the continuation.
//
// Parameters:
//   life - Live locals
//
// Returns:
//   True if we need to keep a LoaderAllocator for generic context or
//   collectible method alive.
//
bool AsyncTransformation::ContinuationNeedsKeepAlive(AsyncLiveness& life)
{
    const unsigned GENERICS_CTXT_FROM = CORINFO_GENERICS_CTXT_FROM_METHODDESC | CORINFO_GENERICS_CTXT_FROM_METHODTABLE;
    if (((m_comp->info.compMethodInfo->options & GENERICS_CTXT_FROM) != 0) && life.IsLive(m_comp->info.compTypeCtxtArg))
    {
        return true;
    }

    return false;
}

class GCPointerBitMapBuilder
{
    bool*  m_objRefs;
    size_t m_size;

public:
    GCPointerBitMapBuilder(bool* objRefs, size_t size)
        : m_objRefs(objRefs)
        , m_size(size)
    {
    }

    INDEBUG(unsigned NumObjRefs = 0);

    void Set(unsigned offset)
    {
        assert((offset % TARGET_POINTER_SIZE) == 0);
        assert(offset < m_size);
        unsigned slot = offset / TARGET_POINTER_SIZE;

        // We do not expect to set the same offset multiple times
        assert(!m_objRefs[slot]);
        m_objRefs[slot] = true;
        INDEBUG(NumObjRefs++);
    }

    void SetIfNotMax(unsigned offset)
    {
        if (offset != UINT_MAX)
        {
            Set(offset);
        }
    }

    void SetType(unsigned offset, var_types type, ClassLayout* layout)
    {
        if (type == TYP_REF)
        {
            Set(offset);
        }
        else if (type == TYP_STRUCT)
        {
            for (unsigned slot = 0; slot < layout->GetSlotCount(); slot++)
            {
                if (layout->GetGCPtrType(slot) == TYP_REF)
                {
                    Set(offset + slot * TARGET_POINTER_SIZE);
                }
            }
        }
    }
};

//------------------------------------------------------------------------
// AsyncTransformation::LayOutContinuation:
//   Create the layout of the GC pointer and data arrays in the continuation
//   object.
//
// Parameters:
//   block          - The block containing the async call
//   call           - The async call
//   needsKeepAlive - Whether the layout needs a "keep alive" field allocated
//   liveLocals     - [in, out] Information about each live local. Size/alignment
//                    information is read and offset/index information is written.
//
// Returns:
//   Layout information.
//
ContinuationLayout AsyncTransformation::LayOutContinuation(BasicBlock*                    block,
                                                           GenTreeCall*                   call,
                                                           bool                           needsKeepAlive,
                                                           jitstd::vector<LiveLocalInfo>& liveLocals)
{
    ContinuationLayout layout(liveLocals);

    for (LiveLocalInfo& inf : liveLocals)
    {
        LclVarDsc* dsc = m_comp->lvaGetDesc(inf.LclNum);

        if (dsc->TypeIs(TYP_STRUCT) || dsc->IsImplicitByRef())
        {
            ClassLayout* layout = dsc->GetLayout();
            assert(!layout->HasGCByRef());

            if (layout->IsCustomLayout())
            {
                inf.Alignment = 1;
                inf.Size      = layout->GetSize();
            }
            else
            {
                inf.Alignment = m_comp->info.compCompHnd->getClassAlignmentRequirement(layout->GetClassHandle());
                inf.Size      = layout->GetSize();
            }
        }
        else if (dsc->TypeIs(TYP_REF))
        {
            inf.Alignment = TARGET_POINTER_SIZE;
            inf.Size      = TARGET_POINTER_SIZE;
        }
        else
        {
            assert(!dsc->TypeIs(TYP_BYREF));

            inf.Alignment = genTypeAlignments[dsc->TypeGet()];
            inf.Size      = genTypeSize(dsc);
        }
    }

    jitstd::sort(liveLocals.begin(), liveLocals.end(), [=](const LiveLocalInfo& lhs, const LiveLocalInfo& rhs) {
        bool lhsIsRef = m_comp->lvaGetDesc(lhs.LclNum)->TypeIs(TYP_REF);
        bool rhsIsRef = m_comp->lvaGetDesc(rhs.LclNum)->TypeIs(TYP_REF);

        // Keep object refs first to improve sharability of continuation types.
        if (lhsIsRef != rhsIsRef)
        {
            return lhsIsRef;
        }

        // Otherwise prefer higher alignment first.
        if (lhs.HeapAlignment() != rhs.HeapAlignment())
        {
            return lhs.HeapAlignment() > rhs.HeapAlignment();
        }

        // Prefer lowest local num first for tiebreaker.
        return lhs.LclNum < rhs.LclNum;
    });

    if (call->gtReturnType == TYP_STRUCT)
    {
        layout.ReturnStructLayout = m_comp->typGetObjLayout(call->gtRetClsHnd);
        layout.ReturnSize         = layout.ReturnStructLayout->GetSize();
        layout.ReturnAlignment    = m_comp->info.compCompHnd->getClassAlignmentRequirement(call->gtRetClsHnd);
    }
    else
    {
        layout.ReturnSize      = genTypeSize(call->gtReturnType);
        layout.ReturnAlignment = layout.ReturnSize;
    }

    assert((layout.ReturnSize > 0) == (call->gtReturnType != TYP_VOID));

    auto allocLayout = [&layout](unsigned align, unsigned size) {
        layout.Size     = roundUp(layout.Size, align);
        unsigned offset = layout.Size;
        layout.Size += size;
        return offset;
    };

    // For OSR, we store the IL offset that inspired the OSR method at the
    // beginning of the data (and store -1 in the tier0 version). This must be
    // at the beginning because the tier0 and OSR versions need to agree on
    // this.
    if (m_comp->doesMethodHavePatchpoints() || m_comp->opts.IsOSR())
    {
        JITDUMP("  Method %s; keeping IL offset that inspired OSR method at the beginning of non-GC data\n",
                m_comp->doesMethodHavePatchpoints() ? "has patchpoints" : "is an OSR method");
        // Must be pointer sized for compatibility with Continuation methods that access fields
        layout.OSRILOffset = allocLayout(TARGET_POINTER_SIZE, TARGET_POINTER_SIZE);
    }

    if (block->hasTryIndex())
    {
        layout.ExceptionOffset = allocLayout(TARGET_POINTER_SIZE, TARGET_POINTER_SIZE);
        JITDUMP("  " FMT_BB " is in try region %u; exception will be at offset %u\n", block->bbNum,
                block->getTryIndex(), layout.ExceptionOffset);
    }

    if (call->GetAsyncInfo().ContinuationContextHandling == ContinuationContextHandling::ContinueOnCapturedContext)
    {
        layout.ContinuationContextOffset = allocLayout(TARGET_POINTER_SIZE, TARGET_POINTER_SIZE);
        JITDUMP("  Continuation continues on captured context; context will be at offset %u\n",
                layout.ContinuationContextOffset);
    }

    if (layout.ReturnSize > 0)
    {
        layout.ReturnValOffset = allocLayout(layout.ReturnHeapAlignment(), layout.ReturnSize);

        JITDUMP("  Will store return of type %s, size %u at offset %u\n",
                call->gtReturnType == TYP_STRUCT ? layout.ReturnStructLayout->GetClassName()
                                                 : varTypeName(call->gtReturnType),
                layout.ReturnSize, layout.ReturnValOffset);
    }

    if (needsKeepAlive)
    {
        layout.KeepAliveOffset = allocLayout(TARGET_POINTER_SIZE, TARGET_POINTER_SIZE);
        JITDUMP("  Continuation needs keep alive object; will be at offset %u\n", layout.KeepAliveOffset);
    }

    if (call->GetAsyncInfo().ExecutionContextHandling == ExecutionContextHandling::AsyncSaveAndRestore)
    {
        layout.ExecContextOffset = allocLayout(TARGET_POINTER_SIZE, TARGET_POINTER_SIZE);
        JITDUMP("  Call has async-only save and restore of ExecutionContext; ExecutionContext will be at offset %u\n",
                layout.ExecContextOffset);
    }

    for (LiveLocalInfo& inf : liveLocals)
    {
        inf.Offset = allocLayout(inf.HeapAlignment(), inf.Size);
    }

    layout.Size = roundUp(layout.Size, TARGET_POINTER_SIZE);

#ifdef DEBUG
    if (m_comp->verbose)
    {
        printf("  Continuation layout (%u bytes):\n", layout.Size);
        for (LiveLocalInfo& inf : liveLocals)
        {
            printf("    +%03u V%02u: %u bytes\n", inf.Offset, inf.LclNum, inf.Size);
        }
    }
#endif

    // Now create continuation type. First create bitmap of object refs.
    bool* objRefs =
        layout.Size < TARGET_POINTER_SIZE ? nullptr : new (m_comp, CMK_Async) bool[layout.Size / TARGET_POINTER_SIZE]{};

    GCPointerBitMapBuilder bitmapBuilder(objRefs, layout.Size);
    bitmapBuilder.SetIfNotMax(layout.ExceptionOffset);
    bitmapBuilder.SetIfNotMax(layout.ContinuationContextOffset);
    bitmapBuilder.SetIfNotMax(layout.KeepAliveOffset);
    bitmapBuilder.SetIfNotMax(layout.ExecContextOffset);

    if (layout.ReturnSize > 0)
    {
        bitmapBuilder.SetType(layout.ReturnValOffset, call->gtReturnType, layout.ReturnStructLayout);
    }

    for (LiveLocalInfo& inf : liveLocals)
    {
        LclVarDsc*   dsc = m_comp->lvaGetDesc(inf.LclNum);
        var_types    storedType;
        ClassLayout* layout;
        if (dsc->TypeIs(TYP_STRUCT) || dsc->IsImplicitByRef())
        {
            storedType = TYP_STRUCT;
            layout     = dsc->GetLayout();
        }
        else
        {
            storedType = dsc->TypeGet();
            layout     = NULL;
        }
        bitmapBuilder.SetType(inf.Offset, storedType, layout);
    }

#ifdef DEBUG
    if (m_comp->verbose)
    {
        printf("Getting continuation layout size = %u, numGCRefs = %u\n", layout.Size, bitmapBuilder.NumObjRefs);
        bool* start        = objRefs;
        bool* endOfObjRefs = objRefs + layout.Size / TARGET_POINTER_SIZE;
        while (start < endOfObjRefs)
        {
            while (start < endOfObjRefs && !*start)
                start++;

            if (start >= endOfObjRefs)
                break;

            bool* end = start;
            while (end < endOfObjRefs && *end)
                end++;

            printf("  [%3u..%3u) obj refs\n", (start - objRefs) * TARGET_POINTER_SIZE,
                   (end - objRefs) * TARGET_POINTER_SIZE);
            start = end;
        }
    }
#endif

    layout.ClassHnd =
        m_comp->info.compCompHnd->getContinuationType(layout.Size, objRefs, layout.Size / TARGET_POINTER_SIZE);

#ifdef DEBUG
    char buffer[256];
    JITDUMP("  Result = %s\n", m_comp->eeGetClassName(layout.ClassHnd, buffer, ArrLen(buffer)));
#endif

    return layout;
}

//------------------------------------------------------------------------
// AsyncTransformation::ClearSuspendedIndicator:
//   Generate IR to clear the value of the suspended indicator local.
//
// Parameters:
//   block - Block to generate IR into
//   call  - The async call (not contained in "block")
//
void AsyncTransformation::ClearSuspendedIndicator(BasicBlock* block, GenTreeCall* call)
{
    CallArg* suspendedArg = call->gtArgs.FindWellKnownArg(WellKnownArg::AsyncSuspendedIndicator);
    if (suspendedArg == nullptr)
    {
        return;
    }

    GenTree* suspended = suspendedArg->GetNode();
    if (!suspended->IsLclVarAddr() &&
        (!suspended->OperIs(GT_LCL_VAR) || m_comp->lvaVarAddrExposed(suspended->AsLclVarCommon()->GetLclNum())))
    {
        // We will need a second use of this, so spill to a local
        LIR::Use use(LIR::AsRange(block), &suspendedArg->NodeRef(), call);
        use.ReplaceWithLclVar(m_comp);
        suspended = use.Def();
    }

    GenTree* value = m_comp->gtNewIconNode(0);
    GenTree* storeSuspended =
        m_comp->gtNewStoreValueNode(TYP_UBYTE, m_comp->gtCloneExpr(suspended), value, GTF_IND_NONFAULTING);

    LIR::AsRange(block).InsertBefore(call, LIR::SeqTree(m_comp, storeSuspended));
}

//------------------------------------------------------------------------
// AsyncTransformation::SetSuspendedIndicator:
//   Generate IR to set the value of the suspended indicator local, and remove
//   the argument from the call.
//
// Parameters:
//   block     - Block to generate IR into
//   callBlock - Block containing the call
//   call      - The async call
//
void AsyncTransformation::SetSuspendedIndicator(BasicBlock* block, BasicBlock* callBlock, GenTreeCall* call)
{
    CallArg* suspendedArg = call->gtArgs.FindWellKnownArg(WellKnownArg::AsyncSuspendedIndicator);
    if (suspendedArg == nullptr)
    {
        return;
    }

    GenTree* suspended = suspendedArg->GetNode();
    assert(suspended->IsLclVarAddr() || suspended->OperIs(GT_LCL_VAR)); // Ensured by ClearSuspendedIndicator

    GenTree* value = m_comp->gtNewIconNode(1);
    GenTree* storeSuspended =
        m_comp->gtNewStoreValueNode(TYP_UBYTE, m_comp->gtCloneExpr(suspended), value, GTF_IND_NONFAULTING);

    LIR::AsRange(block).InsertAtEnd(LIR::SeqTree(m_comp, storeSuspended));

    call->gtArgs.RemoveUnsafe(suspendedArg);
    call->asyncInfo->HasSuspensionIndicatorDef = false;

    // Avoid leaving LCL_ADDR around which will DNER the local.
    if (suspended->IsLclVarAddr())
    {
        LIR::AsRange(callBlock).Remove(suspended);
    }
    else
    {
        suspended->SetUnusedValue();
    }
}

//------------------------------------------------------------------------
// AsyncTransformation::CanonicalizeCallDefinition:
//   Put the call definition in a canonical form. This ensures that either the
//   value is defined by a LCL_ADDR retbuffer or by a
//   STORE_LCL_VAR/STORE_LCL_FLD that follows the call node.
//
// Parameters:
//   block - The block containing the async call
//   call  - The async call
//   life  - Liveness information about live locals
//
// Returns:
//   Information about the definition after canonicalization.
//
CallDefinitionInfo AsyncTransformation::CanonicalizeCallDefinition(BasicBlock*    block,
                                                                   GenTreeCall*   call,
                                                                   AsyncLiveness& life)
{
    CallDefinitionInfo callDefInfo;

    callDefInfo.InsertAfter = call;

    CallArg* retbufArg = call->gtArgs.GetRetBufferArg();

    if (!call->TypeIs(TYP_VOID) && !call->IsUnusedValue())
    {
        assert(retbufArg == nullptr);
        assert(call->gtNext != nullptr);
        if (!call->gtNext->OperIsLocalStore() || (call->gtNext->Data() != call))
        {
            LIR::Use use;
            bool     gotUse = LIR::AsRange(block).TryGetUse(call, &use);
            assert(gotUse);

            use.ReplaceWithLclVar(m_comp);
        }
        else
        {
            // We will split after the store, but we still have to update liveness for it.
            life.Update(call->gtNext);
        }

        assert(call->gtNext->OperIsLocalStore() && (call->gtNext->Data() == call));
        callDefInfo.DefinitionNode = call->gtNext->AsLclVarCommon();
        callDefInfo.InsertAfter    = call->gtNext;
    }

    if (retbufArg != nullptr)
    {
        assert(call->TypeIs(TYP_VOID));

        // For async methods we always expect retbufs to point to locals. We
        // ensure this in impStoreStruct.
        noway_assert(retbufArg->GetNode()->OperIs(GT_LCL_ADDR));

        callDefInfo.DefinitionNode = retbufArg->GetNode()->AsLclVarCommon();
    }

    return callDefInfo;
}

//------------------------------------------------------------------------
// AsyncTransformation::CreateSuspension:
//   Create the basic block that when branched to suspends execution after the
//   specified async call.
//
// Parameters:
//   block    - The block containing the async call
//   call     - The async call
//   stateNum - State number assigned to this suspension point
//   life     - Liveness information about live locals
//   layout   - Layout information for the continuation object
//
// Returns:
//   The new basic block that was created.
//
BasicBlock* AsyncTransformation::CreateSuspension(
    BasicBlock* block, GenTreeCall* call, unsigned stateNum, AsyncLiveness& life, const ContinuationLayout& layout)
{
    if (m_lastSuspensionBB == nullptr)
    {
        m_lastSuspensionBB = m_comp->fgLastBBInMainFunction();
    }

    BasicBlock* suspendBB = m_comp->fgNewBBafter(BBJ_RETURN, m_lastSuspensionBB, false);
    suspendBB->clearTryIndex();
    suspendBB->clearHndIndex();
    suspendBB->inheritWeightPercentage(block, 0);
    m_lastSuspensionBB = suspendBB;

    if (m_sharedReturnBB != nullptr)
    {
        suspendBB->SetKindAndTargetEdge(BBJ_ALWAYS, m_comp->fgAddRefPred(m_sharedReturnBB, suspendBB));
    }

    JITDUMP("  Creating suspension " FMT_BB " for state %u\n", suspendBB->bbNum, stateNum);

    GenTreeILOffset* ilOffsetNode =
        m_comp->gtNewILOffsetNode(call->GetAsyncInfo().CallAsyncDebugInfo DEBUGARG(BAD_IL_OFFSET));

    LIR::AsRange(suspendBB).InsertAtEnd(LIR::SeqTree(m_comp, ilOffsetNode));

    GenTree* recordOffset = new (m_comp, GT_RECORD_ASYNC_RESUME) GenTreeVal(GT_RECORD_ASYNC_RESUME, TYP_VOID, stateNum);
    LIR::AsRange(suspendBB).InsertAtEnd(recordOffset);

    // Allocate continuation
    GenTree* returnedContinuation = m_comp->gtNewLclvNode(m_returnedContinuationVar, TYP_REF);

    GenTreeCall* allocContinuation = CreateAllocContinuationCall(life, returnedContinuation, layout);

    m_comp->compCurBB = suspendBB;
    m_comp->fgMorphTree(allocContinuation);

    LIR::AsRange(suspendBB).InsertAtEnd(LIR::SeqTree(m_comp, allocContinuation));

    GenTree* storeNewContinuation = m_comp->gtNewStoreLclVarNode(m_newContinuationVar, allocContinuation);
    LIR::AsRange(suspendBB).InsertAtEnd(storeNewContinuation);

    // Fill in 'ResumeInfo'
    GenTree* newContinuation  = m_comp->gtNewLclvNode(m_newContinuationVar, TYP_REF);
    unsigned resumeInfoOffset = m_comp->info.compCompHnd->getFieldOffset(m_asyncInfo->continuationResumeInfoFldHnd);
    GenTree* resumeInfoAddr =
        new (m_comp, GT_ASYNC_RESUME_INFO) GenTreeVal(GT_ASYNC_RESUME_INFO, TYP_I_IMPL, (ssize_t)stateNum);
    GenTree* storeResume = StoreAtOffset(newContinuation, resumeInfoOffset, resumeInfoAddr, TYP_I_IMPL);
    LIR::AsRange(suspendBB).InsertAtEnd(LIR::SeqTree(m_comp, storeResume));

    // Fill in 'state'
    newContinuation       = m_comp->gtNewLclvNode(m_newContinuationVar, TYP_REF);
    unsigned stateOffset  = m_comp->info.compCompHnd->getFieldOffset(m_asyncInfo->continuationStateFldHnd);
    GenTree* stateNumNode = m_comp->gtNewIconNode((ssize_t)stateNum, TYP_INT);
    GenTree* storeState   = StoreAtOffset(newContinuation, stateOffset, stateNumNode, TYP_INT);
    LIR::AsRange(suspendBB).InsertAtEnd(LIR::SeqTree(m_comp, storeState));

    // Fill in 'flags'
    const AsyncCallInfo& callInfo          = call->GetAsyncInfo();
    unsigned             continuationFlags = 0;
    if (layout.OSRILOffset != UINT_MAX)
        continuationFlags |= CORINFO_CONTINUATION_HAS_OSR_ILOFFSET;
    if (layout.ExceptionOffset != UINT_MAX)
        continuationFlags |= CORINFO_CONTINUATION_HAS_EXCEPTION;
    if (layout.ContinuationContextOffset != UINT_MAX)
        continuationFlags |= CORINFO_CONTINUATION_HAS_CONTINUATION_CONTEXT;
    if (layout.ReturnValOffset != UINT_MAX)
        continuationFlags |= CORINFO_CONTINUATION_HAS_RESULT;
    if (callInfo.ContinuationContextHandling == ContinuationContextHandling::ContinueOnThreadPool)
        continuationFlags |= CORINFO_CONTINUATION_CONTINUE_ON_THREAD_POOL;

    newContinuation      = m_comp->gtNewLclvNode(m_newContinuationVar, TYP_REF);
    unsigned flagsOffset = m_comp->info.compCompHnd->getFieldOffset(m_asyncInfo->continuationFlagsFldHnd);
    GenTree* flagsNode   = m_comp->gtNewIconNode((ssize_t)continuationFlags, TYP_INT);
    GenTree* storeFlags  = StoreAtOffset(newContinuation, flagsOffset, flagsNode, TYP_INT);
    LIR::AsRange(suspendBB).InsertAtEnd(LIR::SeqTree(m_comp, storeFlags));

    if (layout.Size > 0)
    {
        FillInDataOnSuspension(call, layout, suspendBB);
    }

    if (suspendBB->KindIs(BBJ_RETURN))
    {
        newContinuation = m_comp->gtNewLclvNode(m_newContinuationVar, TYP_REF);
        GenTree* ret    = m_comp->gtNewOperNode(GT_RETURN_SUSPEND, TYP_VOID, newContinuation);
        LIR::AsRange(suspendBB).InsertAtEnd(newContinuation, ret);
    }

    return suspendBB;
}

//------------------------------------------------------------------------
// AsyncTransformation::CreateAllocContinuationCall:
//   Create a call to the JIT helper that allocates a continuation.
//
// Parameters:
//   life             - Liveness information about live locals
//   prevContinuation - IR node that has the value of the previous continuation object
//   layout           - Layout information
//
// Returns:
//   IR node representing the allocation.
//
GenTreeCall* AsyncTransformation::CreateAllocContinuationCall(AsyncLiveness&            life,
                                                              GenTree*                  prevContinuation,
                                                              const ContinuationLayout& layout)
{
    GenTree* contClassHndNode = m_comp->gtNewIconEmbClsHndNode(layout.ClassHnd);
    // If VM requests that we report the method handle, or if we have a shared generic context method handle
    // that is live here, then we need to call a different helper to keep the loader alive.
    if (((m_comp->info.compMethodInfo->options & CORINFO_GENERICS_CTXT_FROM_METHODDESC) != 0) &&
        life.IsLive(m_comp->info.compTypeCtxtArg))
    {
        assert(layout.KeepAliveOffset != UINT_MAX);
        GenTree* methodHandleArg = m_comp->gtNewLclvNode(m_comp->info.compTypeCtxtArg, TYP_I_IMPL);
        // Offset passed to function is relative to instance data.
        int keepAliveOffset = (OFFSETOF__CORINFO_Continuation__data - SIZEOF__CORINFO_Object) + layout.KeepAliveOffset;
        GenTree* keepAliveOffsetNode = m_comp->gtNewIconNode(keepAliveOffset);
        return m_comp->gtNewHelperCallNode(CORINFO_HELP_ALLOC_CONTINUATION_METHOD, TYP_REF, prevContinuation,
                                           contClassHndNode, keepAliveOffsetNode, methodHandleArg);
    }
    else if (((m_comp->info.compMethodInfo->options & CORINFO_GENERICS_CTXT_FROM_METHODTABLE) != 0) &&
             life.IsLive(m_comp->info.compTypeCtxtArg))
    {
        assert(layout.KeepAliveOffset != UINT_MAX);
        GenTree* classHandleArg = m_comp->gtNewLclvNode(m_comp->info.compTypeCtxtArg, TYP_I_IMPL);
        int keepAliveOffset = (OFFSETOF__CORINFO_Continuation__data - SIZEOF__CORINFO_Object) + layout.KeepAliveOffset;
        GenTree* keepAliveOffsetNode = m_comp->gtNewIconNode(keepAliveOffset);
        return m_comp->gtNewHelperCallNode(CORINFO_HELP_ALLOC_CONTINUATION_CLASS, TYP_REF, prevContinuation,
                                           contClassHndNode, keepAliveOffsetNode, classHandleArg);
    }

    return m_comp->gtNewHelperCallNode(CORINFO_HELP_ALLOC_CONTINUATION, TYP_REF, prevContinuation, contClassHndNode);
}

//------------------------------------------------------------------------
// AsyncTransformation::FillInDataOnSuspension:
//   Create IR that fills the data array of the continuation object.
//
// Parameters:
//   call      - The async call
//   layout    - Information about the continuation layout
//   suspendBB - Basic block to add IR to.
//
void AsyncTransformation::FillInDataOnSuspension(GenTreeCall*              call,
                                                 const ContinuationLayout& layout,
                                                 BasicBlock*               suspendBB)
{
    if (m_comp->doesMethodHavePatchpoints() || m_comp->opts.IsOSR())
    {
        GenTree* ilOffsetToStore;
        if (m_comp->doesMethodHavePatchpoints())
            ilOffsetToStore = m_comp->gtNewIconNode(-1);
        else
            ilOffsetToStore = m_comp->gtNewIconNode((int)m_comp->info.compILEntry);

        // OSR IL offset needs to be at offset 0 because OSR and tier0 methods
        // need to agree on that.
        assert(layout.OSRILOffset == 0);
        GenTree* newContinuation       = m_comp->gtNewLclvNode(m_newContinuationVar, TYP_REF);
        unsigned offset                = OFFSETOF__CORINFO_Continuation__data;
        GenTree* storePatchpointOffset = StoreAtOffset(newContinuation, offset, ilOffsetToStore, TYP_INT);
        LIR::AsRange(suspendBB).InsertAtEnd(LIR::SeqTree(m_comp, storePatchpointOffset));
    }

    // Fill in data
    for (const LiveLocalInfo& inf : layout.Locals)
    {
        assert(inf.Size > 0);

        LclVarDsc* dsc = m_comp->lvaGetDesc(inf.LclNum);

        GenTree* newContinuation = m_comp->gtNewLclvNode(m_newContinuationVar, TYP_REF);
        unsigned offset          = OFFSETOF__CORINFO_Continuation__data + inf.Offset;

        GenTree* value;
        if (dsc->IsImplicitByRef())
        {
            GenTree* baseAddr = m_comp->gtNewLclvNode(inf.LclNum, dsc->TypeGet());
            value             = m_comp->gtNewLoadValueNode(dsc->GetLayout(), baseAddr, GTF_IND_NONFAULTING);
        }
        else
        {
            value = m_comp->gtNewLclVarNode(inf.LclNum);
        }

        GenTreeFlags indirFlags =
            GTF_IND_NONFAULTING | (inf.HeapAlignment() < inf.Alignment ? GTF_IND_UNALIGNED : GTF_EMPTY);

        GenTree* store;
        if (dsc->TypeIs(TYP_STRUCT) || dsc->IsImplicitByRef())
        {
            GenTree* cns  = m_comp->gtNewIconNode((ssize_t)offset, TYP_I_IMPL);
            GenTree* addr = m_comp->gtNewOperNode(GT_ADD, TYP_BYREF, newContinuation, cns);
            store         = m_comp->gtNewStoreValueNode(dsc->GetLayout(), addr, value, indirFlags);
        }
        else
        {
            store = StoreAtOffset(newContinuation, offset, value, dsc->TypeGet(), indirFlags);
        }

        LIR::AsRange(suspendBB).InsertAtEnd(LIR::SeqTree(m_comp, store));
    }

    if (layout.ContinuationContextOffset != UINT_MAX)
    {
        const AsyncCallInfo& callInfo = call->GetAsyncInfo();
        assert(callInfo.SaveAndRestoreSynchronizationContextField);
        assert(callInfo.ExecutionContextHandling == ExecutionContextHandling::SaveAndRestore);
        assert(callInfo.SynchronizationContextLclNum != BAD_VAR_NUM);

        // Insert call
        //   AsyncHelpers.CaptureContinuationContext(
        //     syncContextFromBeforeCall,
        //     ref newContinuation.ContinuationContext,
        //     ref newContinuation.Flags).
        GenTree*     syncContextPlaceholder    = m_comp->gtNewNull();
        GenTree*     contextElementPlaceholder = m_comp->gtNewZeroConNode(TYP_BYREF);
        GenTree*     flagsPlaceholder          = m_comp->gtNewZeroConNode(TYP_BYREF);
        GenTreeCall* captureCall =
            m_comp->gtNewCallNode(CT_USER_FUNC, m_asyncInfo->captureContinuationContextMethHnd, TYP_VOID);

        captureCall->gtArgs.PushFront(m_comp, NewCallArg::Primitive(flagsPlaceholder));
        captureCall->gtArgs.PushFront(m_comp, NewCallArg::Primitive(contextElementPlaceholder));
        captureCall->gtArgs.PushFront(m_comp, NewCallArg::Primitive(syncContextPlaceholder));

        m_comp->compCurBB = suspendBB;
        m_comp->fgMorphTree(captureCall);

        LIR::AsRange(suspendBB).InsertAtEnd(LIR::SeqTree(m_comp, captureCall));

        // Replace sync context placeholder with actual sync context from before call
        LIR::Use use;
        bool     gotUse = LIR::AsRange(suspendBB).TryGetUse(syncContextPlaceholder, &use);
        assert(gotUse);
        GenTree* syncContextLcl = m_comp->gtNewLclvNode(callInfo.SynchronizationContextLclNum, TYP_REF);
        LIR::AsRange(suspendBB).InsertBefore(syncContextPlaceholder, syncContextLcl);
        use.ReplaceWith(syncContextLcl);
        LIR::AsRange(suspendBB).Remove(syncContextPlaceholder);

        // Replace contextElementPlaceholder with actual address of the context element
        gotUse = LIR::AsRange(suspendBB).TryGetUse(contextElementPlaceholder, &use);
        assert(gotUse);

        GenTree* newContinuation      = m_comp->gtNewLclvNode(m_newContinuationVar, TYP_REF);
        unsigned offset               = OFFSETOF__CORINFO_Continuation__data + layout.ContinuationContextOffset;
        GenTree* contextElementOffset = m_comp->gtNewOperNode(GT_ADD, TYP_BYREF, newContinuation,
                                                              m_comp->gtNewIconNode((ssize_t)offset, TYP_I_IMPL));

        LIR::AsRange(suspendBB).InsertBefore(contextElementPlaceholder, LIR::SeqTree(m_comp, contextElementOffset));
        use.ReplaceWith(contextElementOffset);
        LIR::AsRange(suspendBB).Remove(contextElementPlaceholder);

        // Replace flagsPlaceholder with actual address of the flags
        gotUse = LIR::AsRange(suspendBB).TryGetUse(flagsPlaceholder, &use);
        assert(gotUse);

        newContinuation          = m_comp->gtNewLclvNode(m_newContinuationVar, TYP_REF);
        unsigned flagsOffset     = m_comp->info.compCompHnd->getFieldOffset(m_asyncInfo->continuationFlagsFldHnd);
        GenTree* flagsOffsetNode = m_comp->gtNewOperNode(GT_ADD, TYP_BYREF, newContinuation,
                                                         m_comp->gtNewIconNode((ssize_t)flagsOffset, TYP_I_IMPL));

        LIR::AsRange(suspendBB).InsertBefore(flagsPlaceholder, LIR::SeqTree(m_comp, flagsOffsetNode));
        use.ReplaceWith(flagsOffsetNode);
        LIR::AsRange(suspendBB).Remove(flagsPlaceholder);
    }

    if (layout.ExecContextOffset != UINT_MAX)
    {
        GenTreeCall* captureExecContext =
            m_comp->gtNewCallNode(CT_USER_FUNC, m_asyncInfo->captureExecutionContextMethHnd, TYP_REF);

        m_comp->compCurBB = suspendBB;
        m_comp->fgMorphTree(captureExecContext);

        GenTree* newContinuation = m_comp->gtNewLclvNode(m_newContinuationVar, TYP_REF);
        unsigned offset          = OFFSETOF__CORINFO_Continuation__data + layout.ExecContextOffset;
        GenTree* store           = StoreAtOffset(newContinuation, offset, captureExecContext, TYP_REF);
        LIR::AsRange(suspendBB).InsertAtEnd(LIR::SeqTree(m_comp, store));
    }
}

//------------------------------------------------------------------------
// AsyncTransformation::CreateCheckAndSuspendAfterCall:
//   Split the block containing the specified async call, and create the IR
//   that checks whether suspension should be done after an async call.
//
// Parameters:
//   block       - The block containing the async call
//   call        - The async call
//   callDefInfo - Information about the async call's definition
//   life        - Liveness information about live locals
//   suspendBB   - Basic block to add IR to
//   remainder   - [out] The remainder block containing the IR that was after the async call.
//
void AsyncTransformation::CreateCheckAndSuspendAfterCall(BasicBlock*               block,
                                                         GenTreeCall*              call,
                                                         const CallDefinitionInfo& callDefInfo,
                                                         AsyncLiveness&            life,
                                                         BasicBlock*               suspendBB,
                                                         BasicBlock**              remainder)
{
    GenTree* continuationArg = new (m_comp, GT_ASYNC_CONTINUATION) GenTree(GT_ASYNC_CONTINUATION, TYP_REF);
    continuationArg->SetHasOrderingSideEffect();

    GenTree* storeContinuation = m_comp->gtNewStoreLclVarNode(m_returnedContinuationVar, continuationArg);
    LIR::AsRange(block).InsertAfter(callDefInfo.InsertAfter, continuationArg, storeContinuation);

    GenTree* null                 = m_comp->gtNewNull();
    GenTree* returnedContinuation = m_comp->gtNewLclvNode(m_returnedContinuationVar, TYP_REF);
    GenTree* neNull               = m_comp->gtNewOperNode(GT_NE, TYP_INT, returnedContinuation, null);
    GenTree* jtrue                = m_comp->gtNewOperNode(GT_JTRUE, TYP_VOID, neNull);

    LIR::AsRange(block).InsertAfter(storeContinuation, null, returnedContinuation, neNull, jtrue);
    *remainder = m_comp->fgSplitBlockAfterNode(block, jtrue);
    JITDUMP("  Remainder is " FMT_BB "\n", (*remainder)->bbNum);

    // For non-inlined calls adjust offset for the split. We have the exact
    // offset of the await call, so we can do better than
    // fgSplitBlockAfterNode. The previous block contains the call so add 1 to
    // include its start offset (the IL offsets are only used for range checks
    // in the backend, so having the offset be inside an IL instruction is ok.)
    DebugInfo di = call->GetAsyncInfo().CallAsyncDebugInfo.GetRoot();
    DebugInfo par;
    if (!di.GetParent(&par))
    {
        IL_OFFSET awaitOffset    = di.GetLocation().GetOffset();
        block->bbCodeOffsEnd     = awaitOffset + 1;
        (*remainder)->bbCodeOffs = awaitOffset + 1;
    }

    FlowEdge* retBBEdge = m_comp->fgAddRefPred(suspendBB, block);
    block->SetCond(retBBEdge, block->GetTargetEdge());

    block->GetTrueEdge()->setLikelihood(0);
    block->GetFalseEdge()->setLikelihood(1);
}

//------------------------------------------------------------------------
// AsyncTransformation::CreateResumption:
//   Create the basic block that when branched to resumes execution on entry to
//   the function.
//
// Parameters:
//   block       - The block containing the async call
//   remainder   - The block that contains the IR after the (split) async call
//   call        - The async call
//   callDefInfo - Information about the async call's definition
//   stateNum    - State number assigned to this suspension point
//   layout      - Layout information for the continuation object
//
// Returns:
//   The new basic block that was created.
//
BasicBlock* AsyncTransformation::CreateResumption(BasicBlock*               block,
                                                  BasicBlock*               remainder,
                                                  GenTreeCall*              call,
                                                  const CallDefinitionInfo& callDefInfo,
                                                  unsigned                  stateNum,
                                                  const ContinuationLayout& layout)
{
    if (m_lastResumptionBB == nullptr)
    {
        m_lastResumptionBB = m_comp->fgLastBBInMainFunction();
    }

    BasicBlock* resumeBB      = m_comp->fgNewBBafter(BBJ_ALWAYS, m_lastResumptionBB, true);
    FlowEdge*   remainderEdge = m_comp->fgAddRefPred(remainder, resumeBB);

    resumeBB->bbSetRunRarely();
    resumeBB->CopyFlags(remainder, BBF_PROF_WEIGHT);
    resumeBB->SetTargetEdge(remainderEdge);
    resumeBB->clearTryIndex();
    resumeBB->clearHndIndex();
    resumeBB->SetFlags(BBF_ASYNC_RESUMPTION);
    m_lastResumptionBB = resumeBB;

    JITDUMP("  Creating resumption " FMT_BB " for state %u\n", resumeBB->bbNum, stateNum);

    GenTreeILOffset* ilOffsetNode =
        m_comp->gtNewILOffsetNode(call->GetAsyncInfo().CallAsyncDebugInfo DEBUGARG(BAD_IL_OFFSET));

    LIR::AsRange(resumeBB).InsertAtEnd(LIR::SeqTree(m_comp, ilOffsetNode));

    SetSuspendedIndicator(resumeBB, block, call);

    if (layout.Size > 0)
    {
        RestoreFromDataOnResumption(layout, resumeBB);
    }

    BasicBlock* storeResultBB = resumeBB;

    if (layout.ExceptionOffset != UINT_MAX)
    {
        storeResultBB = RethrowExceptionOnResumption(block, layout, resumeBB);
    }

    if ((layout.ReturnSize > 0) && (callDefInfo.DefinitionNode != nullptr))
    {
        CopyReturnValueOnResumption(call, callDefInfo, layout, storeResultBB);
    }

    return resumeBB;
}

//------------------------------------------------------------------------
// AsyncTransformation::RestoreFromDataOnResumption:
//   Create IR that restores locals from the data array of the continuation
//   object.
//
// Parameters:
//   layout   - Information about the continuation layout
//   resumeBB - Basic block to append IR to
//
void AsyncTransformation::RestoreFromDataOnResumption(const ContinuationLayout& layout, BasicBlock* resumeBB)
{
    if (layout.ExecContextOffset != BAD_VAR_NUM)
    {
        GenTree*     valuePlaceholder = m_comp->gtNewZeroConNode(TYP_REF);
        GenTreeCall* restoreCall =
            m_comp->gtNewCallNode(CT_USER_FUNC, m_asyncInfo->restoreExecutionContextMethHnd, TYP_VOID);
        restoreCall->gtArgs.PushFront(m_comp, NewCallArg::Primitive(valuePlaceholder));

        m_comp->compCurBB = resumeBB;
        m_comp->fgMorphTree(restoreCall);

        LIR::AsRange(resumeBB).InsertAtEnd(LIR::SeqTree(m_comp, restoreCall));

        LIR::Use valueUse;
        bool     gotUse = LIR::AsRange(resumeBB).TryGetUse(valuePlaceholder, &valueUse);
        assert(gotUse);

        GenTree* continuation      = m_comp->gtNewLclvNode(m_comp->lvaAsyncContinuationArg, TYP_REF);
        unsigned execContextOffset = OFFSETOF__CORINFO_Continuation__data + layout.ExecContextOffset;
        GenTree* execContextValue  = LoadFromOffset(continuation, execContextOffset, TYP_REF);

        LIR::AsRange(resumeBB).InsertBefore(valuePlaceholder, LIR::SeqTree(m_comp, execContextValue));
        valueUse.ReplaceWith(execContextValue);

        LIR::AsRange(resumeBB).Remove(valuePlaceholder);
    }

    // Copy data
    for (const LiveLocalInfo& inf : layout.Locals)
    {
        LclVarDsc* dsc = m_comp->lvaGetDesc(inf.LclNum);

        GenTree* continuation = m_comp->gtNewLclvNode(m_comp->lvaAsyncContinuationArg, TYP_REF);
        unsigned offset       = OFFSETOF__CORINFO_Continuation__data + inf.Offset;
        GenTree* cns          = m_comp->gtNewIconNode((ssize_t)offset, TYP_I_IMPL);
        GenTree* addr         = m_comp->gtNewOperNode(GT_ADD, TYP_BYREF, continuation, cns);

        GenTreeFlags indirFlags =
            GTF_IND_NONFAULTING | (inf.HeapAlignment() < inf.Alignment ? GTF_IND_UNALIGNED : GTF_EMPTY);
        GenTree* value;
        if (dsc->TypeIs(TYP_STRUCT) || dsc->IsImplicitByRef())
        {
            value = m_comp->gtNewLoadValueNode(dsc->GetLayout(), addr, indirFlags);
        }
        else
        {
            value = m_comp->gtNewIndir(dsc->TypeGet(), addr, indirFlags);
        }

        GenTree* store;
        if (dsc->IsImplicitByRef())
        {
            GenTree* baseAddr = m_comp->gtNewLclvNode(inf.LclNum, dsc->TypeGet());
            store             = m_comp->gtNewStoreValueNode(dsc->GetLayout(), baseAddr, value,
                                                            GTF_IND_NONFAULTING | GTF_IND_TGT_NOT_HEAP);
        }
        else
        {
            store = m_comp->gtNewStoreLclVarNode(inf.LclNum, value);
        }

        LIR::AsRange(resumeBB).InsertAtEnd(LIR::SeqTree(m_comp, store));
    }
}

//------------------------------------------------------------------------
// AsyncTransformation::RethrowExceptionOnResumption:
//   Create IR that checks for an exception and rethrows it at the original
//   suspension point if necessary.
//
// Parameters:
//   block                 - The block containing the async call
//   layout                - Layout information for the continuation object
//   resumeBB              - Basic block to append IR to
//
// Returns:
//   The new non-exception successor basic block for resumption. This is the
//   basic block where execution will continue if there was no exception to
//   rethrow.
//
BasicBlock* AsyncTransformation::RethrowExceptionOnResumption(BasicBlock*               block,
                                                              const ContinuationLayout& layout,
                                                              BasicBlock*               resumeBB)
{
    JITDUMP("  We need to rethrow an exception\n");

    BasicBlock* rethrowExceptionBB =
        m_comp->fgNewBBinRegion(BBJ_THROW, block, /* runRarely */ true, /* insertAtEnd */ true);
    JITDUMP("  Created " FMT_BB " to rethrow exception on resumption\n", rethrowExceptionBB->bbNum);

    // If this ends up placed after 'block' then ensure it does not break
    // debugging. We split 'block' at the call, so a BBF_INTERNAL block after
    // it would result in broken debug info.
    if ((rethrowExceptionBB->Prev() == block) && !block->HasFlag(BBF_INTERNAL))
    {
        rethrowExceptionBB->RemoveFlags(BBF_INTERNAL);
    }

    BasicBlock* storeResultBB = m_comp->fgNewBBafter(BBJ_ALWAYS, resumeBB, true);
    JITDUMP("  Created " FMT_BB " to store result when resuming with no exception\n", storeResultBB->bbNum);

    FlowEdge* rethrowEdge     = m_comp->fgAddRefPred(rethrowExceptionBB, resumeBB);
    FlowEdge* storeResultEdge = m_comp->fgAddRefPred(storeResultBB, resumeBB);

    assert(resumeBB->KindIs(BBJ_ALWAYS));
    BasicBlock* remainder = resumeBB->GetTarget();
    m_comp->fgRemoveRefPred(resumeBB->GetTargetEdge());

    resumeBB->SetCond(rethrowEdge, storeResultEdge);
    rethrowEdge->setLikelihood(0);
    storeResultEdge->setLikelihood(1);
    rethrowExceptionBB->inheritWeightPercentage(resumeBB, 0);
    storeResultBB->inheritWeightPercentage(resumeBB, 100);
    JITDUMP("  Resumption " FMT_BB " becomes BBJ_COND to check for non-null exception\n", resumeBB->bbNum);

    FlowEdge* remainderEdge = m_comp->fgAddRefPred(remainder, storeResultBB);
    storeResultBB->SetTargetEdge(remainderEdge);

    m_lastResumptionBB = storeResultBB;

    // Check if we have an exception.
    unsigned exceptionLclNum = GetExceptionVar();
    GenTree* continuation    = m_comp->gtNewLclvNode(m_comp->lvaAsyncContinuationArg, TYP_REF);
    unsigned exceptionOffset = OFFSETOF__CORINFO_Continuation__data + layout.ExceptionOffset;
    GenTree* exceptionInd    = LoadFromOffset(continuation, exceptionOffset, TYP_REF);
    GenTree* storeException  = m_comp->gtNewStoreLclVarNode(exceptionLclNum, exceptionInd);
    LIR::AsRange(resumeBB).InsertAtEnd(LIR::SeqTree(m_comp, storeException));

    GenTree* exception = m_comp->gtNewLclVarNode(exceptionLclNum, TYP_REF);
    GenTree* null      = m_comp->gtNewNull();
    GenTree* neNull    = m_comp->gtNewOperNode(GT_NE, TYP_INT, exception, null);
    GenTree* jtrue     = m_comp->gtNewOperNode(GT_JTRUE, TYP_VOID, neNull);
    LIR::AsRange(resumeBB).InsertAtEnd(exception, null, neNull, jtrue);

    exception = m_comp->gtNewLclVarNode(exceptionLclNum, TYP_REF);

    GenTreeCall* rethrowException = m_comp->gtNewHelperCallNode(CORINFO_HELP_THROWEXACT, TYP_VOID, exception);

    m_comp->compCurBB = rethrowExceptionBB;
    m_comp->fgMorphTree(rethrowException);

    LIR::AsRange(rethrowExceptionBB).InsertAtEnd(LIR::SeqTree(m_comp, rethrowException));

    storeResultBB->SetFlags(BBF_ASYNC_RESUMPTION);
    JITDUMP("  Added " FMT_BB " to rethrow exception at suspension point\n", rethrowExceptionBB->bbNum);

    return storeResultBB;
}

//------------------------------------------------------------------------
// AsyncTransformation::CopyReturnValueOnResumption:
//   Create IR that copies the return value from the continuation object to the
//   right local.
//
// Parameters:
//   call                  - The async call
//   callDefInfo           - Information about the async call's definition
//   block                 - The block containing the async call
//   layout                - Layout information for the continuation object
//   storeResultBB         - Basic block to append IR to
//
void AsyncTransformation::CopyReturnValueOnResumption(GenTreeCall*              call,
                                                      const CallDefinitionInfo& callDefInfo,
                                                      const ContinuationLayout& layout,
                                                      BasicBlock*               storeResultBB)
{
    GenTree* resultBase   = m_comp->gtNewLclvNode(m_comp->lvaAsyncContinuationArg, TYP_REF);
    unsigned resultOffset = OFFSETOF__CORINFO_Continuation__data + layout.ReturnValOffset;

    assert(callDefInfo.DefinitionNode != nullptr);
    LclVarDsc* resultLcl = m_comp->lvaGetDesc(callDefInfo.DefinitionNode);

    GenTreeFlags indirFlags =
        GTF_IND_NONFAULTING | (layout.ReturnHeapAlignment() < layout.ReturnAlignment ? GTF_IND_UNALIGNED : GTF_EMPTY);

    // TODO-TP: We can use liveness to avoid generating a lot of this IR.
    if (call->gtReturnType == TYP_STRUCT)
    {
        if (m_comp->lvaGetPromotionType(resultLcl) != Compiler::PROMOTION_TYPE_INDEPENDENT)
        {
            GenTree* resultOffsetNode = m_comp->gtNewIconNode((ssize_t)resultOffset, TYP_I_IMPL);
            GenTree* resultAddr       = m_comp->gtNewOperNode(GT_ADD, TYP_BYREF, resultBase, resultOffsetNode);
            GenTree* resultData       = m_comp->gtNewLoadValueNode(layout.ReturnStructLayout, resultAddr, indirFlags);
            GenTree* storeResult;
            if ((callDefInfo.DefinitionNode->GetLclOffs() == 0) &&
                ClassLayout::AreCompatible(resultLcl->GetLayout(), layout.ReturnStructLayout))
            {
                storeResult = m_comp->gtNewStoreLclVarNode(callDefInfo.DefinitionNode->GetLclNum(), resultData);
            }
            else
            {
                storeResult = m_comp->gtNewStoreLclFldNode(callDefInfo.DefinitionNode->GetLclNum(), TYP_STRUCT,
                                                           layout.ReturnStructLayout,
                                                           callDefInfo.DefinitionNode->GetLclOffs(), resultData);
            }

            LIR::AsRange(storeResultBB).InsertAtEnd(LIR::SeqTree(m_comp, storeResult));
        }
        else
        {
            assert(!call->gtArgs.HasRetBuffer()); // Locals defined through retbufs are never independently promoted.

            if ((resultLcl->lvFieldCnt > 1) && !resultBase->OperIsLocal())
            {
                unsigned resultBaseVar   = GetResultBaseVar();
                GenTree* storeResultBase = m_comp->gtNewStoreLclVarNode(resultBaseVar, resultBase);
                LIR::AsRange(storeResultBB).InsertAtEnd(LIR::SeqTree(m_comp, storeResultBase));

                resultBase = m_comp->gtNewLclVarNode(resultBaseVar, TYP_REF);

                // Can be reallocated by above call to GetResultBaseVar
                resultLcl = m_comp->lvaGetDesc(callDefInfo.DefinitionNode);
            }

            assert(callDefInfo.DefinitionNode->OperIs(GT_STORE_LCL_VAR));
            for (unsigned i = 0; i < resultLcl->lvFieldCnt; i++)
            {
                unsigned   fieldLclNum = resultLcl->lvFieldLclStart + i;
                LclVarDsc* fieldDsc    = m_comp->lvaGetDesc(fieldLclNum);

                unsigned fldOffset = resultOffset + fieldDsc->lvFldOffset;
                GenTree* value     = LoadFromOffset(resultBase, fldOffset, fieldDsc->TypeGet(), indirFlags);
                GenTree* store     = m_comp->gtNewStoreLclVarNode(fieldLclNum, value);
                LIR::AsRange(storeResultBB).InsertAtEnd(LIR::SeqTree(m_comp, store));

                if (i + 1 != resultLcl->lvFieldCnt)
                {
                    resultBase = m_comp->gtCloneExpr(resultBase);
                }
            }
        }
    }
    else
    {
        GenTree* value = LoadFromOffset(resultBase, resultOffset, call->gtReturnType, indirFlags);

        GenTree* storeResult;
        if (callDefInfo.DefinitionNode->OperIs(GT_STORE_LCL_VAR))
        {
            storeResult = m_comp->gtNewStoreLclVarNode(callDefInfo.DefinitionNode->GetLclNum(), value);
        }
        else
        {
            storeResult = m_comp->gtNewStoreLclFldNode(callDefInfo.DefinitionNode->GetLclNum(),
                                                       callDefInfo.DefinitionNode->TypeGet(),
                                                       callDefInfo.DefinitionNode->GetLclOffs(), value);
        }

        LIR::AsRange(storeResultBB).InsertAtEnd(LIR::SeqTree(m_comp, storeResult));
    }
}

//------------------------------------------------------------------------
// AsyncTransformation::LoadFromOffset:
//   Create a load.
//
// Parameters:
//   base       - Base address of the load
//   offset     - Offset to add on top of the base address
//   type       - Type of the load to create
//   indirFlags - Flags to add to the load
//
// Returns:
//   IR node of the load.
//
GenTreeIndir* AsyncTransformation::LoadFromOffset(GenTree*     base,
                                                  unsigned     offset,
                                                  var_types    type,
                                                  GenTreeFlags indirFlags)
{
    assert(base->TypeIs(TYP_REF, TYP_BYREF, TYP_I_IMPL));
    GenTree*      cns      = m_comp->gtNewIconNode((ssize_t)offset, TYP_I_IMPL);
    var_types     addrType = base->TypeIs(TYP_I_IMPL) ? TYP_I_IMPL : TYP_BYREF;
    GenTree*      addr     = m_comp->gtNewOperNode(GT_ADD, addrType, base, cns);
    GenTreeIndir* load     = m_comp->gtNewIndir(type, addr, indirFlags);
    return load;
}

//------------------------------------------------------------------------
// AsyncTransformation::StoreAtOffset:
//   Create a store.
//
// Parameters:
//   base       - Base address of the store
//   offset     - Offset to add on top of the base address
//   value      - Value to store
//   storeType  - Type of store
//   indirFlags - Indirection flags
//
// Returns:
//   IR node of the store.
//
GenTreeStoreInd* AsyncTransformation::StoreAtOffset(
    GenTree* base, unsigned offset, GenTree* value, var_types storeType, GenTreeFlags indirFlags)
{
    assert(base->TypeIs(TYP_REF, TYP_BYREF, TYP_I_IMPL));
    GenTree*         cns      = m_comp->gtNewIconNode((ssize_t)offset, TYP_I_IMPL);
    var_types        addrType = base->TypeIs(TYP_I_IMPL) ? TYP_I_IMPL : TYP_BYREF;
    GenTree*         addr     = m_comp->gtNewOperNode(GT_ADD, addrType, base, cns);
    GenTreeStoreInd* store    = m_comp->gtNewStoreIndNode(storeType, addr, value, indirFlags);
    return store;
}

//------------------------------------------------------------------------
// AsyncTransformation::CreateDebugInfoForSuspensionPoint:
//   Create debug info for the specific suspension point we just created.
<<<<<<< HEAD
//
// Parameters:
//   asyncCall - Call node resulting in the suspension point
//   layout    - Layout of continuation
//   joinBB    - BB where the synchronous and resumption paths join
//
void AsyncTransformation::CreateDebugInfoForSuspensionPoint(GenTreeCall*              asyncCall,
                                                            const ContinuationLayout& layout,
                                                            BasicBlock*               joinBB)
{
    uint32_t numLocals = 0;
    for (const LiveLocalInfo& local : layout.Locals)
    {
        unsigned ilVarNum = m_comp->compMap2ILvarNum(local.LclNum);
        if (ilVarNum == (unsigned)ICorDebugInfo::UNKNOWN_ILNUM)
        {
            continue;
        }

        ICorDebugInfo::AsyncContinuationVarInfo varInf;
        varInf.VarNumber = ilVarNum;
        varInf.Offset    = local.DataSize > 0 ? local.DataOffset : UINT_MAX;
        varInf.GCIndex   = local.GCDataCount > 0 ? local.GCDataIndex : UINT_MAX;
        m_comp->compAsyncVars->push_back(varInf);
        numLocals++;
    }

    AsyncSuspensionPoint suspensionPoint;
    suspensionPoint.numContinuationVars = numLocals;
    m_comp->compSuspensionPoints->push_back(suspensionPoint);

    GenTree* recordOffset =
        new (m_comp, GT_RECORD_ASYNC_JOIN) GenTreeRecordAsyncJoin((int)(m_comp->compSuspensionPoints->size() - 1));
    LIR::AsRange(joinBB).InsertAtBeginning(recordOffset);
}

//------------------------------------------------------------------------
// AsyncTransformation::GetDataArrayVar:
//   Create a new local to hold the data array of the continuation object. This
//   local can be validly used for the entire suspension point; the returned
//   local may be used by multiple suspension points.
=======
>>>>>>> 302a563c
//
// Parameters:
//   layout         - Layout of continuation
//
void AsyncTransformation::CreateDebugInfoForSuspensionPoint(const ContinuationLayout& layout)
{
    uint32_t numLocals = 0;
    for (const LiveLocalInfo& local : layout.Locals)
    {
        unsigned ilVarNum = m_comp->compMap2ILvarNum(local.LclNum);
        if (ilVarNum == (unsigned)ICorDebugInfo::UNKNOWN_ILNUM)
        {
            continue;
        }

        ICorDebugInfo::AsyncContinuationVarInfo varInf;
        varInf.VarNumber = ilVarNum;
        varInf.Offset    = OFFSETOF__CORINFO_Continuation__data + local.Offset;
        m_comp->compAsyncVars->push_back(varInf);
        numLocals++;
    }

    ICorDebugInfo::AsyncSuspensionPoint suspensionPoint;
    suspensionPoint.DiagnosticNativeOffset = 0;
    suspensionPoint.NumContinuationVars    = numLocals;
    m_comp->compSuspensionPoints->push_back(suspensionPoint);
}

// AsyncTransformation::GetResultBaseVar:
//   Create a new local to hold the base address of the incoming result from
//   the continuation. This local can be validly used for the entire suspension
//   point; the returned local may be used by multiple suspension points.
//
// Returns:
//   Local number.
//
unsigned AsyncTransformation::GetResultBaseVar()
{
    if ((m_resultBaseVar == BAD_VAR_NUM) || !m_comp->lvaHaveManyLocals())
    {
        m_resultBaseVar = m_comp->lvaGrabTemp(false DEBUGARG("object for resuming result base"));
        m_comp->lvaGetDesc(m_resultBaseVar)->lvType = TYP_REF;
    }

    return m_resultBaseVar;
}

//------------------------------------------------------------------------
// AsyncTransformation::GetExceptionVar:
//   Create a new local to hold the exception in the continuation. This
//   local can be validly used for the entire suspension point; the returned
//   local may be used by multiple suspension points.
//
// Returns:
//   Local number.
//
unsigned AsyncTransformation::GetExceptionVar()
{
    if ((m_exceptionVar == BAD_VAR_NUM) || !m_comp->lvaHaveManyLocals())
    {
        m_exceptionVar = m_comp->lvaGrabTemp(false DEBUGARG("object for resuming exception"));
        m_comp->lvaGetDesc(m_exceptionVar)->lvType = TYP_REF;
    }

    return m_exceptionVar;
}

//------------------------------------------------------------------------
// AsyncTransformation::CreateResumptionSwitch:
//   Create the IR for the entry of the function that checks the continuation
//   and dispatches on its state number.
//
void AsyncTransformation::CreateResumptionSwitch()
{
    m_comp->fgCreateNewInitBB();
    BasicBlock* newEntryBB = m_comp->fgFirstBB;

    GenTree* continuationArg = m_comp->gtNewLclvNode(m_comp->lvaAsyncContinuationArg, TYP_REF);
    GenTree* null            = m_comp->gtNewNull();
    GenTree* neNull          = m_comp->gtNewOperNode(GT_NE, TYP_INT, continuationArg, null);
    GenTree* jtrue           = m_comp->gtNewOperNode(GT_JTRUE, TYP_VOID, neNull);
    LIR::AsRange(newEntryBB).InsertAtEnd(continuationArg, null, neNull, jtrue);

    FlowEdge* resumingEdge;

    if (m_resumptionBBs.size() == 1)
    {
        JITDUMP("  Redirecting entry " FMT_BB " directly to " FMT_BB " as it is the only resumption block\n",
                newEntryBB->bbNum, m_resumptionBBs[0]->bbNum);
        resumingEdge = m_comp->fgAddRefPred(m_resumptionBBs[0], newEntryBB);
    }
    else if (m_resumptionBBs.size() == 2)
    {
        BasicBlock* condBB = m_comp->fgNewBBbefore(BBJ_COND, m_resumptionBBs[0], true);
        condBB->inheritWeightPercentage(newEntryBB, 0);

        FlowEdge* to0 = m_comp->fgAddRefPred(m_resumptionBBs[0], condBB);
        FlowEdge* to1 = m_comp->fgAddRefPred(m_resumptionBBs[1], condBB);
        condBB->SetCond(to1, to0);
        to1->setLikelihood(0.5);
        to0->setLikelihood(0.5);

        resumingEdge = m_comp->fgAddRefPred(condBB, newEntryBB);

        JITDUMP("  Redirecting entry " FMT_BB " to BBJ_COND " FMT_BB " for resumption with 2 states\n",
                newEntryBB->bbNum, condBB->bbNum);

        continuationArg          = m_comp->gtNewLclvNode(m_comp->lvaAsyncContinuationArg, TYP_REF);
        unsigned stateOffset     = m_comp->info.compCompHnd->getFieldOffset(m_asyncInfo->continuationStateFldHnd);
        GenTree* stateOffsetNode = m_comp->gtNewIconNode((ssize_t)stateOffset, TYP_I_IMPL);
        GenTree* stateAddr       = m_comp->gtNewOperNode(GT_ADD, TYP_BYREF, continuationArg, stateOffsetNode);
        GenTree* stateInd        = m_comp->gtNewIndir(TYP_INT, stateAddr, GTF_IND_NONFAULTING);
        GenTree* zero            = m_comp->gtNewZeroConNode(TYP_INT);
        GenTree* stateNeZero     = m_comp->gtNewOperNode(GT_NE, TYP_INT, stateInd, zero);
        GenTree* jtrue           = m_comp->gtNewOperNode(GT_JTRUE, TYP_VOID, stateNeZero);

        LIR::AsRange(condBB).InsertAtEnd(continuationArg, stateOffsetNode, stateAddr, stateInd, zero, stateNeZero,
                                         jtrue);
    }
    else
    {
        BasicBlock* switchBB = m_comp->fgNewBBbefore(BBJ_SWITCH, m_resumptionBBs[0], true);
        switchBB->inheritWeightPercentage(newEntryBB, 0);

        resumingEdge = m_comp->fgAddRefPred(switchBB, newEntryBB);

        JITDUMP("  Redirecting entry " FMT_BB " to BBJ_SWITCH " FMT_BB " for resumption with %zu states\n",
                newEntryBB->bbNum, switchBB->bbNum, m_resumptionBBs.size());

        continuationArg          = m_comp->gtNewLclvNode(m_comp->lvaAsyncContinuationArg, TYP_REF);
        unsigned stateOffset     = m_comp->info.compCompHnd->getFieldOffset(m_asyncInfo->continuationStateFldHnd);
        GenTree* stateOffsetNode = m_comp->gtNewIconNode((ssize_t)stateOffset, TYP_I_IMPL);
        GenTree* stateAddr       = m_comp->gtNewOperNode(GT_ADD, TYP_BYREF, continuationArg, stateOffsetNode);
        GenTree* stateInd        = m_comp->gtNewIndir(TYP_INT, stateAddr, GTF_IND_NONFAULTING);
        GenTree* switchNode      = m_comp->gtNewOperNode(GT_SWITCH, TYP_VOID, stateInd);

        LIR::AsRange(switchBB).InsertAtEnd(continuationArg, stateOffsetNode, stateAddr, stateInd, switchNode);

        m_comp->fgHasSwitch = true;

        // Default case. TODO-CQ: Support bbsHasDefault = false before lowering.
        m_resumptionBBs.push_back(m_resumptionBBs[0]);
        const size_t     numCases       = m_resumptionBBs.size();
        FlowEdge** const cases          = new (m_comp, CMK_FlowEdge) FlowEdge*[numCases * 2];
        FlowEdge** const succs          = cases + numCases;
        unsigned         numUniqueSuccs = 0;

        const weight_t stateLikelihood = 1.0 / m_resumptionBBs.size();
        for (size_t i = 0; i < numCases; i++)
        {
            FlowEdge* const edge = m_comp->fgAddRefPred(m_resumptionBBs[i], switchBB);
            edge->setLikelihood(stateLikelihood);
            cases[i] = edge;

            if (edge->getDupCount() == 1)
            {
                succs[numUniqueSuccs++] = edge;
            }
        }

        BBswtDesc* const swtDesc = new (m_comp, CMK_BasicBlock)
            BBswtDesc(succs, numUniqueSuccs, cases, (unsigned)numCases, /* hasDefault */ true);
        switchBB->SetSwitch(swtDesc);
    }

    newEntryBB->SetCond(resumingEdge, newEntryBB->GetTargetEdge());
    resumingEdge->setLikelihood(0);
    newEntryBB->GetFalseEdge()->setLikelihood(1);

    if (m_comp->doesMethodHavePatchpoints())
    {
        JITDUMP("  Method has patch points...\n");
        // If we have patchpoints then first check if we need to resume in the OSR version.
        BasicBlock* callHelperBB = m_comp->fgNewBBafter(BBJ_THROW, m_comp->fgLastBBInMainFunction(), false);
        callHelperBB->bbSetRunRarely();
        callHelperBB->clearTryIndex();
        callHelperBB->clearHndIndex();

        JITDUMP("    Created " FMT_BB " for transitions back into OSR method\n", callHelperBB->bbNum);

        BasicBlock* onContinuationBB = newEntryBB->GetTrueTarget();
        BasicBlock* checkILOffsetBB  = m_comp->fgNewBBbefore(BBJ_COND, onContinuationBB, true);

        JITDUMP("    Created " FMT_BB " to check whether we should transition immediately to OSR\n",
                checkILOffsetBB->bbNum);

        // Redirect newEntryBB -> onContinuationBB into newEntryBB -> checkILOffsetBB -> onContinuationBB
        m_comp->fgRedirectEdge(newEntryBB->TrueEdgeRef(), checkILOffsetBB);
        newEntryBB->GetTrueEdge()->setLikelihood(0);
        checkILOffsetBB->inheritWeightPercentage(newEntryBB, 0);

        FlowEdge* toOnContinuationBB = m_comp->fgAddRefPred(onContinuationBB, checkILOffsetBB);
        FlowEdge* toCallHelperBB     = m_comp->fgAddRefPred(callHelperBB, checkILOffsetBB);
        checkILOffsetBB->SetCond(toCallHelperBB, toOnContinuationBB);
        toCallHelperBB->setLikelihood(0);
        toOnContinuationBB->setLikelihood(1);
        callHelperBB->inheritWeightPercentage(checkILOffsetBB, 0);

        // We need to dispatch to the OSR version if the IL offset is non-negative.
        continuationArg           = m_comp->gtNewLclvNode(m_comp->lvaAsyncContinuationArg, TYP_REF);
        unsigned offsetOfIlOffset = OFFSETOF__CORINFO_Continuation__data;
        GenTree* ilOffset         = LoadFromOffset(continuationArg, offsetOfIlOffset, TYP_INT);
        unsigned ilOffsetLclNum   = m_comp->lvaGrabTemp(false DEBUGARG("IL offset for tier0 OSR method"));
        m_comp->lvaGetDesc(ilOffsetLclNum)->lvType = TYP_INT;
        GenTree* storeIlOffset                     = m_comp->gtNewStoreLclVarNode(ilOffsetLclNum, ilOffset);
        LIR::AsRange(checkILOffsetBB).InsertAtEnd(LIR::SeqTree(m_comp, storeIlOffset));

        ilOffset        = m_comp->gtNewLclvNode(ilOffsetLclNum, TYP_INT);
        GenTree* zero   = m_comp->gtNewIconNode(0);
        GenTree* geZero = m_comp->gtNewOperNode(GT_GE, TYP_INT, ilOffset, zero);
        GenTree* jtrue  = m_comp->gtNewOperNode(GT_JTRUE, TYP_VOID, geZero);
        LIR::AsRange(checkILOffsetBB).InsertAtEnd(ilOffset, zero, geZero, jtrue);

        ilOffset = m_comp->gtNewLclvNode(ilOffsetLclNum, TYP_INT);

        GenTreeCall* callHelper = m_comp->gtNewHelperCallNode(CORINFO_HELP_PATCHPOINT_FORCED, TYP_VOID, ilOffset);
        callHelper->gtCallMoreFlags |= GTF_CALL_M_DOES_NOT_RETURN;

        m_comp->compCurBB = callHelperBB;
        m_comp->fgMorphTree(callHelper);

        LIR::AsRange(callHelperBB).InsertAtEnd(LIR::SeqTree(m_comp, callHelper));
    }
    else if (m_comp->opts.IsOSR())
    {
        JITDUMP("  Method is an OSR function\n");
        // If the tier-0 version resumed and then transitioned to the OSR
        // version by normal means then we will see a non-zero continuation
        // here that belongs to the tier0 method. In that case we should just
        // ignore it, so create a BB that jumps back.
        BasicBlock* onContinuationBB   = newEntryBB->GetTrueTarget();
        BasicBlock* onNoContinuationBB = newEntryBB->GetFalseTarget();
        BasicBlock* checkILOffsetBB    = m_comp->fgNewBBbefore(BBJ_COND, onContinuationBB, true);

        // Switch newEntryBB -> onContinuationBB into newEntryBB -> checkILOffsetBB
        m_comp->fgRedirectEdge(newEntryBB->TrueEdgeRef(), checkILOffsetBB);
        newEntryBB->GetTrueEdge()->setLikelihood(0);
        checkILOffsetBB->inheritWeightPercentage(newEntryBB, 0);

        // Make checkILOffsetBB ->(true)  onNoContinuationBB
        //                      ->(false) onContinuationBB

        FlowEdge* toOnContinuationBB   = m_comp->fgAddRefPred(onContinuationBB, checkILOffsetBB);
        FlowEdge* toOnNoContinuationBB = m_comp->fgAddRefPred(onNoContinuationBB, checkILOffsetBB);
        checkILOffsetBB->SetCond(toOnNoContinuationBB, toOnContinuationBB);
        toOnContinuationBB->setLikelihood(0);
        toOnNoContinuationBB->setLikelihood(1);

        JITDUMP("    Created " FMT_BB " to check for Tier-0 continuations\n", checkILOffsetBB->bbNum);

        continuationArg           = m_comp->gtNewLclvNode(m_comp->lvaAsyncContinuationArg, TYP_REF);
        unsigned offsetOfIlOffset = OFFSETOF__CORINFO_Continuation__data;
        GenTree* ilOffset         = LoadFromOffset(continuationArg, offsetOfIlOffset, TYP_INT);
        GenTree* zero             = m_comp->gtNewIconNode(0);
        GenTree* ltZero           = m_comp->gtNewOperNode(GT_LT, TYP_INT, ilOffset, zero);
        GenTree* jtrue            = m_comp->gtNewOperNode(GT_JTRUE, TYP_VOID, ltZero);
        LIR::AsRange(checkILOffsetBB).InsertAtEnd(LIR::SeqTree(m_comp, jtrue));
    }
}<|MERGE_RESOLUTION|>--- conflicted
+++ resolved
@@ -648,21 +648,9 @@
     }
 
     m_comp->compSuspensionPoints =
-<<<<<<< HEAD
-        new (m_comp, CMK_Async) jitstd::vector<AsyncSuspensionPoint>(m_comp->getAllocator(CMK_Async));
-    m_comp->compAsyncVars = new (m_comp, CMK_Async)
-        jitstd::vector<ICorDebugInfo::AsyncContinuationVarInfo>(m_comp->getAllocator(CMK_Async));
-
-    // Ask the VM to create a resumption stub for this specific version of the
-    // code. It is stored in the continuation as a function pointer, so we need
-    // the fixed entry point here.
-    m_resumeStub = m_comp->info.compCompHnd->getAsyncResumptionStub();
-    m_comp->info.compCompHnd->getFunctionFixedEntryPoint(m_resumeStub, false, &m_resumeStubLookup);
-=======
         new (m_comp, CMK_Async) jitstd::vector<ICorDebugInfo::AsyncSuspensionPoint>(m_comp->getAllocator(CMK_Async));
     m_comp->compAsyncVars = new (m_comp, CMK_Async)
         jitstd::vector<ICorDebugInfo::AsyncContinuationVarInfo>(m_comp->getAllocator(CMK_Async));
->>>>>>> 302a563c
 
     m_returnedContinuationVar = m_comp->lvaGrabTemp(false DEBUGARG("returned continuation"));
     m_comp->lvaGetDesc(m_returnedContinuationVar)->lvType = TYP_REF;
@@ -835,11 +823,7 @@
 
     m_resumptionBBs.push_back(resumeBB);
 
-<<<<<<< HEAD
-    CreateDebugInfoForSuspensionPoint(call, layout, *remainder);
-=======
     CreateDebugInfoForSuspensionPoint(layout);
->>>>>>> 302a563c
 }
 
 //------------------------------------------------------------------------
@@ -2134,50 +2118,6 @@
 //------------------------------------------------------------------------
 // AsyncTransformation::CreateDebugInfoForSuspensionPoint:
 //   Create debug info for the specific suspension point we just created.
-<<<<<<< HEAD
-//
-// Parameters:
-//   asyncCall - Call node resulting in the suspension point
-//   layout    - Layout of continuation
-//   joinBB    - BB where the synchronous and resumption paths join
-//
-void AsyncTransformation::CreateDebugInfoForSuspensionPoint(GenTreeCall*              asyncCall,
-                                                            const ContinuationLayout& layout,
-                                                            BasicBlock*               joinBB)
-{
-    uint32_t numLocals = 0;
-    for (const LiveLocalInfo& local : layout.Locals)
-    {
-        unsigned ilVarNum = m_comp->compMap2ILvarNum(local.LclNum);
-        if (ilVarNum == (unsigned)ICorDebugInfo::UNKNOWN_ILNUM)
-        {
-            continue;
-        }
-
-        ICorDebugInfo::AsyncContinuationVarInfo varInf;
-        varInf.VarNumber = ilVarNum;
-        varInf.Offset    = local.DataSize > 0 ? local.DataOffset : UINT_MAX;
-        varInf.GCIndex   = local.GCDataCount > 0 ? local.GCDataIndex : UINT_MAX;
-        m_comp->compAsyncVars->push_back(varInf);
-        numLocals++;
-    }
-
-    AsyncSuspensionPoint suspensionPoint;
-    suspensionPoint.numContinuationVars = numLocals;
-    m_comp->compSuspensionPoints->push_back(suspensionPoint);
-
-    GenTree* recordOffset =
-        new (m_comp, GT_RECORD_ASYNC_JOIN) GenTreeRecordAsyncJoin((int)(m_comp->compSuspensionPoints->size() - 1));
-    LIR::AsRange(joinBB).InsertAtBeginning(recordOffset);
-}
-
-//------------------------------------------------------------------------
-// AsyncTransformation::GetDataArrayVar:
-//   Create a new local to hold the data array of the continuation object. This
-//   local can be validly used for the entire suspension point; the returned
-//   local may be used by multiple suspension points.
-=======
->>>>>>> 302a563c
 //
 // Parameters:
 //   layout         - Layout of continuation
