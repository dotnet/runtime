--- conflicted
+++ resolved
@@ -1725,16 +1725,11 @@
 
     JITDUMP("  Creating resumption " FMT_BB " for state %u\n", resumeBB->bbNum, stateNum);
 
-<<<<<<< HEAD
-=======
     GenTreeILOffset* ilOffsetNode =
         m_comp->gtNewILOffsetNode(call->GetAsyncInfo().CallAsyncDebugInfo DEBUGARG(BAD_IL_OFFSET));
 
     LIR::AsRange(resumeBB).InsertAtEnd(LIR::SeqTree(m_comp, ilOffsetNode));
 
-    SetSuspendedIndicator(resumeBB, block, call);
-
->>>>>>> ae7e004a
     if (layout.Size > 0)
     {
         RestoreFromDataOnResumption(layout, resumeBB);
