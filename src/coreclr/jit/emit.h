--- conflicted
+++ resolved
@@ -2064,12 +2064,9 @@
     CORINFO_FIELD_HANDLE emitSimd16Const(simd16_t constValue);
 #if defined(TARGET_XARCH)
     CORINFO_FIELD_HANDLE emitSimd32Const(simd32_t constValue);
-<<<<<<< HEAD
     CORINFO_FIELD_HANDLE emitSimd64Const(simd64_t constValue);
-=======
 #endif // TARGET_XARCH
 #endif // FEATURE_SIMD
->>>>>>> 4aa15710
     regNumber emitInsBinary(instruction ins, emitAttr attr, GenTree* dst, GenTree* src);
     regNumber emitInsTernary(instruction ins, emitAttr attr, GenTree* dst, GenTree* src1, GenTree* src2);
     void emitInsLoadInd(instruction ins, emitAttr attr, regNumber dstReg, GenTreeIndir* mem);
