// Licensed to the .NET Foundation under one or more agreements.
// The .NET Foundation licenses this file to you under the MIT license.
/*****************************************************************************/

#ifndef _EMIT_H_
#define _EMIT_H_

#include "instr.h"

#ifndef _GCINFO_H_
#include "gcinfo.h"
#endif

#include "jitgcinfo.h"

/*****************************************************************************/
#ifdef _MSC_VER
#pragma warning(disable : 4200) // allow arrays of 0 size inside structs
#endif

/*****************************************************************************/

#if 0
#define EMITVERBOSE 1
#else
#define EMITVERBOSE (emitComp->verbose)
#endif

#if 0
#define EMIT_GC_VERBOSE 0
#else
#define EMIT_GC_VERBOSE (emitComp->verbose)
#endif

#if 1
#define EMIT_INSTLIST_VERBOSE 0
#else
#define EMIT_INSTLIST_VERBOSE (emitComp->verbose)
#endif

#ifdef TARGET_XARCH
#define EMIT_BACKWARDS_NAVIGATION 1 // If 1, enable backwards navigation code for MIR (insGroup/instrDesc).
#else
#define EMIT_BACKWARDS_NAVIGATION 0
#endif

/*****************************************************************************/

#ifdef DEBUG
#define DEBUG_EMIT 1
#else
#define DEBUG_EMIT 0
#endif

#if EMITTER_STATS
void emitterStats(FILE* fout);
void emitterStaticStats(FILE* fout); // Static stats about the emitter (data structure offsets, sizes, etc.)
#endif

void printRegMaskInt(regMaskGpr mask);

/*****************************************************************************/
/* Forward declarations */

class emitLocation;
class emitter;
struct insGroup;

typedef void (*emitSplitCallbackType)(void* context, emitLocation* emitLoc);

/*****************************************************************************/

//-----------------------------------------------------------------------------

inline bool needsGC(GCtype gcType)
{
    if (gcType == GCT_NONE)
    {
        return false;
    }
    else
    {
        assert(gcType == GCT_GCREF || gcType == GCT_BYREF);
        return true;
    }
}

//-----------------------------------------------------------------------------

#ifdef DEBUG

inline bool IsValidGCtype(GCtype gcType)
{
    return (gcType == GCT_NONE || gcType == GCT_GCREF || gcType == GCT_BYREF);
}

// Get a string name to represent the GC type

inline const char* GCtypeStr(GCtype gcType)
{
    switch (gcType)
    {
        case GCT_NONE:
            return "npt";
        case GCT_GCREF:
            return "gcr";
        case GCT_BYREF:
            return "byr";
        default:
            assert(!"Invalid GCtype");
            return "err";
    }
}

#endif // DEBUG

/*****************************************************************************/

#if DEBUG_EMIT
#define INTERESTING_JUMP_NUM -1 // set to 0 to see all jump info
// #define INTERESTING_JUMP_NUM    0
#endif

/*****************************************************************************
 *
 *  Represent an emitter location.
 */

class emitLocation
{
public:
    emitLocation()
        : ig(nullptr)
        , codePos(0)
    {
    }

    emitLocation(insGroup* _ig)
        : ig(_ig)
        , codePos(0)
    {
    }

    emitLocation(insGroup* _ig, unsigned _codePos)
    {
        SetLocation(_ig, _codePos);
    }

    emitLocation(emitter* emit)
    {
        CaptureLocation(emit);
    }

    emitLocation(void* emitCookie)
        : ig((insGroup*)emitCookie)
        , codePos(0)
    {
    }

    // A constructor for code that needs to call it explicitly.
    void Init()
    {
        *this = emitLocation();
    }

    void CaptureLocation(emitter* emit);
    void SetLocation(insGroup* _ig, unsigned _codePos);
    void SetLocation(emitLocation newLocation);

    bool IsCurrentLocation(emitter* emit) const;

    // This function is highly suspect, since it presumes knowledge of the codePos "cookie",
    // and doesn't look at the 'ig' pointer.
    bool IsOffsetZero() const
    {
        return (codePos == 0);
    }

    UNATIVE_OFFSET CodeOffset(emitter* emit) const;

    insGroup* GetIG() const
    {
        return ig;
    }

    int GetInsNum() const;
    int GetInsOffset() const;

    bool operator!=(const emitLocation& other) const
    {
        return (ig != other.ig) || (codePos != other.codePos);
    }

    bool operator==(const emitLocation& other) const
    {
        return !(*this != other);
    }

    bool Valid() const
    {
        // Things we could validate:
        //   1. the instruction group pointer is non-nullptr.
        //   2. 'ig' is a legal pointer to an instruction group.
        //   3. 'codePos' is a legal offset into 'ig'.
        // Currently, we just do #1.
        // #2 and #3 should only be done in DEBUG, if they are implemented.

        if (ig == nullptr)
        {
            return false;
        }

        return true;
    }

    UNATIVE_OFFSET GetFuncletPrologOffset(emitter* emit) const;

    bool IsPreviousInsNum(emitter* emit) const;

#ifdef DEBUG
    void Print(LONG compMethodID) const;
#endif // DEBUG

private:
    insGroup* ig;      // the instruction group
    unsigned  codePos; // the code position within the IG (see emitCurOffset())
};

/************************************************************************/
/*          The following describes an instruction group                */
/************************************************************************/

enum insGroupPlaceholderType : unsigned char
{
    IGPT_PROLOG, // currently unused
    IGPT_EPILOG,
#if defined(FEATURE_EH_FUNCLETS)
    IGPT_FUNCLET_PROLOG,
    IGPT_FUNCLET_EPILOG,
#endif // FEATURE_EH_FUNCLETS
};

#if defined(_MSC_VER) && defined(TARGET_ARM)
// ARM aligns structures that contain 64-bit ints or doubles on 64-bit boundaries. This causes unwanted
// padding to be added to the end, so sizeof() is unnecessarily big.
#pragma pack(push)
#pragma pack(4)
#endif // defined(_MSC_VER) && defined(TARGET_ARM)

struct insPlaceholderGroupData
{
    insGroup*               igPhNext;
    BasicBlock*             igPhBB;
    VARSET_TP               igPhInitGCrefVars;
    regMaskGpr              igPhInitGCrefRegs;
    regMaskGpr              igPhInitByrefRegs;
    VARSET_TP               igPhPrevGCrefVars;
    regMaskGpr              igPhPrevGCrefRegs;
    regMaskGpr              igPhPrevByrefRegs;
    insGroupPlaceholderType igPhType;
}; // end of struct insPlaceholderGroupData

struct insGroup
{
    insGroup* igNext;

#if EMIT_BACKWARDS_NAVIGATION
    insGroup* igPrev;
#endif

#ifdef DEBUG
    insGroup* igSelf; // for consistency checking
#endif
#if defined(DEBUG) || defined(LATE_DISASM)
    weight_t igWeight;    // the block weight used for this insGroup
    double   igPerfScore; // The PerfScore for this insGroup
#endif

#ifdef DEBUG
    BasicBlock*               lastGeneratedBlock; // The last block that generated code into this insGroup.
    jitstd::list<BasicBlock*> igBlocks;           // All the blocks that generated code into this insGroup.
    size_t                    igDataSize;         // size of instrDesc data pointed to by 'igData'
#endif

    UNATIVE_OFFSET igNum;     // for ordering (and display) purposes
    UNATIVE_OFFSET igOffs;    // offset of this group within method
    unsigned int   igFuncIdx; // Which function/funclet does this belong to? (Index into Compiler::compFuncInfos array.)
    unsigned short igFlags;   // see IGF_xxx below
    unsigned short igSize;    // # of bytes of code in this group

#if FEATURE_LOOP_ALIGN
    insGroup* igLoopBackEdge; // "last" back-edge that branches back to an aligned loop head.
#endif

#define IGF_GC_VARS        0x0001 // new set of live GC ref variables
#define IGF_BYREF_REGS     0x0002 // new set of live by-ref registers
#define IGF_FUNCLET_PROLOG 0x0004 // this group belongs to a funclet prolog
#define IGF_FUNCLET_EPILOG 0x0008 // this group belongs to a funclet epilog.
#define IGF_EPILOG         0x0010 // this group belongs to a main function epilog
#define IGF_NOGCINTERRUPT  0x0020 // this IG is in a no-interrupt region (prolog, epilog, etc.)
#define IGF_UPD_ISZ        0x0040 // some instruction sizes updated
#define IGF_PLACEHOLDER    0x0080 // this is a placeholder group, to be filled in later
#define IGF_EXTEND                                                                                                     \
    0x0100 // this block is conceptually an extension of the previous block
           // and the emitter should continue to track GC info as if there was no new block.
#define IGF_HAS_ALIGN                                                                                                  \
    0x0200 // this group contains an alignment instruction(s) at the end to align either the next
           // IG, or, if this IG contains with an unconditional branch, some subsequent IG.
#define IGF_REMOVED_ALIGN                                                                                              \
    0x0400                           // IG was marked as having an alignment instruction(s), but was later unmarked
                                     // without updating the IG's size/offsets.
#define IGF_HAS_REMOVABLE_JMP 0x0800 // this group ends with an unconditional jump which is a candidate for removal
#ifdef TARGET_ARM64
#define IGF_HAS_REMOVED_INSTR 0x1000 // this group has an instruction that was removed.
#endif

// Mask of IGF_* flags that should be propagated to new blocks when they are created.
// This allows prologs and epilogs to be any number of IGs, but still be
// automatically marked properly.
#if defined(FEATURE_EH_FUNCLETS)
#ifdef DEBUG
#define IGF_PROPAGATE_MASK (IGF_EPILOG | IGF_FUNCLET_PROLOG | IGF_FUNCLET_EPILOG)
#else // DEBUG
#define IGF_PROPAGATE_MASK (IGF_EPILOG | IGF_FUNCLET_PROLOG)
#endif // DEBUG
#else  // !FEATURE_EH_FUNCLETS
#define IGF_PROPAGATE_MASK (IGF_EPILOG)
#endif // !FEATURE_EH_FUNCLETS

    // Try to do better packing based on how large regMaskSmall is (8, 16, or 64 bits).
    CLANG_FORMAT_COMMENT_ANCHOR;

    regMaskSmall igGCregs; // set of registers with live GC refs

    union
    {
        BYTE*                    igData;   // addr of instruction descriptors
        insPlaceholderGroupData* igPhData; // when igFlags & IGF_PLACEHOLDER
    };

#if EMIT_BACKWARDS_NAVIGATION
    // Last instruction in group, if any (nullptr if none); used for backwards navigation.
    // (Should be type emitter::instrDesc*).
    void* igLastIns;
#endif // EMIT_BACKWARDS_NAVIGATION

#if EMIT_TRACK_STACK_DEPTH
    unsigned igStkLvl; // stack level on entry
#endif                 // EMIT_TRACK_STACK_DEPTH

    unsigned char igInsCnt; // # of instructions  in this group

    VARSET_VALRET_TP igGCvars() const
    {
        assert(igFlags & IGF_GC_VARS);

        BYTE* ptr = (BYTE*)igData;
        ptr -= sizeof(VARSET_TP);

        return *(VARSET_TP*)ptr;
    }

    unsigned igByrefRegs() const
    {
        assert(igFlags & IGF_BYREF_REGS);

        BYTE* ptr = (BYTE*)igData;

        if (igFlags & IGF_GC_VARS)
        {
            ptr -= sizeof(VARSET_TP);
        }

        ptr -= sizeof(unsigned);

        return *(unsigned*)ptr;
    }

    bool endsWithAlignInstr() const
    {
        return (igFlags & IGF_HAS_ALIGN) != 0;
    }

    //  hadAlignInstr: Checks if this IG was ever marked as aligned and later
    //                 decided to not align. Sometimes, a loop is marked as not
    //                 needing alignment, but the igSize was not adjusted immediately.
    //                 This method is used during loopSize calculation, where we adjust
    //                 the loop size by removed alignment bytes.
    bool hadAlignInstr() const
    {
        return (igFlags & IGF_REMOVED_ALIGN) != 0;
    }

}; // end of struct insGroup

//  For AMD64 the maximum prolog/epilog size supported on the OS is 256 bytes
//  Since it is incorrect for us to be jumping across funclet prolog/epilogs
//  we will use the following estimate as the maximum placeholder size.
//
#define MAX_PLACEHOLDER_IG_SIZE 256

#if defined(_MSC_VER) && defined(TARGET_ARM)
#pragma pack(pop)
#endif // defined(_MSC_VER) && defined(TARGET_ARM)

/*****************************************************************************/

#define DEFINE_ID_OPS
#include "emitfmts.h"
#undef DEFINE_ID_OPS

enum LclVarAddrTag
{
    LVA_STANDARD_ENCODING = 0,
    LVA_LARGE_OFFSET      = 1,
    LVA_COMPILER_TEMP     = 2,
    LVA_LARGE_VARNUM      = 3
};

struct emitLclVarAddr
{
    // Constructor
    void initLclVarAddr(int varNum, unsigned offset);

    int lvaVarNum() const; // Returns the variable to access. Note that it returns a negative number for compiler spill
                           // temps.
    unsigned lvaOffset() const; // returns the offset into the variable to access

    // This struct should be 32 bits in size for the release build.
    // We have this constraint because this type is used in a union
    // with several other pointer sized types in the instrDesc struct.
    //
protected:
    unsigned _lvaVarNum : 15; // Usually the lvaVarNum
    unsigned _lvaExtra  : 15; // Usually the lvaOffset
    unsigned _lvaTag    : 2;  // tag field to support larger varnums
};

enum idAddrUnionTag
{
    iaut_ALIGNED_POINTER = 0x0,
    iaut_DATA_OFFSET     = 0x1,
    iaut_INST_COUNT      = 0x2,
    iaut_UNUSED_TAG      = 0x3,

    iaut_MASK  = 0x3,
    iaut_SHIFT = 2
};

class emitter
{
    friend class emitLocation;
    friend class Compiler;
    friend class CodeGen;
    friend class CodeGenInterface;

public:
    /*************************************************************************
     *
     *  Define the public entry points.
     */

    // Constructor.
    emitter()
    {
#ifdef DEBUG
        // There seem to be some cases where this is used without being initialized via CodeGen::inst_set_SV_var().
        emitVarRefOffs = 0;
#endif // DEBUG

#ifdef TARGET_XARCH
        SetUseVEXEncoding(false);
        SetUseEvexEncoding(false);
#endif // TARGET_XARCH

        emitDataSecCur = nullptr;
    }

#include "emitpub.h"

protected:
    /************************************************************************/
    /*                        Miscellaneous stuff                           */
    /************************************************************************/

    Compiler* emitComp;
    GCInfo*   gcInfo;
    CodeGen*  codeGen;

    size_t m_debugInfoSize;

    typedef GCInfo::varPtrDsc varPtrDsc;
    typedef GCInfo::regPtrDsc regPtrDsc;
    typedef GCInfo::CallDsc   callDsc;

    void* emitGetMem(size_t sz);

    enum opSize : unsigned
    {
        OPSZ1  = 0,
        OPSZ2  = 1,
        OPSZ4  = 2,
        OPSZ8  = 3,
        OPSZ16 = 4,

#if defined(TARGET_XARCH)
        OPSZ32     = 5,
        OPSZ64     = 6,
        OPSZ_COUNT = 7,
#elif defined(TARGET_ARM64)
        OPSZ_SCALABLE = 5,
        OPSZ_COUNT    = 6,
#else
        OPSZ_COUNT = 5,
#endif

#ifdef TARGET_AMD64
        OPSZP = OPSZ8,
#else
        OPSZP = OPSZ4,
#endif
    };

#define OPSIZE_INVALID ((opSize)0xffff)

    static const emitAttr emitSizeDecode[];

    static emitter::opSize emitEncodeSize(emitAttr size);
    static emitAttr        emitDecodeSize(emitter::opSize ensz);

    // Currently, we only allow one IG for the prolog
    bool emitIGisInProlog(const insGroup* ig)
    {
        return ig == emitPrologIG;
    }

    bool emitIGisInEpilog(const insGroup* ig)
    {
        return (ig != nullptr) && ((ig->igFlags & IGF_EPILOG) != 0);
    }

#if defined(FEATURE_EH_FUNCLETS)

    bool emitIGisInFuncletProlog(const insGroup* ig)
    {
        return (ig != nullptr) && ((ig->igFlags & IGF_FUNCLET_PROLOG) != 0);
    }

    bool emitIGisInFuncletEpilog(const insGroup* ig)
    {
        return (ig != nullptr) && ((ig->igFlags & IGF_FUNCLET_EPILOG) != 0);
    }

#endif // FEATURE_EH_FUNCLETS

    void emitRecomputeIGoffsets();

    void emitDispCommentForHandle(size_t handle, size_t cookie, GenTreeFlags flags);

    /************************************************************************/
    /*          The following describes a single instruction                */
    /************************************************************************/

    enum insFormat : unsigned
    {
#define IF_DEF(en, op1, op2) IF_##en,
#include "emitfmts.h"
#if defined(TARGET_ARM64)
#define IF_DEF(en, op1, op2) IF_##en,
#include "emitfmtsarm64sve.h"
#endif
        IF_COUNT
    };

#ifdef TARGET_XARCH

#define AM_DISP_BITS    ((sizeof(unsigned) * 8) - 2 * (REGNUM_BITS + 1) - 2)
#define AM_DISP_BIG_VAL (-(1 << (AM_DISP_BITS - 1)))
#define AM_DISP_MIN     (-((1 << (AM_DISP_BITS - 1)) - 1))
#define AM_DISP_MAX     (+((1 << (AM_DISP_BITS - 1)) - 1))

    struct emitAddrMode
    {
        regNumber       amBaseReg : REGNUM_BITS + 1;
        regNumber       amIndxReg : REGNUM_BITS + 1;
        emitter::opSize amScale : 2;
        int             amDisp : AM_DISP_BITS;
    };

#endif // TARGET_XARCH

    struct instrDescDebugInfo
    {
        unsigned          idNum;
        size_t            idSize;        // size of the instruction descriptor
        unsigned          idVarRefOffs;  // IL offset for LclVar reference
        unsigned          idVarRefOffs2; // IL offset for 2nd LclVar reference (in case this is a pair)
        size_t            idMemCookie;   // compile time handle (check idFlags)
        GenTreeFlags      idFlags;       // for determining type of handle in idMemCookie
        bool              idFinallyCall; // Branch instruction is a call to finally
        bool              idCatchRet;    // Instruction is for a catch 'return'
        CORINFO_SIG_INFO* idCallSig;     // Used to report native call site signatures to the EE
    };

#ifdef TARGET_ARM
    unsigned insEncodeSetFlags(insFlags sf);

    enum insSize : unsigned
    {
        ISZ_16BIT,
        ISZ_32BIT,
        ISZ_48BIT // pseudo-instruction for conditional branch with imm24 range,
                  // encoded as IT of condition followed by an unconditional branch
    };

    unsigned insEncodeShiftOpts(insOpts opt);
    unsigned insEncodePUW_G0(insOpts opt, int imm);
    unsigned insEncodePUW_H0(insOpts opt, int imm);

#endif // TARGET_ARM

    struct instrDescCns;

    struct instrDesc
    {
    private:
// The assembly instruction
#if defined(TARGET_XARCH)
        static_assert_no_msg(INS_count <= 1024);
        instruction _idIns : 10;
#define MAX_ENCODED_SIZE 15
#elif defined(TARGET_ARM64)
#define INSTR_ENCODED_SIZE 4
        static_assert_no_msg(INS_count <= 2048);
        instruction _idIns : 11;
#elif defined(TARGET_LOONGARCH64)
        // TODO-LoongArch64: not include SIMD-vector.
        static_assert_no_msg(INS_count <= 512);
        instruction _idIns : 9;
#else
        static_assert_no_msg(INS_count <= 256);
        instruction _idIns : 8;
#endif // !(defined(TARGET_XARCH) || defined(TARGET_ARM64) || defined(TARGET_LOONGARCH64))

// The format for the instruction
#if defined(TARGET_XARCH)
        static_assert_no_msg(IF_COUNT <= 128);
        insFormat _idInsFmt : 7;
#elif defined(TARGET_LOONGARCH64)
        unsigned _idCodeSize : 5; // the instruction(s) size of this instrDesc described.
#elif defined(TARGET_RISCV64)
        unsigned _idCodeSize : 6; // the instruction(s) size of this instrDesc described.
#elif defined(TARGET_ARM64)
        static_assert_no_msg(IF_COUNT <= 1024);
        insFormat _idInsFmt : 10;
#else
        static_assert_no_msg(IF_COUNT <= 256);
        insFormat _idInsFmt : 8;
#endif

    public:
        instrDesc() = delete; // Do not stack alloc this due to debug info that has to come before it.

        instruction idIns() const
        {
            return _idIns;
        }
        void idIns(instruction ins)
        {
            assert((ins != INS_invalid) && (ins < INS_count));
            _idIns = ins;
        }
        bool idInsIs(instruction ins) const
        {
            return idIns() == ins;
        }
        template <typename... T>
        bool idInsIs(instruction ins, T... rest) const
        {
            return idInsIs(ins) || idInsIs(rest...);
        }

#if defined(TARGET_LOONGARCH64)
        insFormat idInsFmt() const
        { // not used for LOONGARCH64.
            return (insFormat)0;
        }
        void idInsFmt(insFormat insFmt)
        {
        }
#elif defined(TARGET_RISCV64)
        insFormat idInsFmt() const
        {
            NYI_RISCV64("idInsFmt-----unimplemented on RISCV64 yet----");
            return (insFormat)0;
        }
        void idInsFmt(insFormat insFmt)
        {
            NYI_RISCV64("idInsFmt-----unimplemented on RISCV64 yet----");
        }
#else
        insFormat idInsFmt() const
        {
            return _idInsFmt;
        }
        void idInsFmt(insFormat insFmt)
        {
#if defined(TARGET_ARM64)
            noway_assert(insFmt != IF_NONE); // Only the x86 emitter uses IF_NONE, it is invalid for ARM64 (and ARM32)
#endif
            assert(insFmt < IF_COUNT);
            _idInsFmt = insFmt;
        }
#endif

        ////////////////////////////////////////////////////////////////////////
        // Space taken up to here:
        // x86:         17 bits
        // amd64:       17 bits
        // arm:         16 bits
        // arm64:       21 bits
        // loongarch64: 14 bits
        // risc-v:      14 bits

    private:
#if defined(TARGET_XARCH)
        unsigned _idCodeSize : 4; // size of instruction in bytes. Max size of an Intel instruction is 15 bytes.
        opSize   _idOpSize   : 3; // operand size: 0=1 , 1=2 , 2=4 , 3=8, 4=16, 5=32
                                  // At this point we have fully consumed first DWORD so that next field
                                  // doesn't cross a byte boundary.
#elif defined(TARGET_ARM64)
        opSize  _idOpSize : 3; // operand size: 0=1 , 1=2 , 2=4 , 3=8, 4=16
        insOpts _idInsOpt : 6; // options for instructions
#elif defined(TARGET_LOONGARCH64) || defined(TARGET_RISCV64)
/* _idOpSize defined below. */
#else
        opSize _idOpSize : 2; // operand size: 0=1 , 1=2 , 2=4 , 3=8
#endif // TARGET_ARM64 || TARGET_LOONGARCH64 || TARGET_RISCV64

        // On Amd64, this is where the second DWORD begins
        // On System V a call could return a struct in 2 registers. The instrDescCGCA struct below has  member that
        // stores the GC-ness of the second register.
        // It is added to the instrDescCGCA and not here (the base struct) since it is not needed by all the
        // instructions. This struct (instrDesc) is very carefully kept to be no more than 128 bytes. There is no more
        // space to add members for keeping GC-ness of the second return registers. It will also bloat the base struct
        // unnecessarily since the GC-ness of the second register is only needed for call instructions.
        // The instrDescCGCA struct's member keeping the GC-ness of the first return register is _idcSecondRetRegGCType.
        GCtype _idGCref : 2; // GCref operand? (value is a "GCtype")

        // The idReg1 and idReg2 fields hold the first and second register
        // operand(s), whenever these are present. Note that currently the
        // size of these fields is 6 bits on all targets, and care needs to
        // be taken to make sure all of these fields stay reasonably packed.

        // Note that we use the _idReg1 and _idReg2 fields to hold
        // the live gcrefReg mask for the call instructions on x86/x64
        //
        regNumber _idReg1 : REGNUM_BITS; // register num
        regNumber _idReg2 : REGNUM_BITS;

        ////////////////////////////////////////////////////////////////////////
        // Space taken up to here:
        // x86:         38 bits
        // amd64:       38 bits
        // arm:         32 bits
        // arm64:       46 bits
        // loongarch64: 28 bits
        // risc-v:      28 bits

        unsigned _idSmallDsc  : 1; // is this a "small" descriptor?
        unsigned _idLargeCns  : 1; // does a large constant     follow?
        unsigned _idLargeDsp  : 1; // does a large displacement follow?
        unsigned _idLargeCall : 1; // large call descriptor used

        // We have several pieces of information we need to encode but which are only applicable
        // to a subset of instrDescs. To accommodate that, we define a several _idCustom# bitfields
        // and then some defineds to make accessing them simpler

        unsigned _idCustom1 : 1;
        unsigned _idCustom2 : 1;
        unsigned _idCustom3 : 1;

#define _idBound          _idCustom1 /* jump target / frame offset bound */
#define _idTlsGD          _idCustom2 /* Used to store information related to TLS GD access on linux */
#define _idNoGC           _idCustom3 /* Some helpers don't get recorded in GC tables */
#define _idEvexAaaContext (_idCustom3 << 2) | (_idCustom2 << 1) | _idCustom1 /* bits used for the EVEX.aaa context */

#if !defined(TARGET_ARMARCH)
        unsigned _idCustom4 : 1;

#define _idCallRegPtr   _idCustom4 /* IL indirect calls : addr in reg */
#define _idEvexZContext _idCustom4 /* bits used for the EVEX.z context */
#endif                             // !TARGET_ARMARCH

#if defined(TARGET_XARCH)
        // EVEX.b can indicate several context: embedded broadcast, embedded rounding.
        // For normal and embedded broadcast intrinsics, EVEX.L'L has the same semantic, vector length.
        // For embedded rounding, EVEX.L'L semantic changes to indicate the rounding mode.
        // Multiple bits in _idEvexbContext are used to inform emitter to specially handle the EVEX.L'L bits.
        unsigned _idEvexbContext : 2;
#endif //  TARGET_XARCH

#ifdef TARGET_ARM64

        unsigned _idLclVar     : 1; // access a local on stack
        unsigned _idLclVarPair : 1  // carries information for 2 GC lcl vars.
#endif

#ifdef TARGET_LOONGARCH64
                                   // TODO-LoongArch64: maybe delete on future.
            opSize _idOpSize : 3; // operand size: 0=1 , 1=2 , 2=4 , 3=8, 4=16
        insOpts    _idInsOpt : 6; // loongarch options for special: placeholders. e.g emitIns_R_C, also identifying the
                                  // accessing a local on stack.
        unsigned _idLclVar : 1;   // access a local on stack.
#endif

#ifdef TARGET_RISCV64
        // TODO-RISCV64: maybe delete on future
        opSize   _idOpSize : 3; // operand size: 0=1 , 1=2 , 2=4 , 3=8, 4=16
        insOpts  _idInsOpt : 6; // options for instructions
        unsigned _idLclVar : 1; // access a local on stack
#endif

#ifdef TARGET_ARM
        insSize  _idInsSize   : 2; // size of instruction: 16, 32 or 48 bits
        insFlags _idInsFlags  : 1; // will this instruction set the flags
        unsigned _idLclVar    : 1; // access a local on stack
        unsigned _idLclFPBase : 1; // access a local on stack - SP based offset
        insOpts  _idInsOpt    : 3; // options for Load/Store instructions
#endif

        ////////////////////////////////////////////////////////////////////////
        // Space taken up to here:
        // x86:         48 bits
        // amd64:       48 bits
        // arm:         48 bits
        // arm64:       55 bits
        // loongarch64: 46 bits
        // risc-v:      46 bits

        //
        // How many bits have been used beyond the first 32?
        // Define ID_EXTRA_BITFIELD_BITS to that number.
        //
        CLANG_FORMAT_COMMENT_ANCHOR;

#if defined(TARGET_ARM)
#define ID_EXTRA_BITFIELD_BITS (16)
#elif defined(TARGET_ARM64)
#define ID_EXTRA_BITFIELD_BITS (23)
#elif defined(TARGET_LOONGARCH64) || defined(TARGET_RISCV64)
#define ID_EXTRA_BITFIELD_BITS (14)
#elif defined(TARGET_XARCH)
#define ID_EXTRA_BITFIELD_BITS (16)
#else
#error Unsupported or unset target architecture
#endif

        unsigned _idCnsReloc : 1; // LargeCns is an RVA and needs reloc tag
        unsigned _idDspReloc : 1; // LargeDsp is an RVA and needs reloc tag

#define ID_EXTRA_RELOC_BITS (2)

#if EMIT_BACKWARDS_NAVIGATION

        // "Pointer" to previous instrDesc in this group. If zero, there is
        // no previous instrDesc. If non-zero, then _idScaledPrevOffset * 4
        // is the size in bytes of the previous instrDesc; subtract that from
        // the current instrDesc* to reach the previous one.
        // All instrDesc types are <= 56 bytes, but we also need m_debugInfoSize,
        // which is pointer sized, so 5 bits are required on 64-bit and 4 bits
        // on 32-bit.
        CLANG_FORMAT_COMMENT_ANCHOR;

#ifdef HOST_64BIT
        unsigned _idScaledPrevOffset : 5;
#define ID_EXTRA_PREV_OFFSET_BITS (5)
#else
        unsigned _idScaledPrevOffset : 4;
#define ID_EXTRA_PREV_OFFSET_BITS (4)
#endif

#else // !EMIT_BACKWARDS_NAVIGATION
#define ID_EXTRA_PREV_OFFSET_BITS (0)
#endif // !EMIT_BACKWARDS_NAVIGATION

        ////////////////////////////////////////////////////////////////////////
        // Space taken up to here (with/without prev offset, assuming host==target):
        // x86:         54/50 bits
        // amd64:       55/50 bits
        // arm:         54/50 bits
        // arm64:       62/57 bits
        // loongarch64: 53/48 bits
        // risc-v:      53/48 bits
        CLANG_FORMAT_COMMENT_ANCHOR;

#define ID_EXTRA_BITS (ID_EXTRA_RELOC_BITS + ID_EXTRA_BITFIELD_BITS + ID_EXTRA_PREV_OFFSET_BITS)

        /* Use whatever bits are left over for small constants */

#define ID_BIT_SMALL_CNS (32 - ID_EXTRA_BITS)
        C_ASSERT(ID_BIT_SMALL_CNS > 0);

        ////////////////////////////////////////////////////////////////////////
        // Small constant size (with/without prev offset, assuming host==target):
        // x86:         10/14 bits
        // amd64:       9/14 bits
        // arm:         10/14 bits
        // arm64:        2/7 bits
        // loongarch64: 11/16 bits
        // risc-v:      11/16 bits
        CLANG_FORMAT_COMMENT_ANCHOR;

#define ID_ADJ_SMALL_CNS (int)(1 << (ID_BIT_SMALL_CNS - 1))
#define ID_CNT_SMALL_CNS (int)(1 << ID_BIT_SMALL_CNS)

#define ID_MIN_SMALL_CNS (int)(0 - ID_ADJ_SMALL_CNS)
#define ID_MAX_SMALL_CNS (int)(ID_CNT_SMALL_CNS - ID_ADJ_SMALL_CNS - 1)

        // We encounter many constants, but there is a disproportionate amount that are in the range [-1, +4]
        // and otherwise powers of 2. We therefore allow the tracked range here to include negative values.
        signed _idSmallCns : ID_BIT_SMALL_CNS;

        ////////////////////////////////////////////////////////////////////////
        // Space taken up to here: 64 bits, all architectures, by design.
        ////////////////////////////////////////////////////////////////////////

        //
        // This is the end of the 'small' instrDesc which is the same on all platforms
        //
        // If you add lots more fields that need to be cleared (such
        // as various flags), you might need to update the body of
        // emitter::emitAllocInstr() to clear them.
        //
        // SMALL_IDSC_SIZE is this size, in bytes.
        //
        CLANG_FORMAT_COMMENT_ANCHOR;

#define SMALL_IDSC_SIZE 8

    public:
        instrDescDebugInfo* idDebugOnlyInfo() const
        {
            const char* addr = reinterpret_cast<const char*>(this);
            return *reinterpret_cast<instrDescDebugInfo* const*>(addr - sizeof(instrDescDebugInfo*));
        }
        void idDebugOnlyInfo(instrDescDebugInfo* info)
        {
            char* addr                                                                  = reinterpret_cast<char*>(this);
            *reinterpret_cast<instrDescDebugInfo**>(addr - sizeof(instrDescDebugInfo*)) = info;
        }

    private:
        CLANG_FORMAT_COMMENT_ANCHOR;

        void checkSizes();

        union idAddrUnion
        {
            // TODO-Cleanup: We should really add a DEBUG-only tag to this union so we can add asserts
            // about reading what we think is here, to avoid unexpected corruption issues.

#if !defined(TARGET_ARM64) && !defined(TARGET_LOONGARCH64)
            emitLclVarAddr iiaLclVar;
#endif
            BasicBlock* iiaBBlabel;
            insGroup*   iiaIGlabel;
            BYTE*       iiaAddr;
#ifdef TARGET_XARCH
            emitAddrMode iiaAddrMode;
#endif // TARGET_XARCH

            CORINFO_FIELD_HANDLE iiaFieldHnd; // iiaFieldHandle is also used to encode
                                              // an offset into the JIT data constant area
            bool iiaIsJitDataOffset() const;
            int  iiaGetJitDataOffset() const;

            // iiaEncodedInstrCount and its accessor functions are used to specify an instruction
            // count for jumps, instead of using a label and multiple blocks. This is used in the
            // prolog as well as for IF_LARGEJMP pseudo-branch instructions.
            int iiaEncodedInstrCount;

            bool iiaHasInstrCount() const
            {
                return (iiaEncodedInstrCount & iaut_MASK) == iaut_INST_COUNT;
            }
            int iiaGetInstrCount() const
            {
                assert(iiaHasInstrCount());
                return (iiaEncodedInstrCount >> iaut_SHIFT);
            }
            void iiaSetInstrCount(int count)
            {
                assert(abs(count) < 10);
                iiaEncodedInstrCount = (count << iaut_SHIFT) | iaut_INST_COUNT;
            }

#ifdef TARGET_ARM
            struct
            {
                regNumber _idReg3 : REGNUM_BITS;
                regNumber _idReg4 : REGNUM_BITS;
            };
#elif defined(TARGET_ARM64)
            struct
            {
                // This 32-bit structure can pack with these unsigned bit fields
                emitLclVarAddr iiaLclVar;
                unsigned       _idRegBit : 1; // Reg3 is scaled by idOpSize bits
                GCtype         _idGCref2 : 2;
                regNumber      _idReg3 : REGNUM_BITS;
                regNumber      _idReg4 : REGNUM_BITS;
            };

            insSvePattern _idSvePattern;

#elif defined(TARGET_XARCH)
            struct
            {
                regNumber _idReg3 : REGNUM_BITS;
                regNumber _idReg4 : REGNUM_BITS;
            };
#elif defined(TARGET_LOONGARCH64)
            struct
            {
                unsigned int iiaEncodedInstr; // instruction's binary encoding.
                regNumber    _idReg3 : REGNUM_BITS;
                regNumber    _idReg4 : REGNUM_BITS;
            };

            struct
            {
                int            iiaJmpOffset; // temporary saving the offset of jmp or data.
                emitLclVarAddr iiaLclVar;
            };

            void iiaSetInstrEncode(unsigned int encode)
            {
                iiaEncodedInstr = encode;
            }
            unsigned int iiaGetInstrEncode() const
            {
                return iiaEncodedInstr;
            }

            void iiaSetJmpOffset(int offset)
            {
                iiaJmpOffset = offset;
            }
            int iiaGetJmpOffset() const
            {
                return iiaJmpOffset;
            }

#elif defined(TARGET_RISCV64)
            struct
            {
                regNumber    _idReg3 : REGNUM_BITS;
                regNumber    _idReg4 : REGNUM_BITS;
                unsigned int iiaEncodedInstr; // instruction's binary encoding.
            };

            void iiaSetInstrEncode(unsigned int encode)
            {
                iiaEncodedInstr = encode;
            }
            unsigned int iiaGetInstrEncode() const
            {
                return iiaEncodedInstr;
            }
#endif // defined(TARGET_RISCV64)

            // Used for instrDesc that has relocatable immediate offset
            bool iiaSecRel;

        } _idAddrUnion;

        /* Trivial wrappers to return properly typed enums */
    public:
        bool idIsSmallDsc() const
        {
            return (_idSmallDsc != 0);
        }
        void idSetIsSmallDsc()
        {
            _idSmallDsc = 1;
        }

#if defined(TARGET_XARCH)

        unsigned idCodeSize() const
        {
            return _idCodeSize;
        }
        void idCodeSize(unsigned sz)
        {
            assert(sz <= 15); // Intel decoder limit.
            _idCodeSize = sz;
            assert(sz == _idCodeSize);
        }

#elif defined(TARGET_ARM64)

        inline bool idIsEmptyAlign() const
        {
            return (idIns() == INS_align) && (idInsOpt() == INS_OPTS_NONE);
        }

        unsigned idCodeSize() const
        {
            int size = 4;
            switch (idInsFmt())
            {
                case IF_LARGEADR:
                // adrp + add
                case IF_LARGEJMP:
                    // b<cond> + b<uncond>
                    size = 8;
                    break;
                case IF_LARGELDC:
                    if (isVectorRegister(idReg1()))
                    {
                        // (adrp + ldr + fmov) or (adrp + add + ld1)
                        size = 12;
                    }
                    else
                    {
                        // adrp + ldr
                        size = 8;
                    }
                    break;
                case IF_SN_0A:
                    if (idIsEmptyAlign())
                    {
                        size = 0;
                    }
                    break;
                default:
                    break;
            }

            return size;
        }

#elif defined(TARGET_ARM)

        bool idInstrIsT1() const
        {
            return (_idInsSize == ISZ_16BIT);
        }
        unsigned idCodeSize() const
        {
            unsigned result = (_idInsSize == ISZ_16BIT) ? 2 : (_idInsSize == ISZ_32BIT) ? 4 : 6;
            return result;
        }
        insSize idInsSize() const
        {
            return _idInsSize;
        }
        void idInsSize(insSize isz)
        {
            _idInsSize = isz;
            assert(isz == _idInsSize);
        }
        insFlags idInsFlags() const
        {
            return _idInsFlags;
        }
        void idInsFlags(insFlags sf)
        {
            _idInsFlags = sf;
            assert(sf == _idInsFlags);
        }

#elif defined(TARGET_LOONGARCH64)
        unsigned idCodeSize() const
        {
            return _idCodeSize;
        }
        void idCodeSize(unsigned sz)
        {
            // LoongArch64's instrDesc is not always meaning only one instruction.
            // e.g. the `emitter::emitIns_I_la` for emitting the immediates.
            assert(sz <= 16);
            _idCodeSize = sz;
        }
#elif defined(TARGET_RISCV64)
        unsigned idCodeSize() const
        {
            return _idCodeSize;
        }
        void idCodeSize(unsigned sz)
        {
            // RISCV64's instrDesc is not always meaning only one instruction.
            // e.g. the `emitter::emitLoadImmediate` for emitting the immediates.
            assert(sz <= 32);
            _idCodeSize = sz;
        }
#endif

        emitAttr idOpSize() const
        {
            return emitDecodeSize(_idOpSize);
        }
        void idOpSize(emitAttr opsz)
        {
            _idOpSize = emitEncodeSize(opsz);
        }

        GCtype idGCref() const
        {
            return (GCtype)_idGCref;
        }
        void idGCref(GCtype gctype)
        {
            _idGCref = gctype;
        }

        regNumber idReg1() const
        {
            return _idReg1;
        }
        void idReg1(regNumber reg)
        {
            _idReg1 = reg;
            assert(reg == _idReg1);
        }

#ifdef TARGET_ARM64
        GCtype idGCrefReg2() const
        {
            assert(!idIsSmallDsc());
            return (GCtype)idAddr()->_idGCref2;
        }
        void idGCrefReg2(GCtype gctype)
        {
            assert(!idIsSmallDsc());
            idAddr()->_idGCref2 = gctype;
        }
#endif // TARGET_ARM64

        regNumber idReg2() const
        {
            return _idReg2;
        }
        void idReg2(regNumber reg)
        {
            _idReg2 = reg;
            assert(reg == _idReg2);
        }

#if defined(TARGET_XARCH)
        regNumber idReg3() const
        {
            assert(!idIsSmallDsc());
            return idAddr()->_idReg3;
        }
        void idReg3(regNumber reg)
        {
            assert(!idIsSmallDsc());
            idAddr()->_idReg3 = reg;
            assert(reg == idAddr()->_idReg3);
        }

        regNumber idReg4() const
        {
            assert(!idIsSmallDsc());
            return idAddr()->_idReg4;
        }
        void idReg4(regNumber reg)
        {
            assert(!idIsSmallDsc());
            idAddr()->_idReg4 = reg;
            assert(reg == idAddr()->_idReg4);
        }

        bool idHasReg1() const
        {
            IS_INFO isInfo = emitGetSchedInfo(idInsFmt());
            return (isInfo & (IS_R1_RD | IS_R1_RW | IS_R1_WR)) != 0;
        }
        bool idIsReg1Read() const
        {
            IS_INFO isInfo = emitGetSchedInfo(idInsFmt());
            return (isInfo & (IS_R1_RD | IS_R1_RW)) != 0;
        }
        bool idIsReg1Write() const
        {
            IS_INFO isInfo = emitGetSchedInfo(idInsFmt());
            return (isInfo & (IS_R1_RW | IS_R1_WR)) != 0;
        }

        bool idHasReg2() const
        {
            IS_INFO isInfo = emitGetSchedInfo(idInsFmt());
            return (isInfo & (IS_R2_RD | IS_R2_RW | IS_R2_WR)) != 0;
        }
        bool idIsReg2Read() const
        {
            IS_INFO isInfo = emitGetSchedInfo(idInsFmt());
            return (isInfo & (IS_R2_RD | IS_R2_RW)) != 0;
        }
        bool idIsReg2Write() const
        {
            IS_INFO isInfo = emitGetSchedInfo(idInsFmt());
            return (isInfo & (IS_R2_RW | IS_R2_WR)) != 0;
        }

        bool idHasReg3() const
        {
            IS_INFO isInfo = emitGetSchedInfo(idInsFmt());
            return (isInfo & (IS_R3_RD | IS_R3_RW | IS_R3_WR)) != 0;
        }
        bool idIsReg3Read() const
        {
            IS_INFO isInfo = emitGetSchedInfo(idInsFmt());
            return (isInfo & (IS_R3_RD | IS_R3_RW)) != 0;
        }
        bool idIsReg3Write() const
        {
            IS_INFO isInfo = emitGetSchedInfo(idInsFmt());
            return (isInfo & (IS_R3_RW | IS_R3_WR)) != 0;
        }

        bool idHasReg4() const
        {
            IS_INFO isInfo = emitGetSchedInfo(idInsFmt());
            return (isInfo & (IS_R4_RD | IS_R4_RW | IS_R4_WR)) != 0;
        }
        bool idIsReg4Read() const
        {
            IS_INFO isInfo = emitGetSchedInfo(idInsFmt());
            return (isInfo & (IS_R4_RD | IS_R4_RW)) != 0;
        }
        bool idIsReg4Write() const
        {
            IS_INFO isInfo = emitGetSchedInfo(idInsFmt());
            return (isInfo & (IS_R4_RW | IS_R4_WR)) != 0;
        }

        bool idHasMemGen() const
        {
            IS_INFO isInfo = emitGetSchedInfo(idInsFmt());
            return (isInfo & (IS_GM_RD | IS_GM_RW | IS_GM_WR)) != 0;
        }
        bool idHasMemGenRead() const
        {
            IS_INFO isInfo = emitGetSchedInfo(idInsFmt());
            return (isInfo & (IS_GM_RD | IS_GM_RW)) != 0;
        }
        bool idHasMemGenWrite() const
        {
            IS_INFO isInfo = emitGetSchedInfo(idInsFmt());
            return (isInfo & (IS_GM_RW | IS_GM_WR)) != 0;
        }

        bool idHasMemStk() const
        {
            IS_INFO isInfo = emitGetSchedInfo(idInsFmt());
            return (isInfo & (IS_SF_RD | IS_SF_RW | IS_SF_WR)) != 0;
        }
        bool idHasMemStkRead() const
        {
            IS_INFO isInfo = emitGetSchedInfo(idInsFmt());
            return (isInfo & (IS_SF_RD | IS_SF_RW)) != 0;
        }
        bool idHasMemStkWrite() const
        {
            IS_INFO isInfo = emitGetSchedInfo(idInsFmt());
            return (isInfo & (IS_SF_RW | IS_SF_WR)) != 0;
        }

        bool idHasMemAdr() const
        {
            IS_INFO isInfo = emitGetSchedInfo(idInsFmt());
            return (isInfo & (IS_AM_RD | IS_AM_RW | IS_AM_WR)) != 0;
        }
        bool idHasMemAdrRead() const
        {
            IS_INFO isInfo = emitGetSchedInfo(idInsFmt());
            return (isInfo & (IS_AM_RD | IS_AM_RW)) != 0;
        }
        bool idHasMemAdrWrite() const
        {
            IS_INFO isInfo = emitGetSchedInfo(idInsFmt());
            return (isInfo & (IS_AM_RW | IS_AM_WR)) != 0;
        }

        bool idHasMem() const
        {
            return idHasMemGen() || idHasMemStk() || idHasMemAdr();
        }
        bool idHasMemRead() const
        {
            return idHasMemGenRead() || idHasMemStkRead() || idHasMemAdrRead();
        }
        bool idHasMemWrite() const
        {
            return idHasMemGenWrite() || idHasMemStkWrite() || idHasMemAdrWrite();
        }
#endif // defined(TARGET_XARCH)
#ifdef TARGET_ARMARCH
        insOpts idInsOpt() const
        {
            return (insOpts)_idInsOpt;
        }
        void idInsOpt(insOpts opt)
        {
            _idInsOpt = opt;
            assert(opt == _idInsOpt);
        }

        regNumber idReg3() const
        {
            assert(!idIsSmallDsc());
            return idAddr()->_idReg3;
        }
        void idReg3(regNumber reg)
        {
            assert(!idIsSmallDsc());
            idAddr()->_idReg3 = reg;
            assert(reg == idAddr()->_idReg3);
        }
        regNumber idReg4() const
        {
            assert(!idIsSmallDsc());
            return idAddr()->_idReg4;
        }
        void idReg4(regNumber reg)
        {
            assert(!idIsSmallDsc());
            idAddr()->_idReg4 = reg;
            assert(reg == idAddr()->_idReg4);
        }
#ifdef TARGET_ARM64
        bool idReg3Scaled() const
        {
            assert(!idIsSmallDsc());
            return (idAddr()->_idRegBit == 1);
        }
        void idReg3Scaled(bool val)
        {
            assert(!idIsSmallDsc());
            idAddr()->_idRegBit = val ? 1 : 0;
        }
        bool idPredicateReg2Merge() const
        {
            assert(!idIsSmallDsc());
            return (idAddr()->_idRegBit == 1);
        }
        void idPredicateReg2Merge(bool val)
        {
            assert(!idIsSmallDsc());
            idAddr()->_idRegBit = val ? 1 : 0;
        }
        bool idVectorLength4x() const
        {
            assert(!idIsSmallDsc());
            return (idAddr()->_idRegBit == 1);
        }
        void idVectorLength4x(bool val)
        {
            assert(!idIsSmallDsc());
            idAddr()->_idRegBit = val ? 1 : 0;
        }
        insSvePattern idSvePattern() const
        {
            assert(!idIsSmallDsc());
            return (idAddr()->_idSvePattern);
        }
        void idSvePattern(insSvePattern idSvePattern)
        {
            assert(!idIsSmallDsc());
            idAddr()->_idSvePattern = idSvePattern;
        }
        insSvePrfop idSvePrfop() const
        {
            assert(!idIsSmallDsc());
            return (insSvePrfop)(idAddr()->_idReg4);
        }
        void idSvePrfop(insSvePrfop idSvePrfop)
        {
            assert(!idIsSmallDsc());
            idAddr()->_idReg4 = (regNumber)idSvePrfop;
        }
        bool idHasShift() const
        {
            return !idIsSmallDsc() && (idAddr()->_idRegBit == 1);
        }
        void idHasShift(bool val)
        {
            if (!idIsSmallDsc())
            {
                idAddr()->_idRegBit = val ? 1 : 0;
            }
        }
#endif // TARGET_ARM64

#endif // TARGET_ARMARCH

#ifdef TARGET_LOONGARCH64
        insOpts idInsOpt() const
        {
            return (insOpts)_idInsOpt;
        }
        void idInsOpt(insOpts opt)
        {
            _idInsOpt = opt;
            assert(opt == _idInsOpt);
        }

        regNumber idReg3() const
        {
            assert(!idIsSmallDsc());
            return idAddr()->_idReg3;
        }
        void idReg3(regNumber reg)
        {
            assert(!idIsSmallDsc());
            idAddr()->_idReg3 = reg;
            assert(reg == idAddr()->_idReg3);
        }
        regNumber idReg4() const
        {
            assert(!idIsSmallDsc());
            return idAddr()->_idReg4;
        }
        void idReg4(regNumber reg)
        {
            assert(!idIsSmallDsc());
            idAddr()->_idReg4 = reg;
            assert(reg == idAddr()->_idReg4);
        }

#endif // TARGET_LOONGARCH64

#ifdef TARGET_RISCV64
        insOpts idInsOpt() const
        {
            return (insOpts)_idInsOpt;
        }
        void idInsOpt(insOpts opt)
        {
            _idInsOpt = opt;
            assert(opt == _idInsOpt);
        }

        regNumber idReg3() const
        {
            assert(!idIsSmallDsc());
            return idAddr()->_idReg3;
        }
        void idReg3(regNumber reg)
        {
            assert(!idIsSmallDsc());
            idAddr()->_idReg3 = reg;
            assert(reg == idAddr()->_idReg3);
        }
        regNumber idReg4() const
        {
            assert(!idIsSmallDsc());
            return idAddr()->_idReg4;
        }
        void idReg4(regNumber reg)
        {
            assert(!idIsSmallDsc());
            idAddr()->_idReg4 = reg;
            assert(reg == idAddr()->_idReg4);
        }

#endif // TARGET_RISCV64

        inline static bool fitsInSmallCns(cnsval_ssize_t val)
        {
            return ((val >= ID_MIN_SMALL_CNS) && (val <= ID_MAX_SMALL_CNS));
        }

        bool idIsLargeCns() const
        {
            return _idLargeCns != 0;
        }
        void idSetIsLargeCns()
        {
            _idLargeCns = 1;
        }

        bool idIsLargeDsp() const
        {
            return _idLargeDsp != 0;
        }
        void idSetIsLargeDsp()
        {
            _idLargeDsp = 1;
        }
        void idSetIsSmallDsp()
        {
            _idLargeDsp = 0;
        }

        bool idIsLargeCall() const
        {
            return _idLargeCall != 0;
        }
        void idSetIsLargeCall()
        {
            _idLargeCall = 1;
        }

        bool idIsBound() const
        {
            assert(!IsAvx512OrPriorInstruction(_idIns));
            return _idBound != 0;
        }
        void idSetIsBound()
        {
            assert(!IsAvx512OrPriorInstruction(_idIns));
            _idBound = 1;
        }

#ifndef TARGET_ARMARCH
        bool idIsCallRegPtr() const
        {
            assert(!IsAvx512OrPriorInstruction(_idIns));
            return _idCallRegPtr != 0;
        }
        void idSetIsCallRegPtr()
        {
            assert(!IsAvx512OrPriorInstruction(_idIns));
            _idCallRegPtr = 1;
        }
#endif // !TARGET_ARMARCH

        bool idIsTlsGD() const
        {
            assert(!IsAvx512OrPriorInstruction(_idIns));
            return _idTlsGD != 0;
        }
        void idSetTlsGD()
        {
            assert(!IsAvx512OrPriorInstruction(_idIns));
            _idTlsGD = 1;
        }

        // Only call instructions that call helper functions may be marked as "IsNoGC", indicating
        // that a thread executing such a call cannot be stopped for GC.  Thus, in partially-interruptible
        // code, it is not necessary to generate GC info for a call so labeled.
        bool idIsNoGC() const
        {
            assert(!IsAvx512OrPriorInstruction(_idIns));
            return _idNoGC != 0;
        }
        void idSetIsNoGC(bool val)
        {
            assert(!IsAvx512OrPriorInstruction(_idIns));
            _idNoGC = val;
        }

#ifdef TARGET_XARCH
        bool idIsEvexbContextSet() const
        {
            return _idEvexbContext != 0;
        }

        void idSetEvexbContext(insOpts instOptions)
        {
            assert(!idIsEvexbContextSet());

            if (instOptions == INS_OPTS_EVEX_eb_er_rd)
            {
                _idEvexbContext = 1;
            }
            else if (instOptions == INS_OPTS_EVEX_er_ru)
            {
                _idEvexbContext = 2;
            }
            else if (instOptions == INS_OPTS_EVEX_er_rz)
            {
                _idEvexbContext = 3;
            }
            else
            {
                unreached();
            }
        }

        unsigned idGetEvexbContext() const
        {
            return _idEvexbContext;
        }

        unsigned idGetEvexAaaContext() const
        {
            assert(IsAvx512OrPriorInstruction(_idIns));
            return _idEvexAaaContext;
        }

        void idSetEvexAaaContext(insOpts instOptions)
        {
            assert(idGetEvexAaaContext() == 0);
            unsigned value = static_cast<unsigned>((instOptions & INS_OPTS_EVEX_aaa_MASK) >> 2);

            _idCustom1 = ((value >> 0) & 1);
            _idCustom2 = ((value >> 1) & 1);
            _idCustom3 = ((value >> 2) & 1);
        }

        bool idIsEvexZContextSet() const
        {
            assert(IsAvx512OrPriorInstruction(_idIns));
            return _idEvexZContext != 0;
        }

        void idSetEvexZContext()
        {
            assert(!idIsEvexZContextSet());
            _idEvexZContext = 1;
        }
#endif

#ifdef TARGET_ARMARCH
        bool idIsLclVar() const
        {
            return _idLclVar != 0;
        }
        void idSetIsLclVar()
        {
            _idLclVar = 1;
        }
#ifdef TARGET_ARM64
        bool idIsLclVarPair() const
        {
            return _idLclVarPair != 0;
        }
        void idSetIsLclVarPair()
        {
            _idLclVarPair = 1;
        }
#endif // TARGET_ARM64
#endif // TARGET_ARMARCH

#if defined(TARGET_ARM)
        bool idIsLclFPBase() const
        {
            return _idLclFPBase != 0;
        }
        void idSetIsLclFPBase()
        {
            _idLclFPBase = 1;
        }
#endif // defined(TARGET_ARM)

#ifdef TARGET_LOONGARCH64
        bool idIsLclVar() const
        {
            return _idLclVar != 0;
        }
        void idSetIsLclVar()
        {
            _idLclVar = 1;
        }
#endif // TARGET_LOONGARCH64

#ifdef TARGET_RISCV64
        bool idIsLclVar() const
        {
            return _idLclVar != 0;
        }
        void idSetIsLclVar()
        {
            _idLclVar = 1;
        }
#endif // TARGET_RISCV64

        bool idIsCnsReloc() const
        {
            return _idCnsReloc != 0;
        }
        void idSetIsCnsReloc()
        {
            _idCnsReloc = 1;
        }

        bool idIsDspReloc() const
        {
            return _idDspReloc != 0;
        }
        void idSetIsDspReloc(bool val = true)
        {
            _idDspReloc = val;
        }
        bool idIsReloc() const
        {
            return idIsDspReloc() || idIsCnsReloc();
        }

        void idSetRelocFlags(emitAttr attr)
        {
            _idCnsReloc = (EA_IS_CNS_RELOC(attr) ? 1 : 0);
            _idDspReloc = (EA_IS_DSP_RELOC(attr) ? 1 : 0);
        }

#if EMIT_BACKWARDS_NAVIGATION

        // Return the stored size of the previous instrDesc in bytes, or zero if there
        // is no previous instrDesc in this group.
        unsigned idPrevSize()
        {
            return _idScaledPrevOffset * 4;
        }
        void idSetPrevSize(unsigned prevInstrDescSizeInBytes)
        {
            assert(prevInstrDescSizeInBytes % 4 == 0);
            _idScaledPrevOffset = prevInstrDescSizeInBytes / 4;
            assert(idPrevSize() == prevInstrDescSizeInBytes);
        }

#endif // EMIT_BACKWARDS_NAVIGATION

        signed idSmallCns() const
        {
            return _idSmallCns;
        }
        void idSmallCns(cnsval_ssize_t value)
        {
            assert(fitsInSmallCns(value));
            _idSmallCns = value;
            assert(value == idSmallCns());
        }

        inline const idAddrUnion* idAddr() const
        {
            assert(!idIsSmallDsc());
            return &this->_idAddrUnion;
        }

        inline idAddrUnion* idAddr()
        {
            assert(!idIsSmallDsc());
            return &this->_idAddrUnion;
        }
    }; // End of  struct instrDesc

#if defined(TARGET_XARCH)
    insFormat getMemoryOperation(instrDesc* id) const;
    insFormat ExtractMemoryFormat(insFormat insFmt) const;
#elif defined(TARGET_ARM64)
    void getMemoryOperation(instrDesc* id, unsigned* pMemAccessKind, bool* pIsLocalAccess);
#endif

#if defined(DEBUG) || defined(LATE_DISASM)

#define PERFSCORE_THROUGHPUT_ILLEGAL -1024.0f

#define PERFSCORE_THROUGHPUT_ZERO 0.0f // Only used for pseudo-instructions that don't generate code

#define PERFSCORE_THROUGHPUT_9X (1.0f / 9.0f)
#define PERFSCORE_THROUGHPUT_6X (1.0f / 6.0f) // Hextuple issue
#define PERFSCORE_THROUGHPUT_5X 0.20f         // Pentuple issue
#define PERFSCORE_THROUGHPUT_4X 0.25f         // Quad issue
#define PERFSCORE_THROUGHPUT_3X (1.0f / 3.0f) // Three issue
#define PERFSCORE_THROUGHPUT_2X 0.5f          // Dual issue

#define PERFSCORE_THROUGHPUT_1C 1.0f // Single Issue

#define PERFSCORE_THROUGHPUT_2C   2.0f   // slower - 2 cycles
#define PERFSCORE_THROUGHPUT_3C   3.0f   // slower - 3 cycles
#define PERFSCORE_THROUGHPUT_4C   4.0f   // slower - 4 cycles
#define PERFSCORE_THROUGHPUT_5C   5.0f   // slower - 5 cycles
#define PERFSCORE_THROUGHPUT_6C   6.0f   // slower - 6 cycles
#define PERFSCORE_THROUGHPUT_7C   7.0f   // slower - 7 cycles
#define PERFSCORE_THROUGHPUT_8C   8.0f   // slower - 8 cycles
#define PERFSCORE_THROUGHPUT_9C   9.0f   // slower - 9 cycles
#define PERFSCORE_THROUGHPUT_10C  10.0f  // slower - 10 cycles
#define PERFSCORE_THROUGHPUT_11C  10.0f  // slower - 10 cycles
#define PERFSCORE_THROUGHPUT_13C  13.0f  // slower - 13 cycles
#define PERFSCORE_THROUGHPUT_14C  14.0f  // slower - 13 cycles
#define PERFSCORE_THROUGHPUT_16C  16.0f  // slower - 13 cycles
#define PERFSCORE_THROUGHPUT_19C  19.0f  // slower - 19 cycles
#define PERFSCORE_THROUGHPUT_25C  25.0f  // slower - 25 cycles
#define PERFSCORE_THROUGHPUT_33C  33.0f  // slower - 33 cycles
#define PERFSCORE_THROUGHPUT_50C  50.0f  // slower - 50 cycles
#define PERFSCORE_THROUGHPUT_52C  52.0f  // slower - 52 cycles
#define PERFSCORE_THROUGHPUT_57C  57.0f  // slower - 57 cycles
#define PERFSCORE_THROUGHPUT_140C 140.0f // slower - 140 cycles

#define PERFSCORE_LATENCY_ILLEGAL -1024.0f

#define PERFSCORE_LATENCY_ZERO 0.0f
#define PERFSCORE_LATENCY_1C   1.0f
#define PERFSCORE_LATENCY_2C   2.0f
#define PERFSCORE_LATENCY_3C   3.0f
#define PERFSCORE_LATENCY_4C   4.0f
#define PERFSCORE_LATENCY_5C   5.0f
#define PERFSCORE_LATENCY_6C   6.0f
#define PERFSCORE_LATENCY_7C   7.0f
#define PERFSCORE_LATENCY_8C   8.0f
#define PERFSCORE_LATENCY_9C   9.0f
#define PERFSCORE_LATENCY_10C  10.0f
#define PERFSCORE_LATENCY_11C  11.0f
#define PERFSCORE_LATENCY_12C  12.0f
#define PERFSCORE_LATENCY_13C  13.0f
#define PERFSCORE_LATENCY_14C  14.0f
#define PERFSCORE_LATENCY_15C  15.0f
#define PERFSCORE_LATENCY_16C  16.0f
#define PERFSCORE_LATENCY_18C  18.0f
#define PERFSCORE_LATENCY_20C  20.0f
#define PERFSCORE_LATENCY_22C  22.0f
#define PERFSCORE_LATENCY_23C  23.0f
#define PERFSCORE_LATENCY_26C  26.0f
#define PERFSCORE_LATENCY_62C  62.0f
#define PERFSCORE_LATENCY_69C  69.0f
#define PERFSCORE_LATENCY_140C 140.0f
#define PERFSCORE_LATENCY_400C 400.0f // Intel microcode issue with these instructions

#define PERFSCORE_LATENCY_BRANCH_DIRECT   1.0f // cost of an unconditional branch
#define PERFSCORE_LATENCY_BRANCH_COND     2.0f // includes cost of a possible misprediction
#define PERFSCORE_LATENCY_BRANCH_INDIRECT 2.0f // includes cost of a possible misprediction

#if defined(TARGET_XARCH)

// a read,write or modify from stack location, possible def to use latency from L0 cache
#define PERFSCORE_LATENCY_RD_STACK    PERFSCORE_LATENCY_2C
#define PERFSCORE_LATENCY_WR_STACK    PERFSCORE_LATENCY_2C
#define PERFSCORE_LATENCY_RD_WR_STACK PERFSCORE_LATENCY_5C

// a read, write or modify from constant location, possible def to use latency from L0 cache
#define PERFSCORE_LATENCY_RD_CONST_ADDR    PERFSCORE_LATENCY_2C
#define PERFSCORE_LATENCY_WR_CONST_ADDR    PERFSCORE_LATENCY_2C
#define PERFSCORE_LATENCY_RD_WR_CONST_ADDR PERFSCORE_LATENCY_5C

// a read, write or modify from memory location, possible def to use latency from L0 or L1 cache
// plus an extra cost  (of 1.0) for a increased chance  of a cache miss
#define PERFSCORE_LATENCY_RD_GENERAL    PERFSCORE_LATENCY_3C
#define PERFSCORE_LATENCY_WR_GENERAL    PERFSCORE_LATENCY_3C
#define PERFSCORE_LATENCY_RD_WR_GENERAL PERFSCORE_LATENCY_6C

#elif defined(TARGET_ARM64) || defined(TARGET_ARM)

// a read,write or modify from stack location, possible def to use latency from L0 cache
#define PERFSCORE_LATENCY_RD_STACK         PERFSCORE_LATENCY_3C
#define PERFSCORE_LATENCY_WR_STACK         PERFSCORE_LATENCY_1C
#define PERFSCORE_LATENCY_RD_WR_STACK      PERFSCORE_LATENCY_3C

// a read, write or modify from constant location, possible def to use latency from L0 cache
#define PERFSCORE_LATENCY_RD_CONST_ADDR    PERFSCORE_LATENCY_3C
#define PERFSCORE_LATENCY_WR_CONST_ADDR    PERFSCORE_LATENCY_1C
#define PERFSCORE_LATENCY_RD_WR_CONST_ADDR PERFSCORE_LATENCY_3C

// a read, write or modify from memory location, possible def to use latency from L0 or L1 cache
// plus an extra cost  (of 1.0) for a increased chance  of a cache miss
#define PERFSCORE_LATENCY_RD_GENERAL       PERFSCORE_LATENCY_4C
#define PERFSCORE_LATENCY_WR_GENERAL       PERFSCORE_LATENCY_1C
#define PERFSCORE_LATENCY_RD_WR_GENERAL    PERFSCORE_LATENCY_4C

#elif defined(TARGET_LOONGARCH64)
// a read,write or modify from stack location, possible def to use latency from L0 cache
#define PERFSCORE_LATENCY_RD_STACK         PERFSCORE_LATENCY_3C
#define PERFSCORE_LATENCY_WR_STACK         PERFSCORE_LATENCY_1C
#define PERFSCORE_LATENCY_RD_WR_STACK      PERFSCORE_LATENCY_3C

// a read, write or modify from constant location, possible def to use latency from L0 cache
#define PERFSCORE_LATENCY_RD_CONST_ADDR    PERFSCORE_LATENCY_3C
#define PERFSCORE_LATENCY_WR_CONST_ADDR    PERFSCORE_LATENCY_1C
#define PERFSCORE_LATENCY_RD_WR_CONST_ADDR PERFSCORE_LATENCY_3C

// a read, write or modify from memory location, possible def to use latency from L0 or L1 cache
// plus an extra cost  (of 1.0) for a increased chance  of a cache miss
#define PERFSCORE_LATENCY_RD_GENERAL       PERFSCORE_LATENCY_4C
#define PERFSCORE_LATENCY_WR_GENERAL       PERFSCORE_LATENCY_1C
#define PERFSCORE_LATENCY_RD_WR_GENERAL    PERFSCORE_LATENCY_4C

#elif defined(TARGET_RISCV64)
// a read,write or modify from stack location, possible def to use latency from L0 cache
#define PERFSCORE_LATENCY_RD_STACK         PERFSCORE_LATENCY_3C
#define PERFSCORE_LATENCY_WR_STACK         PERFSCORE_LATENCY_1C
#define PERFSCORE_LATENCY_RD_WR_STACK      PERFSCORE_LATENCY_3C

// a read, write or modify from constant location, possible def to use latency from L0 cache
#define PERFSCORE_LATENCY_RD_CONST_ADDR    PERFSCORE_LATENCY_3C
#define PERFSCORE_LATENCY_WR_CONST_ADDR    PERFSCORE_LATENCY_1C
#define PERFSCORE_LATENCY_RD_WR_CONST_ADDR PERFSCORE_LATENCY_3C

// a read, write or modify from memory location, possible def to use latency from L0 or L1 cache
// plus an extra cost  (of 1.0) for a increased chance  of a cache miss
#define PERFSCORE_LATENCY_RD_GENERAL       PERFSCORE_LATENCY_4C
#define PERFSCORE_LATENCY_WR_GENERAL       PERFSCORE_LATENCY_1C
#define PERFSCORE_LATENCY_RD_WR_GENERAL    PERFSCORE_LATENCY_4C

#endif // TARGET_XXX

// Make this an enum:
//
#define PERFSCORE_MEMORY_NONE       0
#define PERFSCORE_MEMORY_READ       1
#define PERFSCORE_MEMORY_WRITE      2
#define PERFSCORE_MEMORY_READ_WRITE 3

    struct insExecutionCharacteristics
    {
        float    insThroughput;
        float    insLatency;
        unsigned insMemoryAccessKind;
    };

    float insEvaluateExecutionCost(instrDesc* id);

    insExecutionCharacteristics getInsExecutionCharacteristics(instrDesc* id);

    void perfScoreUnhandledInstruction(instrDesc* id, insExecutionCharacteristics* result);

#endif // defined(DEBUG) || defined(LATE_DISASM)

    weight_t getCurrentBlockWeight();

    void dispIns(instrDesc* id);

    void appendToCurIG(instrDesc* id);

    /********************************************************************************************/

    struct instrDescJmp : instrDesc
    {
        instrDescJmp() = delete;

        instrDescJmp* idjNext; // next jump in the group/method
        insGroup*     idjIG;   // containing group

        union
        {
            BYTE* idjAddr; // address of jump ins (for patching)
        } idjTemp;

        // Before jump emission, this is the byte offset within IG of the jump instruction.
        // After emission, for forward jumps, this is the target offset -- in bytes from the
        // beginning of the function -- of the target instruction of the jump, used to
        // determine if this jump needs to be patched.
        unsigned idjOffs :
#if defined(TARGET_AMD64)
            28;
        // Indicates the jump was added at the end of a BBJ_ALWAYS basic block and is
        // a candidate for being removed if it jumps to the next instruction
        unsigned idjIsRemovableJmpCandidate : 1;
        // Indicates the jump follows a call instruction and precedes an OS epilog.
        // If this jump is removed, a nop will need to be emitted instead (see clr-abi.md for details).
        unsigned idjIsAfterCallBeforeEpilog : 1;
#elif defined(TARGET_X86)
            29;
        unsigned idjIsRemovableJmpCandidate : 1;
#else
            30;
#endif
        unsigned idjShort    : 1; // is the jump known to be a short one?
        unsigned idjKeepLong : 1; // should the jump be kept long? (used for hot to cold and cold to hot jumps)
    };

#if FEATURE_LOOP_ALIGN
    struct instrDescAlign : instrDesc
    {
        instrDescAlign() = delete;

        instrDescAlign* idaNext;           // next align in the group/method
        insGroup*       idaIG;             // containing group
        insGroup*       idaLoopHeadPredIG; // The IG before the loop IG.
                                           // If no 'jmp' instructions were found until idaLoopHeadPredIG,
                                           // then idaLoopHeadPredIG == idaIG.
#ifdef DEBUG
        bool isPlacedAfterJmp; // Is the 'align' instruction placed after jmp. Used to decide
                               // if the instruction cost should be included in PerfScore
                               // calculation or not.
#endif

        inline insGroup* loopHeadIG()
        {
            assert(idaLoopHeadPredIG);
            return idaLoopHeadPredIG->igNext;
        }

        void removeAlignFlags()
        {
            idaIG->igFlags &= ~IGF_HAS_ALIGN;
            idaIG->igFlags |= IGF_REMOVED_ALIGN;
        }
    };
    void emitCheckAlignFitInCurIG(unsigned nAlignInstr);
#endif // FEATURE_LOOP_ALIGN

#if !defined(TARGET_ARM64) // This shouldn't be needed for ARM32, either, but I don't want to touch the ARM32 JIT.
    struct instrDescLbl : instrDescJmp
    {
        emitLclVarAddr dstLclVar;
    };
#endif // !TARGET_ARM64

    struct instrDescCns : instrDesc // large const
    {
        instrDescCns() = delete;

        cnsval_ssize_t idcCnsVal;
    };

    struct instrDescDsp : instrDesc // large displacement
    {
        instrDescDsp() = delete;

        target_ssize_t iddDspVal;
    };

    struct instrDescCnsDsp : instrDesc // large cons + disp
    {
        instrDescCnsDsp() = delete;

        target_ssize_t iddcCnsVal;
        int            iddcDspVal;
    };

#ifdef TARGET_XARCH

    struct instrDescAmd : instrDesc // large addrmode disp
    {
        instrDescAmd() = delete;

        ssize_t idaAmdVal;
    };

    struct instrDescCnsAmd : instrDesc // large cons + addrmode disp
    {
        instrDescCnsAmd() = delete;

        ssize_t idacCnsVal;
        ssize_t idacAmdVal;
    };

#endif // TARGET_XARCH

#ifdef TARGET_ARM64
    struct instrDescLclVarPair : instrDesc // contains 2 gc vars to be tracked
    {
        instrDescLclVarPair() = delete;

        emitLclVarAddr iiaLclVar2;
    };

    struct instrDescLclVarPairCns : instrDescCns // contains 2 gc vars to be tracked, with large cons
    {
        instrDescLclVarPairCns() = delete;

        emitLclVarAddr iiaLclVar2;
    };
#endif

    struct instrDescCGCA : instrDesc // call with ...
    {
        instrDescCGCA() = delete;

        VARSET_TP  idcGCvars;    // ... updated GC vars or
        ssize_t    idcDisp;      // ... big addrmode disp
        regMaskGpr idcGcrefRegs; // ... gcref registers
        regMaskGpr idcByrefRegs; // ... byref registers
        unsigned   idcArgCnt;    // ... lots of args or (<0 ==> caller pops args)

#if MULTIREG_HAS_SECOND_GC_RET
        // This method handle the GC-ness of the second register in a 2 register returned struct on System V.
        GCtype idSecondGCref() const
        {
            return (GCtype)_idcSecondRetRegGCType;
        }
        void idSecondGCref(GCtype gctype)
        {
            _idcSecondRetRegGCType = gctype;
        }

    private:
        // This member stores the GC-ness of the second register in a 2 register returned struct on System V.
        // It is added to the call struct since it is not needed by the base instrDesc struct, which keeps GC-ness
        // of the first register for the instCall nodes.
        // The base instrDesc is very carefully kept to be no more than 128 bytes. There is no more space to add members
        // for keeping GC-ness of the second return registers. It will also bloat the base struct unnecessarily
        // since the GC-ness of the second register is only needed for call instructions.
        // The base struct's member keeping the GC-ness of the first return register is _idGCref.
        GCtype _idcSecondRetRegGCType : 2; // ... GC type for the second return register.
#endif                                     // MULTIREG_HAS_SECOND_GC_RET
    };

    // TODO-Cleanup: Uses of stack-allocated instrDescs should be refactored to be unnecessary.
    template <typename T>
    struct inlineInstrDesc
    {
    private:
        instrDescDebugInfo* idDebugInfo;
        alignas(alignof(T)) char idStorage[sizeof(T)];

    public:
        inlineInstrDesc()
            : idDebugInfo(nullptr)
            , idStorage()
        {
            static_assert_no_msg((offsetof(inlineInstrDesc<T>, idStorage) - sizeof(instrDescDebugInfo*)) ==
                                 offsetof(inlineInstrDesc<T>, idDebugInfo));
        }

        T* id()
        {
            return reinterpret_cast<T*>(idStorage);
        }
    };

#ifdef TARGET_ARM

    struct instrDescReloc : instrDesc
    {
        instrDescReloc() = delete;

        BYTE* idrRelocVal;
    };

    BYTE* emitGetInsRelocValue(instrDesc* id);

#endif // TARGET_ARM

    insUpdateModes emitInsUpdateMode(instruction ins);
    insFormat      emitInsModeFormat(instruction ins, insFormat base);

    static const BYTE emitInsModeFmtTab[];
#ifdef DEBUG
    static const unsigned emitInsModeFmtCnt;
#endif

    size_t emitGetInstrDescSize(const instrDesc* id);

#ifdef TARGET_XARCH

    ssize_t emitGetInsCns(instrDesc* id);
    ssize_t emitGetInsDsp(instrDesc* id);
    ssize_t emitGetInsAmd(instrDesc* id);

    ssize_t  emitGetInsCIdisp(instrDesc* id);
    unsigned emitGetInsCIargs(instrDesc* id);

    inline emitAttr emitGetMemOpSize(instrDesc* id) const;
    inline emitAttr emitGetBaseMemOpSize(instrDesc*) const;

    // Return the argument count for a direct call "id".
    int emitGetInsCDinfo(instrDesc* id);

    static const IS_INFO emitGetSchedInfo(insFormat f);
#endif // TARGET_XARCH

    cnsval_ssize_t emitGetInsSC(const instrDesc* id) const;
    unsigned       emitInsCount;

    /************************************************************************/
    /*           A few routines used for debug display purposes             */
    /************************************************************************/

    static const char* emitIfName(unsigned f);

#ifdef DEBUG
    unsigned emitVarRefOffs;
#else // !DEBUG
#define emitVarRefOffs 0
#endif // !DEBUG

    const char* emitRegName(regNumber reg, emitAttr size = EA_PTRSIZE, bool varName = true) const;
    const char* emitFloatRegName(regNumber reg, emitAttr size = EA_PTRSIZE, bool varName = true);

    // GC Info changes are not readily available at each instruction.
    // We use debug-only sets to track the per-instruction state, and to remember
    // what the state was at the last time it was output (instruction or label).
    VARSET_TP  debugPrevGCrefVars;
    VARSET_TP  debugThisGCrefVars;
    regPtrDsc* debugPrevRegPtrDsc;
    regMaskGpr debugPrevGCrefRegs;
    regMaskGpr debugPrevByrefRegs;
    void       emitDispInsIndent();
    void       emitDispGCDeltaTitle(const char* title);
<<<<<<< HEAD
    void       emitDispGCRegDelta(const char* title, regMaskGpr prevRegs, regMaskGpr curRegs);
=======
    void       emitDispGCRegDelta(const char* title, regMaskTP prevRegs, regMaskTP curRegs);
>>>>>>> 48aa85fa
    void       emitDispGCVarDelta();
    void       emitDispRegPtrListDelta();
    void       emitDispGCInfoDelta();

    void emitDispIGflags(unsigned flags);
    void emitDispIG(insGroup* ig,
                    bool      displayFunc         = false,
                    bool      displayInstructions = false,
                    bool      displayLocation     = true);
    void emitDispIGlist(bool displayInstructions = false);
    void emitDispGCinfo();
    void emitDispJumpList();
    void emitDispClsVar(CORINFO_FIELD_HANDLE fldHnd, ssize_t offs, bool reloc = false);
    void emitDispFrameRef(int varx, int disp, int offs, bool asmfm);
    void emitDispInsAddr(const BYTE* code);
    void emitDispInsOffs(unsigned offs, bool doffs);
    void emitDispInsHex(instrDesc* id, BYTE* code, size_t sz);
    void emitDispEmbBroadcastCount(instrDesc* id);
    void emitDispEmbRounding(instrDesc* id);
    void emitDispEmbMasking(instrDesc* id);
    void emitDispIns(instrDesc* id,
                     bool       isNew,
                     bool       doffs,
                     bool       asmfm,
                     unsigned   offs  = 0,
                     BYTE*      pCode = nullptr,
                     size_t     sz    = 0,
                     insGroup*  ig    = nullptr);

    /************************************************************************/
    /*                      Method prolog and epilog                        */
    /************************************************************************/

    unsigned emitPrologEndPos;

    unsigned       emitEpilogCnt;
    UNATIVE_OFFSET emitEpilogSize;

#ifdef TARGET_XARCH

    void           emitStartExitSeq(); // Mark the start of the "return" sequence
    emitLocation   emitExitSeqBegLoc;
    UNATIVE_OFFSET emitExitSeqSize; // minimum size of any return sequence - the 'ret' after the epilog

#endif // TARGET_XARCH

    insGroup* emitPlaceholderList; // per method placeholder list - head
    insGroup* emitPlaceholderLast; // per method placeholder list - tail

#ifdef JIT32_GCENCODER

    // The x86 GC encoder needs to iterate over a list of epilogs to generate a table of
    // epilog offsets. Epilogs always start at the beginning of an IG, so save the first
    // IG of the epilog, and use it to find the epilog offset at the end of code generation.
    struct EpilogList
    {
        EpilogList*  elNext;
        emitLocation elLoc;

        EpilogList()
            : elNext(nullptr)
            , elLoc()
        {
        }
    };

    EpilogList* emitEpilogList; // per method epilog list - head
    EpilogList* emitEpilogLast; // per method epilog list - tail

public:
    void emitStartEpilog();

    bool emitHasEpilogEnd();

    size_t emitGenEpilogLst(size_t (*fp)(void*, unsigned), void* cp);

#endif // JIT32_GCENCODER

    void emitBegPrologEpilog(insGroup* igPh);
    void emitEndPrologEpilog();

    void emitBegFnEpilog(insGroup* igPh);
    void emitEndFnEpilog();

#if defined(FEATURE_EH_FUNCLETS)

    void emitBegFuncletProlog(insGroup* igPh);
    void emitEndFuncletProlog();

    void emitBegFuncletEpilog(insGroup* igPh);
    void emitEndFuncletEpilog();

#endif // FEATURE_EH_FUNCLETS

    /************************************************************************/
    /*    Methods to record a code position and later convert to offset     */
    /************************************************************************/

    unsigned       emitFindInsNum(const insGroup* ig, const instrDesc* id) const;
    UNATIVE_OFFSET emitFindOffset(const insGroup* ig, unsigned insNum) const;

    /************************************************************************/
    /*        Members and methods used to issue (encode) instructions.      */
    /************************************************************************/

#ifdef DEBUG
    // If we have started issuing instructions from the list of instrDesc, this is set
    bool emitIssuing;
#endif

    BYTE*  emitCodeBlock;     // Hot code block
    BYTE*  emitColdCodeBlock; // Cold code block
    BYTE*  emitConsBlock;     // Read-only (constant) data block
    size_t writeableOffset;   // Offset applied to a code address to get memory location that can be written

    UNATIVE_OFFSET emitTotalHotCodeSize;
    UNATIVE_OFFSET emitTotalColdCodeSize;

    UNATIVE_OFFSET emitCurCodeOffs(const BYTE* dst) const
    {
        size_t distance;
        if ((dst >= emitCodeBlock) && (dst <= (emitCodeBlock + emitTotalHotCodeSize)))
        {
            distance = (dst - emitCodeBlock);
        }
        else
        {
            assert(emitFirstColdIG);
            assert(emitColdCodeBlock);
            assert((dst >= emitColdCodeBlock) && (dst <= (emitColdCodeBlock + emitTotalColdCodeSize)));

            distance = (dst - emitColdCodeBlock + emitTotalHotCodeSize);
        }
        noway_assert((UNATIVE_OFFSET)distance == distance);
        return (UNATIVE_OFFSET)distance;
    }

    BYTE* emitOffsetToPtr(UNATIVE_OFFSET offset) const
    {
        if (offset < emitTotalHotCodeSize)
        {
            return emitCodeBlock + offset;
        }
        else
        {
            assert(offset < (emitTotalHotCodeSize + emitTotalColdCodeSize));

            return emitColdCodeBlock + (offset - emitTotalHotCodeSize);
        }
    }

    BYTE* emitDataOffsetToPtr(UNATIVE_OFFSET offset)
    {
        assert(offset < emitDataSize());
        return emitConsBlock + offset;
    }

    bool emitJumpCrossHotColdBoundary(size_t srcOffset, size_t dstOffset)
    {
        if (emitTotalColdCodeSize == 0)
        {
            return false;
        }

        assert(srcOffset < (emitTotalHotCodeSize + emitTotalColdCodeSize));
        assert(dstOffset < (emitTotalHotCodeSize + emitTotalColdCodeSize));

        return ((srcOffset < emitTotalHotCodeSize) != (dstOffset < emitTotalHotCodeSize));
    }

    unsigned char emitOutputByte(BYTE* dst, ssize_t val);
    unsigned char emitOutputWord(BYTE* dst, ssize_t val);
    unsigned char emitOutputLong(BYTE* dst, ssize_t val);
    unsigned char emitOutputSizeT(BYTE* dst, ssize_t val);

#if !defined(HOST_64BIT)
#if defined(TARGET_X86)
    unsigned char emitOutputByte(BYTE* dst, size_t val);
    unsigned char emitOutputWord(BYTE* dst, size_t val);
    unsigned char emitOutputLong(BYTE* dst, size_t val);
    unsigned char emitOutputSizeT(BYTE* dst, size_t val);

    unsigned char emitOutputByte(BYTE* dst, unsigned __int64 val);
    unsigned char emitOutputWord(BYTE* dst, unsigned __int64 val);
    unsigned char emitOutputLong(BYTE* dst, unsigned __int64 val);
    unsigned char emitOutputSizeT(BYTE* dst, unsigned __int64 val);
#endif // defined(TARGET_X86)
#endif // !defined(HOST_64BIT)

#if defined(TARGET_LOONGARCH64) || defined(TARGET_RISCV64)
    unsigned int emitCounts_INS_OPTS_J;
#endif // TARGET_LOONGARCH64 || TARGET_RISCV64

    instrDesc* emitFirstInstrDesc(BYTE* idData) const;
    void       emitAdvanceInstrDesc(instrDesc** id, size_t idSize) const;
    size_t     emitIssue1Instr(insGroup* ig, instrDesc* id, BYTE** dp);
    size_t     emitOutputInstr(insGroup* ig, instrDesc* id, BYTE** dp);

    bool emitHasFramePtr;

#ifdef PSEUDORANDOM_NOP_INSERTION
    bool emitInInstrumentation;
#endif // PSEUDORANDOM_NOP_INSERTION

#ifdef DEBUG
    bool emitChkAlign; // perform some alignment checks
#endif

    insGroup* emitCurIG;

    void emitSetShortJump(instrDescJmp* id);
    void emitSetMediumJump(instrDescJmp* id);

public:
    CORINFO_FIELD_HANDLE emitBlkConst(const void* cnsAddr, unsigned cnsSize, unsigned cnsAlign, var_types elemType);

private:
#if defined(TARGET_AMD64)
    regMaskFloat rbmAllFloat;
    regMaskFloat rbmFltCalleeTrash;

    FORCEINLINE regMaskFloat get_RBM_ALLFLOAT() const
    {
        return this->rbmAllFloat;
    }

    FORCEINLINE regMaskFloat get_RBM_FLT_CALLEE_TRASH() const
    {
        return this->rbmFltCalleeTrash;
    }
#endif // TARGET_AMD64

#if defined(TARGET_XARCH)
    regMaskPredicate rbmMskCalleeTrash;

    FORCEINLINE regMaskPredicate get_RBM_MSK_CALLEE_TRASH() const
    {
        return this->rbmMskCalleeTrash;
    }
#endif // TARGET_AMD64

    CORINFO_FIELD_HANDLE emitFltOrDblConst(double constValue, emitAttr attr);
#if defined(FEATURE_SIMD)
    CORINFO_FIELD_HANDLE emitSimd8Const(simd8_t constValue);
    CORINFO_FIELD_HANDLE emitSimd16Const(simd16_t constValue);
#if defined(TARGET_XARCH)
    CORINFO_FIELD_HANDLE emitSimd32Const(simd32_t constValue);
    CORINFO_FIELD_HANDLE emitSimd64Const(simd64_t constValue);
    CORINFO_FIELD_HANDLE emitSimdMaskConst(simdmask_t constValue);
#endif // TARGET_XARCH
#endif // FEATURE_SIMD
    regNumber emitInsBinary(instruction ins, emitAttr attr, GenTree* dst, GenTree* src);
    regNumber emitInsTernary(instruction ins, emitAttr attr, GenTree* dst, GenTree* src1, GenTree* src2);
    void      emitInsLoadInd(instruction ins, emitAttr attr, regNumber dstReg, GenTreeIndir* mem);
    void      emitInsStoreInd(instruction ins, emitAttr attr, GenTreeStoreInd* mem);
    void      emitInsStoreLcl(instruction ins, emitAttr attr, GenTreeLclVarCommon* varNode);
    insFormat emitMapFmtForIns(insFormat fmt, instruction ins);
    insFormat emitMapFmtAtoM(insFormat fmt);
    void      emitHandleMemOp(GenTreeIndir* indir, instrDesc* id, insFormat fmt, instruction ins);
    void      spillIntArgRegsToShadowSlots();

#ifdef TARGET_XARCH
    bool emitIsInstrWritingToReg(instrDesc* id, regNumber reg);
    bool emitDoesInsModifyFlags(instruction ins);
#endif // TARGET_XARCH

    /************************************************************************/
    /*      The logic that creates and keeps track of instruction groups    */
    /************************************************************************/

    // The IG buffer size is the size, in bytes, of the single, global instruction group buffer.
    // It is computed dynamically based on SC_IG_BUFFER_NUM_SMALL_DESCS, SC_IG_BUFFER_NUM_LARGE_DESCS,
    // and whether a debug info pointer is being saved.
    //
    // When a label is reached, or the buffer is filled, the precise amount of the buffer that was
    // used is copied to a newly allocated, precisely sized buffer, and the global buffer is reset
    // for use with the next set of instructions (see emitSavIG). If the buffer was filled before
    // reaching a label, the next instruction group will be an "overflow", or "extension" group
    // (marked with IGF_EXTEND). Thus, the size of the global buffer shouldn't matter (as long as it
    // can hold at least one of the largest instruction descriptor forms), since we can always overflow
    // to subsequent instruction groups.
    //
    // The only place where this fixed instruction group size is a problem is in the main function prolog,
    // where we only support a single instruction group, and no extension groups. We should really fix that.
    // Thus, the buffer size needs to be large enough to hold the maximum number of instructions that
    // can possibly be generated into the prolog instruction group. That is difficult to statically determine.
    //
    // If we do generate an overflow prolog group, we will hit a NOWAY assert and fall back to MinOpts.
    // This should reduce the number of instructions generated into the prolog.
    //
    // Note that OSR prologs require additional code not seen in normal prologs.
    //
    // Also, note that DEBUG and non-DEBUG builds have different instrDesc sizes, and there are multiple
    // sizes of instruction descriptors, so the number of instructions that will fit in the largest
    // instruction group depends on the instruction mix as well as DEBUG/non-DEBUG build type. See the
    // EMITTER_STATS output for various statistics related to this.
    //
    CLANG_FORMAT_COMMENT_ANCHOR;

#if defined(TARGET_ARMARCH) || defined(TARGET_LOONGARCH64) || defined(TARGET_RISCV64)
// ARM32/64, LoongArch and RISC-V can require a bigger prolog instruction group. One scenario
// is where a function uses all the incoming integer and single-precision floating-point arguments,
// and must store them all to the frame on entry. If the frame is very large, we generate
// ugly code like:
//     movw r10, 0x488
//     add r10, sp
//     vstr s0, [r10]
// for each store, or, to load arguments into registers:
//     movz    xip1, #0x6cd0
//     movk    xip1, #2 LSL #16
//     ldr     w8, [fp, xip1]        // [V10 arg10]
// which eats up our insGroup buffer.
#define SC_IG_BUFFER_NUM_SMALL_DESCS 0
#define SC_IG_BUFFER_NUM_LARGE_DESCS 200

#else
#define SC_IG_BUFFER_NUM_SMALL_DESCS 14
#define SC_IG_BUFFER_NUM_LARGE_DESCS 50
#endif // !(TARGET_ARMARCH || TARGET_LOONGARCH64 || TARGET_RISCV64)

    size_t emitIGbuffSize;

    insGroup* emitIGlist; // first  instruction group
    insGroup* emitIGlast; // last   instruction group
    insGroup* emitIGthis; // issued instruction group

    insGroup* emitPrologIG; // prolog instruction group

    instrDescJmp* emitJumpList;       // list of local jumps in method
    instrDescJmp* emitJumpLast;       // last of local jumps in method
    void          emitJumpDistBind(); // Bind all the local jumps in method
    bool          emitContainsRemovableJmpCandidates;
    void          emitRemoveJumpToNextInst(); // try to remove unconditional jumps to the next instruction

#if FEATURE_LOOP_ALIGN
    instrDescAlign* emitCurIGAlignList;   // list of align instructions in current IG
    unsigned        emitLastLoopStart;    // Start IG of last inner loop
    unsigned        emitLastLoopEnd;      // End IG of last inner loop
    unsigned        emitLastAlignedIgNum; // last IG that has align instruction
    instrDescAlign* emitAlignList;        // list of all align instructions in method
    instrDescAlign* emitAlignLast;        // last align instruction in method

    // Points to the most recent added align instruction. If there are multiple align instructions like in arm64 or
    // non-adaptive alignment on xarch, this points to the first align instruction of the series of align instructions.
    instrDescAlign* emitAlignLastGroup;

    unsigned getLoopSize(insGroup*            igLoopHeader,
                         unsigned maxLoopSize DEBUG_ARG(bool isAlignAdjusted) DEBUG_ARG(UNATIVE_OFFSET containingIGNum)
                             DEBUG_ARG(UNATIVE_OFFSET loopHeadPredIGNum)); // Get the smallest loop size
    void     emitLoopAlignment(DEBUG_ARG1(bool isPlacedBehindJmp));
    bool     emitEndsWithAlignInstr(); // Validate if newLabel is appropriate
    bool     emitSetLoopBackEdge(const BasicBlock* loopTopBlock);
    void     emitLoopAlignAdjustments(); // Predict if loop alignment is needed and make appropriate adjustments
    unsigned emitCalculatePaddingForLoopAlignment(insGroup*     ig,
                                                  size_t offset DEBUG_ARG(bool isAlignAdjusted)
                                                      DEBUG_ARG(UNATIVE_OFFSET containingIGNum)
                                                          DEBUG_ARG(UNATIVE_OFFSET loopHeadPredIGNum));

    void            emitLoopAlign(unsigned paddingBytes, bool isFirstAlign DEBUG_ARG(bool isPlacedBehindJmp));
    void            emitLongLoopAlign(unsigned alignmentBoundary DEBUG_ARG(bool isPlacedBehindJmp));
    instrDescAlign* emitAlignInNextIG(instrDescAlign* alignInstr);
    void            emitConnectAlignInstrWithCurIG();

#endif

    void emitCheckFuncletBranch(instrDesc* jmp, insGroup* jmpIG); // Check for illegal branches between funclets

    bool     emitFwdJumps;         // forward jumps present?
    unsigned emitNoGCRequestCount; // Count of number of nested "NO GC" region requests we have.
    bool     emitNoGCIG;           // Are we generating IGF_NOGCINTERRUPT insGroups (for prologs, epilogs, etc.)
    bool emitForceNewIG; // If we generate an instruction, and not another instruction group, force create a new emitAdd
                         // instruction group.

    BYTE* emitCurIGfreeNext; // next available byte in buffer
    BYTE* emitCurIGfreeEndp; // one byte past the last available byte in buffer
    BYTE* emitCurIGfreeBase; // first byte address

    unsigned       emitCurIGinsCnt;   // # of collected instr's in buffer
    unsigned       emitCurIGsize;     // estimated code size of current group in bytes
    UNATIVE_OFFSET emitCurCodeOffset; // current code offset within group
    UNATIVE_OFFSET emitTotalCodeSize; // bytes of code in entire method

    insGroup* emitFirstColdIG; // first cold instruction group

    void emitSetFirstColdIGCookie(void* bbEmitCookie)
    {
        emitFirstColdIG = (insGroup*)bbEmitCookie;
    }

    int emitOffsAdj; // current code offset adjustment

    instrDescJmp* emitCurIGjmpList; // list of jumps   in current IG

    // emitPrev* and emitInit* are only used during code generation, not during
    // emission (issuing), to determine what GC values to store into an IG.
    // Note that only the Vars ones are actually used, apparently due to bugs
    // in that tracking. See emitSavIG(): the important use of ByrefRegs is commented
    // out, and GCrefRegs is always saved.

    VARSET_TP  emitPrevGCrefVars;
    regMaskGpr emitPrevGCrefRegs;
    regMaskGpr emitPrevByrefRegs;

    VARSET_TP  emitInitGCrefVars;
    regMaskGpr emitInitGCrefRegs;
    regMaskGpr emitInitByrefRegs;

    // If this is set, we ignore comparing emitPrev* and emitInit* to determine
    // whether to save GC state (to save space in the IG), and always save it.

    bool emitForceStoreGCState;

    // emitThis* variables are used during emission, to track GC updates
    // on a per-instruction basis. During code generation, per-instruction
    // tracking is done with variables gcVarPtrSetCur, gcRegGCrefSetCur,
    // and gcRegByrefSetCur. However, these are also used for a slightly
    // different purpose during code generation: to try to minimize the
    // amount of GC data stored to an IG, by only storing deltas from what
    // we expect to see at an IG boundary. Also, only emitThisGCrefVars is
    // really the only one used; the others seem to be calculated, but not
    // used due to bugs.

    VARSET_TP  emitThisGCrefVars;
    regMaskGpr emitThisGCrefRegs; // Current set of registers holding GC references
    regMaskGpr emitThisByrefRegs; // Current set of registers holding BYREF references

    bool emitThisGCrefVset; // Is "emitThisGCrefVars" up to date?

    regNumber emitSyncThisObjReg; // where is "this" enregistered for synchronized methods?

#if MULTIREG_HAS_SECOND_GC_RET
    void emitSetSecondRetRegGCType(instrDescCGCA* id, emitAttr secondRetSize);
#endif // MULTIREG_HAS_SECOND_GC_RET

<<<<<<< HEAD
    static void     emitEncodeCallGCregs(regMaskGpr regs, instrDesc* id);
=======
    static void     emitEncodeCallGCregs(regMaskTP regs, instrDesc* id);
>>>>>>> 48aa85fa
    static unsigned emitDecodeCallGCregs(instrDesc* id);

    unsigned emitNxtIGnum;

#ifdef PSEUDORANDOM_NOP_INSERTION

    // random nop insertion to break up nop sleds
    unsigned emitNextNop;
    bool     emitRandomNops;

    void emitEnableRandomNops()
    {
        emitRandomNops = true;
    }
    void emitDisableRandomNops()
    {
        emitRandomNops = false;
    }

#endif // PSEUDORANDOM_NOP_INSERTION

    insGroup* emitAllocAndLinkIG();
    insGroup* emitAllocIG();
    void      emitInitIG(insGroup* ig);
    void      emitInsertIGAfter(insGroup* insertAfterIG, insGroup* ig);

    void emitNewIG();

#if !defined(JIT32_GCENCODER)
    void emitDisableGC();
    void emitEnableGC();
#endif // !defined(JIT32_GCENCODER)

#if defined(TARGET_XARCH)
    static bool emitAlignInstHasNoCode(instrDesc* id);
    static bool emitInstHasNoCode(instrDesc* id);
    static bool emitJmpInstHasNoCode(instrDesc* id);
#endif

    void      emitGenIG(insGroup* ig);
    insGroup* emitSavIG(bool emitAdd = false);
    void      emitNxtIG(bool extend = false);

#ifdef TARGET_ARM64
    void emitRemoveLastInstruction();
#endif

    bool emitCurIGnonEmpty()
    {
        return (emitCurIG && emitCurIGfreeNext > emitCurIGfreeBase);
    }

#define EMIT_MAX_IG_INS_COUNT 256

#if EMIT_BACKWARDS_NAVIGATION
#define EMIT_MAX_PEEPHOLE_INS_COUNT 32 // The max number of previous instructions to navigate through for peepholes.
#endif                                 // EMIT_BACKWARDS_NAVIGATION

    instrDesc* emitLastIns;
    insGroup*  emitLastInsIG;

#if EMIT_BACKWARDS_NAVIGATION
    unsigned emitLastInsFullSize;
#endif // EMIT_BACKWARDS_NAVIGATION

    // Check to see if the last instruction is available.
    inline bool emitHasLastIns() const
    {
        return (emitLastIns != nullptr);
    }

    // Checks to see if we can cross between the two given IG boundaries.
    //
    // We have the following checks:
    // 1. Looking backwards across an IG boundary can only be done if we're in an extension IG.
    // 2. The IG of the previous instruction must have the same GC interrupt status as the current IG.
    inline bool isInsIGSafeForPeepholeOptimization(insGroup* prevInsIG, insGroup* curInsIG) const
    {
        if (prevInsIG == curInsIG)
        {
            return true;
        }
        else
        {
            return (curInsIG->igFlags & IGF_EXTEND) &&
                   ((prevInsIG->igFlags & IGF_NOGCINTERRUPT) == (curInsIG->igFlags & IGF_NOGCINTERRUPT));
        }
    }

    // Check if a peephole optimization involving emitLastIns is safe.
    //
    // We have the following checks:
    // 1. There must be a non-null emitLastIns to consult (thus, we have a known "last" instruction).
    // 2. `emitForceNewIG` is not set: this prevents peepholes from crossing nogc boundaries where
    //    the next instruction is forced to create a new IG.
    bool emitCanPeepholeLastIns() const
    {
        assert(emitHasLastIns() == (emitLastInsIG != nullptr));

        return emitHasLastIns() && // there is an emitLastInstr
               !emitForceNewIG &&  // and we're not about to start a new IG.
               isInsIGSafeForPeepholeOptimization(emitLastInsIG, emitCurIG);
    }

    enum emitPeepholeResult
    {
        PEEPHOLE_CONTINUE,
        PEEPHOLE_ABORT
    };

    // Visits the last emitted instructions.
    // Must be safe to do - use emitCanPeepholeLastIns for checking.
    // Action is a function type: instrDesc* -> emitPeepholeResult
    template <typename Action>
    void emitPeepholeIterateLastInstrs(Action action)
    {
        assert(emitCanPeepholeLastIns());

#if EMIT_BACKWARDS_NAVIGATION
        insGroup*  curInsIG;
        instrDesc* id;

        if (!emitGetLastIns(&curInsIG, &id))
            return;

        for (unsigned i = 0; i < EMIT_MAX_PEEPHOLE_INS_COUNT; i++)
        {
            assert(id != nullptr);

            switch (action(id))
            {
                case PEEPHOLE_ABORT:
                    return;
                case PEEPHOLE_CONTINUE:
                {
                    insGroup* savedInsIG = curInsIG;
                    if (emitPrevID(curInsIG, id))
                    {
                        if (isInsIGSafeForPeepholeOptimization(curInsIG, savedInsIG))
                        {
                            continue;
                        }
                        else
                        {
                            return;
                        }
                    }
                    return;
                }

                default:
                    unreached();
            }
        }
#else  // EMIT_BACKWARDS_NAVIGATION
        action(emitLastIns);
#endif // !EMIT_BACKWARDS_NAVIGATION
    }

#ifdef TARGET_ARMARCH
    instrDesc* emitLastMemBarrier;
#endif

#ifdef DEBUG
    void emitCheckIGList();
#endif

    // Terminates any in-progress instruction group, making the current IG a new empty one.
    // Mark this instruction group as having a label; return the new instruction group.
    // Sets the emitter's record of the currently live GC variables
    // and registers.
<<<<<<< HEAD
    void* emitAddLabel(VARSET_VALARG_TP     GCvars,
                       regMaskGpr           gcrefRegs,
                       regMaskGpr byrefRegs DEBUG_ARG(BasicBlock* block = nullptr));
=======
    void* emitAddLabel(VARSET_VALARG_TP    GCvars,
                       regMaskTP           gcrefRegs,
                       regMaskTP byrefRegs DEBUG_ARG(BasicBlock* block = nullptr));
>>>>>>> 48aa85fa

    // Same as above, except the label is added and is conceptually "inline" in
    // the current block. Thus it extends the previous block and the emitter
    // continues to track GC info as if there was no label.
    void* emitAddInlineLabel();

    void        emitPrintLabel(const insGroup* ig) const;
    const char* emitLabelString(const insGroup* ig) const;

#if defined(TARGET_ARMARCH) || defined(TARGET_LOONGARCH64) || defined(TARGET_RISCV64)

    void emitGetInstrDescs(insGroup* ig, instrDesc** id, int* insCnt);

    bool emitGetLocationInfo(emitLocation* emitLoc, insGroup** pig, instrDesc** pid, int* pinsRemaining = NULL);

    bool emitNextID(insGroup*& ig, instrDesc*& id, int& insRemaining);

    typedef void (*emitProcessInstrFunc_t)(instrDesc* id, void* context);

    void emitWalkIDs(emitLocation* locFrom, emitProcessInstrFunc_t processFunc, void* context);

    static void emitGenerateUnwindNop(instrDesc* id, void* context);

#endif // TARGET_ARMARCH || TARGET_LOONGARCH64

#if EMIT_BACKWARDS_NAVIGATION
    bool emitPrevID(insGroup*& ig, instrDesc*& id);
    bool emitGetLastIns(insGroup** pig, instrDesc** pid);
#endif // EMIT_BACKWARDS_NAVIGATION

#ifdef TARGET_X86
    void emitMarkStackLvl(unsigned stackLevel);
#endif

#if defined(FEATURE_SIMD)
    void emitStoreSimd12ToLclOffset(unsigned varNum, unsigned offset, regNumber dataReg, GenTree* tmpRegProvider);
#endif // FEATURE_SIMD

    int emitNextRandomNop();

    //
    // Functions for allocating instrDescs.
    //
    // The emitAllocXXX functions are the base level that allocate memory, and do little else.
    // The emitters themselves use emitNewXXX, which might be thin wrappers over the emitAllocXXX functions.
    //

    void* emitAllocAnyInstr(size_t sz, emitAttr attr);

    instrDesc* emitAllocInstr(emitAttr attr)
    {
#if EMITTER_STATS
        emitTotalIDescCnt++;
#endif // EMITTER_STATS
        return (instrDesc*)emitAllocAnyInstr(sizeof(instrDesc), attr);
    }

    instrDescJmp* emitAllocInstrJmp()
    {
#if EMITTER_STATS
        emitTotalIDescJmpCnt++;
#endif // EMITTER_STATS
        return (instrDescJmp*)emitAllocAnyInstr(sizeof(instrDescJmp), EA_1BYTE);
    }

#if !defined(TARGET_ARM64)
    instrDescLbl* emitAllocInstrLbl()
    {
#if EMITTER_STATS
        emitTotalIDescLblCnt++;
#endif // EMITTER_STATS
        return (instrDescLbl*)emitAllocAnyInstr(sizeof(instrDescLbl), EA_4BYTE);
    }
#endif // TARGET_ARM64

#if defined(TARGET_ARM64)
    instrDescLclVarPair* emitAllocInstrLclVarPair(emitAttr attr)
    {
#if EMITTER_STATS
        emitTotalIDescLclVarPairCnt++;
#endif // EMITTER_STATS
        instrDescLclVarPair* result = (instrDescLclVarPair*)emitAllocAnyInstr(sizeof(instrDescLclVarPair), attr);
        result->idSetIsLclVarPair();
        return result;
    }

    instrDescLclVarPairCns* emitAllocInstrLclVarPairCns(emitAttr attr, cnsval_size_t cns)
    {
#if EMITTER_STATS
        emitTotalIDescLclVarPairCnsCnt++;
#endif // EMITTER_STATS
        instrDescLclVarPairCns* result =
            (instrDescLclVarPairCns*)emitAllocAnyInstr(sizeof(instrDescLclVarPairCns), attr);
        result->idSetIsLargeCns();
        result->idSetIsLclVarPair();
        result->idcCnsVal = cns;
        return result;
    }
#endif // TARGET_ARM64

    instrDescCns* emitAllocInstrCns(emitAttr attr)
    {
#if EMITTER_STATS
        emitTotalIDescCnsCnt++;
#endif // EMITTER_STATS
        return (instrDescCns*)emitAllocAnyInstr(sizeof(instrDescCns), attr);
    }

    instrDescCns* emitAllocInstrCns(emitAttr attr, cnsval_size_t cns)
    {
        instrDescCns* result = emitAllocInstrCns(attr);
        result->idSetIsLargeCns();
        result->idcCnsVal = cns;
        return result;
    }

    instrDescDsp* emitAllocInstrDsp(emitAttr attr)
    {
#if EMITTER_STATS
        emitTotalIDescDspCnt++;
#endif // EMITTER_STATS
        return (instrDescDsp*)emitAllocAnyInstr(sizeof(instrDescDsp), attr);
    }

    instrDescCnsDsp* emitAllocInstrCnsDsp(emitAttr attr)
    {
#if EMITTER_STATS
        emitTotalIDescCnsDspCnt++;
#endif // EMITTER_STATS
        return (instrDescCnsDsp*)emitAllocAnyInstr(sizeof(instrDescCnsDsp), attr);
    }

#ifdef TARGET_XARCH

    instrDescAmd* emitAllocInstrAmd(emitAttr attr)
    {
#if EMITTER_STATS
        emitTotalIDescAmdCnt++;
#endif // EMITTER_STATS
        return (instrDescAmd*)emitAllocAnyInstr(sizeof(instrDescAmd), attr);
    }

    instrDescCnsAmd* emitAllocInstrCnsAmd(emitAttr attr)
    {
#if EMITTER_STATS
        emitTotalIDescCnsAmdCnt++;
#endif // EMITTER_STATS
        return (instrDescCnsAmd*)emitAllocAnyInstr(sizeof(instrDescCnsAmd), attr);
    }

#endif // TARGET_XARCH

    instrDescCGCA* emitAllocInstrCGCA(emitAttr attr)
    {
#if EMITTER_STATS
        emitTotalIDescCGCACnt++;
#endif // EMITTER_STATS
        return (instrDescCGCA*)emitAllocAnyInstr(sizeof(instrDescCGCA), attr);
    }

#if FEATURE_LOOP_ALIGN
    instrDescAlign* emitAllocInstrAlign()
    {
#if EMITTER_STATS
        emitTotalIDescAlignCnt++;
#endif // EMITTER_STATS
        return (instrDescAlign*)emitAllocAnyInstr(sizeof(instrDescAlign), EA_1BYTE);
    }
    instrDescAlign* emitNewInstrAlign();
#endif

    instrDesc* emitNewInstrSmall(emitAttr attr);
    instrDesc* emitNewInstr(emitAttr attr = EA_4BYTE);
    instrDesc* emitNewInstrSC(emitAttr attr, cnsval_ssize_t cns);
    instrDesc* emitNewInstrCns(emitAttr attr, cnsval_ssize_t cns);
    instrDesc* emitNewInstrDsp(emitAttr attr, target_ssize_t dsp);
    instrDesc* emitNewInstrCnsDsp(emitAttr attr, target_ssize_t cns, int dsp);
#ifdef TARGET_ARM
    instrDesc* emitNewInstrReloc(emitAttr attr, BYTE* addr);
#endif // TARGET_ARM
    instrDescJmp* emitNewInstrJmp();

#if !defined(TARGET_ARM64)
    instrDescLbl* emitNewInstrLbl();
#else
    instrDesc* emitNewInstrLclVarPair(emitAttr attr, cnsval_ssize_t cns);
#endif // !TARGET_ARM64

    static const BYTE emitFmtToOps[];

#ifdef DEBUG
    static const unsigned emitFmtCount;
#endif

    bool emitIsSmallInsDsc(instrDesc* id) const;

    size_t emitSizeOfInsDsc(instrDesc* id) const;

    /************************************************************************/
    /*        The following keeps track of stack-based GC values            */
    /************************************************************************/

    unsigned emitTrkVarCnt;
    int*     emitGCrFrameOffsTab; // Offsets of tracked stack ptr vars (varTrkIndex -> stkOffs)

    unsigned    emitGCrFrameOffsCnt; // Number of       tracked stack ptr vars
    int         emitGCrFrameOffsMin; // Min offset of a tracked stack ptr var
    int         emitGCrFrameOffsMax; // Max offset of a tracked stack ptr var
    bool        emitContTrkPtrLcls;  // All lcl between emitGCrFrameOffsMin/Max are only tracked stack ptr vars
    varPtrDsc** emitGCrFrameLiveTab; // Cache of currently live varPtrs (stkOffs -> varPtrDsc)

    int emitArgFrameOffsMin;
    int emitArgFrameOffsMax;

    int emitLclFrameOffsMin;
    int emitLclFrameOffsMax;

    int emitSyncThisObjOffs; // what is the offset of "this" for synchronized methods?

public:
    void emitSetFrameRangeGCRs(int offsLo, int offsHi);
    void emitSetFrameRangeLcls(int offsLo, int offsHi);
    void emitSetFrameRangeArgs(int offsLo, int offsHi);

    bool emitIsWithinFrameRangeGCRs(int offs)
    {
        return (offs >= emitGCrFrameOffsMin) && (offs < emitGCrFrameOffsMax);
    }

    static instruction  emitJumpKindToIns(emitJumpKind jumpKind);
    static emitJumpKind emitInsToJumpKind(instruction ins);
    static emitJumpKind emitReverseJumpKind(emitJumpKind jumpKind);

#ifdef DEBUG
#ifndef TARGET_LOONGARCH64
    void emitInsSanityCheck(instrDesc* id);
#endif // TARGET_LOONGARCH64
#endif // DEBUG

#ifdef TARGET_ARMARCH
    // Returns true if instruction "id->idIns()" writes to a register that might be used to contain a GC
    // pointer. This exempts the SP and PC registers, and floating point registers. Memory access
    // instructions that pre- or post-increment their memory address registers are *not* considered to write
    // to GC registers, even if that memory address is a by-ref: such an instruction cannot change the GC
    // status of that register, since it must be a byref before and remains one after.
    //
    // This may return false positives.
    bool emitInsMayWriteToGCReg(instrDesc* id);

    // Returns "true" if instruction "id->idIns()" writes to a LclVar stack location.
    bool emitInsWritesToLclVarStackLoc(instrDesc* id);

    // Returns true if the instruction may write to more than one register.
    bool emitInsMayWriteMultipleRegs(instrDesc* id);

    // Returns "true" if instruction "id->idIns()" writes to a LclVar stack slot pair.
    bool emitInsWritesToLclVarStackLocPair(instrDesc* id);
#elif defined(TARGET_LOONGARCH64)
    bool emitInsMayWriteToGCReg(instruction ins);
    bool emitInsWritesToLclVarStackLoc(instrDesc* id);
#elif defined(TARGET_RISCV64)
    bool emitInsMayWriteToGCReg(instruction ins);
    bool emitInsWritesToLclVarStackLoc(instrDesc* id);
#endif // TARGET_LOONGARCH64

    /************************************************************************/
    /*    The following is used to distinguish helper vs non-helper calls   */
    /************************************************************************/

    static bool emitNoGChelper(CorInfoHelpFunc helpFunc);
    static bool emitNoGChelper(CORINFO_METHOD_HANDLE methHnd);

    /************************************************************************/
    /*         The following logic keeps track of live GC ref values        */
    /************************************************************************/

    bool emitFullArgInfo; // full arg info (including non-ptr arg)?
    bool emitFullGCinfo;  // full GC pointer maps?
    bool emitFullyInt;    // fully interruptible code?

    AllRegsMask emitGetGCRegsSavedOrModified(CORINFO_METHOD_HANDLE methHnd);

    // Gets a register mask that represent the kill set for a NoGC helper call.
    AllRegsMask emitGetGCRegsKilledByNoGCCall(CorInfoHelpFunc helper);

#if EMIT_TRACK_STACK_DEPTH
    unsigned emitCntStackDepth; // 0 in prolog/epilog, One DWORD elsewhere
    unsigned emitMaxStackDepth; // actual computed max. stack depth
#endif

    /* Stack modelling wrt GC */

    bool emitSimpleStkUsed; // using the "simple" stack table?

    union
    {
        struct // if emitSimpleStkUsed==true
        {

#define MAX_SIMPLE_STK_DEPTH (BITS_PER_BYTE * sizeof(unsigned))

            unsigned emitSimpleStkMask;      // bit per pushed dword (if it fits. Lowest bit <==> last pushed arg)
            unsigned emitSimpleByrefStkMask; // byref qualifier for emitSimpleStkMask
        } u1;

        struct // if emitSimpleStkUsed==false
        {
            BYTE   emitArgTrackLcl[16]; // small local table to avoid malloc
            BYTE*  emitArgTrackTab;     // base of the argument tracking stack
            BYTE*  emitArgTrackTop;     // top  of the argument tracking stack
            USHORT emitGcArgTrackCnt;   // count of pending arg records (stk-depth for frameless methods, gc ptrs on stk
                                        // for framed methods)
        } u2;
    };

    unsigned emitCurStackLvl; // amount of bytes pushed on stack

#if EMIT_TRACK_STACK_DEPTH
    /* Functions for stack tracking */

    void emitStackPush(BYTE* addr, GCtype gcType);

    void emitStackPushN(BYTE* addr, unsigned count);

    void emitStackPop(BYTE* addr, bool isCall, unsigned char callInstrSize, unsigned count = 1);

    void emitStackKillArgs(BYTE* addr, unsigned count, unsigned char callInstrSize);

    void emitRecordGCcall(BYTE* codePos, unsigned char callInstrSize);

    // Helpers for the above

    void emitStackPushLargeStk(BYTE* addr, GCtype gcType, unsigned count = 1);
    void emitStackPopLargeStk(BYTE* addr, bool isCall, unsigned char callInstrSize, unsigned count = 1);
#endif // EMIT_TRACK_STACK_DEPTH

    /* Liveness of stack variables, and registers */

    void emitUpdateLiveGCvars(VARSET_VALARG_TP vars, BYTE* addr);
    void emitUpdateLiveGCregs(GCtype gcType, regMaskGpr regs, BYTE* addr);

#ifdef DEBUG
    const char* emitGetFrameReg();
<<<<<<< HEAD
    void        emitDispRegSet(regNumber firstReg, regNumber lastReg, regMaskOnlyOne regs);
    void        emitDispGprRegSet(regMaskGpr regs);
    void        emitDispFloatRegSet(regMaskFloat regs);
#ifdef FEATURE_MASKED_HW_INTRINSICS
    void emitDispMaskRegSet(regMaskPredicate regs);
#endif // FEATURE_MASKED_HW_INTRINSICS
    void emitDispRegSet(AllRegsMask regs);
    void emitDispVarSet();
=======
    void        emitDispRegSet(regMaskTP regs);
    void        emitDispVarSet();
>>>>>>> 48aa85fa
#endif

    void emitGCregLiveUpd(GCtype gcType, regNumber reg, BYTE* addr);
    void emitGCregLiveSet(GCtype gcType, regMaskGpr mask, BYTE* addr, bool isThis);
    void emitGCregDeadUpdMask(regMaskGpr, BYTE* addr);
    void emitGCregDeadUpd(regNumber reg, BYTE* addr);
    void emitGCregDeadSet(GCtype gcType, regMaskGpr mask, BYTE* addr);

    void emitGCvarLiveUpd(int offs, int varNum, GCtype gcType, BYTE* addr DEBUG_ARG(unsigned actualVarNum));
    void emitGCvarLiveSet(int offs, GCtype gcType, BYTE* addr, ssize_t disp = -1);
    void emitGCvarDeadUpd(int offs, BYTE* addr DEBUG_ARG(unsigned varNum));
    void emitGCvarDeadSet(int offs, BYTE* addr, ssize_t disp = -1);

    GCtype emitRegGCtype(regNumber reg);

    // We have a mixture of code emission methods, some of which return the size of the emitted instruction,
    // requiring the caller to add this to the current code pointer (dst += <call to emit code>), others of which
    // return the updated code pointer (dst = <call to emit code>).  Sometimes we'd like to get the size of
    // the generated instruction for the latter style.  This method accomplishes that --
    // "emitCodeWithInstructionSize(dst, <call to emitCode>, &instrSize)" will do the call, and set
    // "*instrSize" to the after-before code pointer difference.  Returns the result of the call.  (And
    // asserts that the instruction size fits in an unsigned char.)
    static BYTE* emitCodeWithInstructionSize(BYTE* codePtrBefore, BYTE* newCodePointer, unsigned char* instrSize);

    /************************************************************************/
    /*      The following logic keeps track of initialized data sections    */
    /************************************************************************/

    /* One of these is allocated for every blob of initialized data */

    struct dataSection
    {
        // Note to use alignments greater than 64 requires modification in the VM
        // to support larger alignments (see ICorJitInfo::allocMem)
        //
        const static unsigned MIN_DATA_ALIGN = 4;
        const static unsigned MAX_DATA_ALIGN = 64;

        enum sectionType
        {
            data,
            blockAbsoluteAddr,
            blockRelative32
        };

        dataSection*   dsNext;
        UNATIVE_OFFSET dsSize;
        sectionType    dsType;
        var_types      dsDataType;

        // variable-sized array used to store the constant data
        // or BasicBlock* array in the block cases.
        BYTE dsCont[0];
    };

    /* These describe the entire initialized/uninitialized data sections */

    struct dataSecDsc
    {
        dataSection*   dsdList;
        dataSection*   dsdLast;
        UNATIVE_OFFSET dsdOffs;
        UNATIVE_OFFSET alignment; // in bytes, defaults to 4

        dataSecDsc()
            : dsdList(nullptr)
            , dsdLast(nullptr)
            , dsdOffs(0)
            , alignment(4)
        {
        }
    };

    dataSecDsc emitConsDsc;

    dataSection* emitDataSecCur;

    void emitOutputDataSec(dataSecDsc* sec, BYTE* dst);
    void emitDispDataSec(dataSecDsc* section, BYTE* dst);

    /************************************************************************/
    /*              Handles to the current class and method.                */
    /************************************************************************/

    COMP_HANDLE emitCmpHandle;

    /************************************************************************/
    /*               Helpers for interface to EE                            */
    /************************************************************************/

#ifdef DEBUG

#define emitRecordRelocation(location, target, fRelocType)                                                             \
    emitRecordRelocationHelp(location, target, fRelocType, #fRelocType)

#define emitRecordRelocationWithAddlDelta(location, target, fRelocType, addlDelta)                                     \
    emitRecordRelocationHelp(location, target, fRelocType, #fRelocType, addlDelta)

    void emitRecordRelocationHelp(void*       location,      /* IN */
                                  void*       target,        /* IN */
                                  uint16_t    fRelocType,    /* IN */
                                  const char* relocTypeName, /* IN */
                                  int32_t     addlDelta = 0);    /* IN */

#else // !DEBUG

    void emitRecordRelocationWithAddlDelta(void*    location,   /* IN */
                                           void*    target,     /* IN */
                                           uint16_t fRelocType, /* IN */
                                           int32_t  addlDelta)   /* IN */
    {
        emitRecordRelocation(location, target, fRelocType, addlDelta);
    }

    void emitRecordRelocation(void*    location,      /* IN */
                              void*    target,        /* IN */
                              uint16_t fRelocType,    /* IN */
                              int32_t  addlDelta = 0); /* IN */

#endif // !DEBUG

#ifdef TARGET_ARM
    void emitHandlePCRelativeMov32(void* location, /* IN */
                                   void* target);  /* IN */
#endif

    void emitRecordCallSite(ULONG                 instrOffset,   /* IN */
                            CORINFO_SIG_INFO*     callSig,       /* IN */
                            CORINFO_METHOD_HANDLE methodHandle); /* IN */

#ifdef DEBUG
    // This is a scratch buffer used to minimize the number of sig info structs
    // we have to allocate for recordCallSite.
    CORINFO_SIG_INFO* emitScratchSigInfo;
#endif // DEBUG

    /************************************************************************/
    /*               Logic to collect and display statistics                */
    /************************************************************************/

#if EMITTER_STATS

    friend void emitterStats(FILE* fout);
    friend void emitterStaticStats(FILE* fout);

    static size_t emitSizeMethod;

    static unsigned emitTotalInsCnt;

    static unsigned emitCurPrologInsCnt; // current number of prolog instrDescs
    static size_t   emitCurPrologIGSize; // current size of prolog instrDescs
    static unsigned emitMaxPrologInsCnt; // maximum number of prolog instrDescs
    static size_t   emitMaxPrologIGSize; // maximum size of prolog instrDescs

    static unsigned emitTotalIGcnt;   // total number of insGroup allocated
    static unsigned emitTotalPhIGcnt; // total number of insPlaceholderGroupData allocated
    static unsigned emitTotalIGicnt;
    static size_t   emitTotalIGsize;
    static unsigned emitTotalIGmcnt;   // total method count
    static unsigned emitTotalIGExtend; // total number of 'emitExtend' (typically overflow) groups
    static unsigned emitTotalIGjmps;
    static unsigned emitTotalIGptrs;

    static unsigned emitTotalIDescSmallCnt;
    static unsigned emitTotalIDescCnt;
    static unsigned emitTotalIDescCnsCnt;
    static unsigned emitTotalIDescDspCnt;
#ifdef TARGET_ARM64
    static unsigned emitTotalIDescLclVarPairCnt;
    static unsigned emitTotalIDescLclVarPairCnsCnt;
#endif // TARGET_ARM64
#ifdef TARGET_ARM
    static unsigned emitTotalIDescRelocCnt;
#endif // TARGET_ARM
#ifdef TARGET_XARCH
    static unsigned emitTotalIDescAmdCnt;
    static unsigned emitTotalIDescCnsAmdCnt;
#endif // TARGET_XARCH
    static unsigned emitTotalIDescCnsDspCnt;
#if FEATURE_LOOP_ALIGN
    static unsigned emitTotalIDescAlignCnt;
#endif // FEATURE_LOOP_ALIGN
    static unsigned emitTotalIDescJmpCnt;
#if !defined(TARGET_ARM64)
    static unsigned emitTotalIDescLblCnt;
#endif // !defined(TARGET_ARM64)
    static unsigned emitTotalIDescCGCACnt;

    static size_t emitTotMemAlloc;

    static unsigned emitSmallDspCnt;
    static unsigned emitLargeDspCnt;

#define SMALL_CNS_TSZ 256
    static unsigned emitSmallCns[SMALL_CNS_TSZ];
    static unsigned emitSmallCnsCnt;
    static unsigned emitLargeCnsCnt;
    static unsigned emitInt8CnsCnt;
    static unsigned emitInt16CnsCnt;
    static unsigned emitInt32CnsCnt;
    static unsigned emitNegCnsCnt;
    static unsigned emitPow2CnsCnt;

    static unsigned emitIFcounts[IF_COUNT];

    void TrackCns(cnsval_ssize_t value)
    {
        if (value < 0)
        {
            emitNegCnsCnt++;

            if (value >= INT8_MIN)
            {
                emitInt8CnsCnt++;
            }
            else if (value >= INT16_MIN)
            {
                emitInt16CnsCnt++;
            }
            else if (value >= INT32_MIN)
            {
                emitInt32CnsCnt++;
            }
        }
        else if (value <= INT8_MAX)
        {
            emitInt8CnsCnt++;
        }
        else if (value <= INT16_MAX)
        {
            emitInt16CnsCnt++;
        }
        else if (value <= INT32_MAX)
        {
            emitInt32CnsCnt++;
        }

        if (isPow2(value))
        {
            emitPow2CnsCnt++;
        }
    }

    void TrackSmallCns(cnsval_ssize_t value)
    {
        // We only track a subset of the allowed small constants and
        // so we'll split the tracked range between positive/negative
        // aggregating those outside the tracked range into the min/max
        // instead.

        assert(fitsInSmallCns(value));
        uint32_t index = 0;

        if (value >= ((SMALL_CNS_TSZ / 2) - 1))
        {
            index = static_cast<uint32_t>(SMALL_CNS_TSZ - 1);
        }
        else if (value >= (0 - SMALL_CNS_TSZ / 2))
        {
            index = static_cast<uint32_t>(value + (SMALL_CNS_TSZ / 2));
        }

        emitSmallCnsCnt++;
        emitSmallCns[index]++;

        TrackCns(value);
    }

    void TrackLargeCns(cnsval_ssize_t value)
    {
        emitLargeCnsCnt++;
        TrackCns(value);
    }
#endif // EMITTER_STATS

    /*************************************************************************
     *
     *  Define any target-dependent emitter members.
     */

#include "emitdef.h"

    // It would be better if this were a constructor, but that would entail revamping the allocation
    // infrastructure of the entire JIT...
    void Init()
    {
        VarSetOps::AssignNoCopy(emitComp, emitPrevGCrefVars, VarSetOps::MakeEmpty(emitComp));
        VarSetOps::AssignNoCopy(emitComp, emitInitGCrefVars, VarSetOps::MakeEmpty(emitComp));
        VarSetOps::AssignNoCopy(emitComp, emitThisGCrefVars, VarSetOps::MakeEmpty(emitComp));
#if defined(DEBUG)
        VarSetOps::AssignNoCopy(emitComp, debugPrevGCrefVars, VarSetOps::MakeEmpty(emitComp));
        VarSetOps::AssignNoCopy(emitComp, debugThisGCrefVars, VarSetOps::MakeEmpty(emitComp));
        debugPrevRegPtrDsc = nullptr;
        debugPrevGCrefRegs = RBM_NONE;
        debugPrevByrefRegs = RBM_NONE;
#endif
    }
};

/*****************************************************************************
 *
 *  Define any target-dependent inlines.
 */

#include "emitinl.h"

inline void emitter::instrDesc::checkSizes()
{
    C_ASSERT(SMALL_IDSC_SIZE == offsetof(instrDesc, _idAddrUnion));
}

/*****************************************************************************
 *
 *  Returns true if the given instruction descriptor is a "small
 *  constant" one (i.e. one of the descriptors that don't have all instrDesc
 *  fields allocated).
 */

inline bool emitter::emitIsSmallInsDsc(instrDesc* id) const
{
    return id->idIsSmallDsc();
}

/*****************************************************************************
 *
 *  Given an instruction, return its "update mode" (RD/WR/RW).
 */

inline insUpdateModes emitter::emitInsUpdateMode(instruction ins)
{
#ifdef DEBUG
    assert((unsigned)ins < emitInsModeFmtCnt);
#endif
    return (insUpdateModes)emitInsModeFmtTab[ins];
}

/*****************************************************************************
 *
 *  Return the number of epilog blocks generated so far.
 */

inline unsigned emitter::emitGetEpilogCnt()
{
    return emitEpilogCnt;
}

/*****************************************************************************
 *
 *  Return the current size of the specified data section.
 */

inline UNATIVE_OFFSET emitter::emitDataSize()
{
    return emitConsDsc.dsdOffs;
}

/*****************************************************************************
 *
 *  Return a handle to the current position in the output stream. This can
 *  be later converted to an actual code offset in bytes.
 */

inline void* emitter::emitCurBlock()
{
    return emitCurIG;
}

/*****************************************************************************
 *
 *  The emitCurOffset() method returns a cookie that identifies the current
 *  position in the instruction stream. Due to things like scheduling (and
 *  the fact that the final size of some instructions cannot be known until
 *  the end of code generation), we return a value with the instruction number
 *  and its estimated offset to the caller.
 */

inline unsigned emitGetInsNumFromCodePos(unsigned codePos)
{
    return (codePos & 0xFFFF);
}

inline unsigned emitGetInsOfsFromCodePos(unsigned codePos)
{
    return (codePos >> 16);
}

inline unsigned emitter::emitCurOffset()
{
    return emitSpecifiedOffset(emitCurIGinsCnt, emitCurIGsize);
}

inline unsigned emitter::emitSpecifiedOffset(unsigned insCount, unsigned igSize)
{
    unsigned codePos = insCount + (igSize << 16);

    assert(emitGetInsOfsFromCodePos(codePos) == igSize);
    assert(emitGetInsNumFromCodePos(codePos) == insCount);

    return codePos;
}

extern const unsigned short emitTypeSizes[TYP_COUNT];

template <class T>
inline emitAttr emitTypeSize(T type)
{
    assert(TypeGet(type) < TYP_COUNT);
    assert(emitTypeSizes[TypeGet(type)] > 0);
    return (emitAttr)emitTypeSizes[TypeGet(type)];
}

extern const unsigned short emitTypeActSz[TYP_COUNT];

template <class T>
inline emitAttr emitActualTypeSize(T type)
{
    assert(TypeGet(type) < TYP_COUNT);
    assert(emitTypeActSz[TypeGet(type)] > 0);
    return (emitAttr)emitTypeActSz[TypeGet(type)];
}

/*****************************************************************************
 *
 *  Convert between an operand size in bytes and a smaller encoding used for
 *  storage in instruction descriptors.
 */

/* static */ inline emitter::opSize emitter::emitEncodeSize(emitAttr size)
{
    assert((size != EA_UNKNOWN) && ((size & EA_SIZE_MASK) == size));
    return static_cast<emitter::opSize>(genLog2(size));
}

/* static */ inline emitAttr emitter::emitDecodeSize(emitter::opSize ensz)
{
    assert(static_cast<unsigned>(ensz) < OPSZ_COUNT);
    return emitSizeDecode[ensz];
}

/*****************************************************************************
 *
 *  Little helpers to allocate various flavors of instructions.
 */

inline emitter::instrDesc* emitter::emitNewInstrSmall(emitAttr attr)
{
    instrDesc* id;

    id = (instrDesc*)emitAllocAnyInstr(SMALL_IDSC_SIZE, attr);
    id->idSetIsSmallDsc();

#if EMITTER_STATS
    emitTotalIDescSmallCnt++;
#endif // EMITTER_STATS

    return id;
}

inline emitter::instrDesc* emitter::emitNewInstr(emitAttr attr)
{
    // This is larger than the Small Descr
    return emitAllocInstr(attr);
}

inline emitter::instrDescJmp* emitter::emitNewInstrJmp()
{
    return emitAllocInstrJmp();
}

#if FEATURE_LOOP_ALIGN
inline emitter::instrDescAlign* emitter::emitNewInstrAlign()
{
    instrDescAlign* newInstr = emitAllocInstrAlign();
    newInstr->idIns(INS_align);

#ifdef TARGET_ARM64
    newInstr->idInsFmt(IF_SN_0A);
    newInstr->idInsOpt(INS_OPTS_ALIGN);
#endif
    return newInstr;
}
#endif

#if !defined(TARGET_ARM64)
inline emitter::instrDescLbl* emitter::emitNewInstrLbl()
{
    return emitAllocInstrLbl();
}
#else
inline emitter::instrDesc* emitter::emitNewInstrLclVarPair(emitAttr attr, cnsval_ssize_t cns)
{
#if EMITTER_STATS
    emitTotalIDescCnt++;
    emitTotalIDescCnsCnt++;
#endif // EMITTER_STATS

    if (instrDesc::fitsInSmallCns(cns))
    {
        instrDescLclVarPair* id = emitAllocInstrLclVarPair(attr);
        id->idSmallCns(cns);

#if EMITTER_STATS
        TrackSmallCns(cns);
#endif

        return id;
    }
    else
    {
        instrDescLclVarPairCns* id = emitAllocInstrLclVarPairCns(attr, cns);

#if EMITTER_STATS
        TrackLargeCns(cns);
#endif

        return id;
    }
}
#endif // !TARGET_ARM64

inline emitter::instrDesc* emitter::emitNewInstrDsp(emitAttr attr, target_ssize_t dsp)
{
    if (dsp == 0)
    {
        instrDesc* id = emitAllocInstr(attr);

#if EMITTER_STATS
        emitSmallDspCnt++;
#endif

        return id;
    }
    else
    {
        instrDescDsp* id = emitAllocInstrDsp(attr);

        id->idSetIsLargeDsp();
        id->iddDspVal = dsp;

#if EMITTER_STATS
        emitLargeDspCnt++;
#endif

        return id;
    }
}

/*****************************************************************************
 *
 *  Allocate an instruction descriptor for an instruction with a constant operand.
 *  The instruction descriptor uses the idAddrUnion to save additional info
 *  so the smallest size that this can be is sizeof(instrDesc).
 *  Note that this very similar to emitter::emitNewInstrSC(), except it never
 *  allocates a small descriptor.
 */
inline emitter::instrDesc* emitter::emitNewInstrCns(emitAttr attr, cnsval_ssize_t cns)
{
    if (instrDesc::fitsInSmallCns(cns))
    {
        instrDesc* id = emitAllocInstr(attr);
        id->idSmallCns(cns);

#if EMITTER_STATS
        TrackSmallCns(cns);
#endif

        return id;
    }
    else
    {
        instrDescCns* id = emitAllocInstrCns(attr, cns);

#if EMITTER_STATS
        TrackLargeCns(cns);
#endif

        return id;
    }
}

/*****************************************************************************
 *
 *  Get the instrDesc size, general purpose version
 *
 */

inline size_t emitter::emitGetInstrDescSize(const instrDesc* id)
{
    if (id->idIsSmallDsc())
    {
        return SMALL_IDSC_SIZE;
    }
    else if (id->idIsLargeCns())
    {
#ifdef TARGET_ARM64
        if (id->idIsLclVarPair())
        {
            return sizeof(instrDescLclVarPairCns);
        }
#endif
        return sizeof(instrDescCns);
    }
    else
    {
#ifdef TARGET_ARM64
        if (id->idIsLclVarPair())
        {
            return sizeof(instrDescLclVarPair);
        }
#endif
        return sizeof(instrDesc);
    }
}

/*****************************************************************************
 *
 *  Allocate an instruction descriptor for an instruction with a small integer
 *  constant operand. This is the same as emitNewInstrCns() except that here
 *  any constant that is small enough for instrDesc::fitsInSmallCns() only gets
 *  allocated SMALL_IDSC_SIZE bytes (and is thus a small descriptor, whereas
 *  emitNewInstrCns() always allocates at least sizeof(instrDesc)).
 */

inline emitter::instrDesc* emitter::emitNewInstrSC(emitAttr attr, cnsval_ssize_t cns)
{
    if (instrDesc::fitsInSmallCns(cns))
    {
        instrDesc* id = emitNewInstrSmall(attr);
        id->idSmallCns(cns);

#if EMITTER_STATS
        TrackSmallCns(cns);
#endif

        return id;
    }
    else
    {
        instrDescCns* id = emitAllocInstrCns(attr, cns);

#if EMITTER_STATS
        TrackLargeCns(cns);
#endif

        return id;
    }
}

#ifdef TARGET_ARM

inline emitter::instrDesc* emitter::emitNewInstrReloc(emitAttr attr, BYTE* addr)
{
    assert(EA_IS_RELOC(attr));

    instrDescReloc* id = (instrDescReloc*)emitAllocAnyInstr(sizeof(instrDescReloc), attr);
    assert(id->idIsReloc());

    id->idrRelocVal = addr;

#if EMITTER_STATS
    emitTotalIDescRelocCnt++;
#endif // EMITTER_STATS

    return id;
}

#endif // TARGET_ARM

#ifdef TARGET_XARCH

/*****************************************************************************
 *
 *  The following helpers should be used to access the various values that
 *  get stored in different places within the instruction descriptor.
 */

inline ssize_t emitter::emitGetInsCns(instrDesc* id)
{
    return id->idIsLargeCns() ? ((instrDescCns*)id)->idcCnsVal : id->idSmallCns();
}

inline ssize_t emitter::emitGetInsDsp(instrDesc* id)
{
    if (id->idIsLargeDsp())
    {
        if (id->idIsLargeCns())
        {
            return ((instrDescCnsDsp*)id)->iddcDspVal;
        }
        return ((instrDescDsp*)id)->iddDspVal;
    }
    return 0;
}

/*****************************************************************************
 *
 *  Get hold of the argument count for an indirect call.
 */

inline unsigned emitter::emitGetInsCIargs(instrDesc* id)
{
    if (id->idIsLargeCall())
    {
        return ((instrDescCGCA*)id)->idcArgCnt;
    }
    else
    {
        assert(id->idIsLargeDsp() == false);
        assert(id->idIsLargeCns() == false);

        ssize_t cns = emitGetInsCns(id);
        assert((unsigned)cns == (size_t)cns);
        return (unsigned)cns;
    }
}

//-----------------------------------------------------------------------------
// emitGetMemOpSize: Get the memory operand size of instrDesc.
//
//  Note: there are cases when embedded broadcast is enabled, so the memory operand
//  size is different from the intrinsic simd size, we will check here if emitter is
//  emiting a embedded broadcast enabled instruction.

//  Arguments:
//       id - Instruction descriptor
//
emitAttr emitter::emitGetMemOpSize(instrDesc* id) const
{
    if (id->idIsEvexbContextSet())
    {
        // should have the assumption that Evex.b now stands for the embedded broadcast context.
        // reference: Section 2.7.5 in Intel 64 and ia-32 architectures software developer's manual volume 2.
        ssize_t inputSize = GetInputSizeInBytes(id);
        switch (inputSize)
        {
            case 4:
                return EA_4BYTE;
            case 8:
                return EA_8BYTE;

            default:
                unreached();
        }
    }
    else
    {
        return emitGetBaseMemOpSize(id);
    }
}

//-----------------------------------------------------------------------------
// emitGetMemOpSize: Get the memory operand size of instrDesc.
//
// Note: vextractf128 has a 128-bit output (register or memory) but a 256-bit input (register).
// vinsertf128 is the inverse with a 256-bit output (register), a 256-bit input(register),
// and a 128-bit input (register or memory).
// Similarly, vextractf64x4 has a 256-bit output and 128-bit input and vinsertf64x4 the inverse
// This method is mainly used for such instructions to return the appropriate memory operand
// size, otherwise returns the regular operand size of the instruction.

//  Arguments:
//       id - Instruction descriptor
//
emitAttr emitter::emitGetBaseMemOpSize(instrDesc* id) const
{

    emitAttr    defaultSize = id->idOpSize();
    instruction ins         = id->idIns();

    switch (ins)
    {
        case INS_pextrb:
        case INS_pinsrb:
        case INS_vpbroadcastb:
        {
            return EA_1BYTE;
        }

        case INS_pextrw:
        case INS_pextrw_sse41:
        case INS_pinsrw:
        case INS_pmovsxbq:
        case INS_pmovzxbq:
        case INS_vpbroadcastw:
        {
            return EA_2BYTE;
        }

        case INS_addss:
        case INS_cmpss:
        case INS_comiss:
        case INS_cvtss2sd:
        case INS_cvtss2si:
        case INS_cvttss2si:
        case INS_divss:
        case INS_extractps:
        case INS_insertps:
        case INS_maxss:
        case INS_minss:
        case INS_movss:
        case INS_mulss:
        case INS_pextrd:
        case INS_pinsrd:
        case INS_pmovsxbd:
        case INS_pmovsxwq:
        case INS_pmovzxbd:
        case INS_pmovzxwq:
        case INS_rcpss:
        case INS_roundss:
        case INS_rsqrtss:
        case INS_sqrtss:
        case INS_subss:
        case INS_ucomiss:
        case INS_vbroadcastss:
        case INS_vfmadd132ss:
        case INS_vfmadd213ss:
        case INS_vfmadd231ss:
        case INS_vfmsub132ss:
        case INS_vfmsub213ss:
        case INS_vfmsub231ss:
        case INS_vfnmadd132ss:
        case INS_vfnmadd213ss:
        case INS_vfnmadd231ss:
        case INS_vfnmsub132ss:
        case INS_vfnmsub213ss:
        case INS_vfnmsub231ss:
        case INS_vpbroadcastd:
        {
            return EA_4BYTE;
        }

        case INS_addsd:
        case INS_cmpsd:
        case INS_comisd:
        case INS_cvtsd2si:
        case INS_cvtsd2ss:
        case INS_cvttsd2si:
        case INS_divsd:
        case INS_maxsd:
        case INS_minsd:
        case INS_movhpd:
        case INS_movhps:
        case INS_movlpd:
        case INS_movlps:
        case INS_movq:
        case INS_movsd:
        case INS_mulsd:
        case INS_pextrq:
        case INS_pinsrq:
        case INS_pmovsxbw:
        case INS_pmovsxdq:
        case INS_pmovsxwd:
        case INS_pmovzxbw:
        case INS_pmovzxdq:
        case INS_pmovzxwd:
        case INS_roundsd:
        case INS_sqrtsd:
        case INS_subsd:
        case INS_ucomisd:
        case INS_vbroadcastsd:
        case INS_vfmadd132sd:
        case INS_vfmadd213sd:
        case INS_vfmadd231sd:
        case INS_vfmsub132sd:
        case INS_vfmsub213sd:
        case INS_vfmsub231sd:
        case INS_vfnmadd132sd:
        case INS_vfnmadd213sd:
        case INS_vfnmadd231sd:
        case INS_vfnmsub132sd:
        case INS_vfnmsub213sd:
        case INS_vfnmsub231sd:
        case INS_vpbroadcastq:
        {
            return EA_8BYTE;
        }

        case INS_cvtdq2pd:
        case INS_cvtps2pd:
        {
            if (defaultSize == 64)
            {
                return EA_32BYTE;
            }
            else if (defaultSize == 32)
            {
                return EA_16BYTE;
            }
            else
            {
                assert(defaultSize == 16);
                return EA_8BYTE;
            }
        }

        case INS_psrlw:
        case INS_psrld:
        case INS_psrlq:
        case INS_psraw:
        case INS_psrad:
        case INS_psllw:
        case INS_pslld:
        case INS_psllq:
        {
            // These always have 16-byte memory loads
            return EA_16BYTE;
        }

        case INS_vpmovdb:
        case INS_vpmovdw:
        case INS_vpmovqb:
        case INS_vpmovqd:
        case INS_vpmovqw:
        case INS_vpmovwb:
        case INS_vpmovsdb:
        case INS_vpmovsdw:
        case INS_vpmovsqb:
        case INS_vpmovsqd:
        case INS_vpmovsqw:
        case INS_vpmovswb:
        case INS_vpmovusdb:
        case INS_vpmovusdw:
        case INS_vpmovusqb:
        case INS_vpmovusqd:
        case INS_vpmovusqw:
        case INS_vpmovuswb:
        {
            insTupleType tupleType = insTupleTypeInfo(ins);
            unsigned     memSize   = 0;

            switch (tupleType)
            {
                case INS_TT_HALF_MEM:
                {
                    memSize = defaultSize / 2;
                    break;
                }

                case INS_TT_QUARTER_MEM:
                {
                    memSize = defaultSize / 4;
                    break;
                }

                case INS_TT_EIGHTH_MEM:
                {
                    memSize = defaultSize / 8;
                    break;
                }

                default:
                {
                    unreached();
                }
            }

            return EA_ATTR(memSize);
        }

        case INS_vbroadcastf128:
        case INS_vbroadcasti128:
        case INS_vextractf128:
        case INS_vextracti128:
        case INS_vinsertf128:
        case INS_vinserti128:
        {
            return EA_16BYTE;
        }

        case INS_vextractf32x8:
        case INS_vextracti32x8:
        case INS_vextractf64x4:
        case INS_vextracti64x4:
        case INS_vinsertf32x8:
        case INS_vinserti32x8:
        case INS_vinsertf64x4:
        case INS_vinserti64x4:
        {
            return EA_32BYTE;
        }

        case INS_movddup:
        {
            if (defaultSize == 64)
            {
                return EA_64BYTE;
            }
            else if (defaultSize == 32)
            {
                return EA_32BYTE;
            }
            else
            {
                assert(defaultSize == 16);
                return EA_8BYTE;
            }
        }

        default:
        {
            return defaultSize;
        }
    }
}

#endif // TARGET_XARCH

/*****************************************************************************
 *
 *  Returns true if the given register contains a live GC ref.
 */

inline GCtype emitter::emitRegGCtype(regNumber reg)
{
    assert(emitIssuing);

    if ((emitThisGCrefRegs & genRegMask(reg)) != 0)
    {
        return GCT_GCREF;
    }
    else if ((emitThisByrefRegs & genRegMask(reg)) != 0)
    {
        return GCT_BYREF;
    }
    else
    {
        return GCT_NONE;
    }
}

#ifdef DEBUG

#if EMIT_TRACK_STACK_DEPTH
#define CHECK_STACK_DEPTH() assert((int)emitCurStackLvl >= 0)
#else
#define CHECK_STACK_DEPTH()
#endif

#endif // DEBUG

/*****************************************************************************
 *
 *  Return true when a given code offset is properly aligned for the target
 */

inline bool IsCodeAligned(UNATIVE_OFFSET offset)
{
    return ((offset & (CODE_ALIGN - 1)) == 0);
}

// Static:
inline BYTE* emitter::emitCodeWithInstructionSize(BYTE* codePtrBefore, BYTE* newCodePointer, unsigned char* instrSize)
{
    // DLD: Perhaps this method should return the instruction size, and we should do dst += <that size>
    // as is done in other cases?
    assert(newCodePointer >= codePtrBefore);
    ClrSafeInt<unsigned char> callInstrSizeSafe = ClrSafeInt<unsigned char>(newCodePointer - codePtrBefore);
    assert(!callInstrSizeSafe.IsOverflow());
    *instrSize = callInstrSizeSafe.Value();
    return newCodePointer;
}

/*****************************************************************************/
#endif // _EMIT_H_
/*****************************************************************************/<|MERGE_RESOLUTION|>--- conflicted
+++ resolved
@@ -2273,11 +2273,7 @@
     regMaskGpr debugPrevByrefRegs;
     void       emitDispInsIndent();
     void       emitDispGCDeltaTitle(const char* title);
-<<<<<<< HEAD
     void       emitDispGCRegDelta(const char* title, regMaskGpr prevRegs, regMaskGpr curRegs);
-=======
-    void       emitDispGCRegDelta(const char* title, regMaskTP prevRegs, regMaskTP curRegs);
->>>>>>> 48aa85fa
     void       emitDispGCVarDelta();
     void       emitDispRegPtrListDelta();
     void       emitDispGCInfoDelta();
@@ -2712,11 +2708,7 @@
     void emitSetSecondRetRegGCType(instrDescCGCA* id, emitAttr secondRetSize);
 #endif // MULTIREG_HAS_SECOND_GC_RET
 
-<<<<<<< HEAD
     static void     emitEncodeCallGCregs(regMaskGpr regs, instrDesc* id);
-=======
-    static void     emitEncodeCallGCregs(regMaskTP regs, instrDesc* id);
->>>>>>> 48aa85fa
     static unsigned emitDecodeCallGCregs(instrDesc* id);
 
     unsigned emitNxtIGnum;
@@ -2888,15 +2880,9 @@
     // Mark this instruction group as having a label; return the new instruction group.
     // Sets the emitter's record of the currently live GC variables
     // and registers.
-<<<<<<< HEAD
     void* emitAddLabel(VARSET_VALARG_TP     GCvars,
                        regMaskGpr           gcrefRegs,
                        regMaskGpr byrefRegs DEBUG_ARG(BasicBlock* block = nullptr));
-=======
-    void* emitAddLabel(VARSET_VALARG_TP    GCvars,
-                       regMaskTP           gcrefRegs,
-                       regMaskTP byrefRegs DEBUG_ARG(BasicBlock* block = nullptr));
->>>>>>> 48aa85fa
 
     // Same as above, except the label is added and is conceptually "inline" in
     // the current block. Thus it extends the previous block and the emitter
@@ -3240,7 +3226,6 @@
 
 #ifdef DEBUG
     const char* emitGetFrameReg();
-<<<<<<< HEAD
     void        emitDispRegSet(regNumber firstReg, regNumber lastReg, regMaskOnlyOne regs);
     void        emitDispGprRegSet(regMaskGpr regs);
     void        emitDispFloatRegSet(regMaskFloat regs);
@@ -3248,11 +3233,7 @@
     void emitDispMaskRegSet(regMaskPredicate regs);
 #endif // FEATURE_MASKED_HW_INTRINSICS
     void emitDispRegSet(AllRegsMask regs);
-    void emitDispVarSet();
-=======
-    void        emitDispRegSet(regMaskTP regs);
     void        emitDispVarSet();
->>>>>>> 48aa85fa
 #endif
 
     void emitGCregLiveUpd(GCtype gcType, regNumber reg, BYTE* addr);
