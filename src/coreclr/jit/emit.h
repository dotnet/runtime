// Licensed to the .NET Foundation under one or more agreements.
// The .NET Foundation licenses this file to you under the MIT license.
/*****************************************************************************/

#ifndef _EMIT_H_
#define _EMIT_H_

#include "instr.h"

#ifndef _GCINFO_H_
#include "gcinfo.h"
#endif

#include "jitgcinfo.h"

/*****************************************************************************/
#ifdef _MSC_VER
#pragma warning(disable : 4200) // allow arrays of 0 size inside structs
#endif

/*****************************************************************************/

#if 0
#define EMITVERBOSE 1
#else
#define EMITVERBOSE (emitComp->verbose)
#endif

#if 0
#define EMIT_GC_VERBOSE 0
#else
#define EMIT_GC_VERBOSE (emitComp->verbose)
#endif

#if 1
#define EMIT_INSTLIST_VERBOSE 0
#else
#define EMIT_INSTLIST_VERBOSE (emitComp->verbose)
#endif

#ifdef TARGET_XARCH
#define EMIT_BACKWARDS_NAVIGATION 1 // If 1, enable backwards navigation code for MIR (insGroup/instrDesc).
#else
#define EMIT_BACKWARDS_NAVIGATION 0
#endif

/*****************************************************************************/

#ifdef DEBUG
#define DEBUG_EMIT 1
#else
#define DEBUG_EMIT 0
#endif

#if EMITTER_STATS
void emitterStats(FILE* fout);
void emitterStaticStats(FILE* fout); // Static stats about the emitter (data structure offsets, sizes, etc.)
#endif

void printRegMaskInt(regMaskTP mask);

/*****************************************************************************/
/* Forward declarations */

class emitLocation;
class emitter;
struct insGroup;

typedef void (*emitSplitCallbackType)(void* context, emitLocation* emitLoc);

/*****************************************************************************/

//-----------------------------------------------------------------------------

inline bool needsGC(GCtype gcType)
{
    if (gcType == GCT_NONE)
    {
        return false;
    }
    else
    {
        assert(gcType == GCT_GCREF || gcType == GCT_BYREF);
        return true;
    }
}

//-----------------------------------------------------------------------------

#ifdef DEBUG

inline bool IsValidGCtype(GCtype gcType)
{
    return (gcType == GCT_NONE || gcType == GCT_GCREF || gcType == GCT_BYREF);
}

// Get a string name to represent the GC type

inline const char* GCtypeStr(GCtype gcType)
{
    switch (gcType)
    {
        case GCT_NONE:
            return "npt";
        case GCT_GCREF:
            return "gcr";
        case GCT_BYREF:
            return "byr";
        default:
            assert(!"Invalid GCtype");
            return "err";
    }
}

#endif // DEBUG

/*****************************************************************************/

#if DEBUG_EMIT
#define INTERESTING_JUMP_NUM -1 // set to 0 to see all jump info
//#define INTERESTING_JUMP_NUM    0
#endif

/*****************************************************************************
 *
 *  Represent an emitter location.
 */

class emitLocation
{
public:
    emitLocation() : ig(nullptr), codePos(0)
    {
    }

    emitLocation(insGroup* _ig) : ig(_ig), codePos(0)
    {
    }

    emitLocation(insGroup* _ig, unsigned _codePos)
    {
        SetLocation(_ig, _codePos);
    }

    emitLocation(emitter* emit)
    {
        CaptureLocation(emit);
    }

    emitLocation(void* emitCookie) : ig((insGroup*)emitCookie), codePos(0)
    {
    }

    // A constructor for code that needs to call it explicitly.
    void Init()
    {
        *this = emitLocation();
    }

    void CaptureLocation(emitter* emit);
    void SetLocation(insGroup* _ig, unsigned _codePos);
    void SetLocation(emitLocation newLocation);

    bool IsCurrentLocation(emitter* emit) const;

    // This function is highly suspect, since it presumes knowledge of the codePos "cookie",
    // and doesn't look at the 'ig' pointer.
    bool IsOffsetZero() const
    {
        return (codePos == 0);
    }

    UNATIVE_OFFSET CodeOffset(emitter* emit) const;

    insGroup* GetIG() const
    {
        return ig;
    }

    int GetInsNum() const;
    int GetInsOffset() const;

    bool operator!=(const emitLocation& other) const
    {
        return (ig != other.ig) || (codePos != other.codePos);
    }

    bool operator==(const emitLocation& other) const
    {
        return !(*this != other);
    }

    bool Valid() const
    {
        // Things we could validate:
        //   1. the instruction group pointer is non-nullptr.
        //   2. 'ig' is a legal pointer to an instruction group.
        //   3. 'codePos' is a legal offset into 'ig'.
        // Currently, we just do #1.
        // #2 and #3 should only be done in DEBUG, if they are implemented.

        if (ig == nullptr)
        {
            return false;
        }

        return true;
    }

    UNATIVE_OFFSET GetFuncletPrologOffset(emitter* emit) const;

    bool IsPreviousInsNum(emitter* emit) const;

#ifdef DEBUG
    void Print(LONG compMethodID) const;
#endif // DEBUG

private:
    insGroup* ig;      // the instruction group
    unsigned  codePos; // the code position within the IG (see emitCurOffset())
};

/************************************************************************/
/*          The following describes an instruction group                */
/************************************************************************/

enum insGroupPlaceholderType : unsigned char
{
    IGPT_PROLOG, // currently unused
    IGPT_EPILOG,
#if defined(FEATURE_EH_FUNCLETS)
    IGPT_FUNCLET_PROLOG,
    IGPT_FUNCLET_EPILOG,
#endif // FEATURE_EH_FUNCLETS
};

#if defined(_MSC_VER) && defined(TARGET_ARM)
// ARM aligns structures that contain 64-bit ints or doubles on 64-bit boundaries. This causes unwanted
// padding to be added to the end, so sizeof() is unnecessarily big.
#pragma pack(push)
#pragma pack(4)
#endif // defined(_MSC_VER) && defined(TARGET_ARM)

struct insPlaceholderGroupData
{
    insGroup*               igPhNext;
    BasicBlock*             igPhBB;
    VARSET_TP               igPhInitGCrefVars;
    regMaskTP               igPhInitGCrefRegs;
    regMaskTP               igPhInitByrefRegs;
    VARSET_TP               igPhPrevGCrefVars;
    regMaskTP               igPhPrevGCrefRegs;
    regMaskTP               igPhPrevByrefRegs;
    insGroupPlaceholderType igPhType;
}; // end of struct insPlaceholderGroupData

struct insGroup
{
    insGroup* igNext;

#if EMIT_BACKWARDS_NAVIGATION
    insGroup* igPrev;
#endif

#ifdef DEBUG
    insGroup* igSelf; // for consistency checking
#endif
#if defined(DEBUG) || defined(LATE_DISASM)
    weight_t igWeight;    // the block weight used for this insGroup
    double   igPerfScore; // The PerfScore for this insGroup
#endif

#ifdef DEBUG
    BasicBlock*               lastGeneratedBlock; // The last block that generated code into this insGroup.
    jitstd::list<BasicBlock*> igBlocks;           // All the blocks that generated code into this insGroup.
    size_t                    igDataSize;         // size of instrDesc data pointed to by 'igData'
#endif

    UNATIVE_OFFSET igNum;     // for ordering (and display) purposes
    UNATIVE_OFFSET igOffs;    // offset of this group within method
    unsigned int   igFuncIdx; // Which function/funclet does this belong to? (Index into Compiler::compFuncInfos array.)
    unsigned short igFlags;   // see IGF_xxx below
    unsigned short igSize;    // # of bytes of code in this group

#if FEATURE_LOOP_ALIGN
    insGroup* igLoopBackEdge; // "last" back-edge that branches back to an aligned loop head.
#endif

#define IGF_GC_VARS 0x0001        // new set of live GC ref variables
#define IGF_BYREF_REGS 0x0002     // new set of live by-ref registers
#define IGF_FUNCLET_PROLOG 0x0004 // this group belongs to a funclet prolog
#define IGF_FUNCLET_EPILOG 0x0008 // this group belongs to a funclet epilog.
#define IGF_EPILOG 0x0010         // this group belongs to a main function epilog
#define IGF_NOGCINTERRUPT 0x0020  // this IG is in a no-interrupt region (prolog, epilog, etc.)
#define IGF_UPD_ISZ 0x0040        // some instruction sizes updated
#define IGF_PLACEHOLDER 0x0080    // this is a placeholder group, to be filled in later
#define IGF_EXTEND 0x0100         // this block is conceptually an extension of the previous block
                                  // and the emitter should continue to track GC info as if there was no new block.
#define IGF_HAS_ALIGN 0x0200      // this group contains an alignment instruction(s) at the end to align either the next
                                  // IG, or, if this IG contains with an unconditional branch, some subsequent IG.
#define IGF_REMOVED_ALIGN 0x0400  // IG was marked as having an alignment instruction(s), but was later unmarked
                                  // without updating the IG's size/offsets.
#define IGF_HAS_REMOVABLE_JMP 0x0800 // this group ends with an unconditional jump which is a candidate for removal
#ifdef TARGET_ARM64
#define IGF_HAS_REMOVED_INSTR 0x1000 // this group has an instruction that was removed.
#endif

// Mask of IGF_* flags that should be propagated to new blocks when they are created.
// This allows prologs and epilogs to be any number of IGs, but still be
// automatically marked properly.
#if defined(FEATURE_EH_FUNCLETS)
#ifdef DEBUG
#define IGF_PROPAGATE_MASK (IGF_EPILOG | IGF_FUNCLET_PROLOG | IGF_FUNCLET_EPILOG)
#else // DEBUG
#define IGF_PROPAGATE_MASK (IGF_EPILOG | IGF_FUNCLET_PROLOG)
#endif // DEBUG
#else  // !FEATURE_EH_FUNCLETS
#define IGF_PROPAGATE_MASK (IGF_EPILOG)
#endif // !FEATURE_EH_FUNCLETS

    // Try to do better packing based on how large regMaskSmall is (8, 16, or 64 bits).
    CLANG_FORMAT_COMMENT_ANCHOR;

#if !(REGMASK_BITS <= 32)
    regMaskSmall igGCregs; // set of registers with live GC refs
#endif                     // !(REGMASK_BITS <= 32)

    union {
        BYTE*                    igData;   // addr of instruction descriptors
        insPlaceholderGroupData* igPhData; // when igFlags & IGF_PLACEHOLDER
    };

#if EMIT_BACKWARDS_NAVIGATION
    // Last instruction in group, if any (nullptr if none); used for backwards navigation.
    // (Should be type emitter::instrDesc*).
    void* igLastIns;
#endif // EMIT_BACKWARDS_NAVIGATION

#if EMIT_TRACK_STACK_DEPTH
    unsigned igStkLvl; // stack level on entry
#endif                 // EMIT_TRACK_STACK_DEPTH

#if REGMASK_BITS <= 32
    regMaskSmall igGCregs; // set of registers with live GC refs
#endif                     // REGMASK_BITS <= 32

    unsigned char igInsCnt; // # of instructions  in this group

    VARSET_VALRET_TP igGCvars() const
    {
        assert(igFlags & IGF_GC_VARS);

        BYTE* ptr = (BYTE*)igData;
        ptr -= sizeof(VARSET_TP);

        return *(VARSET_TP*)ptr;
    }

    unsigned igByrefRegs() const
    {
        assert(igFlags & IGF_BYREF_REGS);

        BYTE* ptr = (BYTE*)igData;

        if (igFlags & IGF_GC_VARS)
        {
            ptr -= sizeof(VARSET_TP);
        }

        ptr -= sizeof(unsigned);

        return *(unsigned*)ptr;
    }

    bool endsWithAlignInstr() const
    {
        return (igFlags & IGF_HAS_ALIGN) != 0;
    }

    //  hadAlignInstr: Checks if this IG was ever marked as aligned and later
    //                 decided to not align. Sometimes, a loop is marked as not
    //                 needing alignment, but the igSize was not adjusted immediately.
    //                 This method is used during loopSize calculation, where we adjust
    //                 the loop size by removed alignment bytes.
    bool hadAlignInstr() const
    {
        return (igFlags & IGF_REMOVED_ALIGN) != 0;
    }

}; // end of struct insGroup

//  For AMD64 the maximum prolog/epilog size supported on the OS is 256 bytes
//  Since it is incorrect for us to be jumping across funclet prolog/epilogs
//  we will use the following estimate as the maximum placeholder size.
//
#define MAX_PLACEHOLDER_IG_SIZE 256

#if defined(_MSC_VER) && defined(TARGET_ARM)
#pragma pack(pop)
#endif // defined(_MSC_VER) && defined(TARGET_ARM)

/*****************************************************************************/

#define DEFINE_ID_OPS
#include "emitfmts.h"
#undef DEFINE_ID_OPS

enum LclVarAddrTag
{
    LVA_STANDARD_ENCODING = 0,
    LVA_LARGE_OFFSET      = 1,
    LVA_COMPILER_TEMP     = 2,
    LVA_LARGE_VARNUM      = 3
};

struct emitLclVarAddr
{
    // Constructor
    void initLclVarAddr(int varNum, unsigned offset);

    int lvaVarNum(); // Returns the variable to access. Note that it returns a negative number for compiler spill temps.
    unsigned lvaOffset(); // returns the offset into the variable to access

    // This struct should be 32 bits in size for the release build.
    // We have this constraint because this type is used in a union
    // with several other pointer sized types in the instrDesc struct.
    //
protected:
    unsigned _lvaVarNum : 15; // Usually the lvaVarNum
    unsigned _lvaExtra : 15;  // Usually the lvaOffset
    unsigned _lvaTag : 2;     // tag field to support larger varnums
};

enum idAddrUnionTag
{
    iaut_ALIGNED_POINTER = 0x0,
    iaut_DATA_OFFSET     = 0x1,
    iaut_INST_COUNT      = 0x2,
    iaut_UNUSED_TAG      = 0x3,

    iaut_MASK  = 0x3,
    iaut_SHIFT = 2
};

class emitter
{
    friend class emitLocation;
    friend class Compiler;
    friend class CodeGen;
    friend class CodeGenInterface;

public:
    /*************************************************************************
     *
     *  Define the public entry points.
     */

    // Constructor.
    emitter()
    {
#ifdef DEBUG
        // There seem to be some cases where this is used without being initialized via CodeGen::inst_set_SV_var().
        emitVarRefOffs = 0;
#endif // DEBUG

#ifdef TARGET_XARCH
        SetUseVEXEncoding(false);
        SetUseEvexEncoding(false);
#endif // TARGET_XARCH

        emitDataSecCur = nullptr;
    }

#include "emitpub.h"

protected:
    /************************************************************************/
    /*                        Miscellaneous stuff                           */
    /************************************************************************/

    Compiler* emitComp;
    GCInfo*   gcInfo;
    CodeGen*  codeGen;

    size_t m_debugInfoSize;

    typedef GCInfo::varPtrDsc varPtrDsc;
    typedef GCInfo::regPtrDsc regPtrDsc;
    typedef GCInfo::CallDsc   callDsc;

    void* emitGetMem(size_t sz);

    enum opSize : unsigned
    {
        OPSZ1  = 0,
        OPSZ2  = 1,
        OPSZ4  = 2,
        OPSZ8  = 3,
        OPSZ16 = 4,

#if defined(TARGET_XARCH)
        OPSZ32     = 5,
        OPSZ64     = 6,
        OPSZ_COUNT = 7,
#elif defined(TARGET_ARM64)
        OPSZ_SCALABLE = 5,
        OPSZ_COUNT    = 6,
#else
        OPSZ_COUNT = 5,
#endif

#ifdef TARGET_AMD64
        OPSZP = OPSZ8,
#else
        OPSZP         = OPSZ4,
#endif
    };

#define OPSIZE_INVALID ((opSize)0xffff)

    static const emitAttr emitSizeDecode[];

    static emitter::opSize emitEncodeSize(emitAttr size);
    static emitAttr emitDecodeSize(emitter::opSize ensz);

    // Currently, we only allow one IG for the prolog
    bool emitIGisInProlog(const insGroup* ig)
    {
        return ig == emitPrologIG;
    }

    bool emitIGisInEpilog(const insGroup* ig)
    {
        return (ig != nullptr) && ((ig->igFlags & IGF_EPILOG) != 0);
    }

#if defined(FEATURE_EH_FUNCLETS)

    bool emitIGisInFuncletProlog(const insGroup* ig)
    {
        return (ig != nullptr) && ((ig->igFlags & IGF_FUNCLET_PROLOG) != 0);
    }

    bool emitIGisInFuncletEpilog(const insGroup* ig)
    {
        return (ig != nullptr) && ((ig->igFlags & IGF_FUNCLET_EPILOG) != 0);
    }

#endif // FEATURE_EH_FUNCLETS

    void emitRecomputeIGoffsets();

    void emitDispCommentForHandle(size_t handle, size_t cookie, GenTreeFlags flags);

    /************************************************************************/
    /*          The following describes a single instruction                */
    /************************************************************************/

    enum insFormat : unsigned
    {
#define IF_DEF(en, op1, op2) IF_##en,
#include "emitfmts.h"
#if defined(TARGET_ARM64)
#define IF_DEF(en, op1, op2) IF_##en,
#include "emitfmtsarm64sve.h"
#endif
        IF_COUNT
    };

#ifdef TARGET_XARCH

#define AM_DISP_BITS ((sizeof(unsigned) * 8) - 2 * (REGNUM_BITS + 1) - 2)
#define AM_DISP_BIG_VAL (-(1 << (AM_DISP_BITS - 1)))
#define AM_DISP_MIN (-((1 << (AM_DISP_BITS - 1)) - 1))
#define AM_DISP_MAX (+((1 << (AM_DISP_BITS - 1)) - 1))

    struct emitAddrMode
    {
        regNumber       amBaseReg : REGNUM_BITS + 1;
        regNumber       amIndxReg : REGNUM_BITS + 1;
        emitter::opSize amScale : 2;
        int             amDisp : AM_DISP_BITS;
    };

#endif // TARGET_XARCH

    struct instrDescDebugInfo
    {
        unsigned          idNum;
        size_t            idSize;        // size of the instruction descriptor
        unsigned          idVarRefOffs;  // IL offset for LclVar reference
        unsigned          idVarRefOffs2; // IL offset for 2nd LclVar reference (in case this is a pair)
        size_t            idMemCookie;   // compile time handle (check idFlags)
        GenTreeFlags      idFlags;       // for determining type of handle in idMemCookie
        bool              idFinallyCall; // Branch instruction is a call to finally
        bool              idCatchRet;    // Instruction is for a catch 'return'
        CORINFO_SIG_INFO* idCallSig;     // Used to report native call site signatures to the EE
    };

#ifdef TARGET_ARM
    unsigned insEncodeSetFlags(insFlags sf);

    enum insSize : unsigned
    {
        ISZ_16BIT,
        ISZ_32BIT,
        ISZ_48BIT // pseudo-instruction for conditional branch with imm24 range,
                  // encoded as IT of condition followed by an unconditional branch
    };

    unsigned insEncodeShiftOpts(insOpts opt);
    unsigned insEncodePUW_G0(insOpts opt, int imm);
    unsigned insEncodePUW_H0(insOpts opt, int imm);

#endif // TARGET_ARM

    struct instrDescCns;

    struct instrDesc
    {
    private:
// The assembly instruction
#if defined(TARGET_XARCH)
        static_assert_no_msg(INS_count <= 1024);
        instruction _idIns : 10;
#define MAX_ENCODED_SIZE 15
#elif defined(TARGET_ARM64)
#define INSTR_ENCODED_SIZE 4
        static_assert_no_msg(INS_count <= 2048);
        instruction _idIns : 11;
#elif defined(TARGET_LOONGARCH64)
        // TODO-LoongArch64: not include SIMD-vector.
        static_assert_no_msg(INS_count <= 512);
        instruction _idIns : 9;
#else
        static_assert_no_msg(INS_count <= 256);
        instruction _idIns : 8;
#endif // !(defined(TARGET_XARCH) || defined(TARGET_ARM64) || defined(TARGET_LOONGARCH64))

// The format for the instruction
#if defined(TARGET_XARCH)
        static_assert_no_msg(IF_COUNT <= 128);
        insFormat _idInsFmt : 7;
#elif defined(TARGET_LOONGARCH64)
        unsigned    _idCodeSize : 5; // the instruction(s) size of this instrDesc described.
#elif defined(TARGET_RISCV64)
        unsigned    _idCodeSize : 6; // the instruction(s) size of this instrDesc described.
#elif defined(TARGET_ARM64)
        static_assert_no_msg(IF_COUNT <= 1024);
        insFormat _idInsFmt : 10;
#else
        static_assert_no_msg(IF_COUNT <= 256);
        insFormat _idInsFmt : 8;
#endif

    public:
        instrDesc() = delete; // Do not stack alloc this due to debug info that has to come before it.

        instruction idIns() const
        {
            return _idIns;
        }
        void idIns(instruction ins)
        {
            assert((ins != INS_invalid) && (ins < INS_count));
            _idIns = ins;
        }
        bool idInsIs(instruction ins) const
        {
            return idIns() == ins;
        }
        template <typename... T>
        bool idInsIs(instruction ins, T... rest) const
        {
            return idInsIs(ins) || idInsIs(rest...);
        }

#if defined(TARGET_LOONGARCH64)
        insFormat idInsFmt() const
        { // not used for LOONGARCH64.
            return (insFormat)0;
        }
        void idInsFmt(insFormat insFmt)
        {
        }
#elif defined(TARGET_RISCV64)
        insFormat   idInsFmt() const
        {
            NYI_RISCV64("idInsFmt-----unimplemented on RISCV64 yet----");
            return (insFormat)0;
        }
        void idInsFmt(insFormat insFmt)
        {
            NYI_RISCV64("idInsFmt-----unimplemented on RISCV64 yet----");
        }
#else
        insFormat   idInsFmt() const
        {
            return _idInsFmt;
        }
        void idInsFmt(insFormat insFmt)
        {
#if defined(TARGET_ARM64)
            noway_assert(insFmt != IF_NONE); // Only the x86 emitter uses IF_NONE, it is invalid for ARM64 (and ARM32)
#endif
            assert(insFmt < IF_COUNT);
            _idInsFmt = insFmt;
        }
#endif

        ////////////////////////////////////////////////////////////////////////
        // Space taken up to here:
        // x86:         17 bits
        // amd64:       17 bits
        // arm:         16 bits
        // arm64:       21 bits
        // loongarch64: 14 bits
        // risc-v:      14 bits

    private:
#if defined(TARGET_XARCH)
        unsigned _idCodeSize : 4; // size of instruction in bytes. Max size of an Intel instruction is 15 bytes.
        opSize   _idOpSize : 3;   // operand size: 0=1 , 1=2 , 2=4 , 3=8, 4=16, 5=32
                                  // At this point we have fully consumed first DWORD so that next field
                                  // doesn't cross a byte boundary.
#elif defined(TARGET_ARM64)
        opSize  _idOpSize : 3; // operand size: 0=1 , 1=2 , 2=4 , 3=8, 4=16
        insOpts _idInsOpt : 6; // options for instructions
#elif defined(TARGET_LOONGARCH64) || defined(TARGET_RISCV64)
/* _idOpSize defined below. */
#else
        opSize    _idOpSize : 2; // operand size: 0=1 , 1=2 , 2=4 , 3=8
#endif // TARGET_ARM64 || TARGET_LOONGARCH64 || TARGET_RISCV64

        // On Amd64, this is where the second DWORD begins
        // On System V a call could return a struct in 2 registers. The instrDescCGCA struct below has  member that
        // stores the GC-ness of the second register.
        // It is added to the instrDescCGCA and not here (the base struct) since it is not needed by all the
        // instructions. This struct (instrDesc) is very carefully kept to be no more than 128 bytes. There is no more
        // space to add members for keeping GC-ness of the second return registers. It will also bloat the base struct
        // unnecessarily since the GC-ness of the second register is only needed for call instructions.
        // The instrDescCGCA struct's member keeping the GC-ness of the first return register is _idcSecondRetRegGCType.
        GCtype _idGCref : 2; // GCref operand? (value is a "GCtype")

        // The idReg1 and idReg2 fields hold the first and second register
        // operand(s), whenever these are present. Note that currently the
        // size of these fields is 6 bits on all targets, and care needs to
        // be taken to make sure all of these fields stay reasonably packed.

        // Note that we use the _idReg1 and _idReg2 fields to hold
        // the live gcrefReg mask for the call instructions on x86/x64
        //
        regNumber _idReg1 : REGNUM_BITS; // register num
        regNumber _idReg2 : REGNUM_BITS;

        ////////////////////////////////////////////////////////////////////////
        // Space taken up to here:
        // x86:         38 bits
        // amd64:       38 bits
        // arm:         32 bits
        // arm64:       44 bits
        // loongarch64: 28 bits
        // risc-v:      28 bits

        unsigned _idSmallDsc : 1;  // is this a "small" descriptor?
        unsigned _idLargeCns : 1;  // does a large constant     follow?
        unsigned _idLargeDsp : 1;  // does a large displacement follow?
        unsigned _idLargeCall : 1; // large call descriptor used

        unsigned _idBound : 1; // jump target / frame offset bound
#ifndef TARGET_ARMARCH
        unsigned _idCallRegPtr : 1; // IL indirect calls: addr in reg
#endif
        unsigned _idCallAddr : 1; // IL indirect calls: can make a direct call to iiaAddr
        unsigned _idNoGC : 1;     // Some helpers don't get recorded in GC tables
#if defined(TARGET_XARCH)
        // EVEX.b can indicate several context: embedded broadcast, embedded rounding.
        // For normal and embedded broadcast intrinsics, EVEX.L'L has the same semantic, vector length.
        // For embedded rounding, EVEX.L'L semantic changes to indicate the rounding mode.
        // Multiple bits in _idEvexbContext are used to inform emitter to specially handle the EVEX.L'L bits.
        unsigned _idEvexbContext : 2;
#endif //  TARGET_XARCH

#ifdef TARGET_ARM64

        unsigned _idLclVar : 1;    // access a local on stack
        unsigned _idLclVarPair : 1 // carries information for 2 GC lcl vars.
#endif

#ifdef TARGET_LOONGARCH64
            // TODO-LoongArch64: maybe delete on future.
            opSize _idOpSize : 3; // operand size: 0=1 , 1=2 , 2=4 , 3=8, 4=16
        insOpts    _idInsOpt : 6; // loongarch options for special: placeholders. e.g emitIns_R_C, also identifying the
                                  // accessing a local on stack.
        unsigned _idLclVar : 1;   // access a local on stack.
#endif

#ifdef TARGET_RISCV64
        // TODO-RISCV64: maybe delete on future
        opSize   _idOpSize : 3; // operand size: 0=1 , 1=2 , 2=4 , 3=8, 4=16
        insOpts  _idInsOpt : 6; // options for instructions
        unsigned _idLclVar : 1; // access a local on stack
#endif

#ifdef TARGET_ARM
        insSize  _idInsSize : 2;   // size of instruction: 16, 32 or 48 bits
        insFlags _idInsFlags : 1;  // will this instruction set the flags
        unsigned _idLclVar : 1;    // access a local on stack
        unsigned _idLclFPBase : 1; // access a local on stack - SP based offset
        insOpts  _idInsOpt : 3;    // options for Load/Store instructions
#endif

        ////////////////////////////////////////////////////////////////////////
        // Space taken up to here:
        // x86:         48 bits
        // amd64:       48 bits
        // arm:         48 bits
        // arm64:       53 bits
        // loongarch64: 46 bits
        // risc-v:      46 bits

        //
        // How many bits have been used beyond the first 32?
        // Define ID_EXTRA_BITFIELD_BITS to that number.
        //
        CLANG_FORMAT_COMMENT_ANCHOR;

#if defined(TARGET_ARM)
#define ID_EXTRA_BITFIELD_BITS (16)
#elif defined(TARGET_ARM64)
#define ID_EXTRA_BITFIELD_BITS (21)
#elif defined(TARGET_LOONGARCH64) || defined(TARGET_RISCV64)
#define ID_EXTRA_BITFIELD_BITS (14)
#elif defined(TARGET_XARCH)
#define ID_EXTRA_BITFIELD_BITS (16)
#else
#error Unsupported or unset target architecture
#endif

        unsigned _idCnsReloc : 1; // LargeCns is an RVA and needs reloc tag
        unsigned _idDspReloc : 1; // LargeDsp is an RVA and needs reloc tag

#define ID_EXTRA_RELOC_BITS (2)

#if EMIT_BACKWARDS_NAVIGATION

        // "Pointer" to previous instrDesc in this group. If zero, there is
        // no previous instrDesc. If non-zero, then _idScaledPrevOffset * 4
        // is the size in bytes of the previous instrDesc; subtract that from
        // the current instrDesc* to reach the previous one.
        // All instrDesc types are <= 56 bytes, but we also need m_debugInfoSize,
        // which is pointer sized, so 5 bits are required on 64-bit and 4 bits
        // on 32-bit.
        CLANG_FORMAT_COMMENT_ANCHOR;

#ifdef HOST_64BIT
        unsigned _idScaledPrevOffset : 5;
#define ID_EXTRA_PREV_OFFSET_BITS (5)
#else
        unsigned _idScaledPrevOffset : 4;
#define ID_EXTRA_PREV_OFFSET_BITS (4)
#endif

#else // !EMIT_BACKWARDS_NAVIGATION
#define ID_EXTRA_PREV_OFFSET_BITS (0)
#endif // !EMIT_BACKWARDS_NAVIGATION

        ////////////////////////////////////////////////////////////////////////
        // Space taken up to here (with/without prev offset, assuming host==target):
        // x86:         54/50 bits
        // amd64:       55/50 bits
        // arm:         54/50 bits
        // arm64:       60/55 bits
        // loongarch64: 53/48 bits
        // risc-v:      53/48 bits
        CLANG_FORMAT_COMMENT_ANCHOR;

#define ID_EXTRA_BITS (ID_EXTRA_RELOC_BITS + ID_EXTRA_BITFIELD_BITS + ID_EXTRA_PREV_OFFSET_BITS)

/* Use whatever bits are left over for small constants */

#define ID_BIT_SMALL_CNS (32 - ID_EXTRA_BITS)
        C_ASSERT(ID_BIT_SMALL_CNS > 0);

        ////////////////////////////////////////////////////////////////////////
        // Small constant size (with/without prev offset, assuming host==target):
        // x86:         10/14 bits
        // amd64:       9/14 bits
        // arm:         10/14 bits
        // arm64:        4/9 bits
        // loongarch64: 11/16 bits
        // risc-v:      11/16 bits
        CLANG_FORMAT_COMMENT_ANCHOR;

#define ID_ADJ_SMALL_CNS (int)(1 << (ID_BIT_SMALL_CNS - 1))
#define ID_CNT_SMALL_CNS (int)(1 << ID_BIT_SMALL_CNS)

#define ID_MIN_SMALL_CNS (int)(0 - ID_ADJ_SMALL_CNS)
#define ID_MAX_SMALL_CNS (int)(ID_CNT_SMALL_CNS - ID_ADJ_SMALL_CNS - 1)

        // We encounter many constants, but there is a disproportionate amount that are in the range [-1, +4]
        // and otherwise powers of 2. We therefore allow the tracked range here to include negative values.
        signed _idSmallCns : ID_BIT_SMALL_CNS;

        ////////////////////////////////////////////////////////////////////////
        // Space taken up to here: 64 bits, all architectures, by design.
        ////////////////////////////////////////////////////////////////////////

        //
        // This is the end of the 'small' instrDesc which is the same on all platforms
        //
        // If you add lots more fields that need to be cleared (such
        // as various flags), you might need to update the body of
        // emitter::emitAllocInstr() to clear them.
        //
        // SMALL_IDSC_SIZE is this size, in bytes.
        //
        CLANG_FORMAT_COMMENT_ANCHOR;

#define SMALL_IDSC_SIZE 8

    public:
        instrDescDebugInfo* idDebugOnlyInfo() const
        {
            const char* addr = reinterpret_cast<const char*>(this);
            return *reinterpret_cast<instrDescDebugInfo* const*>(addr - sizeof(instrDescDebugInfo*));
        }
        void idDebugOnlyInfo(instrDescDebugInfo* info)
        {
            char* addr                                                                  = reinterpret_cast<char*>(this);
            *reinterpret_cast<instrDescDebugInfo**>(addr - sizeof(instrDescDebugInfo*)) = info;
        }

    private:
        CLANG_FORMAT_COMMENT_ANCHOR;

        void checkSizes();

        union idAddrUnion {
// TODO-Cleanup: We should really add a DEBUG-only tag to this union so we can add asserts
// about reading what we think is here, to avoid unexpected corruption issues.

#if !defined(TARGET_ARM64) && !defined(TARGET_LOONGARCH64)
            emitLclVarAddr iiaLclVar;
#endif
            BasicBlock* iiaBBlabel;
            insGroup*   iiaIGlabel;
            BYTE*       iiaAddr;
#ifdef TARGET_XARCH
            emitAddrMode iiaAddrMode;
#endif // TARGET_XARCH

            CORINFO_FIELD_HANDLE iiaFieldHnd; // iiaFieldHandle is also used to encode
                                              // an offset into the JIT data constant area
            bool iiaIsJitDataOffset() const;
            int  iiaGetJitDataOffset() const;

            // iiaEncodedInstrCount and its accessor functions are used to specify an instruction
            // count for jumps, instead of using a label and multiple blocks. This is used in the
            // prolog as well as for IF_LARGEJMP pseudo-branch instructions.
            int iiaEncodedInstrCount;

            bool iiaHasInstrCount() const
            {
                return (iiaEncodedInstrCount & iaut_MASK) == iaut_INST_COUNT;
            }
            int iiaGetInstrCount() const
            {
                assert(iiaHasInstrCount());
                return (iiaEncodedInstrCount >> iaut_SHIFT);
            }
            void iiaSetInstrCount(int count)
            {
                assert(abs(count) < 10);
                iiaEncodedInstrCount = (count << iaut_SHIFT) | iaut_INST_COUNT;
            }

#ifdef TARGET_ARM
            struct
            {
                regNumber _idReg3 : REGNUM_BITS;
                regNumber _idReg4 : REGNUM_BITS;
            };
#elif defined(TARGET_ARM64)
            struct
            {
                // This 32-bit structure can pack with these unsigned bit fields
                emitLclVarAddr iiaLclVar;
                unsigned       _idRegBit : 1; // Reg3 is scaled by idOpSize bits
                GCtype         _idGCref2 : 2;
                regNumber      _idReg3 : REGNUM_BITS;
                regNumber      _idReg4 : REGNUM_BITS;
            };

            insSvePattern _idSvePattern;

#elif defined(TARGET_XARCH)
            struct
            {
                regNumber _idReg3 : REGNUM_BITS;
                regNumber _idReg4 : REGNUM_BITS;
            };
#elif defined(TARGET_LOONGARCH64)
            struct
            {
                unsigned int iiaEncodedInstr; // instruction's binary encoding.
                regNumber    _idReg3 : REGNUM_BITS;
                regNumber    _idReg4 : REGNUM_BITS;
            };

            struct
            {
                int            iiaJmpOffset; // temporary saving the offset of jmp or data.
                emitLclVarAddr iiaLclVar;
            };

            void iiaSetInstrEncode(unsigned int encode)
            {
                iiaEncodedInstr = encode;
            }
            unsigned int iiaGetInstrEncode() const
            {
                return iiaEncodedInstr;
            }

            void iiaSetJmpOffset(int offset)
            {
                iiaJmpOffset = offset;
            }
            int iiaGetJmpOffset() const
            {
                return iiaJmpOffset;
            }

#elif defined(TARGET_RISCV64)
            struct
            {
                regNumber    _idReg3 : REGNUM_BITS;
                regNumber    _idReg4 : REGNUM_BITS;
                unsigned int iiaEncodedInstr; // instruction's binary encoding.
            };

            void iiaSetInstrEncode(unsigned int encode)
            {
                iiaEncodedInstr = encode;
            }
            unsigned int iiaGetInstrEncode() const
            {
                return iiaEncodedInstr;
            }
#endif // defined(TARGET_RISCV64)

            // Used for instrDesc that has relocatable immediate offset
            bool iiaSecRel;

        } _idAddrUnion;

        /* Trivial wrappers to return properly typed enums */
    public:
        bool idIsSmallDsc() const
        {
            return (_idSmallDsc != 0);
        }
        void idSetIsSmallDsc()
        {
            _idSmallDsc = 1;
        }

#if defined(TARGET_XARCH)

        unsigned idCodeSize() const
        {
            return _idCodeSize;
        }
        void idCodeSize(unsigned sz)
        {
            assert(sz <= 15); // Intel decoder limit.
            _idCodeSize = sz;
            assert(sz == _idCodeSize);
        }

#elif defined(TARGET_ARM64)

        inline bool idIsEmptyAlign() const
        {
            return (idIns() == INS_align) && (idInsOpt() == INS_OPTS_NONE);
        }

        unsigned idCodeSize() const
        {
            int size = 4;
            switch (idInsFmt())
            {
                case IF_LARGEADR:
                // adrp + add
                case IF_LARGEJMP:
                    // b<cond> + b<uncond>
                    size = 8;
                    break;
                case IF_LARGELDC:
                    if (isVectorRegister(idReg1()))
                    {
                        // (adrp + ldr + fmov) or (adrp + add + ld1)
                        size = 12;
                    }
                    else
                    {
                        // adrp + ldr
                        size = 8;
                    }
                    break;
                case IF_SN_0A:
                    if (idIsEmptyAlign())
                    {
                        size = 0;
                    }
                    break;
                default:
                    break;
            }

            return size;
        }

#elif defined(TARGET_ARM)

        bool idInstrIsT1() const
        {
            return (_idInsSize == ISZ_16BIT);
        }
        unsigned idCodeSize() const
        {
            unsigned result = (_idInsSize == ISZ_16BIT) ? 2 : (_idInsSize == ISZ_32BIT) ? 4 : 6;
            return result;
        }
        insSize idInsSize() const
        {
            return _idInsSize;
        }
        void idInsSize(insSize isz)
        {
            _idInsSize = isz;
            assert(isz == _idInsSize);
        }
        insFlags idInsFlags() const
        {
            return _idInsFlags;
        }
        void idInsFlags(insFlags sf)
        {
            _idInsFlags = sf;
            assert(sf == _idInsFlags);
        }

#elif defined(TARGET_LOONGARCH64)
        unsigned idCodeSize() const
        {
            return _idCodeSize;
        }
        void idCodeSize(unsigned sz)
        {
            // LoongArch64's instrDesc is not always meaning only one instruction.
            // e.g. the `emitter::emitIns_I_la` for emitting the immediates.
            assert(sz <= 16);
            _idCodeSize = sz;
        }
#elif defined(TARGET_RISCV64)
        unsigned idCodeSize() const
        {
            return _idCodeSize;
        }
        void idCodeSize(unsigned sz)
        {
            // RISCV64's instrDesc is not always meaning only one instruction.
            // e.g. the `emitter::emitLoadImmediate` for emitting the immediates.
            assert(sz <= 32);
            _idCodeSize = sz;
        }
#endif

        emitAttr idOpSize() const
        {
            return emitDecodeSize(_idOpSize);
        }
        void idOpSize(emitAttr opsz)
        {
            _idOpSize = emitEncodeSize(opsz);
        }

        GCtype idGCref() const
        {
            return (GCtype)_idGCref;
        }
        void idGCref(GCtype gctype)
        {
            _idGCref = gctype;
        }

        regNumber idReg1() const
        {
            return _idReg1;
        }
        void idReg1(regNumber reg)
        {
            _idReg1 = reg;
            assert(reg == _idReg1);
        }

#ifdef TARGET_ARM64
        GCtype idGCrefReg2() const
        {
            assert(!idIsSmallDsc());
            return (GCtype)idAddr()->_idGCref2;
        }
        void idGCrefReg2(GCtype gctype)
        {
            assert(!idIsSmallDsc());
            idAddr()->_idGCref2 = gctype;
        }
#endif // TARGET_ARM64

        regNumber idReg2() const
        {
            return _idReg2;
        }
        void idReg2(regNumber reg)
        {
            _idReg2 = reg;
            assert(reg == _idReg2);
        }

#if defined(TARGET_XARCH)
        regNumber idReg3() const
        {
            assert(!idIsSmallDsc());
            return idAddr()->_idReg3;
        }
        void idReg3(regNumber reg)
        {
            assert(!idIsSmallDsc());
            idAddr()->_idReg3 = reg;
            assert(reg == idAddr()->_idReg3);
        }

        regNumber idReg4() const
        {
            assert(!idIsSmallDsc());
            return idAddr()->_idReg4;
        }
        void idReg4(regNumber reg)
        {
            assert(!idIsSmallDsc());
            idAddr()->_idReg4 = reg;
            assert(reg == idAddr()->_idReg4);
        }

        bool idHasReg1() const
        {
            IS_INFO isInfo = emitGetSchedInfo(idInsFmt());
            return (isInfo & (IS_R1_RD | IS_R1_RW | IS_R1_WR)) != 0;
        }
        bool idIsReg1Read() const
        {
            IS_INFO isInfo = emitGetSchedInfo(idInsFmt());
            return (isInfo & (IS_R1_RD | IS_R1_RW)) != 0;
        }
        bool idIsReg1Write() const
        {
            IS_INFO isInfo = emitGetSchedInfo(idInsFmt());
            return (isInfo & (IS_R1_RW | IS_R1_WR)) != 0;
        }

        bool idHasReg2() const
        {
            IS_INFO isInfo = emitGetSchedInfo(idInsFmt());
            return (isInfo & (IS_R2_RD | IS_R2_RW | IS_R2_WR)) != 0;
        }
        bool idIsReg2Read() const
        {
            IS_INFO isInfo = emitGetSchedInfo(idInsFmt());
            return (isInfo & (IS_R2_RD | IS_R2_RW)) != 0;
        }
        bool idIsReg2Write() const
        {
            IS_INFO isInfo = emitGetSchedInfo(idInsFmt());
            return (isInfo & (IS_R2_RW | IS_R2_WR)) != 0;
        }

        bool idHasReg3() const
        {
            IS_INFO isInfo = emitGetSchedInfo(idInsFmt());
            return (isInfo & (IS_R3_RD | IS_R3_RW | IS_R3_WR)) != 0;
        }
        bool idIsReg3Read() const
        {
            IS_INFO isInfo = emitGetSchedInfo(idInsFmt());
            return (isInfo & (IS_R3_RD | IS_R3_RW)) != 0;
        }
        bool idIsReg3Write() const
        {
            IS_INFO isInfo = emitGetSchedInfo(idInsFmt());
            return (isInfo & (IS_R3_RW | IS_R3_WR)) != 0;
        }

        bool idHasReg4() const
        {
            IS_INFO isInfo = emitGetSchedInfo(idInsFmt());
            return (isInfo & (IS_R4_RD | IS_R4_RW | IS_R4_WR)) != 0;
        }
        bool idIsReg4Read() const
        {
            IS_INFO isInfo = emitGetSchedInfo(idInsFmt());
            return (isInfo & (IS_R4_RD | IS_R4_RW)) != 0;
        }
        bool idIsReg4Write() const
        {
            IS_INFO isInfo = emitGetSchedInfo(idInsFmt());
            return (isInfo & (IS_R4_RW | IS_R4_WR)) != 0;
        }

        bool idHasMemGen() const
        {
            IS_INFO isInfo = emitGetSchedInfo(idInsFmt());
            return (isInfo & (IS_GM_RD | IS_GM_RW | IS_GM_WR)) != 0;
        }
        bool idHasMemGenRead() const
        {
            IS_INFO isInfo = emitGetSchedInfo(idInsFmt());
            return (isInfo & (IS_GM_RD | IS_GM_RW)) != 0;
        }
        bool idHasMemGenWrite() const
        {
            IS_INFO isInfo = emitGetSchedInfo(idInsFmt());
            return (isInfo & (IS_GM_RW | IS_GM_WR)) != 0;
        }

        bool idHasMemStk() const
        {
            IS_INFO isInfo = emitGetSchedInfo(idInsFmt());
            return (isInfo & (IS_SF_RD | IS_SF_RW | IS_SF_WR)) != 0;
        }
        bool idHasMemStkRead() const
        {
            IS_INFO isInfo = emitGetSchedInfo(idInsFmt());
            return (isInfo & (IS_SF_RD | IS_SF_RW)) != 0;
        }
        bool idHasMemStkWrite() const
        {
            IS_INFO isInfo = emitGetSchedInfo(idInsFmt());
            return (isInfo & (IS_SF_RW | IS_SF_WR)) != 0;
        }

        bool idHasMemAdr() const
        {
            IS_INFO isInfo = emitGetSchedInfo(idInsFmt());
            return (isInfo & (IS_AM_RD | IS_AM_RW | IS_AM_WR)) != 0;
        }
        bool idHasMemAdrRead() const
        {
            IS_INFO isInfo = emitGetSchedInfo(idInsFmt());
            return (isInfo & (IS_AM_RD | IS_AM_RW)) != 0;
        }
        bool idHasMemAdrWrite() const
        {
            IS_INFO isInfo = emitGetSchedInfo(idInsFmt());
            return (isInfo & (IS_AM_RW | IS_AM_WR)) != 0;
        }

        bool idHasMem() const
        {
            return idHasMemGen() || idHasMemStk() || idHasMemAdr();
        }
        bool idHasMemRead() const
        {
            return idHasMemGenRead() || idHasMemStkRead() || idHasMemAdrRead();
        }
        bool idHasMemWrite() const
        {
            return idHasMemGenWrite() || idHasMemStkWrite() || idHasMemAdrWrite();
        }
#endif // defined(TARGET_XARCH)
#ifdef TARGET_ARMARCH
        insOpts idInsOpt() const
        {
            return (insOpts)_idInsOpt;
        }
        void idInsOpt(insOpts opt)
        {
            _idInsOpt = opt;
            assert(opt == _idInsOpt);
        }

        regNumber idReg3() const
        {
            assert(!idIsSmallDsc());
            return idAddr()->_idReg3;
        }
        void idReg3(regNumber reg)
        {
            assert(!idIsSmallDsc());
            idAddr()->_idReg3 = reg;
            assert(reg == idAddr()->_idReg3);
        }
        regNumber idReg4() const
        {
            assert(!idIsSmallDsc());
            return idAddr()->_idReg4;
        }
        void idReg4(regNumber reg)
        {
            assert(!idIsSmallDsc());
            idAddr()->_idReg4 = reg;
            assert(reg == idAddr()->_idReg4);
        }
#ifdef TARGET_ARM64
        bool idReg3Scaled() const
        {
            assert(!idIsSmallDsc());
            return (idAddr()->_idRegBit == 1);
        }
        void idReg3Scaled(bool val)
        {
            assert(!idIsSmallDsc());
            idAddr()->_idRegBit = val ? 1 : 0;
        }
        bool idPredicateReg2Merge() const
        {
            assert(!idIsSmallDsc());
            return (idAddr()->_idRegBit == 1);
        }
        void idPredicateReg2Merge(bool val)
        {
            assert(!idIsSmallDsc());
            idAddr()->_idRegBit = val ? 1 : 0;
        }
        bool idVectorLength4x() const
        {
            assert(!idIsSmallDsc());
            return (idAddr()->_idRegBit == 1);
        }
        void idVectorLength4x(bool val)
        {
            assert(!idIsSmallDsc());
            idAddr()->_idRegBit = val ? 1 : 0;
        }
<<<<<<< HEAD
        bool idOptionalShift() const
        {
            assert(!idIsSmallDsc());
            return (idAddr()->_idRegBit == 1);
        }
        void idOptionalShift(bool val)
        {
            assert(!idIsSmallDsc());
            idAddr()->_idRegBit = val ? 1 : 0;
=======
        insSvePattern idSvePattern() const
        {
            assert(!idIsSmallDsc());
            return (idAddr()->_idSvePattern);
        }
        void idSvePattern(insSvePattern idSvePattern)
        {
            assert(!idIsSmallDsc());
            idAddr()->_idSvePattern = idSvePattern;
>>>>>>> f57a40e2
        }
#endif // TARGET_ARM64

#endif // TARGET_ARMARCH

#ifdef TARGET_LOONGARCH64
        insOpts idInsOpt() const
        {
            return (insOpts)_idInsOpt;
        }
        void idInsOpt(insOpts opt)
        {
            _idInsOpt = opt;
            assert(opt == _idInsOpt);
        }

        regNumber idReg3() const
        {
            assert(!idIsSmallDsc());
            return idAddr()->_idReg3;
        }
        void idReg3(regNumber reg)
        {
            assert(!idIsSmallDsc());
            idAddr()->_idReg3 = reg;
            assert(reg == idAddr()->_idReg3);
        }
        regNumber idReg4() const
        {
            assert(!idIsSmallDsc());
            return idAddr()->_idReg4;
        }
        void idReg4(regNumber reg)
        {
            assert(!idIsSmallDsc());
            idAddr()->_idReg4 = reg;
            assert(reg == idAddr()->_idReg4);
        }

#endif // TARGET_LOONGARCH64

#ifdef TARGET_RISCV64
        insOpts idInsOpt() const
        {
            return (insOpts)_idInsOpt;
        }
        void idInsOpt(insOpts opt)
        {
            _idInsOpt = opt;
            assert(opt == _idInsOpt);
        }

        regNumber idReg3() const
        {
            assert(!idIsSmallDsc());
            return idAddr()->_idReg3;
        }
        void idReg3(regNumber reg)
        {
            assert(!idIsSmallDsc());
            idAddr()->_idReg3 = reg;
            assert(reg == idAddr()->_idReg3);
        }
        regNumber idReg4() const
        {
            assert(!idIsSmallDsc());
            return idAddr()->_idReg4;
        }
        void idReg4(regNumber reg)
        {
            assert(!idIsSmallDsc());
            idAddr()->_idReg4 = reg;
            assert(reg == idAddr()->_idReg4);
        }

#endif // TARGET_RISCV64

        inline static bool fitsInSmallCns(cnsval_ssize_t val)
        {
            return ((val >= ID_MIN_SMALL_CNS) && (val <= ID_MAX_SMALL_CNS));
        }

        bool idIsLargeCns() const
        {
            return _idLargeCns != 0;
        }
        void idSetIsLargeCns()
        {
            _idLargeCns = 1;
        }

        bool idIsLargeDsp() const
        {
            return _idLargeDsp != 0;
        }
        void idSetIsLargeDsp()
        {
            _idLargeDsp = 1;
        }
        void idSetIsSmallDsp()
        {
            _idLargeDsp = 0;
        }

        bool idIsLargeCall() const
        {
            return _idLargeCall != 0;
        }
        void idSetIsLargeCall()
        {
            _idLargeCall = 1;
        }

        bool idIsBound() const
        {
            return _idBound != 0;
        }
        void idSetIsBound()
        {
            _idBound = 1;
        }

#ifndef TARGET_ARMARCH
        bool idIsCallRegPtr() const
        {
            return _idCallRegPtr != 0;
        }
        void idSetIsCallRegPtr()
        {
            _idCallRegPtr = 1;
        }
#endif

        // Only call instructions that call helper functions may be marked as "IsNoGC", indicating
        // that a thread executing such a call cannot be stopped for GC.  Thus, in partially-interruptible
        // code, it is not necessary to generate GC info for a call so labeled.
        bool idIsNoGC() const
        {
            return _idNoGC != 0;
        }
        void idSetIsNoGC(bool val)
        {
            _idNoGC = val;
        }

#ifdef TARGET_XARCH
        bool idIsEvexbContextSet() const
        {
            return _idEvexbContext != 0;
        }

        void idSetEvexbContext(insOpts instOptions)
        {
            assert(_idEvexbContext == 0);
            if (instOptions == INS_OPTS_EVEX_eb_er_rd)
            {
                _idEvexbContext = 1;
            }
            else if (instOptions == INS_OPTS_EVEX_er_ru)
            {
                _idEvexbContext = 2;
            }
            else if (instOptions == INS_OPTS_EVEX_er_rz)
            {
                _idEvexbContext = 3;
            }
            else
            {
                unreached();
            }
        }

        unsigned idGetEvexbContext() const
        {
            return _idEvexbContext;
        }
#endif

#ifdef TARGET_ARMARCH
        bool idIsLclVar() const
        {
            return _idLclVar != 0;
        }
        void idSetIsLclVar()
        {
            _idLclVar = 1;
        }
#ifdef TARGET_ARM64
        bool idIsLclVarPair() const
        {
            return _idLclVarPair != 0;
        }
        void idSetIsLclVarPair()
        {
            _idLclVarPair = 1;
        }
#endif // TARGET_ARM64
#endif // TARGET_ARMARCH

#if defined(TARGET_ARM)
        bool idIsLclFPBase() const
        {
            return _idLclFPBase != 0;
        }
        void idSetIsLclFPBase()
        {
            _idLclFPBase = 1;
        }
#endif // defined(TARGET_ARM)

#ifdef TARGET_LOONGARCH64
        bool idIsLclVar() const
        {
            return _idLclVar != 0;
        }
        void idSetIsLclVar()
        {
            _idLclVar = 1;
        }
#endif // TARGET_LOONGARCH64

#ifdef TARGET_RISCV64
        bool idIsLclVar() const
        {
            return _idLclVar != 0;
        }
        void idSetIsLclVar()
        {
            _idLclVar = 1;
        }
#endif // TARGET_RISCV64

        bool idIsCnsReloc() const
        {
            return _idCnsReloc != 0;
        }
        void idSetIsCnsReloc()
        {
            _idCnsReloc = 1;
        }

        bool idIsDspReloc() const
        {
            return _idDspReloc != 0;
        }
        void idSetIsDspReloc(bool val = true)
        {
            _idDspReloc = val;
        }
        bool idIsReloc() const
        {
            return idIsDspReloc() || idIsCnsReloc();
        }

        void idSetRelocFlags(emitAttr attr)
        {
            _idCnsReloc = (EA_IS_CNS_RELOC(attr) ? 1 : 0);
            _idDspReloc = (EA_IS_DSP_RELOC(attr) ? 1 : 0);
        }

#if EMIT_BACKWARDS_NAVIGATION

        // Return the stored size of the previous instrDesc in bytes, or zero if there
        // is no previous instrDesc in this group.
        unsigned idPrevSize()
        {
            return _idScaledPrevOffset * 4;
        }
        void idSetPrevSize(unsigned prevInstrDescSizeInBytes)
        {
            assert(prevInstrDescSizeInBytes % 4 == 0);
            _idScaledPrevOffset = prevInstrDescSizeInBytes / 4;
            assert(idPrevSize() == prevInstrDescSizeInBytes);
        }

#endif // EMIT_BACKWARDS_NAVIGATION

        signed idSmallCns() const
        {
            return _idSmallCns;
        }
        void idSmallCns(cnsval_ssize_t value)
        {
            assert(fitsInSmallCns(value));
            _idSmallCns = value;
            assert(value == idSmallCns());
        }

        inline const idAddrUnion* idAddr() const
        {
            assert(!idIsSmallDsc());
            return &this->_idAddrUnion;
        }

        inline idAddrUnion* idAddr()
        {
            assert(!idIsSmallDsc());
            return &this->_idAddrUnion;
        }
    }; // End of  struct instrDesc

#if defined(TARGET_XARCH)
    insFormat getMemoryOperation(instrDesc* id) const;
    insFormat ExtractMemoryFormat(insFormat insFmt) const;
#elif defined(TARGET_ARM64)
    void getMemoryOperation(instrDesc* id, unsigned* pMemAccessKind, bool* pIsLocalAccess);
#endif

#if defined(DEBUG) || defined(LATE_DISASM)

#define PERFSCORE_THROUGHPUT_ILLEGAL -1024.0f

#define PERFSCORE_THROUGHPUT_ZERO 0.0f // Only used for pseudo-instructions that don't generate code

#define PERFSCORE_THROUGHPUT_6X (1.0f / 6.0f) // Hextuple issue
#define PERFSCORE_THROUGHPUT_5X 0.20f         // Pentuple issue
#define PERFSCORE_THROUGHPUT_4X 0.25f         // Quad issue
#define PERFSCORE_THROUGHPUT_3X (1.0f / 3.0f) // Three issue
#define PERFSCORE_THROUGHPUT_2X 0.5f          // Dual issue

#define PERFSCORE_THROUGHPUT_1C 1.0f // Single Issue

#define PERFSCORE_THROUGHPUT_2C 2.0f     // slower - 2 cycles
#define PERFSCORE_THROUGHPUT_3C 3.0f     // slower - 3 cycles
#define PERFSCORE_THROUGHPUT_4C 4.0f     // slower - 4 cycles
#define PERFSCORE_THROUGHPUT_5C 5.0f     // slower - 5 cycles
#define PERFSCORE_THROUGHPUT_6C 6.0f     // slower - 6 cycles
#define PERFSCORE_THROUGHPUT_7C 7.0f     // slower - 7 cycles
#define PERFSCORE_THROUGHPUT_8C 8.0f     // slower - 8 cycles
#define PERFSCORE_THROUGHPUT_9C 9.0f     // slower - 9 cycles
#define PERFSCORE_THROUGHPUT_10C 10.0f   // slower - 10 cycles
#define PERFSCORE_THROUGHPUT_11C 10.0f   // slower - 10 cycles
#define PERFSCORE_THROUGHPUT_13C 13.0f   // slower - 13 cycles
#define PERFSCORE_THROUGHPUT_14C 14.0f   // slower - 13 cycles
#define PERFSCORE_THROUGHPUT_16C 16.0f   // slower - 13 cycles
#define PERFSCORE_THROUGHPUT_19C 19.0f   // slower - 19 cycles
#define PERFSCORE_THROUGHPUT_25C 25.0f   // slower - 25 cycles
#define PERFSCORE_THROUGHPUT_33C 33.0f   // slower - 33 cycles
#define PERFSCORE_THROUGHPUT_50C 50.0f   // slower - 50 cycles
#define PERFSCORE_THROUGHPUT_52C 52.0f   // slower - 52 cycles
#define PERFSCORE_THROUGHPUT_57C 57.0f   // slower - 57 cycles
#define PERFSCORE_THROUGHPUT_140C 140.0f // slower - 140 cycles

#define PERFSCORE_LATENCY_ILLEGAL -1024.0f

#define PERFSCORE_LATENCY_ZERO 0.0f
#define PERFSCORE_LATENCY_1C 1.0f
#define PERFSCORE_LATENCY_2C 2.0f
#define PERFSCORE_LATENCY_3C 3.0f
#define PERFSCORE_LATENCY_4C 4.0f
#define PERFSCORE_LATENCY_5C 5.0f
#define PERFSCORE_LATENCY_6C 6.0f
#define PERFSCORE_LATENCY_7C 7.0f
#define PERFSCORE_LATENCY_8C 8.0f
#define PERFSCORE_LATENCY_9C 9.0f
#define PERFSCORE_LATENCY_10C 10.0f
#define PERFSCORE_LATENCY_11C 11.0f
#define PERFSCORE_LATENCY_12C 12.0f
#define PERFSCORE_LATENCY_13C 13.0f
#define PERFSCORE_LATENCY_14C 14.0f
#define PERFSCORE_LATENCY_15C 15.0f
#define PERFSCORE_LATENCY_16C 16.0f
#define PERFSCORE_LATENCY_18C 18.0f
#define PERFSCORE_LATENCY_20C 20.0f
#define PERFSCORE_LATENCY_22C 22.0f
#define PERFSCORE_LATENCY_23C 23.0f
#define PERFSCORE_LATENCY_26C 26.0f
#define PERFSCORE_LATENCY_62C 62.0f
#define PERFSCORE_LATENCY_69C 69.0f
#define PERFSCORE_LATENCY_140C 140.0f
#define PERFSCORE_LATENCY_400C 400.0f // Intel microcode issue with these instructions

#define PERFSCORE_LATENCY_BRANCH_DIRECT 1.0f   // cost of an unconditional branch
#define PERFSCORE_LATENCY_BRANCH_COND 2.0f     // includes cost of a possible misprediction
#define PERFSCORE_LATENCY_BRANCH_INDIRECT 2.0f // includes cost of a possible misprediction

#if defined(TARGET_XARCH)

// a read,write or modify from stack location, possible def to use latency from L0 cache
#define PERFSCORE_LATENCY_RD_STACK PERFSCORE_LATENCY_2C
#define PERFSCORE_LATENCY_WR_STACK PERFSCORE_LATENCY_2C
#define PERFSCORE_LATENCY_RD_WR_STACK PERFSCORE_LATENCY_5C

// a read, write or modify from constant location, possible def to use latency from L0 cache
#define PERFSCORE_LATENCY_RD_CONST_ADDR PERFSCORE_LATENCY_2C
#define PERFSCORE_LATENCY_WR_CONST_ADDR PERFSCORE_LATENCY_2C
#define PERFSCORE_LATENCY_RD_WR_CONST_ADDR PERFSCORE_LATENCY_5C

// a read, write or modify from memory location, possible def to use latency from L0 or L1 cache
// plus an extra cost  (of 1.0) for a increased chance  of a cache miss
#define PERFSCORE_LATENCY_RD_GENERAL PERFSCORE_LATENCY_3C
#define PERFSCORE_LATENCY_WR_GENERAL PERFSCORE_LATENCY_3C
#define PERFSCORE_LATENCY_RD_WR_GENERAL PERFSCORE_LATENCY_6C

#elif defined(TARGET_ARM64) || defined(TARGET_ARM)

// a read,write or modify from stack location, possible def to use latency from L0 cache
#define PERFSCORE_LATENCY_RD_STACK PERFSCORE_LATENCY_3C
#define PERFSCORE_LATENCY_WR_STACK PERFSCORE_LATENCY_1C
#define PERFSCORE_LATENCY_RD_WR_STACK PERFSCORE_LATENCY_3C

// a read, write or modify from constant location, possible def to use latency from L0 cache
#define PERFSCORE_LATENCY_RD_CONST_ADDR PERFSCORE_LATENCY_3C
#define PERFSCORE_LATENCY_WR_CONST_ADDR PERFSCORE_LATENCY_1C
#define PERFSCORE_LATENCY_RD_WR_CONST_ADDR PERFSCORE_LATENCY_3C

// a read, write or modify from memory location, possible def to use latency from L0 or L1 cache
// plus an extra cost  (of 1.0) for a increased chance  of a cache miss
#define PERFSCORE_LATENCY_RD_GENERAL PERFSCORE_LATENCY_4C
#define PERFSCORE_LATENCY_WR_GENERAL PERFSCORE_LATENCY_1C
#define PERFSCORE_LATENCY_RD_WR_GENERAL PERFSCORE_LATENCY_4C

#elif defined(TARGET_LOONGARCH64)
// a read,write or modify from stack location, possible def to use latency from L0 cache
#define PERFSCORE_LATENCY_RD_STACK PERFSCORE_LATENCY_3C
#define PERFSCORE_LATENCY_WR_STACK PERFSCORE_LATENCY_1C
#define PERFSCORE_LATENCY_RD_WR_STACK PERFSCORE_LATENCY_3C

// a read, write or modify from constant location, possible def to use latency from L0 cache
#define PERFSCORE_LATENCY_RD_CONST_ADDR PERFSCORE_LATENCY_3C
#define PERFSCORE_LATENCY_WR_CONST_ADDR PERFSCORE_LATENCY_1C
#define PERFSCORE_LATENCY_RD_WR_CONST_ADDR PERFSCORE_LATENCY_3C

// a read, write or modify from memory location, possible def to use latency from L0 or L1 cache
// plus an extra cost  (of 1.0) for a increased chance  of a cache miss
#define PERFSCORE_LATENCY_RD_GENERAL PERFSCORE_LATENCY_4C
#define PERFSCORE_LATENCY_WR_GENERAL PERFSCORE_LATENCY_1C
#define PERFSCORE_LATENCY_RD_WR_GENERAL PERFSCORE_LATENCY_4C

#elif defined(TARGET_RISCV64)
// a read,write or modify from stack location, possible def to use latency from L0 cache
#define PERFSCORE_LATENCY_RD_STACK PERFSCORE_LATENCY_3C
#define PERFSCORE_LATENCY_WR_STACK PERFSCORE_LATENCY_1C
#define PERFSCORE_LATENCY_RD_WR_STACK PERFSCORE_LATENCY_3C

// a read, write or modify from constant location, possible def to use latency from L0 cache
#define PERFSCORE_LATENCY_RD_CONST_ADDR PERFSCORE_LATENCY_3C
#define PERFSCORE_LATENCY_WR_CONST_ADDR PERFSCORE_LATENCY_1C
#define PERFSCORE_LATENCY_RD_WR_CONST_ADDR PERFSCORE_LATENCY_3C

// a read, write or modify from memory location, possible def to use latency from L0 or L1 cache
// plus an extra cost  (of 1.0) for a increased chance  of a cache miss
#define PERFSCORE_LATENCY_RD_GENERAL PERFSCORE_LATENCY_4C
#define PERFSCORE_LATENCY_WR_GENERAL PERFSCORE_LATENCY_1C
#define PERFSCORE_LATENCY_RD_WR_GENERAL PERFSCORE_LATENCY_4C

#endif // TARGET_XXX

// Make this an enum:
//
#define PERFSCORE_MEMORY_NONE 0
#define PERFSCORE_MEMORY_READ 1
#define PERFSCORE_MEMORY_WRITE 2
#define PERFSCORE_MEMORY_READ_WRITE 3

    struct insExecutionCharacteristics
    {
        float    insThroughput;
        float    insLatency;
        unsigned insMemoryAccessKind;
    };

    float insEvaluateExecutionCost(instrDesc* id);

    insExecutionCharacteristics getInsExecutionCharacteristics(instrDesc* id);

    void perfScoreUnhandledInstruction(instrDesc* id, insExecutionCharacteristics* result);

#endif // defined(DEBUG) || defined(LATE_DISASM)

    weight_t getCurrentBlockWeight();

    void dispIns(instrDesc* id);

    void appendToCurIG(instrDesc* id);

    /********************************************************************************************/

    struct instrDescJmp : instrDesc
    {
        instrDescJmp() = delete;

        instrDescJmp* idjNext; // next jump in the group/method
        insGroup*     idjIG;   // containing group

        union {
            BYTE* idjAddr; // address of jump ins (for patching)
        } idjTemp;

        // Before jump emission, this is the byte offset within IG of the jump instruction.
        // After emission, for forward jumps, this is the target offset -- in bytes from the
        // beginning of the function -- of the target instruction of the jump, used to
        // determine if this jump needs to be patched.
        unsigned idjOffs :
#if defined(TARGET_AMD64)
            28;
        // Indicates the jump was added at the end of a BBJ_ALWAYS basic block and is
        // a candidate for being removed if it jumps to the next instruction
        unsigned idjIsRemovableJmpCandidate : 1;
        // Indicates the jump follows a call instruction and precedes an OS epilog.
        // If this jump is removed, a nop will need to be emitted instead (see clr-abi.md for details).
        unsigned idjIsAfterCallBeforeEpilog : 1;
#elif defined(TARGET_X86)
            29;
        unsigned idjIsRemovableJmpCandidate : 1;
#else
            30;
#endif
        unsigned idjShort : 1;    // is the jump known to be a short one?
        unsigned idjKeepLong : 1; // should the jump be kept long? (used for hot to cold and cold to hot jumps)
    };

#if FEATURE_LOOP_ALIGN
    struct instrDescAlign : instrDesc
    {
        instrDescAlign() = delete;

        instrDescAlign* idaNext;           // next align in the group/method
        insGroup*       idaIG;             // containing group
        insGroup*       idaLoopHeadPredIG; // The IG before the loop IG.
                                           // If no 'jmp' instructions were found until idaLoopHeadPredIG,
                                           // then idaLoopHeadPredIG == idaIG.
#ifdef DEBUG
        bool isPlacedAfterJmp; // Is the 'align' instruction placed after jmp. Used to decide
                               // if the instruction cost should be included in PerfScore
                               // calculation or not.
#endif

        inline insGroup* loopHeadIG()
        {
            assert(idaLoopHeadPredIG);
            return idaLoopHeadPredIG->igNext;
        }

        void removeAlignFlags()
        {
            idaIG->igFlags &= ~IGF_HAS_ALIGN;
            idaIG->igFlags |= IGF_REMOVED_ALIGN;
        }
    };
    void emitCheckAlignFitInCurIG(unsigned nAlignInstr);
#endif // FEATURE_LOOP_ALIGN

#if !defined(TARGET_ARM64) // This shouldn't be needed for ARM32, either, but I don't want to touch the ARM32 JIT.
    struct instrDescLbl : instrDescJmp
    {
        emitLclVarAddr dstLclVar;
    };
#endif // !TARGET_ARM64

    struct instrDescCns : instrDesc // large const
    {
        instrDescCns() = delete;

        cnsval_ssize_t idcCnsVal;
    };

    struct instrDescDsp : instrDesc // large displacement
    {
        instrDescDsp() = delete;

        target_ssize_t iddDspVal;
    };

    struct instrDescCnsDsp : instrDesc // large cons + disp
    {
        instrDescCnsDsp() = delete;

        target_ssize_t iddcCnsVal;
        int            iddcDspVal;
    };

#ifdef TARGET_XARCH

    struct instrDescAmd : instrDesc // large addrmode disp
    {
        instrDescAmd() = delete;

        ssize_t idaAmdVal;
    };

    struct instrDescCnsAmd : instrDesc // large cons + addrmode disp
    {
        instrDescCnsAmd() = delete;

        ssize_t idacCnsVal;
        ssize_t idacAmdVal;
    };

#endif // TARGET_XARCH

#ifdef TARGET_ARM64
    struct instrDescLclVarPair : instrDesc // contains 2 gc vars to be tracked
    {
        instrDescLclVarPair() = delete;

        emitLclVarAddr iiaLclVar2;
    };

    struct instrDescLclVarPairCns : instrDescCns // contains 2 gc vars to be tracked, with large cons
    {
        instrDescLclVarPairCns() = delete;

        emitLclVarAddr iiaLclVar2;
    };
#endif

    struct instrDescCGCA : instrDesc // call with ...
    {
        instrDescCGCA() = delete;

        VARSET_TP idcGCvars;    // ... updated GC vars or
        ssize_t   idcDisp;      // ... big addrmode disp
        regMaskTP idcGcrefRegs; // ... gcref registers
        regMaskTP idcByrefRegs; // ... byref registers
        unsigned  idcArgCnt;    // ... lots of args or (<0 ==> caller pops args)

#if MULTIREG_HAS_SECOND_GC_RET
        // This method handle the GC-ness of the second register in a 2 register returned struct on System V.
        GCtype idSecondGCref() const
        {
            return (GCtype)_idcSecondRetRegGCType;
        }
        void idSecondGCref(GCtype gctype)
        {
            _idcSecondRetRegGCType = gctype;
        }

    private:
        // This member stores the GC-ness of the second register in a 2 register returned struct on System V.
        // It is added to the call struct since it is not needed by the base instrDesc struct, which keeps GC-ness
        // of the first register for the instCall nodes.
        // The base instrDesc is very carefully kept to be no more than 128 bytes. There is no more space to add members
        // for keeping GC-ness of the second return registers. It will also bloat the base struct unnecessarily
        // since the GC-ness of the second register is only needed for call instructions.
        // The base struct's member keeping the GC-ness of the first return register is _idGCref.
        GCtype _idcSecondRetRegGCType : 2; // ... GC type for the second return register.
#endif                                     // MULTIREG_HAS_SECOND_GC_RET
    };

    // TODO-Cleanup: Uses of stack-allocated instrDescs should be refactored to be unnecessary.
    template <typename T>
    struct inlineInstrDesc
    {
    private:
        instrDescDebugInfo* idDebugInfo;
        alignas(alignof(T)) char idStorage[sizeof(T)];

    public:
        inlineInstrDesc() : idDebugInfo(nullptr), idStorage()
        {
            static_assert_no_msg((offsetof(inlineInstrDesc<T>, idStorage) - sizeof(instrDescDebugInfo*)) ==
                                 offsetof(inlineInstrDesc<T>, idDebugInfo));
        }

        T* id()
        {
            return reinterpret_cast<T*>(idStorage);
        }
    };

#ifdef TARGET_ARM

    struct instrDescReloc : instrDesc
    {
        instrDescReloc() = delete;

        BYTE* idrRelocVal;
    };

    BYTE* emitGetInsRelocValue(instrDesc* id);

#endif // TARGET_ARM

    insUpdateModes emitInsUpdateMode(instruction ins);
    insFormat emitInsModeFormat(instruction ins, insFormat base);

    static const BYTE emitInsModeFmtTab[];
#ifdef DEBUG
    static const unsigned emitInsModeFmtCnt;
#endif

    size_t emitGetInstrDescSize(const instrDesc* id);

#ifdef TARGET_XARCH

    ssize_t emitGetInsCns(instrDesc* id);
    ssize_t emitGetInsDsp(instrDesc* id);
    ssize_t emitGetInsAmd(instrDesc* id);

    ssize_t emitGetInsCIdisp(instrDesc* id);
    unsigned emitGetInsCIargs(instrDesc* id);

    inline emitAttr emitGetMemOpSize(instrDesc* id) const;
    inline emitAttr emitGetBaseMemOpSize(instrDesc*) const;

    // Return the argument count for a direct call "id".
    int emitGetInsCDinfo(instrDesc* id);

    static const IS_INFO emitGetSchedInfo(insFormat f);
#endif // TARGET_XARCH

    cnsval_ssize_t emitGetInsSC(instrDesc* id);
    unsigned emitInsCount;

    /************************************************************************/
    /*           A few routines used for debug display purposes             */
    /************************************************************************/

    static const char* emitIfName(unsigned f);

#ifdef DEBUG
    unsigned emitVarRefOffs;
#else // !DEBUG
#define emitVarRefOffs 0
#endif // !DEBUG

    const char* emitRegName(regNumber reg, emitAttr size = EA_PTRSIZE, bool varName = true) const;
    const char* emitFloatRegName(regNumber reg, emitAttr size = EA_PTRSIZE, bool varName = true);

    // GC Info changes are not readily available at each instruction.
    // We use debug-only sets to track the per-instruction state, and to remember
    // what the state was at the last time it was output (instruction or label).
    VARSET_TP  debugPrevGCrefVars;
    VARSET_TP  debugThisGCrefVars;
    regPtrDsc* debugPrevRegPtrDsc;
    regMaskTP  debugPrevGCrefRegs;
    regMaskTP  debugPrevByrefRegs;
    void       emitDispInsIndent();
    void emitDispGCDeltaTitle(const char* title);
    void emitDispGCRegDelta(const char* title, regMaskTP prevRegs, regMaskTP curRegs);
    void emitDispGCVarDelta();
    void emitDispRegPtrListDelta();
    void emitDispGCInfoDelta();

    void emitDispIGflags(unsigned flags);
    void emitDispIG(insGroup* ig,
                    bool      displayFunc         = false,
                    bool      displayInstructions = false,
                    bool      displayLocation     = true);
    void emitDispIGlist(bool displayInstructions = false);
    void emitDispGCinfo();
    void emitDispJumpList();
    void emitDispClsVar(CORINFO_FIELD_HANDLE fldHnd, ssize_t offs, bool reloc = false);
    void emitDispFrameRef(int varx, int disp, int offs, bool asmfm);
    void emitDispInsAddr(const BYTE* code);
    void emitDispInsOffs(unsigned offs, bool doffs);
    void emitDispInsHex(instrDesc* id, BYTE* code, size_t sz);
    void emitDispEmbBroadcastCount(instrDesc* id);
    void emitDispEmbRounding(instrDesc* id);
    void emitDispIns(instrDesc* id,
                     bool       isNew,
                     bool       doffs,
                     bool       asmfm,
                     unsigned   offs  = 0,
                     BYTE*      pCode = nullptr,
                     size_t     sz    = 0,
                     insGroup*  ig    = nullptr);

    /************************************************************************/
    /*                      Method prolog and epilog                        */
    /************************************************************************/

    unsigned emitPrologEndPos;

    unsigned       emitEpilogCnt;
    UNATIVE_OFFSET emitEpilogSize;

#ifdef TARGET_XARCH

    void           emitStartExitSeq(); // Mark the start of the "return" sequence
    emitLocation   emitExitSeqBegLoc;
    UNATIVE_OFFSET emitExitSeqSize; // minimum size of any return sequence - the 'ret' after the epilog

#endif // TARGET_XARCH

    insGroup* emitPlaceholderList; // per method placeholder list - head
    insGroup* emitPlaceholderLast; // per method placeholder list - tail

#ifdef JIT32_GCENCODER

    // The x86 GC encoder needs to iterate over a list of epilogs to generate a table of
    // epilog offsets. Epilogs always start at the beginning of an IG, so save the first
    // IG of the epilog, and use it to find the epilog offset at the end of code generation.
    struct EpilogList
    {
        EpilogList*  elNext;
        emitLocation elLoc;

        EpilogList() : elNext(nullptr), elLoc()
        {
        }
    };

    EpilogList* emitEpilogList; // per method epilog list - head
    EpilogList* emitEpilogLast; // per method epilog list - tail

public:
    void emitStartEpilog();

    bool emitHasEpilogEnd();

    size_t emitGenEpilogLst(size_t (*fp)(void*, unsigned), void* cp);

#endif // JIT32_GCENCODER

    void emitBegPrologEpilog(insGroup* igPh);
    void emitEndPrologEpilog();

    void emitBegFnEpilog(insGroup* igPh);
    void emitEndFnEpilog();

#if defined(FEATURE_EH_FUNCLETS)

    void emitBegFuncletProlog(insGroup* igPh);
    void emitEndFuncletProlog();

    void emitBegFuncletEpilog(insGroup* igPh);
    void emitEndFuncletEpilog();

#endif // FEATURE_EH_FUNCLETS

    /************************************************************************/
    /*    Methods to record a code position and later convert to offset     */
    /************************************************************************/

    unsigned emitFindInsNum(const insGroup* ig, const instrDesc* id) const;
    UNATIVE_OFFSET emitFindOffset(const insGroup* ig, unsigned insNum) const;

/************************************************************************/
/*        Members and methods used to issue (encode) instructions.      */
/************************************************************************/

#ifdef DEBUG
    // If we have started issuing instructions from the list of instrDesc, this is set
    bool emitIssuing;
#endif

    BYTE*  emitCodeBlock;     // Hot code block
    BYTE*  emitColdCodeBlock; // Cold code block
    BYTE*  emitConsBlock;     // Read-only (constant) data block
    size_t writeableOffset;   // Offset applied to a code address to get memory location that can be written

    UNATIVE_OFFSET emitTotalHotCodeSize;
    UNATIVE_OFFSET emitTotalColdCodeSize;

    UNATIVE_OFFSET emitCurCodeOffs(const BYTE* dst) const
    {
        size_t distance;
        if ((dst >= emitCodeBlock) && (dst <= (emitCodeBlock + emitTotalHotCodeSize)))
        {
            distance = (dst - emitCodeBlock);
        }
        else
        {
            assert(emitFirstColdIG);
            assert(emitColdCodeBlock);
            assert((dst >= emitColdCodeBlock) && (dst <= (emitColdCodeBlock + emitTotalColdCodeSize)));

            distance = (dst - emitColdCodeBlock + emitTotalHotCodeSize);
        }
        noway_assert((UNATIVE_OFFSET)distance == distance);
        return (UNATIVE_OFFSET)distance;
    }

    BYTE* emitOffsetToPtr(UNATIVE_OFFSET offset) const
    {
        if (offset < emitTotalHotCodeSize)
        {
            return emitCodeBlock + offset;
        }
        else
        {
            assert(offset < (emitTotalHotCodeSize + emitTotalColdCodeSize));

            return emitColdCodeBlock + (offset - emitTotalHotCodeSize);
        }
    }

    BYTE* emitDataOffsetToPtr(UNATIVE_OFFSET offset)
    {
        assert(offset < emitDataSize());
        return emitConsBlock + offset;
    }

    bool emitJumpCrossHotColdBoundary(size_t srcOffset, size_t dstOffset)
    {
        if (emitTotalColdCodeSize == 0)
        {
            return false;
        }

        assert(srcOffset < (emitTotalHotCodeSize + emitTotalColdCodeSize));
        assert(dstOffset < (emitTotalHotCodeSize + emitTotalColdCodeSize));

        return ((srcOffset < emitTotalHotCodeSize) != (dstOffset < emitTotalHotCodeSize));
    }

    unsigned char emitOutputByte(BYTE* dst, ssize_t val);
    unsigned char emitOutputWord(BYTE* dst, ssize_t val);
    unsigned char emitOutputLong(BYTE* dst, ssize_t val);
    unsigned char emitOutputSizeT(BYTE* dst, ssize_t val);

#if !defined(HOST_64BIT)
#if defined(TARGET_X86)
    unsigned char emitOutputByte(BYTE* dst, size_t val);
    unsigned char emitOutputWord(BYTE* dst, size_t val);
    unsigned char emitOutputLong(BYTE* dst, size_t val);
    unsigned char emitOutputSizeT(BYTE* dst, size_t val);

    unsigned char emitOutputByte(BYTE* dst, unsigned __int64 val);
    unsigned char emitOutputWord(BYTE* dst, unsigned __int64 val);
    unsigned char emitOutputLong(BYTE* dst, unsigned __int64 val);
    unsigned char emitOutputSizeT(BYTE* dst, unsigned __int64 val);
#endif // defined(TARGET_X86)
#endif // !defined(HOST_64BIT)

#if defined(TARGET_LOONGARCH64) || defined(TARGET_RISCV64)
    unsigned int emitCounts_INS_OPTS_J;
#endif // TARGET_LOONGARCH64 || TARGET_RISCV64

    instrDesc* emitFirstInstrDesc(BYTE* idData) const;
    void emitAdvanceInstrDesc(instrDesc** id, size_t idSize) const;
    size_t emitIssue1Instr(insGroup* ig, instrDesc* id, BYTE** dp);
    size_t emitOutputInstr(insGroup* ig, instrDesc* id, BYTE** dp);

    bool emitHasFramePtr;

#ifdef PSEUDORANDOM_NOP_INSERTION
    bool emitInInstrumentation;
#endif // PSEUDORANDOM_NOP_INSERTION

#ifdef DEBUG
    bool emitChkAlign; // perform some alignment checks
#endif

    insGroup* emitCurIG;

    void emitSetShortJump(instrDescJmp* id);
    void emitSetMediumJump(instrDescJmp* id);

public:
    CORINFO_FIELD_HANDLE emitBlkConst(const void* cnsAddr, unsigned cnsSize, unsigned cnsAlign, var_types elemType);

private:
#if defined(TARGET_AMD64)
    regMaskTP rbmFltCalleeTrash;

    FORCEINLINE regMaskTP get_RBM_FLT_CALLEE_TRASH() const
    {
        return this->rbmFltCalleeTrash;
    }
#endif // TARGET_AMD64

#if defined(TARGET_XARCH)
    regMaskTP rbmMskCalleeTrash;

    FORCEINLINE regMaskTP get_RBM_MSK_CALLEE_TRASH() const
    {
        return this->rbmMskCalleeTrash;
    }
#endif // TARGET_AMD64

    CORINFO_FIELD_HANDLE emitFltOrDblConst(double constValue, emitAttr attr);
#if defined(FEATURE_SIMD)
    CORINFO_FIELD_HANDLE emitSimd8Const(simd8_t constValue);
    CORINFO_FIELD_HANDLE emitSimd16Const(simd16_t constValue);
#if defined(TARGET_XARCH)
    CORINFO_FIELD_HANDLE emitSimd32Const(simd32_t constValue);
    CORINFO_FIELD_HANDLE emitSimd64Const(simd64_t constValue);
#endif // TARGET_XARCH
#endif // FEATURE_SIMD
    regNumber emitInsBinary(instruction ins, emitAttr attr, GenTree* dst, GenTree* src);
    regNumber emitInsTernary(instruction ins, emitAttr attr, GenTree* dst, GenTree* src1, GenTree* src2);
    void emitInsLoadInd(instruction ins, emitAttr attr, regNumber dstReg, GenTreeIndir* mem);
    void emitInsStoreInd(instruction ins, emitAttr attr, GenTreeStoreInd* mem);
    void emitInsStoreLcl(instruction ins, emitAttr attr, GenTreeLclVarCommon* varNode);
    insFormat emitMapFmtForIns(insFormat fmt, instruction ins);
    insFormat emitMapFmtAtoM(insFormat fmt);
    void emitHandleMemOp(GenTreeIndir* indir, instrDesc* id, insFormat fmt, instruction ins);
    void spillIntArgRegsToShadowSlots();

#ifdef TARGET_XARCH
    bool emitIsInstrWritingToReg(instrDesc* id, regNumber reg);
    bool emitDoesInsModifyFlags(instruction ins);
#endif // TARGET_XARCH

    /************************************************************************/
    /*      The logic that creates and keeps track of instruction groups    */
    /************************************************************************/

    // The IG buffer size is the size, in bytes, of the single, global instruction group buffer.
    // It is computed dynamically based on SC_IG_BUFFER_NUM_SMALL_DESCS, SC_IG_BUFFER_NUM_LARGE_DESCS,
    // and whether a debug info pointer is being saved.
    //
    // When a label is reached, or the buffer is filled, the precise amount of the buffer that was
    // used is copied to a newly allocated, precisely sized buffer, and the global buffer is reset
    // for use with the next set of instructions (see emitSavIG). If the buffer was filled before
    // reaching a label, the next instruction group will be an "overflow", or "extension" group
    // (marked with IGF_EXTEND). Thus, the size of the global buffer shouldn't matter (as long as it
    // can hold at least one of the largest instruction descriptor forms), since we can always overflow
    // to subsequent instruction groups.
    //
    // The only place where this fixed instruction group size is a problem is in the main function prolog,
    // where we only support a single instruction group, and no extension groups. We should really fix that.
    // Thus, the buffer size needs to be large enough to hold the maximum number of instructions that
    // can possibly be generated into the prolog instruction group. That is difficult to statically determine.
    //
    // If we do generate an overflow prolog group, we will hit a NOWAY assert and fall back to MinOpts.
    // This should reduce the number of instructions generated into the prolog.
    //
    // Note that OSR prologs require additional code not seen in normal prologs.
    //
    // Also, note that DEBUG and non-DEBUG builds have different instrDesc sizes, and there are multiple
    // sizes of instruction descriptors, so the number of instructions that will fit in the largest
    // instruction group depends on the instruction mix as well as DEBUG/non-DEBUG build type. See the
    // EMITTER_STATS output for various statistics related to this.
    //
    CLANG_FORMAT_COMMENT_ANCHOR;

#if defined(TARGET_ARMARCH) || defined(TARGET_LOONGARCH64) || defined(TARGET_RISCV64)
// ARM32/64, LoongArch and RISC-V can require a bigger prolog instruction group. One scenario
// is where a function uses all the incoming integer and single-precision floating-point arguments,
// and must store them all to the frame on entry. If the frame is very large, we generate
// ugly code like:
//     movw r10, 0x488
//     add r10, sp
//     vstr s0, [r10]
// for each store, or, to load arguments into registers:
//     movz    xip1, #0x6cd0
//     movk    xip1, #2 LSL #16
//     ldr     w8, [fp, xip1]        // [V10 arg10]
// which eats up our insGroup buffer.
#define SC_IG_BUFFER_NUM_SMALL_DESCS 0
#define SC_IG_BUFFER_NUM_LARGE_DESCS 200

#else
#define SC_IG_BUFFER_NUM_SMALL_DESCS 14
#define SC_IG_BUFFER_NUM_LARGE_DESCS 50
#endif // !(TARGET_ARMARCH || TARGET_LOONGARCH64 || TARGET_RISCV64)

    size_t emitIGbuffSize;

    insGroup* emitIGlist; // first  instruction group
    insGroup* emitIGlast; // last   instruction group
    insGroup* emitIGthis; // issued instruction group

    insGroup* emitPrologIG; // prolog instruction group

    instrDescJmp* emitJumpList;       // list of local jumps in method
    instrDescJmp* emitJumpLast;       // last of local jumps in method
    void          emitJumpDistBind(); // Bind all the local jumps in method
    bool          emitContainsRemovableJmpCandidates;
    void          emitRemoveJumpToNextInst(); // try to remove unconditional jumps to the next instruction

#if FEATURE_LOOP_ALIGN
    instrDescAlign* emitCurIGAlignList;   // list of align instructions in current IG
    unsigned        emitLastLoopStart;    // Start IG of last inner loop
    unsigned        emitLastLoopEnd;      // End IG of last inner loop
    unsigned        emitLastAlignedIgNum; // last IG that has align instruction
    instrDescAlign* emitAlignList;        // list of all align instructions in method
    instrDescAlign* emitAlignLast;        // last align instruction in method

    // Points to the most recent added align instruction. If there are multiple align instructions like in arm64 or
    // non-adaptive alignment on xarch, this points to the first align instruction of the series of align instructions.
    instrDescAlign* emitAlignLastGroup;

    unsigned getLoopSize(insGroup* igLoopHeader,
                         unsigned maxLoopSize DEBUG_ARG(bool isAlignAdjusted) DEBUG_ARG(UNATIVE_OFFSET containingIGNum)
                             DEBUG_ARG(UNATIVE_OFFSET loopHeadPredIGNum)); // Get the smallest loop size
    void emitLoopAlignment(DEBUG_ARG1(bool isPlacedBehindJmp));
    bool emitEndsWithAlignInstr(); // Validate if newLabel is appropriate
    void emitSetLoopBackEdge(BasicBlock* loopTopBlock);
    void     emitLoopAlignAdjustments(); // Predict if loop alignment is needed and make appropriate adjustments
    unsigned emitCalculatePaddingForLoopAlignment(insGroup* ig,
                                                  size_t offset DEBUG_ARG(bool isAlignAdjusted)
                                                      DEBUG_ARG(UNATIVE_OFFSET containingIGNum)
                                                          DEBUG_ARG(UNATIVE_OFFSET loopHeadPredIGNum));

    void emitLoopAlign(unsigned paddingBytes, bool isFirstAlign DEBUG_ARG(bool isPlacedBehindJmp));
    void emitLongLoopAlign(unsigned alignmentBoundary DEBUG_ARG(bool isPlacedBehindJmp));
    instrDescAlign* emitAlignInNextIG(instrDescAlign* alignInstr);
    void emitConnectAlignInstrWithCurIG();

#endif

    void emitCheckFuncletBranch(instrDesc* jmp, insGroup* jmpIG); // Check for illegal branches between funclets

    bool     emitFwdJumps;         // forward jumps present?
    unsigned emitNoGCRequestCount; // Count of number of nested "NO GC" region requests we have.
    bool     emitNoGCIG;           // Are we generating IGF_NOGCINTERRUPT insGroups (for prologs, epilogs, etc.)
    bool emitForceNewIG; // If we generate an instruction, and not another instruction group, force create a new emitAdd
                         // instruction group.

    BYTE* emitCurIGfreeNext; // next available byte in buffer
    BYTE* emitCurIGfreeEndp; // one byte past the last available byte in buffer
    BYTE* emitCurIGfreeBase; // first byte address

    unsigned       emitCurIGinsCnt;   // # of collected instr's in buffer
    unsigned       emitCurIGsize;     // estimated code size of current group in bytes
    UNATIVE_OFFSET emitCurCodeOffset; // current code offset within group
    UNATIVE_OFFSET emitTotalCodeSize; // bytes of code in entire method

    insGroup* emitFirstColdIG; // first cold instruction group

    void emitSetFirstColdIGCookie(void* bbEmitCookie)
    {
        emitFirstColdIG = (insGroup*)bbEmitCookie;
    }

    int emitOffsAdj; // current code offset adjustment

    instrDescJmp* emitCurIGjmpList; // list of jumps   in current IG

    // emitPrev* and emitInit* are only used during code generation, not during
    // emission (issuing), to determine what GC values to store into an IG.
    // Note that only the Vars ones are actually used, apparently due to bugs
    // in that tracking. See emitSavIG(): the important use of ByrefRegs is commented
    // out, and GCrefRegs is always saved.

    VARSET_TP emitPrevGCrefVars;
    regMaskTP emitPrevGCrefRegs;
    regMaskTP emitPrevByrefRegs;

    VARSET_TP emitInitGCrefVars;
    regMaskTP emitInitGCrefRegs;
    regMaskTP emitInitByrefRegs;

    // If this is set, we ignore comparing emitPrev* and emitInit* to determine
    // whether to save GC state (to save space in the IG), and always save it.

    bool emitForceStoreGCState;

    // emitThis* variables are used during emission, to track GC updates
    // on a per-instruction basis. During code generation, per-instruction
    // tracking is done with variables gcVarPtrSetCur, gcRegGCrefSetCur,
    // and gcRegByrefSetCur. However, these are also used for a slightly
    // different purpose during code generation: to try to minimize the
    // amount of GC data stored to an IG, by only storing deltas from what
    // we expect to see at an IG boundary. Also, only emitThisGCrefVars is
    // really the only one used; the others seem to be calculated, but not
    // used due to bugs.

    VARSET_TP emitThisGCrefVars;
    regMaskTP emitThisGCrefRegs; // Current set of registers holding GC references
    regMaskTP emitThisByrefRegs; // Current set of registers holding BYREF references

    bool emitThisGCrefVset; // Is "emitThisGCrefVars" up to date?

    regNumber emitSyncThisObjReg; // where is "this" enregistered for synchronized methods?

#if MULTIREG_HAS_SECOND_GC_RET
    void emitSetSecondRetRegGCType(instrDescCGCA* id, emitAttr secondRetSize);
#endif // MULTIREG_HAS_SECOND_GC_RET

    static void emitEncodeCallGCregs(regMaskTP regs, instrDesc* id);
    static unsigned emitDecodeCallGCregs(instrDesc* id);

    unsigned emitNxtIGnum;

#ifdef PSEUDORANDOM_NOP_INSERTION

    // random nop insertion to break up nop sleds
    unsigned emitNextNop;
    bool     emitRandomNops;

    void emitEnableRandomNops()
    {
        emitRandomNops = true;
    }
    void emitDisableRandomNops()
    {
        emitRandomNops = false;
    }

#endif // PSEUDORANDOM_NOP_INSERTION

    insGroup* emitAllocAndLinkIG();
    insGroup* emitAllocIG();
    void emitInitIG(insGroup* ig);
    void emitInsertIGAfter(insGroup* insertAfterIG, insGroup* ig);

    void emitNewIG();

#if !defined(JIT32_GCENCODER)
    void emitDisableGC();
    void emitEnableGC();
#endif // !defined(JIT32_GCENCODER)

#if defined(TARGET_XARCH)
    static bool emitAlignInstHasNoCode(instrDesc* id);
    static bool emitInstHasNoCode(instrDesc* id);
    static bool emitJmpInstHasNoCode(instrDesc* id);
#endif

    void emitGenIG(insGroup* ig);
    insGroup* emitSavIG(bool emitAdd = false);
    void emitNxtIG(bool extend = false);

#ifdef TARGET_ARM64
    void emitRemoveLastInstruction();
#endif

    bool emitCurIGnonEmpty()
    {
        return (emitCurIG && emitCurIGfreeNext > emitCurIGfreeBase);
    }

#define EMIT_MAX_IG_INS_COUNT 256

#if EMIT_BACKWARDS_NAVIGATION
#define EMIT_MAX_PEEPHOLE_INS_COUNT 32 // The max number of previous instructions to navigate through for peepholes.
#endif                                 // EMIT_BACKWARDS_NAVIGATION

    instrDesc* emitLastIns;
    insGroup*  emitLastInsIG;

#if EMIT_BACKWARDS_NAVIGATION
    unsigned emitLastInsFullSize;
#endif // EMIT_BACKWARDS_NAVIGATION

    // Check to see if the last instruction is available.
    inline bool emitHasLastIns() const
    {
        return (emitLastIns != nullptr);
    }

    // Checks to see if we can cross between the two given IG boundaries.
    //
    // We have the following checks:
    // 1. Looking backwards across an IG boundary can only be done if we're in an extension IG.
    // 2. The IG of the previous instruction must have the same GC interrupt status as the current IG.
    inline bool isInsIGSafeForPeepholeOptimization(insGroup* prevInsIG, insGroup* curInsIG) const
    {
        if (prevInsIG == curInsIG)
        {
            return true;
        }
        else
        {
            return (curInsIG->igFlags & IGF_EXTEND) &&
                   ((prevInsIG->igFlags & IGF_NOGCINTERRUPT) == (curInsIG->igFlags & IGF_NOGCINTERRUPT));
        }
    }

    // Check if a peephole optimization involving emitLastIns is safe.
    //
    // We have the following checks:
    // 1. There must be a non-null emitLastIns to consult (thus, we have a known "last" instruction).
    // 2. `emitForceNewIG` is not set: this prevents peepholes from crossing nogc boundaries where
    //    the next instruction is forced to create a new IG.
    bool emitCanPeepholeLastIns() const
    {
        assert(emitHasLastIns() == (emitLastInsIG != nullptr));

        return emitHasLastIns() && // there is an emitLastInstr
               !emitForceNewIG &&  // and we're not about to start a new IG.
               isInsIGSafeForPeepholeOptimization(emitLastInsIG, emitCurIG);
    }

    enum emitPeepholeResult
    {
        PEEPHOLE_CONTINUE,
        PEEPHOLE_ABORT
    };

    // Visits the last emitted instructions.
    // Must be safe to do - use emitCanPeepholeLastIns for checking.
    // Action is a function type: instrDesc* -> emitPeepholeResult
    template <typename Action>
    void emitPeepholeIterateLastInstrs(Action action)
    {
        assert(emitCanPeepholeLastIns());

#if EMIT_BACKWARDS_NAVIGATION
        insGroup*  curInsIG;
        instrDesc* id;

        if (!emitGetLastIns(&curInsIG, &id))
            return;

        for (unsigned i = 0; i < EMIT_MAX_PEEPHOLE_INS_COUNT; i++)
        {
            assert(id != nullptr);

            switch (action(id))
            {
                case PEEPHOLE_ABORT:
                    return;
                case PEEPHOLE_CONTINUE:
                {
                    insGroup* savedInsIG = curInsIG;
                    if (emitPrevID(curInsIG, id))
                    {
                        if (isInsIGSafeForPeepholeOptimization(curInsIG, savedInsIG))
                        {
                            continue;
                        }
                        else
                        {
                            return;
                        }
                    }
                    return;
                }

                default:
                    unreached();
            }
        }
#else  // EMIT_BACKWARDS_NAVIGATION
        action(emitLastIns);
#endif // !EMIT_BACKWARDS_NAVIGATION
    }

#ifdef TARGET_ARMARCH
    instrDesc* emitLastMemBarrier;
#endif

#ifdef DEBUG
    void emitCheckIGList();
#endif

    // Terminates any in-progress instruction group, making the current IG a new empty one.
    // Mark this instruction group as having a label; return the new instruction group.
    // Sets the emitter's record of the currently live GC variables
    // and registers.
    void* emitAddLabel(VARSET_VALARG_TP GCvars,
                       regMaskTP        gcrefRegs,
                       regMaskTP byrefRegs DEBUG_ARG(BasicBlock* block = nullptr));

    // Same as above, except the label is added and is conceptually "inline" in
    // the current block. Thus it extends the previous block and the emitter
    // continues to track GC info as if there was no label.
    void* emitAddInlineLabel();

    void emitPrintLabel(const insGroup* ig) const;
    const char* emitLabelString(const insGroup* ig) const;

#if defined(TARGET_ARMARCH) || defined(TARGET_LOONGARCH64) || defined(TARGET_RISCV64)

    void emitGetInstrDescs(insGroup* ig, instrDesc** id, int* insCnt);

    bool emitGetLocationInfo(emitLocation* emitLoc, insGroup** pig, instrDesc** pid, int* pinsRemaining = NULL);

    bool emitNextID(insGroup*& ig, instrDesc*& id, int& insRemaining);

    typedef void (*emitProcessInstrFunc_t)(instrDesc* id, void* context);

    void emitWalkIDs(emitLocation* locFrom, emitProcessInstrFunc_t processFunc, void* context);

    static void emitGenerateUnwindNop(instrDesc* id, void* context);

#endif // TARGET_ARMARCH || TARGET_LOONGARCH64

#if EMIT_BACKWARDS_NAVIGATION
    bool emitPrevID(insGroup*& ig, instrDesc*& id);
    bool emitGetLastIns(insGroup** pig, instrDesc** pid);
#endif // EMIT_BACKWARDS_NAVIGATION

#ifdef TARGET_X86
    void emitMarkStackLvl(unsigned stackLevel);
#endif

#if defined(FEATURE_SIMD)
    void emitStoreSimd12ToLclOffset(unsigned varNum, unsigned offset, regNumber dataReg, GenTree* tmpRegProvider);
#endif // FEATURE_SIMD

    int emitNextRandomNop();

    //
    // Functions for allocating instrDescs.
    //
    // The emitAllocXXX functions are the base level that allocate memory, and do little else.
    // The emitters themselves use emitNewXXX, which might be thin wrappers over the emitAllocXXX functions.
    //

    void* emitAllocAnyInstr(size_t sz, emitAttr attr);

    instrDesc* emitAllocInstr(emitAttr attr)
    {
#if EMITTER_STATS
        emitTotalIDescCnt++;
#endif // EMITTER_STATS
        return (instrDesc*)emitAllocAnyInstr(sizeof(instrDesc), attr);
    }

    instrDescJmp* emitAllocInstrJmp()
    {
#if EMITTER_STATS
        emitTotalIDescJmpCnt++;
#endif // EMITTER_STATS
        return (instrDescJmp*)emitAllocAnyInstr(sizeof(instrDescJmp), EA_1BYTE);
    }

#if !defined(TARGET_ARM64)
    instrDescLbl* emitAllocInstrLbl()
    {
#if EMITTER_STATS
        emitTotalIDescLblCnt++;
#endif // EMITTER_STATS
        return (instrDescLbl*)emitAllocAnyInstr(sizeof(instrDescLbl), EA_4BYTE);
    }
#endif // TARGET_ARM64

#if defined(TARGET_ARM64)
    instrDescLclVarPair* emitAllocInstrLclVarPair(emitAttr attr)
    {
#if EMITTER_STATS
        emitTotalIDescLclVarPairCnt++;
#endif // EMITTER_STATS
        instrDescLclVarPair* result = (instrDescLclVarPair*)emitAllocAnyInstr(sizeof(instrDescLclVarPair), attr);
        result->idSetIsLclVarPair();
        return result;
    }

    instrDescLclVarPairCns* emitAllocInstrLclVarPairCns(emitAttr attr, cnsval_size_t cns)
    {
#if EMITTER_STATS
        emitTotalIDescLclVarPairCnsCnt++;
#endif // EMITTER_STATS
        instrDescLclVarPairCns* result =
            (instrDescLclVarPairCns*)emitAllocAnyInstr(sizeof(instrDescLclVarPairCns), attr);
        result->idSetIsLargeCns();
        result->idSetIsLclVarPair();
        result->idcCnsVal = cns;
        return result;
    }
#endif // TARGET_ARM64

    instrDescCns* emitAllocInstrCns(emitAttr attr)
    {
#if EMITTER_STATS
        emitTotalIDescCnsCnt++;
#endif // EMITTER_STATS
        return (instrDescCns*)emitAllocAnyInstr(sizeof(instrDescCns), attr);
    }

    instrDescCns* emitAllocInstrCns(emitAttr attr, cnsval_size_t cns)
    {
        instrDescCns* result = emitAllocInstrCns(attr);
        result->idSetIsLargeCns();
        result->idcCnsVal = cns;
        return result;
    }

    instrDescDsp* emitAllocInstrDsp(emitAttr attr)
    {
#if EMITTER_STATS
        emitTotalIDescDspCnt++;
#endif // EMITTER_STATS
        return (instrDescDsp*)emitAllocAnyInstr(sizeof(instrDescDsp), attr);
    }

    instrDescCnsDsp* emitAllocInstrCnsDsp(emitAttr attr)
    {
#if EMITTER_STATS
        emitTotalIDescCnsDspCnt++;
#endif // EMITTER_STATS
        return (instrDescCnsDsp*)emitAllocAnyInstr(sizeof(instrDescCnsDsp), attr);
    }

#ifdef TARGET_XARCH

    instrDescAmd* emitAllocInstrAmd(emitAttr attr)
    {
#if EMITTER_STATS
        emitTotalIDescAmdCnt++;
#endif // EMITTER_STATS
        return (instrDescAmd*)emitAllocAnyInstr(sizeof(instrDescAmd), attr);
    }

    instrDescCnsAmd* emitAllocInstrCnsAmd(emitAttr attr)
    {
#if EMITTER_STATS
        emitTotalIDescCnsAmdCnt++;
#endif // EMITTER_STATS
        return (instrDescCnsAmd*)emitAllocAnyInstr(sizeof(instrDescCnsAmd), attr);
    }

#endif // TARGET_XARCH

    instrDescCGCA* emitAllocInstrCGCA(emitAttr attr)
    {
#if EMITTER_STATS
        emitTotalIDescCGCACnt++;
#endif // EMITTER_STATS
        return (instrDescCGCA*)emitAllocAnyInstr(sizeof(instrDescCGCA), attr);
    }

#if FEATURE_LOOP_ALIGN
    instrDescAlign* emitAllocInstrAlign()
    {
#if EMITTER_STATS
        emitTotalIDescAlignCnt++;
#endif // EMITTER_STATS
        return (instrDescAlign*)emitAllocAnyInstr(sizeof(instrDescAlign), EA_1BYTE);
    }
    instrDescAlign* emitNewInstrAlign();
#endif

    instrDesc* emitNewInstrSmall(emitAttr attr);
    instrDesc* emitNewInstr(emitAttr attr = EA_4BYTE);
    instrDesc* emitNewInstrSC(emitAttr attr, cnsval_ssize_t cns);
    instrDesc* emitNewInstrCns(emitAttr attr, cnsval_ssize_t cns);
    instrDesc* emitNewInstrDsp(emitAttr attr, target_ssize_t dsp);
    instrDesc* emitNewInstrCnsDsp(emitAttr attr, target_ssize_t cns, int dsp);
#ifdef TARGET_ARM
    instrDesc* emitNewInstrReloc(emitAttr attr, BYTE* addr);
#endif // TARGET_ARM
    instrDescJmp* emitNewInstrJmp();

#if !defined(TARGET_ARM64)
    instrDescLbl* emitNewInstrLbl();
#else
    instrDesc* emitNewInstrLclVarPair(emitAttr attr, cnsval_ssize_t cns);
#endif // !TARGET_ARM64

    static const BYTE emitFmtToOps[];

#ifdef DEBUG
    static const unsigned emitFmtCount;
#endif

    bool emitIsSmallInsDsc(instrDesc* id) const;

    size_t emitSizeOfInsDsc(instrDesc* id) const;

    /************************************************************************/
    /*        The following keeps track of stack-based GC values            */
    /************************************************************************/

    unsigned emitTrkVarCnt;
    int*     emitGCrFrameOffsTab; // Offsets of tracked stack ptr vars (varTrkIndex -> stkOffs)

    unsigned    emitGCrFrameOffsCnt; // Number of       tracked stack ptr vars
    int         emitGCrFrameOffsMin; // Min offset of a tracked stack ptr var
    int         emitGCrFrameOffsMax; // Max offset of a tracked stack ptr var
    bool        emitContTrkPtrLcls;  // All lcl between emitGCrFrameOffsMin/Max are only tracked stack ptr vars
    varPtrDsc** emitGCrFrameLiveTab; // Cache of currently live varPtrs (stkOffs -> varPtrDsc)

    int emitArgFrameOffsMin;
    int emitArgFrameOffsMax;

    int emitLclFrameOffsMin;
    int emitLclFrameOffsMax;

    int emitSyncThisObjOffs; // what is the offset of "this" for synchronized methods?

public:
    void emitSetFrameRangeGCRs(int offsLo, int offsHi);
    void emitSetFrameRangeLcls(int offsLo, int offsHi);
    void emitSetFrameRangeArgs(int offsLo, int offsHi);

    bool emitIsWithinFrameRangeGCRs(int offs)
    {
        return (offs >= emitGCrFrameOffsMin) && (offs < emitGCrFrameOffsMax);
    }

    static instruction emitJumpKindToIns(emitJumpKind jumpKind);
    static emitJumpKind emitInsToJumpKind(instruction ins);
    static emitJumpKind emitReverseJumpKind(emitJumpKind jumpKind);

#ifdef DEBUG
#ifndef TARGET_LOONGARCH64
    void emitInsSanityCheck(instrDesc* id);
#endif
#endif

#ifdef TARGET_ARMARCH
    // Returns true if instruction "id->idIns()" writes to a register that might be used to contain a GC
    // pointer. This exempts the SP and PC registers, and floating point registers. Memory access
    // instructions that pre- or post-increment their memory address registers are *not* considered to write
    // to GC registers, even if that memory address is a by-ref: such an instruction cannot change the GC
    // status of that register, since it must be a byref before and remains one after.
    //
    // This may return false positives.
    bool emitInsMayWriteToGCReg(instrDesc* id);

    // Returns "true" if instruction "id->idIns()" writes to a LclVar stack location.
    bool emitInsWritesToLclVarStackLoc(instrDesc* id);

    // Returns true if the instruction may write to more than one register.
    bool emitInsMayWriteMultipleRegs(instrDesc* id);

    // Returns "true" if instruction "id->idIns()" writes to a LclVar stack slot pair.
    bool emitInsWritesToLclVarStackLocPair(instrDesc* id);
#elif defined(TARGET_LOONGARCH64)
    bool emitInsMayWriteToGCReg(instruction ins);
    bool emitInsWritesToLclVarStackLoc(instrDesc* id);
#elif defined(TARGET_RISCV64)
    bool emitInsMayWriteToGCReg(instruction ins);
    bool emitInsWritesToLclVarStackLoc(instrDesc* id);
#endif // TARGET_LOONGARCH64

    /************************************************************************/
    /*    The following is used to distinguish helper vs non-helper calls   */
    /************************************************************************/

    static bool emitNoGChelper(CorInfoHelpFunc helpFunc);
    static bool emitNoGChelper(CORINFO_METHOD_HANDLE methHnd);

    /************************************************************************/
    /*         The following logic keeps track of live GC ref values        */
    /************************************************************************/

    bool emitFullArgInfo; // full arg info (including non-ptr arg)?
    bool emitFullGCinfo;  // full GC pointer maps?
    bool emitFullyInt;    // fully interruptible code?

    regMaskTP emitGetGCRegsSavedOrModified(CORINFO_METHOD_HANDLE methHnd);

    // Gets a register mask that represent the kill set for a NoGC helper call.
    regMaskTP emitGetGCRegsKilledByNoGCCall(CorInfoHelpFunc helper);

#if EMIT_TRACK_STACK_DEPTH
    unsigned emitCntStackDepth; // 0 in prolog/epilog, One DWORD elsewhere
    unsigned emitMaxStackDepth; // actual computed max. stack depth
#endif

    /* Stack modelling wrt GC */

    bool emitSimpleStkUsed; // using the "simple" stack table?

    union {
        struct // if emitSimpleStkUsed==true
        {

#define MAX_SIMPLE_STK_DEPTH (BITS_PER_BYTE * sizeof(unsigned))

            unsigned emitSimpleStkMask;      // bit per pushed dword (if it fits. Lowest bit <==> last pushed arg)
            unsigned emitSimpleByrefStkMask; // byref qualifier for emitSimpleStkMask
        } u1;

        struct // if emitSimpleStkUsed==false
        {
            BYTE   emitArgTrackLcl[16]; // small local table to avoid malloc
            BYTE*  emitArgTrackTab;     // base of the argument tracking stack
            BYTE*  emitArgTrackTop;     // top  of the argument tracking stack
            USHORT emitGcArgTrackCnt;   // count of pending arg records (stk-depth for frameless methods, gc ptrs on stk
                                        // for framed methods)
        } u2;
    };

    unsigned emitCurStackLvl; // amount of bytes pushed on stack

#if EMIT_TRACK_STACK_DEPTH
    /* Functions for stack tracking */

    void emitStackPush(BYTE* addr, GCtype gcType);

    void emitStackPushN(BYTE* addr, unsigned count);

    void emitStackPop(BYTE* addr, bool isCall, unsigned char callInstrSize, unsigned count = 1);

    void emitStackKillArgs(BYTE* addr, unsigned count, unsigned char callInstrSize);

    void emitRecordGCcall(BYTE* codePos, unsigned char callInstrSize);

    // Helpers for the above

    void emitStackPushLargeStk(BYTE* addr, GCtype gcType, unsigned count = 1);
    void emitStackPopLargeStk(BYTE* addr, bool isCall, unsigned char callInstrSize, unsigned count = 1);
#endif // EMIT_TRACK_STACK_DEPTH

    /* Liveness of stack variables, and registers */

    void emitUpdateLiveGCvars(VARSET_VALARG_TP vars, BYTE* addr);
    void emitUpdateLiveGCregs(GCtype gcType, regMaskTP regs, BYTE* addr);

#ifdef DEBUG
    const char* emitGetFrameReg();
    void emitDispRegSet(regMaskTP regs);
    void emitDispVarSet();
#endif

    void emitGCregLiveUpd(GCtype gcType, regNumber reg, BYTE* addr);
    void emitGCregLiveSet(GCtype gcType, regMaskTP mask, BYTE* addr, bool isThis);
    void emitGCregDeadUpdMask(regMaskTP, BYTE* addr);
    void emitGCregDeadUpd(regNumber reg, BYTE* addr);
    void emitGCregDeadSet(GCtype gcType, regMaskTP mask, BYTE* addr);

    void emitGCvarLiveUpd(int offs, int varNum, GCtype gcType, BYTE* addr DEBUG_ARG(unsigned actualVarNum));
    void emitGCvarLiveSet(int offs, GCtype gcType, BYTE* addr, ssize_t disp = -1);
    void emitGCvarDeadUpd(int offs, BYTE* addr DEBUG_ARG(unsigned varNum));
    void emitGCvarDeadSet(int offs, BYTE* addr, ssize_t disp = -1);

    GCtype emitRegGCtype(regNumber reg);

    // We have a mixture of code emission methods, some of which return the size of the emitted instruction,
    // requiring the caller to add this to the current code pointer (dst += <call to emit code>), others of which
    // return the updated code pointer (dst = <call to emit code>).  Sometimes we'd like to get the size of
    // the generated instruction for the latter style.  This method accomplishes that --
    // "emitCodeWithInstructionSize(dst, <call to emitCode>, &instrSize)" will do the call, and set
    // "*instrSize" to the after-before code pointer difference.  Returns the result of the call.  (And
    // asserts that the instruction size fits in an unsigned char.)
    static BYTE* emitCodeWithInstructionSize(BYTE* codePtrBefore, BYTE* newCodePointer, unsigned char* instrSize);

    /************************************************************************/
    /*      The following logic keeps track of initialized data sections    */
    /************************************************************************/

    /* One of these is allocated for every blob of initialized data */

    struct dataSection
    {
        // Note to use alignments greater than 64 requires modification in the VM
        // to support larger alignments (see ICorJitInfo::allocMem)
        //
        const static unsigned MIN_DATA_ALIGN = 4;
        const static unsigned MAX_DATA_ALIGN = 64;

        enum sectionType
        {
            data,
            blockAbsoluteAddr,
            blockRelative32
        };

        dataSection*   dsNext;
        UNATIVE_OFFSET dsSize;
        sectionType    dsType;
        var_types      dsDataType;

        // variable-sized array used to store the constant data
        // or BasicBlock* array in the block cases.
        BYTE dsCont[0];
    };

    /* These describe the entire initialized/uninitialized data sections */

    struct dataSecDsc
    {
        dataSection*   dsdList;
        dataSection*   dsdLast;
        UNATIVE_OFFSET dsdOffs;
        UNATIVE_OFFSET alignment; // in bytes, defaults to 4

        dataSecDsc() : dsdList(nullptr), dsdLast(nullptr), dsdOffs(0), alignment(4)
        {
        }
    };

    dataSecDsc emitConsDsc;

    dataSection* emitDataSecCur;

    void emitOutputDataSec(dataSecDsc* sec, BYTE* dst);
    void emitDispDataSec(dataSecDsc* section, BYTE* dst);

    /************************************************************************/
    /*              Handles to the current class and method.                */
    /************************************************************************/

    COMP_HANDLE emitCmpHandle;

/************************************************************************/
/*               Helpers for interface to EE                            */
/************************************************************************/

#ifdef DEBUG

#define emitRecordRelocation(location, target, fRelocType)                                                             \
    emitRecordRelocationHelp(location, target, fRelocType, #fRelocType)

#define emitRecordRelocationWithAddlDelta(location, target, fRelocType, addlDelta)                                     \
    emitRecordRelocationHelp(location, target, fRelocType, #fRelocType, addlDelta)

    void emitRecordRelocationHelp(void*       location,       /* IN */
                                  void*       target,         /* IN */
                                  uint16_t    fRelocType,     /* IN */
                                  const char* relocTypeName,  /* IN */
                                  int32_t     addlDelta = 0); /* IN */

#else // !DEBUG

    void emitRecordRelocationWithAddlDelta(void*    location,   /* IN */
                                           void*    target,     /* IN */
                                           uint16_t fRelocType, /* IN */
                                           int32_t  addlDelta)  /* IN */
    {
        emitRecordRelocation(location, target, fRelocType, addlDelta);
    }

    void emitRecordRelocation(void*    location,       /* IN */
                              void*    target,         /* IN */
                              uint16_t fRelocType,     /* IN */
                              int32_t  addlDelta = 0); /* IN */

#endif // !DEBUG

#ifdef TARGET_ARM
    void emitHandlePCRelativeMov32(void* location, /* IN */
                                   void* target);  /* IN */
#endif

    void emitRecordCallSite(ULONG                 instrOffset,   /* IN */
                            CORINFO_SIG_INFO*     callSig,       /* IN */
                            CORINFO_METHOD_HANDLE methodHandle); /* IN */

#ifdef DEBUG
    // This is a scratch buffer used to minimize the number of sig info structs
    // we have to allocate for recordCallSite.
    CORINFO_SIG_INFO* emitScratchSigInfo;
#endif // DEBUG

/************************************************************************/
/*               Logic to collect and display statistics                */
/************************************************************************/

#if EMITTER_STATS

    friend void emitterStats(FILE* fout);
    friend void emitterStaticStats(FILE* fout);

    static size_t emitSizeMethod;

    static unsigned emitTotalInsCnt;

    static unsigned emitCurPrologInsCnt; // current number of prolog instrDescs
    static size_t   emitCurPrologIGSize; // current size of prolog instrDescs
    static unsigned emitMaxPrologInsCnt; // maximum number of prolog instrDescs
    static size_t   emitMaxPrologIGSize; // maximum size of prolog instrDescs

    static unsigned emitTotalIGcnt;   // total number of insGroup allocated
    static unsigned emitTotalPhIGcnt; // total number of insPlaceholderGroupData allocated
    static unsigned emitTotalIGicnt;
    static size_t   emitTotalIGsize;
    static unsigned emitTotalIGmcnt;   // total method count
    static unsigned emitTotalIGExtend; // total number of 'emitExtend' (typically overflow) groups
    static unsigned emitTotalIGjmps;
    static unsigned emitTotalIGptrs;

    static unsigned emitTotalIDescSmallCnt;
    static unsigned emitTotalIDescCnt;
    static unsigned emitTotalIDescCnsCnt;
    static unsigned emitTotalIDescDspCnt;
#ifdef TARGET_ARM64
    static unsigned emitTotalIDescLclVarPairCnt;
    static unsigned emitTotalIDescLclVarPairCnsCnt;
#endif // TARGET_ARM64
#ifdef TARGET_ARM
    static unsigned emitTotalIDescRelocCnt;
#endif // TARGET_ARM
#ifdef TARGET_XARCH
    static unsigned emitTotalIDescAmdCnt;
    static unsigned emitTotalIDescCnsAmdCnt;
#endif // TARGET_XARCH
    static unsigned emitTotalIDescCnsDspCnt;
#if FEATURE_LOOP_ALIGN
    static unsigned emitTotalIDescAlignCnt;
#endif // FEATURE_LOOP_ALIGN
    static unsigned emitTotalIDescJmpCnt;
#if !defined(TARGET_ARM64)
    static unsigned emitTotalIDescLblCnt;
#endif // !defined(TARGET_ARM64)
    static unsigned emitTotalIDescCGCACnt;

    static size_t emitTotMemAlloc;

    static unsigned emitSmallDspCnt;
    static unsigned emitLargeDspCnt;

#define SMALL_CNS_TSZ 256
    static unsigned emitSmallCns[SMALL_CNS_TSZ];
    static unsigned emitSmallCnsCnt;
    static unsigned emitLargeCnsCnt;
    static unsigned emitInt8CnsCnt;
    static unsigned emitInt16CnsCnt;
    static unsigned emitInt32CnsCnt;
    static unsigned emitNegCnsCnt;
    static unsigned emitPow2CnsCnt;

    static unsigned emitIFcounts[IF_COUNT];

    void TrackCns(cnsval_ssize_t value)
    {
        if (value < 0)
        {
            emitNegCnsCnt++;

            if (value >= INT8_MIN)
            {
                emitInt8CnsCnt++;
            }
            else if (value >= INT16_MIN)
            {
                emitInt16CnsCnt++;
            }
            else if (value >= INT32_MIN)
            {
                emitInt32CnsCnt++;
            }
        }
        else if (value <= INT8_MAX)
        {
            emitInt8CnsCnt++;
        }
        else if (value <= INT16_MAX)
        {
            emitInt16CnsCnt++;
        }
        else if (value <= INT32_MAX)
        {
            emitInt32CnsCnt++;
        }

        if (isPow2(value))
        {
            emitPow2CnsCnt++;
        }
    }

    void TrackSmallCns(cnsval_ssize_t value)
    {
        // We only track a subset of the allowed small constants and
        // so we'll split the tracked range between positive/negative
        // aggregating those outside the tracked range into the min/max
        // instead.

        assert(fitsInSmallCns(value));
        uint32_t index = 0;

        if (value >= ((SMALL_CNS_TSZ / 2) - 1))
        {
            index = static_cast<uint32_t>(SMALL_CNS_TSZ - 1);
        }
        else if (value >= (0 - SMALL_CNS_TSZ / 2))
        {
            index = static_cast<uint32_t>(value + (SMALL_CNS_TSZ / 2));
        }

        emitSmallCnsCnt++;
        emitSmallCns[index]++;

        TrackCns(value);
    }

    void TrackLargeCns(cnsval_ssize_t value)
    {
        emitLargeCnsCnt++;
        TrackCns(value);
    }
#endif // EMITTER_STATS

/*************************************************************************
 *
 *  Define any target-dependent emitter members.
 */

#include "emitdef.h"

    // It would be better if this were a constructor, but that would entail revamping the allocation
    // infrastructure of the entire JIT...
    void Init()
    {
        VarSetOps::AssignNoCopy(emitComp, emitPrevGCrefVars, VarSetOps::MakeEmpty(emitComp));
        VarSetOps::AssignNoCopy(emitComp, emitInitGCrefVars, VarSetOps::MakeEmpty(emitComp));
        VarSetOps::AssignNoCopy(emitComp, emitThisGCrefVars, VarSetOps::MakeEmpty(emitComp));
#if defined(DEBUG)
        VarSetOps::AssignNoCopy(emitComp, debugPrevGCrefVars, VarSetOps::MakeEmpty(emitComp));
        VarSetOps::AssignNoCopy(emitComp, debugThisGCrefVars, VarSetOps::MakeEmpty(emitComp));
        debugPrevRegPtrDsc = nullptr;
        debugPrevGCrefRegs = RBM_NONE;
        debugPrevByrefRegs = RBM_NONE;
#endif
    }
};

/*****************************************************************************
 *
 *  Define any target-dependent inlines.
 */

#include "emitinl.h"

inline void emitter::instrDesc::checkSizes()
{
    C_ASSERT(SMALL_IDSC_SIZE == offsetof(instrDesc, _idAddrUnion));
}

/*****************************************************************************
 *
 *  Returns true if the given instruction descriptor is a "small
 *  constant" one (i.e. one of the descriptors that don't have all instrDesc
 *  fields allocated).
 */

inline bool emitter::emitIsSmallInsDsc(instrDesc* id) const
{
    return id->idIsSmallDsc();
}

/*****************************************************************************
 *
 *  Given an instruction, return its "update mode" (RD/WR/RW).
 */

inline insUpdateModes emitter::emitInsUpdateMode(instruction ins)
{
#ifdef DEBUG
    assert((unsigned)ins < emitInsModeFmtCnt);
#endif
    return (insUpdateModes)emitInsModeFmtTab[ins];
}

/*****************************************************************************
 *
 *  Return the number of epilog blocks generated so far.
 */

inline unsigned emitter::emitGetEpilogCnt()
{
    return emitEpilogCnt;
}

/*****************************************************************************
 *
 *  Return the current size of the specified data section.
 */

inline UNATIVE_OFFSET emitter::emitDataSize()
{
    return emitConsDsc.dsdOffs;
}

/*****************************************************************************
 *
 *  Return a handle to the current position in the output stream. This can
 *  be later converted to an actual code offset in bytes.
 */

inline void* emitter::emitCurBlock()
{
    return emitCurIG;
}

/*****************************************************************************
 *
 *  The emitCurOffset() method returns a cookie that identifies the current
 *  position in the instruction stream. Due to things like scheduling (and
 *  the fact that the final size of some instructions cannot be known until
 *  the end of code generation), we return a value with the instruction number
 *  and its estimated offset to the caller.
 */

inline unsigned emitGetInsNumFromCodePos(unsigned codePos)
{
    return (codePos & 0xFFFF);
}

inline unsigned emitGetInsOfsFromCodePos(unsigned codePos)
{
    return (codePos >> 16);
}

inline unsigned emitter::emitCurOffset()
{
    return emitSpecifiedOffset(emitCurIGinsCnt, emitCurIGsize);
}

inline unsigned emitter::emitSpecifiedOffset(unsigned insCount, unsigned igSize)
{
    unsigned codePos = insCount + (igSize << 16);

    assert(emitGetInsOfsFromCodePos(codePos) == igSize);
    assert(emitGetInsNumFromCodePos(codePos) == insCount);

    return codePos;
}

extern const unsigned short emitTypeSizes[TYP_COUNT];

template <class T>
inline emitAttr emitTypeSize(T type)
{
    assert(TypeGet(type) < TYP_COUNT);
    assert(emitTypeSizes[TypeGet(type)] > 0);
    return (emitAttr)emitTypeSizes[TypeGet(type)];
}

extern const unsigned short emitTypeActSz[TYP_COUNT];

template <class T>
inline emitAttr emitActualTypeSize(T type)
{
    assert(TypeGet(type) < TYP_COUNT);
    assert(emitTypeActSz[TypeGet(type)] > 0);
    return (emitAttr)emitTypeActSz[TypeGet(type)];
}

/*****************************************************************************
 *
 *  Convert between an operand size in bytes and a smaller encoding used for
 *  storage in instruction descriptors.
 */

/* static */ inline emitter::opSize emitter::emitEncodeSize(emitAttr size)
{
    assert((size != EA_UNKNOWN) && ((size & EA_SIZE_MASK) == size));
    return static_cast<emitter::opSize>(genLog2(size));
}

/* static */ inline emitAttr emitter::emitDecodeSize(emitter::opSize ensz)
{
    assert(static_cast<unsigned>(ensz) < OPSZ_COUNT);
    return emitSizeDecode[ensz];
}

/*****************************************************************************
 *
 *  Little helpers to allocate various flavors of instructions.
 */

inline emitter::instrDesc* emitter::emitNewInstrSmall(emitAttr attr)
{
    instrDesc* id;

    id = (instrDesc*)emitAllocAnyInstr(SMALL_IDSC_SIZE, attr);
    id->idSetIsSmallDsc();

#if EMITTER_STATS
    emitTotalIDescSmallCnt++;
#endif // EMITTER_STATS

    return id;
}

inline emitter::instrDesc* emitter::emitNewInstr(emitAttr attr)
{
    // This is larger than the Small Descr
    return emitAllocInstr(attr);
}

inline emitter::instrDescJmp* emitter::emitNewInstrJmp()
{
    return emitAllocInstrJmp();
}

#if FEATURE_LOOP_ALIGN
inline emitter::instrDescAlign* emitter::emitNewInstrAlign()
{
    instrDescAlign* newInstr = emitAllocInstrAlign();
    newInstr->idIns(INS_align);

#ifdef TARGET_ARM64
    newInstr->idInsFmt(IF_SN_0A);
    newInstr->idInsOpt(INS_OPTS_ALIGN);
#endif
    return newInstr;
}
#endif

#if !defined(TARGET_ARM64)
inline emitter::instrDescLbl* emitter::emitNewInstrLbl()
{
    return emitAllocInstrLbl();
}
#else
inline emitter::instrDesc* emitter::emitNewInstrLclVarPair(emitAttr attr, cnsval_ssize_t cns)
{
#if EMITTER_STATS
    emitTotalIDescCnt++;
    emitTotalIDescCnsCnt++;
#endif // EMITTER_STATS

    if (instrDesc::fitsInSmallCns(cns))
    {
        instrDescLclVarPair* id = emitAllocInstrLclVarPair(attr);
        id->idSmallCns(cns);

#if EMITTER_STATS
        TrackSmallCns(cns);
#endif

        return id;
    }
    else
    {
        instrDescLclVarPairCns* id = emitAllocInstrLclVarPairCns(attr, cns);

#if EMITTER_STATS
        TrackLargeCns(cns);
#endif

        return id;
    }
}
#endif // !TARGET_ARM64

inline emitter::instrDesc* emitter::emitNewInstrDsp(emitAttr attr, target_ssize_t dsp)
{
    if (dsp == 0)
    {
        instrDesc* id = emitAllocInstr(attr);

#if EMITTER_STATS
        emitSmallDspCnt++;
#endif

        return id;
    }
    else
    {
        instrDescDsp* id = emitAllocInstrDsp(attr);

        id->idSetIsLargeDsp();
        id->iddDspVal = dsp;

#if EMITTER_STATS
        emitLargeDspCnt++;
#endif

        return id;
    }
}

/*****************************************************************************
 *
 *  Allocate an instruction descriptor for an instruction with a constant operand.
 *  The instruction descriptor uses the idAddrUnion to save additional info
 *  so the smallest size that this can be is sizeof(instrDesc).
 *  Note that this very similar to emitter::emitNewInstrSC(), except it never
 *  allocates a small descriptor.
 */
inline emitter::instrDesc* emitter::emitNewInstrCns(emitAttr attr, cnsval_ssize_t cns)
{
    if (instrDesc::fitsInSmallCns(cns))
    {
        instrDesc* id = emitAllocInstr(attr);
        id->idSmallCns(cns);

#if EMITTER_STATS
        TrackSmallCns(cns);
#endif

        return id;
    }
    else
    {
        instrDescCns* id = emitAllocInstrCns(attr, cns);

#if EMITTER_STATS
        TrackLargeCns(cns);
#endif

        return id;
    }
}

/*****************************************************************************
 *
 *  Get the instrDesc size, general purpose version
 *
 */

inline size_t emitter::emitGetInstrDescSize(const instrDesc* id)
{
    if (id->idIsSmallDsc())
    {
        return SMALL_IDSC_SIZE;
    }
    else if (id->idIsLargeCns())
    {
#ifdef TARGET_ARM64
        if (id->idIsLclVarPair())
        {
            return sizeof(instrDescLclVarPairCns);
        }
#endif
        return sizeof(instrDescCns);
    }
    else
    {
#ifdef TARGET_ARM64
        if (id->idIsLclVarPair())
        {
            return sizeof(instrDescLclVarPair);
        }
#endif
        return sizeof(instrDesc);
    }
}

/*****************************************************************************
 *
 *  Allocate an instruction descriptor for an instruction with a small integer
 *  constant operand. This is the same as emitNewInstrCns() except that here
 *  any constant that is small enough for instrDesc::fitsInSmallCns() only gets
 *  allocated SMALL_IDSC_SIZE bytes (and is thus a small descriptor, whereas
 *  emitNewInstrCns() always allocates at least sizeof(instrDesc)).
 */

inline emitter::instrDesc* emitter::emitNewInstrSC(emitAttr attr, cnsval_ssize_t cns)
{
    if (instrDesc::fitsInSmallCns(cns))
    {
        instrDesc* id = emitNewInstrSmall(attr);
        id->idSmallCns(cns);

#if EMITTER_STATS
        TrackSmallCns(cns);
#endif

        return id;
    }
    else
    {
        instrDescCns* id = emitAllocInstrCns(attr, cns);

#if EMITTER_STATS
        TrackLargeCns(cns);
#endif

        return id;
    }
}

#ifdef TARGET_ARM

inline emitter::instrDesc* emitter::emitNewInstrReloc(emitAttr attr, BYTE* addr)
{
    assert(EA_IS_RELOC(attr));

    instrDescReloc* id = (instrDescReloc*)emitAllocAnyInstr(sizeof(instrDescReloc), attr);
    assert(id->idIsReloc());

    id->idrRelocVal = addr;

#if EMITTER_STATS
    emitTotalIDescRelocCnt++;
#endif // EMITTER_STATS

    return id;
}

#endif // TARGET_ARM

#ifdef TARGET_XARCH

/*****************************************************************************
 *
 *  The following helpers should be used to access the various values that
 *  get stored in different places within the instruction descriptor.
 */

inline ssize_t emitter::emitGetInsCns(instrDesc* id)
{
    return id->idIsLargeCns() ? ((instrDescCns*)id)->idcCnsVal : id->idSmallCns();
}

inline ssize_t emitter::emitGetInsDsp(instrDesc* id)
{
    if (id->idIsLargeDsp())
    {
        if (id->idIsLargeCns())
        {
            return ((instrDescCnsDsp*)id)->iddcDspVal;
        }
        return ((instrDescDsp*)id)->iddDspVal;
    }
    return 0;
}

/*****************************************************************************
 *
 *  Get hold of the argument count for an indirect call.
 */

inline unsigned emitter::emitGetInsCIargs(instrDesc* id)
{
    if (id->idIsLargeCall())
    {
        return ((instrDescCGCA*)id)->idcArgCnt;
    }
    else
    {
        assert(id->idIsLargeDsp() == false);
        assert(id->idIsLargeCns() == false);

        ssize_t cns = emitGetInsCns(id);
        assert((unsigned)cns == (size_t)cns);
        return (unsigned)cns;
    }
}

//-----------------------------------------------------------------------------
// emitGetMemOpSize: Get the memory operand size of instrDesc.
//
//  Note: there are cases when embedded broadcast is enabled, so the memory operand
//  size is different from the intrinsic simd size, we will check here if emitter is
//  emiting a embedded broadcast enabled instruction.

//  Arguments:
//       id - Instruction descriptor
//
emitAttr emitter::emitGetMemOpSize(instrDesc* id) const
{
    if (id->idIsEvexbContextSet())
    {
        // should have the assumption that Evex.b now stands for the embedded broadcast context.
        // reference: Section 2.7.5 in Intel 64 and ia-32 architectures software developer's manual volume 2.
        ssize_t inputSize = GetInputSizeInBytes(id);
        switch (inputSize)
        {
            case 4:
                return EA_4BYTE;
            case 8:
                return EA_8BYTE;

            default:
                unreached();
        }
    }
    else
    {
        return emitGetBaseMemOpSize(id);
    }
}

//-----------------------------------------------------------------------------
// emitGetMemOpSize: Get the memory operand size of instrDesc.
//
// Note: vextractf128 has a 128-bit output (register or memory) but a 256-bit input (register).
// vinsertf128 is the inverse with a 256-bit output (register), a 256-bit input(register),
// and a 128-bit input (register or memory).
// Similarly, vextractf64x4 has a 256-bit output and 128-bit input and vinsertf64x4 the inverse
// This method is mainly used for such instructions to return the appropriate memory operand
// size, otherwise returns the regular operand size of the instruction.

//  Arguments:
//       id - Instruction descriptor
//
emitAttr emitter::emitGetBaseMemOpSize(instrDesc* id) const
{

    emitAttr    defaultSize = id->idOpSize();
    instruction ins         = id->idIns();

    switch (ins)
    {
        case INS_pextrb:
        case INS_pinsrb:
        case INS_vpbroadcastb:
        {
            return EA_1BYTE;
        }

        case INS_pextrw:
        case INS_pextrw_sse41:
        case INS_pinsrw:
        case INS_pmovsxbq:
        case INS_pmovzxbq:
        case INS_vpbroadcastw:
        {
            return EA_2BYTE;
        }

        case INS_addss:
        case INS_cmpss:
        case INS_comiss:
        case INS_cvtss2sd:
        case INS_cvtss2si:
        case INS_cvttss2si:
        case INS_divss:
        case INS_extractps:
        case INS_insertps:
        case INS_maxss:
        case INS_minss:
        case INS_movss:
        case INS_mulss:
        case INS_pextrd:
        case INS_pinsrd:
        case INS_pmovsxbd:
        case INS_pmovsxwq:
        case INS_pmovzxbd:
        case INS_pmovzxwq:
        case INS_rcpss:
        case INS_roundss:
        case INS_rsqrtss:
        case INS_sqrtss:
        case INS_subss:
        case INS_ucomiss:
        case INS_vbroadcastss:
        case INS_vfmadd132ss:
        case INS_vfmadd213ss:
        case INS_vfmadd231ss:
        case INS_vfmsub132ss:
        case INS_vfmsub213ss:
        case INS_vfmsub231ss:
        case INS_vfnmadd132ss:
        case INS_vfnmadd213ss:
        case INS_vfnmadd231ss:
        case INS_vfnmsub132ss:
        case INS_vfnmsub213ss:
        case INS_vfnmsub231ss:
        case INS_vpbroadcastd:
        {
            return EA_4BYTE;
        }

        case INS_addsd:
        case INS_cmpsd:
        case INS_comisd:
        case INS_cvtsd2si:
        case INS_cvtsd2ss:
        case INS_cvttsd2si:
        case INS_divsd:
        case INS_maxsd:
        case INS_minsd:
        case INS_movhpd:
        case INS_movhps:
        case INS_movlpd:
        case INS_movlps:
        case INS_movq:
        case INS_movsd:
        case INS_mulsd:
        case INS_pextrq:
        case INS_pinsrq:
        case INS_pmovsxbw:
        case INS_pmovsxdq:
        case INS_pmovsxwd:
        case INS_pmovzxbw:
        case INS_pmovzxdq:
        case INS_pmovzxwd:
        case INS_roundsd:
        case INS_sqrtsd:
        case INS_subsd:
        case INS_ucomisd:
        case INS_vbroadcastsd:
        case INS_vfmadd132sd:
        case INS_vfmadd213sd:
        case INS_vfmadd231sd:
        case INS_vfmsub132sd:
        case INS_vfmsub213sd:
        case INS_vfmsub231sd:
        case INS_vfnmadd132sd:
        case INS_vfnmadd213sd:
        case INS_vfnmadd231sd:
        case INS_vfnmsub132sd:
        case INS_vfnmsub213sd:
        case INS_vfnmsub231sd:
        case INS_vpbroadcastq:
        {
            return EA_8BYTE;
        }

        case INS_cvtdq2pd:
        case INS_cvtps2pd:
        {
            if (defaultSize == 64)
            {
                return EA_32BYTE;
            }
            else if (defaultSize == 32)
            {
                return EA_16BYTE;
            }
            else
            {
                assert(defaultSize == 16);
                return EA_8BYTE;
            }
        }

        case INS_psrlw:
        case INS_psrld:
        case INS_psrlq:
        case INS_psraw:
        case INS_psrad:
        case INS_psllw:
        case INS_pslld:
        case INS_psllq:
        {
            // These always have 16-byte memory loads
            return EA_16BYTE;
        }

        case INS_vpmovdb:
        case INS_vpmovdw:
        case INS_vpmovqb:
        case INS_vpmovqd:
        case INS_vpmovqw:
        case INS_vpmovwb:
        case INS_vpmovsdb:
        case INS_vpmovsdw:
        case INS_vpmovsqb:
        case INS_vpmovsqd:
        case INS_vpmovsqw:
        case INS_vpmovswb:
        case INS_vpmovusdb:
        case INS_vpmovusdw:
        case INS_vpmovusqb:
        case INS_vpmovusqd:
        case INS_vpmovusqw:
        case INS_vpmovuswb:
        {
            insTupleType tupleType = insTupleTypeInfo(ins);
            unsigned     memSize   = 0;

            switch (tupleType)
            {
                case INS_TT_HALF_MEM:
                {
                    memSize = defaultSize / 2;
                    break;
                }

                case INS_TT_QUARTER_MEM:
                {
                    memSize = defaultSize / 4;
                    break;
                }

                case INS_TT_EIGHTH_MEM:
                {
                    memSize = defaultSize / 8;
                    break;
                }

                default:
                {
                    unreached();
                }
            }

            return EA_ATTR(memSize);
        }

        case INS_vbroadcastf128:
        case INS_vbroadcasti128:
        case INS_vextractf128:
        case INS_vextracti128:
        case INS_vinsertf128:
        case INS_vinserti128:
        {
            return EA_16BYTE;
        }

        case INS_vextractf32x8:
        case INS_vextracti32x8:
        case INS_vextractf64x4:
        case INS_vextracti64x4:
        case INS_vinsertf32x8:
        case INS_vinserti32x8:
        case INS_vinsertf64x4:
        case INS_vinserti64x4:
        {
            return EA_32BYTE;
        }

        case INS_movddup:
        {
            if (defaultSize == 64)
            {
                return EA_64BYTE;
            }
            else if (defaultSize == 32)
            {
                return EA_32BYTE;
            }
            else
            {
                assert(defaultSize == 16);
                return EA_8BYTE;
            }
        }

        default:
        {
            return defaultSize;
        }
    }
}

#endif // TARGET_XARCH

/*****************************************************************************
 *
 *  Returns true if the given register contains a live GC ref.
 */

inline GCtype emitter::emitRegGCtype(regNumber reg)
{
    assert(emitIssuing);

    if ((emitThisGCrefRegs & genRegMask(reg)) != 0)
    {
        return GCT_GCREF;
    }
    else if ((emitThisByrefRegs & genRegMask(reg)) != 0)
    {
        return GCT_BYREF;
    }
    else
    {
        return GCT_NONE;
    }
}

#ifdef DEBUG

#if EMIT_TRACK_STACK_DEPTH
#define CHECK_STACK_DEPTH() assert((int)emitCurStackLvl >= 0)
#else
#define CHECK_STACK_DEPTH()
#endif

#endif // DEBUG

/*****************************************************************************
 *
 *  Return true when a given code offset is properly aligned for the target
 */

inline bool IsCodeAligned(UNATIVE_OFFSET offset)
{
    return ((offset & (CODE_ALIGN - 1)) == 0);
}

// Static:
inline BYTE* emitter::emitCodeWithInstructionSize(BYTE* codePtrBefore, BYTE* newCodePointer, unsigned char* instrSize)
{
    // DLD: Perhaps this method should return the instruction size, and we should do dst += <that size>
    // as is done in other cases?
    assert(newCodePointer >= codePtrBefore);
    ClrSafeInt<unsigned char> callInstrSizeSafe = ClrSafeInt<unsigned char>(newCodePointer - codePtrBefore);
    assert(!callInstrSizeSafe.IsOverflow());
    *instrSize = callInstrSizeSafe.Value();
    return newCodePointer;
}

/*****************************************************************************/
#endif // _EMIT_H_
/*****************************************************************************/<|MERGE_RESOLUTION|>--- conflicted
+++ resolved
@@ -1443,7 +1443,6 @@
             assert(!idIsSmallDsc());
             idAddr()->_idRegBit = val ? 1 : 0;
         }
-<<<<<<< HEAD
         bool idOptionalShift() const
         {
             assert(!idIsSmallDsc());
@@ -1453,7 +1452,7 @@
         {
             assert(!idIsSmallDsc());
             idAddr()->_idRegBit = val ? 1 : 0;
-=======
+        }
         insSvePattern idSvePattern() const
         {
             assert(!idIsSmallDsc());
@@ -1463,7 +1462,6 @@
         {
             assert(!idIsSmallDsc());
             idAddr()->_idSvePattern = idSvePattern;
->>>>>>> f57a40e2
         }
 #endif // TARGET_ARM64
 
