// Licensed to the .NET Foundation under one or more agreements.
// The .NET Foundation licenses this file to you under the MIT license.
/*****************************************************************************/

#ifndef _EMIT_H_
#define _EMIT_H_

#include "instr.h"

#ifndef _GCINFO_H_
#include "gcinfo.h"
#endif

#include "jitgcinfo.h"

/*****************************************************************************/
#ifdef _MSC_VER
#pragma warning(disable : 4200) // allow arrays of 0 size inside structs
#endif

/*****************************************************************************/

#if 0
#define EMITVERBOSE 1
#else
#define EMITVERBOSE (emitComp->verbose)
#endif

#if 0
#define EMIT_GC_VERBOSE 0
#else
#define EMIT_GC_VERBOSE (emitComp->verbose)
#endif

#if 1
#define EMIT_INSTLIST_VERBOSE 0
#else
#define EMIT_INSTLIST_VERBOSE (emitComp->verbose)
#endif

#ifdef TARGET_XARCH
#define EMIT_BACKWARDS_NAVIGATION 1 // If 1, enable backwards navigation code for MIR (insGroup/instrDesc).
#else
#define EMIT_BACKWARDS_NAVIGATION 0
#endif

/*****************************************************************************/

#ifdef DEBUG
#define DEBUG_EMIT 1
#else
#define DEBUG_EMIT 0
#endif

#if EMITTER_STATS
void emitterStats(FILE* fout);
void emitterStaticStats(FILE* fout); // Static stats about the emitter (data structure offsets, sizes, etc.)
#endif

void printRegMaskInt(regMaskTP mask);

/*****************************************************************************/
/* Forward declarations */

class emitLocation;
class emitter;
struct insGroup;

typedef void (*emitSplitCallbackType)(void* context, emitLocation* emitLoc);

/*****************************************************************************/

//-----------------------------------------------------------------------------

inline bool needsGC(GCtype gcType)
{
    if (gcType == GCT_NONE)
    {
        return false;
    }
    else
    {
        assert(gcType == GCT_GCREF || gcType == GCT_BYREF);
        return true;
    }
}

//-----------------------------------------------------------------------------

#ifdef DEBUG

inline bool IsValidGCtype(GCtype gcType)
{
    return (gcType == GCT_NONE || gcType == GCT_GCREF || gcType == GCT_BYREF);
}

// Get a string name to represent the GC type

inline const char* GCtypeStr(GCtype gcType)
{
    switch (gcType)
    {
        case GCT_NONE:
            return "npt";
        case GCT_GCREF:
            return "gcr";
        case GCT_BYREF:
            return "byr";
        default:
            assert(!"Invalid GCtype");
            return "err";
    }
}

#endif // DEBUG

/*****************************************************************************/

#if DEBUG_EMIT
#define INTERESTING_JUMP_NUM -1 // set to 0 to see all jump info
// #define INTERESTING_JUMP_NUM    0
#endif

/*****************************************************************************
 *
 *  Represent an emitter location.
 */

class emitLocation
{
public:
    emitLocation()
        : ig(nullptr)
        , codePos(0)
    {
    }

    emitLocation(insGroup* _ig)
        : ig(_ig)
        , codePos(0)
    {
    }

    emitLocation(insGroup* _ig, unsigned _codePos)
    {
        SetLocation(_ig, _codePos);
    }

    emitLocation(emitter* emit)
    {
        CaptureLocation(emit);
    }

    emitLocation(void* emitCookie)
        : ig((insGroup*)emitCookie)
        , codePos(0)
    {
    }

    // A constructor for code that needs to call it explicitly.
    void Init()
    {
        *this = emitLocation();
    }

    void CaptureLocation(emitter* emit);
    void SetLocation(insGroup* _ig, unsigned _codePos);
    void SetLocation(emitLocation newLocation);

    bool IsCurrentLocation(emitter* emit) const;

    // This function is highly suspect, since it presumes knowledge of the codePos "cookie",
    // and doesn't look at the 'ig' pointer.
    bool IsOffsetZero() const
    {
        return (codePos == 0);
    }

    UNATIVE_OFFSET CodeOffset(emitter* emit) const;

    insGroup* GetIG() const
    {
        return ig;
    }

    int GetInsNum() const;
    int GetInsOffset() const;

    bool operator!=(const emitLocation& other) const
    {
        return (ig != other.ig) || (codePos != other.codePos);
    }

    bool operator==(const emitLocation& other) const
    {
        return !(*this != other);
    }

    bool Valid() const
    {
        // Things we could validate:
        //   1. the instruction group pointer is non-nullptr.
        //   2. 'ig' is a legal pointer to an instruction group.
        //   3. 'codePos' is a legal offset into 'ig'.
        // Currently, we just do #1.
        // #2 and #3 should only be done in DEBUG, if they are implemented.

        if (ig == nullptr)
        {
            return false;
        }

        return true;
    }

    UNATIVE_OFFSET GetFuncletPrologOffset(emitter* emit) const;

    bool IsPreviousInsNum(emitter* emit) const;

#ifdef DEBUG
    void Print(LONG compMethodID) const;
#endif // DEBUG

private:
    insGroup* ig;      // the instruction group
    unsigned  codePos; // the code position within the IG (see emitCurOffset())
};

/************************************************************************/
/*          The following describes an instruction group                */
/************************************************************************/

enum insGroupPlaceholderType : unsigned char
{
    IGPT_PROLOG, // currently unused
    IGPT_EPILOG,
    IGPT_FUNCLET_PROLOG,
    IGPT_FUNCLET_EPILOG,
};

#if defined(_MSC_VER) && defined(TARGET_ARM)
// ARM aligns structures that contain 64-bit ints or doubles on 64-bit boundaries. This causes unwanted
// padding to be added to the end, so sizeof() is unnecessarily big.
#pragma pack(push)
#pragma pack(4)
#endif // defined(_MSC_VER) && defined(TARGET_ARM)

struct insPlaceholderGroupData
{
    insGroup*               igPhNext;
    BasicBlock*             igPhBB;
    VARSET_TP               igPhInitGCrefVars;
    regMaskTP               igPhInitGCrefRegs;
    regMaskTP               igPhInitByrefRegs;
    VARSET_TP               igPhPrevGCrefVars;
    regMaskTP               igPhPrevGCrefRegs;
    regMaskTP               igPhPrevByrefRegs;
    insGroupPlaceholderType igPhType;
}; // end of struct insPlaceholderGroupData

struct insGroup
{
    insGroup* igNext;

#if EMIT_BACKWARDS_NAVIGATION
    insGroup* igPrev;
#endif

#ifdef DEBUG
    insGroup* igSelf; // for consistency checking
#endif
#if defined(DEBUG) || defined(LATE_DISASM)
    weight_t igWeight;    // the block weight used for this insGroup
    double   igPerfScore; // The PerfScore for this insGroup
#endif

#ifdef DEBUG
    BasicBlock*               lastGeneratedBlock; // The last block that generated code into this insGroup.
    jitstd::list<BasicBlock*> igBlocks;           // All the blocks that generated code into this insGroup.
    size_t                    igDataSize;         // size of instrDesc data pointed to by 'igData'
#endif

    UNATIVE_OFFSET igNum;     // for ordering (and display) purposes
    UNATIVE_OFFSET igOffs;    // offset of this group within method
    unsigned int   igFuncIdx; // Which function/funclet does this belong to? (Index into Compiler::compFuncInfos array.)
    unsigned short igFlags;   // see IGF_xxx below
    unsigned short igSize;    // # of bytes of code in this group

#if FEATURE_LOOP_ALIGN
    insGroup* igLoopBackEdge; // "last" back-edge that branches back to an aligned loop head.
#endif

#define IGF_GC_VARS        0x0001 // new set of live GC ref variables
#define IGF_BYREF_REGS     0x0002 // new set of live by-ref registers
#define IGF_FUNCLET_PROLOG 0x0004 // this group belongs to a funclet prolog
#define IGF_FUNCLET_EPILOG 0x0008 // this group belongs to a funclet epilog.
#define IGF_EPILOG         0x0010 // this group belongs to a main function epilog
#define IGF_NOGCINTERRUPT  0x0020 // this IG is in a no-interrupt region (prolog, epilog, etc.)
#define IGF_UPD_ISZ        0x0040 // some instruction sizes updated
#define IGF_PLACEHOLDER    0x0080 // this is a placeholder group, to be filled in later
#define IGF_EXTEND                                                                                                     \
    0x0100 // this block is conceptually an extension of the previous block
           // and the emitter should continue to track GC info as if there was no new block.
#define IGF_HAS_ALIGN                                                                                                  \
    0x0200 // this group contains an alignment instruction(s) at the end to align either the next
           // IG, or, if this IG contains with an unconditional branch, some subsequent IG.
#define IGF_REMOVED_ALIGN                                                                                              \
    0x0400                           // IG was marked as having an alignment instruction(s), but was later unmarked
                                     // without updating the IG's size/offsets.
#define IGF_HAS_REMOVABLE_JMP 0x0800 // this group ends with an unconditional jump which is a candidate for removal
#ifdef TARGET_ARM64
#define IGF_HAS_REMOVED_INSTR 0x1000 // this group has an instruction that was removed.
#endif

// Mask of IGF_* flags that should be propagated to new blocks when they are created.
// This allows prologs and epilogs to be any number of IGs, but still be
// automatically marked properly.
#ifdef DEBUG
#define IGF_PROPAGATE_MASK (IGF_EPILOG | IGF_FUNCLET_PROLOG | IGF_FUNCLET_EPILOG)
#else // DEBUG
#define IGF_PROPAGATE_MASK (IGF_EPILOG | IGF_FUNCLET_PROLOG)
#endif // DEBUG

    // Try to do better packing based on how large regMaskSmall is (8, 16, or 64 bits).

#if !(REGMASK_BITS <= 32)
    regMaskSmall igGCregs; // set of registers with live GC refs
#endif                     // !(REGMASK_BITS <= 32)

    union
    {
        BYTE*                    igData;   // addr of instruction descriptors
        insPlaceholderGroupData* igPhData; // when igFlags & IGF_PLACEHOLDER
    };

#if EMIT_BACKWARDS_NAVIGATION
    // Last instruction in group, if any (nullptr if none); used for backwards navigation.
    // (Should be type emitter::instrDesc*).
    void* igLastIns;
#endif // EMIT_BACKWARDS_NAVIGATION

#if EMIT_TRACK_STACK_DEPTH
    unsigned igStkLvl; // stack level on entry
#endif                 // EMIT_TRACK_STACK_DEPTH

#if REGMASK_BITS <= 32
    regMaskSmall igGCregs; // set of registers with live GC refs
#endif                     // REGMASK_BITS <= 32

    unsigned char igInsCnt; // # of instructions  in this group

    VARSET_VALRET_TP igGCvars() const
    {
        assert(igFlags & IGF_GC_VARS);

        BYTE* ptr = (BYTE*)igData;
        ptr -= sizeof(VARSET_TP);

        return *(VARSET_TP*)ptr;
    }

    unsigned igByrefRegs() const
    {
        assert(igFlags & IGF_BYREF_REGS);

        BYTE* ptr = (BYTE*)igData;

        if (igFlags & IGF_GC_VARS)
        {
            ptr -= sizeof(VARSET_TP);
        }

        ptr -= sizeof(unsigned);

        return *(unsigned*)ptr;
    }

    bool endsWithAlignInstr() const
    {
        return (igFlags & IGF_HAS_ALIGN) != 0;
    }

    //  hadAlignInstr: Checks if this IG was ever marked as aligned and later
    //                 decided to not align. Sometimes, a loop is marked as not
    //                 needing alignment, but the igSize was not adjusted immediately.
    //                 This method is used during loopSize calculation, where we adjust
    //                 the loop size by removed alignment bytes.
    bool hadAlignInstr() const
    {
        return (igFlags & IGF_REMOVED_ALIGN) != 0;
    }

}; // end of struct insGroup

//  For AMD64 the maximum prolog/epilog size supported on the OS is 256 bytes
//  Since it is incorrect for us to be jumping across funclet prolog/epilogs
//  we will use the following estimate as the maximum placeholder size.
//
#define MAX_PLACEHOLDER_IG_SIZE 256

#if defined(_MSC_VER) && defined(TARGET_ARM)
#pragma pack(pop)
#endif // defined(_MSC_VER) && defined(TARGET_ARM)

/*****************************************************************************/

#define DEFINE_ID_OPS
#include "emitfmts.h"
#undef DEFINE_ID_OPS

enum LclVarAddrTag
{
    LVA_STANDARD_ENCODING = 0,
    LVA_LARGE_OFFSET      = 1,
    LVA_COMPILER_TEMP     = 2,
    LVA_LARGE_VARNUM      = 3
};

struct emitLclVarAddr
{
    // Constructor
    void initLclVarAddr(int varNum, unsigned offset);

    int lvaVarNum() const; // Returns the variable to access. Note that it returns a negative number for compiler spill
                           // temps.
    unsigned lvaOffset() const; // returns the offset into the variable to access

    // This struct should be 32 bits in size for the release build.
    // We have this constraint because this type is used in a union
    // with several other pointer sized types in the instrDesc struct.
    //
protected:
    unsigned _lvaVarNum : 15; // Usually the lvaVarNum
    unsigned _lvaExtra  : 15; // Usually the lvaOffset
    unsigned _lvaTag    : 2;  // tag field to support larger varnums
};

enum idAddrUnionTag
{
    iaut_ALIGNED_POINTER = 0x0,
    iaut_DATA_OFFSET     = 0x1,
    iaut_INST_COUNT      = 0x2,
    iaut_UNUSED_TAG      = 0x3,

    iaut_MASK  = 0x3,
    iaut_SHIFT = 2
};

class emitter
{
    friend class emitLocation;
    friend class Compiler;
    friend class CodeGen;
    friend class CodeGenInterface;

public:
    /*************************************************************************
     *
     *  Define the public entry points.
     */

    // Constructor.
    emitter()
    {
#ifdef DEBUG
        // There seem to be some cases where this is used without being initialized via CodeGen::inst_set_SV_var().
        emitVarRefOffs = 0;
#endif // DEBUG

#ifdef TARGET_XARCH
        SetUseVEXEncoding(false);
        SetUseEvexEncoding(false);
#endif // TARGET_XARCH

        emitDataSecCur = nullptr;
    }

#include "emitpub.h"

protected:
    /************************************************************************/
    /*                        Miscellaneous stuff                           */
    /************************************************************************/

    Compiler* emitComp;
    GCInfo*   gcInfo;
    CodeGen*  codeGen;

    size_t m_debugInfoSize;

    typedef GCInfo::varPtrDsc varPtrDsc;
    typedef GCInfo::regPtrDsc regPtrDsc;
    typedef GCInfo::CallDsc   callDsc;

    void* emitGetMem(size_t sz);

    enum opSize : unsigned
    {
        OPSZ1  = 0,
        OPSZ2  = 1,
        OPSZ4  = 2,
        OPSZ8  = 3,
        OPSZ16 = 4,

#if defined(TARGET_XARCH)
        OPSZ32     = 5,
        OPSZ64     = 6,
        OPSZ_COUNT = 7,
#elif defined(TARGET_ARM64)
        OPSZ_SCALABLE = 5,
        OPSZ_COUNT    = 6,
#else
        OPSZ_COUNT = 5,
#endif

#ifdef TARGET_AMD64
        OPSZP = OPSZ8,
#else
        OPSZP = OPSZ4,
#endif
    };

#define OPSIZE_INVALID ((opSize)0xffff)

    static const emitAttr emitSizeDecode[];

    static emitter::opSize emitEncodeSize(emitAttr size);
    static emitAttr        emitDecodeSize(emitter::opSize ensz);

    // Currently, we only allow one IG for the prolog
    bool emitIGisInProlog(const insGroup* ig)
    {
        return ig == emitPrologIG;
    }

    bool emitIGisInEpilog(const insGroup* ig)
    {
        return (ig != nullptr) && ((ig->igFlags & IGF_EPILOG) != 0);
    }

    bool emitIGisInFuncletProlog(const insGroup* ig)
    {
        return (ig != nullptr) && ((ig->igFlags & IGF_FUNCLET_PROLOG) != 0);
    }

    bool emitIGisInFuncletEpilog(const insGroup* ig)
    {
        return (ig != nullptr) && ((ig->igFlags & IGF_FUNCLET_EPILOG) != 0);
    }

    void emitRecomputeIGoffsets();

    void emitDispCommentForHandle(size_t handle, size_t cookie, GenTreeFlags flags);

    /************************************************************************/
    /*          The following describes a single instruction                */
    /************************************************************************/

    enum insFormat : unsigned
    {
#define IF_DEF(en, op1, op2) IF_##en,
#include "emitfmts.h"
#if defined(TARGET_ARM64)
#define IF_DEF(en, op1, op2) IF_##en,
#include "emitfmtsarm64sve.h"
#endif
        IF_COUNT
    };

#ifdef TARGET_XARCH

#define AM_DISP_BITS    ((sizeof(unsigned) * 8) - 2 * (REGNUM_BITS + 1) - 2)
#define AM_DISP_BIG_VAL (-(1 << (AM_DISP_BITS - 1)))
#define AM_DISP_MIN     (-((1 << (AM_DISP_BITS - 1)) - 1))
#define AM_DISP_MAX     (+((1 << (AM_DISP_BITS - 1)) - 1))

    struct emitAddrMode
    {
        regNumber       amBaseReg : REGNUM_BITS + 1;
        regNumber       amIndxReg : REGNUM_BITS + 1;
        emitter::opSize amScale : 2;
        int             amDisp : AM_DISP_BITS;
    };

#endif // TARGET_XARCH

    struct instrDescDebugInfo
    {
        unsigned          idNum;
        size_t            idSize;        // size of the instruction descriptor
        unsigned          idVarRefOffs;  // IL offset for LclVar reference
        unsigned          idVarRefOffs2; // IL offset for 2nd LclVar reference (in case this is a pair)
        size_t            idMemCookie;   // compile time handle (check idFlags)
        GenTreeFlags      idFlags;       // for determining type of handle in idMemCookie
        bool              idFinallyCall; // Branch instruction is a call to finally
        bool              idCatchRet;    // Instruction is for a catch 'return'
        CORINFO_SIG_INFO* idCallSig;     // Used to report native call site signatures to the EE
    };

#ifdef TARGET_ARM
    unsigned insEncodeSetFlags(insFlags sf);

    enum insSize : unsigned
    {
        ISZ_16BIT,
        ISZ_32BIT,
        ISZ_48BIT // pseudo-instruction for conditional branch with imm24 range,
                  // encoded as IT of condition followed by an unconditional branch
    };

    unsigned insEncodeShiftOpts(insOpts opt);
    unsigned insEncodePUW_G0(insOpts opt, int imm);
    unsigned insEncodePUW_H0(insOpts opt, int imm);

#endif // TARGET_ARM

    struct instrDescCns;

    struct instrDesc
    {
    private:
// The assembly instruction
#if defined(TARGET_XARCH)
        static_assert_no_msg(INS_count <= 1024);
        instruction _idIns : 10;
#define MAX_ENCODED_SIZE 15
#elif defined(TARGET_ARM64)
#define INSTR_ENCODED_SIZE 4
        static_assert_no_msg(INS_count <= 2048);
        instruction _idIns : 11;
#elif defined(TARGET_LOONGARCH64)
        // TODO-LoongArch64: not include SIMD-vector.
        static_assert_no_msg(INS_count <= 512);
        instruction _idIns : 9;
#else
        static_assert_no_msg(INS_count <= 256);
        instruction _idIns : 8;
#endif // !(defined(TARGET_XARCH) || defined(TARGET_ARM64) || defined(TARGET_LOONGARCH64))

// The format for the instruction
#if defined(TARGET_XARCH)
        static_assert_no_msg(IF_COUNT <= 128);
        insFormat _idInsFmt : 7;
#elif defined(TARGET_LOONGARCH64)
        unsigned _idCodeSize : 5; // the instruction(s) size of this instrDesc described.
#elif defined(TARGET_RISCV64)
        unsigned _idCodeSize : 6; // the instruction(s) size of this instrDesc described.
#elif defined(TARGET_ARM64)
        static_assert_no_msg(IF_COUNT <= 1024);
        insFormat _idInsFmt : 10;
#else
        static_assert_no_msg(IF_COUNT <= 256);
        insFormat _idInsFmt : 8;
#endif

    public:
        instrDesc() = delete; // Do not stack alloc this due to debug info that has to come before it.

        instruction idIns() const
        {
            return _idIns;
        }
        void idIns(instruction ins)
        {
            assert((ins != INS_invalid) && (ins < INS_count));
            _idIns = ins;
        }
        bool idInsIs(instruction ins) const
        {
            return idIns() == ins;
        }
        template <typename... T>
        bool idInsIs(instruction ins, T... rest) const
        {
            return idInsIs(ins) || idInsIs(rest...);
        }

#if defined(TARGET_LOONGARCH64)
        insFormat idInsFmt() const
        { // not used for LOONGARCH64.
            return (insFormat)0;
        }
        void idInsFmt(insFormat insFmt)
        {
        }
#elif defined(TARGET_RISCV64)
        insFormat idInsFmt() const
        {
            NYI_RISCV64("idInsFmt-----unimplemented on RISCV64 yet----");
            return (insFormat)0;
        }
        void idInsFmt(insFormat insFmt)
        {
            NYI_RISCV64("idInsFmt-----unimplemented on RISCV64 yet----");
        }
#else
        insFormat idInsFmt() const
        {
            return _idInsFmt;
        }
        void idInsFmt(insFormat insFmt)
        {
#if defined(TARGET_ARM64)
            noway_assert(insFmt != IF_NONE); // Only the x86 emitter uses IF_NONE, it is invalid for ARM64 (and ARM32)
#endif
            assert(insFmt < IF_COUNT);
            _idInsFmt = insFmt;
        }
#endif

        ////////////////////////////////////////////////////////////////////////
        // Space taken up to here:
        // x86:         17 bits
        // amd64:       17 bits
        // arm:         16 bits
        // arm64:       21 bits
        // loongarch64: 14 bits
        // risc-v:      14 bits

    private:
#if defined(TARGET_XARCH)
        unsigned _idCodeSize : 4; // size of instruction in bytes. Max size of an Intel instruction is 15 bytes.
        opSize   _idOpSize   : 3; // operand size: 0=1 , 1=2 , 2=4 , 3=8, 4=16, 5=32
                                  // At this point we have fully consumed first DWORD so that next field
                                  // doesn't cross a byte boundary.
#elif defined(TARGET_ARM64)
        opSize  _idOpSize : 3; // operand size: 0=1 , 1=2 , 2=4 , 3=8, 4=16
        insOpts _idInsOpt : 6; // options for instructions
#elif defined(TARGET_LOONGARCH64) || defined(TARGET_RISCV64)
/* _idOpSize defined below. */
#else
        opSize _idOpSize : 2; // operand size: 0=1 , 1=2 , 2=4 , 3=8
#endif // TARGET_ARM64 || TARGET_LOONGARCH64 || TARGET_RISCV64

        // On Amd64, this is where the second DWORD begins
        // On System V a call could return a struct in 2 registers. The instrDescCGCA struct below has  member that
        // stores the GC-ness of the second register.
        // It is added to the instrDescCGCA and not here (the base struct) since it is not needed by all the
        // instructions. This struct (instrDesc) is very carefully kept to be no more than 128 bytes. There is no more
        // space to add members for keeping GC-ness of the second return registers. It will also bloat the base struct
        // unnecessarily since the GC-ness of the second register is only needed for call instructions.
        // The instrDescCGCA struct's member keeping the GC-ness of the first return register is _idcSecondRetRegGCType.
        GCtype _idGCref : 2; // GCref operand? (value is a "GCtype")

        // The idReg1 and idReg2 fields hold the first and second register
        // operand(s), whenever these are present. Note that currently the
        // size of these fields is 6 bits on all targets, and care needs to
        // be taken to make sure all of these fields stay reasonably packed.

        // Note that we use the _idReg1 and _idReg2 fields to hold
        // the live gcrefReg mask for the call instructions on x86/x64
        //
        regNumber _idReg1 : REGNUM_BITS; // register num
        regNumber _idReg2 : REGNUM_BITS;

        ////////////////////////////////////////////////////////////////////////
        // Space taken up to here:
        // x86:         38 bits
        // amd64:       38 bits
        // arm:         32 bits
        // arm64:       44 bits
        // loongarch64: 28 bits
        // risc-v:      28 bits

        unsigned _idSmallDsc  : 1; // is this a "small" descriptor?
        unsigned _idLargeCns  : 1; // does a large constant     follow?
        unsigned _idLargeDsp  : 1; // does a large displacement follow?
        unsigned _idLargeCall : 1; // large call descriptor used

        // We have several pieces of information we need to encode but which are only applicable
        // to a subset of instrDescs. To accommodate that, we define a several _idCustom# bitfields
        // and then some defineds to make accessing them simpler

        unsigned _idCustom1 : 1;
        unsigned _idCustom2 : 1;
        unsigned _idCustom3 : 1;

#define _idBound          _idCustom1 /* jump target / frame offset bound */
#define _idTlsGD          _idCustom2 /* Used to store information related to TLS GD access on linux */
#define _idNoGC           _idCustom3 /* Some helpers don't get recorded in GC tables */
#define _idEvexAaaContext (_idCustom3 << 2) | (_idCustom2 << 1) | _idCustom1 /* bits used for the EVEX.aaa context */

#if !defined(TARGET_ARMARCH)
        unsigned _idCustom4 : 1;

#define _idCallRegPtr   _idCustom4 /* IL indirect calls : addr in reg */
#define _idEvexZContext _idCustom4 /* bits used for the EVEX.z context */
#endif                             // !TARGET_ARMARCH

#if defined(TARGET_XARCH)
        // EVEX.b can indicate several context: embedded broadcast, embedded rounding.
        // For normal and embedded broadcast intrinsics, EVEX.L'L has the same semantic, vector length.
        // For embedded rounding, EVEX.L'L semantic changes to indicate the rounding mode.
        // Multiple bits in _idEvexbContext are used to inform emitter to specially handle the EVEX.L'L bits.
        unsigned _idEvexbContext : 2;
#endif //  TARGET_XARCH

#ifdef TARGET_ARM64
<<<<<<< HEAD

        unsigned _idLclVar     : 1; // access a local on stack
        unsigned _idLclVarPair : 1  // carries information for 2 GC lcl vars.
#endif

#ifdef TARGET_LOONGARCH64
                                   // TODO-LoongArch64: maybe delete on future.
            opSize _idOpSize : 3; // operand size: 0=1 , 1=2 , 2=4 , 3=8, 4=16
        insOpts    _idInsOpt : 6; // loongarch options for special: placeholders. e.g emitIns_R_C, also identifying the
                                  // accessing a local on stack.
        unsigned _idLclVar : 1;   // access a local on stack.
=======
        unsigned _idLclVar     : 1; // access a local on stack
        unsigned _idLclVarPair : 1; // carries information for 2 GC lcl vars.
#endif

#ifdef TARGET_LOONGARCH64
        // TODO-LoongArch64: maybe delete on future.
        opSize  _idOpSize : 3;  // operand size: 0=1 , 1=2 , 2=4 , 3=8, 4=16
        insOpts _idInsOpt : 6;  // loongarch options for special: placeholders. e.g emitIns_R_C, also identifying the
                                // accessing a local on stack.
        unsigned _idLclVar : 1; // access a local on stack.
>>>>>>> 9b57a265
#endif

#ifdef TARGET_RISCV64
        // TODO-RISCV64: maybe delete on future
        opSize   _idOpSize : 3; // operand size: 0=1 , 1=2 , 2=4 , 3=8, 4=16
        insOpts  _idInsOpt : 6; // options for instructions
        unsigned _idLclVar : 1; // access a local on stack
#endif

#ifdef TARGET_ARM
        insSize  _idInsSize   : 2; // size of instruction: 16, 32 or 48 bits
        insFlags _idInsFlags  : 1; // will this instruction set the flags
        unsigned _idLclVar    : 1; // access a local on stack
        unsigned _idLclFPBase : 1; // access a local on stack - SP based offset
        insOpts  _idInsOpt    : 3; // options for Load/Store instructions
#endif

        ////////////////////////////////////////////////////////////////////////
        // Space taken up to here:
        // x86:         48 bits
        // amd64:       48 bits
        // arm:         48 bits
        // arm64:       53 bits
        // loongarch64: 46 bits
        // risc-v:      46 bits

        //
        // How many bits have been used beyond the first 32?
        // Define ID_EXTRA_BITFIELD_BITS to that number.
        //

#if defined(TARGET_ARM)
#define ID_EXTRA_BITFIELD_BITS (16)
#elif defined(TARGET_ARM64)
#define ID_EXTRA_BITFIELD_BITS (21)
#elif defined(TARGET_LOONGARCH64) || defined(TARGET_RISCV64)
#define ID_EXTRA_BITFIELD_BITS (14)
#elif defined(TARGET_XARCH)
#define ID_EXTRA_BITFIELD_BITS (16)
#else
#error Unsupported or unset target architecture
#endif

        unsigned _idCnsReloc : 1; // LargeCns is an RVA and needs reloc tag
        unsigned _idDspReloc : 1; // LargeDsp is an RVA and needs reloc tag

#define ID_EXTRA_RELOC_BITS (2)

#if EMIT_BACKWARDS_NAVIGATION

        // "Pointer" to previous instrDesc in this group. If zero, there is
        // no previous instrDesc. If non-zero, then _idScaledPrevOffset * 4
        // is the size in bytes of the previous instrDesc; subtract that from
        // the current instrDesc* to reach the previous one.
        // All instrDesc types are <= 56 bytes, but we also need m_debugInfoSize,
        // which is pointer sized, so 5 bits are required on 64-bit and 4 bits
        // on 32-bit.

#ifdef HOST_64BIT
        unsigned _idScaledPrevOffset : 5;
#define ID_EXTRA_PREV_OFFSET_BITS (5)
#else
        unsigned _idScaledPrevOffset : 4;
#define ID_EXTRA_PREV_OFFSET_BITS (4)
#endif

#else // !EMIT_BACKWARDS_NAVIGATION
#define ID_EXTRA_PREV_OFFSET_BITS (0)
#endif // !EMIT_BACKWARDS_NAVIGATION

        ////////////////////////////////////////////////////////////////////////
        // Space taken up to here (with/without prev offset, assuming host==target):
        // x86:         54/50 bits
        // amd64:       55/50 bits
        // arm:         54/50 bits
        // arm64:       60/55 bits
        // loongarch64: 53/48 bits
        // risc-v:      53/48 bits

#define ID_EXTRA_BITS (ID_EXTRA_RELOC_BITS + ID_EXTRA_BITFIELD_BITS + ID_EXTRA_PREV_OFFSET_BITS)

        /* Use whatever bits are left over for small constants */

#define ID_BIT_SMALL_CNS (32 - ID_EXTRA_BITS)
        C_ASSERT(ID_BIT_SMALL_CNS > 0);

        ////////////////////////////////////////////////////////////////////////
        // Small constant size (with/without prev offset, assuming host==target):
        // x86:         10/14 bits
        // amd64:       9/14 bits
        // arm:         10/14 bits
        // arm64:        4/9 bits
        // loongarch64: 11/16 bits
        // risc-v:      11/16 bits

#define ID_ADJ_SMALL_CNS (int)(1 << (ID_BIT_SMALL_CNS - 1))
#define ID_CNT_SMALL_CNS (int)(1 << ID_BIT_SMALL_CNS)

#define ID_MIN_SMALL_CNS (int)(0 - ID_ADJ_SMALL_CNS)
#define ID_MAX_SMALL_CNS (int)(ID_CNT_SMALL_CNS - ID_ADJ_SMALL_CNS - 1)

        // We encounter many constants, but there is a disproportionate amount that are in the range [-1, +4]
        // and otherwise powers of 2. We therefore allow the tracked range here to include negative values.
        signed _idSmallCns : ID_BIT_SMALL_CNS;

        ////////////////////////////////////////////////////////////////////////
        // Space taken up to here: 64 bits, all architectures, by design.
        ////////////////////////////////////////////////////////////////////////

        //
        // This is the end of the 'small' instrDesc which is the same on all platforms
        //
        // If you add lots more fields that need to be cleared (such
        // as various flags), you might need to update the body of
        // emitter::emitAllocInstr() to clear them.
        //
        // SMALL_IDSC_SIZE is this size, in bytes.
        //

#define SMALL_IDSC_SIZE 8

    public:
        instrDescDebugInfo* idDebugOnlyInfo() const
        {
            const char* addr = reinterpret_cast<const char*>(this);
            return *reinterpret_cast<instrDescDebugInfo* const*>(addr - sizeof(instrDescDebugInfo*));
        }
        void idDebugOnlyInfo(instrDescDebugInfo* info)
        {
            char* addr                                                                  = reinterpret_cast<char*>(this);
            *reinterpret_cast<instrDescDebugInfo**>(addr - sizeof(instrDescDebugInfo*)) = info;
        }

    private:

        void checkSizes();

        union idAddrUnion
        {
            // TODO-Cleanup: We should really add a DEBUG-only tag to this union so we can add asserts
            // about reading what we think is here, to avoid unexpected corruption issues.

#if !defined(TARGET_ARM64) && !defined(TARGET_LOONGARCH64)
            emitLclVarAddr iiaLclVar;
#endif
            BasicBlock* iiaBBlabel;
            insGroup*   iiaIGlabel;
            BYTE*       iiaAddr;
#ifdef TARGET_XARCH
            emitAddrMode iiaAddrMode;
#endif // TARGET_XARCH

            CORINFO_FIELD_HANDLE iiaFieldHnd; // iiaFieldHandle is also used to encode
                                              // an offset into the JIT data constant area
            bool iiaIsJitDataOffset() const;
            int  iiaGetJitDataOffset() const;

            // iiaEncodedInstrCount and its accessor functions are used to specify an instruction
            // count for jumps, instead of using a label and multiple blocks. This is used in the
            // prolog as well as for IF_LARGEJMP pseudo-branch instructions.
            int iiaEncodedInstrCount;

            bool iiaHasInstrCount() const
            {
                return (iiaEncodedInstrCount & iaut_MASK) == iaut_INST_COUNT;
            }
            int iiaGetInstrCount() const
            {
                assert(iiaHasInstrCount());
                return (iiaEncodedInstrCount >> iaut_SHIFT);
            }
            void iiaSetInstrCount(int count)
            {
                assert(abs(count) < 10);
                iiaEncodedInstrCount = (count << iaut_SHIFT) | iaut_INST_COUNT;
            }

#ifdef TARGET_ARM
            struct
            {
                regNumber _idReg3 : REGNUM_BITS;
                regNumber _idReg4 : REGNUM_BITS;
            };
#elif defined(TARGET_ARM64)
            struct
            {
                // This 32-bit structure can pack with these unsigned bit fields
                emitLclVarAddr iiaLclVar;
                unsigned       _idRegBit : 1; // Reg3 is scaled by idOpSize bits
                GCtype         _idGCref2 : 2;
                regNumber      _idReg3 : REGNUM_BITS;
                regNumber      _idReg4 : REGNUM_BITS;
            };

            insSvePattern _idSvePattern;

#elif defined(TARGET_XARCH)
            struct
            {
                regNumber _idReg3 : REGNUM_BITS;
                regNumber _idReg4 : REGNUM_BITS;
            };
#elif defined(TARGET_LOONGARCH64)
            struct
            {
                unsigned int iiaEncodedInstr; // instruction's binary encoding.
                regNumber    _idReg3 : REGNUM_BITS;
                regNumber    _idReg4 : REGNUM_BITS;
            };

            struct
            {
                int            iiaJmpOffset; // temporary saving the offset of jmp or data.
                emitLclVarAddr iiaLclVar;
            };

            void iiaSetInstrEncode(unsigned int encode)
            {
                iiaEncodedInstr = encode;
            }
            unsigned int iiaGetInstrEncode() const
            {
                return iiaEncodedInstr;
            }

            void iiaSetJmpOffset(int offset)
            {
                iiaJmpOffset = offset;
            }
            int iiaGetJmpOffset() const
            {
                return iiaJmpOffset;
            }

#elif defined(TARGET_RISCV64)
            struct
            {
                regNumber    _idReg3 : REGNUM_BITS;
                regNumber    _idReg4 : REGNUM_BITS;
                unsigned int iiaEncodedInstr; // instruction's binary encoding.
            };

            void iiaSetInstrEncode(unsigned int encode)
            {
                iiaEncodedInstr = encode;
            }
            unsigned int iiaGetInstrEncode() const
            {
                return iiaEncodedInstr;
            }
#endif // defined(TARGET_RISCV64)

            // Used for instrDesc that has relocatable immediate offset
            bool iiaSecRel;

        } _idAddrUnion;

        /* Trivial wrappers to return properly typed enums */
    public:
        bool idIsSmallDsc() const
        {
            return (_idSmallDsc != 0);
        }
        void idSetIsSmallDsc()
        {
            _idSmallDsc = 1;
        }

#if defined(TARGET_XARCH)

        unsigned idCodeSize() const
        {
            return _idCodeSize;
        }
        void idCodeSize(unsigned sz)
        {
            assert(sz <= 15); // Intel decoder limit.
            _idCodeSize = sz;
            assert(sz == _idCodeSize);
        }

#elif defined(TARGET_ARM64)

        inline bool idIsEmptyAlign() const
        {
            return (idIns() == INS_align) && (idInsOpt() == INS_OPTS_NONE);
        }

        unsigned idCodeSize() const
        {
            int size = 4;
            switch (idInsFmt())
            {
                case IF_LARGEADR:
                // adrp + add
                case IF_LARGEJMP:
                    // b<cond> + b<uncond>
                    size = 8;
                    break;
                case IF_LARGELDC:
                    if (isVectorRegister(idReg1()))
                    {
                        // (adrp + ldr + fmov) or (adrp + add + ld1)
                        size = 12;
                    }
                    else
                    {
                        // adrp + ldr
                        size = 8;
                    }
                    break;
                case IF_SN_0A:
                    if (idIsEmptyAlign())
                    {
                        size = 0;
                    }
                    break;
                default:
                    break;
            }

            return size;
        }

#elif defined(TARGET_ARM)

        bool idInstrIsT1() const
        {
            return (_idInsSize == ISZ_16BIT);
        }
        unsigned idCodeSize() const
        {
            unsigned result = (_idInsSize == ISZ_16BIT) ? 2 : (_idInsSize == ISZ_32BIT) ? 4 : 6;
            return result;
        }
        insSize idInsSize() const
        {
            return _idInsSize;
        }
        void idInsSize(insSize isz)
        {
            _idInsSize = isz;
            assert(isz == _idInsSize);
        }
        insFlags idInsFlags() const
        {
            return _idInsFlags;
        }
        void idInsFlags(insFlags sf)
        {
            _idInsFlags = sf;
            assert(sf == _idInsFlags);
        }

#elif defined(TARGET_LOONGARCH64)
        unsigned idCodeSize() const
        {
            return _idCodeSize;
        }
        void idCodeSize(unsigned sz)
        {
            // LoongArch64's instrDesc is not always meaning only one instruction.
            // e.g. the `emitter::emitIns_I_la` for emitting the immediates.
            assert(sz <= 16);
            _idCodeSize = sz;
        }
#elif defined(TARGET_RISCV64)
        unsigned idCodeSize() const
        {
            return _idCodeSize;
        }
        void idCodeSize(unsigned sz)
        {
            // RISCV64's instrDesc is not always meaning only one instruction.
            // e.g. the `emitter::emitLoadImmediate` for emitting the immediates.
            assert(sz <= 32);
            _idCodeSize = sz;
        }
#endif

        emitAttr idOpSize() const
        {
            return emitDecodeSize(_idOpSize);
        }
        void idOpSize(emitAttr opsz)
        {
            _idOpSize = emitEncodeSize(opsz);
        }

        GCtype idGCref() const
        {
            return (GCtype)_idGCref;
        }
        void idGCref(GCtype gctype)
        {
            _idGCref = gctype;
        }

        regNumber idReg1() const
        {
            return _idReg1;
        }
        void idReg1(regNumber reg)
        {
            _idReg1 = reg;
            assert(reg == _idReg1);
        }

#ifdef TARGET_ARM64
        GCtype idGCrefReg2() const
        {
            assert(!idIsSmallDsc());
            return (GCtype)idAddr()->_idGCref2;
        }
        void idGCrefReg2(GCtype gctype)
        {
            assert(!idIsSmallDsc());
            idAddr()->_idGCref2 = gctype;
        }
#endif // TARGET_ARM64

        regNumber idReg2() const
        {
            return _idReg2;
        }
        void idReg2(regNumber reg)
        {
            _idReg2 = reg;
            assert(reg == _idReg2);
        }

#if defined(TARGET_XARCH)
        regNumber idReg3() const
        {
            assert(!idIsSmallDsc());
            return idAddr()->_idReg3;
        }
        void idReg3(regNumber reg)
        {
            assert(!idIsSmallDsc());
            idAddr()->_idReg3 = reg;
            assert(reg == idAddr()->_idReg3);
        }

        regNumber idReg4() const
        {
            assert(!idIsSmallDsc());
            return idAddr()->_idReg4;
        }
        void idReg4(regNumber reg)
        {
            assert(!idIsSmallDsc());
            idAddr()->_idReg4 = reg;
            assert(reg == idAddr()->_idReg4);
        }

        bool idHasReg1() const
        {
            IS_INFO isInfo = emitGetSchedInfo(idInsFmt());
            return (isInfo & (IS_R1_RD | IS_R1_RW | IS_R1_WR)) != 0;
        }
        bool idIsReg1Read() const
        {
            IS_INFO isInfo = emitGetSchedInfo(idInsFmt());
            return (isInfo & (IS_R1_RD | IS_R1_RW)) != 0;
        }
        bool idIsReg1Write() const
        {
            IS_INFO isInfo = emitGetSchedInfo(idInsFmt());
            return (isInfo & (IS_R1_RW | IS_R1_WR)) != 0;
        }

        bool idHasReg2() const
        {
            IS_INFO isInfo = emitGetSchedInfo(idInsFmt());
            return (isInfo & (IS_R2_RD | IS_R2_RW | IS_R2_WR)) != 0;
        }
        bool idIsReg2Read() const
        {
            IS_INFO isInfo = emitGetSchedInfo(idInsFmt());
            return (isInfo & (IS_R2_RD | IS_R2_RW)) != 0;
        }
        bool idIsReg2Write() const
        {
            IS_INFO isInfo = emitGetSchedInfo(idInsFmt());
            return (isInfo & (IS_R2_RW | IS_R2_WR)) != 0;
        }

        bool idHasReg3() const
        {
            IS_INFO isInfo = emitGetSchedInfo(idInsFmt());
            return (isInfo & (IS_R3_RD | IS_R3_RW | IS_R3_WR)) != 0;
        }
        bool idIsReg3Read() const
        {
            IS_INFO isInfo = emitGetSchedInfo(idInsFmt());
            return (isInfo & (IS_R3_RD | IS_R3_RW)) != 0;
        }
        bool idIsReg3Write() const
        {
            IS_INFO isInfo = emitGetSchedInfo(idInsFmt());
            return (isInfo & (IS_R3_RW | IS_R3_WR)) != 0;
        }

        bool idHasReg4() const
        {
            IS_INFO isInfo = emitGetSchedInfo(idInsFmt());
            return (isInfo & (IS_R4_RD | IS_R4_RW | IS_R4_WR)) != 0;
        }
        bool idIsReg4Read() const
        {
            IS_INFO isInfo = emitGetSchedInfo(idInsFmt());
            return (isInfo & (IS_R4_RD | IS_R4_RW)) != 0;
        }
        bool idIsReg4Write() const
        {
            IS_INFO isInfo = emitGetSchedInfo(idInsFmt());
            return (isInfo & (IS_R4_RW | IS_R4_WR)) != 0;
        }

        bool idHasMemGen() const
        {
            IS_INFO isInfo = emitGetSchedInfo(idInsFmt());
            return (isInfo & (IS_GM_RD | IS_GM_RW | IS_GM_WR)) != 0;
        }
        bool idHasMemGenRead() const
        {
            IS_INFO isInfo = emitGetSchedInfo(idInsFmt());
            return (isInfo & (IS_GM_RD | IS_GM_RW)) != 0;
        }
        bool idHasMemGenWrite() const
        {
            IS_INFO isInfo = emitGetSchedInfo(idInsFmt());
            return (isInfo & (IS_GM_RW | IS_GM_WR)) != 0;
        }

        bool idHasMemStk() const
        {
            IS_INFO isInfo = emitGetSchedInfo(idInsFmt());
            return (isInfo & (IS_SF_RD | IS_SF_RW | IS_SF_WR)) != 0;
        }
        bool idHasMemStkRead() const
        {
            IS_INFO isInfo = emitGetSchedInfo(idInsFmt());
            return (isInfo & (IS_SF_RD | IS_SF_RW)) != 0;
        }
        bool idHasMemStkWrite() const
        {
            IS_INFO isInfo = emitGetSchedInfo(idInsFmt());
            return (isInfo & (IS_SF_RW | IS_SF_WR)) != 0;
        }

        bool idHasMemAdr() const
        {
            IS_INFO isInfo = emitGetSchedInfo(idInsFmt());
            return (isInfo & (IS_AM_RD | IS_AM_RW | IS_AM_WR)) != 0;
        }
        bool idHasMemAdrRead() const
        {
            IS_INFO isInfo = emitGetSchedInfo(idInsFmt());
            return (isInfo & (IS_AM_RD | IS_AM_RW)) != 0;
        }
        bool idHasMemAdrWrite() const
        {
            IS_INFO isInfo = emitGetSchedInfo(idInsFmt());
            return (isInfo & (IS_AM_RW | IS_AM_WR)) != 0;
        }

        bool idHasMem() const
        {
            return idHasMemGen() || idHasMemStk() || idHasMemAdr();
        }
        bool idHasMemRead() const
        {
            return idHasMemGenRead() || idHasMemStkRead() || idHasMemAdrRead();
        }
        bool idHasMemWrite() const
        {
            return idHasMemGenWrite() || idHasMemStkWrite() || idHasMemAdrWrite();
        }
#endif // defined(TARGET_XARCH)
#ifdef TARGET_ARMARCH
        insOpts idInsOpt() const
        {
            return (insOpts)_idInsOpt;
        }
        void idInsOpt(insOpts opt)
        {
            _idInsOpt = opt;
            assert(opt == _idInsOpt);
        }

        regNumber idReg3() const
        {
            assert(!idIsSmallDsc());
            return idAddr()->_idReg3;
        }
        void idReg3(regNumber reg)
        {
            assert(!idIsSmallDsc());
            idAddr()->_idReg3 = reg;
            assert(reg == idAddr()->_idReg3);
        }
        regNumber idReg4() const
        {
            assert(!idIsSmallDsc());
            return idAddr()->_idReg4;
        }
        void idReg4(regNumber reg)
        {
            assert(!idIsSmallDsc());
            idAddr()->_idReg4 = reg;
            assert(reg == idAddr()->_idReg4);
        }
#ifdef TARGET_ARM64
        bool idReg3Scaled() const
        {
            assert(!idIsSmallDsc());
            return (idAddr()->_idRegBit == 1);
        }
        void idReg3Scaled(bool val)
        {
            assert(!idIsSmallDsc());
            idAddr()->_idRegBit = val ? 1 : 0;
        }
        bool idPredicateReg2Merge() const
        {
            assert(!idIsSmallDsc());
            return (idAddr()->_idRegBit == 1);
        }
        void idPredicateReg2Merge(bool val)
        {
            assert(!idIsSmallDsc());
            idAddr()->_idRegBit = val ? 1 : 0;
        }
        bool idVectorLength4x() const
        {
            assert(!idIsSmallDsc());
            return (idAddr()->_idRegBit == 1);
        }
        void idVectorLength4x(bool val)
        {
            assert(!idIsSmallDsc());
            idAddr()->_idRegBit = val ? 1 : 0;
        }
        insSvePattern idSvePattern() const
        {
            assert(!idIsSmallDsc());
            return (idAddr()->_idSvePattern);
        }
        void idSvePattern(insSvePattern idSvePattern)
        {
            assert(!idIsSmallDsc());
            idAddr()->_idSvePattern = idSvePattern;
        }
        insSvePrfop idSvePrfop() const
        {
            assert(!idIsSmallDsc());
            return (insSvePrfop)(idAddr()->_idReg4);
        }
        void idSvePrfop(insSvePrfop idSvePrfop)
        {
            assert(!idIsSmallDsc());
            idAddr()->_idReg4 = (regNumber)idSvePrfop;
        }
        bool idHasShift() const
        {
            return !idIsSmallDsc() && (idAddr()->_idRegBit == 1);
        }
        void idHasShift(bool val)
        {
            if (!idIsSmallDsc())
            {
                idAddr()->_idRegBit = val ? 1 : 0;
            }
        }
#endif // TARGET_ARM64

#endif // TARGET_ARMARCH

#ifdef TARGET_LOONGARCH64
        insOpts idInsOpt() const
        {
            return (insOpts)_idInsOpt;
        }
        void idInsOpt(insOpts opt)
        {
            _idInsOpt = opt;
            assert(opt == _idInsOpt);
        }

        regNumber idReg3() const
        {
            assert(!idIsSmallDsc());
            return idAddr()->_idReg3;
        }
        void idReg3(regNumber reg)
        {
            assert(!idIsSmallDsc());
            idAddr()->_idReg3 = reg;
            assert(reg == idAddr()->_idReg3);
        }
        regNumber idReg4() const
        {
            assert(!idIsSmallDsc());
            return idAddr()->_idReg4;
        }
        void idReg4(regNumber reg)
        {
            assert(!idIsSmallDsc());
            idAddr()->_idReg4 = reg;
            assert(reg == idAddr()->_idReg4);
        }

#endif // TARGET_LOONGARCH64

#ifdef TARGET_RISCV64
        insOpts idInsOpt() const
        {
            return (insOpts)_idInsOpt;
        }
        void idInsOpt(insOpts opt)
        {
            _idInsOpt = opt;
            assert(opt == _idInsOpt);
        }

        regNumber idReg3() const
        {
            assert(!idIsSmallDsc());
            return idAddr()->_idReg3;
        }
        void idReg3(regNumber reg)
        {
            assert(!idIsSmallDsc());
            idAddr()->_idReg3 = reg;
            assert(reg == idAddr()->_idReg3);
        }
        regNumber idReg4() const
        {
            assert(!idIsSmallDsc());
            return idAddr()->_idReg4;
        }
        void idReg4(regNumber reg)
        {
            assert(!idIsSmallDsc());
            idAddr()->_idReg4 = reg;
            assert(reg == idAddr()->_idReg4);
        }

#endif // TARGET_RISCV64

        inline static bool fitsInSmallCns(cnsval_ssize_t val)
        {
            return ((val >= ID_MIN_SMALL_CNS) && (val <= ID_MAX_SMALL_CNS));
        }

        bool idIsLargeCns() const
        {
            return _idLargeCns != 0;
        }
        void idSetIsLargeCns()
        {
            _idLargeCns = 1;
        }

        bool idIsLargeDsp() const
        {
            return _idLargeDsp != 0;
        }
        void idSetIsLargeDsp()
        {
            _idLargeDsp = 1;
        }
        void idSetIsSmallDsp()
        {
            _idLargeDsp = 0;
        }

        bool idIsLargeCall() const
        {
            return _idLargeCall != 0;
        }
        void idSetIsLargeCall()
        {
            _idLargeCall = 1;
        }

        bool idIsBound() const
        {
            assert(!IsAvx512OrPriorInstruction(_idIns));
            return _idBound != 0;
        }
        void idSetIsBound()
        {
            assert(!IsAvx512OrPriorInstruction(_idIns));
            _idBound = 1;
        }

#ifndef TARGET_ARMARCH
        bool idIsCallRegPtr() const
        {
            assert(!IsAvx512OrPriorInstruction(_idIns));
            return _idCallRegPtr != 0;
        }
        void idSetIsCallRegPtr()
        {
            assert(!IsAvx512OrPriorInstruction(_idIns));
            _idCallRegPtr = 1;
        }
#endif // !TARGET_ARMARCH

        bool idIsTlsGD() const
        {
            assert(!IsAvx512OrPriorInstruction(_idIns));
            return _idTlsGD != 0;
        }
        void idSetTlsGD()
        {
            assert(!IsAvx512OrPriorInstruction(_idIns));
            _idTlsGD = 1;
        }

        // Only call instructions that call helper functions may be marked as "IsNoGC", indicating
        // that a thread executing such a call cannot be stopped for GC.  Thus, in partially-interruptible
        // code, it is not necessary to generate GC info for a call so labeled.
        bool idIsNoGC() const
        {
            assert(!IsAvx512OrPriorInstruction(_idIns));
            return _idNoGC != 0;
        }
        void idSetIsNoGC(bool val)
        {
            assert(!IsAvx512OrPriorInstruction(_idIns));
            _idNoGC = val;
        }

#ifdef TARGET_XARCH
        bool idIsEvexbContextSet() const
        {
            return _idEvexbContext != 0;
        }

        void idSetEvexbContext(insOpts instOptions)
        {
            assert(!idIsEvexbContextSet());

            if (instOptions == INS_OPTS_EVEX_eb_er_rd)
            {
                _idEvexbContext = 1;
            }
            else if (instOptions == INS_OPTS_EVEX_er_ru)
            {
                _idEvexbContext = 2;
            }
            else if (instOptions == INS_OPTS_EVEX_er_rz)
            {
                _idEvexbContext = 3;
            }
            else
            {
                unreached();
            }
        }

        unsigned idGetEvexbContext() const
        {
            return _idEvexbContext;
        }

        unsigned idGetEvexAaaContext() const
        {
            assert(IsAvx512OrPriorInstruction(_idIns));
            return _idEvexAaaContext;
        }

        void idSetEvexAaaContext(insOpts instOptions)
        {
            assert(idGetEvexAaaContext() == 0);
            unsigned value = static_cast<unsigned>((instOptions & INS_OPTS_EVEX_aaa_MASK) >> 2);

            _idCustom1 = ((value >> 0) & 1);
            _idCustom2 = ((value >> 1) & 1);
            _idCustom3 = ((value >> 2) & 1);
        }

        bool idIsEvexZContextSet() const
        {
            assert(IsAvx512OrPriorInstruction(_idIns));
            return _idEvexZContext != 0;
        }

        void idSetEvexZContext()
        {
            assert(!idIsEvexZContextSet());
            _idEvexZContext = 1;
        }
#endif

#ifdef TARGET_ARMARCH
        bool idIsLclVar() const
        {
            return _idLclVar != 0;
        }
        void idSetIsLclVar()
        {
            _idLclVar = 1;
        }
#ifdef TARGET_ARM64
        bool idIsLclVarPair() const
        {
            return _idLclVarPair != 0;
        }
        void idSetIsLclVarPair()
        {
            _idLclVarPair = 1;
        }
#endif // TARGET_ARM64
#endif // TARGET_ARMARCH

#if defined(TARGET_ARM)
        bool idIsLclFPBase() const
        {
            return _idLclFPBase != 0;
        }
        void idSetIsLclFPBase()
        {
            _idLclFPBase = 1;
        }
#endif // defined(TARGET_ARM)

#ifdef TARGET_LOONGARCH64
        bool idIsLclVar() const
        {
            return _idLclVar != 0;
        }
        void idSetIsLclVar()
        {
            _idLclVar = 1;
        }
#endif // TARGET_LOONGARCH64

#ifdef TARGET_RISCV64
        bool idIsLclVar() const
        {
            return _idLclVar != 0;
        }
        void idSetIsLclVar()
        {
            _idLclVar = 1;
        }
#endif // TARGET_RISCV64

        bool idIsCnsReloc() const
        {
            return _idCnsReloc != 0;
        }
        void idSetIsCnsReloc()
        {
            _idCnsReloc = 1;
        }

        bool idIsDspReloc() const
        {
            return _idDspReloc != 0;
        }
        void idSetIsDspReloc(bool val = true)
        {
            _idDspReloc = val;
        }
        bool idIsReloc() const
        {
            return idIsDspReloc() || idIsCnsReloc();
        }

        void idSetRelocFlags(emitAttr attr)
        {
            _idCnsReloc = (EA_IS_CNS_RELOC(attr) ? 1 : 0);
            _idDspReloc = (EA_IS_DSP_RELOC(attr) ? 1 : 0);
        }

#if EMIT_BACKWARDS_NAVIGATION

        // Return the stored size of the previous instrDesc in bytes, or zero if there
        // is no previous instrDesc in this group.
        unsigned idPrevSize()
        {
            return _idScaledPrevOffset * 4;
        }
        void idSetPrevSize(unsigned prevInstrDescSizeInBytes)
        {
            assert(prevInstrDescSizeInBytes % 4 == 0);
            _idScaledPrevOffset = prevInstrDescSizeInBytes / 4;
            assert(idPrevSize() == prevInstrDescSizeInBytes);
        }

#endif // EMIT_BACKWARDS_NAVIGATION

        signed idSmallCns() const
        {
            return _idSmallCns;
        }
        void idSmallCns(cnsval_ssize_t value)
        {
            assert(fitsInSmallCns(value));
            _idSmallCns = value;
            assert(value == idSmallCns());
        }

        inline const idAddrUnion* idAddr() const
        {
            assert(!idIsSmallDsc());
            return &this->_idAddrUnion;
        }

        inline idAddrUnion* idAddr()
        {
            assert(!idIsSmallDsc());
            return &this->_idAddrUnion;
        }
    }; // End of  struct instrDesc

#if defined(TARGET_XARCH)
    insFormat getMemoryOperation(instrDesc* id) const;
    insFormat ExtractMemoryFormat(insFormat insFmt) const;
#elif defined(TARGET_ARM64)
    void getMemoryOperation(instrDesc* id, unsigned* pMemAccessKind, bool* pIsLocalAccess);
#endif

#if defined(DEBUG) || defined(LATE_DISASM)

#define PERFSCORE_THROUGHPUT_ILLEGAL -1024.0f

#define PERFSCORE_THROUGHPUT_ZERO 0.0f // Only used for pseudo-instructions that don't generate code

#define PERFSCORE_THROUGHPUT_9X (1.0f / 9.0f)
#define PERFSCORE_THROUGHPUT_6X (1.0f / 6.0f) // Hextuple issue
#define PERFSCORE_THROUGHPUT_5X 0.20f         // Pentuple issue
#define PERFSCORE_THROUGHPUT_4X 0.25f         // Quad issue
#define PERFSCORE_THROUGHPUT_3X (1.0f / 3.0f) // Three issue
#define PERFSCORE_THROUGHPUT_2X 0.5f          // Dual issue

#define PERFSCORE_THROUGHPUT_1C 1.0f // Single Issue

#define PERFSCORE_THROUGHPUT_2C   2.0f   // slower - 2 cycles
#define PERFSCORE_THROUGHPUT_3C   3.0f   // slower - 3 cycles
#define PERFSCORE_THROUGHPUT_4C   4.0f   // slower - 4 cycles
#define PERFSCORE_THROUGHPUT_5C   5.0f   // slower - 5 cycles
#define PERFSCORE_THROUGHPUT_6C   6.0f   // slower - 6 cycles
#define PERFSCORE_THROUGHPUT_7C   7.0f   // slower - 7 cycles
#define PERFSCORE_THROUGHPUT_8C   8.0f   // slower - 8 cycles
#define PERFSCORE_THROUGHPUT_9C   9.0f   // slower - 9 cycles
#define PERFSCORE_THROUGHPUT_10C  10.0f  // slower - 10 cycles
#define PERFSCORE_THROUGHPUT_11C  10.0f  // slower - 10 cycles
#define PERFSCORE_THROUGHPUT_13C  13.0f  // slower - 13 cycles
#define PERFSCORE_THROUGHPUT_14C  14.0f  // slower - 13 cycles
#define PERFSCORE_THROUGHPUT_16C  16.0f  // slower - 13 cycles
#define PERFSCORE_THROUGHPUT_19C  19.0f  // slower - 19 cycles
#define PERFSCORE_THROUGHPUT_25C  25.0f  // slower - 25 cycles
#define PERFSCORE_THROUGHPUT_33C  33.0f  // slower - 33 cycles
#define PERFSCORE_THROUGHPUT_50C  50.0f  // slower - 50 cycles
#define PERFSCORE_THROUGHPUT_52C  52.0f  // slower - 52 cycles
#define PERFSCORE_THROUGHPUT_57C  57.0f  // slower - 57 cycles
#define PERFSCORE_THROUGHPUT_140C 140.0f // slower - 140 cycles

#define PERFSCORE_LATENCY_ILLEGAL -1024.0f

#define PERFSCORE_LATENCY_ZERO 0.0f
#define PERFSCORE_LATENCY_1C   1.0f
#define PERFSCORE_LATENCY_2C   2.0f
#define PERFSCORE_LATENCY_3C   3.0f
#define PERFSCORE_LATENCY_4C   4.0f
#define PERFSCORE_LATENCY_5C   5.0f
#define PERFSCORE_LATENCY_6C   6.0f
#define PERFSCORE_LATENCY_7C   7.0f
#define PERFSCORE_LATENCY_8C   8.0f
#define PERFSCORE_LATENCY_9C   9.0f
#define PERFSCORE_LATENCY_10C  10.0f
#define PERFSCORE_LATENCY_11C  11.0f
#define PERFSCORE_LATENCY_12C  12.0f
#define PERFSCORE_LATENCY_13C  13.0f
#define PERFSCORE_LATENCY_14C  14.0f
#define PERFSCORE_LATENCY_15C  15.0f
#define PERFSCORE_LATENCY_16C  16.0f
#define PERFSCORE_LATENCY_18C  18.0f
#define PERFSCORE_LATENCY_20C  20.0f
#define PERFSCORE_LATENCY_22C  22.0f
#define PERFSCORE_LATENCY_23C  23.0f
#define PERFSCORE_LATENCY_26C  26.0f
#define PERFSCORE_LATENCY_62C  62.0f
#define PERFSCORE_LATENCY_69C  69.0f
#define PERFSCORE_LATENCY_140C 140.0f
#define PERFSCORE_LATENCY_400C 400.0f // Intel microcode issue with these instructions

#define PERFSCORE_LATENCY_BRANCH_DIRECT   1.0f // cost of an unconditional branch
#define PERFSCORE_LATENCY_BRANCH_COND     2.0f // includes cost of a possible misprediction
#define PERFSCORE_LATENCY_BRANCH_INDIRECT 2.0f // includes cost of a possible misprediction

#if defined(TARGET_XARCH)

// a read,write or modify from stack location, possible def to use latency from L0 cache
#define PERFSCORE_LATENCY_RD_STACK    PERFSCORE_LATENCY_2C
#define PERFSCORE_LATENCY_WR_STACK    PERFSCORE_LATENCY_2C
#define PERFSCORE_LATENCY_RD_WR_STACK PERFSCORE_LATENCY_5C

// a read, write or modify from constant location, possible def to use latency from L0 cache
#define PERFSCORE_LATENCY_RD_CONST_ADDR    PERFSCORE_LATENCY_2C
#define PERFSCORE_LATENCY_WR_CONST_ADDR    PERFSCORE_LATENCY_2C
#define PERFSCORE_LATENCY_RD_WR_CONST_ADDR PERFSCORE_LATENCY_5C

// a read, write or modify from memory location, possible def to use latency from L0 or L1 cache
// plus an extra cost  (of 1.0) for a increased chance  of a cache miss
#define PERFSCORE_LATENCY_RD_GENERAL    PERFSCORE_LATENCY_3C
#define PERFSCORE_LATENCY_WR_GENERAL    PERFSCORE_LATENCY_3C
#define PERFSCORE_LATENCY_RD_WR_GENERAL PERFSCORE_LATENCY_6C

#elif defined(TARGET_ARM64) || defined(TARGET_ARM)

// a read,write or modify from stack location, possible def to use latency from L0 cache
#define PERFSCORE_LATENCY_RD_STACK         PERFSCORE_LATENCY_3C
#define PERFSCORE_LATENCY_WR_STACK         PERFSCORE_LATENCY_1C
#define PERFSCORE_LATENCY_RD_WR_STACK      PERFSCORE_LATENCY_3C

// a read, write or modify from constant location, possible def to use latency from L0 cache
#define PERFSCORE_LATENCY_RD_CONST_ADDR    PERFSCORE_LATENCY_3C
#define PERFSCORE_LATENCY_WR_CONST_ADDR    PERFSCORE_LATENCY_1C
#define PERFSCORE_LATENCY_RD_WR_CONST_ADDR PERFSCORE_LATENCY_3C

// a read, write or modify from memory location, possible def to use latency from L0 or L1 cache
// plus an extra cost  (of 1.0) for a increased chance  of a cache miss
#define PERFSCORE_LATENCY_RD_GENERAL       PERFSCORE_LATENCY_4C
#define PERFSCORE_LATENCY_WR_GENERAL       PERFSCORE_LATENCY_1C
#define PERFSCORE_LATENCY_RD_WR_GENERAL    PERFSCORE_LATENCY_4C

#elif defined(TARGET_LOONGARCH64)
// a read,write or modify from stack location, possible def to use latency from L0 cache
#define PERFSCORE_LATENCY_RD_STACK         PERFSCORE_LATENCY_3C
#define PERFSCORE_LATENCY_WR_STACK         PERFSCORE_LATENCY_1C
#define PERFSCORE_LATENCY_RD_WR_STACK      PERFSCORE_LATENCY_3C

// a read, write or modify from constant location, possible def to use latency from L0 cache
#define PERFSCORE_LATENCY_RD_CONST_ADDR    PERFSCORE_LATENCY_3C
#define PERFSCORE_LATENCY_WR_CONST_ADDR    PERFSCORE_LATENCY_1C
#define PERFSCORE_LATENCY_RD_WR_CONST_ADDR PERFSCORE_LATENCY_3C

// a read, write or modify from memory location, possible def to use latency from L0 or L1 cache
// plus an extra cost  (of 1.0) for a increased chance  of a cache miss
#define PERFSCORE_LATENCY_RD_GENERAL       PERFSCORE_LATENCY_4C
#define PERFSCORE_LATENCY_WR_GENERAL       PERFSCORE_LATENCY_1C
#define PERFSCORE_LATENCY_RD_WR_GENERAL    PERFSCORE_LATENCY_4C

#elif defined(TARGET_RISCV64)
// a read,write or modify from stack location, possible def to use latency from L0 cache
#define PERFSCORE_LATENCY_RD_STACK         PERFSCORE_LATENCY_3C
#define PERFSCORE_LATENCY_WR_STACK         PERFSCORE_LATENCY_1C
#define PERFSCORE_LATENCY_RD_WR_STACK      PERFSCORE_LATENCY_3C

// a read, write or modify from constant location, possible def to use latency from L0 cache
#define PERFSCORE_LATENCY_RD_CONST_ADDR    PERFSCORE_LATENCY_3C
#define PERFSCORE_LATENCY_WR_CONST_ADDR    PERFSCORE_LATENCY_1C
#define PERFSCORE_LATENCY_RD_WR_CONST_ADDR PERFSCORE_LATENCY_3C

// a read, write or modify from memory location, possible def to use latency from L0 or L1 cache
// plus an extra cost  (of 1.0) for a increased chance  of a cache miss
#define PERFSCORE_LATENCY_RD_GENERAL       PERFSCORE_LATENCY_4C
#define PERFSCORE_LATENCY_WR_GENERAL       PERFSCORE_LATENCY_1C
#define PERFSCORE_LATENCY_RD_WR_GENERAL    PERFSCORE_LATENCY_4C

#endif // TARGET_XXX

// Make this an enum:
//
#define PERFSCORE_MEMORY_NONE       0
#define PERFSCORE_MEMORY_READ       1
#define PERFSCORE_MEMORY_WRITE      2
#define PERFSCORE_MEMORY_READ_WRITE 3

    struct insExecutionCharacteristics
    {
        float    insThroughput;
        float    insLatency;
        unsigned insMemoryAccessKind;
    };

    float insEvaluateExecutionCost(instrDesc* id);

    insExecutionCharacteristics getInsExecutionCharacteristics(instrDesc* id);

    void perfScoreUnhandledInstruction(instrDesc* id, insExecutionCharacteristics* result);

#endif // defined(DEBUG) || defined(LATE_DISASM)

    weight_t getCurrentBlockWeight();

    void dispIns(instrDesc* id);

    void appendToCurIG(instrDesc* id);

    /********************************************************************************************/

    struct instrDescJmp : instrDesc
    {
        instrDescJmp() = delete;

        instrDescJmp* idjNext; // next jump in the group/method
        insGroup*     idjIG;   // containing group

        union
        {
            BYTE* idjAddr; // address of jump ins (for patching)
        } idjTemp;

        // Before jump emission, this is the byte offset within IG of the jump instruction.
        // After emission, for forward jumps, this is the target offset -- in bytes from the
        // beginning of the function -- of the target instruction of the jump, used to
        // determine if this jump needs to be patched.
        unsigned idjOffs :
#if defined(TARGET_AMD64)
            28;
        // Indicates the jump was added at the end of a BBJ_ALWAYS basic block and is
        // a candidate for being removed if it jumps to the next instruction
        unsigned idjIsRemovableJmpCandidate : 1;
        // Indicates the jump follows a call instruction and precedes an OS epilog.
        // If this jump is removed, a nop will need to be emitted instead (see clr-abi.md for details).
        unsigned idjIsAfterCallBeforeEpilog : 1;
#elif defined(TARGET_X86)
            29;
        unsigned idjIsRemovableJmpCandidate : 1;
#else
            30;
#endif
        unsigned idjShort    : 1; // is the jump known to be a short one?
        unsigned idjKeepLong : 1; // should the jump be kept long? (used for hot to cold and cold to hot jumps)
    };

#if FEATURE_LOOP_ALIGN
    struct instrDescAlign : instrDesc
    {
        instrDescAlign() = delete;

        instrDescAlign* idaNext;           // next align in the group/method
        insGroup*       idaIG;             // containing group
        insGroup*       idaLoopHeadPredIG; // The IG before the loop IG.
                                           // If no 'jmp' instructions were found until idaLoopHeadPredIG,
                                           // then idaLoopHeadPredIG == idaIG.
#ifdef DEBUG
        bool isPlacedAfterJmp; // Is the 'align' instruction placed after jmp. Used to decide
                               // if the instruction cost should be included in PerfScore
                               // calculation or not.
#endif

        inline insGroup* loopHeadIG()
        {
            assert(idaLoopHeadPredIG);
            return idaLoopHeadPredIG->igNext;
        }

        void removeAlignFlags()
        {
            idaIG->igFlags &= ~IGF_HAS_ALIGN;
            idaIG->igFlags |= IGF_REMOVED_ALIGN;
        }
    };
    void emitCheckAlignFitInCurIG(unsigned nAlignInstr);
#endif // FEATURE_LOOP_ALIGN

#if !defined(TARGET_ARM64) // This shouldn't be needed for ARM32, either, but I don't want to touch the ARM32 JIT.
    struct instrDescLbl : instrDescJmp
    {
        emitLclVarAddr dstLclVar;
    };
#endif // !TARGET_ARM64

    struct instrDescCns : instrDesc // large const
    {
        instrDescCns() = delete;

        cnsval_ssize_t idcCnsVal;
    };

    struct instrDescDsp : instrDesc // large displacement
    {
        instrDescDsp() = delete;

        target_ssize_t iddDspVal;
    };

    struct instrDescCnsDsp : instrDesc // large cons + disp
    {
        instrDescCnsDsp() = delete;

        target_ssize_t iddcCnsVal;
        int            iddcDspVal;
    };

#ifdef TARGET_XARCH

    struct instrDescAmd : instrDesc // large addrmode disp
    {
        instrDescAmd() = delete;

        ssize_t idaAmdVal;
    };

    struct instrDescCnsAmd : instrDesc // large cons + addrmode disp
    {
        instrDescCnsAmd() = delete;

        ssize_t idacCnsVal;
        ssize_t idacAmdVal;
    };

#endif // TARGET_XARCH

#ifdef TARGET_ARM64
    struct instrDescLclVarPair : instrDesc // contains 2 gc vars to be tracked
    {
        instrDescLclVarPair() = delete;

        emitLclVarAddr iiaLclVar2;
    };

    struct instrDescLclVarPairCns : instrDescCns // contains 2 gc vars to be tracked, with large cons
    {
        instrDescLclVarPairCns() = delete;

        emitLclVarAddr iiaLclVar2;
    };
#endif

    struct instrDescCGCA : instrDesc // call with ...
    {
        instrDescCGCA() = delete;

        VARSET_TP idcGCvars;    // ... updated GC vars or
        ssize_t   idcDisp;      // ... big addrmode disp
        regMaskTP idcGcrefRegs; // ... gcref registers
        regMaskTP idcByrefRegs; // ... byref registers
        unsigned  idcArgCnt;    // ... lots of args or (<0 ==> caller pops args)

#if MULTIREG_HAS_SECOND_GC_RET
        // This method handle the GC-ness of the second register in a 2 register returned struct on System V.
        GCtype idSecondGCref() const
        {
            return (GCtype)_idcSecondRetRegGCType;
        }
        void idSecondGCref(GCtype gctype)
        {
            _idcSecondRetRegGCType = gctype;
        }

    private:
        // This member stores the GC-ness of the second register in a 2 register returned struct on System V.
        // It is added to the call struct since it is not needed by the base instrDesc struct, which keeps GC-ness
        // of the first register for the instCall nodes.
        // The base instrDesc is very carefully kept to be no more than 128 bytes. There is no more space to add members
        // for keeping GC-ness of the second return registers. It will also bloat the base struct unnecessarily
        // since the GC-ness of the second register is only needed for call instructions.
        // The base struct's member keeping the GC-ness of the first return register is _idGCref.
        GCtype _idcSecondRetRegGCType : 2; // ... GC type for the second return register.
#endif                                     // MULTIREG_HAS_SECOND_GC_RET
    };

    // TODO-Cleanup: Uses of stack-allocated instrDescs should be refactored to be unnecessary.
    template <typename T>
    struct inlineInstrDesc
    {
    private:
        instrDescDebugInfo* idDebugInfo;
        alignas(alignof(T)) char idStorage[sizeof(T)];

    public:
        inlineInstrDesc()
            : idDebugInfo(nullptr)
            , idStorage()
        {
            static_assert_no_msg((offsetof(inlineInstrDesc<T>, idStorage) - sizeof(instrDescDebugInfo*)) ==
                                 offsetof(inlineInstrDesc<T>, idDebugInfo));
        }

        T* id()
        {
            return reinterpret_cast<T*>(idStorage);
        }
    };

#ifdef TARGET_ARM

    struct instrDescReloc : instrDesc
    {
        instrDescReloc() = delete;

        BYTE* idrRelocVal;
    };

    BYTE* emitGetInsRelocValue(instrDesc* id);

#endif // TARGET_ARM

    insUpdateModes emitInsUpdateMode(instruction ins);
    insFormat      emitInsModeFormat(instruction ins, insFormat base);

    static const BYTE emitInsModeFmtTab[];
#ifdef DEBUG
    static const unsigned emitInsModeFmtCnt;
#endif

    size_t emitGetInstrDescSize(const instrDesc* id);

#ifdef TARGET_XARCH

    ssize_t emitGetInsCns(instrDesc* id);
    ssize_t emitGetInsDsp(instrDesc* id);
    ssize_t emitGetInsAmd(instrDesc* id);

    ssize_t  emitGetInsCIdisp(instrDesc* id);
    unsigned emitGetInsCIargs(instrDesc* id);

    inline emitAttr emitGetMemOpSize(instrDesc* id) const;
    inline emitAttr emitGetBaseMemOpSize(instrDesc*) const;

    // Return the argument count for a direct call "id".
    int emitGetInsCDinfo(instrDesc* id);

    static const IS_INFO emitGetSchedInfo(insFormat f);
#endif // TARGET_XARCH

    cnsval_ssize_t emitGetInsSC(const instrDesc* id) const;
    unsigned       emitInsCount;

    /************************************************************************/
    /*           A few routines used for debug display purposes             */
    /************************************************************************/

    static const char* emitIfName(unsigned f);

#ifdef DEBUG
    unsigned emitVarRefOffs;
#else // !DEBUG
#define emitVarRefOffs 0
#endif // !DEBUG

    const char* emitRegName(regNumber reg, emitAttr size = EA_PTRSIZE, bool varName = true) const;
    const char* emitFloatRegName(regNumber reg, emitAttr size = EA_PTRSIZE, bool varName = true);

    // GC Info changes are not readily available at each instruction.
    // We use debug-only sets to track the per-instruction state, and to remember
    // what the state was at the last time it was output (instruction or label).
    VARSET_TP  debugPrevGCrefVars;
    VARSET_TP  debugThisGCrefVars;
    regPtrDsc* debugPrevRegPtrDsc;
    regMaskTP  debugPrevGCrefRegs;
    regMaskTP  debugPrevByrefRegs;
    void       emitDispInsIndent();
    void       emitDispGCDeltaTitle(const char* title);
    void       emitDispGCRegDelta(const char* title, regMaskTP prevRegs, regMaskTP curRegs);
    void       emitDispGCVarDelta();
    void       emitDispRegPtrListDelta();
    void       emitDispGCInfoDelta();

    void emitDispIGflags(unsigned flags);
    void emitDispIG(insGroup* ig,
                    bool      displayFunc         = false,
                    bool      displayInstructions = false,
                    bool      displayLocation     = true);
    void emitDispIGlist(bool displayInstructions = false);
    void emitDispGCinfo();
    void emitDispJumpList();
    void emitDispClsVar(CORINFO_FIELD_HANDLE fldHnd, ssize_t offs, bool reloc = false);
    void emitDispFrameRef(int varx, int disp, int offs, bool asmfm);
    void emitDispInsAddr(const BYTE* code);
    void emitDispInsOffs(unsigned offs, bool doffs);
    void emitDispInsHex(instrDesc* id, BYTE* code, size_t sz);
    void emitDispEmbBroadcastCount(instrDesc* id);
    void emitDispEmbRounding(instrDesc* id);
    void emitDispEmbMasking(instrDesc* id);
    void emitDispIns(instrDesc* id,
                     bool       isNew,
                     bool       doffs,
                     bool       asmfm,
                     unsigned   offs  = 0,
                     BYTE*      pCode = nullptr,
                     size_t     sz    = 0,
                     insGroup*  ig    = nullptr);

    /************************************************************************/
    /*                      Method prolog and epilog                        */
    /************************************************************************/

    unsigned emitPrologEndPos;

    unsigned       emitEpilogCnt;
    UNATIVE_OFFSET emitEpilogSize;

#ifdef TARGET_XARCH

    void           emitStartExitSeq(); // Mark the start of the "return" sequence
    emitLocation   emitExitSeqBegLoc;
    UNATIVE_OFFSET emitExitSeqSize; // minimum size of any return sequence - the 'ret' after the epilog

#endif // TARGET_XARCH

    insGroup* emitPlaceholderList; // per method placeholder list - head
    insGroup* emitPlaceholderLast; // per method placeholder list - tail

#ifdef JIT32_GCENCODER

    // The x86 GC encoder needs to iterate over a list of epilogs to generate a table of
    // epilog offsets. Epilogs always start at the beginning of an IG, so save the first
    // IG of the epilog, and use it to find the epilog offset at the end of code generation.
    struct EpilogList
    {
        EpilogList*  elNext;
        emitLocation elLoc;

        EpilogList()
            : elNext(nullptr)
            , elLoc()
        {
        }
    };

    EpilogList* emitEpilogList; // per method epilog list - head
    EpilogList* emitEpilogLast; // per method epilog list - tail

public:
    void emitStartEpilog();

    bool emitHasEpilogEnd();

    size_t emitGenEpilogLst(size_t (*fp)(void*, unsigned), void* cp);

#endif // JIT32_GCENCODER

    void emitBegPrologEpilog(insGroup* igPh);
    void emitEndPrologEpilog();

    void emitBegFnEpilog(insGroup* igPh);
    void emitEndFnEpilog();

    void emitBegFuncletProlog(insGroup* igPh);
    void emitEndFuncletProlog();

    void emitBegFuncletEpilog(insGroup* igPh);
    void emitEndFuncletEpilog();

    /************************************************************************/
    /*    Methods to record a code position and later convert to offset     */
    /************************************************************************/

    unsigned       emitFindInsNum(const insGroup* ig, const instrDesc* id) const;
    UNATIVE_OFFSET emitFindOffset(const insGroup* ig, unsigned insNum) const;

    /************************************************************************/
    /*        Members and methods used to issue (encode) instructions.      */
    /************************************************************************/

#ifdef DEBUG
    // If we have started issuing instructions from the list of instrDesc, this is set
    bool emitIssuing;
#endif

    BYTE*  emitCodeBlock;     // Hot code block
    BYTE*  emitColdCodeBlock; // Cold code block
    BYTE*  emitConsBlock;     // Read-only (constant) data block
    size_t writeableOffset;   // Offset applied to a code address to get memory location that can be written

    UNATIVE_OFFSET emitTotalHotCodeSize;
    UNATIVE_OFFSET emitTotalColdCodeSize;

    UNATIVE_OFFSET emitCurCodeOffs(const BYTE* dst) const
    {
        size_t distance;
        if ((dst >= emitCodeBlock) && (dst <= (emitCodeBlock + emitTotalHotCodeSize)))
        {
            distance = (dst - emitCodeBlock);
        }
        else
        {
            assert(emitFirstColdIG);
            assert(emitColdCodeBlock);
            assert((dst >= emitColdCodeBlock) && (dst <= (emitColdCodeBlock + emitTotalColdCodeSize)));

            distance = (dst - emitColdCodeBlock + emitTotalHotCodeSize);
        }
        noway_assert((UNATIVE_OFFSET)distance == distance);
        return (UNATIVE_OFFSET)distance;
    }

    BYTE* emitOffsetToPtr(UNATIVE_OFFSET offset) const
    {
        if (offset < emitTotalHotCodeSize)
        {
            return emitCodeBlock + offset;
        }
        else
        {
            assert(offset < (emitTotalHotCodeSize + emitTotalColdCodeSize));

            return emitColdCodeBlock + (offset - emitTotalHotCodeSize);
        }
    }

    BYTE* emitDataOffsetToPtr(UNATIVE_OFFSET offset)
    {
        assert(offset < emitDataSize());
        return emitConsBlock + offset;
    }

    bool emitJumpCrossHotColdBoundary(size_t srcOffset, size_t dstOffset)
    {
        if (emitTotalColdCodeSize == 0)
        {
            return false;
        }

        assert(srcOffset < (emitTotalHotCodeSize + emitTotalColdCodeSize));
        assert(dstOffset < (emitTotalHotCodeSize + emitTotalColdCodeSize));

        return ((srcOffset < emitTotalHotCodeSize) != (dstOffset < emitTotalHotCodeSize));
    }

    unsigned char emitOutputByte(BYTE* dst, ssize_t val);
    unsigned char emitOutputWord(BYTE* dst, ssize_t val);
    unsigned char emitOutputLong(BYTE* dst, ssize_t val);
    unsigned char emitOutputSizeT(BYTE* dst, ssize_t val);

#if !defined(HOST_64BIT)
#if defined(TARGET_X86)
    unsigned char emitOutputByte(BYTE* dst, size_t val);
    unsigned char emitOutputWord(BYTE* dst, size_t val);
    unsigned char emitOutputLong(BYTE* dst, size_t val);
    unsigned char emitOutputSizeT(BYTE* dst, size_t val);

    unsigned char emitOutputByte(BYTE* dst, unsigned __int64 val);
    unsigned char emitOutputWord(BYTE* dst, unsigned __int64 val);
    unsigned char emitOutputLong(BYTE* dst, unsigned __int64 val);
    unsigned char emitOutputSizeT(BYTE* dst, unsigned __int64 val);
#endif // defined(TARGET_X86)
#endif // !defined(HOST_64BIT)

#if defined(TARGET_LOONGARCH64) || defined(TARGET_RISCV64)
    unsigned int emitCounts_INS_OPTS_J;
#endif // TARGET_LOONGARCH64 || TARGET_RISCV64

    instrDesc* emitFirstInstrDesc(BYTE* idData) const;
    void       emitAdvanceInstrDesc(instrDesc** id, size_t idSize) const;
    size_t     emitIssue1Instr(insGroup* ig, instrDesc* id, BYTE** dp);
    size_t     emitOutputInstr(insGroup* ig, instrDesc* id, BYTE** dp);

    bool emitHasFramePtr;

#ifdef PSEUDORANDOM_NOP_INSERTION
    bool emitInInstrumentation;
#endif // PSEUDORANDOM_NOP_INSERTION

#ifdef DEBUG
    bool emitChkAlign; // perform some alignment checks
#endif

    insGroup* emitCurIG;

    void emitSetShortJump(instrDescJmp* id);
    void emitSetMediumJump(instrDescJmp* id);

public:
    CORINFO_FIELD_HANDLE emitBlkConst(const void* cnsAddr, unsigned cnsSize, unsigned cnsAlign, var_types elemType);

private:
#if defined(TARGET_AMD64)
    regMaskTP rbmFltCalleeTrash;

    FORCEINLINE regMaskTP get_RBM_FLT_CALLEE_TRASH() const
    {
        return this->rbmFltCalleeTrash;
    }
#endif // TARGET_AMD64

#if defined(TARGET_XARCH)
    regMaskTP rbmMskCalleeTrash;

    FORCEINLINE regMaskTP get_RBM_MSK_CALLEE_TRASH() const
    {
        return this->rbmMskCalleeTrash;
    }
#endif // TARGET_AMD64

    CORINFO_FIELD_HANDLE emitFltOrDblConst(double constValue, emitAttr attr);
#if defined(FEATURE_SIMD)
    CORINFO_FIELD_HANDLE emitSimd8Const(simd8_t constValue);
    CORINFO_FIELD_HANDLE emitSimd16Const(simd16_t constValue);
#if defined(TARGET_XARCH)
    CORINFO_FIELD_HANDLE emitSimd32Const(simd32_t constValue);
    CORINFO_FIELD_HANDLE emitSimd64Const(simd64_t constValue);
    CORINFO_FIELD_HANDLE emitSimdMaskConst(simdmask_t constValue);
#endif // TARGET_XARCH
#endif // FEATURE_SIMD
    regNumber emitInsBinary(instruction ins, emitAttr attr, GenTree* dst, GenTree* src);
    regNumber emitInsTernary(instruction ins, emitAttr attr, GenTree* dst, GenTree* src1, GenTree* src2);
    void      emitInsLoadInd(instruction ins, emitAttr attr, regNumber dstReg, GenTreeIndir* mem);
    void      emitInsStoreInd(instruction ins, emitAttr attr, GenTreeStoreInd* mem);
    void      emitInsStoreLcl(instruction ins, emitAttr attr, GenTreeLclVarCommon* varNode);
    insFormat emitMapFmtForIns(insFormat fmt, instruction ins);
    insFormat emitMapFmtAtoM(insFormat fmt);
    void      emitHandleMemOp(GenTreeIndir* indir, instrDesc* id, insFormat fmt, instruction ins);
    void      spillIntArgRegsToShadowSlots();

#ifdef TARGET_XARCH
    bool emitIsInstrWritingToReg(instrDesc* id, regNumber reg);
    bool emitDoesInsModifyFlags(instruction ins);
#endif // TARGET_XARCH

    /************************************************************************/
    /*      The logic that creates and keeps track of instruction groups    */
    /************************************************************************/

    // The IG buffer size is the size, in bytes, of the single, global instruction group buffer.
    // It is computed dynamically based on SC_IG_BUFFER_NUM_SMALL_DESCS, SC_IG_BUFFER_NUM_LARGE_DESCS,
    // and whether a debug info pointer is being saved.
    //
    // When a label is reached, or the buffer is filled, the precise amount of the buffer that was
    // used is copied to a newly allocated, precisely sized buffer, and the global buffer is reset
    // for use with the next set of instructions (see emitSavIG). If the buffer was filled before
    // reaching a label, the next instruction group will be an "overflow", or "extension" group
    // (marked with IGF_EXTEND). Thus, the size of the global buffer shouldn't matter (as long as it
    // can hold at least one of the largest instruction descriptor forms), since we can always overflow
    // to subsequent instruction groups.
    //
    // The only place where this fixed instruction group size is a problem is in the main function prolog,
    // where we only support a single instruction group, and no extension groups. We should really fix that.
    // Thus, the buffer size needs to be large enough to hold the maximum number of instructions that
    // can possibly be generated into the prolog instruction group. That is difficult to statically determine.
    //
    // If we do generate an overflow prolog group, we will hit a NOWAY assert and fall back to MinOpts.
    // This should reduce the number of instructions generated into the prolog.
    //
    // Note that OSR prologs require additional code not seen in normal prologs.
    //
    // Also, note that DEBUG and non-DEBUG builds have different instrDesc sizes, and there are multiple
    // sizes of instruction descriptors, so the number of instructions that will fit in the largest
    // instruction group depends on the instruction mix as well as DEBUG/non-DEBUG build type. See the
    // EMITTER_STATS output for various statistics related to this.
    //

#if defined(TARGET_ARMARCH) || defined(TARGET_LOONGARCH64) || defined(TARGET_RISCV64)
// ARM32/64, LoongArch and RISC-V can require a bigger prolog instruction group. One scenario
// is where a function uses all the incoming integer and single-precision floating-point arguments,
// and must store them all to the frame on entry. If the frame is very large, we generate
// ugly code like:
//     movw r10, 0x488
//     add r10, sp
//     vstr s0, [r10]
// for each store, or, to load arguments into registers:
//     movz    xip1, #0x6cd0
//     movk    xip1, #2 LSL #16
//     ldr     w8, [fp, xip1]        // [V10 arg10]
// which eats up our insGroup buffer.
#define SC_IG_BUFFER_NUM_SMALL_DESCS 0
#define SC_IG_BUFFER_NUM_LARGE_DESCS 200

#else
#define SC_IG_BUFFER_NUM_SMALL_DESCS 14
#define SC_IG_BUFFER_NUM_LARGE_DESCS 50
#endif // !(TARGET_ARMARCH || TARGET_LOONGARCH64 || TARGET_RISCV64)

    size_t emitIGbuffSize;

    insGroup* emitIGlist; // first  instruction group
    insGroup* emitIGlast; // last   instruction group
    insGroup* emitIGthis; // issued instruction group

    insGroup* emitPrologIG; // prolog instruction group

    instrDescJmp* emitJumpList;       // list of local jumps in method
    instrDescJmp* emitJumpLast;       // last of local jumps in method
    void          emitJumpDistBind(); // Bind all the local jumps in method
    bool          emitContainsRemovableJmpCandidates;
    void          emitRemoveJumpToNextInst(); // try to remove unconditional jumps to the next instruction

#if FEATURE_LOOP_ALIGN
    instrDescAlign* emitCurIGAlignList;   // list of align instructions in current IG
    unsigned        emitLastLoopStart;    // Start IG of last inner loop
    unsigned        emitLastLoopEnd;      // End IG of last inner loop
    unsigned        emitLastAlignedIgNum; // last IG that has align instruction
    instrDescAlign* emitAlignList;        // list of all align instructions in method
    instrDescAlign* emitAlignLast;        // last align instruction in method

    // Points to the most recent added align instruction. If there are multiple align instructions like in arm64 or
    // non-adaptive alignment on xarch, this points to the first align instruction of the series of align instructions.
    instrDescAlign* emitAlignLastGroup;

    unsigned getLoopSize(insGroup*            igLoopHeader,
                         unsigned maxLoopSize DEBUG_ARG(bool isAlignAdjusted) DEBUG_ARG(UNATIVE_OFFSET containingIGNum)
                             DEBUG_ARG(UNATIVE_OFFSET loopHeadPredIGNum)); // Get the smallest loop size
    void     emitLoopAlignment(DEBUG_ARG1(bool isPlacedBehindJmp));
    bool     emitEndsWithAlignInstr(); // Validate if newLabel is appropriate
    bool     emitSetLoopBackEdge(const BasicBlock* loopTopBlock);
    void     emitLoopAlignAdjustments(); // Predict if loop alignment is needed and make appropriate adjustments
    unsigned emitCalculatePaddingForLoopAlignment(insGroup*     ig,
                                                  size_t offset DEBUG_ARG(bool isAlignAdjusted)
                                                      DEBUG_ARG(UNATIVE_OFFSET containingIGNum)
                                                          DEBUG_ARG(UNATIVE_OFFSET loopHeadPredIGNum));

    void            emitLoopAlign(unsigned paddingBytes, bool isFirstAlign DEBUG_ARG(bool isPlacedBehindJmp));
    void            emitLongLoopAlign(unsigned alignmentBoundary DEBUG_ARG(bool isPlacedBehindJmp));
    instrDescAlign* emitAlignInNextIG(instrDescAlign* alignInstr);
    void            emitConnectAlignInstrWithCurIG();

#endif

    void emitCheckFuncletBranch(instrDesc* jmp, insGroup* jmpIG); // Check for illegal branches between funclets

    bool     emitFwdJumps;         // forward jumps present?
    unsigned emitNoGCRequestCount; // Count of number of nested "NO GC" region requests we have.
    bool     emitNoGCIG;           // Are we generating IGF_NOGCINTERRUPT insGroups (for prologs, epilogs, etc.)
    bool emitForceNewIG; // If we generate an instruction, and not another instruction group, force create a new emitAdd
                         // instruction group.

    BYTE* emitCurIGfreeNext; // next available byte in buffer
    BYTE* emitCurIGfreeEndp; // one byte past the last available byte in buffer
    BYTE* emitCurIGfreeBase; // first byte address

    unsigned       emitCurIGinsCnt;   // # of collected instr's in buffer
    unsigned       emitCurIGsize;     // estimated code size of current group in bytes
    UNATIVE_OFFSET emitCurCodeOffset; // current code offset within group
    UNATIVE_OFFSET emitTotalCodeSize; // bytes of code in entire method

    insGroup* emitFirstColdIG; // first cold instruction group

    void emitSetFirstColdIGCookie(void* bbEmitCookie)
    {
        emitFirstColdIG = (insGroup*)bbEmitCookie;
    }

    int emitOffsAdj; // current code offset adjustment

    instrDescJmp* emitCurIGjmpList; // list of jumps   in current IG

    // emitPrev* and emitInit* are only used during code generation, not during
    // emission (issuing), to determine what GC values to store into an IG.
    // Note that only the Vars ones are actually used, apparently due to bugs
    // in that tracking. See emitSavIG(): the important use of ByrefRegs is commented
    // out, and GCrefRegs is always saved.

    VARSET_TP emitPrevGCrefVars;
    regMaskTP emitPrevGCrefRegs;
    regMaskTP emitPrevByrefRegs;

    VARSET_TP emitInitGCrefVars;
    regMaskTP emitInitGCrefRegs;
    regMaskTP emitInitByrefRegs;

    // If this is set, we ignore comparing emitPrev* and emitInit* to determine
    // whether to save GC state (to save space in the IG), and always save it.

    bool emitForceStoreGCState;

    // emitThis* variables are used during emission, to track GC updates
    // on a per-instruction basis. During code generation, per-instruction
    // tracking is done with variables gcVarPtrSetCur, gcRegGCrefSetCur,
    // and gcRegByrefSetCur. However, these are also used for a slightly
    // different purpose during code generation: to try to minimize the
    // amount of GC data stored to an IG, by only storing deltas from what
    // we expect to see at an IG boundary. Also, only emitThisGCrefVars is
    // really the only one used; the others seem to be calculated, but not
    // used due to bugs.

    VARSET_TP emitThisGCrefVars;
    regMaskTP emitThisGCrefRegs; // Current set of registers holding GC references
    regMaskTP emitThisByrefRegs; // Current set of registers holding BYREF references

    bool emitThisGCrefVset; // Is "emitThisGCrefVars" up to date?

    regNumber emitSyncThisObjReg; // where is "this" enregistered for synchronized methods?

#if MULTIREG_HAS_SECOND_GC_RET
    void emitSetSecondRetRegGCType(instrDescCGCA* id, emitAttr secondRetSize);
#endif // MULTIREG_HAS_SECOND_GC_RET

    static void     emitEncodeCallGCregs(regMaskTP regs, instrDesc* id);
    static unsigned emitDecodeCallGCregs(instrDesc* id);

    unsigned emitNxtIGnum;

#ifdef PSEUDORANDOM_NOP_INSERTION

    // random nop insertion to break up nop sleds
    unsigned emitNextNop;
    bool     emitRandomNops;

    void emitEnableRandomNops()
    {
        emitRandomNops = true;
    }
    void emitDisableRandomNops()
    {
        emitRandomNops = false;
    }

#endif // PSEUDORANDOM_NOP_INSERTION

    insGroup* emitAllocAndLinkIG();
    insGroup* emitAllocIG();
    void      emitInitIG(insGroup* ig);
    void      emitInsertIGAfter(insGroup* insertAfterIG, insGroup* ig);

    void emitNewIG();

#if !defined(JIT32_GCENCODER)
    void emitDisableGC();
    void emitEnableGC();
#endif // !defined(JIT32_GCENCODER)

#if defined(TARGET_XARCH)
    static bool emitAlignInstHasNoCode(instrDesc* id);
    static bool emitInstHasNoCode(instrDesc* id);
    static bool emitJmpInstHasNoCode(instrDesc* id);
#endif

    void      emitGenIG(insGroup* ig);
    insGroup* emitSavIG(bool emitAdd = false);
    void      emitNxtIG(bool extend = false);

#ifdef TARGET_ARM64
    void emitRemoveLastInstruction();
#endif

    bool emitCurIGnonEmpty()
    {
        return (emitCurIG && emitCurIGfreeNext > emitCurIGfreeBase);
    }

#define EMIT_MAX_IG_INS_COUNT 256

#if EMIT_BACKWARDS_NAVIGATION
#define EMIT_MAX_PEEPHOLE_INS_COUNT 32 // The max number of previous instructions to navigate through for peepholes.
#endif                                 // EMIT_BACKWARDS_NAVIGATION

    instrDesc* emitLastIns;
    insGroup*  emitLastInsIG;

#if EMIT_BACKWARDS_NAVIGATION
    unsigned emitLastInsFullSize;
#endif // EMIT_BACKWARDS_NAVIGATION

    // Check to see if the last instruction is available.
    inline bool emitHasLastIns() const
    {
        return (emitLastIns != nullptr);
    }

    // Checks to see if we can cross between the two given IG boundaries.
    //
    // We have the following checks:
    // 1. Looking backwards across an IG boundary can only be done if we're in an extension IG.
    // 2. The IG of the previous instruction must have the same GC interrupt status as the current IG.
    inline bool isInsIGSafeForPeepholeOptimization(insGroup* prevInsIG, insGroup* curInsIG) const
    {
        if (prevInsIG == curInsIG)
        {
            return true;
        }
        else
        {
            return (curInsIG->igFlags & IGF_EXTEND) &&
                   ((prevInsIG->igFlags & IGF_NOGCINTERRUPT) == (curInsIG->igFlags & IGF_NOGCINTERRUPT));
        }
    }

    // Check if a peephole optimization involving emitLastIns is safe.
    //
    // We have the following checks:
    // 1. There must be a non-null emitLastIns to consult (thus, we have a known "last" instruction).
    // 2. `emitForceNewIG` is not set: this prevents peepholes from crossing nogc boundaries where
    //    the next instruction is forced to create a new IG.
    bool emitCanPeepholeLastIns() const
    {
        assert(emitHasLastIns() == (emitLastInsIG != nullptr));

        return emitHasLastIns() && // there is an emitLastInstr
               !emitForceNewIG &&  // and we're not about to start a new IG.
               isInsIGSafeForPeepholeOptimization(emitLastInsIG, emitCurIG);
    }

    enum emitPeepholeResult
    {
        PEEPHOLE_CONTINUE,
        PEEPHOLE_ABORT
    };

    // Visits the last emitted instructions.
    // Must be safe to do - use emitCanPeepholeLastIns for checking.
    // Action is a function type: instrDesc* -> emitPeepholeResult
    template <typename Action>
    void emitPeepholeIterateLastInstrs(Action action)
    {
        assert(emitCanPeepholeLastIns());

#if EMIT_BACKWARDS_NAVIGATION
        insGroup*  curInsIG;
        instrDesc* id;

        if (!emitGetLastIns(&curInsIG, &id))
            return;

        for (unsigned i = 0; i < EMIT_MAX_PEEPHOLE_INS_COUNT; i++)
        {
            assert(id != nullptr);

            switch (action(id))
            {
                case PEEPHOLE_ABORT:
                    return;
                case PEEPHOLE_CONTINUE:
                {
                    insGroup* savedInsIG = curInsIG;
                    if (emitPrevID(curInsIG, id))
                    {
                        if (isInsIGSafeForPeepholeOptimization(curInsIG, savedInsIG))
                        {
                            continue;
                        }
                        else
                        {
                            return;
                        }
                    }
                    return;
                }

                default:
                    unreached();
            }
        }
#else  // EMIT_BACKWARDS_NAVIGATION
        action(emitLastIns);
#endif // !EMIT_BACKWARDS_NAVIGATION
    }

#ifdef TARGET_ARMARCH
    instrDesc* emitLastMemBarrier;
#endif

#ifdef DEBUG
    void emitCheckIGList();
#endif

    // Terminates any in-progress instruction group, making the current IG a new empty one.
    // Mark this instruction group as having a label; return the new instruction group.
    // Sets the emitter's record of the currently live GC variables
    // and registers.
    void* emitAddLabel(VARSET_VALARG_TP    GCvars,
                       regMaskTP           gcrefRegs,
                       regMaskTP byrefRegs DEBUG_ARG(BasicBlock* block = nullptr));

    // Same as above, except the label is added and is conceptually "inline" in
    // the current block. Thus it extends the previous block and the emitter
    // continues to track GC info as if there was no label.
    void* emitAddInlineLabel();

    void        emitPrintLabel(const insGroup* ig) const;
    const char* emitLabelString(const insGroup* ig) const;

#if defined(TARGET_ARMARCH) || defined(TARGET_LOONGARCH64) || defined(TARGET_RISCV64)

    void emitGetInstrDescs(insGroup* ig, instrDesc** id, int* insCnt);

    bool emitGetLocationInfo(emitLocation* emitLoc, insGroup** pig, instrDesc** pid, int* pinsRemaining = NULL);

    bool emitNextID(insGroup*& ig, instrDesc*& id, int& insRemaining);

    typedef void (*emitProcessInstrFunc_t)(instrDesc* id, void* context);

    void emitWalkIDs(emitLocation* locFrom, emitProcessInstrFunc_t processFunc, void* context);

    static void emitGenerateUnwindNop(instrDesc* id, void* context);

#endif // TARGET_ARMARCH || TARGET_LOONGARCH64

#if EMIT_BACKWARDS_NAVIGATION
    bool emitPrevID(insGroup*& ig, instrDesc*& id);
    bool emitGetLastIns(insGroup** pig, instrDesc** pid);
#endif // EMIT_BACKWARDS_NAVIGATION

#ifdef TARGET_X86
    void emitMarkStackLvl(unsigned stackLevel);
#endif

#if defined(FEATURE_SIMD)
    void emitStoreSimd12ToLclOffset(unsigned varNum, unsigned offset, regNumber dataReg, GenTree* tmpRegProvider);
#endif // FEATURE_SIMD

    int emitNextRandomNop();

    //
    // Functions for allocating instrDescs.
    //
    // The emitAllocXXX functions are the base level that allocate memory, and do little else.
    // The emitters themselves use emitNewXXX, which might be thin wrappers over the emitAllocXXX functions.
    //

    void* emitAllocAnyInstr(size_t sz, emitAttr attr);

    instrDesc* emitAllocInstr(emitAttr attr)
    {
#if EMITTER_STATS
        emitTotalIDescCnt++;
#endif // EMITTER_STATS
        return (instrDesc*)emitAllocAnyInstr(sizeof(instrDesc), attr);
    }

    instrDescJmp* emitAllocInstrJmp()
    {
#if EMITTER_STATS
        emitTotalIDescJmpCnt++;
#endif // EMITTER_STATS
        return (instrDescJmp*)emitAllocAnyInstr(sizeof(instrDescJmp), EA_1BYTE);
    }

#if !defined(TARGET_ARM64)
    instrDescLbl* emitAllocInstrLbl()
    {
#if EMITTER_STATS
        emitTotalIDescLblCnt++;
#endif // EMITTER_STATS
        return (instrDescLbl*)emitAllocAnyInstr(sizeof(instrDescLbl), EA_4BYTE);
    }
#endif // TARGET_ARM64

#if defined(TARGET_ARM64)
    instrDescLclVarPair* emitAllocInstrLclVarPair(emitAttr attr)
    {
#if EMITTER_STATS
        emitTotalIDescLclVarPairCnt++;
#endif // EMITTER_STATS
        instrDescLclVarPair* result = (instrDescLclVarPair*)emitAllocAnyInstr(sizeof(instrDescLclVarPair), attr);
        result->idSetIsLclVarPair();
        return result;
    }

    instrDescLclVarPairCns* emitAllocInstrLclVarPairCns(emitAttr attr, cnsval_size_t cns)
    {
#if EMITTER_STATS
        emitTotalIDescLclVarPairCnsCnt++;
#endif // EMITTER_STATS
        instrDescLclVarPairCns* result =
            (instrDescLclVarPairCns*)emitAllocAnyInstr(sizeof(instrDescLclVarPairCns), attr);
        result->idSetIsLargeCns();
        result->idSetIsLclVarPair();
        result->idcCnsVal = cns;
        return result;
    }
#endif // TARGET_ARM64

    instrDescCns* emitAllocInstrCns(emitAttr attr)
    {
#if EMITTER_STATS
        emitTotalIDescCnsCnt++;
#endif // EMITTER_STATS
        return (instrDescCns*)emitAllocAnyInstr(sizeof(instrDescCns), attr);
    }

    instrDescCns* emitAllocInstrCns(emitAttr attr, cnsval_size_t cns)
    {
        instrDescCns* result = emitAllocInstrCns(attr);
        result->idSetIsLargeCns();
        result->idcCnsVal = cns;
        return result;
    }

    instrDescDsp* emitAllocInstrDsp(emitAttr attr)
    {
#if EMITTER_STATS
        emitTotalIDescDspCnt++;
#endif // EMITTER_STATS
        return (instrDescDsp*)emitAllocAnyInstr(sizeof(instrDescDsp), attr);
    }

    instrDescCnsDsp* emitAllocInstrCnsDsp(emitAttr attr)
    {
#if EMITTER_STATS
        emitTotalIDescCnsDspCnt++;
#endif // EMITTER_STATS
        return (instrDescCnsDsp*)emitAllocAnyInstr(sizeof(instrDescCnsDsp), attr);
    }

#ifdef TARGET_XARCH

    instrDescAmd* emitAllocInstrAmd(emitAttr attr)
    {
#if EMITTER_STATS
        emitTotalIDescAmdCnt++;
#endif // EMITTER_STATS
        return (instrDescAmd*)emitAllocAnyInstr(sizeof(instrDescAmd), attr);
    }

    instrDescCnsAmd* emitAllocInstrCnsAmd(emitAttr attr)
    {
#if EMITTER_STATS
        emitTotalIDescCnsAmdCnt++;
#endif // EMITTER_STATS
        return (instrDescCnsAmd*)emitAllocAnyInstr(sizeof(instrDescCnsAmd), attr);
    }

#endif // TARGET_XARCH

    instrDescCGCA* emitAllocInstrCGCA(emitAttr attr)
    {
#if EMITTER_STATS
        emitTotalIDescCGCACnt++;
#endif // EMITTER_STATS
        return (instrDescCGCA*)emitAllocAnyInstr(sizeof(instrDescCGCA), attr);
    }

#if FEATURE_LOOP_ALIGN
    instrDescAlign* emitAllocInstrAlign()
    {
#if EMITTER_STATS
        emitTotalIDescAlignCnt++;
#endif // EMITTER_STATS
        return (instrDescAlign*)emitAllocAnyInstr(sizeof(instrDescAlign), EA_1BYTE);
    }
    instrDescAlign* emitNewInstrAlign();
#endif

    instrDesc* emitNewInstrSmall(emitAttr attr);
    instrDesc* emitNewInstr(emitAttr attr = EA_4BYTE);
    instrDesc* emitNewInstrSC(emitAttr attr, cnsval_ssize_t cns);
    instrDesc* emitNewInstrCns(emitAttr attr, cnsval_ssize_t cns);
    instrDesc* emitNewInstrDsp(emitAttr attr, target_ssize_t dsp);
    instrDesc* emitNewInstrCnsDsp(emitAttr attr, target_ssize_t cns, int dsp);
#ifdef TARGET_ARM
    instrDesc* emitNewInstrReloc(emitAttr attr, BYTE* addr);
#endif // TARGET_ARM
    instrDescJmp* emitNewInstrJmp();

#if !defined(TARGET_ARM64)
    instrDescLbl* emitNewInstrLbl();
#else
    instrDesc* emitNewInstrLclVarPair(emitAttr attr, cnsval_ssize_t cns);
#endif // !TARGET_ARM64

    static const BYTE emitFmtToOps[];

#ifdef DEBUG
    static const unsigned emitFmtCount;
#endif

    bool emitIsSmallInsDsc(instrDesc* id) const;

    size_t emitSizeOfInsDsc(instrDesc* id) const;

    /************************************************************************/
    /*        The following keeps track of stack-based GC values            */
    /************************************************************************/

    unsigned emitTrkVarCnt;
    int*     emitGCrFrameOffsTab; // Offsets of tracked stack ptr vars (varTrkIndex -> stkOffs)

    unsigned    emitGCrFrameOffsCnt; // Number of       tracked stack ptr vars
    int         emitGCrFrameOffsMin; // Min offset of a tracked stack ptr var
    int         emitGCrFrameOffsMax; // Max offset of a tracked stack ptr var
    bool        emitContTrkPtrLcls;  // All lcl between emitGCrFrameOffsMin/Max are only tracked stack ptr vars
    varPtrDsc** emitGCrFrameLiveTab; // Cache of currently live varPtrs (stkOffs -> varPtrDsc)

    int emitArgFrameOffsMin;
    int emitArgFrameOffsMax;

    int emitLclFrameOffsMin;
    int emitLclFrameOffsMax;

    int emitSyncThisObjOffs; // what is the offset of "this" for synchronized methods?

public:
    void emitSetFrameRangeGCRs(int offsLo, int offsHi);
    void emitSetFrameRangeLcls(int offsLo, int offsHi);
    void emitSetFrameRangeArgs(int offsLo, int offsHi);

    bool emitIsWithinFrameRangeGCRs(int offs)
    {
        return (offs >= emitGCrFrameOffsMin) && (offs < emitGCrFrameOffsMax);
    }

    static instruction  emitJumpKindToIns(emitJumpKind jumpKind);
    static emitJumpKind emitInsToJumpKind(instruction ins);
    static emitJumpKind emitReverseJumpKind(emitJumpKind jumpKind);

#ifdef DEBUG
#ifndef TARGET_LOONGARCH64
    void emitInsSanityCheck(instrDesc* id);
#endif // TARGET_LOONGARCH64
#endif // DEBUG

#ifdef TARGET_ARMARCH
    // Returns true if instruction "id->idIns()" writes to a register that might be used to contain a GC
    // pointer. This exempts the SP and PC registers, and floating point registers. Memory access
    // instructions that pre- or post-increment their memory address registers are *not* considered to write
    // to GC registers, even if that memory address is a by-ref: such an instruction cannot change the GC
    // status of that register, since it must be a byref before and remains one after.
    //
    // This may return false positives.
    bool emitInsMayWriteToGCReg(instrDesc* id);

    // Returns "true" if instruction "id->idIns()" writes to a LclVar stack location.
    bool emitInsWritesToLclVarStackLoc(instrDesc* id);

    // Returns true if the instruction may write to more than one register.
    bool emitInsMayWriteMultipleRegs(instrDesc* id);

    // Returns "true" if instruction "id->idIns()" writes to a LclVar stack slot pair.
    bool emitInsWritesToLclVarStackLocPair(instrDesc* id);
#elif defined(TARGET_LOONGARCH64)
    bool emitInsMayWriteToGCReg(instruction ins);
    bool emitInsWritesToLclVarStackLoc(instrDesc* id);
#elif defined(TARGET_RISCV64)
    bool emitInsMayWriteToGCReg(instruction ins);
    bool emitInsWritesToLclVarStackLoc(instrDesc* id);
#endif // TARGET_LOONGARCH64

    /************************************************************************/
    /*    The following is used to distinguish helper vs non-helper calls   */
    /************************************************************************/

    static bool emitNoGChelper(CorInfoHelpFunc helpFunc);
    static bool emitNoGChelper(CORINFO_METHOD_HANDLE methHnd);

    /************************************************************************/
    /*         The following logic keeps track of live GC ref values        */
    /************************************************************************/

    bool emitFullArgInfo; // full arg info (including non-ptr arg)?
    bool emitFullGCinfo;  // full GC pointer maps?
    bool emitFullyInt;    // fully interruptible code?

    regMaskTP emitGetGCRegsSavedOrModified(CORINFO_METHOD_HANDLE methHnd);

    // Gets a register mask that represent the kill set for a NoGC helper call.
    regMaskTP emitGetGCRegsKilledByNoGCCall(CorInfoHelpFunc helper);

#if EMIT_TRACK_STACK_DEPTH
    unsigned emitCntStackDepth; // 0 in prolog/epilog, One DWORD elsewhere
    unsigned emitMaxStackDepth; // actual computed max. stack depth
#endif

    /* Stack modelling wrt GC */

    bool emitSimpleStkUsed; // using the "simple" stack table?

    union
    {
        struct // if emitSimpleStkUsed==true
        {

#define MAX_SIMPLE_STK_DEPTH (BITS_PER_BYTE * sizeof(unsigned))

            unsigned emitSimpleStkMask;      // bit per pushed dword (if it fits. Lowest bit <==> last pushed arg)
            unsigned emitSimpleByrefStkMask; // byref qualifier for emitSimpleStkMask
        } u1;

        struct // if emitSimpleStkUsed==false
        {
            BYTE   emitArgTrackLcl[16]; // small local table to avoid malloc
            BYTE*  emitArgTrackTab;     // base of the argument tracking stack
            BYTE*  emitArgTrackTop;     // top  of the argument tracking stack
            USHORT emitGcArgTrackCnt;   // count of pending arg records (stk-depth for frameless methods, gc ptrs on stk
                                        // for framed methods)
        } u2;
    };

    unsigned emitCurStackLvl; // amount of bytes pushed on stack

#if EMIT_TRACK_STACK_DEPTH
    /* Functions for stack tracking */

    void emitStackPush(BYTE* addr, GCtype gcType);

    void emitStackPushN(BYTE* addr, unsigned count);

    void emitStackPop(BYTE* addr, bool isCall, unsigned char callInstrSize, unsigned count = 1);

    void emitStackKillArgs(BYTE* addr, unsigned count, unsigned char callInstrSize);

    void emitRecordGCcall(BYTE* codePos, unsigned char callInstrSize);

    // Helpers for the above

    void emitStackPushLargeStk(BYTE* addr, GCtype gcType, unsigned count = 1);
    void emitStackPopLargeStk(BYTE* addr, bool isCall, unsigned char callInstrSize, unsigned count = 1);
#endif // EMIT_TRACK_STACK_DEPTH

    /* Liveness of stack variables, and registers */

    void emitUpdateLiveGCvars(VARSET_VALARG_TP vars, BYTE* addr);
    void emitUpdateLiveGCregs(GCtype gcType, regMaskTP regs, BYTE* addr);

#ifdef DEBUG
    const char* emitGetFrameReg();
    void        emitDispRegSet(regMaskTP regs);
    void        emitDispVarSet();
#endif

    void emitGCregLiveUpd(GCtype gcType, regNumber reg, BYTE* addr);
    void emitGCregLiveSet(GCtype gcType, regMaskTP mask, BYTE* addr, bool isThis);
    void emitGCregDeadUpdMask(regMaskTP, BYTE* addr);
    void emitGCregDeadUpd(regNumber reg, BYTE* addr);
    void emitGCregDeadSet(GCtype gcType, regMaskTP mask, BYTE* addr);

    void emitGCvarLiveUpd(int offs, int varNum, GCtype gcType, BYTE* addr DEBUG_ARG(unsigned actualVarNum));
    void emitGCvarLiveSet(int offs, GCtype gcType, BYTE* addr, ssize_t disp = -1);
    void emitGCvarDeadUpd(int offs, BYTE* addr DEBUG_ARG(unsigned varNum));
    void emitGCvarDeadSet(int offs, BYTE* addr, ssize_t disp = -1);

    GCtype emitRegGCtype(regNumber reg);

    // We have a mixture of code emission methods, some of which return the size of the emitted instruction,
    // requiring the caller to add this to the current code pointer (dst += <call to emit code>), others of which
    // return the updated code pointer (dst = <call to emit code>).  Sometimes we'd like to get the size of
    // the generated instruction for the latter style.  This method accomplishes that --
    // "emitCodeWithInstructionSize(dst, <call to emitCode>, &instrSize)" will do the call, and set
    // "*instrSize" to the after-before code pointer difference.  Returns the result of the call.  (And
    // asserts that the instruction size fits in an unsigned char.)
    static BYTE* emitCodeWithInstructionSize(BYTE* codePtrBefore, BYTE* newCodePointer, unsigned char* instrSize);

    /************************************************************************/
    /*      The following logic keeps track of initialized data sections    */
    /************************************************************************/

    /* One of these is allocated for every blob of initialized data */

    struct dataSection
    {
        // Note to use alignments greater than 64 requires modification in the VM
        // to support larger alignments (see ICorJitInfo::allocMem)
        //
        const static unsigned MIN_DATA_ALIGN = 4;
        const static unsigned MAX_DATA_ALIGN = 64;

        enum sectionType
        {
            data,
            blockAbsoluteAddr,
            blockRelative32
        };

        dataSection*   dsNext;
        UNATIVE_OFFSET dsSize;
        sectionType    dsType;
        var_types      dsDataType;

        // variable-sized array used to store the constant data
        // or BasicBlock* array in the block cases.
        BYTE dsCont[0];
    };

    /* These describe the entire initialized/uninitialized data sections */

    struct dataSecDsc
    {
        dataSection*   dsdList;
        dataSection*   dsdLast;
        UNATIVE_OFFSET dsdOffs;
        UNATIVE_OFFSET alignment; // in bytes, defaults to 4

        dataSecDsc()
            : dsdList(nullptr)
            , dsdLast(nullptr)
            , dsdOffs(0)
            , alignment(4)
        {
        }
    };

    dataSecDsc emitConsDsc;

    dataSection* emitDataSecCur;

    void emitOutputDataSec(dataSecDsc* sec, BYTE* dst);
    void emitDispDataSec(dataSecDsc* section, BYTE* dst);

    /************************************************************************/
    /*              Handles to the current class and method.                */
    /************************************************************************/

    COMP_HANDLE emitCmpHandle;

    /************************************************************************/
    /*               Helpers for interface to EE                            */
    /************************************************************************/

#ifdef DEBUG

#define emitRecordRelocation(location, target, fRelocType)                                                             \
    emitRecordRelocationHelp(location, target, fRelocType, #fRelocType)

#define emitRecordRelocationWithAddlDelta(location, target, fRelocType, addlDelta)                                     \
    emitRecordRelocationHelp(location, target, fRelocType, #fRelocType, addlDelta)

    void emitRecordRelocationHelp(void*       location,      /* IN */
                                  void*       target,        /* IN */
                                  uint16_t    fRelocType,    /* IN */
                                  const char* relocTypeName, /* IN */
                                  int32_t     addlDelta = 0);    /* IN */

#else // !DEBUG

    void emitRecordRelocationWithAddlDelta(void*    location,   /* IN */
                                           void*    target,     /* IN */
                                           uint16_t fRelocType, /* IN */
                                           int32_t  addlDelta)   /* IN */
    {
        emitRecordRelocation(location, target, fRelocType, addlDelta);
    }

    void emitRecordRelocation(void*    location,      /* IN */
                              void*    target,        /* IN */
                              uint16_t fRelocType,    /* IN */
                              int32_t  addlDelta = 0); /* IN */

#endif // !DEBUG

#ifdef TARGET_ARM
    void emitHandlePCRelativeMov32(void* location, /* IN */
                                   void* target);  /* IN */
#endif

    void emitRecordCallSite(ULONG                 instrOffset,   /* IN */
                            CORINFO_SIG_INFO*     callSig,       /* IN */
                            CORINFO_METHOD_HANDLE methodHandle); /* IN */

#ifdef DEBUG
    // This is a scratch buffer used to minimize the number of sig info structs
    // we have to allocate for recordCallSite.
    CORINFO_SIG_INFO* emitScratchSigInfo;
#endif // DEBUG

    /************************************************************************/
    /*               Logic to collect and display statistics                */
    /************************************************************************/

#if EMITTER_STATS

    friend void emitterStats(FILE* fout);
    friend void emitterStaticStats(FILE* fout);

    static size_t emitSizeMethod;

    static unsigned emitTotalInsCnt;

    static unsigned emitCurPrologInsCnt; // current number of prolog instrDescs
    static size_t   emitCurPrologIGSize; // current size of prolog instrDescs
    static unsigned emitMaxPrologInsCnt; // maximum number of prolog instrDescs
    static size_t   emitMaxPrologIGSize; // maximum size of prolog instrDescs

    static unsigned emitTotalIGcnt;   // total number of insGroup allocated
    static unsigned emitTotalPhIGcnt; // total number of insPlaceholderGroupData allocated
    static unsigned emitTotalIGicnt;
    static size_t   emitTotalIGsize;
    static unsigned emitTotalIGmcnt;   // total method count
    static unsigned emitTotalIGExtend; // total number of 'emitExtend' (typically overflow) groups
    static unsigned emitTotalIGjmps;
    static unsigned emitTotalIGptrs;

    static unsigned emitTotalIDescSmallCnt;
    static unsigned emitTotalIDescCnt;
    static unsigned emitTotalIDescCnsCnt;
    static unsigned emitTotalIDescDspCnt;
#ifdef TARGET_ARM64
    static unsigned emitTotalIDescLclVarPairCnt;
    static unsigned emitTotalIDescLclVarPairCnsCnt;
#endif // TARGET_ARM64
#ifdef TARGET_ARM
    static unsigned emitTotalIDescRelocCnt;
#endif // TARGET_ARM
#ifdef TARGET_XARCH
    static unsigned emitTotalIDescAmdCnt;
    static unsigned emitTotalIDescCnsAmdCnt;
#endif // TARGET_XARCH
    static unsigned emitTotalIDescCnsDspCnt;
#if FEATURE_LOOP_ALIGN
    static unsigned emitTotalIDescAlignCnt;
#endif // FEATURE_LOOP_ALIGN
    static unsigned emitTotalIDescJmpCnt;
#if !defined(TARGET_ARM64)
    static unsigned emitTotalIDescLblCnt;
#endif // !defined(TARGET_ARM64)
    static unsigned emitTotalIDescCGCACnt;

    static size_t emitTotMemAlloc;

    static unsigned emitSmallDspCnt;
    static unsigned emitLargeDspCnt;

#define SMALL_CNS_TSZ 256
    static unsigned emitSmallCns[SMALL_CNS_TSZ];
    static unsigned emitSmallCnsCnt;
    static unsigned emitLargeCnsCnt;
    static unsigned emitInt8CnsCnt;
    static unsigned emitInt16CnsCnt;
    static unsigned emitInt32CnsCnt;
    static unsigned emitNegCnsCnt;
    static unsigned emitPow2CnsCnt;

    static unsigned emitIFcounts[IF_COUNT];

    void TrackCns(cnsval_ssize_t value)
    {
        if (value < 0)
        {
            emitNegCnsCnt++;

            if (value >= INT8_MIN)
            {
                emitInt8CnsCnt++;
            }
            else if (value >= INT16_MIN)
            {
                emitInt16CnsCnt++;
            }
            else if (value >= INT32_MIN)
            {
                emitInt32CnsCnt++;
            }
        }
        else if (value <= INT8_MAX)
        {
            emitInt8CnsCnt++;
        }
        else if (value <= INT16_MAX)
        {
            emitInt16CnsCnt++;
        }
        else if (value <= INT32_MAX)
        {
            emitInt32CnsCnt++;
        }

        if (isPow2(value))
        {
            emitPow2CnsCnt++;
        }
    }

    void TrackSmallCns(cnsval_ssize_t value)
    {
        // We only track a subset of the allowed small constants and
        // so we'll split the tracked range between positive/negative
        // aggregating those outside the tracked range into the min/max
        // instead.

        assert(fitsInSmallCns(value));
        uint32_t index = 0;

        if (value >= ((SMALL_CNS_TSZ / 2) - 1))
        {
            index = static_cast<uint32_t>(SMALL_CNS_TSZ - 1);
        }
        else if (value >= (0 - SMALL_CNS_TSZ / 2))
        {
            index = static_cast<uint32_t>(value + (SMALL_CNS_TSZ / 2));
        }

        emitSmallCnsCnt++;
        emitSmallCns[index]++;

        TrackCns(value);
    }

    void TrackLargeCns(cnsval_ssize_t value)
    {
        emitLargeCnsCnt++;
        TrackCns(value);
    }
#endif // EMITTER_STATS

    /*************************************************************************
     *
     *  Define any target-dependent emitter members.
     */

#include "emitdef.h"

    // It would be better if this were a constructor, but that would entail revamping the allocation
    // infrastructure of the entire JIT...
    void Init()
    {
        VarSetOps::AssignNoCopy(emitComp, emitPrevGCrefVars, VarSetOps::MakeEmpty(emitComp));
        VarSetOps::AssignNoCopy(emitComp, emitInitGCrefVars, VarSetOps::MakeEmpty(emitComp));
        VarSetOps::AssignNoCopy(emitComp, emitThisGCrefVars, VarSetOps::MakeEmpty(emitComp));
#if defined(DEBUG)
        VarSetOps::AssignNoCopy(emitComp, debugPrevGCrefVars, VarSetOps::MakeEmpty(emitComp));
        VarSetOps::AssignNoCopy(emitComp, debugThisGCrefVars, VarSetOps::MakeEmpty(emitComp));
        debugPrevRegPtrDsc = nullptr;
        debugPrevGCrefRegs = RBM_NONE;
        debugPrevByrefRegs = RBM_NONE;
#endif
    }
};

/*****************************************************************************
 *
 *  Define any target-dependent inlines.
 */

#include "emitinl.h"

inline void emitter::instrDesc::checkSizes()
{
    C_ASSERT(SMALL_IDSC_SIZE == offsetof(instrDesc, _idAddrUnion));
}

/*****************************************************************************
 *
 *  Returns true if the given instruction descriptor is a "small
 *  constant" one (i.e. one of the descriptors that don't have all instrDesc
 *  fields allocated).
 */

inline bool emitter::emitIsSmallInsDsc(instrDesc* id) const
{
    return id->idIsSmallDsc();
}

/*****************************************************************************
 *
 *  Given an instruction, return its "update mode" (RD/WR/RW).
 */

inline insUpdateModes emitter::emitInsUpdateMode(instruction ins)
{
#ifdef DEBUG
    assert((unsigned)ins < emitInsModeFmtCnt);
#endif
    return (insUpdateModes)emitInsModeFmtTab[ins];
}

/*****************************************************************************
 *
 *  Return the number of epilog blocks generated so far.
 */

inline unsigned emitter::emitGetEpilogCnt()
{
    return emitEpilogCnt;
}

/*****************************************************************************
 *
 *  Return the current size of the specified data section.
 */

inline UNATIVE_OFFSET emitter::emitDataSize()
{
    return emitConsDsc.dsdOffs;
}

/*****************************************************************************
 *
 *  Return a handle to the current position in the output stream. This can
 *  be later converted to an actual code offset in bytes.
 */

inline void* emitter::emitCurBlock()
{
    return emitCurIG;
}

/*****************************************************************************
 *
 *  The emitCurOffset() method returns a cookie that identifies the current
 *  position in the instruction stream. Due to things like scheduling (and
 *  the fact that the final size of some instructions cannot be known until
 *  the end of code generation), we return a value with the instruction number
 *  and its estimated offset to the caller.
 */

inline unsigned emitGetInsNumFromCodePos(unsigned codePos)
{
    return (codePos & 0xFFFF);
}

inline unsigned emitGetInsOfsFromCodePos(unsigned codePos)
{
    return (codePos >> 16);
}

inline unsigned emitter::emitCurOffset()
{
    return emitSpecifiedOffset(emitCurIGinsCnt, emitCurIGsize);
}

inline unsigned emitter::emitSpecifiedOffset(unsigned insCount, unsigned igSize)
{
    unsigned codePos = insCount + (igSize << 16);

    assert(emitGetInsOfsFromCodePos(codePos) == igSize);
    assert(emitGetInsNumFromCodePos(codePos) == insCount);

    return codePos;
}

extern const unsigned short emitTypeSizes[TYP_COUNT];

template <class T>
inline emitAttr emitTypeSize(T type)
{
    assert(TypeGet(type) < TYP_COUNT);
    assert(emitTypeSizes[TypeGet(type)] > 0);
    return (emitAttr)emitTypeSizes[TypeGet(type)];
}

extern const unsigned short emitTypeActSz[TYP_COUNT];

template <class T>
inline emitAttr emitActualTypeSize(T type)
{
    assert(TypeGet(type) < TYP_COUNT);
    assert(emitTypeActSz[TypeGet(type)] > 0);
    return (emitAttr)emitTypeActSz[TypeGet(type)];
}

/*****************************************************************************
 *
 *  Convert between an operand size in bytes and a smaller encoding used for
 *  storage in instruction descriptors.
 */

/* static */ inline emitter::opSize emitter::emitEncodeSize(emitAttr size)
{
    assert((size != EA_UNKNOWN) && ((size & EA_SIZE_MASK) == size));
    return static_cast<emitter::opSize>(genLog2(size));
}

/* static */ inline emitAttr emitter::emitDecodeSize(emitter::opSize ensz)
{
    assert(static_cast<unsigned>(ensz) < OPSZ_COUNT);
    return emitSizeDecode[ensz];
}

/*****************************************************************************
 *
 *  Little helpers to allocate various flavors of instructions.
 */

inline emitter::instrDesc* emitter::emitNewInstrSmall(emitAttr attr)
{
    instrDesc* id;

    id = (instrDesc*)emitAllocAnyInstr(SMALL_IDSC_SIZE, attr);
    id->idSetIsSmallDsc();

#if EMITTER_STATS
    emitTotalIDescSmallCnt++;
#endif // EMITTER_STATS

    return id;
}

inline emitter::instrDesc* emitter::emitNewInstr(emitAttr attr)
{
    // This is larger than the Small Descr
    return emitAllocInstr(attr);
}

inline emitter::instrDescJmp* emitter::emitNewInstrJmp()
{
    return emitAllocInstrJmp();
}

#if FEATURE_LOOP_ALIGN
inline emitter::instrDescAlign* emitter::emitNewInstrAlign()
{
    instrDescAlign* newInstr = emitAllocInstrAlign();
    newInstr->idIns(INS_align);

#ifdef TARGET_ARM64
    newInstr->idInsFmt(IF_SN_0A);
    newInstr->idInsOpt(INS_OPTS_ALIGN);
#endif
    return newInstr;
}
#endif

#if !defined(TARGET_ARM64)
inline emitter::instrDescLbl* emitter::emitNewInstrLbl()
{
    return emitAllocInstrLbl();
}
#else
inline emitter::instrDesc* emitter::emitNewInstrLclVarPair(emitAttr attr, cnsval_ssize_t cns)
{
#if EMITTER_STATS
    emitTotalIDescCnt++;
    emitTotalIDescCnsCnt++;
#endif // EMITTER_STATS

    if (instrDesc::fitsInSmallCns(cns))
    {
        instrDescLclVarPair* id = emitAllocInstrLclVarPair(attr);
        id->idSmallCns(cns);

#if EMITTER_STATS
        TrackSmallCns(cns);
#endif

        return id;
    }
    else
    {
        instrDescLclVarPairCns* id = emitAllocInstrLclVarPairCns(attr, cns);

#if EMITTER_STATS
        TrackLargeCns(cns);
#endif

        return id;
    }
}
#endif // !TARGET_ARM64

inline emitter::instrDesc* emitter::emitNewInstrDsp(emitAttr attr, target_ssize_t dsp)
{
    if (dsp == 0)
    {
        instrDesc* id = emitAllocInstr(attr);

#if EMITTER_STATS
        emitSmallDspCnt++;
#endif

        return id;
    }
    else
    {
        instrDescDsp* id = emitAllocInstrDsp(attr);

        id->idSetIsLargeDsp();
        id->iddDspVal = dsp;

#if EMITTER_STATS
        emitLargeDspCnt++;
#endif

        return id;
    }
}

/*****************************************************************************
 *
 *  Allocate an instruction descriptor for an instruction with a constant operand.
 *  The instruction descriptor uses the idAddrUnion to save additional info
 *  so the smallest size that this can be is sizeof(instrDesc).
 *  Note that this very similar to emitter::emitNewInstrSC(), except it never
 *  allocates a small descriptor.
 */
inline emitter::instrDesc* emitter::emitNewInstrCns(emitAttr attr, cnsval_ssize_t cns)
{
    if (instrDesc::fitsInSmallCns(cns))
    {
        instrDesc* id = emitAllocInstr(attr);
        id->idSmallCns(cns);

#if EMITTER_STATS
        TrackSmallCns(cns);
#endif

        return id;
    }
    else
    {
        instrDescCns* id = emitAllocInstrCns(attr, cns);

#if EMITTER_STATS
        TrackLargeCns(cns);
#endif

        return id;
    }
}

/*****************************************************************************
 *
 *  Get the instrDesc size, general purpose version
 *
 */

inline size_t emitter::emitGetInstrDescSize(const instrDesc* id)
{
    if (id->idIsSmallDsc())
    {
        return SMALL_IDSC_SIZE;
    }
    else if (id->idIsLargeCns())
    {
#ifdef TARGET_ARM64
        if (id->idIsLclVarPair())
        {
            return sizeof(instrDescLclVarPairCns);
        }
#endif
        return sizeof(instrDescCns);
    }
    else
    {
#ifdef TARGET_ARM64
        if (id->idIsLclVarPair())
        {
            return sizeof(instrDescLclVarPair);
        }
#endif
        return sizeof(instrDesc);
    }
}

/*****************************************************************************
 *
 *  Allocate an instruction descriptor for an instruction with a small integer
 *  constant operand. This is the same as emitNewInstrCns() except that here
 *  any constant that is small enough for instrDesc::fitsInSmallCns() only gets
 *  allocated SMALL_IDSC_SIZE bytes (and is thus a small descriptor, whereas
 *  emitNewInstrCns() always allocates at least sizeof(instrDesc)).
 */

inline emitter::instrDesc* emitter::emitNewInstrSC(emitAttr attr, cnsval_ssize_t cns)
{
    if (instrDesc::fitsInSmallCns(cns))
    {
        instrDesc* id = emitNewInstrSmall(attr);
        id->idSmallCns(cns);

#if EMITTER_STATS
        TrackSmallCns(cns);
#endif

        return id;
    }
    else
    {
        instrDescCns* id = emitAllocInstrCns(attr, cns);

#if EMITTER_STATS
        TrackLargeCns(cns);
#endif

        return id;
    }
}

#ifdef TARGET_ARM

inline emitter::instrDesc* emitter::emitNewInstrReloc(emitAttr attr, BYTE* addr)
{
    assert(EA_IS_RELOC(attr));

    instrDescReloc* id = (instrDescReloc*)emitAllocAnyInstr(sizeof(instrDescReloc), attr);
    assert(id->idIsReloc());

    id->idrRelocVal = addr;

#if EMITTER_STATS
    emitTotalIDescRelocCnt++;
#endif // EMITTER_STATS

    return id;
}

#endif // TARGET_ARM

#ifdef TARGET_XARCH

/*****************************************************************************
 *
 *  The following helpers should be used to access the various values that
 *  get stored in different places within the instruction descriptor.
 */

inline ssize_t emitter::emitGetInsCns(instrDesc* id)
{
    return id->idIsLargeCns() ? ((instrDescCns*)id)->idcCnsVal : id->idSmallCns();
}

inline ssize_t emitter::emitGetInsDsp(instrDesc* id)
{
    if (id->idIsLargeDsp())
    {
        if (id->idIsLargeCns())
        {
            return ((instrDescCnsDsp*)id)->iddcDspVal;
        }
        return ((instrDescDsp*)id)->iddDspVal;
    }
    return 0;
}

/*****************************************************************************
 *
 *  Get hold of the argument count for an indirect call.
 */

inline unsigned emitter::emitGetInsCIargs(instrDesc* id)
{
    if (id->idIsLargeCall())
    {
        return ((instrDescCGCA*)id)->idcArgCnt;
    }
    else
    {
        assert(id->idIsLargeDsp() == false);
        assert(id->idIsLargeCns() == false);

        ssize_t cns = emitGetInsCns(id);
        assert((unsigned)cns == (size_t)cns);
        return (unsigned)cns;
    }
}

//-----------------------------------------------------------------------------
// emitGetMemOpSize: Get the memory operand size of instrDesc.
//
//  Note: there are cases when embedded broadcast is enabled, so the memory operand
//  size is different from the intrinsic simd size, we will check here if emitter is
//  emiting a embedded broadcast enabled instruction.

//  Arguments:
//       id - Instruction descriptor
//
emitAttr emitter::emitGetMemOpSize(instrDesc* id) const
{
    if (id->idIsEvexbContextSet())
    {
        // should have the assumption that Evex.b now stands for the embedded broadcast context.
        // reference: Section 2.7.5 in Intel 64 and ia-32 architectures software developer's manual volume 2.
        ssize_t inputSize = GetInputSizeInBytes(id);
        switch (inputSize)
        {
            case 4:
                return EA_4BYTE;
            case 8:
                return EA_8BYTE;

            default:
                unreached();
        }
    }
    else
    {
        return emitGetBaseMemOpSize(id);
    }
}

//-----------------------------------------------------------------------------
// emitGetMemOpSize: Get the memory operand size of instrDesc.
//
// Note: vextractf128 has a 128-bit output (register or memory) but a 256-bit input (register).
// vinsertf128 is the inverse with a 256-bit output (register), a 256-bit input(register),
// and a 128-bit input (register or memory).
// Similarly, vextractf64x4 has a 256-bit output and 128-bit input and vinsertf64x4 the inverse
// This method is mainly used for such instructions to return the appropriate memory operand
// size, otherwise returns the regular operand size of the instruction.

//  Arguments:
//       id - Instruction descriptor
//
emitAttr emitter::emitGetBaseMemOpSize(instrDesc* id) const
{

    emitAttr    defaultSize = id->idOpSize();
    instruction ins         = id->idIns();

    switch (ins)
    {
        case INS_pextrb:
        case INS_pinsrb:
        case INS_vpbroadcastb:
        {
            return EA_1BYTE;
        }

        case INS_pextrw:
        case INS_pextrw_sse41:
        case INS_pinsrw:
        case INS_pmovsxbq:
        case INS_pmovzxbq:
        case INS_vpbroadcastw:
        {
            return EA_2BYTE;
        }

        case INS_addss:
        case INS_cmpss:
        case INS_comiss:
        case INS_cvtss2sd:
        case INS_cvtss2si:
        case INS_cvttss2si32:
        case INS_cvttss2si64:
        case INS_divss:
        case INS_extractps:
        case INS_insertps:
        case INS_maxss:
        case INS_minss:
        case INS_movss:
        case INS_mulss:
        case INS_pextrd:
        case INS_pinsrd:
        case INS_pmovsxbd:
        case INS_pmovsxwq:
        case INS_pmovzxbd:
        case INS_pmovzxwq:
        case INS_rcpss:
        case INS_roundss:
        case INS_rsqrtss:
        case INS_sqrtss:
        case INS_subss:
        case INS_ucomiss:
        case INS_vbroadcastss:
        case INS_vfmadd132ss:
        case INS_vfmadd213ss:
        case INS_vfmadd231ss:
        case INS_vfmsub132ss:
        case INS_vfmsub213ss:
        case INS_vfmsub231ss:
        case INS_vfnmadd132ss:
        case INS_vfnmadd213ss:
        case INS_vfnmadd231ss:
        case INS_vfnmsub132ss:
        case INS_vfnmsub213ss:
        case INS_vfnmsub231ss:
        case INS_vpbroadcastd:
        {
            return EA_4BYTE;
        }

        case INS_addsd:
        case INS_cmpsd:
        case INS_comisd:
        case INS_cvtsd2si:
        case INS_cvtsd2ss:
        case INS_cvttsd2si32:
        case INS_cvttsd2si64:
        case INS_divsd:
        case INS_maxsd:
        case INS_minsd:
        case INS_movhpd:
        case INS_movhps:
        case INS_movlpd:
        case INS_movlps:
        case INS_movq:
        case INS_movsd:
        case INS_mulsd:
        case INS_pextrq:
        case INS_pinsrq:
        case INS_pmovsxbw:
        case INS_pmovsxdq:
        case INS_pmovsxwd:
        case INS_pmovzxbw:
        case INS_pmovzxdq:
        case INS_pmovzxwd:
        case INS_roundsd:
        case INS_sqrtsd:
        case INS_subsd:
        case INS_ucomisd:
        case INS_vbroadcastsd:
        case INS_vfmadd132sd:
        case INS_vfmadd213sd:
        case INS_vfmadd231sd:
        case INS_vfmsub132sd:
        case INS_vfmsub213sd:
        case INS_vfmsub231sd:
        case INS_vfnmadd132sd:
        case INS_vfnmadd213sd:
        case INS_vfnmadd231sd:
        case INS_vfnmsub132sd:
        case INS_vfnmsub213sd:
        case INS_vfnmsub231sd:
        case INS_vpbroadcastq:
        {
            return EA_8BYTE;
        }

        case INS_cvtdq2pd:
        case INS_cvtps2pd:
        {
            if (defaultSize == 64)
            {
                return EA_32BYTE;
            }
            else if (defaultSize == 32)
            {
                return EA_16BYTE;
            }
            else
            {
                assert(defaultSize == 16);
                return EA_8BYTE;
            }
        }

        case INS_psrlw:
        case INS_psrld:
        case INS_psrlq:
        case INS_psraw:
        case INS_psrad:
        case INS_psllw:
        case INS_pslld:
        case INS_psllq:
        {
            // These always have 16-byte memory loads
            return EA_16BYTE;
        }

        case INS_vpmovdb:
        case INS_vpmovdw:
        case INS_vpmovqb:
        case INS_vpmovqd:
        case INS_vpmovqw:
        case INS_vpmovwb:
        case INS_vpmovsdb:
        case INS_vpmovsdw:
        case INS_vpmovsqb:
        case INS_vpmovsqd:
        case INS_vpmovsqw:
        case INS_vpmovswb:
        case INS_vpmovusdb:
        case INS_vpmovusdw:
        case INS_vpmovusqb:
        case INS_vpmovusqd:
        case INS_vpmovusqw:
        case INS_vpmovuswb:
        {
            insTupleType tupleType = insTupleTypeInfo(ins);
            unsigned     memSize   = 0;

            switch (tupleType)
            {
                case INS_TT_HALF_MEM:
                {
                    memSize = defaultSize / 2;
                    break;
                }

                case INS_TT_QUARTER_MEM:
                {
                    memSize = defaultSize / 4;
                    break;
                }

                case INS_TT_EIGHTH_MEM:
                {
                    memSize = defaultSize / 8;
                    break;
                }

                default:
                {
                    unreached();
                }
            }

            return EA_ATTR(memSize);
        }

        case INS_vbroadcastf128:
        case INS_vbroadcasti128:
        case INS_vextractf128:
        case INS_vextracti128:
        case INS_vinsertf128:
        case INS_vinserti128:
        {
            return EA_16BYTE;
        }

        case INS_vextractf32x8:
        case INS_vextracti32x8:
        case INS_vextractf64x4:
        case INS_vextracti64x4:
        case INS_vinsertf32x8:
        case INS_vinserti32x8:
        case INS_vinsertf64x4:
        case INS_vinserti64x4:
        {
            return EA_32BYTE;
        }

        case INS_movddup:
        {
            if (defaultSize == 64)
            {
                return EA_64BYTE;
            }
            else if (defaultSize == 32)
            {
                return EA_32BYTE;
            }
            else
            {
                assert(defaultSize == 16);
                return EA_8BYTE;
            }
        }

        default:
        {
            return defaultSize;
        }
    }
}

#endif // TARGET_XARCH

/*****************************************************************************
 *
 *  Returns true if the given register contains a live GC ref.
 */

inline GCtype emitter::emitRegGCtype(regNumber reg)
{
    assert(emitIssuing);

    if ((emitThisGCrefRegs & genRegMask(reg)) != 0)
    {
        return GCT_GCREF;
    }
    else if ((emitThisByrefRegs & genRegMask(reg)) != 0)
    {
        return GCT_BYREF;
    }
    else
    {
        return GCT_NONE;
    }
}

#ifdef DEBUG

#if EMIT_TRACK_STACK_DEPTH
#define CHECK_STACK_DEPTH() assert((int)emitCurStackLvl >= 0)
#else
#define CHECK_STACK_DEPTH()
#endif

#endif // DEBUG

/*****************************************************************************
 *
 *  Return true when a given code offset is properly aligned for the target
 */

inline bool IsCodeAligned(UNATIVE_OFFSET offset)
{
    return ((offset & (CODE_ALIGN - 1)) == 0);
}

// Static:
inline BYTE* emitter::emitCodeWithInstructionSize(BYTE* codePtrBefore, BYTE* newCodePointer, unsigned char* instrSize)
{
    // DLD: Perhaps this method should return the instruction size, and we should do dst += <that size>
    // as is done in other cases?
    assert(newCodePointer >= codePtrBefore);
    ClrSafeInt<unsigned char> callInstrSizeSafe = ClrSafeInt<unsigned char>(newCodePointer - codePtrBefore);
    assert(!callInstrSizeSafe.IsOverflow());
    *instrSize = callInstrSizeSafe.Value();
    return newCodePointer;
}

/*****************************************************************************/
#endif // _EMIT_H_
/*****************************************************************************/<|MERGE_RESOLUTION|>--- conflicted
+++ resolved
@@ -796,19 +796,6 @@
 #endif //  TARGET_XARCH
 
 #ifdef TARGET_ARM64
-<<<<<<< HEAD
-
-        unsigned _idLclVar     : 1; // access a local on stack
-        unsigned _idLclVarPair : 1  // carries information for 2 GC lcl vars.
-#endif
-
-#ifdef TARGET_LOONGARCH64
-                                   // TODO-LoongArch64: maybe delete on future.
-            opSize _idOpSize : 3; // operand size: 0=1 , 1=2 , 2=4 , 3=8, 4=16
-        insOpts    _idInsOpt : 6; // loongarch options for special: placeholders. e.g emitIns_R_C, also identifying the
-                                  // accessing a local on stack.
-        unsigned _idLclVar : 1;   // access a local on stack.
-=======
         unsigned _idLclVar     : 1; // access a local on stack
         unsigned _idLclVarPair : 1; // carries information for 2 GC lcl vars.
 #endif
@@ -819,7 +806,6 @@
         insOpts _idInsOpt : 6;  // loongarch options for special: placeholders. e.g emitIns_R_C, also identifying the
                                 // accessing a local on stack.
         unsigned _idLclVar : 1; // access a local on stack.
->>>>>>> 9b57a265
 #endif
 
 #ifdef TARGET_RISCV64
