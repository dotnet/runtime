// Licensed to the .NET Foundation under one or more agreements.
// The .NET Foundation licenses this file to you under the MIT license.

/*XXXXXXXXXXXXXXXXXXXXXXXXXXXXXXXXXXXXXXXXXXXXXXXXXXXXXXXXXXXXXXXXXXXXXXXXXXXXX
XXXXXXXXXXXXXXXXXXXXXXXXXXXXXXXXXXXXXXXXXXXXXXXXXXXXXXXXXXXXXXXXXXXXXXXXXXXXXXX
XX                                                                           XX
XX                    Interval and RefPosition Building                      XX
XX                                                                           XX
XX  This contains the logic for constructing Intervals and RefPositions that XX
XX  is common across architectures. See lsra{arch}.cpp for the architecture- XX
XX  specific methods for building.                                           XX
XX                                                                           XX
XXXXXXXXXXXXXXXXXXXXXXXXXXXXXXXXXXXXXXXXXXXXXXXXXXXXXXXXXXXXXXXXXXXXXXXXXXXXXXX
XXXXXXXXXXXXXXXXXXXXXXXXXXXXXXXXXXXXXXXXXXXXXXXXXXXXXXXXXXXXXXXXXXXXXXXXXXXXXXX
*/

#include "jitpch.h"
#ifdef _MSC_VER
#pragma hdrstop
#endif

#include "lsra.h"

//------------------------------------------------------------------------
// RefInfoList
//------------------------------------------------------------------------
// removeListNode - retrieve the RefInfoListNode for the given GenTree node
//
// Notes:
//     The BuildNode methods use this helper to retrieve the RefPositions for child nodes
//     from the useList being constructed. Note that, if the user knows the order of the operands,
//     it is expected that they should just retrieve them directly.
//
RefInfoListNode* RefInfoList::removeListNode(GenTree* node)
{
    RefInfoListNode* prevListNode = nullptr;
    for (RefInfoListNode *listNode = Begin(), *end = End(); listNode != end; listNode = listNode->Next())
    {
        if (listNode->treeNode == node)
        {
            assert(listNode->ref->getMultiRegIdx() == 0);
            return removeListNode(listNode, prevListNode);
        }
        prevListNode = listNode;
    }
    assert(!"removeListNode didn't find the node");
    unreached();
}

//------------------------------------------------------------------------
// removeListNode - retrieve the RefInfoListNode for one reg of the given multireg GenTree node
//
// Notes:
//     The BuildNode methods use this helper to retrieve the RefPositions for child nodes
//     from the useList being constructed. Note that, if the user knows the order of the operands,
//     it is expected that they should just retrieve them directly.
//
RefInfoListNode* RefInfoList::removeListNode(GenTree* node, unsigned multiRegIdx)
{
    RefInfoListNode* prevListNode = nullptr;
    for (RefInfoListNode *listNode = Begin(), *end = End(); listNode != end; listNode = listNode->Next())
    {
        if ((listNode->treeNode == node) && (listNode->ref->getMultiRegIdx() == multiRegIdx))
        {
            return removeListNode(listNode, prevListNode);
        }
        prevListNode = listNode;
    }
    assert(!"removeListNode didn't find the node");
    unreached();
}

//------------------------------------------------------------------------
// RefInfoListNodePool::RefInfoListNodePool:
//    Creates a pool of `RefInfoListNode` values.
//
// Arguments:
//    compiler    - The compiler context.
//    preallocate - The number of nodes to preallocate.
//
RefInfoListNodePool::RefInfoListNodePool(Compiler* compiler, unsigned preallocate)
    : m_compiler(compiler)
{
    if (preallocate > 0)
    {
        RefInfoListNode* preallocatedNodes = compiler->getAllocator(CMK_LSRA).allocate<RefInfoListNode>(preallocate);

        RefInfoListNode* head = preallocatedNodes;
        head->m_next          = nullptr;

        for (unsigned i = 1; i < preallocate; i++)
        {
            RefInfoListNode* node = &preallocatedNodes[i];
            node->m_next          = head;
            head                  = node;
        }

        m_freeList = head;
    }
}

//------------------------------------------------------------------------
// RefInfoListNodePool::GetNode: Fetches an unused node from the
//                                    pool.
//
// Arguments:
//    r - The `RefPosition` for the `RefInfo` value.
//    t - The IR node for the `RefInfo` value
//
// Returns:
//    A pooled or newly-allocated `RefInfoListNode`, depending on the
//    contents of the pool.
RefInfoListNode* RefInfoListNodePool::GetNode(RefPosition* r, GenTree* t)
{
    RefInfoListNode* head = m_freeList;
    if (head == nullptr)
    {
        head = m_compiler->getAllocator(CMK_LSRA).allocate<RefInfoListNode>(1);
    }
    else
    {
        m_freeList = head->m_next;
    }

    head->ref      = r;
    head->treeNode = t;
    head->m_next   = nullptr;

    return head;
}

//------------------------------------------------------------------------
// RefInfoListNodePool::ReturnNode: Returns a list of nodes to the node
//                                   pool and clears the given list.
//
// Arguments:
//    list - The list to return.
//
void RefInfoListNodePool::ReturnNode(RefInfoListNode* listNode)
{
    listNode->m_next = m_freeList;
    m_freeList       = listNode;
}

//------------------------------------------------------------------------
// newInterval: Create a new Interval of the given RegisterType.
//
// Arguments:
//    theRegisterType - The type of Interval to create.
//
// TODO-Cleanup: Consider adding an overload that takes a varDsc, and can appropriately
// set such fields as isStructField
//
Interval* LinearScan::newInterval(RegisterType theRegisterType)
{
    intervals.emplace_back(theRegisterType, allRegs(theRegisterType));
    Interval* newInt = &intervals.back();

#ifdef DEBUG
    newInt->intervalIndex = static_cast<unsigned>(intervals.size() - 1);
#endif // DEBUG

    DBEXEC(VERBOSE, newInt->dump(this->compiler));
    return newInt;
}

//------------------------------------------------------------------------
// newRefPositionRaw: Create a new RefPosition
//
// Arguments:
//    nodeLocation - The location of the reference.
//    treeNode     - The GenTree of the reference.
//    refType      - The type of reference
//
// Notes:
//    This is used to create RefPositions for both RegRecords and Intervals,
//    so it does only the common initialization.
//
RefPosition* LinearScan::newRefPositionRaw(LsraLocation nodeLocation, GenTree* treeNode, RefType refType)
{
    refPositions.emplace_back(curBBNum, nodeLocation, treeNode, refType DEBUG_ARG(currBuildNode));
    RefPosition* newRP = &refPositions.back();
#ifdef DEBUG
    // Reset currBuildNode so we do not set it for subsequent refpositions belonging
    // to the same treeNode and hence, avoid printing it for every refposition inside
    // the allocation table.
    currBuildNode = nullptr;
    newRP->rpNum  = static_cast<unsigned>(refPositions.size() - 1);
    if (!enregisterLocalVars)
    {
        assert(!((refType == RefTypeParamDef) || (refType == RefTypeZeroInit) || (refType == RefTypeDummyDef) ||
                 (refType == RefTypeExpUse)));
    }
#endif // DEBUG
    return newRP;
}

//------------------------------------------------------------------------
// resolveConflictingDefAndUse: Resolve the situation where we have conflicting def and use
//    register requirements on a single-def, single-use interval.
//
// Arguments:
//    defRefPosition - The interval definition
//    useRefPosition - The (sole) interval use
//
// Return Value:
//    None.
//
// Assumptions:
//    The two RefPositions are for the same interval, which is a tree-temp.
//
// Notes:
//    We require some special handling for the case where the use is a "delayRegFree" case of a fixedReg.
//    In that case, if we change the registerAssignment on the useRefPosition, we will lose the fact that,
//    even if we assign a different register (and rely on codegen to do the copy), that fixedReg also needs
//    to remain busy until the Def register has been allocated.  In that case, we don't allow Case 1 or Case 4
//    below.
//    Here are the cases we consider (in this order):
//    1. If The defRefPosition specifies a single register, and there are no conflicting
//       FixedReg uses of it between the def and use, we use that register, and the code generator
//       will insert the copy.  Note that it cannot be in use because there is a FixedRegRef for the def.
//    2. If the useRefPosition specifies a single register, and it is not in use, and there are no
//       conflicting FixedReg uses of it between the def and use, we use that register, and the code generator
//       will insert the copy.
//    3. If the defRefPosition specifies a single register (but there are conflicts, as determined
//       in 1.), and there are no conflicts with the useRefPosition register (if it's a single register),
///      we set the register requirements on the defRefPosition to the use registers, and the
//       code generator will insert a copy on the def.  We can't rely on the code generator to put a copy
//       on the use if it has multiple possible candidates, as it won't know which one has been allocated.
//    4. If the useRefPosition specifies a single register, and there are no conflicts with the register
//       on the defRefPosition, we leave the register requirements on the defRefPosition as-is, and set
//       the useRefPosition to the def registers, for similar reasons to case #3.
//    5. If both the defRefPosition and the useRefPosition specify single registers, but both have conflicts,
//       We set the candidates on defRefPosition to be all regs of the appropriate type, and since they are
//       single registers, codegen can insert the copy.
//    6. Finally, if the RefPositions specify disjoint subsets of the registers (or the use is fixed but
//       has a conflict), we must insert a copy.  The copy will be inserted before the use if the
//       use is not fixed (in the fixed case, the code generator will insert the use).
//
// TODO-CQ: We get bad register allocation in case #3 in the situation where no register is
// available for the lifetime.  We end up allocating a register that must be spilled, and it probably
// won't be the register that is actually defined by the target instruction.  So, we have to copy it
// and THEN spill it.  In this case, we should be using the def requirement.  But we need to change
// the interface to this method a bit to make that work (e.g. returning a candidate set to use, but
// leaving the registerAssignment as-is on the def, so that if we find that we need to spill anyway
// we can use the fixed-reg on the def.
//

void LinearScan::resolveConflictingDefAndUse(Interval* interval, RefPosition* defRefPosition)
{
    assert(!interval->isLocalVar);

    RefPosition*   useRefPosition   = defRefPosition->nextRefPosition;
    regMaskOnlyOne defRegAssignment = defRefPosition->registerAssignment;
    regMaskOnlyOne useRegAssignment = useRefPosition->registerAssignment;
    RegRecord*     defRegRecord     = nullptr;
    RegRecord*     useRegRecord     = nullptr;
    regNumber      defReg           = REG_NA;
    regNumber      useReg           = REG_NA;
    bool           defRegConflict   = ((defRegAssignment & useRegAssignment) == RBM_NONE);
    bool           useRegConflict   = defRegConflict;

    // If the useRefPosition is a "delayRegFree", we can't change the registerAssignment
    // on it, or we will fail to ensure that the fixedReg is busy at the time the target
    // (of the node that uses this interval) is allocated.
    bool canChangeUseAssignment = !useRefPosition->isFixedRegRef || !useRefPosition->delayRegFree;

    INDEBUG(dumpLsraAllocationEvent(LSRA_EVENT_DEFUSE_CONFLICT));
    if (!canChangeUseAssignment)
    {
        INDEBUG(dumpLsraAllocationEvent(LSRA_EVENT_DEFUSE_FIXED_DELAY_USE));
    }
    if (defRefPosition->isFixedRegRef && !defRegConflict)
    {
        defReg       = defRefPosition->assignedReg();
        defRegRecord = getRegisterRecord(defReg);
        if (canChangeUseAssignment)
        {
            RefPosition* currFixedRegRefPosition = defRegRecord->recentRefPosition;
            assert(currFixedRegRefPosition != nullptr &&
                   currFixedRegRefPosition->nodeLocation == defRefPosition->nodeLocation);

            if (currFixedRegRefPosition->nextRefPosition == nullptr ||
                currFixedRegRefPosition->nextRefPosition->nodeLocation > useRefPosition->getRefEndLocation())
            {
                // This is case #1.  Use the defRegAssignment
                INDEBUG(dumpLsraAllocationEvent(LSRA_EVENT_DEFUSE_CASE1));
                useRefPosition->registerAssignment = defRegAssignment;
                return;
            }
            else
            {
                defRegConflict = true;
            }
        }
    }
    if (useRefPosition->isFixedRegRef && !useRegConflict)
    {
        useReg       = useRefPosition->assignedReg();
        useRegRecord = getRegisterRecord(useReg);

        // We know that useRefPosition is a fixed use, so the nextRefPosition must not be null.
        RefPosition* nextFixedRegRefPosition = useRegRecord->getNextRefPosition();
        assert(nextFixedRegRefPosition != nullptr &&
               nextFixedRegRefPosition->nodeLocation <= useRefPosition->nodeLocation);

        // First, check to see if there are any conflicting FixedReg references between the def and use.
        if (nextFixedRegRefPosition->nodeLocation == useRefPosition->nodeLocation)
        {
            // OK, no conflicting FixedReg references.
            // Now, check to see whether it is currently in use.
            if (useRegRecord->assignedInterval != nullptr)
            {
                RefPosition* possiblyConflictingRef         = useRegRecord->assignedInterval->recentRefPosition;
                LsraLocation possiblyConflictingRefLocation = possiblyConflictingRef->getRefEndLocation();
                if (possiblyConflictingRefLocation >= defRefPosition->nodeLocation)
                {
                    useRegConflict = true;
                }
            }
            if (!useRegConflict)
            {
                // This is case #2.  Use the useRegAssignment
                INDEBUG(dumpLsraAllocationEvent(LSRA_EVENT_DEFUSE_CASE2, interval));
                defRefPosition->registerAssignment = useRegAssignment;
                return;
            }
        }
        else
        {
            useRegConflict = true;
        }
    }
    if (defRegRecord != nullptr && !useRegConflict)
    {
        // This is case #3.
        INDEBUG(dumpLsraAllocationEvent(LSRA_EVENT_DEFUSE_CASE3, interval));
        defRefPosition->registerAssignment = useRegAssignment;
        return;
    }
    if (useRegRecord != nullptr && !defRegConflict && canChangeUseAssignment)
    {
        // This is case #4.
        INDEBUG(dumpLsraAllocationEvent(LSRA_EVENT_DEFUSE_CASE4, interval));
        useRefPosition->registerAssignment = defRegAssignment;
        return;
    }
    if (defRegRecord != nullptr && useRegRecord != nullptr)
    {
        // This is case #5.
        INDEBUG(dumpLsraAllocationEvent(LSRA_EVENT_DEFUSE_CASE5, interval));
        RegisterType regType = interval->registerType;
        assert((getRegisterType(interval, defRefPosition) == regType) &&
               (getRegisterType(interval, useRefPosition) == regType));
        regMaskOnlyOne candidates          = allRegs(regType);
        defRefPosition->registerAssignment = candidates;
        defRefPosition->isFixedRegRef      = false;
        return;
    }
    INDEBUG(dumpLsraAllocationEvent(LSRA_EVENT_DEFUSE_CASE6, interval));
    return;
}

//------------------------------------------------------------------------
// applyCalleeSaveHeuristics: Set register preferences for an interval based on the given RefPosition
//
// Arguments:
//    rp - The RefPosition of interest
//
// Notes:
//    This is slightly more general than its name applies, and updates preferences not just
//    for callee-save registers.
//
void LinearScan::applyCalleeSaveHeuristics(RefPosition* rp)
{
#ifdef TARGET_AMD64
    if (compiler->opts.compDbgEnC)
    {
        // We only use RSI and RDI for EnC code, so we don't want to favor callee-save regs.
        return;
    }
#endif // TARGET_AMD64

    Interval* theInterval = rp->getInterval();

#ifdef DEBUG
    if (!doReverseCallerCallee())
#endif // DEBUG
    {
        // Set preferences so that this register set will be preferred for earlier refs
        theInterval->mergeRegisterPreferences(rp->registerAssignment);
    }
}

//------------------------------------------------------------------------
// checkConflictingDefUse: Ensure that we have consistent def/use on SDSU temps.
//
// Arguments:
//    useRP - The use RefPosition of a tree temp (SDSU Interval)
//
// Notes:
//    There are a couple of cases where this may over-constrain allocation:
//    1. In the case of a non-commutative rmw def (in which the rmw source must be delay-free), or
//    2. In the case where the defining node requires a temp distinct from the target (also a
//       delay-free case).
//    In those cases, if we propagate a single-register restriction from the consumer to the producer
//    the delayed uses will not see a fixed reference in the PhysReg at that position, and may
//    incorrectly allocate that register.
//    TODO-CQ: This means that we may often require a copy at the use of this node's result.
//    This case could be moved to BuildRefPositionsForNode, at the point where the def RefPosition is
//    created, causing a RefTypeFixedReg to be added at that location. This, however, results in
//    more PhysReg RefPositions (a throughput impact), and a large number of diffs that require
//    further analysis to determine benefit.
//    See Issue #11274.
//
void LinearScan::checkConflictingDefUse(RefPosition* useRP)
{
    assert(useRP->refType == RefTypeUse);
    Interval* theInterval = useRP->getInterval();
    assert(!theInterval->isLocalVar);

    RefPosition* defRP = theInterval->firstRefPosition;

    // All defs must have a valid treeNode, but we check it below to be conservative.
    assert(defRP->treeNode != nullptr);
    regMaskOnlyOne prevAssignment = defRP->registerAssignment;
    regMaskOnlyOne newAssignment  = (prevAssignment & useRP->registerAssignment);
    if (newAssignment != RBM_NONE)
    {
        if (!isSingleRegister(newAssignment) || !theInterval->hasInterferingUses)
        {
            defRP->registerAssignment = newAssignment;
        }
    }
    else
    {
        theInterval->hasConflictingDefUse = true;
    }
}

//------------------------------------------------------------------------
// associateRefPosWithInterval: Update the Interval based on the given RefPosition.
//
// Arguments:
//    rp - The RefPosition of interest
//
// Notes:
//    This is called at the time when 'rp' has just been created, so it becomes
//    the nextRefPosition of the recentRefPosition, and both the recentRefPosition
//    and lastRefPosition of its referent.
//
void LinearScan::associateRefPosWithInterval(RefPosition* rp)
{
    Referenceable* theReferent = rp->referent;

    if (theReferent != nullptr)
    {
        // All RefPositions except the dummy ones at the beginning of blocks

        if (rp->isIntervalRef())
        {
            Interval* theInterval = rp->getInterval();

            applyCalleeSaveHeuristics(rp);

            if (theInterval->isLocalVar)
            {
                if (RefTypeIsUse(rp->refType))
                {
                    RefPosition* const prevRP = theInterval->recentRefPosition;
                    if ((prevRP != nullptr) && (prevRP->bbNum == rp->bbNum))
                    {
                        prevRP->lastUse = false;
                    }
                }

                rp->lastUse = (rp->refType != RefTypeExpUse) && (rp->refType != RefTypeParamDef) &&
                              (rp->refType != RefTypeZeroInit) && !extendLifetimes();
            }
            else if (rp->refType == RefTypeUse)
            {
                checkConflictingDefUse(rp);
                rp->lastUse = true;
            }
        }

        RefPosition* prevRP = theReferent->recentRefPosition;
        if (prevRP != nullptr)
        {
            prevRP->nextRefPosition = rp;
        }
        else
        {
            theReferent->firstRefPosition = rp;
        }
        theReferent->recentRefPosition = rp;
        theReferent->lastRefPosition   = rp;
    }
    else
    {
        assert((rp->refType == RefTypeBB) || (rp->refType == RefTypeKillGCRefs));
    }
}

//---------------------------------------------------------------------------
// newRefPosition: allocate and initialize a new RefPosition.
//
// Arguments:
//     reg             -  reg number that identifies RegRecord to be associated
//                        with this RefPosition
//     theLocation     -  LSRA location of RefPosition
//     theRefType      -  RefPosition type
//     theTreeNode     -  GenTree node for which this RefPosition is created
//     mask            -  Set of valid registers for this RefPosition
//     multiRegIdx     -  register position if this RefPosition corresponds to a
//                        multi-reg call node.
//
// Return Value:
//     a new RefPosition
//
RefPosition* LinearScan::newRefPosition(
    regNumber reg, LsraLocation theLocation, RefType theRefType, GenTree* theTreeNode, regMaskOnlyOne mask)
{
    assert(compiler->IsOnlyOneRegMask(mask));

    RefPosition* newRP = newRefPositionRaw(theLocation, theTreeNode, theRefType);

    RegRecord* regRecord = getRegisterRecord(reg);
    newRP->setReg(regRecord);
    newRP->registerAssignment = mask;

    newRP->setMultiRegIdx(0);
    newRP->setRegOptional(false);

    // We can't have two RefPositions on a RegRecord at the same location, unless they are different types.
    assert((regRecord->lastRefPosition == nullptr) || (regRecord->lastRefPosition->nodeLocation < theLocation) ||
           (regRecord->lastRefPosition->refType != theRefType));
    associateRefPosWithInterval(newRP);

    DBEXEC(VERBOSE, newRP->dump(this));
    return newRP;
}

//---------------------------------------------------------------------------
// newRefPosition: allocate and initialize a new RefPosition.
//
// Arguments:
//     theInterval     -  interval to which RefPosition is associated with.
//     theLocation     -  LSRA location of RefPosition
//     theRefType      -  RefPosition type
//     theTreeNode     -  GenTree node for which this RefPosition is created
//     mask            -  Set of valid registers for this RefPosition
//     multiRegIdx     -  register position if this RefPosition corresponds to a
//                        multi-reg call node.
//
// Return Value:
//     a new RefPosition
//
RefPosition* LinearScan::newRefPosition(Interval*      theInterval,
                                        LsraLocation   theLocation,
                                        RefType        theRefType,
                                        GenTree*       theTreeNode,
                                        regMaskOnlyOne mask,
                                        unsigned       multiRegIdx /* = 0 */)
{
    assert(compiler->IsOnlyOneRegMask(mask));

    if (theInterval != nullptr)
    {
        if (mask == RBM_NONE)
        {
            mask = allRegs(theInterval->registerType);
        }
    }
    else
    {
        assert(theRefType == RefTypeBB || theRefType == RefTypeKillGCRefs);
    }
#ifdef DEBUG
    if (theInterval != nullptr && regType(theInterval->registerType) == FloatRegisterType)
    {
        // In the case we're using floating point registers we must make sure
        // this flag was set previously in the compiler since this will mandate
        // whether LSRA will take into consideration FP reg killsets.
        assert(compiler->compFloatingPointUsed || ((mask & RBM_FLT_CALLEE_SAVED) == 0));
    }
#endif // DEBUG

    // If this reference is constrained to a single register (and it's not a dummy
    // or Kill reftype already), add a RefTypeFixedReg at this location so that its
    // availability can be more accurately determined

    bool isFixedRegister = isSingleRegister(mask);
    bool insertFixedRef  = false;
    if (isFixedRegister)
    {
        // Insert a RefTypeFixedReg for any normal def or use (not ParamDef or BB),
        // but not an internal use (it will already have a FixedRef for the def).
        if ((theRefType == RefTypeDef) || ((theRefType == RefTypeUse) && !theInterval->isInternal))
        {
            insertFixedRef = true;
        }
    }

    if (insertFixedRef)
    {
        regNumber    physicalReg = genRegNumFromMask(mask MORE_THAN_64_REG_ARG(theInterval->registerType));
        RefPosition* pos         = newRefPosition(physicalReg, theLocation, RefTypeFixedReg, nullptr, mask);
        assert(theInterval != nullptr);
#if defined(TARGET_LOONGARCH64) || defined(TARGET_RISCV64)
        // The LoongArch64's ABI which the float args maybe passed by integer register
        // when no float register left but free integer register.
        assert((regType(theInterval->registerType) == FloatRegisterType) ||
               (allRegs(theInterval->registerType) & mask) != 0);
#else
        assert((allRegs(theInterval->registerType) & mask) != 0);
#endif
    }

    RefPosition* newRP = newRefPositionRaw(theLocation, theTreeNode, theRefType);

    newRP->setInterval(theInterval);

    // Spill info
    newRP->isFixedRegRef = isFixedRegister;

#ifndef TARGET_AMD64
    // We don't need this for AMD because the PInvoke method epilog code is explicit
    // at register allocation time.
    if (theInterval != nullptr && theInterval->isLocalVar && compiler->compMethodRequiresPInvokeFrame() &&
        theInterval->varNum == compiler->genReturnLocal)
    {
        mask &= ~(RBM_PINVOKE_TCB | RBM_PINVOKE_FRAME);
        noway_assert(mask != RBM_NONE);
    }
#endif // !TARGET_AMD64
    newRP->registerAssignment = mask;

    newRP->setMultiRegIdx(multiRegIdx);
    newRP->setRegOptional(false);

#if FEATURE_PARTIAL_SIMD_CALLEE_SAVE
    newRP->skipSaveRestore  = false;
    newRP->liveVarUpperSave = false;
#endif

    associateRefPosWithInterval(newRP);

    if (RefTypeIsDef(newRP->refType))
    {
        assert(theInterval != nullptr);
        theInterval->isSingleDef = theInterval->firstRefPosition == newRP;
    }

    DBEXEC(VERBOSE, newRP->dump(this));
    return newRP;
}

//------------------------------------------------------------------------
// IsContainableMemoryOp: Checks whether this is a memory op that can be contained.
//
// Arguments:
//    node        - the node of interest.
//
// Return value:
//    True if this will definitely be a memory reference that could be contained.
//
// Notes:
//    This differs from the isMemoryOp() method on GenTree because it checks for
//    the case of doNotEnregister local. This won't include locals that
//    for some other reason do not become register candidates, nor those that get
//    spilled.
//    Also, because we usually call this before we redo dataflow, any new lclVars
//    introduced after the last dataflow analysis will not yet be marked lvTracked,
//    so we don't use that.
//
bool LinearScan::isContainableMemoryOp(GenTree* node)
{
    if (node->isMemoryOp())
    {
        return true;
    }
    if (node->IsLocal())
    {
        if (!enregisterLocalVars)
        {
            return true;
        }
        const LclVarDsc* varDsc = compiler->lvaGetDesc(node->AsLclVar());
        return varDsc->lvDoNotEnregister;
    }
    return false;
}

//------------------------------------------------------------------------
// addRefsForPhysRegMask: Adds RefPositions of the given type for all the registers in 'mask'.
//
// Arguments:
//    mask        - the mask (set) of registers.
//    currentLoc  - the location at which they should be added
//    refType     - the type of refposition
//    isLastUse   - true IFF this is a last use of the register
//
void LinearScan::addRefsForPhysRegMask(AllRegsMask& mask, LsraLocation currentLoc, RefType refType, bool isLastUse)
{
    assert(refType == RefTypeKill);

    // The mask identifies a set of registers that will be used during
    // codegen. Mark these as modified here, so when we do final frame
    // layout, we'll know about all these registers. This is especially
    // important if mask contains callee-saved registers, which affect the
    // frame size since we need to save/restore them. In the case where we
    // have a copyBlk with GC pointers, can need to call the
    // CORINFO_HELP_ASSIGN_BYREF helper, which kills callee-saved RSI and
    // RDI, if LSRA doesn't assign RSI/RDI, they wouldn't get marked as
    // modified until codegen, which is too late.
    compiler->codeGen->regSet.rsSetRegsModified(mask DEBUGARG(true));

    AllRegsMask maskForRefPositions = mask;
    while (!maskForRefPositions.IsEmpty())
    {
        regNumber reg = genFirstRegNumFromMaskAndToggle(maskForRefPositions);
        // This assumes that these are all "special" RefTypes that
        // don't need to be recorded on the tree (hence treeNode is nullptr)
        RefPosition* pos = newRefPosition(reg, currentLoc, refType, nullptr,
                                          genRegMask(reg)); // This MUST occupy the physical register (obviously)

        if (isLastUse)
        {
            pos->lastUse = true;
        }
    }
}

//------------------------------------------------------------------------
// getKillSetForStoreInd: Determine the liveness kill set for a GT_STOREIND node.
// If the GT_STOREIND will generate a write barrier, determine the specific kill
// set required by the case-specific, platform-specific write barrier. If no
// write barrier is required, the kill set will be RBM_NONE.
//
// Arguments:
//    tree - the GT_STOREIND node
//
// Return Value:    a register mask of the registers killed
//
AllRegsMask LinearScan::getKillSetForStoreInd(GenTreeStoreInd* tree)
{
    assert(tree->OperIs(GT_STOREIND));

    AllRegsMask killMask;

    GCInfo::WriteBarrierForm writeBarrierForm = compiler->codeGen->gcInfo.gcIsWriteBarrierCandidate(tree);
    if (writeBarrierForm != GCInfo::WBF_NoBarrier)
    {
        if (compiler->codeGen->genUseOptimizedWriteBarriers(writeBarrierForm))
        {
            // We can't determine the exact helper to be used at this point, because it depends on
            // the allocated register for the `data` operand. However, all the (x86) optimized
            // helpers have the same kill set: EDX. And note that currently, only x86 can return
            // `true` for genUseOptimizedWriteBarriers().
            killMask = AllRegsMask_CALLEE_TRASH_NOGC;
        }
        else
        {
            // Figure out which helper we're going to use, and then get the kill set for that helper.
            CorInfoHelpFunc helper = compiler->codeGen->genWriteBarrierHelperForWriteBarrierForm(writeBarrierForm);
            killMask               = compiler->compHelperCallKillSet(helper);
        }
    }
    return killMask;
}

//------------------------------------------------------------------------
// getKillSetForShiftRotate: Determine the liveness kill set for a shift or rotate node.
//
// Arguments:
//    shiftNode - the shift or rotate node
//
// Return Value:    a register mask of the registers killed
//
regMaskGpr LinearScan::getKillSetForShiftRotate(GenTreeOp* shiftNode)
{
    regMaskGpr killMask = RBM_NONE;
#ifdef TARGET_XARCH
    assert(shiftNode->OperIsShiftOrRotate());
    GenTree* shiftBy = shiftNode->gtGetOp2();
    if (!shiftBy->isContained())
    {
        killMask = RBM_RCX;
    }
#endif // TARGET_XARCH
    return killMask;
}

//------------------------------------------------------------------------
// getKillSetForMul: Determine the liveness kill set for a multiply node.
//
// Arguments:
//    tree - the multiply node
//
// Return Value:    a register mask of the registers killed
//
regMaskGpr LinearScan::getKillSetForMul(GenTreeOp* mulNode)
{
    regMaskGpr killMask = RBM_NONE;
#ifdef TARGET_XARCH
    assert(mulNode->OperIsMul());
    if (!mulNode->OperIs(GT_MUL) || (((mulNode->gtFlags & GTF_UNSIGNED) != 0) && mulNode->gtOverflowEx()))
    {
        killMask = RBM_RAX | RBM_RDX;
    }
#endif // TARGET_XARCH
    return killMask;
}

//------------------------------------------------------------------------
// getKillSetForModDiv: Determine the liveness kill set for a mod or div node.
//
// Arguments:
//    tree - the mod or div node as a GenTreeOp
//
// Return Value:    a register mask of the registers killed
//
regMaskGpr LinearScan::getKillSetForModDiv(GenTreeOp* node)
{
    regMaskGpr killMask = RBM_NONE;
#ifdef TARGET_XARCH
    assert(node->OperIs(GT_MOD, GT_DIV, GT_UMOD, GT_UDIV));
    if (varTypeUsesIntReg(node->TypeGet()))
    {
        // Both RAX and RDX are killed by the operation
        killMask = RBM_RAX | RBM_RDX;
    }
#endif // TARGET_XARCH
    return killMask;
}

//------------------------------------------------------------------------
// getKillSetForCall: Determine the liveness kill set for a call node.
//
// Arguments:
//    tree - the GenTreeCall node
//
// Return Value:    a register mask of the registers killed
//
AllRegsMask LinearScan::getKillSetForCall(GenTreeCall* call)
{
    AllRegsMask killMask = AllRegsMask_CALLEE_TRASH;

#ifdef TARGET_X86
    if (compiler->compFloatingPointUsed)
    {
        if (call->TypeGet() == TYP_DOUBLE)
        {
            needDoubleTmpForFPCall = true;
        }
        else if (call->TypeGet() == TYP_FLOAT)
        {
            needFloatTmpForFPCall = true;
        }
    }
#endif // TARGET_X86
    if (call->IsHelperCall())
    {
        CorInfoHelpFunc helpFunc = compiler->eeGetHelperNum(call->gtCallMethHnd);
        killMask                 = compiler->compHelperCallKillSet(helpFunc);
    }

    // if there is no FP used, we can ignore the FP kills
    if (!compiler->compFloatingPointUsed)
    {
        killMask.RemoveRegTypeFromMask(RBM_FLT_CALLEE_TRASH, TYP_FLOAT);
#ifdef FEATURE_MASKED_HW_INTRINSICS
        killMask.RemoveRegTypeFromMask(RBM_MSK_CALLEE_TRASH, TYP_MASK);
#endif // FEATURE_MASKED_HW_INTRINSICS
    }
#ifdef TARGET_ARM
    if (call->IsVirtualStub())
    {
        killMask.AddGprRegMask(compiler->virtualStubParamInfo->GetRegMask());
    }
#else  // !TARGET_ARM
    // Verify that the special virtual stub call registers are in the kill mask.
    // We don't just add them unconditionally to the killMask because for most architectures
    // they are already in the RBM_CALLEE_TRASH set,
    // and we don't want to introduce extra checks and calls in this hot function.
    assert(!call->IsVirtualStub() || ((killMask.gprRegs() & compiler->virtualStubParamInfo->GetRegMask()) ==
                                      compiler->virtualStubParamInfo->GetRegMask()));
#endif // !TARGET_ARM

#ifdef SWIFT_SUPPORT
    // Swift calls that throw may trash the callee-saved error register,
    // so don't use the register post-call until it is consumed by SwiftError.
    if (call->HasSwiftErrorHandling())
    {
        killMask.AddGprRegMask(RBM_SWIFT_ERROR);
    }
#endif // SWIFT_SUPPORT

    return killMask;
}

//------------------------------------------------------------------------
// getKillSetForBlockStore: Determine the liveness kill set for a block store node.
//
// Arguments:
//    tree - the block store node as a GenTreeBlk
//
// Return Value:    a register mask of the registers killed
//
AllRegsMask LinearScan::getKillSetForBlockStore(GenTreeBlk* blkNode)
{
    assert(blkNode->OperIsStoreBlk());
    AllRegsMask killMask;

    bool isCopyBlk = varTypeIsStruct(blkNode->Data());
    switch (blkNode->gtBlkOpKind)
    {
        case GenTreeBlk::BlkOpKindCpObjUnroll:
#ifdef TARGET_XARCH
        case GenTreeBlk::BlkOpKindCpObjRepInstr:
#endif // TARGET_XARCH
            assert(isCopyBlk && blkNode->AsBlk()->GetLayout()->HasGCPtr());
            killMask = compiler->compHelperCallKillSet(CORINFO_HELP_ASSIGN_BYREF);
            break;

#ifdef TARGET_XARCH
        case GenTreeBlk::BlkOpKindRepInstr:
            if (isCopyBlk)
            {
                // rep movs kills RCX, RDI and RSI
                killMask.AddGprRegMask(RBM_RCX | RBM_RDI | RBM_RSI);
            }
            else
            {
                // rep stos kills RCX and RDI.
                // (Note that the Data() node, if not constant, will be assigned to
                // RCX, but it's find that this kills it, as the value is not available
                // after this node in any case.)
                killMask.AddGprRegMask(RBM_RDI | RBM_RCX);
            }
            break;
#endif
        case GenTreeBlk::BlkOpKindUnrollMemmove:
        case GenTreeBlk::BlkOpKindUnroll:
        case GenTreeBlk::BlkOpKindLoop:
        case GenTreeBlk::BlkOpKindInvalid:
            // for these 'gtBlkOpKind' kinds, we leave 'killMask' = RBM_NONE
            break;
    }

    return killMask;
}

#ifdef FEATURE_HW_INTRINSICS
//------------------------------------------------------------------------
// getKillSetForHWIntrinsic: Determine the liveness kill set for a GT_HWINTRINSIC node.
//
// Arguments:
//    tree - the GT_HWINTRINSIC node
//
// Return Value:    a register mask of the registers killed
//
regMaskGpr LinearScan::getKillSetForHWIntrinsic(GenTreeHWIntrinsic* node)
{
    regMaskGpr killMask = RBM_NONE;
#ifdef TARGET_XARCH
    switch (node->GetHWIntrinsicId())
    {
        case NI_SSE2_MaskMove:
            // maskmovdqu uses edi as the implicit address register.
            // Although it is set as the srcCandidate on the address, if there is also a fixed
            // assignment for the definition of the address, resolveConflictingDefAndUse() may
            // change the register assignment on the def or use of a tree temp (SDSU) when there
            // is a conflict, and the FixedRef on edi won't be sufficient to ensure that another
            // Interval will not be allocated there.
            // Issue #17674 tracks this.
            killMask = RBM_EDI;
            break;

        default:
            // Leave killMask as RBM_NONE
            break;
    }
#endif // TARGET_XARCH
    return killMask;
}
#endif // FEATURE_HW_INTRINSICS

//------------------------------------------------------------------------
// getKillSetForReturn: Determine the liveness kill set for a return node.
//
// Arguments:
//    NONE (this kill set is independent of the details of the specific return.)
//
// Return Value:    a register mask of the registers killed
//
AllRegsMask LinearScan::getKillSetForReturn()
{
    return compiler->compIsProfilerHookNeeded() ? compiler->compHelperCallKillSet(CORINFO_HELP_PROF_FCN_LEAVE)
                                                : AllRegsMask();
}

//------------------------------------------------------------------------
// getKillSetForProfilerHook: Determine the liveness kill set for a profiler hook.
//
// Arguments:
//    NONE (this kill set is independent of the details of the specific node.)
//
// Return Value:    a register mask of the registers killed
//
AllRegsMask LinearScan::getKillSetForProfilerHook()
{
    return compiler->compIsProfilerHookNeeded() ? compiler->compHelperCallKillSet(CORINFO_HELP_PROF_FCN_TAILCALL)
                                                : AllRegsMask();
}

#ifdef DEBUG
//------------------------------------------------------------------------
// getKillSetForNode:   Return the registers killed by the given tree node.
//
// Arguments:
//    tree       - the tree for which the kill set is needed.
//
// Return Value:    a register mask of the registers killed
//
AllRegsMask LinearScan::getKillSetForNode(GenTree* tree)
{
    AllRegsMask killMask;
    switch (tree->OperGet())
    {
        case GT_LSH:
        case GT_RSH:
        case GT_RSZ:
        case GT_ROL:
        case GT_ROR:
#ifdef TARGET_X86
        case GT_LSH_HI:
        case GT_RSH_LO:
#endif
            killMask.AddGprRegMask(getKillSetForShiftRotate(tree->AsOp()));
            break;

        case GT_MUL:
        case GT_MULHI:
#if !defined(TARGET_64BIT) || defined(TARGET_ARM64)
        case GT_MUL_LONG:
#endif
            killMask.AddGprRegMask(getKillSetForMul(tree->AsOp()));
            break;

        case GT_MOD:
        case GT_DIV:
        case GT_UMOD:
        case GT_UDIV:
            killMask.AddGprRegMask(getKillSetForModDiv(tree->AsOp()));
            break;

        case GT_STORE_BLK:
            killMask = getKillSetForBlockStore(tree->AsBlk());
            break;

        case GT_RETURNTRAP:
            killMask = compiler->compHelperCallKillSet(CORINFO_HELP_STOP_FOR_GC);
            break;

        case GT_CALL:
            killMask = getKillSetForCall(tree->AsCall());

            break;
        case GT_STOREIND:
            killMask = getKillSetForStoreInd(tree->AsStoreInd());
            break;

#if defined(PROFILING_SUPPORTED)
        // If this method requires profiler ELT hook then mark these nodes as killing
        // callee trash registers (excluding RAX and XMM0). The reason for this is that
        // profiler callback would trash these registers. See vm\amd64\asmhelpers.asm for
        // more details.
        case GT_RETURN:
            killMask = getKillSetForReturn();
            break;

        case GT_PROF_HOOK:
            killMask = getKillSetForProfilerHook();
            break;
#endif // PROFILING_SUPPORTED

#ifdef FEATURE_HW_INTRINSICS
        case GT_HWINTRINSIC:
            killMask.AddGprRegMask(getKillSetForHWIntrinsic(tree->AsHWIntrinsic()));
            break;
#endif // FEATURE_HW_INTRINSICS

        default:
            // for all other 'tree->OperGet()' kinds, leave 'killMask' = RBM_NONE
            break;
    }
    return killMask;
}
#endif // DEBUG

//------------------------------------------------------------------------
// buildKillPositionsForNode:
// Given some tree node add refpositions for all the registers this node kills
//
// Arguments:
//    tree       - the tree for which kill positions should be generated
//    currentLoc - the location at which the kills should be added
//    killMask   - The mask of registers killed by this node
//
// Return Value:
//    true       - kills were inserted
//    false      - no kills were inserted
//
// Notes:
//    The return value is needed because if we have any kills, we need to make sure that
//    all defs are located AFTER the kills.  On the other hand, if there aren't kills,
//    the multiple defs for a regPair are in different locations.
//    If we generate any kills, we will mark all currentLiveVars as being preferenced
//    to avoid the killed registers.  This is somewhat conservative.
//
//    This method can add kills even if killMask is RBM_NONE, if this tree is one of the
//    special cases that signals that we can't permit callee save registers to hold GC refs.

bool LinearScan::buildKillPositionsForNode(GenTree* tree, LsraLocation currentLoc, AllRegsMask killMask)
{
    assert(compiler->IsGprRegMask(killMask.gprRegs()));
    assert(compiler->IsFloatRegMask(killMask.floatRegs(compiler)));
#ifdef FEATURE_MASKED_HW_INTRINSICS
    assert(compiler->IsPredicateRegMask(killMask.predicateRegs(compiler)));
#endif // FEATURE_MASKED_HW_INTRINSICS

    bool insertedKills = false;

    if (!killMask.IsEmpty())
    {
        addRefsForPhysRegMask(killMask, currentLoc, RefTypeKill, true);

        // TODO-CQ: It appears to be valuable for both fp and int registers to avoid killing the callee
        // save regs on infrequently executed paths.  However, it results in a large number of asmDiffs,
        // many of which appear to be regressions (because there is more spill on the infrequently path),
        // but are not really because the frequent path becomes smaller.  Validating these diffs will need
        // to be done before making this change.
        // Also note that we avoid setting callee-save preferences for floating point. This may need
        // revisiting, and note that it doesn't currently apply to SIMD types, only float or double.
        // if (!blockSequence[curBBSeqNum]->isRunRarely())
        if (enregisterLocalVars)
        {
            VarSetOps::Iter iter(compiler, currentLiveVars);
            unsigned        varIndex = 0;
            while (iter.NextElem(&varIndex))
            {
                LclVarDsc* varDsc = compiler->lvaGetDescByTrackedIndex(varIndex);
#if FEATURE_PARTIAL_SIMD_CALLEE_SAVE
                if (Compiler::varTypeNeedsPartialCalleeSave(varDsc->GetRegisterType()))
                {
                    if (!VarSetOps::IsMember(compiler, largeVectorCalleeSaveCandidateVars, varIndex))
                    {
                        continue;
                    }
                }
                else
#endif // FEATURE_PARTIAL_SIMD_CALLEE_SAVE
                    if (varTypeIsFloating(varDsc) &&
                        !VarSetOps::IsMember(compiler, fpCalleeSaveCandidateVars, varIndex))
                    {
                        continue;
                    }
                Interval*      interval     = getIntervalForLocalVar(varIndex);
                regMaskOnlyOne regsKillMask = killMask.GetRegMaskForType(interval->registerType);
                const bool     isCallKill =
                    (killMask.gprRegs() == RBM_INT_CALLEE_TRASH) || (killMask == AllRegsMask_CALLEE_TRASH);

                if (isCallKill)
                {
                    interval->preferCalleeSave = true;
                }

                // We are more conservative about allocating callee-saves registers to write-thru vars, since
                // a call only requires reloading after (not spilling before). So we record (above) the fact
                // that we'd prefer a callee-save register, but we don't update the preferences at this point.
                // See the "heuristics for writeThru intervals" in 'buildIntervals()'.
                if (!interval->isWriteThru || !isCallKill)
                {
                    regMaskOnlyOne newPreferences = allRegs(interval->registerType) & (~regsKillMask);

                    if (newPreferences != RBM_NONE)
                    {
                        if (!interval->isWriteThru)
                        {
                            // Update the register aversion as long as this is not write-thru vars for
                            // reason mentioned above.
                            interval->registerAversion |= regsKillMask;
                        }
                        interval->updateRegisterPreferences(newPreferences);
                    }
                    else
                    {
                        // If there are no callee-saved registers, the call could kill all the registers.
                        // This is a valid state, so in that case assert should not trigger. The RA will spill in order
                        // to free a register later.
                        assert(compiler->opts.compDbgEnC || (calleeSaveRegs(varDsc->lvType) == RBM_NONE) ||
                               varTypeIsStruct(varDsc->lvType));
                    }
                }
            }
        }

        insertedKills = true;
    }

    if (compiler->killGCRefs(tree))
    {
        RefPosition* pos =
            newRefPosition((Interval*)nullptr, currentLoc, RefTypeKillGCRefs, tree, (availableIntRegs & ~RBM_ARG_REGS));
        insertedKills = true;
    }

    return insertedKills;
}

//------------------------------------------------------------------------
// LinearScan::isCandidateMultiRegLclVar: Check whether a MultiReg node should
//                                        remain a candidate MultiReg
//
// Arguments:
//    lclNode - the GT_LCL_VAR or GT_STORE_LCL_VAR of interest
//
// Return Value:
//    true iff it remains a MultiReg lclVar.
//
// Notes:
//    When identifying candidates, the register allocator will only retain
//    promoted fields of a multi-reg local as candidates if all of its fields
//    are candidates. This is because of the added complexity of dealing with a
//    def or use of a multi-reg lclVar when only some of the fields have liveness
//    info.
//    At the time we determine whether a multi-reg lclVar can still be handled
//    as such, we've already completed Lowering, so during the build phase of
//    LSRA we have to reset the GTF_VAR_MULTIREG flag if necessary as we visit
//    each node.
//
bool LinearScan::isCandidateMultiRegLclVar(GenTreeLclVar* lclNode)
{
    assert(compiler->lvaEnregMultiRegVars && lclNode->IsMultiReg());
    LclVarDsc* varDsc = compiler->lvaGetDesc(lclNode);
    assert(varDsc->lvPromoted);
    bool isMultiReg = (compiler->lvaGetPromotionType(varDsc) == Compiler::PROMOTION_TYPE_INDEPENDENT);
    if (!isMultiReg)
    {
        lclNode->ClearMultiReg();
    }
#ifdef DEBUG
    for (unsigned int i = 0; i < varDsc->lvFieldCnt; i++)
    {
        LclVarDsc* fieldVarDsc = compiler->lvaGetDesc(varDsc->lvFieldLclStart + i);
        assert(isCandidateVar(fieldVarDsc) == isMultiReg);
    }
#endif // DEBUG
    return isMultiReg;
}

//------------------------------------------------------------------------
// checkContainedOrCandidateLclVar: Check whether a GT_LCL_VAR node is a
//                                  candidate or contained.
//
// Arguments:
//    lclNode - the GT_LCL_VAR or GT_STORE_LCL_VAR of interest
//
// Return Value:
//    true if the node remains a candidate or is contained
//    false otherwise (i.e. if it will define a register)
//
// Notes:
//    We handle candidate variables differently from non-candidate ones.
//    If it is a candidate, we will simply add a use of it at its parent/consumer.
//    Otherwise, for a use we need to actually add the appropriate references for loading
//    or storing the variable.
//
//    A candidate lclVar won't actually get used until the appropriate ancestor node
//    is processed, unless this is marked "isLocalDefUse" because it is a stack-based argument
//    to a call or an orphaned dead node.
//
//    Also, because we do containment analysis before we redo dataflow and identify register
//    candidates, the containment analysis only uses !lvDoNotEnregister to estimate register
//    candidates.
//    If there is a lclVar that is estimated during Lowering to be register candidate but turns
//    out not to be, if a use was marked regOptional it should now be marked contained instead.
//
bool LinearScan::checkContainedOrCandidateLclVar(GenTreeLclVar* lclNode)
{
    bool isCandidate;
    bool makeContained = false;
    // We shouldn't be calling this if this node was already contained.
    assert(!lclNode->isContained());
    // If we have a multireg local, verify that its fields are still register candidates.
    if (lclNode->IsMultiReg())
    {
        // Multi-reg uses must support containment, but if we have an actual multi-reg local
        // we don't want it to be RegOptional in fixed-use cases, so that we can ensure proper
        // liveness modeling (e.g. if one field is in a register required by another field, in
        // a RegOptional case we won't handle the conflict properly if we decide not to allocate).
        isCandidate = isCandidateMultiRegLclVar(lclNode);
        if (isCandidate)
        {
            assert(!lclNode->IsRegOptional());
        }
        else
        {
            makeContained = true;
        }
    }
    else
    {
        isCandidate   = compiler->lvaGetDesc(lclNode)->lvLRACandidate;
        makeContained = !isCandidate && lclNode->IsRegOptional();
    }
    if (makeContained)
    {
        lclNode->ClearRegOptional();
        lclNode->SetContained();
        return true;
    }
    return isCandidate;
}

//----------------------------------------------------------------------------
// defineNewInternalTemp: Defines a ref position for an internal temp.
//
// Arguments:
//     tree                  -   GenTree node requiring an internal register
//     regType               -   Register type
//     currentLoc            -   Location of the temp Def position
//     regMask               -   register mask of candidates for temp
//
RefPosition* LinearScan::defineNewInternalTemp(GenTree* tree, RegisterType regType, regMaskOnlyOne regMask)
{
    assert(compiler->IsOnlyOneRegMask(regMask));

    Interval* current   = newInterval(regType);
    current->isInternal = true;
    RefPosition* newDef = newRefPosition(current, currentLoc, RefTypeDef, tree, regMask, 0);
    assert(internalCount < MaxInternalCount);
    internalDefs[internalCount++] = newDef;
    return newDef;
}

//------------------------------------------------------------------------
// buildInternalRegisterDefForNode - Create an Interval for an internal int register, and a def RefPosition
//
// Arguments:
//   tree                  - GenTree node that needs internal registers
//   internalCands         - The mask of valid registers
//
// Returns:
//   The def RefPosition created for this internal temp.
//
RefPosition* LinearScan::buildInternalIntRegisterDefForNode(GenTree* tree, regMaskGpr internalCands)
{
    // The candidate set should contain only integer registers.
    assert(compiler->IsGprRegMask(internalCands));

    RefPosition* defRefPosition = defineNewInternalTemp(tree, IntRegisterType, internalCands);
    return defRefPosition;
}

//------------------------------------------------------------------------
// buildInternalFloatRegisterDefForNode - Create an Interval for an internal fp register, and a def RefPosition
//
// Arguments:
//   tree                  - GenTree node that needs internal registers
//   internalCands         - The mask of valid registers
//
// Returns:
//   The def RefPosition created for this internal temp.
//
RefPosition* LinearScan::buildInternalFloatRegisterDefForNode(GenTree* tree, regMaskFloat internalCands)
{
    // The candidate set should contain only float registers.
    assert(compiler->IsFloatRegMask(internalCands));

    RefPosition* defRefPosition = defineNewInternalTemp(tree, FloatRegisterType, internalCands);
    return defRefPosition;
}

#ifdef FEATURE_MASKED_HW_INTRINSICS
RefPosition* LinearScan::buildInternalMaskRegisterDefForNode(GenTree* tree, regMaskPredicate internalCands)
{
    // The candidate set should contain only float registers.
    assert(compiler->IsPredicateRegMask(internalCands));

    return defineNewInternalTemp(tree, MaskRegisterType, internalCands);
}
#endif // FEATURE_MASKED_HW_INTRINSICS

//------------------------------------------------------------------------
// buildInternalRegisterUses - adds use positions for internal
// registers required for tree node.
//
// Notes:
//   During the BuildNode process, calls to buildInternalIntRegisterDefForNode and
//   buildInternalFloatRegisterDefForNode put new RefPositions in the 'internalDefs'
//   array, and increment 'internalCount'. This method must be called to add corresponding
//   uses. It then resets the 'internalCount' for the handling of the next node.
//
//   If the internal registers must differ from the target register, 'setInternalRegsDelayFree'
//   must be set to true, so that the uses may be marked 'delayRegFree'.
//   Note that if a node has both float and int temps, generally the target with either be
//   int *or* float, and it is not really necessary to set this on the other type, but it does
//   no harm as it won't restrict the register selection.
//
void LinearScan::buildInternalRegisterUses()
{
    assert(internalCount <= MaxInternalCount);
    for (int i = 0; i < internalCount; i++)
    {
        RefPosition*   def  = internalDefs[i];
        regMaskOnlyOne mask = def->registerAssignment;
        RefPosition*   use  = newRefPosition(def->getInterval(), currentLoc, RefTypeUse, def->treeNode, mask, 0);
        if (setInternalRegsDelayFree)
        {
            use->delayRegFree = true;
            pendingDelayFree  = true;
        }
    }
    // internalCount = 0;
}

#if FEATURE_PARTIAL_SIMD_CALLEE_SAVE
//------------------------------------------------------------------------
// makeUpperVectorInterval - Create an Interval for saving and restoring
//                           the upper half of a large vector.
//
// Arguments:
//    varIndex - The tracked index for a large vector lclVar.
//
void LinearScan::makeUpperVectorInterval(unsigned varIndex)
{
    Interval* lclVarInterval = getIntervalForLocalVar(varIndex);
    assert(Compiler::varTypeNeedsPartialCalleeSave(lclVarInterval->registerType));
    Interval* newInt        = newInterval(LargeVectorSaveType);
    newInt->relatedInterval = lclVarInterval;
    newInt->isUpperVector   = true;
}

//------------------------------------------------------------------------
// getUpperVectorInterval - Get the Interval for saving and restoring
//                          the upper half of a large vector.
//
// Arguments:
//    varIndex - The tracked index for a large vector lclVar.
//
Interval* LinearScan::getUpperVectorInterval(unsigned varIndex)
{
    // TODO-Throughput: Consider creating a map from varIndex to upperVector interval.
    for (Interval& interval : intervals)
    {
        if (interval.isLocalVar)
        {
            continue;
        }
        noway_assert(interval.isUpperVector);
        if (interval.relatedInterval->getVarIndex(compiler) == varIndex)
        {
            return &interval;
        }
    }
    unreached();
}

//------------------------------------------------------------------------
// buildUpperVectorSaveRefPositions - Create special RefPositions for saving
//                                    the upper half of a set of large vectors.
//
// Arguments:
//    tree       - The current node being handled
//    currentLoc - The location of the current node
//    fpCalleeKillSet - The set of registers killed by this node.
//
// Notes: This is called by BuildCallDefsWithKills for any node that kills registers in the
//        RBM_FLT_CALLEE_TRASH set. We actually need to find any calls that kill the upper-half
//        of the callee-save vector registers.
//        But we will use as a proxy any node that kills floating point registers.
//        (Note that some calls are masquerading as other nodes at this point so we can't just check for calls.)
//
void LinearScan::buildUpperVectorSaveRefPositions(GenTree*                tree,
                                                  LsraLocation currentLoc DEBUG_ARG(regMaskFloat fpCalleeKillSet))
{
    assert(compiler->IsFloatRegMask(fpCalleeKillSet));

    if ((tree != nullptr) && tree->IsCall())
    {
        if (tree->AsCall()->IsNoReturn() || compiler->fgIsThrow(tree))
        {
            // No point in having vector save/restore if the call will not return.
            return;
        }
    }

    if (enregisterLocalVars && !VarSetOps::IsEmpty(compiler, largeVectorVars))
    {
        // We assume that the kill set includes at least some callee-trash registers, but
        // that it doesn't include any callee-save registers.
        assert((fpCalleeKillSet & RBM_FLT_CALLEE_TRASH) != RBM_NONE);
        assert((fpCalleeKillSet & RBM_FLT_CALLEE_SAVED) == RBM_NONE);

        // We should only save the upper half of any large vector vars that are currently live.
        // However, the liveness information may not be accurate, specially around the place where
        // we load the LCL_VAR and the node that uses it. Hence, as a conservative approach, we will
        // add all variables that are live-in/defined in the block. We need to add variable although
        // it is not in the live-out set, because a variable may get defined before the call and
        // (last) used after the call.
        //
        // This will create more UpperSave/UpperRestore RefPositions then needed, but we need to do
        // this for correctness anyway.
        VARSET_TP bbLiveDefs(VarSetOps::Union(compiler, compiler->compCurBB->bbLiveIn, compiler->compCurBB->bbVarDef));

        VARSET_TP liveDefsLargeVectors(VarSetOps::Intersection(compiler, bbLiveDefs, largeVectorVars));

        // Make sure that `liveLargeVectors` captures the currentLiveVars as well.
        VARSET_TP liveLargeVectors(VarSetOps::Intersection(compiler, currentLiveVars, largeVectorVars));

        assert(VarSetOps::IsSubset(compiler, liveLargeVectors, liveDefsLargeVectors));

        VarSetOps::Iter iter(compiler, liveDefsLargeVectors);
        unsigned        varIndex = 0;
        bool            blockAlwaysReturn =
            compiler->compCurBB->KindIs(BBJ_THROW, BBJ_EHFINALLYRET, BBJ_EHFAULTRET, BBJ_EHFILTERRET, BBJ_EHCATCHRET);

        while (iter.NextElem(&varIndex))
        {
            Interval* varInterval = getIntervalForLocalVar(varIndex);
            if (!varInterval->isPartiallySpilled)
            {
                Interval*    upperVectorInterval = getUpperVectorInterval(varIndex);
                RefPosition* pos =
                    newRefPosition(upperVectorInterval, currentLoc, RefTypeUpperVectorSave, tree, RBM_FLT_CALLEE_SAVED);
                varInterval->isPartiallySpilled = true;
                pos->skipSaveRestore            = blockAlwaysReturn;
                pos->liveVarUpperSave           = VarSetOps::IsMember(compiler, liveLargeVectors, varIndex);
#ifdef TARGET_XARCH
                pos->regOptional = true;
#endif
            }
        }
    }
    // For any non-lclVar intervals that are live at this point (i.e. in the DefList), we will also create
    // a RefTypeUpperVectorSave. For now these will all be spilled at this point, as we don't currently
    // have a mechanism to communicate any non-lclVar intervals that need to be restored.
    // TODO-CQ: We could consider adding such a mechanism, but it's unclear whether this rare
    // case of a large vector temp live across a call is worth the added complexity.
    for (RefInfoListNode *listNode = defList.Begin(), *end = defList.End(); listNode != end;
         listNode = listNode->Next())
    {
        const GenTree* defNode = listNode->treeNode;
        var_types      regType = defNode->TypeGet();
        if (regType == TYP_STRUCT)
        {
            assert(defNode->OperIs(GT_LCL_VAR, GT_CALL));
            if (defNode->OperIs(GT_LCL_VAR))
            {
                const GenTreeLclVar* lcl    = defNode->AsLclVar();
                const LclVarDsc*     varDsc = compiler->lvaGetDesc(lcl);
                regType                     = varDsc->GetRegisterType();
            }
            else
            {
                const GenTreeCall*          call      = defNode->AsCall();
                const CORINFO_CLASS_HANDLE  retClsHnd = call->gtRetClsHnd;
                Compiler::structPassingKind howToReturnStruct;
                regType = compiler->getReturnTypeForStruct(retClsHnd, call->GetUnmanagedCallConv(), &howToReturnStruct);
                if (howToReturnStruct == Compiler::SPK_ByValueAsHfa)
                {
                    regType = compiler->GetHfaType(retClsHnd);
                }
#if defined(TARGET_ARM64)
                else if (howToReturnStruct == Compiler::SPK_ByValue)
                {
                    // TODO-Cleanup: add a new Compiler::SPK for this case.
                    // This is the case when 16-byte struct is returned as [x0, x1].
                    // We don't need a partial callee save.
                    regType = TYP_LONG;
                }
#endif // TARGET_ARM64
            }
            assert((regType != TYP_STRUCT) && (regType != TYP_UNDEF));
        }
        if (Compiler::varTypeNeedsPartialCalleeSave(regType))
        {
            // In the rare case where such an interval is live across nested calls, we don't need to insert another.
            if (listNode->ref->getInterval()->recentRefPosition->refType != RefTypeUpperVectorSave)
            {
                RefPosition* pos = newRefPosition(listNode->ref->getInterval(), currentLoc, RefTypeUpperVectorSave,
                                                  tree, RBM_FLT_CALLEE_SAVED);
            }
        }
    }
}

//------------------------------------------------------------------------
// buildUpperVectorRestoreRefPosition - Create a RefPosition for restoring
//                                      the upper half of a large vector.
//
// Arguments:
//    lclVarInterval - A lclVarInterval that is live at 'currentLoc'
//    currentLoc     - The current location for which we're building RefPositions
//    node           - The node, if any, that the restore would be inserted before.
//                     If null, the restore will be inserted at the end of the block.
//    isUse          - If the refPosition that is about to be created represents a use or not.
//                   - If not, it would be the one at the end of the block.
//    multiRegIdx    - Register position if this restore corresponds to a field of a multi reg node.
//
void LinearScan::buildUpperVectorRestoreRefPosition(
    Interval* lclVarInterval, LsraLocation currentLoc, GenTree* node, bool isUse, unsigned multiRegIdx)
{
    if (lclVarInterval->isPartiallySpilled)
    {
        lclVarInterval->isPartiallySpilled = false;
        unsigned     varIndex              = lclVarInterval->getVarIndex(compiler);
        Interval*    upperVectorInterval   = getUpperVectorInterval(varIndex);
        RefPosition* savePos               = upperVectorInterval->recentRefPosition;
        if (!isUse && !savePos->liveVarUpperSave)
        {
            // If we are just restoring upper vector at the block boundary and if this is not
            // a upperVector related to the liveVar, then ignore creating restore for them.
            // During allocation, we will detect that this was an extra save-upper and skip
            // the save/restore altogether.
            return;
        }

        RefPosition* restorePos =
            newRefPosition(upperVectorInterval, currentLoc, RefTypeUpperVectorRestore, node, RBM_NONE);

        restorePos->setMultiRegIdx(multiRegIdx);

        if (isUse)
        {
            // If there was a use of the restore before end of the block restore,
            // then it is needed and cannot be eliminated
            savePos->skipSaveRestore  = false;
            savePos->liveVarUpperSave = true;
        }
        else
        {
            // otherwise, just do the whatever was decided for save position
            restorePos->skipSaveRestore  = savePos->skipSaveRestore;
            restorePos->liveVarUpperSave = savePos->liveVarUpperSave;
        }

#ifdef TARGET_XARCH
        restorePos->regOptional = true;
#endif
    }
}

#endif // FEATURE_PARTIAL_SIMD_CALLEE_SAVE

#ifdef DEBUG
//------------------------------------------------------------------------
// ComputeOperandDstCount: computes the number of registers defined by a
//                         node.
//
// For most nodes, this is simple:
// - Nodes that do not produce values (e.g. stores and other void-typed
//   nodes) and nodes that immediately use the registers they define
//   produce no registers
// - Nodes that are marked as defining N registers define N registers.
//
// For contained nodes, however, things are more complicated: for purposes
// of bookkeeping, a contained node is treated as producing the transitive
// closure of the registers produced by its sources.
//
// Arguments:
//    operand - The operand for which to compute a register count.
//
// Returns:
//    The number of registers defined by `operand`.
//
int LinearScan::ComputeOperandDstCount(GenTree* operand)
{
    if (operand->isContained())
    {
        int dstCount = 0;
        for (GenTree* op : operand->Operands())
        {
            dstCount += ComputeOperandDstCount(op);
        }

        return dstCount;
    }
    if (operand->IsUnusedValue())
    {
        // Operands that define an unused value do not produce any registers.
        return 0;
    }
    if (operand->IsValue())
    {
        // Operands that are values and are not contained, consume all of their operands
        // and produce one or more registers.
        return operand->GetRegisterDstCount(compiler);
    }
    else
    {
        // This must be one of the operand types that are neither contained nor produce a value.
        // Stores and void-typed operands may be encountered when processing call nodes, which contain
        // pointers to argument setup stores.
        assert(operand->OperIsStore() || operand->OperIsPutArgStk() || operand->TypeIs(TYP_VOID));
        return 0;
    }
}

//------------------------------------------------------------------------
// ComputeAvailableSrcCount: computes the number of registers available as
//                           sources for a node.
//
// This is simply the sum of the number of registers produced by each
// operand to the node.
//
// Arguments:
//    node - The node for which to compute a source count.
//
// Return Value:
//    The number of registers available as sources for `node`.
//
int LinearScan::ComputeAvailableSrcCount(GenTree* node)
{
    int numSources = 0;
    for (GenTree* operand : node->Operands())
    {
        numSources += ComputeOperandDstCount(operand);
    }

    return numSources;
}
#endif // DEBUG

//------------------------------------------------------------------------
// buildRefPositionsForNode: The main entry point for building the RefPositions
//                           and "tree temp" Intervals for a given node.
//
// Arguments:
//    tree       - The node for which we are building RefPositions
//    currentLoc - The LsraLocation of the given node
//
void LinearScan::buildRefPositionsForNode(GenTree* tree, LsraLocation currentLoc)
{
    // The set of internal temporary registers used by this node are stored in the
    // gtRsvdRegs register mask. Clear it out.
    tree->gtRsvdRegs = RBM_NONE;

#ifdef DEBUG
    if (VERBOSE)
    {
        dumpDefList();
        compiler->gtDispTree(tree, nullptr, nullptr, true);
    }
#endif // DEBUG

    if (tree->isContained())
    {
#ifdef TARGET_XARCH
        // On XArch we can have contained candidate lclVars if they are part of a RMW
        // address computation. In this case we need to check whether it is a last use.
        if (tree->IsLocal() && ((tree->gtFlags & GTF_VAR_DEATH) != 0))
        {
            LclVarDsc* const varDsc = compiler->lvaGetDesc(tree->AsLclVarCommon());
            if (isCandidateVar(varDsc))
            {
                assert(varDsc->lvTracked);
                unsigned varIndex = varDsc->lvVarIndex;
                VarSetOps::RemoveElemD(compiler, currentLiveVars, varIndex);

                UpdatePreferencesOfDyingLocal(getIntervalForLocalVar(varIndex));
            }
        }
#else  // TARGET_XARCH
        assert(!isCandidateLocalRef(tree));
#endif // TARGET_XARCH
        JITDUMP("Contained\n");
        return;
    }

#ifdef DEBUG
    // If we are constraining the registers for allocation, we will modify all the RefPositions
    // we've built for this node after we've created them. In order to do that, we'll remember
    // the last RefPosition prior to those created for this node.
    RefPositionIterator refPositionMark = refPositions.backPosition();
    int                 oldDefListCount = defList.Count();
    currBuildNode                       = tree;
#endif // DEBUG

    int consume = BuildNode(tree);

#ifdef DEBUG
    int newDefListCount = defList.Count();
    // Currently produce is unused, but need to strengthen an assert to check if produce is
    // as expected. See https://github.com/dotnet/runtime/issues/8678
    int produce = newDefListCount - oldDefListCount;
    assert((consume == 0) || (ComputeAvailableSrcCount(tree) == consume));

    // If we are constraining registers, modify all the RefPositions we've just built to specify the
    // minimum reg count required.
    if ((getStressLimitRegs() != LSRA_LIMIT_NONE) || (getSelectionHeuristics() != LSRA_SELECT_DEFAULT))
    {
        // The number of registers required for a tree node is the sum of
        //   { RefTypeUses } + { RefTypeDef for the node itself } + specialPutArgCount
        // This is the minimum set of registers that needs to be ensured in the candidate set of ref positions created.
        //
        // First, we count them.
        unsigned minRegCount = 0;

        RefPositionIterator iter = refPositionMark;
        for (iter++; iter != refPositions.end(); iter++)
        {
            RefPosition* newRefPosition = &(*iter);
            if (newRefPosition->isIntervalRef())
            {
                if ((newRefPosition->refType == RefTypeUse) ||
                    ((newRefPosition->refType == RefTypeDef) && !newRefPosition->getInterval()->isInternal))
                {
                    minRegCount++;
                }
#if FEATURE_PARTIAL_SIMD_CALLEE_SAVE
                else if (newRefPosition->refType == RefTypeUpperVectorSave)
                {
                    minRegCount++;
                }
#ifdef TARGET_ARM64
                else if (newRefPosition->needsConsecutive)
                {
                    assert(newRefPosition->refType == RefTypeUpperVectorRestore);
                    minRegCount++;
                }
#endif // TARGET_ARM64
#endif // FEATURE_PARTIAL_SIMD_CALLEE_SAVE

#ifdef TARGET_ARM64
                if (newRefPosition->needsConsecutive)
                {
                    consecutiveRegistersLocation = newRefPosition->nodeLocation;
                }
#endif // TARGET_ARM64
                if (newRefPosition->getInterval()->isSpecialPutArg)
                {
                    minRegCount++;
                }
            }
        }

        if (tree->OperIsPutArgSplit())
        {
            // While we have attempted to account for any "specialPutArg" defs above, we're only looking at RefPositions
            // created for this node. We must be defining at least one register in the PutArgSplit, so conservatively
            // add one less than the maximum number of registers args to 'minRegCount'.
            minRegCount += MAX_REG_ARG - 1;
        }
        for (refPositionMark++; refPositionMark != refPositions.end(); refPositionMark++)
        {
            RefPosition* newRefPosition    = &(*refPositionMark);
            unsigned     minRegCountForRef = minRegCount;
            if (RefTypeIsUse(newRefPosition->refType) && newRefPosition->delayRegFree)
            {
                // If delayRegFree, then Use will interfere with the destination of the consuming node.
                // Therefore, we also need add the kill set of the consuming node to minRegCount.
                //
                // For example consider the following IR on x86, where v01 and v02
                // are method args coming in ecx and edx respectively.
                //   GT_DIV(v01, v02)
                //
                // For GT_DIV, the minRegCount will be 3 without adding kill set of GT_DIV node.
                //
                // Assume further JitStressRegs=2, which would constrain candidates to callee trashable
                // regs { eax, ecx, edx } on use positions of v01 and v02.  LSRA allocates ecx for v01.
                // The use position of v02 cannot be allocated a reg since it is marked delay-reg free and
                // {eax,edx} are getting killed before the def of GT_DIV.  For this reason, minRegCount for
                // the use position of v02 also needs to take into account the kill set of its consuming node.
                AllRegsMask killMask = getKillSetForNode(tree);
                if (!killMask.IsEmpty())
                {
                    minRegCountForRef += killMask.Count();
                }
            }
            else if ((newRefPosition->refType) == RefTypeDef && (newRefPosition->getInterval()->isSpecialPutArg))
            {
                minRegCountForRef++;
            }

            newRefPosition->minRegCandidateCount = minRegCountForRef;
            if (newRefPosition->IsActualRef() && doReverseCallerCallee())
            {
                Interval*      interval       = newRefPosition->getInterval();
                regMaskOnlyOne oldAssignment  = newRefPosition->registerAssignment;
                regMaskOnlyOne calleeSaveMask = calleeSaveRegs(interval->registerType);
#ifdef TARGET_ARM64
                if (newRefPosition->isLiveAtConsecutiveRegistersLoc(consecutiveRegistersLocation))
                {
                    // If we are assigning to refPositions that has consecutive registers requirements, skip the
                    // limit stress for them, because there are high chances that many registers are busy for
                    // consecutive requirements and
                    // we do not have enough remaining for other refpositions (like operands). Likewise, skip for the
                    // definition node that comes after that, for which, all the registers are in "delayRegFree" state.
                }
                else
#endif // TARGET_ARM64
                {
                    newRefPosition->registerAssignment =
                        getConstrainedRegMask(newRefPosition, interval->registerType, oldAssignment, calleeSaveMask,
                                              minRegCountForRef);
                }

                if ((newRefPosition->registerAssignment != oldAssignment) && (newRefPosition->refType == RefTypeUse) &&
                    !interval->isLocalVar)
                {
#ifdef TARGET_ARM64
                    RefPosition* defRefPos = interval->firstRefPosition;
                    assert(defRefPos->treeNode != nullptr);
                    if (defRefPos->isLiveAtConsecutiveRegistersLoc(consecutiveRegistersLocation))
                    {
                        // If a method has consecutive registers and we are assigning to use refPosition whose
                        // definition was from a location that has consecutive registers, skip the limit stress for
                        // them, because there are high chances that many registers are busy for consecutive
                        // requirements and marked as "delayRegFree" state. We do not have enough remaining for other
                        // refpositions.
                    }
                    else
#endif // TARGET_ARM64
                    {
                        checkConflictingDefUse(newRefPosition);
                    }
                }
            }
        }
        consecutiveRegistersLocation = MinLocation;
    }
#endif // DEBUG
    JITDUMP("\n");
}

static const regNumber lsraRegOrder[]   = {REG_VAR_ORDER};
const unsigned         lsraRegOrderSize = ArrLen(lsraRegOrder);

static const regNumber lsraRegOrderFlt[]   = {REG_VAR_ORDER_FLT};
const unsigned         lsraRegOrderFltSize = ArrLen(lsraRegOrderFlt);

#if defined(TARGET_AMD64)
static const regNumber lsraRegOrderFltEvex[]   = {REG_VAR_ORDER_FLT_EVEX};
const unsigned         lsraRegOrderFltEvexSize = ArrLen(lsraRegOrderFltEvex);
#endif //  TARGET_AMD64

#if defined(TARGET_XARCH)
static const regNumber lsraRegOrderMsk[]   = {REG_VAR_ORDER_MSK};
const unsigned         lsraRegOrderMskSize = ArrLen(lsraRegOrderMsk);
#endif // TARGET_XARCH

//------------------------------------------------------------------------
// buildPhysRegRecords: Make an interval for each physical register
//
void LinearScan::buildPhysRegRecords()
{
    for (regNumber reg = REG_FIRST; reg < AVAILABLE_REG_COUNT; reg = REG_NEXT(reg))
    {
        RegRecord* curr = &physRegs[reg];
        curr->init(reg);
    }
    for (unsigned int i = 0; i < lsraRegOrderSize; i++)
    {
        regNumber  reg  = lsraRegOrder[i];
        RegRecord* curr = &physRegs[reg];
        curr->regOrder  = (unsigned char)i;
    }

    // TODO-CQ: We build physRegRecords before building intervals
    // and refpositions. During building intervals/refposition, we
    // would know if there are floating points used. If we can know
    // that information before we build intervals, we can skip
    // initializing the floating registers.
    // For that `compFloatingPointUsed` should be set accurately
    // before invoking allocator.

    const regNumber* regOrderFlt;
    unsigned         regOrderFltSize;

#if defined(TARGET_AMD64)
    // x64 has additional registers available when EVEX is supported
    // and that causes a different ordering to be used since they are
    // callee trash and should appear at the end up the existing callee
    // trash set

    if (compiler->canUseEvexEncoding())
    {
        regOrderFlt     = &lsraRegOrderFltEvex[0];
        regOrderFltSize = lsraRegOrderFltEvexSize;
    }
    else
    {
        regOrderFlt     = &lsraRegOrderFlt[0];
        regOrderFltSize = lsraRegOrderFltSize;
    }
#else
    regOrderFlt     = &lsraRegOrderFlt[0];
    regOrderFltSize = lsraRegOrderFltSize;
#endif

    for (unsigned int i = 0; i < regOrderFltSize; i++)
    {
        regNumber  reg  = regOrderFlt[i];
        RegRecord* curr = &physRegs[reg];
        curr->regOrder  = (unsigned char)i;
    }

#if defined(TARGET_XARCH)
    // xarch has mask registers available when EVEX is supported

    if (compiler->canUseEvexEncoding())
    {
        for (unsigned int i = 0; i < lsraRegOrderMskSize; i++)
        {
            regNumber  reg  = lsraRegOrderMsk[i];
            RegRecord* curr = &physRegs[reg];
            curr->regOrder  = (unsigned char)i;
        }
    }
#endif // TARGET_XARCH
}

//------------------------------------------------------------------------
// insertZeroInitRefPositions: Handle lclVars that are live-in to the first block
//
// Notes:
//    Prior to calling this method, 'currentLiveVars' must be set to the set of register
//    candidate variables that are liveIn to the first block.
//    For each register candidate that is live-in to the first block:
//    - If it is a GC ref, or if compInitMem is set, a ZeroInit RefPosition will be created.
//    - Otherwise, it will be marked as spilled, since it will not be assigned a register
//      on entry and will be loaded from memory on the undefined path.
//      Note that, when the compInitMem option is not set, we may encounter these on
//      paths that are protected by the same condition as an earlier def. However, since
//      we don't do the analysis to determine this - and couldn't rely on always identifying
//      such cases even if we tried - we must conservatively treat the undefined path as
//      being possible. This is a relatively rare case, so the introduced conservatism is
//      not expected to warrant the analysis required to determine the best placement of
//      an initialization.
//
void LinearScan::insertZeroInitRefPositions()
{
    assert(enregisterLocalVars);
#ifdef DEBUG
    VARSET_TP expectedLiveVars(VarSetOps::Intersection(compiler, registerCandidateVars, compiler->fgFirstBB->bbLiveIn));
    assert(VarSetOps::Equal(compiler, currentLiveVars, expectedLiveVars));
#endif //  DEBUG

    // insert defs for this, then a block boundary

    VarSetOps::Iter iter(compiler, currentLiveVars);
    unsigned        varIndex = 0;
    while (iter.NextElem(&varIndex))
    {
        LclVarDsc* varDsc = compiler->lvaGetDescByTrackedIndex(varIndex);
        if (!varDsc->lvIsParam && isCandidateVar(varDsc))
        {
            JITDUMP("V%02u was live in to first block:", compiler->lvaTrackedIndexToLclNum(varIndex));
            Interval* interval = getIntervalForLocalVar(varIndex);
            if (compiler->info.compInitMem || varTypeIsGC(varDsc->TypeGet()))
            {
                varDsc->lvMustInit = true;

                // OSR will handle init of locals and promoted fields thereof
                if (compiler->lvaIsOSRLocal(compiler->lvaTrackedIndexToLclNum(varIndex)))
                {
                    JITDUMP(" will be initialized by OSR\n");
                    // setIntervalAsSpilled(interval);
                    varDsc->lvMustInit = false;
                }

                JITDUMP(" creating ZeroInit\n");
                RefPosition* pos = newRefPosition(interval, MinLocation, RefTypeZeroInit, nullptr /* theTreeNode */,
                                                  allRegs(interval->registerType));
                pos->setRegOptional(true);
            }
            else
            {
                setIntervalAsSpilled(interval);
                JITDUMP(" marking as spilled\n");
            }
        }
    }

    // We must also insert zero-inits for any finallyVars if they are refs or if compInitMem is true.
    if (compiler->lvaEnregEHVars)
    {
        VarSetOps::Iter iter(compiler, finallyVars);
        unsigned        varIndex = 0;
        while (iter.NextElem(&varIndex))
        {
            LclVarDsc* varDsc = compiler->lvaGetDescByTrackedIndex(varIndex);
            if (!varDsc->lvIsParam && isCandidateVar(varDsc))
            {
                JITDUMP("V%02u is a finally var:", compiler->lvaTrackedIndexToLclNum(varIndex));
                Interval* interval = getIntervalForLocalVar(varIndex);
                if (compiler->info.compInitMem || varTypeIsGC(varDsc->TypeGet()))
                {
                    if (interval->recentRefPosition == nullptr)
                    {
                        JITDUMP(" creating ZeroInit\n");
                        RefPosition* pos = newRefPosition(interval, MinLocation, RefTypeZeroInit,
                                                          nullptr /* theTreeNode */, allRegs(interval->registerType));
                        pos->setRegOptional(true);
                        varDsc->lvMustInit = true;
                    }
                    else
                    {
                        // We must only generate one entry RefPosition for each Interval. Since this is not
                        // a parameter, it can't be RefTypeParamDef, so it must be RefTypeZeroInit, which
                        // we must have generated for the live-in case above.
                        assert(interval->recentRefPosition->refType == RefTypeZeroInit);
                        JITDUMP(" already ZeroInited\n");
                    }
                }
            }
        }
    }
}

#if defined(UNIX_AMD64_ABI) || defined(TARGET_LOONGARCH64) || defined(TARGET_RISCV64)
//------------------------------------------------------------------------
// UpdateRegStateForStructArg:
//    Sets the register state for an argument of type STRUCT.
//    This is shared between with AMD64's SystemV systems and LoongArch64-ABI.
//
// Arguments:
//    argDsc - the LclVarDsc for the argument of interest
//
// Notes:
//     See Compiler::raUpdateRegStateForArg(RegState *regState, LclVarDsc *argDsc) in regalloc.cpp
//         for how state for argument is updated for unix non-structs and Windows AMD64 structs.
//
void LinearScan::UpdateRegStateForStructArg(LclVarDsc* argDsc)
{
    assert(varTypeIsStruct(argDsc));
    RegState* intRegState   = &compiler->codeGen->intRegState;
    RegState* floatRegState = &compiler->codeGen->floatRegState;

    if ((argDsc->GetArgReg() != REG_STK) && (argDsc->GetArgReg() != REG_NA))
    {
        if ((genRegMask(argDsc->GetArgReg()) & RBM_ALLFLOAT) != RBM_NONE)
        {
            assert((genRegMask(argDsc->GetArgReg()) & RBM_FLTARG_REGS) != RBM_NONE);
            floatRegState->rsCalleeRegArgMaskLiveIn |= genRegMask(argDsc->GetArgReg());
        }
        else
        {
            assert((genRegMask(argDsc->GetArgReg()) & fullIntArgRegMask(compiler->info.compCallConv)) != RBM_NONE);
            intRegState->rsCalleeRegArgMaskLiveIn |= genRegMask(argDsc->GetArgReg());
        }
    }

    if ((argDsc->GetOtherArgReg() != REG_STK) && (argDsc->GetOtherArgReg() != REG_NA))
    {
        if (genRegMask(argDsc->GetOtherArgReg()) & (RBM_ALLFLOAT))
        {
            assert(genRegMask(argDsc->GetOtherArgReg()) & (RBM_FLTARG_REGS));
            floatRegState->rsCalleeRegArgMaskLiveIn |= genRegMask(argDsc->GetOtherArgReg());
        }
        else
        {
            assert((genRegMask(argDsc->GetOtherArgReg()) & fullIntArgRegMask(compiler->info.compCallConv)) != RBM_NONE);
            intRegState->rsCalleeRegArgMaskLiveIn |= genRegMask(argDsc->GetOtherArgReg());
        }
    }
}

#endif // defined(UNIX_AMD64_ABI) || defined(TARGET_LOONGARCH64) || defined(TARGET_RISCV64)

//------------------------------------------------------------------------
// updateRegStateForArg: Updates rsCalleeRegArgMaskLiveIn for the appropriate
//    regState (either compiler->intRegState or compiler->floatRegState),
//    with the lvArgReg on "argDsc"
//
// Arguments:
//    argDsc - the argument for which the state is to be updated.
//
// Return Value: None
//
// Assumptions:
//    The argument is live on entry to the function
//    (or is untracked and therefore assumed live)
//
void LinearScan::updateRegStateForArg(LclVarDsc* argDsc)
{
#if defined(UNIX_AMD64_ABI) || defined(TARGET_LOONGARCH64) || defined(TARGET_RISCV64)
    // For SystemV-AMD64 and LoongArch64 calls the argDsc
    // can have 2 registers (for structs.). Handle them here.
    if (varTypeIsStruct(argDsc))
    {
        UpdateRegStateForStructArg(argDsc);
    }
    else
#endif // defined(UNIX_AMD64_ABI) || defined(TARGET_LOONGARCH64) || defined(TARGET_RISCV64)
    {
        RegState* intRegState   = &compiler->codeGen->intRegState;
        RegState* floatRegState = &compiler->codeGen->floatRegState;
        bool      isFloat       = emitter::isFloatReg(argDsc->GetArgReg());

        if (argDsc->lvIsHfaRegArg())
        {
            isFloat = true;
        }

        if (isFloat)
        {
            JITDUMP("Float arg V%02u in reg %s\n", compiler->lvaGetLclNum(argDsc), getRegName(argDsc->GetArgReg()));
            compiler->raUpdateRegStateForArg(floatRegState, argDsc);
        }
        else
        {
            JITDUMP("Int arg V%02u in reg %s\n", compiler->lvaGetLclNum(argDsc), getRegName(argDsc->GetArgReg()));
#if FEATURE_MULTIREG_ARGS
            if (argDsc->GetOtherArgReg() != REG_NA)
            {
                JITDUMP("(second half) in reg %s\n", getRegName(argDsc->GetOtherArgReg()));
            }
#endif // FEATURE_MULTIREG_ARGS
            compiler->raUpdateRegStateForArg(intRegState, argDsc);
        }
    }
}

template void LinearScan::buildIntervals<true>();
template void LinearScan::buildIntervals<false>();

//------------------------------------------------------------------------
// buildIntervals: The main entry point for building the data structures over
//                 which we will do register allocation.
//
template <bool localVarsEnregistered>
void LinearScan::buildIntervals()
{
    BasicBlock* block;

    JITDUMP("\nbuildIntervals ========\n");

    // Build (empty) records for all of the physical registers
    buildPhysRegRecords();

#ifdef DEBUG
    if (VERBOSE)
    {
        printf("\n-----------------\n");
        printf("LIVENESS:\n");
        printf("-----------------\n");
        for (BasicBlock* const block : compiler->Blocks())
        {
            printf(FMT_BB "\nuse: ", block->bbNum);
            dumpConvertedVarSet(compiler, block->bbVarUse);
            printf("\ndef: ");
            dumpConvertedVarSet(compiler, block->bbVarDef);
            printf("\n in: ");
            dumpConvertedVarSet(compiler, block->bbLiveIn);
            printf("\nout: ");
            dumpConvertedVarSet(compiler, block->bbLiveOut);
            printf("\n");
        }
    }
#endif // DEBUG

    resetRegState();

#if DOUBLE_ALIGN
    // We will determine whether we should double align the frame during
    // identifyCandidates(), but we initially assume that we will not.
    doDoubleAlign = false;
#endif

    identifyCandidates<localVarsEnregistered>();

    // Figure out if we're going to use a frame pointer. We need to do this before building
    // the ref positions, because those objects will embed the frame register in various register masks
    // if the frame pointer is not reserved. If we decide to have a frame pointer, setFrameType() will
    // remove the frame pointer from the masks.
    setFrameType();

    DBEXEC(VERBOSE, TupleStyleDump(LSRA_DUMP_PRE));

    // second part:
    JITDUMP("\nbuildIntervals second part ========\n");
    currentLoc = 0;
    // TODO-Cleanup: This duplicates prior behavior where entry (ParamDef) RefPositions were
    // being assigned the bbNum of the last block traversed in the 2nd phase of Lowering.
    // Previously, the block sequencing was done for the (formerly separate) Build pass,
    // and the curBBNum was left as the last block sequenced. This block was then used to set the
    // weight for the entry (ParamDef) RefPositions. It would be logical to set this to the
    // normalized entry weight (compiler->fgCalledCount), but that results in a net regression.
    if (!blockSequencingDone)
    {
        setBlockSequence();
    }

    // Next, create ParamDef RefPositions for all the tracked parameters, in order of their varIndex.
    // Assign these RefPositions to the (nonexistent) BB0.
    curBBNum = 0;

    RegState* intRegState                   = &compiler->codeGen->intRegState;
    RegState* floatRegState                 = &compiler->codeGen->floatRegState;
    intRegState->rsCalleeRegArgMaskLiveIn   = RBM_NONE;
    floatRegState->rsCalleeRegArgMaskLiveIn = RBM_NONE;
    regsInUseThisLocation                   = AllRegsMask();
    regsInUseNextLocation                   = AllRegsMask();

#ifdef SWIFT_SUPPORT
    if (compiler->info.compCallConv == CorInfoCallConvExtension::Swift)
    {
        for (unsigned lclNum = 0; lclNum < compiler->info.compArgsCount; lclNum++)
        {
            LclVarDsc* argDsc = compiler->lvaGetDesc(lclNum);

            if ((argDsc->lvRefCnt() == 0) && !compiler->opts.compDbgCode)
            {
                continue;
            }

            const ABIPassingInformation& abiInfo = compiler->lvaParameterPassingInfo[lclNum];
            for (unsigned i = 0; i < abiInfo.NumSegments; i++)
            {
                const ABIPassingSegment& seg = abiInfo.Segments[i];
                if (seg.IsPassedInRegister())
                {
                    RegState* regState = genIsValidFloatReg(seg.GetRegister()) ? floatRegState : intRegState;
                    regState->rsCalleeRegArgMaskLiveIn |= seg.GetRegisterMask();
                }
            }
        }
    }
#endif

    for (unsigned int varIndex = 0; varIndex < compiler->lvaTrackedCount; varIndex++)
    {
        LclVarDsc* argDsc = compiler->lvaGetDescByTrackedIndex(varIndex);

        if (!argDsc->lvIsParam)
        {
            continue;
        }

        // Only reserve a register if the argument is actually used.
        // Is it dead on entry? If compJmpOpUsed is true, then the arguments
        // have to be kept alive, so we have to consider it as live on entry.
        // Use lvRefCnt instead of checking bbLiveIn because if it's volatile we
        // won't have done dataflow on it, but it needs to be marked as live-in so
        // it will get saved in the prolog.
        if (!compiler->compJmpOpUsed && argDsc->lvRefCnt() == 0 && !compiler->opts.compDbgCode)
        {
            continue;
        }

        if (argDsc->lvIsRegArg)
        {
            updateRegStateForArg(argDsc);
        }

        if (isCandidateVar(argDsc))
        {
            Interval*       interval = getIntervalForLocalVar(varIndex);
            const var_types regType  = argDsc->GetRegisterType();
            regMaskOnlyOne  mask     = allRegs(regType);
            if (argDsc->lvIsRegArg)
            {
                // Set this interval as currently assigned to that register
                regNumber inArgReg = argDsc->GetArgReg();
                assert(inArgReg < REG_COUNT);
                mask = genRegMask(inArgReg);
                assignPhysReg(inArgReg, interval);
                INDEBUG(registersToDump.AddRegNum(inArgReg, interval->registerType));
            }
            RefPosition* pos = newRefPosition(interval, MinLocation, RefTypeParamDef, nullptr, mask);
            pos->setRegOptional(true);
        }
        else if (argDsc->lvPromoted)
        {
            for (unsigned fieldVarNum = argDsc->lvFieldLclStart;
                 fieldVarNum < argDsc->lvFieldLclStart + argDsc->lvFieldCnt; ++fieldVarNum)
            {
                const LclVarDsc* fieldVarDsc = compiler->lvaGetDesc(fieldVarNum);
                if (fieldVarDsc->lvLRACandidate)
                {
                    assert(fieldVarDsc->lvTracked);
                    Interval*    interval = getIntervalForLocalVar(fieldVarDsc->lvVarIndex);
                    RefPosition* pos =
                        newRefPosition(interval, MinLocation, RefTypeParamDef, nullptr, allRegs(TypeGet(fieldVarDsc)));
                    pos->setRegOptional(true);
                }
            }
        }
        else
        {
            // We can overwrite the register (i.e. codegen saves it on entry)
            assert(argDsc->lvRefCnt() == 0 || !argDsc->lvIsRegArg || argDsc->lvDoNotEnregister ||
                   !argDsc->lvLRACandidate || (varTypeIsFloating(argDsc->TypeGet()) && compiler->opts.compDbgCode));
        }
    }

    // Now set up the reg state for the non-tracked args
    // (We do this here because we want to generate the ParamDef RefPositions in tracked
    // order, so that loop doesn't hit the non-tracked args)

    for (unsigned argNum = 0; argNum < compiler->info.compArgsCount; argNum++)
    {
        LclVarDsc* argDsc = compiler->lvaGetDesc(argNum);

        if (argDsc->lvPromoted)
        {
            for (unsigned fieldVarNum = argDsc->lvFieldLclStart;
                 fieldVarNum < argDsc->lvFieldLclStart + argDsc->lvFieldCnt; ++fieldVarNum)
            {
                LclVarDsc* fieldVarDsc = compiler->lvaGetDesc(fieldVarNum);
                noway_assert(fieldVarDsc->lvIsParam);
                if (!fieldVarDsc->lvTracked && fieldVarDsc->lvIsRegArg)
                {
                    updateRegStateForArg(fieldVarDsc);
                }
            }
        }
        else
        {
            noway_assert(argDsc->lvIsParam);
            if (!argDsc->lvTracked && argDsc->lvIsRegArg)
            {
                updateRegStateForArg(argDsc);
            }
        }
    }

    // If there is a secret stub param, it is also live in
    if (compiler->info.compPublishStubParam)
    {
        intRegState->rsCalleeRegArgMaskLiveIn |= RBM_SECRET_STUB_PARAM;
    }

    numPlacedArgLocals = 0;
    placedArgRegs      = AllRegsMask();

    BasicBlock* predBlock = nullptr;
    BasicBlock* prevBlock = nullptr;

    // Initialize currentLiveVars to the empty set.  We will set it to the current
    // live-in at the entry to each block (this will include the incoming args on
    // the first block).
    VarSetOps::AssignNoCopy(compiler, currentLiveVars, VarSetOps::MakeEmpty(compiler));

    for (block = startBlockSequence(); block != nullptr; block = moveToNextBlock())
    {
        JITDUMP("\nNEW BLOCK " FMT_BB "\n", block->bbNum);
        compiler->compCurBB = block;

        bool predBlockIsAllocated = false;
        predBlock                 = findPredBlockForLiveIn(block, prevBlock DEBUGARG(&predBlockIsAllocated));
        if (predBlock != nullptr)
        {
            JITDUMP("\n\nSetting " FMT_BB " as the predecessor for determining incoming variable registers of " FMT_BB
                    "\n",
                    predBlock->bbNum, block->bbNum);
            assert(predBlock->bbNum <= bbNumMaxBeforeResolution);
            blockInfo[block->bbNum].predBBNum = predBlock->bbNum;
        }

        if (localVarsEnregistered)
        {
            VarSetOps::AssignNoCopy(compiler, currentLiveVars,
                                    VarSetOps::Intersection(compiler, registerCandidateVars, block->bbLiveIn));

            if (block == compiler->fgFirstBB)
            {
                insertZeroInitRefPositions();
                // The first real location is at 1; 0 is for the entry.
                currentLoc = 1;
            }

            // For blocks that don't have EHBoundaryIn, we need DummyDefs for cases where "predBlock" isn't
            // really a predecessor.
            // Note that it's possible to have uses of uninitialized variables, in which case even the first
            // block may require DummyDefs, which we are not currently adding - this means that these variables
            // will always be considered to be in memory on entry (and reloaded when the use is encountered).
            // TODO-CQ: Consider how best to tune this.  Currently, if we create DummyDefs for uninitialized
            // variables (which may actually be initialized along the dynamically executed paths, but not
            // on all static paths), we wind up with excessive live ranges for some of these variables.

            if (!blockInfo[block->bbNum].hasEHBoundaryIn)
            {
                // Any lclVars live-in on a non-EH boundary edge are resolution candidates.
                VarSetOps::UnionD(compiler, resolutionCandidateVars, currentLiveVars);

                if (block != compiler->fgFirstBB)
                {
                    VARSET_TP newLiveIn(VarSetOps::MakeCopy(compiler, currentLiveVars));
                    if (predBlock != nullptr)
                    {
                        // Compute set difference: newLiveIn = currentLiveVars - predBlock->bbLiveOut
                        VarSetOps::DiffD(compiler, newLiveIn, predBlock->bbLiveOut);
                    }
                    // Don't create dummy defs for EH vars; we'll load them from the stack as/when needed.
                    VarSetOps::DiffD(compiler, newLiveIn, exceptVars);

                    // Create dummy def RefPositions

                    if (!VarSetOps::IsEmpty(compiler, newLiveIn))
                    {
                        // If we are using locations from a predecessor, we should never require DummyDefs.
                        assert(!predBlockIsAllocated);
                        JITDUMP("Creating dummy definitions\n");
                        VarSetOps::Iter iter(compiler, newLiveIn);
                        unsigned        varIndex = 0;
                        while (iter.NextElem(&varIndex))
                        {
                            // Add a dummyDef for any candidate vars that are in the "newLiveIn" set.
                            LclVarDsc* varDsc = compiler->lvaGetDescByTrackedIndex(varIndex);
                            assert(isCandidateVar(varDsc));
                            Interval*    interval = getIntervalForLocalVar(varIndex);
                            RefPosition* pos      = newRefPosition(interval, currentLoc, RefTypeDummyDef, nullptr,
                                                                   allRegs(interval->registerType));
                            pos->setRegOptional(true);
                        }
                        JITDUMP("Finished creating dummy definitions\n\n");
                    }
                }
            }
        }

        // Add a dummy RefPosition to mark the block boundary.
        // Note that we do this AFTER adding the exposed uses above, because the
        // register positions for those exposed uses need to be recorded at
        // this point.

        RefPosition* pos = newRefPosition((Interval*)nullptr, currentLoc, RefTypeBB, nullptr, RBM_NONE);
        currentLoc += 2;
        JITDUMP("\n");

        if (firstColdLoc == MaxLocation)
        {
            if (block->isRunRarely())
            {
                firstColdLoc = currentLoc;
                JITDUMP("firstColdLoc = %d\n", firstColdLoc);
            }
        }
        else
        {
            // TODO: We'd like to assert the following but we don't currently ensure that only
            // "RunRarely" blocks are contiguous.
            // (The funclets will generally be last, but we don't follow layout order, so we
            // don't have to preserve that in the block sequence.)
            // assert(block->isRunRarely());
        }

        // For Swift calls there can be an arbitrary amount of codegen related
        // to homing of decomposed struct parameters passed on stack. We cannot
        // do that in the prolog. We handle registers in the prolog and the
        // stack args in the scratch BB that we have ensured exists. The
        // handling clobbers REG_SCRATCH, so kill it here.
        if ((block == compiler->fgFirstBB) && compiler->lvaHasAnySwiftStackParamToReassemble())
        {
            assert(compiler->fgFirstBBisScratch());
            addRefsForPhysRegMask(genRegMask(REG_SCRATCH), currentLoc + 1, RefTypeKill, true);
            currentLoc += 2;
        }

        // For frame poisoning we generate code into scratch BB right after prolog since
        // otherwise the prolog might become too large. In this case we will put the poison immediate
        // into the scratch register, so it will be killed here.
        if (compiler->compShouldPoisonFrame() && (block == compiler->fgFirstBB))
        {
<<<<<<< HEAD
            AllRegsMask killed;
=======
            assert(compiler->fgFirstBBisScratch());
            regMaskTP killed;
>>>>>>> e1f53785
#if defined(TARGET_XARCH)
            // Poisoning uses EAX for small vars and rep stosd that kills edi, ecx and eax for large vars.
            killed.AddGprRegMask(RBM_EDI | RBM_ECX | RBM_EAX);
#else
            // Poisoning uses REG_SCRATCH for small vars and memset helper for big vars.
            killed = compiler->compHelperCallKillSet(CORINFO_HELP_NATIVE_MEMSET);
            killed.AddRegNumInMask(REG_SCRATCH);
#endif
            addRefsForPhysRegMask(killed, currentLoc + 1, RefTypeKill, true);
            currentLoc += 2;
        }

        LIR::Range& blockRange = LIR::AsRange(block);
        for (GenTree* node : blockRange)
        {
            // We increment the location of each tree node by 2 so that the node definition, if any,
            // is at a new location and doesn't interfere with the uses.
            // For multi-reg local stores, the 'BuildMultiRegStoreLoc' method will further increment the
            // location by 2 for each destination register beyond the first.

#ifdef DEBUG
            node->gtSeqNum = currentLoc;
            // In DEBUG, we want to set the gtRegTag to GT_REGTAG_REG, so that subsequent dumps will show the register
            // value.
            // Although this looks like a no-op it sets the tag.
            node->SetRegNum(node->GetRegNum());
#endif

            buildRefPositionsForNode(node, currentLoc);

#ifdef DEBUG
            if (currentLoc > maxNodeLocation)
            {
                maxNodeLocation = currentLoc;
            }
#endif // DEBUG
            currentLoc += 2;
        }

        if (localVarsEnregistered)
        {
#if FEATURE_PARTIAL_SIMD_CALLEE_SAVE
            // At the end of each block, create upperVectorRestores for any largeVectorVars that may be
            // partiallySpilled (during the build phase all intervals will be marked isPartiallySpilled if
            // they *may) be partially spilled at any point.
            VarSetOps::Iter largeVectorVarsIter(compiler, largeVectorVars);
            unsigned        largeVectorVarIndex = 0;
            while (largeVectorVarsIter.NextElem(&largeVectorVarIndex))
            {
                Interval* lclVarInterval = getIntervalForLocalVar(largeVectorVarIndex);
                buildUpperVectorRestoreRefPosition(lclVarInterval, currentLoc, nullptr, false, 0);
            }
#endif // FEATURE_PARTIAL_SIMD_CALLEE_SAVE

            // Note: the visited set is cleared in LinearScan::doLinearScan()
            markBlockVisited(block);
            if (!defList.IsEmpty())
            {
                INDEBUG(dumpDefList());
                assert(!"Expected empty defList at end of block");
            }

            // Insert exposed uses for a lclVar that is live-out of 'block' but not live-in to the
            // next block, or any unvisited successors.
            // This will address lclVars that are live on a backedge, as well as those that are kept
            // live at a GT_JMP.
            //
            // Blocks ending with "jmp method" are marked as BBJ_HAS_JMP,
            // and jmp call is represented using GT_JMP node which is a leaf node.
            // Liveness phase keeps all the arguments of the method live till the end of
            // block by adding them to liveout set of the block containing GT_JMP.
            //
            // The target of a GT_JMP implicitly uses all the current method arguments, however
            // there are no actual references to them.  This can cause LSRA to assert, because
            // the variables are live but it sees no references.  In order to correctly model the
            // liveness of these arguments, we add dummy exposed uses, in the same manner as for
            // backward branches.  This will happen automatically via expUseSet.
            //
            // Note that a block ending with GT_JMP has no successors and hence the variables
            // for which dummy use ref positions are added are arguments of the method.

            VARSET_TP expUseSet(VarSetOps::MakeCopy(compiler, block->bbLiveOut));
            VarSetOps::IntersectionD(compiler, expUseSet, registerCandidateVars);
            BasicBlock* nextBlock = getNextBlock();
            if (nextBlock != nullptr)
            {
                VarSetOps::DiffD(compiler, expUseSet, nextBlock->bbLiveIn);
            }

            block->VisitAllSuccs(compiler, [=, &expUseSet](BasicBlock* succ) {
                if (VarSetOps::IsEmpty(compiler, expUseSet))
                {
                    return BasicBlockVisit::Abort;
                }

                if (!isBlockVisited(succ))
                {
                    VarSetOps::DiffD(compiler, expUseSet, succ->bbLiveIn);
                }

                return BasicBlockVisit::Continue;
            });

            if (!VarSetOps::IsEmpty(compiler, expUseSet))
            {
                JITDUMP("Exposed uses:\n");
                VarSetOps::Iter iter(compiler, expUseSet);
                unsigned        varIndex = 0;
                while (iter.NextElem(&varIndex))
                {
                    unsigned         varNum = compiler->lvaTrackedToVarNum[varIndex];
                    const LclVarDsc* varDsc = compiler->lvaGetDesc(varNum);
                    assert(isCandidateVar(varDsc));
                    Interval*    interval = getIntervalForLocalVar(varIndex);
                    RefPosition* pos =
                        newRefPosition(interval, currentLoc, RefTypeExpUse, nullptr, allRegs(interval->registerType));
                    pos->setRegOptional(true);
                }
            }

            // Clear the "last use" flag on any vars that are live-out from this block.
            VARSET_TP       bbLiveDefs(VarSetOps::Intersection(compiler, registerCandidateVars, block->bbLiveOut));
            VarSetOps::Iter iter(compiler, bbLiveDefs);
            unsigned        varIndex = 0;
            while (iter.NextElem(&varIndex))
            {
                unsigned         varNum = compiler->lvaTrackedToVarNum[varIndex];
                LclVarDsc* const varDsc = compiler->lvaGetDesc(varNum);
                assert(isCandidateVar(varDsc));
                RefPosition* const lastRP = getIntervalForLocalVar(varIndex)->lastRefPosition;
                // We should be able to assert that lastRP is non-null if it is live-out, but sometimes liveness
                // lies.
                if ((lastRP != nullptr) && (lastRP->bbNum == block->bbNum))
                {
                    lastRP->lastUse = false;
                }
            }

#ifdef DEBUG
            checkLastUses(block);

            if (VERBOSE)
            {
                printf("use: ");
                dumpConvertedVarSet(compiler, block->bbVarUse);
                printf("\ndef: ");
                dumpConvertedVarSet(compiler, block->bbVarDef);
                printf("\n");
            }
#endif // DEBUG
        }
        else
        {
            // Note: the visited set is cleared in LinearScan::doLinearScan()
            markBlockVisited(block);
            if (!defList.IsEmpty())
            {
                INDEBUG(dumpDefList());
                assert(!"Expected empty defList at end of block");
            }
        }

        prevBlock = block;
    }

    if (localVarsEnregistered)
    {
        if (compiler->lvaKeepAliveAndReportThis())
        {
            // If we need to KeepAliveAndReportThis, add a dummy exposed use of it at the end
            unsigned keepAliveVarNum = compiler->info.compThisArg;
            assert(compiler->info.compIsStatic == false);
            const LclVarDsc* varDsc = compiler->lvaGetDesc(keepAliveVarNum);
            if (isCandidateVar(varDsc))
            {
                JITDUMP("Adding exposed use of this, for lvaKeepAliveAndReportThis\n");
                Interval*    interval = getIntervalForLocalVar(varDsc->lvVarIndex);
                RefPosition* pos =
                    newRefPosition(interval, currentLoc, RefTypeExpUse, nullptr, allRegs(interval->registerType));
                pos->setRegOptional(true);
            }
        }
        // Adjust heuristics for writeThru intervals.
        if (compiler->compHndBBtabCount > 0)
        {
            VarSetOps::Iter iter(compiler, exceptVars);
            unsigned        varIndex = 0;
            while (iter.NextElem(&varIndex))
            {
                unsigned   varNum   = compiler->lvaTrackedToVarNum[varIndex];
                LclVarDsc* varDsc   = compiler->lvaGetDesc(varNum);
                Interval*  interval = getIntervalForLocalVar(varIndex);
                assert(interval->isWriteThru);
                weight_t weight = varDsc->lvRefCntWtd();

                // We'd like to only allocate registers for EH vars that have enough uses
                // to compensate for the additional registers being live (and for the possibility
                // that we may have to insert an additional copy).
                // However, we don't currently have that information available. Instead, we'll
                // aggressively assume that these vars are defined once, at their first RefPosition.
                //
                RefPosition* firstRefPosition = interval->firstRefPosition;

                // Incoming reg args are given an initial weight of 2 * BB_UNITY_WEIGHT
                // (see lvaComputeRefCounts(); this may be reviewed/changed in future).
                //
                weight_t initialWeight = (firstRefPosition->refType == RefTypeParamDef)
                                             ? (2 * BB_UNITY_WEIGHT)
                                             : blockInfo[firstRefPosition->bbNum].weight;
                weight -= initialWeight;

                // If the remaining weight is less than the initial weight, we'd like to allocate it only
                // opportunistically, but we don't currently have a mechanism to do so.
                // For now, we'll just avoid using callee-save registers if the weight is too low.
                if (interval->preferCalleeSave)
                {
                    // The benefit of a callee-save register isn't as high as it would be for a normal arg.
                    // We'll have at least the cost of saving & restoring the callee-save register,
                    // so we won't break even until we have at least 4 * BB_UNITY_WEIGHT.
                    // Given that we also don't have a good way to tell whether the variable is live
                    // across a call in the non-EH code, we'll be extra conservative about this.
                    // Note that for writeThru intervals we don't update the preferences to be only callee-save.
                    unsigned calleeSaveCount;

                    if (varTypeUsesIntReg(interval->registerType))
                    {
                        calleeSaveCount = CNT_CALLEE_ENREG;
                    }
#ifdef FEATURE_MASKED_HW_INTRINSICS
                    else if (varTypeUsesMaskReg(interval->registerType))
                    {
                        calleeSaveCount = CNT_CALLEE_SAVED_MASK;
                    }
#endif // FEATURE_MASKED_HW_INTRINSICS
                    else
                    {
                        assert(varTypeUsesFloatReg(interval->registerType));
                        calleeSaveCount = CNT_CALLEE_SAVED_FLOAT;
                    }

                    if ((weight <= (BB_UNITY_WEIGHT * 7)) || varDsc->lvVarIndex >= calleeSaveCount)
                    {
                        // If this is relatively low weight, don't prefer callee-save at all.
                        interval->preferCalleeSave = false;
                    }
                    else
                    {
                        // In other cases, we'll add in the callee-save regs to the preferences, but not clear
                        // the non-callee-save regs . We also handle this case specially in tryAllocateFreeReg().
                        interval->registerPreferences |= calleeSaveRegs(interval->registerType);
                    }
                }
            }
        }

#ifdef DEBUG
        if (getLsraExtendLifeTimes())
        {
            for (unsigned lclNum = 0; lclNum < compiler->lvaCount; lclNum++)
            {
                LclVarDsc* varDsc = compiler->lvaGetDesc(lclNum);
                if (varDsc->lvLRACandidate)
                {
                    JITDUMP("Adding exposed use of V%02u for LsraExtendLifetimes\n", lclNum);
                    Interval*    interval = getIntervalForLocalVar(varDsc->lvVarIndex);
                    RefPosition* pos =
                        newRefPosition(interval, currentLoc, RefTypeExpUse, nullptr, allRegs(interval->registerType));
                    pos->setRegOptional(true);
                }
            }
        }
#endif // DEBUG
    }

    // If the last block has successors, create a RefTypeBB to record
    // what's live

    if (prevBlock->NumSucc(compiler) > 0)
    {
        RefPosition* pos = newRefPosition((Interval*)nullptr, currentLoc, RefTypeBB, nullptr, RBM_NONE);
    }

    needNonIntegerRegisters |= compiler->compFloatingPointUsed; // TODO: Also track about mask registers
    if (!needNonIntegerRegisters)
    {
        availableRegCount = REG_INT_COUNT;
        availableFloatRegs.OverrideAssign(RBM_NONE);
        availableDoubleRegs.OverrideAssign(RBM_NONE);
#ifdef FEATURE_MASKED_HW_INTRINSICS
        availableMaskRegs.OverrideAssign(RBM_NONE);
#endif
    }

#ifdef HAS_MORE_THAN_64_REGISTERS
    actualRegistersMask = AllRegsMask(availableIntRegs, availableFloatRegs, availableMaskRegs);
#else
    if (availableRegCount < (sizeof(RegBitSet64) * 8))
    {
        // Mask out the bits that are between 64 ~ availableRegCount
        actualRegistersMask = AllRegsMask((1ULL << availableRegCount) - 1);
    }
    else
    {
        actualRegistersMask = AllRegsMask(~RBM_NONE);
    }
#endif // HAS_MORE_THAN_64_REGISTERS

#ifdef DEBUG
    // Make sure we don't have any blocks that were not visited
    for (BasicBlock* const block : compiler->Blocks())
    {
        assert(isBlockVisited(block));
    }

    if (VERBOSE)
    {
        lsraDumpIntervals("BEFORE VALIDATING INTERVALS");
        dumpRefPositions("BEFORE VALIDATING INTERVALS");
    }
    validateIntervals();

#endif // DEBUG
}

#ifdef DEBUG
//------------------------------------------------------------------------
// validateIntervals: A DEBUG-only method that checks that:
//      - the lclVar RefPositions do not reflect uses of undefined values
//      - A singleDef interval should have just first RefPosition as RefTypeDef.
//
// TODO-Cleanup: If an undefined use is encountered, it merely prints a message
// but probably assert.
//
void LinearScan::validateIntervals()
{
    if (enregisterLocalVars)
    {
        JITDUMP("\n------------\n");
        JITDUMP("REFPOSITIONS DURING VALIDATE INTERVALS (RefPositions per interval)\n");
        JITDUMP("------------\n\n");

        for (unsigned i = 0; i < compiler->lvaTrackedCount; i++)
        {
            if (!compiler->lvaGetDescByTrackedIndex(i)->lvLRACandidate)
            {
                continue;
            }
            Interval* interval = getIntervalForLocalVar(i);

            bool     defined      = false;
            unsigned lastUseBBNum = 0;
            JITDUMP("-----------------\n");
            for (RefPosition* ref = interval->firstRefPosition; ref != nullptr; ref = ref->nextRefPosition)
            {
                if (VERBOSE)
                {
                    ref->dump(this);
                }
                RefType refType = ref->refType;
                if (!defined && RefTypeIsUse(refType) && (lastUseBBNum == ref->bbNum))
                {
                    if (!ref->lastUse)
                    {
                        if (compiler->info.compMethodName != nullptr)
                        {
                            JITDUMP("%s: ", compiler->info.compMethodName);
                        }
                        JITDUMP("LocalVar V%02u: undefined use at %u\n", interval->varNum, ref->nodeLocation);
                        assert(false);
                    }
                }

                // For single-def intervals, the only the first refposition should be a RefTypeDef
                if (interval->isSingleDef && RefTypeIsDef(refType))
                {
                    assert(ref == interval->firstRefPosition);
                }

                // Note that there can be multiple last uses if they are on disjoint paths,
                // so we can't really check the lastUse flag
                if (ref->lastUse)
                {
                    defined      = false;
                    lastUseBBNum = ref->bbNum;
                }
                if (RefTypeIsDef(refType))
                {
                    defined = true;
                }
            }
        }
    }
}
#endif // DEBUG

#ifndef TARGET_ARM
//------------------------------------------------------------------------
// setTgtPref: Set a  preference relationship between the given Interval
//             and a Use RefPosition.
//
// Arguments:
//    interval   - An interval whose defining instruction has tgtPrefUse as a use
//    tgtPrefUse - The use RefPosition
//
// Notes:
//    This is called when we would like tgtPrefUse and this def to get the same register.
//    This is only desirable if the use is a last use, which it is if it is a non-local,
//    *or* if it is a lastUse.
//     Note that we don't yet have valid lastUse information in the RefPositions that we're building
//    (every RefPosition is set as a lastUse until we encounter a new use), so we have to rely on the treeNode.
//    This may be called for multiple uses, in which case 'interval' will only get preferenced at most
//    to the first one (if it didn't already have a 'relatedInterval'.
//
void setTgtPref(Interval* interval, RefPosition* tgtPrefUse)
{
    if (tgtPrefUse != nullptr)
    {
        Interval* useInterval = tgtPrefUse->getInterval();
        if (!useInterval->isLocalVar || (tgtPrefUse->treeNode == nullptr) ||
            ((tgtPrefUse->treeNode->gtFlags & GTF_VAR_DEATH) != 0))
        {
            // Set the use interval as related to the interval we're defining.
            useInterval->assignRelatedIntervalIfUnassigned(interval);
        }
    }
}
#endif // !TARGET_ARM

//------------------------------------------------------------------------
// BuildDef: Build a RefTypeDef RefPosition for the given node
//
// Arguments:
//    tree          - The node that defines a register
//    dstCandidates - The candidate registers for the definition
//    multiRegIdx   - The index of the definition, defaults to zero.
//                    Only non-zero for multi-reg nodes.
//
// Return Value:
//    The newly created RefPosition.
//
// Notes:
//    Adds the RefInfo for the definition to the defList.
//
RefPosition* LinearScan::BuildDef(GenTree* tree, regMaskOnlyOne dstCandidates, int multiRegIdx)
{
    assert(!tree->isContained());
    assert(compiler->IsOnlyOneRegMask(dstCandidates));

    if (dstCandidates != RBM_NONE)
    {
        assert((tree->GetRegNum() == REG_NA) || (dstCandidates == genRegMask(tree->GetRegByIndex(multiRegIdx))));
    }

    RegisterType type;
    if (!tree->IsMultiRegNode())
    {
        type = getDefType(tree);
    }
    else
    {
        type = tree->GetRegTypeByIndex(multiRegIdx);
    }

    if (!varTypeUsesIntReg(type))
    {
        compiler->compFloatingPointUsed = true;
    }

    Interval* interval = newInterval(type);
    if (tree->GetRegNum() != REG_NA)
    {
        if (!tree->IsMultiRegNode() || (multiRegIdx == 0))
        {
            assert((dstCandidates == RBM_NONE) || (dstCandidates == genRegMask(tree->GetRegNum())));
            dstCandidates = genRegMask(tree->GetRegNum());
        }
        else
        {
            assert(isSingleRegister(dstCandidates));
        }
    }
#ifdef TARGET_X86
    else if (varTypeIsByte(tree))
    {
        if (dstCandidates == RBM_NONE)
        {
            dstCandidates = availableIntRegs;
        }
        dstCandidates &= ~RBM_NON_BYTE_REGS;
        assert(dstCandidates != RBM_NONE);
    }
#endif // TARGET_X86
    if (pendingDelayFree)
    {
        interval->hasInterferingUses = true;
        // pendingDelayFree = false;
    }
    RefPosition* defRefPosition =
        newRefPosition(interval, currentLoc + 1, RefTypeDef, tree, dstCandidates, multiRegIdx);
    if (tree->IsUnusedValue())
    {
        defRefPosition->isLocalDefUse = true;
        defRefPosition->lastUse       = true;
    }
    else
    {
        RefInfoListNode* refInfo = listNodePool.GetNode(defRefPosition, tree);
        defList.Append(refInfo);
    }

#ifndef TARGET_ARM
    setTgtPref(interval, tgtPrefUse);
    setTgtPref(interval, tgtPrefUse2);
#endif // !TARGET_ARM

#if FEATURE_PARTIAL_SIMD_CALLEE_SAVE
    assert(!interval->isPartiallySpilled);
#endif

    return defRefPosition;
}

//------------------------------------------------------------------------
// BuildDef: Build one or more RefTypeDef RefPositions for the given call node
//
// Arguments:
//    tree          - The node that defines a register
//    dstCount      - The number of registers defined by the node
//    dstCandidates - the candidate registers for the definition
//
// Notes:
//    Adds the RefInfo for the definitions to the defList.
//
void LinearScan::BuildCallDefs(GenTree* tree, int dstCount, AllRegsMask dstCandidates)
{
    assert(dstCount > 0);
    assert((int)dstCandidates.Count() == dstCount);
    assert(tree->IsMultiRegCall());

    const ReturnTypeDesc* retTypeDesc = tree->AsCall()->GetReturnTypeDesc();
    assert(retTypeDesc != nullptr);

    for (int i = 0; i < dstCount; i++)
    {
        // In case of multi-reg call node, we have to query the i'th position return register.
        // For all other cases of multi-reg definitions, the registers must be in sequential order.
        regNumber thisReg =
            tree->AsCall()->GetReturnTypeDesc()->GetABIReturnReg(i, tree->AsCall()->GetUnmanagedCallConv());

        assert(dstCandidates.IsRegNumInMask(thisReg));
        dstCandidates.RemoveRegNumFromMask(thisReg);

        BuildDef(tree, genRegMask(thisReg), i);
    }
}

//------------------------------------------------------------------------
// BuildDef: Build one or more RefTypeDef RefPositions for the given node
//
// Arguments:
//    tree          - The node that defines a register
//    dstCount      - The number of registers defined by the node
//    dstCandidates - the candidate registers for the definition
//
// Notes:
//    Adds the RefInfo for the definitions to the defList.
//    Also, the `dstCandidates` is assumed to be of "onlyOne" type. If there are
//    both gpr and float registers, use `BuildDefs` that takes `AllRegsMask`
//
void LinearScan::BuildDefs(GenTree* tree, int dstCount, regMaskOnlyOne dstCandidates)
{
    assert(dstCount > 0);
    assert(compiler->IsOnlyOneRegMask(dstCandidates));

    if ((dstCandidates == RBM_NONE) || ((int)genCountBits(dstCandidates) != dstCount))
    {
        // This is not fixedReg case, so just create definitions based on dstCandidates
        for (int i = 0; i < dstCount; i++)
        {
            BuildDef(tree, dstCandidates, i);
        }
        return;
    }

    for (int i = 0; i < dstCount; i++)
    {
        regMaskOnlyOne thisDstCandidates = genFindLowestBit(dstCandidates);
        BuildDef(tree, thisDstCandidates, i);
        dstCandidates &= ~thisDstCandidates;
    }
}

//------------------------------------------------------------------------
// BuildDef: Build Kills RefPositions as specified by the given mask.
//
// Arguments:
//    tree          - The node that defines a register
//    killMask      - The mask of registers killed by this node
//
void LinearScan::BuildKills(GenTree* tree, AllRegsMask killMask)
{
    assert(killMask == getKillSetForNode(tree));

    // Call this even when killMask is RBM_NONE, as we have to check for some special cases
    buildKillPositionsForNode(tree, currentLoc + 1, killMask);

    if (!killMask.IsEmpty())
    {
#if FEATURE_PARTIAL_SIMD_CALLEE_SAVE
        // Build RefPositions to account for the fact that, even in a callee-save register, the upper half of any large
        // vector will be killed by a call.
        // We actually need to find any calls that kill the upper-half of the callee-save vector registers.
        // But we will use as a proxy any node that kills floating point registers.
        // (Note that some calls are masquerading as other nodes at this point so we can't just check for calls.)
        // We call this unconditionally for such nodes, as we will create RefPositions for any large vector tree temps
        // even if 'enregisterLocalVars' is false, or 'liveLargeVectors' is empty, though currently the allocation
        // phase will fully (rather than partially) spill those, so we don't need to build the UpperVectorRestore
        // RefPositions in that case.
        // This must be done after the kills, so that we know which large vectors are still live.
        //
        if ((killMask.IsFloatMaskPresent(compiler, RBM_FLT_CALLEE_TRASH)))
        {
            buildUpperVectorSaveRefPositions(tree, currentLoc + 1 DEBUG_ARG((killMask.floatRegs(compiler) &
                                                                             RBM_FLT_CALLEE_TRASH)));
        }
#endif // FEATURE_PARTIAL_SIMD_CALLEE_SAVE
    }
}

#ifndef TARGET_ARMARCH
//------------------------------------------------------------------------
// BuildDefWithKills: Build one or two (for 32-bit) RefTypeDef RefPositions for the given node,
//           as well as kills as specified by the given mask.
//
// Arguments:
//    tree          - The call node that defines a register
//    dstCandidates - The candidate registers for the definition
//    killMask      - The mask of registers killed by this node
//
// Notes:
//    Adds the RefInfo for the definitions to the defList.
//    The def and kill functionality is folded into a single method so that the
//    save and restores of upper vector registers can be bracketed around the def.
//
void LinearScan::BuildDefWithKills(GenTree* tree, int dstCount, regMaskOnlyOne dstCandidates, AllRegsMask killMask)
{
    assert(compiler->IsOnlyOneRegMask(dstCandidates));

    // Build the kill RefPositions
    BuildKills(tree, killMask);

#ifdef TARGET_64BIT
    // For 64 bits,
    assert(dstCount == 1);
    BuildDef(tree, dstCandidates);
#else
    if (dstCount == 1)
    {
        BuildDef(tree, dstCandidates);
    }
    else
    {
        assert(dstCount == 2);
        BuildDefs(tree, 2, dstCandidates);
    }
#endif // TARGET_64BIT
}
#endif

//------------------------------------------------------------------------
// BuildCallDefsWithKills: Build one or more RefTypeDef RefPositions for the given node,
//           as well as kills as specified by the given mask.
//
// Arguments:
//    tree          - The node that defines a register
//    dstCount      - The number of registers defined by the node
//    dstCandidates - The candidate registers for the definition
//    killMask      - The mask of registers killed by this node
//
// Notes:
//    Adds the RefInfo for the definitions to the defList.
//    The def and kill functionality is folded into a single method so that the
//    save and restores of upper vector registers can be bracketed around the def.
//
void LinearScan::BuildCallDefsWithKills(GenTree* tree, int dstCount, AllRegsMask dstCandidates, AllRegsMask killMask)
{
    assert(dstCount > 0);
    assert(!dstCandidates.IsEmpty());

    // Build the kill RefPositions
    BuildKills(tree, killMask);

    // And then the Def(s)
    BuildCallDefs(tree, dstCount, dstCandidates);
}

//------------------------------------------------------------------------
// UpdatePreferencesOfDyingLocal: Update the preference of a dying local.
//
// Arguments:
//    interval - the interval for the local
//
// Notes:
//    The "dying" information here is approximate, see the comment in BuildUse.
//
void LinearScan::UpdatePreferencesOfDyingLocal(Interval* interval)
{
    assert(!VarSetOps::IsMember(compiler, currentLiveVars, interval->getVarIndex(compiler)));

    // If we see a use of a local between placing a register and a call then we
    // want to update that local's preferences to exclude the "placed" register.
    // Picking the "placed" register is otherwise going to force a spill.
    //
    // We only need to do this on liveness updates because if the local is live
    // _after_ the call, then we are going to prefer callee-saved registers for
    // such local anyway, so there is no need to look at such local uses.
    //
    if (placedArgRegs.IsEmpty())
    {
        return;
    }

    // Write-thru locals are "free" to spill and we are quite conservative
    // about allocating them to callee-saved registers, so leave them alone
    // here.
    if (interval->isWriteThru)
    {
        return;
    }

    // Find the registers that we should remove from the preference set because
    // they are occupied with argument values.
    AllRegsMask unpref   = placedArgRegs;
    unsigned    varIndex = interval->getVarIndex(compiler);
    for (size_t i = 0; i < numPlacedArgLocals; i++)
    {
        if (placedArgLocals[i].VarIndex == varIndex)
        {
            // This local's value is going to be available in this register so
            // keep it in the preferences.
            unpref.RemoveRegNumFromMask(placedArgLocals[i].Reg);
        }
    }

    if (!unpref.IsEmpty())
    {
#ifdef DEBUG
        if (VERBOSE)
        {
            printf("Last use of V%02u between PUTARG and CALL. Removing occupied arg regs from preferences: ",
                   compiler->lvaTrackedIndexToLclNum(varIndex));
            compiler->dumpRegMask(unpref);
            printf("\n");
        }
#endif

        regMaskOnlyOne unprefRegMask = unpref.GetRegMaskForType(interval->registerType);
        interval->registerAversion |= unprefRegMask;
        regMaskOnlyOne newPreferences = allRegs(interval->registerType) & ~unprefRegMask;
        interval->updateRegisterPreferences(newPreferences);
    }
}

//------------------------------------------------------------------------
// BuildUse: Remove the RefInfoListNode for the given multi-reg index of the given node from
//           the defList, and build a use RefPosition for the associated Interval.
//
// Arguments:
//    operand             - The node of interest
//    candidates          - The register candidates for the use
//    multiRegIdx         - The index of the multireg def/use
//
// Return Value:
//    The newly created use RefPosition
//
// Notes:
//    The node must not be contained, and must have been processed by buildRefPositionsForNode().
//
RefPosition* LinearScan::BuildUse(GenTree* operand, regMaskOnlyOne candidates, int multiRegIdx)
{
    assert(compiler->IsOnlyOneRegMask(candidates));

    assert(!operand->isContained());
    Interval* interval;
    bool      regOptional = operand->IsRegOptional();

    if (isCandidateLocalRef(operand))
    {
        interval = getIntervalForLocalVarNode(operand->AsLclVarCommon());

        // We have only approximate last-use information at this point.  This is because the
        // execution order doesn't actually reflect the true order in which the localVars
        // are referenced - but the order of the RefPositions will, so we recompute it after
        // RefPositions are built.
        // Use the old value for setting currentLiveVars - note that we do this with the
        // not-quite-correct setting of lastUse.  However, this is OK because
        // 1) this is only for preferencing, which doesn't require strict correctness, and
        // 2) the cases where these out-of-order uses occur should not overlap a kill.
        // TODO-Throughput: clean this up once we have the execution order correct.  At that point
        // we can update currentLiveVars at the same place that we create the RefPosition.
        if ((operand->gtFlags & GTF_VAR_DEATH) != 0)
        {
            unsigned varIndex = interval->getVarIndex(compiler);
            VarSetOps::RemoveElemD(compiler, currentLiveVars, varIndex);
            UpdatePreferencesOfDyingLocal(interval);
        }
#if FEATURE_PARTIAL_SIMD_CALLEE_SAVE
        buildUpperVectorRestoreRefPosition(interval, currentLoc, operand, true, (unsigned)multiRegIdx);
#endif
    }
    else if (operand->IsMultiRegLclVar())
    {
        assert(compiler->lvaEnregMultiRegVars);
        LclVarDsc* varDsc      = compiler->lvaGetDesc(operand->AsLclVar());
        LclVarDsc* fieldVarDsc = compiler->lvaGetDesc(varDsc->lvFieldLclStart + multiRegIdx);
        interval               = getIntervalForLocalVar(fieldVarDsc->lvVarIndex);
        if (operand->AsLclVar()->IsLastUse(multiRegIdx))
        {
            VarSetOps::RemoveElemD(compiler, currentLiveVars, fieldVarDsc->lvVarIndex);
        }
#if FEATURE_PARTIAL_SIMD_CALLEE_SAVE
        buildUpperVectorRestoreRefPosition(interval, currentLoc, operand, true, (unsigned)multiRegIdx);
#endif
    }
    else
    {
        RefInfoListNode* refInfo   = defList.removeListNode(operand, multiRegIdx);
        RefPosition*     defRefPos = refInfo->ref;
        assert(defRefPos->multiRegIdx == multiRegIdx);
        interval = defRefPos->getInterval();
        listNodePool.ReturnNode(refInfo);
        operand = nullptr;
    }
    RefPosition* useRefPos = newRefPosition(interval, currentLoc, RefTypeUse, operand, candidates, multiRegIdx);
    useRefPos->setRegOptional(regOptional);
    return useRefPos;
}

//------------------------------------------------------------------------
// BuildIndirUses: Build Use RefPositions for an indirection that might be contained
//
// Arguments:
//    indirTree      - The indirection node of interest
//
// Return Value:
//    The number of source registers used by the *parent* of this node.
//
// Notes:
//    This method may only be used if the candidates are the same for all sources.
//
int LinearScan::BuildIndirUses(GenTreeIndir* indirTree, regMaskOnlyOne candidates)
{
    return BuildAddrUses(indirTree->Addr(), candidates);
}

int LinearScan::BuildAddrUses(GenTree* addr, regMaskOnlyOne candidates)
{
    if (!addr->isContained())
    {
        BuildUse(addr, candidates);
        return 1;
    }
    if (!addr->OperIs(GT_LEA))
    {
        return 0;
    }

    GenTreeAddrMode* const addrMode = addr->AsAddrMode();

    unsigned srcCount = 0;
    if (addrMode->HasBase() && !addrMode->Base()->isContained())
    {
        BuildUse(addrMode->Base(), candidates);
        srcCount++;
    }
    if (addrMode->HasIndex())
    {
        if (!addrMode->Index()->isContained())
        {
            BuildUse(addrMode->Index(), candidates);
            srcCount++;
        }
#ifdef TARGET_ARM64
        else if (addrMode->Index()->OperIs(GT_BFIZ))
        {
            GenTreeCast* cast = addrMode->Index()->gtGetOp1()->AsCast();
            assert(cast->isContained());
            BuildUse(cast->CastOp(), candidates);
            srcCount++;
        }
        else if (addrMode->Index()->OperIs(GT_CAST))
        {
            GenTreeCast* cast = addrMode->Index()->AsCast();
            assert(cast->isContained());
            BuildUse(cast->CastOp(), candidates);
            srcCount++;
        }
#endif
    }
    return srcCount;
}

//------------------------------------------------------------------------
// BuildOperandUses: Build Use RefPositions for an operand that might be contained.
//
// Arguments:
//    node              - The node of interest
//    candidates        - The set of candidates for the uses
//
// Return Value:
//    The number of source registers used by the *parent* of this node.
//
int LinearScan::BuildOperandUses(GenTree* node, regMaskOnlyOne candidates)
{
    if (!node->isContained())
    {
        BuildUse(node, candidates);
        return 1;
    }

#ifdef TARGET_ARM64
    // Must happen before OperIsHWIntrinsic case,
    // but this occurs when a vector zero node is marked as contained.
    if (node->IsVectorZero())
    {
        return 0;
    }
#endif

#if !defined(TARGET_64BIT)
    if (node->OperIs(GT_LONG))
    {
        return BuildBinaryUses(node->AsOp(), candidates);
    }
#endif // !defined(TARGET_64BIT)
    if (node->OperIsIndir())
    {
        return BuildIndirUses(node->AsIndir(), candidates);
    }
    if (node->OperIs(GT_LEA))
    {
        return BuildAddrUses(node, candidates);
    }
    if (node->OperIs(GT_BSWAP, GT_BSWAP16))
    {
        return BuildOperandUses(node->gtGetOp1(), candidates);
    }
#ifdef FEATURE_HW_INTRINSICS
    if (node->OperIsHWIntrinsic())
    {
        GenTreeHWIntrinsic* hwintrinsic = node->AsHWIntrinsic();

        if (hwintrinsic->OperIsMemoryLoad())
        {
            return BuildAddrUses(hwintrinsic->Op(1));
        }

        size_t numArgs = hwintrinsic->GetOperandCount();

        if (numArgs != 1)
        {
            assert(numArgs == 2);
            assert(hwintrinsic->Op(2)->isContained());
            assert(hwintrinsic->Op(2)->IsCnsIntOrI());
        }

        return BuildOperandUses(hwintrinsic->Op(1), candidates);
    }
#endif // FEATURE_HW_INTRINSICS
#if defined(TARGET_XARCH) || defined(TARGET_ARM64)
    if (node->OperIsCompare())
    {
        // Compares can be contained by a SELECT/compare chains.
        return BuildBinaryUses(node->AsOp(), candidates);
    }
#endif
#ifdef TARGET_ARM64
    if (node->OperIs(GT_MUL) || node->OperIs(GT_AND))
    {
        // MUL can be contained for madd or msub on arm64.
        // ANDs may be contained in a chain.
        return BuildBinaryUses(node->AsOp(), candidates);
    }
    if (node->OperIs(GT_NEG, GT_CAST, GT_LSH, GT_RSH, GT_RSZ))
    {
        // NEG can be contained for mneg on arm64
        // CAST and LSH for ADD with sign/zero extension
        // LSH, RSH, and RSZ for various "shifted register" instructions on arm64
        return BuildOperandUses(node->gtGetOp1(), candidates);
    }
#endif

    return 0;
}

//------------------------------------------------------------------------
// setDelayFree: Mark a RefPosition as delayRegFree, and set pendingDelayFree
//
// Arguments:
//    use      - The use RefPosition to mark
//
void LinearScan::setDelayFree(RefPosition* use)
{
    use->delayRegFree = true;
    pendingDelayFree  = true;
}

//------------------------------------------------------------------------
// AddDelayFreeUses: Mark useRefPosition as delay-free, if applicable, for the
//                   rmw node.
//
// Arguments:
//    useRefPosition -    The use refposition that need to be delay-freed.
//    rmwNode        - The node that has RMW semantics (if applicable)
//
void LinearScan::AddDelayFreeUses(RefPosition* useRefPosition, GenTree* rmwNode)
{
    assert(useRefPosition != nullptr);

    Interval* rmwInterval  = nullptr;
    bool      rmwIsLastUse = false;
    GenTree*  addr         = nullptr;
    if ((rmwNode != nullptr) && isCandidateLocalRef(rmwNode))
    {
        rmwInterval = getIntervalForLocalVarNode(rmwNode->AsLclVar());
        // Note: we don't handle multi-reg vars here. It's not clear that there are any cases
        // where we'd encounter a multi-reg var in an RMW context.
        assert(!rmwNode->AsLclVar()->IsMultiReg());
        rmwIsLastUse = rmwNode->AsLclVar()->IsLastUse(0);
    }
    // If node != rmwNode, then definitely node should be marked as "delayFree".
    // However, if node == rmwNode, then we can mark node as "delayFree" only if
    // none of the node/rmwNode are the last uses. If either of them are last use,
    // we can safely reuse the rmwNode as destination.
    if ((useRefPosition->getInterval() != rmwInterval) || (!rmwIsLastUse && !useRefPosition->lastUse))
    {
        setDelayFree(useRefPosition);
    }
}

//------------------------------------------------------------------------
// BuildDelayFreeUses: Build Use RefPositions for an operand that might be contained,
//                     and which may need to be marked delayRegFree
//
// Arguments:
//    node              - The node of interest
//    rmwNode           - The node that has RMW semantics (if applicable)
//    candidates        - The set of candidates for the uses
//    useRefPositionRef - If a use RefPosition is created, returns it. If none created, sets it to nullptr.
//
// REVIEW: useRefPositionRef is not consistently set. Also, sometimes this function creates multiple RefPositions
// but can only return one. Does it matter which one gets returned?
//
// Return Value:
//    The number of source registers used by the *parent* of this node.
//
int LinearScan::BuildDelayFreeUses(GenTree*       node,
                                   GenTree*       rmwNode,
                                   regMaskOnlyOne candidates,
                                   RefPosition**  useRefPositionRef)
{
    RefPosition* use  = nullptr;
    GenTree*     addr = nullptr;
    if (useRefPositionRef != nullptr)
    {
        *useRefPositionRef = nullptr;
    }

    if (!node->isContained())
    {
        use = BuildUse(node, candidates);
    }
#ifdef TARGET_ARM64
    // Must happen before OperIsHWIntrinsic case,
    // but this occurs when a vector zero node is marked as contained.
    else if (node->IsVectorZero())
    {
        return 0;
    }
#endif
#ifdef FEATURE_HW_INTRINSICS
    else if (node->OperIsHWIntrinsic())
    {
        assert(node->AsHWIntrinsic()->GetOperandCount() == 1);
        use = BuildUse(node->AsHWIntrinsic()->Op(1), candidates);
    }
#endif
    else if (!node->OperIsIndir())
    {
        return 0;
    }
    else
    {
        GenTreeIndir* indirTree = node->AsIndir();
        addr                    = indirTree->gtOp1;
        if (!addr->isContained())
        {
            use = BuildUse(addr, candidates);
        }
        else if (!addr->OperIs(GT_LEA))
        {
            return 0;
        }
    }
    if (use != nullptr)
    {
        AddDelayFreeUses(use, rmwNode);
        if (useRefPositionRef != nullptr)
        {
            *useRefPositionRef = use;
        }
        return 1;
    }

    // If we reach here we have a contained LEA in 'addr'.

    GenTreeAddrMode* const addrMode = addr->AsAddrMode();

    unsigned srcCount = 0;
    if (addrMode->HasBase() && !addrMode->Base()->isContained())
    {
        use = BuildUse(addrMode->Base(), candidates);
        AddDelayFreeUses(use, rmwNode);

        srcCount++;
    }
    if (addrMode->HasIndex() && !addrMode->Index()->isContained())
    {
        use = BuildUse(addrMode->Index(), candidates);
        AddDelayFreeUses(use, rmwNode);

        srcCount++;
    }

    if (useRefPositionRef != nullptr)
    {
        *useRefPositionRef = use;
    }
    return srcCount;
}

//------------------------------------------------------------------------
// BuildBinaryUses: Get the RefInfoListNodes for the operands of the
//                  given node, and build uses for them.
//
// Arguments:
//    node - a GenTreeOp
//
// Return Value:
//    The number of actual register operands.
//
// Notes:
//    The operands must already have been processed by buildRefPositionsForNode, and their
//    RefInfoListNodes placed in the defList.
//
int LinearScan::BuildBinaryUses(GenTreeOp* node, regMaskOnlyOne candidates)
{
    GenTree* op1 = node->gtGetOp1();
    GenTree* op2 = node->gtGetOp2IfPresent();

#ifdef TARGET_XARCH
    if (node->OperIsBinary() && isRMWRegOper(node))
    {
        assert(op2 != nullptr);
        return BuildRMWUses(node, op1, op2, candidates);
    }
#endif // TARGET_XARCH
    int srcCount = 0;
    if (op1 != nullptr)
    {
        srcCount += BuildOperandUses(op1, candidates);
    }
    if (op2 != nullptr)
    {
        srcCount += BuildOperandUses(op2, candidates);
    }
    return srcCount;
}

//------------------------------------------------------------------------
// BuildCastUses: Build uses for a cast's source, preferencing it as appropriate.
//
// Arguments:
//    cast       - The cast node to build uses for
//    candidates - The candidate registers for the uses
//
// Return Value:
//    The number of actual register operands.
//
int LinearScan::BuildCastUses(GenTreeCast* cast, regMaskOnlyOne candidates)
{
    GenTree* src = cast->CastOp();

    // Casts can have contained memory operands.
    if (src->isContained())
    {
        return BuildOperandUses(src, candidates);
    }

    RefPosition* srcUse = BuildUse(src, candidates);

#ifdef TARGET_64BIT
    // A long -> int cast is a copy - the code generator will elide
    // it if the source and destination registers are the same.
    if (src->TypeIs(TYP_LONG) && cast->TypeIs(TYP_INT))
    {
        tgtPrefUse = srcUse;
    }
#endif // TARGET_64BIT

    return 1;
}

//------------------------------------------------------------------------
// BuildStoreLocDef: Build a definition RefPosition for a local store
//
// Arguments:
//    storeLoc - the local store (GT_STORE_LCL_FLD or GT_STORE_LCL_VAR)
//
// Notes:
//    This takes an index to enable building multiple defs for a multi-reg local.
//
void LinearScan::BuildStoreLocDef(GenTreeLclVarCommon* storeLoc,
                                  LclVarDsc*           varDsc,
                                  RefPosition*         singleUseRef,
                                  int                  index)
{
    assert(varDsc->lvTracked);
    unsigned  varIndex       = varDsc->lvVarIndex;
    Interval* varDefInterval = getIntervalForLocalVar(varIndex);
    if (!storeLoc->IsLastUse(index))
    {
        VarSetOps::AddElemD(compiler, currentLiveVars, varIndex);
    }
    if (singleUseRef != nullptr)
    {
        Interval* srcInterval = singleUseRef->getInterval();
        if (srcInterval->relatedInterval == nullptr)
        {
            // Preference the source to the dest, unless this is a non-last-use localVar.
            // Note that the last-use info is not correct, but it is a better approximation than preferencing
            // the source to the dest, if the source's lifetime extends beyond the dest.
            if (!srcInterval->isLocalVar || (singleUseRef->treeNode->gtFlags & GTF_VAR_DEATH) != 0)
            {
                srcInterval->assignRelatedInterval(varDefInterval);
            }
        }
        else if (!srcInterval->isLocalVar)
        {
            // Preference the source to dest, if src is not a local var.
            srcInterval->assignRelatedInterval(varDefInterval);
        }
    }

    regMaskOnlyOne defCandidates = RBM_NONE;
    var_types      type          = varDsc->GetRegisterType();

#ifdef TARGET_X86
    if (varTypeIsByte(type))
    {
        defCandidates = allByteRegs();
    }
    else
    {
        defCandidates = allRegs(type);
    }
#else
    defCandidates = allRegs(type);
#endif // TARGET_X86

    RefPosition* def = newRefPosition(varDefInterval, currentLoc + 1, RefTypeDef, storeLoc, defCandidates, index);
    if (varDefInterval->isWriteThru)
    {
        // We always make write-thru defs reg-optional, as we can store them if they don't
        // get a register.
        def->regOptional = true;
    }
#if FEATURE_PARTIAL_SIMD_CALLEE_SAVE
    if (Compiler::varTypeNeedsPartialCalleeSave(varDefInterval->registerType))
    {
        varDefInterval->isPartiallySpilled = false;
    }
#endif // FEATURE_PARTIAL_SIMD_CALLEE_SAVE
}

//------------------------------------------------------------------------
// BuildMultiRegStoreLoc: Set register requirements for a store of a lclVar
//
// Arguments:
//    storeLoc - the multireg local store (GT_STORE_LCL_VAR)
//
// Returns:
//    The number of source registers read.
//
int LinearScan::BuildMultiRegStoreLoc(GenTreeLclVar* storeLoc)
{
    GenTree*     op1      = storeLoc->gtGetOp1();
    unsigned int dstCount = storeLoc->GetFieldCount(compiler);
    unsigned int srcCount = dstCount;
    LclVarDsc*   varDsc   = compiler->lvaGetDesc(storeLoc);

    assert(compiler->lvaEnregMultiRegVars);
    assert(storeLoc->OperGet() == GT_STORE_LCL_VAR);
    bool isMultiRegSrc = op1->IsMultiRegNode();
    // The source must be:
    // - a multi-reg source
    // - an enregisterable SIMD type, or
    // - in-memory local
    //
    if (isMultiRegSrc)
    {
        assert(op1->GetMultiRegCount(compiler) == srcCount);
    }
    else if (varTypeIsEnregisterable(op1))
    {
        // Create a delay free use, as we'll have to use it to create each field
        RefPosition* use = BuildUse(op1, RBM_NONE);
        setDelayFree(use);
        srcCount = 1;
    }
    else
    {
        // Otherwise we must have an in-memory struct lclVar.
        // We will just load directly into the register allocated for this lclVar,
        // so we don't need to build any uses.
        assert(op1->OperIs(GT_LCL_VAR) && op1->isContained() && op1->TypeIs(TYP_STRUCT));
        srcCount = 0;
    }
    // For multi-reg local stores of multi-reg sources, the code generator will read each source
    // register, and then move it, if needed, to the destination register. These nodes have
    // 2*N locations where N is the number of registers, so that the liveness can
    // be reflected accordingly.
    //
    for (unsigned int i = 0; i < dstCount; ++i)
    {
        LclVarDsc*   fieldVarDsc  = compiler->lvaGetDesc(varDsc->lvFieldLclStart + i);
        RefPosition* singleUseRef = nullptr;

        if (isMultiRegSrc)
        {
            regMaskGpr srcCandidates = RBM_NONE;
#ifdef TARGET_X86
            var_types type = fieldVarDsc->TypeGet();
            if (varTypeIsByte(type))
            {
                srcCandidates = allByteRegs();
            }
#endif // TARGET_X86
            singleUseRef = BuildUse(op1, srcCandidates, i);
        }
        assert(isCandidateVar(fieldVarDsc));
        BuildStoreLocDef(storeLoc, fieldVarDsc, singleUseRef, i);
        if (isMultiRegSrc && (i < (dstCount - 1)))
        {
            currentLoc += 2;
        }
    }
    return srcCount;
}

//------------------------------------------------------------------------
// BuildStoreLoc: Set register requirements for a store of a lclVar
//
// Arguments:
//    storeLoc - the local store (GT_STORE_LCL_FLD or GT_STORE_LCL_VAR)
//
// Notes:
//    This involves:
//    - Setting the appropriate candidates.
//    - Handling of contained immediates.
//    - Requesting an internal register for SIMD12 stores.
//
int LinearScan::BuildStoreLoc(GenTreeLclVarCommon* storeLoc)
{
    GenTree*     op1 = storeLoc->gtGetOp1();
    int          srcCount;
    RefPosition* singleUseRef = nullptr;
    LclVarDsc*   varDsc       = compiler->lvaGetDesc(storeLoc);

    if (storeLoc->IsMultiRegLclVar())
    {
        return BuildMultiRegStoreLoc(storeLoc->AsLclVar());
    }

// First, define internal registers.
#ifdef FEATURE_SIMD
    if (varTypeIsSIMD(storeLoc) && !op1->IsVectorZero() && (storeLoc->TypeGet() == TYP_SIMD12))
    {
        // Need an additional register to extract upper 4 bytes of Vector3,
        // it has to be float for x86.
        buildInternalFloatRegisterDefForNode(storeLoc, allSIMDRegs());
    }
#endif // FEATURE_SIMD

    // Second, use source registers.

    if (op1->IsMultiRegNode())
    {
        // This is the case where the source produces multiple registers.
        // This must be a store lclvar.
        assert(storeLoc->OperGet() == GT_STORE_LCL_VAR);
        srcCount = op1->GetMultiRegCount(compiler);

        for (int i = 0; i < srcCount; ++i)
        {
            BuildUse(op1, RBM_NONE, i);
        }
#if defined(FEATURE_SIMD) && defined(TARGET_X86)
        if (TargetOS::IsWindows && !compiler->compOpportunisticallyDependsOn(InstructionSet_SSE41))
        {
            if (varTypeIsSIMD(storeLoc) && op1->IsCall())
            {
                // Need an additional register to create a SIMD8 from EAX/EDX without SSE4.1.
                buildInternalFloatRegisterDefForNode(storeLoc, allSIMDRegs());

                if (isCandidateVar(varDsc))
                {
                    // This internal register must be different from the target register.
                    setInternalRegsDelayFree = true;
                }
            }
        }
#endif // FEATURE_SIMD && TARGET_X86
    }
    else if (op1->isContained() && op1->OperIs(GT_BITCAST))
    {
        GenTree*     bitCastSrc   = op1->gtGetOp1();
        RegisterType registerType = regType(bitCastSrc->TypeGet());
        singleUseRef              = BuildUse(bitCastSrc, allRegs(registerType));

        Interval* srcInterval = singleUseRef->getInterval();
        assert(regType(srcInterval->registerType) == registerType);
        srcCount = 1;
    }
#ifndef TARGET_64BIT
    else if (varTypeIsLong(op1))
    {
        // GT_MUL_LONG is handled by the IsMultiRegNode case above.
        assert(op1->OperIs(GT_LONG));
        assert(op1->isContained() && !op1->gtGetOp1()->isContained() && !op1->gtGetOp2()->isContained());
        srcCount = BuildBinaryUses(op1->AsOp());
        assert(srcCount == 2);
    }
#endif // !TARGET_64BIT
    else if (op1->isContained())
    {
        srcCount = 0;
    }
    else
    {
        srcCount                 = 1;
        regMaskGpr srcCandidates = RBM_NONE;
#ifdef TARGET_X86
        var_types type = varDsc->GetRegisterType(storeLoc);
        if (varTypeIsByte(type))
        {
            srcCandidates = allByteRegs();
        }
#endif // TARGET_X86
        singleUseRef = BuildUse(op1, srcCandidates);
    }

// Third, use internal registers.
#ifdef TARGET_ARM
    if (storeLoc->OperIs(GT_STORE_LCL_FLD) && storeLoc->AsLclFld()->IsOffsetMisaligned())
    {
        buildInternalIntRegisterDefForNode(storeLoc); // to generate address.
        buildInternalIntRegisterDefForNode(storeLoc); // to move float into an int reg.
        if (storeLoc->TypeIs(TYP_DOUBLE))
        {
            buildInternalIntRegisterDefForNode(storeLoc); // to move the second half into an int reg.
        }
    }
#endif // TARGET_ARM

#if defined(FEATURE_SIMD) || defined(TARGET_ARM)
    buildInternalRegisterUses();
#endif // FEATURE_SIMD || TARGET_ARM

    // Fourth, define destination registers.

    // Add the lclVar to currentLiveVars (if it will remain live)
    if (isCandidateVar(varDsc))
    {
        BuildStoreLocDef(storeLoc, varDsc, singleUseRef, 0);
    }

    return srcCount;
}

//------------------------------------------------------------------------
// BuildSimple: Builds use RefPositions for trees requiring no special handling
//
// Arguments:
//    tree      - The node of interest
//
// Return Value:
//    The number of use RefPositions created
//
int LinearScan::BuildSimple(GenTree* tree)
{
    unsigned kind     = tree->OperKind();
    int      srcCount = 0;
    if ((kind & GTK_LEAF) == 0)
    {
        assert((kind & GTK_SMPOP) != 0);
        srcCount = BuildBinaryUses(tree->AsOp());
    }
    if (tree->IsValue())
    {
        BuildDef(tree);
    }
    return srcCount;
}

//------------------------------------------------------------------------
// BuildReturn: Set the NodeInfo for a GT_RETURN.
//
// Arguments:
//    tree - The node of interest
//
// Return Value:
//    The number of sources consumed by this node.
//
int LinearScan::BuildReturn(GenTree* tree)
{
    GenTree* op1 = tree->gtGetOp1();

#if !defined(TARGET_64BIT)
    if (tree->TypeGet() == TYP_LONG)
    {
        assert((op1->OperGet() == GT_LONG) && op1->isContained());
        GenTree* loVal = op1->gtGetOp1();
        GenTree* hiVal = op1->gtGetOp2();
        BuildUse(loVal, RBM_LNGRET_LO);
        BuildUse(hiVal, RBM_LNGRET_HI);
        return 2;
    }
    else
#endif // !defined(TARGET_64BIT)
        if ((tree->TypeGet() != TYP_VOID) && !op1->isContained())
        {
            regMaskOnlyOne useCandidates = RBM_NONE;

#if FEATURE_MULTIREG_RET
#ifdef TARGET_ARM64
            if (varTypeIsSIMD(tree) && !op1->IsMultiRegLclVar())
            {
                BuildUse(op1, RBM_DOUBLERET);
                return 1;
            }
#endif // TARGET_ARM64

            if (varTypeIsStruct(tree))
            {
                // op1 has to be either a lclvar or a multi-reg returning call
                if ((op1->OperGet() == GT_LCL_VAR) && !op1->IsMultiRegLclVar())
                {
                    BuildUse(op1, RBM_NONE);
                }
                else
                {
                    noway_assert(op1->IsMultiRegCall() || (op1->IsMultiRegLclVar() && compiler->lvaEnregMultiRegVars));

                    ReturnTypeDesc retTypeDesc = compiler->compRetTypeDesc;
                    const int      srcCount    = retTypeDesc.GetReturnRegCount();
                    assert(op1->GetMultiRegCount(compiler) == static_cast<unsigned>(srcCount));

                    // For any source that's coming from a different register file, we need to ensure that
                    // we reserve the specific ABI register we need.
                    bool hasMismatchedRegTypes = false;
                    if (op1->IsMultiRegLclVar())
                    {
                        for (int i = 0; i < srcCount; i++)
                        {
                            RegisterType srcType = regType(op1->AsLclVar()->GetFieldTypeByIndex(compiler, i));
                            RegisterType dstType = regType(retTypeDesc.GetReturnRegType(i));
                            if (srcType != dstType)
                            {
                                hasMismatchedRegTypes = true;
                                regMaskOnlyOne dstRegMask =
                                    genRegMask(retTypeDesc.GetABIReturnReg(i, compiler->info.compCallConv));

                                if (varTypeUsesIntReg(dstType))
                                {
                                    buildInternalIntRegisterDefForNode(tree, dstRegMask);
                                }
#ifdef FEATURE_MASKED_HW_INTRINSICS
                                else if (varTypeUsesMaskReg(dstType))
                                {
                                    buildInternalMaskRegisterDefForNode(tree, dstRegMask);
                                }
#endif // FEATURE_MASKED_HW_INTRINSICS
                                else
                                {
                                    assert(varTypeUsesFloatReg(dstType));
                                    buildInternalFloatRegisterDefForNode(tree, dstRegMask);
                                }
                            }
                        }
                    }
                    for (int i = 0; i < srcCount; i++)
                    {
                        // We will build uses of the type of the operand registers/fields, and the codegen
                        // for return will move as needed.
                        if (!hasMismatchedRegTypes || (regType(op1->AsLclVar()->GetFieldTypeByIndex(compiler, i)) ==
                                                       regType(retTypeDesc.GetReturnRegType(i))))
                        {
                            BuildUse(op1, genRegMask(retTypeDesc.GetABIReturnReg(i, compiler->info.compCallConv)), i);
                        }
                        else
                        {
                            BuildUse(op1, RBM_NONE, i);
                        }
                    }
                    if (hasMismatchedRegTypes)
                    {
                        buildInternalRegisterUses();
                    }
                    return srcCount;
                }
            }
            else
#endif // FEATURE_MULTIREG_RET
            {
                // Non-struct type return - determine useCandidates
                switch (tree->TypeGet())
                {
                    case TYP_VOID:
                        useCandidates = RBM_NONE;
                        break;
                    case TYP_FLOAT:
                        useCandidates = RBM_FLOATRET;
                        break;
                    case TYP_DOUBLE:
                        // We ONLY want the valid double register in the RBM_DOUBLERET mask.
                        useCandidates = (RBM_DOUBLERET & RBM_ALLDOUBLE);
                        break;
                    case TYP_LONG:
                        useCandidates = RBM_LNGRET;
                        break;
                    default:
                        useCandidates = RBM_INTRET;
                        break;
                }
                BuildUse(op1, useCandidates);
                return 1;
            }
        }

    // No kills or defs.
    return 0;
}

//------------------------------------------------------------------------
// supportsSpecialPutArg: Determine if we can support specialPutArgs
//
// Return Value:
//    True iff specialPutArg intervals can be supported.
//
// Notes:
//    See below.
//

bool LinearScan::supportsSpecialPutArg()
{
#if defined(DEBUG) && defined(TARGET_X86)
    // On x86, `LSRA_LIMIT_CALLER` is too restrictive to allow the use of special put args: this stress mode
    // leaves only three registers allocatable--eax, ecx, and edx--of which the latter two are also used for the
    // first two integral arguments to a call. This can leave us with too few registers to successfully allocate in
    // situations like the following:
    //
    //     t1026 =    lclVar    ref    V52 tmp35        u:3 REG NA <l:$3a1, c:$98d>
    //
    //             /--*  t1026  ref
    //     t1352 = *  putarg_reg ref    REG NA
    //
    //      t342 =    lclVar    int    V14 loc6         u:4 REG NA $50c
    //
    //      t343 =    const     int    1 REG NA $41
    //
    //             /--*  t342   int
    //             +--*  t343   int
    //      t344 = *  +         int    REG NA $495
    //
    //      t345 =    lclVar    int    V04 arg4         u:2 REG NA $100
    //
    //             /--*  t344   int
    //             +--*  t345   int
    //      t346 = *  %         int    REG NA $496
    //
    //             /--*  t346   int
    //     t1353 = *  putarg_reg int    REG NA
    //
    //     t1354 =    lclVar    ref    V52 tmp35         (last use) REG NA
    //
    //             /--*  t1354  ref
    //     t1355 = *  lea(b+0)  byref  REG NA
    //
    // Here, the first `putarg_reg` would normally be considered a special put arg, which would remove `ecx` from the
    // set of allocatable registers, leaving only `eax` and `edx`. The allocator will then fail to allocate a register
    // for the def of `t345` if arg4 is not a register candidate: the corresponding ref position will be constrained to
    // { `ecx`, `ebx`, `esi`, `edi` }, which `LSRA_LIMIT_CALLER` will further constrain to `ecx`, which will not be
    // available due to the special put arg.
    return getStressLimitRegs() != LSRA_LIMIT_CALLER;
#else
    return true;
#endif
}

//------------------------------------------------------------------------
// BuildPutArgReg: Set the NodeInfo for a PUTARG_REG.
//
// Arguments:
//    node                - The PUTARG_REG node.
//    argReg              - The register in which to pass the argument.
//    info                - The info for the node's using call.
//    isVarArgs           - True if the call uses a varargs calling convention.
//    callHasFloatRegArgs - Set to true if this PUTARG_REG uses an FP register.
//
// Return Value:
//    None.
//
int LinearScan::BuildPutArgReg(GenTreeUnOp* node)
{
    assert(node != nullptr);
    assert(node->OperIsPutArgReg());
    regNumber argReg = node->GetRegNum();
    assert(argReg != REG_NA);
    bool     isSpecialPutArg = false;
    int      srcCount        = 1;
    GenTree* op1             = node->gtGetOp1();

    // To avoid redundant moves, have the argument operand computed in the
    // register in which the argument is passed to the call.
    singleRegMask argMask = genRegMask(argReg);
    RefPosition*  use     = BuildUse(op1, argMask);

    // Record that this register is occupied by a register now.
    placedArgRegs |= argReg;

    if (supportsSpecialPutArg() && isCandidateLocalRef(op1) && ((op1->gtFlags & GTF_VAR_DEATH) == 0))
    {
        // This is the case for a "pass-through" copy of a lclVar.  In the case where it is a non-last-use,
        // we don't want the def of the copy to kill the lclVar register, if it is assigned the same register
        // (which is actually what we hope will happen).
        JITDUMP("Setting putarg_reg as a pass-through of a non-last use lclVar\n");

        // Preference the destination to the interval of the first register defined by the first operand.
        assert(use->getInterval()->isLocalVar);
        isSpecialPutArg = true;

        // Record that this local is available in the register to ensure we
        // keep the register in its local set if we see it die before the call
        // (see UpdatePreferencesOfDyingLocal).
        assert(numPlacedArgLocals < ArrLen(placedArgLocals));
        placedArgLocals[numPlacedArgLocals].VarIndex = use->getInterval()->getVarIndex(compiler);
        placedArgLocals[numPlacedArgLocals].Reg      = argReg;
        numPlacedArgLocals++;
    }

#ifdef TARGET_ARM
    // If type of node is `long` then it is actually `double`.
    // The actual `long` types must have been transformed as a field list with two fields.
    if (node->TypeGet() == TYP_LONG)
    {
        srcCount++;
        singleRegMask argMaskHi = genRegMask(REG_NEXT(argReg));
        assert(genRegArgNext(argReg) == REG_NEXT(argReg));
        use = BuildUse(op1, argMaskHi, 1);
        BuildDef(node, argMask, 0);
        BuildDef(node, argMaskHi, 1);
    }
    else
#endif // TARGET_ARM
    {
        RefPosition* def = BuildDef(node, argMask);
        if (isSpecialPutArg)
        {
            def->getInterval()->isSpecialPutArg = true;
            def->getInterval()->assignRelatedInterval(use->getInterval());
        }
    }

    return srcCount;
}

//------------------------------------------------------------------------
// HandleFloatVarArgs: Handle additional register requirements for a varargs call
//
// Arguments:
//    call    - The call node of interest
//    argNode - The current argument
//
// Return Value:
//    None.
//
// Notes:
//    In the case of a varargs call, the ABI dictates that if we have floating point args,
//    we must pass the enregistered arguments in both the integer and floating point registers.
//    Since the integer register is not associated with the arg node, we will reserve it as
//    an internal register on the call so that it is not used during the evaluation of the call node
//    (e.g. for the target).
void LinearScan::HandleFloatVarArgs(GenTreeCall* call, GenTree* argNode, bool* callHasFloatRegArgs)
{
    if (compFeatureVarArg() && call->IsVarargs() && varTypeIsFloating(argNode))
    {
        *callHasFloatRegArgs = true;

        // We'll have to return the internal def and then later create a use for it.
        regNumber argReg    = argNode->GetRegNum();
        regNumber targetReg = compiler->getCallArgIntRegister(argReg);

        buildInternalIntRegisterDefForNode(call, genRegMask(targetReg));
    }
}

//------------------------------------------------------------------------
// BuildGCWriteBarrier: Handle additional register requirements for a GC write barrier
//
// Arguments:
//    tree    - The STORE_IND for which a write barrier is required
//
int LinearScan::BuildGCWriteBarrier(GenTree* tree)
{
    GenTree* addr = tree->gtGetOp1();
    GenTree* src  = tree->gtGetOp2();

    // In the case where we are doing a helper assignment, even if the dst
    // is an indir through an lea, we need to actually instantiate the
    // lea in a register
    assert(!addr->isContained() && !src->isContained());
    regMaskGpr addrCandidates = RBM_WRITE_BARRIER_DST;
    regMaskGpr srcCandidates  = RBM_WRITE_BARRIER_SRC;

#if defined(TARGET_X86) && NOGC_WRITE_BARRIERS

    bool useOptimizedWriteBarrierHelper = compiler->codeGen->genUseOptimizedWriteBarriers(tree->AsStoreInd());
    if (useOptimizedWriteBarrierHelper)
    {
        // Special write barrier:
        // op1 (addr) goes into REG_OPTIMIZED_WRITE_BARRIER_DST (rdx) and
        // op2 (src) goes into any int register.
        addrCandidates = RBM_OPTIMIZED_WRITE_BARRIER_DST;
        srcCandidates  = RBM_OPTIMIZED_WRITE_BARRIER_SRC;
    }

#endif // defined(TARGET_X86) && NOGC_WRITE_BARRIERS

    BuildUse(addr, addrCandidates);
    BuildUse(src, srcCandidates);

    AllRegsMask killMask = getKillSetForStoreInd(tree->AsStoreInd());
    buildKillPositionsForNode(tree, currentLoc + 1, killMask);
    return 2;
}

//------------------------------------------------------------------------
// BuildCmp: Set the register requirements for a compare.
//
// Arguments:
//    tree      - The node of interest
//
// Return Value:
//    Number of sources.
//
int LinearScan::BuildCmp(GenTree* tree)
{
#if defined(TARGET_XARCH)
    assert(tree->OperIsCompare() || tree->OperIs(GT_CMP, GT_TEST, GT_BT));
#elif defined(TARGET_ARM64)
    assert(tree->OperIsCompare() || tree->OperIs(GT_CMP, GT_TEST, GT_JCMP, GT_JTEST, GT_CCMP));
#else
    assert(tree->OperIsCompare() || tree->OperIs(GT_CMP, GT_TEST, GT_JCMP));
#endif

    int srcCount = BuildCmpOperands(tree);

    if (!tree->TypeIs(TYP_VOID))
    {
        regMaskGpr dstCandidates = RBM_NONE;

#ifdef TARGET_X86
        // If the compare is used by a jump, we just need to set the condition codes. If not, then we need
        // to store the result into the low byte of a register, which requires the dst be a byteable register.
        dstCandidates = allByteRegs();
#endif

        BuildDef(tree, dstCandidates);
    }
    return srcCount;
}

//------------------------------------------------------------------------
// BuildCmpOperands: Set the register requirements for a compare's operands.
//
// Arguments:
//    tree      - The node of interest
//
// Return Value:
//    Number of sources.
//
int LinearScan::BuildCmpOperands(GenTree* tree)
{
    regMaskGpr op1Candidates = RBM_NONE;
    regMaskGpr op2Candidates = RBM_NONE;
    GenTree*   op1           = tree->gtGetOp1();
    GenTree*   op2           = tree->gtGetOp2();

#ifdef TARGET_X86
    bool needByteRegs = false;
    if (varTypeIsByte(tree))
    {
        if (varTypeUsesIntReg(op1))
        {
            needByteRegs = true;
        }
    }
    // Example1: GT_EQ(int, op1 of type ubyte, op2 of type ubyte) - in this case codegen uses
    // ubyte as the result of comparison and if the result needs to be materialized into a reg
    // simply zero extend it to TYP_INT size.  Here is an example of generated code:
    //         cmp dl, byte ptr[addr mode]
    //         movzx edx, dl
    else if (varTypeIsByte(op1) && varTypeIsByte(op2))
    {
        needByteRegs = true;
    }
    // Example2: GT_EQ(int, op1 of type ubyte, op2 is GT_CNS_INT) - in this case codegen uses
    // ubyte as the result of the comparison and if the result needs to be materialized into a reg
    // simply zero extend it to TYP_INT size.
    else if (varTypeIsByte(op1) && op2->IsCnsIntOrI())
    {
        needByteRegs = true;
    }
    // Example3: GT_EQ(int, op1 is GT_CNS_INT, op2 of type ubyte) - in this case codegen uses
    // ubyte as the result of the comparison and if the result needs to be materialized into a reg
    // simply zero extend it to TYP_INT size.
    else if (op1->IsCnsIntOrI() && varTypeIsByte(op2))
    {
        needByteRegs = true;
    }
    if (needByteRegs)
    {
        if (!op1->isContained())
        {
            op1Candidates = allByteRegs();
        }
        if (!op2->isContained())
        {
            op2Candidates = allByteRegs();
        }
    }
#endif // TARGET_X86

    int srcCount = BuildOperandUses(op1, op1Candidates);
    srcCount += BuildOperandUses(op2, op2Candidates);
    return srcCount;
}<|MERGE_RESOLUTION|>--- conflicted
+++ resolved
@@ -2568,12 +2568,8 @@
         // into the scratch register, so it will be killed here.
         if (compiler->compShouldPoisonFrame() && (block == compiler->fgFirstBB))
         {
-<<<<<<< HEAD
+            assert(compiler->fgFirstBBisScratch());
             AllRegsMask killed;
-=======
-            assert(compiler->fgFirstBBisScratch());
-            regMaskTP killed;
->>>>>>> e1f53785
 #if defined(TARGET_XARCH)
             // Poisoning uses EAX for small vars and rep stosd that kills edi, ecx and eax for large vars.
             killed.AddGprRegMask(RBM_EDI | RBM_ECX | RBM_EAX);
