// Licensed to the .NET Foundation under one or more agreements.
// The .NET Foundation licenses this file to you under the MIT license.

/*XXXXXXXXXXXXXXXXXXXXXXXXXXXXXXXXXXXXXXXXXXXXXXXXXXXXXXXXXXXXXXXXXXXXXXXXXXXXX
XXXXXXXXXXXXXXXXXXXXXXXXXXXXXXXXXXXXXXXXXXXXXXXXXXXXXXXXXXXXXXXXXXXXXXXXXXXXXXX
XX                                                                           XX
XX                    Interval and RefPosition Building                      XX
XX                                                                           XX
XX  This contains the logic for constructing Intervals and RefPositions that XX
XX  is common across architectures. See lsra{arch}.cpp for the architecture- XX
XX  specific methods for building.                                           XX
XX                                                                           XX
XXXXXXXXXXXXXXXXXXXXXXXXXXXXXXXXXXXXXXXXXXXXXXXXXXXXXXXXXXXXXXXXXXXXXXXXXXXXXXX
XXXXXXXXXXXXXXXXXXXXXXXXXXXXXXXXXXXXXXXXXXXXXXXXXXXXXXXXXXXXXXXXXXXXXXXXXXXXXXX
*/

#include "jitpch.h"
#ifdef _MSC_VER
#pragma hdrstop
#endif

#include "lsra.h"

//------------------------------------------------------------------------
// RefInfoList
//------------------------------------------------------------------------
// removeListNode - retrieve the RefInfoListNode for the given GenTree node
//
// Notes:
//     The BuildNode methods use this helper to retrieve the RefPositions for child nodes
//     from the useList being constructed. Note that, if the user knows the order of the operands,
//     it is expected that they should just retrieve them directly.

RefInfoListNode* RefInfoList::removeListNode(GenTree* node)
{
    RefInfoListNode* prevListNode = nullptr;
    for (RefInfoListNode *listNode = Begin(), *end = End(); listNode != end; listNode = listNode->Next())
    {
        if (listNode->treeNode == node)
        {
            assert(listNode->ref->getMultiRegIdx() == 0);
            return removeListNode(listNode, prevListNode);
        }
        prevListNode = listNode;
    }
    assert(!"removeListNode didn't find the node");
    unreached();
}

//------------------------------------------------------------------------
// removeListNode - retrieve the RefInfoListNode for one reg of the given multireg GenTree node
//
// Notes:
//     The BuildNode methods use this helper to retrieve the RefPositions for child nodes
//     from the useList being constructed. Note that, if the user knows the order of the operands,
//     it is expected that they should just retrieve them directly.

RefInfoListNode* RefInfoList::removeListNode(GenTree* node, unsigned multiRegIdx)
{
    RefInfoListNode* prevListNode = nullptr;
    for (RefInfoListNode *listNode = Begin(), *end = End(); listNode != end; listNode = listNode->Next())
    {
        if ((listNode->treeNode == node) && (listNode->ref->getMultiRegIdx() == multiRegIdx))
        {
            return removeListNode(listNode, prevListNode);
        }
        prevListNode = listNode;
    }
    assert(!"removeListNode didn't find the node");
    unreached();
}

//------------------------------------------------------------------------
// RefInfoListNodePool::RefInfoListNodePool:
//    Creates a pool of `RefInfoListNode` values.
//
// Arguments:
//    compiler    - The compiler context.
//    preallocate - The number of nodes to preallocate.
//
RefInfoListNodePool::RefInfoListNodePool(Compiler* compiler, unsigned preallocate) : m_compiler(compiler)
{
    if (preallocate > 0)
    {
        RefInfoListNode* preallocatedNodes = compiler->getAllocator(CMK_LSRA).allocate<RefInfoListNode>(preallocate);

        RefInfoListNode* head = preallocatedNodes;
        head->m_next          = nullptr;

        for (unsigned i = 1; i < preallocate; i++)
        {
            RefInfoListNode* node = &preallocatedNodes[i];
            node->m_next          = head;
            head                  = node;
        }

        m_freeList = head;
    }
}

//------------------------------------------------------------------------
// RefInfoListNodePool::GetNode: Fetches an unused node from the
//                                    pool.
//
// Arguments:
//    r - The `RefPosition` for the `RefInfo` value.
//    t - The IR node for the `RefInfo` value
//
// Returns:
//    A pooled or newly-allocated `RefInfoListNode`, depending on the
//    contents of the pool.
RefInfoListNode* RefInfoListNodePool::GetNode(RefPosition* r, GenTree* t)
{
    RefInfoListNode* head = m_freeList;
    if (head == nullptr)
    {
        head = m_compiler->getAllocator(CMK_LSRA).allocate<RefInfoListNode>(1);
    }
    else
    {
        m_freeList = head->m_next;
    }

    head->ref      = r;
    head->treeNode = t;
    head->m_next   = nullptr;

    return head;
}

//------------------------------------------------------------------------
// RefInfoListNodePool::ReturnNode: Returns a list of nodes to the node
//                                   pool and clears the given list.
//
// Arguments:
//    list - The list to return.
//
void RefInfoListNodePool::ReturnNode(RefInfoListNode* listNode)
{
    listNode->m_next = m_freeList;
    m_freeList       = listNode;
}

//------------------------------------------------------------------------
// newInterval: Create a new Interval of the given RegisterType.
//
// Arguments:
//    theRegisterType - The type of Interval to create.
//
// TODO-Cleanup: Consider adding an overload that takes a varDsc, and can appropriately
// set such fields as isStructField
//
Interval* LinearScan::newInterval(RegisterType theRegisterType)
{
    intervals.emplace_back(theRegisterType, allRegs(theRegisterType));
    Interval* newInt = &intervals.back();

#ifdef DEBUG
    newInt->intervalIndex = static_cast<unsigned>(intervals.size() - 1);
#endif // DEBUG

    DBEXEC(VERBOSE, newInt->dump());
    return newInt;
}

//------------------------------------------------------------------------
// newRefPositionRaw: Create a new RefPosition
//
// Arguments:
//    nodeLocation - The location of the reference.
//    treeNode     - The GenTree of the reference.
//    refType      - The type of reference
//
// Notes:
//    This is used to create RefPositions for both RegRecords and Intervals,
//    so it does only the common initialization.
//
RefPosition* LinearScan::newRefPositionRaw(LsraLocation nodeLocation, GenTree* treeNode, RefType refType)
{
    refPositions.emplace_back(curBBNum, nodeLocation, treeNode, refType);
    RefPosition* newRP = &refPositions.back();
#ifdef DEBUG
    newRP->rpNum = static_cast<unsigned>(refPositions.size() - 1);
#endif // DEBUG
    return newRP;
}

//------------------------------------------------------------------------
// resolveConflictingDefAndUse: Resolve the situation where we have conflicting def and use
//    register requirements on a single-def, single-use interval.
//
// Arguments:
//    defRefPosition - The interval definition
//    useRefPosition - The (sole) interval use
//
// Return Value:
//    None.
//
// Assumptions:
//    The two RefPositions are for the same interval, which is a tree-temp.
//
// Notes:
//    We require some special handling for the case where the use is a "delayRegFree" case of a fixedReg.
//    In that case, if we change the registerAssignment on the useRefPosition, we will lose the fact that,
//    even if we assign a different register (and rely on codegen to do the copy), that fixedReg also needs
//    to remain busy until the Def register has been allocated.  In that case, we don't allow Case 1 or Case 4
//    below.
//    Here are the cases we consider (in this order):
//    1. If The defRefPosition specifies a single register, and there are no conflicting
//       FixedReg uses of it between the def and use, we use that register, and the code generator
//       will insert the copy.  Note that it cannot be in use because there is a FixedRegRef for the def.
//    2. If the useRefPosition specifies a single register, and it is not in use, and there are no
//       conflicting FixedReg uses of it between the def and use, we use that register, and the code generator
//       will insert the copy.
//    3. If the defRefPosition specifies a single register (but there are conflicts, as determined
//       in 1.), and there are no conflicts with the useRefPosition register (if it's a single register),
///      we set the register requirements on the defRefPosition to the use registers, and the
//       code generator will insert a copy on the def.  We can't rely on the code generator to put a copy
//       on the use if it has multiple possible candidates, as it won't know which one has been allocated.
//    4. If the useRefPosition specifies a single register, and there are no conflicts with the register
//       on the defRefPosition, we leave the register requirements on the defRefPosition as-is, and set
//       the useRefPosition to the def registers, for similar reasons to case #3.
//    5. If both the defRefPosition and the useRefPosition specify single registers, but both have conflicts,
//       We set the candiates on defRefPosition to be all regs of the appropriate type, and since they are
//       single registers, codegen can insert the copy.
//    6. Finally, if the RefPositions specify disjoint subsets of the registers (or the use is fixed but
//       has a conflict), we must insert a copy.  The copy will be inserted before the use if the
//       use is not fixed (in the fixed case, the code generator will insert the use).
//
// TODO-CQ: We get bad register allocation in case #3 in the situation where no register is
// available for the lifetime.  We end up allocating a register that must be spilled, and it probably
// won't be the register that is actually defined by the target instruction.  So, we have to copy it
// and THEN spill it.  In this case, we should be using the def requirement.  But we need to change
// the interface to this method a bit to make that work (e.g. returning a candidate set to use, but
// leaving the registerAssignment as-is on the def, so that if we find that we need to spill anyway
// we can use the fixed-reg on the def.
//

void LinearScan::resolveConflictingDefAndUse(Interval* interval, RefPosition* defRefPosition)
{
    assert(!interval->isLocalVar);

    RefPosition* useRefPosition   = defRefPosition->nextRefPosition;
    regMaskTP    defRegAssignment = defRefPosition->registerAssignment;
    regMaskTP    useRegAssignment = useRefPosition->registerAssignment;
    RegRecord*   defRegRecord     = nullptr;
    RegRecord*   useRegRecord     = nullptr;
    regNumber    defReg           = REG_NA;
    regNumber    useReg           = REG_NA;
    bool         defRegConflict   = ((defRegAssignment & useRegAssignment) == RBM_NONE);
    bool         useRegConflict   = defRegConflict;

    // If the useRefPosition is a "delayRegFree", we can't change the registerAssignment
    // on it, or we will fail to ensure that the fixedReg is busy at the time the target
    // (of the node that uses this interval) is allocated.
    bool canChangeUseAssignment = !useRefPosition->isFixedRegRef || !useRefPosition->delayRegFree;

    INDEBUG(dumpLsraAllocationEvent(LSRA_EVENT_DEFUSE_CONFLICT));
    if (!canChangeUseAssignment)
    {
        INDEBUG(dumpLsraAllocationEvent(LSRA_EVENT_DEFUSE_FIXED_DELAY_USE));
    }
    if (defRefPosition->isFixedRegRef && !defRegConflict)
    {
        defReg       = defRefPosition->assignedReg();
        defRegRecord = getRegisterRecord(defReg);
        if (canChangeUseAssignment)
        {
            RefPosition* currFixedRegRefPosition = defRegRecord->recentRefPosition;
            assert(currFixedRegRefPosition != nullptr &&
                   currFixedRegRefPosition->nodeLocation == defRefPosition->nodeLocation);

            if (currFixedRegRefPosition->nextRefPosition == nullptr ||
                currFixedRegRefPosition->nextRefPosition->nodeLocation > useRefPosition->getRefEndLocation())
            {
                // This is case #1.  Use the defRegAssignment
                INDEBUG(dumpLsraAllocationEvent(LSRA_EVENT_DEFUSE_CASE1));
                useRefPosition->registerAssignment = defRegAssignment;
                return;
            }
            else
            {
                defRegConflict = true;
            }
        }
    }
    if (useRefPosition->isFixedRegRef && !useRegConflict)
    {
        useReg       = useRefPosition->assignedReg();
        useRegRecord = getRegisterRecord(useReg);

        // We know that useRefPosition is a fixed use, so the nextRefPosition must not be null.
        RefPosition* nextFixedRegRefPosition = useRegRecord->getNextRefPosition();
        assert(nextFixedRegRefPosition != nullptr &&
               nextFixedRegRefPosition->nodeLocation <= useRefPosition->nodeLocation);

        // First, check to see if there are any conflicting FixedReg references between the def and use.
        if (nextFixedRegRefPosition->nodeLocation == useRefPosition->nodeLocation)
        {
            // OK, no conflicting FixedReg references.
            // Now, check to see whether it is currently in use.
            if (useRegRecord->assignedInterval != nullptr)
            {
                RefPosition* possiblyConflictingRef         = useRegRecord->assignedInterval->recentRefPosition;
                LsraLocation possiblyConflictingRefLocation = possiblyConflictingRef->getRefEndLocation();
                if (possiblyConflictingRefLocation >= defRefPosition->nodeLocation)
                {
                    useRegConflict = true;
                }
            }
            if (!useRegConflict)
            {
                // This is case #2.  Use the useRegAssignment
                INDEBUG(dumpLsraAllocationEvent(LSRA_EVENT_DEFUSE_CASE2, interval));
                defRefPosition->registerAssignment = useRegAssignment;
                return;
            }
        }
        else
        {
            useRegConflict = true;
        }
    }
    if (defRegRecord != nullptr && !useRegConflict)
    {
        // This is case #3.
        INDEBUG(dumpLsraAllocationEvent(LSRA_EVENT_DEFUSE_CASE3, interval));
        defRefPosition->registerAssignment = useRegAssignment;
        return;
    }
    if (useRegRecord != nullptr && !defRegConflict && canChangeUseAssignment)
    {
        // This is case #4.
        INDEBUG(dumpLsraAllocationEvent(LSRA_EVENT_DEFUSE_CASE4, interval));
        useRefPosition->registerAssignment = defRegAssignment;
        return;
    }
    if (defRegRecord != nullptr && useRegRecord != nullptr)
    {
        // This is case #5.
        INDEBUG(dumpLsraAllocationEvent(LSRA_EVENT_DEFUSE_CASE5, interval));
        RegisterType regType = interval->registerType;
        assert((getRegisterType(interval, defRefPosition) == regType) &&
               (getRegisterType(interval, useRefPosition) == regType));
        regMaskTP candidates               = allRegs(regType);
        defRefPosition->registerAssignment = candidates;
        defRefPosition->isFixedRegRef      = false;
        return;
    }
    INDEBUG(dumpLsraAllocationEvent(LSRA_EVENT_DEFUSE_CASE6, interval));
    return;
}

//------------------------------------------------------------------------
// applyCalleeSaveHeuristics: Set register preferences for an interval based on the given RefPosition
//
// Arguments:
//    rp - The RefPosition of interest
//
// Notes:
//    This is slightly more general than its name applies, and updates preferences not just
//    for callee-save registers.
//
void LinearScan::applyCalleeSaveHeuristics(RefPosition* rp)
{
#ifdef TARGET_AMD64
    if (compiler->opts.compDbgEnC)
    {
        // We only use RSI and RDI for EnC code, so we don't want to favor callee-save regs.
        return;
    }
#endif // TARGET_AMD64

    Interval* theInterval = rp->getInterval();

#ifdef DEBUG
    if (!doReverseCallerCallee())
#endif // DEBUG
    {
        // Set preferences so that this register set will be preferred for earlier refs
        theInterval->mergeRegisterPreferences(rp->registerAssignment);
    }
}

//------------------------------------------------------------------------
// checkConflictingDefUse: Ensure that we have consistent def/use on SDSU temps.
//
// Arguments:
//    useRP - The use RefPosition of a tree temp (SDSU Interval)
//
// Notes:
//    There are a couple of cases where this may over-constrain allocation:
//    1. In the case of a non-commutative rmw def (in which the rmw source must be delay-free), or
//    2. In the case where the defining node requires a temp distinct from the target (also a
//       delay-free case).
//    In those cases, if we propagate a single-register restriction from the consumer to the producer
//    the delayed uses will not see a fixed reference in the PhysReg at that position, and may
//    incorrectly allocate that register.
//    TODO-CQ: This means that we may often require a copy at the use of this node's result.
//    This case could be moved to BuildRefPositionsForNode, at the point where the def RefPosition is
//    created, causing a RefTypeFixedReg to be added at that location. This, however, results in
//    more PhysReg RefPositions (a throughput impact), and a large number of diffs that require
//    further analysis to determine benefit.
//    See Issue #11274.
//
void LinearScan::checkConflictingDefUse(RefPosition* useRP)
{
    assert(useRP->refType == RefTypeUse);
    Interval* theInterval = useRP->getInterval();
    assert(!theInterval->isLocalVar);

    RefPosition* defRP = theInterval->firstRefPosition;

    // All defs must have a valid treeNode, but we check it below to be conservative.
    assert(defRP->treeNode != nullptr);
    regMaskTP prevAssignment = defRP->registerAssignment;
    regMaskTP newAssignment  = (prevAssignment & useRP->registerAssignment);
    if (newAssignment != RBM_NONE)
    {
        if (!isSingleRegister(newAssignment) || !theInterval->hasInterferingUses)
        {
            defRP->registerAssignment = newAssignment;
        }
    }
    else
    {
        theInterval->hasConflictingDefUse = true;
    }
}

//------------------------------------------------------------------------
// associateRefPosWithInterval: Update the Interval based on the given RefPosition.
//
// Arguments:
//    rp - The RefPosition of interest
//
// Notes:
//    This is called at the time when 'rp' has just been created, so it becomes
//    the nextRefPosition of the recentRefPosition, and both the recentRefPosition
//    and lastRefPosition of its referent.
//
void LinearScan::associateRefPosWithInterval(RefPosition* rp)
{
    Referenceable* theReferent = rp->referent;

    if (theReferent != nullptr)
    {
        // All RefPositions except the dummy ones at the beginning of blocks

        if (rp->isIntervalRef())
        {
            Interval* theInterval = rp->getInterval();

            applyCalleeSaveHeuristics(rp);

            if (theInterval->isLocalVar)
            {
                if (RefTypeIsUse(rp->refType))
                {
                    RefPosition* const prevRP = theInterval->recentRefPosition;
                    if ((prevRP != nullptr) && (prevRP->bbNum == rp->bbNum))
                    {
                        prevRP->lastUse = false;
                    }
                }

                rp->lastUse = (rp->refType != RefTypeExpUse) && (rp->refType != RefTypeParamDef) &&
                              (rp->refType != RefTypeZeroInit) && !extendLifetimes();
            }
            else if (rp->refType == RefTypeUse)
            {
                checkConflictingDefUse(rp);
                rp->lastUse = true;
            }
        }

        RefPosition* prevRP = theReferent->recentRefPosition;
        if (prevRP != nullptr)
        {
            prevRP->nextRefPosition = rp;
        }
        else
        {
            theReferent->firstRefPosition = rp;
        }
        theReferent->recentRefPosition = rp;
        theReferent->lastRefPosition   = rp;
    }
    else
    {
        assert((rp->refType == RefTypeBB) || (rp->refType == RefTypeKillGCRefs));
    }
}

//---------------------------------------------------------------------------
// newRefPosition: allocate and initialize a new RefPosition.
//
// Arguments:
//     reg             -  reg number that identifies RegRecord to be associated
//                        with this RefPosition
//     theLocation     -  LSRA location of RefPosition
//     theRefType      -  RefPosition type
//     theTreeNode     -  GenTree node for which this RefPosition is created
//     mask            -  Set of valid registers for this RefPosition
//     multiRegIdx     -  register position if this RefPosition corresponds to a
//                        multi-reg call node.
//
// Return Value:
//     a new RefPosition
//
RefPosition* LinearScan::newRefPosition(
    regNumber reg, LsraLocation theLocation, RefType theRefType, GenTree* theTreeNode, regMaskTP mask)
{
    RefPosition* newRP = newRefPositionRaw(theLocation, theTreeNode, theRefType);

    RegRecord* regRecord = getRegisterRecord(reg);
    newRP->setReg(regRecord);
    newRP->registerAssignment = mask;

    newRP->setMultiRegIdx(0);
    newRP->setRegOptional(false);

    // We can't have two RefPositions on a RegRecord at the same location, unless they are different types.
    assert((regRecord->lastRefPosition == nullptr) || (regRecord->lastRefPosition->nodeLocation < theLocation) ||
           (regRecord->lastRefPosition->refType != theRefType));
    associateRefPosWithInterval(newRP);

    DBEXEC(VERBOSE, newRP->dump(this));
    return newRP;
}

//---------------------------------------------------------------------------
// newRefPosition: allocate and initialize a new RefPosition.
//
// Arguments:
//     theInterval     -  interval to which RefPosition is associated with.
//     theLocation     -  LSRA location of RefPosition
//     theRefType      -  RefPosition type
//     theTreeNode     -  GenTree node for which this RefPosition is created
//     mask            -  Set of valid registers for this RefPosition
//     multiRegIdx     -  register position if this RefPosition corresponds to a
//                        multi-reg call node.
//
// Return Value:
//     a new RefPosition
//
RefPosition* LinearScan::newRefPosition(Interval*    theInterval,
                                        LsraLocation theLocation,
                                        RefType      theRefType,
                                        GenTree*     theTreeNode,
                                        regMaskTP    mask,
                                        unsigned     multiRegIdx /* = 0 */)
{
    if (theInterval != nullptr)
    {
        if (mask == RBM_NONE)
        {
            mask = allRegs(theInterval->registerType);
        }
    }
    else
    {
        assert(theRefType == RefTypeBB || theRefType == RefTypeKillGCRefs);
    }
#ifdef DEBUG
    if (theInterval != nullptr && regType(theInterval->registerType) == FloatRegisterType)
    {
        // In the case we're using floating point registers we must make sure
        // this flag was set previously in the compiler since this will mandate
        // whether LSRA will take into consideration FP reg killsets.
        assert(compiler->compFloatingPointUsed || ((mask & RBM_FLT_CALLEE_SAVED) == 0));
    }
#endif // DEBUG

    // If this reference is constrained to a single register (and it's not a dummy
    // or Kill reftype already), add a RefTypeFixedReg at this location so that its
    // availability can be more accurately determined

    bool isFixedRegister = isSingleRegister(mask);
    bool insertFixedRef  = false;
    if (isFixedRegister)
    {
        // Insert a RefTypeFixedReg for any normal def or use (not ParamDef or BB),
        // but not an internal use (it will already have a FixedRef for the def).
        if ((theRefType == RefTypeDef) || ((theRefType == RefTypeUse) && !theInterval->isInternal))
        {
            insertFixedRef = true;
        }
    }

    if (insertFixedRef)
    {
        regNumber    physicalReg = genRegNumFromMask(mask);
        RefPosition* pos         = newRefPosition(physicalReg, theLocation, RefTypeFixedReg, nullptr, mask);
        assert(theInterval != nullptr);
        assert((allRegs(theInterval->registerType) & mask) != 0);
    }

    RefPosition* newRP = newRefPositionRaw(theLocation, theTreeNode, theRefType);

    newRP->setInterval(theInterval);

    // Spill info
    newRP->isFixedRegRef = isFixedRegister;

#ifndef TARGET_AMD64
    // We don't need this for AMD because the PInvoke method epilog code is explicit
    // at register allocation time.
    if (theInterval != nullptr && theInterval->isLocalVar && compiler->compMethodRequiresPInvokeFrame() &&
        theInterval->varNum == compiler->genReturnLocal)
    {
        mask &= ~(RBM_PINVOKE_TCB | RBM_PINVOKE_FRAME);
        noway_assert(mask != RBM_NONE);
    }
#endif // !TARGET_AMD64
    newRP->registerAssignment = mask;

    newRP->setMultiRegIdx(multiRegIdx);
    newRP->setRegOptional(false);

#if FEATURE_PARTIAL_SIMD_CALLEE_SAVE
    newRP->skipSaveRestore = false;
#endif

    associateRefPosWithInterval(newRP);

    if (RefTypeIsDef(newRP->refType))
    {
        assert(theInterval != nullptr);
        theInterval->isSingleDef = theInterval->firstRefPosition == newRP;
    }

    DBEXEC(VERBOSE, newRP->dump(this));
    return newRP;
}

//---------------------------------------------------------------------------
// newUseRefPosition: allocate and initialize a RefTypeUse RefPosition at currentLoc.
//
// Arguments:
//     theInterval     -  interval to which RefPosition is associated with.
//     theTreeNode     -  GenTree node for which this RefPosition is created
//     mask            -  Set of valid registers for this RefPosition
//     multiRegIdx     -  register position if this RefPosition corresponds to a
//                        multi-reg call node.
//     minRegCount     -  Minimum number registers that needs to be ensured while
//                        constraining candidates for this ref position under
//                        LSRA stress. This is a DEBUG only arg.
//
// Return Value:
//     a new RefPosition
//
// Notes:
//     If the caller knows that 'theTreeNode' is NOT a candidate local, newRefPosition
//     can/should be called directly.
//
RefPosition* LinearScan::newUseRefPosition(Interval* theInterval,
                                           GenTree*  theTreeNode,
                                           regMaskTP mask,
                                           unsigned  multiRegIdx)
{
    GenTree* treeNode = isCandidateLocalRef(theTreeNode) ? theTreeNode : nullptr;

    RefPosition* pos = newRefPosition(theInterval, currentLoc, RefTypeUse, treeNode, mask, multiRegIdx);
    if (theTreeNode->IsRegOptional())
    {
        pos->setRegOptional(true);
    }
    return pos;
}

//------------------------------------------------------------------------
// IsContainableMemoryOp: Checks whether this is a memory op that can be contained.
//
// Arguments:
//    node        - the node of interest.
//
// Return value:
//    True if this will definitely be a memory reference that could be contained.
//
// Notes:
//    This differs from the isMemoryOp() method on GenTree because it checks for
//    the case of doNotEnregister local. This won't include locals that
//    for some other reason do not become register candidates, nor those that get
//    spilled.
//    Also, because we usually call this before we redo dataflow, any new lclVars
//    introduced after the last dataflow analysis will not yet be marked lvTracked,
//    so we don't use that.
//
bool LinearScan::isContainableMemoryOp(GenTree* node)
{
    if (node->isMemoryOp())
    {
        return true;
    }
    if (node->IsLocal())
    {
        if (!enregisterLocalVars)
        {
            return true;
        }
        const LclVarDsc* varDsc = compiler->lvaGetDesc(node->AsLclVar());
        return varDsc->lvDoNotEnregister;
    }
    return false;
}

//------------------------------------------------------------------------
// addRefsForPhysRegMask: Adds RefPositions of the given type for all the registers in 'mask'.
//
// Arguments:
//    mask        - the mask (set) of registers.
//    currentLoc  - the location at which they should be added
//    refType     - the type of refposition
//    isLastUse   - true IFF this is a last use of the register
//
void LinearScan::addRefsForPhysRegMask(regMaskTP mask, LsraLocation currentLoc, RefType refType, bool isLastUse)
{
    if (refType == RefTypeKill)
    {
        // The mask identifies a set of registers that will be used during
        // codegen. Mark these as modified here, so when we do final frame
        // layout, we'll know about all these registers. This is especially
        // important if mask contains callee-saved registers, which affect the
        // frame size since we need to save/restore them. In the case where we
        // have a copyBlk with GC pointers, can need to call the
        // CORINFO_HELP_ASSIGN_BYREF helper, which kills callee-saved RSI and
        // RDI, if LSRA doesn't assign RSI/RDI, they wouldn't get marked as
        // modified until codegen, which is too late.
        compiler->codeGen->regSet.rsSetRegsModified(mask DEBUGARG(true));
    }

    for (regNumber reg = REG_FIRST; mask; reg = REG_NEXT(reg), mask >>= 1)
    {
        if (mask & 1)
        {
            // This assumes that these are all "special" RefTypes that
            // don't need to be recorded on the tree (hence treeNode is nullptr)
            RefPosition* pos = newRefPosition(reg, currentLoc, refType, nullptr,
                                              genRegMask(reg)); // This MUST occupy the physical register (obviously)

            if (isLastUse)
            {
                pos->lastUse = true;
            }
        }
    }
}

//------------------------------------------------------------------------
// getKillSetForStoreInd: Determine the liveness kill set for a GT_STOREIND node.
// If the GT_STOREIND will generate a write barrier, determine the specific kill
// set required by the case-specific, platform-specific write barrier. If no
// write barrier is required, the kill set will be RBM_NONE.
//
// Arguments:
//    tree - the GT_STOREIND node
//
// Return Value:    a register mask of the registers killed
//
regMaskTP LinearScan::getKillSetForStoreInd(GenTreeStoreInd* tree)
{
    assert(tree->OperIs(GT_STOREIND));

    regMaskTP killMask = RBM_NONE;

    GenTree* data = tree->Data();

    GCInfo::WriteBarrierForm writeBarrierForm = compiler->codeGen->gcInfo.gcIsWriteBarrierCandidate(tree, data);
    if (writeBarrierForm != GCInfo::WBF_NoBarrier)
    {
        if (compiler->codeGen->genUseOptimizedWriteBarriers(writeBarrierForm))
        {
            // We can't determine the exact helper to be used at this point, because it depends on
            // the allocated register for the `data` operand. However, all the (x86) optimized
            // helpers have the same kill set: EDX. And note that currently, only x86 can return
            // `true` for genUseOptimizedWriteBarriers().
            killMask = RBM_CALLEE_TRASH_NOGC;
        }
        else
        {
            // Figure out which helper we're going to use, and then get the kill set for that helper.
            CorInfoHelpFunc helper =
                compiler->codeGen->genWriteBarrierHelperForWriteBarrierForm(tree, writeBarrierForm);
            killMask = compiler->compHelperCallKillSet(helper);
        }
    }
    return killMask;
}

//------------------------------------------------------------------------
// getKillSetForShiftRotate: Determine the liveness kill set for a shift or rotate node.
//
// Arguments:
//    shiftNode - the shift or rotate node
//
// Return Value:    a register mask of the registers killed
//
regMaskTP LinearScan::getKillSetForShiftRotate(GenTreeOp* shiftNode)
{
    regMaskTP killMask = RBM_NONE;
#ifdef TARGET_XARCH
    assert(shiftNode->OperIsShiftOrRotate());
    GenTree* shiftBy = shiftNode->gtGetOp2();
    if (!shiftBy->isContained())
    {
        killMask = RBM_RCX;
    }
#endif // TARGET_XARCH
    return killMask;
}

//------------------------------------------------------------------------
// getKillSetForMul: Determine the liveness kill set for a multiply node.
//
// Arguments:
//    tree - the multiply node
//
// Return Value:    a register mask of the registers killed
//
regMaskTP LinearScan::getKillSetForMul(GenTreeOp* mulNode)
{
    regMaskTP killMask = RBM_NONE;
#ifdef TARGET_XARCH
    assert(mulNode->OperIsMul());
    if (!mulNode->OperIs(GT_MUL) || (((mulNode->gtFlags & GTF_UNSIGNED) != 0) && mulNode->gtOverflowEx()))
    {
        killMask = RBM_RAX | RBM_RDX;
    }
#endif // TARGET_XARCH
    return killMask;
}

//------------------------------------------------------------------------
// getKillSetForModDiv: Determine the liveness kill set for a mod or div node.
//
// Arguments:
//    tree - the mod or div node as a GenTreeOp
//
// Return Value:    a register mask of the registers killed
//
regMaskTP LinearScan::getKillSetForModDiv(GenTreeOp* node)
{
    regMaskTP killMask = RBM_NONE;
#ifdef TARGET_XARCH
    assert(node->OperIs(GT_MOD, GT_DIV, GT_UMOD, GT_UDIV));
    if (!varTypeIsFloating(node->TypeGet()))
    {
        // Both RAX and RDX are killed by the operation
        killMask = RBM_RAX | RBM_RDX;
    }
#endif // TARGET_XARCH
    return killMask;
}

//------------------------------------------------------------------------
// getKillSetForCall: Determine the liveness kill set for a call node.
//
// Arguments:
//    tree - the GenTreeCall node
//
// Return Value:    a register mask of the registers killed
//
regMaskTP LinearScan::getKillSetForCall(GenTreeCall* call)
{
    regMaskTP killMask = RBM_CALLEE_TRASH;
#ifdef TARGET_X86
    if (compiler->compFloatingPointUsed)
    {
        if (call->TypeGet() == TYP_DOUBLE)
        {
            needDoubleTmpForFPCall = true;
        }
        else if (call->TypeGet() == TYP_FLOAT)
        {
            needFloatTmpForFPCall = true;
        }
    }
#endif // TARGET_X86
    if (call->IsHelperCall())
    {
        CorInfoHelpFunc helpFunc = compiler->eeGetHelperNum(call->gtCallMethHnd);
        killMask                 = compiler->compHelperCallKillSet(helpFunc);
    }

    // if there is no FP used, we can ignore the FP kills
    if (!compiler->compFloatingPointUsed)
    {
        killMask &= ~RBM_FLT_CALLEE_TRASH;
    }
#ifdef TARGET_ARM
    if (call->IsVirtualStub())
    {
        killMask |= compiler->virtualStubParamInfo->GetRegMask();
    }
#else  // !TARGET_ARM
    // Verify that the special virtual stub call registers are in the kill mask.
    // We don't just add them unconditionally to the killMask because for most architectures
    // they are already in the RBM_CALLEE_TRASH set,
    // and we don't want to introduce extra checks and calls in this hot function.
    assert(!call->IsVirtualStub() ||
           ((killMask & compiler->virtualStubParamInfo->GetRegMask()) == compiler->virtualStubParamInfo->GetRegMask()));
#endif // !TARGET_ARM
    return killMask;
}

//------------------------------------------------------------------------
// getKillSetForBlockStore: Determine the liveness kill set for a block store node.
//
// Arguments:
//    tree - the block store node as a GenTreeBlk
//
// Return Value:    a register mask of the registers killed
//
regMaskTP LinearScan::getKillSetForBlockStore(GenTreeBlk* blkNode)
{
    assert(blkNode->OperIsStore());
    regMaskTP killMask = RBM_NONE;

    if ((blkNode->OperGet() == GT_STORE_OBJ) && blkNode->OperIsCopyBlkOp())
    {
        assert(blkNode->AsObj()->GetLayout()->HasGCPtr());
        killMask = compiler->compHelperCallKillSet(CORINFO_HELP_ASSIGN_BYREF);
    }
    else
    {
        bool isCopyBlk = varTypeIsStruct(blkNode->Data());
        switch (blkNode->gtBlkOpKind)
        {
#ifndef TARGET_X86
            case GenTreeBlk::BlkOpKindHelper:
                if (isCopyBlk)
                {
                    killMask = compiler->compHelperCallKillSet(CORINFO_HELP_MEMCPY);
                }
                else
                {
                    killMask = compiler->compHelperCallKillSet(CORINFO_HELP_MEMSET);
                }
                break;
#endif
#ifdef TARGET_XARCH
            case GenTreeBlk::BlkOpKindRepInstr:
                if (isCopyBlk)
                {
                    // rep movs kills RCX, RDI and RSI
                    killMask = RBM_RCX | RBM_RDI | RBM_RSI;
                }
                else
                {
                    // rep stos kills RCX and RDI.
                    // (Note that the Data() node, if not constant, will be assigned to
                    // RCX, but it's find that this kills it, as the value is not available
                    // after this node in any case.)
                    killMask = RBM_RDI | RBM_RCX;
                }
                break;
#endif
            case GenTreeBlk::BlkOpKindUnroll:
            case GenTreeBlk::BlkOpKindInvalid:
                // for these 'gtBlkOpKind' kinds, we leave 'killMask' = RBM_NONE
                break;
        }
    }
    return killMask;
}

#ifdef FEATURE_HW_INTRINSICS
//------------------------------------------------------------------------
// getKillSetForHWIntrinsic: Determine the liveness kill set for a GT_STOREIND node.
// If the GT_STOREIND will generate a write barrier, determine the specific kill
// set required by the case-specific, platform-specific write barrier. If no
// write barrier is required, the kill set will be RBM_NONE.
//
// Arguments:
//    tree - the GT_STOREIND node
//
// Return Value:    a register mask of the registers killed
//
regMaskTP LinearScan::getKillSetForHWIntrinsic(GenTreeHWIntrinsic* node)
{
    regMaskTP killMask = RBM_NONE;
#ifdef TARGET_XARCH
    switch (node->GetHWIntrinsicId())
    {
        case NI_SSE2_MaskMove:
            // maskmovdqu uses edi as the implicit address register.
            // Although it is set as the srcCandidate on the address, if there is also a fixed
            // assignment for the definition of the address, resolveConflictingDefAndUse() may
            // change the register assignment on the def or use of a tree temp (SDSU) when there
            // is a conflict, and the FixedRef on edi won't be sufficient to ensure that another
            // Interval will not be allocated there.
            // Issue #17674 tracks this.
            killMask = RBM_EDI;
            break;

        default:
            // Leave killMask as RBM_NONE
            break;
    }
#endif // TARGET_XARCH
    return killMask;
}
#endif // FEATURE_HW_INTRINSICS

//------------------------------------------------------------------------
// getKillSetForReturn: Determine the liveness kill set for a return node.
//
// Arguments:
//    NONE (this kill set is independent of the details of the specific return.)
//
// Return Value:    a register mask of the registers killed
//
regMaskTP LinearScan::getKillSetForReturn()
{
    return compiler->compIsProfilerHookNeeded() ? compiler->compHelperCallKillSet(CORINFO_HELP_PROF_FCN_LEAVE)
                                                : RBM_NONE;
}

//------------------------------------------------------------------------
// getKillSetForProfilerHook: Determine the liveness kill set for a profiler hook.
//
// Arguments:
//    NONE (this kill set is independent of the details of the specific node.)
//
// Return Value:    a register mask of the registers killed
//
regMaskTP LinearScan::getKillSetForProfilerHook()
{
    return compiler->compIsProfilerHookNeeded() ? compiler->compHelperCallKillSet(CORINFO_HELP_PROF_FCN_TAILCALL)
                                                : RBM_NONE;
}

#ifdef DEBUG
//------------------------------------------------------------------------
// getKillSetForNode:   Return the registers killed by the given tree node.
//
// Arguments:
//    tree       - the tree for which the kill set is needed.
//
// Return Value:    a register mask of the registers killed
//
regMaskTP LinearScan::getKillSetForNode(GenTree* tree)
{
    regMaskTP killMask = RBM_NONE;
    switch (tree->OperGet())
    {
        case GT_LSH:
        case GT_RSH:
        case GT_RSZ:
        case GT_ROL:
        case GT_ROR:
#ifdef TARGET_X86
        case GT_LSH_HI:
        case GT_RSH_LO:
#endif
            killMask = getKillSetForShiftRotate(tree->AsOp());
            break;

        case GT_MUL:
        case GT_MULHI:
#if !defined(TARGET_64BIT) || defined(TARGET_ARM64)
        case GT_MUL_LONG:
#endif
            killMask = getKillSetForMul(tree->AsOp());
            break;

        case GT_MOD:
        case GT_DIV:
        case GT_UMOD:
        case GT_UDIV:
            killMask = getKillSetForModDiv(tree->AsOp());
            break;

        case GT_STORE_OBJ:
        case GT_STORE_BLK:
        case GT_STORE_DYN_BLK:
            killMask = getKillSetForBlockStore(tree->AsBlk());
            break;

        case GT_RETURNTRAP:
            killMask = compiler->compHelperCallKillSet(CORINFO_HELP_STOP_FOR_GC);
            break;

        case GT_CALL:
            killMask = getKillSetForCall(tree->AsCall());

            break;
        case GT_STOREIND:
            killMask = getKillSetForStoreInd(tree->AsStoreInd());
            break;

#if defined(PROFILING_SUPPORTED)
        // If this method requires profiler ELT hook then mark these nodes as killing
        // callee trash registers (excluding RAX and XMM0). The reason for this is that
        // profiler callback would trash these registers. See vm\amd64\asmhelpers.asm for
        // more details.
        case GT_RETURN:
            killMask = getKillSetForReturn();
            break;

        case GT_PROF_HOOK:
            killMask = getKillSetForProfilerHook();
            break;
#endif // PROFILING_SUPPORTED

#ifdef FEATURE_HW_INTRINSICS
        case GT_HWINTRINSIC:
            killMask = getKillSetForHWIntrinsic(tree->AsHWIntrinsic());
            break;
#endif // FEATURE_HW_INTRINSICS

        default:
            // for all other 'tree->OperGet()' kinds, leave 'killMask' = RBM_NONE
            break;
    }
    return killMask;
}
#endif // DEBUG

//------------------------------------------------------------------------
// buildKillPositionsForNode:
// Given some tree node add refpositions for all the registers this node kills
//
// Arguments:
//    tree       - the tree for which kill positions should be generated
//    currentLoc - the location at which the kills should be added
//    killMask   - The mask of registers killed by this node
//
// Return Value:
//    true       - kills were inserted
//    false      - no kills were inserted
//
// Notes:
//    The return value is needed because if we have any kills, we need to make sure that
//    all defs are located AFTER the kills.  On the other hand, if there aren't kills,
//    the multiple defs for a regPair are in different locations.
//    If we generate any kills, we will mark all currentLiveVars as being preferenced
//    to avoid the killed registers.  This is somewhat conservative.
//
//    This method can add kills even if killMask is RBM_NONE, if this tree is one of the
//    special cases that signals that we can't permit callee save registers to hold GC refs.

bool LinearScan::buildKillPositionsForNode(GenTree* tree, LsraLocation currentLoc, regMaskTP killMask)
{
    bool insertedKills = false;

    if (killMask != RBM_NONE)
    {
        addRefsForPhysRegMask(killMask, currentLoc, RefTypeKill, true);

        // TODO-CQ: It appears to be valuable for both fp and int registers to avoid killing the callee
        // save regs on infrequently executed paths.  However, it results in a large number of asmDiffs,
        // many of which appear to be regressions (because there is more spill on the infrequently path),
        // but are not really because the frequent path becomes smaller.  Validating these diffs will need
        // to be done before making this change.
        // Also note that we avoid setting callee-save preferences for floating point. This may need
        // revisiting, and note that it doesn't currently apply to SIMD types, only float or double.
        // if (!blockSequence[curBBSeqNum]->isRunRarely())
        if (enregisterLocalVars)
        {
            VarSetOps::Iter iter(compiler, currentLiveVars);
            unsigned        varIndex = 0;
            while (iter.NextElem(&varIndex))
            {
                LclVarDsc* varDsc = compiler->lvaGetDescByTrackedIndex(varIndex);
#if FEATURE_PARTIAL_SIMD_CALLEE_SAVE
                if (Compiler::varTypeNeedsPartialCalleeSave(varDsc->GetRegisterType()))
                {
                    if (!VarSetOps::IsMember(compiler, largeVectorCalleeSaveCandidateVars, varIndex))
                    {
                        continue;
                    }
                }
                else
#endif // FEATURE_PARTIAL_SIMD_CALLEE_SAVE
                    if (varTypeIsFloating(varDsc) &&
                        !VarSetOps::IsMember(compiler, fpCalleeSaveCandidateVars, varIndex))
                {
                    continue;
                }
                Interval*  interval   = getIntervalForLocalVar(varIndex);
                const bool isCallKill = ((killMask == RBM_INT_CALLEE_TRASH) || (killMask == RBM_CALLEE_TRASH));

                if (isCallKill)
                {
                    interval->preferCalleeSave = true;
                }

                // We are more conservative about allocating callee-saves registers to write-thru vars, since
                // a call only requires reloading after (not spilling before). So we record (above) the fact
                // that we'd prefer a callee-save register, but we don't update the preferences at this point.
                // See the "heuristics for writeThru intervals" in 'buildIntervals()'.
                if (!interval->isWriteThru || !isCallKill)
                {
                    regMaskTP newPreferences = allRegs(interval->registerType) & (~killMask);

                    if (newPreferences != RBM_NONE)
                    {
                        interval->updateRegisterPreferences(newPreferences);
                    }
                    else
                    {
                        // If there are no callee-saved registers, the call could kill all the registers.
                        // This is a valid state, so in that case assert should not trigger. The RA will spill in order
                        // to free a register later.
                        assert(compiler->opts.compDbgEnC || (calleeSaveRegs(varDsc->lvType)) == RBM_NONE);
                    }
                }
            }
        }

        insertedKills = true;
    }

    if (compiler->killGCRefs(tree))
    {
        RefPosition* pos =
            newRefPosition((Interval*)nullptr, currentLoc, RefTypeKillGCRefs, tree, (allRegs(TYP_REF) & ~RBM_ARG_REGS));
        insertedKills = true;
    }

    return insertedKills;
}

//------------------------------------------------------------------------
// LinearScan::isCandidateMultiRegLclVar: Check whether a MultiReg node should
//                                        remain a candidate MultiReg
//
// Arguments:
//    lclNode - the GT_LCL_VAR or GT_STORE_LCL_VAR of interest
//
// Return Value:
//    true iff it remains a MultiReg lclVar.
//
// Notes:
//    When identifying candidates, the register allocator will only retain
//    promoted fields of a multi-reg local as candidates if all of its fields
//    are candidates. This is because of the added complexity of dealing with a
//    def or use of a multi-reg lclVar when only some of the fields have liveness
//    info.
//    At the time we determine whether a multi-reg lclVar can still be handled
//    as such, we've already completed Lowering, so during the build phase of
//    LSRA we have to reset the GTF_VAR_MULTIREG flag if necessary as we visit
//    each node.
//
bool LinearScan::isCandidateMultiRegLclVar(GenTreeLclVar* lclNode)
{
    assert(compiler->lvaEnregMultiRegVars && lclNode->IsMultiReg());
    LclVarDsc* varDsc = compiler->lvaGetDesc(lclNode);
    assert(varDsc->lvPromoted);
    bool isMultiReg = (compiler->lvaGetPromotionType(varDsc) == Compiler::PROMOTION_TYPE_INDEPENDENT);
    if (!isMultiReg)
    {
        lclNode->ClearMultiReg();
    }
#ifdef DEBUG
    for (unsigned int i = 0; i < varDsc->lvFieldCnt; i++)
    {
        LclVarDsc* fieldVarDsc = compiler->lvaGetDesc(varDsc->lvFieldLclStart + i);
        assert(isCandidateVar(fieldVarDsc) == isMultiReg);
    }
#endif // DEBUG
    return isMultiReg;
}

//------------------------------------------------------------------------
// checkContainedOrCandidateLclVar: Check whether a GT_LCL_VAR node is a
//                                  candidate or contained.
//
// Arguments:
//    lclNode - the GT_LCL_VAR or GT_STORE_LCL_VAR of interest
//
// Return Value:
//    true if the node remains a candidate or is contained
//    false otherwise (i.e. if it will define a register)
//
// Notes:
//    We handle candidate variables differently from non-candidate ones.
//    If it is a candidate, we will simply add a use of it at its parent/consumer.
//    Otherwise, for a use we need to actually add the appropriate references for loading
//    or storing the variable.
//
//    A candidate lclVar won't actually get used until the appropriate ancestor node
//    is processed, unless this is marked "isLocalDefUse" because it is a stack-based argument
//    to a call or an orphaned dead node.
//
//    Also, because we do containment analysis before we redo dataflow and identify register
//    candidates, the containment analysis only uses !lvDoNotEnregister to estimate register
//    candidates.
//    If there is a lclVar that is estimated during Lowering to be register candidate but turns
//    out not to be, if a use was marked regOptional it should now be marked contained instead.
//
bool LinearScan::checkContainedOrCandidateLclVar(GenTreeLclVar* lclNode)
{
    bool isCandidate;
    bool makeContained = false;
    // We shouldn't be calling this if this node was already contained.
    assert(!lclNode->isContained());
    // If we have a multireg local, verify that its fields are still register candidates.
    if (lclNode->IsMultiReg())
    {
        // Multi-reg uses must support containment, but if we have an actual multi-reg local
        // we don't want it to be RegOptional in fixed-use cases, so that we can ensure proper
        // liveness modeling (e.g. if one field is in a register required by another field, in
        // a RegOptional case we won't handle the conflict properly if we decide not to allocate).
        isCandidate = isCandidateMultiRegLclVar(lclNode);
        if (isCandidate)
        {
            assert(!lclNode->IsRegOptional());
        }
        else
        {
            makeContained = true;
        }
    }
    else
    {
        isCandidate   = compiler->lvaGetDesc(lclNode)->lvLRACandidate;
        makeContained = !isCandidate && lclNode->IsRegOptional();
    }
    if (makeContained)
    {
        lclNode->ClearRegOptional();
        lclNode->SetContained();
        return true;
    }
    return isCandidate;
}

//----------------------------------------------------------------------------
// defineNewInternalTemp: Defines a ref position for an internal temp.
//
// Arguments:
//     tree                  -   Gentree node requiring an internal register
//     regType               -   Register type
//     currentLoc            -   Location of the temp Def position
//     regMask               -   register mask of candidates for temp
//
RefPosition* LinearScan::defineNewInternalTemp(GenTree* tree, RegisterType regType, regMaskTP regMask)
{
    Interval* current   = newInterval(regType);
    current->isInternal = true;
    RefPosition* newDef = newRefPosition(current, currentLoc, RefTypeDef, tree, regMask, 0);
    assert(internalCount < MaxInternalCount);
    internalDefs[internalCount++] = newDef;
    return newDef;
}

//------------------------------------------------------------------------
// buildInternalRegisterDefForNode - Create an Interval for an internal int register, and a def RefPosition
//
// Arguments:
//   tree                  - Gentree node that needs internal registers
//   internalCands         - The mask of valid registers
//
// Returns:
//   The def RefPosition created for this internal temp.
//
RefPosition* LinearScan::buildInternalIntRegisterDefForNode(GenTree* tree, regMaskTP internalCands)
{
    // The candidate set should contain only integer registers.
    assert((internalCands & ~allRegs(TYP_INT)) == RBM_NONE);

    RefPosition* defRefPosition = defineNewInternalTemp(tree, IntRegisterType, internalCands);
    return defRefPosition;
}

//------------------------------------------------------------------------
// buildInternalFloatRegisterDefForNode - Create an Interval for an internal fp register, and a def RefPosition
//
// Arguments:
//   tree                  - Gentree node that needs internal registers
//   internalCands         - The mask of valid registers
//
// Returns:
//   The def RefPosition created for this internal temp.
//
RefPosition* LinearScan::buildInternalFloatRegisterDefForNode(GenTree* tree, regMaskTP internalCands)
{
    // The candidate set should contain only float registers.
    assert((internalCands & ~allRegs(TYP_FLOAT)) == RBM_NONE);

    RefPosition* defRefPosition = defineNewInternalTemp(tree, FloatRegisterType, internalCands);
    return defRefPosition;
}

//------------------------------------------------------------------------
// buildInternalRegisterUses - adds use positions for internal
// registers required for tree node.
//
// Notes:
//   During the BuildNode process, calls to buildInternalIntRegisterDefForNode and
//   buildInternalFloatRegisterDefForNode put new RefPositions in the 'internalDefs'
//   array, and increment 'internalCount'. This method must be called to add corresponding
//   uses. It then resets the 'internalCount' for the handling of the next node.
//
//   If the internal registers must differ from the target register, 'setInternalRegsDelayFree'
//   must be set to true, so that the uses may be marked 'delayRegFree'.
//   Note that if a node has both float and int temps, generally the target with either be
//   int *or* float, and it is not really necessary to set this on the other type, but it does
//   no harm as it won't restrict the register selection.
//
void LinearScan::buildInternalRegisterUses()
{
    assert(internalCount <= MaxInternalCount);
    for (int i = 0; i < internalCount; i++)
    {
        RefPosition* def  = internalDefs[i];
        regMaskTP    mask = def->registerAssignment;
        RefPosition* use  = newRefPosition(def->getInterval(), currentLoc, RefTypeUse, def->treeNode, mask, 0);
        if (setInternalRegsDelayFree)
        {
            use->delayRegFree = true;
            pendingDelayFree  = true;
        }
    }
    // internalCount = 0;
}

#if FEATURE_PARTIAL_SIMD_CALLEE_SAVE
//------------------------------------------------------------------------
// makeUpperVectorInterval - Create an Interval for saving and restoring
//                           the upper half of a large vector.
//
// Arguments:
//    varIndex - The tracked index for a large vector lclVar.
//
void LinearScan::makeUpperVectorInterval(unsigned varIndex)
{
    Interval* lclVarInterval = getIntervalForLocalVar(varIndex);
    assert(Compiler::varTypeNeedsPartialCalleeSave(lclVarInterval->registerType));
    Interval* newInt        = newInterval(LargeVectorSaveType);
    newInt->relatedInterval = lclVarInterval;
    newInt->isUpperVector   = true;
}

//------------------------------------------------------------------------
// getUpperVectorInterval - Get the Interval for saving and restoring
//                          the upper half of a large vector.
//
// Arguments:
//    varIndex - The tracked index for a large vector lclVar.
//
Interval* LinearScan::getUpperVectorInterval(unsigned varIndex)
{
    // TODO-Throughput: Consider creating a map from varIndex to upperVector interval.
    for (Interval& interval : intervals)
    {
        if (interval.isLocalVar)
        {
            continue;
        }
        noway_assert(interval.isUpperVector);
        if (interval.relatedInterval->getVarIndex(compiler) == varIndex)
        {
            return &interval;
        }
    }
    unreached();
}

//------------------------------------------------------------------------
// buildUpperVectorSaveRefPositions - Create special RefPositions for saving
//                                    the upper half of a set of large vectors.
//
// Arguments:
//    tree       - The current node being handled
//    currentLoc - The location of the current node
//    fpCalleeKillSet - The set of registers killed by this node.
//
// Notes: This is called by BuildDefsWithKills for any node that kills registers in the
//        RBM_FLT_CALLEE_TRASH set. We actually need to find any calls that kill the upper-half
//        of the callee-save vector registers.
//        But we will use as a proxy any node that kills floating point registers.
//        (Note that some calls are masquerading as other nodes at this point so we can't just check for calls.)
//
void LinearScan::buildUpperVectorSaveRefPositions(GenTree* tree, LsraLocation currentLoc, regMaskTP fpCalleeKillSet)
{
    if ((tree != nullptr) && tree->IsCall())
    {
        if (tree->AsCall()->IsNoReturn() || compiler->fgIsThrow(tree))
        {
            // No point in having vector save/restore if the call will not return.
            return;
        }
    }

    if (enregisterLocalVars && !VarSetOps::IsEmpty(compiler, largeVectorVars))
    {
        // We assume that the kill set includes at least some callee-trash registers, but
        // that it doesn't include any callee-save registers.
        assert((fpCalleeKillSet & RBM_FLT_CALLEE_TRASH) != RBM_NONE);
        assert((fpCalleeKillSet & RBM_FLT_CALLEE_SAVED) == RBM_NONE);

        // We only need to save the upper half of any large vector vars that are currently live.
        VARSET_TP       liveLargeVectors(VarSetOps::Intersection(compiler, currentLiveVars, largeVectorVars));
        VarSetOps::Iter iter(compiler, liveLargeVectors);
        unsigned        varIndex     = 0;
        bool            isThrowBlock = compiler->compCurBB->KindIs(BBJ_THROW);

        while (iter.NextElem(&varIndex))
        {
            Interval* varInterval = getIntervalForLocalVar(varIndex);
            if (!varInterval->isPartiallySpilled)
            {
                Interval*    upperVectorInterval = getUpperVectorInterval(varIndex);
                RefPosition* pos =
                    newRefPosition(upperVectorInterval, currentLoc, RefTypeUpperVectorSave, tree, RBM_FLT_CALLEE_SAVED);
                varInterval->isPartiallySpilled = true;
                pos->skipSaveRestore            = isThrowBlock;
#ifdef TARGET_XARCH
                pos->regOptional = true;
#endif
            }
        }
    }
    // For any non-lclVar intervals that are live at this point (i.e. in the DefList), we will also create
    // a RefTypeUpperVectorSave. For now these will all be spilled at this point, as we don't currently
    // have a mechanism to communicate any non-lclVar intervals that need to be restored.
    // TODO-CQ: We could consider adding such a mechanism, but it's unclear whether this rare
    // case of a large vector temp live across a call is worth the added complexity.
    for (RefInfoListNode *listNode = defList.Begin(), *end = defList.End(); listNode != end;
         listNode = listNode->Next())
    {
        const GenTree* defNode = listNode->treeNode;
        var_types      regType = defNode->TypeGet();
        if (regType == TYP_STRUCT)
        {
            assert(defNode->OperIs(GT_LCL_VAR, GT_CALL));
            if (defNode->OperIs(GT_LCL_VAR))
            {
                const GenTreeLclVar* lcl    = defNode->AsLclVar();
                const LclVarDsc*     varDsc = compiler->lvaGetDesc(lcl);
                regType                     = varDsc->GetRegisterType();
            }
            else
            {
                const GenTreeCall*          call      = defNode->AsCall();
                const CORINFO_CLASS_HANDLE  retClsHnd = call->gtRetClsHnd;
                Compiler::structPassingKind howToReturnStruct;
                regType = compiler->getReturnTypeForStruct(retClsHnd, call->GetUnmanagedCallConv(), &howToReturnStruct);
                if (howToReturnStruct == Compiler::SPK_ByValueAsHfa)
                {
                    regType = compiler->GetHfaType(retClsHnd);
                }
#if defined(TARGET_ARM64)
                else if (howToReturnStruct == Compiler::SPK_ByValue)
                {
                    // TODO-Cleanup: add a new Compiler::SPK for this case.
                    // This is the case when 16-byte struct is returned as [x0, x1].
                    // We don't need a partial callee save.
                    regType = TYP_LONG;
                }
#endif // TARGET_ARM64
            }
            assert((regType != TYP_STRUCT) && (regType != TYP_UNDEF));
        }
        if (Compiler::varTypeNeedsPartialCalleeSave(regType))
        {
            // In the rare case where such an interval is live across nested calls, we don't need to insert another.
            if (listNode->ref->getInterval()->recentRefPosition->refType != RefTypeUpperVectorSave)
            {
                RefPosition* pos = newRefPosition(listNode->ref->getInterval(), currentLoc, RefTypeUpperVectorSave,
                                                  tree, RBM_FLT_CALLEE_SAVED);
            }
        }
    }
}

//------------------------------------------------------------------------
// buildUpperVectorRestoreRefPosition - Create a RefPosition for restoring
//                                      the upper half of a large vector.
//
// Arguments:
//    lclVarInterval - A lclVarInterval that is live at 'currentLoc'
//    currentLoc     - The current location for which we're building RefPositions
//    node           - The node, if any, that the restore would be inserted before.
//                     If null, the restore will be inserted at the end of the block.
//    isUse          - If the refPosition that is about to be created represents a use or not.
//                   - If not, it would be the one at the end of the block.
//
void LinearScan::buildUpperVectorRestoreRefPosition(Interval*    lclVarInterval,
                                                    LsraLocation currentLoc,
                                                    GenTree*     node,
                                                    bool         isUse)
{
    if (lclVarInterval->isPartiallySpilled)
    {
        unsigned     varIndex            = lclVarInterval->getVarIndex(compiler);
        Interval*    upperVectorInterval = getUpperVectorInterval(varIndex);
        RefPosition* savePos             = upperVectorInterval->recentRefPosition;
        RefPosition* restorePos =
            newRefPosition(upperVectorInterval, currentLoc, RefTypeUpperVectorRestore, node, RBM_NONE);
        lclVarInterval->isPartiallySpilled = false;

        if (isUse)
        {
            // If there was a use of the restore before end of the block restore,
            // then it is needed and cannot be eliminated
            savePos->skipSaveRestore = false;
        }
        else
        {
            // otherwise, just do the whatever was decided for save position
            restorePos->skipSaveRestore = savePos->skipSaveRestore;
        }

#ifdef TARGET_XARCH
        restorePos->regOptional = true;
#endif
    }
}

#endif // FEATURE_PARTIAL_SIMD_CALLEE_SAVE

#ifdef DEBUG
//------------------------------------------------------------------------
// ComputeOperandDstCount: computes the number of registers defined by a
//                         node.
//
// For most nodes, this is simple:
// - Nodes that do not produce values (e.g. stores and other void-typed
//   nodes) and nodes that immediately use the registers they define
//   produce no registers
// - Nodes that are marked as defining N registers define N registers.
//
// For contained nodes, however, things are more complicated: for purposes
// of bookkeeping, a contained node is treated as producing the transitive
// closure of the registers produced by its sources.
//
// Arguments:
//    operand - The operand for which to compute a register count.
//
// Returns:
//    The number of registers defined by `operand`.
//
int LinearScan::ComputeOperandDstCount(GenTree* operand)
{
    // GT_ARGPLACE is the only non-LIR node that is currently in the trees at this stage, though
    // note that it is not in the linear order.
    if (operand->OperIs(GT_ARGPLACE))
    {
        return 0;
    }

    if (operand->isContained())
    {
        int dstCount = 0;
        for (GenTree* op : operand->Operands())
        {
            dstCount += ComputeOperandDstCount(op);
        }

        return dstCount;
    }
    if (operand->IsUnusedValue())
    {
        // Operands that define an unused value do not produce any registers.
        return 0;
    }
    if (operand->IsValue())
    {
        // Operands that are values and are not contained consume all of their operands
        // and produce one or more registers.
        return operand->GetRegisterDstCount(compiler);
    }
    else
    {
        // This must be one of the operand types that are neither contained nor produce a value.
        // Stores and void-typed operands may be encountered when processing call nodes, which contain
        // pointers to argument setup stores.
        assert(operand->OperIsStore() || operand->OperIsBlkOp() || operand->OperIsPutArgStk() ||
               operand->OperIsCompare() || operand->OperIs(GT_CMP) || operand->TypeGet() == TYP_VOID);
        return 0;
    }
}

//------------------------------------------------------------------------
// ComputeAvailableSrcCount: computes the number of registers available as
//                           sources for a node.
//
// This is simply the sum of the number of registers produced by each
// operand to the node.
//
// Arguments:
//    node - The node for which to compute a source count.
//
// Return Value:
//    The number of registers available as sources for `node`.
//
int LinearScan::ComputeAvailableSrcCount(GenTree* node)
{
    int numSources = 0;
    for (GenTree* operand : node->Operands())
    {
        numSources += ComputeOperandDstCount(operand);
    }

    return numSources;
}
#endif // DEBUG

//------------------------------------------------------------------------
// buildRefPositionsForNode: The main entry point for building the RefPositions
//                           and "tree temp" Intervals for a given node.
//
// Arguments:
//    tree       - The node for which we are building RefPositions
//    currentLoc - The LsraLocation of the given node
//
void LinearScan::buildRefPositionsForNode(GenTree* tree, LsraLocation currentLoc)
{
    // The LIR traversal doesn't visit GT_ARGPLACE nodes.
    // GT_CLS_VAR nodes should have been eliminated by rationalizer.
    assert(tree->OperGet() != GT_ARGPLACE);
    assert(tree->OperGet() != GT_CLS_VAR);

    // The set of internal temporary registers used by this node are stored in the
    // gtRsvdRegs register mask. Clear it out.
    tree->gtRsvdRegs = RBM_NONE;

#ifdef DEBUG
    if (VERBOSE)
    {
        dumpDefList();
        compiler->gtDispTree(tree, nullptr, nullptr, true);
    }
#endif // DEBUG

    if (tree->isContained())
    {
#ifdef TARGET_XARCH
        // On XArch we can have contained candidate lclVars if they are part of a RMW
        // address computation. In this case we need to check whether it is a last use.
        if (tree->IsLocal() && ((tree->gtFlags & GTF_VAR_DEATH) != 0))
        {
            LclVarDsc* const varDsc = compiler->lvaGetDesc(tree->AsLclVarCommon());
            if (isCandidateVar(varDsc))
            {
                assert(varDsc->lvTracked);
                unsigned varIndex = varDsc->lvVarIndex;
                VarSetOps::RemoveElemD(compiler, currentLiveVars, varIndex);
            }
        }
#else  // TARGET_XARCH
        assert(!isCandidateLocalRef(tree));
#endif // TARGET_XARCH
        JITDUMP("Contained\n");
        return;
    }

#ifdef DEBUG
    // If we are constraining the registers for allocation, we will modify all the RefPositions
    // we've built for this node after we've created them. In order to do that, we'll remember
    // the last RefPosition prior to those created for this node.
    RefPositionIterator refPositionMark = refPositions.backPosition();
    int                 oldDefListCount = defList.Count();
#endif // DEBUG

    int consume = BuildNode(tree);

#ifdef DEBUG
    int newDefListCount = defList.Count();
    // Currently produce is unused, but need to strengthen an assert to check if produce is
    // as expected. See https://github.com/dotnet/runtime/issues/8678
    int produce = newDefListCount - oldDefListCount;
    assert((consume == 0) || (ComputeAvailableSrcCount(tree) == consume));

    // If we are constraining registers, modify all the RefPositions we've just built to specify the
    // minimum reg count required.
    if ((getStressLimitRegs() != LSRA_LIMIT_NONE) || (getSelectionHeuristics() != LSRA_SELECT_DEFAULT))
    {
        // The number of registers required for a tree node is the sum of
        //   { RefTypeUses } + { RefTypeDef for the node itself } + specialPutArgCount
        // This is the minimum set of registers that needs to be ensured in the candidate set of ref positions created.
        //
        // First, we count them.
        unsigned minRegCount = 0;

        RefPositionIterator iter = refPositionMark;
        for (iter++; iter != refPositions.end(); iter++)
        {
            RefPosition* newRefPosition = &(*iter);
            if (newRefPosition->isIntervalRef())
            {
                if ((newRefPosition->refType == RefTypeUse) ||
                    ((newRefPosition->refType == RefTypeDef) && !newRefPosition->getInterval()->isInternal))
                {
                    minRegCount++;
                }
#if FEATURE_PARTIAL_SIMD_CALLEE_SAVE
                else if (newRefPosition->refType == RefTypeUpperVectorSave)
                {
                    minRegCount++;
                }
#endif
                if (newRefPosition->getInterval()->isSpecialPutArg)
                {
                    minRegCount++;
                }
            }
        }

        if (tree->OperIsPutArgSplit())
        {
            // While we have attempted to account for any "specialPutArg" defs above, we're only looking at RefPositions
            // created for this node. We must be defining at least one register in the PutArgSplit, so conservatively
            // add one less than the maximum number of registers args to 'minRegCount'.
            minRegCount += MAX_REG_ARG - 1;
        }
        for (refPositionMark++; refPositionMark != refPositions.end(); refPositionMark++)
        {
            RefPosition* newRefPosition    = &(*refPositionMark);
            unsigned     minRegCountForRef = minRegCount;
            if (RefTypeIsUse(newRefPosition->refType) && newRefPosition->delayRegFree)
            {
                // If delayRegFree, then Use will interfere with the destination of the consuming node.
                // Therefore, we also need add the kill set of the consuming node to minRegCount.
                //
                // For example consider the following IR on x86, where v01 and v02
                // are method args coming in ecx and edx respectively.
                //   GT_DIV(v01, v02)
                //
                // For GT_DIV, the minRegCount will be 3 without adding kill set of GT_DIV node.
                //
                // Assume further JitStressRegs=2, which would constrain candidates to callee trashable
                // regs { eax, ecx, edx } on use positions of v01 and v02.  LSRA allocates ecx for v01.
                // The use position of v02 cannot be allocated a reg since it is marked delay-reg free and
                // {eax,edx} are getting killed before the def of GT_DIV.  For this reason, minRegCount for
                // the use position of v02 also needs to take into account the kill set of its consuming node.
                regMaskTP killMask = getKillSetForNode(tree);
                if (killMask != RBM_NONE)
                {
                    minRegCountForRef += genCountBits(killMask);
                }
            }
            else if ((newRefPosition->refType) == RefTypeDef && (newRefPosition->getInterval()->isSpecialPutArg))
            {
                minRegCountForRef++;
            }

            newRefPosition->minRegCandidateCount = minRegCountForRef;
            if (newRefPosition->IsActualRef() && doReverseCallerCallee())
            {
                Interval* interval       = newRefPosition->getInterval();
                regMaskTP oldAssignment  = newRefPosition->registerAssignment;
                regMaskTP calleeSaveMask = calleeSaveRegs(interval->registerType);
                newRefPosition->registerAssignment =
                    getConstrainedRegMask(oldAssignment, calleeSaveMask, minRegCountForRef);
                if ((newRefPosition->registerAssignment != oldAssignment) && (newRefPosition->refType == RefTypeUse) &&
                    !interval->isLocalVar)
                {
                    checkConflictingDefUse(newRefPosition);
                }
            }
        }
    }
#endif // DEBUG
    JITDUMP("\n");
}

static const regNumber lsraRegOrder[]      = {REG_VAR_ORDER};
const unsigned         lsraRegOrderSize    = ArrLen(lsraRegOrder);
static const regNumber lsraRegOrderFlt[]   = {REG_VAR_ORDER_FLT};
const unsigned         lsraRegOrderFltSize = ArrLen(lsraRegOrderFlt);

//------------------------------------------------------------------------
// buildPhysRegRecords: Make an interval for each physical register
//
void LinearScan::buildPhysRegRecords()
{
    for (regNumber reg = REG_FIRST; reg < ACTUAL_REG_COUNT; reg = REG_NEXT(reg))
    {
        RegRecord* curr = &physRegs[reg];
        curr->init(reg);
    }
    for (unsigned int i = 0; i < lsraRegOrderSize; i++)
    {
        regNumber  reg  = lsraRegOrder[i];
        RegRecord* curr = &physRegs[reg];
        curr->regOrder  = (unsigned char)i;
    }
    for (unsigned int i = 0; i < lsraRegOrderFltSize; i++)
    {
        regNumber  reg  = lsraRegOrderFlt[i];
        RegRecord* curr = &physRegs[reg];
        curr->regOrder  = (unsigned char)i;
    }
}

//------------------------------------------------------------------------
// insertZeroInitRefPositions: Handle lclVars that are live-in to the first block
//
// Notes:
//    Prior to calling this method, 'currentLiveVars' must be set to the set of register
//    candidate variables that are liveIn to the first block.
//    For each register candidate that is live-in to the first block:
//    - If it is a GC ref, or if compInitMem is set, a ZeroInit RefPosition will be created.
//    - Otherwise, it will be marked as spilled, since it will not be assigned a register
//      on entry and will be loaded from memory on the undefined path.
//      Note that, when the compInitMem option is not set, we may encounter these on
//      paths that are protected by the same condition as an earlier def. However, since
//      we don't do the analysis to determine this - and couldn't rely on always identifying
//      such cases even if we tried - we must conservatively treat the undefined path as
//      being possible. This is a relatively rare case, so the introduced conservatism is
//      not expected to warrant the analysis required to determine the best placement of
//      an initialization.
//
void LinearScan::insertZeroInitRefPositions()
{
    assert(enregisterLocalVars);
#ifdef DEBUG
    VARSET_TP expectedLiveVars(VarSetOps::Intersection(compiler, registerCandidateVars, compiler->fgFirstBB->bbLiveIn));
    assert(VarSetOps::Equal(compiler, currentLiveVars, expectedLiveVars));
#endif //  DEBUG

    // insert defs for this, then a block boundary

    VarSetOps::Iter iter(compiler, currentLiveVars);
    unsigned        varIndex = 0;
    while (iter.NextElem(&varIndex))
    {
        LclVarDsc* varDsc = compiler->lvaGetDescByTrackedIndex(varIndex);
        if (!varDsc->lvIsParam && isCandidateVar(varDsc))
        {
            JITDUMP("V%02u was live in to first block:", compiler->lvaTrackedIndexToLclNum(varIndex));
            Interval* interval = getIntervalForLocalVar(varIndex);
            if (compiler->info.compInitMem || varTypeIsGC(varDsc->TypeGet()))
            {
                varDsc->lvMustInit = true;

                // OSR will handle init of locals and promoted fields thereof
                if (compiler->lvaIsOSRLocal(compiler->lvaTrackedIndexToLclNum(varIndex)))
                {
                    JITDUMP(" will be initialized by OSR\n");
                    // setIntervalAsSpilled(interval);
                    varDsc->lvMustInit = false;
                }

                JITDUMP(" creating ZeroInit\n");
                RefPosition* pos = newRefPosition(interval, MinLocation, RefTypeZeroInit, nullptr /* theTreeNode */,
                                                  allRegs(interval->registerType));
                pos->setRegOptional(true);
            }
            else
            {
                setIntervalAsSpilled(interval);
                JITDUMP(" marking as spilled\n");
            }
        }
    }

    // We must also insert zero-inits for any finallyVars if they are refs or if compInitMem is true.
    if (compiler->lvaEnregEHVars)
    {
        VarSetOps::Iter iter(compiler, finallyVars);
        unsigned        varIndex = 0;
        while (iter.NextElem(&varIndex))
        {
            LclVarDsc* varDsc = compiler->lvaGetDescByTrackedIndex(varIndex);
            if (!varDsc->lvIsParam && isCandidateVar(varDsc))
            {
                JITDUMP("V%02u is a finally var:", compiler->lvaTrackedIndexToLclNum(varIndex));
                Interval* interval = getIntervalForLocalVar(varIndex);
                if (compiler->info.compInitMem || varTypeIsGC(varDsc->TypeGet()))
                {
                    if (interval->recentRefPosition == nullptr)
                    {
                        JITDUMP(" creating ZeroInit\n");
                        RefPosition* pos = newRefPosition(interval, MinLocation, RefTypeZeroInit,
                                                          nullptr /* theTreeNode */, allRegs(interval->registerType));
                        pos->setRegOptional(true);
                        varDsc->lvMustInit = true;
                    }
                    else
                    {
                        // We must only generate one entry RefPosition for each Interval. Since this is not
                        // a parameter, it can't be RefTypeParamDef, so it must be RefTypeZeroInit, which
                        // we must have generated for the live-in case above.
                        assert(interval->recentRefPosition->refType == RefTypeZeroInit);
                        JITDUMP(" already ZeroInited\n");
                    }
                }
            }
        }
    }
}

#if defined(UNIX_AMD64_ABI)
//------------------------------------------------------------------------
// unixAmd64UpdateRegStateForArg: Sets the register state for an argument of type STRUCT for System V systems.
//
// Arguments:
//    argDsc - the LclVarDsc for the argument of interest
//
// Notes:
//     See Compiler::raUpdateRegStateForArg(RegState *regState, LclVarDsc *argDsc) in regalloc.cpp
//         for how state for argument is updated for unix non-structs and Windows AMD64 structs.
//
void LinearScan::unixAmd64UpdateRegStateForArg(LclVarDsc* argDsc)
{
    assert(varTypeIsStruct(argDsc));
    RegState* intRegState   = &compiler->codeGen->intRegState;
    RegState* floatRegState = &compiler->codeGen->floatRegState;

    if ((argDsc->GetArgReg() != REG_STK) && (argDsc->GetArgReg() != REG_NA))
    {
        if (genRegMask(argDsc->GetArgReg()) & (RBM_ALLFLOAT))
        {
            assert(genRegMask(argDsc->GetArgReg()) & (RBM_FLTARG_REGS));
            floatRegState->rsCalleeRegArgMaskLiveIn |= genRegMask(argDsc->GetArgReg());
        }
        else
        {
            assert(genRegMask(argDsc->GetArgReg()) & (RBM_ARG_REGS));
            intRegState->rsCalleeRegArgMaskLiveIn |= genRegMask(argDsc->GetArgReg());
        }
    }

    if ((argDsc->GetOtherArgReg() != REG_STK) && (argDsc->GetOtherArgReg() != REG_NA))
    {
        if (genRegMask(argDsc->GetOtherArgReg()) & (RBM_ALLFLOAT))
        {
            assert(genRegMask(argDsc->GetOtherArgReg()) & (RBM_FLTARG_REGS));
            floatRegState->rsCalleeRegArgMaskLiveIn |= genRegMask(argDsc->GetOtherArgReg());
        }
        else
        {
            assert(genRegMask(argDsc->GetOtherArgReg()) & (RBM_ARG_REGS));
            intRegState->rsCalleeRegArgMaskLiveIn |= genRegMask(argDsc->GetOtherArgReg());
        }
    }
}

#endif // defined(UNIX_AMD64_ABI)

//------------------------------------------------------------------------
// updateRegStateForArg: Updates rsCalleeRegArgMaskLiveIn for the appropriate
//    regState (either compiler->intRegState or compiler->floatRegState),
//    with the lvArgReg on "argDsc"
//
// Arguments:
//    argDsc - the argument for which the state is to be updated.
//
// Return Value: None
//
// Assumptions:
//    The argument is live on entry to the function
//    (or is untracked and therefore assumed live)
//
// Notes:
//    This relies on a method in regAlloc.cpp that is shared between LSRA
//    and regAlloc.  It is further abstracted here because regState is updated
//    separately for tracked and untracked variables in LSRA.
//
void LinearScan::updateRegStateForArg(LclVarDsc* argDsc)
{
#if defined(UNIX_AMD64_ABI)
    // For System V AMD64 calls the argDsc can have 2 registers (for structs.)
    // Handle them here.
    if (varTypeIsStruct(argDsc))
    {
        unixAmd64UpdateRegStateForArg(argDsc);
    }
    else
#endif // defined(UNIX_AMD64_ABI)
    {
        RegState* intRegState   = &compiler->codeGen->intRegState;
        RegState* floatRegState = &compiler->codeGen->floatRegState;
        bool      isFloat       = emitter::isFloatReg(argDsc->GetArgReg());

        if (argDsc->lvIsHfaRegArg())
        {
            isFloat = true;
        }

        if (isFloat)
        {
            JITDUMP("Float arg V%02u in reg %s\n", compiler->lvaGetLclNum(argDsc), getRegName(argDsc->GetArgReg()));
            compiler->raUpdateRegStateForArg(floatRegState, argDsc);
        }
        else
        {
            JITDUMP("Int arg V%02u in reg %s\n", compiler->lvaGetLclNum(argDsc), getRegName(argDsc->GetArgReg()));
#if FEATURE_MULTIREG_ARGS
            if (argDsc->GetOtherArgReg() != REG_NA)
            {
                JITDUMP("(second half) in reg %s\n", getRegName(argDsc->GetOtherArgReg()));
            }
#endif // FEATURE_MULTIREG_ARGS
            compiler->raUpdateRegStateForArg(intRegState, argDsc);
        }
    }
}

//------------------------------------------------------------------------
// buildIntervals: The main entry point for building the data structures over
//                 which we will do register allocation.
//
void LinearScan::buildIntervals()
{
    BasicBlock* block;

    JITDUMP("\nbuildIntervals ========\n");

    // Build (empty) records for all of the physical registers
    buildPhysRegRecords();

#ifdef DEBUG
    if (VERBOSE)
    {
        printf("\n-----------------\n");
        printf("LIVENESS:\n");
        printf("-----------------\n");
        for (BasicBlock* const block : compiler->Blocks())
        {
            printf(FMT_BB " use def in out\n", block->bbNum);
            dumpConvertedVarSet(compiler, block->bbVarUse);
            printf("\n");
            dumpConvertedVarSet(compiler, block->bbVarDef);
            printf("\n");
            dumpConvertedVarSet(compiler, block->bbLiveIn);
            printf("\n");
            dumpConvertedVarSet(compiler, block->bbLiveOut);
            printf("\n");
        }
    }
#endif // DEBUG

#if DOUBLE_ALIGN
    // We will determine whether we should double align the frame during
    // identifyCandidates(), but we initially assume that we will not.
    doDoubleAlign = false;
#endif

    identifyCandidates();

    // Figure out if we're going to use a frame pointer. We need to do this before building
    // the ref positions, because those objects will embed the frame register in various register masks
    // if the frame pointer is not reserved. If we decide to have a frame pointer, setFrameType() will
    // remove the frame pointer from the masks.
    setFrameType();

    DBEXEC(VERBOSE, TupleStyleDump(LSRA_DUMP_PRE));

    // second part:
    JITDUMP("\nbuildIntervals second part ========\n");
    currentLoc = 0;
    // TODO-Cleanup: This duplicates prior behavior where entry (ParamDef) RefPositions were
    // being assigned the bbNum of the last block traversed in the 2nd phase of Lowering.
    // Previously, the block sequencing was done for the (formerly separate) Build pass,
    // and the curBBNum was left as the last block sequenced. This block was then used to set the
    // weight for the entry (ParamDef) RefPositions. It would be logical to set this to the
    // normalized entry weight (compiler->fgCalledCount), but that results in a net regression.
    if (!blockSequencingDone)
    {
        setBlockSequence();
    }

    // Next, create ParamDef RefPositions for all the tracked parameters, in order of their varIndex.
    // Assign these RefPositions to the (nonexistent) BB0.
    curBBNum = 0;

    RegState* intRegState                   = &compiler->codeGen->intRegState;
    RegState* floatRegState                 = &compiler->codeGen->floatRegState;
    intRegState->rsCalleeRegArgMaskLiveIn   = RBM_NONE;
    floatRegState->rsCalleeRegArgMaskLiveIn = RBM_NONE;

    for (unsigned int varIndex = 0; varIndex < compiler->lvaTrackedCount; varIndex++)
    {
        LclVarDsc* argDsc = compiler->lvaGetDescByTrackedIndex(varIndex);

        if (!argDsc->lvIsParam)
        {
            continue;
        }

        // Only reserve a register if the argument is actually used.
        // Is it dead on entry? If compJmpOpUsed is true, then the arguments
        // have to be kept alive, so we have to consider it as live on entry.
        // Use lvRefCnt instead of checking bbLiveIn because if it's volatile we
        // won't have done dataflow on it, but it needs to be marked as live-in so
        // it will get saved in the prolog.
        if (!compiler->compJmpOpUsed && argDsc->lvRefCnt() == 0 && !compiler->opts.compDbgCode)
        {
            continue;
        }

        if (argDsc->lvIsRegArg)
        {
            updateRegStateForArg(argDsc);
        }

        if (isCandidateVar(argDsc))
        {
            Interval*       interval = getIntervalForLocalVar(varIndex);
            const var_types regType  = argDsc->GetRegisterType();
            regMaskTP       mask     = allRegs(regType);
            if (argDsc->lvIsRegArg)
            {
                // Set this interval as currently assigned to that register
                regNumber inArgReg = argDsc->GetArgReg();
                assert(inArgReg < REG_COUNT);
                mask = genRegMask(inArgReg);
                assignPhysReg(inArgReg, interval);
                INDEBUG(registersToDump |= getRegMask(inArgReg, interval->registerType));
            }
            RefPosition* pos = newRefPosition(interval, MinLocation, RefTypeParamDef, nullptr, mask);
            pos->setRegOptional(true);
        }
        else if (varTypeIsStruct(argDsc->lvType))
        {
            for (unsigned fieldVarNum = argDsc->lvFieldLclStart;
                 fieldVarNum < argDsc->lvFieldLclStart + argDsc->lvFieldCnt; ++fieldVarNum)
            {
                const LclVarDsc* fieldVarDsc = compiler->lvaGetDesc(fieldVarNum);
                if (fieldVarDsc->lvLRACandidate)
                {
                    assert(fieldVarDsc->lvTracked);
                    Interval*    interval = getIntervalForLocalVar(fieldVarDsc->lvVarIndex);
                    RefPosition* pos =
                        newRefPosition(interval, MinLocation, RefTypeParamDef, nullptr, allRegs(TypeGet(fieldVarDsc)));
                    pos->setRegOptional(true);
                }
            }
        }
        else
        {
            // We can overwrite the register (i.e. codegen saves it on entry)
            assert(argDsc->lvRefCnt() == 0 || !argDsc->lvIsRegArg || argDsc->lvDoNotEnregister ||
                   !argDsc->lvLRACandidate || (varTypeIsFloating(argDsc->TypeGet()) && compiler->opts.compDbgCode));
        }
    }

    // Now set up the reg state for the non-tracked args
    // (We do this here because we want to generate the ParamDef RefPositions in tracked
    // order, so that loop doesn't hit the non-tracked args)

    for (unsigned argNum = 0; argNum < compiler->info.compArgsCount; argNum++)
    {
        LclVarDsc* argDsc = compiler->lvaGetDesc(argNum);

        if (argDsc->lvPromotedStruct())
        {
            for (unsigned fieldVarNum = argDsc->lvFieldLclStart;
                 fieldVarNum < argDsc->lvFieldLclStart + argDsc->lvFieldCnt; ++fieldVarNum)
            {
                LclVarDsc* fieldVarDsc = compiler->lvaGetDesc(fieldVarNum);
                noway_assert(fieldVarDsc->lvIsParam);
                if (!fieldVarDsc->lvTracked && fieldVarDsc->lvIsRegArg)
                {
                    updateRegStateForArg(fieldVarDsc);
                }
            }
        }
        else
        {
            noway_assert(argDsc->lvIsParam);
            if (!argDsc->lvTracked && argDsc->lvIsRegArg)
            {
                updateRegStateForArg(argDsc);
            }
        }
    }

    // If there is a secret stub param, it is also live in
    if (compiler->info.compPublishStubParam)
    {
        intRegState->rsCalleeRegArgMaskLiveIn |= RBM_SECRET_STUB_PARAM;
    }

    BasicBlock* predBlock = nullptr;
    BasicBlock* prevBlock = nullptr;

    // Initialize currentLiveVars to the empty set.  We will set it to the current
    // live-in at the entry to each block (this will include the incoming args on
    // the first block).
    VarSetOps::AssignNoCopy(compiler, currentLiveVars, VarSetOps::MakeEmpty(compiler));

    for (block = startBlockSequence(); block != nullptr; block = moveToNextBlock())
    {
        JITDUMP("\nNEW BLOCK " FMT_BB "\n", block->bbNum);
        compiler->compCurBB = block;

        bool predBlockIsAllocated = false;
        predBlock                 = findPredBlockForLiveIn(block, prevBlock DEBUGARG(&predBlockIsAllocated));
        if (predBlock != nullptr)
        {
            JITDUMP("\n\nSetting " FMT_BB " as the predecessor for determining incoming variable registers of " FMT_BB
                    "\n",
                    predBlock->bbNum, block->bbNum);
            assert(predBlock->bbNum <= bbNumMaxBeforeResolution);
            blockInfo[block->bbNum].predBBNum = predBlock->bbNum;
        }

        if (enregisterLocalVars)
        {
            VarSetOps::AssignNoCopy(compiler, currentLiveVars,
                                    VarSetOps::Intersection(compiler, registerCandidateVars, block->bbLiveIn));

            if (block == compiler->fgFirstBB)
            {
                insertZeroInitRefPositions();
                // The first real location is at 1; 0 is for the entry.
                currentLoc = 1;
            }

            // For blocks that don't have EHBoundaryIn, we need DummyDefs for cases where "predBlock" isn't
            // really a predecessor.
            // Note that it's possible to have uses of unitialized variables, in which case even the first
            // block may require DummyDefs, which we are not currently adding - this means that these variables
            // will always be considered to be in memory on entry (and reloaded when the use is encountered).
            // TODO-CQ: Consider how best to tune this.  Currently, if we create DummyDefs for uninitialized
            // variables (which may actually be initialized along the dynamically executed paths, but not
            // on all static paths), we wind up with excessive liveranges for some of these variables.

            if (!blockInfo[block->bbNum].hasEHBoundaryIn)
            {
                // Any lclVars live-in on a non-EH boundary edge are resolution candidates.
                VarSetOps::UnionD(compiler, resolutionCandidateVars, currentLiveVars);

                if (block != compiler->fgFirstBB)
                {
                    VARSET_TP newLiveIn(VarSetOps::MakeCopy(compiler, currentLiveVars));
                    if (predBlock != nullptr)
                    {
                        // Compute set difference: newLiveIn = currentLiveVars - predBlock->bbLiveOut
                        VarSetOps::DiffD(compiler, newLiveIn, predBlock->bbLiveOut);
                    }
                    // Don't create dummy defs for EH vars; we'll load them from the stack as/when needed.
                    VarSetOps::DiffD(compiler, newLiveIn, exceptVars);

                    // Create dummy def RefPositions

                    if (!VarSetOps::IsEmpty(compiler, newLiveIn))
                    {
                        // If we are using locations from a predecessor, we should never require DummyDefs.
                        assert(!predBlockIsAllocated);

                        JITDUMP("Creating dummy definitions\n");
                        VarSetOps::Iter iter(compiler, newLiveIn);
                        unsigned        varIndex = 0;
                        while (iter.NextElem(&varIndex))
                        {
                            // Add a dummyDef for any candidate vars that are in the "newLiveIn" set.
                            LclVarDsc* varDsc = compiler->lvaGetDescByTrackedIndex(varIndex);
                            assert(isCandidateVar(varDsc));
                            Interval*    interval = getIntervalForLocalVar(varIndex);
                            RefPosition* pos      = newRefPosition(interval, currentLoc, RefTypeDummyDef, nullptr,
                                                              allRegs(interval->registerType));
                            pos->setRegOptional(true);
                        }
                        JITDUMP("Finished creating dummy definitions\n\n");
                    }
                }
            }
        }

        // Add a dummy RefPosition to mark the block boundary.
        // Note that we do this AFTER adding the exposed uses above, because the
        // register positions for those exposed uses need to be recorded at
        // this point.

        RefPosition* pos = newRefPosition((Interval*)nullptr, currentLoc, RefTypeBB, nullptr, RBM_NONE);
        currentLoc += 2;
        JITDUMP("\n");

        if (firstColdLoc == MaxLocation)
        {
            if (block->isRunRarely())
            {
                firstColdLoc = currentLoc;
                JITDUMP("firstColdLoc = %d\n", firstColdLoc);
            }
        }
        else
        {
            // TODO: We'd like to assert the following but we don't currently ensure that only
            // "RunRarely" blocks are contiguous.
            // (The funclets will generally be last, but we don't follow layout order, so we
            // don't have to preserve that in the block sequence.)
            // assert(block->isRunRarely());
        }

        // For frame poisoning we generate code into scratch BB right after prolog since
        // otherwise the prolog might become too large. In this case we will put the poison immediate
        // into the scratch register, so it will be killed here.
        if (compiler->compShouldPoisonFrame() && compiler->fgFirstBBisScratch() && block == compiler->fgFirstBB)
        {
            regMaskTP killed;
#if defined(TARGET_XARCH)
            // Poisoning uses EAX for small vars and rep stosd that kills edi, ecx and eax for large vars.
            killed = RBM_EDI | RBM_ECX | RBM_EAX;
#else
            // Poisoning uses REG_SCRATCH for small vars and memset helper for big vars.
            killed = genRegMask(REG_SCRATCH) | compiler->compHelperCallKillSet(CORINFO_HELP_MEMSET);
#endif
            addRefsForPhysRegMask(killed, currentLoc + 1, RefTypeKill, true);
            currentLoc += 2;
        }

        LIR::Range& blockRange = LIR::AsRange(block);
        for (GenTree* node : blockRange)
        {
            // We increment the location of each tree node by 2 so that the node definition, if any,
            // is at a new location and doesn't interfere with the uses.
            // For multi-reg local stores, the 'BuildMultiRegStoreLoc' method will further increment the
            // location by 2 for each destination register beyond the first.
            CLANG_FORMAT_COMMENT_ANCHOR;

#ifdef DEBUG
            node->gtSeqNum = currentLoc;
            // In DEBUG, we want to set the gtRegTag to GT_REGTAG_REG, so that subsequent dumps will show the register
            // value.
            // Although this looks like a no-op it sets the tag.
            node->SetRegNum(node->GetRegNum());
#endif

            buildRefPositionsForNode(node, currentLoc);

#ifdef DEBUG
            if (currentLoc > maxNodeLocation)
            {
                maxNodeLocation = currentLoc;
            }
#endif // DEBUG
            currentLoc += 2;
        }

#if FEATURE_PARTIAL_SIMD_CALLEE_SAVE
        // At the end of each block, create upperVectorRestores for any largeVectorVars that may be
        // partiallySpilled (during the build phase all intervals will be marked isPartiallySpilled if
        // they *may) be partially spilled at any point.
        if (enregisterLocalVars)
        {
            VarSetOps::Iter largeVectorVarsIter(compiler, largeVectorVars);
            unsigned        largeVectorVarIndex = 0;
            while (largeVectorVarsIter.NextElem(&largeVectorVarIndex))
            {
                Interval* lclVarInterval = getIntervalForLocalVar(largeVectorVarIndex);
                buildUpperVectorRestoreRefPosition(lclVarInterval, currentLoc, nullptr, false);
            }
        }
#endif // FEATURE_PARTIAL_SIMD_CALLEE_SAVE

        // Note: the visited set is cleared in LinearScan::doLinearScan()
        markBlockVisited(block);
        if (!defList.IsEmpty())
        {
            INDEBUG(dumpDefList());
            assert(!"Expected empty defList at end of block");
        }

        if (enregisterLocalVars)
        {
            // Insert exposed uses for a lclVar that is live-out of 'block' but not live-in to the
            // next block, or any unvisited successors.
            // This will address lclVars that are live on a backedge, as well as those that are kept
            // live at a GT_JMP.
            //
            // Blocks ending with "jmp method" are marked as BBJ_HAS_JMP,
            // and jmp call is represented using GT_JMP node which is a leaf node.
            // Liveness phase keeps all the arguments of the method live till the end of
            // block by adding them to liveout set of the block containing GT_JMP.
            //
            // The target of a GT_JMP implicitly uses all the current method arguments, however
            // there are no actual references to them.  This can cause LSRA to assert, because
            // the variables are live but it sees no references.  In order to correctly model the
            // liveness of these arguments, we add dummy exposed uses, in the same manner as for
            // backward branches.  This will happen automatically via expUseSet.
            //
            // Note that a block ending with GT_JMP has no successors and hence the variables
            // for which dummy use ref positions are added are arguments of the method.

            VARSET_TP expUseSet(VarSetOps::MakeCopy(compiler, block->bbLiveOut));
            VarSetOps::IntersectionD(compiler, expUseSet, registerCandidateVars);
            BasicBlock* nextBlock = getNextBlock();
            if (nextBlock != nullptr)
            {
                VarSetOps::DiffD(compiler, expUseSet, nextBlock->bbLiveIn);
            }
            for (BasicBlock* succ : block->GetAllSuccs(compiler))
            {
                if (VarSetOps::IsEmpty(compiler, expUseSet))
                {
                    break;
                }

                if (isBlockVisited(succ))
                {
                    continue;
                }
                VarSetOps::DiffD(compiler, expUseSet, succ->bbLiveIn);
            }

            if (!VarSetOps::IsEmpty(compiler, expUseSet))
            {
                JITDUMP("Exposed uses:");
                VarSetOps::Iter iter(compiler, expUseSet);
                unsigned        varIndex = 0;
                while (iter.NextElem(&varIndex))
                {
                    unsigned         varNum = compiler->lvaTrackedToVarNum[varIndex];
                    const LclVarDsc* varDsc = compiler->lvaGetDesc(varNum);
                    assert(isCandidateVar(varDsc));
                    Interval*    interval = getIntervalForLocalVar(varIndex);
                    RefPosition* pos =
                        newRefPosition(interval, currentLoc, RefTypeExpUse, nullptr, allRegs(interval->registerType));
                    pos->setRegOptional(true);
                    JITDUMP(" V%02u", varNum);
                }
                JITDUMP("\n");
            }

            // Clear the "last use" flag on any vars that are live-out from this block.
            VARSET_TP       bbLiveDefs(VarSetOps::Intersection(compiler, registerCandidateVars, block->bbLiveOut));
            VarSetOps::Iter iter(compiler, bbLiveDefs);
            unsigned        varIndex = 0;
            while (iter.NextElem(&varIndex))
            {
                unsigned         varNum = compiler->lvaTrackedToVarNum[varIndex];
                LclVarDsc* const varDsc = compiler->lvaGetDesc(varNum);
                assert(isCandidateVar(varDsc));
                RefPosition* const lastRP = getIntervalForLocalVar(varIndex)->lastRefPosition;
                // We should be able to assert that lastRP is non-null if it is live-out, but sometimes liveness
                // lies.
                if ((lastRP != nullptr) && (lastRP->bbNum == block->bbNum))
                {
                    lastRP->lastUse = false;
                }
            }

#ifdef DEBUG
            checkLastUses(block);

            if (VERBOSE)
            {
                printf("use: ");
                dumpConvertedVarSet(compiler, block->bbVarUse);
                printf("\ndef: ");
                dumpConvertedVarSet(compiler, block->bbVarDef);
                printf("\n");
            }
#endif // DEBUG
        }

        prevBlock = block;
    }

    if (enregisterLocalVars)
    {
        if (compiler->lvaKeepAliveAndReportThis())
        {
            // If we need to KeepAliveAndReportThis, add a dummy exposed use of it at the end
            unsigned keepAliveVarNum = compiler->info.compThisArg;
            assert(compiler->info.compIsStatic == false);
            const LclVarDsc* varDsc = compiler->lvaGetDesc(keepAliveVarNum);
            if (isCandidateVar(varDsc))
            {
                JITDUMP("Adding exposed use of this, for lvaKeepAliveAndReportThis\n");
                Interval*    interval = getIntervalForLocalVar(varDsc->lvVarIndex);
                RefPosition* pos =
                    newRefPosition(interval, currentLoc, RefTypeExpUse, nullptr, allRegs(interval->registerType));
                pos->setRegOptional(true);
            }
        }
        // Adjust heuristics for writeThru intervals.
        if (compiler->compHndBBtabCount > 0)
        {
            VarSetOps::Iter iter(compiler, exceptVars);
            unsigned        varIndex = 0;
            while (iter.NextElem(&varIndex))
            {
                unsigned   varNum   = compiler->lvaTrackedToVarNum[varIndex];
                LclVarDsc* varDsc   = compiler->lvaGetDesc(varNum);
                Interval*  interval = getIntervalForLocalVar(varIndex);
                assert(interval->isWriteThru);
                weight_t weight = varDsc->lvRefCntWtd();

                // We'd like to only allocate registers for EH vars that have enough uses
                // to compensate for the additional registers being live (and for the possibility
                // that we may have to insert an additional copy).
                // However, we don't currently have that information available. Instead, we'll
                // aggressively assume that these vars are defined once, at their first RefPosition.
                //
                RefPosition* firstRefPosition = interval->firstRefPosition;

                // Incoming reg args are given an initial weight of 2 * BB_UNITY_WEIGHT
                // (see lvaComputeRefCounts(); this may be reviewed/changed in future).
                //
                weight_t initialWeight = (firstRefPosition->refType == RefTypeParamDef)
                                             ? (2 * BB_UNITY_WEIGHT)
                                             : blockInfo[firstRefPosition->bbNum].weight;
                weight -= initialWeight;

                // If the remaining weight is less than the initial weight, we'd like to allocate it only
                // opportunistically, but we don't currently have a mechanism to do so.
                // For now, we'll just avoid using callee-save registers if the weight is too low.
                if (interval->preferCalleeSave)
                {
                    // The benefit of a callee-save register isn't as high as it would be for a normal arg.
                    // We'll have at least the cost of saving & restoring the callee-save register,
                    // so we won't break even until we have at least 4 * BB_UNITY_WEIGHT.
                    // Given that we also don't have a good way to tell whether the variable is live
                    // across a call in the non-EH code, we'll be extra conservative about this.
                    // Note that for writeThru intervals we don't update the preferences to be only callee-save.
                    unsigned calleeSaveCount =
                        (varTypeUsesFloatReg(interval->registerType)) ? CNT_CALLEE_SAVED_FLOAT : CNT_CALLEE_ENREG;
                    if ((weight <= (BB_UNITY_WEIGHT * 7)) || varDsc->lvVarIndex >= calleeSaveCount)
                    {
                        // If this is relatively low weight, don't prefer callee-save at all.
                        interval->preferCalleeSave = false;
                    }
                    else
                    {
                        // In other cases, we'll add in the callee-save regs to the preferences, but not clear
                        // the non-callee-save regs . We also handle this case specially in tryAllocateFreeReg().
                        interval->registerPreferences |= calleeSaveRegs(interval->registerType);
                    }
                }
            }
        }

#ifdef DEBUG
        if (getLsraExtendLifeTimes())
        {
            for (unsigned lclNum = 0; lclNum < compiler->lvaCount; lclNum++)
            {
                LclVarDsc* varDsc = compiler->lvaGetDesc(lclNum);
                if (varDsc->lvLRACandidate)
                {
                    JITDUMP("Adding exposed use of V%02u for LsraExtendLifetimes\n", lclNum);
                    Interval*    interval = getIntervalForLocalVar(varDsc->lvVarIndex);
                    RefPosition* pos =
                        newRefPosition(interval, currentLoc, RefTypeExpUse, nullptr, allRegs(interval->registerType));
                    pos->setRegOptional(true);
                }
            }
        }
#endif // DEBUG
    }

    // If the last block has successors, create a RefTypeBB to record
    // what's live

    if (prevBlock->NumSucc(compiler) > 0)
    {
        RefPosition* pos = newRefPosition((Interval*)nullptr, currentLoc, RefTypeBB, nullptr, RBM_NONE);
    }

#ifdef DEBUG
    // Make sure we don't have any blocks that were not visited
    for (BasicBlock* const block : compiler->Blocks())
    {
        assert(isBlockVisited(block));
    }

    if (VERBOSE)
    {
        lsraDumpIntervals("BEFORE VALIDATING INTERVALS");
        dumpRefPositions("BEFORE VALIDATING INTERVALS");
    }
    validateIntervals();

#endif // DEBUG
}

#ifdef DEBUG
//------------------------------------------------------------------------
// validateIntervals: A DEBUG-only method that checks that:
//      - the lclVar RefPositions do not reflect uses of undefined values
//      - A singleDef interval should have just first RefPosition as RefTypeDef.
//
// TODO-Cleanup: If an undefined use is encountered, it merely prints a message
// but probably assert.
//
void LinearScan::validateIntervals()
{
    if (enregisterLocalVars)
    {
        for (unsigned i = 0; i < compiler->lvaTrackedCount; i++)
        {
            if (!compiler->lvaGetDescByTrackedIndex(i)->lvLRACandidate)
            {
                continue;
            }
            Interval* interval = getIntervalForLocalVar(i);

            bool     defined      = false;
            unsigned lastUseBBNum = 0;
            JITDUMP("-----------------\n");
            for (RefPosition* ref = interval->firstRefPosition; ref != nullptr; ref = ref->nextRefPosition)
            {
                if (VERBOSE)
                {
                    ref->dump(this);
                }
                RefType refType = ref->refType;
                if (!defined && RefTypeIsUse(refType) && (lastUseBBNum == ref->bbNum))
                {
                    if (!ref->lastUse)
                    {
                        if (compiler->info.compMethodName != nullptr)
                        {
                            JITDUMP("%s: ", compiler->info.compMethodName);
                        }
                        JITDUMP("LocalVar V%02u: undefined use at %u\n", interval->varNum, ref->nodeLocation);
                        assert(false);
                    }
                }

                // For single-def intervals, the only the first refposition should be a RefTypeDef
                if (interval->isSingleDef && RefTypeIsDef(refType))
                {
                    assert(ref == interval->firstRefPosition);
                }

                // Note that there can be multiple last uses if they are on disjoint paths,
                // so we can't really check the lastUse flag
                if (ref->lastUse)
                {
                    defined      = false;
                    lastUseBBNum = ref->bbNum;
                }
                if (RefTypeIsDef(refType))
                {
                    defined = true;
                }
            }
        }
    }
}
#endif // DEBUG

#if defined(TARGET_XARCH) || defined(FEATURE_HW_INTRINSICS)
//------------------------------------------------------------------------
// setTgtPref: Set a  preference relationship between the given Interval
//             and a Use RefPosition.
//
// Arguments:
//    interval   - An interval whose defining instruction has tgtPrefUse as a use
//    tgtPrefUse - The use RefPosition
//
// Notes:
//    This is called when we would like tgtPrefUse and this def to get the same register.
//    This is only desirable if the use is a last use, which it is if it is a non-local,
//    *or* if it is a lastUse.
//     Note that we don't yet have valid lastUse information in the RefPositions that we're building
//    (every RefPosition is set as a lastUse until we encounter a new use), so we have to rely on the treeNode.
//    This may be called for multiple uses, in which case 'interval' will only get preferenced at most
//    to the first one (if it didn't already have a 'relatedInterval'.
//
void setTgtPref(Interval* interval, RefPosition* tgtPrefUse)
{
    if (tgtPrefUse != nullptr)
    {
        Interval* useInterval = tgtPrefUse->getInterval();
        if (!useInterval->isLocalVar || (tgtPrefUse->treeNode == nullptr) ||
            ((tgtPrefUse->treeNode->gtFlags & GTF_VAR_DEATH) != 0))
        {
            // Set the use interval as related to the interval we're defining.
            useInterval->assignRelatedIntervalIfUnassigned(interval);
        }
    }
}
#endif // TARGET_XARCH || FEATURE_HW_INTRINSICS
//------------------------------------------------------------------------
// BuildDef: Build a RefTypeDef RefPosition for the given node
//
// Arguments:
//    tree          - The node that defines a register
//    dstCandidates - The candidate registers for the definition
//    multiRegIdx   - The index of the definition, defaults to zero.
//                    Only non-zero for multi-reg nodes.
//
// Return Value:
//    The newly created RefPosition.
//
// Notes:
//    Adds the RefInfo for the definition to the defList.
//
RefPosition* LinearScan::BuildDef(GenTree* tree, regMaskTP dstCandidates, int multiRegIdx)
{
    assert(!tree->isContained());

    if (dstCandidates != RBM_NONE)
    {
        assert((tree->GetRegNum() == REG_NA) || (dstCandidates == genRegMask(tree->GetRegByIndex(multiRegIdx))));
    }

    RegisterType type;
    if (!tree->IsMultiRegNode())
    {
        type = getDefType(tree);
    }
    else
    {
        type = tree->GetRegTypeByIndex(multiRegIdx);
    }

    if (varTypeUsesFloatReg(type))
    {
        compiler->compFloatingPointUsed = true;
    }

    Interval* interval = newInterval(type);
    if (tree->GetRegNum() != REG_NA)
    {
        if (!tree->IsMultiRegNode() || (multiRegIdx == 0))
        {
            assert((dstCandidates == RBM_NONE) || (dstCandidates == genRegMask(tree->GetRegNum())));
            dstCandidates = genRegMask(tree->GetRegNum());
        }
        else
        {
            assert(isSingleRegister(dstCandidates));
        }
    }
#ifdef TARGET_X86
    else if (varTypeIsByte(tree))
    {
        if (dstCandidates == RBM_NONE)
        {
            dstCandidates = allRegs(TYP_INT);
        }
        dstCandidates &= ~RBM_NON_BYTE_REGS;
        assert(dstCandidates != RBM_NONE);
    }
#endif // TARGET_X86
    if (pendingDelayFree)
    {
        interval->hasInterferingUses = true;
        // pendingDelayFree = false;
    }
    RefPosition* defRefPosition =
        newRefPosition(interval, currentLoc + 1, RefTypeDef, tree, dstCandidates, multiRegIdx);
    if (tree->IsUnusedValue())
    {
        defRefPosition->isLocalDefUse = true;
        defRefPosition->lastUse       = true;
    }
    else
    {
        RefInfoListNode* refInfo = listNodePool.GetNode(defRefPosition, tree);
        defList.Append(refInfo);
    }
#if defined(TARGET_XARCH) || defined(FEATURE_HW_INTRINSICS)
    setTgtPref(interval, tgtPrefUse);
    setTgtPref(interval, tgtPrefUse2);
#endif // TARGET_XARCH
#if FEATURE_PARTIAL_SIMD_CALLEE_SAVE
    assert(!interval->isPartiallySpilled);
#endif
    return defRefPosition;
}

//------------------------------------------------------------------------
// BuildDef: Build one or more RefTypeDef RefPositions for the given node
//
// Arguments:
//    tree          - The node that defines a register
//    dstCount      - The number of registers defined by the node
//    dstCandidates - the candidate registers for the definition
//
// Notes:
//    Adds the RefInfo for the definitions to the defList.
//
void LinearScan::BuildDefs(GenTree* tree, int dstCount, regMaskTP dstCandidates)
{
    bool fixedReg = false;
    if ((dstCount > 1) && (dstCandidates != RBM_NONE) && ((int)genCountBits(dstCandidates) == dstCount))
    {
        fixedReg = true;
    }
    const ReturnTypeDesc* retTypeDesc = nullptr;
    if (tree->IsMultiRegCall())
    {
        retTypeDesc = tree->AsCall()->GetReturnTypeDesc();
    }
    for (int i = 0; i < dstCount; i++)
    {
        regMaskTP thisDstCandidates;
        if (fixedReg)
        {
            // In case of multi-reg call node, we have to query the i'th position return register.
            // For all other cases of multi-reg definitions, the registers must be in sequential order.
            if (retTypeDesc != nullptr)
            {
                thisDstCandidates = genRegMask(tree->AsCall()->GetReturnTypeDesc()->GetABIReturnReg(i));
                assert((dstCandidates & thisDstCandidates) != RBM_NONE);
            }
            else
            {
                thisDstCandidates = genFindLowestBit(dstCandidates);
            }
            dstCandidates &= ~thisDstCandidates;
        }
        else
        {
            thisDstCandidates = dstCandidates;
        }
        BuildDef(tree, thisDstCandidates, i);
    }
}

//------------------------------------------------------------------------
// BuildDef: Build one or more RefTypeDef RefPositions for the given node,
//           as well as kills as specified by the given mask.
//
// Arguments:
//    tree          - The node that defines a register
//    dstCount      - The number of registers defined by the node
//    dstCandidates - The candidate registers for the definition
//    killMask      - The mask of registers killed by this node
//
// Notes:
//    Adds the RefInfo for the definitions to the defList.
//    The def and kill functionality is folded into a single method so that the
//    save and restores of upper vector registers can be bracketed around the def.
//
void LinearScan::BuildDefsWithKills(GenTree* tree, int dstCount, regMaskTP dstCandidates, regMaskTP killMask)
{
    assert(killMask == getKillSetForNode(tree));

    // Call this even when killMask is RBM_NONE, as we have to check for some special cases
    buildKillPositionsForNode(tree, currentLoc + 1, killMask);

    if (killMask != RBM_NONE)
    {
#if FEATURE_PARTIAL_SIMD_CALLEE_SAVE
        // Build RefPositions to account for the fact that, even in a callee-save register, the upper half of any large
        // vector will be killed by a call.
        // We actually need to find any calls that kill the upper-half of the callee-save vector registers.
        // But we will use as a proxy any node that kills floating point registers.
        // (Note that some calls are masquerading as other nodes at this point so we can't just check for calls.)
        // We call this unconditionally for such nodes, as we will create RefPositions for any large vector tree temps
        // even if 'enregisterLocalVars' is false, or 'liveLargeVectors' is empty, though currently the allocation
        // phase will fully (rather than partially) spill those, so we don't need to build the UpperVectorRestore
        // RefPositions in that case.
        // This must be done after the kills, so that we know which large vectors are still live.
        //
        if ((killMask & RBM_FLT_CALLEE_TRASH) != RBM_NONE)
        {
            buildUpperVectorSaveRefPositions(tree, currentLoc + 1, killMask);
        }
#endif // FEATURE_PARTIAL_SIMD_CALLEE_SAVE
    }

    // Now, create the Def(s)
    BuildDefs(tree, dstCount, dstCandidates);
}

//------------------------------------------------------------------------
// BuildUse: Remove the RefInfoListNode for the given multi-reg index of the given node from
//           the defList, and build a use RefPosition for the associated Interval.
//
// Arguments:
//    operand      - The node of interest
//    candidates   - The register candidates for the use
//    multiRegIdx  - The index of the multireg def/use
//
// Return Value:
//    The newly created use RefPosition
//
// Notes:
//    The node must not be contained, and must have been processed by buildRefPositionsForNode().
//
RefPosition* LinearScan::BuildUse(GenTree* operand, regMaskTP candidates, int multiRegIdx)
{
    assert(!operand->isContained());
    Interval* interval;
    bool      regOptional = operand->IsRegOptional();

    if (isCandidateLocalRef(operand))
    {
        interval = getIntervalForLocalVarNode(operand->AsLclVarCommon());

        // We have only approximate last-use information at this point.  This is because the
        // execution order doesn't actually reflect the true order in which the localVars
        // are referenced - but the order of the RefPositions will, so we recompute it after
        // RefPositions are built.
        // Use the old value for setting currentLiveVars - note that we do this with the
        // not-quite-correct setting of lastUse.  However, this is OK because
        // 1) this is only for preferencing, which doesn't require strict correctness, and
        // 2) the cases where these out-of-order uses occur should not overlap a kill.
        // TODO-Throughput: clean this up once we have the execution order correct.  At that point
        // we can update currentLiveVars at the same place that we create the RefPosition.
        if ((operand->gtFlags & GTF_VAR_DEATH) != 0)
        {
            unsigned varIndex = interval->getVarIndex(compiler);
            VarSetOps::RemoveElemD(compiler, currentLiveVars, varIndex);
        }
#if FEATURE_PARTIAL_SIMD_CALLEE_SAVE
        buildUpperVectorRestoreRefPosition(interval, currentLoc, operand, true);
#endif
    }
    else if (operand->IsMultiRegLclVar())
    {
        assert(compiler->lvaEnregMultiRegVars);
        LclVarDsc* varDsc      = compiler->lvaGetDesc(operand->AsLclVar());
        LclVarDsc* fieldVarDsc = compiler->lvaGetDesc(varDsc->lvFieldLclStart + multiRegIdx);
        interval               = getIntervalForLocalVar(fieldVarDsc->lvVarIndex);
        if (operand->AsLclVar()->IsLastUse(multiRegIdx))
        {
            VarSetOps::RemoveElemD(compiler, currentLiveVars, fieldVarDsc->lvVarIndex);
        }
#if FEATURE_PARTIAL_SIMD_CALLEE_SAVE
        buildUpperVectorRestoreRefPosition(interval, currentLoc, operand, true);
#endif
    }
    else
    {
        RefInfoListNode* refInfo   = defList.removeListNode(operand, multiRegIdx);
        RefPosition*     defRefPos = refInfo->ref;
        assert(defRefPos->multiRegIdx == multiRegIdx);
        interval = defRefPos->getInterval();
        listNodePool.ReturnNode(refInfo);
        operand = nullptr;
    }
    RefPosition* useRefPos = newRefPosition(interval, currentLoc, RefTypeUse, operand, candidates, multiRegIdx);
    useRefPos->setRegOptional(regOptional);
    return useRefPos;
}

//------------------------------------------------------------------------
// BuildIndirUses: Build Use RefPositions for an indirection that might be contained
//
// Arguments:
//    indirTree      - The indirection node of interest
//
// Return Value:
//    The number of source registers used by the *parent* of this node.
//
// Notes:
//    This method may only be used if the candidates are the same for all sources.
//
int LinearScan::BuildIndirUses(GenTreeIndir* indirTree, regMaskTP candidates)
{
    GenTree* const addr = indirTree->gtOp1;
    return BuildAddrUses(addr, candidates);
}

int LinearScan::BuildAddrUses(GenTree* addr, regMaskTP candidates)
{
    if (!addr->isContained())
    {
        BuildUse(addr, candidates);
        return 1;
    }
    if (!addr->OperIs(GT_LEA))
    {
        return 0;
    }

    GenTreeAddrMode* const addrMode = addr->AsAddrMode();

    unsigned srcCount = 0;
    if ((addrMode->Base() != nullptr) && !addrMode->Base()->isContained())
    {
        BuildUse(addrMode->Base(), candidates);
        srcCount++;
    }
    if (addrMode->Index() != nullptr)
    {
        if (!addrMode->Index()->isContained())
        {
            BuildUse(addrMode->Index(), candidates);
            srcCount++;
        }
#ifdef TARGET_ARM64
        else if (addrMode->Index()->OperIs(GT_BFIZ))
        {
            GenTreeCast* cast = addrMode->Index()->gtGetOp1()->AsCast();
            assert(cast->isContained());
            BuildUse(cast->CastOp(), candidates);
            srcCount++;
        }
#endif
    }
    return srcCount;
}

//------------------------------------------------------------------------
// BuildOperandUses: Build Use RefPositions for an operand that might be contained.
//
// Arguments:
//    node      - The node of interest
//
// Return Value:
//    The number of source registers used by the *parent* of this node.
//
int LinearScan::BuildOperandUses(GenTree* node, regMaskTP candidates)
{
    if (!node->isContained())
    {
        BuildUse(node, candidates);
        return 1;
    }

#ifdef TARGET_ARM64
    // Must happen before OperIsHWIntrinsic case,
    // but this occurs when a vector zero node is marked as contained.
    if (node->IsVectorZero())
    {
        return 0;
    }
#endif

#if !defined(TARGET_64BIT)
    if (node->OperIs(GT_LONG))
    {
        return BuildBinaryUses(node->AsOp(), candidates);
    }
#endif // !defined(TARGET_64BIT)
    if (node->OperIsIndir())
    {
        return BuildIndirUses(node->AsIndir(), candidates);
    }
    if (node->OperIs(GT_LEA))
    {
        return BuildAddrUses(node, candidates);
    }
#ifdef FEATURE_HW_INTRINSICS
    if (node->OperIsHWIntrinsic())
    {
        if (node->AsHWIntrinsic()->OperIsMemoryLoad())
        {
            return BuildAddrUses(node->AsHWIntrinsic()->Op(1));
        }

        assert(node->AsHWIntrinsic()->GetOperandCount() == 1);
        BuildUse(node->AsHWIntrinsic()->Op(1), candidates);
        return 1;
    }
#endif // FEATURE_HW_INTRINSICS
#ifdef TARGET_ARM64
    if (node->OperIs(GT_MUL))
    {
        // Can be contained for MultiplyAdd on arm64
        return BuildBinaryUses(node->AsOp(), candidates);
    }
    if (node->OperIs(GT_NEG, GT_CAST, GT_LSH))
    {
        // GT_NEG can be contained for MultiplyAdd on arm64
        // GT_CAST and GT_LSH for ADD with sign/zero extension
        return BuildOperandUses(node->gtGetOp1(), candidates);
    }
#endif

    return 0;
}

//------------------------------------------------------------------------
// setDelayFree: Mark a RefPosition as delayRegFree, and set pendingDelayFree
//
// Arguments:
//    use      - The use RefPosition to mark
//
void LinearScan::setDelayFree(RefPosition* use)
{
    use->delayRegFree = true;
    pendingDelayFree  = true;
}

//------------------------------------------------------------------------
// BuildDelayFreeUses: Build Use RefPositions for an operand that might be contained,
//                     and which may need to be marked delayRegFree
//
// Arguments:
//    node       - The node of interest
//    rmwNode    - The node that has RMW semantics (if applicable)
//    candidates - The set of candidates for the uses
//
// Return Value:
//    The number of source registers used by the *parent* of this node.
//
int LinearScan::BuildDelayFreeUses(GenTree* node, GenTree* rmwNode, regMaskTP candidates)
{
    RefPosition* use          = nullptr;
    Interval*    rmwInterval  = nullptr;
    bool         rmwIsLastUse = false;
    GenTree*     addr         = nullptr;
    if ((rmwNode != nullptr) && isCandidateLocalRef(rmwNode))
    {
        rmwInterval = getIntervalForLocalVarNode(rmwNode->AsLclVar());
        // Note: we don't handle multi-reg vars here. It's not clear that there are any cases
        // where we'd encounter a multi-reg var in an RMW context.
        assert(!rmwNode->AsLclVar()->IsMultiReg());
        rmwIsLastUse = rmwNode->AsLclVar()->IsLastUse(0);
    }
    if (!node->isContained())
    {
        use = BuildUse(node, candidates);
    }
#ifdef TARGET_ARM64
    // Must happen before OperIsHWIntrinsic case,
    // but this occurs when a vector zero node is marked as contained.
    else if (node->IsVectorZero())
    {
        return 0;
    }
#endif
#ifdef FEATURE_HW_INTRINSICS
    else if (node->OperIsHWIntrinsic())
    {
        assert(node->AsHWIntrinsic()->GetOperandCount() == 1);
        use = BuildUse(node->AsHWIntrinsic()->Op(1), candidates);
    }
#endif
    else if (!node->OperIsIndir())
    {
        return 0;
    }
    else
    {
        GenTreeIndir* indirTree = node->AsIndir();
        addr                    = indirTree->gtOp1;
        if (!addr->isContained())
        {
            use = BuildUse(addr, candidates);
        }
        else if (!addr->OperIs(GT_LEA))
        {
            return 0;
        }
    }
    if (use != nullptr)
    {
        // If node != rmwNode, then definitely node should be marked as "delayFree".
        // However, if node == rmwNode, then we can mark node as "delayFree" only if
        // none of the node/rmwNode are the last uses. If either of them are last use,
        // we can safely reuse the rmwNode as destination.
        if ((use->getInterval() != rmwInterval) || (!rmwIsLastUse && !use->lastUse))
        {
            setDelayFree(use);
        }
        return 1;
    }

    // If we reach here we have a contained LEA in 'addr'.

    GenTreeAddrMode* const addrMode = addr->AsAddrMode();

    unsigned srcCount = 0;
    if ((addrMode->Base() != nullptr) && !addrMode->Base()->isContained())
    {
        use = BuildUse(addrMode->Base(), candidates);
        if ((use->getInterval() != rmwInterval) || (!rmwIsLastUse && !use->lastUse))
        {
            setDelayFree(use);
        }
        srcCount++;
    }
    if ((addrMode->Index() != nullptr) && !addrMode->Index()->isContained())
    {
        use = BuildUse(addrMode->Index(), candidates);
        if ((use->getInterval() != rmwInterval) || (!rmwIsLastUse && !use->lastUse))
        {
            setDelayFree(use);
        }
        srcCount++;
    }
    return srcCount;
}

//------------------------------------------------------------------------
// BuildBinaryUses: Get the RefInfoListNodes for the operands of the
//                  given node, and build uses for them.
//
// Arguments:
//    node - a GenTreeOp
//
// Return Value:
//    The number of actual register operands.
//
// Notes:
//    The operands must already have been processed by buildRefPositionsForNode, and their
//    RefInfoListNodes placed in the defList.
//
int LinearScan::BuildBinaryUses(GenTreeOp* node, regMaskTP candidates)
{
    GenTree* op1 = node->gtGetOp1();
    GenTree* op2 = node->gtGetOp2IfPresent();

#ifdef TARGET_XARCH
    if (node->OperIsBinary() && isRMWRegOper(node))
    {
        assert(op2 != nullptr);
        return BuildRMWUses(node, op1, op2, candidates);
    }
#endif // TARGET_XARCH
    int srcCount = 0;
    if (op1 != nullptr)
    {
        srcCount += BuildOperandUses(op1, candidates);
    }
    if (op2 != nullptr)
    {
        srcCount += BuildOperandUses(op2, candidates);
    }
    return srcCount;
}

//------------------------------------------------------------------------
// BuildStoreLocDef: Build a definition RefPosition for a local store
//
// Arguments:
//    storeLoc - the local store (GT_STORE_LCL_FLD or GT_STORE_LCL_VAR)
//
// Notes:
//    This takes an index to enable building multiple defs for a multi-reg local.
//
void LinearScan::BuildStoreLocDef(GenTreeLclVarCommon* storeLoc,
                                  LclVarDsc*           varDsc,
                                  RefPosition*         singleUseRef,
                                  int                  index)
{
    assert(varDsc->lvTracked);
    unsigned  varIndex       = varDsc->lvVarIndex;
    Interval* varDefInterval = getIntervalForLocalVar(varIndex);
    if (!storeLoc->IsLastUse(index))
    {
        VarSetOps::AddElemD(compiler, currentLiveVars, varIndex);
    }
    if (singleUseRef != nullptr)
    {
        Interval* srcInterval = singleUseRef->getInterval();
        if (srcInterval->relatedInterval == nullptr)
        {
            // Preference the source to the dest, unless this is a non-last-use localVar.
            // Note that the last-use info is not correct, but it is a better approximation than preferencing
            // the source to the dest, if the source's lifetime extends beyond the dest.
            if (!srcInterval->isLocalVar || (singleUseRef->treeNode->gtFlags & GTF_VAR_DEATH) != 0)
            {
                srcInterval->assignRelatedInterval(varDefInterval);
            }
        }
        else if (!srcInterval->isLocalVar)
        {
            // Preference the source to dest, if src is not a local var.
            srcInterval->assignRelatedInterval(varDefInterval);
        }
    }

    regMaskTP defCandidates = RBM_NONE;
    var_types type          = varDsc->GetRegisterType();

#ifdef TARGET_X86
    if (varTypeIsByte(type))
    {
        defCandidates = allByteRegs();
    }
    else
    {
        defCandidates = allRegs(type);
    }
#else
    defCandidates  = allRegs(type);
#endif // TARGET_X86

    RefPosition* def = newRefPosition(varDefInterval, currentLoc + 1, RefTypeDef, storeLoc, defCandidates, index);
    if (varDefInterval->isWriteThru)
    {
        // We always make write-thru defs reg-optional, as we can store them if they don't
        // get a register.
        def->regOptional = true;
    }
#if FEATURE_PARTIAL_SIMD_CALLEE_SAVE
    if (Compiler::varTypeNeedsPartialCalleeSave(varDefInterval->registerType))
    {
        varDefInterval->isPartiallySpilled = false;
    }
#endif // FEATURE_PARTIAL_SIMD_CALLEE_SAVE
}

//------------------------------------------------------------------------
// BuildMultiRegStoreLoc: Set register requirements for a store of a lclVar
//
// Arguments:
//    storeLoc - the multireg local store (GT_STORE_LCL_VAR)
//
// Returns:
//    The number of source registers read.
//
int LinearScan::BuildMultiRegStoreLoc(GenTreeLclVar* storeLoc)
{
    GenTree*     op1      = storeLoc->gtGetOp1();
    unsigned int dstCount = storeLoc->GetFieldCount(compiler);
    unsigned int srcCount = dstCount;
    LclVarDsc*   varDsc   = compiler->lvaGetDesc(storeLoc);

    assert(compiler->lvaEnregMultiRegVars);
    assert(storeLoc->OperGet() == GT_STORE_LCL_VAR);
    bool isMultiRegSrc = op1->IsMultiRegNode();
    // The source must be:
    // - a multi-reg source
    // - an enregisterable SIMD type, or
    // - in-memory local
    //
    if (isMultiRegSrc)
    {
        assert(op1->GetMultiRegCount(compiler) == srcCount);
    }
    else if (varTypeIsEnregisterable(op1))
    {
        // Create a delay free use, as we'll have to use it to create each field
        RefPosition* use = BuildUse(op1, RBM_NONE);
        setDelayFree(use);
        srcCount = 1;
    }
    else
    {
        // Otherwise we must have an in-memory struct lclVar.
        // We will just load directly into the register allocated for this lclVar,
        // so we don't need to build any uses.
        assert(op1->OperIs(GT_LCL_VAR) && op1->isContained() && op1->TypeIs(TYP_STRUCT));
        srcCount = 0;
    }
    // For multi-reg local stores of multi-reg sources, the code generator will read each source
    // register, and then move it, if needed, to the destination register. These nodes have
    // 2*N locations where N is the number of registers, so that the liveness can
    // be reflected accordingly.
    //
    for (unsigned int i = 0; i < dstCount; ++i)
    {
        LclVarDsc*   fieldVarDsc  = compiler->lvaGetDesc(varDsc->lvFieldLclStart + i);
        RefPosition* singleUseRef = nullptr;

        if (isMultiRegSrc)
        {
            regMaskTP srcCandidates = RBM_NONE;
#ifdef TARGET_X86
            var_types type = fieldVarDsc->TypeGet();
            if (varTypeIsByte(type))
            {
                srcCandidates = allByteRegs();
            }
#endif // TARGET_X86
            singleUseRef = BuildUse(op1, srcCandidates, i);
        }
        assert(isCandidateVar(fieldVarDsc));
        BuildStoreLocDef(storeLoc, fieldVarDsc, singleUseRef, i);
        if (isMultiRegSrc && (i < (dstCount - 1)))
        {
            currentLoc += 2;
        }
    }
    return srcCount;
}

//------------------------------------------------------------------------
// BuildStoreLoc: Set register requirements for a store of a lclVar
//
// Arguments:
//    storeLoc - the local store (GT_STORE_LCL_FLD or GT_STORE_LCL_VAR)
//
// Notes:
//    This involves:
//    - Setting the appropriate candidates.
//    - Handling of contained immediates.
//    - Requesting an internal register for SIMD12 stores.
//
int LinearScan::BuildStoreLoc(GenTreeLclVarCommon* storeLoc)
{
    GenTree*     op1 = storeLoc->gtGetOp1();
    int          srcCount;
    RefPosition* singleUseRef = nullptr;
    LclVarDsc*   varDsc       = compiler->lvaGetDesc(storeLoc);

    if (storeLoc->IsMultiRegLclVar())
    {
        return BuildMultiRegStoreLoc(storeLoc->AsLclVar());
    }

// First, define internal registers.
#ifdef FEATURE_SIMD
    if (varTypeIsSIMD(storeLoc) && !op1->IsCnsIntOrI() && (storeLoc->TypeGet() == TYP_SIMD12))
    {
        // Need an additional register to extract upper 4 bytes of Vector3,
        // it has to be float for x86.
        buildInternalFloatRegisterDefForNode(storeLoc, allSIMDRegs());
    }
#endif // FEATURE_SIMD

    // Second, use source registers.

    if (op1->IsMultiRegNode() && (op1->GetMultiRegCount(compiler) > 1))
    {
        // This is the case where the source produces multiple registers.
        // This must be a store lclvar.
        assert(storeLoc->OperGet() == GT_STORE_LCL_VAR);
        srcCount = op1->GetMultiRegCount(compiler);

        for (int i = 0; i < srcCount; ++i)
        {
            BuildUse(op1, RBM_NONE, i);
        }
#if defined(FEATURE_SIMD) && defined(TARGET_X86)
        if (TargetOS::IsWindows && !compiler->compOpportunisticallyDependsOn(InstructionSet_SSE41))
        {
            if (varTypeIsSIMD(storeLoc) && op1->IsCall())
            {
                // Need an additional register to create a SIMD8 from EAX/EDX without SSE4.1.
                buildInternalFloatRegisterDefForNode(storeLoc, allSIMDRegs());
<<<<<<< HEAD
                // This internal register must be different from the target register.
                setInternalRegsDelayFree = true;
=======

                if (isCandidateVar(varDsc))
                {
                    // This internal register must be different from the target register.
                    setInternalRegsDelayFree = true;
                }
>>>>>>> eb51b02b
            }
        }
#endif // FEATURE_SIMD && TARGET_X86
    }
    else if (op1->isContained() && op1->OperIs(GT_BITCAST))
    {
        GenTree*     bitCastSrc   = op1->gtGetOp1();
        RegisterType registerType = bitCastSrc->TypeGet();
        singleUseRef              = BuildUse(bitCastSrc, allRegs(registerType));

        Interval* srcInterval = singleUseRef->getInterval();
        assert(srcInterval->registerType == registerType);
        srcCount = 1;
    }
#ifndef TARGET_64BIT
    else if (varTypeIsLong(op1))
    {
        // GT_MUL_LONG is handled by the IsMultiRegNode case above.
        assert(op1->OperIs(GT_LONG));
        assert(op1->isContained() && !op1->gtGetOp1()->isContained() && !op1->gtGetOp2()->isContained());
        srcCount = BuildBinaryUses(op1->AsOp());
        assert(srcCount == 2);
    }
#endif // !TARGET_64BIT
    else if (op1->isContained())
    {
#ifdef TARGET_XARCH
        if (varTypeIsSIMD(storeLoc))
        {
            // This is the zero-init case, and we need a register to hold the zero.
            // (On Arm64 we can just store REG_ZR.)
            assert(op1->IsSIMDZero());
            singleUseRef = BuildUse(op1->gtGetOp1());
            srcCount     = 1;
        }
        else
#endif
        {
            srcCount = 0;
        }
    }
    else
    {
        srcCount                = 1;
        regMaskTP srcCandidates = RBM_NONE;
#ifdef TARGET_X86
        var_types type = varDsc->GetRegisterType(storeLoc);
        if (varTypeIsByte(type))
        {
            srcCandidates = allByteRegs();
        }
#endif // TARGET_X86
        singleUseRef = BuildUse(op1, srcCandidates);
    }

// Third, use internal registers.
#ifdef TARGET_ARM
    if (storeLoc->OperIs(GT_STORE_LCL_FLD) && storeLoc->AsLclFld()->IsOffsetMisaligned())
    {
        buildInternalIntRegisterDefForNode(storeLoc); // to generate address.
        buildInternalIntRegisterDefForNode(storeLoc); // to move float into an int reg.
        if (storeLoc->TypeIs(TYP_DOUBLE))
        {
            buildInternalIntRegisterDefForNode(storeLoc); // to move the second half into an int reg.
        }
    }
#endif // TARGET_ARM

#if defined(FEATURE_SIMD) || defined(TARGET_ARM)
    buildInternalRegisterUses();
#endif // FEATURE_SIMD || TARGET_ARM

    // Fourth, define destination registers.

    // Add the lclVar to currentLiveVars (if it will remain live)
    if (isCandidateVar(varDsc))
    {
        BuildStoreLocDef(storeLoc, varDsc, singleUseRef, 0);
    }

    return srcCount;
}

//------------------------------------------------------------------------
// BuildSimple: Builds use RefPositions for trees requiring no special handling
//
// Arguments:
//    tree      - The node of interest
//
// Return Value:
//    The number of use RefPositions created
//
int LinearScan::BuildSimple(GenTree* tree)
{
    unsigned kind     = tree->OperKind();
    int      srcCount = 0;
    if ((kind & GTK_LEAF) == 0)
    {
        assert((kind & GTK_SMPOP) != 0);
        srcCount = BuildBinaryUses(tree->AsOp());
    }
    if (tree->IsValue())
    {
        BuildDef(tree);
    }
    return srcCount;
}

//------------------------------------------------------------------------
// BuildReturn: Set the NodeInfo for a GT_RETURN.
//
// Arguments:
//    tree - The node of interest
//
// Return Value:
//    The number of sources consumed by this node.
//
int LinearScan::BuildReturn(GenTree* tree)
{
    GenTree* op1 = tree->gtGetOp1();

#if !defined(TARGET_64BIT)
    if (tree->TypeGet() == TYP_LONG)
    {
        assert((op1->OperGet() == GT_LONG) && op1->isContained());
        GenTree* loVal = op1->gtGetOp1();
        GenTree* hiVal = op1->gtGetOp2();
        BuildUse(loVal, RBM_LNGRET_LO);
        BuildUse(hiVal, RBM_LNGRET_HI);
        return 2;
    }
    else
#endif // !defined(TARGET_64BIT)
        if ((tree->TypeGet() != TYP_VOID) && !op1->isContained())
    {
        regMaskTP useCandidates = RBM_NONE;

#if FEATURE_MULTIREG_RET
#ifdef TARGET_ARM64
        if (varTypeIsSIMD(tree) && !op1->IsMultiRegLclVar())
        {
            useCandidates = allSIMDRegs();
            if (op1->OperGet() == GT_LCL_VAR)
            {
                assert(op1->TypeGet() != TYP_SIMD32);
                useCandidates = RBM_DOUBLERET;
            }
            BuildUse(op1, useCandidates);
            return 1;
        }
#endif // TARGET_ARM64

        if (varTypeIsStruct(tree))
        {
            // op1 has to be either a lclvar or a multi-reg returning call
            if ((op1->OperGet() == GT_LCL_VAR) && !op1->IsMultiRegLclVar())
            {
                BuildUse(op1, useCandidates);
            }
            else
            {
                noway_assert(op1->IsMultiRegCall() || op1->IsMultiRegLclVar());

                int                   srcCount;
                ReturnTypeDesc        nonCallRetTypeDesc;
                const ReturnTypeDesc* pRetTypeDesc;
                if (op1->OperIs(GT_CALL))
                {
                    pRetTypeDesc = op1->AsCall()->GetReturnTypeDesc();
                }
                else
                {
                    assert(compiler->lvaEnregMultiRegVars);
                    LclVarDsc* varDsc = compiler->lvaGetDesc(op1->AsLclVar());
                    nonCallRetTypeDesc.InitializeStructReturnType(compiler, varDsc->GetStructHnd(),
                                                                  compiler->info.compCallConv);
                    pRetTypeDesc = &nonCallRetTypeDesc;
                    assert(compiler->lvaGetDesc(op1->AsLclVar())->lvFieldCnt == nonCallRetTypeDesc.GetReturnRegCount());
                }
                srcCount = pRetTypeDesc->GetReturnRegCount();
                // For any source that's coming from a different register file, we need to ensure that
                // we reserve the specific ABI register we need.
                bool hasMismatchedRegTypes = false;
                if (op1->IsMultiRegLclVar())
                {
                    for (int i = 0; i < srcCount; i++)
                    {
                        RegisterType srcType = regType(op1->AsLclVar()->GetFieldTypeByIndex(compiler, i));
                        RegisterType dstType = regType(pRetTypeDesc->GetReturnRegType(i));
                        if (srcType != dstType)
                        {
                            hasMismatchedRegTypes = true;
                            regMaskTP dstRegMask  = genRegMask(pRetTypeDesc->GetABIReturnReg(i));
                            if (varTypeUsesFloatReg(dstType))
                            {
                                buildInternalFloatRegisterDefForNode(tree, dstRegMask);
                            }
                            else
                            {
                                buildInternalIntRegisterDefForNode(tree, dstRegMask);
                            }
                        }
                    }
                }
                for (int i = 0; i < srcCount; i++)
                {
                    // We will build uses of the type of the operand registers/fields, and the codegen
                    // for return will move as needed.
                    if (!hasMismatchedRegTypes || (regType(op1->AsLclVar()->GetFieldTypeByIndex(compiler, i)) ==
                                                   regType(pRetTypeDesc->GetReturnRegType(i))))
                    {
                        BuildUse(op1, genRegMask(pRetTypeDesc->GetABIReturnReg(i)), i);
                    }
                    else
                    {
                        BuildUse(op1, RBM_NONE, i);
                    }
                }
                if (hasMismatchedRegTypes)
                {
                    buildInternalRegisterUses();
                }
                return srcCount;
            }
        }
        else
#endif // FEATURE_MULTIREG_RET
        {
            // Non-struct type return - determine useCandidates
            switch (tree->TypeGet())
            {
                case TYP_VOID:
                    useCandidates = RBM_NONE;
                    break;
                case TYP_FLOAT:
                    useCandidates = RBM_FLOATRET;
                    break;
                case TYP_DOUBLE:
                    // We ONLY want the valid double register in the RBM_DOUBLERET mask.
                    useCandidates = (RBM_DOUBLERET & RBM_ALLDOUBLE);
                    break;
                case TYP_LONG:
                    useCandidates = RBM_LNGRET;
                    break;
                default:
                    useCandidates = RBM_INTRET;
                    break;
            }
            BuildUse(op1, useCandidates);
            return 1;
        }
    }

    // No kills or defs.
    return 0;
}

//------------------------------------------------------------------------
// supportsSpecialPutArg: Determine if we can support specialPutArgs
//
// Return Value:
//    True iff specialPutArg intervals can be supported.
//
// Notes:
//    See below.
//

bool LinearScan::supportsSpecialPutArg()
{
#if defined(DEBUG) && defined(TARGET_X86)
    // On x86, `LSRA_LIMIT_CALLER` is too restrictive to allow the use of special put args: this stress mode
    // leaves only three registers allocatable--eax, ecx, and edx--of which the latter two are also used for the
    // first two integral arguments to a call. This can leave us with too few registers to succesfully allocate in
    // situations like the following:
    //
    //     t1026 =    lclVar    ref    V52 tmp35        u:3 REG NA <l:$3a1, c:$98d>
    //
    //             /--*  t1026  ref
    //     t1352 = *  putarg_reg ref    REG NA
    //
    //      t342 =    lclVar    int    V14 loc6         u:4 REG NA $50c
    //
    //      t343 =    const     int    1 REG NA $41
    //
    //             /--*  t342   int
    //             +--*  t343   int
    //      t344 = *  +         int    REG NA $495
    //
    //      t345 =    lclVar    int    V04 arg4         u:2 REG NA $100
    //
    //             /--*  t344   int
    //             +--*  t345   int
    //      t346 = *  %         int    REG NA $496
    //
    //             /--*  t346   int
    //     t1353 = *  putarg_reg int    REG NA
    //
    //     t1354 =    lclVar    ref    V52 tmp35         (last use) REG NA
    //
    //             /--*  t1354  ref
    //     t1355 = *  lea(b+0)  byref  REG NA
    //
    // Here, the first `putarg_reg` would normally be considered a special put arg, which would remove `ecx` from the
    // set of allocatable registers, leaving only `eax` and `edx`. The allocator will then fail to allocate a register
    // for the def of `t345` if arg4 is not a register candidate: the corresponding ref position will be constrained to
    // { `ecx`, `ebx`, `esi`, `edi` }, which `LSRA_LIMIT_CALLER` will further constrain to `ecx`, which will not be
    // available due to the special put arg.
    return getStressLimitRegs() != LSRA_LIMIT_CALLER;
#else
    return true;
#endif
}

//------------------------------------------------------------------------
// BuildPutArgReg: Set the NodeInfo for a PUTARG_REG.
//
// Arguments:
//    node                - The PUTARG_REG node.
//    argReg              - The register in which to pass the argument.
//    info                - The info for the node's using call.
//    isVarArgs           - True if the call uses a varargs calling convention.
//    callHasFloatRegArgs - Set to true if this PUTARG_REG uses an FP register.
//
// Return Value:
//    None.
//
int LinearScan::BuildPutArgReg(GenTreeUnOp* node)
{
    assert(node != nullptr);
    assert(node->OperIsPutArgReg());
    regNumber argReg = node->GetRegNum();
    assert(argReg != REG_NA);
    bool     isSpecialPutArg = false;
    int      srcCount        = 1;
    GenTree* op1             = node->gtGetOp1();

    // First, handle the GT_OBJ case, which loads into the arg register
    // (so we don't set the use to prefer that register for the source address).
    if (op1->OperIs(GT_OBJ))
    {
        GenTreeObj* obj  = op1->AsObj();
        GenTree*    addr = obj->Addr();
        unsigned    size = obj->GetLayout()->GetSize();
        assert(size <= MAX_PASS_SINGLEREG_BYTES);
        if (addr->OperIsLocalAddr())
        {
            // We don't need a source register.
            assert(addr->isContained());
            srcCount = 0;
        }
        else if (!isPow2(size))
        {
            // We'll need an internal register to do the odd-size load.
            // This can only happen with integer registers.
            assert(genIsValidIntReg(argReg));
            buildInternalIntRegisterDefForNode(node);
            BuildUse(addr);
            buildInternalRegisterUses();
        }
        return srcCount;
    }

    // To avoid redundant moves, have the argument operand computed in the
    // register in which the argument is passed to the call.
    regMaskTP    argMask = genRegMask(argReg);
    RefPosition* use     = BuildUse(op1, argMask);

    if (supportsSpecialPutArg() && isCandidateLocalRef(op1) && ((op1->gtFlags & GTF_VAR_DEATH) == 0))
    {
        // This is the case for a "pass-through" copy of a lclVar.  In the case where it is a non-last-use,
        // we don't want the def of the copy to kill the lclVar register, if it is assigned the same register
        // (which is actually what we hope will happen).
        JITDUMP("Setting putarg_reg as a pass-through of a non-last use lclVar\n");

        // Preference the destination to the interval of the first register defined by the first operand.
        assert(use->getInterval()->isLocalVar);
        isSpecialPutArg = true;
    }

#ifdef TARGET_ARM
    // If type of node is `long` then it is actually `double`.
    // The actual `long` types must have been transformed as a field list with two fields.
    if (node->TypeGet() == TYP_LONG)
    {
        srcCount++;
        regMaskTP argMaskHi = genRegMask(REG_NEXT(argReg));
        assert(genRegArgNext(argReg) == REG_NEXT(argReg));
        use = BuildUse(op1, argMaskHi, 1);
        BuildDef(node, argMask, 0);
        BuildDef(node, argMaskHi, 1);
    }
    else
#endif // TARGET_ARM
    {
        RefPosition* def = BuildDef(node, argMask);
        if (isSpecialPutArg)
        {
            def->getInterval()->isSpecialPutArg = true;
            def->getInterval()->assignRelatedInterval(use->getInterval());
        }
    }
    return srcCount;
}

//------------------------------------------------------------------------
// HandleFloatVarArgs: Handle additional register requirements for a varargs call
//
// Arguments:
//    call    - The call node of interest
//    argNode - The current argument
//
// Return Value:
//    None.
//
// Notes:
//    In the case of a varargs call, the ABI dictates that if we have floating point args,
//    we must pass the enregistered arguments in both the integer and floating point registers.
//    Since the integer register is not associated with the arg node, we will reserve it as
//    an internal register on the call so that it is not used during the evaluation of the call node
//    (e.g. for the target).
void LinearScan::HandleFloatVarArgs(GenTreeCall* call, GenTree* argNode, bool* callHasFloatRegArgs)
{
    if (compFeatureVarArg() && call->IsVarargs() && varTypeIsFloating(argNode))
    {
        *callHasFloatRegArgs = true;

        // We'll have to return the internal def and then later create a use for it.
        regNumber argReg    = argNode->GetRegNum();
        regNumber targetReg = compiler->getCallArgIntRegister(argReg);

        buildInternalIntRegisterDefForNode(call, genRegMask(targetReg));
    }
}

//------------------------------------------------------------------------
// BuildGCWriteBarrier: Handle additional register requirements for a GC write barrier
//
// Arguments:
//    tree    - The STORE_IND for which a write barrier is required
//
int LinearScan::BuildGCWriteBarrier(GenTree* tree)
{
    GenTree* addr = tree->gtGetOp1();
    GenTree* src  = tree->gtGetOp2();

    // In the case where we are doing a helper assignment, even if the dst
    // is an indir through an lea, we need to actually instantiate the
    // lea in a register
    assert(!addr->isContained() && !src->isContained());
    regMaskTP addrCandidates = RBM_ARG_0;
    regMaskTP srcCandidates  = RBM_ARG_1;

#if defined(TARGET_ARM64)

    // the 'addr' goes into x14 (REG_WRITE_BARRIER_DST)
    // the 'src'  goes into x15 (REG_WRITE_BARRIER_SRC)
    //
    addrCandidates = RBM_WRITE_BARRIER_DST;
    srcCandidates  = RBM_WRITE_BARRIER_SRC;

#elif defined(TARGET_X86) && NOGC_WRITE_BARRIERS

    bool useOptimizedWriteBarrierHelper = compiler->codeGen->genUseOptimizedWriteBarriers(tree, src);
    if (useOptimizedWriteBarrierHelper)
    {
        // Special write barrier:
        // op1 (addr) goes into REG_WRITE_BARRIER (rdx) and
        // op2 (src) goes into any int register.
        addrCandidates = RBM_WRITE_BARRIER;
        srcCandidates  = RBM_WRITE_BARRIER_SRC;
    }

#endif // defined(TARGET_X86) && NOGC_WRITE_BARRIERS

    BuildUse(addr, addrCandidates);
    BuildUse(src, srcCandidates);

    regMaskTP killMask = getKillSetForStoreInd(tree->AsStoreInd());
    buildKillPositionsForNode(tree, currentLoc + 1, killMask);
    return 2;
}

//------------------------------------------------------------------------
// BuildCmp: Set the register requirements for a compare.
//
// Arguments:
//    tree      - The node of interest
//
// Return Value:
//    None.
//
int LinearScan::BuildCmp(GenTree* tree)
{
    assert(tree->OperIsCompare() || tree->OperIs(GT_CMP) || tree->OperIs(GT_JCMP));
    regMaskTP dstCandidates = RBM_NONE;
    regMaskTP op1Candidates = RBM_NONE;
    regMaskTP op2Candidates = RBM_NONE;
    GenTree*  op1           = tree->gtGetOp1();
    GenTree*  op2           = tree->gtGetOp2();

#ifdef TARGET_X86
    // If the compare is used by a jump, we just need to set the condition codes. If not, then we need
    // to store the result into the low byte of a register, which requires the dst be a byteable register.
    if (tree->TypeGet() != TYP_VOID)
    {
        dstCandidates = allByteRegs();
    }
    bool needByteRegs = false;
    if (varTypeIsByte(tree))
    {
        if (!varTypeIsFloating(op1))
        {
            needByteRegs = true;
        }
    }
    // Example1: GT_EQ(int, op1 of type ubyte, op2 of type ubyte) - in this case codegen uses
    // ubyte as the result of comparison and if the result needs to be materialized into a reg
    // simply zero extend it to TYP_INT size.  Here is an example of generated code:
    //         cmp dl, byte ptr[addr mode]
    //         movzx edx, dl
    else if (varTypeIsByte(op1) && varTypeIsByte(op2))
    {
        needByteRegs = true;
    }
    // Example2: GT_EQ(int, op1 of type ubyte, op2 is GT_CNS_INT) - in this case codegen uses
    // ubyte as the result of the comparison and if the result needs to be materialized into a reg
    // simply zero extend it to TYP_INT size.
    else if (varTypeIsByte(op1) && op2->IsCnsIntOrI())
    {
        needByteRegs = true;
    }
    // Example3: GT_EQ(int, op1 is GT_CNS_INT, op2 of type ubyte) - in this case codegen uses
    // ubyte as the result of the comparison and if the result needs to be materialized into a reg
    // simply zero extend it to TYP_INT size.
    else if (op1->IsCnsIntOrI() && varTypeIsByte(op2))
    {
        needByteRegs = true;
    }
    if (needByteRegs)
    {
        if (!op1->isContained())
        {
            op1Candidates = allByteRegs();
        }
        if (!op2->isContained())
        {
            op2Candidates = allByteRegs();
        }
    }
#endif // TARGET_X86

    int srcCount = BuildOperandUses(op1, op1Candidates);
    srcCount += BuildOperandUses(op2, op2Candidates);
    if (tree->TypeGet() != TYP_VOID)
    {
        BuildDef(tree, dstCandidates);
    }
    return srcCount;
}<|MERGE_RESOLUTION|>--- conflicted
+++ resolved
@@ -3503,17 +3503,12 @@
             {
                 // Need an additional register to create a SIMD8 from EAX/EDX without SSE4.1.
                 buildInternalFloatRegisterDefForNode(storeLoc, allSIMDRegs());
-<<<<<<< HEAD
-                // This internal register must be different from the target register.
-                setInternalRegsDelayFree = true;
-=======
 
                 if (isCandidateVar(varDsc))
                 {
                     // This internal register must be different from the target register.
                     setInternalRegsDelayFree = true;
                 }
->>>>>>> eb51b02b
             }
         }
 #endif // FEATURE_SIMD && TARGET_X86
