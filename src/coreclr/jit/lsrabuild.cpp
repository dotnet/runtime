// Licensed to the .NET Foundation under one or more agreements.
// The .NET Foundation licenses this file to you under the MIT license.

/*XXXXXXXXXXXXXXXXXXXXXXXXXXXXXXXXXXXXXXXXXXXXXXXXXXXXXXXXXXXXXXXXXXXXXXXXXXXXX
XXXXXXXXXXXXXXXXXXXXXXXXXXXXXXXXXXXXXXXXXXXXXXXXXXXXXXXXXXXXXXXXXXXXXXXXXXXXXXX
XX                                                                           XX
XX                    Interval and RefPosition Building                      XX
XX                                                                           XX
XX  This contains the logic for constructing Intervals and RefPositions that XX
XX  is common across architectures. See lsra{arch}.cpp for the architecture- XX
XX  specific methods for building.                                           XX
XX                                                                           XX
XXXXXXXXXXXXXXXXXXXXXXXXXXXXXXXXXXXXXXXXXXXXXXXXXXXXXXXXXXXXXXXXXXXXXXXXXXXXXXX
XXXXXXXXXXXXXXXXXXXXXXXXXXXXXXXXXXXXXXXXXXXXXXXXXXXXXXXXXXXXXXXXXXXXXXXXXXXXXXX
*/

#include "jitpch.h"
#ifdef _MSC_VER
#pragma hdrstop
#endif

#include "lsra.h"

//------------------------------------------------------------------------
// RefInfoList
//------------------------------------------------------------------------
// removeListNode - retrieve the RefInfoListNode for the given GenTree node
//
// Notes:
//     The BuildNode methods use this helper to retrieve the RefPositions for child nodes
//     from the useList being constructed. Note that, if the user knows the order of the operands,
//     it is expected that they should just retrieve them directly.
//
RefInfoListNode* RefInfoList::removeListNode(GenTree* node)
{
    RefInfoListNode* prevListNode = nullptr;
    for (RefInfoListNode *listNode = Begin(), *end = End(); listNode != end; listNode = listNode->Next())
    {
        if (listNode->treeNode == node)
        {
            assert(listNode->ref->getMultiRegIdx() == 0);
            return removeListNode(listNode, prevListNode);
        }
        prevListNode = listNode;
    }
    assert(!"removeListNode didn't find the node");
    unreached();
}

//------------------------------------------------------------------------
// removeListNode - retrieve the RefInfoListNode for one reg of the given multireg GenTree node
//
// Notes:
//     The BuildNode methods use this helper to retrieve the RefPositions for child nodes
//     from the useList being constructed. Note that, if the user knows the order of the operands,
//     it is expected that they should just retrieve them directly.
//
RefInfoListNode* RefInfoList::removeListNode(GenTree* node, unsigned multiRegIdx)
{
    RefInfoListNode* prevListNode = nullptr;
    for (RefInfoListNode *listNode = Begin(), *end = End(); listNode != end; listNode = listNode->Next())
    {
        if ((listNode->treeNode == node) && (listNode->ref->getMultiRegIdx() == multiRegIdx))
        {
            return removeListNode(listNode, prevListNode);
        }
        prevListNode = listNode;
    }
    assert(!"removeListNode didn't find the node");
    unreached();
}

//------------------------------------------------------------------------
// RefInfoListNodePool::RefInfoListNodePool:
//    Creates a pool of `RefInfoListNode` values.
//
// Arguments:
//    compiler    - The compiler context.
//    preallocate - The number of nodes to preallocate.
//
RefInfoListNodePool::RefInfoListNodePool(Compiler* compiler, unsigned preallocate)
    : m_compiler(compiler)
{
    if (preallocate > 0)
    {
        RefInfoListNode* preallocatedNodes = compiler->getAllocator(CMK_LSRA).allocate<RefInfoListNode>(preallocate);

        RefInfoListNode* head = preallocatedNodes;
        head->m_next          = nullptr;

        for (unsigned i = 1; i < preallocate; i++)
        {
            RefInfoListNode* node = &preallocatedNodes[i];
            node->m_next          = head;
            head                  = node;
        }

        m_freeList = head;
    }
}

//------------------------------------------------------------------------
// RefInfoListNodePool::GetNode: Fetches an unused node from the
//                                    pool.
//
// Arguments:
//    r - The `RefPosition` for the `RefInfo` value.
//    t - The IR node for the `RefInfo` value
//
// Returns:
//    A pooled or newly-allocated `RefInfoListNode`, depending on the
//    contents of the pool.
RefInfoListNode* RefInfoListNodePool::GetNode(RefPosition* r, GenTree* t)
{
    RefInfoListNode* head = m_freeList;
    if (head == nullptr)
    {
        head = m_compiler->getAllocator(CMK_LSRA).allocate<RefInfoListNode>(1);
    }
    else
    {
        m_freeList = head->m_next;
    }

    head->ref      = r;
    head->treeNode = t;
    head->m_next   = nullptr;

    return head;
}

//------------------------------------------------------------------------
// RefInfoListNodePool::ReturnNode: Returns a list of nodes to the node
//                                   pool and clears the given list.
//
// Arguments:
//    list - The list to return.
//
void RefInfoListNodePool::ReturnNode(RefInfoListNode* listNode)
{
    listNode->m_next = m_freeList;
    m_freeList       = listNode;
}

//------------------------------------------------------------------------
// newInterval: Create a new Interval of the given RegisterType.
//
// Arguments:
//    theRegisterType - The type of Interval to create.
//
// TODO-Cleanup: Consider adding an overload that takes a varDsc, and can appropriately
// set such fields as isStructField
//
Interval* LinearScan::newInterval(RegisterType theRegisterType)
{
    intervals.emplace_back(theRegisterType, allRegs(theRegisterType));
    Interval* newInt = &intervals.back();

#ifdef DEBUG
    newInt->intervalIndex = static_cast<unsigned>(intervals.size() - 1);
#endif // DEBUG

    DBEXEC(VERBOSE, newInt->dump(this->compiler));
    return newInt;
}

//------------------------------------------------------------------------
// newRefPositionRaw: Create a new RefPosition
//
// Arguments:
//    nodeLocation - The location of the reference.
//    treeNode     - The GenTree of the reference.
//    refType      - The type of reference
//
// Notes:
//    This is used to create RefPositions for both RegRecords and Intervals,
//    so it does only the common initialization.
//
RefPosition* LinearScan::newRefPositionRaw(LsraLocation nodeLocation, GenTree* treeNode, RefType refType)
{
    refPositions.emplace_back(curBBNum, nodeLocation, treeNode, refType DEBUG_ARG(currBuildNode));
    RefPosition* newRP = &refPositions.back();
#ifdef DEBUG
    // Reset currBuildNode so we do not set it for subsequent refpositions belonging
    // to the same treeNode and hence, avoid printing it for every refposition inside
    // the allocation table.
    currBuildNode = nullptr;
    newRP->rpNum  = static_cast<unsigned>(refPositions.size() - 1);
    if (!enregisterLocalVars)
    {
        assert(!((refType == RefTypeParamDef) || (refType == RefTypeZeroInit) || (refType == RefTypeDummyDef) ||
                 (refType == RefTypeExpUse)));
    }
#endif // DEBUG
    return newRP;
}

//------------------------------------------------------------------------
// resolveConflictingDefAndUse: Resolve the situation where we have conflicting def and use
//    register requirements on a single-def, single-use interval.
//
// Arguments:
//    defRefPosition - The interval definition
//    useRefPosition - The (sole) interval use
//
// Return Value:
//    None.
//
// Assumptions:
//    The two RefPositions are for the same interval, which is a tree-temp.
//
// Notes:
//    We require some special handling for the case where the use is a "delayRegFree" case of a fixedReg.
//    In that case, if we change the registerAssignment on the useRefPosition, we will lose the fact that,
//    even if we assign a different register (and rely on codegen to do the copy), that fixedReg also needs
//    to remain busy until the Def register has been allocated.  In that case, we don't allow Case 1 or Case 4
//    below.
//    Here are the cases we consider (in this order):
//    1. If The defRefPosition specifies a single register, and there are no conflicting
//       FixedReg uses of it between the def and use, we use that register, and the code generator
//       will insert the copy.  Note that it cannot be in use because there is a FixedRegRef for the def.
//    2. If the useRefPosition specifies a single register, and it is not in use, and there are no
//       conflicting FixedReg uses of it between the def and use, we use that register, and the code generator
//       will insert the copy.
//    3. If the defRefPosition specifies a single register (but there are conflicts, as determined
//       in 1.), and there are no conflicts with the useRefPosition register (if it's a single register),
///      we set the register requirements on the defRefPosition to the use registers, and the
//       code generator will insert a copy on the def.  We can't rely on the code generator to put a copy
//       on the use if it has multiple possible candidates, as it won't know which one has been allocated.
//    4. If the useRefPosition specifies a single register, and there are no conflicts with the register
//       on the defRefPosition, we leave the register requirements on the defRefPosition as-is, and set
//       the useRefPosition to the def registers, for similar reasons to case #3.
//    5. If both the defRefPosition and the useRefPosition specify single registers, but both have conflicts,
//       We set the candidates on defRefPosition to be all regs of the appropriate type, and since they are
//       single registers, codegen can insert the copy.
//    6. Finally, if the RefPositions specify disjoint subsets of the registers (or the use is fixed but
//       has a conflict), we must insert a copy.  The copy will be inserted before the use if the
//       use is not fixed (in the fixed case, the code generator will insert the use).
//
// TODO-CQ: We get bad register allocation in case #3 in the situation where no register is
// available for the lifetime.  We end up allocating a register that must be spilled, and it probably
// won't be the register that is actually defined by the target instruction.  So, we have to copy it
// and THEN spill it.  In this case, we should be using the def requirement.  But we need to change
// the interface to this method a bit to make that work (e.g. returning a candidate set to use, but
// leaving the registerAssignment as-is on the def, so that if we find that we need to spill anyway
// we can use the fixed-reg on the def.
//
void LinearScan::resolveConflictingDefAndUse(Interval* interval, RefPosition* defRefPosition)
{
    assert(!interval->isLocalVar);

    RefPosition*     useRefPosition   = defRefPosition->nextRefPosition;
    SingleTypeRegSet defRegAssignment = defRefPosition->registerAssignment;
    SingleTypeRegSet useRegAssignment = useRefPosition->registerAssignment;
    regNumber        defReg           = REG_NA;
    regNumber        useReg           = REG_NA;
    bool             defRegConflict   = ((defRegAssignment & useRegAssignment) == RBM_NONE);
    bool             useRegConflict   = defRegConflict;

    // If the useRefPosition is a "delayRegFree", we can't change the registerAssignment
    // on it, or we will fail to ensure that the fixedReg is busy at the time the target
    // (of the node that uses this interval) is allocated.
    bool canChangeUseAssignment = !useRefPosition->isFixedRegRef || !useRefPosition->delayRegFree;

    INDEBUG(dumpLsraAllocationEvent(LSRA_EVENT_DEFUSE_CONFLICT));
    if (!canChangeUseAssignment)
    {
        INDEBUG(dumpLsraAllocationEvent(LSRA_EVENT_DEFUSE_FIXED_DELAY_USE));
    }
    if (defRefPosition->isFixedRegRef && !defRegConflict)
    {
        defReg = defRefPosition->assignedReg();
        if (canChangeUseAssignment)
        {
#ifdef DEBUG
            RegRecord*   defRegRecord            = getRegisterRecord(defReg);
            RefPosition* currFixedRegRefPosition = defRegRecord->recentRefPosition;
            assert((currFixedRegRefPosition != nullptr) &&
                   (currFixedRegRefPosition->nodeLocation == defRefPosition->nodeLocation));
#endif

            LsraLocation nextRegLoc = getNextFixedRef(defReg, defRefPosition->getRegisterType());
            if (nextRegLoc > useRefPosition->getRefEndLocation())
            {
                // This is case #1.  Use the defRegAssignment
                INDEBUG(dumpLsraAllocationEvent(LSRA_EVENT_DEFUSE_CASE1));
                useRefPosition->registerAssignment = defRegAssignment;
                return;
            }
            else
            {
                defRegConflict = true;
            }
        }
    }
    if (useRefPosition->isFixedRegRef && !useRegConflict)
    {
        useReg = useRefPosition->assignedReg();

        LsraLocation nextRegLoc = getNextFixedRef(useReg, useRefPosition->getRegisterType());

        // We know that useRefPosition is a fixed use, so there is a next reference.
        assert(nextRegLoc <= useRefPosition->nodeLocation);

        // First, check to see if there are any conflicting FixedReg references between the def and use.
        if (nextRegLoc == useRefPosition->nodeLocation)
        {
            // OK, no conflicting FixedReg references.
            // Now, check to see whether it is currently in use.
            RegRecord* useRegRecord = getRegisterRecord(useReg);
            if (useRegRecord->assignedInterval != nullptr)
            {
                RefPosition* possiblyConflictingRef         = useRegRecord->assignedInterval->recentRefPosition;
                LsraLocation possiblyConflictingRefLocation = possiblyConflictingRef->getRefEndLocation();
                if (possiblyConflictingRefLocation >= defRefPosition->nodeLocation)
                {
                    useRegConflict = true;
                }
            }
            if (!useRegConflict)
            {
                // This is case #2.  Use the useRegAssignment
                INDEBUG(dumpLsraAllocationEvent(LSRA_EVENT_DEFUSE_CASE2, interval));
                defRefPosition->registerAssignment = useRegAssignment;
                return;
            }
        }
        else
        {
            useRegConflict = true;
        }
    }
    if ((defReg != REG_NA) && !useRegConflict)
    {
        // This is case #3.
        INDEBUG(dumpLsraAllocationEvent(LSRA_EVENT_DEFUSE_CASE3, interval));
        defRefPosition->registerAssignment = useRegAssignment;
        return;
    }
    if ((useReg != REG_NA) && !defRegConflict && canChangeUseAssignment)
    {
        // This is case #4.
        INDEBUG(dumpLsraAllocationEvent(LSRA_EVENT_DEFUSE_CASE4, interval));
        useRefPosition->registerAssignment = defRegAssignment;
        return;
    }
    if ((defReg != REG_NA) && (useReg != REG_NA))
    {
        // This is case #5.
        INDEBUG(dumpLsraAllocationEvent(LSRA_EVENT_DEFUSE_CASE5, interval));
        RegisterType regType = interval->registerType;
        assert((getRegisterType(interval, defRefPosition) == regType) &&
               (getRegisterType(interval, useRefPosition) == regType));
        SingleTypeRegSet candidates        = allRegs(regType);
        defRefPosition->registerAssignment = candidates;
        defRefPosition->isFixedRegRef      = false;
        return;
    }
    INDEBUG(dumpLsraAllocationEvent(LSRA_EVENT_DEFUSE_CASE6, interval));
    return;
}

//------------------------------------------------------------------------
// applyCalleeSaveHeuristics: Set register preferences for an interval based on the given RefPosition
//
// Arguments:
//    rp - The RefPosition of interest
//
// Notes:
//    This is slightly more general than its name applies, and updates preferences not just
//    for callee-save registers.
//
void LinearScan::applyCalleeSaveHeuristics(RefPosition* rp)
{
#ifdef TARGET_AMD64
    if (compiler->opts.compDbgEnC)
    {
        // We only use RSI and RDI for EnC code, so we don't want to favor callee-save regs.
        return;
    }
#endif // TARGET_AMD64

    Interval* theInterval = rp->getInterval();

#ifdef DEBUG
    if (!doReverseCallerCallee())
#endif // DEBUG
    {
        // Set preferences so that this register set will be preferred for earlier refs
        theInterval->mergeRegisterPreferences(rp->registerAssignment);
    }
}

//------------------------------------------------------------------------
// checkConflictingDefUse: Ensure that we have consistent def/use on SDSU temps.
//
// Arguments:
//    useRP - The use RefPosition of a tree temp (SDSU Interval)
//
// Notes:
//    There are a couple of cases where this may over-constrain allocation:
//    1. In the case of a non-commutative rmw def (in which the rmw source must be delay-free), or
//    2. In the case where the defining node requires a temp distinct from the target (also a
//       delay-free case).
//    In those cases, if we propagate a single-register restriction from the consumer to the producer
//    the delayed uses will not see a fixed reference in the PhysReg at that position, and may
//    incorrectly allocate that register.
//    TODO-CQ: This means that we may often require a copy at the use of this node's result.
//    This case could be moved to BuildRefPositionsForNode, at the point where the def RefPosition is
//    created, causing a RefTypeFixedReg to be added at that location. This, however, results in
//    more PhysReg RefPositions (a throughput impact), and a large number of diffs that require
//    further analysis to determine benefit.
//    See Issue #11274.
//
void LinearScan::checkConflictingDefUse(RefPosition* useRP)
{
    assert(useRP->refType == RefTypeUse);
    Interval* theInterval = useRP->getInterval();
    assert(!theInterval->isLocalVar);

    RefPosition* defRP = theInterval->firstRefPosition;

    // All defs must have a valid treeNode, but we check it below to be conservative.
    assert(defRP->treeNode != nullptr);
    SingleTypeRegSet prevAssignment = defRP->registerAssignment;
    SingleTypeRegSet newAssignment  = (prevAssignment & useRP->registerAssignment);
    if (newAssignment != RBM_NONE)
    {
        if (!isSingleRegister(newAssignment) || !theInterval->hasInterferingUses)
        {
            defRP->registerAssignment = newAssignment;
        }
    }
    else
    {
        theInterval->hasConflictingDefUse = true;
    }
}

//------------------------------------------------------------------------
// associateRefPosWithInterval: Update the Interval based on the given RefPosition.
//
// Arguments:
//    rp - The RefPosition of interest
//
// Notes:
//    This is called at the time when 'rp' has just been created, so it becomes
//    the nextRefPosition of the recentRefPosition, and both the recentRefPosition
//    and lastRefPosition of its referent.
//
void LinearScan::associateRefPosWithInterval(RefPosition* rp)
{
    Referenceable* theReferent = rp->referent;

    if (theReferent != nullptr)
    {
        // All RefPositions except the dummy ones at the beginning of blocks

        if (rp->isIntervalRef())
        {
            Interval* theInterval = rp->getInterval();

            applyCalleeSaveHeuristics(rp);

            if (theInterval->isLocalVar)
            {
                if (RefTypeIsUse(rp->refType))
                {
                    RefPosition* const prevRP = theInterval->recentRefPosition;
                    if ((prevRP != nullptr) && (prevRP->bbNum == rp->bbNum))
                    {
                        prevRP->lastUse = false;
                    }
                }

                rp->lastUse = (rp->refType != RefTypeExpUse) && (rp->refType != RefTypeParamDef) &&
                              (rp->refType != RefTypeZeroInit) && !extendLifetimes();
            }
            else if (rp->refType == RefTypeUse)
            {
                checkConflictingDefUse(rp);
                rp->lastUse = true;
            }
        }

        RefPosition* prevRP = theReferent->recentRefPosition;
        if (prevRP != nullptr)
        {
            prevRP->nextRefPosition = rp;
        }
        else
        {
            theReferent->firstRefPosition = rp;
        }
        theReferent->recentRefPosition = rp;
        theReferent->lastRefPosition   = rp;
    }
    else
    {
        assert((rp->refType == RefTypeBB) || (rp->refType == RefTypeKillGCRefs) || (rp->refType == RefTypeKill));
    }
}

//---------------------------------------------------------------------------
// newRefPosition: allocate and initialize a new RefPosition.
//
// Arguments:
//     reg             -  reg number that identifies RegRecord to be associated
//                        with this RefPosition
//     theLocation     -  LSRA location of RefPosition
//     theRefType      -  RefPosition type
//     theTreeNode     -  GenTree node for which this RefPosition is created
//     mask            -  Set of valid registers for this RefPosition
//     multiRegIdx     -  register position if this RefPosition corresponds to a
//                        multi-reg call node.
//
// Return Value:
//     a new RefPosition
//
RefPosition* LinearScan::newRefPosition(
    regNumber reg, LsraLocation theLocation, RefType theRefType, GenTree* theTreeNode, SingleTypeRegSet mask)
{
    RefPosition* newRP = newRefPositionRaw(theLocation, theTreeNode, theRefType);

    RegRecord* regRecord = getRegisterRecord(reg);
    newRP->setReg(regRecord);
    newRP->registerAssignment = mask;

    newRP->setMultiRegIdx(0);
    newRP->setRegOptional(false);

    // We can't have two RefPositions on a RegRecord at the same location, unless they are different types.
    assert((regRecord->lastRefPosition == nullptr) || (regRecord->lastRefPosition->nodeLocation < theLocation) ||
           (regRecord->lastRefPosition->refType != theRefType));
    associateRefPosWithInterval(newRP);

    DBEXEC(VERBOSE, newRP->dump(this));
    return newRP;
}

//---------------------------------------------------------------------------
// newRefPosition: allocate and initialize a new RefPosition.
//
// Arguments:
//     theInterval     -  interval to which RefPosition is associated with.
//     theLocation     -  LSRA location of RefPosition
//     theRefType      -  RefPosition type
//     theTreeNode     -  GenTree node for which this RefPosition is created
//     mask            -  Set of valid registers for this RefPosition
//     multiRegIdx     -  register position if this RefPosition corresponds to a
//                        multi-reg call node.
//
// Return Value:
//     a new RefPosition
//
RefPosition* LinearScan::newRefPosition(Interval*        theInterval,
                                        LsraLocation     theLocation,
                                        RefType          theRefType,
                                        GenTree*         theTreeNode,
                                        SingleTypeRegSet mask,
                                        unsigned         multiRegIdx /* = 0 */)
{
    if (theInterval != nullptr)
    {
        if (mask == RBM_NONE)
        {
            mask = allRegs(theInterval->registerType);
        }
    }
    else
    {
        assert(theRefType == RefTypeBB || theRefType == RefTypeKillGCRefs || theRefType == RefTypeKill);
    }
#ifdef DEBUG
    if (theInterval != nullptr && regType(theInterval->registerType) == FloatRegisterType)
    {
        // In the case we're using floating point registers we must make sure
        // this flag was set previously in the compiler since this will mandate
        // whether LSRA will take into consideration FP reg killsets.
        assert(compiler->compFloatingPointUsed || ((mask & RBM_FLT_CALLEE_SAVED) == 0));
    }
#endif // DEBUG

    // If this reference is constrained to a single register (and it's not a dummy
    // or Kill reftype already), add a RefTypeFixedReg at this location so that its
    // availability can be more accurately determined

    bool isFixedRegister = isSingleRegister(mask);
    bool insertFixedRef  = false;
    if (isFixedRegister)
    {
        // Insert a RefTypeFixedReg for any normal def or use (not ParamDef or BB),
        // but not an internal use (it will already have a FixedRef for the def).
        if ((theRefType == RefTypeDef) || ((theRefType == RefTypeUse) && !theInterval->isInternal))
        {
            insertFixedRef = true;
        }
    }

    if (insertFixedRef)
    {
        regNumber    physicalReg = genRegNumFromMask(mask, theInterval->registerType);
        RefPosition* pos         = newRefPosition(physicalReg, theLocation, RefTypeFixedReg, nullptr, mask);
        assert(theInterval != nullptr);
        assert((allRegs(theInterval->registerType) & mask) != 0);
    }

    RefPosition* newRP = newRefPositionRaw(theLocation, theTreeNode, theRefType);

    newRP->setInterval(theInterval);

    // Spill info
    newRP->isFixedRegRef = isFixedRegister;

    newRP->registerAssignment = mask;

    newRP->setMultiRegIdx(multiRegIdx);
    newRP->setRegOptional(false);

#if FEATURE_PARTIAL_SIMD_CALLEE_SAVE
    newRP->skipSaveRestore  = false;
    newRP->liveVarUpperSave = false;
#endif

    associateRefPosWithInterval(newRP);

    if (RefTypeIsDef(newRP->refType))
    {
        assert(theInterval != nullptr);
        theInterval->isSingleDef = theInterval->firstRefPosition == newRP;
    }
#ifdef DEBUG
    // Need to do this here do the dump can print the mask correctly.
    // Doing in DEBUG so we do not incur of cost of this check for
    // every RefPosition. We will set this anyway in addKillForRegs()
    // in RELEASE.
    if (theRefType == RefTypeKill)
    {
        newRP->killedRegisters = mask;
    }
#endif
    DBEXEC(VERBOSE, newRP->dump(this));
    return newRP;
}

//------------------------------------------------------------------------
// IsContainableMemoryOp: Checks whether this is a memory op that can be contained.
//
// Arguments:
//    node        - the node of interest.
//
// Return value:
//    True if this will definitely be a memory reference that could be contained.
//
// Notes:
//    This differs from the isMemoryOp() method on GenTree because it checks for
//    the case of doNotEnregister local. This won't include locals that
//    for some other reason do not become register candidates, nor those that get
//    spilled.
//    Also, because we usually call this before we redo dataflow, any new lclVars
//    introduced after the last dataflow analysis will not yet be marked lvTracked,
//    so we don't use that.
//
bool LinearScan::isContainableMemoryOp(GenTree* node)
{
    if (node->isMemoryOp())
    {
        return true;
    }
    if (node->IsLocal())
    {
        if (!enregisterLocalVars)
        {
            return true;
        }
        const LclVarDsc* varDsc = compiler->lvaGetDesc(node->AsLclVar());
        return varDsc->lvDoNotEnregister;
    }
    return false;
}

//------------------------------------------------------------------------
// addKillForRegs: Adds a RefTypeKill ref position for the given registers.
//
// Arguments:
//    mask        - the mask (set) of registers.
//    currentLoc  - the location at which they should be added
//
void LinearScan::addKillForRegs(regMaskTP mask, LsraLocation currentLoc)
{
    // The mask identifies a set of registers that will be used during
    // codegen. Mark these as modified here, so when we do final frame
    // layout, we'll know about all these registers. This is especially
    // important if mask contains callee-saved registers, which affect the
    // frame size since we need to save/restore them. In the case where we
    // have a copyBlk with GC pointers, can need to call the
    // CORINFO_HELP_ASSIGN_BYREF helper, which kills callee-saved RSI and
    // RDI, if LSRA doesn't assign RSI/RDI, they wouldn't get marked as
    // modified until codegen, which is too late.
    compiler->codeGen->regSet.rsSetRegsModified(mask DEBUGARG(true));

    RefPosition* pos = newRefPosition((Interval*)nullptr, currentLoc, RefTypeKill, nullptr, mask.getLow());

    pos->killedRegisters = mask;

    *killTail = pos;
    killTail  = &pos->nextRefPosition;
}

//------------------------------------------------------------------------
// getKillSetForStoreInd: Determine the liveness kill set for a GT_STOREIND node.
// If the GT_STOREIND will generate a write barrier, determine the specific kill
// set required by the case-specific, platform-specific write barrier. If no
// write barrier is required, the kill set will be RBM_NONE.
//
// Arguments:
//    tree - the GT_STOREIND node
//
// Return Value:    a register mask of the registers killed
//
regMaskTP LinearScan::getKillSetForStoreInd(GenTreeStoreInd* tree)
{
    assert(tree->OperIs(GT_STOREIND));

    regMaskTP killMask = RBM_NONE;

    GCInfo::WriteBarrierForm writeBarrierForm = compiler->codeGen->gcInfo.gcIsWriteBarrierCandidate(tree);
    if (writeBarrierForm != GCInfo::WBF_NoBarrier)
    {
        if (compiler->codeGen->genUseOptimizedWriteBarriers(writeBarrierForm))
        {
            // We can't determine the exact helper to be used at this point, because it depends on
            // the allocated register for the `data` operand. However, all the (x86) optimized
            // helpers have the same kill set: EDX. And note that currently, only x86 can return
            // `true` for genUseOptimizedWriteBarriers().
            killMask = RBM_CALLEE_TRASH_NOGC;
        }
        else
        {
            // Figure out which helper we're going to use, and then get the kill set for that helper.
            CorInfoHelpFunc helper = compiler->codeGen->genWriteBarrierHelperForWriteBarrierForm(writeBarrierForm);
            killMask               = compiler->compHelperCallKillSet(helper);
        }
    }
    return killMask;
}

//------------------------------------------------------------------------
// getKillSetForShiftRotate: Determine the liveness kill set for a shift or rotate node.
//
// Arguments:
//    shiftNode - the shift or rotate node
//
// Return Value:    a register mask of the registers killed
//
regMaskTP LinearScan::getKillSetForShiftRotate(GenTreeOp* shiftNode)
{
    regMaskTP killMask = RBM_NONE;
#ifdef TARGET_XARCH
    assert(shiftNode->OperIsShiftOrRotate());
    GenTree* shiftBy = shiftNode->gtGetOp2();
    if (!shiftBy->isContained())
    {
        killMask = RBM_RCX;
    }
#endif // TARGET_XARCH
    return killMask;
}

//------------------------------------------------------------------------
// getKillSetForMul: Determine the liveness kill set for a multiply node.
//
// Arguments:
//    tree - the multiply node
//
// Return Value:    a register mask of the registers killed
//
regMaskTP LinearScan::getKillSetForMul(GenTreeOp* mulNode)
{
    regMaskTP killMask = RBM_NONE;
#ifdef TARGET_XARCH
    assert(mulNode->OperIsMul());
    if (!mulNode->OperIs(GT_MUL) || (((mulNode->gtFlags & GTF_UNSIGNED) != 0) && mulNode->gtOverflowEx()))
    {
        killMask = RBM_RAX | RBM_RDX;
    }
#endif // TARGET_XARCH
    return killMask;
}

//------------------------------------------------------------------------
// getKillSetForModDiv: Determine the liveness kill set for a mod or div node.
//
// Arguments:
//    tree - the mod or div node as a GenTreeOp
//
// Return Value:    a register mask of the registers killed
//
regMaskTP LinearScan::getKillSetForModDiv(GenTreeOp* node)
{
    regMaskTP killMask = RBM_NONE;
#ifdef TARGET_XARCH
    assert(node->OperIs(GT_MOD, GT_DIV, GT_UMOD, GT_UDIV));
    if (varTypeUsesIntReg(node->TypeGet()))
    {
        // Both RAX and RDX are killed by the operation
        killMask = RBM_RAX | RBM_RDX;
    }
#endif // TARGET_XARCH
    return killMask;
}

//------------------------------------------------------------------------
// getKillSetForCall: Determine the liveness kill set for a call node.
//
// Arguments:
//    tree - the GenTreeCall node
//
// Return Value:    a register mask of the registers killed
//
regMaskTP LinearScan::getKillSetForCall(GenTreeCall* call)
{
    regMaskTP killMask = RBM_CALLEE_TRASH;
#ifdef TARGET_X86
    if (compiler->compFloatingPointUsed)
    {
        if (call->TypeGet() == TYP_DOUBLE)
        {
            needDoubleTmpForFPCall = true;
        }
        else if (call->TypeGet() == TYP_FLOAT)
        {
            needFloatTmpForFPCall = true;
        }
    }
#endif // TARGET_X86
    if (call->IsHelperCall())
    {
        CorInfoHelpFunc helpFunc = compiler->eeGetHelperNum(call->gtCallMethHnd);
        killMask                 = compiler->compHelperCallKillSet(helpFunc);
    }

    // if there is no FP used, we can ignore the FP kills
    if (!compiler->compFloatingPointUsed)
    {
#if defined(TARGET_XARCH)

#ifdef TARGET_AMD64
        killMask.RemoveRegsetForType(RBM_FLT_CALLEE_TRASH.GetFloatRegSet(), FloatRegisterType);
        killMask.RemoveRegsetForType(RBM_MSK_CALLEE_TRASH.GetPredicateRegSet(), MaskRegisterType);
#else
        killMask.RemoveRegsetForType(RBM_FLT_CALLEE_TRASH.GetFloatRegSet(), FloatRegisterType);
        killMask &= ~RBM_MSK_CALLEE_TRASH;
#endif // TARGET_AMD64

#else
        killMask.RemoveRegsetForType(RBM_FLT_CALLEE_TRASH.GetFloatRegSet(), FloatRegisterType);
#if defined(TARGET_ARM64)
        killMask.RemoveRegsetForType(RBM_MSK_CALLEE_TRASH.GetPredicateRegSet(), MaskRegisterType);
#endif // TARGET_ARM64
#endif // TARGET_XARCH
    }
#ifdef TARGET_ARM
    if (call->IsVirtualStub())
    {
        killMask.AddGprRegs(compiler->virtualStubParamInfo->GetRegMask().GetIntRegSet());
    }
#else  // !TARGET_ARM
    // Verify that the special virtual stub call registers are in the kill mask.
    // We don't just add them unconditionally to the killMask because for most architectures
    // they are already in the RBM_CALLEE_TRASH set,
    // and we don't want to introduce extra checks and calls in this hot function.
    assert(!call->IsVirtualStub() ||
           ((killMask & compiler->virtualStubParamInfo->GetRegMask()) == compiler->virtualStubParamInfo->GetRegMask()));
#endif // !TARGET_ARM

#ifdef SWIFT_SUPPORT
    // Swift calls that throw may trash the callee-saved error register,
    // so don't use the register post-call until it is consumed by SwiftError.
    if (call->HasSwiftErrorHandling())
    {
        killMask.AddGprRegs(RBM_SWIFT_ERROR.GetIntRegSet());
    }
#endif // SWIFT_SUPPORT

    return killMask;
}

//------------------------------------------------------------------------
// getKillSetForBlockStore: Determine the liveness kill set for a block store node.
//
// Arguments:
//    tree - the block store node as a GenTreeBlk
//
// Return Value:    a register mask of the registers killed
//
regMaskTP LinearScan::getKillSetForBlockStore(GenTreeBlk* blkNode)
{
    assert(blkNode->OperIsStoreBlk());
    regMaskTP killMask = RBM_NONE;

    bool isCopyBlk = varTypeIsStruct(blkNode->Data());
    switch (blkNode->gtBlkOpKind)
    {
        case GenTreeBlk::BlkOpKindCpObjUnroll:
#ifdef TARGET_XARCH
        case GenTreeBlk::BlkOpKindCpObjRepInstr:
#endif // TARGET_XARCH
            assert(isCopyBlk && blkNode->AsBlk()->GetLayout()->HasGCPtr());
            killMask = compiler->compHelperCallKillSet(CORINFO_HELP_ASSIGN_BYREF);
            break;

#ifdef TARGET_XARCH
        case GenTreeBlk::BlkOpKindRepInstr:
            if (isCopyBlk)
            {
                // rep movs kills RCX, RDI and RSI
                killMask.AddGprRegs(SRBM_RCX | SRBM_RDI | SRBM_RSI);
            }
            else
            {
                // rep stos kills RCX and RDI.
                // (Note that the Data() node, if not constant, will be assigned to
                // RCX, but it's find that this kills it, as the value is not available
                // after this node in any case.)
                killMask.AddGprRegs(SRBM_RDI | SRBM_RCX);
            }
            break;
#endif
        case GenTreeBlk::BlkOpKindUnrollMemmove:
        case GenTreeBlk::BlkOpKindUnroll:
        case GenTreeBlk::BlkOpKindLoop:
        case GenTreeBlk::BlkOpKindInvalid:
            // for these 'gtBlkOpKind' kinds, we leave 'killMask' = RBM_NONE
            break;
    }

    return killMask;
}

#ifdef FEATURE_HW_INTRINSICS
//------------------------------------------------------------------------
// getKillSetForHWIntrinsic: Determine the liveness kill set for a GT_STOREIND node.
// If the GT_STOREIND will generate a write barrier, determine the specific kill
// set required by the case-specific, platform-specific write barrier. If no
// write barrier is required, the kill set will be RBM_NONE.
//
// Arguments:
//    tree - the GT_STOREIND node
//
// Return Value:    a register mask of the registers killed
//
regMaskTP LinearScan::getKillSetForHWIntrinsic(GenTreeHWIntrinsic* node)
{
    regMaskTP killMask = RBM_NONE;
#ifdef TARGET_XARCH
    switch (node->GetHWIntrinsicId())
    {
        case NI_SSE2_MaskMove:
            // maskmovdqu uses edi as the implicit address register.
            // Although it is set as the srcCandidate on the address, if there is also a fixed
            // assignment for the definition of the address, resolveConflictingDefAndUse() may
            // change the register assignment on the def or use of a tree temp (SDSU) when there
            // is a conflict, and the FixedRef on edi won't be sufficient to ensure that another
            // Interval will not be allocated there.
            // Issue #17674 tracks this.
            killMask = RBM_EDI;
            break;

        default:
            // Leave killMask as RBM_NONE
            break;
    }
#endif // TARGET_XARCH
    return killMask;
}
#endif // FEATURE_HW_INTRINSICS

//------------------------------------------------------------------------
// getKillSetForReturn: Determine the liveness kill set for a return node.
//
// Arguments:
//    NONE (this kill set is independent of the details of the specific return.)
//
// Return Value:    a register mask of the registers killed
//
regMaskTP LinearScan::getKillSetForReturn()
{
    return compiler->compIsProfilerHookNeeded() ? compiler->compHelperCallKillSet(CORINFO_HELP_PROF_FCN_LEAVE)
                                                : RBM_NONE;
}

//------------------------------------------------------------------------
// getKillSetForProfilerHook: Determine the liveness kill set for a profiler hook.
//
// Arguments:
//    NONE (this kill set is independent of the details of the specific node.)
//
// Return Value:    a register mask of the registers killed
//
regMaskTP LinearScan::getKillSetForProfilerHook()
{
    return compiler->compIsProfilerHookNeeded() ? compiler->compHelperCallKillSet(CORINFO_HELP_PROF_FCN_TAILCALL)
                                                : RBM_NONE;
}

#ifdef DEBUG
//------------------------------------------------------------------------
// getKillSetForNode:   Return the registers killed by the given tree node.
//
// Arguments:
//    tree       - the tree for which the kill set is needed.
//
// Return Value:    a register mask of the registers killed
//
regMaskTP LinearScan::getKillSetForNode(GenTree* tree)
{
    regMaskTP killMask = RBM_NONE;
    switch (tree->OperGet())
    {
        case GT_LSH:
        case GT_RSH:
        case GT_RSZ:
        case GT_ROL:
        case GT_ROR:
#ifdef TARGET_X86
        case GT_LSH_HI:
        case GT_RSH_LO:
#endif
            killMask = getKillSetForShiftRotate(tree->AsOp());
            break;

        case GT_MUL:
        case GT_MULHI:
#if !defined(TARGET_64BIT) || defined(TARGET_ARM64)
        case GT_MUL_LONG:
#endif
            killMask = getKillSetForMul(tree->AsOp());
            break;

        case GT_MOD:
        case GT_DIV:
        case GT_UMOD:
        case GT_UDIV:
            killMask = getKillSetForModDiv(tree->AsOp());
            break;

        case GT_STORE_BLK:
            killMask = getKillSetForBlockStore(tree->AsBlk());
            break;

        case GT_RETURNTRAP:
            killMask = compiler->compHelperCallKillSet(CORINFO_HELP_STOP_FOR_GC);
            break;

        case GT_CALL:
            killMask = getKillSetForCall(tree->AsCall());

            break;
        case GT_STOREIND:
            killMask = getKillSetForStoreInd(tree->AsStoreInd());
            break;

#if defined(PROFILING_SUPPORTED)
        // If this method requires profiler ELT hook then mark these nodes as killing
        // callee trash registers (excluding RAX and XMM0). The reason for this is that
        // profiler callback would trash these registers. See vm\amd64\asmhelpers.asm for
        // more details.
        case GT_RETURN:
        case GT_SWIFT_ERROR_RET:
            killMask = getKillSetForReturn();
            break;

        case GT_PROF_HOOK:
            killMask = getKillSetForProfilerHook();
            break;
#endif // PROFILING_SUPPORTED

#ifdef FEATURE_HW_INTRINSICS
        case GT_HWINTRINSIC:
            killMask = getKillSetForHWIntrinsic(tree->AsHWIntrinsic());
            break;
#endif // FEATURE_HW_INTRINSICS

        default:
            // for all other 'tree->OperGet()' kinds, leave 'killMask' = RBM_NONE
            break;
    }
    return killMask;
}
#endif // DEBUG

//------------------------------------------------------------------------
// buildKillPositionsForNode:
// Given some tree node add refpositions for all the registers this node kills
//
// Arguments:
//    tree       - the tree for which kill positions should be generated
//    currentLoc - the location at which the kills should be added
//    killMask   - The mask of registers killed by this node
//
// Return Value:
//    true       - kills were inserted
//    false      - no kills were inserted
//
// Notes:
//    The return value is needed because if we have any kills, we need to make sure that
//    all defs are located AFTER the kills.  On the other hand, if there aren't kills,
//    the multiple defs for a regPair are in different locations.
//    If we generate any kills, we will mark all currentLiveVars as being preferenced
//    to avoid the killed registers.  This is somewhat conservative.
//
//    This method can add kills even if killMask is RBM_NONE, if this tree is one of the
//    special cases that signals that we can't permit callee save registers to hold GC refs.

bool LinearScan::buildKillPositionsForNode(GenTree* tree, LsraLocation currentLoc, regMaskTP killMask)
{
    bool insertedKills = false;

    if (killMask.IsNonEmpty())
    {
        addKillForRegs(killMask, currentLoc);

        // TODO-CQ: It appears to be valuable for both fp and int registers to avoid killing the callee
        // save regs on infrequently executed paths.  However, it results in a large number of asmDiffs,
        // many of which appear to be regressions (because there is more spill on the infrequently path),
        // but are not really because the frequent path becomes smaller.  Validating these diffs will need
        // to be done before making this change.
        // Also note that we avoid setting callee-save preferences for floating point. This may need
        // revisiting, and note that it doesn't currently apply to SIMD types, only float or double.
        // if (!blockSequence[curBBSeqNum]->isRunRarely())
        if (enregisterLocalVars)
        {
            VarSetOps::Iter iter(compiler, currentLiveVars);
            unsigned        varIndex = 0;
            while (iter.NextElem(&varIndex))
            {
                LclVarDsc* varDsc = compiler->lvaGetDescByTrackedIndex(varIndex);
#if FEATURE_PARTIAL_SIMD_CALLEE_SAVE
                if (Compiler::varTypeNeedsPartialCalleeSave(varDsc->GetRegisterType()))
                {
                    if (!VarSetOps::IsMember(compiler, largeVectorCalleeSaveCandidateVars, varIndex))
                    {
                        continue;
                    }
                }
                else
#endif // FEATURE_PARTIAL_SIMD_CALLEE_SAVE
                    if (varTypeIsFloating(varDsc) &&
                        !VarSetOps::IsMember(compiler, fpCalleeSaveCandidateVars, varIndex))
                    {
                        continue;
                    }
                Interval*  interval   = getIntervalForLocalVar(varIndex);
                const bool isCallKill = ((killMask.getLow() == RBM_INT_CALLEE_TRASH) || (killMask == RBM_CALLEE_TRASH));
                SingleTypeRegSet regsKillMask = killMask.GetRegSetForType(interval->registerType);

                if (isCallKill)
                {
                    interval->preferCalleeSave = true;
                }

                // We are more conservative about allocating callee-saves registers to write-thru vars, since
                // a call only requires reloading after (not spilling before). So we record (above) the fact
                // that we'd prefer a callee-save register, but we don't update the preferences at this point.
                // See the "heuristics for writeThru intervals" in 'buildIntervals()'.
                if (!interval->isWriteThru || !isCallKill)
                {
                    SingleTypeRegSet newPreferences = allRegs(interval->registerType) & (~regsKillMask);

                    if (newPreferences != RBM_NONE)
                    {
                        if (!interval->isWriteThru)
                        {
                            // Update the register aversion as long as this is not write-thru vars for
                            // reason mentioned above.
                            interval->registerAversion |= regsKillMask;
                        }
                        interval->updateRegisterPreferences(newPreferences);
                    }
                    else
                    {
                        // If there are no callee-saved registers, the call could kill all the registers.
                        // This is a valid state, so in that case assert should not trigger. The RA will spill in order
                        // to free a register later.
                        assert(compiler->opts.compDbgEnC || (calleeSaveRegs(varDsc->lvType) == RBM_NONE) ||
                               varTypeIsStruct(varDsc->lvType));
                    }
                }
            }
        }

        insertedKills = true;
    }

    if (compiler->killGCRefs(tree))
    {
        RefPosition* pos = newRefPosition((Interval*)nullptr, currentLoc, RefTypeKillGCRefs, tree,
                                          (availableIntRegs & ~RBM_ARG_REGS.GetIntRegSet()));
        insertedKills    = true;
    }

    return insertedKills;
}

//------------------------------------------------------------------------
// LinearScan::isCandidateMultiRegLclVar: Check whether a MultiReg node should
//                                        remain a candidate MultiReg
//
// Arguments:
//    lclNode - the GT_LCL_VAR or GT_STORE_LCL_VAR of interest
//
// Return Value:
//    true iff it remains a MultiReg lclVar.
//
// Notes:
//    When identifying candidates, the register allocator will only retain
//    promoted fields of a multi-reg local as candidates if all of its fields
//    are candidates. This is because of the added complexity of dealing with a
//    def or use of a multi-reg lclVar when only some of the fields have liveness
//    info.
//    At the time we determine whether a multi-reg lclVar can still be handled
//    as such, we've already completed Lowering, so during the build phase of
//    LSRA we have to reset the GTF_VAR_MULTIREG flag if necessary as we visit
//    each node.
//
bool LinearScan::isCandidateMultiRegLclVar(GenTreeLclVar* lclNode)
{
    assert(compiler->lvaEnregMultiRegVars && lclNode->IsMultiReg());
    LclVarDsc* varDsc = compiler->lvaGetDesc(lclNode);
    assert(varDsc->lvPromoted);
    bool isMultiReg = (compiler->lvaGetPromotionType(varDsc) == Compiler::PROMOTION_TYPE_INDEPENDENT);
    if (!isMultiReg)
    {
        lclNode->ClearMultiReg();
    }
#ifdef DEBUG
    for (unsigned int i = 0; i < varDsc->lvFieldCnt; i++)
    {
        LclVarDsc* fieldVarDsc = compiler->lvaGetDesc(varDsc->lvFieldLclStart + i);
        assert(isCandidateVar(fieldVarDsc) == isMultiReg);
    }
#endif // DEBUG
    return isMultiReg;
}

//------------------------------------------------------------------------
// checkContainedOrCandidateLclVar: Check whether a GT_LCL_VAR node is a
//                                  candidate or contained.
//
// Arguments:
//    lclNode - the GT_LCL_VAR or GT_STORE_LCL_VAR of interest
//
// Return Value:
//    true if the node remains a candidate or is contained
//    false otherwise (i.e. if it will define a register)
//
// Notes:
//    We handle candidate variables differently from non-candidate ones.
//    If it is a candidate, we will simply add a use of it at its parent/consumer.
//    Otherwise, for a use we need to actually add the appropriate references for loading
//    or storing the variable.
//
//    A candidate lclVar won't actually get used until the appropriate ancestor node
//    is processed, unless this is marked "isLocalDefUse" because it is a stack-based argument
//    to a call or an orphaned dead node.
//
//    Also, because we do containment analysis before we redo dataflow and identify register
//    candidates, the containment analysis only uses !lvDoNotEnregister to estimate register
//    candidates.
//    If there is a lclVar that is estimated during Lowering to be register candidate but turns
//    out not to be, if a use was marked regOptional it should now be marked contained instead.
//
bool LinearScan::checkContainedOrCandidateLclVar(GenTreeLclVar* lclNode)
{
    bool isCandidate;
    bool makeContained = false;
    // We shouldn't be calling this if this node was already contained.
    assert(!lclNode->isContained());
    // If we have a multireg local, verify that its fields are still register candidates.
    if (lclNode->IsMultiReg())
    {
        // Multi-reg uses must support containment, but if we have an actual multi-reg local
        // we don't want it to be RegOptional in fixed-use cases, so that we can ensure proper
        // liveness modeling (e.g. if one field is in a register required by another field, in
        // a RegOptional case we won't handle the conflict properly if we decide not to allocate).
        isCandidate = isCandidateMultiRegLclVar(lclNode);
        if (isCandidate)
        {
            assert(!lclNode->IsRegOptional());
        }
        else
        {
            makeContained = true;
        }
    }
    else
    {
        isCandidate   = compiler->lvaGetDesc(lclNode)->lvLRACandidate;
        makeContained = !isCandidate && lclNode->IsRegOptional();
    }
    if (makeContained)
    {
        lclNode->ClearRegOptional();
        lclNode->SetContained();
        return true;
    }
    return isCandidate;
}

//----------------------------------------------------------------------------
// defineNewInternalTemp: Defines a ref position for an internal temp.
//
// Arguments:
//     tree                  -   GenTree node requiring an internal register
//     regType               -   Register type
//     currentLoc            -   Location of the temp Def position
//     regMask               -   register mask of candidates for temp
//
RefPosition* LinearScan::defineNewInternalTemp(GenTree* tree, RegisterType regType, SingleTypeRegSet regMask)
{
    Interval* current   = newInterval(regType);
    current->isInternal = true;
    RefPosition* newDef = newRefPosition(current, currentLoc, RefTypeDef, tree, regMask, 0);
    assert(internalCount < MaxInternalCount);
    internalDefs[internalCount++] = newDef;
    return newDef;
}

//------------------------------------------------------------------------
// buildInternalRegisterDefForNode - Create an Interval for an internal int register, and a def RefPosition
//
// Arguments:
//   tree                  - GenTree node that needs internal registers
//   internalCands         - The mask of valid registers
//
// Returns:
//   The def RefPosition created for this internal temp.
//
RefPosition* LinearScan::buildInternalIntRegisterDefForNode(GenTree* tree, SingleTypeRegSet internalCands)
{
    // The candidate set should contain only integer registers.
    assert((internalCands & ~availableIntRegs) == RBM_NONE);

    RefPosition* defRefPosition = defineNewInternalTemp(tree, IntRegisterType, internalCands);
    return defRefPosition;
}

//------------------------------------------------------------------------
// buildInternalFloatRegisterDefForNode - Create an Interval for an internal fp register, and a def RefPosition
//
// Arguments:
//   tree                  - GenTree node that needs internal registers
//   internalCands         - The mask of valid registers
//
// Returns:
//   The def RefPosition created for this internal temp.
//
RefPosition* LinearScan::buildInternalFloatRegisterDefForNode(GenTree* tree, SingleTypeRegSet internalCands)
{
    // The candidate set should contain only float registers.
    assert((internalCands & ~availableFloatRegs) == RBM_NONE);

    RefPosition* defRefPosition = defineNewInternalTemp(tree, FloatRegisterType, internalCands);
    return defRefPosition;
}

#if defined(FEATURE_SIMD) && defined(TARGET_XARCH)
RefPosition* LinearScan::buildInternalMaskRegisterDefForNode(GenTree* tree, SingleTypeRegSet internalCands)
{
    // The candidate set should contain only float registers.
    assert((internalCands & ~availableMaskRegs) == RBM_NONE);

    return defineNewInternalTemp(tree, MaskRegisterType, internalCands);
}
#endif

//------------------------------------------------------------------------
// buildInternalRegisterUses - adds use positions for internal
// registers required for tree node.
//
// Notes:
//   During the BuildNode process, calls to buildInternalIntRegisterDefForNode and
//   buildInternalFloatRegisterDefForNode put new RefPositions in the 'internalDefs'
//   array, and increment 'internalCount'. This method must be called to add corresponding
//   uses. It then resets the 'internalCount' for the handling of the next node.
//
//   If the internal registers must differ from the target register, 'setInternalRegsDelayFree'
//   must be set to true, so that the uses may be marked 'delayRegFree'.
//   Note that if a node has both float and int temps, generally the target with either be
//   int *or* float, and it is not really necessary to set this on the other type, but it does
//   no harm as it won't restrict the register selection.
//
void LinearScan::buildInternalRegisterUses()
{
    assert(internalCount <= MaxInternalCount);
    for (int i = 0; i < internalCount; i++)
    {
        RefPosition*     def  = internalDefs[i];
        SingleTypeRegSet mask = def->registerAssignment;
        RefPosition*     use  = newRefPosition(def->getInterval(), currentLoc, RefTypeUse, def->treeNode, mask, 0);
        if (setInternalRegsDelayFree)
        {
            use->delayRegFree = true;
            pendingDelayFree  = true;
        }
    }
    // internalCount = 0;
}

#if FEATURE_PARTIAL_SIMD_CALLEE_SAVE
//------------------------------------------------------------------------
// makeUpperVectorInterval - Create an Interval for saving and restoring
//                           the upper half of a large vector.
//
// Arguments:
//    varIndex - The tracked index for a large vector lclVar.
//
void LinearScan::makeUpperVectorInterval(unsigned varIndex)
{
    Interval* lclVarInterval = getIntervalForLocalVar(varIndex);
    assert(Compiler::varTypeNeedsPartialCalleeSave(lclVarInterval->registerType));
    Interval* newInt        = newInterval(LargeVectorSaveType);
    newInt->relatedInterval = lclVarInterval;
    newInt->isUpperVector   = true;
}

//------------------------------------------------------------------------
// getUpperVectorInterval - Get the Interval for saving and restoring
//                          the upper half of a large vector.
//
// Arguments:
//    varIndex - The tracked index for a large vector lclVar.
//
Interval* LinearScan::getUpperVectorInterval(unsigned varIndex)
{
    // TODO-Throughput: Consider creating a map from varIndex to upperVector interval.
    for (Interval& interval : intervals)
    {
        if (interval.isLocalVar)
        {
            continue;
        }
        noway_assert(interval.isUpperVector);
        if (interval.relatedInterval->getVarIndex(compiler) == varIndex)
        {
            return &interval;
        }
    }
    unreached();
}

//------------------------------------------------------------------------
// buildUpperVectorSaveRefPositions - Create special RefPositions for saving
//                                    the upper half of a set of large vectors.
//
// Arguments:
//    tree       - The current node being handled
//    currentLoc - The location of the current node
//    fpCalleeKillSet - The set of registers killed by this node.
//
// Notes: This is called by BuildDefsWithKills for any node that kills registers in the
//        RBM_FLT_CALLEE_TRASH set. We actually need to find any calls that kill the upper-half
//        of the callee-save vector registers.
//        But we will use as a proxy any node that kills floating point registers.
//        (Note that some calls are masquerading as other nodes at this point so we can't just check for calls.)
//
void LinearScan::buildUpperVectorSaveRefPositions(GenTree*                tree,
                                                  LsraLocation currentLoc DEBUG_ARG(regMaskTP fpCalleeKillSet))
{
    if ((tree != nullptr) && tree->IsCall())
    {
        if (tree->AsCall()->IsNoReturn() || compiler->fgIsThrow(tree))
        {
            // No point in having vector save/restore if the call will not return.
            return;
        }
    }

    if (enregisterLocalVars && !VarSetOps::IsEmpty(compiler, largeVectorVars))
    {
        // We assume that the kill set includes at least some callee-trash registers, but
        // that it doesn't include any callee-save registers.
        assert((fpCalleeKillSet & RBM_FLT_CALLEE_TRASH) != RBM_NONE);
        assert((fpCalleeKillSet & RBM_FLT_CALLEE_SAVED) == RBM_NONE);

        // We should only save the upper half of any large vector vars that are currently live.
        // However, the liveness information may not be accurate, specially around the place where
        // we load the LCL_VAR and the node that uses it. Hence, as a conservative approach, we will
        // add all variables that are live-in/defined in the block. We need to add variable although
        // it is not in the live-out set, because a variable may get defined before the call and
        // (last) used after the call.
        //
        // This will create more UpperSave/UpperRestore RefPositions then needed, but we need to do
        // this for correctness anyway.
        VARSET_TP bbLiveDefs(VarSetOps::Union(compiler, compiler->compCurBB->bbLiveIn, compiler->compCurBB->bbVarDef));

        VARSET_TP liveDefsLargeVectors(VarSetOps::Intersection(compiler, bbLiveDefs, largeVectorVars));

        // Make sure that `liveLargeVectors` captures the currentLiveVars as well.
        VARSET_TP liveLargeVectors(VarSetOps::Intersection(compiler, currentLiveVars, largeVectorVars));

        assert(VarSetOps::IsSubset(compiler, liveLargeVectors, liveDefsLargeVectors));

        VarSetOps::Iter iter(compiler, liveDefsLargeVectors);
        unsigned        varIndex = 0;
        bool            blockAlwaysReturn =
            compiler->compCurBB->KindIs(BBJ_THROW, BBJ_EHFINALLYRET, BBJ_EHFAULTRET, BBJ_EHFILTERRET, BBJ_EHCATCHRET);

        while (iter.NextElem(&varIndex))
        {
            Interval* varInterval = getIntervalForLocalVar(varIndex);
            if (!varInterval->isPartiallySpilled)
            {
                Interval*    upperVectorInterval = getUpperVectorInterval(varIndex);
                RefPosition* pos = newRefPosition(upperVectorInterval, currentLoc, RefTypeUpperVectorSave, tree,
                                                  RBM_FLT_CALLEE_SAVED.GetFloatRegSet());
                varInterval->isPartiallySpilled = true;
                pos->skipSaveRestore            = blockAlwaysReturn;
                pos->liveVarUpperSave           = VarSetOps::IsMember(compiler, liveLargeVectors, varIndex);
#ifdef TARGET_XARCH
                pos->regOptional = true;
#endif
            }
        }
    }
    // For any non-lclVar intervals that are live at this point (i.e. in the DefList), we will also create
    // a RefTypeUpperVectorSave. For now these will all be spilled at this point, as we don't currently
    // have a mechanism to communicate any non-lclVar intervals that need to be restored.
    // TODO-CQ: We could consider adding such a mechanism, but it's unclear whether this rare
    // case of a large vector temp live across a call is worth the added complexity.
    for (RefInfoListNode *listNode = defList.Begin(), *end = defList.End(); listNode != end;
         listNode = listNode->Next())
    {
        const GenTree* defNode = listNode->treeNode;
        var_types      regType = defNode->TypeGet();
        if (regType == TYP_STRUCT)
        {
            assert(defNode->OperIs(GT_LCL_VAR, GT_CALL));
            if (defNode->OperIs(GT_LCL_VAR))
            {
                const GenTreeLclVar* lcl    = defNode->AsLclVar();
                const LclVarDsc*     varDsc = compiler->lvaGetDesc(lcl);
                regType                     = varDsc->GetRegisterType();
            }
            else
            {
                const GenTreeCall*          call      = defNode->AsCall();
                const CORINFO_CLASS_HANDLE  retClsHnd = call->gtRetClsHnd;
                Compiler::structPassingKind howToReturnStruct;
                regType = compiler->getReturnTypeForStruct(retClsHnd, call->GetUnmanagedCallConv(), &howToReturnStruct);
                if (howToReturnStruct == Compiler::SPK_ByValueAsHfa)
                {
                    regType = compiler->GetHfaType(retClsHnd);
                }
#if defined(TARGET_ARM64)
                else if (howToReturnStruct == Compiler::SPK_ByValue)
                {
                    // TODO-Cleanup: add a new Compiler::SPK for this case.
                    // This is the case when 16-byte struct is returned as [x0, x1].
                    // We don't need a partial callee save.
                    regType = TYP_LONG;
                }
#endif // TARGET_ARM64
            }
            assert((regType != TYP_STRUCT) && (regType != TYP_UNDEF));
        }
        if (Compiler::varTypeNeedsPartialCalleeSave(regType))
        {
            // In the rare case where such an interval is live across nested calls, we don't need to insert another.
            if (listNode->ref->getInterval()->recentRefPosition->refType != RefTypeUpperVectorSave)
            {
                RefPosition* pos = newRefPosition(listNode->ref->getInterval(), currentLoc, RefTypeUpperVectorSave,
                                                  tree, RBM_FLT_CALLEE_SAVED.GetFloatRegSet());
            }
        }
    }
}

//------------------------------------------------------------------------
// buildUpperVectorRestoreRefPosition - Create a RefPosition for restoring
//                                      the upper half of a large vector.
//
// Arguments:
//    lclVarInterval - A lclVarInterval that is live at 'currentLoc'
//    currentLoc     - The current location for which we're building RefPositions
//    node           - The node, if any, that the restore would be inserted before.
//                     If null, the restore will be inserted at the end of the block.
//    isUse          - If the refPosition that is about to be created represents a use or not.
//                   - If not, it would be the one at the end of the block.
//    multiRegIdx    - Register position if this restore corresponds to a field of a multi reg node.
//
void LinearScan::buildUpperVectorRestoreRefPosition(
    Interval* lclVarInterval, LsraLocation currentLoc, GenTree* node, bool isUse, unsigned multiRegIdx)
{
    if (lclVarInterval->isPartiallySpilled)
    {
        lclVarInterval->isPartiallySpilled = false;
        unsigned     varIndex              = lclVarInterval->getVarIndex(compiler);
        Interval*    upperVectorInterval   = getUpperVectorInterval(varIndex);
        RefPosition* savePos               = upperVectorInterval->recentRefPosition;
        if (!isUse && !savePos->liveVarUpperSave)
        {
            // If we are just restoring upper vector at the block boundary and if this is not
            // a upperVector related to the liveVar, then ignore creating restore for them.
            // During allocation, we will detect that this was an extra save-upper and skip
            // the save/restore altogether.
            return;
        }

        RefPosition* restorePos =
            newRefPosition(upperVectorInterval, currentLoc, RefTypeUpperVectorRestore, node, RBM_NONE);

        restorePos->setMultiRegIdx(multiRegIdx);

        if (isUse)
        {
            // If there was a use of the restore before end of the block restore,
            // then it is needed and cannot be eliminated
            savePos->skipSaveRestore  = false;
            savePos->liveVarUpperSave = true;
        }
        else
        {
            // otherwise, just do the whatever was decided for save position
            restorePos->skipSaveRestore  = savePos->skipSaveRestore;
            restorePos->liveVarUpperSave = savePos->liveVarUpperSave;
        }

#ifdef TARGET_XARCH
        restorePos->regOptional = true;
#endif
    }
}

#endif // FEATURE_PARTIAL_SIMD_CALLEE_SAVE

#ifdef DEBUG
//------------------------------------------------------------------------
// ComputeOperandDstCount: computes the number of registers defined by a
//                         node.
//
// For most nodes, this is simple:
// - Nodes that do not produce values (e.g. stores and other void-typed
//   nodes) and nodes that immediately use the registers they define
//   produce no registers
// - Nodes that are marked as defining N registers define N registers.
//
// For contained nodes, however, things are more complicated: for purposes
// of bookkeeping, a contained node is treated as producing the transitive
// closure of the registers produced by its sources.
//
// Arguments:
//    operand - The operand for which to compute a register count.
//
// Returns:
//    The number of registers defined by `operand`.
//
int LinearScan::ComputeOperandDstCount(GenTree* operand)
{
    if (operand->isContained())
    {
        int dstCount = 0;
        for (GenTree* op : operand->Operands())
        {
            dstCount += ComputeOperandDstCount(op);
        }

        return dstCount;
    }
    if (operand->IsUnusedValue())
    {
        // Operands that define an unused value do not produce any registers.
        return 0;
    }
    if (operand->IsValue())
    {
        // Operands that are values and are not contained, consume all of their operands
        // and produce one or more registers.
        return operand->GetRegisterDstCount(compiler);
    }
    else
    {
        // This must be one of the operand types that are neither contained nor produce a value.
        // Stores and void-typed operands may be encountered when processing call nodes, which contain
        // pointers to argument setup stores.
        assert(operand->OperIsStore() || operand->OperIsPutArgStk() || operand->TypeIs(TYP_VOID));
        return 0;
    }
}

//------------------------------------------------------------------------
// ComputeAvailableSrcCount: computes the number of registers available as
//                           sources for a node.
//
// This is simply the sum of the number of registers produced by each
// operand to the node.
//
// Arguments:
//    node - The node for which to compute a source count.
//
// Return Value:
//    The number of registers available as sources for `node`.
//
int LinearScan::ComputeAvailableSrcCount(GenTree* node)
{
    int numSources = 0;
    for (GenTree* operand : node->Operands())
    {
        numSources += ComputeOperandDstCount(operand);
    }

    return numSources;
}
#endif // DEBUG

//------------------------------------------------------------------------
// buildRefPositionsForNode: The main entry point for building the RefPositions
//                           and "tree temp" Intervals for a given node.
//
// Arguments:
//    tree       - The node for which we are building RefPositions
//    currentLoc - The LsraLocation of the given node
//
void LinearScan::buildRefPositionsForNode(GenTree* tree, LsraLocation currentLoc)
{
#ifdef DEBUG
    if (VERBOSE)
    {
        dumpDefList();
        compiler->gtDispTree(tree, nullptr, nullptr, true);
    }
#endif // DEBUG

    if (tree->isContained())
    {
#ifdef TARGET_XARCH
        // On XArch we can have contained candidate lclVars if they are part of a RMW
        // address computation. In this case we need to check whether it is a last use.
        if (tree->IsLocal() && ((tree->gtFlags & GTF_VAR_DEATH) != 0))
        {
            LclVarDsc* const varDsc = compiler->lvaGetDesc(tree->AsLclVarCommon());
            if (isCandidateVar(varDsc))
            {
                assert(varDsc->lvTracked);
                unsigned varIndex = varDsc->lvVarIndex;
                VarSetOps::RemoveElemD(compiler, currentLiveVars, varIndex);

                UpdatePreferencesOfDyingLocal(getIntervalForLocalVar(varIndex));
            }
        }
#else  // TARGET_XARCH
        assert(!isCandidateLocalRef(tree));
#endif // TARGET_XARCH
        JITDUMP("Contained\n");
        return;
    }

#ifdef DEBUG
    // If we are constraining the registers for allocation, we will modify all the RefPositions
    // we've built for this node after we've created them. In order to do that, we'll remember
    // the last RefPosition prior to those created for this node.
    RefPositionIterator refPositionMark = refPositions.backPosition();
    int                 oldDefListCount = defList.Count();
    currBuildNode                       = tree;
#endif // DEBUG

    int consume = BuildNode(tree);

#ifdef DEBUG
    int newDefListCount = defList.Count();
    // Currently produce is unused, but need to strengthen an assert to check if produce is
    // as expected. See https://github.com/dotnet/runtime/issues/8678
    int produce = newDefListCount - oldDefListCount;
    assert((consume == 0) || (ComputeAvailableSrcCount(tree) == consume));

    // If we are constraining registers, modify all the RefPositions we've just built to specify the
    // minimum reg count required.
    if ((getStressLimitRegs() != LSRA_LIMIT_NONE) || (getSelectionHeuristics() != LSRA_SELECT_DEFAULT))
    {
        // The number of registers required for a tree node is the sum of
        //   { RefTypeUses } + { RefTypeDef for the node itself } + specialPutArgCount
        // This is the minimum set of registers that needs to be ensured in the candidate set of ref positions created.
        //
        // First, we count them.
        unsigned minRegCount = 0;

        RefPositionIterator iter = refPositionMark;
        for (iter++; iter != refPositions.end(); iter++)
        {
            RefPosition* newRefPosition = &(*iter);
            if (newRefPosition->isIntervalRef())
            {
                if ((newRefPosition->refType == RefTypeUse) ||
                    ((newRefPosition->refType == RefTypeDef) && !newRefPosition->getInterval()->isInternal))
                {
                    minRegCount++;
                }
#if FEATURE_PARTIAL_SIMD_CALLEE_SAVE
                else if (newRefPosition->refType == RefTypeUpperVectorSave)
                {
                    minRegCount++;
                }
#ifdef TARGET_ARM64
                else if (newRefPosition->needsConsecutive)
                {
                    assert(newRefPosition->refType == RefTypeUpperVectorRestore);
                    minRegCount++;
                }
#endif // TARGET_ARM64
#endif // FEATURE_PARTIAL_SIMD_CALLEE_SAVE

#ifdef TARGET_ARM64
                if (newRefPosition->needsConsecutive)
                {
                    consecutiveRegistersLocation = newRefPosition->nodeLocation;
                }
#endif // TARGET_ARM64
                if (newRefPosition->getInterval()->isSpecialPutArg)
                {
                    minRegCount++;
                }
            }
        }

        if (tree->OperIsPutArgSplit())
        {
            // While we have attempted to account for any "specialPutArg" defs above, we're only looking at RefPositions
            // created for this node. We must be defining at least one register in the PutArgSplit, so conservatively
            // add one less than the maximum number of registers args to 'minRegCount'.
            minRegCount += MAX_REG_ARG - 1;
        }
        for (refPositionMark++; refPositionMark != refPositions.end(); refPositionMark++)
        {
            RefPosition* newRefPosition    = &(*refPositionMark);
            unsigned     minRegCountForRef = minRegCount;
            if (RefTypeIsUse(newRefPosition->refType) && newRefPosition->delayRegFree)
            {
                // If delayRegFree, then Use will interfere with the destination of the consuming node.
                // Therefore, we also need add the kill set of the consuming node to minRegCount.
                //
                // For example consider the following IR on x86, where v01 and v02
                // are method args coming in ecx and edx respectively.
                //   GT_DIV(v01, v02)
                //
                // For GT_DIV, the minRegCount will be 3 without adding kill set of GT_DIV node.
                //
                // Assume further JitStressRegs=2, which would constrain candidates to callee trashable
                // regs { eax, ecx, edx } on use positions of v01 and v02.  LSRA allocates ecx for v01.
                // The use position of v02 cannot be allocated a reg since it is marked delay-reg free and
                // {eax,edx} are getting killed before the def of GT_DIV.  For this reason, minRegCount for
                // the use position of v02 also needs to take into account the kill set of its consuming node.
                regMaskTP killMask = getKillSetForNode(tree);
                minRegCountForRef += genCountBits(killMask);
            }
            else if ((newRefPosition->refType) == RefTypeDef && (newRefPosition->getInterval()->isSpecialPutArg))
            {
                minRegCountForRef++;
            }

            newRefPosition->minRegCandidateCount = minRegCountForRef;
            if (newRefPosition->IsActualRef() && doReverseCallerCallee())
            {
                Interval*        interval       = newRefPosition->getInterval();
                SingleTypeRegSet oldAssignment  = newRefPosition->registerAssignment;
                SingleTypeRegSet calleeSaveMask = calleeSaveRegs(interval->registerType);
#ifdef TARGET_ARM64
                if (newRefPosition->isLiveAtConsecutiveRegistersLoc(consecutiveRegistersLocation))
                {
                    // If we are assigning to refPositions that has consecutive registers requirements, skip the
                    // limit stress for them, because there are high chances that many registers are busy for
                    // consecutive requirements and
                    // we do not have enough remaining for other refpositions (like operands). Likewise, skip for the
                    // definition node that comes after that, for which, all the registers are in "delayRegFree" state.
                }
                else
#endif // TARGET_ARM64
                {
                    newRefPosition->registerAssignment =
                        getConstrainedRegMask(newRefPosition, interval->registerType, oldAssignment, calleeSaveMask,
                                              minRegCountForRef);
                }

                if ((newRefPosition->registerAssignment != oldAssignment) && (newRefPosition->refType == RefTypeUse) &&
                    !interval->isLocalVar)
                {
#ifdef TARGET_ARM64
                    RefPosition* defRefPos = interval->firstRefPosition;
                    assert(defRefPos->treeNode != nullptr);
                    if (defRefPos->isLiveAtConsecutiveRegistersLoc(consecutiveRegistersLocation))
                    {
                        // If a method has consecutive registers and we are assigning to use refPosition whose
                        // definition was from a location that has consecutive registers, skip the limit stress for
                        // them, because there are high chances that many registers are busy for consecutive
                        // requirements and marked as "delayRegFree" state. We do not have enough remaining for other
                        // refpositions.
                    }
                    else
#endif // TARGET_ARM64
                    {
                        checkConflictingDefUse(newRefPosition);
                    }
                }
            }
        }
        consecutiveRegistersLocation = MinLocation;
    }
#endif // DEBUG
    JITDUMP("\n");
}

static const regNumber lsraRegOrder[]   = {REG_VAR_ORDER};
const unsigned         lsraRegOrderSize = ArrLen(lsraRegOrder);

static const regNumber lsraRegOrderFlt[]   = {REG_VAR_ORDER_FLT};
const unsigned         lsraRegOrderFltSize = ArrLen(lsraRegOrderFlt);

#if defined(TARGET_AMD64)
static const regNumber lsraRegOrderFltEvex[]   = {REG_VAR_ORDER_FLT_EVEX};
const unsigned         lsraRegOrderFltEvexSize = ArrLen(lsraRegOrderFltEvex);
#endif //  TARGET_AMD64

#if defined(TARGET_XARCH)
static const regNumber lsraRegOrderMsk[]   = {REG_VAR_ORDER_MSK};
const unsigned         lsraRegOrderMskSize = ArrLen(lsraRegOrderMsk);
#endif // TARGET_XARCH

//------------------------------------------------------------------------
// buildPhysRegRecords: Make an interval for each physical register
//
void LinearScan::buildPhysRegRecords()
{
    for (regNumber reg = REG_FIRST; reg < AVAILABLE_REG_COUNT; reg = REG_NEXT(reg))
    {
        RegRecord* curr = &physRegs[reg];
        curr->init(reg);
    }
    for (unsigned int i = 0; i < lsraRegOrderSize; i++)
    {
        regNumber  reg  = lsraRegOrder[i];
        RegRecord* curr = &physRegs[reg];
        curr->regOrder  = (unsigned char)i;
    }

    // TODO-CQ: We build physRegRecords before building intervals
    // and refpositions. During building intervals/refposition, we
    // would know if there are floating points used. If we can know
    // that information before we build intervals, we can skip
    // initializing the floating registers.
    // For that `compFloatingPointUsed` should be set accurately
    // before invoking allocator.

    const regNumber* regOrderFlt;
    unsigned         regOrderFltSize;

#if defined(TARGET_AMD64)
    // x64 has additional registers available when EVEX is supported
    // and that causes a different ordering to be used since they are
    // callee trash and should appear at the end up the existing callee
    // trash set

    if (compiler->canUseEvexEncoding())
    {
        regOrderFlt     = &lsraRegOrderFltEvex[0];
        regOrderFltSize = lsraRegOrderFltEvexSize;
    }
    else
    {
        regOrderFlt     = &lsraRegOrderFlt[0];
        regOrderFltSize = lsraRegOrderFltSize;
    }
#else
    regOrderFlt     = &lsraRegOrderFlt[0];
    regOrderFltSize = lsraRegOrderFltSize;
#endif

    for (unsigned int i = 0; i < regOrderFltSize; i++)
    {
        regNumber  reg  = regOrderFlt[i];
        RegRecord* curr = &physRegs[reg];
        curr->regOrder  = (unsigned char)i;
    }

#if defined(TARGET_XARCH)
    // xarch has mask registers available when EVEX is supported

    if (compiler->canUseEvexEncoding())
    {
        for (unsigned int i = 0; i < lsraRegOrderMskSize; i++)
        {
            regNumber  reg  = lsraRegOrderMsk[i];
            RegRecord* curr = &physRegs[reg];
            curr->regOrder  = (unsigned char)i;
        }
    }
#endif // TARGET_XARCH
}

//------------------------------------------------------------------------
// insertZeroInitRefPositions: Handle lclVars that are live-in to the first block
//
// Notes:
//    Prior to calling this method, 'currentLiveVars' must be set to the set of register
//    candidate variables that are liveIn to the first block.
//    For each register candidate that is live-in to the first block:
//    - If it is a GC ref, or if compInitMem is set, a ZeroInit RefPosition will be created.
//    - Otherwise, it will be marked as spilled, since it will not be assigned a register
//      on entry and will be loaded from memory on the undefined path.
//      Note that, when the compInitMem option is not set, we may encounter these on
//      paths that are protected by the same condition as an earlier def. However, since
//      we don't do the analysis to determine this - and couldn't rely on always identifying
//      such cases even if we tried - we must conservatively treat the undefined path as
//      being possible. This is a relatively rare case, so the introduced conservatism is
//      not expected to warrant the analysis required to determine the best placement of
//      an initialization.
//
void LinearScan::insertZeroInitRefPositions()
{
    assert(enregisterLocalVars);
#ifdef DEBUG
    VARSET_TP expectedLiveVars(VarSetOps::Intersection(compiler, registerCandidateVars, compiler->fgFirstBB->bbLiveIn));
    assert(VarSetOps::Equal(compiler, currentLiveVars, expectedLiveVars));
#endif //  DEBUG

    // insert defs for this, then a block boundary

    VarSetOps::Iter iter(compiler, currentLiveVars);
    unsigned        varIndex = 0;
    while (iter.NextElem(&varIndex))
    {
        LclVarDsc* varDsc = compiler->lvaGetDescByTrackedIndex(varIndex);
        if (!varDsc->lvIsParam && !varDsc->lvIsParamRegTarget && isCandidateVar(varDsc))
        {
            JITDUMP("V%02u was live in to first block:", compiler->lvaTrackedIndexToLclNum(varIndex));
            Interval* interval = getIntervalForLocalVar(varIndex);
            if (compiler->info.compInitMem || varTypeIsGC(varDsc->TypeGet()))
            {
                varDsc->lvMustInit = true;

                // OSR will handle init of locals and promoted fields thereof
                if (compiler->lvaIsOSRLocal(compiler->lvaTrackedIndexToLclNum(varIndex)))
                {
                    JITDUMP(" will be initialized by OSR\n");
                    // setIntervalAsSpilled(interval);
                    varDsc->lvMustInit = false;
                }

                JITDUMP(" creating ZeroInit\n");
                RefPosition* pos = newRefPosition(interval, MinLocation, RefTypeZeroInit, nullptr /* theTreeNode */,
                                                  allRegs(interval->registerType));
                pos->setRegOptional(true);
            }
            else
            {
                setIntervalAsSpilled(interval);
                JITDUMP(" marking as spilled\n");
            }
        }
    }

    // We must also insert zero-inits for any finallyVars if they are refs or if compInitMem is true.
    if (compiler->lvaEnregEHVars)
    {
        VarSetOps::Iter iter(compiler, finallyVars);
        unsigned        varIndex = 0;
        while (iter.NextElem(&varIndex))
        {
            LclVarDsc* varDsc = compiler->lvaGetDescByTrackedIndex(varIndex);
            if (!varDsc->lvIsParam && !varDsc->lvIsParamRegTarget && isCandidateVar(varDsc))
            {
                JITDUMP("V%02u is a finally var:", compiler->lvaTrackedIndexToLclNum(varIndex));
                Interval* interval = getIntervalForLocalVar(varIndex);
                if (compiler->info.compInitMem || varTypeIsGC(varDsc->TypeGet()))
                {
                    if (interval->recentRefPosition == nullptr)
                    {
                        JITDUMP(" creating ZeroInit\n");
                        RefPosition* pos = newRefPosition(interval, MinLocation, RefTypeZeroInit,
                                                          nullptr /* theTreeNode */, allRegs(interval->registerType));
                        pos->setRegOptional(true);
                        varDsc->lvMustInit = true;
                    }
                    else
                    {
                        // We must only generate one entry RefPosition for each Interval. Since this is not
                        // a parameter, it can't be RefTypeParamDef, so it must be RefTypeZeroInit, which
                        // we must have generated for the live-in case above.
                        assert(interval->recentRefPosition->refType == RefTypeZeroInit);
                        JITDUMP(" already ZeroInited\n");
                    }
                }
            }
        }
    }
}

template void LinearScan::buildIntervals<true>();
template void LinearScan::buildIntervals<false>();

//------------------------------------------------------------------------
// buildIntervals: The main entry point for building the data structures over
//                 which we will do register allocation.
//
template <bool localVarsEnregistered>
void LinearScan::buildIntervals()
{
    BasicBlock* block;

    JITDUMP("\nbuildIntervals ========\n");

    // Build (empty) records for all of the physical registers
    buildPhysRegRecords();

#ifdef DEBUG
    if (VERBOSE)
    {
        printf("\n-----------------\n");
        printf("LIVENESS:\n");
        printf("-----------------\n");
        for (BasicBlock* const block : compiler->Blocks())
        {
            printf(FMT_BB "\nuse: ", block->bbNum);
            dumpConvertedVarSet(compiler, block->bbVarUse);
            printf("\ndef: ");
            dumpConvertedVarSet(compiler, block->bbVarDef);
            printf("\n in: ");
            dumpConvertedVarSet(compiler, block->bbLiveIn);
            printf("\nout: ");
            dumpConvertedVarSet(compiler, block->bbLiveOut);
            printf("\n");
        }
    }
#endif // DEBUG

    resetRegState();

#if DOUBLE_ALIGN
    // We will determine whether we should double align the frame during
    // identifyCandidates(), but we initially assume that we will not.
    doDoubleAlign = false;
#endif

    identifyCandidates<localVarsEnregistered>();

    // Figure out if we're going to use a frame pointer. We need to do this before building
    // the ref positions, because those objects will embed the frame register in various register masks
    // if the frame pointer is not reserved. If we decide to have a frame pointer, setFrameType() will
    // remove the frame pointer from the masks.
    setFrameType();

    DBEXEC(VERBOSE, TupleStyleDump(LSRA_DUMP_PRE));

    // second part:
    JITDUMP("\nbuildIntervals second part ========\n");
    currentLoc = 0;
    // TODO-Cleanup: This duplicates prior behavior where entry (ParamDef) RefPositions were
    // being assigned the bbNum of the last block traversed in the 2nd phase of Lowering.
    // Previously, the block sequencing was done for the (formerly separate) Build pass,
    // and the curBBNum was left as the last block sequenced. This block was then used to set the
    // weight for the entry (ParamDef) RefPositions. It would be logical to set this to the
    // normalized entry weight (compiler->fgCalledCount), but that results in a net regression.
    if (!blockSequencingDone)
    {
        setBlockSequence();
    }

    // Next, create ParamDef RefPositions for all the tracked parameters, in order of their varIndex.
    // Assign these RefPositions to the (nonexistent) BB0.
    curBBNum = 0;

    RegState* intRegState                   = &compiler->codeGen->intRegState;
    RegState* floatRegState                 = &compiler->codeGen->floatRegState;
    intRegState->rsCalleeRegArgMaskLiveIn   = RBM_NONE;
    floatRegState->rsCalleeRegArgMaskLiveIn = RBM_NONE;
    regsInUseThisLocation                   = RBM_NONE;
    regsInUseNextLocation                   = RBM_NONE;

<<<<<<< HEAD
    for (unsigned lclNum = 0; lclNum < compiler->info.compArgsCount; lclNum++)
    {
        LclVarDsc*                   lcl     = compiler->lvaGetDesc(lclNum);
=======
    // Compute live incoming parameter registers. The liveness is based on the
    // locals we are expecting to store the registers into in the prolog.
    for (unsigned lclNum = 0; lclNum < compiler->info.compArgsCount; lclNum++)
    {
>>>>>>> e5878e95
        const ABIPassingInformation& abiInfo = compiler->lvaGetParameterABIInfo(lclNum);
        for (const ABIPassingSegment& seg : abiInfo.Segments())
        {
            if (!seg.IsPassedInRegister())
            {
                continue;
            }

            const ParameterRegisterLocalMapping* mapping =
                compiler->FindParameterRegisterLocalMappingByRegister(seg.GetRegister());

<<<<<<< HEAD
            JITDUMP("Arg V%02u in reg %s\n", mapping != nullptr ? mapping->LclNum : lclNum,
                    getRegName(seg.GetRegister()));

            bool isParameterLive = !lcl->lvTracked || compiler->compJmpOpUsed || (lcl->lvRefCnt() != 0);
            bool isLive;
            if (mapping != nullptr)
            {
                LclVarDsc* mappedLcl = compiler->lvaGetDesc(mapping->LclNum);
                bool isMappedLclLive = !mappedLcl->lvTracked || compiler->compJmpOpUsed || (mappedLcl->lvRefCnt() != 0);
                if (mappedLcl->lvIsStructField)
                {
                    // Struct fields are not saved into their parameter local
                    isLive = isMappedLclLive;
                }
                else
                {
                    isLive = isParameterLive || isMappedLclLive;
                }
            }
            else
            {
                isLive = isParameterLive;
            }

            if (isLive)
            {
                RegState* regState = genIsValidFloatReg(seg.GetRegister()) ? floatRegState : intRegState;
                regState->rsCalleeRegArgMaskLiveIn |= seg.GetRegisterMask();
=======
            unsigned mappedLclNum = mapping != nullptr ? mapping->LclNum : lclNum;
            JITDUMP("Arg V%02u in reg %s\n", mappedLclNum, getRegName(seg.GetRegister()));
            LclVarDsc* argDsc = compiler->lvaGetDesc(mappedLclNum);
            if (argDsc->lvTracked && !compiler->compJmpOpUsed && (argDsc->lvRefCnt() == 0) &&
                !compiler->opts.compDbgCode)
            {
                // Not live
                continue;
>>>>>>> e5878e95
            }

            RegState* regState = genIsValidFloatReg(seg.GetRegister()) ? floatRegState : intRegState;
            regState->rsCalleeRegArgMaskLiveIn |= seg.GetRegisterMask();
        }
    }

    // Now build initial definitions for all parameters, preferring their ABI
    // register if passed in one.
    for (unsigned int varIndex = 0; varIndex < compiler->lvaTrackedCount; varIndex++)
    {
        unsigned   lclNum = compiler->lvaTrackedIndexToLclNum(varIndex);
        LclVarDsc* lclDsc = compiler->lvaGetDesc(lclNum);

        if (!isCandidateVar(lclDsc))
        {
            continue;
        }

        // Only reserve a register if the argument is actually used.
        // Is it dead on entry? If compJmpOpUsed is true, then the arguments
        // have to be kept alive, so we have to consider it as live on entry.
        // Use lvRefCnt instead of checking bbLiveIn because if it's volatile we
        // won't have done dataflow on it, but it needs to be marked as live-in so
        // it will get saved in the prolog.
        if (!compiler->compJmpOpUsed && (lclDsc->lvRefCnt() == 0) && !compiler->opts.compDbgCode)
        {
            continue;
        }

        regNumber paramReg = REG_NA;
        if (lclDsc->lvIsParamRegTarget)
        {
<<<<<<< HEAD
=======
            // Prefer the first ABI register.
>>>>>>> e5878e95
            const ParameterRegisterLocalMapping* mapping =
                compiler->FindParameterRegisterLocalMappingByLocal(lclNum, 0);
            assert(mapping != nullptr);
            paramReg = mapping->RegisterSegment->GetRegister();
        }
        else if (lclDsc->lvIsParam)
        {
            if (lclDsc->lvIsStructField)
            {
<<<<<<< HEAD
                // All promoted fields should be assigned via the
=======
                // All fields passed in registers should be assigned via the
>>>>>>> e5878e95
                // lvIsParamRegTarget mechanism, so this must be a stack
                // argument.
                assert(!compiler->lvaGetParameterABIInfo(lclDsc->lvParentLcl).HasAnyRegisterSegment());

                // Fall through with paramReg == REG_NA
            }
            else
            {
                // Enregisterable parameter, may or may not be a stack arg.
                // Prefer the first register if there is one.
                const ABIPassingInformation& abiInfo = compiler->lvaGetParameterABIInfo(lclNum);
                for (const ABIPassingSegment& seg : abiInfo.Segments())
                {
                    if (seg.IsPassedInRegister())
                    {
                        paramReg = seg.GetRegister();
                        break;
                    }
                }
            }
        }
        else
        {
<<<<<<< HEAD
=======
            // Not a parameter or target of a parameter register
>>>>>>> e5878e95
            continue;
        }

        buildInitialParamDef(lclDsc, paramReg);
    }

    // If there is a secret stub param, it is also live in
    if (compiler->info.compPublishStubParam)
    {
        intRegState->rsCalleeRegArgMaskLiveIn.AddGprRegs(RBM_SECRET_STUB_PARAM.GetIntRegSet());

        LclVarDsc* stubParamDsc = compiler->lvaGetDesc(compiler->lvaStubArgumentVar);
        if (isCandidateVar(stubParamDsc))
        {
            buildInitialParamDef(stubParamDsc, REG_SECRET_STUB_PARAM);
        }
    }

#ifdef DEBUG
    if (stressInitialParamReg())
    {
        stressSetRandomParameterPreferences();
    }
#endif

    numPlacedArgLocals = 0;
    placedArgRegs      = RBM_NONE;

    BasicBlock* predBlock = nullptr;
    BasicBlock* prevBlock = nullptr;

    // Initialize currentLiveVars to the empty set.  We will set it to the current
    // live-in at the entry to each block (this will include the incoming args on
    // the first block).
    VarSetOps::AssignNoCopy(compiler, currentLiveVars, VarSetOps::MakeEmpty(compiler));

    for (block = startBlockSequence(); block != nullptr; block = moveToNextBlock())
    {
        JITDUMP("\nNEW BLOCK " FMT_BB "\n", block->bbNum);
        compiler->compCurBB = block;

        bool predBlockIsAllocated = false;
        predBlock                 = findPredBlockForLiveIn(block, prevBlock DEBUGARG(&predBlockIsAllocated));
        if (predBlock != nullptr)
        {
            JITDUMP("\n\nSetting " FMT_BB " as the predecessor for determining incoming variable registers of " FMT_BB
                    "\n",
                    predBlock->bbNum, block->bbNum);
            assert(predBlock->bbNum <= bbNumMaxBeforeResolution);
            blockInfo[block->bbNum].predBBNum = predBlock->bbNum;
        }

        if (localVarsEnregistered)
        {
            VarSetOps::AssignNoCopy(compiler, currentLiveVars,
                                    VarSetOps::Intersection(compiler, registerCandidateVars, block->bbLiveIn));

            if (block == compiler->fgFirstBB)
            {
                insertZeroInitRefPositions();
                // The first real location is at 1; 0 is for the entry.
                currentLoc = 1;
            }

            // For blocks that don't have EHBoundaryIn, we need DummyDefs for cases where "predBlock" isn't
            // really a predecessor.
            // Note that it's possible to have uses of uninitialized variables, in which case even the first
            // block may require DummyDefs, which we are not currently adding - this means that these variables
            // will always be considered to be in memory on entry (and reloaded when the use is encountered).
            // TODO-CQ: Consider how best to tune this.  Currently, if we create DummyDefs for uninitialized
            // variables (which may actually be initialized along the dynamically executed paths, but not
            // on all static paths), we wind up with excessive live ranges for some of these variables.

            if (!blockInfo[block->bbNum].hasEHBoundaryIn)
            {
                // Any lclVars live-in on a non-EH boundary edge are resolution candidates.
                VarSetOps::UnionD(compiler, resolutionCandidateVars, currentLiveVars);

                if (block != compiler->fgFirstBB)
                {
                    VARSET_TP newLiveIn(VarSetOps::MakeCopy(compiler, currentLiveVars));
                    if (predBlock != nullptr)
                    {
                        // Compute set difference: newLiveIn = currentLiveVars - predBlock->bbLiveOut
                        VarSetOps::DiffD(compiler, newLiveIn, predBlock->bbLiveOut);
                    }
                    // Don't create dummy defs for EH vars; we'll load them from the stack as/when needed.
                    VarSetOps::DiffD(compiler, newLiveIn, exceptVars);

                    // Create dummy def RefPositions

                    if (!VarSetOps::IsEmpty(compiler, newLiveIn))
                    {
                        // If we are using locations from a predecessor, we should never require DummyDefs.
                        assert(!predBlockIsAllocated);
                        JITDUMP("Creating dummy definitions\n");
                        VarSetOps::Iter iter(compiler, newLiveIn);
                        unsigned        varIndex = 0;
                        while (iter.NextElem(&varIndex))
                        {
                            // Add a dummyDef for any candidate vars that are in the "newLiveIn" set.
                            LclVarDsc* varDsc = compiler->lvaGetDescByTrackedIndex(varIndex);
                            assert(isCandidateVar(varDsc));
                            Interval*    interval = getIntervalForLocalVar(varIndex);
                            RefPosition* pos      = newRefPosition(interval, currentLoc, RefTypeDummyDef, nullptr,
                                                                   allRegs(interval->registerType));
                            pos->setRegOptional(true);
                        }
                        JITDUMP("Finished creating dummy definitions\n\n");
                    }
                }
            }
        }

        // Add a dummy RefPosition to mark the block boundary.
        // Note that we do this AFTER adding the exposed uses above, because the
        // register positions for those exposed uses need to be recorded at
        // this point.

        RefPosition* pos = newRefPosition((Interval*)nullptr, currentLoc, RefTypeBB, nullptr, RBM_NONE);
        currentLoc += 2;
        JITDUMP("\n");

        if (firstColdLoc == MaxLocation)
        {
            if (block->isRunRarely())
            {
                firstColdLoc = currentLoc;
                JITDUMP("firstColdLoc = %d\n", firstColdLoc);
            }
        }
        else
        {
            // TODO: We'd like to assert the following but we don't currently ensure that only
            // "RunRarely" blocks are contiguous.
            // (The funclets will generally be last, but we don't follow layout order, so we
            // don't have to preserve that in the block sequence.)
            // assert(block->isRunRarely());
        }

        // For Swift calls there can be an arbitrary amount of codegen related
        // to homing of decomposed struct parameters passed on stack. We cannot
        // do that in the prolog. We handle registers in the prolog and the
        // stack args in the scratch BB that we have ensured exists. The
        // handling clobbers REG_SCRATCH, so kill it here.
        if ((block == compiler->fgFirstBB) && compiler->lvaHasAnySwiftStackParamToReassemble())
        {
            addKillForRegs(genRegMask(REG_SCRATCH), currentLoc + 1);
            currentLoc += 2;
        }

        // For frame poisoning we generate code into scratch BB right after prolog since
        // otherwise the prolog might become too large. In this case we will put the poison immediate
        // into the scratch register, so it will be killed here.
        if (compiler->compShouldPoisonFrame() && (block == compiler->fgFirstBB))
        {
            regMaskTP killed;
#if defined(TARGET_XARCH)
            // Poisoning uses EAX for small vars and rep stosd that kills edi, ecx and eax for large vars.
            killed = RBM_EDI | RBM_ECX | RBM_EAX;
#else
            // Poisoning uses REG_SCRATCH for small vars and memset helper for big vars.
            killed = compiler->compHelperCallKillSet(CORINFO_HELP_NATIVE_MEMSET);
            killed.AddRegNumInMask(REG_SCRATCH);
#endif
            addKillForRegs(killed, currentLoc + 1);
            currentLoc += 2;
        }

        LIR::Range& blockRange = LIR::AsRange(block);
        for (GenTree* node : blockRange)
        {
            // We increment the location of each tree node by 2 so that the node definition, if any,
            // is at a new location and doesn't interfere with the uses.
            // For multi-reg local stores, the 'BuildMultiRegStoreLoc' method will further increment the
            // location by 2 for each destination register beyond the first.

#ifdef DEBUG
            node->gtSeqNum = currentLoc;
            // In DEBUG, we want to set the gtRegTag to GT_REGTAG_REG, so that subsequent dumps will show the register
            // value.
            // Although this looks like a no-op it sets the tag.
            node->SetRegNum(node->GetRegNum());
#endif

            buildRefPositionsForNode(node, currentLoc);

#ifdef DEBUG
            if (currentLoc > maxNodeLocation)
            {
                maxNodeLocation = currentLoc;
            }
#endif // DEBUG
            currentLoc += 2;
        }

        if (localVarsEnregistered)
        {
#if FEATURE_PARTIAL_SIMD_CALLEE_SAVE
            // At the end of each block, create upperVectorRestores for any largeVectorVars that may be
            // partiallySpilled (during the build phase all intervals will be marked isPartiallySpilled if
            // they *may) be partially spilled at any point.
            VarSetOps::Iter largeVectorVarsIter(compiler, largeVectorVars);
            unsigned        largeVectorVarIndex = 0;
            while (largeVectorVarsIter.NextElem(&largeVectorVarIndex))
            {
                Interval* lclVarInterval = getIntervalForLocalVar(largeVectorVarIndex);
                buildUpperVectorRestoreRefPosition(lclVarInterval, currentLoc, nullptr, false, 0);
            }
#endif // FEATURE_PARTIAL_SIMD_CALLEE_SAVE

            // Note: the visited set is cleared in LinearScan::doLinearScan()
            markBlockVisited(block);
            if (!defList.IsEmpty())
            {
                INDEBUG(dumpDefList());
                assert(!"Expected empty defList at end of block");
            }

            // Insert exposed uses for a lclVar that is live-out of 'block' but not live-in to the
            // next block, or any unvisited successors.
            // This will address lclVars that are live on a backedge, as well as those that are kept
            // live at a GT_JMP.
            //
            // Blocks ending with "jmp method" are marked as BBJ_HAS_JMP,
            // and jmp call is represented using GT_JMP node which is a leaf node.
            // Liveness phase keeps all the arguments of the method live till the end of
            // block by adding them to liveout set of the block containing GT_JMP.
            //
            // The target of a GT_JMP implicitly uses all the current method arguments, however
            // there are no actual references to them.  This can cause LSRA to assert, because
            // the variables are live but it sees no references.  In order to correctly model the
            // liveness of these arguments, we add dummy exposed uses, in the same manner as for
            // backward branches.  This will happen automatically via expUseSet.
            //
            // Note that a block ending with GT_JMP has no successors and hence the variables
            // for which dummy use ref positions are added are arguments of the method.

            VARSET_TP expUseSet(VarSetOps::MakeCopy(compiler, block->bbLiveOut));
            VarSetOps::IntersectionD(compiler, expUseSet, registerCandidateVars);
            BasicBlock* nextBlock = getNextBlock();
            if (nextBlock != nullptr)
            {
                VarSetOps::DiffD(compiler, expUseSet, nextBlock->bbLiveIn);
            }

            block->VisitAllSuccs(compiler, [=, &expUseSet](BasicBlock* succ) {
                if (VarSetOps::IsEmpty(compiler, expUseSet))
                {
                    return BasicBlockVisit::Abort;
                }

                if (!isBlockVisited(succ))
                {
                    VarSetOps::DiffD(compiler, expUseSet, succ->bbLiveIn);
                }

                return BasicBlockVisit::Continue;
            });

            if (!VarSetOps::IsEmpty(compiler, expUseSet))
            {
                JITDUMP("Exposed uses:\n");
                VarSetOps::Iter iter(compiler, expUseSet);
                unsigned        varIndex = 0;
                while (iter.NextElem(&varIndex))
                {
                    unsigned         varNum = compiler->lvaTrackedToVarNum[varIndex];
                    const LclVarDsc* varDsc = compiler->lvaGetDesc(varNum);
                    assert(isCandidateVar(varDsc));
                    Interval*    interval = getIntervalForLocalVar(varIndex);
                    RefPosition* pos =
                        newRefPosition(interval, currentLoc, RefTypeExpUse, nullptr, allRegs(interval->registerType));
                    pos->setRegOptional(true);
                }
            }

            // Clear the "last use" flag on any vars that are live-out from this block.
            VARSET_TP       bbLiveDefs(VarSetOps::Intersection(compiler, registerCandidateVars, block->bbLiveOut));
            VarSetOps::Iter iter(compiler, bbLiveDefs);
            unsigned        varIndex = 0;
            while (iter.NextElem(&varIndex))
            {
                unsigned         varNum = compiler->lvaTrackedToVarNum[varIndex];
                LclVarDsc* const varDsc = compiler->lvaGetDesc(varNum);
                assert(isCandidateVar(varDsc));
                RefPosition* const lastRP = getIntervalForLocalVar(varIndex)->lastRefPosition;
                // We should be able to assert that lastRP is non-null if it is live-out, but sometimes liveness
                // lies.
                if ((lastRP != nullptr) && (lastRP->bbNum == block->bbNum))
                {
                    lastRP->lastUse = false;
                }
            }

#ifdef DEBUG
            checkLastUses(block);

            if (VERBOSE)
            {
                printf("use: ");
                dumpConvertedVarSet(compiler, block->bbVarUse);
                printf("\ndef: ");
                dumpConvertedVarSet(compiler, block->bbVarDef);
                printf("\n");
            }
#endif // DEBUG
        }
        else
        {
            // Note: the visited set is cleared in LinearScan::doLinearScan()
            markBlockVisited(block);
            if (!defList.IsEmpty())
            {
                INDEBUG(dumpDefList());
                assert(!"Expected empty defList at end of block");
            }
        }

        prevBlock = block;
    }

    if (localVarsEnregistered)
    {
        if (compiler->lvaKeepAliveAndReportThis())
        {
            // If we need to KeepAliveAndReportThis, add a dummy exposed use of it at the end
            unsigned keepAliveVarNum = compiler->info.compThisArg;
            assert(compiler->info.compIsStatic == false);
            const LclVarDsc* varDsc = compiler->lvaGetDesc(keepAliveVarNum);
            if (isCandidateVar(varDsc))
            {
                JITDUMP("Adding exposed use of this, for lvaKeepAliveAndReportThis\n");
                Interval*    interval = getIntervalForLocalVar(varDsc->lvVarIndex);
                RefPosition* pos =
                    newRefPosition(interval, currentLoc, RefTypeExpUse, nullptr, allRegs(interval->registerType));
                pos->setRegOptional(true);
            }
        }
        // Adjust heuristics for writeThru intervals.
        if (compiler->compHndBBtabCount > 0)
        {
            VarSetOps::Iter iter(compiler, exceptVars);
            unsigned        varIndex = 0;
            while (iter.NextElem(&varIndex))
            {
                unsigned   varNum   = compiler->lvaTrackedToVarNum[varIndex];
                LclVarDsc* varDsc   = compiler->lvaGetDesc(varNum);
                Interval*  interval = getIntervalForLocalVar(varIndex);
                assert(interval->isWriteThru);
                weight_t weight = varDsc->lvRefCntWtd();

                // We'd like to only allocate registers for EH vars that have enough uses
                // to compensate for the additional registers being live (and for the possibility
                // that we may have to insert an additional copy).
                // However, we don't currently have that information available. Instead, we'll
                // aggressively assume that these vars are defined once, at their first RefPosition.
                //
                RefPosition* firstRefPosition = interval->firstRefPosition;

                // Incoming reg args are given an initial weight of 2 * BB_UNITY_WEIGHT
                // (see lvaComputeRefCounts(); this may be reviewed/changed in future).
                //
                weight_t initialWeight = (firstRefPosition->refType == RefTypeParamDef)
                                             ? (2 * BB_UNITY_WEIGHT)
                                             : blockInfo[firstRefPosition->bbNum].weight;
                weight -= initialWeight;

                // If the remaining weight is less than the initial weight, we'd like to allocate it only
                // opportunistically, but we don't currently have a mechanism to do so.
                // For now, we'll just avoid using callee-save registers if the weight is too low.
                if (interval->preferCalleeSave)
                {
                    // The benefit of a callee-save register isn't as high as it would be for a normal arg.
                    // We'll have at least the cost of saving & restoring the callee-save register,
                    // so we won't break even until we have at least 4 * BB_UNITY_WEIGHT.
                    // Given that we also don't have a good way to tell whether the variable is live
                    // across a call in the non-EH code, we'll be extra conservative about this.
                    // Note that for writeThru intervals we don't update the preferences to be only callee-save.
                    unsigned calleeSaveCount;

                    if (varTypeUsesIntReg(interval->registerType))
                    {
                        calleeSaveCount = CNT_CALLEE_ENREG;
                    }
#if defined(FEATURE_MASKED_HW_INTRINSICS)
                    else if (varTypeUsesMaskReg(interval->registerType))
                    {
                        calleeSaveCount = CNT_CALLEE_SAVED_MASK;
                    }
#endif // FEATURE_MASKED_HW_INTRINSICS
                    else
                    {
                        assert(varTypeUsesFloatReg(interval->registerType));
                        calleeSaveCount = CNT_CALLEE_SAVED_FLOAT;
                    }

                    if ((weight <= (BB_UNITY_WEIGHT * 7)) || varDsc->lvVarIndex >= calleeSaveCount)
                    {
                        // If this is relatively low weight, don't prefer callee-save at all.
                        interval->preferCalleeSave = false;
                    }
                    else
                    {
                        // In other cases, we'll add in the callee-save regs to the preferences, but not clear
                        // the non-callee-save regs . We also handle this case specially in tryAllocateFreeReg().
                        interval->registerPreferences |= calleeSaveRegs(interval->registerType);
                    }
                }
            }
        }

#ifdef DEBUG
        if (getLsraExtendLifeTimes())
        {
            for (unsigned lclNum = 0; lclNum < compiler->lvaCount; lclNum++)
            {
                LclVarDsc* varDsc = compiler->lvaGetDesc(lclNum);
                if (varDsc->lvLRACandidate)
                {
                    JITDUMP("Adding exposed use of V%02u for LsraExtendLifetimes\n", lclNum);
                    Interval*    interval = getIntervalForLocalVar(varDsc->lvVarIndex);
                    RefPosition* pos =
                        newRefPosition(interval, currentLoc, RefTypeExpUse, nullptr, allRegs(interval->registerType));
                    pos->setRegOptional(true);
                }
            }
        }
#endif // DEBUG
    }

    // If the last block has successors, create a RefTypeBB to record
    // what's live

    if (prevBlock->NumSucc(compiler) > 0)
    {
        RefPosition* pos = newRefPosition((Interval*)nullptr, currentLoc, RefTypeBB, nullptr, RBM_NONE);
    }

    needNonIntegerRegisters |= compiler->compFloatingPointUsed;
    if (!needNonIntegerRegisters)
    {
        availableRegCount = REG_INT_COUNT;
    }

#ifdef HAS_MORE_THAN_64_REGISTERS
    static_assert((sizeof(regMaskTP) == 2 * sizeof(regMaskSmall)), "check the size of regMaskTP");
#else
    static_assert((sizeof(regMaskTP) == sizeof(regMaskSmall)), "check the size of regMaskTP");
#endif

    if (availableRegCount < (sizeof(regMaskSmall) * 8))
    {
        // Mask out the bits that are between (8 * regMaskSmall) ~ availableRegCount
        actualRegistersMask = regMaskTP((1ULL << availableRegCount) - 1);
    }
#ifdef HAS_MORE_THAN_64_REGISTERS
    else if (availableRegCount < (sizeof(regMaskTP) * 8))
    {
        actualRegistersMask = regMaskTP(~RBM_NONE, availableMaskRegs);
    }
#endif
    else
    {
        actualRegistersMask = regMaskTP(~RBM_NONE, ~0);
    }

#ifdef DEBUG
    // Make sure we don't have any blocks that were not visited
    for (BasicBlock* const block : compiler->Blocks())
    {
        assert(isBlockVisited(block));
    }

    if (VERBOSE)
    {
        lsraDumpIntervals("BEFORE VALIDATING INTERVALS");
        dumpRefPositions("BEFORE VALIDATING INTERVALS");
    }
    validateIntervals();

#endif // DEBUG
}

//------------------------------------------------------------------------
// buildInitialParamDef: Build the initial definition for a parameter.
//
// Parameters:
//   varDsc   - LclVarDsc* for parameter
//   paramReg - Register that parameter is in
//
void LinearScan::buildInitialParamDef(const LclVarDsc* varDsc, regNumber paramReg)
{
    assert(isCandidateVar(varDsc));

    Interval*        interval = getIntervalForLocalVar(varDsc->lvVarIndex);
    const var_types  regType  = varDsc->GetRegisterType();
    SingleTypeRegSet mask     = allRegs(regType);
    if ((paramReg != REG_NA) && !stressInitialParamReg())
    {
        // Set this interval as currently assigned to that register
        assert(paramReg < REG_COUNT);
        mask = genSingleTypeRegMask(paramReg);
        assignPhysReg(paramReg, interval);
        INDEBUG(registersToDump.AddRegNum(paramReg, interval->registerType));
    }
    RefPosition* pos = newRefPosition(interval, MinLocation, RefTypeParamDef, nullptr, mask);
    pos->setRegOptional(true);
}

#ifdef DEBUG

//------------------------------------------------------------------------
// stressSetRandomParameterPreferences: Randomize preferences of parameter
// intervals.
//
// Remarks:
//   The intention of this stress is to make the parameter homing logic in
//   genHomeRegisterParams see harder cases.
//
void LinearScan::stressSetRandomParameterPreferences()
{
    CLRRandom rng;
    rng.Init(compiler->info.compMethodHash());
    regMaskTP intRegs   = compiler->codeGen->intRegState.rsCalleeRegArgMaskLiveIn;
    regMaskTP floatRegs = compiler->codeGen->floatRegState.rsCalleeRegArgMaskLiveIn;

    for (unsigned int varIndex = 0; varIndex < compiler->lvaTrackedCount; varIndex++)
    {
        LclVarDsc* argDsc = compiler->lvaGetDescByTrackedIndex(varIndex);

        if (!argDsc->lvIsParam || !isCandidateVar(argDsc))
        {
            continue;
        }

        Interval* interval = getIntervalForLocalVar(varIndex);

        regMaskTP* regs;
        if (interval->registerType == FloatRegisterType)
        {
            regs = &floatRegs;
        }
        else
        {
            regs = &intRegs;
        }

        // Select a random register from all possible parameter registers
        // (of the right type). Preference this parameter to that register.
        unsigned numBits = PopCount(*regs);
        if (numBits == 0)
        {
            continue;
        }

        int       bitIndex = rng.Next((int)numBits);
        regNumber prefReg  = REG_NA;
        regMaskTP regsLeft = *regs;
        for (int i = 0; i <= bitIndex; i++)
        {
            prefReg = genFirstRegNumFromMaskAndToggle(regsLeft);
        }

        *regs &= ~genRegMask(prefReg);
        interval->mergeRegisterPreferences(genSingleTypeRegMask(prefReg));
    }
}

//------------------------------------------------------------------------
// validateIntervals: A DEBUG-only method that checks that:
//      - the lclVar RefPositions do not reflect uses of undefined values
//      - A singleDef interval should have just first RefPosition as RefTypeDef.
//
// TODO-Cleanup: If an undefined use is encountered, it merely prints a message
// but probably assert.
//
void LinearScan::validateIntervals()
{
    if (enregisterLocalVars)
    {
        JITDUMP("\n------------\n");
        JITDUMP("REFPOSITIONS DURING VALIDATE INTERVALS (RefPositions per interval)\n");
        JITDUMP("------------\n\n");

        for (unsigned i = 0; i < compiler->lvaTrackedCount; i++)
        {
            if (!compiler->lvaGetDescByTrackedIndex(i)->lvLRACandidate)
            {
                continue;
            }
            Interval* interval = getIntervalForLocalVar(i);

            bool     defined      = false;
            unsigned lastUseBBNum = 0;
            JITDUMP("-----------------\n");
            for (RefPosition* ref = interval->firstRefPosition; ref != nullptr; ref = ref->nextRefPosition)
            {
                if (VERBOSE)
                {
                    ref->dump(this);
                }
                RefType refType = ref->refType;
                if (!defined && RefTypeIsUse(refType) && (lastUseBBNum == ref->bbNum))
                {
                    if (!ref->lastUse)
                    {
                        if (compiler->info.compMethodName != nullptr)
                        {
                            JITDUMP("%s: ", compiler->info.compMethodName);
                        }
                        JITDUMP("LocalVar V%02u: undefined use at %u\n", interval->varNum, ref->nodeLocation);
                        assert(false);
                    }
                }

                // For single-def intervals, the only the first refposition should be a RefTypeDef
                if (interval->isSingleDef && RefTypeIsDef(refType))
                {
                    assert(ref == interval->firstRefPosition);
                }

                // Note that there can be multiple last uses if they are on disjoint paths,
                // so we can't really check the lastUse flag
                if (ref->lastUse)
                {
                    defined      = false;
                    lastUseBBNum = ref->bbNum;
                }
                if (RefTypeIsDef(refType))
                {
                    defined = true;
                }
            }
        }
    }
}
#endif // DEBUG

#ifndef TARGET_ARM
//------------------------------------------------------------------------
// setTgtPref: Set a  preference relationship between the given Interval
//             and a Use RefPosition.
//
// Arguments:
//    interval   - An interval whose defining instruction has tgtPrefUse as a use
//    tgtPrefUse - The use RefPosition
//
// Notes:
//    This is called when we would like tgtPrefUse and this def to get the same register.
//    This is only desirable if the use is a last use, which it is if it is a non-local,
//    *or* if it is a lastUse.
//     Note that we don't yet have valid lastUse information in the RefPositions that we're building
//    (every RefPosition is set as a lastUse until we encounter a new use), so we have to rely on the treeNode.
//    This may be called for multiple uses, in which case 'interval' will only get preferenced at most
//    to the first one (if it didn't already have a 'relatedInterval'.
//
void setTgtPref(Interval* interval, RefPosition* tgtPrefUse)
{
    if (tgtPrefUse != nullptr)
    {
        Interval* useInterval = tgtPrefUse->getInterval();
        if (!useInterval->isLocalVar || (tgtPrefUse->treeNode == nullptr) ||
            ((tgtPrefUse->treeNode->gtFlags & GTF_VAR_DEATH) != 0))
        {
            // Set the use interval as related to the interval we're defining.
            useInterval->assignRelatedIntervalIfUnassigned(interval);
        }
    }
}
#endif // !TARGET_ARM

//------------------------------------------------------------------------
// BuildDef: Build one RefTypeDef RefPosition for the given node at given index
//
// Arguments:
//    tree          - The node that defines a register
//    dstCandidates - The candidate registers for the definition
//    multiRegIdx   - The index of the definition, defaults to zero.
//                    Only non-zero for multi-reg nodes.
//
// Return Value:
//    The newly created RefPosition.
//
// Notes:
//    Adds the RefInfo for the definition to the defList.
//
RefPosition* LinearScan::BuildDef(GenTree* tree, SingleTypeRegSet dstCandidates, int multiRegIdx)
{
    assert(!tree->isContained());

    if (dstCandidates != RBM_NONE)
    {
        assert((tree->GetRegNum() == REG_NA) ||
               (dstCandidates == genSingleTypeRegMask(tree->GetRegByIndex(multiRegIdx))));
    }

    RegisterType type;
    if (!tree->IsMultiRegNode())
    {
        type = getDefType(tree);
    }
    else
    {
        type = tree->GetRegTypeByIndex(multiRegIdx);
    }

    if (!varTypeUsesIntReg(type))
    {
        compiler->compFloatingPointUsed = true;
    }

    Interval* interval = newInterval(type);
    if (tree->GetRegNum() != REG_NA)
    {
        if (!tree->IsMultiRegNode() || (multiRegIdx == 0))
        {
            assert((dstCandidates == RBM_NONE) || (dstCandidates == genSingleTypeRegMask(tree->GetRegNum())));
            dstCandidates = genSingleTypeRegMask(tree->GetRegNum());
        }
        else
        {
            assert(isSingleRegister(dstCandidates));
        }
    }
#ifdef TARGET_X86
    else if (varTypeIsByte(tree))
    {
        if (dstCandidates == RBM_NONE)
        {
            dstCandidates = availableIntRegs;
        }
        dstCandidates &= ~RBM_NON_BYTE_REGS.GetIntRegSet();
        assert(dstCandidates != RBM_NONE);
    }
#endif // TARGET_X86
    if (pendingDelayFree)
    {
        interval->hasInterferingUses = true;
        // pendingDelayFree = false;
    }
    RefPosition* defRefPosition =
        newRefPosition(interval, currentLoc + 1, RefTypeDef, tree, dstCandidates, multiRegIdx);
    if (tree->IsUnusedValue())
    {
        defRefPosition->isLocalDefUse = true;
        defRefPosition->lastUse       = true;
    }
    else
    {
        RefInfoListNode* refInfo = listNodePool.GetNode(defRefPosition, tree);
        defList.Append(refInfo);
    }

#ifndef TARGET_ARM
    setTgtPref(interval, tgtPrefUse);
    setTgtPref(interval, tgtPrefUse2);
#endif // !TARGET_ARM

#if FEATURE_PARTIAL_SIMD_CALLEE_SAVE
    assert(!interval->isPartiallySpilled);
#endif

    return defRefPosition;
}

//------------------------------------------------------------------------
// BuildCallArgUses: Build uses of arguments.
//
// Arguments:
//    call - The call node
//
int LinearScan::BuildCallArgUses(GenTreeCall* call)
{
    int srcCount = 0;
    for (CallArg& arg : call->gtArgs.LateArgs())
    {
        // By this point, lowering has ensured that all call arguments are one of the following:
        // - a field list
        // - a put arg
        //
        // Note that this property is statically checked by LinearScan::CheckBlock.
        GenTree* argNode = arg.GetLateNode();

        // For most of this code there is no need to access the ABI info since
        // we assign it in gtNewPutArgReg during lowering, so we can get it
        // from there.
#if FEATURE_MULTIREG_ARGS
        if (argNode->OperIs(GT_FIELD_LIST))
        {
            for (GenTreeFieldList::Use& use : argNode->AsFieldList()->Uses())
            {
                assert(use.GetNode()->OperIsPutArgReg());
                srcCount++;
                BuildUse(use.GetNode(), genSingleTypeRegMask(use.GetNode()->GetRegNum()));
            }

            continue;
        }
#endif

#if FEATURE_ARG_SPLIT
        if (argNode->OperIs(GT_PUTARG_SPLIT))
        {
            unsigned regCount = argNode->AsPutArgSplit()->gtNumRegs;
            for (unsigned int i = 0; i < regCount; i++)
            {
                BuildUse(argNode, genSingleTypeRegMask(argNode->AsPutArgSplit()->GetRegNumByIdx(i)), i);
            }
            srcCount += regCount;
            continue;
        }
#endif

        // Each register argument corresponds to one source.
        if (argNode->OperIsPutArgReg())
        {
            srcCount++;
            BuildUse(argNode, genSingleTypeRegMask(argNode->GetRegNum()));
            continue;
        }

        assert(!arg.NewAbiInfo.HasAnyRegisterSegment());
        assert(argNode->OperIs(GT_PUTARG_STK));
    }

#ifdef DEBUG
    // Validate stack arguments.
    // Note that these need to be computed into a register, but then
    // they're just stored to the stack - so the reg doesn't
    // need to remain live until the call.  In fact, it must not
    // because the code generator doesn't actually consider it live,
    // so it can't be spilled.

    for (CallArg& arg : call->gtArgs.EarlyArgs())
    {
        assert(arg.GetEarlyNode()->OperIs(GT_PUTARG_STK));
        assert(arg.GetLateNode() == nullptr);
    }
#endif // DEBUG

    return srcCount;
}

//------------------------------------------------------------------------
// BuildCallDefs: Build one or more RefTypeDef RefPositions for the given call node
//
// Arguments:
//    tree          - The node that defines a register
//    dstCount      - The number of registers defined by the node
//    dstCandidates - the candidate registers for the definition
//
// Notes:
//    Adds the RefInfo for the definitions to the defList.
//
void LinearScan::BuildCallDefs(GenTree* tree, int dstCount, regMaskTP dstCandidates)
{
    const ReturnTypeDesc* retTypeDesc = tree->AsCall()->GetReturnTypeDesc();
    assert(retTypeDesc != nullptr);
    if (retTypeDesc == nullptr)
    {
        return;
    }

    assert(dstCount > 0);
    assert((int)genCountBits(dstCandidates) == dstCount);
    assert(tree->IsMultiRegCall());

    for (int i = 0; i < dstCount; i++)
    {
        // In case of multi-reg call node, we have to query the i'th position return register.
        // For all other cases of multi-reg definitions, the registers must be in sequential order.
        regNumber thisReg =
            tree->AsCall()->GetReturnTypeDesc()->GetABIReturnReg(i, tree->AsCall()->GetUnmanagedCallConv());

        assert(dstCandidates.IsRegNumInMask(thisReg));
        dstCandidates.RemoveRegNumFromMask(thisReg);
        BuildDef(tree, genSingleTypeRegMask(thisReg), i);
    }
}

//------------------------------------------------------------------------
// BuildDef: Build one or more RefTypeDef RefPositions for the given node
//
// Arguments:
//    tree          - The node that defines a register
//    dstCount      - The number of registers defined by the node
//    dstCandidates - the candidate registers for the definition
//
// Notes:
//    Adds the RefInfo for the definitions to the defList.
//    Also, the `dstCandidates` is assumed to be of "onlyOne" type. If there are
//    both gpr and float registers, use `BuildDefs` that takes `AllRegsMask`
//
void LinearScan::BuildDefs(GenTree* tree, int dstCount, SingleTypeRegSet dstCandidates)
{
    assert(dstCount > 0);

    if ((dstCandidates == RBM_NONE) || ((int)PopCount(dstCandidates) != dstCount))
    {
        // This is not fixedReg case, so just create definitions based on dstCandidates
        for (int i = 0; i < dstCount; i++)
        {
            BuildDef(tree, dstCandidates, i);
        }
        return;
    }

    for (int i = 0; i < dstCount; i++)
    {
        SingleTypeRegSet thisDstCandidates = genFindLowestBit(dstCandidates);
        BuildDef(tree, thisDstCandidates, i);
        dstCandidates &= ~thisDstCandidates;
    }
}

//------------------------------------------------------------------------
// BuildDef: Build Kills RefPositions as specified by the given mask.
//
// Arguments:
//    tree          - The node that defines a register
//    killMask      - The mask of registers killed by this node
//
void LinearScan::BuildKills(GenTree* tree, regMaskTP killMask)
{
    assert(killMask == getKillSetForNode(tree));

    // Call this even when killMask is RBM_NONE, as we have to check for some special cases
    buildKillPositionsForNode(tree, currentLoc + 1, killMask);

    if (killMask.IsNonEmpty())
    {
#if FEATURE_PARTIAL_SIMD_CALLEE_SAVE
        // Build RefPositions to account for the fact that, even in a callee-save register, the upper half of any large
        // vector will be killed by a call.
        // We actually need to find any calls that kill the upper-half of the callee-save vector registers.
        // But we will use as a proxy any node that kills floating point registers.
        // (Note that some calls are masquerading as other nodes at this point so we can't just check for calls.)
        // We call this unconditionally for such nodes, as we will create RefPositions for any large vector tree temps
        // even if 'enregisterLocalVars' is false, or 'liveLargeVectors' is empty, though currently the allocation
        // phase will fully (rather than partially) spill those, so we don't need to build the UpperVectorRestore
        // RefPositions in that case.
        // This must be done after the kills, so that we know which large vectors are still live.
        //
        if ((killMask & RBM_FLT_CALLEE_TRASH) != RBM_NONE)
        {
            buildUpperVectorSaveRefPositions(tree, currentLoc + 1 DEBUG_ARG(killMask & RBM_FLT_CALLEE_TRASH));
        }
#endif // FEATURE_PARTIAL_SIMD_CALLEE_SAVE
    }
}

#if defined(TARGET_ARMARCH) || defined(TARGET_RISCV64) || defined(TARGET_LOONGARCH64)

//------------------------------------------------------------------------
// BuildDefWithKills: Build one RefTypeDef RefPositions for the given node,
//           as well as kills as specified by the given mask.
//
// Arguments:
//    tree          - The call node that defines a register
//    dstCandidates - The candidate registers for the definition
//    killMask      - The mask of registers killed by this node
//
// Notes:
//    Adds the RefInfo for the definitions to the defList.
//    The def and kill functionality is folded into a single method so that the
//    save and restores of upper vector registers can be bracketed around the def.
//
void LinearScan::BuildDefWithKills(GenTree* tree, SingleTypeRegSet dstCandidates, regMaskTP killMask)
{
    assert(!tree->AsCall()->HasMultiRegRetVal());
    assert((int)PopCount(dstCandidates) == 1);

    // Build the kill RefPositions
    BuildKills(tree, killMask);
    BuildDef(tree, dstCandidates);
}

#else
//------------------------------------------------------------------------
// BuildDefWithKills: Build one or two (for 32-bit) RefTypeDef RefPositions for the given node,
//           as well as kills as specified by the given mask.
//
// Arguments:
//    tree          - The call node that defines a register
//    dstCandidates - The candidate registers for the definition
//    killMask      - The mask of registers killed by this node
//
// Notes:
//    Adds the RefInfo for the definitions to the defList.
//    The def and kill functionality is folded into a single method so that the
//    save and restores of upper vector registers can be bracketed around the def.
//
void LinearScan::BuildDefWithKills(GenTree* tree, int dstCount, SingleTypeRegSet dstCandidates, regMaskTP killMask)
{
    // Build the kill RefPositions
    BuildKills(tree, killMask);

#ifdef TARGET_64BIT
    // For 64 bits,
    assert(dstCount == 1);
    BuildDef(tree, dstCandidates);
#else
    if (dstCount == 1)
    {
        BuildDef(tree, dstCandidates);
    }
    else
    {
        assert(dstCount == 2);
        BuildDefs(tree, 2, dstCandidates);
    }
#endif // TARGET_64BIT
}
#endif // defined(TARGET_ARMARCH) || defined(TARGET_RISCV64) || defined(TARGET_LOONGARCH64)

//------------------------------------------------------------------------
// BuildCallDefsWithKills: Build one or more RefTypeDef RefPositions for the given node,
//           as well as kills as specified by the given mask.
//
// Arguments:
//    tree          - The node that defines a register
//    dstCount      - The number of registers defined by the node
//    dstCandidates - The candidate registers for the definition
//    killMask      - The mask of registers killed by this node
//
// Notes:
//    Adds the RefInfo for the definitions to the defList.
//    The def and kill functionality is folded into a single method so that the
//    save and restores of upper vector registers can be bracketed around the def.
//
void LinearScan::BuildCallDefsWithKills(GenTree* tree, int dstCount, regMaskTP dstCandidates, regMaskTP killMask)
{
    assert(dstCount > 0);
    assert(dstCandidates.IsNonEmpty());

    // Build the kill RefPositions
    BuildKills(tree, killMask);

    // And then the Def(s)
    BuildCallDefs(tree, dstCount, dstCandidates);
}

//------------------------------------------------------------------------
// UpdatePreferencesOfDyingLocal: Update the preference of a dying local.
//
// Arguments:
//    interval - the interval for the local
//
// Notes:
//    The "dying" information here is approximate, see the comment in BuildUse.
//
void LinearScan::UpdatePreferencesOfDyingLocal(Interval* interval)
{
    assert(!VarSetOps::IsMember(compiler, currentLiveVars, interval->getVarIndex(compiler)));

    // If we see a use of a local between placing a register and a call then we
    // want to update that local's preferences to exclude the "placed" register.
    // Picking the "placed" register is otherwise going to force a spill.
    //
    // We only need to do this on liveness updates because if the local is live
    // _after_ the call, then we are going to prefer callee-saved registers for
    // such local anyway, so there is no need to look at such local uses.
    //
    if (placedArgRegs.IsEmpty())
    {
        return;
    }

    // Write-thru locals are "free" to spill and we are quite conservative
    // about allocating them to callee-saved registers, so leave them alone
    // here.
    if (interval->isWriteThru)
    {
        return;
    }

    // Find the registers that we should remove from the preference set because
    // they are occupied with argument values.
    regMaskTP unpref   = placedArgRegs;
    unsigned  varIndex = interval->getVarIndex(compiler);
    for (size_t i = 0; i < numPlacedArgLocals; i++)
    {
        if (placedArgLocals[i].VarIndex == varIndex)
        {
            // This local's value is going to be available in this register so
            // keep it in the preferences.
            unpref.RemoveRegNumFromMask(placedArgLocals[i].Reg);
        }
    }

    if (unpref.IsNonEmpty())
    {
#ifdef DEBUG
        if (VERBOSE)
        {
            printf("Last use of V%02u between PUTARG and CALL. Removing occupied arg regs from preferences: ",
                   compiler->lvaTrackedIndexToLclNum(varIndex));
            compiler->dumpRegMask(unpref);
            printf("\n");
        }
#endif

        SingleTypeRegSet unprefSet = unpref.GetRegSetForType(interval->registerType);
        interval->registerAversion |= unprefSet;
        SingleTypeRegSet newPreferences = allRegs(interval->registerType) & ~unprefSet;
        interval->updateRegisterPreferences(newPreferences);
    }
}

//------------------------------------------------------------------------
// BuildUse: Remove the RefInfoListNode for the given multi-reg index of the given node from
//           the defList, and build a use RefPosition for the associated Interval.
//
// Arguments:
//    operand             - The node of interest
//    candidates          - The register candidates for the use
//    multiRegIdx         - The index of the multireg def/use
//
// Return Value:
//    The newly created use RefPosition
//
// Notes:
//    The node must not be contained, and must have been processed by buildRefPositionsForNode().
//
RefPosition* LinearScan::BuildUse(GenTree* operand, SingleTypeRegSet candidates, int multiRegIdx)
{
    assert(!operand->isContained());
    Interval* interval;
    bool      regOptional = operand->IsRegOptional();

    if (isCandidateLocalRef(operand))
    {
        interval = getIntervalForLocalVarNode(operand->AsLclVarCommon());

        // We have only approximate last-use information at this point.  This is because the
        // execution order doesn't actually reflect the true order in which the localVars
        // are referenced - but the order of the RefPositions will, so we recompute it after
        // RefPositions are built.
        // Use the old value for setting currentLiveVars - note that we do this with the
        // not-quite-correct setting of lastUse.  However, this is OK because
        // 1) this is only for preferencing, which doesn't require strict correctness, and
        // 2) the cases where these out-of-order uses occur should not overlap a kill.
        // TODO-Throughput: clean this up once we have the execution order correct.  At that point
        // we can update currentLiveVars at the same place that we create the RefPosition.
        if ((operand->gtFlags & GTF_VAR_DEATH) != 0)
        {
            unsigned varIndex = interval->getVarIndex(compiler);
            VarSetOps::RemoveElemD(compiler, currentLiveVars, varIndex);
            UpdatePreferencesOfDyingLocal(interval);
        }
#if FEATURE_PARTIAL_SIMD_CALLEE_SAVE
        buildUpperVectorRestoreRefPosition(interval, currentLoc, operand, true, (unsigned)multiRegIdx);
#endif
    }
    else if (operand->IsMultiRegLclVar())
    {
        assert(compiler->lvaEnregMultiRegVars);
        LclVarDsc* varDsc      = compiler->lvaGetDesc(operand->AsLclVar());
        LclVarDsc* fieldVarDsc = compiler->lvaGetDesc(varDsc->lvFieldLclStart + multiRegIdx);
        interval               = getIntervalForLocalVar(fieldVarDsc->lvVarIndex);
        if (operand->AsLclVar()->IsLastUse(multiRegIdx))
        {
            VarSetOps::RemoveElemD(compiler, currentLiveVars, fieldVarDsc->lvVarIndex);
        }
#if FEATURE_PARTIAL_SIMD_CALLEE_SAVE
        buildUpperVectorRestoreRefPosition(interval, currentLoc, operand, true, (unsigned)multiRegIdx);
#endif
    }
    else
    {
        RefInfoListNode* refInfo   = defList.removeListNode(operand, multiRegIdx);
        RefPosition*     defRefPos = refInfo->ref;
        assert(defRefPos->multiRegIdx == multiRegIdx);
        interval = defRefPos->getInterval();
        listNodePool.ReturnNode(refInfo);
        operand = nullptr;
    }
    RefPosition* useRefPos = newRefPosition(interval, currentLoc, RefTypeUse, operand, candidates, multiRegIdx);
    useRefPos->setRegOptional(regOptional);
    return useRefPos;
}

//------------------------------------------------------------------------
// BuildIndirUses: Build Use RefPositions for an indirection that might be contained
//
// Arguments:
//    indirTree      - The indirection node of interest
//
// Return Value:
//    The number of source registers used by the *parent* of this node.
//
// Notes:
//    This method may only be used if the candidates are the same for all sources.
//
int LinearScan::BuildIndirUses(GenTreeIndir* indirTree, SingleTypeRegSet candidates)
{
    return BuildAddrUses(indirTree->Addr(), candidates);
}

int LinearScan::BuildAddrUses(GenTree* addr, SingleTypeRegSet candidates)
{
    if (!addr->isContained())
    {
        BuildUse(addr, candidates);
        return 1;
    }
    if (!addr->OperIs(GT_LEA))
    {
        return 0;
    }

    GenTreeAddrMode* const addrMode = addr->AsAddrMode();

    unsigned srcCount = 0;
    if (addrMode->HasBase() && !addrMode->Base()->isContained())
    {
        BuildUse(addrMode->Base(), candidates);
        srcCount++;
    }
    if (addrMode->HasIndex())
    {
        if (!addrMode->Index()->isContained())
        {
            BuildUse(addrMode->Index(), candidates);
            srcCount++;
        }
#ifdef TARGET_ARM64
        else if (addrMode->Index()->OperIs(GT_BFIZ))
        {
            GenTreeCast* cast = addrMode->Index()->gtGetOp1()->AsCast();
            assert(cast->isContained());
            BuildUse(cast->CastOp(), candidates);
            srcCount++;
        }
        else if (addrMode->Index()->OperIs(GT_CAST))
        {
            GenTreeCast* cast = addrMode->Index()->AsCast();
            assert(cast->isContained());
            BuildUse(cast->CastOp(), candidates);
            srcCount++;
        }
#endif
    }
    return srcCount;
}

//------------------------------------------------------------------------
// BuildOperandUses: Build Use RefPositions for an operand that might be contained.
//
// Arguments:
//    node              - The node of interest
//    candidates        - The set of candidates for the uses
//
// Return Value:
//    The number of source registers used by the *parent* of this node.
//
int LinearScan::BuildOperandUses(GenTree* node, SingleTypeRegSet candidates)
{
    if (!node->isContained())
    {
        BuildUse(node, candidates);
        return 1;
    }

#ifdef TARGET_ARM64
    // Must happen before OperIsHWIntrinsic case,
    // but this occurs when a vector zero node is marked as contained.
    if (node->IsVectorZero())
    {
        return 0;
    }
#endif

#if !defined(TARGET_64BIT)
    if (node->OperIs(GT_LONG))
    {
        return BuildBinaryUses(node->AsOp(), candidates);
    }
#endif // !defined(TARGET_64BIT)
    if (node->OperIsIndir())
    {
        return BuildIndirUses(node->AsIndir(), candidates);
    }
    if (node->OperIs(GT_LEA))
    {
        return BuildAddrUses(node, candidates);
    }
    if (node->OperIs(GT_BSWAP, GT_BSWAP16))
    {
        return BuildOperandUses(node->gtGetOp1(), candidates);
    }
#ifdef FEATURE_HW_INTRINSICS
    if (node->OperIsHWIntrinsic())
    {
        GenTreeHWIntrinsic* hwintrinsic = node->AsHWIntrinsic();

        size_t numArgs = hwintrinsic->GetOperandCount();
        if (hwintrinsic->OperIsMemoryLoad())
        {
#ifdef TARGET_ARM64
            if (numArgs == 2)
            {
                return BuildAddrUses(hwintrinsic->Op(1)) + BuildOperandUses(hwintrinsic->Op(2), candidates);
            }
#endif
            return BuildAddrUses(hwintrinsic->Op(1));
        }

        if (numArgs != 1)
        {
#ifdef TARGET_ARM64
            if (HWIntrinsicInfo::IsScalable(hwintrinsic->GetHWIntrinsicId()))
            {
                int count = 0;
                for (size_t argNum = 1; argNum <= numArgs; argNum++)
                {
                    count += BuildOperandUses(hwintrinsic->Op(argNum), candidates);
                }
                return count;
            }
#endif
            assert(numArgs == 2);
            assert(hwintrinsic->Op(2)->isContained());
            assert(hwintrinsic->Op(2)->IsCnsIntOrI());
        }

        return BuildOperandUses(hwintrinsic->Op(1), candidates);
    }
#endif // FEATURE_HW_INTRINSICS
#if defined(TARGET_XARCH) || defined(TARGET_ARM64)
    if (node->OperIsCompare())
    {
        // Compares can be contained by a SELECT/compare chains.
        return BuildBinaryUses(node->AsOp(), candidates);
    }
#endif
#ifdef TARGET_ARM64
    if (node->OperIs(GT_MUL) || node->OperIs(GT_AND))
    {
        // MUL can be contained for madd or msub on arm64.
        // ANDs may be contained in a chain.
        return BuildBinaryUses(node->AsOp(), candidates);
    }
    if (node->OperIs(GT_NEG, GT_CAST, GT_LSH, GT_RSH, GT_RSZ, GT_ROR))
    {
        // NEG can be contained for mneg on arm64
        // CAST and LSH for ADD with sign/zero extension
        // LSH, RSH, RSZ, and ROR for various "shifted register" instructions on arm64
        return BuildOperandUses(node->gtGetOp1(), candidates);
    }
#endif

    return 0;
}

//------------------------------------------------------------------------
// setDelayFree: Mark a RefPosition as delayRegFree, and set pendingDelayFree
//
// Arguments:
//    use      - The use RefPosition to mark
//
void LinearScan::setDelayFree(RefPosition* use)
{
    use->delayRegFree = true;
    pendingDelayFree  = true;
}

//------------------------------------------------------------------------
// AddDelayFreeUses: Mark useRefPosition as delay-free, if applicable, for the
//                   rmw node.
//
// Arguments:
//    useRefPosition - The use refposition that need to be delay-freed.
//    rmwNode        - The node that has RMW semantics (if applicable)
//
void LinearScan::AddDelayFreeUses(RefPosition* useRefPosition, GenTree* rmwNode)
{
    assert(useRefPosition != nullptr);

    Interval* rmwInterval  = nullptr;
    bool      rmwIsLastUse = false;
    GenTree*  addr         = nullptr;
    if ((rmwNode != nullptr) && isCandidateLocalRef(rmwNode))
    {
        rmwInterval = getIntervalForLocalVarNode(rmwNode->AsLclVar());
        // Note: we don't handle multi-reg vars here. It's not clear that there are any cases
        // where we'd encounter a multi-reg var in an RMW context.
        assert(!rmwNode->AsLclVar()->IsMultiReg());
        rmwIsLastUse = rmwNode->AsLclVar()->IsLastUse(0);
    }
    // If node != rmwNode, then definitely node should be marked as "delayFree".
    // However, if node == rmwNode, then we can mark node as "delayFree" only if
    // none of the node/rmwNode are the last uses. If either of them are last use,
    // we can safely reuse the rmwNode as destination.
    if ((useRefPosition->getInterval() != rmwInterval) || (!rmwIsLastUse && !useRefPosition->lastUse))
    {
        setDelayFree(useRefPosition);
    }
}

//------------------------------------------------------------------------
// BuildDelayFreeUses: Build Use RefPositions for an operand that might be contained,
//                     and which may need to be marked delayRegFree
//
// Arguments:
//    node              - The node of interest
//    rmwNode           - The node that has RMW semantics (if applicable)
//    candidates        - The set of candidates for the uses
//    useRefPositionRef - If a use RefPosition is created, returns it. If none created, sets it to nullptr.
//
// REVIEW: useRefPositionRef is not consistently set. Also, sometimes this function creates multiple RefPositions
// but can only return one. Does it matter which one gets returned?
//
// Return Value:
//    The number of source registers used by the *parent* of this node.
//
int LinearScan::BuildDelayFreeUses(GenTree*         node,
                                   GenTree*         rmwNode,
                                   SingleTypeRegSet candidates,
                                   RefPosition**    useRefPositionRef)
{
    RefPosition* use  = nullptr;
    GenTree*     addr = nullptr;
    if (useRefPositionRef != nullptr)
    {
        *useRefPositionRef = nullptr;
    }

    if (!node->isContained())
    {
        use = BuildUse(node, candidates);
    }
#ifdef TARGET_ARM64
    // Must happen before OperIsHWIntrinsic case,
    // but this occurs when a vector zero node is marked as contained.
    else if (node->IsVectorZero())
    {
        return 0;
    }
#endif
#ifdef FEATURE_HW_INTRINSICS
    else if (node->OperIsHWIntrinsic())
    {
        assert(node->AsHWIntrinsic()->GetOperandCount() == 1);
        return BuildDelayFreeUses(node->AsHWIntrinsic()->Op(1), rmwNode, candidates, useRefPositionRef);
    }
#endif
    else if (!node->OperIsIndir())
    {
        return 0;
    }
    else
    {
        GenTreeIndir* indirTree = node->AsIndir();
        addr                    = indirTree->gtOp1;
        if (!addr->isContained())
        {
            use = BuildUse(addr, candidates);
        }
        else if (!addr->OperIs(GT_LEA))
        {
            return 0;
        }
    }

#ifdef TARGET_ARM64
    // Multi register nodes should not go via this route.
    assert(!node->IsMultiRegNode());
    // The rmwNode should have the same register type as the node
    assert(rmwNode == nullptr || varTypeUsesSameRegType(rmwNode->TypeGet(), node->TypeGet()) ||
           (rmwNode->IsMultiRegNode() && varTypeUsesFloatReg(node->TypeGet())));
#endif

    if (use != nullptr)
    {
        AddDelayFreeUses(use, rmwNode);
        if (useRefPositionRef != nullptr)
        {
            *useRefPositionRef = use;
        }
        return 1;
    }

    // If we reach here we have a contained LEA in 'addr'.

    GenTreeAddrMode* const addrMode = addr->AsAddrMode();

    unsigned srcCount = 0;
    if (addrMode->HasBase() && !addrMode->Base()->isContained())
    {
        use = BuildUse(addrMode->Base(), candidates);
        AddDelayFreeUses(use, rmwNode);
        srcCount++;
    }

    if (addrMode->HasIndex() && !addrMode->Index()->isContained())
    {
        use = BuildUse(addrMode->Index(), candidates);
        AddDelayFreeUses(use, rmwNode);
        srcCount++;
    }

    if (useRefPositionRef != nullptr)
    {
        *useRefPositionRef = use;
    }
    return srcCount;
}

//------------------------------------------------------------------------
// BuildBinaryUses: Get the RefInfoListNodes for the operands of the
//                  given node, and build uses for them.
//
// Arguments:
//    node - a GenTreeOp
//
// Return Value:
//    The number of actual register operands.
//
// Notes:
//    The operands must already have been processed by buildRefPositionsForNode, and their
//    RefInfoListNodes placed in the defList.
//
int LinearScan::BuildBinaryUses(GenTreeOp* node, SingleTypeRegSet candidates)
{
    GenTree* op1 = node->gtGetOp1();
    GenTree* op2 = node->gtGetOp2IfPresent();

#ifdef TARGET_XARCH
    if (node->OperIsBinary() && isRMWRegOper(node))
    {
        assert(op2 != nullptr);
        return BuildRMWUses(node, op1, op2, candidates);
    }
#endif // TARGET_XARCH
    int srcCount = 0;
    if (op1 != nullptr)
    {
        srcCount += BuildOperandUses(op1, candidates);
    }
    if (op2 != nullptr)
    {
        srcCount += BuildOperandUses(op2, candidates);
    }
    return srcCount;
}

//------------------------------------------------------------------------
// BuildCastUses: Build uses for a cast's source, preferencing it as appropriate.
//
// Arguments:
//    cast       - The cast node to build uses for
//    candidates - The candidate registers for the uses
//
// Return Value:
//    The number of actual register operands.
//
int LinearScan::BuildCastUses(GenTreeCast* cast, SingleTypeRegSet candidates)
{
    GenTree* src = cast->CastOp();

    // Casts can have contained memory operands.
    if (src->isContained())
    {
        return BuildOperandUses(src, candidates);
    }

    RefPosition* srcUse = BuildUse(src, candidates);

#ifdef TARGET_64BIT
    // A long -> int cast is a copy - the code generator will elide
    // it if the source and destination registers are the same.
    if (src->TypeIs(TYP_LONG) && cast->TypeIs(TYP_INT))
    {
        tgtPrefUse = srcUse;
    }
#endif // TARGET_64BIT

    return 1;
}

//------------------------------------------------------------------------
// BuildStoreLocDef: Build a definition RefPosition for a local store
//
// Arguments:
//    storeLoc - the local store (GT_STORE_LCL_FLD or GT_STORE_LCL_VAR)
//
// Notes:
//    This takes an index to enable building multiple defs for a multi-reg local.
//
void LinearScan::BuildStoreLocDef(GenTreeLclVarCommon* storeLoc,
                                  LclVarDsc*           varDsc,
                                  RefPosition*         singleUseRef,
                                  int                  index)
{
    assert(varDsc->lvTracked);
    unsigned  varIndex       = varDsc->lvVarIndex;
    Interval* varDefInterval = getIntervalForLocalVar(varIndex);
    if (!storeLoc->IsLastUse(index))
    {
        VarSetOps::AddElemD(compiler, currentLiveVars, varIndex);
    }
    if (singleUseRef != nullptr)
    {
        Interval* srcInterval = singleUseRef->getInterval();
        if (srcInterval->relatedInterval == nullptr)
        {
            // Preference the source to the dest, unless this is a non-last-use localVar.
            // Note that the last-use info is not correct, but it is a better approximation than preferencing
            // the source to the dest, if the source's lifetime extends beyond the dest.
            if (!srcInterval->isLocalVar || (singleUseRef->treeNode->gtFlags & GTF_VAR_DEATH) != 0)
            {
                srcInterval->assignRelatedInterval(varDefInterval);
            }
        }
        else if (!srcInterval->isLocalVar)
        {
            // Preference the source to dest, if src is not a local var.
            srcInterval->assignRelatedInterval(varDefInterval);
        }
    }

    SingleTypeRegSet defCandidates = RBM_NONE;
    var_types        type          = varDsc->GetRegisterType();

#ifdef TARGET_X86
    if (varTypeIsByte(type))
    {
        defCandidates = allByteRegs();
    }
    else
    {
        defCandidates = allRegs(type);
    }
#else
    defCandidates = allRegs(type);
#endif // TARGET_X86

    RefPosition* def = newRefPosition(varDefInterval, currentLoc + 1, RefTypeDef, storeLoc, defCandidates, index);
    if (varDefInterval->isWriteThru)
    {
        // We always make write-thru defs reg-optional, as we can store them if they don't
        // get a register.
        def->regOptional = true;
    }
#if FEATURE_PARTIAL_SIMD_CALLEE_SAVE
    if (Compiler::varTypeNeedsPartialCalleeSave(varDefInterval->registerType))
    {
        varDefInterval->isPartiallySpilled = false;
    }
#endif // FEATURE_PARTIAL_SIMD_CALLEE_SAVE
}

//------------------------------------------------------------------------
// BuildMultiRegStoreLoc: Set register requirements for a store of a lclVar
//
// Arguments:
//    storeLoc - the multireg local store (GT_STORE_LCL_VAR)
//
// Returns:
//    The number of source registers read.
//
int LinearScan::BuildMultiRegStoreLoc(GenTreeLclVar* storeLoc)
{
    GenTree*     op1      = storeLoc->gtGetOp1();
    unsigned int dstCount = storeLoc->GetFieldCount(compiler);
    unsigned int srcCount = dstCount;
    LclVarDsc*   varDsc   = compiler->lvaGetDesc(storeLoc);

    assert(compiler->lvaEnregMultiRegVars);
    assert(storeLoc->OperGet() == GT_STORE_LCL_VAR);
    bool isMultiRegSrc = op1->IsMultiRegNode();
    // The source must be:
    // - a multi-reg source
    // - an enregisterable SIMD type, or
    // - in-memory local
    //
    if (isMultiRegSrc)
    {
        assert(op1->GetMultiRegCount(compiler) == srcCount);
    }
    else if (varTypeIsEnregisterable(op1))
    {
        // Create a delay free use, as we'll have to use it to create each field
        RefPosition* use = BuildUse(op1, RBM_NONE);
        setDelayFree(use);
        srcCount = 1;
    }
    else
    {
        // Otherwise we must have an in-memory struct lclVar.
        // We will just load directly into the register allocated for this lclVar,
        // so we don't need to build any uses.
        assert(op1->OperIs(GT_LCL_VAR) && op1->isContained() && op1->TypeIs(TYP_STRUCT));
        srcCount = 0;
    }
    // For multi-reg local stores of multi-reg sources, the code generator will read each source
    // register, and then move it, if needed, to the destination register. These nodes have
    // 2*N locations where N is the number of registers, so that the liveness can
    // be reflected accordingly.
    //
    for (unsigned int i = 0; i < dstCount; ++i)
    {
        LclVarDsc*   fieldVarDsc  = compiler->lvaGetDesc(varDsc->lvFieldLclStart + i);
        RefPosition* singleUseRef = nullptr;

        if (isMultiRegSrc)
        {
            SingleTypeRegSet srcCandidates = RBM_NONE;
#ifdef TARGET_X86
            var_types type = fieldVarDsc->TypeGet();
            if (varTypeIsByte(type))
            {
                srcCandidates = allByteRegs();
            }
#endif // TARGET_X86
            singleUseRef = BuildUse(op1, srcCandidates, i);
        }
        assert(isCandidateVar(fieldVarDsc));
        BuildStoreLocDef(storeLoc, fieldVarDsc, singleUseRef, i);
        if (isMultiRegSrc && (i < (dstCount - 1)))
        {
            currentLoc += 2;
        }
    }
    return srcCount;
}

//------------------------------------------------------------------------
// BuildStoreLoc: Set register requirements for a store of a lclVar
//
// Arguments:
//    storeLoc - the local store (GT_STORE_LCL_FLD or GT_STORE_LCL_VAR)
//
// Notes:
//    This involves:
//    - Setting the appropriate candidates.
//    - Handling of contained immediates.
//    - Requesting an internal register for SIMD12 stores.
//
int LinearScan::BuildStoreLoc(GenTreeLclVarCommon* storeLoc)
{
    GenTree*     op1 = storeLoc->gtGetOp1();
    int          srcCount;
    RefPosition* singleUseRef = nullptr;
    LclVarDsc*   varDsc       = compiler->lvaGetDesc(storeLoc);

    if (storeLoc->IsMultiRegLclVar())
    {
        return BuildMultiRegStoreLoc(storeLoc->AsLclVar());
    }

// First, define internal registers.
#ifdef FEATURE_SIMD
    if (varTypeIsSIMD(storeLoc) && !op1->IsVectorZero() && (storeLoc->TypeGet() == TYP_SIMD12))
    {
#ifdef TARGET_ARM64
        // Need an additional register to extract upper 4 bytes of Vector3,
        // it has to be float for x86.
        buildInternalIntRegisterDefForNode(storeLoc);
#else
        // Need an additional register to extract upper 4 bytes of Vector3,
        // it has to be float for x86.
        buildInternalFloatRegisterDefForNode(storeLoc, allSIMDRegs());
#endif // TARGET_ARM64
    }
#endif // FEATURE_SIMD

    // Second, use source registers.

    if (op1->IsMultiRegNode())
    {
        // This is the case where the source produces multiple registers.
        // This must be a store lclvar.
        assert(storeLoc->OperGet() == GT_STORE_LCL_VAR);
        srcCount = op1->GetMultiRegCount(compiler);

        for (int i = 0; i < srcCount; ++i)
        {
            BuildUse(op1, RBM_NONE, i);
        }
#if defined(FEATURE_SIMD) && defined(TARGET_X86)
        if (TargetOS::IsWindows && !compiler->compOpportunisticallyDependsOn(InstructionSet_SSE41))
        {
            if (varTypeIsSIMD(storeLoc) && op1->IsCall())
            {
                // Need an additional register to create a SIMD8 from EAX/EDX without SSE4.1.
                buildInternalFloatRegisterDefForNode(storeLoc, allSIMDRegs());

                if (isCandidateVar(varDsc))
                {
                    // This internal register must be different from the target register.
                    setInternalRegsDelayFree = true;
                }
            }
        }
#endif // FEATURE_SIMD && TARGET_X86
    }
    else if (op1->isContained() && op1->OperIs(GT_BITCAST))
    {
        GenTree*     bitCastSrc   = op1->gtGetOp1();
        RegisterType registerType = regType(bitCastSrc->TypeGet());
        singleUseRef              = BuildUse(bitCastSrc, allRegs(registerType));

        Interval* srcInterval = singleUseRef->getInterval();
        assert(regType(srcInterval->registerType) == registerType);
        srcCount = 1;
    }
#ifndef TARGET_64BIT
    else if (varTypeIsLong(op1))
    {
        // GT_MUL_LONG is handled by the IsMultiRegNode case above.
        assert(op1->OperIs(GT_LONG));
        assert(op1->isContained() && !op1->gtGetOp1()->isContained() && !op1->gtGetOp2()->isContained());
        srcCount = BuildBinaryUses(op1->AsOp());
        assert(srcCount == 2);
    }
#endif // !TARGET_64BIT
    else if (op1->isContained())
    {
        srcCount = 0;
    }
    else
    {
        srcCount                       = 1;
        SingleTypeRegSet srcCandidates = RBM_NONE;
#ifdef TARGET_X86
        var_types type = varDsc->GetRegisterType(storeLoc);
        if (varTypeIsByte(type))
        {
            srcCandidates = allByteRegs();
        }
#endif // TARGET_X86
        singleUseRef = BuildUse(op1, srcCandidates);
    }

// Third, use internal registers.
#ifdef TARGET_ARM
    if (storeLoc->OperIs(GT_STORE_LCL_FLD) && storeLoc->AsLclFld()->IsOffsetMisaligned())
    {
        buildInternalIntRegisterDefForNode(storeLoc); // to generate address.
        buildInternalIntRegisterDefForNode(storeLoc); // to move float into an int reg.
        if (storeLoc->TypeIs(TYP_DOUBLE))
        {
            buildInternalIntRegisterDefForNode(storeLoc); // to move the second half into an int reg.
        }
    }
#endif // TARGET_ARM

#if defined(FEATURE_SIMD) || defined(TARGET_ARM)
    buildInternalRegisterUses();
#endif // FEATURE_SIMD || TARGET_ARM

    // Fourth, define destination registers.

    // Add the lclVar to currentLiveVars (if it will remain live)
    if (isCandidateVar(varDsc))
    {
        BuildStoreLocDef(storeLoc, varDsc, singleUseRef, 0);
    }

    return srcCount;
}

//------------------------------------------------------------------------
// BuildSimple: Builds use RefPositions for trees requiring no special handling
//
// Arguments:
//    tree      - The node of interest
//
// Return Value:
//    The number of use RefPositions created
//
int LinearScan::BuildSimple(GenTree* tree)
{
    unsigned kind     = tree->OperKind();
    int      srcCount = 0;
    if ((kind & GTK_LEAF) == 0)
    {
        assert((kind & GTK_SMPOP) != 0);
        srcCount = BuildBinaryUses(tree->AsOp());
    }
    if (tree->IsValue())
    {
        BuildDef(tree);
    }
    return srcCount;
}

//------------------------------------------------------------------------
// BuildReturn: Set the NodeInfo for a GT_RETURN.
//
// Arguments:
//    tree - The node of interest
//
// Return Value:
//    The number of sources consumed by this node.
//
int LinearScan::BuildReturn(GenTree* tree)
{
    GenTree* op1 = tree->AsOp()->GetReturnValue();

#if !defined(TARGET_64BIT)
    if (tree->TypeGet() == TYP_LONG)
    {
        assert((op1->OperGet() == GT_LONG) && op1->isContained());
        GenTree* loVal = op1->gtGetOp1();
        GenTree* hiVal = op1->gtGetOp2();
        BuildUse(loVal, RBM_LNGRET_LO.GetIntRegSet());
        BuildUse(hiVal, RBM_LNGRET_HI.GetIntRegSet());
        return 2;
    }
    else
#endif // !defined(TARGET_64BIT)
        if ((tree->TypeGet() != TYP_VOID) && !op1->isContained())
        {
            SingleTypeRegSet useCandidates = RBM_NONE;

#if FEATURE_MULTIREG_RET
#ifdef TARGET_ARM64
            if (varTypeIsSIMD(tree) && !op1->IsMultiRegLclVar())
            {
                BuildUse(op1, RBM_DOUBLERET.GetFloatRegSet());
                return 1;
            }
#endif // TARGET_ARM64

            if (varTypeIsStruct(tree))
            {
                // op1 has to be either a lclvar or a multi-reg returning call
                if ((op1->OperGet() == GT_LCL_VAR) && !op1->IsMultiRegLclVar())
                {
                    BuildUse(op1, useCandidates);
                }
                else
                {
                    noway_assert(op1->IsMultiRegCall() || (op1->IsMultiRegLclVar() && compiler->lvaEnregMultiRegVars));

                    ReturnTypeDesc retTypeDesc = compiler->compRetTypeDesc;
                    const int      srcCount    = retTypeDesc.GetReturnRegCount();
                    assert(op1->GetMultiRegCount(compiler) == static_cast<unsigned>(srcCount));

                    // For any source that's coming from a different register file, we need to ensure that
                    // we reserve the specific ABI register we need.
                    bool hasMismatchedRegTypes = false;
                    if (op1->IsMultiRegLclVar())
                    {
                        for (int i = 0; i < srcCount; i++)
                        {
                            RegisterType srcType = regType(op1->AsLclVar()->GetFieldTypeByIndex(compiler, i));
                            RegisterType dstType = regType(retTypeDesc.GetReturnRegType(i));
                            if (srcType != dstType)
                            {
                                hasMismatchedRegTypes = true;
                                SingleTypeRegSet dstRegMask =
                                    genSingleTypeRegMask(retTypeDesc.GetABIReturnReg(i, compiler->info.compCallConv));

                                if (varTypeUsesIntReg(dstType))
                                {
                                    buildInternalIntRegisterDefForNode(tree, dstRegMask);
                                }
#if defined(TARGET_XARCH) && defined(FEATURE_SIMD)
                                else if (varTypeUsesMaskReg(dstType))
                                {
                                    buildInternalMaskRegisterDefForNode(tree, dstRegMask);
                                }
#endif // TARGET_XARCH && FEATURE_SIMD
                                else
                                {
                                    assert(varTypeUsesFloatReg(dstType));
                                    buildInternalFloatRegisterDefForNode(tree, dstRegMask);
                                }
                            }
                        }
                    }
                    for (int i = 0; i < srcCount; i++)
                    {
                        // We will build uses of the type of the operand registers/fields, and the codegen
                        // for return will move as needed.
                        if (!hasMismatchedRegTypes || (regType(op1->AsLclVar()->GetFieldTypeByIndex(compiler, i)) ==
                                                       regType(retTypeDesc.GetReturnRegType(i))))
                        {
                            BuildUse(op1,
                                     genSingleTypeRegMask(retTypeDesc.GetABIReturnReg(i, compiler->info.compCallConv)),
                                     i);
                        }
                        else
                        {
                            BuildUse(op1, RBM_NONE, i);
                        }
                    }
                    if (hasMismatchedRegTypes)
                    {
                        buildInternalRegisterUses();
                    }
                    return srcCount;
                }
            }
            else
#endif // FEATURE_MULTIREG_RET
            {
                // Non-struct type return - determine useCandidates
                switch (tree->TypeGet())
                {
                    case TYP_VOID:
                        useCandidates = RBM_NONE;
                        break;
                    case TYP_FLOAT:
#ifdef TARGET_X86
                        useCandidates = RBM_FLOATRET;
#else
                    useCandidates = RBM_FLOATRET.GetFloatRegSet();
#endif
                        break;
                    case TYP_DOUBLE:
                        // We ONLY want the valid double register in the RBM_DOUBLERET mask.
#ifdef TARGET_AMD64
                        useCandidates = (RBM_DOUBLERET & RBM_ALLDOUBLE).GetFloatRegSet();
#else
                    useCandidates = (RBM_DOUBLERET & RBM_ALLDOUBLE).GetFloatRegSet();
#endif // TARGET_AMD64
                        break;
                    case TYP_LONG:
                        useCandidates = RBM_LNGRET.GetIntRegSet();
                        break;
                    default:
                        useCandidates = RBM_INTRET.GetIntRegSet();
                        break;
                }
                BuildUse(op1, useCandidates);
                return 1;
            }
        }

    // No kills or defs.
    return 0;
}

//------------------------------------------------------------------------
// supportsSpecialPutArg: Determine if we can support specialPutArgs
//
// Return Value:
//    True iff specialPutArg intervals can be supported.
//
// Notes:
//    See below.
//

bool LinearScan::supportsSpecialPutArg()
{
#if defined(DEBUG) && defined(TARGET_X86)
    // On x86, `LSRA_LIMIT_CALLER` is too restrictive to allow the use of special put args: this stress mode
    // leaves only three registers allocatable--eax, ecx, and edx--of which the latter two are also used for the
    // first two integral arguments to a call. This can leave us with too few registers to successfully allocate in
    // situations like the following:
    //
    //     t1026 =    lclVar    ref    V52 tmp35        u:3 REG NA <l:$3a1, c:$98d>
    //
    //             /--*  t1026  ref
    //     t1352 = *  putarg_reg ref    REG NA
    //
    //      t342 =    lclVar    int    V14 loc6         u:4 REG NA $50c
    //
    //      t343 =    const     int    1 REG NA $41
    //
    //             /--*  t342   int
    //             +--*  t343   int
    //      t344 = *  +         int    REG NA $495
    //
    //      t345 =    lclVar    int    V04 arg4         u:2 REG NA $100
    //
    //             /--*  t344   int
    //             +--*  t345   int
    //      t346 = *  %         int    REG NA $496
    //
    //             /--*  t346   int
    //     t1353 = *  putarg_reg int    REG NA
    //
    //     t1354 =    lclVar    ref    V52 tmp35         (last use) REG NA
    //
    //             /--*  t1354  ref
    //     t1355 = *  lea(b+0)  byref  REG NA
    //
    // Here, the first `putarg_reg` would normally be considered a special put arg, which would remove `ecx` from the
    // set of allocatable registers, leaving only `eax` and `edx`. The allocator will then fail to allocate a register
    // for the def of `t345` if arg4 is not a register candidate: the corresponding ref position will be constrained to
    // { `ecx`, `ebx`, `esi`, `edi` }, which `LSRA_LIMIT_CALLER` will further constrain to `ecx`, which will not be
    // available due to the special put arg.
    return getStressLimitRegs() != LSRA_LIMIT_CALLER;
#else
    return true;
#endif
}

//------------------------------------------------------------------------
// BuildPutArgReg: Set the NodeInfo for a PUTARG_REG.
//
// Arguments:
//    node                - The PUTARG_REG node.
//    argReg              - The register in which to pass the argument.
//    info                - The info for the node's using call.
//    isVarArgs           - True if the call uses a varargs calling convention.
//    callHasFloatRegArgs - Set to true if this PUTARG_REG uses an FP register.
//
// Return Value:
//    None.
//
int LinearScan::BuildPutArgReg(GenTreeUnOp* node)
{
    assert(node != nullptr);
    assert(node->OperIsPutArgReg());
    regNumber argReg = node->GetRegNum();
    assert(argReg != REG_NA);
    bool     isSpecialPutArg = false;
    int      srcCount        = 1;
    GenTree* op1             = node->gtGetOp1();

    // To avoid redundant moves, have the argument operand computed in the
    // register in which the argument is passed to the call.
    SingleTypeRegSet argMask = genSingleTypeRegMask(argReg);
    RefPosition*     use     = BuildUse(op1, argMask);

    // Record that this register is occupied by a register now.
    placedArgRegs.AddRegNumInMask(argReg);

    if (supportsSpecialPutArg() && isCandidateLocalRef(op1) && ((op1->gtFlags & GTF_VAR_DEATH) == 0))
    {
        // This is the case for a "pass-through" copy of a lclVar.  In the case where it is a non-last-use,
        // we don't want the def of the copy to kill the lclVar register, if it is assigned the same register
        // (which is actually what we hope will happen).
        JITDUMP("Setting putarg_reg as a pass-through of a non-last use lclVar\n");

        // Preference the destination to the interval of the first register defined by the first operand.
        assert(use->getInterval()->isLocalVar);
        isSpecialPutArg = true;

        // Record that this local is available in the register to ensure we
        // keep the register in its local set if we see it die before the call
        // (see UpdatePreferencesOfDyingLocal).
        assert(numPlacedArgLocals < ArrLen(placedArgLocals));
        placedArgLocals[numPlacedArgLocals].VarIndex = use->getInterval()->getVarIndex(compiler);
        placedArgLocals[numPlacedArgLocals].Reg      = argReg;
        numPlacedArgLocals++;
    }

    RefPosition* def = BuildDef(node, argMask);
    if (isSpecialPutArg)
    {
        def->getInterval()->isSpecialPutArg = true;
        def->getInterval()->assignRelatedInterval(use->getInterval());
    }

    return srcCount;
}

//------------------------------------------------------------------------
// BuildGCWriteBarrier: Handle additional register requirements for a GC write barrier
//
// Arguments:
//    tree    - The STORE_IND for which a write barrier is required
//
int LinearScan::BuildGCWriteBarrier(GenTree* tree)
{
    GenTree* addr = tree->gtGetOp1();
    GenTree* src  = tree->gtGetOp2();

    // In the case where we are doing a helper assignment, even if the dst
    // is an indir through an lea, we need to actually instantiate the
    // lea in a register
    assert(!addr->isContained() && !src->isContained());
    SingleTypeRegSet addrCandidates = RBM_WRITE_BARRIER_DST.GetIntRegSet();
    SingleTypeRegSet srcCandidates  = RBM_WRITE_BARRIER_SRC.GetIntRegSet();

#if defined(TARGET_X86) && NOGC_WRITE_BARRIERS

    bool useOptimizedWriteBarrierHelper = compiler->codeGen->genUseOptimizedWriteBarriers(tree->AsStoreInd());
    if (useOptimizedWriteBarrierHelper)
    {
        // Special write barrier:
        // op1 (addr) goes into REG_OPTIMIZED_WRITE_BARRIER_DST (rdx) and
        // op2 (src) goes into any int register.
        addrCandidates = RBM_OPTIMIZED_WRITE_BARRIER_DST.GetIntRegSet();
        srcCandidates  = RBM_OPTIMIZED_WRITE_BARRIER_SRC.GetIntRegSet();
    }

#endif // defined(TARGET_X86) && NOGC_WRITE_BARRIERS

    BuildUse(addr, addrCandidates);
    BuildUse(src, srcCandidates);

    regMaskTP killMask = getKillSetForStoreInd(tree->AsStoreInd());
    buildKillPositionsForNode(tree, currentLoc + 1, killMask);
    return 2;
}

//------------------------------------------------------------------------
// BuildCmp: Set the register requirements for a compare.
//
// Arguments:
//    tree      - The node of interest
//
// Return Value:
//    Number of sources.
//
int LinearScan::BuildCmp(GenTree* tree)
{
#if defined(TARGET_XARCH)
    assert(tree->OperIsCompare() || tree->OperIs(GT_CMP, GT_TEST, GT_BT));
#elif defined(TARGET_ARM64)
    assert(tree->OperIsCompare() || tree->OperIs(GT_CMP, GT_TEST, GT_JCMP, GT_JTEST, GT_CCMP));
#else
    assert(tree->OperIsCompare() || tree->OperIs(GT_CMP, GT_TEST, GT_JCMP));
#endif

    int srcCount = BuildCmpOperands(tree);

    if (!tree->TypeIs(TYP_VOID))
    {
        SingleTypeRegSet dstCandidates = RBM_NONE;

#ifdef TARGET_X86
        // If the compare is used by a jump, we just need to set the condition codes. If not, then we need
        // to store the result into the low byte of a register, which requires the dst be a byteable register.
        dstCandidates = allByteRegs();
#endif

        BuildDef(tree, dstCandidates);
    }
    return srcCount;
}

//------------------------------------------------------------------------
// BuildCmpOperands: Set the register requirements for a compare's operands.
//
// Arguments:
//    tree      - The node of interest
//
// Return Value:
//    Number of sources.
//
int LinearScan::BuildCmpOperands(GenTree* tree)
{
    SingleTypeRegSet op1Candidates = RBM_NONE;
    SingleTypeRegSet op2Candidates = RBM_NONE;
    GenTree*         op1           = tree->gtGetOp1();
    GenTree*         op2           = tree->gtGetOp2();

#ifdef TARGET_X86
    bool needByteRegs = false;
    if (varTypeIsByte(tree))
    {
        if (varTypeUsesIntReg(op1))
        {
            needByteRegs = true;
        }
    }
    // Example1: GT_EQ(int, op1 of type ubyte, op2 of type ubyte) - in this case codegen uses
    // ubyte as the result of comparison and if the result needs to be materialized into a reg
    // simply zero extend it to TYP_INT size.  Here is an example of generated code:
    //         cmp dl, byte ptr[addr mode]
    //         movzx edx, dl
    else if (varTypeIsByte(op1) && varTypeIsByte(op2))
    {
        needByteRegs = true;
    }
    // Example2: GT_EQ(int, op1 of type ubyte, op2 is GT_CNS_INT) - in this case codegen uses
    // ubyte as the result of the comparison and if the result needs to be materialized into a reg
    // simply zero extend it to TYP_INT size.
    else if (varTypeIsByte(op1) && op2->IsCnsIntOrI())
    {
        needByteRegs = true;
    }
    // Example3: GT_EQ(int, op1 is GT_CNS_INT, op2 of type ubyte) - in this case codegen uses
    // ubyte as the result of the comparison and if the result needs to be materialized into a reg
    // simply zero extend it to TYP_INT size.
    else if (op1->IsCnsIntOrI() && varTypeIsByte(op2))
    {
        needByteRegs = true;
    }
    if (needByteRegs)
    {
        if (!op1->isContained())
        {
            op1Candidates = allByteRegs();
        }
        if (!op2->isContained())
        {
            op2Candidates = allByteRegs();
        }
    }
#endif // TARGET_X86

    int srcCount = BuildOperandUses(op1, op1Candidates);
    srcCount += BuildOperandUses(op2, op2Candidates);
    return srcCount;
}

#ifdef SWIFT_SUPPORT
//------------------------------------------------------------------------
// MarkSwiftErrorBusyForCall: Given a call set the appropriate RefTypeFixedReg
// RefPosition for the Swift error register as delay free to ensure the error
// register does not get allocated by LSRA before it has been consumed.
//
// Arguments:
//    call - The call node
//
void LinearScan::MarkSwiftErrorBusyForCall(GenTreeCall* call)
{
    assert(call->HasSwiftErrorHandling());
    // After a Swift call that might throw returns, we expect the error register to be consumed
    // by a GT_SWIFT_ERROR node. However, we want to ensure the error register won't be trashed
    // before GT_SWIFT_ERROR can consume it.
    // (For example, by LSRA allocating the call's result to the same register.)
    // To do so, delay the freeing of the error register until the next node.
    // This only works if the next node after the call is the GT_SWIFT_ERROR node.
    // (LowerNonvirtPinvokeCall should have moved the GT_SWIFT_ERROR node.)
    assert(call->gtNext != nullptr);
    assert(call->gtNext->OperIs(GT_SWIFT_ERROR));

    // Conveniently we model the zeroing of the register as a non-standard constant zero argument,
    // which will have created a RefPosition corresponding to the use of the error at the location
    // of the uses. Marking this RefPosition as delay freed has the effect of keeping the register
    // busy at the location of the definition of the call.
    RegRecord* swiftErrorRegRecord = getRegisterRecord(REG_SWIFT_ERROR);
    assert((swiftErrorRegRecord != nullptr) && (swiftErrorRegRecord->lastRefPosition != nullptr) &&
           (swiftErrorRegRecord->lastRefPosition->nodeLocation == currentLoc));
    setDelayFree(swiftErrorRegRecord->lastRefPosition);
}
#endif<|MERGE_RESOLUTION|>--- conflicted
+++ resolved
@@ -2175,16 +2175,11 @@
     regsInUseThisLocation                   = RBM_NONE;
     regsInUseNextLocation                   = RBM_NONE;
 
-<<<<<<< HEAD
-    for (unsigned lclNum = 0; lclNum < compiler->info.compArgsCount; lclNum++)
-    {
-        LclVarDsc*                   lcl     = compiler->lvaGetDesc(lclNum);
-=======
     // Compute live incoming parameter registers. The liveness is based on the
     // locals we are expecting to store the registers into in the prolog.
     for (unsigned lclNum = 0; lclNum < compiler->info.compArgsCount; lclNum++)
     {
->>>>>>> e5878e95
+        LclVarDsc*                   lcl     = compiler->lvaGetDesc(lclNum);
         const ABIPassingInformation& abiInfo = compiler->lvaGetParameterABIInfo(lclNum);
         for (const ABIPassingSegment& seg : abiInfo.Segments())
         {
@@ -2196,7 +2191,6 @@
             const ParameterRegisterLocalMapping* mapping =
                 compiler->FindParameterRegisterLocalMappingByRegister(seg.GetRegister());
 
-<<<<<<< HEAD
             JITDUMP("Arg V%02u in reg %s\n", mapping != nullptr ? mapping->LclNum : lclNum,
                     getRegName(seg.GetRegister()));
 
@@ -2225,20 +2219,7 @@
             {
                 RegState* regState = genIsValidFloatReg(seg.GetRegister()) ? floatRegState : intRegState;
                 regState->rsCalleeRegArgMaskLiveIn |= seg.GetRegisterMask();
-=======
-            unsigned mappedLclNum = mapping != nullptr ? mapping->LclNum : lclNum;
-            JITDUMP("Arg V%02u in reg %s\n", mappedLclNum, getRegName(seg.GetRegister()));
-            LclVarDsc* argDsc = compiler->lvaGetDesc(mappedLclNum);
-            if (argDsc->lvTracked && !compiler->compJmpOpUsed && (argDsc->lvRefCnt() == 0) &&
-                !compiler->opts.compDbgCode)
-            {
-                // Not live
-                continue;
->>>>>>> e5878e95
-            }
-
-            RegState* regState = genIsValidFloatReg(seg.GetRegister()) ? floatRegState : intRegState;
-            regState->rsCalleeRegArgMaskLiveIn |= seg.GetRegisterMask();
+            }
         }
     }
 
@@ -2268,10 +2249,7 @@
         regNumber paramReg = REG_NA;
         if (lclDsc->lvIsParamRegTarget)
         {
-<<<<<<< HEAD
-=======
             // Prefer the first ABI register.
->>>>>>> e5878e95
             const ParameterRegisterLocalMapping* mapping =
                 compiler->FindParameterRegisterLocalMappingByLocal(lclNum, 0);
             assert(mapping != nullptr);
@@ -2281,11 +2259,7 @@
         {
             if (lclDsc->lvIsStructField)
             {
-<<<<<<< HEAD
-                // All promoted fields should be assigned via the
-=======
                 // All fields passed in registers should be assigned via the
->>>>>>> e5878e95
                 // lvIsParamRegTarget mechanism, so this must be a stack
                 // argument.
                 assert(!compiler->lvaGetParameterABIInfo(lclDsc->lvParentLcl).HasAnyRegisterSegment());
@@ -2309,10 +2283,7 @@
         }
         else
         {
-<<<<<<< HEAD
-=======
             // Not a parameter or target of a parameter register
->>>>>>> e5878e95
             continue;
         }
 
