--- conflicted
+++ resolved
@@ -3233,18 +3233,10 @@
     }
 #endif
 #ifdef TARGET_ARM64
-<<<<<<< HEAD
-    if (node->OperIs(GT_MUL, GT_AND) || node->OperIsCompare())
-    {
-        // MUL can be contained for madd or msub on arm64.
-        // Compares and ConditionalCompares can be contained by a SELECT.
-        // ANDs, Cmp Compares and ConditionalCompares may be contained in a chain.
-=======
     if (node->OperIs(GT_MUL) || node->OperIs(GT_AND))
     {
         // MUL can be contained for madd or msub on arm64.
         // ANDs may be contained in a chain.
->>>>>>> 51d797e5
         return BuildBinaryUses(node->AsOp(), candidates);
     }
     else if (node->OperIsConditionalCompare())
@@ -4143,10 +4135,6 @@
 //
 int LinearScan::BuildCmp(GenTree* tree)
 {
-<<<<<<< HEAD
-    assert(tree->OperIsCompare() || tree->OperIs(GT_CMP, GT_JCMP) || tree->OperIsConditionalCompare());
-    regMaskTP dstCandidates = RBM_NONE;
-=======
 #if defined(TARGET_XARCH)
     assert(tree->OperIsCompare() || tree->OperIs(GT_CMP, GT_TEST, GT_JCMP, GT_BT));
 #elif defined(TARGET_ARM64)
@@ -4183,7 +4171,6 @@
 //
 int LinearScan::BuildCmpOperands(GenTree* tree)
 {
->>>>>>> 51d797e5
     regMaskTP op1Candidates = RBM_NONE;
     regMaskTP op2Candidates = RBM_NONE;
     GenTree*  op1           = tree->gtGetOp1();
