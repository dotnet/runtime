// Licensed to the .NET Foundation under one or more agreements.
// The .NET Foundation licenses this file to you under the MIT license.

/************************************************************************/
/*             Debug-only routines to display instructions              */
/************************************************************************/

#include "wasmtypesdef.h"

#if defined(DEBUG) || defined(LATE_DISASM)
void getInsSveExecutionCharacteristics(instrDesc* id, insExecutionCharacteristics& result);
#endif // defined(DEBUG) || defined(LATE_DISASM)

void emitDispInst(instruction ins);

/************************************************************************/
/*           The public entry points to output instructions             */
/************************************************************************/

public:
void emitIns(instruction ins);
void emitIns_I(instruction ins, emitAttr attr, cnsval_ssize_t imm);
<<<<<<< HEAD
void emitIns_I_Ty(instruction ins, cnsval_ssize_t imm, instWasmValueType valType);
=======
void emitIns_J(instruction ins, emitAttr attr, cnsval_ssize_t imm, BasicBlock* tgtBlock);
>>>>>>> b720354d
void emitIns_S(instruction ins, emitAttr attr, int varx, int offs);
void emitIns_R(instruction ins, emitAttr attr, regNumber reg);

void emitIns_R_I(instruction ins, emitAttr attr, regNumber reg, cnsval_ssize_t imm);
void emitIns_Mov(instruction ins, emitAttr attr, regNumber dstReg, regNumber srcReg, bool canSkip);
void emitIns_R_R(instruction ins, emitAttr attr, regNumber reg1, regNumber reg2);

void emitIns_S_R(instruction ins, emitAttr attr, regNumber ireg, int varx, int offs);

static unsigned SizeOfULEB128(uint64_t value);
static unsigned SizeOfSLEB128(int64_t value);

static unsigned emitGetAlignHintLog2(const instrDesc* id);

instrDesc*               emitNewInstrLclVarDecl(emitAttr attr, cnsval_ssize_t localCount, instWasmValueType type);
static instWasmValueType emitGetLclVarDeclType(instrDesc* id);
static cnsval_ssize_t    emitGetLclVarDeclCount(instrDesc* id);

/************************************************************************/
/*  Private members that deal with target-dependent instr. descriptors  */
/************************************************************************/

private:
instrDesc* emitNewInstrCallDir(
    int argCnt, VARSET_VALARG_TP GCvars, regMaskTP gcrefRegs, regMaskTP byrefRegs, emitAttr retSize, bool hasAsyncRet);

instrDesc* emitNewInstrCallInd(int              argCnt,
                               ssize_t          disp,
                               VARSET_VALARG_TP GCvars,
                               regMaskTP        gcrefRegs,
                               regMaskTP        byrefRegs,
                               emitAttr         retSize,
                               bool             hasAsyncRet);

/************************************************************************/
/*               Private helpers for instruction output                 */
/************************************************************************/

private:
bool emitInsIsStore(instruction ins);

insFormat emitInsFormat(instruction ins);

size_t emitOutputULEB128(uint8_t* destination, uint64_t value);
size_t emitOutputSLEB128(uint8_t* destination, int64_t value);
size_t emitRawBytes(uint8_t* destination, const void* source, size_t count);<|MERGE_RESOLUTION|>--- conflicted
+++ resolved
@@ -20,11 +20,8 @@
 public:
 void emitIns(instruction ins);
 void emitIns_I(instruction ins, emitAttr attr, cnsval_ssize_t imm);
-<<<<<<< HEAD
 void emitIns_I_Ty(instruction ins, cnsval_ssize_t imm, instWasmValueType valType);
-=======
 void emitIns_J(instruction ins, emitAttr attr, cnsval_ssize_t imm, BasicBlock* tgtBlock);
->>>>>>> b720354d
 void emitIns_S(instruction ins, emitAttr attr, int varx, int offs);
 void emitIns_R(instruction ins, emitAttr attr, regNumber reg);
 
