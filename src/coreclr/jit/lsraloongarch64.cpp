--- conflicted
+++ resolved
@@ -891,100 +891,6 @@
 }
 
 //------------------------------------------------------------------------
-<<<<<<< HEAD
-=======
-// BuildPutArgSplit: Set the NodeInfo for a GT_PUTARG_SPLIT node
-//
-// Arguments:
-//    argNode - a GT_PUTARG_SPLIT node
-//
-// Return Value:
-//    The number of sources consumed by this node.
-//
-// Notes:
-//    Set the child node(s) to be contained
-//
-int LinearScan::BuildPutArgSplit(GenTreePutArgSplit* argNode)
-{
-    int srcCount = 0;
-    assert(argNode->OperIs(GT_PUTARG_SPLIT));
-
-    GenTree* putArgChild = argNode->gtGetOp1();
-
-    // Registers for split argument corresponds to source
-    int dstCount = argNode->gtNumRegs;
-
-    regNumber        argReg  = argNode->GetRegNum();
-    SingleTypeRegSet argMask = RBM_NONE;
-    for (unsigned i = 0; i < argNode->gtNumRegs; i++)
-    {
-        regNumber thisArgReg = (regNumber)((unsigned)argReg + i);
-        argMask |= genSingleTypeRegMask(thisArgReg);
-        argNode->SetRegNumByIdx(thisArgReg, i);
-    }
-    assert((argMask == RBM_NONE) || ((argMask & availableIntRegs) != RBM_NONE) ||
-           ((argMask & availableFloatRegs) != RBM_NONE));
-
-    if (putArgChild->OperIs(GT_FIELD_LIST))
-    {
-        // Generated code:
-        // 1. Consume all of the items in the GT_FIELD_LIST (source)
-        // 2. Store to target slot and move to target registers (destination) from source
-        //
-        unsigned sourceRegCount = 0;
-
-        // To avoid redundant moves, have the argument operand computed in the
-        // register in which the argument is passed to the call.
-
-        for (GenTreeFieldList::Use& use : putArgChild->AsFieldList()->Uses())
-        {
-            GenTree* node = use.GetNode();
-            assert(!node->isContained());
-            // The only multi-reg nodes we should see are OperIsMultiRegOp()
-            assert(!node->IsMultiRegNode());
-
-            // Consume all the registers, setting the appropriate register mask for the ones that
-            // go into registers.
-            SingleTypeRegSet sourceMask = RBM_NONE;
-            if (sourceRegCount < argNode->gtNumRegs)
-            {
-                sourceMask = genSingleTypeRegMask((regNumber)((unsigned)argReg + sourceRegCount));
-            }
-            sourceRegCount++;
-            BuildUse(node, sourceMask, 0);
-        }
-        srcCount += sourceRegCount;
-        assert(putArgChild->isContained());
-    }
-    else
-    {
-        assert(putArgChild->TypeIs(TYP_STRUCT));
-        assert(putArgChild->OperIs(GT_BLK));
-
-        // We can use a ld/st sequence so we need an internal register
-        buildInternalIntRegisterDefForNode(argNode, allRegs(TYP_INT) & ~argMask);
-
-        GenTree* objChild = putArgChild->gtGetOp1();
-        if (objChild->IsLclVarAddr())
-        {
-            // We will generate all of the code for the GT_PUTARG_SPLIT, the GT_BLK and the GT_LCL_ADDR<0>
-            // as one contained operation
-            //
-            assert(objChild->isContained());
-        }
-        else
-        {
-            srcCount = BuildIndirUses(putArgChild->AsIndir());
-        }
-        assert(putArgChild->isContained());
-    }
-    buildInternalRegisterUses();
-    BuildDefs(argNode, dstCount, argMask);
-    return srcCount;
-}
-
-//------------------------------------------------------------------------
->>>>>>> bf80e0e9
 // BuildBlockStore: Build the RefPositions for a block store node.
 //
 // Arguments:
