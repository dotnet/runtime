--- conflicted
+++ resolved
@@ -589,7 +589,10 @@
 // for the 'dtype' field.
 static code_t insEncodeSveElemsize_dtype_ld1w(instruction ins, insFormat fmt, emitAttr size, code_t code);
 
-<<<<<<< HEAD
+// Returns the encoding to select the 1/2/4/8 byte elemsize for an Arm64 Sve vector instruction
+// for the 'dtypeh' and 'dtypel' fields.
+static code_t insEncodeSveElemsize_dtypeh_dtypel(instruction ins, insFormat fmt, emitAttr size, code_t code);
+
 // Encodes an immediate value in consecutive bits from most signficant position 'hi' to least significant
 // position 'lo'.
 template <const size_t hi, const size_t lo>
@@ -623,11 +626,6 @@
 
     return insEncodeUimm<hi1, lo1>(immhi) | insEncodeUimm<hi2, lo2>(immlo);
 }
-=======
-// Returns the encoding to select the 1/2/4/8 byte elemsize for an Arm64 Sve vector instruction
-// for the 'dtypeh' and 'dtypel' fields.
-static code_t insEncodeSveElemsize_dtypeh_dtypel(instruction ins, insFormat fmt, emitAttr size, code_t code);
->>>>>>> 8cc75861
 
 // Returns the encoding for the immediate value as 4-bits at bit locations '19-16'.
 static code_t insEncodeSimm4_19_to_16(ssize_t imm);
@@ -778,50 +776,48 @@
     return (-256 <= value) && (value <= 224) && (value % 32 == 0);
 };
 
-<<<<<<< HEAD
+// Returns true if 'value' is a legal unsigned multiple of 2 immediate 5 bit encoding (such as for LD1H).
+static bool isValidUimm5_MultipleOf2(ssize_t value)
+{
+    return (0 <= value) && (value <= 62) && (value % 2 == 0);
+};
+
+// Returns true if 'value' is a legal unsigned multiple of 4 immediate 5 bit encoding (such as for LD1W).
+static bool isValidUimm5_MultipleOf4(ssize_t value)
+{
+    return (0 <= value) && (value <= 124) && (value % 4 == 0);
+};
+
+// Returns true if 'value' is a legal unsigned multiple of 8 immediate 5 bit encoding (such as for LD1D).
+static bool isValidUimm5_MultipleOf8(ssize_t value)
+{
+    return (0 <= value) && (value <= 248) && (value % 8 == 0);
+};
+
+// Returns true if 'value' is a legal signed multiple of 2 immediate 6 bit encoding (such as for LD1RH).
+static bool isValidUimm6_MultipleOf2(ssize_t value)
+{
+    return (0 <= value) && (value <= 126) && (value % 2 == 0);
+};
+
+// Returns true if 'value' is a legal signed multiple of 4 immediate 6 bit encoding (such as for LD1RSW).
+static bool isValidUimm6_MultipleOf4(ssize_t value)
+{
+    return (0 <= value) && (value <= 252) && (value % 4 == 0);
+};
+
+// Returns true if 'value' is a legal signed multiple of 8 immediate 6 bit encoding (such as for LD1RD).
+static bool isValidUimm6_MultipleOf8(ssize_t value)
+{
+    return (0 <= value) && (value <= 504) && (value % 8 == 0);
+};
+
 template <const size_t bits>
 static bool isValidUimm(ssize_t value)
 {
     constexpr size_t max = 1 << bits;
     return (0 <= value) && (value < max);
 }
-=======
-// Returns true if 'value' is a legal unsigned multiple of 2 immediate 5 bit encoding (such as for LD1H).
-static bool isValidUimm5_MultipleOf2(ssize_t value)
-{
-    return (0 <= value) && (value <= 62) && (value % 2 == 0);
-};
-
-// Returns true if 'value' is a legal unsigned multiple of 4 immediate 5 bit encoding (such as for LD1W).
-static bool isValidUimm5_MultipleOf4(ssize_t value)
-{
-    return (0 <= value) && (value <= 124) && (value % 4 == 0);
-};
-
-// Returns true if 'value' is a legal unsigned multiple of 8 immediate 5 bit encoding (such as for LD1D).
-static bool isValidUimm5_MultipleOf8(ssize_t value)
-{
-    return (0 <= value) && (value <= 248) && (value % 8 == 0);
-};
-
-// Returns true if 'value' is a legal signed multiple of 2 immediate 6 bit encoding (such as for LD1RH).
-static bool isValidUimm6_MultipleOf2(ssize_t value)
-{
-    return (0 <= value) && (value <= 126) && (value % 2 == 0);
-};
-
-// Returns true if 'value' is a legal signed multiple of 4 immediate 6 bit encoding (such as for LD1RSW).
-static bool isValidUimm6_MultipleOf4(ssize_t value)
-{
-    return (0 <= value) && (value <= 252) && (value % 4 == 0);
-};
-
-// Returns true if 'value' is a legal signed multiple of 8 immediate 6 bit encoding (such as for LD1RD).
-static bool isValidUimm6_MultipleOf8(ssize_t value)
-{
-    return (0 <= value) && (value <= 504) && (value % 8 == 0);
-};
->>>>>>> 8cc75861
 
 // Returns true if 'value' is a legal immediate 1 bit encoding (such as for PEXT).
 static bool isValidImm1(ssize_t value)
