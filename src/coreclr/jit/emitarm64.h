--- conflicted
+++ resolved
@@ -621,14 +621,12 @@
 // Returns the encoding for the immediate value that is a multiple of 8 as 5-bits at bit locations '20-16'.
 static code_t insEncodeUimm5_MultipleOf8_20_to_16(ssize_t imm);
 
-<<<<<<< HEAD
 // Returns the encoding for the immediate value as 5-bits at bit locations '20-16'.
 static code_t insEncodeSimm5_20_to_16(ssize_t imm);
 
 // Returns the encoding for the immediate value as 6-bits at bit locations '21-16'.
 static code_t insEncodeSimm6_21_to_16(ssize_t imm);
 
-=======
 // Returns the encoding for the immediate value that is a multiple of 2 as 6-bits at bit locations '21-16'.
 static code_t insEncodeUimm6_MultipleOf2_21_to_16(ssize_t imm);
 
@@ -638,10 +636,6 @@
 // Returns the encoding for the immediate value that is a multiple of 8 as 6-bits at bit locations '21-16'.
 static code_t insEncodeUimm6_MultipleOf8_21_to_16(ssize_t imm);
 
-// Returns the encoding for the immediate value as 5-bits at bit locations '20-16'.
-static code_t insEncodeSimm5_20_to_16(ssize_t imm);
-
->>>>>>> cd850233
 // Returns the encoding for the immediate value as 2-bits at bit locations '9-8'.
 static code_t insEncodeUimm2_9_to_8(ssize_t imm);
 
@@ -669,12 +663,9 @@
 // Returns the encoding for the immediate value as 5-bits at bit locations '20-16'.
 static code_t insEncodeUimm5_20_to_16(ssize_t imm);
 
-<<<<<<< HEAD
-=======
 // Returns the encoding for the immediate value as 6-bits at bit locations '21-16'.
 static code_t insEncodeUimm6_21_to_16(ssize_t imm);
 
->>>>>>> cd850233
 // Returns the encoding for the immediate value as 8-bits at bit locations '12-5'.
 static code_t insEncodeImm8_12_to_5(ssize_t imm);
 
@@ -749,38 +740,24 @@
     return (-256 <= value) && (value <= 224) && (value % 32 == 0);
 };
 
-<<<<<<< HEAD
 // Returns true if 'value' is a legal unsigned multiple of 2 immediate 5 bit encoding (such as for LD1H).
-=======
-// Returns true if 'value' is a legal signed multiple of 2 immediate 5 bit encoding (such as for LD1H).
->>>>>>> cd850233
 static bool isValidUimm5_MultipleOf2(ssize_t value)
 {
     return (0 <= value) && (value <= 62) && (value % 2 == 0);
 };
 
-<<<<<<< HEAD
 // Returns true if 'value' is a legal unsigned multiple of 4 immediate 5 bit encoding (such as for LD1W).
-=======
-// Returns true if 'value' is a legal signed multiple of 4 immediate 5 bit encoding (such as for LD1W).
->>>>>>> cd850233
 static bool isValidUimm5_MultipleOf4(ssize_t value)
 {
     return (0 <= value) && (value <= 124) && (value % 4 == 0);
 };
 
-<<<<<<< HEAD
 // Returns true if 'value' is a legal unsigned multiple of 8 immediate 5 bit encoding (such as for LD1D).
-=======
-// Returns true if 'value' is a legal signed multiple of 8 immediate 5 bit encoding (such as for LD1D).
->>>>>>> cd850233
 static bool isValidUimm5_MultipleOf8(ssize_t value)
 {
     return (0 <= value) && (value <= 248) && (value % 8 == 0);
 };
 
-<<<<<<< HEAD
-=======
 // Returns true if 'value' is a legal signed multiple of 2 immediate 6 bit encoding (such as for LD1RH).
 static bool isValidUimm6_MultipleOf2(ssize_t value)
 {
@@ -799,7 +776,6 @@
     return (0 <= value) && (value <= 504) && (value % 8 == 0);
 };
 
->>>>>>> cd850233
 // Returns true if 'value' is a legal immediate 1 bit encoding (such as for PEXT).
 static bool isValidImm1(ssize_t value)
 {
