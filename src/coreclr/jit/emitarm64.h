// Licensed to the .NET Foundation under one or more agreements.
// The .NET Foundation licenses this file to you under the MIT license.

#if defined(TARGET_ARM64)

// The ARM64 instructions are all 32 bits in size.
// we use an unsigned int to hold the encoded instructions.
// This typedef defines the type that we use to hold encoded instructions.
//
typedef unsigned int code_t;

static bool strictArmAsm;

/************************************************************************/
/*         Routines that compute the size of / encode instructions      */
/************************************************************************/

/************************************************************************/
/*             Debug-only routines to display instructions              */
/************************************************************************/

enum PredicateType
{
    PREDICATE_NONE = 0,
    PREDICATE_MERGE,
    PREDICATE_ZERO,
    PREDICATE_SIZED,
};

const char* emitSveRegName(regNumber reg);
const char* emitVectorRegName(regNumber reg);
const char* emitPredicateRegName(regNumber reg);

void emitDispInsHelp(
    instrDesc* id, bool isNew, bool doffs, bool asmfm, unsigned offset, BYTE* pCode, size_t sz, insGroup* ig);
void emitDispLargeJmp(
    instrDesc* id, bool isNew, bool doffs, bool asmfm, unsigned offset, BYTE* pCode, size_t sz, insGroup* ig);
void emitDispComma();
void emitDispInst(instruction ins);
void emitDispImm(ssize_t imm, bool addComma, bool alwaysHex = false, bool isAddrOffset = false);
void emitDispFloatZero();
void emitDispFloatImm(ssize_t imm8);
void emitDispImmOptsLSL12(ssize_t imm, insOpts opt);
void emitDispCond(insCond cond);
void emitDispFlags(insCflags flags);
void emitDispBarrier(insBarrier barrier);
void emitDispShiftOpts(insOpts opt);
void emitDispExtendOpts(insOpts opt);
void emitDispLSExtendOpts(insOpts opt);
void emitDispReg(regNumber reg, emitAttr attr, bool addComma);
void emitDispSveReg(regNumber reg, insOpts opt, bool addComma);
void emitDispVectorReg(regNumber reg, insOpts opt, bool addComma);
void emitDispVectorRegIndex(regNumber reg, emitAttr elemsize, ssize_t index, bool addComma);
void emitDispVectorRegList(regNumber firstReg, unsigned listSize, insOpts opt, bool addComma);
void emitDispVectorElemList(regNumber firstReg, unsigned listSize, emitAttr elemsize, unsigned index, bool addComma);
void emitDispSveConsecutiveRegList(regNumber firstReg, unsigned listSize, insOpts opt, bool addComma);
void emitDispPredicateReg(regNumber reg, PredicateType ptype, insOpts opt, bool addComma);
void emitDispLowPredicateReg(regNumber reg, PredicateType ptype, insOpts opt, bool addComma);
void emitDispArrangement(insOpts opt);
void emitDispElemsize(emitAttr elemsize);
void emitDispShiftedReg(regNumber reg, insOpts opt, ssize_t imm, emitAttr attr);
void emitDispExtendReg(regNumber reg, insOpts opt, ssize_t imm);
void emitDispAddrRI(regNumber reg, insOpts opt, ssize_t imm);
void emitDispAddrRRExt(regNumber reg1, regNumber reg2, insOpts opt, bool isScaled, emitAttr size);

/************************************************************************/
/*  Private members that deal with target-dependent instr. descriptors  */
/************************************************************************/

private:
instrDesc* emitNewInstrCallDir(int              argCnt,
                               VARSET_VALARG_TP GCvars,
                               regMaskTP        gcrefRegs,
                               regMaskTP        byrefRegs,
                               emitAttr         retSize,
                               emitAttr         secondRetSize);

instrDesc* emitNewInstrCallInd(int              argCnt,
                               ssize_t          disp,
                               VARSET_VALARG_TP GCvars,
                               regMaskTP        gcrefRegs,
                               regMaskTP        byrefRegs,
                               emitAttr         retSize,
                               emitAttr         secondRetSize);

/************************************************************************/
/*   enum to allow instruction optimisation to specify register order   */
/************************************************************************/

enum RegisterOrder
{
    eRO_none = 0,
    eRO_ascending,
    eRO_descending
};

/************************************************************************/
/*               Private helpers for instruction output                 */
/************************************************************************/

private:
bool emitInsIsCompare(instruction ins);
bool emitInsIsLoad(instruction ins);
bool emitInsIsStore(instruction ins);
bool emitInsIsLoadOrStore(instruction ins);
bool emitInsIsVectorRightShift(instruction ins);
bool emitInsIsVectorLong(instruction ins);
bool emitInsIsVectorNarrow(instruction ins);
bool emitInsIsVectorWide(instruction ins);
bool emitInsDestIsOp2(instruction ins);
emitAttr emitInsTargetRegSize(instrDesc* id);
emitAttr emitInsLoadStoreSize(instrDesc* id);

emitter::insFormat emitInsFormat(instruction ins);
emitter::code_t emitInsCode(instruction ins, insFormat fmt);
emitter::code_t emitInsCodeSve(instruction ins, insFormat fmt);

// Generate code for a load or store operation and handle the case of contained GT_LEA op1 with [base + index<<scale +
// offset]
void emitInsLoadStoreOp(instruction ins, emitAttr attr, regNumber dataReg, GenTreeIndir* indir);

//  Emit the 32-bit Arm64 instruction 'code' into the 'dst'  buffer
unsigned emitOutput_Instr(BYTE* dst, code_t code);

// A helper method to return the natural scale for an EA 'size'
static unsigned NaturalScale_helper(emitAttr size);

// A helper method to perform a Rotate-Right shift operation
static UINT64 ROR_helper(UINT64 value, unsigned sh, unsigned width);

// A helper method to perform a 'NOT' bitwise complement operation
static UINT64 NOT_helper(UINT64 value, unsigned width);

// A helper method to perform a bit Replicate operation
static UINT64 Replicate_helper(UINT64 value, unsigned width, emitAttr size);

// Method to do check if mov is redundant with respect to the last instruction.
// If yes, the caller of this method can choose to omit current mov instruction.
static bool IsMovInstruction(instruction ins);
bool IsRedundantMov(instruction ins, emitAttr size, regNumber dst, regNumber src, bool canSkip);

// Methods to optimize a Ldr or Str with an alternative instruction.
bool IsRedundantLdStr(instruction ins, regNumber reg1, regNumber reg2, ssize_t imm, emitAttr size, insFormat fmt);
RegisterOrder IsOptimizableLdrStrWithPair(
    instruction ins, regNumber reg1, regNumber reg2, ssize_t imm, emitAttr size, insFormat fmt);
bool ReplaceLdrStrWithPairInstr(instruction ins,
                                emitAttr    reg1Attr,
                                regNumber   reg1,
                                regNumber   reg2,
                                ssize_t     imm,
                                emitAttr    size,
                                insFormat   fmt,
                                bool        localVar = false,
                                int         varx     = -1,
                                int         offs     = -1);
bool IsOptimizableLdrToMov(instruction ins, regNumber reg1, regNumber reg2, ssize_t imm, emitAttr size, insFormat fmt);
FORCEINLINE bool OptimizeLdrStr(instruction ins,
                                emitAttr    reg1Attr,
                                regNumber   reg1,
                                regNumber   reg2,
                                ssize_t     imm,
                                emitAttr    size,
                                insFormat   fmt,
                                bool        localVar = false,
                                int         varx     = -1,
                                int offs = -1 DEBUG_ARG(bool useRsvdReg = false));

emitLclVarAddr* emitGetLclVarPairLclVar2(instrDesc* id)
{
    assert(id->idIsLclVarPair());
    if (id->idIsLargeCns())
    {
        return &(((instrDescLclVarPairCns*)id)->iiaLclVar2);
    }
    else
    {
        return &(((instrDescLclVarPair*)id)->iiaLclVar2);
    }
}

/************************************************************************
*
* This union is used to encode/decode the special ARM64 immediate values
* that is listed as imm(N,r,s) and referred to as 'bitmask immediate'
*/

union bitMaskImm {
    struct
    {
        unsigned immS : 6; // bits 0..5
        unsigned immR : 6; // bits 6..11
        unsigned immN : 1; // bits 12
    };
    unsigned immNRS; // concat N:R:S forming a 13-bit unsigned immediate
};

/************************************************************************
*
*  Convert between a 64-bit immediate and its 'bitmask immediate'
*   representation imm(i16,hw)
*/

static emitter::bitMaskImm emitEncodeBitMaskImm(INT64 imm, emitAttr size);

static INT64 emitDecodeBitMaskImm(const emitter::bitMaskImm bmImm, emitAttr size);

/************************************************************************
*
* This union is used to encode/decode the special ARM64 immediate values
* that is listed as imm(i16,hw) and referred to as 'halfword immediate'
*/

union halfwordImm {
    struct
    {
        unsigned immVal : 16; // bits  0..15
        unsigned immHW : 2;   // bits 16..17
    };
    unsigned immHWVal; // concat HW:Val forming a 18-bit unsigned immediate
};

/************************************************************************
*
*  Convert between a 64-bit immediate and its 'halfword immediate'
*   representation imm(i16,hw)
*/

static emitter::halfwordImm emitEncodeHalfwordImm(INT64 imm, emitAttr size);

static INT64 emitDecodeHalfwordImm(const emitter::halfwordImm hwImm, emitAttr size);

/************************************************************************
*
* This union is used to encode/decode the special ARM64 immediate values
* that is listed as imm(i16,by) and referred to as 'byteShifted immediate'
*/

union byteShiftedImm {
    struct
    {
        unsigned immVal : 8;  // bits  0..7
        unsigned immBY : 2;   // bits  8..9
        unsigned immOnes : 1; // bit   10
    };
    unsigned immBSVal; // concat Ones:BY:Val forming a 10-bit unsigned immediate
};

/************************************************************************
*
*  Convert between a 16/32-bit immediate and its 'byteShifted immediate'
*   representation imm(i8,by)
*/

static emitter::byteShiftedImm emitEncodeByteShiftedImm(INT64 imm, emitAttr size, bool allow_MSL);

static UINT32 emitDecodeByteShiftedImm(const emitter::byteShiftedImm bsImm, emitAttr size);

/************************************************************************
*
* This union is used to encode/decode the special ARM64 immediate values
* that are use for FMOV immediate and referred to as 'float 8-bit immediate'
*/

union floatImm8 {
    struct
    {
        unsigned immMant : 4; // bits 0..3
        unsigned immExp : 3;  // bits 4..6
        unsigned immSign : 1; // bits 7
    };
    unsigned immFPIVal; // concat Sign:Exp:Mant forming an 8-bit unsigned immediate
};

/************************************************************************
*
*  Convert between a double and its 'float 8-bit immediate' representation
*/

static emitter::floatImm8 emitEncodeFloatImm8(double immDbl);

static double emitDecodeFloatImm8(const emitter::floatImm8 fpImm);

/************************************************************************
*
*  This union is used to encode/decode the cond, nzcv and imm5 values for
*   instructions that use them in the small constant immediate field
*/

union condFlagsImm {
    struct
    {
        insCond   cond : 4;  // bits  0..3
        insCflags flags : 4; // bits  4..7
        unsigned  imm5 : 5;  // bits  8..12
    };
    unsigned immCFVal; // concat imm5:flags:cond forming an 13-bit unsigned immediate
};

// Returns an encoding for the specified register used in the 'Rd' position
static code_t insEncodeReg_Rd(regNumber reg);

// Returns an encoding for the specified register used in the 'Rt' position
static code_t insEncodeReg_Rt(regNumber reg);

// Returns an encoding for the specified register used in the 'Rn' position
static code_t insEncodeReg_Rn(regNumber reg);

// Returns an encoding for the specified register used in the 'Rm' position
static code_t insEncodeReg_Rm(regNumber reg);

// Returns an encoding for the specified register used in the 'Ra' position
static code_t insEncodeReg_Ra(regNumber reg);

// Returns an encoding for the specified register used in the 'Vd' position
static code_t insEncodeReg_Vd(regNumber reg);

// Returns an encoding for the specified register used in the 'Vt' position
static code_t insEncodeReg_Vt(regNumber reg);

// Returns an encoding for the specified register used in the 'Vn' position
static code_t insEncodeReg_Vn(regNumber reg);

// Returns an encoding for the specified register used in the 'Vm' position
static code_t insEncodeReg_Vm(regNumber reg);

// Returns an encoding for the specified register used in the 'Va' position
static code_t insEncodeReg_Va(regNumber reg);

// Return an encoding for the specified 'V' register used in '4' thru '0' position.
static code_t insEncodeReg_V_4_to_0(regNumber reg);

// Return an encoding for the specified 'V' register used in '9' thru '5' position.
static code_t insEncodeReg_V_9_to_5(regNumber reg);

// Return an encoding for the specified 'P' register used in '12' thru '10' position.
static code_t insEncodeReg_P_12_to_10(regNumber reg);

// Return an encoding for the specified 'V' register used in '20' thru '16' position.
static code_t insEncodeReg_V_20_to_16(regNumber reg);

// Return an encoding for the specified 'R' register used in '20' thru '16' position.
static code_t insEncodeReg_R_20_to_16(regNumber reg);

// Return an encoding for the specified 'R' register used in '9' thru '5' position.
static code_t insEncodeReg_R_9_to_5(regNumber reg);

// Return an encoding for the specified 'R' register used in '4' thru '0' position.
static code_t insEncodeReg_R_4_to_0(regNumber reg);

// Return an encoding for the specified 'P' register used in '19' thru '16' position.
static code_t insEncodeReg_P_19_to_16(regNumber reg);

// Return an encoding for the specified 'P' register used in '3' thru '0' position.
static code_t insEncodeReg_P_3_to_0(regNumber reg);

// Return an encoding for the specified 'P' register used in '8' thru '5' position.
static code_t insEncodeReg_P_8_to_5(regNumber reg);

// Return an encoding for the specified 'P' register used in '13' thru '10' position.
static code_t insEncodeReg_P_13_to_10(regNumber reg);

// Return an encoding for the specified 'R' register used in '17' thru '16' position.
static code_t insEncodeReg_R_17_to_16(regNumber reg);

// Return an encoding for the specified 'P' register used in '7' thru '5' position.
static code_t insEncodeReg_P_7_to_5(regNumber reg);

// Return an encoding for the specified 'P' register used in '3' thru '1' position.
static code_t insEncodeReg_P_3_to_1(regNumber reg);

// Return an encoding for the specified 'P' register used in '2' thru '0' position.
static code_t insEncodeReg_P_2_to_0(regNumber reg);

// Return an encoding for the specified predicate type used in '16' position.
static code_t insEncodePredQualifier_16(bool merge);

// Return an encoding for the specified 'V' register used in '18' thru '16' position.
static code_t insEncodeReg_V_18_to_16(regNumber reg);

// Return an encoding for the specified 'V' register used in '19' thru '16' position.
static code_t insEncodeReg_V_19_to_16(regNumber reg);

// Return an encoding for the specified 'V' register used in '9' thru '6' position.
static code_t insEncodeReg_V_9_to_6(regNumber reg);

// Return an encoding for the specified 'V' register used in '9' thru '6' position with the times two encoding.
// This encoding requires that the register number be divisible by two.
static code_t insEncodeReg_V_9_to_6_Times_Two(regNumber reg);

// Returns an encoding for the imm which represents the condition code.
static code_t insEncodeCond(insCond cond);

// Returns an encoding for the imm which represents the 'condition code'
//  with the lowest bit inverted (marked by invert(<cond>) in the architecture manual.
static code_t insEncodeInvertedCond(insCond cond);

// Returns an encoding for the imm which represents the flags.
static code_t insEncodeFlags(insCflags flags);

// Returns the encoding for the Shift Count bits to be used for Arm64 encodings
static code_t insEncodeShiftCount(ssize_t imm, emitAttr size);

// Returns the encoding to select the datasize for most Arm64 instructions
static code_t insEncodeDatasize(emitAttr size);

// Returns the encoding to select the datasize for the general load/store Arm64 instructions
static code_t insEncodeDatasizeLS(code_t code, emitAttr size);

// Returns the encoding to select the datasize for the vector load/store Arm64 instructions
static code_t insEncodeDatasizeVLS(code_t code, emitAttr size);

// Returns the encoding to select the datasize for the vector load/store pair Arm64 instructions
static code_t insEncodeDatasizeVPLS(code_t code, emitAttr size);

// Returns the encoding to select the datasize for bitfield Arm64 instructions
static code_t insEncodeDatasizeBF(code_t code, emitAttr size);

// Returns the encoding to select the vectorsize for SIMD Arm64 instructions
static code_t insEncodeVectorsize(emitAttr size);

// Returns the encoding to select 'index' for an Arm64 vector elem instruction
static code_t insEncodeVectorIndex(emitAttr elemsize, ssize_t index);

// Returns the encoding to select 'index2' for an Arm64 'ins' elem instruction
static code_t insEncodeVectorIndex2(emitAttr elemsize, ssize_t index2);

// Returns the encoding to select 'index' for an Arm64 'mul' elem instruction
static code_t insEncodeVectorIndexLMH(emitAttr elemsize, ssize_t index);

// Returns the encoding for a shift instruction, ready for insertion into an instruction.
static code_t insEncodeShiftImmediate(emitAttr size, bool isRightShift, ssize_t shiftAmount);

// Returns the encoding for ASIMD Shift instruction.
static code_t insEncodeVectorShift(emitAttr size, bool isRightShift, ssize_t shiftAmount)
{
    return insEncodeShiftImmediate(size, isRightShift, shiftAmount) << 16;
}

// Returns the encoding to select the 1/2/4/8 byte elemsize for an Arm64 vector instruction
static code_t insEncodeElemsize(emitAttr size);

// Returns the encoding to select the 4/8 byte elemsize for an Arm64 float vector instruction
static code_t insEncodeFloatElemsize(emitAttr size);

// Returns the encoding to select the index for an Arm64 float vector by element instruction
static code_t insEncodeFloatIndex(emitAttr elemsize, ssize_t index);

// Returns the encoding to select the vector elemsize for an Arm64 ld/st# vector instruction
static code_t insEncodeVLSElemsize(emitAttr size);

// Returns the encoding to select the index for an Arm64 ld/st# vector by element instruction
static code_t insEncodeVLSIndex(emitAttr elemsize, ssize_t index);

// Returns the encoding to select the 'conversion' operation for a type 'fmt' Arm64 instruction
static code_t insEncodeConvertOpt(insFormat fmt, insOpts conversion);

// Returns the encoding to have the Rn register of a ld/st reg be Pre/Post/Not indexed updated
static code_t insEncodeIndexedOpt(insOpts opt);

// Returns the encoding to have the Rn register of a ld/st pair be Pre/Post/Not indexed updated
static code_t insEncodePairIndexedOpt(instruction ins, insOpts opt);

// Returns the encoding to apply a Shift Type on the Rm register
static code_t insEncodeShiftType(insOpts opt);

// Returns the encoding to apply a 12 bit left shift to the immediate
static code_t insEncodeShiftImm12(insOpts opt);

// Returns the encoding to have the Rm register use an extend operation
static code_t insEncodeExtend(insOpts opt);

// Returns the encoding to scale the Rm register by {0,1,2,3,4} in an extend operation
static code_t insEncodeExtendScale(ssize_t imm);

// Returns the encoding to have the Rm register be auto scaled by the ld/st size
static code_t insEncodeReg3Scale(bool isScaled);

// Returns the encoding to select the 1/2/4/8 byte elemsize for an Arm64 SVE vector instruction
static code_t insEncodeSveElemsize(emitAttr size);

// Returns the encoding to select the 1/2/4/8 byte elemsize for an Arm64 SVE vector instruction
// This specifically encodes the field 'tszh:tszl' at bit locations '22:20-19'.
static code_t insEncodeSveElemsize_tszh_22_tszl_20_to_19(emitAttr size);

// Returns the first register list size for the given SVE instruction.
static int insGetSveReg1ListSize(instruction ins);

// Returns the predicate type for the given SVE format.
static PredicateType insGetPredicateType(insFormat fmt);

// Returns true if the specified instruction can encode the 'dtype' field.
static bool canEncodeSveElemsize_dtype(instruction ins);

// Returns the encoding to select the 1/2/4/8/16 byte elemsize for an Arm64 Sve vector instruction
// for the 'dtype' field.
static code_t insEncodeSveElemsize_dtype(instruction ins, emitAttr size, code_t code);

// Returns the encoding for the immediate value as 4-bits at bit locations '19-16'.
static code_t insEncodeSimm4_19_to_16(ssize_t imm);

// Returns the encoding for the immediate value that is a multiple of 2 as 4-bits at bit locations '19-16'.
static code_t insEncodeSimm4_MultipleOf2_19_to_16(ssize_t imm);

// Returns the encoding for the immediate value that is a multiple of 3 as 4-bits at bit locations '19-16'.
static code_t insEncodeSimm4_MultipleOf3_19_to_16(ssize_t imm);

// Returns the encoding for the immediate value that is a multiple of 4 as 4-bits at bit locations '19-16'.
static code_t insEncodeSimm4_MultipleOf4_19_to_16(ssize_t imm);

// Returns the encoding for the immediate value that is a multiple of 16 as 4-bits at bit locations '19-16'.
static code_t insEncodeSimm4_MultipleOf16_19_to_16(ssize_t imm);

// Returns the encoding for the immediate value that is a multiple of 32 as 4-bits at bit locations '19-16'.
static code_t insEncodeSimm4_MultipleOf32_19_to_16(ssize_t imm);

// Returns the encoding to select the elemsize for an Arm64 SVE vector instruction plus an immediate.
// This specifically encodes the field 'tszh:tszl' at bit locations '23-22:9-8'.
static code_t insEncodeSveShift_23_to_22_9_to_0(emitAttr size, bool isRightShift, size_t imm);

// Returns the encoding to select the 4/8-byte width specifier <R> at bit location 22
// for an Arm64 Sve instruction.
static code_t insEncodeSveElemsize_R_22(emitAttr size);

// Returns true if 'reg' represents an integer register.
static bool isIntegerRegister(regNumber reg)
{
    return (reg >= REG_INT_FIRST) && (reg <= REG_INT_LAST);
}

//  Returns true if reg encodes for REG_SP or REG_FP
static bool isStackRegister(regNumber reg)
{
    return (reg == REG_ZR) || (reg == REG_FP);
} // ZR (R31) encodes the SP register

// Returns true if 'value' is a legal signed immediate 4 bit encoding (such as for LDNF1SW).
static bool isValidSimm4(ssize_t value)
{
    return (-8 <= value) && (value <= 7);
};

// Returns true if 'value' is a legal signed multiple of 2 immediate 4 bit encoding (such as for LD2Q).
static bool isValidSimm4_MultipleOf2(ssize_t value)
{
    return (-16 <= value) && (value <= 14) && (value % 2 == 0);
};

// Returns true if 'value' is a legal signed multiple of 3 immediate 4 bit encoding (such as for LD3Q).
static bool isValidSimm4_MultipleOf3(ssize_t value)
{
    return (-24 <= value) && (value <= 21) && (value % 3 == 0);
};

// Returns true if 'value' is a legal signed multiple of 4 immediate 4 bit encoding (such as for LD4Q).
static bool isValidSimm4_MultipleOf4(ssize_t value)
{
    return (-32 <= value) && (value <= 28) && (value % 4 == 0);
};

// Returns true if 'value' is a legal signed multiple of 16 immediate 4 bit encoding (such as for LD1RQB).
static bool isValidSimm4_MultipleOf16(ssize_t value)
{
    return (-128 <= value) && (value <= 112) && (value % 16 == 0);
};

// Returns true if 'value' is a legal signed multiple of 32 immediate 4 bit encoding (such as for LD1ROB).
static bool isValidSimm4_MultipleOf32(ssize_t value)
{
    return (-256 <= value) && (value <= 224) && (value % 32 == 0);
};

// Returns true if 'value' is a legal unsigned immediate 5 bit encoding (such as for CCMP).
static bool isValidUimm5(ssize_t value)
{
    return (0 <= value) && (value <= 0x1FLL);
};

// Returns true if 'value' is a legal unsigned immediate 8 bit encoding (such as for fMOV).
static bool isValidUimm8(ssize_t value)
{
    return (0 <= value) && (value <= 0xFFLL);
};

// Returns true if 'value' is a legal unsigned immediate 12 bit encoding (such as for CMP, CMN).
static bool isValidUimm12(ssize_t value)
{
    return (0 <= value) && (value <= 0xFFFLL);
};

// Returns true if 'value' is a legal unsigned immediate 16 bit encoding (such as for MOVZ, MOVN, MOVK).
static bool isValidUimm16(ssize_t value)
{
    return (0 <= value) && (value <= 0xFFFFLL);
};

// Returns true if 'value' is a legal signed immediate 26 bit encoding (such as for B or BL).
static bool isValidSimm26(ssize_t value)
{
    return (-0x2000000LL <= value) && (value <= 0x1FFFFFFLL);
};

// Returns true if 'value' is a legal signed immediate 19 bit encoding (such as for B.cond, CBNZ, CBZ).
static bool isValidSimm19(ssize_t value)
{
    return (-0x40000LL <= value) && (value <= 0x3FFFFLL);
};

// Returns true if 'value' is a legal signed immediate 14 bit encoding (such as for TBNZ, TBZ).
static bool isValidSimm14(ssize_t value)
{
    return (-0x2000LL <= value) && (value <= 0x1FFFLL);
};

// Returns true if 'value' represents a valid 'bitmask immediate' encoding.
static bool isValidImmNRS(size_t value, emitAttr size)
{
    return (value >= 0) && (value < 0x2000);
} // any unsigned 13-bit immediate

// Returns true if 'value' represents a valid 'halfword immediate' encoding.
static bool isValidImmHWVal(size_t value, emitAttr size)
{
    return (value >= 0) && (value < 0x40000);
} // any unsigned 18-bit immediate

// Returns true if 'value' represents a valid 'byteShifted immediate' encoding.
static bool isValidImmBSVal(size_t value, emitAttr size)
{
    return (value >= 0) && (value < 0x800);
} // any unsigned 11-bit immediate

//  The return value replaces REG_ZR with REG_SP
static regNumber encodingZRtoSP(regNumber reg)
{
    return (reg == REG_ZR) ? REG_SP : reg;
} // ZR (R31) encodes the SP register

//  The return value replaces REG_SP with REG_ZR
static regNumber encodingSPtoZR(regNumber reg)
{
    return (reg == REG_SP) ? REG_ZR : reg;
} // SP is encoded using ZR (R31)

//  For the given 'ins' returns the reverse instruction, if one exists, otherwise returns INS_INVALID
static instruction insReverse(instruction ins);

//  For the given 'datasize' and 'elemsize' returns the insOpts that specifies the vector register arrangement
static insOpts optMakeArrangement(emitAttr datasize, emitAttr elemsize);

//    For the given 'datasize' and 'opt' returns true if it specifies a valid vector register arrangement
static bool isValidArrangement(emitAttr datasize, insOpts opt);

//  For the given 'arrangement' returns the 'datasize' specified by the vector register arrangement
static emitAttr optGetDatasize(insOpts arrangement);

//  For the given 'arrangement' returns the 'elemsize' specified by the vector register arrangement
static emitAttr optGetElemsize(insOpts arrangement);

//  For the given 'arrangement' returns the 'elemsize' specified by the SVE vector register arrangement
static emitAttr optGetSveElemsize(insOpts arrangement);

//  For the given 'arrangement' returns the one with the element width that is double that of the 'arrangement' element.
static insOpts optWidenElemsizeArrangement(insOpts arrangement);

//  For the given SVE 'arrangement' returns the one with the element width that is double that of the 'arrangement'
//  element.
static insOpts optWidenSveElemsizeArrangement(insOpts arrangement);

//  For the given SVE 'arrangement', return the one when reduced to a quadword vector.
static insOpts optSveToQuadwordElemsizeArrangement(insOpts arrangement);

//  For the given 'datasize' returns the one that is double that of the 'datasize'.
static emitAttr widenDatasize(emitAttr datasize);

//  For the given 'srcArrangement' returns the "widen" 'dstArrangement' specifying the destination vector register
//  arrangement
//  of Long Pairwise instructions. Note that destination vector elements twice as long as the source vector elements.
static insOpts optWidenDstArrangement(insOpts srcArrangement);

//  For the given 'conversion' returns the 'dstsize' specified by the conversion option
static emitAttr optGetDstsize(insOpts conversion);

//  For the given 'conversion' returns the 'srcsize' specified by the conversion option
static emitAttr optGetSrcsize(insOpts conversion);

//    For the given 'datasize', 'elemsize' and 'index' returns true, if it specifies a valid 'index'
//    for an element of size 'elemsize' in a vector register of size 'datasize'
static bool isValidVectorIndex(emitAttr datasize, emitAttr elemsize, ssize_t index);

// For a given instruction 'ins' which contains a register lists returns a
// number of consecutive SIMD registers the instruction loads to/store from.
static unsigned insGetRegisterListSize(instruction ins);

/************************************************************************/
/*           Public inline informational methods                        */
/************************************************************************/

public:
// true if this 'imm' can be encoded as a input operand to a mov instruction
static bool emitIns_valid_imm_for_mov(INT64 imm, emitAttr size);

// true if this 'imm' can be encoded as a input operand to a vector movi instruction
static bool emitIns_valid_imm_for_movi(INT64 imm, emitAttr size);

// true if this 'immDbl' can be encoded as a input operand to a fmov instruction
static bool emitIns_valid_imm_for_fmov(double immDbl);

// true if this 'imm' can be encoded as a input operand to an add instruction
static bool emitIns_valid_imm_for_add(INT64 imm, emitAttr size = EA_8BYTE);

// true if this 'imm' can be encoded as a input operand to a cmp instruction
static bool emitIns_valid_imm_for_cmp(INT64 imm, emitAttr size);

// true if this 'imm' can be encoded as a input operand to an alu instruction
static bool emitIns_valid_imm_for_alu(INT64 imm, emitAttr size);

// true if this 'imm' can be encoded as the offset in a ldr/str instruction
static bool emitIns_valid_imm_for_ldst_offset(INT64 imm, emitAttr size);

// true if this 'imm' can be encoded as the offset in an unscaled ldr/str instruction
static bool emitIns_valid_imm_for_unscaled_ldst_offset(INT64 imm);

// true if this 'imm' can be encoded as a input operand to a ccmp instruction
static bool emitIns_valid_imm_for_ccmp(INT64 imm);

// true if 'imm' can be encoded as an offset in a ldp/stp instruction
static bool canEncodeLoadOrStorePairOffset(INT64 imm, emitAttr size);

// true if 'imm' can use the left shifted by 12 bits encoding
static bool canEncodeWithShiftImmBy12(INT64 imm);

// Normalize the 'imm' so that the upper bits, as defined by 'size' are zero
static INT64 normalizeImm64(INT64 imm, emitAttr size);

// Normalize the 'imm' so that the upper bits, as defined by 'size' are zero
static INT32 normalizeImm32(INT32 imm, emitAttr size);

// true if 'imm' can be encoded using a 'bitmask immediate', also returns the encoding if wbBMI is non-null
static bool canEncodeBitMaskImm(INT64 imm, emitAttr size, emitter::bitMaskImm* wbBMI = nullptr);

// true if 'imm' can be encoded using a 'halfword immediate', also returns the encoding if wbHWI is non-null
static bool canEncodeHalfwordImm(INT64 imm, emitAttr size, emitter::halfwordImm* wbHWI = nullptr);

// true if 'imm' can be encoded using a 'byteShifted immediate', also returns the encoding if wbBSI is non-null
static bool canEncodeByteShiftedImm(INT64 imm, emitAttr size, bool allow_MSL, emitter::byteShiftedImm* wbBSI = nullptr);

// true if 'immDbl' can be encoded using a 'float immediate', also returns the encoding if wbFPI is non-null
static bool canEncodeFloatImm8(double immDbl, emitter::floatImm8* wbFPI = nullptr);

// Returns the number of bits used by the given 'size'.
inline static unsigned getBitWidth(emitAttr size)
{
    assert(size <= EA_8BYTE);
    return (unsigned)size * BITS_PER_BYTE;
}

// Returns true if the imm represents a valid bit shift or bit position for the given 'size' [0..31] or [0..63]
inline static unsigned isValidImmShift(ssize_t imm, emitAttr size)
{
    return (imm >= 0) && (imm < getBitWidth(size));
}

// Returns true if the 'shiftAmount' represents a valid shift for the given 'size'.
inline static unsigned isValidVectorShiftAmount(ssize_t shiftAmount, emitAttr size, bool rightShift)
{
    return (rightShift && (shiftAmount >= 1) && (shiftAmount <= getBitWidth(size))) ||
           ((shiftAmount >= 0) && (shiftAmount < getBitWidth(size)));
}

inline static bool isValidGeneralDatasize(emitAttr size)
{
    return (size == EA_8BYTE) || (size == EA_4BYTE);
}

inline static bool isValidScalarDatasize(emitAttr size)
{
    return (size == EA_8BYTE) || (size == EA_4BYTE);
}

inline static bool isValidScalableDatasize(emitAttr size)
{
    return ((size & EA_SCALABLE) == EA_SCALABLE);
}

inline static bool isValidVectorDatasize(emitAttr size)
{
    return (size == EA_16BYTE) || (size == EA_8BYTE);
}

inline static bool isValidGeneralLSDatasize(emitAttr size)
{
    return (size == EA_8BYTE) || (size == EA_4BYTE) || (size == EA_2BYTE) || (size == EA_1BYTE);
}

inline static bool isValidVectorLSDatasize(emitAttr size)
{
    return (size == EA_16BYTE) || (size == EA_8BYTE) || (size == EA_4BYTE) || (size == EA_2BYTE) || (size == EA_1BYTE);
}

inline static bool isValidVectorLSPDatasize(emitAttr size)
{
    return (size == EA_16BYTE) || (size == EA_8BYTE) || (size == EA_4BYTE);
}

inline static bool isValidVectorElemsize(emitAttr size)
{
    return (size == EA_8BYTE) || (size == EA_4BYTE) || (size == EA_2BYTE) || (size == EA_1BYTE);
}

inline static bool isValidVectorFcvtsize(emitAttr size)
{
    return (size == EA_8BYTE) || (size == EA_4BYTE) || (size == EA_2BYTE);
}

inline static bool isValidVectorElemsizeFloat(emitAttr size)
{
    return (size == EA_8BYTE) || (size == EA_4BYTE);
}

inline static bool isValidVectorElemsizeSveFloat(emitAttr size)
{
    return (size == EA_8BYTE) || (size == EA_4BYTE) || (size == EA_2BYTE);
}

inline static bool isValidVectorElemsizeWidening(emitAttr size)
{
    return (size == EA_4BYTE) || (size == EA_2BYTE) || (size == EA_1BYTE);
}

inline static bool isScalableVectorSize(emitAttr size)
{
    return (size == EA_SCALABLE);
}

inline static bool isGeneralRegister(regNumber reg)
{
    return (reg >= REG_INT_FIRST) && (reg <= REG_LR);
} // Excludes REG_ZR

inline static bool isGeneralRegisterOrZR(regNumber reg)
{
    return (reg >= REG_INT_FIRST) && (reg <= REG_ZR);
} // Includes REG_ZR

inline static bool isGeneralRegisterOrSP(regNumber reg)
{
    return isGeneralRegister(reg) || (reg == REG_SP);
} // Includes REG_SP, Excludes REG_ZR

inline static bool isVectorRegister(regNumber reg)
{
    return (reg >= REG_FP_FIRST && reg <= REG_FP_LAST);
}

inline static bool isFloatReg(regNumber reg)
{
    return isVectorRegister(reg);
}

inline static bool isPredicateRegister(regNumber reg)
{
    return (reg >= REG_PREDICATE_FIRST && reg <= REG_PREDICATE_LAST);
}

inline static bool isLowPredicateRegister(regNumber reg)
{
    return (reg >= REG_PREDICATE_FIRST && reg <= REG_PREDICATE_LOW_LAST);
}

inline static bool insOptsNone(insOpts opt)
{
    return (opt == INS_OPTS_NONE);
}

inline static bool insOptsIndexed(insOpts opt)
{
    return (opt == INS_OPTS_PRE_INDEX) || (opt == INS_OPTS_POST_INDEX);
}

inline static bool insOptsPreIndex(insOpts opt)
{
    return (opt == INS_OPTS_PRE_INDEX);
}

inline static bool insOptsPostIndex(insOpts opt)
{
    return (opt == INS_OPTS_POST_INDEX);
}

inline static bool insOptsLSL12(insOpts opt) // special 12-bit shift only used for imm12
{
    return (opt == INS_OPTS_LSL12);
}

inline static bool insOptsAnyShift(insOpts opt)
{
    return ((opt >= INS_OPTS_LSL) && (opt <= INS_OPTS_ROR));
}

inline static bool insOptsAluShift(insOpts opt) // excludes ROR
{
    return ((opt >= INS_OPTS_LSL) && (opt <= INS_OPTS_ASR));
}

inline static bool insOptsVectorImmShift(insOpts opt)
{
    return ((opt == INS_OPTS_LSL) || (opt == INS_OPTS_MSL));
}

inline static bool insOptsLSL(insOpts opt)
{
    return (opt == INS_OPTS_LSL);
}

inline static bool insOptsLSR(insOpts opt)
{
    return (opt == INS_OPTS_LSR);
}

inline static bool insOptsASR(insOpts opt)
{
    return (opt == INS_OPTS_ASR);
}

inline static bool insOptsROR(insOpts opt)
{
    return (opt == INS_OPTS_ROR);
}

inline static bool insOptsAnyExtend(insOpts opt)
{
    return ((opt >= INS_OPTS_UXTB) && (opt <= INS_OPTS_SXTX));
}

inline static bool insOptsLSExtend(insOpts opt)
{
    return ((opt == INS_OPTS_NONE) || (opt == INS_OPTS_LSL) || (opt == INS_OPTS_UXTW) || (opt == INS_OPTS_SXTW) ||
            (opt == INS_OPTS_UXTX) || (opt == INS_OPTS_SXTX));
}

inline static bool insOpts64BitExtend(insOpts opt)
{
    return ((opt == INS_OPTS_UXTX) || (opt == INS_OPTS_SXTX));
}

inline static bool insOptsAnyArrangement(insOpts opt)
{
    return ((opt >= INS_OPTS_8B) && (opt <= INS_OPTS_2D));
}

inline static bool insOptsConvertFloatToFloat(insOpts opt)
{
    return ((opt >= INS_OPTS_S_TO_D) && (opt <= INS_OPTS_D_TO_H));
}

inline static bool insOptsConvertFloatToInt(insOpts opt)
{
    return ((opt >= INS_OPTS_S_TO_4BYTE) && (opt <= INS_OPTS_D_TO_8BYTE));
}

inline static bool insOptsConvertIntToFloat(insOpts opt)
{
    return ((opt >= INS_OPTS_4BYTE_TO_S) && (opt <= INS_OPTS_8BYTE_TO_D));
}

inline static bool insOptsScalable(insOpts opt)
{
<<<<<<< HEAD
=======
    // Opt is any of the scalable types.
    return ((insOptsScalableSimple(opt)) || (insOptsScalableWide(opt)) || (insOptsScalableWithSimdScalar(opt)) ||
            (insOptsScalableWithScalar(opt)) || (insOptsScalableWithSimdVector(opt)) || (opt == INS_OPTS_SCALABLE_Q) ||
            insOptsScalableWithPredicateMerge(opt));
}

inline static bool insOptsScalableSimple(insOpts opt)
{
>>>>>>> 8f79b66e
    // `opt` is any of the standard scalable types.
    return ((opt == INS_OPTS_SCALABLE_B) || (opt == INS_OPTS_SCALABLE_H) || (opt == INS_OPTS_SCALABLE_S) ||
            (opt == INS_OPTS_SCALABLE_D));
}

inline static bool insOptsScalableWords(insOpts opt)
{
    // `opt` is any of the standard word and above scalable types.
    return ((opt == INS_OPTS_SCALABLE_S) || (opt == INS_OPTS_SCALABLE_D));
}

inline static bool insOptsScalableWordsOrQuadwords(insOpts opt)
{
    // `opt` is any of the standard word, quadword and above scalable types.
    return (insOptsScalableWords(opt) || (opt == INS_OPTS_SCALABLE_Q));
}

inline static bool insOptsScalableAtLeastHalf(insOpts opt)
{
    // `opt` is any of the standard half and above scalable types.
    return ((opt == INS_OPTS_SCALABLE_H) || (opt == INS_OPTS_SCALABLE_S) || (opt == INS_OPTS_SCALABLE_D));
}

inline static bool insOptsScalableFloat(insOpts opt)
{
    // `opt` is any of the standard scalable types that are valid for FP.
    return ((opt == INS_OPTS_SCALABLE_H) || (opt == INS_OPTS_SCALABLE_S) || (opt == INS_OPTS_SCALABLE_D));
}

inline static bool insOptsScalableWide(insOpts opt)
{
    // `opt` is any of the scalable types that are valid for widening to size D.
    return ((opt == INS_OPTS_SCALABLE_B) || (opt == INS_OPTS_SCALABLE_H) || (opt == INS_OPTS_SCALABLE_S));
}

inline static bool insScalableOptsNone(insScalableOpts sopt)
{
    return sopt == INS_SCALABLE_OPTS_NONE;
}

static bool isValidImmCond(ssize_t imm);
static bool isValidImmCondFlags(ssize_t imm);
static bool isValidImmCondFlagsImm5(ssize_t imm);

// Computes page "delta" between two addresses
inline static ssize_t computeRelPageAddr(size_t dstAddr, size_t srcAddr)
{
    return (dstAddr >> 12) - (srcAddr >> 12);
}

/************************************************************************/
/*                   Output target-independent instructions             */
/************************************************************************/

void emitIns_J(instruction ins, BasicBlock* dst, int instrCount = 0);

/************************************************************************/
/*           The public entry points to output instructions             */
/************************************************************************/

public:
void emitIns(instruction ins);

void emitIns_I(instruction ins, emitAttr attr, ssize_t imm);

void emitIns_R(instruction ins, emitAttr attr, regNumber reg);

void emitIns_R_I(instruction ins,
                 emitAttr    attr,
                 regNumber   reg,
                 ssize_t     imm,
                 insOpts opt = INS_OPTS_NONE DEBUGARG(size_t targetHandle = 0)
                     DEBUGARG(GenTreeFlags gtFlags = GTF_EMPTY));

void emitIns_R_F(instruction ins, emitAttr attr, regNumber reg, double immDbl, insOpts opt = INS_OPTS_NONE);

void emitIns_Mov(
    instruction ins, emitAttr attr, regNumber dstReg, regNumber srcReg, bool canSkip, insOpts opt = INS_OPTS_NONE);

void emitIns_R_R(instruction ins, emitAttr attr, regNumber reg1, regNumber reg2, insOpts opt = INS_OPTS_NONE);

void emitIns_R_R(instruction ins, emitAttr attr, regNumber reg1, regNumber reg2, insFlags flags)
{
    emitIns_R_R(ins, attr, reg1, reg2);
}

void emitIns_R_I_I(instruction ins,
                   emitAttr    attr,
                   regNumber   reg1,
                   ssize_t     imm1,
                   ssize_t     imm2,
                   insOpts opt = INS_OPTS_NONE DEBUGARG(size_t targetHandle = 0)
                       DEBUGARG(GenTreeFlags gtFlags = GTF_EMPTY));

void emitIns_R_R_I(
    instruction ins, emitAttr attr, regNumber reg1, regNumber reg2, ssize_t imm, insOpts opt = INS_OPTS_NONE);

// Checks for a large immediate that needs a second instruction
void emitIns_R_R_Imm(instruction ins, emitAttr attr, regNumber reg1, regNumber reg2, ssize_t imm);

void emitIns_R_R_R(instruction     ins,
                   emitAttr        attr,
                   regNumber       reg1,
                   regNumber       reg2,
                   regNumber       reg3,
                   insOpts         opt  = INS_OPTS_NONE,
                   insScalableOpts sopt = INS_SCALABLE_OPTS_NONE);

void emitIns_R_R_R_I(instruction ins,
                     emitAttr    attr,
                     regNumber   reg1,
                     regNumber   reg2,
                     regNumber   reg3,
                     ssize_t     imm,
                     insOpts     opt      = INS_OPTS_NONE,
                     emitAttr    attrReg2 = EA_UNKNOWN);

void emitIns_R_R_R_Ext(instruction ins,
                       emitAttr    attr,
                       regNumber   reg1,
                       regNumber   reg2,
                       regNumber   reg3,
                       insOpts     opt         = INS_OPTS_NONE,
                       int         shiftAmount = -1);

void emitIns_R_R_I_I(
    instruction ins, emitAttr attr, regNumber reg1, regNumber reg2, int imm1, int imm2, insOpts opt = INS_OPTS_NONE);

void emitIns_R_R_R_R(instruction ins,
                     emitAttr    attr,
                     regNumber   reg1,
                     regNumber   reg2,
                     regNumber   reg3,
                     regNumber   reg4,
                     insOpts     opt = INS_OPTS_NONE);

void emitIns_R_COND(instruction ins, emitAttr attr, regNumber reg, insCond cond);

void emitIns_R_R_COND(instruction ins, emitAttr attr, regNumber reg1, regNumber reg2, insCond cond);

void emitIns_R_R_R_COND(instruction ins, emitAttr attr, regNumber reg1, regNumber reg2, regNumber reg3, insCond cond);

void emitIns_R_R_FLAGS_COND(
    instruction ins, emitAttr attr, regNumber reg1, regNumber reg2, insCflags flags, insCond cond);

void emitIns_R_I_FLAGS_COND(instruction ins, emitAttr attr, regNumber reg1, int imm, insCflags flags, insCond cond);

void emitIns_BARR(instruction ins, insBarrier barrier);

void emitIns_C(instruction ins, emitAttr attr, CORINFO_FIELD_HANDLE fdlHnd, int offs);

void emitIns_S(instruction ins, emitAttr attr, int varx, int offs);

void emitIns_S_R(instruction ins, emitAttr attr, regNumber ireg, int varx, int offs);

void emitIns_S_S_R_R(
    instruction ins, emitAttr attr, emitAttr attr2, regNumber ireg, regNumber ireg2, int varx, int offs);

void emitIns_R_R_R_I_LdStPair(instruction ins,
                              emitAttr    attr,
                              emitAttr    attr2,
                              regNumber   reg1,
                              regNumber   reg2,
                              regNumber   reg3,
                              ssize_t     imm,
                              int         varx1 = -1,
                              int         varx2 = -1,
                              int         offs1 = -1,
                              int offs2 = -1 DEBUG_ARG(unsigned var1RefsOffs = BAD_IL_OFFSET)
                                              DEBUG_ARG(unsigned var2RefsOffs = BAD_IL_OFFSET));

void emitIns_R_S(instruction ins, emitAttr attr, regNumber ireg, int varx, int offs);

void emitIns_R_R_S_S(
    instruction ins, emitAttr attr, emitAttr attr2, regNumber ireg, regNumber ireg2, int varx, int offs);

void emitIns_S_I(instruction ins, emitAttr attr, int varx, int offs, int val);

void emitIns_R_C(
    instruction ins, emitAttr attr, regNumber reg, regNumber tmpReg, CORINFO_FIELD_HANDLE fldHnd, int offs);

void emitIns_C_R(instruction ins, emitAttr attr, CORINFO_FIELD_HANDLE fldHnd, regNumber reg, int offs);

void emitIns_C_I(instruction ins, emitAttr attr, CORINFO_FIELD_HANDLE fdlHnd, ssize_t offs, ssize_t val);

void emitIns_R_L(instruction ins, emitAttr attr, BasicBlock* dst, regNumber reg);

void emitIns_R_D(instruction ins, emitAttr attr, unsigned offs, regNumber reg);

void emitIns_J_R(instruction ins, emitAttr attr, BasicBlock* dst, regNumber reg);

void emitIns_J_R_I(instruction ins, emitAttr attr, BasicBlock* dst, regNumber reg, int imm);

void emitIns_I_AR(instruction ins, emitAttr attr, int val, regNumber reg, int offs);

void emitIns_R_AR(instruction ins, emitAttr attr, regNumber ireg, regNumber reg, int offs);

void emitIns_R_AI(instruction ins,
                  emitAttr    attr,
                  regNumber   ireg,
                  ssize_t disp DEBUGARG(size_t targetHandle = 0) DEBUGARG(GenTreeFlags gtFlags = GTF_EMPTY));

void emitIns_AR_R(instruction ins, emitAttr attr, regNumber ireg, regNumber reg, int offs);

void emitIns_R_ARR(instruction ins, emitAttr attr, regNumber ireg, regNumber reg, regNumber rg2, int disp);

void emitIns_ARR_R(instruction ins, emitAttr attr, regNumber ireg, regNumber reg, regNumber rg2, int disp);

void emitIns_R_ARX(
    instruction ins, emitAttr attr, regNumber ireg, regNumber reg, regNumber rg2, unsigned mul, int disp);

enum EmitCallType
{
    EC_FUNC_TOKEN, // Direct call to a helper/static/nonvirtual/global method
    EC_INDIR_R,    // Indirect call via register
    EC_COUNT
};

void emitIns_Call(EmitCallType          callType,
                  CORINFO_METHOD_HANDLE methHnd,
                  INDEBUG_LDISASM_COMMA(CORINFO_SIG_INFO* sigInfo) // used to report call sites to the EE
                  void*            addr,
                  ssize_t          argSize,
                  emitAttr         retSize,
                  emitAttr         secondRetSize,
                  VARSET_VALARG_TP ptrVars,
                  regMaskTP        gcrefRegs,
                  regMaskTP        byrefRegs,
                  const DebugInfo& di,
                  regNumber        ireg,
                  regNumber        xreg,
                  unsigned         xmul,
                  ssize_t          disp,
                  bool             isJump);

BYTE* emitOutputLJ(insGroup* ig, BYTE* dst, instrDesc* i);
unsigned emitOutputCall(insGroup* ig, BYTE* dst, instrDesc* i, code_t code);
BYTE* emitOutputLoadLabel(BYTE* dst, BYTE* srcAddr, BYTE* dstAddr, instrDescJmp* id);
BYTE* emitOutputShortBranch(BYTE* dst, instruction ins, insFormat fmt, ssize_t distVal, instrDescJmp* id);
BYTE* emitOutputShortAddress(BYTE* dst, instruction ins, insFormat fmt, ssize_t distVal, regNumber reg);
BYTE* emitOutputShortConstant(
    BYTE* dst, instruction ins, insFormat fmt, ssize_t distVal, regNumber reg, emitAttr opSize);
BYTE* emitOutputVectorConstant(
    BYTE* dst, ssize_t distVal, regNumber dstReg, regNumber addrReg, emitAttr opSize, emitAttr elemSize);

/*****************************************************************************
 *
 *  Given an instrDesc, return true if it's a conditional jump.
 */

inline bool emitIsCondJump(instrDesc* jmp)
{
    return ((jmp->idInsFmt() == IF_BI_0B) || (jmp->idInsFmt() == IF_BI_1A) || (jmp->idInsFmt() == IF_BI_1B) ||
            (jmp->idInsFmt() == IF_LARGEJMP));
}

/*****************************************************************************
 *
 *  Given a instrDesc, return true if it's an unconditional jump.
 */

inline bool emitIsUncondJump(instrDesc* jmp)
{
    return (jmp->idInsFmt() == IF_BI_0A);
}

/*****************************************************************************
 *
 *  Given a instrDesc, return true if it's a direct call.
 */

inline bool emitIsDirectCall(instrDesc* call)
{
    return (call->idInsFmt() == IF_BI_0C);
}

/*****************************************************************************
 *
 *  Given a instrDesc, return true if it's a load label instruction.
 */

inline bool emitIsLoadLabel(instrDesc* jmp)
{
    return ((jmp->idInsFmt() == IF_DI_1E) || // adr or arp
            (jmp->idInsFmt() == IF_LARGEADR));
}

/*****************************************************************************
*
*  Given a instrDesc, return true if it's a load constant instruction.
*/

inline bool emitIsLoadConstant(instrDesc* jmp)
{
    return ((jmp->idInsFmt() == IF_LS_1A) || // ldr
            (jmp->idInsFmt() == IF_LARGELDC));
}

#endif // TARGET_ARM64<|MERGE_RESOLUTION|>--- conflicted
+++ resolved
@@ -965,43 +965,32 @@
 
 inline static bool insOptsScalable(insOpts opt)
 {
-<<<<<<< HEAD
-=======
-    // Opt is any of the scalable types.
-    return ((insOptsScalableSimple(opt)) || (insOptsScalableWide(opt)) || (insOptsScalableWithSimdScalar(opt)) ||
-            (insOptsScalableWithScalar(opt)) || (insOptsScalableWithSimdVector(opt)) || (opt == INS_OPTS_SCALABLE_Q) ||
-            insOptsScalableWithPredicateMerge(opt));
-}
-
-inline static bool insOptsScalableSimple(insOpts opt)
-{
->>>>>>> 8f79b66e
-    // `opt` is any of the standard scalable types.
+    // `opt` is any of the scalable types.
     return ((opt == INS_OPTS_SCALABLE_B) || (opt == INS_OPTS_SCALABLE_H) || (opt == INS_OPTS_SCALABLE_S) ||
-            (opt == INS_OPTS_SCALABLE_D));
+            (opt == INS_OPTS_SCALABLE_D) ||  (opt == INS_OPTS_SCALABLE_Q));
 }
 
 inline static bool insOptsScalableWords(insOpts opt)
 {
-    // `opt` is any of the standard word and above scalable types.
+    // `opt` is any of the word and above scalable types.
     return ((opt == INS_OPTS_SCALABLE_S) || (opt == INS_OPTS_SCALABLE_D));
 }
 
 inline static bool insOptsScalableWordsOrQuadwords(insOpts opt)
 {
-    // `opt` is any of the standard word, quadword and above scalable types.
+    // `opt` is any of the word, quadword and above scalable types.
     return (insOptsScalableWords(opt) || (opt == INS_OPTS_SCALABLE_Q));
 }
 
 inline static bool insOptsScalableAtLeastHalf(insOpts opt)
 {
-    // `opt` is any of the standard half and above scalable types.
+    // `opt` is any of the half and above scalable types.
     return ((opt == INS_OPTS_SCALABLE_H) || (opt == INS_OPTS_SCALABLE_S) || (opt == INS_OPTS_SCALABLE_D));
 }
 
 inline static bool insOptsScalableFloat(insOpts opt)
 {
-    // `opt` is any of the standard scalable types that are valid for FP.
+    // `opt` is any of the scalable types that are valid for FP.
     return ((opt == INS_OPTS_SCALABLE_H) || (opt == INS_OPTS_SCALABLE_S) || (opt == INS_OPTS_SCALABLE_D));
 }
 
