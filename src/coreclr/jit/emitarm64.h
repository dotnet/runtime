// Licensed to the .NET Foundation under one or more agreements.
// The .NET Foundation licenses this file to you under the MIT license.

#if defined(TARGET_ARM64)

// The ARM64 instructions are all 32 bits in size.
// we use an unsigned int to hold the encoded instructions.
// This typedef defines the type that we use to hold encoded instructions.
//
typedef unsigned int code_t;

static bool strictArmAsm;

/************************************************************************/
/*         Routines that compute the size of / encode instructions      */
/************************************************************************/

/************************************************************************/
/*             Debug-only routines to display instructions              */
/************************************************************************/

enum PredicateType
{
    PREDICATE_NONE = 0,
    PREDICATE_MERGE,
    PREDICATE_ZERO,
    PREDICATE_SIZED,
};

const char* emitSveRegName(regNumber reg);
const char* emitVectorRegName(regNumber reg);
const char* emitPredicateRegName(regNumber reg);

void emitDispInsHelp(
    instrDesc* id, bool isNew, bool doffs, bool asmfm, unsigned offset, BYTE* pCode, size_t sz, insGroup* ig);
void emitDispLargeJmp(
    instrDesc* id, bool isNew, bool doffs, bool asmfm, unsigned offset, BYTE* pCode, size_t sz, insGroup* ig);
void emitDispComma();
void emitDispInst(instruction ins);
void emitDispImm(ssize_t imm, bool addComma, bool alwaysHex = false, bool isAddrOffset = false);
void emitDispFloatZero();
void emitDispFloatImm(ssize_t imm8);
void emitDispImmOptsLSL12(ssize_t imm, insOpts opt);
void emitDispCond(insCond cond);
void emitDispFlags(insCflags flags);
void emitDispBarrier(insBarrier barrier);
void emitDispShiftOpts(insOpts opt);
void emitDispExtendOpts(insOpts opt);
void emitDispLSExtendOpts(insOpts opt);
void emitDispReg(regNumber reg, emitAttr attr, bool addComma);
void emitDispSveReg(regNumber reg, insOpts opt, bool addComma);
void emitDispVectorReg(regNumber reg, insOpts opt, bool addComma);
void emitDispVectorRegIndex(regNumber reg, emitAttr elemsize, ssize_t index, bool addComma);
void emitDispVectorRegList(regNumber firstReg, unsigned listSize, insOpts opt, bool addComma);
void emitDispVectorElemList(regNumber firstReg, unsigned listSize, emitAttr elemsize, unsigned index, bool addComma);
void emitDispSveRegList(regNumber firstReg, unsigned listSize, insOpts opt, bool addComma);
void emitDispPredicateReg(regNumber reg, PredicateType ptype, insOpts opt, bool addComma);
void emitDispLowPredicateReg(regNumber reg, PredicateType ptype, insOpts opt, bool addComma);
void emitDispArrangement(insOpts opt);
void emitDispElemsize(emitAttr elemsize);
void emitDispShiftedReg(regNumber reg, insOpts opt, ssize_t imm, emitAttr attr);
void emitDispExtendReg(regNumber reg, insOpts opt, ssize_t imm);
void emitDispAddrRI(regNumber reg, insOpts opt, ssize_t imm);
void emitDispAddrRRExt(regNumber reg1, regNumber reg2, insOpts opt, bool isScaled, emitAttr size);

/************************************************************************/
/*  Private members that deal with target-dependent instr. descriptors  */
/************************************************************************/

private:
instrDesc* emitNewInstrCallDir(int              argCnt,
                               VARSET_VALARG_TP GCvars,
                               regMaskTP        gcrefRegs,
                               regMaskTP        byrefRegs,
                               emitAttr         retSize,
                               emitAttr         secondRetSize);

instrDesc* emitNewInstrCallInd(int              argCnt,
                               ssize_t          disp,
                               VARSET_VALARG_TP GCvars,
                               regMaskTP        gcrefRegs,
                               regMaskTP        byrefRegs,
                               emitAttr         retSize,
                               emitAttr         secondRetSize);

/************************************************************************/
/*   enum to allow instruction optimisation to specify register order   */
/************************************************************************/

enum RegisterOrder
{
    eRO_none = 0,
    eRO_ascending,
    eRO_descending
};

/************************************************************************/
/*               Private helpers for instruction output                 */
/************************************************************************/

private:
bool emitInsIsCompare(instruction ins);
bool emitInsIsLoad(instruction ins);
bool emitInsIsStore(instruction ins);
bool emitInsIsLoadOrStore(instruction ins);
bool emitInsIsVectorRightShift(instruction ins);
bool emitInsIsVectorLong(instruction ins);
bool emitInsIsVectorNarrow(instruction ins);
bool emitInsIsVectorWide(instruction ins);
bool emitInsDestIsOp2(instruction ins);
emitAttr emitInsTargetRegSize(instrDesc* id);
emitAttr emitInsLoadStoreSize(instrDesc* id);

emitter::insFormat emitInsFormat(instruction ins);
emitter::code_t emitInsCode(instruction ins, insFormat fmt);
emitter::code_t emitInsCodeSve(instruction ins, insFormat fmt);

// Generate code for a load or store operation and handle the case of contained GT_LEA op1 with [base + index<<scale +
// offset]
void emitInsLoadStoreOp(instruction ins, emitAttr attr, regNumber dataReg, GenTreeIndir* indir);

//  Emit the 32-bit Arm64 instruction 'code' into the 'dst'  buffer
unsigned emitOutput_Instr(BYTE* dst, code_t code);

// A helper method to return the natural scale for an EA 'size'
static unsigned NaturalScale_helper(emitAttr size);

// A helper method to perform a Rotate-Right shift operation
static UINT64 ROR_helper(UINT64 value, unsigned sh, unsigned width);

// A helper method to perform a 'NOT' bitwise complement operation
static UINT64 NOT_helper(UINT64 value, unsigned width);

// A helper method to perform a bit Replicate operation
static UINT64 Replicate_helper(UINT64 value, unsigned width, emitAttr size);

// Method to do check if mov is redundant with respect to the last instruction.
// If yes, the caller of this method can choose to omit current mov instruction.
static bool IsMovInstruction(instruction ins);
bool IsRedundantMov(instruction ins, emitAttr size, regNumber dst, regNumber src, bool canSkip);

// Methods to optimize a Ldr or Str with an alternative instruction.
bool IsRedundantLdStr(instruction ins, regNumber reg1, regNumber reg2, ssize_t imm, emitAttr size, insFormat fmt);
RegisterOrder IsOptimizableLdrStrWithPair(
    instruction ins, regNumber reg1, regNumber reg2, ssize_t imm, emitAttr size, insFormat fmt);
bool ReplaceLdrStrWithPairInstr(instruction ins,
                                emitAttr    reg1Attr,
                                regNumber   reg1,
                                regNumber   reg2,
                                ssize_t     imm,
                                emitAttr    size,
                                insFormat   fmt,
                                bool        localVar = false,
                                int         varx     = -1,
                                int         offs     = -1);
bool IsOptimizableLdrToMov(instruction ins, regNumber reg1, regNumber reg2, ssize_t imm, emitAttr size, insFormat fmt);
FORCEINLINE bool OptimizeLdrStr(instruction ins,
                                emitAttr    reg1Attr,
                                regNumber   reg1,
                                regNumber   reg2,
                                ssize_t     imm,
                                emitAttr    size,
                                insFormat   fmt,
                                bool        localVar = false,
                                int         varx     = -1,
                                int offs = -1 DEBUG_ARG(bool useRsvdReg = false));

emitLclVarAddr* emitGetLclVarPairLclVar2(instrDesc* id)
{
    assert(id->idIsLclVarPair());
    if (id->idIsLargeCns())
    {
        return &(((instrDescLclVarPairCns*)id)->iiaLclVar2);
    }
    else
    {
        return &(((instrDescLclVarPair*)id)->iiaLclVar2);
    }
}

/************************************************************************
*
* This union is used to encode/decode the special ARM64 immediate values
* that is listed as imm(N,r,s) and referred to as 'bitmask immediate'
*/

union bitMaskImm {
    struct
    {
        unsigned immS : 6; // bits 0..5
        unsigned immR : 6; // bits 6..11
        unsigned immN : 1; // bits 12
    };
    unsigned immNRS; // concat N:R:S forming a 13-bit unsigned immediate
};

/************************************************************************
*
*  Convert between a 64-bit immediate and its 'bitmask immediate'
*   representation imm(i16,hw)
*/

static emitter::bitMaskImm emitEncodeBitMaskImm(INT64 imm, emitAttr size);

static INT64 emitDecodeBitMaskImm(const emitter::bitMaskImm bmImm, emitAttr size);

/************************************************************************
*
* This union is used to encode/decode the special ARM64 immediate values
* that is listed as imm(i16,hw) and referred to as 'halfword immediate'
*/

union halfwordImm {
    struct
    {
        unsigned immVal : 16; // bits  0..15
        unsigned immHW : 2;   // bits 16..17
    };
    unsigned immHWVal; // concat HW:Val forming a 18-bit unsigned immediate
};

/************************************************************************
*
*  Convert between a 64-bit immediate and its 'halfword immediate'
*   representation imm(i16,hw)
*/

static emitter::halfwordImm emitEncodeHalfwordImm(INT64 imm, emitAttr size);

static INT64 emitDecodeHalfwordImm(const emitter::halfwordImm hwImm, emitAttr size);

/************************************************************************
*
* This union is used to encode/decode the special ARM64 immediate values
* that is listed as imm(i16,by) and referred to as 'byteShifted immediate'
*/

union byteShiftedImm {
    struct
    {
        unsigned immVal : 8;  // bits  0..7
        unsigned immBY : 2;   // bits  8..9
        unsigned immOnes : 1; // bit   10
    };
    unsigned immBSVal; // concat Ones:BY:Val forming a 10-bit unsigned immediate
};

/************************************************************************
*
*  Convert between a 16/32-bit immediate and its 'byteShifted immediate'
*   representation imm(i8,by)
*/

static emitter::byteShiftedImm emitEncodeByteShiftedImm(INT64 imm, emitAttr size, bool allow_MSL);

static UINT32 emitDecodeByteShiftedImm(const emitter::byteShiftedImm bsImm, emitAttr size);

/************************************************************************
*
* This union is used to encode/decode the special ARM64 immediate values
* that are use for FMOV immediate and referred to as 'float 8-bit immediate'
*/

union floatImm8 {
    struct
    {
        unsigned immMant : 4; // bits 0..3
        unsigned immExp : 3;  // bits 4..6
        unsigned immSign : 1; // bits 7
    };
    unsigned immFPIVal; // concat Sign:Exp:Mant forming an 8-bit unsigned immediate
};

/************************************************************************
*
*  Convert between a double and its 'float 8-bit immediate' representation
*/

static emitter::floatImm8 emitEncodeFloatImm8(double immDbl);

static double emitDecodeFloatImm8(const emitter::floatImm8 fpImm);

/************************************************************************
*
*  This union is used to encode/decode the cond, nzcv and imm5 values for
*   instructions that use them in the small constant immediate field
*/

union condFlagsImm {
    struct
    {
        insCond   cond : 4;  // bits  0..3
        insCflags flags : 4; // bits  4..7
        unsigned  imm5 : 5;  // bits  8..12
    };
    unsigned immCFVal; // concat imm5:flags:cond forming an 13-bit unsigned immediate
};

// Returns an encoding for the specified register used in the 'Rd' position
static code_t insEncodeReg_Rd(regNumber reg);

// Returns an encoding for the specified register used in the 'Rt' position
static code_t insEncodeReg_Rt(regNumber reg);

// Returns an encoding for the specified register used in the 'Rn' position
static code_t insEncodeReg_Rn(regNumber reg);

// Returns an encoding for the specified register used in the 'Rm' position
static code_t insEncodeReg_Rm(regNumber reg);

// Returns an encoding for the specified register used in the 'Ra' position
static code_t insEncodeReg_Ra(regNumber reg);

// Returns an encoding for the specified register used in the 'Vd' position
static code_t insEncodeReg_Vd(regNumber reg);

// Returns an encoding for the specified register used in the 'Vt' position
static code_t insEncodeReg_Vt(regNumber reg);

// Returns an encoding for the specified register used in the 'Vn' position
static code_t insEncodeReg_Vn(regNumber reg);

// Returns an encoding for the specified register used in the 'Vm' position
static code_t insEncodeReg_Vm(regNumber reg);

// Returns an encoding for the specified register used in the 'Va' position
static code_t insEncodeReg_Va(regNumber reg);

// Return an encoding for the specified 'V' register used in '4' thru '0' position.
static code_t insEncodeReg_V_4_to_0(regNumber reg);

// Return an encoding for the specified 'V' register used in '9' thru '5' position.
static code_t insEncodeReg_V_9_to_5(regNumber reg);

// Return an encoding for the specified 'P' register used in '12' thru '10' position.
static code_t insEncodeReg_P_12_to_10(regNumber reg);

// Return an encoding for the specified 'V' register used in '20' thru '16' position.
static code_t insEncodeReg_V_20_to_16(regNumber reg);

// Return an encoding for the specified 'R' register used in '20' thru '16' position.
static code_t insEncodeReg_R_20_to_16(regNumber reg);

// Return an encoding for the specified 'R' register used in '9' thru '5' position.
static code_t insEncodeReg_R_9_to_5(regNumber reg);

// Return an encoding for the specified 'R' register used in '4' thru '0' position.
static code_t insEncodeReg_R_4_to_0(regNumber reg);

// Return an encoding for the specified 'P' register used in '19' thru '16' position.
static code_t insEncodeReg_P_19_to_16(regNumber reg);

// Return an encoding for the specified 'P' register used in '3' thru '0' position.
static code_t insEncodeReg_P_3_to_0(regNumber reg);

// Return an encoding for the specified 'P' register used in '8' thru '5' position.
static code_t insEncodeReg_P_8_to_5(regNumber reg);

// Return an encoding for the specified 'P' register used in '13' thru '10' position.
static code_t insEncodeReg_P_13_to_10(regNumber reg);

// Return an encoding for the specified 'R' register used in '17' thru '16' position.
static code_t insEncodeReg_R_17_to_16(regNumber reg);

// Return an encoding for the specified 'P' register used in '7' thru '5' position.
static code_t insEncodeReg_P_7_to_5(regNumber reg);

// Return an encoding for the specified 'P' register used in '3' thru '1' position.
static code_t insEncodeReg_P_3_to_1(regNumber reg);

// Return an encoding for the specified 'P' register used in '2' thru '0' position.
static code_t insEncodeReg_P_2_to_0(regNumber reg);

// Return an encoding for the specified predicate type used in '16' position.
static code_t insEncodePredQualifier_16(bool merge);

// Return an encoding for the specified 'V' register used in '18' thru '16' position.
static code_t insEncodeReg_V_18_to_16(regNumber reg);

<<<<<<< HEAD
// Return an encoding for the specified 'V' register used in '19' thru '16' position.
static code_t insEncodeReg_V_19_to_16(regNumber reg);
=======
// Return an encoding for the specified 'V' register used in '20' thru '16' position.
static code_t insEncodeReg_V_20_to_16(regNumber reg);
>>>>>>> 9378b063

// Return an encoding for the specified 'V' register used in '9' thru '6' position.
static code_t insEncodeReg_V_9_to_6(regNumber reg);

// Return an encoding for the specified 'V' register used in '9' thru '6' position with the times two encoding.
// This encoding requires that the register number be divisible by two.
static code_t insEncodeReg_V_9_to_6_Times_Two(regNumber reg);

// Returns an encoding for the imm which represents the condition code.
static code_t insEncodeCond(insCond cond);

// Returns an encoding for the imm which represents the 'condition code'
//  with the lowest bit inverted (marked by invert(<cond>) in the architecture manual.
static code_t insEncodeInvertedCond(insCond cond);

// Returns an encoding for the imm which represents the flags.
static code_t insEncodeFlags(insCflags flags);

// Returns the encoding for the Shift Count bits to be used for Arm64 encodings
static code_t insEncodeShiftCount(ssize_t imm, emitAttr size);

// Returns the encoding to select the datasize for most Arm64 instructions
static code_t insEncodeDatasize(emitAttr size);

// Returns the encoding to select the datasize for the general load/store Arm64 instructions
static code_t insEncodeDatasizeLS(code_t code, emitAttr size);

// Returns the encoding to select the datasize for the vector load/store Arm64 instructions
static code_t insEncodeDatasizeVLS(code_t code, emitAttr size);

// Returns the encoding to select the datasize for the vector load/store pair Arm64 instructions
static code_t insEncodeDatasizeVPLS(code_t code, emitAttr size);

// Returns the encoding to select the datasize for bitfield Arm64 instructions
static code_t insEncodeDatasizeBF(code_t code, emitAttr size);

// Returns the encoding to select the vectorsize for SIMD Arm64 instructions
static code_t insEncodeVectorsize(emitAttr size);

// Returns the encoding to select 'index' for an Arm64 vector elem instruction
static code_t insEncodeVectorIndex(emitAttr elemsize, ssize_t index);

// Returns the encoding to select 'index2' for an Arm64 'ins' elem instruction
static code_t insEncodeVectorIndex2(emitAttr elemsize, ssize_t index2);

// Returns the encoding to select 'index' for an Arm64 'mul' elem instruction
static code_t insEncodeVectorIndexLMH(emitAttr elemsize, ssize_t index);

// Returns the encoding for a shift instruction, ready for insertion into an instruction.
static code_t insEncodeShiftImmediate(emitAttr size, bool isRightShift, ssize_t shiftAmount);

// Returns the encoding for ASIMD Shift instruction.
static code_t insEncodeVectorShift(emitAttr size, bool isRightShift, ssize_t shiftAmount)
{
    return insEncodeShiftImmediate(size, isRightShift, shiftAmount) << 16;
}

// Returns the encoding to select the 1/2/4/8 byte elemsize for an Arm64 vector instruction
static code_t insEncodeElemsize(emitAttr size);

// Returns the encoding to select the 4/8 byte elemsize for an Arm64 float vector instruction
static code_t insEncodeFloatElemsize(emitAttr size);

// Returns the encoding to select the index for an Arm64 float vector by element instruction
static code_t insEncodeFloatIndex(emitAttr elemsize, ssize_t index);

// Returns the encoding to select the vector elemsize for an Arm64 ld/st# vector instruction
static code_t insEncodeVLSElemsize(emitAttr size);

// Returns the encoding to select the index for an Arm64 ld/st# vector by element instruction
static code_t insEncodeVLSIndex(emitAttr elemsize, ssize_t index);

// Returns the encoding to select the 'conversion' operation for a type 'fmt' Arm64 instruction
static code_t insEncodeConvertOpt(insFormat fmt, insOpts conversion);

// Returns the encoding to have the Rn register of a ld/st reg be Pre/Post/Not indexed updated
static code_t insEncodeIndexedOpt(insOpts opt);

// Returns the encoding to have the Rn register of a ld/st pair be Pre/Post/Not indexed updated
static code_t insEncodePairIndexedOpt(instruction ins, insOpts opt);

// Returns the encoding to apply a Shift Type on the Rm register
static code_t insEncodeShiftType(insOpts opt);

// Returns the encoding to apply a 12 bit left shift to the immediate
static code_t insEncodeShiftImm12(insOpts opt);

// Returns the encoding to have the Rm register use an extend operation
static code_t insEncodeExtend(insOpts opt);

// Returns the encoding to scale the Rm register by {0,1,2,3,4} in an extend operation
static code_t insEncodeExtendScale(ssize_t imm);

// Returns the encoding to have the Rm register be auto scaled by the ld/st size
static code_t insEncodeReg3Scale(bool isScaled);

// Returns the encoding to select the 1/2/4/8 byte elemsize for an Arm64 SVE vector instruction
static code_t insEncodeSveElemsize(emitAttr size);

// Returns the encoding to select the 1/2/4/8 byte elemsize for an Arm64 SVE vector instruction
// This specifically encodes the field 'tszh:tszl' at bit locations '22:20-19'.
static code_t insEncodeSveElemsize_tszh_22_tszl_20_to_19(emitAttr size);

// Returns the encoding to select the elemsize for an Arm64 SVE vector instruction plus an immediate.
// This specifically encodes the field 'tszh:tszl' at bit locations '23-22:9-8'.
static code_t insEncodeSveShift_23_to_22_9_to_0(emitAttr size, bool isRightShift, size_t imm);

// Returns true if 'reg' represents an integer register.
static bool isIntegerRegister(regNumber reg)
{
    return (reg >= REG_INT_FIRST) && (reg <= REG_INT_LAST);
}

//  Returns true if reg encodes for REG_SP or REG_FP
static bool isStackRegister(regNumber reg)
{
    return (reg == REG_ZR) || (reg == REG_FP);
} // ZR (R31) encodes the SP register

// Returns true if 'value' is a legal unsigned immediate 5 bit encoding (such as for CCMP).
static bool isValidUimm5(ssize_t value)
{
    return (0 <= value) && (value <= 0x1FLL);
};

// Returns true if 'value' is a legal unsigned immediate 8 bit encoding (such as for fMOV).
static bool isValidUimm8(ssize_t value)
{
    return (0 <= value) && (value <= 0xFFLL);
};

// Returns true if 'value' is a legal unsigned immediate 12 bit encoding (such as for CMP, CMN).
static bool isValidUimm12(ssize_t value)
{
    return (0 <= value) && (value <= 0xFFFLL);
};

// Returns true if 'value' is a legal unsigned immediate 16 bit encoding (such as for MOVZ, MOVN, MOVK).
static bool isValidUimm16(ssize_t value)
{
    return (0 <= value) && (value <= 0xFFFFLL);
};

// Returns true if 'value' is a legal signed immediate 26 bit encoding (such as for B or BL).
static bool isValidSimm26(ssize_t value)
{
    return (-0x2000000LL <= value) && (value <= 0x1FFFFFFLL);
};

// Returns true if 'value' is a legal signed immediate 19 bit encoding (such as for B.cond, CBNZ, CBZ).
static bool isValidSimm19(ssize_t value)
{
    return (-0x40000LL <= value) && (value <= 0x3FFFFLL);
};

// Returns true if 'value' is a legal signed immediate 14 bit encoding (such as for TBNZ, TBZ).
static bool isValidSimm14(ssize_t value)
{
    return (-0x2000LL <= value) && (value <= 0x1FFFLL);
};

// Returns true if 'value' represents a valid 'bitmask immediate' encoding.
static bool isValidImmNRS(size_t value, emitAttr size)
{
    return (value >= 0) && (value < 0x2000);
} // any unsigned 13-bit immediate

// Returns true if 'value' represents a valid 'halfword immediate' encoding.
static bool isValidImmHWVal(size_t value, emitAttr size)
{
    return (value >= 0) && (value < 0x40000);
} // any unsigned 18-bit immediate

// Returns true if 'value' represents a valid 'byteShifted immediate' encoding.
static bool isValidImmBSVal(size_t value, emitAttr size)
{
    return (value >= 0) && (value < 0x800);
} // any unsigned 11-bit immediate

//  The return value replaces REG_ZR with REG_SP
static regNumber encodingZRtoSP(regNumber reg)
{
    return (reg == REG_ZR) ? REG_SP : reg;
} // ZR (R31) encodes the SP register

//  The return value replaces REG_SP with REG_ZR
static regNumber encodingSPtoZR(regNumber reg)
{
    return (reg == REG_SP) ? REG_ZR : reg;
} // SP is encoded using ZR (R31)

//  For the given 'ins' returns the reverse instruction, if one exists, otherwise returns INS_INVALID
static instruction insReverse(instruction ins);

//  For the given 'datasize' and 'elemsize' returns the insOpts that specifies the vector register arrangement
static insOpts optMakeArrangement(emitAttr datasize, emitAttr elemsize);

//    For the given 'datasize' and 'opt' returns true if it specifies a valid vector register arrangement
static bool isValidArrangement(emitAttr datasize, insOpts opt);

//  For the given 'arrangement' returns the 'datasize' specified by the vector register arrangement
static emitAttr optGetDatasize(insOpts arrangement);

//  For the given 'arrangement' returns the 'elemsize' specified by the vector register arrangement
static emitAttr optGetElemsize(insOpts arrangement);

//  For the given 'arrangement' returns the 'elemsize' specified by the SVE vector register arrangement
static emitAttr optGetSveElemsize(insOpts arrangement);

//  For the given 'arrangement' returns the one with the element width that is double that of the 'arrangement' element.
static insOpts optWidenElemsizeArrangement(insOpts arrangement);

//  For the given SVE 'arrangement' returns the one with the element width that is double that of the 'arrangement'
//  element.
static insOpts optWidenSveElemsizeArrangement(insOpts arrangement);

//  For the given 'datasize' returns the one that is double that of the 'datasize'.
static emitAttr widenDatasize(emitAttr datasize);

//  For the given 'srcArrangement' returns the "widen" 'dstArrangement' specifying the destination vector register
//  arrangement
//  of Long Pairwise instructions. Note that destination vector elements twice as long as the source vector elements.
static insOpts optWidenDstArrangement(insOpts srcArrangement);

//  For the given 'conversion' returns the 'dstsize' specified by the conversion option
static emitAttr optGetDstsize(insOpts conversion);

//  For the given 'conversion' returns the 'srcsize' specified by the conversion option
static emitAttr optGetSrcsize(insOpts conversion);

//    For the given 'datasize', 'elemsize' and 'index' returns true, if it specifies a valid 'index'
//    for an element of size 'elemsize' in a vector register of size 'datasize'
static bool isValidVectorIndex(emitAttr datasize, emitAttr elemsize, ssize_t index);

// For a given instruction 'ins' which contains a register lists returns a
// number of consecutive SIMD registers the instruction loads to/store from.
static unsigned insGetRegisterListSize(instruction ins);

/************************************************************************/
/*           Public inline informational methods                        */
/************************************************************************/

public:
// true if this 'imm' can be encoded as a input operand to a mov instruction
static bool emitIns_valid_imm_for_mov(INT64 imm, emitAttr size);

// true if this 'imm' can be encoded as a input operand to a vector movi instruction
static bool emitIns_valid_imm_for_movi(INT64 imm, emitAttr size);

// true if this 'immDbl' can be encoded as a input operand to a fmov instruction
static bool emitIns_valid_imm_for_fmov(double immDbl);

// true if this 'imm' can be encoded as a input operand to an add instruction
static bool emitIns_valid_imm_for_add(INT64 imm, emitAttr size = EA_8BYTE);

// true if this 'imm' can be encoded as a input operand to a cmp instruction
static bool emitIns_valid_imm_for_cmp(INT64 imm, emitAttr size);

// true if this 'imm' can be encoded as a input operand to an alu instruction
static bool emitIns_valid_imm_for_alu(INT64 imm, emitAttr size);

// true if this 'imm' can be encoded as the offset in a ldr/str instruction
static bool emitIns_valid_imm_for_ldst_offset(INT64 imm, emitAttr size);

// true if this 'imm' can be encoded as the offset in an unscaled ldr/str instruction
static bool emitIns_valid_imm_for_unscaled_ldst_offset(INT64 imm);

// true if this 'imm' can be encoded as a input operand to a ccmp instruction
static bool emitIns_valid_imm_for_ccmp(INT64 imm);

// true if 'imm' can be encoded as an offset in a ldp/stp instruction
static bool canEncodeLoadOrStorePairOffset(INT64 imm, emitAttr size);

// true if 'imm' can use the left shifted by 12 bits encoding
static bool canEncodeWithShiftImmBy12(INT64 imm);

// Normalize the 'imm' so that the upper bits, as defined by 'size' are zero
static INT64 normalizeImm64(INT64 imm, emitAttr size);

// Normalize the 'imm' so that the upper bits, as defined by 'size' are zero
static INT32 normalizeImm32(INT32 imm, emitAttr size);

// true if 'imm' can be encoded using a 'bitmask immediate', also returns the encoding if wbBMI is non-null
static bool canEncodeBitMaskImm(INT64 imm, emitAttr size, emitter::bitMaskImm* wbBMI = nullptr);

// true if 'imm' can be encoded using a 'halfword immediate', also returns the encoding if wbHWI is non-null
static bool canEncodeHalfwordImm(INT64 imm, emitAttr size, emitter::halfwordImm* wbHWI = nullptr);

// true if 'imm' can be encoded using a 'byteShifted immediate', also returns the encoding if wbBSI is non-null
static bool canEncodeByteShiftedImm(INT64 imm, emitAttr size, bool allow_MSL, emitter::byteShiftedImm* wbBSI = nullptr);

// true if 'immDbl' can be encoded using a 'float immediate', also returns the encoding if wbFPI is non-null
static bool canEncodeFloatImm8(double immDbl, emitter::floatImm8* wbFPI = nullptr);

// Returns the number of bits used by the given 'size'.
inline static unsigned getBitWidth(emitAttr size)
{
    assert(size <= EA_8BYTE);
    return (unsigned)size * BITS_PER_BYTE;
}

// Returns true if the imm represents a valid bit shift or bit position for the given 'size' [0..31] or [0..63]
inline static unsigned isValidImmShift(ssize_t imm, emitAttr size)
{
    return (imm >= 0) && (imm < getBitWidth(size));
}

// Returns true if the 'shiftAmount' represents a valid shift for the given 'size'.
inline static unsigned isValidVectorShiftAmount(ssize_t shiftAmount, emitAttr size, bool rightShift)
{
    return (rightShift && (shiftAmount >= 1) && (shiftAmount <= getBitWidth(size))) ||
           ((shiftAmount >= 0) && (shiftAmount < getBitWidth(size)));
}

inline static bool isValidGeneralDatasize(emitAttr size)
{
    return (size == EA_8BYTE) || (size == EA_4BYTE);
}

inline static bool isValidScalarDatasize(emitAttr size)
{
    return (size == EA_8BYTE) || (size == EA_4BYTE);
}

inline static bool isValidScalableDatasize(emitAttr size)
{
    return ((size & EA_SCALABLE) == EA_SCALABLE);
}

inline static bool isValidVectorDatasize(emitAttr size)
{
    return (size == EA_16BYTE) || (size == EA_8BYTE);
}

inline static bool isValidGeneralLSDatasize(emitAttr size)
{
    return (size == EA_8BYTE) || (size == EA_4BYTE) || (size == EA_2BYTE) || (size == EA_1BYTE);
}

inline static bool isValidVectorLSDatasize(emitAttr size)
{
    return (size == EA_16BYTE) || (size == EA_8BYTE) || (size == EA_4BYTE) || (size == EA_2BYTE) || (size == EA_1BYTE);
}

inline static bool isValidVectorLSPDatasize(emitAttr size)
{
    return (size == EA_16BYTE) || (size == EA_8BYTE) || (size == EA_4BYTE);
}

inline static bool isValidVectorElemsize(emitAttr size)
{
    return (size == EA_8BYTE) || (size == EA_4BYTE) || (size == EA_2BYTE) || (size == EA_1BYTE);
}

inline static bool isValidVectorFcvtsize(emitAttr size)
{
    return (size == EA_8BYTE) || (size == EA_4BYTE) || (size == EA_2BYTE);
}

inline static bool isValidVectorElemsizeFloat(emitAttr size)
{
    return (size == EA_8BYTE) || (size == EA_4BYTE);
}

inline static bool isValidVectorElemsizeSveFloat(emitAttr size)
{
    return (size == EA_8BYTE) || (size == EA_4BYTE) || (size == EA_2BYTE);
}

inline static bool isValidVectorElemsizeWidening(emitAttr size)
{
    return (size == EA_4BYTE) || (size == EA_2BYTE) || (size == EA_1BYTE);
}

inline static bool isScalableVectorSize(emitAttr size)
{
    return (size == EA_SCALABLE);
}

inline static bool isGeneralRegister(regNumber reg)
{
    return (reg >= REG_INT_FIRST) && (reg <= REG_LR);
} // Excludes REG_ZR

inline static bool isGeneralRegisterOrZR(regNumber reg)
{
    return (reg >= REG_INT_FIRST) && (reg <= REG_ZR);
} // Includes REG_ZR

inline static bool isGeneralRegisterOrSP(regNumber reg)
{
    return isGeneralRegister(reg) || (reg == REG_SP);
} // Includes REG_SP, Excludes REG_ZR

inline static bool isVectorRegister(regNumber reg)
{
    return (reg >= REG_FP_FIRST && reg <= REG_FP_LAST);
}

inline static bool isFloatReg(regNumber reg)
{
    return isVectorRegister(reg);
}

inline static bool isPredicateRegister(regNumber reg)
{
    return (reg >= REG_PREDICATE_FIRST && reg <= REG_PREDICATE_LAST);
}

inline static bool isLowPredicateRegister(regNumber reg)
{
    return (reg >= REG_PREDICATE_FIRST && reg <= REG_PREDICATE_LOW_LAST);
}

inline static bool insOptsNone(insOpts opt)
{
    return (opt == INS_OPTS_NONE);
}

inline static bool insOptsIndexed(insOpts opt)
{
    return (opt == INS_OPTS_PRE_INDEX) || (opt == INS_OPTS_POST_INDEX);
}

inline static bool insOptsPreIndex(insOpts opt)
{
    return (opt == INS_OPTS_PRE_INDEX);
}

inline static bool insOptsPostIndex(insOpts opt)
{
    return (opt == INS_OPTS_POST_INDEX);
}

inline static bool insOptsLSL12(insOpts opt) // special 12-bit shift only used for imm12
{
    return (opt == INS_OPTS_LSL12);
}

inline static bool insOptsAnyShift(insOpts opt)
{
    return ((opt >= INS_OPTS_LSL) && (opt <= INS_OPTS_ROR));
}

inline static bool insOptsAluShift(insOpts opt) // excludes ROR
{
    return ((opt >= INS_OPTS_LSL) && (opt <= INS_OPTS_ASR));
}

inline static bool insOptsVectorImmShift(insOpts opt)
{
    return ((opt == INS_OPTS_LSL) || (opt == INS_OPTS_MSL));
}

inline static bool insOptsLSL(insOpts opt)
{
    return (opt == INS_OPTS_LSL);
}

inline static bool insOptsLSR(insOpts opt)
{
    return (opt == INS_OPTS_LSR);
}

inline static bool insOptsASR(insOpts opt)
{
    return (opt == INS_OPTS_ASR);
}

inline static bool insOptsROR(insOpts opt)
{
    return (opt == INS_OPTS_ROR);
}

inline static bool insOptsAnyExtend(insOpts opt)
{
    return ((opt >= INS_OPTS_UXTB) && (opt <= INS_OPTS_SXTX));
}

inline static bool insOptsLSExtend(insOpts opt)
{
    return ((opt == INS_OPTS_NONE) || (opt == INS_OPTS_LSL) || (opt == INS_OPTS_UXTW) || (opt == INS_OPTS_SXTW) ||
            (opt == INS_OPTS_UXTX) || (opt == INS_OPTS_SXTX));
}

inline static bool insOpts64BitExtend(insOpts opt)
{
    return ((opt == INS_OPTS_UXTX) || (opt == INS_OPTS_SXTX));
}

inline static bool insOptsAnyArrangement(insOpts opt)
{
    return ((opt >= INS_OPTS_8B) && (opt <= INS_OPTS_2D));
}

inline static bool insOptsConvertFloatToFloat(insOpts opt)
{
    return ((opt >= INS_OPTS_S_TO_D) && (opt <= INS_OPTS_D_TO_H));
}

inline static bool insOptsConvertFloatToInt(insOpts opt)
{
    return ((opt >= INS_OPTS_S_TO_4BYTE) && (opt <= INS_OPTS_D_TO_8BYTE));
}

inline static bool insOptsConvertIntToFloat(insOpts opt)
{
    return ((opt >= INS_OPTS_4BYTE_TO_S) && (opt <= INS_OPTS_8BYTE_TO_D));
}

inline static bool insOptsScalable(insOpts opt)
{
    // Opt is any of the scalable types.
    return ((insOptsScalableSimple(opt)) || (insOptsScalableWide(opt)) || (insOptsScalableWithSimdScalar(opt)) ||
            (insOptsScalableWithScalar(opt)) || (insOptsScalableWithSimdVector(opt)) ||
            insOptsScalableWithPredicateMerge(opt));
}

inline static bool insOptsScalableSimple(insOpts opt)
{
    // `opt` is any of the standard scalable types.
    return ((opt == INS_OPTS_SCALABLE_B) || (opt == INS_OPTS_SCALABLE_H) || (opt == INS_OPTS_SCALABLE_S) ||
            (opt == INS_OPTS_SCALABLE_D));
}

inline static bool insOptsScalableWords(insOpts opt)
{
    // `opt` is any of the standard word and above scalable types.
    return ((opt == INS_OPTS_SCALABLE_S) || (opt == INS_OPTS_SCALABLE_D));
}

inline static bool insOptsScalableAtLeastHalf(insOpts opt)
{
    // `opt` is any of the standard half and above scalable types.
    return ((opt == INS_OPTS_SCALABLE_H) || (opt == INS_OPTS_SCALABLE_S) || (opt == INS_OPTS_SCALABLE_D));
}

inline static bool insOptsScalableFloat(insOpts opt)
{
    // `opt` is any of the standard scalable types that are valid for FP.
    return ((opt == INS_OPTS_SCALABLE_H) || (opt == INS_OPTS_SCALABLE_S) || (opt == INS_OPTS_SCALABLE_D));
}

inline static bool insOptsScalableWide(insOpts opt)
{
    // `opt` is any of the scalable types that are valid for widening to size D.
    return ((opt == INS_OPTS_SCALABLE_WIDE_B) || (opt == INS_OPTS_SCALABLE_WIDE_H) ||
            (opt == INS_OPTS_SCALABLE_WIDE_S));
}

inline static bool insOptsScalableWithSimdVector(insOpts opt)
{
    // `opt` is any of the scalable types that are valid for conversion to an Advsimd SIMD Vector.
    return ((opt == INS_OPTS_SCALABLE_B_WITH_SIMD_VECTOR) || (opt == INS_OPTS_SCALABLE_H_WITH_SIMD_VECTOR) ||
            (opt == INS_OPTS_SCALABLE_S_WITH_SIMD_VECTOR) || (opt == INS_OPTS_SCALABLE_D_WITH_SIMD_VECTOR));
}

inline static bool insOptsScalableWithSimdScalar(insOpts opt)
{
    // `opt` is any of the scalable types that are valid for conversion to/from a scalar in a SIMD register.
    return ((opt == INS_OPTS_SCALABLE_B_WITH_SIMD_SCALAR) || (opt == INS_OPTS_SCALABLE_H_WITH_SIMD_SCALAR) ||
            (opt == INS_OPTS_SCALABLE_S_WITH_SIMD_SCALAR) || (opt == INS_OPTS_SCALABLE_D_WITH_SIMD_SCALAR));
}

inline static bool insOptsScalableWithSimdFPScalar(insOpts opt)
{
    // `opt` is any of the scalable types that are valid for conversion to/from a FP scalar in a SIMD register.
    return ((opt == INS_OPTS_SCALABLE_H_WITH_SIMD_SCALAR) || (opt == INS_OPTS_SCALABLE_S_WITH_SIMD_SCALAR) ||
            (opt == INS_OPTS_SCALABLE_D_WITH_SIMD_SCALAR));
}

inline static bool insOptsScalableWideningToSimdScalar(insOpts opt)
{
    // `opt` is any of the scalable types that are valid for widening then conversion to a scalar in a SIMD register.
    return ((opt == INS_OPTS_SCALABLE_B_WITH_SIMD_SCALAR) || (opt == INS_OPTS_SCALABLE_H_WITH_SIMD_SCALAR) ||
            (opt == INS_OPTS_SCALABLE_S_WITH_SIMD_SCALAR));
}

inline static bool insOptsScalableWithScalar(insOpts opt)
{
    // `opt` is any of the SIMD scalable types that are valid for conversion to/from a scalar.
    return ((opt == INS_OPTS_SCALABLE_B_WITH_SCALAR) || (opt == INS_OPTS_SCALABLE_H_WITH_SCALAR) ||
            (opt == INS_OPTS_SCALABLE_S_WITH_SCALAR) || (opt == INS_OPTS_SCALABLE_D_WITH_SCALAR));
}

inline static bool insOptsScalableWithPredicateMerge(insOpts opt)
{
    // `opt` is any of the SIMD scalable types that are valid for use with a merge predicate.
    return ((opt == INS_OPTS_SCALABLE_B_WITH_PREDICATE_MERGE) || (opt == INS_OPTS_SCALABLE_H_WITH_PREDICATE_MERGE) ||
            (opt == INS_OPTS_SCALABLE_S_WITH_PREDICATE_MERGE) || (opt == INS_OPTS_SCALABLE_D_WITH_PREDICATE_MERGE));
}

static bool isValidImmCond(ssize_t imm);
static bool isValidImmCondFlags(ssize_t imm);
static bool isValidImmCondFlagsImm5(ssize_t imm);

// Computes page "delta" between two addresses
inline static ssize_t computeRelPageAddr(size_t dstAddr, size_t srcAddr)
{
    return (dstAddr >> 12) - (srcAddr >> 12);
}

/************************************************************************/
/*                   Output target-independent instructions             */
/************************************************************************/

void emitIns_J(instruction ins, BasicBlock* dst, int instrCount = 0);

/************************************************************************/
/*           The public entry points to output instructions             */
/************************************************************************/

public:
void emitIns(instruction ins);

void emitIns_I(instruction ins, emitAttr attr, ssize_t imm);

void emitIns_R(instruction ins, emitAttr attr, regNumber reg);

void emitIns_R_I(instruction ins,
                 emitAttr    attr,
                 regNumber   reg,
                 ssize_t     imm,
                 insOpts opt = INS_OPTS_NONE DEBUGARG(size_t targetHandle = 0)
                     DEBUGARG(GenTreeFlags gtFlags = GTF_EMPTY));

void emitIns_R_F(instruction ins, emitAttr attr, regNumber reg, double immDbl, insOpts opt = INS_OPTS_NONE);

void emitIns_Mov(
    instruction ins, emitAttr attr, regNumber dstReg, regNumber srcReg, bool canSkip, insOpts opt = INS_OPTS_NONE);

void emitIns_R_R(instruction ins, emitAttr attr, regNumber reg1, regNumber reg2, insOpts opt = INS_OPTS_NONE);

void emitIns_R_R(instruction ins, emitAttr attr, regNumber reg1, regNumber reg2, insFlags flags)
{
    emitIns_R_R(ins, attr, reg1, reg2);
}

void emitIns_R_I_I(instruction ins,
                   emitAttr    attr,
                   regNumber   reg1,
                   ssize_t     imm1,
                   ssize_t     imm2,
                   insOpts opt = INS_OPTS_NONE DEBUGARG(size_t targetHandle = 0)
                       DEBUGARG(GenTreeFlags gtFlags = GTF_EMPTY));

void emitIns_R_R_I(
    instruction ins, emitAttr attr, regNumber reg1, regNumber reg2, ssize_t imm, insOpts opt = INS_OPTS_NONE);

// Checks for a large immediate that needs a second instruction
void emitIns_R_R_Imm(instruction ins, emitAttr attr, regNumber reg1, regNumber reg2, ssize_t imm);

void emitIns_R_R_R(
    instruction ins, emitAttr attr, regNumber reg1, regNumber reg2, regNumber reg3, insOpts opt = INS_OPTS_NONE);

void emitIns_R_R_R_I(instruction ins,
                     emitAttr    attr,
                     regNumber   reg1,
                     regNumber   reg2,
                     regNumber   reg3,
                     ssize_t     imm,
                     insOpts     opt      = INS_OPTS_NONE,
                     emitAttr    attrReg2 = EA_UNKNOWN);

void emitIns_R_R_R_Ext(instruction ins,
                       emitAttr    attr,
                       regNumber   reg1,
                       regNumber   reg2,
                       regNumber   reg3,
                       insOpts     opt         = INS_OPTS_NONE,
                       int         shiftAmount = -1);

void emitIns_R_R_I_I(
    instruction ins, emitAttr attr, regNumber reg1, regNumber reg2, int imm1, int imm2, insOpts opt = INS_OPTS_NONE);

void emitIns_R_R_R_R(instruction ins,
                     emitAttr    attr,
                     regNumber   reg1,
                     regNumber   reg2,
                     regNumber   reg3,
                     regNumber   reg4,
                     insOpts     opt = INS_OPTS_NONE);

void emitIns_R_COND(instruction ins, emitAttr attr, regNumber reg, insCond cond);

void emitIns_R_R_COND(instruction ins, emitAttr attr, regNumber reg1, regNumber reg2, insCond cond);

void emitIns_R_R_R_COND(instruction ins, emitAttr attr, regNumber reg1, regNumber reg2, regNumber reg3, insCond cond);

void emitIns_R_R_FLAGS_COND(
    instruction ins, emitAttr attr, regNumber reg1, regNumber reg2, insCflags flags, insCond cond);

void emitIns_R_I_FLAGS_COND(instruction ins, emitAttr attr, regNumber reg1, int imm, insCflags flags, insCond cond);

void emitIns_BARR(instruction ins, insBarrier barrier);

void emitIns_C(instruction ins, emitAttr attr, CORINFO_FIELD_HANDLE fdlHnd, int offs);

void emitIns_S(instruction ins, emitAttr attr, int varx, int offs);

void emitIns_S_R(instruction ins, emitAttr attr, regNumber ireg, int varx, int offs);

void emitIns_S_S_R_R(
    instruction ins, emitAttr attr, emitAttr attr2, regNumber ireg, regNumber ireg2, int varx, int offs);

void emitIns_R_R_R_I_LdStPair(instruction ins,
                              emitAttr    attr,
                              emitAttr    attr2,
                              regNumber   reg1,
                              regNumber   reg2,
                              regNumber   reg3,
                              ssize_t     imm,
                              int         varx1 = -1,
                              int         varx2 = -1,
                              int         offs1 = -1,
                              int offs2 = -1 DEBUG_ARG(unsigned var1RefsOffs = BAD_IL_OFFSET)
                                              DEBUG_ARG(unsigned var2RefsOffs = BAD_IL_OFFSET));

void emitIns_R_S(instruction ins, emitAttr attr, regNumber ireg, int varx, int offs);

void emitIns_R_R_S_S(
    instruction ins, emitAttr attr, emitAttr attr2, regNumber ireg, regNumber ireg2, int varx, int offs);

void emitIns_S_I(instruction ins, emitAttr attr, int varx, int offs, int val);

void emitIns_R_C(
    instruction ins, emitAttr attr, regNumber reg, regNumber tmpReg, CORINFO_FIELD_HANDLE fldHnd, int offs);

void emitIns_C_R(instruction ins, emitAttr attr, CORINFO_FIELD_HANDLE fldHnd, regNumber reg, int offs);

void emitIns_C_I(instruction ins, emitAttr attr, CORINFO_FIELD_HANDLE fdlHnd, ssize_t offs, ssize_t val);

void emitIns_R_L(instruction ins, emitAttr attr, BasicBlock* dst, regNumber reg);

void emitIns_R_D(instruction ins, emitAttr attr, unsigned offs, regNumber reg);

void emitIns_J_R(instruction ins, emitAttr attr, BasicBlock* dst, regNumber reg);

void emitIns_J_R_I(instruction ins, emitAttr attr, BasicBlock* dst, regNumber reg, int imm);

void emitIns_I_AR(instruction ins, emitAttr attr, int val, regNumber reg, int offs);

void emitIns_R_AR(instruction ins, emitAttr attr, regNumber ireg, regNumber reg, int offs);

void emitIns_R_AI(instruction ins,
                  emitAttr    attr,
                  regNumber   ireg,
                  ssize_t disp DEBUGARG(size_t targetHandle = 0) DEBUGARG(GenTreeFlags gtFlags = GTF_EMPTY));

void emitIns_AR_R(instruction ins, emitAttr attr, regNumber ireg, regNumber reg, int offs);

void emitIns_R_ARR(instruction ins, emitAttr attr, regNumber ireg, regNumber reg, regNumber rg2, int disp);

void emitIns_ARR_R(instruction ins, emitAttr attr, regNumber ireg, regNumber reg, regNumber rg2, int disp);

void emitIns_R_ARX(
    instruction ins, emitAttr attr, regNumber ireg, regNumber reg, regNumber rg2, unsigned mul, int disp);

enum EmitCallType
{
    EC_FUNC_TOKEN, // Direct call to a helper/static/nonvirtual/global method
    EC_INDIR_R,    // Indirect call via register
    EC_COUNT
};

void emitIns_Call(EmitCallType          callType,
                  CORINFO_METHOD_HANDLE methHnd,
                  INDEBUG_LDISASM_COMMA(CORINFO_SIG_INFO* sigInfo) // used to report call sites to the EE
                  void*            addr,
                  ssize_t          argSize,
                  emitAttr         retSize,
                  emitAttr         secondRetSize,
                  VARSET_VALARG_TP ptrVars,
                  regMaskTP        gcrefRegs,
                  regMaskTP        byrefRegs,
                  const DebugInfo& di,
                  regNumber        ireg,
                  regNumber        xreg,
                  unsigned         xmul,
                  ssize_t          disp,
                  bool             isJump);

BYTE* emitOutputLJ(insGroup* ig, BYTE* dst, instrDesc* i);
unsigned emitOutputCall(insGroup* ig, BYTE* dst, instrDesc* i, code_t code);
BYTE* emitOutputLoadLabel(BYTE* dst, BYTE* srcAddr, BYTE* dstAddr, instrDescJmp* id);
BYTE* emitOutputShortBranch(BYTE* dst, instruction ins, insFormat fmt, ssize_t distVal, instrDescJmp* id);
BYTE* emitOutputShortAddress(BYTE* dst, instruction ins, insFormat fmt, ssize_t distVal, regNumber reg);
BYTE* emitOutputShortConstant(
    BYTE* dst, instruction ins, insFormat fmt, ssize_t distVal, regNumber reg, emitAttr opSize);
BYTE* emitOutputVectorConstant(
    BYTE* dst, ssize_t distVal, regNumber dstReg, regNumber addrReg, emitAttr opSize, emitAttr elemSize);

/*****************************************************************************
 *
 *  Given an instrDesc, return true if it's a conditional jump.
 */

inline bool emitIsCondJump(instrDesc* jmp)
{
    return ((jmp->idInsFmt() == IF_BI_0B) || (jmp->idInsFmt() == IF_BI_1A) || (jmp->idInsFmt() == IF_BI_1B) ||
            (jmp->idInsFmt() == IF_LARGEJMP));
}

/*****************************************************************************
 *
 *  Given a instrDesc, return true if it's an unconditional jump.
 */

inline bool emitIsUncondJump(instrDesc* jmp)
{
    return (jmp->idInsFmt() == IF_BI_0A);
}

/*****************************************************************************
 *
 *  Given a instrDesc, return true if it's a direct call.
 */

inline bool emitIsDirectCall(instrDesc* call)
{
    return (call->idInsFmt() == IF_BI_0C);
}

/*****************************************************************************
 *
 *  Given a instrDesc, return true if it's a load label instruction.
 */

inline bool emitIsLoadLabel(instrDesc* jmp)
{
    return ((jmp->idInsFmt() == IF_DI_1E) || // adr or arp
            (jmp->idInsFmt() == IF_LARGEADR));
}

/*****************************************************************************
*
*  Given a instrDesc, return true if it's a load constant instruction.
*/

inline bool emitIsLoadConstant(instrDesc* jmp)
{
    return ((jmp->idInsFmt() == IF_LS_1A) || // ldr
            (jmp->idInsFmt() == IF_LARGELDC));
}

#endif // TARGET_ARM64<|MERGE_RESOLUTION|>--- conflicted
+++ resolved
@@ -377,13 +377,8 @@
 // Return an encoding for the specified 'V' register used in '18' thru '16' position.
 static code_t insEncodeReg_V_18_to_16(regNumber reg);
 
-<<<<<<< HEAD
 // Return an encoding for the specified 'V' register used in '19' thru '16' position.
 static code_t insEncodeReg_V_19_to_16(regNumber reg);
-=======
-// Return an encoding for the specified 'V' register used in '20' thru '16' position.
-static code_t insEncodeReg_V_20_to_16(regNumber reg);
->>>>>>> 9378b063
 
 // Return an encoding for the specified 'V' register used in '9' thru '6' position.
 static code_t insEncodeReg_V_9_to_6(regNumber reg);
