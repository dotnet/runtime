// Licensed to the .NET Foundation under one or more agreements.
// The .NET Foundation licenses this file to you under the MIT license.

#if defined(TARGET_ARM64)

// The ARM64 instructions are all 32 bits in size.
// we use an unsigned int to hold the encoded instructions.
// This typedef defines the type that we use to hold encoded instructions.
//
typedef unsigned int code_t;

static bool strictArmAsm;

/************************************************************************/
/*         Routines that compute the size of / encode instructions      */
/************************************************************************/

/************************************************************************/
/*             Debug-only routines to display instructions              */
/************************************************************************/

enum PredicateType
{
    PREDICATE_NONE = 0, // Predicate printed with no extensions
    PREDICATE_MERGE,    // Predicate printed with /m
    PREDICATE_ZERO,     // Predicate printed with /z
    PREDICATE_SIZED,    // Predicate printed with element size
    PREDICATE_N_SIZED,  // Predicate printed printed as counter with element size
};

const char* emitSveRegName(regNumber reg);
const char* emitVectorRegName(regNumber reg);
const char* emitPredicateRegName(regNumber reg, PredicateType ptype);

void emitDispInsHelp(
    instrDesc* id, bool isNew, bool doffs, bool asmfm, unsigned offset, BYTE* pCode, size_t sz, insGroup* ig);
void emitDispLargeJmp(
    instrDesc* id, bool isNew, bool doffs, bool asmfm, unsigned offset, BYTE* pCode, size_t sz, insGroup* ig);
void emitDispComma();
void emitDispInst(instruction ins);
void emitDispImm(ssize_t imm, bool addComma, bool alwaysHex = false, bool isAddrOffset = false);
void emitDispFloatZero();
void emitDispFloatImm(ssize_t imm8);
void emitDispImmOptsLSL(ssize_t imm, bool hasShift, unsigned shiftAmount);
void emitDispCond(insCond cond);
void emitDispFlags(insCflags flags);
void emitDispBarrier(insBarrier barrier);
void emitDispShiftOpts(insOpts opt);
void emitDispExtendOpts(insOpts opt);
void emitDispSveExtendOpts(insOpts opt);
void emitDispLSExtendOpts(insOpts opt);
void emitDispReg(regNumber reg, emitAttr attr, bool addComma);
void emitDispSveReg(regNumber reg, insOpts opt, bool addComma);
void emitDispVectorReg(regNumber reg, insOpts opt, bool addComma);
void emitDispVectorRegIndex(regNumber reg, emitAttr elemsize, ssize_t index, bool addComma);
void emitDispVectorRegList(regNumber firstReg, unsigned listSize, insOpts opt, bool addComma);
void emitDispVectorElemList(regNumber firstReg, unsigned listSize, emitAttr elemsize, unsigned index, bool addComma);
void emitDispSveConsecutiveRegList(regNumber firstReg, unsigned listSize, insOpts opt, bool addComma);
void emitDispPredicateReg(regNumber reg, PredicateType ptype, insOpts opt, bool addComma);
void emitDispLowPredicateReg(regNumber reg, PredicateType ptype, insOpts opt, bool addComma);
void emitDispLowPredicateRegPair(regNumber reg, insOpts opt);
void emitDispVectorLengthSpecifier(instrDesc* id);
void emitDispArrangement(insOpts opt);
void emitDispElemsize(emitAttr elemsize);
void emitDispShiftedReg(regNumber reg, insOpts opt, ssize_t imm, emitAttr attr);
void emitDispExtendReg(regNumber reg, insOpts opt, ssize_t imm);
void emitDispAddrRI(regNumber reg, insOpts opt, ssize_t imm);
void emitDispAddrRRExt(regNumber reg1, regNumber reg2, insOpts opt, bool isScaled, emitAttr size);
void emitDispSvePattern(insSvePattern pattern, bool addComma);

/************************************************************************/
/*  Private members that deal with target-dependent instr. descriptors  */
/************************************************************************/

private:
instrDesc* emitNewInstrCallDir(int              argCnt,
                               VARSET_VALARG_TP GCvars,
                               regMaskTP        gcrefRegs,
                               regMaskTP        byrefRegs,
                               emitAttr         retSize,
                               emitAttr         secondRetSize);

instrDesc* emitNewInstrCallInd(int              argCnt,
                               ssize_t          disp,
                               VARSET_VALARG_TP GCvars,
                               regMaskTP        gcrefRegs,
                               regMaskTP        byrefRegs,
                               emitAttr         retSize,
                               emitAttr         secondRetSize);

/************************************************************************/
/*   enum to allow instruction optimisation to specify register order   */
/************************************************************************/

enum RegisterOrder
{
    eRO_none = 0,
    eRO_ascending,
    eRO_descending
};

/************************************************************************/
/*               Private helpers for instruction output                 */
/************************************************************************/

private:
bool emitInsIsCompare(instruction ins);
bool emitInsIsLoad(instruction ins);
bool emitInsIsStore(instruction ins);
bool emitInsIsLoadOrStore(instruction ins);
bool emitInsIsVectorRightShift(instruction ins);
bool emitInsIsVectorLong(instruction ins);
bool emitInsIsVectorNarrow(instruction ins);
bool emitInsIsVectorWide(instruction ins);
bool emitInsDestIsOp2(instruction ins);
emitAttr emitInsTargetRegSize(instrDesc* id);
emitAttr emitInsLoadStoreSize(instrDesc* id);

emitter::insFormat emitInsFormat(instruction ins);
emitter::code_t emitInsCode(instruction ins, insFormat fmt);
emitter::code_t emitInsCodeSve(instruction ins, insFormat fmt);

// Generate code for a load or store operation and handle the case of contained GT_LEA op1 with [base + index<<scale +
// offset]
void emitInsLoadStoreOp(instruction ins, emitAttr attr, regNumber dataReg, GenTreeIndir* indir);

//  Emit the 32-bit Arm64 instruction 'code' into the 'dst'  buffer
unsigned emitOutput_Instr(BYTE* dst, code_t code);

// A helper method to return the natural scale for an EA 'size'
static unsigned NaturalScale_helper(emitAttr size);

// A helper method to perform a Rotate-Right shift operation
static UINT64 ROR_helper(UINT64 value, unsigned sh, unsigned width);

// A helper method to perform a 'NOT' bitwise complement operation
static UINT64 NOT_helper(UINT64 value, unsigned width);

// A helper method to perform a bit Replicate operation
static UINT64 Replicate_helper(UINT64 value, unsigned width, emitAttr size);

// Method to do check if mov is redundant with respect to the last instruction.
// If yes, the caller of this method can choose to omit current mov instruction.
static bool IsMovInstruction(instruction ins);
bool IsRedundantMov(instruction ins, emitAttr size, regNumber dst, regNumber src, bool canSkip);

// Methods to optimize a Ldr or Str with an alternative instruction.
bool IsRedundantLdStr(instruction ins, regNumber reg1, regNumber reg2, ssize_t imm, emitAttr size, insFormat fmt);
RegisterOrder IsOptimizableLdrStrWithPair(
    instruction ins, regNumber reg1, regNumber reg2, ssize_t imm, emitAttr size, insFormat fmt);
bool ReplaceLdrStrWithPairInstr(instruction ins,
                                emitAttr    reg1Attr,
                                regNumber   reg1,
                                regNumber   reg2,
                                ssize_t     imm,
                                emitAttr    size,
                                insFormat   fmt,
                                bool        localVar = false,
                                int         varx     = -1,
                                int         offs     = -1);
bool IsOptimizableLdrToMov(instruction ins, regNumber reg1, regNumber reg2, ssize_t imm, emitAttr size, insFormat fmt);
FORCEINLINE bool OptimizeLdrStr(instruction ins,
                                emitAttr    reg1Attr,
                                regNumber   reg1,
                                regNumber   reg2,
                                ssize_t     imm,
                                emitAttr    size,
                                insFormat   fmt,
                                bool        localVar = false,
                                int         varx     = -1,
                                int offs = -1 DEBUG_ARG(bool useRsvdReg = false));

emitLclVarAddr* emitGetLclVarPairLclVar2(instrDesc* id)
{
    assert(id->idIsLclVarPair());
    if (id->idIsLargeCns())
    {
        return &(((instrDescLclVarPairCns*)id)->iiaLclVar2);
    }
    else
    {
        return &(((instrDescLclVarPair*)id)->iiaLclVar2);
    }
}

/************************************************************************
*
* This union is used to encode/decode the special ARM64 immediate values
* that is listed as imm(N,r,s) and referred to as 'bitmask immediate'
*/

union bitMaskImm {
    struct
    {
        unsigned immS : 6; // bits 0..5
        unsigned immR : 6; // bits 6..11
        unsigned immN : 1; // bits 12
    };
    unsigned immNRS; // concat N:R:S forming a 13-bit unsigned immediate
};

/************************************************************************
*
*  Convert between a 64-bit immediate and its 'bitmask immediate'
*   representation imm(i16,hw)
*/

static emitter::bitMaskImm emitEncodeBitMaskImm(INT64 imm, emitAttr size);

static INT64 emitDecodeBitMaskImm(const emitter::bitMaskImm bmImm, emitAttr size);

/************************************************************************
*
* This union is used to encode/decode the special ARM64 immediate values
* that is listed as imm(i16,hw) and referred to as 'halfword immediate'
*/

union halfwordImm {
    struct
    {
        unsigned immVal : 16; // bits  0..15
        unsigned immHW : 2;   // bits 16..17
    };
    unsigned immHWVal; // concat HW:Val forming a 18-bit unsigned immediate
};

/************************************************************************
*
*  Convert between a 64-bit immediate and its 'halfword immediate'
*   representation imm(i16,hw)
*/

static emitter::halfwordImm emitEncodeHalfwordImm(INT64 imm, emitAttr size);

static INT64 emitDecodeHalfwordImm(const emitter::halfwordImm hwImm, emitAttr size);

/************************************************************************
*
* This union is used to encode/decode the special ARM64 immediate values
* that is listed as imm(i16,by) and referred to as 'byteShifted immediate'
*/

union byteShiftedImm {
    struct
    {
        unsigned immVal : 8;  // bits  0..7
        unsigned immBY : 2;   // bits  8..9
        unsigned immOnes : 1; // bit   10
    };
    unsigned immBSVal; // concat Ones:BY:Val forming a 10-bit unsigned immediate
};

/************************************************************************
*
*  Convert between a 16/32-bit immediate and its 'byteShifted immediate'
*   representation imm(i8,by)
*/

static emitter::byteShiftedImm emitEncodeByteShiftedImm(INT64 imm, emitAttr size, bool allow_MSL);

static UINT32 emitDecodeByteShiftedImm(const emitter::byteShiftedImm bsImm, emitAttr size);

/************************************************************************
*
* This union is used to encode/decode the special ARM64 immediate values
* that are use for FMOV immediate and referred to as 'float 8-bit immediate'
*/

union floatImm8 {
    struct
    {
        unsigned immMant : 4; // bits 0..3
        unsigned immExp : 3;  // bits 4..6
        unsigned immSign : 1; // bits 7
    };
    unsigned immFPIVal; // concat Sign:Exp:Mant forming an 8-bit unsigned immediate
};

/************************************************************************
*
*  Convert between a double and its 'float 8-bit immediate' representation
*/

static emitter::floatImm8 emitEncodeFloatImm8(double immDbl);

static double emitDecodeFloatImm8(const emitter::floatImm8 fpImm);

/************************************************************************
*
*  This union is used to encode/decode the cond, nzcv and imm5 values for
*   instructions that use them in the small constant immediate field
*/

union condFlagsImm {
    struct
    {
        insCond   cond : 4;  // bits  0..3
        insCflags flags : 4; // bits  4..7
        unsigned  imm5 : 5;  // bits  8..12
    };
    unsigned immCFVal; // concat imm5:flags:cond forming an 13-bit unsigned immediate
};

// Returns an encoding for the specified register used in the 'Rd' position
static code_t insEncodeReg_Rd(regNumber reg);

// Returns an encoding for the specified register used in the 'Rt' position
static code_t insEncodeReg_Rt(regNumber reg);

// Returns an encoding for the specified register used in the 'Rn' position
static code_t insEncodeReg_Rn(regNumber reg);

// Returns an encoding for the specified register used in the 'Rm' position
static code_t insEncodeReg_Rm(regNumber reg);

// Returns an encoding for the specified register used in the 'Ra' position
static code_t insEncodeReg_Ra(regNumber reg);

// Returns an encoding for the specified register used in the 'Vd' position
static code_t insEncodeReg_Vd(regNumber reg);

// Returns an encoding for the specified register used in the 'Vt' position
static code_t insEncodeReg_Vt(regNumber reg);

// Returns an encoding for the specified register used in the 'Vn' position
static code_t insEncodeReg_Vn(regNumber reg);

// Returns an encoding for the specified register used in the 'Vm' position
static code_t insEncodeReg_Vm(regNumber reg);

// Returns an encoding for the specified register used in the 'Va' position
static code_t insEncodeReg_Va(regNumber reg);

// Return an encoding for the specified 'V' register used in '4' thru '0' position.
static code_t insEncodeReg_V_4_to_0(regNumber reg);

// Return an encoding for the specified 'V' register used in '9' thru '5' position.
static code_t insEncodeReg_V_9_to_5(regNumber reg);

// Return an encoding for the specified 'P' register used in '12' thru '10' position.
static code_t insEncodeReg_P_12_to_10(regNumber reg);

// Return an encoding for the specified 'V' register used in '20' thru '16' position.
static code_t insEncodeReg_V_20_to_16(regNumber reg);

// Return an encoding for the specified 'R' register used in '20' thru '16' position.
static code_t insEncodeReg_R_20_to_16(regNumber reg);

// Return an encoding for the specified 'R' register used in '9' thru '5' position.
static code_t insEncodeReg_R_9_to_5(regNumber reg);

// Return an encoding for the specified 'R' register used in '4' thru '0' position.
static code_t insEncodeReg_R_4_to_0(regNumber reg);

// Return an encoding for the specified 'P' register used in '19' thru '16' position.
static code_t insEncodeReg_P_19_to_16(regNumber reg);

// Return an encoding for the specified 'P' register used in '3' thru '0' position.
static code_t insEncodeReg_P_3_to_0(regNumber reg);

// Return an encoding for the specified 'P' register used in '8' thru '5' position.
static code_t insEncodeReg_P_8_to_5(regNumber reg);

// Return an encoding for the specified 'P' register used in '13' thru '10' position.
static code_t insEncodeReg_P_13_to_10(regNumber reg);

// Return an encoding for the specified 'R' register used in '17' thru '16' position.
static code_t insEncodeReg_R_17_to_16(regNumber reg);

// Return an encoding for the specified 'P' register used in '7' thru '5' position.
static code_t insEncodeReg_P_7_to_5(regNumber reg);

// Return an encoding for the specified 'P' register used in '3' thru '1' position.
static code_t insEncodeReg_P_3_to_1(regNumber reg);

// Return an encoding for the specified 'P' register used in '2' thru '0' position.
static code_t insEncodeReg_P_2_to_0(regNumber reg);

// Return an encoding for the specified predicate type used in '16' position.
static code_t insEncodePredQualifier_16(bool merge);

// Return an encoding for the specified 'V' register used in '18' thru '16' position.
static code_t insEncodeReg_V_18_to_16(regNumber reg);

// Return an encoding for the specified 'V' register used in '19' thru '16' position.
static code_t insEncodeReg_V_19_to_16(regNumber reg);

// Return an encoding for the specified 'V' register used in '9' thru '6' position.
static code_t insEncodeReg_V_9_to_6(regNumber reg);

// Return an encoding for the specified 'V' register used in '9' thru '6' position with the times two encoding.
// This encoding requires that the register number be divisible by two.
static code_t insEncodeReg_V_9_to_6_Times_Two(regNumber reg);

// Returns an encoding for the imm which represents the condition code.
static code_t insEncodeCond(insCond cond);

// Returns an encoding for the imm which represents the 'condition code'
//  with the lowest bit inverted (marked by invert(<cond>) in the architecture manual.
static code_t insEncodeInvertedCond(insCond cond);

// Returns an encoding for the imm which represents the flags.
static code_t insEncodeFlags(insCflags flags);

// Returns the encoding for the Shift Count bits to be used for Arm64 encodings
static code_t insEncodeShiftCount(ssize_t imm, emitAttr size);

// Returns the encoding to select the datasize for most Arm64 instructions
static code_t insEncodeDatasize(emitAttr size);

// Returns the encoding to select the datasize for the general load/store Arm64 instructions
static code_t insEncodeDatasizeLS(code_t code, emitAttr size);

// Returns the encoding to select the datasize for the vector load/store Arm64 instructions
static code_t insEncodeDatasizeVLS(code_t code, emitAttr size);

// Returns the encoding to select the datasize for the vector load/store pair Arm64 instructions
static code_t insEncodeDatasizeVPLS(code_t code, emitAttr size);

// Returns the encoding to select the datasize for bitfield Arm64 instructions
static code_t insEncodeDatasizeBF(code_t code, emitAttr size);

// Returns the encoding to select the vectorsize for SIMD Arm64 instructions
static code_t insEncodeVectorsize(emitAttr size);

// Returns the encoding to set the vector length specifier (vl) for an Arm64 SVE instruction
static code_t insEncodeVectorLengthSpecifier(instrDesc* id);

// Returns the encoding to select 'index' for an Arm64 vector elem instruction
static code_t insEncodeVectorIndex(emitAttr elemsize, ssize_t index);

// Returns the encoding to select 'index2' for an Arm64 'ins' elem instruction
static code_t insEncodeVectorIndex2(emitAttr elemsize, ssize_t index2);

// Returns the encoding to select 'index' for an Arm64 'mul' elem instruction
static code_t insEncodeVectorIndexLMH(emitAttr elemsize, ssize_t index);

// Returns the encoding for a shift instruction, ready for insertion into an instruction.
static code_t insEncodeShiftImmediate(emitAttr size, bool isRightShift, ssize_t shiftAmount);

// Returns the encoding for ASIMD Shift instruction.
static code_t insEncodeVectorShift(emitAttr size, bool isRightShift, ssize_t shiftAmount)
{
    return insEncodeShiftImmediate(size, isRightShift, shiftAmount) << 16;
}

// Returns the encoding to select the 1/2/4/8 byte elemsize for an Arm64 vector instruction
static code_t insEncodeElemsize(emitAttr size);

// Returns the encoding to select the 4/8 byte elemsize for an Arm64 float vector instruction
static code_t insEncodeFloatElemsize(emitAttr size);

// Returns the encoding to select the index for an Arm64 float vector by element instruction
static code_t insEncodeFloatIndex(emitAttr elemsize, ssize_t index);

// Returns the encoding to select the vector elemsize for an Arm64 ld/st# vector instruction
static code_t insEncodeVLSElemsize(emitAttr size);

// Returns the encoding to select the index for an Arm64 ld/st# vector by element instruction
static code_t insEncodeVLSIndex(emitAttr elemsize, ssize_t index);

// Returns the encoding to select the 'conversion' operation for a type 'fmt' Arm64 instruction
static code_t insEncodeConvertOpt(insFormat fmt, insOpts conversion);

// Returns the encoding to have the Rn register of a ld/st reg be Pre/Post/Not indexed updated
static code_t insEncodeIndexedOpt(insOpts opt);

// Returns the encoding to have the Rn register of a ld/st pair be Pre/Post/Not indexed updated
static code_t insEncodePairIndexedOpt(instruction ins, insOpts opt);

// Returns the encoding to apply a Shift Type on the Rm register
static code_t insEncodeShiftType(insOpts opt);

// Returns the encoding to apply a 12 bit left shift to the immediate
static code_t insEncodeShiftImm12(insOpts opt);

// Returns the encoding to have the Rm register use an extend operation
static code_t insEncodeExtend(insOpts opt);

// Returns the encoding to scale the Rm register by {0,1,2,3,4} in an extend operation
static code_t insEncodeExtendScale(ssize_t imm);

// Returns the encoding to have the Rm register be auto scaled by the ld/st size
static code_t insEncodeReg3Scale(bool isScaled);

// Returns the encoding to select the 1/2/4/8 byte elemsize for an Arm64 SVE vector instruction
static code_t insEncodeSveElemsize(emitAttr size);

// Returns the encoding to select the 1/2/4/8 byte elemsize for an Arm64 Sve vector instruction
// This specifically encodes the size at bit locations '22-21'.
static code_t insEncodeSveElemsize_22_to_21(emitAttr size);

// Returns the encoding to select the 4/8 byte elemsize for an Arm64 Sve vector instruction
// This specifically encodes the field 'sz' at bit location '21'.
static code_t insEncodeSveElemsize_sz_21(emitAttr size);

// Returns the encoding to select the 1/2/4/8 byte elemsize for an Arm64 SVE vector instruction
// This specifically encodes the field 'tszh:tszl' at bit locations '22:20-19'.
static code_t insEncodeSveElemsize_tszh_22_tszl_20_to_19(emitAttr size);

// Returns the first register list size for the given SVE instruction.
static int insGetSveReg1ListSize(instruction ins);

// Returns the predicate type for the given SVE format.
// Register position is required for instructions with multiple predicates.
static PredicateType insGetPredicateType(insFormat fmt, int regpos = 0);

// Returns true if the specified instruction can encode the 'dtype' field.
static bool canEncodeSveElemsize_dtype(instruction ins);

// Returns the encoding to select the 1/2/4/8/16 byte elemsize for an Arm64 Sve vector instruction
// for the 'dtype' field.
static code_t insEncodeSveElemsize_dtype(instruction ins, emitAttr size, code_t code);

// Returns the encoding for the immediate value as 4-bits at bit locations '19-16'.
static code_t insEncodeSimm4_19_to_16(ssize_t imm);

// Returns the encoding for the immediate value that is a multiple of 2 as 4-bits at bit locations '19-16'.
static code_t insEncodeSimm4_MultipleOf2_19_to_16(ssize_t imm);

// Returns the encoding for the immediate value that is a multiple of 3 as 4-bits at bit locations '19-16'.
static code_t insEncodeSimm4_MultipleOf3_19_to_16(ssize_t imm);

// Returns the encoding for the immediate value that is a multiple of 4 as 4-bits at bit locations '19-16'.
static code_t insEncodeSimm4_MultipleOf4_19_to_16(ssize_t imm);

// Returns the encoding for the immediate value that is a multiple of 16 as 4-bits at bit locations '19-16'.
static code_t insEncodeSimm4_MultipleOf16_19_to_16(ssize_t imm);

// Returns the encoding for the immediate value that is a multiple of 32 as 4-bits at bit locations '19-16'.
static code_t insEncodeSimm4_MultipleOf32_19_to_16(ssize_t imm);

// Returns the encoding for the immediate value as 5-bits at bit locations '20-16'.
static code_t insEncodeSimm5_20_to_16(ssize_t imm);

// Returns the encoding for the immediate value as 7-bits at bit locations '20-14'.
static code_t insEncodeUimm7_20_to_14(ssize_t imm);

<<<<<<< HEAD
// Returns the encoding for the immediate value as 8-bits at bit locations '12-5'.
static code_t insEncodeImm8_12_to_5(ssize_t imm);
=======
// Returns the encoding for the immediate value as 4-bits starting from 1, at bit locations '19-16'.
static code_t insEncodeUimm4From1_19_to_16(ssize_t imm);
>>>>>>> f57a40e2

// Returns the encoding to select the elemsize for an Arm64 SVE vector instruction plus an immediate.
// This specifically encodes the field 'tszh:tszl' at bit locations '23-22:9-8'.
static code_t insEncodeSveShift_23_to_22_9_to_0(emitAttr size, bool isRightShift, size_t imm);

// Returns the encoding to select the 4/8-byte width specifier <R> at bit location 22
// for an Arm64 Sve instruction.
static code_t insEncodeSveElemsize_R_22(emitAttr size);

// Returns the encoding to select an insSvePattern
static code_t insEncodeSvePattern(insSvePattern pattern);

// Returns true if 'reg' represents an integer register.
static bool isIntegerRegister(regNumber reg)
{
    return (reg >= REG_INT_FIRST) && (reg <= REG_INT_LAST);
}

//  Returns true if reg encodes for REG_SP or REG_FP
static bool isStackRegister(regNumber reg)
{
    return (reg == REG_ZR) || (reg == REG_FP);
} // ZR (R31) encodes the SP register

// Returns true if 'value' is a legal signed immediate 4 bit encoding (such as for LDNF1SW).
static bool isValidSimm4(ssize_t value)
{
    return (-8 <= value) && (value <= 7);
};

// Returns true if 'value' is a legal signed multiple of 2 immediate 4 bit encoding (such as for LD2Q).
static bool isValidSimm4_MultipleOf2(ssize_t value)
{
    return (-16 <= value) && (value <= 14) && (value % 2 == 0);
};

// Returns true if 'value' is a legal signed multiple of 3 immediate 4 bit encoding (such as for LD3Q).
static bool isValidSimm4_MultipleOf3(ssize_t value)
{
    return (-24 <= value) && (value <= 21) && (value % 3 == 0);
};

// Returns true if 'value' is a legal signed multiple of 4 immediate 4 bit encoding (such as for LD4Q).
static bool isValidSimm4_MultipleOf4(ssize_t value)
{
    return (-32 <= value) && (value <= 28) && (value % 4 == 0);
};

// Returns true if 'value' is a legal signed multiple of 16 immediate 4 bit encoding (such as for LD1RQB).
static bool isValidSimm4_MultipleOf16(ssize_t value)
{
    return (-128 <= value) && (value <= 112) && (value % 16 == 0);
};

// Returns true if 'value' is a legal signed multiple of 32 immediate 4 bit encoding (such as for LD1ROB).
static bool isValidSimm4_MultipleOf32(ssize_t value)
{
    return (-256 <= value) && (value <= 224) && (value % 32 == 0);
};

// Returns true if 'value' is a legal unsigned immediate 4 bit encoding, starting from 1 (such as for CNTB).
static bool isValidUimm4From1(ssize_t value)
{
    return (1 <= value) && (value <= 16);
};

// Returns true if 'value' is a legal unsigned immediate 5 bit encoding (such as for CCMP).
static bool isValidUimm5(ssize_t value)
{
    return (0 <= value) && (value <= 0x1FLL);
};

// Returns true if 'value' is a legal unsigned immediate 7 bit encoding (such as for CMPLT, CMPNE).
static bool isValidUimm7(ssize_t value)
{
    return (0 <= value) && (value <= 0x7FLL);
};

// Returns true if 'value' is a legal unsigned immediate 8 bit encoding (such as for FMOV).
static bool isValidUimm8(ssize_t value)
{
    return (0 <= value) && (value <= 0xFFLL);
};

// Returns true if 'value' is a legal signed immediate 8 bit encoding (such as for SMAX, SMIN).
static bool isValidSimm8(ssize_t value)
{
    return (-128 <= value) && (value <= 127);
};

// Returns true if 'value' is a legal unsigned immediate 12 bit encoding (such as for CMP, CMN).
static bool isValidUimm12(ssize_t value)
{
    return (0 <= value) && (value <= 0xFFFLL);
};

// Returns true if 'value' is a legal unsigned immediate 16 bit encoding (such as for MOVZ, MOVN, MOVK).
static bool isValidUimm16(ssize_t value)
{
    return (0 <= value) && (value <= 0xFFFFLL);
};

// Returns true if 'value' is a legal signed immediate 26 bit encoding (such as for B or BL).
static bool isValidSimm26(ssize_t value)
{
    return (-0x2000000LL <= value) && (value <= 0x1FFFFFFLL);
};

// Returns true if 'value' is a legal signed immediate 19 bit encoding (such as for B.cond, CBNZ, CBZ).
static bool isValidSimm19(ssize_t value)
{
    return (-0x40000LL <= value) && (value <= 0x3FFFFLL);
};

// Returns true if 'value' is a legal signed immediate 14 bit encoding (such as for TBNZ, TBZ).
static bool isValidSimm14(ssize_t value)
{
    return (-0x2000LL <= value) && (value <= 0x1FFFLL);
};

// Returns true if 'value' is a legal signed immediate 5 bit encoding (such as for CMPLO, CMPHI).
static bool isValidSimm5(ssize_t value)
{
    return (-0x10LL <= value) && (value <= 0xFLL);
};

// Returns true if 'value' represents a valid 'bitmask immediate' encoding.
static bool isValidImmNRS(size_t value, emitAttr size)
{
    return (value >= 0) && (value < 0x2000);
} // any unsigned 13-bit immediate

// Returns true if 'value' represents a valid 'halfword immediate' encoding.
static bool isValidImmHWVal(size_t value, emitAttr size)
{
    return (value >= 0) && (value < 0x40000);
} // any unsigned 18-bit immediate

// Returns true if 'value' represents a valid 'byteShifted immediate' encoding.
static bool isValidImmBSVal(size_t value, emitAttr size)
{
    return (value >= 0) && (value < 0x800);
} // any unsigned 11-bit immediate

//  The return value replaces REG_ZR with REG_SP
static regNumber encodingZRtoSP(regNumber reg)
{
    return (reg == REG_ZR) ? REG_SP : reg;
} // ZR (R31) encodes the SP register

//  The return value replaces REG_SP with REG_ZR
static regNumber encodingSPtoZR(regNumber reg)
{
    return (reg == REG_SP) ? REG_ZR : reg;
} // SP is encoded using ZR (R31)

//  For the given 'ins' returns the reverse instruction, if one exists, otherwise returns INS_INVALID
static instruction insReverse(instruction ins);

//  For the given 'datasize' and 'elemsize' returns the insOpts that specifies the vector register arrangement
static insOpts optMakeArrangement(emitAttr datasize, emitAttr elemsize);

//    For the given 'datasize' and 'opt' returns true if it specifies a valid vector register arrangement
static bool isValidArrangement(emitAttr datasize, insOpts opt);

//  For the given 'arrangement' returns the 'datasize' specified by the vector register arrangement
static emitAttr optGetDatasize(insOpts arrangement);

//  For the given 'arrangement' returns the 'elemsize' specified by the vector register arrangement
static emitAttr optGetElemsize(insOpts arrangement);

//  For the given 'arrangement' returns the 'elemsize' specified by the SVE vector register arrangement
static emitAttr optGetSveElemsize(insOpts arrangement);

//  For the given 'arrangement' returns the one with the element width that is double that of the 'arrangement' element.
static insOpts optWidenElemsizeArrangement(insOpts arrangement);

//  For the given SVE 'arrangement' returns the one with the element width that is double that of the 'arrangement'
//  element.
static insOpts optWidenSveElemsizeArrangement(insOpts arrangement);

//  For the given SVE 'arrangement', return the one when reduced to a quadword vector.
static insOpts optSveToQuadwordElemsizeArrangement(insOpts arrangement);

//  For the given 'datasize' returns the one that is double that of the 'datasize'.
static emitAttr widenDatasize(emitAttr datasize);

//  For the given 'srcArrangement' returns the "widen" 'dstArrangement' specifying the destination vector register
//  arrangement
//  of Long Pairwise instructions. Note that destination vector elements twice as long as the source vector elements.
static insOpts optWidenDstArrangement(insOpts srcArrangement);

//  For the given 'conversion' returns the 'dstsize' specified by the conversion option
static emitAttr optGetDstsize(insOpts conversion);

//  For the given 'conversion' returns the 'srcsize' specified by the conversion option
static emitAttr optGetSrcsize(insOpts conversion);

//    For the given 'datasize', 'elemsize' and 'index' returns true, if it specifies a valid 'index'
//    for an element of size 'elemsize' in a vector register of size 'datasize'
static bool isValidVectorIndex(emitAttr datasize, emitAttr elemsize, ssize_t index);

// For a given instruction 'ins' which contains a register lists returns a
// number of consecutive SIMD registers the instruction loads to/store from.
static unsigned insGetRegisterListSize(instruction ins);

/************************************************************************/
/*           Public inline informational methods                        */
/************************************************************************/

public:
// true if this 'imm' can be encoded as a input operand to a mov instruction
static bool emitIns_valid_imm_for_mov(INT64 imm, emitAttr size);

// true if this 'imm' can be encoded as a input operand to a vector movi instruction
static bool emitIns_valid_imm_for_movi(INT64 imm, emitAttr size);

// true if this 'immDbl' can be encoded as a input operand to a fmov instruction
static bool emitIns_valid_imm_for_fmov(double immDbl);

// true if this 'imm' can be encoded as a input operand to an add instruction
static bool emitIns_valid_imm_for_add(INT64 imm, emitAttr size = EA_8BYTE);

// true if this 'imm' can be encoded as a input operand to a cmp instruction
static bool emitIns_valid_imm_for_cmp(INT64 imm, emitAttr size);

// true if this 'imm' can be encoded as a input operand to an alu instruction
static bool emitIns_valid_imm_for_alu(INT64 imm, emitAttr size);

// true if this 'imm' can be encoded as the offset in a ldr/str instruction
static bool emitIns_valid_imm_for_ldst_offset(INT64 imm, emitAttr size);

// true if this 'imm' can be encoded as the offset in an unscaled ldr/str instruction
static bool emitIns_valid_imm_for_unscaled_ldst_offset(INT64 imm);

// true if this 'imm' can be encoded as a input operand to a ccmp instruction
static bool emitIns_valid_imm_for_ccmp(INT64 imm);

// true if 'imm' can be encoded as an offset in a ldp/stp instruction
static bool canEncodeLoadOrStorePairOffset(INT64 imm, emitAttr size);

// true if 'imm' can use the left shifted by 12 bits encoding
static bool canEncodeWithShiftImmBy12(INT64 imm);

// Normalize the 'imm' so that the upper bits, as defined by 'size' are zero
static INT64 normalizeImm64(INT64 imm, emitAttr size);

// Normalize the 'imm' so that the upper bits, as defined by 'size' are zero
static INT32 normalizeImm32(INT32 imm, emitAttr size);

// true if 'imm' can be encoded using a 'bitmask immediate', also returns the encoding if wbBMI is non-null
static bool canEncodeBitMaskImm(INT64 imm, emitAttr size, emitter::bitMaskImm* wbBMI = nullptr);

// true if 'imm' can be encoded using a 'halfword immediate', also returns the encoding if wbHWI is non-null
static bool canEncodeHalfwordImm(INT64 imm, emitAttr size, emitter::halfwordImm* wbHWI = nullptr);

// true if 'imm' can be encoded using a 'byteShifted immediate', also returns the encoding if wbBSI is non-null
static bool canEncodeByteShiftedImm(INT64 imm, emitAttr size, bool allow_MSL, emitter::byteShiftedImm* wbBSI = nullptr);

// true if 'immDbl' can be encoded using a 'float immediate', also returns the encoding if wbFPI is non-null
static bool canEncodeFloatImm8(double immDbl, emitter::floatImm8* wbFPI = nullptr);

// Returns the number of bits used by the given 'size'.
inline static unsigned getBitWidth(emitAttr size)
{
    assert(size <= EA_8BYTE);
    return (unsigned)size * BITS_PER_BYTE;
}

// Returns true if the imm represents a valid bit shift or bit position for the given 'size' [0..31] or [0..63]
inline static unsigned isValidImmShift(ssize_t imm, emitAttr size)
{
    return (imm >= 0) && (imm < getBitWidth(size));
}

// Returns true if the 'shiftAmount' represents a valid shift for the given 'size'.
inline static unsigned isValidVectorShiftAmount(ssize_t shiftAmount, emitAttr size, bool rightShift)
{
    return (rightShift && (shiftAmount >= 1) && (shiftAmount <= getBitWidth(size))) ||
           ((shiftAmount >= 0) && (shiftAmount < getBitWidth(size)));
}

inline static bool isValidGeneralDatasize(emitAttr size)
{
    return (size == EA_8BYTE) || (size == EA_4BYTE);
}

inline static bool isValidScalarDatasize(emitAttr size)
{
    return (size == EA_8BYTE) || (size == EA_4BYTE);
}

inline static bool isValidScalableDatasize(emitAttr size)
{
    return ((size & EA_SCALABLE) == EA_SCALABLE);
}

inline static bool isValidVectorDatasize(emitAttr size)
{
    return (size == EA_16BYTE) || (size == EA_8BYTE);
}

inline static bool isValidGeneralLSDatasize(emitAttr size)
{
    return (size == EA_8BYTE) || (size == EA_4BYTE) || (size == EA_2BYTE) || (size == EA_1BYTE);
}

inline static bool isValidVectorLSDatasize(emitAttr size)
{
    return (size == EA_16BYTE) || (size == EA_8BYTE) || (size == EA_4BYTE) || (size == EA_2BYTE) || (size == EA_1BYTE);
}

inline static bool isValidVectorLSPDatasize(emitAttr size)
{
    return (size == EA_16BYTE) || (size == EA_8BYTE) || (size == EA_4BYTE);
}

inline static bool isValidVectorElemsize(emitAttr size)
{
    return (size == EA_8BYTE) || (size == EA_4BYTE) || (size == EA_2BYTE) || (size == EA_1BYTE);
}

inline static bool isValidVectorFcvtsize(emitAttr size)
{
    return (size == EA_8BYTE) || (size == EA_4BYTE) || (size == EA_2BYTE);
}

inline static bool isValidVectorElemsizeFloat(emitAttr size)
{
    return (size == EA_8BYTE) || (size == EA_4BYTE);
}

inline static bool isValidVectorElemsizeSveFloat(emitAttr size)
{
    return (size == EA_8BYTE) || (size == EA_4BYTE) || (size == EA_2BYTE);
}

inline static bool isValidVectorElemsizeWidening(emitAttr size)
{
    return (size == EA_4BYTE) || (size == EA_2BYTE) || (size == EA_1BYTE);
}

inline static bool isScalableVectorSize(emitAttr size)
{
    return (size == EA_SCALABLE);
}

inline static bool isGeneralRegister(regNumber reg)
{
    return (reg >= REG_INT_FIRST) && (reg <= REG_LR);
} // Excludes REG_ZR

inline static bool isGeneralRegisterOrZR(regNumber reg)
{
    return (reg >= REG_INT_FIRST) && (reg <= REG_ZR);
} // Includes REG_ZR

inline static bool isGeneralRegisterOrSP(regNumber reg)
{
    return isGeneralRegister(reg) || (reg == REG_SP);
} // Includes REG_SP, Excludes REG_ZR

inline static bool isVectorRegister(regNumber reg)
{
    return (reg >= REG_FP_FIRST && reg <= REG_FP_LAST);
}

inline static bool isFloatReg(regNumber reg)
{
    return isVectorRegister(reg);
}

inline static bool isPredicateRegister(regNumber reg)
{
    return (reg >= REG_PREDICATE_FIRST) && (reg <= REG_PREDICATE_LAST);
}

inline static bool isLowPredicateRegister(regNumber reg)
{
    return (reg >= REG_PREDICATE_FIRST) && (reg <= REG_PREDICATE_LOW_LAST);
}

inline static bool isHighPredicateRegister(regNumber reg)
{
    return (reg >= REG_PREDICATE_HIGH_FIRST) && (reg <= REG_PREDICATE_HIGH_LAST);
}

inline static bool insOptsNone(insOpts opt)
{
    return (opt == INS_OPTS_NONE);
}

inline static bool insOptsIndexed(insOpts opt)
{
    return (opt == INS_OPTS_PRE_INDEX) || (opt == INS_OPTS_POST_INDEX);
}

inline static bool insOptsPreIndex(insOpts opt)
{
    return (opt == INS_OPTS_PRE_INDEX);
}

inline static bool insOptsPostIndex(insOpts opt)
{
    return (opt == INS_OPTS_POST_INDEX);
}

inline static bool insOptsLSL12(insOpts opt) // special 12-bit shift only used for imm12
{
    return (opt == INS_OPTS_LSL12);
}

inline static bool insOptsAnyShift(insOpts opt)
{
    return ((opt >= INS_OPTS_LSL) && (opt <= INS_OPTS_ROR));
}

inline static bool insOptsAluShift(insOpts opt) // excludes ROR
{
    return ((opt >= INS_OPTS_LSL) && (opt <= INS_OPTS_ASR));
}

inline static bool insOptsVectorImmShift(insOpts opt)
{
    return ((opt == INS_OPTS_LSL) || (opt == INS_OPTS_MSL));
}

inline static bool insOptsLSL(insOpts opt)
{
    return (opt == INS_OPTS_LSL);
}

inline static bool insOptsLSR(insOpts opt)
{
    return (opt == INS_OPTS_LSR);
}

inline static bool insOptsASR(insOpts opt)
{
    return (opt == INS_OPTS_ASR);
}

inline static bool insOptsROR(insOpts opt)
{
    return (opt == INS_OPTS_ROR);
}

inline static bool insOptsAnyExtend(insOpts opt)
{
    return ((opt >= INS_OPTS_UXTB) && (opt <= INS_OPTS_SXTX));
}

inline static bool insOptsLSExtend(insOpts opt)
{
    return ((opt == INS_OPTS_NONE) || (opt == INS_OPTS_LSL) || (opt == INS_OPTS_UXTW) || (opt == INS_OPTS_SXTW) ||
            (opt == INS_OPTS_UXTX) || (opt == INS_OPTS_SXTX));
}

inline static bool insOpts64BitExtend(insOpts opt)
{
    return ((opt == INS_OPTS_UXTX) || (opt == INS_OPTS_SXTX));
}

inline static bool insOptsAnyArrangement(insOpts opt)
{
    return ((opt >= INS_OPTS_8B) && (opt <= INS_OPTS_2D));
}

inline static bool insOptsConvertFloatToFloat(insOpts opt)
{
    return ((opt >= INS_OPTS_S_TO_D) && (opt <= INS_OPTS_D_TO_H));
}

inline static bool insOptsConvertFloatToInt(insOpts opt)
{
    return ((opt >= INS_OPTS_S_TO_4BYTE) && (opt <= INS_OPTS_D_TO_8BYTE));
}

inline static bool insOptsConvertIntToFloat(insOpts opt)
{
    return ((opt >= INS_OPTS_4BYTE_TO_S) && (opt <= INS_OPTS_8BYTE_TO_D));
}

inline static bool insOptsScalable(insOpts opt)
{
    // `opt` is any of the scalable types.
    return ((opt == INS_OPTS_SCALABLE_B) || (opt == INS_OPTS_SCALABLE_H) || (opt == INS_OPTS_SCALABLE_S) ||
            (opt == INS_OPTS_SCALABLE_D) || (opt == INS_OPTS_SCALABLE_Q));
}

inline static bool insOptsScalableStandard(insOpts opt)
{
    // `opt` is any of the scalable types, except Quadword.
    return ((opt == INS_OPTS_SCALABLE_B) || (opt == INS_OPTS_SCALABLE_H) || (opt == INS_OPTS_SCALABLE_S) ||
            (opt == INS_OPTS_SCALABLE_D));
}

inline static bool insOptsScalableWords(insOpts opt)
{
    // `opt` is any of the word and above scalable types.
    return ((opt == INS_OPTS_SCALABLE_S) || (opt == INS_OPTS_SCALABLE_D));
}

inline static bool insOptsScalableWordsOrQuadwords(insOpts opt)
{
    // `opt` is any of the word, quadword and above scalable types.
    return (insOptsScalableWords(opt) || (opt == INS_OPTS_SCALABLE_Q));
}

inline static bool insOptsScalableAtLeastHalf(insOpts opt)
{
    // `opt` is any of the half and above scalable types.
    return ((opt == INS_OPTS_SCALABLE_H) || (opt == INS_OPTS_SCALABLE_S) || (opt == INS_OPTS_SCALABLE_D));
}

inline static bool insOptsScalableAtMaxHalf(insOpts opt)
{
    // `opt` is any of the standard half and below scalable types.
    return ((opt == INS_OPTS_SCALABLE_B) || (opt == INS_OPTS_SCALABLE_H));
}

inline static bool insOptsScalableFloat(insOpts opt)
{
    // `opt` is any of the scalable types that are valid for FP.
    return ((opt == INS_OPTS_SCALABLE_H) || (opt == INS_OPTS_SCALABLE_S) || (opt == INS_OPTS_SCALABLE_D));
}

inline static bool insOptsScalableWide(insOpts opt)
{
    // `opt` is any of the scalable types that are valid for widening to size D.
    return ((opt == INS_OPTS_SCALABLE_B) || (opt == INS_OPTS_SCALABLE_H) || (opt == INS_OPTS_SCALABLE_S));
}

inline static bool insOptsScalable32bitExtends(insOpts opt)
{
    return ((opt == INS_OPTS_SCALABLE_S_UXTW) || (opt == INS_OPTS_SCALABLE_S_SXTW) ||
            (opt == INS_OPTS_SCALABLE_D_UXTW) || (opt == INS_OPTS_SCALABLE_D_SXTW));
}

inline static bool insScalableOptsNone(insScalableOpts sopt)
{
    // `sopt` is used for instructions with no extra encoding variants.
    return sopt == INS_SCALABLE_OPTS_NONE;
}

inline static bool insScalableOptsWithPredicatePair(insScalableOpts sopt)
{
    // `sopt` denotes the instruction's predicate register should be encoded as a {<Pd1>.<T>, <Pd2>.<T>} pair.
    return sopt == INS_SCALABLE_OPTS_WITH_PREDICATE_PAIR;
}

inline static bool insScalableOptsWithVectorLength(insScalableOpts sopt)
{
    // `sopt` is any of the scalable types that are valid for use with instructions with a vector length specifier (vl).
    return ((sopt == INS_SCALABLE_OPTS_VL_2X) || (sopt == INS_SCALABLE_OPTS_VL_4X));
}

static bool isValidImmCond(ssize_t imm);
static bool isValidImmCondFlags(ssize_t imm);
static bool isValidImmCondFlagsImm5(ssize_t imm);

// Computes page "delta" between two addresses
inline static ssize_t computeRelPageAddr(size_t dstAddr, size_t srcAddr)
{
    return (dstAddr >> 12) - (srcAddr >> 12);
}

/************************************************************************/
/*                   Output target-independent instructions             */
/************************************************************************/

void emitIns_J(instruction ins, BasicBlock* dst, int instrCount = 0);

/************************************************************************/
/*           The public entry points to output instructions             */
/************************************************************************/

public:
void emitIns(instruction ins);

void emitIns_I(instruction ins, emitAttr attr, ssize_t imm);

void emitIns_R(instruction ins, emitAttr attr, regNumber reg, insOpts opt = INS_OPTS_NONE);

void emitIns_R_I(instruction     ins,
                 emitAttr        attr,
                 regNumber       reg,
                 ssize_t         imm,
                 insOpts         opt  = INS_OPTS_NONE,
                 insScalableOpts sopt = INS_SCALABLE_OPTS_NONE DEBUGARG(size_t targetHandle = 0)
                     DEBUGARG(GenTreeFlags gtFlags = GTF_EMPTY));

void emitIns_R_F(instruction ins, emitAttr attr, regNumber reg, double immDbl, insOpts opt = INS_OPTS_NONE);

void emitIns_Mov(
    instruction ins, emitAttr attr, regNumber dstReg, regNumber srcReg, bool canSkip, insOpts opt = INS_OPTS_NONE);

void emitIns_R_R(instruction     ins,
                 emitAttr        attr,
                 regNumber       reg1,
                 regNumber       reg2,
                 insOpts         opt  = INS_OPTS_NONE,
                 insScalableOpts sopt = INS_SCALABLE_OPTS_NONE);

void emitIns_R_R(instruction ins, emitAttr attr, regNumber reg1, regNumber reg2, insFlags flags)
{
    emitIns_R_R(ins, attr, reg1, reg2);
}

void emitIns_R_I_I(instruction ins,
                   emitAttr    attr,
                   regNumber   reg1,
                   ssize_t     imm1,
                   ssize_t     imm2,
                   insOpts opt = INS_OPTS_NONE DEBUGARG(size_t targetHandle = 0)
                       DEBUGARG(GenTreeFlags gtFlags = GTF_EMPTY));

void emitIns_R_R_I(
    instruction ins, emitAttr attr, regNumber reg1, regNumber reg2, ssize_t imm, insOpts opt = INS_OPTS_NONE);

// Checks for a large immediate that needs a second instruction
void emitIns_R_R_Imm(instruction ins, emitAttr attr, regNumber reg1, regNumber reg2, ssize_t imm);

void emitIns_R_R_R(instruction     ins,
                   emitAttr        attr,
                   regNumber       reg1,
                   regNumber       reg2,
                   regNumber       reg3,
                   insOpts         opt  = INS_OPTS_NONE,
                   insScalableOpts sopt = INS_SCALABLE_OPTS_NONE);

void emitIns_R_R_R_I(instruction ins,
                     emitAttr    attr,
                     regNumber   reg1,
                     regNumber   reg2,
                     regNumber   reg3,
                     ssize_t     imm,
                     insOpts     opt      = INS_OPTS_NONE,
                     emitAttr    attrReg2 = EA_UNKNOWN);

void emitIns_R_R_R_Ext(instruction ins,
                       emitAttr    attr,
                       regNumber   reg1,
                       regNumber   reg2,
                       regNumber   reg3,
                       insOpts     opt         = INS_OPTS_NONE,
                       int         shiftAmount = -1);

void emitIns_R_R_I_I(
    instruction ins, emitAttr attr, regNumber reg1, regNumber reg2, int imm1, int imm2, insOpts opt = INS_OPTS_NONE);

void emitIns_R_R_R_R(instruction     ins,
                     emitAttr        attr,
                     regNumber       reg1,
                     regNumber       reg2,
                     regNumber       reg3,
                     regNumber       reg4,
                     insOpts         opt  = INS_OPTS_NONE,
                     insScalableOpts sopt = INS_SCALABLE_OPTS_NONE);

void emitIns_R_COND(instruction ins, emitAttr attr, regNumber reg, insCond cond);

void emitIns_R_R_COND(instruction ins, emitAttr attr, regNumber reg1, regNumber reg2, insCond cond);

void emitIns_R_R_R_COND(instruction ins, emitAttr attr, regNumber reg1, regNumber reg2, regNumber reg3, insCond cond);

void emitIns_R_R_FLAGS_COND(
    instruction ins, emitAttr attr, regNumber reg1, regNumber reg2, insCflags flags, insCond cond);

void emitIns_R_I_FLAGS_COND(instruction ins, emitAttr attr, regNumber reg1, int imm, insCflags flags, insCond cond);

void emitIns_R_PATTERN_I(instruction ins, emitAttr attr, regNumber reg1, insSvePattern pattern, int imm);

void emitIns_BARR(instruction ins, insBarrier barrier);

void emitIns_C(instruction ins, emitAttr attr, CORINFO_FIELD_HANDLE fdlHnd, int offs);

void emitIns_S(instruction ins, emitAttr attr, int varx, int offs);

void emitIns_S_R(instruction ins, emitAttr attr, regNumber ireg, int varx, int offs);

void emitIns_S_S_R_R(
    instruction ins, emitAttr attr, emitAttr attr2, regNumber ireg, regNumber ireg2, int varx, int offs);

void emitIns_R_R_R_I_LdStPair(instruction ins,
                              emitAttr    attr,
                              emitAttr    attr2,
                              regNumber   reg1,
                              regNumber   reg2,
                              regNumber   reg3,
                              ssize_t     imm,
                              int         varx1 = -1,
                              int         varx2 = -1,
                              int         offs1 = -1,
                              int offs2 = -1 DEBUG_ARG(unsigned var1RefsOffs = BAD_IL_OFFSET)
                                              DEBUG_ARG(unsigned var2RefsOffs = BAD_IL_OFFSET));

void emitIns_R_S(instruction ins, emitAttr attr, regNumber ireg, int varx, int offs);

void emitIns_R_R_S_S(
    instruction ins, emitAttr attr, emitAttr attr2, regNumber ireg, regNumber ireg2, int varx, int offs);

void emitIns_S_I(instruction ins, emitAttr attr, int varx, int offs, int val);

void emitIns_R_C(
    instruction ins, emitAttr attr, regNumber reg, regNumber tmpReg, CORINFO_FIELD_HANDLE fldHnd, int offs);

void emitIns_C_R(instruction ins, emitAttr attr, CORINFO_FIELD_HANDLE fldHnd, regNumber reg, int offs);

void emitIns_C_I(instruction ins, emitAttr attr, CORINFO_FIELD_HANDLE fdlHnd, ssize_t offs, ssize_t val);

void emitIns_R_L(instruction ins, emitAttr attr, BasicBlock* dst, regNumber reg);

void emitIns_R_D(instruction ins, emitAttr attr, unsigned offs, regNumber reg);

void emitIns_J_R(instruction ins, emitAttr attr, BasicBlock* dst, regNumber reg);

void emitIns_J_R_I(instruction ins, emitAttr attr, BasicBlock* dst, regNumber reg, int imm);

void emitIns_I_AR(instruction ins, emitAttr attr, int val, regNumber reg, int offs);

void emitIns_R_AR(instruction ins, emitAttr attr, regNumber ireg, regNumber reg, int offs);

void emitIns_R_AI(instruction ins,
                  emitAttr    attr,
                  regNumber   ireg,
                  ssize_t disp DEBUGARG(size_t targetHandle = 0) DEBUGARG(GenTreeFlags gtFlags = GTF_EMPTY));

void emitIns_AR_R(instruction ins, emitAttr attr, regNumber ireg, regNumber reg, int offs);

void emitIns_R_ARR(instruction ins, emitAttr attr, regNumber ireg, regNumber reg, regNumber rg2, int disp);

void emitIns_ARR_R(instruction ins, emitAttr attr, regNumber ireg, regNumber reg, regNumber rg2, int disp);

void emitIns_R_ARX(
    instruction ins, emitAttr attr, regNumber ireg, regNumber reg, regNumber rg2, unsigned mul, int disp);

enum EmitCallType
{
    EC_FUNC_TOKEN, // Direct call to a helper/static/nonvirtual/global method
    EC_INDIR_R,    // Indirect call via register
    EC_COUNT
};

void emitIns_Call(EmitCallType          callType,
                  CORINFO_METHOD_HANDLE methHnd,
                  INDEBUG_LDISASM_COMMA(CORINFO_SIG_INFO* sigInfo) // used to report call sites to the EE
                  void*            addr,
                  ssize_t          argSize,
                  emitAttr         retSize,
                  emitAttr         secondRetSize,
                  VARSET_VALARG_TP ptrVars,
                  regMaskTP        gcrefRegs,
                  regMaskTP        byrefRegs,
                  const DebugInfo& di,
                  regNumber        ireg,
                  regNumber        xreg,
                  unsigned         xmul,
                  ssize_t          disp,
                  bool             isJump);

BYTE* emitOutputLJ(insGroup* ig, BYTE* dst, instrDesc* i);
unsigned emitOutputCall(insGroup* ig, BYTE* dst, instrDesc* i, code_t code);
BYTE* emitOutputLoadLabel(BYTE* dst, BYTE* srcAddr, BYTE* dstAddr, instrDescJmp* id);
BYTE* emitOutputShortBranch(BYTE* dst, instruction ins, insFormat fmt, ssize_t distVal, instrDescJmp* id);
BYTE* emitOutputShortAddress(BYTE* dst, instruction ins, insFormat fmt, ssize_t distVal, regNumber reg);
BYTE* emitOutputShortConstant(
    BYTE* dst, instruction ins, insFormat fmt, ssize_t distVal, regNumber reg, emitAttr opSize);
BYTE* emitOutputVectorConstant(
    BYTE* dst, ssize_t distVal, regNumber dstReg, regNumber addrReg, emitAttr opSize, emitAttr elemSize);

/*****************************************************************************
 *
 *  Given an instrDesc, return true if it's a conditional jump.
 */

inline bool emitIsCondJump(instrDesc* jmp)
{
    return ((jmp->idInsFmt() == IF_BI_0B) || (jmp->idInsFmt() == IF_BI_1A) || (jmp->idInsFmt() == IF_BI_1B) ||
            (jmp->idInsFmt() == IF_LARGEJMP));
}

/*****************************************************************************
 *
 *  Given a instrDesc, return true if it's an unconditional jump.
 */

inline bool emitIsUncondJump(instrDesc* jmp)
{
    return (jmp->idInsFmt() == IF_BI_0A);
}

/*****************************************************************************
 *
 *  Given a instrDesc, return true if it's a direct call.
 */

inline bool emitIsDirectCall(instrDesc* call)
{
    return (call->idInsFmt() == IF_BI_0C);
}

/*****************************************************************************
 *
 *  Given a instrDesc, return true if it's a load label instruction.
 */

inline bool emitIsLoadLabel(instrDesc* jmp)
{
    return ((jmp->idInsFmt() == IF_DI_1E) || // adr or arp
            (jmp->idInsFmt() == IF_LARGEADR));
}

/*****************************************************************************
*
*  Given a instrDesc, return true if it's a load constant instruction.
*/

inline bool emitIsLoadConstant(instrDesc* jmp)
{
    return ((jmp->idInsFmt() == IF_LS_1A) || // ldr
            (jmp->idInsFmt() == IF_LARGELDC));
}

#endif // TARGET_ARM64<|MERGE_RESOLUTION|>--- conflicted
+++ resolved
@@ -536,13 +536,11 @@
 // Returns the encoding for the immediate value as 7-bits at bit locations '20-14'.
 static code_t insEncodeUimm7_20_to_14(ssize_t imm);
 
-<<<<<<< HEAD
+// Returns the encoding for the immediate value as 4-bits starting from 1, at bit locations '19-16'.
+static code_t insEncodeUimm4From1_19_to_16(ssize_t imm);
+
 // Returns the encoding for the immediate value as 8-bits at bit locations '12-5'.
 static code_t insEncodeImm8_12_to_5(ssize_t imm);
-=======
-// Returns the encoding for the immediate value as 4-bits starting from 1, at bit locations '19-16'.
-static code_t insEncodeUimm4From1_19_to_16(ssize_t imm);
->>>>>>> f57a40e2
 
 // Returns the encoding to select the elemsize for an Arm64 SVE vector instruction plus an immediate.
 // This specifically encodes the field 'tszh:tszl' at bit locations '23-22:9-8'.
