// Licensed to the .NET Foundation under one or more agreements.
// The .NET Foundation licenses this file to you under the MIT license.

#if defined(TARGET_ARM64)

// The ARM64 instructions are all 32 bits in size.
// we use an unsigned int to hold the encoded instructions.
// This typedef defines the type that we use to hold encoded instructions.
//
typedef unsigned int code_t;

static bool strictArmAsm;

/************************************************************************/
/*         Routines that compute the size of / encode instructions      */
/************************************************************************/

/************************************************************************/
/*             Debug-only routines to display instructions              */
/************************************************************************/

const char* emitSveRegName(regNumber reg);
const char* emitVectorRegName(regNumber reg);
const char* emitPredicateRegName(regNumber reg);

void emitDispInsHelp(
    instrDesc* id, bool isNew, bool doffs, bool asmfm, unsigned offset, BYTE* pCode, size_t sz, insGroup* ig);
void emitDispLargeJmp(
    instrDesc* id, bool isNew, bool doffs, bool asmfm, unsigned offset, BYTE* pCode, size_t sz, insGroup* ig);
void emitDispComma();
void emitDispInst(instruction ins);
void emitDispImm(ssize_t imm, bool addComma, bool alwaysHex = false, bool isAddrOffset = false);
void emitDispFloatZero();
void emitDispFloatImm(ssize_t imm8);
void emitDispImmOptsLSL12(ssize_t imm, insOpts opt);
void emitDispCond(insCond cond);
void emitDispFlags(insCflags flags);
void emitDispBarrier(insBarrier barrier);
void emitDispShiftOpts(insOpts opt);
void emitDispExtendOpts(insOpts opt);
void emitDispLSExtendOpts(insOpts opt);
void emitDispReg(regNumber reg, emitAttr attr, bool addComma);
void emitDispSveReg(regNumber reg, insOpts opt, bool addComma);
void emitDispVectorReg(regNumber reg, insOpts opt, bool addComma);
void emitDispVectorRegIndex(regNumber reg, emitAttr elemsize, ssize_t index, bool addComma);
void emitDispVectorRegList(regNumber firstReg, unsigned listSize, insOpts opt, bool addComma);
void emitDispVectorElemList(regNumber firstReg, unsigned listSize, emitAttr elemsize, unsigned index, bool addComma);
void emitDispPredicateReg(regNumber reg, insOpts opt, bool addComma);
void emitDispArrangement(insOpts opt);
void emitDispElemsize(emitAttr elemsize);
void emitDispShiftedReg(regNumber reg, insOpts opt, ssize_t imm, emitAttr attr);
void emitDispExtendReg(regNumber reg, insOpts opt, ssize_t imm);
void emitDispAddrRI(regNumber reg, insOpts opt, ssize_t imm);
void emitDispAddrRRExt(regNumber reg1, regNumber reg2, insOpts opt, bool isScaled, emitAttr size);

/************************************************************************/
/*  Private members that deal with target-dependent instr. descriptors  */
/************************************************************************/

private:
instrDesc* emitNewInstrCallDir(int              argCnt,
                               VARSET_VALARG_TP GCvars,
                               regMaskTP        gcrefRegs,
                               regMaskTP        byrefRegs,
                               emitAttr         retSize,
                               emitAttr         secondRetSize);

instrDesc* emitNewInstrCallInd(int              argCnt,
                               ssize_t          disp,
                               VARSET_VALARG_TP GCvars,
                               regMaskTP        gcrefRegs,
                               regMaskTP        byrefRegs,
                               emitAttr         retSize,
                               emitAttr         secondRetSize);

/************************************************************************/
/*   enum to allow instruction optimisation to specify register order   */
/************************************************************************/

enum RegisterOrder
{
    eRO_none = 0,
    eRO_ascending,
    eRO_descending
};

/************************************************************************/
/*               Private helpers for instruction output                 */
/************************************************************************/

private:
bool emitInsIsCompare(instruction ins);
bool emitInsIsLoad(instruction ins);
bool emitInsIsStore(instruction ins);
bool emitInsIsLoadOrStore(instruction ins);
bool emitInsIsVectorRightShift(instruction ins);
bool emitInsIsVectorLong(instruction ins);
bool emitInsIsVectorNarrow(instruction ins);
bool emitInsIsVectorWide(instruction ins);
bool emitInsDestIsOp2(instruction ins);
emitAttr emitInsTargetRegSize(instrDesc* id);
emitAttr emitInsLoadStoreSize(instrDesc* id);

emitter::insFormat emitInsFormat(instruction ins);
emitter::code_t emitInsCode(instruction ins, insFormat fmt);
emitter::code_t emitInsCodeSve(instruction ins, insFormat fmt);

// Generate code for a load or store operation and handle the case of contained GT_LEA op1 with [base + index<<scale +
// offset]
void emitInsLoadStoreOp(instruction ins, emitAttr attr, regNumber dataReg, GenTreeIndir* indir);

//  Emit the 32-bit Arm64 instruction 'code' into the 'dst'  buffer
unsigned emitOutput_Instr(BYTE* dst, code_t code);

// A helper method to return the natural scale for an EA 'size'
static unsigned NaturalScale_helper(emitAttr size);

// A helper method to perform a Rotate-Right shift operation
static UINT64 ROR_helper(UINT64 value, unsigned sh, unsigned width);

// A helper method to perform a 'NOT' bitwise complement operation
static UINT64 NOT_helper(UINT64 value, unsigned width);

// A helper method to perform a bit Replicate operation
static UINT64 Replicate_helper(UINT64 value, unsigned width, emitAttr size);

// Method to do check if mov is redundant with respect to the last instruction.
// If yes, the caller of this method can choose to omit current mov instruction.
static bool IsMovInstruction(instruction ins);
bool IsRedundantMov(instruction ins, emitAttr size, regNumber dst, regNumber src, bool canSkip);

// Methods to optimize a Ldr or Str with an alternative instruction.
bool IsRedundantLdStr(instruction ins, regNumber reg1, regNumber reg2, ssize_t imm, emitAttr size, insFormat fmt);
RegisterOrder IsOptimizableLdrStrWithPair(
    instruction ins, regNumber reg1, regNumber reg2, ssize_t imm, emitAttr size, insFormat fmt);
bool ReplaceLdrStrWithPairInstr(instruction ins,
                                emitAttr    reg1Attr,
                                regNumber   reg1,
                                regNumber   reg2,
                                ssize_t     imm,
                                emitAttr    size,
                                insFormat   fmt,
                                bool        localVar = false,
                                int         varx     = -1,
                                int         offs     = -1);
bool IsOptimizableLdrToMov(instruction ins, regNumber reg1, regNumber reg2, ssize_t imm, emitAttr size, insFormat fmt);
FORCEINLINE bool OptimizeLdrStr(instruction ins,
                                emitAttr    reg1Attr,
                                regNumber   reg1,
                                regNumber   reg2,
                                ssize_t     imm,
                                emitAttr    size,
                                insFormat   fmt,
                                bool        localVar = false,
                                int         varx     = -1,
                                int offs = -1 DEBUG_ARG(bool useRsvdReg = false));

emitLclVarAddr* emitGetLclVarPairLclVar2(instrDesc* id)
{
    assert(id->idIsLclVarPair());
    if (id->idIsLargeCns())
    {
        return &(((instrDescLclVarPairCns*)id)->iiaLclVar2);
    }
    else
    {
        return &(((instrDescLclVarPair*)id)->iiaLclVar2);
    }
}

/************************************************************************
*
* This union is used to encode/decode the special ARM64 immediate values
* that is listed as imm(N,r,s) and referred to as 'bitmask immediate'
*/

union bitMaskImm {
    struct
    {
        unsigned immS : 6; // bits 0..5
        unsigned immR : 6; // bits 6..11
        unsigned immN : 1; // bits 12
    };
    unsigned immNRS; // concat N:R:S forming a 13-bit unsigned immediate
};

/************************************************************************
*
*  Convert between a 64-bit immediate and its 'bitmask immediate'
*   representation imm(i16,hw)
*/

static emitter::bitMaskImm emitEncodeBitMaskImm(INT64 imm, emitAttr size);

static INT64 emitDecodeBitMaskImm(const emitter::bitMaskImm bmImm, emitAttr size);

/************************************************************************
*
* This union is used to encode/decode the special ARM64 immediate values
* that is listed as imm(i16,hw) and referred to as 'halfword immediate'
*/

union halfwordImm {
    struct
    {
        unsigned immVal : 16; // bits  0..15
        unsigned immHW : 2;   // bits 16..17
    };
    unsigned immHWVal; // concat HW:Val forming a 18-bit unsigned immediate
};

/************************************************************************
*
*  Convert between a 64-bit immediate and its 'halfword immediate'
*   representation imm(i16,hw)
*/

static emitter::halfwordImm emitEncodeHalfwordImm(INT64 imm, emitAttr size);

static INT64 emitDecodeHalfwordImm(const emitter::halfwordImm hwImm, emitAttr size);

/************************************************************************
*
* This union is used to encode/decode the special ARM64 immediate values
* that is listed as imm(i16,by) and referred to as 'byteShifted immediate'
*/

union byteShiftedImm {
    struct
    {
        unsigned immVal : 8;  // bits  0..7
        unsigned immBY : 2;   // bits  8..9
        unsigned immOnes : 1; // bit   10
    };
    unsigned immBSVal; // concat Ones:BY:Val forming a 10-bit unsigned immediate
};

/************************************************************************
*
*  Convert between a 16/32-bit immediate and its 'byteShifted immediate'
*   representation imm(i8,by)
*/

static emitter::byteShiftedImm emitEncodeByteShiftedImm(INT64 imm, emitAttr size, bool allow_MSL);

static UINT32 emitDecodeByteShiftedImm(const emitter::byteShiftedImm bsImm, emitAttr size);

/************************************************************************
*
* This union is used to encode/decode the special ARM64 immediate values
* that are use for FMOV immediate and referred to as 'float 8-bit immediate'
*/

union floatImm8 {
    struct
    {
        unsigned immMant : 4; // bits 0..3
        unsigned immExp : 3;  // bits 4..6
        unsigned immSign : 1; // bits 7
    };
    unsigned immFPIVal; // concat Sign:Exp:Mant forming an 8-bit unsigned immediate
};

/************************************************************************
*
*  Convert between a double and its 'float 8-bit immediate' representation
*/

static emitter::floatImm8 emitEncodeFloatImm8(double immDbl);

static double emitDecodeFloatImm8(const emitter::floatImm8 fpImm);

/************************************************************************
*
*  This union is used to encode/decode the cond, nzcv and imm5 values for
*   instructions that use them in the small constant immediate field
*/

union condFlagsImm {
    struct
    {
        insCond   cond : 4;  // bits  0..3
        insCflags flags : 4; // bits  4..7
        unsigned  imm5 : 5;  // bits  8..12
    };
    unsigned immCFVal; // concat imm5:flags:cond forming an 13-bit unsigned immediate
};

// Returns an encoding for the specified register used in the 'Rd' position
static code_t insEncodeReg_Rd(regNumber reg);

// Returns an encoding for the specified register used in the 'Rt' position
static code_t insEncodeReg_Rt(regNumber reg);

// Returns an encoding for the specified register used in the 'Rn' position
static code_t insEncodeReg_Rn(regNumber reg);

// Returns an encoding for the specified register used in the 'Rm' position
static code_t insEncodeReg_Rm(regNumber reg);

// Returns an encoding for the specified register used in the 'Ra' position
static code_t insEncodeReg_Ra(regNumber reg);

// Returns an encoding for the specified register used in the 'Vd' position
static code_t insEncodeReg_Vd(regNumber reg);

// Returns an encoding for the specified register used in the 'Vt' position
static code_t insEncodeReg_Vt(regNumber reg);

// Returns an encoding for the specified register used in the 'Vn' position
static code_t insEncodeReg_Vn(regNumber reg);

// Returns an encoding for the specified register used in the 'Vm' position
static code_t insEncodeReg_Vm(regNumber reg);

// Returns an encoding for the specified register used in the 'Va' position
static code_t insEncodeReg_Va(regNumber reg);

<<<<<<< HEAD
=======
// Returns an encoding for the specified register used in the 'Pd' position
static code_t insEncodeReg_Pd(regNumber reg);

// Returns an encoding for the specified register used in the 'Pn' position
static code_t insEncodeReg_Pn(regNumber reg);

>>>>>>> ebf881ed
// Returns an encoding for the specified register used in the 'Pm' position
static code_t insEncodeReg_Pm(regNumber reg);

// Returns an encoding for the imm which represents the condition code.
static code_t insEncodeCond(insCond cond);

// Returns an encoding for the imm which represents the 'condition code'
//  with the lowest bit inverted (marked by invert(<cond>) in the architecture manual.
static code_t insEncodeInvertedCond(insCond cond);

// Returns an encoding for the imm which represents the flags.
static code_t insEncodeFlags(insCflags flags);

// Returns the encoding for the Shift Count bits to be used for Arm64 encodings
static code_t insEncodeShiftCount(ssize_t imm, emitAttr size);

// Returns the encoding to select the datasize for most Arm64 instructions
static code_t insEncodeDatasize(emitAttr size);

// Returns the encoding to select the datasize for the general load/store Arm64 instructions
static code_t insEncodeDatasizeLS(code_t code, emitAttr size);

// Returns the encoding to select the datasize for the vector load/store Arm64 instructions
static code_t insEncodeDatasizeVLS(code_t code, emitAttr size);

// Returns the encoding to select the datasize for the vector load/store pair Arm64 instructions
static code_t insEncodeDatasizeVPLS(code_t code, emitAttr size);

// Returns the encoding to select the datasize for bitfield Arm64 instructions
static code_t insEncodeDatasizeBF(code_t code, emitAttr size);

// Returns the encoding to select the vectorsize for SIMD Arm64 instructions
static code_t insEncodeVectorsize(emitAttr size);

// Returns the encoding to select 'index' for an Arm64 vector elem instruction
static code_t insEncodeVectorIndex(emitAttr elemsize, ssize_t index);

// Returns the encoding to select 'index2' for an Arm64 'ins' elem instruction
static code_t insEncodeVectorIndex2(emitAttr elemsize, ssize_t index2);

// Returns the encoding to select 'index' for an Arm64 'mul' elem instruction
static code_t insEncodeVectorIndexLMH(emitAttr elemsize, ssize_t index);

// Returns the encoding for ASIMD Shift instruction.
static code_t insEncodeVectorShift(emitAttr size, ssize_t shiftAmount);

// Returns the encoding to select the 1/2/4/8 byte elemsize for an Arm64 vector instruction
static code_t insEncodeElemsize(emitAttr size);

// Returns the encoding to select the 4/8 byte elemsize for an Arm64 float vector instruction
static code_t insEncodeFloatElemsize(emitAttr size);

// Returns the encoding to select the index for an Arm64 float vector by element instruction
static code_t insEncodeFloatIndex(emitAttr elemsize, ssize_t index);

// Returns the encoding to select the vector elemsize for an Arm64 ld/st# vector instruction
static code_t insEncodeVLSElemsize(emitAttr size);

// Returns the encoding to select the index for an Arm64 ld/st# vector by element instruction
static code_t insEncodeVLSIndex(emitAttr elemsize, ssize_t index);

// Returns the encoding to select the 'conversion' operation for a type 'fmt' Arm64 instruction
static code_t insEncodeConvertOpt(insFormat fmt, insOpts conversion);

// Returns the encoding to have the Rn register of a ld/st reg be Pre/Post/Not indexed updated
static code_t insEncodeIndexedOpt(insOpts opt);

// Returns the encoding to have the Rn register of a ld/st pair be Pre/Post/Not indexed updated
static code_t insEncodePairIndexedOpt(instruction ins, insOpts opt);

// Returns the encoding to apply a Shift Type on the Rm register
static code_t insEncodeShiftType(insOpts opt);

// Returns the encoding to apply a 12 bit left shift to the immediate
static code_t insEncodeShiftImm12(insOpts opt);

// Returns the encoding to have the Rm register use an extend operation
static code_t insEncodeExtend(insOpts opt);

// Returns the encoding to scale the Rm register by {0,1,2,3,4} in an extend operation
static code_t insEncodeExtendScale(ssize_t imm);

// Returns the encoding to have the Rm register be auto scaled by the ld/st size
static code_t insEncodeReg3Scale(bool isScaled);

// Returns true if 'reg' represents an integer register.
static bool isIntegerRegister(regNumber reg)
{
    return (reg >= REG_INT_FIRST) && (reg <= REG_INT_LAST);
}

//  Returns true if reg encodes for REG_SP or REG_FP
static bool isStackRegister(regNumber reg)
{
    return (reg == REG_ZR) || (reg == REG_FP);
} // ZR (R31) encodes the SP register

// Returns true if 'value' is a legal unsigned immediate 5 bit encoding (such as for CCMP).
static bool isValidUimm5(ssize_t value)
{
    return (0 <= value) && (value <= 0x1FLL);
};

// Returns true if 'value' is a legal unsigned immediate 8 bit encoding (such as for fMOV).
static bool isValidUimm8(ssize_t value)
{
    return (0 <= value) && (value <= 0xFFLL);
};

// Returns true if 'value' is a legal unsigned immediate 12 bit encoding (such as for CMP, CMN).
static bool isValidUimm12(ssize_t value)
{
    return (0 <= value) && (value <= 0xFFFLL);
};

// Returns true if 'value' is a legal unsigned immediate 16 bit encoding (such as for MOVZ, MOVN, MOVK).
static bool isValidUimm16(ssize_t value)
{
    return (0 <= value) && (value <= 0xFFFFLL);
};

// Returns true if 'value' is a legal signed immediate 26 bit encoding (such as for B or BL).
static bool isValidSimm26(ssize_t value)
{
    return (-0x2000000LL <= value) && (value <= 0x1FFFFFFLL);
};

// Returns true if 'value' is a legal signed immediate 19 bit encoding (such as for B.cond, CBNZ, CBZ).
static bool isValidSimm19(ssize_t value)
{
    return (-0x40000LL <= value) && (value <= 0x3FFFFLL);
};

// Returns true if 'value' is a legal signed immediate 14 bit encoding (such as for TBNZ, TBZ).
static bool isValidSimm14(ssize_t value)
{
    return (-0x2000LL <= value) && (value <= 0x1FFFLL);
};

// Returns true if 'value' represents a valid 'bitmask immediate' encoding.
static bool isValidImmNRS(size_t value, emitAttr size)
{
    return (value >= 0) && (value < 0x2000);
} // any unsigned 13-bit immediate

// Returns true if 'value' represents a valid 'halfword immediate' encoding.
static bool isValidImmHWVal(size_t value, emitAttr size)
{
    return (value >= 0) && (value < 0x40000);
} // any unsigned 18-bit immediate

// Returns true if 'value' represents a valid 'byteShifted immediate' encoding.
static bool isValidImmBSVal(size_t value, emitAttr size)
{
    return (value >= 0) && (value < 0x800);
} // any unsigned 11-bit immediate

//  The return value replaces REG_ZR with REG_SP
static regNumber encodingZRtoSP(regNumber reg)
{
    return (reg == REG_ZR) ? REG_SP : reg;
} // ZR (R31) encodes the SP register

//  The return value replaces REG_SP with REG_ZR
static regNumber encodingSPtoZR(regNumber reg)
{
    return (reg == REG_SP) ? REG_ZR : reg;
} // SP is encoded using ZR (R31)

//  For the given 'ins' returns the reverse instruction, if one exists, otherwise returns INS_INVALID
static instruction insReverse(instruction ins);

//  For the given 'datasize' and 'elemsize' returns the insOpts that specifies the vector register arrangement
static insOpts optMakeArrangement(emitAttr datasize, emitAttr elemsize);

//    For the given 'datasize' and 'opt' returns true if it specifies a valid vector register arrangement
static bool isValidArrangement(emitAttr datasize, insOpts opt);

//  For the given 'arrangement' returns the 'datasize' specified by the vector register arrangement
static emitAttr optGetDatasize(insOpts arrangement);

//  For the given 'arrangement' returns the 'elemsize' specified by the vector register arrangement
static emitAttr optGetElemsize(insOpts arrangement);

//  For the given 'arrangement' returns the one with the element width that is double that of the 'arrangement' element.
static insOpts optWidenElemsizeArrangement(insOpts arrangement);

//  For the given 'datasize' returns the one that is double that of the 'datasize'.
static emitAttr widenDatasize(emitAttr datasize);

//  For the given 'srcArrangement' returns the "widen" 'dstArrangement' specifying the destination vector register
//  arrangement
//  of Long Pairwise instructions. Note that destination vector elements twice as long as the source vector elements.
static insOpts optWidenDstArrangement(insOpts srcArrangement);

//  For the given 'conversion' returns the 'dstsize' specified by the conversion option
static emitAttr optGetDstsize(insOpts conversion);

//  For the given 'conversion' returns the 'srcsize' specified by the conversion option
static emitAttr optGetSrcsize(insOpts conversion);

//    For the given 'datasize', 'elemsize' and 'index' returns true, if it specifies a valid 'index'
//    for an element of size 'elemsize' in a vector register of size 'datasize'
static bool isValidVectorIndex(emitAttr datasize, emitAttr elemsize, ssize_t index);

// For a given instruction 'ins' which contains a register lists returns a
// number of consecutive SIMD registers the instruction loads to/store from.
static unsigned insGetRegisterListSize(instruction ins);

/************************************************************************/
/*           Public inline informational methods                        */
/************************************************************************/

public:
// true if this 'imm' can be encoded as a input operand to a mov instruction
static bool emitIns_valid_imm_for_mov(INT64 imm, emitAttr size);

// true if this 'imm' can be encoded as a input operand to a vector movi instruction
static bool emitIns_valid_imm_for_movi(INT64 imm, emitAttr size);

// true if this 'immDbl' can be encoded as a input operand to a fmov instruction
static bool emitIns_valid_imm_for_fmov(double immDbl);

// true if this 'imm' can be encoded as a input operand to an add instruction
static bool emitIns_valid_imm_for_add(INT64 imm, emitAttr size = EA_8BYTE);

// true if this 'imm' can be encoded as a input operand to a cmp instruction
static bool emitIns_valid_imm_for_cmp(INT64 imm, emitAttr size);

// true if this 'imm' can be encoded as a input operand to an alu instruction
static bool emitIns_valid_imm_for_alu(INT64 imm, emitAttr size);

// true if this 'imm' can be encoded as the offset in a ldr/str instruction
static bool emitIns_valid_imm_for_ldst_offset(INT64 imm, emitAttr size);

// true if this 'imm' can be encoded as the offset in an unscaled ldr/str instruction
static bool emitIns_valid_imm_for_unscaled_ldst_offset(INT64 imm);

// true if this 'imm' can be encoded as a input operand to a ccmp instruction
static bool emitIns_valid_imm_for_ccmp(INT64 imm);

// true if 'imm' can be encoded as an offset in a ldp/stp instruction
static bool canEncodeLoadOrStorePairOffset(INT64 imm, emitAttr size);

// true if 'imm' can use the left shifted by 12 bits encoding
static bool canEncodeWithShiftImmBy12(INT64 imm);

// Normalize the 'imm' so that the upper bits, as defined by 'size' are zero
static INT64 normalizeImm64(INT64 imm, emitAttr size);

// Normalize the 'imm' so that the upper bits, as defined by 'size' are zero
static INT32 normalizeImm32(INT32 imm, emitAttr size);

// true if 'imm' can be encoded using a 'bitmask immediate', also returns the encoding if wbBMI is non-null
static bool canEncodeBitMaskImm(INT64 imm, emitAttr size, emitter::bitMaskImm* wbBMI = nullptr);

// true if 'imm' can be encoded using a 'halfword immediate', also returns the encoding if wbHWI is non-null
static bool canEncodeHalfwordImm(INT64 imm, emitAttr size, emitter::halfwordImm* wbHWI = nullptr);

// true if 'imm' can be encoded using a 'byteShifted immediate', also returns the encoding if wbBSI is non-null
static bool canEncodeByteShiftedImm(INT64 imm, emitAttr size, bool allow_MSL, emitter::byteShiftedImm* wbBSI = nullptr);

// true if 'immDbl' can be encoded using a 'float immediate', also returns the encoding if wbFPI is non-null
static bool canEncodeFloatImm8(double immDbl, emitter::floatImm8* wbFPI = nullptr);

// Returns the number of bits used by the given 'size'.
inline static unsigned getBitWidth(emitAttr size)
{
    assert(size <= EA_8BYTE);
    return (unsigned)size * BITS_PER_BYTE;
}

// Returns true if the imm represents a valid bit shift or bit position for the given 'size' [0..31] or [0..63]
inline static unsigned isValidImmShift(ssize_t imm, emitAttr size)
{
    return (imm >= 0) && (imm < getBitWidth(size));
}

// Returns true if the 'shiftAmount' represents a valid shift for the given 'size'.
inline static unsigned isValidVectorShiftAmount(ssize_t shiftAmount, emitAttr size, bool rightShift)
{
    return (rightShift && (shiftAmount >= 1) && (shiftAmount <= getBitWidth(size))) ||
           ((shiftAmount >= 0) && (shiftAmount < getBitWidth(size)));
}

inline static bool isValidGeneralDatasize(emitAttr size)
{
    return (size == EA_8BYTE) || (size == EA_4BYTE);
}

inline static bool isValidScalarDatasize(emitAttr size)
{
    return (size == EA_8BYTE) || (size == EA_4BYTE);
}

inline static bool isValidScalableDatasize(emitAttr size)
{
    return ((size & EA_SCALABLE) == EA_SCALABLE);
}

inline static bool isValidVectorDatasize(emitAttr size)
{
    return (size == EA_16BYTE) || (size == EA_8BYTE);
}

inline static bool isValidGeneralLSDatasize(emitAttr size)
{
    return (size == EA_8BYTE) || (size == EA_4BYTE) || (size == EA_2BYTE) || (size == EA_1BYTE);
}

inline static bool isValidVectorLSDatasize(emitAttr size)
{
    return (size == EA_16BYTE) || (size == EA_8BYTE) || (size == EA_4BYTE) || (size == EA_2BYTE) || (size == EA_1BYTE);
}

inline static bool isValidVectorLSPDatasize(emitAttr size)
{
    return (size == EA_16BYTE) || (size == EA_8BYTE) || (size == EA_4BYTE);
}

inline static bool isValidVectorElemsize(emitAttr size)
{
    return (size == EA_8BYTE) || (size == EA_4BYTE) || (size == EA_2BYTE) || (size == EA_1BYTE);
}

inline static bool isValidVectorFcvtsize(emitAttr size)
{
    return (size == EA_8BYTE) || (size == EA_4BYTE) || (size == EA_2BYTE);
}

inline static bool isValidVectorElemsizeFloat(emitAttr size)
{
    return (size == EA_8BYTE) || (size == EA_4BYTE);
}

inline static bool isGeneralRegister(regNumber reg)
{
    return (reg >= REG_INT_FIRST) && (reg <= REG_LR);
} // Excludes REG_ZR

inline static bool isGeneralRegisterOrZR(regNumber reg)
{
    return (reg >= REG_INT_FIRST) && (reg <= REG_ZR);
} // Includes REG_ZR

inline static bool isGeneralRegisterOrSP(regNumber reg)
{
    return isGeneralRegister(reg) || (reg == REG_SP);
} // Includes REG_SP, Excludes REG_ZR

inline static bool isVectorRegister(regNumber reg)
{
    return (reg >= REG_FP_FIRST && reg <= REG_FP_LAST);
}

inline static bool isFloatReg(regNumber reg)
{
    return isVectorRegister(reg);
}

inline static bool isPredicateRegister(regNumber reg)
{
<<<<<<< HEAD
    // TODO-SVE: Fix once we add predicate registers
    return (reg >= REG_FP_FIRST && reg <= REG_FP_LAST);
=======
    return (reg >= REG_PREDICATE_FIRST && reg <= REG_PREDICATE_LAST);
>>>>>>> ebf881ed
}

inline static bool insOptsNone(insOpts opt)
{
    return (opt == INS_OPTS_NONE);
}

inline static bool insOptsIndexed(insOpts opt)
{
    return (opt == INS_OPTS_PRE_INDEX) || (opt == INS_OPTS_POST_INDEX);
}

inline static bool insOptsPreIndex(insOpts opt)
{
    return (opt == INS_OPTS_PRE_INDEX);
}

inline static bool insOptsPostIndex(insOpts opt)
{
    return (opt == INS_OPTS_POST_INDEX);
}

inline static bool insOptsLSL12(insOpts opt) // special 12-bit shift only used for imm12
{
    return (opt == INS_OPTS_LSL12);
}

inline static bool insOptsAnyShift(insOpts opt)
{
    return ((opt >= INS_OPTS_LSL) && (opt <= INS_OPTS_ROR));
}

inline static bool insOptsAluShift(insOpts opt) // excludes ROR
{
    return ((opt >= INS_OPTS_LSL) && (opt <= INS_OPTS_ASR));
}

inline static bool insOptsVectorImmShift(insOpts opt)
{
    return ((opt == INS_OPTS_LSL) || (opt == INS_OPTS_MSL));
}

inline static bool insOptsLSL(insOpts opt)
{
    return (opt == INS_OPTS_LSL);
}

inline static bool insOptsLSR(insOpts opt)
{
    return (opt == INS_OPTS_LSR);
}

inline static bool insOptsASR(insOpts opt)
{
    return (opt == INS_OPTS_ASR);
}

inline static bool insOptsROR(insOpts opt)
{
    return (opt == INS_OPTS_ROR);
}

inline static bool insOptsAnyExtend(insOpts opt)
{
    return ((opt >= INS_OPTS_UXTB) && (opt <= INS_OPTS_SXTX));
}

inline static bool insOptsLSExtend(insOpts opt)
{
    return ((opt == INS_OPTS_NONE) || (opt == INS_OPTS_LSL) || (opt == INS_OPTS_UXTW) || (opt == INS_OPTS_SXTW) ||
            (opt == INS_OPTS_UXTX) || (opt == INS_OPTS_SXTX));
}

inline static bool insOpts64BitExtend(insOpts opt)
{
    return ((opt == INS_OPTS_UXTX) || (opt == INS_OPTS_SXTX));
}

inline static bool insOptsAnyArrangement(insOpts opt)
{
    return ((opt >= INS_OPTS_8B) && (opt <= INS_OPTS_2D));
}

inline static bool insOptsConvertFloatToFloat(insOpts opt)
{
    return ((opt >= INS_OPTS_S_TO_D) && (opt <= INS_OPTS_D_TO_H));
}

inline static bool insOptsConvertFloatToInt(insOpts opt)
{
    return ((opt >= INS_OPTS_S_TO_4BYTE) && (opt <= INS_OPTS_D_TO_8BYTE));
}

inline static bool insOptsConvertIntToFloat(insOpts opt)
{
    return ((opt >= INS_OPTS_4BYTE_TO_S) && (opt <= INS_OPTS_8BYTE_TO_D));
}

inline static bool insOptsScalable(insOpts opt)
{
    return ((opt == INS_OPTS_SCALABLE_B || opt == INS_OPTS_SCALABLE_H || opt == INS_OPTS_SCALABLE_S ||
             opt == INS_OPTS_SCALABLE_D));
}

static bool isValidImmCond(ssize_t imm);
static bool isValidImmCondFlags(ssize_t imm);
static bool isValidImmCondFlagsImm5(ssize_t imm);

// Computes page "delta" between two addresses
inline static ssize_t computeRelPageAddr(size_t dstAddr, size_t srcAddr)
{
    return (dstAddr >> 12) - (srcAddr >> 12);
}

/************************************************************************/
/*                   Output target-independent instructions             */
/************************************************************************/

void emitIns_J(instruction ins, BasicBlock* dst, int instrCount = 0);

/************************************************************************/
/*           The public entry points to output instructions             */
/************************************************************************/

public:
void emitIns(instruction ins);

void emitIns_I(instruction ins, emitAttr attr, ssize_t imm);

void emitIns_R(instruction ins, emitAttr attr, regNumber reg);

void emitIns_R_I(instruction ins,
                 emitAttr    attr,
                 regNumber   reg,
                 ssize_t     imm,
                 insOpts opt = INS_OPTS_NONE DEBUGARG(size_t targetHandle = 0)
                     DEBUGARG(GenTreeFlags gtFlags = GTF_EMPTY));

void emitIns_R_F(instruction ins, emitAttr attr, regNumber reg, double immDbl, insOpts opt = INS_OPTS_NONE);

void emitIns_Mov(
    instruction ins, emitAttr attr, regNumber dstReg, regNumber srcReg, bool canSkip, insOpts opt = INS_OPTS_NONE);

void emitIns_R_R(instruction ins, emitAttr attr, regNumber reg1, regNumber reg2, insOpts opt = INS_OPTS_NONE);

void emitIns_R_R(instruction ins, emitAttr attr, regNumber reg1, regNumber reg2, insFlags flags)
{
    emitIns_R_R(ins, attr, reg1, reg2);
}

void emitIns_R_I_I(instruction ins,
                   emitAttr    attr,
                   regNumber   reg1,
                   ssize_t     imm1,
                   ssize_t     imm2,
                   insOpts opt = INS_OPTS_NONE DEBUGARG(size_t targetHandle = 0)
                       DEBUGARG(GenTreeFlags gtFlags = GTF_EMPTY));

void emitIns_R_R_I(
    instruction ins, emitAttr attr, regNumber reg1, regNumber reg2, ssize_t imm, insOpts opt = INS_OPTS_NONE);

// Checks for a large immediate that needs a second instruction
void emitIns_R_R_Imm(instruction ins, emitAttr attr, regNumber reg1, regNumber reg2, ssize_t imm);

void emitIns_R_R_R(
    instruction ins, emitAttr attr, regNumber reg1, regNumber reg2, regNumber reg3, insOpts opt = INS_OPTS_NONE);

void emitIns_R_R_R_I(instruction ins,
                     emitAttr    attr,
                     regNumber   reg1,
                     regNumber   reg2,
                     regNumber   reg3,
                     ssize_t     imm,
                     insOpts     opt      = INS_OPTS_NONE,
                     emitAttr    attrReg2 = EA_UNKNOWN);

void emitIns_R_R_R_Ext(instruction ins,
                       emitAttr    attr,
                       regNumber   reg1,
                       regNumber   reg2,
                       regNumber   reg3,
                       insOpts     opt         = INS_OPTS_NONE,
                       int         shiftAmount = -1);

void emitIns_R_R_I_I(
    instruction ins, emitAttr attr, regNumber reg1, regNumber reg2, int imm1, int imm2, insOpts opt = INS_OPTS_NONE);

void emitIns_R_R_R_R(instruction ins, emitAttr attr, regNumber reg1, regNumber reg2, regNumber reg3, regNumber reg4);

void emitIns_R_COND(instruction ins, emitAttr attr, regNumber reg, insCond cond);

void emitIns_R_R_COND(instruction ins, emitAttr attr, regNumber reg1, regNumber reg2, insCond cond);

void emitIns_R_R_R_COND(instruction ins, emitAttr attr, regNumber reg1, regNumber reg2, regNumber reg3, insCond cond);

void emitIns_R_R_FLAGS_COND(
    instruction ins, emitAttr attr, regNumber reg1, regNumber reg2, insCflags flags, insCond cond);

void emitIns_R_I_FLAGS_COND(instruction ins, emitAttr attr, regNumber reg1, int imm, insCflags flags, insCond cond);

void emitIns_BARR(instruction ins, insBarrier barrier);

void emitIns_C(instruction ins, emitAttr attr, CORINFO_FIELD_HANDLE fdlHnd, int offs);

void emitIns_S(instruction ins, emitAttr attr, int varx, int offs);

void emitIns_S_R(instruction ins, emitAttr attr, regNumber ireg, int varx, int offs);

void emitIns_S_S_R_R(
    instruction ins, emitAttr attr, emitAttr attr2, regNumber ireg, regNumber ireg2, int varx, int offs);

void emitIns_R_R_R_I_LdStPair(instruction ins,
                              emitAttr    attr,
                              emitAttr    attr2,
                              regNumber   reg1,
                              regNumber   reg2,
                              regNumber   reg3,
                              ssize_t     imm,
                              int         varx1 = -1,
                              int         varx2 = -1,
                              int         offs1 = -1,
                              int offs2 = -1 DEBUG_ARG(unsigned var1RefsOffs = BAD_IL_OFFSET)
                                              DEBUG_ARG(unsigned var2RefsOffs = BAD_IL_OFFSET));

void emitIns_R_S(instruction ins, emitAttr attr, regNumber ireg, int varx, int offs);

void emitIns_R_R_S_S(
    instruction ins, emitAttr attr, emitAttr attr2, regNumber ireg, regNumber ireg2, int varx, int offs);

void emitIns_S_I(instruction ins, emitAttr attr, int varx, int offs, int val);

void emitIns_R_C(
    instruction ins, emitAttr attr, regNumber reg, regNumber tmpReg, CORINFO_FIELD_HANDLE fldHnd, int offs);

void emitIns_C_R(instruction ins, emitAttr attr, CORINFO_FIELD_HANDLE fldHnd, regNumber reg, int offs);

void emitIns_C_I(instruction ins, emitAttr attr, CORINFO_FIELD_HANDLE fdlHnd, ssize_t offs, ssize_t val);

void emitIns_R_L(instruction ins, emitAttr attr, BasicBlock* dst, regNumber reg);

void emitIns_R_D(instruction ins, emitAttr attr, unsigned offs, regNumber reg);

void emitIns_J_R(instruction ins, emitAttr attr, BasicBlock* dst, regNumber reg);

void emitIns_J_R_I(instruction ins, emitAttr attr, BasicBlock* dst, regNumber reg, int imm);

void emitIns_I_AR(instruction ins, emitAttr attr, int val, regNumber reg, int offs);

void emitIns_R_AR(instruction ins, emitAttr attr, regNumber ireg, regNumber reg, int offs);

void emitIns_R_AI(instruction ins,
                  emitAttr    attr,
                  regNumber   ireg,
                  ssize_t disp DEBUGARG(size_t targetHandle = 0) DEBUGARG(GenTreeFlags gtFlags = GTF_EMPTY));

void emitIns_AR_R(instruction ins, emitAttr attr, regNumber ireg, regNumber reg, int offs);

void emitIns_R_ARR(instruction ins, emitAttr attr, regNumber ireg, regNumber reg, regNumber rg2, int disp);

void emitIns_ARR_R(instruction ins, emitAttr attr, regNumber ireg, regNumber reg, regNumber rg2, int disp);

void emitIns_R_ARX(
    instruction ins, emitAttr attr, regNumber ireg, regNumber reg, regNumber rg2, unsigned mul, int disp);

enum EmitCallType
{
    EC_FUNC_TOKEN, // Direct call to a helper/static/nonvirtual/global method
    EC_INDIR_R,    // Indirect call via register
    EC_COUNT
};

void emitIns_Call(EmitCallType          callType,
                  CORINFO_METHOD_HANDLE methHnd,
                  INDEBUG_LDISASM_COMMA(CORINFO_SIG_INFO* sigInfo) // used to report call sites to the EE
                  void*            addr,
                  ssize_t          argSize,
                  emitAttr         retSize,
                  emitAttr         secondRetSize,
                  VARSET_VALARG_TP ptrVars,
                  regMaskTP        gcrefRegs,
                  regMaskTP        byrefRegs,
                  const DebugInfo& di,
                  regNumber        ireg,
                  regNumber        xreg,
                  unsigned         xmul,
                  ssize_t          disp,
                  bool             isJump);

BYTE* emitOutputLJ(insGroup* ig, BYTE* dst, instrDesc* i);
unsigned emitOutputCall(insGroup* ig, BYTE* dst, instrDesc* i, code_t code);
BYTE* emitOutputLoadLabel(BYTE* dst, BYTE* srcAddr, BYTE* dstAddr, instrDescJmp* id);
BYTE* emitOutputShortBranch(BYTE* dst, instruction ins, insFormat fmt, ssize_t distVal, instrDescJmp* id);
BYTE* emitOutputShortAddress(BYTE* dst, instruction ins, insFormat fmt, ssize_t distVal, regNumber reg);
BYTE* emitOutputShortConstant(
    BYTE* dst, instruction ins, insFormat fmt, ssize_t distVal, regNumber reg, emitAttr opSize);
BYTE* emitOutputVectorConstant(
    BYTE* dst, ssize_t distVal, regNumber dstReg, regNumber addrReg, emitAttr opSize, emitAttr elemSize);

/*****************************************************************************
 *
 *  Given an instrDesc, return true if it's a conditional jump.
 */

inline bool emitIsCondJump(instrDesc* jmp)
{
    return ((jmp->idInsFmt() == IF_BI_0B) || (jmp->idInsFmt() == IF_BI_1A) || (jmp->idInsFmt() == IF_BI_1B) ||
            (jmp->idInsFmt() == IF_LARGEJMP));
}

/*****************************************************************************
 *
 *  Given a instrDesc, return true if it's an unconditional jump.
 */

inline bool emitIsUncondJump(instrDesc* jmp)
{
    return (jmp->idInsFmt() == IF_BI_0A);
}

/*****************************************************************************
 *
 *  Given a instrDesc, return true if it's a direct call.
 */

inline bool emitIsDirectCall(instrDesc* call)
{
    return (call->idInsFmt() == IF_BI_0C);
}

/*****************************************************************************
 *
 *  Given a instrDesc, return true if it's a load label instruction.
 */

inline bool emitIsLoadLabel(instrDesc* jmp)
{
    return ((jmp->idInsFmt() == IF_DI_1E) || // adr or arp
            (jmp->idInsFmt() == IF_LARGEADR));
}

/*****************************************************************************
*
*  Given a instrDesc, return true if it's a load constant instruction.
*/

inline bool emitIsLoadConstant(instrDesc* jmp)
{
    return ((jmp->idInsFmt() == IF_LS_1A) || // ldr
            (jmp->idInsFmt() == IF_LARGELDC));
}

#endif // TARGET_ARM64<|MERGE_RESOLUTION|>--- conflicted
+++ resolved
@@ -316,15 +316,12 @@
 // Returns an encoding for the specified register used in the 'Va' position
 static code_t insEncodeReg_Va(regNumber reg);
 
-<<<<<<< HEAD
-=======
 // Returns an encoding for the specified register used in the 'Pd' position
 static code_t insEncodeReg_Pd(regNumber reg);
 
 // Returns an encoding for the specified register used in the 'Pn' position
 static code_t insEncodeReg_Pn(regNumber reg);
 
->>>>>>> ebf881ed
 // Returns an encoding for the specified register used in the 'Pm' position
 static code_t insEncodeReg_Pm(regNumber reg);
 
@@ -687,12 +684,7 @@
 
 inline static bool isPredicateRegister(regNumber reg)
 {
-<<<<<<< HEAD
-    // TODO-SVE: Fix once we add predicate registers
-    return (reg >= REG_FP_FIRST && reg <= REG_FP_LAST);
-=======
     return (reg >= REG_PREDICATE_FIRST && reg <= REG_PREDICATE_LAST);
->>>>>>> ebf881ed
 }
 
 inline static bool insOptsNone(insOpts opt)
