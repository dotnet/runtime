--- conflicted
+++ resolved
@@ -586,17 +586,13 @@
     return (0 <= value) && (value <= 0x1FLL);
 };
 
-<<<<<<< HEAD
 // Returns true if 'value' is a legal unsigned immediate 7 bit encoding (such as for CMPLT, CMPNE).
 static bool isValidUimm7(ssize_t value)
 {
     return (0 <= value) && (value <= 0x7FLL);
 };
 
-// Returns true if 'value' is a legal unsigned immediate 8 bit encoding (such as for fMOV).
-=======
 // Returns true if 'value' is a legal unsigned immediate 8 bit encoding (such as for FMOV).
->>>>>>> 05fe3e05
 static bool isValidUimm8(ssize_t value)
 {
     return (0 <= value) && (value <= 0xFFLL);
