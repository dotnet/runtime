// Licensed to the .NET Foundation under one or more agreements.
// The .NET Foundation licenses this file to you under the MIT license.

#if defined(TARGET_ARM64)

// The ARM64 instructions are all 32 bits in size.
// we use an unsigned int to hold the encoded instructions.
// This typedef defines the type that we use to hold encoded instructions.
//
typedef unsigned int code_t;

static bool strictArmAsm;

/************************************************************************/
/*         Routines that compute the size of / encode instructions      */
/************************************************************************/

/************************************************************************/
/*             Debug-only routines to display instructions              */
/************************************************************************/

enum PredicateType
{
    PREDICATE_NONE = 0,
    PREDICATE_MERGE,
    PREDICATE_ZERO,
};

const char* emitSveRegName(regNumber reg);
const char* emitVectorRegName(regNumber reg);
const char* emitPredicateRegName(regNumber reg);

void emitDispInsHelp(
    instrDesc* id, bool isNew, bool doffs, bool asmfm, unsigned offset, BYTE* pCode, size_t sz, insGroup* ig);
void emitDispLargeJmp(
    instrDesc* id, bool isNew, bool doffs, bool asmfm, unsigned offset, BYTE* pCode, size_t sz, insGroup* ig);
void emitDispComma();
void emitDispInst(instruction ins);
void emitDispImm(ssize_t imm, bool addComma, bool alwaysHex = false, bool isAddrOffset = false);
void emitDispFloatZero();
void emitDispFloatImm(ssize_t imm8);
void emitDispImmOptsLSL12(ssize_t imm, insOpts opt);
void emitDispCond(insCond cond);
void emitDispFlags(insCflags flags);
void emitDispBarrier(insBarrier barrier);
void emitDispShiftOpts(insOpts opt);
void emitDispExtendOpts(insOpts opt);
void emitDispLSExtendOpts(insOpts opt);
void emitDispReg(regNumber reg, emitAttr attr, bool addComma);
void emitDispSveReg(regNumber reg, insOpts opt, bool addComma);
void emitDispVectorReg(regNumber reg, insOpts opt, bool addComma);
void emitDispVectorRegIndex(regNumber reg, emitAttr elemsize, ssize_t index, bool addComma);
void emitDispVectorRegList(regNumber firstReg, unsigned listSize, insOpts opt, bool addComma);
void emitDispVectorElemList(regNumber firstReg, unsigned listSize, emitAttr elemsize, unsigned index, bool addComma);
void emitDispSveRegList(regNumber firstReg, unsigned listSize, insOpts opt, bool addComma);
void emitDispPredicateReg(regNumber reg, PredicateType ptype, bool addComma);
void emitDispLowPredicateReg(regNumber reg, PredicateType ptype, bool addComma);
void emitDispArrangement(insOpts opt);
void emitDispElemsize(emitAttr elemsize);
void emitDispShiftedReg(regNumber reg, insOpts opt, ssize_t imm, emitAttr attr);
void emitDispExtendReg(regNumber reg, insOpts opt, ssize_t imm);
void emitDispAddrRI(regNumber reg, insOpts opt, ssize_t imm);
void emitDispAddrRRExt(regNumber reg1, regNumber reg2, insOpts opt, bool isScaled, emitAttr size);

/************************************************************************/
/*  Private members that deal with target-dependent instr. descriptors  */
/************************************************************************/

private:
instrDesc* emitNewInstrCallDir(int              argCnt,
                               VARSET_VALARG_TP GCvars,
                               regMaskTP        gcrefRegs,
                               regMaskTP        byrefRegs,
                               emitAttr         retSize,
                               emitAttr         secondRetSize);

instrDesc* emitNewInstrCallInd(int              argCnt,
                               ssize_t          disp,
                               VARSET_VALARG_TP GCvars,
                               regMaskTP        gcrefRegs,
                               regMaskTP        byrefRegs,
                               emitAttr         retSize,
                               emitAttr         secondRetSize);

/************************************************************************/
/*   enum to allow instruction optimisation to specify register order   */
/************************************************************************/

enum RegisterOrder
{
    eRO_none = 0,
    eRO_ascending,
    eRO_descending
};

/************************************************************************/
/*               Private helpers for instruction output                 */
/************************************************************************/

private:
bool emitInsIsCompare(instruction ins);
bool emitInsIsLoad(instruction ins);
bool emitInsIsStore(instruction ins);
bool emitInsIsLoadOrStore(instruction ins);
bool emitInsIsVectorRightShift(instruction ins);
bool emitInsIsVectorLong(instruction ins);
bool emitInsIsVectorNarrow(instruction ins);
bool emitInsIsVectorWide(instruction ins);
bool emitInsDestIsOp2(instruction ins);
emitAttr emitInsTargetRegSize(instrDesc* id);
emitAttr emitInsLoadStoreSize(instrDesc* id);

emitter::insFormat emitInsFormat(instruction ins);
emitter::code_t emitInsCode(instruction ins, insFormat fmt);
emitter::code_t emitInsCodeSve(instruction ins, insFormat fmt);

// Generate code for a load or store operation and handle the case of contained GT_LEA op1 with [base + index<<scale +
// offset]
void emitInsLoadStoreOp(instruction ins, emitAttr attr, regNumber dataReg, GenTreeIndir* indir);

//  Emit the 32-bit Arm64 instruction 'code' into the 'dst'  buffer
unsigned emitOutput_Instr(BYTE* dst, code_t code);

// A helper method to return the natural scale for an EA 'size'
static unsigned NaturalScale_helper(emitAttr size);

// A helper method to perform a Rotate-Right shift operation
static UINT64 ROR_helper(UINT64 value, unsigned sh, unsigned width);

// A helper method to perform a 'NOT' bitwise complement operation
static UINT64 NOT_helper(UINT64 value, unsigned width);

// A helper method to perform a bit Replicate operation
static UINT64 Replicate_helper(UINT64 value, unsigned width, emitAttr size);

// Method to do check if mov is redundant with respect to the last instruction.
// If yes, the caller of this method can choose to omit current mov instruction.
static bool IsMovInstruction(instruction ins);
bool IsRedundantMov(instruction ins, emitAttr size, regNumber dst, regNumber src, bool canSkip);

// Methods to optimize a Ldr or Str with an alternative instruction.
bool IsRedundantLdStr(instruction ins, regNumber reg1, regNumber reg2, ssize_t imm, emitAttr size, insFormat fmt);
RegisterOrder IsOptimizableLdrStrWithPair(
    instruction ins, regNumber reg1, regNumber reg2, ssize_t imm, emitAttr size, insFormat fmt);
bool ReplaceLdrStrWithPairInstr(instruction ins,
                                emitAttr    reg1Attr,
                                regNumber   reg1,
                                regNumber   reg2,
                                ssize_t     imm,
                                emitAttr    size,
                                insFormat   fmt,
                                bool        localVar = false,
                                int         varx     = -1,
                                int         offs     = -1);
bool IsOptimizableLdrToMov(instruction ins, regNumber reg1, regNumber reg2, ssize_t imm, emitAttr size, insFormat fmt);
FORCEINLINE bool OptimizeLdrStr(instruction ins,
                                emitAttr    reg1Attr,
                                regNumber   reg1,
                                regNumber   reg2,
                                ssize_t     imm,
                                emitAttr    size,
                                insFormat   fmt,
                                bool        localVar = false,
                                int         varx     = -1,
                                int offs = -1 DEBUG_ARG(bool useRsvdReg = false));

emitLclVarAddr* emitGetLclVarPairLclVar2(instrDesc* id)
{
    assert(id->idIsLclVarPair());
    if (id->idIsLargeCns())
    {
        return &(((instrDescLclVarPairCns*)id)->iiaLclVar2);
    }
    else
    {
        return &(((instrDescLclVarPair*)id)->iiaLclVar2);
    }
}

/************************************************************************
*
* This union is used to encode/decode the special ARM64 immediate values
* that is listed as imm(N,r,s) and referred to as 'bitmask immediate'
*/

union bitMaskImm {
    struct
    {
        unsigned immS : 6; // bits 0..5
        unsigned immR : 6; // bits 6..11
        unsigned immN : 1; // bits 12
    };
    unsigned immNRS; // concat N:R:S forming a 13-bit unsigned immediate
};

/************************************************************************
*
*  Convert between a 64-bit immediate and its 'bitmask immediate'
*   representation imm(i16,hw)
*/

static emitter::bitMaskImm emitEncodeBitMaskImm(INT64 imm, emitAttr size);

static INT64 emitDecodeBitMaskImm(const emitter::bitMaskImm bmImm, emitAttr size);

/************************************************************************
*
* This union is used to encode/decode the special ARM64 immediate values
* that is listed as imm(i16,hw) and referred to as 'halfword immediate'
*/

union halfwordImm {
    struct
    {
        unsigned immVal : 16; // bits  0..15
        unsigned immHW : 2;   // bits 16..17
    };
    unsigned immHWVal; // concat HW:Val forming a 18-bit unsigned immediate
};

/************************************************************************
*
*  Convert between a 64-bit immediate and its 'halfword immediate'
*   representation imm(i16,hw)
*/

static emitter::halfwordImm emitEncodeHalfwordImm(INT64 imm, emitAttr size);

static INT64 emitDecodeHalfwordImm(const emitter::halfwordImm hwImm, emitAttr size);

/************************************************************************
*
* This union is used to encode/decode the special ARM64 immediate values
* that is listed as imm(i16,by) and referred to as 'byteShifted immediate'
*/

union byteShiftedImm {
    struct
    {
        unsigned immVal : 8;  // bits  0..7
        unsigned immBY : 2;   // bits  8..9
        unsigned immOnes : 1; // bit   10
    };
    unsigned immBSVal; // concat Ones:BY:Val forming a 10-bit unsigned immediate
};

/************************************************************************
*
*  Convert between a 16/32-bit immediate and its 'byteShifted immediate'
*   representation imm(i8,by)
*/

static emitter::byteShiftedImm emitEncodeByteShiftedImm(INT64 imm, emitAttr size, bool allow_MSL);

static UINT32 emitDecodeByteShiftedImm(const emitter::byteShiftedImm bsImm, emitAttr size);

/************************************************************************
*
* This union is used to encode/decode the special ARM64 immediate values
* that are use for FMOV immediate and referred to as 'float 8-bit immediate'
*/

union floatImm8 {
    struct
    {
        unsigned immMant : 4; // bits 0..3
        unsigned immExp : 3;  // bits 4..6
        unsigned immSign : 1; // bits 7
    };
    unsigned immFPIVal; // concat Sign:Exp:Mant forming an 8-bit unsigned immediate
};

/************************************************************************
*
*  Convert between a double and its 'float 8-bit immediate' representation
*/

static emitter::floatImm8 emitEncodeFloatImm8(double immDbl);

static double emitDecodeFloatImm8(const emitter::floatImm8 fpImm);

/************************************************************************
*
*  This union is used to encode/decode the cond, nzcv and imm5 values for
*   instructions that use them in the small constant immediate field
*/

union condFlagsImm {
    struct
    {
        insCond   cond : 4;  // bits  0..3
        insCflags flags : 4; // bits  4..7
        unsigned  imm5 : 5;  // bits  8..12
    };
    unsigned immCFVal; // concat imm5:flags:cond forming an 13-bit unsigned immediate
};

// Returns an encoding for the specified register used in the 'Rd' position
static code_t insEncodeReg_Rd(regNumber reg);

// Returns an encoding for the specified register used in the 'Rt' position
static code_t insEncodeReg_Rt(regNumber reg);

// Returns an encoding for the specified register used in the 'Rn' position
static code_t insEncodeReg_Rn(regNumber reg);

// Returns an encoding for the specified register used in the 'Rm' position
static code_t insEncodeReg_Rm(regNumber reg);

// Returns an encoding for the specified register used in the 'Ra' position
static code_t insEncodeReg_Ra(regNumber reg);

// Returns an encoding for the specified register used in the 'Vd' position
static code_t insEncodeReg_Vd(regNumber reg);

// Returns an encoding for the specified register used in the 'Vt' position
static code_t insEncodeReg_Vt(regNumber reg);

// Returns an encoding for the specified register used in the 'Vn' position
static code_t insEncodeReg_Vn(regNumber reg);

// Returns an encoding for the specified register used in the 'Vm' position
static code_t insEncodeReg_Vm(regNumber reg);

// Returns an encoding for the specified register used in the 'Va' position
static code_t insEncodeReg_Va(regNumber reg);

// Return an encoding for the specified 'V' register used in '4' thru '0' position.
static code_t insEncodeReg_V_4_to_0(regNumber reg);

// Return an encoding for the specified 'V' register used in '9' thru '5' position.
static code_t insEncodeReg_V_9_to_5(regNumber reg);

// Return an encoding for the specified 'P' register used in '12' thru '10' position.
static code_t insEncodeReg_P_12_to_10(regNumber reg);

// Return an encoding for the specified 'V' register used in '21' thru '17' position.
static code_t insEncodeReg_V_21_to_17(regNumber reg);

// Return an encoding for the specified 'R' register used in '21' thru '17' position.
static code_t insEncodeReg_R_21_to_17(regNumber reg);

// Return an encoding for the specified 'R' register used in '20' thru '16' position.
static code_t insEncodeReg_R_20_to_16(regNumber reg);

// Return an encoding for the specified 'R' register used in '9' thru '5' position.
static code_t insEncodeReg_R_9_to_5(regNumber reg);

// Return an encoding for the specified 'R' register used in '4' thru '0' position.
static code_t insEncodeReg_R_4_to_0(regNumber reg);

// Return an encoding for the specified 'P' register used in '20' thru '17' position.
static code_t insEncodeReg_P_20_to_17(regNumber reg);

// Return an encoding for the specified 'P' register used in '3' thru '0' position.
static code_t insEncodeReg_P_3_to_0(regNumber reg);

// Return an encoding for the specified 'P' register used in '8' thru '5' position.
static code_t insEncodeReg_P_8_to_5(regNumber reg);

// Return an encoding for the specified 'P' register used in '13' thru '10' position.
static code_t insEncodeReg_P_13_to_10(regNumber reg);

// Return an encoding for the specified 'R' register used in '18' thru '17' position.
static code_t insEncodeReg_R_18_to_17(regNumber reg);

// Return an encoding for the specified 'P' register used in '7' thru '5' position.
static code_t insEncodeReg_P_7_to_5(regNumber reg);

// Return an encoding for the specified 'P' register used in '3' thru '1' position.
static code_t insEncodeReg_P_3_to_1(regNumber reg);

// Return an encoding for the specified 'P' register used in '2' thru '0' position.
static code_t insEncodeReg_P_2_to_0(regNumber reg);

// Return an encoding for the specified predicate type used in '16' position.
static code_t insEncodePredQualifier_16(bool merge);

// Return an encoding for the specified 'V' register used in '19' thru '17' position.
static code_t insEncodeReg_V_19_to_17(regNumber reg);

// Return an encoding for the specified 'V' register used in '20' thru '17' position.
static code_t insEncodeReg_V_20_to_17(regNumber reg);

// Return an encoding for the specified 'V' register used in '9' thru '6' position.
static code_t insEncodeReg_V_9_to_6(regNumber reg);

// Return an encoding for the specified 'V' register used in '9' thru '6' position with the times two encoding.
// This encoding requires that the register number be divisible by two.
static code_t insEncodeReg_V_9_to_6_Times_Two(regNumber reg);

// Returns an encoding for the imm which represents the condition code.
static code_t insEncodeCond(insCond cond);

// Returns an encoding for the imm which represents the 'condition code'
//  with the lowest bit inverted (marked by invert(<cond>) in the architecture manual.
static code_t insEncodeInvertedCond(insCond cond);

// Returns an encoding for the imm which represents the flags.
static code_t insEncodeFlags(insCflags flags);

// Returns the encoding for the Shift Count bits to be used for Arm64 encodings
static code_t insEncodeShiftCount(ssize_t imm, emitAttr size);

// Returns the encoding to select the datasize for most Arm64 instructions
static code_t insEncodeDatasize(emitAttr size);

// Returns the encoding to select the datasize for the general load/store Arm64 instructions
static code_t insEncodeDatasizeLS(code_t code, emitAttr size);

// Returns the encoding to select the datasize for the vector load/store Arm64 instructions
static code_t insEncodeDatasizeVLS(code_t code, emitAttr size);

// Returns the encoding to select the datasize for the vector load/store pair Arm64 instructions
static code_t insEncodeDatasizeVPLS(code_t code, emitAttr size);

// Returns the encoding to select the datasize for bitfield Arm64 instructions
static code_t insEncodeDatasizeBF(code_t code, emitAttr size);

// Returns the encoding to select the vectorsize for SIMD Arm64 instructions
static code_t insEncodeVectorsize(emitAttr size);

// Returns the encoding to select 'index' for an Arm64 vector elem instruction
static code_t insEncodeVectorIndex(emitAttr elemsize, ssize_t index);

// Returns the encoding to select 'index2' for an Arm64 'ins' elem instruction
static code_t insEncodeVectorIndex2(emitAttr elemsize, ssize_t index2);

// Returns the encoding to select 'index' for an Arm64 'mul' elem instruction
static code_t insEncodeVectorIndexLMH(emitAttr elemsize, ssize_t index);

// Returns the encoding for a shift instruction, ready for insertion into an instruction.
static code_t insEncodeShiftImmediate(emitAttr size, bool isRightShift, ssize_t shiftAmount);

// Returns the encoding for ASIMD Shift instruction.
static code_t insEncodeVectorShift(emitAttr size, bool isRightShift, ssize_t shiftAmount)
{
    return insEncodeShiftImmediate(size, isRightShift, shiftAmount) << 16;
}

// Returns the encoding to select the 1/2/4/8 byte elemsize for an Arm64 vector instruction
static code_t insEncodeElemsize(emitAttr size);

// Returns the encoding to select the 4/8 byte elemsize for an Arm64 float vector instruction
static code_t insEncodeFloatElemsize(emitAttr size);

// Returns the encoding to select the index for an Arm64 float vector by element instruction
static code_t insEncodeFloatIndex(emitAttr elemsize, ssize_t index);

// Returns the encoding to select the vector elemsize for an Arm64 ld/st# vector instruction
static code_t insEncodeVLSElemsize(emitAttr size);

// Returns the encoding to select the index for an Arm64 ld/st# vector by element instruction
static code_t insEncodeVLSIndex(emitAttr elemsize, ssize_t index);

// Returns the encoding to select the 'conversion' operation for a type 'fmt' Arm64 instruction
static code_t insEncodeConvertOpt(insFormat fmt, insOpts conversion);

// Returns the encoding to have the Rn register of a ld/st reg be Pre/Post/Not indexed updated
static code_t insEncodeIndexedOpt(insOpts opt);

// Returns the encoding to have the Rn register of a ld/st pair be Pre/Post/Not indexed updated
static code_t insEncodePairIndexedOpt(instruction ins, insOpts opt);

// Returns the encoding to apply a Shift Type on the Rm register
static code_t insEncodeShiftType(insOpts opt);

// Returns the encoding to apply a 12 bit left shift to the immediate
static code_t insEncodeShiftImm12(insOpts opt);

// Returns the encoding to have the Rm register use an extend operation
static code_t insEncodeExtend(insOpts opt);

// Returns the encoding to scale the Rm register by {0,1,2,3,4} in an extend operation
static code_t insEncodeExtendScale(ssize_t imm);

// Returns the encoding to have the Rm register be auto scaled by the ld/st size
static code_t insEncodeReg3Scale(bool isScaled);

// Returns the encoding to select the 1/2/4/8 byte elemsize for an Arm64 SVE vector instruction
static code_t insEncodeSveElemsize(emitAttr size);

// Returns the encoding to select the 1/2/4/8 byte elemsize for an Arm64 SVE vector instruction
// This specifically encodes the field 'tszh:tszl' at bit locations '22:20-19'.
static code_t insEncodeSveElemsize_tszh_22_tszl_20_to_19(emitAttr size);

<<<<<<< HEAD
// Returns the encoding to select the 4/8-byte width specifier <R> at bit location 22
// for an Arm64 Sve instruction.
static code_t insEncodeSveElemsize_R_22(emitAttr size);
=======
// Returns the encoding to select the elemsize for an Arm64 SVE vector instruction plus an immediate.
// This specifically encodes the field 'tszh:tszl' at bit locations '23-22:9-8'.
static code_t insEncodeSveShift_23_to_22_9_to_0(emitAttr size, bool isRightShift, size_t imm);
>>>>>>> fbf109b6

// Returns true if 'reg' represents an integer register.
static bool isIntegerRegister(regNumber reg)
{
    return (reg >= REG_INT_FIRST) && (reg <= REG_INT_LAST);
}

//  Returns true if reg encodes for REG_SP or REG_FP
static bool isStackRegister(regNumber reg)
{
    return (reg == REG_ZR) || (reg == REG_FP);
} // ZR (R31) encodes the SP register

// Returns true if 'value' is a legal unsigned immediate 5 bit encoding (such as for CCMP).
static bool isValidUimm5(ssize_t value)
{
    return (0 <= value) && (value <= 0x1FLL);
};

// Returns true if 'value' is a legal unsigned immediate 8 bit encoding (such as for fMOV).
static bool isValidUimm8(ssize_t value)
{
    return (0 <= value) && (value <= 0xFFLL);
};

// Returns true if 'value' is a legal unsigned immediate 12 bit encoding (such as for CMP, CMN).
static bool isValidUimm12(ssize_t value)
{
    return (0 <= value) && (value <= 0xFFFLL);
};

// Returns true if 'value' is a legal unsigned immediate 16 bit encoding (such as for MOVZ, MOVN, MOVK).
static bool isValidUimm16(ssize_t value)
{
    return (0 <= value) && (value <= 0xFFFFLL);
};

// Returns true if 'value' is a legal signed immediate 26 bit encoding (such as for B or BL).
static bool isValidSimm26(ssize_t value)
{
    return (-0x2000000LL <= value) && (value <= 0x1FFFFFFLL);
};

// Returns true if 'value' is a legal signed immediate 19 bit encoding (such as for B.cond, CBNZ, CBZ).
static bool isValidSimm19(ssize_t value)
{
    return (-0x40000LL <= value) && (value <= 0x3FFFFLL);
};

// Returns true if 'value' is a legal signed immediate 14 bit encoding (such as for TBNZ, TBZ).
static bool isValidSimm14(ssize_t value)
{
    return (-0x2000LL <= value) && (value <= 0x1FFFLL);
};

// Returns true if 'value' represents a valid 'bitmask immediate' encoding.
static bool isValidImmNRS(size_t value, emitAttr size)
{
    return (value >= 0) && (value < 0x2000);
} // any unsigned 13-bit immediate

// Returns true if 'value' represents a valid 'halfword immediate' encoding.
static bool isValidImmHWVal(size_t value, emitAttr size)
{
    return (value >= 0) && (value < 0x40000);
} // any unsigned 18-bit immediate

// Returns true if 'value' represents a valid 'byteShifted immediate' encoding.
static bool isValidImmBSVal(size_t value, emitAttr size)
{
    return (value >= 0) && (value < 0x800);
} // any unsigned 11-bit immediate

//  The return value replaces REG_ZR with REG_SP
static regNumber encodingZRtoSP(regNumber reg)
{
    return (reg == REG_ZR) ? REG_SP : reg;
} // ZR (R31) encodes the SP register

//  The return value replaces REG_SP with REG_ZR
static regNumber encodingSPtoZR(regNumber reg)
{
    return (reg == REG_SP) ? REG_ZR : reg;
} // SP is encoded using ZR (R31)

//  For the given 'ins' returns the reverse instruction, if one exists, otherwise returns INS_INVALID
static instruction insReverse(instruction ins);

//  For the given 'datasize' and 'elemsize' returns the insOpts that specifies the vector register arrangement
static insOpts optMakeArrangement(emitAttr datasize, emitAttr elemsize);

//    For the given 'datasize' and 'opt' returns true if it specifies a valid vector register arrangement
static bool isValidArrangement(emitAttr datasize, insOpts opt);

//  For the given 'arrangement' returns the 'datasize' specified by the vector register arrangement
static emitAttr optGetDatasize(insOpts arrangement);

//  For the given 'arrangement' returns the 'elemsize' specified by the vector register arrangement
static emitAttr optGetElemsize(insOpts arrangement);

//  For the given 'arrangement' returns the 'elemsize' specified by the SVE vector register arrangement
static emitAttr optGetSveElemsize(insOpts arrangement);

//  For the given 'arrangement' returns the one with the element width that is double that of the 'arrangement' element.
static insOpts optWidenElemsizeArrangement(insOpts arrangement);

//  For the given SVE 'arrangement' returns the one with the element width that is double that of the 'arrangement'
//  element.
static insOpts optWidenSveElemsizeArrangement(insOpts arrangement);

//  For the given 'datasize' returns the one that is double that of the 'datasize'.
static emitAttr widenDatasize(emitAttr datasize);

//  For the given 'srcArrangement' returns the "widen" 'dstArrangement' specifying the destination vector register
//  arrangement
//  of Long Pairwise instructions. Note that destination vector elements twice as long as the source vector elements.
static insOpts optWidenDstArrangement(insOpts srcArrangement);

//  For the given 'conversion' returns the 'dstsize' specified by the conversion option
static emitAttr optGetDstsize(insOpts conversion);

//  For the given 'conversion' returns the 'srcsize' specified by the conversion option
static emitAttr optGetSrcsize(insOpts conversion);

//    For the given 'datasize', 'elemsize' and 'index' returns true, if it specifies a valid 'index'
//    for an element of size 'elemsize' in a vector register of size 'datasize'
static bool isValidVectorIndex(emitAttr datasize, emitAttr elemsize, ssize_t index);

// For a given instruction 'ins' which contains a register lists returns a
// number of consecutive SIMD registers the instruction loads to/store from.
static unsigned insGetRegisterListSize(instruction ins);

/************************************************************************/
/*           Public inline informational methods                        */
/************************************************************************/

public:
// true if this 'imm' can be encoded as a input operand to a mov instruction
static bool emitIns_valid_imm_for_mov(INT64 imm, emitAttr size);

// true if this 'imm' can be encoded as a input operand to a vector movi instruction
static bool emitIns_valid_imm_for_movi(INT64 imm, emitAttr size);

// true if this 'immDbl' can be encoded as a input operand to a fmov instruction
static bool emitIns_valid_imm_for_fmov(double immDbl);

// true if this 'imm' can be encoded as a input operand to an add instruction
static bool emitIns_valid_imm_for_add(INT64 imm, emitAttr size = EA_8BYTE);

// true if this 'imm' can be encoded as a input operand to a cmp instruction
static bool emitIns_valid_imm_for_cmp(INT64 imm, emitAttr size);

// true if this 'imm' can be encoded as a input operand to an alu instruction
static bool emitIns_valid_imm_for_alu(INT64 imm, emitAttr size);

// true if this 'imm' can be encoded as the offset in a ldr/str instruction
static bool emitIns_valid_imm_for_ldst_offset(INT64 imm, emitAttr size);

// true if this 'imm' can be encoded as the offset in an unscaled ldr/str instruction
static bool emitIns_valid_imm_for_unscaled_ldst_offset(INT64 imm);

// true if this 'imm' can be encoded as a input operand to a ccmp instruction
static bool emitIns_valid_imm_for_ccmp(INT64 imm);

// true if 'imm' can be encoded as an offset in a ldp/stp instruction
static bool canEncodeLoadOrStorePairOffset(INT64 imm, emitAttr size);

// true if 'imm' can use the left shifted by 12 bits encoding
static bool canEncodeWithShiftImmBy12(INT64 imm);

// Normalize the 'imm' so that the upper bits, as defined by 'size' are zero
static INT64 normalizeImm64(INT64 imm, emitAttr size);

// Normalize the 'imm' so that the upper bits, as defined by 'size' are zero
static INT32 normalizeImm32(INT32 imm, emitAttr size);

// true if 'imm' can be encoded using a 'bitmask immediate', also returns the encoding if wbBMI is non-null
static bool canEncodeBitMaskImm(INT64 imm, emitAttr size, emitter::bitMaskImm* wbBMI = nullptr);

// true if 'imm' can be encoded using a 'halfword immediate', also returns the encoding if wbHWI is non-null
static bool canEncodeHalfwordImm(INT64 imm, emitAttr size, emitter::halfwordImm* wbHWI = nullptr);

// true if 'imm' can be encoded using a 'byteShifted immediate', also returns the encoding if wbBSI is non-null
static bool canEncodeByteShiftedImm(INT64 imm, emitAttr size, bool allow_MSL, emitter::byteShiftedImm* wbBSI = nullptr);

// true if 'immDbl' can be encoded using a 'float immediate', also returns the encoding if wbFPI is non-null
static bool canEncodeFloatImm8(double immDbl, emitter::floatImm8* wbFPI = nullptr);

// Returns the number of bits used by the given 'size'.
inline static unsigned getBitWidth(emitAttr size)
{
    assert(size <= EA_8BYTE);
    return (unsigned)size * BITS_PER_BYTE;
}

// Returns true if the imm represents a valid bit shift or bit position for the given 'size' [0..31] or [0..63]
inline static unsigned isValidImmShift(ssize_t imm, emitAttr size)
{
    return (imm >= 0) && (imm < getBitWidth(size));
}

// Returns true if the 'shiftAmount' represents a valid shift for the given 'size'.
inline static unsigned isValidVectorShiftAmount(ssize_t shiftAmount, emitAttr size, bool rightShift)
{
    return (rightShift && (shiftAmount >= 1) && (shiftAmount <= getBitWidth(size))) ||
           ((shiftAmount >= 0) && (shiftAmount < getBitWidth(size)));
}

inline static bool isValidGeneralDatasize(emitAttr size)
{
    return (size == EA_8BYTE) || (size == EA_4BYTE);
}

inline static bool isValidScalarDatasize(emitAttr size)
{
    return (size == EA_8BYTE) || (size == EA_4BYTE);
}

inline static bool isValidScalableDatasize(emitAttr size)
{
    return ((size & EA_SCALABLE) == EA_SCALABLE);
}

inline static bool isValidVectorDatasize(emitAttr size)
{
    return (size == EA_16BYTE) || (size == EA_8BYTE);
}

inline static bool isValidGeneralLSDatasize(emitAttr size)
{
    return (size == EA_8BYTE) || (size == EA_4BYTE) || (size == EA_2BYTE) || (size == EA_1BYTE);
}

inline static bool isValidVectorLSDatasize(emitAttr size)
{
    return (size == EA_16BYTE) || (size == EA_8BYTE) || (size == EA_4BYTE) || (size == EA_2BYTE) || (size == EA_1BYTE);
}

inline static bool isValidVectorLSPDatasize(emitAttr size)
{
    return (size == EA_16BYTE) || (size == EA_8BYTE) || (size == EA_4BYTE);
}

inline static bool isValidVectorElemsize(emitAttr size)
{
    return (size == EA_8BYTE) || (size == EA_4BYTE) || (size == EA_2BYTE) || (size == EA_1BYTE);
}

inline static bool isValidVectorFcvtsize(emitAttr size)
{
    return (size == EA_8BYTE) || (size == EA_4BYTE) || (size == EA_2BYTE);
}

inline static bool isValidVectorElemsizeFloat(emitAttr size)
{
    return (size == EA_8BYTE) || (size == EA_4BYTE);
}

inline static bool isValidVectorElemsizeSveFloat(emitAttr size)
{
    return (size == EA_8BYTE) || (size == EA_4BYTE) || (size == EA_2BYTE);
}

inline static bool isValidVectorElemsizeWidening(emitAttr size)
{
    return (size == EA_4BYTE) || (size == EA_2BYTE) || (size == EA_1BYTE);
}

inline static bool isScalableVectorSize(emitAttr size)
{
    return (size == EA_SCALABLE);
}

inline static bool isGeneralRegister(regNumber reg)
{
    return (reg >= REG_INT_FIRST) && (reg <= REG_LR);
} // Excludes REG_ZR

inline static bool isGeneralRegisterOrZR(regNumber reg)
{
    return (reg >= REG_INT_FIRST) && (reg <= REG_ZR);
} // Includes REG_ZR

inline static bool isGeneralRegisterOrSP(regNumber reg)
{
    return isGeneralRegister(reg) || (reg == REG_SP);
} // Includes REG_SP, Excludes REG_ZR

inline static bool isVectorRegister(regNumber reg)
{
    return (reg >= REG_FP_FIRST && reg <= REG_FP_LAST);
}

inline static bool isFloatReg(regNumber reg)
{
    return isVectorRegister(reg);
}

inline static bool isPredicateRegister(regNumber reg)
{
    return (reg >= REG_PREDICATE_FIRST && reg <= REG_PREDICATE_LAST);
}

inline static bool isLowPredicateRegister(regNumber reg)
{
    return (reg >= REG_PREDICATE_FIRST && reg <= REG_PREDICATE_LOW_LAST);
}

inline static bool insOptsNone(insOpts opt)
{
    return (opt == INS_OPTS_NONE);
}

inline static bool insOptsIndexed(insOpts opt)
{
    return (opt == INS_OPTS_PRE_INDEX) || (opt == INS_OPTS_POST_INDEX);
}

inline static bool insOptsPreIndex(insOpts opt)
{
    return (opt == INS_OPTS_PRE_INDEX);
}

inline static bool insOptsPostIndex(insOpts opt)
{
    return (opt == INS_OPTS_POST_INDEX);
}

inline static bool insOptsLSL12(insOpts opt) // special 12-bit shift only used for imm12
{
    return (opt == INS_OPTS_LSL12);
}

inline static bool insOptsAnyShift(insOpts opt)
{
    return ((opt >= INS_OPTS_LSL) && (opt <= INS_OPTS_ROR));
}

inline static bool insOptsAluShift(insOpts opt) // excludes ROR
{
    return ((opt >= INS_OPTS_LSL) && (opt <= INS_OPTS_ASR));
}

inline static bool insOptsVectorImmShift(insOpts opt)
{
    return ((opt == INS_OPTS_LSL) || (opt == INS_OPTS_MSL));
}

inline static bool insOptsLSL(insOpts opt)
{
    return (opt == INS_OPTS_LSL);
}

inline static bool insOptsLSR(insOpts opt)
{
    return (opt == INS_OPTS_LSR);
}

inline static bool insOptsASR(insOpts opt)
{
    return (opt == INS_OPTS_ASR);
}

inline static bool insOptsROR(insOpts opt)
{
    return (opt == INS_OPTS_ROR);
}

inline static bool insOptsAnyExtend(insOpts opt)
{
    return ((opt >= INS_OPTS_UXTB) && (opt <= INS_OPTS_SXTX));
}

inline static bool insOptsLSExtend(insOpts opt)
{
    return ((opt == INS_OPTS_NONE) || (opt == INS_OPTS_LSL) || (opt == INS_OPTS_UXTW) || (opt == INS_OPTS_SXTW) ||
            (opt == INS_OPTS_UXTX) || (opt == INS_OPTS_SXTX));
}

inline static bool insOpts64BitExtend(insOpts opt)
{
    return ((opt == INS_OPTS_UXTX) || (opt == INS_OPTS_SXTX));
}

inline static bool insOptsAnyArrangement(insOpts opt)
{
    return ((opt >= INS_OPTS_8B) && (opt <= INS_OPTS_2D));
}

inline static bool insOptsConvertFloatToFloat(insOpts opt)
{
    return ((opt >= INS_OPTS_S_TO_D) && (opt <= INS_OPTS_D_TO_H));
}

inline static bool insOptsConvertFloatToInt(insOpts opt)
{
    return ((opt >= INS_OPTS_S_TO_4BYTE) && (opt <= INS_OPTS_D_TO_8BYTE));
}

inline static bool insOptsConvertIntToFloat(insOpts opt)
{
    return ((opt >= INS_OPTS_4BYTE_TO_S) && (opt <= INS_OPTS_8BYTE_TO_D));
}

inline static bool insOptsScalable(insOpts opt)
{
    // Opt is any of the scalable types.
    return ((insOptsScalableSimple(opt)) || (insOptsScalableWide(opt)) || (insOptsScalableWithSimdScalar(opt)) ||
            (insOptsScalableWithScalar(opt)) || (insOptsScalableWithSimdVector(opt)) ||
            insOptsScalableWithPredicateMerge(opt));
}

inline static bool insOptsScalableSimple(insOpts opt)
{
    // `opt` is any of the standard scalable types.
    return ((opt == INS_OPTS_SCALABLE_B) || (opt == INS_OPTS_SCALABLE_H) || (opt == INS_OPTS_SCALABLE_S) ||
            (opt == INS_OPTS_SCALABLE_D));
}

inline static bool insOptsScalableWords(insOpts opt)
{
    // `opt` is any of the standard word and above scalable types.
    return ((opt == INS_OPTS_SCALABLE_S) || (opt == INS_OPTS_SCALABLE_D));
}

inline static bool insOptsScalableAtLeastHalf(insOpts opt)
{
    // `opt` is any of the standard half and above scalable types.
    return ((opt == INS_OPTS_SCALABLE_H) || (opt == INS_OPTS_SCALABLE_S) || (opt == INS_OPTS_SCALABLE_D));
}

inline static bool insOptsScalableFloat(insOpts opt)
{
    // `opt` is any of the standard scalable types that are valid for FP.
    return ((opt == INS_OPTS_SCALABLE_H) || (opt == INS_OPTS_SCALABLE_S) || (opt == INS_OPTS_SCALABLE_D));
}

inline static bool insOptsScalableWide(insOpts opt)
{
    // `opt` is any of the scalable types that are valid for widening to size D.
    return ((opt == INS_OPTS_SCALABLE_WIDE_B) || (opt == INS_OPTS_SCALABLE_WIDE_H) ||
            (opt == INS_OPTS_SCALABLE_WIDE_S));
}

inline static bool insOptsScalableWithSimdVector(insOpts opt)
{
    // `opt` is any of the scalable types that are valid for conversion to an Advsimd SIMD Vector.
    return ((opt == INS_OPTS_SCALABLE_B_WITH_SIMD_VECTOR) || (opt == INS_OPTS_SCALABLE_H_WITH_SIMD_VECTOR) ||
            (opt == INS_OPTS_SCALABLE_S_WITH_SIMD_VECTOR) || (opt == INS_OPTS_SCALABLE_D_WITH_SIMD_VECTOR));
}

inline static bool insOptsScalableWithSimdScalar(insOpts opt)
{
    // `opt` is any of the scalable types that are valid for conversion to/from a scalar in a SIMD register.
    return ((opt == INS_OPTS_SCALABLE_B_WITH_SIMD_SCALAR) || (opt == INS_OPTS_SCALABLE_H_WITH_SIMD_SCALAR) ||
            (opt == INS_OPTS_SCALABLE_S_WITH_SIMD_SCALAR) || (opt == INS_OPTS_SCALABLE_D_WITH_SIMD_SCALAR));
}

inline static bool insOptsScalableWithSimdFPScalar(insOpts opt)
{
    // `opt` is any of the scalable types that are valid for conversion to/from a FP scalar in a SIMD register.
    return ((opt == INS_OPTS_SCALABLE_H_WITH_SIMD_SCALAR) || (opt == INS_OPTS_SCALABLE_S_WITH_SIMD_SCALAR) ||
            (opt == INS_OPTS_SCALABLE_D_WITH_SIMD_SCALAR));
}

inline static bool insOptsScalableWideningToSimdScalar(insOpts opt)
{
    // `opt` is any of the scalable types that are valid for widening then conversion to a scalar in a SIMD register.
    return ((opt == INS_OPTS_SCALABLE_B_WITH_SIMD_SCALAR) || (opt == INS_OPTS_SCALABLE_H_WITH_SIMD_SCALAR) ||
            (opt == INS_OPTS_SCALABLE_S_WITH_SIMD_SCALAR));
}

inline static bool insOptsScalableWithScalar(insOpts opt)
{
    // `opt` is any of the SIMD scalable types that are valid for conversion to/from a scalar.
    return ((opt == INS_OPTS_SCALABLE_B_WITH_SCALAR) || (opt == INS_OPTS_SCALABLE_H_WITH_SCALAR) ||
            (opt == INS_OPTS_SCALABLE_S_WITH_SCALAR) || (opt == INS_OPTS_SCALABLE_D_WITH_SCALAR));
}

inline static bool insOptsScalableWithPredicateMerge(insOpts opt)
{
    // `opt` is any of the SIMD scalable types that are valid for use with a merge predicate.
    return ((opt == INS_OPTS_SCALABLE_B_WITH_PREDICATE_MERGE) || (opt == INS_OPTS_SCALABLE_H_WITH_PREDICATE_MERGE) ||
            (opt == INS_OPTS_SCALABLE_S_WITH_PREDICATE_MERGE) || (opt == INS_OPTS_SCALABLE_D_WITH_PREDICATE_MERGE));
}

static bool isValidImmCond(ssize_t imm);
static bool isValidImmCondFlags(ssize_t imm);
static bool isValidImmCondFlagsImm5(ssize_t imm);

// Computes page "delta" between two addresses
inline static ssize_t computeRelPageAddr(size_t dstAddr, size_t srcAddr)
{
    return (dstAddr >> 12) - (srcAddr >> 12);
}

/************************************************************************/
/*                   Output target-independent instructions             */
/************************************************************************/

void emitIns_J(instruction ins, BasicBlock* dst, int instrCount = 0);

/************************************************************************/
/*           The public entry points to output instructions             */
/************************************************************************/

public:
void emitIns(instruction ins);

void emitInsSve_SetFFR();

void emitIns_I(instruction ins, emitAttr attr, ssize_t imm);

void emitIns_R(instruction ins, emitAttr attr, regNumber reg);

void emitIns_R_I(instruction ins,
                 emitAttr    attr,
                 regNumber   reg,
                 ssize_t     imm,
                 insOpts opt = INS_OPTS_NONE DEBUGARG(size_t targetHandle = 0)
                     DEBUGARG(GenTreeFlags gtFlags = GTF_EMPTY));

void emitIns_R_F(instruction ins, emitAttr attr, regNumber reg, double immDbl, insOpts opt = INS_OPTS_NONE);

void emitIns_Mov(
    instruction ins, emitAttr attr, regNumber dstReg, regNumber srcReg, bool canSkip, insOpts opt = INS_OPTS_NONE);

void emitIns_R_R(instruction ins, emitAttr attr, regNumber reg1, regNumber reg2, insOpts opt = INS_OPTS_NONE);

void emitIns_R_R(instruction ins, emitAttr attr, regNumber reg1, regNumber reg2, insFlags flags)
{
    emitIns_R_R(ins, attr, reg1, reg2);
}

void emitIns_R_I_I(instruction ins,
                   emitAttr    attr,
                   regNumber   reg1,
                   ssize_t     imm1,
                   ssize_t     imm2,
                   insOpts opt = INS_OPTS_NONE DEBUGARG(size_t targetHandle = 0)
                       DEBUGARG(GenTreeFlags gtFlags = GTF_EMPTY));

void emitIns_R_R_I(
    instruction ins, emitAttr attr, regNumber reg1, regNumber reg2, ssize_t imm, insOpts opt = INS_OPTS_NONE);

// Checks for a large immediate that needs a second instruction
void emitIns_R_R_Imm(instruction ins, emitAttr attr, regNumber reg1, regNumber reg2, ssize_t imm);

void emitIns_R_R_R(
    instruction ins, emitAttr attr, regNumber reg1, regNumber reg2, regNumber reg3, insOpts opt = INS_OPTS_NONE);

void emitIns_R_R_R_I(instruction ins,
                     emitAttr    attr,
                     regNumber   reg1,
                     regNumber   reg2,
                     regNumber   reg3,
                     ssize_t     imm,
                     insOpts     opt      = INS_OPTS_NONE,
                     emitAttr    attrReg2 = EA_UNKNOWN);

void emitIns_R_R_R_Ext(instruction ins,
                       emitAttr    attr,
                       regNumber   reg1,
                       regNumber   reg2,
                       regNumber   reg3,
                       insOpts     opt         = INS_OPTS_NONE,
                       int         shiftAmount = -1);

void emitIns_R_R_I_I(
    instruction ins, emitAttr attr, regNumber reg1, regNumber reg2, int imm1, int imm2, insOpts opt = INS_OPTS_NONE);

void emitIns_R_R_R_R(instruction ins, emitAttr attr, regNumber reg1, regNumber reg2, regNumber reg3, regNumber reg4);

void emitIns_R_COND(instruction ins, emitAttr attr, regNumber reg, insCond cond);

void emitIns_R_R_COND(instruction ins, emitAttr attr, regNumber reg1, regNumber reg2, insCond cond);

void emitIns_R_R_R_COND(instruction ins, emitAttr attr, regNumber reg1, regNumber reg2, regNumber reg3, insCond cond);

void emitIns_R_R_FLAGS_COND(
    instruction ins, emitAttr attr, regNumber reg1, regNumber reg2, insCflags flags, insCond cond);

void emitIns_R_I_FLAGS_COND(instruction ins, emitAttr attr, regNumber reg1, int imm, insCflags flags, insCond cond);

void emitIns_BARR(instruction ins, insBarrier barrier);

void emitIns_C(instruction ins, emitAttr attr, CORINFO_FIELD_HANDLE fdlHnd, int offs);

void emitIns_S(instruction ins, emitAttr attr, int varx, int offs);

void emitIns_S_R(instruction ins, emitAttr attr, regNumber ireg, int varx, int offs);

void emitIns_S_S_R_R(
    instruction ins, emitAttr attr, emitAttr attr2, regNumber ireg, regNumber ireg2, int varx, int offs);

void emitIns_R_R_R_I_LdStPair(instruction ins,
                              emitAttr    attr,
                              emitAttr    attr2,
                              regNumber   reg1,
                              regNumber   reg2,
                              regNumber   reg3,
                              ssize_t     imm,
                              int         varx1 = -1,
                              int         varx2 = -1,
                              int         offs1 = -1,
                              int offs2 = -1 DEBUG_ARG(unsigned var1RefsOffs = BAD_IL_OFFSET)
                                              DEBUG_ARG(unsigned var2RefsOffs = BAD_IL_OFFSET));

void emitIns_R_S(instruction ins, emitAttr attr, regNumber ireg, int varx, int offs);

void emitIns_R_R_S_S(
    instruction ins, emitAttr attr, emitAttr attr2, regNumber ireg, regNumber ireg2, int varx, int offs);

void emitIns_S_I(instruction ins, emitAttr attr, int varx, int offs, int val);

void emitIns_R_C(
    instruction ins, emitAttr attr, regNumber reg, regNumber tmpReg, CORINFO_FIELD_HANDLE fldHnd, int offs);

void emitIns_C_R(instruction ins, emitAttr attr, CORINFO_FIELD_HANDLE fldHnd, regNumber reg, int offs);

void emitIns_C_I(instruction ins, emitAttr attr, CORINFO_FIELD_HANDLE fdlHnd, ssize_t offs, ssize_t val);

void emitIns_R_L(instruction ins, emitAttr attr, BasicBlock* dst, regNumber reg);

void emitIns_R_D(instruction ins, emitAttr attr, unsigned offs, regNumber reg);

void emitIns_J_R(instruction ins, emitAttr attr, BasicBlock* dst, regNumber reg);

void emitIns_J_R_I(instruction ins, emitAttr attr, BasicBlock* dst, regNumber reg, int imm);

void emitIns_I_AR(instruction ins, emitAttr attr, int val, regNumber reg, int offs);

void emitIns_R_AR(instruction ins, emitAttr attr, regNumber ireg, regNumber reg, int offs);

void emitIns_R_AI(instruction ins,
                  emitAttr    attr,
                  regNumber   ireg,
                  ssize_t disp DEBUGARG(size_t targetHandle = 0) DEBUGARG(GenTreeFlags gtFlags = GTF_EMPTY));

void emitIns_AR_R(instruction ins, emitAttr attr, regNumber ireg, regNumber reg, int offs);

void emitIns_R_ARR(instruction ins, emitAttr attr, regNumber ireg, regNumber reg, regNumber rg2, int disp);

void emitIns_ARR_R(instruction ins, emitAttr attr, regNumber ireg, regNumber reg, regNumber rg2, int disp);

void emitIns_R_ARX(
    instruction ins, emitAttr attr, regNumber ireg, regNumber reg, regNumber rg2, unsigned mul, int disp);

enum EmitCallType
{
    EC_FUNC_TOKEN, // Direct call to a helper/static/nonvirtual/global method
    EC_INDIR_R,    // Indirect call via register
    EC_COUNT
};

void emitIns_Call(EmitCallType          callType,
                  CORINFO_METHOD_HANDLE methHnd,
                  INDEBUG_LDISASM_COMMA(CORINFO_SIG_INFO* sigInfo) // used to report call sites to the EE
                  void*            addr,
                  ssize_t          argSize,
                  emitAttr         retSize,
                  emitAttr         secondRetSize,
                  VARSET_VALARG_TP ptrVars,
                  regMaskTP        gcrefRegs,
                  regMaskTP        byrefRegs,
                  const DebugInfo& di,
                  regNumber        ireg,
                  regNumber        xreg,
                  unsigned         xmul,
                  ssize_t          disp,
                  bool             isJump);

BYTE* emitOutputLJ(insGroup* ig, BYTE* dst, instrDesc* i);
unsigned emitOutputCall(insGroup* ig, BYTE* dst, instrDesc* i, code_t code);
BYTE* emitOutputLoadLabel(BYTE* dst, BYTE* srcAddr, BYTE* dstAddr, instrDescJmp* id);
BYTE* emitOutputShortBranch(BYTE* dst, instruction ins, insFormat fmt, ssize_t distVal, instrDescJmp* id);
BYTE* emitOutputShortAddress(BYTE* dst, instruction ins, insFormat fmt, ssize_t distVal, regNumber reg);
BYTE* emitOutputShortConstant(
    BYTE* dst, instruction ins, insFormat fmt, ssize_t distVal, regNumber reg, emitAttr opSize);
BYTE* emitOutputVectorConstant(
    BYTE* dst, ssize_t distVal, regNumber dstReg, regNumber addrReg, emitAttr opSize, emitAttr elemSize);

/*****************************************************************************
 *
 *  Given an instrDesc, return true if it's a conditional jump.
 */

inline bool emitIsCondJump(instrDesc* jmp)
{
    return ((jmp->idInsFmt() == IF_BI_0B) || (jmp->idInsFmt() == IF_BI_1A) || (jmp->idInsFmt() == IF_BI_1B) ||
            (jmp->idInsFmt() == IF_LARGEJMP));
}

/*****************************************************************************
 *
 *  Given a instrDesc, return true if it's an unconditional jump.
 */

inline bool emitIsUncondJump(instrDesc* jmp)
{
    return (jmp->idInsFmt() == IF_BI_0A);
}

/*****************************************************************************
 *
 *  Given a instrDesc, return true if it's a direct call.
 */

inline bool emitIsDirectCall(instrDesc* call)
{
    return (call->idInsFmt() == IF_BI_0C);
}

/*****************************************************************************
 *
 *  Given a instrDesc, return true if it's a load label instruction.
 */

inline bool emitIsLoadLabel(instrDesc* jmp)
{
    return ((jmp->idInsFmt() == IF_DI_1E) || // adr or arp
            (jmp->idInsFmt() == IF_LARGEADR));
}

/*****************************************************************************
*
*  Given a instrDesc, return true if it's a load constant instruction.
*/

inline bool emitIsLoadConstant(instrDesc* jmp)
{
    return ((jmp->idInsFmt() == IF_LS_1A) || // ldr
            (jmp->idInsFmt() == IF_LARGELDC));
}

#endif // TARGET_ARM64<|MERGE_RESOLUTION|>--- conflicted
+++ resolved
@@ -484,15 +484,13 @@
 // This specifically encodes the field 'tszh:tszl' at bit locations '22:20-19'.
 static code_t insEncodeSveElemsize_tszh_22_tszl_20_to_19(emitAttr size);
 
-<<<<<<< HEAD
+// Returns the encoding to select the elemsize for an Arm64 SVE vector instruction plus an immediate.
+// This specifically encodes the field 'tszh:tszl' at bit locations '23-22:9-8'.
+static code_t insEncodeSveShift_23_to_22_9_to_0(emitAttr size, bool isRightShift, size_t imm);
+
 // Returns the encoding to select the 4/8-byte width specifier <R> at bit location 22
 // for an Arm64 Sve instruction.
 static code_t insEncodeSveElemsize_R_22(emitAttr size);
-=======
-// Returns the encoding to select the elemsize for an Arm64 SVE vector instruction plus an immediate.
-// This specifically encodes the field 'tszh:tszl' at bit locations '23-22:9-8'.
-static code_t insEncodeSveShift_23_to_22_9_to_0(emitAttr size, bool isRightShift, size_t imm);
->>>>>>> fbf109b6
 
 // Returns true if 'reg' represents an integer register.
 static bool isIntegerRegister(regNumber reg)
