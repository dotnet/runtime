--- conflicted
+++ resolved
@@ -1450,16 +1450,6 @@
                    insOpts         opt  = INS_OPTS_NONE,
                    insScalableOpts sopt = INS_SCALABLE_OPTS_NONE);
 
-<<<<<<< HEAD
-void emitIns_R_R_R_I(instruction ins,
-                     emitAttr    attr,
-                     regNumber   reg1,
-                     regNumber   reg2,
-                     regNumber   reg3,
-                     ssize_t     imm,
-                     insOpts     opt      = INS_OPTS_NONE,
-                     emitAttr    attrReg2 = EA_UNKNOWN);
-=======
 void emitIns_R_R_R_I(instruction     ins,
                      emitAttr        attr,
                      regNumber       reg1,
@@ -1469,7 +1459,6 @@
                      insOpts         opt      = INS_OPTS_NONE,
                      emitAttr        attrReg2 = EA_UNKNOWN,
                      insScalableOpts sopt     = INS_SCALABLE_OPTS_NONE);
->>>>>>> d7d3c6bc
 
 void emitInsSve_R_R_R_I(instruction     ins,
                         emitAttr        attr,
@@ -1477,14 +1466,8 @@
                         regNumber       reg2,
                         regNumber       reg3,
                         ssize_t         imm,
-<<<<<<< HEAD
-                        insOpts         opt      = INS_OPTS_NONE,
-                        emitAttr        attrReg2 = EA_UNKNOWN,
-                        insScalableOpts sopt     = INS_SCALABLE_OPTS_NONE);
-=======
                         insOpts         opt  = INS_OPTS_NONE,
                         insScalableOpts sopt = INS_SCALABLE_OPTS_NONE);
->>>>>>> d7d3c6bc
 
 void emitIns_R_R_R_I_I(instruction ins,
                        emitAttr    attr,
