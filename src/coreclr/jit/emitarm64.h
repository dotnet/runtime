// Licensed to the .NET Foundation under one or more agreements.
// The .NET Foundation licenses this file to you under the MIT license.

#if defined(TARGET_ARM64)

// The ARM64 instructions are all 32 bits in size.
// we use an unsigned int to hold the encoded instructions.
// This typedef defines the type that we use to hold encoded instructions.
//
typedef unsigned int code_t;

static bool strictArmAsm;

/************************************************************************/
/*         Routines that compute the size of / encode instructions      */
/************************************************************************/

/************************************************************************/
/*             Debug-only routines to display instructions              */
/************************************************************************/

enum PredicateType
{
    PREDICATE_NONE = 0, // Predicate printed with no extensions
    PREDICATE_MERGE,    // Predicate printed with /m
    PREDICATE_ZERO,     // Predicate printed with /z
    PREDICATE_SIZED,    // Predicate printed with element size
    PREDICATE_N,        // Predicate printed as counter
    PREDICATE_N_SIZED,  // Predicate printed as counter with element size
};

const char* emitSveRegName(regNumber reg);
const char* emitVectorRegName(regNumber reg);
const char* emitPredicateRegName(regNumber reg, PredicateType ptype);

void emitDispInsHelp(
    instrDesc* id, bool isNew, bool doffs, bool asmfm, unsigned offset, BYTE* pCode, size_t sz, insGroup* ig);
void emitDispLargeJmp(
    instrDesc* id, bool isNew, bool doffs, bool asmfm, unsigned offset, BYTE* pCode, size_t sz, insGroup* ig);
void emitDispComma();
void emitDispInst(instruction ins);
void emitDispImm(ssize_t imm, bool addComma, bool alwaysHex = false, bool isAddrOffset = false);
void emitDispElementIndex(const ssize_t imm, const bool addComma);
void emitDispFloatZero();
void emitDispFloatImm(ssize_t imm8);
void emitDispSmallFloatImm(ssize_t imm, instruction ins);
void emitDispImmOptsLSL(ssize_t imm, bool hasShift, unsigned shiftAmount);
void emitDispCond(insCond cond);
void emitDispFlags(insCflags flags);
void emitDispBarrier(insBarrier barrier);
void emitDispShiftOpts(insOpts opt);
void emitDispExtendOpts(insOpts opt);
void emitDispSveExtendOpts(insOpts opt);
void emitDispSveExtendOptsModN(insOpts opt, int n);
void emitDispSveModAddr(instruction ins, regNumber reg1, regNumber reg2, insOpts opt, insFormat fmt);
void emitDispSveImm(regNumber reg1, ssize_t imm, insOpts opt);
void emitDispSveImmMulVl(regNumber reg1, ssize_t imm);
void emitDispSveImmIndex(regNumber reg1, insOpts opt, ssize_t imm);
void emitDispLSExtendOpts(insOpts opt);
void emitDispReg(regNumber reg, emitAttr attr, bool addComma);
void emitDispSveReg(regNumber reg, insOpts opt, bool addComma);
void emitDispVectorReg(regNumber reg, insOpts opt, bool addComma);
void emitDispVectorRegIndex(regNumber reg, emitAttr elemsize, ssize_t index, bool addComma);
void emitDispVectorRegList(regNumber firstReg, unsigned listSize, insOpts opt, bool addComma);
void emitDispVectorElemList(regNumber firstReg, unsigned listSize, emitAttr elemsize, unsigned index, bool addComma);
void emitDispSveConsecutiveRegList(regNumber firstReg, unsigned listSize, insOpts opt, bool addComma);
void emitDispPredicateReg(regNumber reg, PredicateType ptype, insOpts opt, bool addComma);
void emitDispPredicateRegPair(regNumber reg, insOpts opt);
void emitDispLowPredicateReg(regNumber reg, PredicateType ptype, insOpts opt, bool addComma);
void emitDispLowPredicateRegPair(regNumber reg, insOpts opt);
void emitDispVectorLengthSpecifier(instrDesc* id);
void emitDispArrangement(insOpts opt);
void emitDispElemsize(emitAttr elemsize);
void emitDispShiftedReg(regNumber reg, insOpts opt, ssize_t imm, emitAttr attr);
void emitDispExtendReg(regNumber reg, insOpts opt, ssize_t imm);
void emitDispAddrRI(regNumber reg, insOpts opt, ssize_t imm);
void emitDispAddrRRExt(regNumber reg1, regNumber reg2, insOpts opt, bool isScaled, emitAttr size);
void emitDispSvePattern(insSvePattern pattern, bool addComma);
void emitDispSvePrfop(insSvePrfop prfop, bool addComma);

/************************************************************************/
/*  Private members that deal with target-dependent instr. descriptors  */
/************************************************************************/

private:
instrDesc* emitNewInstrCallDir(int              argCnt,
                               VARSET_VALARG_TP GCvars,
                               regMaskTP        gcrefRegs,
                               regMaskTP        byrefRegs,
                               emitAttr         retSize,
                               emitAttr         secondRetSize);

instrDesc* emitNewInstrCallInd(int              argCnt,
                               ssize_t          disp,
                               VARSET_VALARG_TP GCvars,
                               regMaskTP        gcrefRegs,
                               regMaskTP        byrefRegs,
                               emitAttr         retSize,
                               emitAttr         secondRetSize);

/************************************************************************/
/*   enum to allow instruction optimisation to specify register order   */
/************************************************************************/

enum RegisterOrder
{
    eRO_none = 0,
    eRO_ascending,
    eRO_descending
};

/************************************************************************/
/*               Private helpers for instruction output                 */
/************************************************************************/

private:
bool emitInsIsCompare(instruction ins);
bool emitInsIsLoad(instruction ins);
bool emitInsIsStore(instruction ins);
bool emitInsIsLoadOrStore(instruction ins);
bool emitInsIsVectorRightShift(instruction ins);
bool emitInsIsVectorLong(instruction ins);
bool emitInsIsVectorNarrow(instruction ins);
bool emitInsIsVectorWide(instruction ins);
bool emitInsDestIsOp2(instruction ins);
emitAttr emitInsTargetRegSize(instrDesc* id);
emitAttr emitInsLoadStoreSize(instrDesc* id);

emitter::insFormat emitInsFormat(instruction ins);
emitter::code_t emitInsCode(instruction ins, insFormat fmt);
emitter::code_t emitInsCodeSve(instruction ins, insFormat fmt);

// Generate code for a load or store operation and handle the case of contained GT_LEA op1 with [base + index<<scale +
// offset]
void emitInsLoadStoreOp(instruction ins, emitAttr attr, regNumber dataReg, GenTreeIndir* indir);

//  Emit the 32-bit Arm64 instruction 'code' into the 'dst'  buffer
unsigned emitOutput_Instr(BYTE* dst, code_t code);

// Append the machine code corresponding to the given SVE instruction descriptor.
BYTE* emitOutput_InstrSve(BYTE* dst, instrDesc* id);

// A helper method to return the natural scale for an EA 'size'
static unsigned NaturalScale_helper(emitAttr size);

// A helper method to perform a Rotate-Right shift operation
static UINT64 ROR_helper(UINT64 value, unsigned sh, unsigned width);

// A helper method to perform a 'NOT' bitwise complement operation
static UINT64 NOT_helper(UINT64 value, unsigned width);

// A helper method to perform a bit Replicate operation
static UINT64 Replicate_helper(UINT64 value, unsigned width, emitAttr size);

// Method to do check if mov is redundant with respect to the last instruction.
// If yes, the caller of this method can choose to omit current mov instruction.
static bool IsMovInstruction(instruction ins);
bool IsRedundantMov(instruction ins, emitAttr size, regNumber dst, regNumber src, bool canSkip);

// Methods to optimize a Ldr or Str with an alternative instruction.
bool IsRedundantLdStr(instruction ins, regNumber reg1, regNumber reg2, ssize_t imm, emitAttr size, insFormat fmt);
RegisterOrder IsOptimizableLdrStrWithPair(
    instruction ins, regNumber reg1, regNumber reg2, ssize_t imm, emitAttr size, insFormat fmt);
bool ReplaceLdrStrWithPairInstr(instruction ins,
                                emitAttr    reg1Attr,
                                regNumber   reg1,
                                regNumber   reg2,
                                ssize_t     imm,
                                emitAttr    size,
                                insFormat   fmt,
                                bool        localVar = false,
                                int         varx     = -1,
                                int         offs     = -1);
bool IsOptimizableLdrToMov(instruction ins, regNumber reg1, regNumber reg2, ssize_t imm, emitAttr size, insFormat fmt);
FORCEINLINE bool OptimizeLdrStr(instruction ins,
                                emitAttr    reg1Attr,
                                regNumber   reg1,
                                regNumber   reg2,
                                ssize_t     imm,
                                emitAttr    size,
                                insFormat   fmt,
                                bool        localVar = false,
                                int         varx     = -1,
                                int offs = -1 DEBUG_ARG(bool useRsvdReg = false));

emitLclVarAddr* emitGetLclVarPairLclVar2(instrDesc* id)
{
    assert(id->idIsLclVarPair());
    if (id->idIsLargeCns())
    {
        return &(((instrDescLclVarPairCns*)id)->iiaLclVar2);
    }
    else
    {
        return &(((instrDescLclVarPair*)id)->iiaLclVar2);
    }
}

/************************************************************************
*
* This union is used to encode/decode the special ARM64 immediate values
* that is listed as imm(N,r,s) and referred to as 'bitmask immediate'
*/

union bitMaskImm {
    struct
    {
        unsigned immS : 6; // bits 0..5
        unsigned immR : 6; // bits 6..11
        unsigned immN : 1; // bits 12
    };
    unsigned immNRS; // concat N:R:S forming a 13-bit unsigned immediate
};

/************************************************************************
*
*  Convert between a 64-bit immediate and its 'bitmask immediate'
*   representation imm(i16,hw)
*/

static emitter::bitMaskImm emitEncodeBitMaskImm(INT64 imm, emitAttr size);

static INT64 emitDecodeBitMaskImm(const emitter::bitMaskImm bmImm, emitAttr size);

/************************************************************************
*
* This union is used to encode/decode the special ARM64 immediate values
* that is listed as imm(i16,hw) and referred to as 'halfword immediate'
*/

union halfwordImm {
    struct
    {
        unsigned immVal : 16; // bits  0..15
        unsigned immHW : 2;   // bits 16..17
    };
    unsigned immHWVal; // concat HW:Val forming a 18-bit unsigned immediate
};

/************************************************************************
*
*  Convert between a 64-bit immediate and its 'halfword immediate'
*   representation imm(i16,hw)
*/

static emitter::halfwordImm emitEncodeHalfwordImm(INT64 imm, emitAttr size);

static INT64 emitDecodeHalfwordImm(const emitter::halfwordImm hwImm, emitAttr size);

/************************************************************************
*
* This union is used to encode/decode the special ARM64 immediate values
* that is listed as imm(i16,by) and referred to as 'byteShifted immediate'
*/

union byteShiftedImm {
    struct
    {
        unsigned immVal : 8;  // bits  0..7
        unsigned immBY : 2;   // bits  8..9
        unsigned immOnes : 1; // bit   10
    };
    unsigned immBSVal; // concat Ones:BY:Val forming a 10-bit unsigned immediate
};

/************************************************************************
*
*  Convert between a 16/32-bit immediate and its 'byteShifted immediate'
*   representation imm(i8,by)
*/

static emitter::byteShiftedImm emitEncodeByteShiftedImm(INT64 imm, emitAttr size, bool allow_MSL);

static UINT32 emitDecodeByteShiftedImm(const emitter::byteShiftedImm bsImm, emitAttr size);

/************************************************************************
*
* This union is used to encode/decode the special ARM64 immediate values
* that are use for FMOV immediate and referred to as 'float 8-bit immediate'
*/

union floatImm8 {
    struct
    {
        unsigned immMant : 4; // bits 0..3
        unsigned immExp : 3;  // bits 4..6
        unsigned immSign : 1; // bits 7
    };
    unsigned immFPIVal; // concat Sign:Exp:Mant forming an 8-bit unsigned immediate
};

/************************************************************************
*
*  Convert between a double and its 'float 8-bit immediate' representation
*/

static emitter::floatImm8 emitEncodeFloatImm8(double immDbl);

static double emitDecodeFloatImm8(const emitter::floatImm8 fpImm);

static ssize_t emitEncodeRotationImm90_or_270(ssize_t imm);

static ssize_t emitDecodeRotationImm90_or_270(ssize_t imm);

static bool emitIsValidEncodedRotationImm90_or_270(ssize_t imm);

static ssize_t emitEncodeRotationImm0_to_270(ssize_t imm);

static ssize_t emitDecodeRotationImm0_to_270(ssize_t imm);

static bool emitIsValidEncodedRotationImm0_to_270(ssize_t imm);

static ssize_t emitEncodeSmallFloatImm(double immDbl, instruction ins);

static double emitDecodeSmallFloatImm(ssize_t imm, instruction ins);

static bool emitIsValidEncodedSmallFloatImm(size_t imm);

/************************************************************************
*
*  This union is used to encode/decode the cond, nzcv and imm5 values for
*   instructions that use them in the small constant immediate field
*/

union condFlagsImm {
    struct
    {
        insCond   cond : 4;  // bits  0..3
        insCflags flags : 4; // bits  4..7
        unsigned  imm5 : 5;  // bits  8..12
    };
    unsigned immCFVal; // concat imm5:flags:cond forming an 13-bit unsigned immediate
};

// Returns an encoding for the specified register used in the 'Rd' position
static code_t insEncodeReg_Rd(regNumber reg);

// Returns an encoding for the specified register used in the 'Rt' position
static code_t insEncodeReg_Rt(regNumber reg);

// Returns an encoding for the specified register used in the 'Rn' position
static code_t insEncodeReg_Rn(regNumber reg);

// Returns an encoding for the specified register used in the 'Rm' position
static code_t insEncodeReg_Rm(regNumber reg);

// Returns an encoding for the specified register used in the 'Ra' position
static code_t insEncodeReg_Ra(regNumber reg);

// Returns an encoding for the specified register used in the 'Vd' position
static code_t insEncodeReg_Vd(regNumber reg);

// Returns an encoding for the specified register used in the 'Vt' position
static code_t insEncodeReg_Vt(regNumber reg);

// Returns an encoding for the specified register used in the 'Vn' position
static code_t insEncodeReg_Vn(regNumber reg);

// Returns an encoding for the specified register used in the 'Vm' position
static code_t insEncodeReg_Vm(regNumber reg);

// Returns an encoding for the specified register used in the 'Va' position
static code_t insEncodeReg_Va(regNumber reg);

// Return an encoding for the specified 'V' register used in '4' thru '0' position.
static code_t insEncodeReg_V_4_to_0(regNumber reg);

// Return an encoding for the specified 'V' register used in '9' thru '5' position.
static code_t insEncodeReg_V_9_to_5(regNumber reg);

// Return an encoding for the specified 'P' register used in '12' thru '10' position.
static code_t insEncodeReg_P_12_to_10(regNumber reg);

// Return an encoding for the specified 'V' register used in '20' thru '16' position.
static code_t insEncodeReg_V_20_to_16(regNumber reg);

// Return an encoding for the specified 'R' register used in '20' thru '16' position.
static code_t insEncodeReg_R_20_to_16(regNumber reg);

// Return an encoding for the specified 'R' register used in '9' thru '5' position.
static code_t insEncodeReg_R_9_to_5(regNumber reg);

// Return an encoding for the specified 'R' register used in '4' thru '0' position.
static code_t insEncodeReg_R_4_to_0(regNumber reg);

// Return an encoding for the specified 'P' register used in '19' thru '16' position.
static code_t insEncodeReg_P_19_to_16(regNumber reg);

// Return an encoding for the specified 'P' register used in '3' thru '0' position.
static code_t insEncodeReg_P_3_to_0(regNumber reg);

// Return an encoding for the specified 'P' register used in '8' thru '5' position.
static code_t insEncodeReg_P_8_to_5(regNumber reg);

// Return an encoding for the specified 'P' register used in '13' thru '10' position.
static code_t insEncodeReg_P_13_to_10(regNumber reg);

// Return an encoding for the specified 'R' register used in '17' thru '16' position.
static code_t insEncodeReg_R_17_to_16(regNumber reg);

// Return an encoding for the specified 'P' register used in '7' thru '5' position.
static code_t insEncodeReg_P_7_to_5(regNumber reg);

// Return an encoding for the specified 'P' register used in '3' thru '1' position.
static code_t insEncodeReg_P_3_to_1(regNumber reg);

// Return an encoding for the specified 'P' register used in '2' thru '0' position.
static code_t insEncodeReg_P_2_to_0(regNumber reg);

// Return an encoding for the specified predicate type used in '16' position.
static code_t insEncodePredQualifier_16(bool merge);

// Return an encoding for the specified predicate type used in '4' position.
static code_t insEncodePredQualifier_4(bool merge);

// Return an encoding for the specified 'V' register used in '18' thru '16' position.
static code_t insEncodeReg_V_18_to_16(regNumber reg);

// Return an encoding for the specified 'V' register used in '19' thru '16' position.
static code_t insEncodeReg_V_19_to_16(regNumber reg);

// Return an encoding for the specified 'V' register used in '9' thru '6' position.
static code_t insEncodeReg_V_9_to_6(regNumber reg);

// Return an encoding for the specified 'V' register used in '9' thru '6' position with the times two encoding.
// This encoding requires that the register number be divisible by two.
static code_t insEncodeReg_V_9_to_6_Times_Two(regNumber reg);

// Returns an encoding for the imm which represents the condition code.
static code_t insEncodeCond(insCond cond);

// Returns an encoding for the imm which represents the 'condition code'
//  with the lowest bit inverted (marked by invert(<cond>) in the architecture manual.
static code_t insEncodeInvertedCond(insCond cond);

// Returns an encoding for the imm which represents the flags.
static code_t insEncodeFlags(insCflags flags);

// Returns the encoding for the Shift Count bits to be used for Arm64 encodings
static code_t insEncodeShiftCount(ssize_t imm, emitAttr size);

// Returns the encoding to select the datasize for most Arm64 instructions
static code_t insEncodeDatasize(emitAttr size);

// Returns the encoding to select the datasize for the general load/store Arm64 instructions
static code_t insEncodeDatasizeLS(code_t code, emitAttr size);

// Returns the encoding to select the datasize for the vector load/store Arm64 instructions
static code_t insEncodeDatasizeVLS(code_t code, emitAttr size);

// Returns the encoding to select the datasize for the vector load/store pair Arm64 instructions
static code_t insEncodeDatasizeVPLS(code_t code, emitAttr size);

// Returns the encoding to select the datasize for bitfield Arm64 instructions
static code_t insEncodeDatasizeBF(code_t code, emitAttr size);

// Returns the encoding to select the vectorsize for SIMD Arm64 instructions
static code_t insEncodeVectorsize(emitAttr size);

// Returns the encoding to set the vector length specifier (vl) for an Arm64 SVE instruction
static code_t insEncodeVectorLengthSpecifier(instrDesc* id);

// Returns the encoding to select 'index' for an Arm64 vector elem instruction
static code_t insEncodeVectorIndex(emitAttr elemsize, ssize_t index);

// Returns the encoding to select 'index2' for an Arm64 'ins' elem instruction
static code_t insEncodeVectorIndex2(emitAttr elemsize, ssize_t index2);

// Returns the encoding to select 'index' for an Arm64 'mul' elem instruction
static code_t insEncodeVectorIndexLMH(emitAttr elemsize, ssize_t index);

// Returns the encoding for a shift instruction, ready for insertion into an instruction.
static code_t insEncodeShiftImmediate(emitAttr size, bool isRightShift, ssize_t shiftAmount);

// Returns the encoding for ASIMD Shift instruction.
static code_t insEncodeVectorShift(emitAttr size, bool isRightShift, ssize_t shiftAmount)
{
    return insEncodeShiftImmediate(size, isRightShift, shiftAmount) << 16;
}

// Returns the encoding to select the 1/2/4/8 byte elemsize for an Arm64 vector instruction
static code_t insEncodeElemsize(emitAttr size);

// Returns the encoding to select the 4/8 byte elemsize for an Arm64 float vector instruction
static code_t insEncodeFloatElemsize(emitAttr size);

// Returns the encoding to select the index for an Arm64 float vector by element instruction
static code_t insEncodeFloatIndex(emitAttr elemsize, ssize_t index);

// Returns the encoding to select the vector elemsize for an Arm64 ld/st# vector instruction
static code_t insEncodeVLSElemsize(emitAttr size);

// Returns the encoding to select the index for an Arm64 ld/st# vector by element instruction
static code_t insEncodeVLSIndex(emitAttr elemsize, ssize_t index);

// Returns the encoding to select the 'conversion' operation for a type 'fmt' Arm64 instruction
static code_t insEncodeConvertOpt(insFormat fmt, insOpts conversion);

// Returns the encoding to have the Rn register of a ld/st reg be Pre/Post/Not indexed updated
static code_t insEncodeIndexedOpt(insOpts opt);

// Returns the encoding to have the Rn register of a ld/st pair be Pre/Post/Not indexed updated
static code_t insEncodePairIndexedOpt(instruction ins, insOpts opt);

// Returns the encoding to apply a Shift Type on the Rm register
static code_t insEncodeShiftType(insOpts opt);

// Returns the encoding to apply a 12 bit left shift to the immediate
static code_t insEncodeShiftImm12(insOpts opt);

// Returns the encoding to have the Rm register use an extend operation
static code_t insEncodeExtend(insOpts opt);

// Returns the encoding to scale the Rm register by {0,1,2,3,4} in an extend operation
static code_t insEncodeExtendScale(ssize_t imm);

// Returns the encoding to have the Rm register be auto scaled by the ld/st size
static code_t insEncodeReg3Scale(bool isScaled);

// Returns the encoding to select the 1/2/4/8 byte elemsize for an Arm64 SVE vector instruction
static code_t insEncodeSveElemsize(emitAttr size);

// Returns the encoding to select the 1/2/4/8 byte elemsize for an Arm64 Sve vector instruction
// This specifically encodes the size at bit locations '22-21'.
static code_t insEncodeSveElemsize_22_to_21(emitAttr size);

// Returns the encoding to select the 1/2/4/8 byte elemsize for an Arm64 Sve vector instruction
// This specifically encodes the size at bit locations '18-17'.
static code_t insEncodeSveElemsize_18_to_17(emitAttr size);

// Returns the encoding to select the 4/8 byte elemsize for an Arm64 Sve vector instruction
// This specifically encodes the field 'sz' at bit location '21'.
static code_t insEncodeSveElemsize_sz_21(emitAttr size);

// Returns the encoding to select the 1/2/4/8 byte elemsize for an Arm64 SVE vector instruction
// This specifically encodes the field 'tszh:tszl' at bit locations '22:20-19'.
static code_t insEncodeSveElemsize_tszh_22_tszl_20_to_19(emitAttr size);

// Returns the encoding to select the 4/8 byte elemsize for an Arm64 Sve vector instruction at bit location '30' or
// '21'.
// This only works on select formats.
static code_t insEncodeSveElemsize_30_or_21(insFormat fmt, emitAttr size);

// Returns the encoding for the field 'i1:tszh:tszl' at bit locations '23-22:20-18'.
static code_t insEncodeSveElemsize_tszh_tszl_and_imm(const insOpts opt, const ssize_t imm);

// Returns the encoding to select the constant values 90 or 270 for an Arm64 SVE vector instruction
// This specifically encode the field 'rot' at bit location '16'.
static code_t insEncodeSveImm90_or_270_rot(ssize_t imm);

// Returns the encoding to select the constant values 0, 90, 180 or 270 for an Arm64 SVE vector instruction
// This specifically encode the field 'rot' at bit locations '14-13'.
static code_t insEncodeSveImm0_to_270_rot(ssize_t imm);

// Returns the encoding to select the constant float values 0, 0.5, 1.0 or 2.0 for an Arm64 SVE vector instruction
// This specifically encode the field 'i1' at bit location '5'.
static code_t insEncodeSveSmallFloatImm(ssize_t imm);

// Returns the first register list size for the given SVE instruction.
static int insGetSveReg1ListSize(instruction ins);

// Returns the predicate type for the given SVE format.
// Register position is required for instructions with multiple predicates.
static PredicateType insGetPredicateType(insFormat fmt, int regpos = 0);

// Returns true if the SVE instruction has a LSL addr.
// This is for formats that have [<Xn|SP>, <Xm>, LSL #N], [<Xn|SP>{, <Xm>, LSL #N}]
static bool insSveIsLslN(instruction ins, insFormat fmt);

// Returns true if the SVE instruction has a <mod> addr.
// This is for formats that have [<Xn|SP>, <Zm>.T, <mod>], [<Xn|SP>, <Zm>.T, <mod> #N]
static bool insSveIsModN(instruction ins, insFormat fmt);

// Returns 0, 1, 2, 3 or 4 depending on the instruction and format.
// This is for formats that have [<Xn|SP>, <Zm>.T, <mod>], [<Xn|SP>, <Zm>.T, <mod> #N], [<Xn|SP>, <Xm>, LSL #N],
// [<Xn|SP>{, <Xm>, LSL #N}]
static int insSveGetLslOrModN(instruction ins, insFormat fmt);

// Returns true if the specified instruction can encode the 'dtype' field.
static bool canEncodeSveElemsize_dtype(instruction ins);

// Returns the encoding to select the 1/2/4/8 byte elemsize for an Arm64 Sve vector instruction
// for the 'dtype' field.
static code_t insEncodeSveElemsize_dtype(instruction ins, emitAttr size, code_t code);

// Returns the encoding to select the 4/8/16 byte elemsize for the Arm64 Sve vector instruction 'ld1w'
// for the 'dtype' field.
static code_t insEncodeSveElemsize_dtype_ld1w(instruction ins, insFormat fmt, emitAttr size, code_t code);

// Returns the encoding to select the 1/2/4/8 byte elemsize for an Arm64 Sve vector instruction
// for the 'dtypeh' and 'dtypel' fields.
static code_t insEncodeSveElemsize_dtypeh_dtypel(instruction ins, insFormat fmt, emitAttr size, code_t code);

// Returns the encoding for the immediate value as 4-bits at bit locations '19-16'.
static code_t insEncodeSimm4_19_to_16(ssize_t imm);

// Returns the encoding for the immediate value as 9-bits at bit locations '21-16' for high and '12-10' for low.
static code_t insEncodeSimm9h9l_21_to_16_and_12_to_10(ssize_t imm);

// Returns the encoding for the immediate value that is a multiple of 2 as 4-bits at bit locations '19-16'.
static code_t insEncodeSimm4_MultipleOf2_19_to_16(ssize_t imm);

// Returns the encoding for the immediate value that is a multiple of 3 as 4-bits at bit locations '19-16'.
static code_t insEncodeSimm4_MultipleOf3_19_to_16(ssize_t imm);

// Returns the encoding for the immediate value that is a multiple of 4 as 4-bits at bit locations '19-16'.
static code_t insEncodeSimm4_MultipleOf4_19_to_16(ssize_t imm);

// Returns the encoding for the immediate value that is a multiple of 16 as 4-bits at bit locations '19-16'.
static code_t insEncodeSimm4_MultipleOf16_19_to_16(ssize_t imm);

// Returns the encoding for the immediate value that is a multiple of 32 as 4-bits at bit locations '19-16'.
static code_t insEncodeSimm4_MultipleOf32_19_to_16(ssize_t imm);

// Returns the encoding for the immediate value that is a multiple of 2 as 5-bits at bit locations '20-16'.
static code_t insEncodeUimm5_MultipleOf2_20_to_16(ssize_t imm);

// Returns the encoding for the immediate value that is a multiple of 4 as 5-bits at bit locations '20-16'.
static code_t insEncodeUimm5_MultipleOf4_20_to_16(ssize_t imm);

// Returns the encoding for the immediate value that is a multiple of 8 as 5-bits at bit locations '20-16'.
static code_t insEncodeUimm5_MultipleOf8_20_to_16(ssize_t imm);

// Returns the encoding for the immediate value as 6-bits at bit locations '21-16'.
static code_t insEncodeSimm6_21_to_16(ssize_t imm);

// Returns the encoding for the immediate value that is a multiple of 2 as 6-bits at bit locations '21-16'.
static code_t insEncodeUimm6_MultipleOf2_21_to_16(ssize_t imm);

// Returns the encoding for the immediate value that is a multiple of 4 as 6-bits at bit locations '21-16'.
static code_t insEncodeUimm6_MultipleOf4_21_to_16(ssize_t imm);

// Returns the encoding for the immediate value that is a multiple of 8 as 6-bits at bit locations '21-16'.
static code_t insEncodeUimm6_MultipleOf8_21_to_16(ssize_t imm);

// Returns the encoding for the immediate value as 5-bits at bit locations '20-16'.
static code_t insEncodeSimm5_20_to_16(ssize_t imm);

// Returns the encoding for the immediate value as 2-bits at bit locations '9-8'.
static code_t insEncodeUimm2_9_to_8(ssize_t imm);

// Returns the encoding for the immediate value as 2-bits at bit locations '11-10'.
static code_t insEncodeUimm2_11_to_10(ssize_t imm);

// Returns the encoding for the immediate value as 2-bits at bit locations '20-19'.
static code_t insEncodeUimm2_20_to_19(ssize_t imm);

<<<<<<< HEAD
// Returns the encoding for the immediate value as 2-bits at bit locations '23-22'.
static code_t insEncodeUimm2_23_to_22(ssize_t imm);

// Returns the encoding for the immediate value as 1-bit at bit locations '23'.
static code_t insEncodeUimm1_23(ssize_t imm);

// Returns the encoding for the immediate value as 3-bits at bit locations '23-22' for high and '12' for low.
static code_t insEncodeUimm3h3l_23_to_22_and_12(ssize_t imm);
=======
// Returns the encoding for the immediate value as 1 bit at bit location '10'.
static code_t insEncodeImm1_10(ssize_t imm);
>>>>>>> 95af2bcf

// Returns the encoding for the immediate value as 1 bit at bit location '11'.
static code_t insEncodeImm1_11(ssize_t imm);

// Returns the encoding for the immediate value as 1 bit at bit location '22'.
static code_t insEncodeImm1_22(ssize_t imm);

// Returns the encoding for the immediate value as 7-bits at bit locations '20-14'.
static code_t insEncodeUimm7_20_to_14(ssize_t imm);

// Returns the encoding for the immediate value as 4-bits starting from 1, at bit locations '19-16'.
static code_t insEncodeUimm4From1_19_to_16(ssize_t imm);

// Returns the encoding for the immediate value as 5-bits at bit locations '20-16'.
static code_t insEncodeUimm5_20_to_16(ssize_t imm);

// Returns the encoding for the immediate value as 6-bits at bit locations '21-16'.
static code_t insEncodeUimm6_21_to_16(ssize_t imm);

// Returns the encoding for the immediate value as 8-bits at bit locations '12-5'.
static code_t insEncodeImm8_12_to_5(ssize_t imm);

// Returns the encoding for the unsigned immediate value as 3-bits at bit locations '18-16'.
static code_t insEncodeUimm3_18_to_16(ssize_t imm);

// Returns the encoding to select the elemsize for an Arm64 SVE vector instruction plus an immediate.
// This specifically encodes the field 'tszh:tszl' at bit locations '23-22:9-8'.
static code_t insEncodeSveShift_23_to_22_9_to_0(emitAttr size, bool isRightShift, size_t imm);

// Returns the encoding to select the 4/8-byte width specifier <R> at bit location 22
// for an Arm64 Sve instruction.
static code_t insEncodeSveElemsize_R_22(emitAttr size);

// Returns the immediate value for instructions that encode it as a difference from tszh:tszl:imm3.
static ssize_t insGetImmDiff(const ssize_t imm, const insOpts opt);

// Returns the encoding to select an insSvePattern
static code_t insEncodeSvePattern(insSvePattern pattern);

// Returns true if 'reg' represents an integer register.
static bool isIntegerRegister(regNumber reg)
{
    return (reg >= REG_INT_FIRST) && (reg <= REG_INT_LAST);
}

//  Returns true if reg encodes for REG_SP or REG_FP
static bool isStackRegister(regNumber reg)
{
    return (reg == REG_ZR) || (reg == REG_FP);
} // ZR (R31) encodes the SP register

// Returns true if 'value' is a legal signed immediate 4 bit encoding (such as for LDNF1SW).
static bool isValidSimm4(ssize_t value)
{
    return (-8 <= value) && (value <= 7);
};

// Returns true if 'value' is a legal signed immediate 9 bit encoding (such as for LDR).
static bool isValidSimm9(ssize_t value)
{
    return (-0x100 <= value) && (value <= 0xFF);
};

// Returns true if 'value' is a legal signed multiple of 2 immediate 4 bit encoding (such as for LD2Q).
static bool isValidSimm4_MultipleOf2(ssize_t value)
{
    return (-16 <= value) && (value <= 14) && (value % 2 == 0);
};

// Returns true if 'value' is a legal signed multiple of 3 immediate 4 bit encoding (such as for LD3Q).
static bool isValidSimm4_MultipleOf3(ssize_t value)
{
    return (-24 <= value) && (value <= 21) && (value % 3 == 0);
};

// Returns true if 'value' is a legal signed multiple of 4 immediate 4 bit encoding (such as for LD4Q).
static bool isValidSimm4_MultipleOf4(ssize_t value)
{
    return (-32 <= value) && (value <= 28) && (value % 4 == 0);
};

// Returns true if 'value' is a legal signed multiple of 16 immediate 4 bit encoding (such as for LD1RQB).
static bool isValidSimm4_MultipleOf16(ssize_t value)
{
    return (-128 <= value) && (value <= 112) && (value % 16 == 0);
};

// Returns true if 'value' is a legal signed multiple of 32 immediate 4 bit encoding (such as for LD1ROB).
static bool isValidSimm4_MultipleOf32(ssize_t value)
{
    return (-256 <= value) && (value <= 224) && (value % 32 == 0);
};

// Returns true if 'value' is a legal unsigned multiple of 2 immediate 5 bit encoding (such as for LD1H).
static bool isValidUimm5_MultipleOf2(ssize_t value)
{
    return (0 <= value) && (value <= 62) && (value % 2 == 0);
};

// Returns true if 'value' is a legal unsigned multiple of 4 immediate 5 bit encoding (such as for LD1W).
static bool isValidUimm5_MultipleOf4(ssize_t value)
{
    return (0 <= value) && (value <= 124) && (value % 4 == 0);
};

// Returns true if 'value' is a legal unsigned multiple of 8 immediate 5 bit encoding (such as for LD1D).
static bool isValidUimm5_MultipleOf8(ssize_t value)
{
    return (0 <= value) && (value <= 248) && (value % 8 == 0);
};

// Returns true if 'value' is a legal signed multiple of 2 immediate 6 bit encoding (such as for LD1RH).
static bool isValidUimm6_MultipleOf2(ssize_t value)
{
    return (0 <= value) && (value <= 126) && (value % 2 == 0);
};

// Returns true if 'value' is a legal signed multiple of 4 immediate 6 bit encoding (such as for LD1RSW).
static bool isValidUimm6_MultipleOf4(ssize_t value)
{
    return (0 <= value) && (value <= 252) && (value % 4 == 0);
};

// Returns true if 'value' is a legal signed multiple of 8 immediate 6 bit encoding (such as for LD1RD).
static bool isValidUimm6_MultipleOf8(ssize_t value)
{
    return (0 <= value) && (value <= 504) && (value % 8 == 0);
};

// Returns true if 'value' is a legal immediate 1 bit encoding (such as for PEXT).
static bool isValidImm1(ssize_t value)
{
    return (value == 0) || (value == 1);
};

// Returns true if 'value' is a legal unsigned immediate 2 bit encoding (such as for PEXT).
static bool isValidUimm2(ssize_t value)
{
    return (0 <= value) || (value <= 3);
};

// Returns true if 'value' is a legal unsigned immediate 3 bit encoding.
static bool isValidUimm3(ssize_t value)
{
    return (0 <= value) && (value <= 7);
};

// Returns true if 'value' is a legal unsigned immediate 3 bit encoding, starting from 1 (such as for SHRNB).
static bool isValidUimm3From1(ssize_t value)
{
    return (1 <= value) && (value <= 8);
};

// Returns true if 'value' is a legal unsigned immediate 4 bit encoding.
static bool isValidUimm4(ssize_t value)
{
    return (0 <= value) && (value <= 0xF);
};

// Returns true if 'value' is a legal unsigned immediate 4 bit encoding, starting from 1 (such as for CNTB).
static bool isValidUimm4From1(ssize_t value)
{
    return (1 <= value) && (value <= 0x10);
};

// Returns true if 'value' is a legal unsigned immediate 5 bit encoding (such as for CCMP).
static bool isValidUimm5(ssize_t value)
{
    return (0 <= value) && (value <= 0x1FLL);
};

// Returns true if 'value' is a legal unsigned immediate 6 bit encoding (such as for LD1RD).
static bool isValidUimm6(ssize_t value)
{
    return (0 <= value) && (value <= 63);
}

// Returns true if 'value' is a legal unsigned immediate 5 bit encoding, starting from 1 (such as for SHRNB).
static bool isValidUimm5From1(ssize_t value)
{
    return (1 <= value) && (value <= 0x20);
};

// Returns true if 'value' is a legal unsigned immediate 7 bit encoding (such as for CMPLT, CMPNE).
static bool isValidUimm7(ssize_t value)
{
    return (0 <= value) && (value <= 0x7FLL);
};

// Returns true if 'value' is a legal unsigned immediate 8 bit encoding (such as for FMOV).
static bool isValidUimm8(ssize_t value)
{
    return (0 <= value) && (value <= 0xFFLL);
};

// Returns true if 'value' is a legal signed immediate 8 bit encoding (such as for SMAX, SMIN).
static bool isValidSimm8(ssize_t value)
{
    return (-0x80 <= value) && (value <= 0x7F);
};

// Returns true if 'value' is a legal unsigned immediate 12 bit encoding (such as for CMP, CMN).
static bool isValidUimm12(ssize_t value)
{
    return (0 <= value) && (value <= 0xFFFLL);
};

// Returns true if 'value' is a legal unsigned immediate 16 bit encoding (such as for MOVZ, MOVN, MOVK).
static bool isValidUimm16(ssize_t value)
{
    return (0 <= value) && (value <= 0xFFFFLL);
};

// Returns true if 'value' is a legal signed immediate 26 bit encoding (such as for B or BL).
static bool isValidSimm26(ssize_t value)
{
    return (-0x2000000LL <= value) && (value <= 0x1FFFFFFLL);
};

// Returns true if 'value' is a legal signed immediate 19 bit encoding (such as for B.cond, CBNZ, CBZ).
static bool isValidSimm19(ssize_t value)
{
    return (-0x40000LL <= value) && (value <= 0x3FFFFLL);
};

// Returns true if 'value' is a legal signed immediate 14 bit encoding (such as for TBNZ, TBZ).
static bool isValidSimm14(ssize_t value)
{
    return (-0x2000LL <= value) && (value <= 0x1FFFLL);
};

// Returns true if 'value' is a legal signed immediate 5 bit encoding (such as for CMPLO, CMPHI).
static bool isValidSimm5(ssize_t value)
{
    return (-0x10LL <= value) && (value <= 0xFLL);
};

// Returns true if 'value' is a legal signed immediate 6 bit encoding (such as for PRFB).
static bool isValidSimm6(ssize_t value)
{
    return (-32 <= value) && (value <= 31);
};

// Returns true if 'value' is a legal rotation value (such as for CDOT, CMLA).
static bool isValidRot(ssize_t value)
{
    return (value == 0) || (value == 90) || (value == 180) || (value == 270);
}

// Returns true if 'value' represents a valid 'bitmask immediate' encoding.
static bool isValidImmNRS(size_t value, emitAttr size)
{
    return (value >= 0) && (value < 0x2000);
} // any unsigned 13-bit immediate

// Returns true if 'value' represents a valid 'halfword immediate' encoding.
static bool isValidImmHWVal(size_t value, emitAttr size)
{
    return (value >= 0) && (value < 0x40000);
} // any unsigned 18-bit immediate

// Returns true if 'value' represents a valid 'byteShifted immediate' encoding.
static bool isValidImmBSVal(size_t value, emitAttr size)
{
    return (value >= 0) && (value < 0x800);
} // any unsigned 11-bit immediate

//  The return value replaces REG_ZR with REG_SP
static regNumber encodingZRtoSP(regNumber reg)
{
    return (reg == REG_ZR) ? REG_SP : reg;
} // ZR (R31) encodes the SP register

//  The return value replaces REG_SP with REG_ZR
static regNumber encodingSPtoZR(regNumber reg)
{
    return (reg == REG_SP) ? REG_ZR : reg;
} // SP is encoded using ZR (R31)

//  For the given 'ins' returns the reverse instruction, if one exists, otherwise returns INS_INVALID
static instruction insReverse(instruction ins);

//  For the given 'datasize' and 'elemsize' returns the insOpts that specifies the vector register arrangement
static insOpts optMakeArrangement(emitAttr datasize, emitAttr elemsize);

//    For the given 'datasize' and 'opt' returns true if it specifies a valid vector register arrangement
static bool isValidArrangement(emitAttr datasize, insOpts opt);

// Expands an option that has different size operands (INS_OPTS_*_TO_*) into a pair of scalable options where
// the first describes the size of the destination operand and the second describes the size of the source operand.
static void optExpandConversionPair(insOpts opt, insOpts& dst, insOpts& src);

//  For the given 'arrangement' returns the 'datasize' specified by the vector register arrangement
static emitAttr optGetDatasize(insOpts arrangement);

//  For the given 'arrangement' returns the 'elemsize' specified by the vector register arrangement
static emitAttr optGetElemsize(insOpts arrangement);

//  For the given 'arrangement' returns the 'elemsize' specified by the SVE vector register arrangement
static emitAttr optGetSveElemsize(insOpts arrangement);

//  For the given 'arrangement' returns the one with the element width that is double that of the 'arrangement' element.
static insOpts optWidenElemsizeArrangement(insOpts arrangement);

//  For the given SVE 'arrangement' returns the one with the element width that is double that of the 'arrangement'
//  element.
static insOpts optWidenSveElemsizeArrangement(insOpts arrangement);

//  For the given SVE 'arrangement', return the one when reduced to a quadword vector.
static insOpts optSveToQuadwordElemsizeArrangement(insOpts arrangement);

//  For the given 'datasize' returns the one that is double that of the 'datasize'.
static emitAttr widenDatasize(emitAttr datasize);

//  For the given 'srcArrangement' returns the "widen" 'dstArrangement' specifying the destination vector register
//  arrangement
//  of Long Pairwise instructions. Note that destination vector elements twice as long as the source vector elements.
static insOpts optWidenDstArrangement(insOpts srcArrangement);

//  For the given 'conversion' returns the 'dstsize' specified by the conversion option
static emitAttr optGetDstsize(insOpts conversion);

//  For the given 'conversion' returns the 'srcsize' specified by the conversion option
static emitAttr optGetSrcsize(insOpts conversion);

//    For the given 'datasize', 'elemsize' and 'index' returns true, if it specifies a valid 'index'
//    for an element of size 'elemsize' in a vector register of size 'datasize'
static bool isValidVectorIndex(emitAttr datasize, emitAttr elemsize, ssize_t index);

// For a given instruction 'ins' which contains a register lists returns a
// number of consecutive SIMD registers the instruction loads to/store from.
static unsigned insGetRegisterListSize(instruction ins);

/************************************************************************/
/*           Public inline informational methods                        */
/************************************************************************/

public:
// true if this 'imm' can be encoded as a input operand to a mov instruction
static bool emitIns_valid_imm_for_mov(INT64 imm, emitAttr size);

// true if this 'imm' can be encoded as a input operand to a vector movi instruction
static bool emitIns_valid_imm_for_movi(INT64 imm, emitAttr size);

// true if this 'immDbl' can be encoded as a input operand to a fmov instruction
static bool emitIns_valid_imm_for_fmov(double immDbl);

// true if this 'imm' can be encoded as a input operand to an add instruction
static bool emitIns_valid_imm_for_add(INT64 imm, emitAttr size = EA_8BYTE);

// true if this 'imm' can be encoded as a input operand to a cmp instruction
static bool emitIns_valid_imm_for_cmp(INT64 imm, emitAttr size);

// true if this 'imm' can be encoded as a input operand to an alu instruction
static bool emitIns_valid_imm_for_alu(INT64 imm, emitAttr size);

// true if this 'imm' can be encoded as the offset in a ldr/str instruction
static bool emitIns_valid_imm_for_ldst_offset(INT64 imm, emitAttr size);

// true if this 'imm' can be encoded as the offset in an unscaled ldr/str instruction
static bool emitIns_valid_imm_for_unscaled_ldst_offset(INT64 imm);

// true if this 'imm' can be encoded as a input operand to a ccmp instruction
static bool emitIns_valid_imm_for_ccmp(INT64 imm);

// true if 'imm' can be encoded as an offset in a ldp/stp instruction
static bool canEncodeLoadOrStorePairOffset(INT64 imm, emitAttr size);

// true if 'imm' can use the left shifted by 12 bits encoding
static bool canEncodeWithShiftImmBy12(INT64 imm);

// Normalize the 'imm' so that the upper bits, as defined by 'size' are zero
static INT64 normalizeImm64(INT64 imm, emitAttr size);

// Normalize the 'imm' so that the upper bits, as defined by 'size' are zero
static INT32 normalizeImm32(INT32 imm, emitAttr size);

// true if 'imm' can be encoded using a 'bitmask immediate', also returns the encoding if wbBMI is non-null
static bool canEncodeBitMaskImm(INT64 imm, emitAttr size, emitter::bitMaskImm* wbBMI = nullptr);

// true if 'imm' can be encoded using a 'halfword immediate', also returns the encoding if wbHWI is non-null
static bool canEncodeHalfwordImm(INT64 imm, emitAttr size, emitter::halfwordImm* wbHWI = nullptr);

// true if 'imm' can be encoded using a 'byteShifted immediate', also returns the encoding if wbBSI is non-null
static bool canEncodeByteShiftedImm(INT64 imm, emitAttr size, bool allow_MSL, emitter::byteShiftedImm* wbBSI = nullptr);

// true if 'immDbl' can be encoded using a 'float immediate', also returns the encoding if wbFPI is non-null
static bool canEncodeFloatImm8(double immDbl, emitter::floatImm8* wbFPI = nullptr);

// Returns the number of bits used by the given 'size'.
inline static unsigned getBitWidth(emitAttr size)
{
    assert(size <= EA_8BYTE);
    return (unsigned)size * BITS_PER_BYTE;
}

// Returns true if the imm represents a valid bit shift or bit position for the given 'size' [0..31] or [0..63]
inline static unsigned isValidImmShift(ssize_t imm, emitAttr size)
{
    return (imm >= 0) && (imm < getBitWidth(size));
}

// Returns true if the 'shiftAmount' represents a valid shift for the given 'size'.
inline static unsigned isValidVectorShiftAmount(ssize_t shiftAmount, emitAttr size, bool rightShift)
{
    return (rightShift && (shiftAmount >= 1) && (shiftAmount <= getBitWidth(size))) ||
           ((shiftAmount >= 0) && (shiftAmount < getBitWidth(size)));
}

inline static bool isValidGeneralDatasize(emitAttr size)
{
    return (size == EA_8BYTE) || (size == EA_4BYTE);
}

inline static bool isValidScalarDatasize(emitAttr size)
{
    return (size == EA_8BYTE) || (size == EA_4BYTE);
}

inline static bool isValidScalableDatasize(emitAttr size)
{
    return ((size & EA_SCALABLE) == EA_SCALABLE);
}

inline static bool isValidVectorDatasize(emitAttr size)
{
    return (size == EA_16BYTE) || (size == EA_8BYTE);
}

inline static bool isValidGeneralLSDatasize(emitAttr size)
{
    return (size == EA_8BYTE) || (size == EA_4BYTE) || (size == EA_2BYTE) || (size == EA_1BYTE);
}

inline static bool isValidVectorLSDatasize(emitAttr size)
{
    return (size == EA_16BYTE) || (size == EA_8BYTE) || (size == EA_4BYTE) || (size == EA_2BYTE) || (size == EA_1BYTE);
}

inline static bool isValidVectorLSPDatasize(emitAttr size)
{
    return (size == EA_16BYTE) || (size == EA_8BYTE) || (size == EA_4BYTE);
}

inline static bool isValidVectorElemsize(emitAttr size)
{
    return (size == EA_8BYTE) || (size == EA_4BYTE) || (size == EA_2BYTE) || (size == EA_1BYTE);
}

inline static bool isValidVectorFcvtsize(emitAttr size)
{
    return (size == EA_8BYTE) || (size == EA_4BYTE) || (size == EA_2BYTE);
}

inline static bool isValidVectorElemsizeFloat(emitAttr size)
{
    return (size == EA_8BYTE) || (size == EA_4BYTE);
}

inline static bool isValidVectorElemsizeSveFloat(emitAttr size)
{
    return (size == EA_8BYTE) || (size == EA_4BYTE) || (size == EA_2BYTE);
}

inline static bool isValidVectorElemsizeWidening(emitAttr size)
{
    return (size == EA_4BYTE) || (size == EA_2BYTE) || (size == EA_1BYTE);
}

inline static bool isScalableVectorSize(emitAttr size)
{
    return (size == EA_SCALABLE);
}

inline static bool isGeneralRegister(regNumber reg)
{
    return (reg >= REG_INT_FIRST) && (reg <= REG_LR);
} // Excludes REG_ZR

inline static bool isGeneralRegisterOrZR(regNumber reg)
{
    return (reg >= REG_INT_FIRST) && (reg <= REG_ZR);
} // Includes REG_ZR

inline static bool isGeneralRegisterOrSP(regNumber reg)
{
    return isGeneralRegister(reg) || (reg == REG_SP);
} // Includes REG_SP, Excludes REG_ZR

inline static bool isVectorRegister(regNumber reg)
{
    return (reg >= REG_FP_FIRST && reg <= REG_FP_LAST);
}

inline static bool isLowVectorRegister(regNumber reg)
{
    return (reg >= FIRST_FP_ARGREG) && (reg <= LAST_FP_ARGREG);
}

inline static bool isFloatReg(regNumber reg)
{
    return isVectorRegister(reg);
}

inline static bool isPredicateRegister(regNumber reg)
{
    return (reg >= REG_PREDICATE_FIRST) && (reg <= REG_PREDICATE_LAST);
}

inline static bool isLowPredicateRegister(regNumber reg)
{
    return (reg >= REG_PREDICATE_FIRST) && (reg <= REG_PREDICATE_LOW_LAST);
}

inline static bool isHighPredicateRegister(regNumber reg)
{
    return (reg >= REG_PREDICATE_HIGH_FIRST) && (reg <= REG_PREDICATE_HIGH_LAST);
}

inline static bool insOptsNone(insOpts opt)
{
    return (opt == INS_OPTS_NONE);
}

inline static bool insOptsIndexed(insOpts opt)
{
    return (opt == INS_OPTS_PRE_INDEX) || (opt == INS_OPTS_POST_INDEX);
}

inline static bool insOptsPreIndex(insOpts opt)
{
    return (opt == INS_OPTS_PRE_INDEX);
}

inline static bool insOptsPostIndex(insOpts opt)
{
    return (opt == INS_OPTS_POST_INDEX);
}

inline static bool insOptsLSL12(insOpts opt) // special 12-bit shift only used for imm12
{
    return (opt == INS_OPTS_LSL12);
}

inline static bool insOptsAnyShift(insOpts opt)
{
    return ((opt >= INS_OPTS_LSL) && (opt <= INS_OPTS_ROR));
}

inline static bool insOptsAluShift(insOpts opt) // excludes ROR
{
    return ((opt >= INS_OPTS_LSL) && (opt <= INS_OPTS_ASR));
}

inline static bool insOptsVectorImmShift(insOpts opt)
{
    return ((opt == INS_OPTS_LSL) || (opt == INS_OPTS_MSL));
}

inline static bool insOptsLSL(insOpts opt)
{
    return (opt == INS_OPTS_LSL);
}

inline static bool insOptsLSR(insOpts opt)
{
    return (opt == INS_OPTS_LSR);
}

inline static bool insOptsASR(insOpts opt)
{
    return (opt == INS_OPTS_ASR);
}

inline static bool insOptsROR(insOpts opt)
{
    return (opt == INS_OPTS_ROR);
}

inline static bool insOptsAnyExtend(insOpts opt)
{
    return ((opt >= INS_OPTS_UXTB) && (opt <= INS_OPTS_SXTX));
}

inline static bool insOptsLSExtend(insOpts opt)
{
    return ((opt == INS_OPTS_NONE) || (opt == INS_OPTS_LSL) || (opt == INS_OPTS_UXTW) || (opt == INS_OPTS_SXTW) ||
            (opt == INS_OPTS_UXTX) || (opt == INS_OPTS_SXTX));
}

inline static bool insOpts64BitExtend(insOpts opt)
{
    return ((opt == INS_OPTS_UXTX) || (opt == INS_OPTS_SXTX));
}

inline static bool insOptsAnyArrangement(insOpts opt)
{
    return ((opt >= INS_OPTS_8B) && (opt <= INS_OPTS_2D));
}

inline static bool insOptsConvertFloatStepwise(insOpts opt)
{
    return (opt == INS_OPTS_H_TO_S || opt == INS_OPTS_S_TO_H || opt == INS_OPTS_D_TO_S || opt == INS_OPTS_S_TO_D);
}

inline static bool insOptsConvertFloatToFloat(insOpts opt)
{
    return ((opt >= INS_OPTS_S_TO_D) && (opt <= INS_OPTS_D_TO_H));
}

inline static bool insOptsConvertFloatToInt(insOpts opt)
{
    return ((opt >= INS_OPTS_S_TO_4BYTE) && (opt <= INS_OPTS_D_TO_8BYTE));
}

inline static bool insOptsConvertIntToFloat(insOpts opt)
{
    return ((opt >= INS_OPTS_4BYTE_TO_S) && (opt <= INS_OPTS_8BYTE_TO_D));
}

inline static bool insOptsScalable(insOpts opt)
{
    // `opt` is any of the scalable types.
    return ((opt == INS_OPTS_SCALABLE_B) || (opt == INS_OPTS_SCALABLE_H) || (opt == INS_OPTS_SCALABLE_S) ||
            (opt == INS_OPTS_SCALABLE_D) || (opt == INS_OPTS_SCALABLE_Q));
}

inline static bool insOptsScalableStandard(insOpts opt)
{
    // `opt` is any of the scalable types, except Quadword.
    return ((opt == INS_OPTS_SCALABLE_B) || (opt == INS_OPTS_SCALABLE_H) || (opt == INS_OPTS_SCALABLE_S) ||
            (opt == INS_OPTS_SCALABLE_D));
}

inline static bool insOptsScalableWords(insOpts opt)
{
    // `opt` is any of the word and above scalable types.
    return ((opt == INS_OPTS_SCALABLE_S) || (opt == INS_OPTS_SCALABLE_D));
}

inline static bool insOptsScalableWordsOrQuadwords(insOpts opt)
{
    // `opt` is any of the word, quadword and above scalable types.
    return (insOptsScalableWords(opt) || (opt == INS_OPTS_SCALABLE_Q));
}

inline static bool insOptsScalableDoubleWordsOrQuadword(insOpts opt)
{
    // `opt` is a double-word or quad-word.
    return ((opt == INS_OPTS_SCALABLE_D) || (opt == INS_OPTS_SCALABLE_Q));
}

inline static bool insOptsScalableAtLeastHalf(insOpts opt)
{
    // `opt` is any of the half and above scalable types.
    return ((opt == INS_OPTS_SCALABLE_H) || (opt == INS_OPTS_SCALABLE_S) || (opt == INS_OPTS_SCALABLE_D));
}

inline static bool insOptsScalableAtMaxHalf(insOpts opt)
{
    // `opt` is any of the standard half and below scalable types.
    return ((opt == INS_OPTS_SCALABLE_B) || (opt == INS_OPTS_SCALABLE_H));
}

inline static bool insOptsScalableFloat(insOpts opt)
{
    // `opt` is any of the scalable types that are valid for FP.
    return ((opt == INS_OPTS_SCALABLE_H) || (opt == INS_OPTS_SCALABLE_S) || (opt == INS_OPTS_SCALABLE_D));
}

inline static bool insOptsScalableWide(insOpts opt)
{
    // `opt` is any of the scalable types that are valid for widening to size D.
    return ((opt == INS_OPTS_SCALABLE_B) || (opt == INS_OPTS_SCALABLE_H) || (opt == INS_OPTS_SCALABLE_S));
}

inline static bool insOptsScalable32bitExtends(insOpts opt)
{
    return insOptsScalableSingleWord32bitExtends(opt) || insOptsScalableDoubleWord32bitExtends(opt);
}

inline static bool insOptsScalableSingleWord32bitExtends(insOpts opt)
{
    return (opt == INS_OPTS_SCALABLE_S_UXTW) || (opt == INS_OPTS_SCALABLE_S_SXTW);
}

inline static bool insOptsScalableDoubleWord32bitExtends(insOpts opt)
{
    return (opt == INS_OPTS_SCALABLE_D_UXTW) || (opt == INS_OPTS_SCALABLE_D_SXTW);
}

inline static bool insScalableOptsNone(insScalableOpts sopt)
{
    // `sopt` is used for instructions with no extra encoding variants.
    return sopt == INS_SCALABLE_OPTS_NONE;
}

inline static bool insScalableOptsWithPredicatePair(insScalableOpts sopt)
{
    // `sopt` denotes the instruction's predicate register should be encoded as a {<Pd1>.<T>, <Pd2>.<T>} pair.
    return sopt == INS_SCALABLE_OPTS_WITH_PREDICATE_PAIR;
}

inline static bool insScalableOptsWithVectorLength(insScalableOpts sopt)
{
    // `sopt` is any of the scalable types that are valid for use with instructions with a vector length specifier (vl).
    return ((sopt == INS_SCALABLE_OPTS_VL_2X) || (sopt == INS_SCALABLE_OPTS_VL_4X));
}

static bool isValidImmCond(ssize_t imm);
static bool isValidImmCondFlags(ssize_t imm);
static bool isValidImmCondFlagsImm5(ssize_t imm);

// Computes page "delta" between two addresses
inline static ssize_t computeRelPageAddr(size_t dstAddr, size_t srcAddr)
{
    return (dstAddr >> 12) - (srcAddr >> 12);
}

/************************************************************************/
/*                   Output target-independent instructions             */
/************************************************************************/

void emitIns_J(instruction ins, BasicBlock* dst, int instrCount = 0);

/************************************************************************/
/*           The public entry points to output instructions             */
/************************************************************************/

public:
void emitIns(instruction ins);

void emitIns_I(instruction ins, emitAttr attr, ssize_t imm);

void emitIns_R(instruction ins, emitAttr attr, regNumber reg, insOpts opt = INS_OPTS_NONE);

void emitIns_R_I(instruction     ins,
                 emitAttr        attr,
                 regNumber       reg,
                 ssize_t         imm,
                 insOpts         opt  = INS_OPTS_NONE,
                 insScalableOpts sopt = INS_SCALABLE_OPTS_NONE DEBUGARG(size_t targetHandle = 0)
                     DEBUGARG(GenTreeFlags gtFlags = GTF_EMPTY));

void emitIns_R_F(instruction ins, emitAttr attr, regNumber reg, double immDbl, insOpts opt = INS_OPTS_NONE);

void emitIns_Mov(
    instruction ins, emitAttr attr, regNumber dstReg, regNumber srcReg, bool canSkip, insOpts opt = INS_OPTS_NONE);

void emitIns_R_R(instruction     ins,
                 emitAttr        attr,
                 regNumber       reg1,
                 regNumber       reg2,
                 insOpts         opt  = INS_OPTS_NONE,
                 insScalableOpts sopt = INS_SCALABLE_OPTS_NONE);

void emitIns_R_R(instruction ins, emitAttr attr, regNumber reg1, regNumber reg2, insFlags flags)
{
    emitIns_R_R(ins, attr, reg1, reg2);
}

void emitIns_R_I_I(instruction ins,
                   emitAttr    attr,
                   regNumber   reg1,
                   ssize_t     imm1,
                   ssize_t     imm2,
                   insOpts opt = INS_OPTS_NONE DEBUGARG(size_t targetHandle = 0)
                       DEBUGARG(GenTreeFlags gtFlags = GTF_EMPTY));

void emitIns_R_R_I(instruction     ins,
                   emitAttr        attr,
                   regNumber       reg1,
                   regNumber       reg2,
                   ssize_t         imm,
                   insOpts         opt  = INS_OPTS_NONE,
                   insScalableOpts sopt = INS_SCALABLE_OPTS_NONE);

void emitIns_R_R_F(
    instruction ins, emitAttr attr, regNumber reg1, regNumber reg2, double immDbl, insOpts opt = INS_OPTS_NONE);

// Checks for a large immediate that needs a second instruction
void emitIns_R_R_Imm(instruction ins, emitAttr attr, regNumber reg1, regNumber reg2, ssize_t imm);

void emitIns_R_R_R(instruction     ins,
                   emitAttr        attr,
                   regNumber       reg1,
                   regNumber       reg2,
                   regNumber       reg3,
                   insOpts         opt  = INS_OPTS_NONE,
                   insScalableOpts sopt = INS_SCALABLE_OPTS_NONE);

void emitIns_R_R_R_I(instruction     ins,
                     emitAttr        attr,
                     regNumber       reg1,
                     regNumber       reg2,
                     regNumber       reg3,
                     ssize_t         imm,
                     insOpts         opt      = INS_OPTS_NONE,
                     emitAttr        attrReg2 = EA_UNKNOWN,
                     insScalableOpts sopt     = INS_SCALABLE_OPTS_NONE);

void emitInsSve_R_R_R_I(instruction ins,
                        emitAttr    attr,
                        regNumber   reg1,
                        regNumber   reg2,
                        regNumber   reg3,
                        ssize_t     imm,
                        insOpts     opt      = INS_OPTS_NONE,
                        emitAttr    attrReg2 = EA_UNKNOWN);

void emitIns_R_R_R_I_I(instruction ins,
                       emitAttr    attr,
                       regNumber   reg1,
                       regNumber   reg2,
                       regNumber   reg3,
                       ssize_t     imm1,
                       ssize_t     imm2,
                       insOpts     opt);

void emitIns_R_R_R_Ext(instruction ins,
                       emitAttr    attr,
                       regNumber   reg1,
                       regNumber   reg2,
                       regNumber   reg3,
                       insOpts     opt         = INS_OPTS_NONE,
                       int         shiftAmount = -1);

void emitIns_R_R_I_I(
    instruction ins, emitAttr attr, regNumber reg1, regNumber reg2, int imm1, int imm2, insOpts opt = INS_OPTS_NONE);

void emitIns_R_R_R_R(instruction     ins,
                     emitAttr        attr,
                     regNumber       reg1,
                     regNumber       reg2,
                     regNumber       reg3,
                     regNumber       reg4,
                     insOpts         opt  = INS_OPTS_NONE,
                     insScalableOpts sopt = INS_SCALABLE_OPTS_NONE);

void emitInsSve_R_R_R_R(instruction     ins,
                        emitAttr        attr,
                        regNumber       reg1,
                        regNumber       reg2,
                        regNumber       reg3,
                        regNumber       reg4,
                        insOpts         opt  = INS_OPTS_NONE,
                        insScalableOpts sopt = INS_SCALABLE_OPTS_NONE);

void emitIns_R_R_R_R_I(instruction ins,
                       emitAttr    attr,
                       regNumber   reg1,
                       regNumber   reg2,
                       regNumber   reg3,
                       regNumber   reg4,
                       ssize_t     imm,
                       insOpts     opt = INS_OPTS_NONE);

void emitIns_R_COND(instruction ins, emitAttr attr, regNumber reg, insCond cond);

void emitIns_R_R_COND(instruction ins, emitAttr attr, regNumber reg1, regNumber reg2, insCond cond);

void emitIns_R_R_R_COND(instruction ins, emitAttr attr, regNumber reg1, regNumber reg2, regNumber reg3, insCond cond);

void emitIns_R_R_FLAGS_COND(
    instruction ins, emitAttr attr, regNumber reg1, regNumber reg2, insCflags flags, insCond cond);

void emitIns_R_I_FLAGS_COND(instruction ins, emitAttr attr, regNumber reg1, int imm, insCflags flags, insCond cond);

void emitIns_R_PATTERN(
    instruction ins, emitAttr attr, regNumber reg1, insOpts opt, insSvePattern pattern = SVE_PATTERN_ALL);

void emitIns_R_PATTERN_I(instruction ins, emitAttr attr, regNumber reg1, insSvePattern pattern, int imm);

void emitIns_PRFOP_R_R_R(instruction     ins,
                         emitAttr        attr,
                         insSvePrfop     prfop,
                         regNumber       reg1,
                         regNumber       reg2,
                         regNumber       reg3,
                         insOpts         opt  = INS_OPTS_NONE,
                         insScalableOpts sopt = INS_SCALABLE_OPTS_NONE);

void emitIns_PRFOP_R_R_I(instruction ins,
                         emitAttr    attr,
                         insSvePrfop prfop,
                         regNumber   reg1,
                         regNumber   reg2,
                         int         imm,
                         insOpts     opt = INS_OPTS_NONE);

void emitIns_BARR(instruction ins, insBarrier barrier);

void emitIns_C(instruction ins, emitAttr attr, CORINFO_FIELD_HANDLE fdlHnd, int offs);

void emitIns_S(instruction ins, emitAttr attr, int varx, int offs);

void emitIns_S_R(instruction ins, emitAttr attr, regNumber ireg, int varx, int offs);

void emitIns_S_S_R_R(
    instruction ins, emitAttr attr, emitAttr attr2, regNumber ireg, regNumber ireg2, int varx, int offs);

void emitIns_R_R_R_I_LdStPair(instruction ins,
                              emitAttr    attr,
                              emitAttr    attr2,
                              regNumber   reg1,
                              regNumber   reg2,
                              regNumber   reg3,
                              ssize_t     imm,
                              int         varx1 = -1,
                              int         varx2 = -1,
                              int         offs1 = -1,
                              int offs2 = -1 DEBUG_ARG(unsigned var1RefsOffs = BAD_IL_OFFSET)
                                              DEBUG_ARG(unsigned var2RefsOffs = BAD_IL_OFFSET));

void emitIns_R_S(instruction ins, emitAttr attr, regNumber ireg, int varx, int offs);

void emitIns_R_R_S_S(
    instruction ins, emitAttr attr, emitAttr attr2, regNumber ireg, regNumber ireg2, int varx, int offs);

void emitIns_S_I(instruction ins, emitAttr attr, int varx, int offs, int val);

void emitIns_R_C(
    instruction ins, emitAttr attr, regNumber reg, regNumber tmpReg, CORINFO_FIELD_HANDLE fldHnd, int offs);

void emitIns_C_R(instruction ins, emitAttr attr, CORINFO_FIELD_HANDLE fldHnd, regNumber reg, int offs);

void emitIns_C_I(instruction ins, emitAttr attr, CORINFO_FIELD_HANDLE fdlHnd, ssize_t offs, ssize_t val);

void emitIns_R_L(instruction ins, emitAttr attr, BasicBlock* dst, regNumber reg);

void emitIns_R_D(instruction ins, emitAttr attr, unsigned offs, regNumber reg);

void emitIns_J_R(instruction ins, emitAttr attr, BasicBlock* dst, regNumber reg);

void emitIns_J_R_I(instruction ins, emitAttr attr, BasicBlock* dst, regNumber reg, int imm);

void emitIns_I_AR(instruction ins, emitAttr attr, int val, regNumber reg, int offs);

void emitIns_R_AR(instruction ins, emitAttr attr, regNumber ireg, regNumber reg, int offs);

void emitIns_Adrp_Ldr_Add(emitAttr  attr,
                          regNumber reg1,
                          regNumber reg2,
                          ssize_t addr DEBUGARG(size_t targetHandle = 0) DEBUGARG(GenTreeFlags gtFlags = GTF_EMPTY));

void emitIns_R_AI(instruction ins,
                  emitAttr    attr,
                  regNumber   ireg,
                  ssize_t disp DEBUGARG(size_t targetHandle = 0) DEBUGARG(GenTreeFlags gtFlags = GTF_EMPTY));

void emitIns_AR_R(instruction ins, emitAttr attr, regNumber ireg, regNumber reg, int offs);

void emitIns_R_ARR(instruction ins, emitAttr attr, regNumber ireg, regNumber reg, regNumber rg2, int disp);

void emitIns_ARR_R(instruction ins, emitAttr attr, regNumber ireg, regNumber reg, regNumber rg2, int disp);

void emitIns_R_ARX(
    instruction ins, emitAttr attr, regNumber ireg, regNumber reg, regNumber rg2, unsigned mul, int disp);

enum EmitCallType
{
    EC_FUNC_TOKEN, // Direct call to a helper/static/nonvirtual/global method
    EC_INDIR_R,    // Indirect call via register
    EC_COUNT
};

void emitIns_Call(EmitCallType          callType,
                  CORINFO_METHOD_HANDLE methHnd,
                  INDEBUG_LDISASM_COMMA(CORINFO_SIG_INFO* sigInfo) // used to report call sites to the EE
                  void*            addr,
                  ssize_t          argSize,
                  emitAttr         retSize,
                  emitAttr         secondRetSize,
                  VARSET_VALARG_TP ptrVars,
                  regMaskTP        gcrefRegs,
                  regMaskTP        byrefRegs,
                  const DebugInfo& di,
                  regNumber        ireg,
                  regNumber        xreg,
                  unsigned         xmul,
                  ssize_t          disp,
                  bool             isJump);

BYTE* emitOutputLJ(insGroup* ig, BYTE* dst, instrDesc* i);
unsigned emitOutputCall(insGroup* ig, BYTE* dst, instrDesc* i, code_t code);
BYTE* emitOutputLoadLabel(BYTE* dst, BYTE* srcAddr, BYTE* dstAddr, instrDescJmp* id);
BYTE* emitOutputShortBranch(BYTE* dst, instruction ins, insFormat fmt, ssize_t distVal, instrDescJmp* id);
BYTE* emitOutputShortAddress(BYTE* dst, instruction ins, insFormat fmt, ssize_t distVal, regNumber reg);
BYTE* emitOutputShortConstant(
    BYTE* dst, instruction ins, insFormat fmt, ssize_t distVal, regNumber reg, emitAttr opSize);
BYTE* emitOutputVectorConstant(
    BYTE* dst, ssize_t distVal, regNumber dstReg, regNumber addrReg, emitAttr opSize, emitAttr elemSize);

/*****************************************************************************
 *
 *  Given an instrDesc, return true if it's a conditional jump.
 */

inline bool emitIsCondJump(instrDesc* jmp)
{
    return ((jmp->idInsFmt() == IF_BI_0B) || (jmp->idInsFmt() == IF_BI_1A) || (jmp->idInsFmt() == IF_BI_1B) ||
            (jmp->idInsFmt() == IF_LARGEJMP));
}

/*****************************************************************************
 *
 *  Given a instrDesc, return true if it's an unconditional jump.
 */

inline bool emitIsUncondJump(instrDesc* jmp)
{
    return (jmp->idInsFmt() == IF_BI_0A);
}

/*****************************************************************************
 *
 *  Given a instrDesc, return true if it's a direct call.
 */

inline bool emitIsDirectCall(instrDesc* call)
{
    return (call->idInsFmt() == IF_BI_0C);
}

/*****************************************************************************
 *
 *  Given a instrDesc, return true if it's a load label instruction.
 */

inline bool emitIsLoadLabel(instrDesc* jmp)
{
    return ((jmp->idInsFmt() == IF_DI_1E) || // adr or arp
            (jmp->idInsFmt() == IF_LARGEADR));
}

/*****************************************************************************
*
*  Given a instrDesc, return true if it's a load constant instruction.
*/

inline bool emitIsLoadConstant(instrDesc* jmp)
{
    return ((jmp->idInsFmt() == IF_LS_1A) || // ldr
            (jmp->idInsFmt() == IF_LARGELDC));
}

#endif // TARGET_ARM64<|MERGE_RESOLUTION|>--- conflicted
+++ resolved
@@ -645,7 +645,6 @@
 // Returns the encoding for the immediate value as 2-bits at bit locations '20-19'.
 static code_t insEncodeUimm2_20_to_19(ssize_t imm);
 
-<<<<<<< HEAD
 // Returns the encoding for the immediate value as 2-bits at bit locations '23-22'.
 static code_t insEncodeUimm2_23_to_22(ssize_t imm);
 
@@ -654,10 +653,9 @@
 
 // Returns the encoding for the immediate value as 3-bits at bit locations '23-22' for high and '12' for low.
 static code_t insEncodeUimm3h3l_23_to_22_and_12(ssize_t imm);
-=======
+
 // Returns the encoding for the immediate value as 1 bit at bit location '10'.
 static code_t insEncodeImm1_10(ssize_t imm);
->>>>>>> 95af2bcf
 
 // Returns the encoding for the immediate value as 1 bit at bit location '11'.
 static code_t insEncodeImm1_11(ssize_t imm);
