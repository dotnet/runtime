--- conflicted
+++ resolved
@@ -370,16 +370,11 @@
 // Return an encoding for the specified 'P' register used in '2' thru '0' position.
 static code_t insEncodeReg_P_2_to_0(regNumber reg);
 
-<<<<<<< HEAD
 // Return an encoding for the specified 'V' register used in '18' thru '16' position.
 static code_t insEncodeReg_V_18_to_16(regNumber reg);
-=======
+
 // Return an encoding for the specified predicate type used in '16' position.
 static code_t insEncodePredQualifier_16(bool merge);
-
-// Return an encoding for the specified 'V' register used in '19' thru '17' position.
-static code_t insEncodeReg_V_19_to_17(regNumber reg);
->>>>>>> 41b32f83
 
 // Return an encoding for the specified 'V' register used in '19' thru '16' position.
 static code_t insEncodeReg_V_19_to_16(regNumber reg);
