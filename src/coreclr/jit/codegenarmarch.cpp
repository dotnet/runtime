// Licensed to the .NET Foundation under one or more agreements.
// The .NET Foundation licenses this file to you under the MIT license.

/*XXXXXXXXXXXXXXXXXXXXXXXXXXXXXXXXXXXXXXXXXXXXXXXXXXXXXXXXXXXXXXXXXXXXXXXXXXXXX
XXXXXXXXXXXXXXXXXXXXXXXXXXXXXXXXXXXXXXXXXXXXXXXXXXXXXXXXXXXXXXXXXXXXXXXXXXXXXXX
XX                                                                           XX
XX                        ARM/ARM64 Code Generator Common Code               XX
XX                                                                           XX
XXXXXXXXXXXXXXXXXXXXXXXXXXXXXXXXXXXXXXXXXXXXXXXXXXXXXXXXXXXXXXXXXXXXXXXXXXXXXXX
XXXXXXXXXXXXXXXXXXXXXXXXXXXXXXXXXXXXXXXXXXXXXXXXXXXXXXXXXXXXXXXXXXXXXXXXXXXXXXX
*/
#include "jitpch.h"
#ifdef _MSC_VER
#pragma hdrstop
#endif

#ifdef TARGET_ARMARCH // This file is ONLY used for ARM and ARM64 architectures

#include "codegen.h"
#include "lower.h"
#include "gcinfo.h"
#include "emit.h"
#include "patchpointinfo.h"

//------------------------------------------------------------------------
// genStackPointerConstantAdjustment: add a specified constant value to the stack pointer.
// No probe is done.
//
// Arguments:
//    spDelta                 - the value to add to SP. Must be negative or zero.
//    regTmp                  - an available temporary register that is used if 'spDelta' cannot be encoded by
//                              'sub sp, sp, #spDelta' instruction.
//                              Can be REG_NA if the caller knows for certain that 'spDelta' fits into the immediate
//                              value range.
//
// Return Value:
//    None.
//
void CodeGen::genStackPointerConstantAdjustment(ssize_t spDelta, regNumber regTmp)
{
    assert(spDelta < 0);

    // We assert that the SP change is less than one page. If it's greater, you should have called a
    // function that does a probe, which will in turn call this function.
    assert((target_size_t)(-spDelta) <= compiler->eeGetPageSize());

#ifdef TARGET_ARM64
    genInstrWithConstant(INS_sub, EA_PTRSIZE, REG_SPBASE, REG_SPBASE, -spDelta, regTmp);
#else
    genInstrWithConstant(INS_sub, EA_PTRSIZE, REG_SPBASE, REG_SPBASE, -spDelta, INS_FLAGS_DONT_CARE, regTmp);
#endif
}

//------------------------------------------------------------------------
// genStackPointerConstantAdjustmentWithProbe: add a specified constant value to the stack pointer,
// and probe the stack as appropriate. Should only be called as a helper for
// genStackPointerConstantAdjustmentLoopWithProbe.
//
// Arguments:
//    spDelta                 - the value to add to SP. Must be negative or zero. If zero, the probe happens,
//                              but the stack pointer doesn't move.
//    regTmp                  - temporary register to use as target for probe load instruction
//
// Return Value:
//    None.
//
void CodeGen::genStackPointerConstantAdjustmentWithProbe(ssize_t spDelta, regNumber regTmp)
{
    GetEmitter()->emitIns_R_R_I(INS_ldr, EA_4BYTE, regTmp, REG_SP, 0);
    genStackPointerConstantAdjustment(spDelta, regTmp);
}

//------------------------------------------------------------------------
// genStackPointerConstantAdjustmentLoopWithProbe: Add a specified constant value to the stack pointer,
// and probe the stack as appropriate. Generates one probe per page, up to the total amount required.
// This will generate a sequence of probes in-line.
//
// Arguments:
//    spDelta                 - the value to add to SP. Must be negative.
//    regTmp                  - temporary register to use as target for probe load instruction
//
// Return Value:
//    Offset in bytes from SP to last probed address.
//
target_ssize_t CodeGen::genStackPointerConstantAdjustmentLoopWithProbe(ssize_t spDelta, regNumber regTmp)
{
    assert(spDelta < 0);

    const target_size_t pageSize = compiler->eeGetPageSize();

    ssize_t spRemainingDelta = spDelta;
    do
    {
        ssize_t spOneDelta = -(ssize_t)min((target_size_t)-spRemainingDelta, pageSize);
        genStackPointerConstantAdjustmentWithProbe(spOneDelta, regTmp);
        spRemainingDelta -= spOneDelta;
    } while (spRemainingDelta < 0);

    // What offset from the final SP was the last probe? This depends on the fact that
    // genStackPointerConstantAdjustmentWithProbe() probes first, then does "SUB SP".
    target_size_t lastTouchDelta = (target_size_t)(-spDelta) % pageSize;
    if ((lastTouchDelta == 0) || (lastTouchDelta + STACK_PROBE_BOUNDARY_THRESHOLD_BYTES > pageSize))
    {
        // We haven't probed almost a complete page. If lastTouchDelta==0, then spDelta was an exact
        // multiple of pageSize, which means we last probed exactly one page back. Otherwise, we probed
        // the page, but very far from the end. If the next action on the stack might subtract from SP
        // first, before touching the current SP, then we do one more probe at the very bottom. This can
        // happen on x86, for example, when we copy an argument to the stack using a "SUB ESP; REP MOV"
        // strategy.

        GetEmitter()->emitIns_R_R_I(INS_ldr, EA_4BYTE, regTmp, REG_SP, 0);
        lastTouchDelta = 0;
    }

    return lastTouchDelta;
}

//------------------------------------------------------------------------
// genCodeForTreeNode Generate code for a single node in the tree.
//
// Preconditions:
//    All operands have been evaluated.
//
void CodeGen::genCodeForTreeNode(GenTree* treeNode)
{
    regNumber targetReg  = treeNode->GetRegNum();
    var_types targetType = treeNode->TypeGet();
    emitter*  emit       = GetEmitter();

#ifdef DEBUG
    // Validate that all the operands for the current node are consumed in order.
    // This is important because LSRA ensures that any necessary copies will be
    // handled correctly.
    lastConsumedNode = nullptr;
    if (compiler->verbose)
    {
        unsigned seqNum = treeNode->gtSeqNum; // Useful for setting a conditional break in Visual Studio
        compiler->gtDispLIRNode(treeNode, "Generating: ");
    }
#endif // DEBUG

    // Is this a node whose value is already in a register?  LSRA denotes this by
    // setting the GTF_REUSE_REG_VAL flag.
    if (treeNode->IsReuseRegVal())
    {
        // For now, this is only used for constant nodes.
        assert((treeNode->OperGet() == GT_CNS_INT) || (treeNode->OperGet() == GT_CNS_DBL));
        JITDUMP("  TreeNode is marked ReuseReg\n");
        return;
    }

    // contained nodes are part of their parents for codegen purposes
    // ex : immediates, most LEAs
    if (treeNode->isContained())
    {
        return;
    }

    switch (treeNode->gtOper)
    {
        case GT_START_NONGC:
            GetEmitter()->emitDisableGC();
            break;

        case GT_START_PREEMPTGC:
            // Kill callee saves GC registers, and create a label
            // so that information gets propagated to the emitter.
            gcInfo.gcMarkRegSetNpt(RBM_INT_CALLEE_SAVED);
            genDefineTempLabel(genCreateTempLabel());
            break;

        case GT_PROF_HOOK:
            // We should be seeing this only if profiler hook is needed
            noway_assert(compiler->compIsProfilerHookNeeded());

#ifdef PROFILING_SUPPORTED
            // Right now this node is used only for tail calls. In future if
            // we intend to use it for Enter or Leave hooks, add a data member
            // to this node indicating the kind of profiler hook. For example,
            // helper number can be used.
            genProfilingLeaveCallback(CORINFO_HELP_PROF_FCN_TAILCALL);
#endif // PROFILING_SUPPORTED
            break;

        case GT_LCLHEAP:
            genLclHeap(treeNode);
            break;

        case GT_CNS_INT:
        case GT_CNS_DBL:
            genSetRegToConst(targetReg, targetType, treeNode);
            genProduceReg(treeNode);
            break;

        case GT_NOT:
        case GT_NEG:
            genCodeForNegNot(treeNode);
            break;

#if defined(TARGET_ARM64)
        case GT_BSWAP:
        case GT_BSWAP16:
            genCodeForBswap(treeNode);
            break;
#endif // defined(TARGET_ARM64)

        case GT_MOD:
        case GT_UMOD:
        case GT_DIV:
        case GT_UDIV:
            genCodeForDivMod(treeNode->AsOp());
            break;

        case GT_OR:
        case GT_XOR:
        case GT_AND:
        case GT_AND_NOT:
            assert(varTypeIsIntegralOrI(treeNode));

            FALLTHROUGH;

#if !defined(TARGET_64BIT)
        case GT_ADD_LO:
        case GT_ADD_HI:
        case GT_SUB_LO:
        case GT_SUB_HI:
#endif // !defined(TARGET_64BIT)

        case GT_ADD:
        case GT_SUB:
        case GT_MUL:
            genConsumeOperands(treeNode->AsOp());
            genCodeForBinary(treeNode->AsOp());
            break;

        case GT_LSH:
        case GT_RSH:
        case GT_RSZ:
        // case GT_ROL: // No ROL instruction on ARM; it has been lowered to ROR.
        case GT_ROR:
            genCodeForShift(treeNode);
            break;

#if !defined(TARGET_64BIT)

        case GT_LSH_HI:
        case GT_RSH_LO:
            genCodeForShiftLong(treeNode);
            break;

#endif // !defined(TARGET_64BIT)

        case GT_CAST:
            genCodeForCast(treeNode->AsOp());
            break;

        case GT_BITCAST:
            genCodeForBitCast(treeNode->AsOp());
            break;

        case GT_LCL_FLD_ADDR:
        case GT_LCL_VAR_ADDR:
            genCodeForLclAddr(treeNode->AsLclVarCommon());
            break;

        case GT_LCL_FLD:
            genCodeForLclFld(treeNode->AsLclFld());
            break;

        case GT_LCL_VAR:
            genCodeForLclVar(treeNode->AsLclVar());
            break;

        case GT_STORE_LCL_FLD:
            genCodeForStoreLclFld(treeNode->AsLclFld());
            break;

        case GT_STORE_LCL_VAR:
            genCodeForStoreLclVar(treeNode->AsLclVar());
            break;

        case GT_RETFILT:
        case GT_RETURN:
            genReturn(treeNode);
            break;

        case GT_LEA:
            // If we are here, it is the case where there is an LEA that cannot be folded into a parent instruction.
            genLeaInstruction(treeNode->AsAddrMode());
            break;

        case GT_INDEX_ADDR:
            genCodeForIndexAddr(treeNode->AsIndexAddr());
            break;

        case GT_IND:
            genCodeForIndir(treeNode->AsIndir());
            break;

        case GT_MUL_LONG:
            genCodeForMulLong(treeNode->AsOp());
            break;

#ifdef TARGET_ARM64
<<<<<<< HEAD
        case GT_CHK_DIV_BY_ZERO:
            genCodeForChkDivByZero(treeNode->AsOp());
            break;

        case GT_MADD:
            genCodeForMadd(treeNode->AsOp());
            break;

        case GT_MSUB:
            genCodeForMsub(treeNode->AsOp());
            break;

=======
>>>>>>> e8a18e2c
        case GT_INC_SATURATE:
            genCodeForIncSaturate(treeNode);
            break;

        case GT_MULHI:
            genCodeForMulHi(treeNode->AsOp());
            break;

        case GT_SWAP:
            genCodeForSwap(treeNode->AsOp());
            break;

        case GT_ADDEX:
            genCodeForAddEx(treeNode->AsOp());
            break;

        case GT_BFIZ:
            genCodeForBfiz(treeNode->AsOp());
            break;

        case GT_CSNEG_MI:
            genCodeForCond(treeNode->AsOp());
            break;
#endif // TARGET_ARM64

        case GT_JMP:
            genJmpMethod(treeNode);
            break;

        case GT_CKFINITE:
            genCkfinite(treeNode);
            break;

        case GT_INTRINSIC:
            genIntrinsic(treeNode);
            break;

#ifdef FEATURE_SIMD
        case GT_SIMD:
            genSIMDIntrinsic(treeNode->AsSIMD());
            break;
#endif // FEATURE_SIMD

#ifdef FEATURE_HW_INTRINSICS
        case GT_HWINTRINSIC:
            genHWIntrinsic(treeNode->AsHWIntrinsic());
            break;
#endif // FEATURE_HW_INTRINSICS

        case GT_EQ:
        case GT_NE:
        case GT_LT:
        case GT_LE:
        case GT_GE:
        case GT_GT:
        case GT_CMP:
#ifdef TARGET_ARM64
        case GT_TEST_EQ:
        case GT_TEST_NE:
#endif // TARGET_ARM64
            genCodeForCompare(treeNode->AsOp());
            break;

        case GT_JTRUE:
            genCodeForJumpTrue(treeNode->AsOp());
            break;

#ifdef TARGET_ARM64
        case GT_JCMP:
            genCodeForJumpCompare(treeNode->AsOp());
            break;
#endif // TARGET_ARM64

        case GT_JCC:
            genCodeForJcc(treeNode->AsCC());
            break;

        case GT_SETCC:
            genCodeForSetcc(treeNode->AsCC());
            break;

        case GT_RETURNTRAP:
            genCodeForReturnTrap(treeNode->AsOp());
            break;

        case GT_STOREIND:
            genCodeForStoreInd(treeNode->AsStoreInd());
            break;

        case GT_COPY:
            // This is handled at the time we call genConsumeReg() on the GT_COPY
            break;

        case GT_FIELD_LIST:
            // Should always be marked contained.
            assert(!"LIST, FIELD_LIST nodes should always be marked contained.");
            break;

        case GT_PUTARG_STK:
            genPutArgStk(treeNode->AsPutArgStk());
            break;

        case GT_PUTARG_REG:
            genPutArgReg(treeNode->AsOp());
            break;

        case GT_PUTARG_SPLIT:
            genPutArgSplit(treeNode->AsPutArgSplit());
            break;

        case GT_CALL:
            genCall(treeNode->AsCall());
            break;

        case GT_MEMORYBARRIER:
        {
            CodeGen::BarrierKind barrierKind =
                treeNode->gtFlags & GTF_MEMORYBARRIER_LOAD ? BARRIER_LOAD_ONLY : BARRIER_FULL;

            instGen_MemoryBarrier(barrierKind);
            break;
        }

#ifdef TARGET_ARM64
        case GT_XCHG:
        case GT_XORR:
        case GT_XAND:
        case GT_XADD:
            genLockedInstructions(treeNode->AsOp());
            break;

        case GT_CMPXCHG:
            genCodeForCmpXchg(treeNode->AsCmpXchg());
            break;
#endif // TARGET_ARM64

        case GT_RELOAD:
            // do nothing - reload is just a marker.
            // The parent node will call genConsumeReg on this which will trigger the unspill of this node's child
            // into the register specified in this node.
            break;

        case GT_NOP:
            break;

        case GT_KEEPALIVE:
            if (treeNode->AsOp()->gtOp1->isContained())
            {
                // For this case we simply need to update the lifetime of the local.
                genUpdateLife(treeNode->AsOp()->gtOp1);
            }
            else
            {
                genConsumeReg(treeNode->AsOp()->gtOp1);
            }
            break;

        case GT_NO_OP:
            instGen(INS_nop);
            break;

        case GT_BOUNDS_CHECK:
            genRangeCheck(treeNode);
            break;

        case GT_PHYSREG:
            genCodeForPhysReg(treeNode->AsPhysReg());
            break;

        case GT_NULLCHECK:
            genCodeForNullCheck(treeNode->AsIndir());
            break;

        case GT_CATCH_ARG:

            noway_assert(handlerGetsXcptnObj(compiler->compCurBB->bbCatchTyp));

            /* Catch arguments get passed in a register. genCodeForBBlist()
               would have marked it as holding a GC object, but not used. */

            noway_assert(gcInfo.gcRegGCrefSetCur & RBM_EXCEPTION_OBJECT);
            genConsumeReg(treeNode);
            break;

        case GT_PINVOKE_PROLOG:
            noway_assert(((gcInfo.gcRegGCrefSetCur | gcInfo.gcRegByrefSetCur) & ~fullIntArgRegMask()) == 0);

#ifdef PSEUDORANDOM_NOP_INSERTION
            // the runtime side requires the codegen here to be consistent
            emit->emitDisableRandomNops();
#endif // PSEUDORANDOM_NOP_INSERTION
            break;

        case GT_LABEL:
            genPendingCallLabel = genCreateTempLabel();
#if defined(TARGET_ARM)
            genMov32RelocatableDisplacement(genPendingCallLabel, targetReg);
#else
            emit->emitIns_R_L(INS_adr, EA_PTRSIZE, genPendingCallLabel, targetReg);
#endif
            break;

        case GT_STORE_OBJ:
        case GT_STORE_DYN_BLK:
        case GT_STORE_BLK:
            genCodeForStoreBlk(treeNode->AsBlk());
            break;

        case GT_JMPTABLE:
            genJumpTable(treeNode);
            break;

        case GT_SWITCH_TABLE:
            genTableBasedSwitch(treeNode);
            break;

        case GT_ARR_INDEX:
            genCodeForArrIndex(treeNode->AsArrIndex());
            break;

        case GT_ARR_OFFSET:
            genCodeForArrOffset(treeNode->AsArrOffs());
            break;

#ifdef TARGET_ARM

        case GT_CLS_VAR_ADDR:
            emit->emitIns_R_C(INS_lea, EA_PTRSIZE, targetReg, treeNode->AsClsVar()->gtClsVarHnd, 0);
            genProduceReg(treeNode);
            break;

        case GT_LONG:
            assert(treeNode->isUsedFromReg());
            genConsumeRegs(treeNode);
            break;

#endif // TARGET_ARM

        case GT_IL_OFFSET:
            // Do nothing; these nodes are simply markers for debug info.
            break;

        default:
        {
            unreached();
        }
        break;
    }
}

//---------------------------------------------------------------------
// genSetGSSecurityCookie: Set the "GS" security cookie in the prolog.
//
// Arguments:
//     initReg        - register to use as a scratch register
//     pInitRegZeroed - OUT parameter. *pInitRegZeroed is set to 'false' if and only if
//                      this call sets 'initReg' to a non-zero value.
//
// Return Value:
//     None
//
void CodeGen::genSetGSSecurityCookie(regNumber initReg, bool* pInitRegZeroed)
{
    assert(compiler->compGeneratingProlog);

    if (!compiler->getNeedsGSSecurityCookie())
    {
        return;
    }

    if (compiler->opts.IsOSR() && compiler->info.compPatchpointInfo->HasSecurityCookie())
    {
        // Security cookie is on original frame and was initialized there.
        return;
    }

    if (compiler->gsGlobalSecurityCookieAddr == nullptr)
    {
        noway_assert(compiler->gsGlobalSecurityCookieVal != 0);
        // initReg = #GlobalSecurityCookieVal; [frame.GSSecurityCookie] = initReg
        instGen_Set_Reg_To_Imm(EA_PTRSIZE, initReg, compiler->gsGlobalSecurityCookieVal);
        GetEmitter()->emitIns_S_R(INS_str, EA_PTRSIZE, initReg, compiler->lvaGSSecurityCookie, 0);
    }
    else
    {
        instGen_Set_Reg_To_Imm(EA_PTR_DSP_RELOC, initReg, (ssize_t)compiler->gsGlobalSecurityCookieAddr,
                               INS_FLAGS_DONT_CARE DEBUGARG((size_t)THT_SetGSCookie) DEBUGARG(GTF_EMPTY));
        GetEmitter()->emitIns_R_R_I(INS_ldr, EA_PTRSIZE, initReg, initReg, 0);
        regSet.verifyRegUsed(initReg);
        GetEmitter()->emitIns_S_R(INS_str, EA_PTRSIZE, initReg, compiler->lvaGSSecurityCookie, 0);
    }

    *pInitRegZeroed = false;
}

//------------------------------------------------------------------------
// genEmitGSCookieCheck: Generate code to check that the GS cookie
// wasn't thrashed by a buffer overrun.
//
void CodeGen::genEmitGSCookieCheck(bool pushReg)
{
    noway_assert(compiler->gsGlobalSecurityCookieAddr || compiler->gsGlobalSecurityCookieVal);

    // Make sure that the return register is reported as live GC-ref so that any GC that kicks in while
    // executing GS cookie check will not collect the object pointed to by REG_INTRET (R0).
    if (!pushReg && (compiler->info.compRetNativeType == TYP_REF))
        gcInfo.gcRegGCrefSetCur |= RBM_INTRET;

    // We need two temporary registers, to load the GS cookie values and compare them. We can't use
    // any argument registers if 'pushReg' is true (meaning we have a JMP call). They should be
    // callee-trash registers, which should not contain anything interesting at this point.
    // We don't have any IR node representing this check, so LSRA can't communicate registers
    // for us to use.

    regNumber regGSConst = REG_GSCOOKIE_TMP_0;
    regNumber regGSValue = REG_GSCOOKIE_TMP_1;

    if (compiler->gsGlobalSecurityCookieAddr == nullptr)
    {
        // load the GS cookie constant into a reg
        //
        instGen_Set_Reg_To_Imm(EA_PTRSIZE, regGSConst, compiler->gsGlobalSecurityCookieVal);
    }
    else
    {
        // Ngen case - GS cookie constant needs to be accessed through an indirection.
        instGen_Set_Reg_To_Imm(EA_HANDLE_CNS_RELOC, regGSConst, (ssize_t)compiler->gsGlobalSecurityCookieAddr,
                               INS_FLAGS_DONT_CARE DEBUGARG((size_t)THT_GSCookieCheck) DEBUGARG(GTF_EMPTY));
        GetEmitter()->emitIns_R_R_I(INS_ldr, EA_PTRSIZE, regGSConst, regGSConst, 0);
    }
    // Load this method's GS value from the stack frame
    GetEmitter()->emitIns_R_S(INS_ldr, EA_PTRSIZE, regGSValue, compiler->lvaGSSecurityCookie, 0);
    // Compare with the GC cookie constant
    GetEmitter()->emitIns_R_R(INS_cmp, EA_PTRSIZE, regGSConst, regGSValue);

    BasicBlock* gsCheckBlk = genCreateTempLabel();
    inst_JMP(EJ_eq, gsCheckBlk);
    // regGSConst and regGSValue aren't needed anymore, we can use them for helper call
    genEmitHelperCall(CORINFO_HELP_FAIL_FAST, 0, EA_UNKNOWN, regGSConst);
    genDefineTempLabel(gsCheckBlk);
}

//---------------------------------------------------------------------
// genIntrinsic - generate code for a given intrinsic
//
// Arguments
//    treeNode - the GT_INTRINSIC node
//
// Return value:
//    None
//
void CodeGen::genIntrinsic(GenTree* treeNode)
{
    assert(treeNode->OperIs(GT_INTRINSIC));

    // Both operand and its result must be of the same floating point type.
    GenTree* srcNode = treeNode->AsOp()->gtOp1;
    assert(varTypeIsFloating(srcNode));
    assert(srcNode->TypeGet() == treeNode->TypeGet());

    // Only a subset of functions are treated as math intrinsics.
    //
    switch (treeNode->AsIntrinsic()->gtIntrinsicName)
    {
        case NI_System_Math_Abs:
            genConsumeOperands(treeNode->AsOp());
            GetEmitter()->emitInsBinary(INS_ABS, emitActualTypeSize(treeNode), treeNode, srcNode);
            break;

#ifdef TARGET_ARM64
        case NI_System_Math_Ceiling:
            genConsumeOperands(treeNode->AsOp());
            GetEmitter()->emitInsBinary(INS_frintp, emitActualTypeSize(treeNode), treeNode, srcNode);
            break;

        case NI_System_Math_Floor:
            genConsumeOperands(treeNode->AsOp());
            GetEmitter()->emitInsBinary(INS_frintm, emitActualTypeSize(treeNode), treeNode, srcNode);
            break;

        case NI_System_Math_Truncate:
            genConsumeOperands(treeNode->AsOp());
            GetEmitter()->emitInsBinary(INS_frintz, emitActualTypeSize(treeNode), treeNode, srcNode);
            break;

        case NI_System_Math_Round:
            genConsumeOperands(treeNode->AsOp());
            GetEmitter()->emitInsBinary(INS_frintn, emitActualTypeSize(treeNode), treeNode, srcNode);
            break;

        case NI_System_Math_Max:
            genConsumeOperands(treeNode->AsOp());
            GetEmitter()->emitIns_R_R_R(INS_fmax, emitActualTypeSize(treeNode), treeNode->GetRegNum(),
                                        treeNode->gtGetOp1()->GetRegNum(), treeNode->gtGetOp2()->GetRegNum());
            break;

        case NI_System_Math_Min:
            genConsumeOperands(treeNode->AsOp());
            GetEmitter()->emitIns_R_R_R(INS_fmin, emitActualTypeSize(treeNode), treeNode->GetRegNum(),
                                        treeNode->gtGetOp1()->GetRegNum(), treeNode->gtGetOp2()->GetRegNum());
            break;
#endif // TARGET_ARM64

        case NI_System_Math_Sqrt:
            genConsumeOperands(treeNode->AsOp());
            GetEmitter()->emitInsBinary(INS_SQRT, emitActualTypeSize(treeNode), treeNode, srcNode);
            break;

        default:
            assert(!"genIntrinsic: Unsupported intrinsic");
            unreached();
    }

    genProduceReg(treeNode);
}

//---------------------------------------------------------------------
// genPutArgStk - generate code for a GT_PUTARG_STK node
//
// Arguments
//    treeNode - the GT_PUTARG_STK node
//
// Return value:
//    None
//
void CodeGen::genPutArgStk(GenTreePutArgStk* treeNode)
{
    assert(treeNode->OperIs(GT_PUTARG_STK));
    emitter* emit = GetEmitter();

    // This is the varNum for our store operations,
    // typically this is the varNum for the Outgoing arg space
    // When we are generating a tail call it will be the varNum for arg0
    unsigned varNumOut    = (unsigned)-1;
    unsigned argOffsetMax = (unsigned)-1; // Records the maximum size of this area for assert checks

    // Get argument offset to use with 'varNumOut'
    // Here we cross check that argument offset hasn't changed from lowering to codegen since
    // we are storing arg slot number in GT_PUTARG_STK node in lowering phase.
    unsigned argOffsetOut = treeNode->getArgOffset();

    // Whether to setup stk arg in incoming or out-going arg area?
    // Fast tail calls implemented as epilog+jmp = stk arg is setup in incoming arg area.
    // All other calls - stk arg is setup in out-going arg area.
    if (treeNode->putInIncomingArgArea())
    {
        varNumOut    = getFirstArgWithStackSlot();
        argOffsetMax = compiler->compArgSize;
#if FEATURE_FASTTAILCALL
        // This must be a fast tail call.
        assert(treeNode->gtCall->IsFastTailCall());

        // Since it is a fast tail call, the existence of first incoming arg is guaranteed
        // because fast tail call requires that in-coming arg area of caller is >= out-going
        // arg area required for tail call.
        LclVarDsc* varDsc = compiler->lvaGetDesc(varNumOut);
        assert(varDsc != nullptr);
#endif // FEATURE_FASTTAILCALL
    }
    else
    {
        varNumOut    = compiler->lvaOutgoingArgSpaceVar;
        argOffsetMax = compiler->lvaOutgoingArgSpaceSize;
    }

    GenTree* source = treeNode->gtGetOp1();

    bool isStruct = source->TypeIs(TYP_STRUCT) || (source->OperGet() == GT_FIELD_LIST);

    if (!isStruct) // a normal non-Struct argument
    {
        if (varTypeIsSIMD(source->TypeGet()))
        {
            assert(!source->isContained());

            regNumber srcReg = genConsumeReg(source);
            assert((srcReg != REG_NA) && (genIsValidFloatReg(srcReg)));

            assert(compMacOsArm64Abi() || treeNode->GetStackByteSize() % TARGET_POINTER_SIZE == 0);

#ifdef TARGET_ARM64
            if (compMacOsArm64Abi() && (treeNode->GetStackByteSize() == 12))
            {
                regNumber tmpReg = treeNode->GetSingleTempReg();
                GetEmitter()->emitStoreSIMD12ToLclOffset(varNumOut, argOffsetOut, srcReg, tmpReg);
                argOffsetOut += 12;
            }
            else
#endif // TARGET_ARM64
            {
                emitAttr storeAttr = emitTypeSize(source->TypeGet());
                emit->emitIns_S_R(INS_str, storeAttr, srcReg, varNumOut, argOffsetOut);
                argOffsetOut += EA_SIZE_IN_BYTES(storeAttr);
            }
            assert(argOffsetOut <= argOffsetMax); // We can't write beyond the outgoing arg area
            return;
        }

        var_types slotType = genActualType(source);
        if (compMacOsArm64Abi())
        {
            // Small typed args do not get their own full stack slots, so make
            // sure we do not overwrite adjacent arguments.
            switch (treeNode->GetStackByteSize())
            {
                case 1:
                    slotType = TYP_BYTE;
                    break;
                case 2:
                    slotType = TYP_SHORT;
                    break;
                default:
                    assert(treeNode->GetStackByteSize() >= 4);
                    break;
            }
        }

        instruction storeIns  = ins_Store(slotType);
        emitAttr    storeAttr = emitTypeSize(slotType);

        // If it is contained then source must be the integer constant zero
        if (source->isContained())
        {
#ifdef TARGET_ARM64
            assert(source->OperGet() == GT_CNS_INT);
            assert(source->AsIntConCommon()->IconValue() == 0);

            emit->emitIns_S_R(storeIns, storeAttr, REG_ZR, varNumOut, argOffsetOut);
#else  // !TARGET_ARM64
            // There is no zero register on ARM32
            unreached();
#endif // !TARGET_ARM64
        }
        else
        {
            genConsumeReg(source);
            emit->emitIns_S_R(storeIns, storeAttr, source->GetRegNum(), varNumOut, argOffsetOut);
#ifdef TARGET_ARM
            if (source->TypeIs(TYP_LONG))
            {
                // This case currently only occurs for double types that are passed as TYP_LONG;
                // actual long types would have been decomposed by now.
                assert(source->IsCopyOrReload());
                regNumber otherReg = (regNumber)source->AsCopyOrReload()->GetRegNumByIdx(1);
                assert(otherReg != REG_NA);
                argOffsetOut += EA_4BYTE;
                emit->emitIns_S_R(storeIns, storeAttr, otherReg, varNumOut, argOffsetOut);
            }
#endif // TARGET_ARM
        }
        argOffsetOut += EA_SIZE_IN_BYTES(storeAttr);
        assert(argOffsetOut <= argOffsetMax); // We can't write beyond the outgoing arg area
    }
    else // We have some kind of a struct argument
    {
        assert(source->isContained()); // We expect that this node was marked as contained in Lower

        if (source->OperGet() == GT_FIELD_LIST)
        {
            genPutArgStkFieldList(treeNode, varNumOut);
        }
        else // We must have a GT_OBJ or a GT_LCL_VAR
        {
            noway_assert(source->OperIs(GT_LCL_VAR, GT_OBJ));

            var_types targetType = source->TypeGet();
            noway_assert(varTypeIsStruct(targetType));

            // We will copy this struct to the stack, possibly using a ldp/ldr instruction
            // in ARM64/ARM
            // Setup loReg (and hiReg) from the internal registers that we reserved in lower.
            //
            regNumber loReg = treeNode->ExtractTempReg();
#ifdef TARGET_ARM64
            regNumber hiReg = treeNode->GetSingleTempReg();
#endif // TARGET_ARM64
            regNumber addrReg = REG_NA;

            GenTreeLclVarCommon* varNode  = nullptr;
            GenTree*             addrNode = nullptr;

            if (source->OperGet() == GT_LCL_VAR)
            {
                varNode = source->AsLclVarCommon();
            }
            else // we must have a GT_OBJ
            {
                assert(source->OperGet() == GT_OBJ);

                addrNode = source->AsOp()->gtOp1;

                // addrNode can either be a GT_LCL_VAR_ADDR or an address expression
                //
                if (addrNode->OperGet() == GT_LCL_VAR_ADDR)
                {
                    // We have a GT_OBJ(GT_LCL_VAR_ADDR)
                    //
                    // We will treat this case the same as above
                    // (i.e if we just had this GT_LCL_VAR directly as the source)
                    // so update 'source' to point this GT_LCL_VAR_ADDR node
                    // and continue to the codegen for the LCL_VAR node below
                    //
                    assert(addrNode->isContained());
                    varNode  = addrNode->AsLclVarCommon();
                    addrNode = nullptr;
                }
                else // addrNode is used
                {
                    // TODO-Cleanup: `Lowering::NewPutArg` marks only `LCL_VAR_ADDR` as contained nowadays,
                    // but we use `genConsumeAddress` as a precaution, use `genConsumeReg()` instead.
                    assert(!addrNode->isContained());
                    // Generate code to load the address that we need into a register
                    genConsumeAddress(addrNode);
                    addrReg = addrNode->GetRegNum();

#ifdef TARGET_ARM64
                    // If addrReg equal to loReg, swap(loReg, hiReg)
                    // This reduces code complexity by only supporting one addrReg overwrite case
                    if (loReg == addrReg)
                    {
                        loReg = hiReg;
                        hiReg = addrReg;
                    }
#endif // TARGET_ARM64
                }
            }

            // Either varNode or addrNOde must have been setup above,
            // the xor ensures that only one of the two is setup, not both
            assert((varNode != nullptr) ^ (addrNode != nullptr));

            ClassLayout* layout;
            unsigned     srcSize;
            bool         isHfa;

            // Setup the srcSize, isHFa, and gcPtrCount
            if (source->OperGet() == GT_LCL_VAR)
            {
                assert(varNode != nullptr);
                LclVarDsc* varDsc = compiler->lvaGetDesc(varNode);

                // This struct also must live in the stack frame
                // And it can't live in a register (SIMD)
                assert(varDsc->lvType == TYP_STRUCT);
                assert(varDsc->lvOnFrame && !varDsc->lvRegister);

                srcSize = varDsc->lvSize();
                isHfa   = varDsc->lvIsHfa();
                layout  = varDsc->GetLayout();
            }
            else // we must have a GT_OBJ
            {
                assert(source->OperGet() == GT_OBJ);

                // If the source is an OBJ node then we need to use the type information
                // it provides (size and GC layout) even if the node wraps a lclvar. Due
                // to struct reinterpretation (e.g. Unsafe.As<X, Y>) it is possible that
                // the OBJ node has a different type than the lclvar.
                layout  = source->AsObj()->GetLayout();
                srcSize = layout->GetSize();
                isHfa   = compiler->IsHfa(layout->GetClassHandle());
            }

            // If we have an HFA we can't have any GC pointers,
            // if not then the max size for the struct is 16 bytes
            if (isHfa)
            {
                noway_assert(!layout->HasGCPtr());
            }
#ifdef TARGET_ARM64
            else
            {
                noway_assert(srcSize <= 2 * TARGET_POINTER_SIZE);
            }

            noway_assert(srcSize <= MAX_PASS_MULTIREG_BYTES);
#endif // TARGET_ARM64

            unsigned structSize;

            unsigned dstSize = treeNode->GetStackByteSize();
            if (dstSize != srcSize)
            {
                // We can generate a smaller code if store size is a multiple of TARGET_POINTER_SIZE.
                // The dst size can be rounded up to PUTARG_STK size.
                // The src size can be rounded up if it reads a local variable slot because the local
                // variable stack allocation size is rounded up to be a multiple of the TARGET_POINTER_SIZE.
                // The exception  is arm64 apple arguments because they can be passed without padding.
                if (varNode != nullptr)
                {
                    // If we have a varNode, even if it was casted using `OBJ`, we can read its original memory size.
                    const LclVarDsc* varDsc       = compiler->lvaGetDesc(varNode);
                    const unsigned   varStackSize = varDsc->lvSize();
                    if (varStackSize >= srcSize)
                    {
                        srcSize = varStackSize;
                    }
                }
            }
            if (dstSize == srcSize)
            {
                structSize = dstSize;
            }
            else
            {
                // With Unsafe object cast we can have different strange combinations:
                // PutArgStk<8>(Obj<16>(LclVar<8>)) -> copy 8 bytes;
                // PutArgStk<16>(Obj<16>(LclVar<8>)) -> copy 16 bytes, reading undefined memory after the local.
                structSize = min(dstSize, srcSize);
            }

            int      remainingSize = structSize;
            unsigned structOffset  = 0;
            unsigned nextIndex     = 0;

#ifdef TARGET_ARM64
            // For a >= 16-byte structSize we will generate a ldp and stp instruction each loop
            //             ldp     x2, x3, [x0]
            //             stp     x2, x3, [sp, #16]

            while (remainingSize >= 2 * TARGET_POINTER_SIZE)
            {
                var_types type0 = layout->GetGCPtrType(nextIndex + 0);
                var_types type1 = layout->GetGCPtrType(nextIndex + 1);

                if (varNode != nullptr)
                {
                    // Load from our varNumImp source
                    emit->emitIns_R_R_S_S(INS_ldp, emitTypeSize(type0), emitTypeSize(type1), loReg, hiReg,
                                          varNode->GetLclNum(), structOffset);
                }
                else
                {
                    // check for case of destroying the addrRegister while we still need it
                    assert(loReg != addrReg);
                    noway_assert((remainingSize == 2 * TARGET_POINTER_SIZE) || (hiReg != addrReg));

                    // Load from our address expression source
                    emit->emitIns_R_R_R_I(INS_ldp, emitTypeSize(type0), loReg, hiReg, addrReg, structOffset,
                                          INS_OPTS_NONE, emitTypeSize(type0));
                }

                // Emit stp instruction to store the two registers into the outgoing argument area
                emit->emitIns_S_S_R_R(INS_stp, emitTypeSize(type0), emitTypeSize(type1), loReg, hiReg, varNumOut,
                                      argOffsetOut);
                argOffsetOut += (2 * TARGET_POINTER_SIZE); // We stored 16-bytes of the struct
                assert(argOffsetOut <= argOffsetMax);      // We can't write beyond the outgoing arg area

                remainingSize -= (2 * TARGET_POINTER_SIZE); // We loaded 16-bytes of the struct
                structOffset += (2 * TARGET_POINTER_SIZE);
                nextIndex += 2;
            }
#else  // TARGET_ARM
            // For a >= 4 byte structSize we will generate a ldr and str instruction each loop
            //             ldr     r2, [r0]
            //             str     r2, [sp, #16]
            while (remainingSize >= TARGET_POINTER_SIZE)
            {
                var_types type = layout->GetGCPtrType(nextIndex);

                if (varNode != nullptr)
                {
                    // Load from our varNumImp source
                    emit->emitIns_R_S(INS_ldr, emitTypeSize(type), loReg, varNode->GetLclNum(), structOffset);
                }
                else
                {
                    // check for case of destroying the addrRegister while we still need it
                    assert(loReg != addrReg || remainingSize == TARGET_POINTER_SIZE);

                    // Load from our address expression source
                    emit->emitIns_R_R_I(INS_ldr, emitTypeSize(type), loReg, addrReg, structOffset);
                }

                // Emit str instruction to store the register into the outgoing argument area
                emit->emitIns_S_R(INS_str, emitTypeSize(type), loReg, varNumOut, argOffsetOut);
                argOffsetOut += TARGET_POINTER_SIZE;  // We stored 4-bytes of the struct
                assert(argOffsetOut <= argOffsetMax); // We can't write beyond the outgoing arg area

                remainingSize -= TARGET_POINTER_SIZE; // We loaded 4-bytes of the struct
                structOffset += TARGET_POINTER_SIZE;
                nextIndex += 1;
            }
#endif // TARGET_ARM

            // For a 12-byte structSize we will generate two load instructions
            //             ldr     x2, [x0]
            //             ldr     w3, [x0, #8]
            //             str     x2, [sp, #16]
            //             str     w3, [sp, #24]

            while (remainingSize > 0)
            {
                var_types type;

                if (remainingSize >= TARGET_POINTER_SIZE)
                {
                    type = layout->GetGCPtrType(nextIndex);
                }
                else // (remainingSize < TARGET_POINTER_SIZE)
                {
                    // the left over size is smaller than a pointer and thus can never be a GC type
                    assert(!layout->IsGCPtr(nextIndex));

                    if (remainingSize == 1)
                    {
                        type = TYP_UBYTE;
                    }
                    else if (remainingSize == 2)
                    {
                        type = TYP_USHORT;
                    }
                    else
                    {
                        assert(remainingSize == 4);
                        type = TYP_UINT;
                    }
                }

                const emitAttr attr     = emitActualTypeSize(type);
                const unsigned moveSize = genTypeSize(type);

                remainingSize -= moveSize;

                instruction loadIns = ins_Load(type);
                if (varNode != nullptr)
                {
                    // Load from our varNumImp source
                    emit->emitIns_R_S(loadIns, attr, loReg, varNode->GetLclNum(), structOffset);
                }
                else
                {
                    assert(loReg != addrReg);
                    // Load from our address expression source
                    emit->emitIns_R_R_I(loadIns, attr, loReg, addrReg, structOffset);
                }

                // Emit a store instruction to store the register into the outgoing argument area
                instruction storeIns = ins_Store(type);
                emit->emitIns_S_R(storeIns, attr, loReg, varNumOut, argOffsetOut);
                argOffsetOut += moveSize;
                assert(argOffsetOut <= argOffsetMax); // We can't write beyond the outgoing arg area

                structOffset += moveSize;
                nextIndex++;
            }
        }
    }
}

//---------------------------------------------------------------------
// genPutArgReg - generate code for a GT_PUTARG_REG node
//
// Arguments
//    tree - the GT_PUTARG_REG node
//
// Return value:
//    None
//
void CodeGen::genPutArgReg(GenTreeOp* tree)
{
    assert(tree->OperIs(GT_PUTARG_REG));

    var_types targetType = tree->TypeGet();
    regNumber targetReg  = tree->GetRegNum();

    assert(targetType != TYP_STRUCT);

    GenTree* op1 = tree->gtOp1;
    genConsumeReg(op1);

    // If child node is not already in the register we need, move it
    inst_Mov(targetType, targetReg, op1->GetRegNum(), /* canSkip */ true);

    genProduceReg(tree);
}

//---------------------------------------------------------------------
// genPutArgSplit - generate code for a GT_PUTARG_SPLIT node
//
// Arguments
//    tree - the GT_PUTARG_SPLIT node
//
// Return value:
//    None
//
void CodeGen::genPutArgSplit(GenTreePutArgSplit* treeNode)
{
    assert(treeNode->OperIs(GT_PUTARG_SPLIT));

    GenTree* source       = treeNode->gtOp1;
    emitter* emit         = GetEmitter();
    unsigned varNumOut    = compiler->lvaOutgoingArgSpaceVar;
    unsigned argOffsetMax = compiler->lvaOutgoingArgSpaceSize;

    if (source->OperGet() == GT_FIELD_LIST)
    {
        // Evaluate each of the GT_FIELD_LIST items into their register
        // and store their register into the outgoing argument area
        unsigned regIndex         = 0;
        unsigned firstOnStackOffs = UINT_MAX;

        for (GenTreeFieldList::Use& use : source->AsFieldList()->Uses())
        {
            GenTree*  nextArgNode = use.GetNode();
            regNumber fieldReg    = nextArgNode->GetRegNum();
            genConsumeReg(nextArgNode);

            if (regIndex >= treeNode->gtNumRegs)
            {
                if (firstOnStackOffs == UINT_MAX)
                {
                    firstOnStackOffs = use.GetOffset();
                }
                var_types type = nextArgNode->TypeGet();
                emitAttr  attr = emitTypeSize(type);

                unsigned offset = treeNode->getArgOffset() + use.GetOffset() - firstOnStackOffs;
                // We can't write beyond the outgoing arg area
                assert(offset + EA_SIZE_IN_BYTES(attr) <= argOffsetMax);

                // Emit store instructions to store the registers produced by the GT_FIELD_LIST into the outgoing
                // argument area
                emit->emitIns_S_R(ins_Store(type), attr, fieldReg, varNumOut, offset);
            }
            else
            {
                var_types type   = treeNode->GetRegType(regIndex);
                regNumber argReg = treeNode->GetRegNumByIdx(regIndex);
#ifdef TARGET_ARM
                if (type == TYP_LONG)
                {
                    // We should only see long fields for DOUBLEs passed in 2 integer registers, via bitcast.
                    // All other LONGs should have been decomposed.
                    // Handle the first INT, and then handle the 2nd below.
                    assert(nextArgNode->OperIs(GT_BITCAST));
                    type = TYP_INT;
                    inst_Mov(type, argReg, fieldReg, /* canSkip */ true);

                    // Now set up the next register for the 2nd INT
                    argReg = REG_NEXT(argReg);
                    regIndex++;
                    assert(argReg == treeNode->GetRegNumByIdx(regIndex));
                    fieldReg = nextArgNode->AsMultiRegOp()->GetRegNumByIdx(1);
                }
#endif // TARGET_ARM

                // If child node is not already in the register we need, move it
                inst_Mov(type, argReg, fieldReg, /* canSkip */ true);

                regIndex++;
            }
        }
    }
    else
    {
        var_types targetType = source->TypeGet();
        assert(source->OperGet() == GT_OBJ);
        assert(varTypeIsStruct(targetType));

        regNumber baseReg = treeNode->ExtractTempReg();
        regNumber addrReg = REG_NA;

        GenTreeLclVarCommon* varNode  = nullptr;
        GenTree*             addrNode = nullptr;

        addrNode = source->AsOp()->gtOp1;

        // addrNode can either be a GT_LCL_VAR_ADDR or an address expression
        //
        if (addrNode->OperGet() == GT_LCL_VAR_ADDR)
        {
            // We have a GT_OBJ(GT_LCL_VAR_ADDR)
            //
            // We will treat this case the same as above
            // (i.e if we just had this GT_LCL_VAR directly as the source)
            // so update 'source' to point this GT_LCL_VAR_ADDR node
            // and continue to the codegen for the LCL_VAR node below
            //
            varNode  = addrNode->AsLclVarCommon();
            addrNode = nullptr;
        }

        // Either varNode or addrNOde must have been setup above,
        // the xor ensures that only one of the two is setup, not both
        assert((varNode != nullptr) ^ (addrNode != nullptr));

        // This is the varNum for our load operations,
        // only used when we have a struct with a LclVar source
        unsigned srcVarNum = BAD_VAR_NUM;

        if (varNode != nullptr)
        {
            assert(varNode->isContained());
            srcVarNum = varNode->GetLclNum();

            // handle promote situation
            LclVarDsc* varDsc = compiler->lvaGetDesc(srcVarNum);

            // This struct also must live in the stack frame
            // And it can't live in a register (SIMD)
            assert(varDsc->lvType == TYP_STRUCT);
            assert(varDsc->lvOnFrame && !varDsc->lvRegister);

            // We don't split HFA struct
            assert(!varDsc->lvIsHfa());
        }
        else // addrNode is used
        {
            assert(addrNode != nullptr);
            // TODO-Cleanup: `Lowering::NewPutArg` marks only `LCL_VAR_ADDR` as contained nowadays,
            // but we use `genConsumeAddress` as a precaution, use `genConsumeReg()` instead.
            assert(!addrNode->isContained());

            // Generate code to load the address that we need into a register
            genConsumeAddress(addrNode);
            addrReg = addrNode->GetRegNum();

            // If addrReg equal to baseReg, we use the last target register as alternative baseReg.
            // Because the candidate mask for the internal baseReg does not include any of the target register,
            // we can ensure that baseReg, addrReg, and the last target register are not all same.
            assert(baseReg != addrReg);

            // We don't split HFA struct
            assert(!compiler->IsHfa(source->AsObj()->GetLayout()->GetClassHandle()));
        }

        ClassLayout* layout = source->AsObj()->GetLayout();

        // Put on stack first
        unsigned nextIndex     = treeNode->gtNumRegs;
        unsigned structOffset  = nextIndex * TARGET_POINTER_SIZE;
        int      remainingSize = treeNode->GetStackByteSize();
        unsigned argOffsetOut  = treeNode->getArgOffset();

        // remainingSize is always multiple of TARGET_POINTER_SIZE
        assert(remainingSize % TARGET_POINTER_SIZE == 0);
        while (remainingSize > 0)
        {
            var_types type = layout->GetGCPtrType(nextIndex);

            if (varNode != nullptr)
            {
                // Load from our varNumImp source
                emit->emitIns_R_S(INS_ldr, emitTypeSize(type), baseReg, srcVarNum, structOffset);
            }
            else
            {
                // check for case of destroying the addrRegister while we still need it
                assert(baseReg != addrReg);

                // Load from our address expression source
                emit->emitIns_R_R_I(INS_ldr, emitTypeSize(type), baseReg, addrReg, structOffset);
            }

            // Emit str instruction to store the register into the outgoing argument area
            emit->emitIns_S_R(INS_str, emitTypeSize(type), baseReg, varNumOut, argOffsetOut);
            argOffsetOut += TARGET_POINTER_SIZE;  // We stored 4-bytes of the struct
            assert(argOffsetOut <= argOffsetMax); // We can't write beyond the outgoing arg area
            remainingSize -= TARGET_POINTER_SIZE; // We loaded 4-bytes of the struct
            structOffset += TARGET_POINTER_SIZE;
            nextIndex += 1;
        }

        // We set up the registers in order, so that we assign the last target register `baseReg` is no longer in use,
        // in case we had to reuse the last target register for it.
        structOffset = 0;
        for (unsigned idx = 0; idx < treeNode->gtNumRegs; idx++)
        {
            regNumber targetReg = treeNode->GetRegNumByIdx(idx);
            var_types type      = treeNode->GetRegType(idx);

            if (varNode != nullptr)
            {
                // Load from our varNumImp source
                emit->emitIns_R_S(INS_ldr, emitTypeSize(type), targetReg, srcVarNum, structOffset);
            }
            else
            {
                // check for case of destroying the addrRegister while we still need it
                if (targetReg == addrReg && idx != treeNode->gtNumRegs - 1)
                {
                    assert(targetReg != baseReg);
                    var_types addrType = addrNode->TypeGet();
                    emit->emitIns_Mov(INS_mov, emitActualTypeSize(addrType), baseReg, addrReg, /* canSkip */ false);
                    addrReg = baseReg;
                }

                // Load from our address expression source
                emit->emitIns_R_R_I(INS_ldr, emitTypeSize(type), targetReg, addrReg, structOffset);
            }
            structOffset += TARGET_POINTER_SIZE;
        }
    }
    genProduceReg(treeNode);
}

#ifdef FEATURE_SIMD
//----------------------------------------------------------------------------------
// genMultiRegStoreToSIMDLocal: store multi-reg value to a single-reg SIMD local
//
// Arguments:
//    lclNode  -  GentreeLclVar of GT_STORE_LCL_VAR
//
// Return Value:
//    None
//
void CodeGen::genMultiRegStoreToSIMDLocal(GenTreeLclVar* lclNode)
{
    regNumber dst       = lclNode->GetRegNum();
    GenTree*  op1       = lclNode->gtGetOp1();
    GenTree*  actualOp1 = op1->gtSkipReloadOrCopy();
    unsigned  regCount  = actualOp1->GetMultiRegCount(compiler);
    assert(op1->IsMultiRegNode());
    genConsumeRegs(op1);

    // Treat dst register as a homogenous vector with element size equal to the src size
    // Insert pieces in reverse order
    for (int i = regCount - 1; i >= 0; --i)
    {
        var_types type = op1->gtSkipReloadOrCopy()->GetRegTypeByIndex(i);
        regNumber reg  = actualOp1->GetRegByIndex(i);
        if (op1->IsCopyOrReload())
        {
            // GT_COPY/GT_RELOAD will have valid reg for those positions
            // that need to be copied or reloaded.
            regNumber reloadReg = op1->AsCopyOrReload()->GetRegNumByIdx(i);
            if (reloadReg != REG_NA)
            {
                reg = reloadReg;
            }
        }

        assert(reg != REG_NA);
        if (varTypeIsFloating(type))
        {
            // If the register piece was passed in a floating point register
            // Use a vector mov element instruction
            // src is not a vector, so it is in the first element reg[0]
            // mov dst[i], reg[0]
            // This effectively moves from `reg[0]` to `dst[i]`, leaving other dst bits unchanged till further
            // iterations
            // For the case where reg == dst, if we iterate so that we write dst[0] last, we eliminate the need for
            // a temporary
            GetEmitter()->emitIns_R_R_I_I(INS_mov, emitTypeSize(type), dst, reg, i, 0);
        }
        else
        {
            // If the register piece was passed in an integer register
            // Use a vector mov from general purpose register instruction
            // mov dst[i], reg
            // This effectively moves from `reg` to `dst[i]`
            GetEmitter()->emitIns_R_R_I(INS_mov, emitTypeSize(type), dst, reg, i);
        }
    }

    genProduceReg(lclNode);
}
#endif // FEATURE_SIMD

//------------------------------------------------------------------------
// genRangeCheck: generate code for GT_BOUNDS_CHECK node.
//
void CodeGen::genRangeCheck(GenTree* oper)
{
    noway_assert(oper->OperIs(GT_BOUNDS_CHECK));
    GenTreeBoundsChk* bndsChk = oper->AsBoundsChk();

    GenTree* arrLen    = bndsChk->GetArrayLength();
    GenTree* arrIndex  = bndsChk->GetIndex();
    GenTree* arrRef    = nullptr;
    int      lenOffset = 0;

    GenTree*     src1;
    GenTree*     src2;
    emitJumpKind jmpKind;

    genConsumeRegs(arrIndex);
    genConsumeRegs(arrLen);

    if (arrIndex->isContainedIntOrIImmed())
    {
        // To encode using a cmp immediate, we place the
        //  constant operand in the second position
        src1    = arrLen;
        src2    = arrIndex;
        jmpKind = EJ_ls;
    }
    else
    {
        src1    = arrIndex;
        src2    = arrLen;
        jmpKind = EJ_hs;
    }

    var_types bndsChkType = genActualType(src2->TypeGet());
#if DEBUG
    // Bounds checks can only be 32 or 64 bit sized comparisons.
    assert(bndsChkType == TYP_INT || bndsChkType == TYP_LONG);

    // The type of the bounds check should always wide enough to compare against the index.
    assert(emitTypeSize(bndsChkType) >= emitActualTypeSize(src1->TypeGet()));
#endif // DEBUG

    GetEmitter()->emitInsBinary(INS_cmp, emitActualTypeSize(bndsChkType), src1, src2);
    genJumpToThrowHlpBlk(jmpKind, bndsChk->gtThrowKind, bndsChk->gtIndRngFailBB);
}

//---------------------------------------------------------------------
// genCodeForPhysReg - generate code for a GT_PHYSREG node
//
// Arguments
//    tree - the GT_PHYSREG node
//
// Return value:
//    None
//
void CodeGen::genCodeForPhysReg(GenTreePhysReg* tree)
{
    assert(tree->OperIs(GT_PHYSREG));

    var_types targetType = tree->TypeGet();
    regNumber targetReg  = tree->GetRegNum();

    inst_Mov(targetType, targetReg, tree->gtSrcReg, /* canSkip */ true);
    genTransferRegGCState(targetReg, tree->gtSrcReg);

    genProduceReg(tree);
}

//---------------------------------------------------------------------
// genCodeForNullCheck - generate code for a GT_NULLCHECK node
//
// Arguments
//    tree - the GT_NULLCHECK node
//
// Return value:
//    None
//
void CodeGen::genCodeForNullCheck(GenTreeIndir* tree)
{
#ifdef TARGET_ARM
    assert(!"GT_NULLCHECK isn't supported for Arm32; use GT_IND.");
#else
    assert(tree->OperIs(GT_NULLCHECK));
    GenTree* op1 = tree->gtOp1;

    genConsumeRegs(op1);
    regNumber targetReg = REG_ZR;

    GetEmitter()->emitInsLoadStoreOp(ins_Load(tree->TypeGet()), emitActualTypeSize(tree), targetReg, tree);
#endif
}

//------------------------------------------------------------------------
// genCodeForArrIndex: Generates code to bounds check the index for one dimension of an array reference,
//                     producing the effective index by subtracting the lower bound.
//
// Arguments:
//    arrIndex - the node for which we're generating code
//
// Return Value:
//    None.
//
void CodeGen::genCodeForArrIndex(GenTreeArrIndex* arrIndex)
{
    emitter*  emit      = GetEmitter();
    GenTree*  arrObj    = arrIndex->ArrObj();
    GenTree*  indexNode = arrIndex->IndexExpr();
    regNumber arrReg    = genConsumeReg(arrObj);
    regNumber indexReg  = genConsumeReg(indexNode);
    regNumber tgtReg    = arrIndex->GetRegNum();
    noway_assert(tgtReg != REG_NA);

    // We will use a temp register to load the lower bound and dimension size values.

    regNumber tmpReg = arrIndex->GetSingleTempReg();
    assert(tgtReg != tmpReg);

    unsigned  dim      = arrIndex->gtCurrDim;
    unsigned  rank     = arrIndex->gtArrRank;
    var_types elemType = arrIndex->gtArrElemType;
    unsigned  offset;

    offset = compiler->eeGetMDArrayLowerBoundOffset(rank, dim);
    emit->emitIns_R_R_I(INS_ldr, EA_4BYTE, tmpReg, arrReg, offset);
    emit->emitIns_R_R_R(INS_sub, EA_4BYTE, tgtReg, indexReg, tmpReg);

    offset = compiler->eeGetMDArrayLengthOffset(rank, dim);
    emit->emitIns_R_R_I(INS_ldr, EA_4BYTE, tmpReg, arrReg, offset);
    emit->emitIns_R_R(INS_cmp, EA_4BYTE, tgtReg, tmpReg);

    genJumpToThrowHlpBlk(EJ_hs, SCK_RNGCHK_FAIL);

    genProduceReg(arrIndex);
}

//------------------------------------------------------------------------
// genCodeForArrOffset: Generates code to compute the flattened array offset for
//    one dimension of an array reference:
//        result = (prevDimOffset * dimSize) + effectiveIndex
//    where dimSize is obtained from the arrObj operand
//
// Arguments:
//    arrOffset - the node for which we're generating code
//
// Return Value:
//    None.
//
// Notes:
//    dimSize and effectiveIndex are always non-negative, the former by design,
//    and the latter because it has been normalized to be zero-based.

void CodeGen::genCodeForArrOffset(GenTreeArrOffs* arrOffset)
{
    GenTree*  offsetNode = arrOffset->gtOffset;
    GenTree*  indexNode  = arrOffset->gtIndex;
    regNumber tgtReg     = arrOffset->GetRegNum();

    noway_assert(tgtReg != REG_NA);

    if (!offsetNode->IsIntegralConst(0))
    {
        emitter*  emit      = GetEmitter();
        regNumber offsetReg = genConsumeReg(offsetNode);
        regNumber indexReg  = genConsumeReg(indexNode);
        regNumber arrReg    = genConsumeReg(arrOffset->gtArrObj);
        noway_assert(offsetReg != REG_NA);
        noway_assert(indexReg != REG_NA);
        noway_assert(arrReg != REG_NA);

        regNumber tmpReg = arrOffset->GetSingleTempReg();

        unsigned  dim      = arrOffset->gtCurrDim;
        unsigned  rank     = arrOffset->gtArrRank;
        var_types elemType = arrOffset->gtArrElemType;
        unsigned  offset   = compiler->eeGetMDArrayLengthOffset(rank, dim);

        // Load tmpReg with the dimension size and evaluate
        // tgtReg = offsetReg*tmpReg + indexReg.
        emit->emitIns_R_R_I(INS_ldr, EA_4BYTE, tmpReg, arrReg, offset);
        emit->emitIns_R_R_R_R(INS_MULADD, EA_PTRSIZE, tgtReg, tmpReg, offsetReg, indexReg);
    }
    else
    {
        regNumber indexReg = genConsumeReg(indexNode);
        inst_Mov(TYP_INT, tgtReg, indexReg, /* canSkip */ true);
    }
    genProduceReg(arrOffset);
}

//------------------------------------------------------------------------
// genCodeForShift: Generates the code sequence for a GenTree node that
// represents a bit shift or rotate operation (<<, >>, >>>, rol, ror).
//
// Arguments:
//    tree - the bit shift node (that specifies the type of bit shift to perform).
//
// Assumptions:
//    a) All GenTrees are register allocated.
//
void CodeGen::genCodeForShift(GenTree* tree)
{
    var_types   targetType = tree->TypeGet();
    genTreeOps  oper       = tree->OperGet();
    instruction ins        = genGetInsForOper(oper, targetType);
    emitAttr    size       = emitActualTypeSize(tree);
    regNumber   dstReg     = tree->GetRegNum();

    assert(dstReg != REG_NA);

    genConsumeOperands(tree->AsOp());

    GenTree* operand = tree->gtGetOp1();
    GenTree* shiftBy = tree->gtGetOp2();
    if (!shiftBy->IsCnsIntOrI())
    {
        GetEmitter()->emitIns_R_R_R(ins, size, dstReg, operand->GetRegNum(), shiftBy->GetRegNum());
    }
    else
    {
        unsigned immWidth   = emitter::getBitWidth(size); // For ARM64, immWidth will be set to 32 or 64
        unsigned shiftByImm = (unsigned)shiftBy->AsIntCon()->gtIconVal & (immWidth - 1);
        GetEmitter()->emitIns_R_R_I(ins, size, dstReg, operand->GetRegNum(), shiftByImm);
    }

    genProduceReg(tree);
}

//------------------------------------------------------------------------
// genCodeForLclAddr: Generates the code for GT_LCL_FLD_ADDR/GT_LCL_VAR_ADDR.
//
// Arguments:
//    lclAddrNode - the node.
//
void CodeGen::genCodeForLclAddr(GenTreeLclVarCommon* lclAddrNode)
{
    assert(lclAddrNode->OperIs(GT_LCL_FLD_ADDR, GT_LCL_VAR_ADDR));

    var_types targetType = lclAddrNode->TypeGet();
    emitAttr  size       = emitTypeSize(targetType);
    regNumber targetReg  = lclAddrNode->GetRegNum();

    // Address of a local var.
    noway_assert((targetType == TYP_BYREF) || (targetType == TYP_I_IMPL));

    GetEmitter()->emitIns_R_S(INS_lea, size, targetReg, lclAddrNode->GetLclNum(), lclAddrNode->GetLclOffs());

    genProduceReg(lclAddrNode);
}

//------------------------------------------------------------------------
// genCodeForLclFld: Produce code for a GT_LCL_FLD node.
//
// Arguments:
//    tree - the GT_LCL_FLD node
//
void CodeGen::genCodeForLclFld(GenTreeLclFld* tree)
{
    assert(tree->OperIs(GT_LCL_FLD));

    var_types targetType = tree->TypeGet();
    regNumber targetReg  = tree->GetRegNum();
    emitter*  emit       = GetEmitter();

    NYI_IF(targetType == TYP_STRUCT, "GT_LCL_FLD: struct load local field not supported");
    assert(targetReg != REG_NA);

    unsigned offs   = tree->GetLclOffs();
    unsigned varNum = tree->GetLclNum();
    assert(varNum < compiler->lvaCount);

#ifdef TARGET_ARM
    if (tree->IsOffsetMisaligned())
    {
        // Arm supports unaligned access only for integer types,
        // load the floating data as 1 or 2 integer registers and convert them to float.
        regNumber addr = tree->ExtractTempReg();
        emit->emitIns_R_S(INS_lea, EA_PTRSIZE, addr, varNum, offs);

        if (targetType == TYP_FLOAT)
        {
            regNumber floatAsInt = tree->GetSingleTempReg();
            emit->emitIns_R_R(INS_ldr, EA_4BYTE, floatAsInt, addr);
            emit->emitIns_Mov(INS_vmov_i2f, EA_4BYTE, targetReg, floatAsInt, /* canSkip */ false);
        }
        else
        {
            regNumber halfdoubleAsInt1 = tree->ExtractTempReg();
            regNumber halfdoubleAsInt2 = tree->GetSingleTempReg();
            emit->emitIns_R_R_I(INS_ldr, EA_4BYTE, halfdoubleAsInt1, addr, 0);
            emit->emitIns_R_R_I(INS_ldr, EA_4BYTE, halfdoubleAsInt2, addr, 4);
            emit->emitIns_R_R_R(INS_vmov_i2d, EA_8BYTE, targetReg, halfdoubleAsInt1, halfdoubleAsInt2);
        }
    }
    else
#endif // TARGET_ARM
    {
        emitAttr    attr = emitActualTypeSize(targetType);
        instruction ins  = ins_Load(targetType);
        emit->emitIns_R_S(ins, attr, targetReg, varNum, offs);
    }

    genProduceReg(tree);
}

//------------------------------------------------------------------------
// genCodeForIndexAddr: Produce code for a GT_INDEX_ADDR node.
//
// Arguments:
//    tree - the GT_INDEX_ADDR node
//
void CodeGen::genCodeForIndexAddr(GenTreeIndexAddr* node)
{
    GenTree* const base  = node->Arr();
    GenTree* const index = node->Index();

    genConsumeReg(base);
    genConsumeReg(index);

    // NOTE: `genConsumeReg` marks the consumed register as not a GC pointer, as it assumes that the input registers
    // die at the first instruction generated by the node. This is not the case for `INDEX_ADDR`, however, as the
    // base register is multiply-used. As such, we need to mark the base register as containing a GC pointer until
    // we are finished generating the code for this node.

    gcInfo.gcMarkRegPtrVal(base->GetRegNum(), base->TypeGet());
    assert(!varTypeIsGC(index->TypeGet()));

    // The index is never contained, even if it is a constant.
    assert(index->isUsedFromReg());

    const regNumber tmpReg = node->GetSingleTempReg();

    // Generate the bounds check if necessary.
    if ((node->gtFlags & GTF_INX_RNGCHK) != 0)
    {
        GetEmitter()->emitIns_R_R_I(INS_ldr, EA_4BYTE, tmpReg, base->GetRegNum(), node->gtLenOffset);
        GetEmitter()->emitIns_R_R(INS_cmp, emitActualTypeSize(index->TypeGet()), index->GetRegNum(), tmpReg);
        genJumpToThrowHlpBlk(EJ_hs, SCK_RNGCHK_FAIL, node->gtIndRngFailBB);
    }

    // Can we use a ScaledAdd instruction?
    //
    if (isPow2(node->gtElemSize) && (node->gtElemSize <= 32768))
    {
        DWORD scale;
        BitScanForward(&scale, node->gtElemSize);

        // dest = base + index * scale
        genScaledAdd(emitActualTypeSize(node), node->GetRegNum(), base->GetRegNum(), index->GetRegNum(), scale);
    }
    else // we have to load the element size and use a MADD (multiply-add) instruction
    {
        // tmpReg = element size
        instGen_Set_Reg_To_Imm(EA_4BYTE, tmpReg, (ssize_t)node->gtElemSize);

        // dest = index * tmpReg + base
        GetEmitter()->emitIns_R_R_R_R(INS_MULADD, emitActualTypeSize(node), node->GetRegNum(), index->GetRegNum(),
                                      tmpReg, base->GetRegNum());
    }

    // dest = dest + elemOffs
    GetEmitter()->emitIns_R_R_I(INS_add, emitActualTypeSize(node), node->GetRegNum(), node->GetRegNum(),
                                node->gtElemOffset);

    gcInfo.gcMarkRegSetNpt(base->gtGetRegMask());

    genProduceReg(node);
}

//------------------------------------------------------------------------
// genCodeForIndir: Produce code for a GT_IND node.
//
// Arguments:
//    tree - the GT_IND node
//
void CodeGen::genCodeForIndir(GenTreeIndir* tree)
{
    assert(tree->OperIs(GT_IND));

#ifdef FEATURE_SIMD
    // Handling of Vector3 type values loaded through indirection.
    if (tree->TypeGet() == TYP_SIMD12)
    {
        genLoadIndTypeSIMD12(tree);
        return;
    }
#endif // FEATURE_SIMD

    var_types   type      = tree->TypeGet();
    instruction ins       = ins_Load(type);
    regNumber   targetReg = tree->GetRegNum();

    genConsumeAddress(tree->Addr());

    bool emitBarrier = false;

    if ((tree->gtFlags & GTF_IND_VOLATILE) != 0)
    {
#ifdef TARGET_ARM64
        bool addrIsInReg   = tree->Addr()->isUsedFromReg();
        bool addrIsAligned = ((tree->gtFlags & GTF_IND_UNALIGNED) == 0);

        // on arm64-v8.3+ we can use ldap* instructions with acquire/release semantics to avoid
        // full memory barriers if mixed with STLR
        bool hasRcpc = compiler->compOpportunisticallyDependsOn(InstructionSet_Rcpc);

        if ((ins == INS_ldrb) && addrIsInReg)
        {
            ins = hasRcpc ? INS_ldaprb : INS_ldarb;
        }
        else if ((ins == INS_ldrh) && addrIsInReg && addrIsAligned)
        {
            ins = hasRcpc ? INS_ldaprh : INS_ldarh;
        }
        else if ((ins == INS_ldr) && addrIsInReg && addrIsAligned && genIsValidIntReg(targetReg))
        {
            ins = hasRcpc ? INS_ldapr : INS_ldar;
        }
        else
#endif // TARGET_ARM64
        {
            emitBarrier = true;
        }
    }

    GetEmitter()->emitInsLoadStoreOp(ins, emitActualTypeSize(type), targetReg, tree);

    if (emitBarrier)
    {
        // when INS_ldar* could not be used for a volatile load,
        // we use an ordinary load followed by a load barrier.
        instGen_MemoryBarrier(BARRIER_LOAD_ONLY);
    }

    genProduceReg(tree);
}

//----------------------------------------------------------------------------------
// genCodeForCpBlkHelper - Generate code for a CpBlk node by the means of the VM memcpy helper call
//
// Arguments:
//    cpBlkNode - the GT_STORE_[BLK|OBJ|DYN_BLK]
//
// Preconditions:
//   The register assignments have been set appropriately.
//   This is validated by genConsumeBlockOp().
//
void CodeGen::genCodeForCpBlkHelper(GenTreeBlk* cpBlkNode)
{
    // Destination address goes in arg0, source address goes in arg1, and size goes in arg2.
    // genConsumeBlockOp takes care of this for us.
    genConsumeBlockOp(cpBlkNode, REG_ARG_0, REG_ARG_1, REG_ARG_2);

    if (cpBlkNode->gtFlags & GTF_BLK_VOLATILE)
    {
        // issue a full memory barrier before a volatile CpBlk operation
        instGen_MemoryBarrier();
    }

    genEmitHelperCall(CORINFO_HELP_MEMCPY, 0, EA_UNKNOWN);

    if (cpBlkNode->gtFlags & GTF_BLK_VOLATILE)
    {
        // issue a load barrier after a volatile CpBlk operation
        instGen_MemoryBarrier(BARRIER_LOAD_ONLY);
    }
}

#ifdef TARGET_ARM64

// The following classes
//   - InitBlockUnrollHelper
//   - CopyBlockUnrollHelper
// encapsulate algorithms that produce instruction sequences for inlined equivalents of memset() and memcpy() functions.
//
// Each class has a private template function that accepts an "InstructionStream" as a template class argument:
//   - InitBlockUnrollHelper::UnrollInitBlock<InstructionStream>(startDstOffset, byteCount, initValue)
//   - CopyBlockUnrollHelper::UnrollCopyBlock<InstructionStream>(startSrcOffset, startDstOffset, byteCount)
//
// The design goal is to separate optimization approaches implemented by the algorithms
// from the target platform specific details.
//
// InstructionStream is a "stream" of load/store instructions (i.e. ldr/ldp/str/stp) that represents an instruction
// sequence that will initialize a memory region with some value or copy values from one memory region to another.
//
// As far as UnrollInitBlock and UnrollCopyBlock concerned, InstructionStream implements the following class member
// functions:
//   - LoadPairRegs(offset, regSizeBytes)
//   - StorePairRegs(offset, regSizeBytes)
//   - LoadReg(offset, regSizeBytes)
//   - StoreReg(offset, regSizeBytes)
//
// There are three implementations of InstructionStream:
//   - CountingStream that counts how many instructions were pushed out of the stream
//   - VerifyingStream that validates that all the instructions in the stream are encodable on Arm64
//   - ProducingStream that maps the function to corresponding emitter functions
//
// The idea behind the design is that decision regarding what instruction sequence to emit
// (scalar instructions vs. SIMD instructions) is made by execution an algorithm producing an instruction sequence
// while counting the number of produced instructions and verifying that all the instructions are encodable.
//
// For example, using SIMD instructions might produce a shorter sequence but require "spilling" a value of a starting
// address
// to an integer register (due to stricter offset alignment rules for 16-byte wide SIMD instructions).
// This the CodeGen can take this fact into account before emitting an instruction sequence.
//
// Alternative design might have had VerifyingStream and ProducingStream fused into one class
// that would allow to undo an instruction if the sequence is not fully encodable.

class CountingStream
{
public:
    CountingStream()
    {
        instrCount = 0;
    }

    void LoadPairRegs(int offset, unsigned regSizeBytes)
    {
        instrCount++;
    }

    void StorePairRegs(int offset, unsigned regSizeBytes)
    {
        instrCount++;
    }

    void LoadReg(int offset, unsigned regSizeBytes)
    {
        instrCount++;
    }

    void StoreReg(int offset, unsigned regSizeBytes)
    {
        instrCount++;
    }

    unsigned InstructionCount() const
    {
        return instrCount;
    }

private:
    unsigned instrCount;
};

class VerifyingStream
{
public:
    VerifyingStream()
    {
        canEncodeAllLoads  = true;
        canEncodeAllStores = true;
    }

    void LoadPairRegs(int offset, unsigned regSizeBytes)
    {
        canEncodeAllLoads = canEncodeAllLoads && emitter::canEncodeLoadOrStorePairOffset(offset, EA_SIZE(regSizeBytes));
    }

    void StorePairRegs(int offset, unsigned regSizeBytes)
    {
        canEncodeAllStores =
            canEncodeAllStores && emitter::canEncodeLoadOrStorePairOffset(offset, EA_SIZE(regSizeBytes));
    }

    void LoadReg(int offset, unsigned regSizeBytes)
    {
        canEncodeAllLoads =
            canEncodeAllLoads && emitter::emitIns_valid_imm_for_ldst_offset(offset, EA_SIZE(regSizeBytes));
    }

    void StoreReg(int offset, unsigned regSizeBytes)
    {
        canEncodeAllStores =
            canEncodeAllStores && emitter::emitIns_valid_imm_for_ldst_offset(offset, EA_SIZE(regSizeBytes));
    }

    bool CanEncodeAllLoads() const
    {
        return canEncodeAllLoads;
    }

    bool CanEncodeAllStores() const
    {
        return canEncodeAllStores;
    }

private:
    bool canEncodeAllLoads;
    bool canEncodeAllStores;
};

class ProducingStreamBaseInstrs
{
public:
    ProducingStreamBaseInstrs(regNumber intReg1, regNumber intReg2, regNumber addrReg, emitter* emitter)
        : intReg1(intReg1), intReg2(intReg2), addrReg(addrReg), emitter(emitter)
    {
    }

    void LoadPairRegs(int offset, unsigned regSizeBytes)
    {
        assert(regSizeBytes == 8);

        emitter->emitIns_R_R_R_I(INS_ldp, EA_SIZE(regSizeBytes), intReg1, intReg2, addrReg, offset);
    }

    void StorePairRegs(int offset, unsigned regSizeBytes)
    {
        assert(regSizeBytes == 8);

        emitter->emitIns_R_R_R_I(INS_stp, EA_SIZE(regSizeBytes), intReg1, intReg2, addrReg, offset);
    }

    void LoadReg(int offset, unsigned regSizeBytes)
    {
        instruction ins = INS_ldr;

        if (regSizeBytes == 1)
        {
            ins = INS_ldrb;
        }
        else if (regSizeBytes == 2)
        {
            ins = INS_ldrh;
        }

        emitter->emitIns_R_R_I(ins, EA_SIZE(regSizeBytes), intReg1, addrReg, offset);
    }

    void StoreReg(int offset, unsigned regSizeBytes)
    {
        instruction ins = INS_str;

        if (regSizeBytes == 1)
        {
            ins = INS_strb;
        }
        else if (regSizeBytes == 2)
        {
            ins = INS_strh;
        }

        emitter->emitIns_R_R_I(ins, EA_SIZE(regSizeBytes), intReg1, addrReg, offset);
    }

private:
    const regNumber intReg1;
    const regNumber intReg2;
    const regNumber addrReg;
    emitter* const  emitter;
};

class ProducingStream
{
public:
    ProducingStream(regNumber intReg1, regNumber simdReg1, regNumber simdReg2, regNumber addrReg, emitter* emitter)
        : intReg1(intReg1), simdReg1(simdReg1), simdReg2(simdReg2), addrReg(addrReg), emitter(emitter)
    {
    }

    void LoadPairRegs(int offset, unsigned regSizeBytes)
    {
        assert((regSizeBytes == 8) || (regSizeBytes == 16));

        emitter->emitIns_R_R_R_I(INS_ldp, EA_SIZE(regSizeBytes), simdReg1, simdReg2, addrReg, offset);
    }

    void StorePairRegs(int offset, unsigned regSizeBytes)
    {
        assert((regSizeBytes == 8) || (regSizeBytes == 16));

        emitter->emitIns_R_R_R_I(INS_stp, EA_SIZE(regSizeBytes), simdReg1, simdReg2, addrReg, offset);
    }

    void LoadReg(int offset, unsigned regSizeBytes)
    {
        instruction ins = INS_ldr;

        // Note that 'intReg1' can be unavailable.
        // If that is the case, then use SIMD instruction ldr and
        // 'simdReg1' as a temporary register.
        regNumber tempReg;

        if ((regSizeBytes == 16) || (intReg1 == REG_NA))
        {
            tempReg = simdReg1;
        }
        else
        {
            tempReg = intReg1;

            if (regSizeBytes == 1)
            {
                ins = INS_ldrb;
            }
            else if (regSizeBytes == 2)
            {
                ins = INS_ldrh;
            }
        }

        emitter->emitIns_R_R_I(ins, EA_SIZE(regSizeBytes), tempReg, addrReg, offset);
    }

    void StoreReg(int offset, unsigned regSizeBytes)
    {
        instruction ins = INS_str;

        // Note that 'intReg1' can be unavailable.
        // If that is the case, then use SIMD instruction ldr and
        // 'simdReg1' as a temporary register.
        regNumber tempReg;

        if ((regSizeBytes == 16) || (intReg1 == REG_NA))
        {
            tempReg = simdReg1;
        }
        else
        {
            tempReg = intReg1;

            if (regSizeBytes == 1)
            {
                ins = INS_strb;
            }
            else if (regSizeBytes == 2)
            {
                ins = INS_strh;
            }
        }

        emitter->emitIns_R_R_I(ins, EA_SIZE(regSizeBytes), tempReg, addrReg, offset);
    }

private:
    const regNumber intReg1;
    const regNumber simdReg1;
    const regNumber simdReg2;
    const regNumber addrReg;
    emitter* const  emitter;
};

class BlockUnrollHelper
{
public:
    // The following function returns a 'size' bytes that
    //   1) is greater or equal to 'byteCount' and
    //   2) can be read or written by a single instruction on Arm64.
    // For example, Arm64 ISA has ldrb/strb and ldrh/strh that
    // load/store 1 or 2 bytes, correspondingly.
    // However, there are no instructions that can load/store 3 bytes and
    // the next "smallest" instruction is ldr/str that operates on 4 byte granularity.
    static unsigned GetRegSizeAtLeastBytes(unsigned byteCount)
    {
        assert(byteCount != 0);
        assert(byteCount < 16);

        unsigned regSizeBytes = byteCount;

        if (byteCount > 8)
        {
            regSizeBytes = 16;
        }
        else if (byteCount > 4)
        {
            regSizeBytes = 8;
        }
        else if (byteCount > 2)
        {
            regSizeBytes = 4;
        }

        return regSizeBytes;
    }
};

class InitBlockUnrollHelper
{
public:
    InitBlockUnrollHelper(int dstOffset, unsigned byteCount) : dstStartOffset(dstOffset), byteCount(byteCount)
    {
    }

    int GetDstOffset() const
    {
        return dstStartOffset;
    }

    void SetDstOffset(int dstOffset)
    {
        dstStartOffset = dstOffset;
    }

    bool CanEncodeAllOffsets(int regSizeBytes) const
    {
        VerifyingStream instrStream;
        UnrollInitBlock(instrStream, regSizeBytes);

        return instrStream.CanEncodeAllStores();
    }

    unsigned InstructionCount(int regSizeBytes) const
    {
        CountingStream instrStream;
        UnrollInitBlock(instrStream, regSizeBytes);

        return instrStream.InstructionCount();
    }

    void Unroll(regNumber intReg, regNumber simdReg, regNumber addrReg, emitter* emitter) const
    {
        ProducingStream instrStream(intReg, simdReg, simdReg, addrReg, emitter);
        UnrollInitBlock(instrStream, FP_REGSIZE_BYTES);
    }

    void UnrollBaseInstrs(regNumber intReg, regNumber addrReg, emitter* emitter) const
    {
        ProducingStreamBaseInstrs instrStream(intReg, intReg, addrReg, emitter);
        UnrollInitBlock(instrStream, REGSIZE_BYTES);
    }

private:
    template <class InstructionStream>
    void UnrollInitBlock(InstructionStream& instrStream, int initialRegSizeBytes) const
    {
        assert((initialRegSizeBytes == 8) || (initialRegSizeBytes == 16));

        int       offset    = dstStartOffset;
        const int endOffset = offset + byteCount;

        const int storePairRegsAlignment   = initialRegSizeBytes;
        const int storePairRegsWritesBytes = 2 * initialRegSizeBytes;

        const int offsetAligned           = AlignUp((UINT)offset, storePairRegsAlignment);
        const int storePairRegsInstrCount = (endOffset - offsetAligned) / storePairRegsWritesBytes;

        if (storePairRegsInstrCount > 0)
        {
            if (offset != offsetAligned)
            {
                const int firstRegSizeBytes = BlockUnrollHelper::GetRegSizeAtLeastBytes(offsetAligned - offset);
                instrStream.StoreReg(offset, firstRegSizeBytes);
                offset = offsetAligned;
            }

            while (endOffset - offset >= storePairRegsWritesBytes)
            {
                instrStream.StorePairRegs(offset, initialRegSizeBytes);
                offset += storePairRegsWritesBytes;
            }

            if (endOffset - offset >= initialRegSizeBytes)
            {
                instrStream.StoreReg(offset, initialRegSizeBytes);
                offset += initialRegSizeBytes;
            }

            if (offset != endOffset)
            {
                const int lastRegSizeBytes = BlockUnrollHelper::GetRegSizeAtLeastBytes(endOffset - offset);
                instrStream.StoreReg(endOffset - lastRegSizeBytes, lastRegSizeBytes);
            }
        }
        else
        {
            bool isSafeToWriteBehind = false;

            while (endOffset - offset >= initialRegSizeBytes)
            {
                instrStream.StoreReg(offset, initialRegSizeBytes);
                offset += initialRegSizeBytes;
                isSafeToWriteBehind = true;
            }

            assert(endOffset - offset < initialRegSizeBytes);

            while (offset != endOffset)
            {
                if (isSafeToWriteBehind)
                {
                    assert(endOffset - offset < initialRegSizeBytes);
                    const int lastRegSizeBytes = BlockUnrollHelper::GetRegSizeAtLeastBytes(endOffset - offset);
                    instrStream.StoreReg(endOffset - lastRegSizeBytes, lastRegSizeBytes);
                    break;
                }

                if (offset + initialRegSizeBytes > endOffset)
                {
                    initialRegSizeBytes = initialRegSizeBytes / 2;
                }
                else
                {
                    instrStream.StoreReg(offset, initialRegSizeBytes);
                    offset += initialRegSizeBytes;
                    isSafeToWriteBehind = true;
                }
            }
        }
    }

    int            dstStartOffset;
    const unsigned byteCount;
};

class CopyBlockUnrollHelper
{
public:
    CopyBlockUnrollHelper(int srcOffset, int dstOffset, unsigned byteCount)
        : srcStartOffset(srcOffset), dstStartOffset(dstOffset), byteCount(byteCount)
    {
    }

    int GetSrcOffset() const
    {
        return srcStartOffset;
    }

    int GetDstOffset() const
    {
        return dstStartOffset;
    }

    void SetSrcOffset(int srcOffset)
    {
        srcStartOffset = srcOffset;
    }

    void SetDstOffset(int dstOffset)
    {
        dstStartOffset = dstOffset;
    }

    unsigned InstructionCount(int regSizeBytes) const
    {
        CountingStream instrStream;
        UnrollCopyBlock(instrStream, instrStream, regSizeBytes);

        return instrStream.InstructionCount();
    }

    bool CanEncodeAllOffsets(int regSizeBytes) const
    {
        bool canEncodeAllLoads  = true;
        bool canEncodeAllStores = true;

        TryEncodeAllOffsets(regSizeBytes, &canEncodeAllLoads, &canEncodeAllStores);
        return canEncodeAllLoads && canEncodeAllStores;
    }

    void TryEncodeAllOffsets(int regSizeBytes, bool* pCanEncodeAllLoads, bool* pCanEncodeAllStores) const
    {
        assert(pCanEncodeAllLoads != nullptr);
        assert(pCanEncodeAllStores != nullptr);

        VerifyingStream instrStream;
        UnrollCopyBlock(instrStream, instrStream, regSizeBytes);

        *pCanEncodeAllLoads  = instrStream.CanEncodeAllLoads();
        *pCanEncodeAllStores = instrStream.CanEncodeAllStores();
    }

    void Unroll(unsigned  initialRegSizeBytes,
                regNumber intReg,
                regNumber simdReg1,
                regNumber simdReg2,
                regNumber srcAddrReg,
                regNumber dstAddrReg,
                emitter*  emitter) const
    {
        ProducingStream loadStream(intReg, simdReg1, simdReg2, srcAddrReg, emitter);
        ProducingStream storeStream(intReg, simdReg1, simdReg2, dstAddrReg, emitter);
        UnrollCopyBlock(loadStream, storeStream, initialRegSizeBytes);
    }

    void UnrollBaseInstrs(
        regNumber intReg1, regNumber intReg2, regNumber srcAddrReg, regNumber dstAddrReg, emitter* emitter) const
    {
        ProducingStreamBaseInstrs loadStream(intReg1, intReg2, srcAddrReg, emitter);
        ProducingStreamBaseInstrs storeStream(intReg1, intReg2, dstAddrReg, emitter);
        UnrollCopyBlock(loadStream, storeStream, REGSIZE_BYTES);
    }

private:
    template <class InstructionStream>
    void UnrollCopyBlock(InstructionStream& loadStream, InstructionStream& storeStream, int initialRegSizeBytes) const
    {
        assert((initialRegSizeBytes == 8) || (initialRegSizeBytes == 16));

        int srcOffset = srcStartOffset;
        int dstOffset = dstStartOffset;

        const int endSrcOffset = srcOffset + byteCount;
        const int endDstOffset = dstOffset + byteCount;

        const int storePairRegsAlignment   = initialRegSizeBytes;
        const int storePairRegsWritesBytes = 2 * initialRegSizeBytes;

        const int dstOffsetAligned = AlignUp((UINT)dstOffset, storePairRegsAlignment);

        if (byteCount >= (unsigned)storePairRegsWritesBytes)
        {
            const int dstBytesToAlign = dstOffsetAligned - dstOffset;

            if (dstBytesToAlign != 0)
            {
                const int firstRegSizeBytes = BlockUnrollHelper::GetRegSizeAtLeastBytes(dstBytesToAlign);

                loadStream.LoadReg(srcOffset, firstRegSizeBytes);
                storeStream.StoreReg(dstOffset, firstRegSizeBytes);

                srcOffset = srcOffset + dstBytesToAlign;
                dstOffset = dstOffsetAligned;
            }

            while (endDstOffset - dstOffset >= storePairRegsWritesBytes)
            {
                loadStream.LoadPairRegs(srcOffset, initialRegSizeBytes);
                storeStream.StorePairRegs(dstOffset, initialRegSizeBytes);

                srcOffset += storePairRegsWritesBytes;
                dstOffset += storePairRegsWritesBytes;
            }

            if (endDstOffset - dstOffset >= initialRegSizeBytes)
            {
                loadStream.LoadReg(srcOffset, initialRegSizeBytes);
                storeStream.StoreReg(dstOffset, initialRegSizeBytes);

                srcOffset += initialRegSizeBytes;
                dstOffset += initialRegSizeBytes;
            }

            if (dstOffset != endDstOffset)
            {
                const int lastRegSizeBytes = BlockUnrollHelper::GetRegSizeAtLeastBytes(endDstOffset - dstOffset);

                loadStream.LoadReg(endSrcOffset - lastRegSizeBytes, lastRegSizeBytes);
                storeStream.StoreReg(endDstOffset - lastRegSizeBytes, lastRegSizeBytes);
            }
        }
        else
        {
            bool isSafeToWriteBehind = false;

            while (endDstOffset - dstOffset >= initialRegSizeBytes)
            {
                loadStream.LoadReg(srcOffset, initialRegSizeBytes);
                storeStream.StoreReg(dstOffset, initialRegSizeBytes);

                srcOffset += initialRegSizeBytes;
                dstOffset += initialRegSizeBytes;
                isSafeToWriteBehind = true;
            }

            assert(endSrcOffset - srcOffset < initialRegSizeBytes);

            while (dstOffset != endDstOffset)
            {
                if (isSafeToWriteBehind)
                {
                    const int lastRegSizeBytes = BlockUnrollHelper::GetRegSizeAtLeastBytes(endDstOffset - dstOffset);

                    loadStream.LoadReg(endSrcOffset - lastRegSizeBytes, lastRegSizeBytes);
                    storeStream.StoreReg(endDstOffset - lastRegSizeBytes, lastRegSizeBytes);
                    break;
                }

                if (dstOffset + initialRegSizeBytes > endDstOffset)
                {
                    initialRegSizeBytes = initialRegSizeBytes / 2;
                }
                else
                {
                    loadStream.LoadReg(srcOffset, initialRegSizeBytes);
                    storeStream.StoreReg(dstOffset, initialRegSizeBytes);

                    srcOffset += initialRegSizeBytes;
                    dstOffset += initialRegSizeBytes;
                    isSafeToWriteBehind = true;
                }
            }
        }
    }

    int            srcStartOffset;
    int            dstStartOffset;
    const unsigned byteCount;
};

#endif // TARGET_ARM64

//----------------------------------------------------------------------------------
// genCodeForInitBlkUnroll: Generate unrolled block initialization code.
//
// Arguments:
//    node - the GT_STORE_BLK node to generate code for
//
void CodeGen::genCodeForInitBlkUnroll(GenTreeBlk* node)
{
    assert(node->OperIs(GT_STORE_BLK));

    unsigned  dstLclNum      = BAD_VAR_NUM;
    regNumber dstAddrBaseReg = REG_NA;
    int       dstOffset      = 0;
    GenTree*  dstAddr        = node->Addr();

    if (!dstAddr->isContained())
    {
        dstAddrBaseReg = genConsumeReg(dstAddr);
    }
    else if (dstAddr->OperIsAddrMode())
    {
        assert(!dstAddr->AsAddrMode()->HasIndex());

        dstAddrBaseReg = genConsumeReg(dstAddr->AsAddrMode()->Base());
        dstOffset      = dstAddr->AsAddrMode()->Offset();
    }
    else
    {
        assert(dstAddr->OperIsLocalAddr());
        dstLclNum = dstAddr->AsLclVarCommon()->GetLclNum();
        dstOffset = dstAddr->AsLclVarCommon()->GetLclOffs();
    }

    GenTree* src = node->Data();

    if (src->OperIs(GT_INIT_VAL))
    {
        assert(src->isContained());
        src = src->gtGetOp1();
    }

    if (node->IsVolatile())
    {
        instGen_MemoryBarrier();
    }

    emitter* emit = GetEmitter();
    unsigned size = node->GetLayout()->GetSize();

    assert(size <= INT32_MAX);
    assert(dstOffset < INT32_MAX - static_cast<int>(size));

#ifdef TARGET_ARM64
    InitBlockUnrollHelper helper(dstOffset, size);

    regNumber srcReg;

    if (!src->isContained())
    {
        srcReg = genConsumeReg(src);
    }
    else
    {
        assert(src->IsIntegralConst(0));
        srcReg = REG_ZR;
    }

    regNumber dstReg              = dstAddrBaseReg;
    int       dstRegAddrAlignment = 0;

    if (dstLclNum != BAD_VAR_NUM)
    {
        bool      fpBased;
        const int baseAddr = compiler->lvaFrameAddress(dstLclNum, &fpBased);

        dstReg              = fpBased ? REG_FPBASE : REG_SPBASE;
        dstRegAddrAlignment = fpBased ? (genSPtoFPdelta() % 16) : 0;

        helper.SetDstOffset(baseAddr + dstOffset);
    }

    if (!helper.CanEncodeAllOffsets(REGSIZE_BYTES))
    {
        // If dstRegAddrAlignment is known and non-zero the following ensures that the adjusted value of dstReg is at
        // 16-byte aligned boundary.
        // This is done to potentially allow more cases where the JIT can use 16-byte stores.
        const int dstOffsetAdjustment = helper.GetDstOffset() - dstRegAddrAlignment;
        dstRegAddrAlignment           = 0;

        const regNumber tempReg = node->ExtractTempReg(RBM_ALLINT);
        genInstrWithConstant(INS_add, EA_PTRSIZE, tempReg, dstReg, dstOffsetAdjustment, tempReg);
        dstReg = tempReg;

        helper.SetDstOffset(helper.GetDstOffset() - dstOffsetAdjustment);
    }

    bool shouldUse16ByteWideInstrs = false;

    const bool hasAvailableSimdReg = (size > FP_REGSIZE_BYTES);
    const bool canUse16ByteWideInstrs =
        hasAvailableSimdReg && (dstRegAddrAlignment == 0) && helper.CanEncodeAllOffsets(FP_REGSIZE_BYTES);

    if (canUse16ByteWideInstrs)
    {
        // The JIT would need to initialize a SIMD register with "movi simdReg.16B, #initValue".
        const unsigned instrCount16ByteWide = helper.InstructionCount(FP_REGSIZE_BYTES) + 1;
        shouldUse16ByteWideInstrs           = instrCount16ByteWide < helper.InstructionCount(REGSIZE_BYTES);
    }

    if (shouldUse16ByteWideInstrs)
    {
        const regNumber simdReg = node->GetSingleTempReg(RBM_ALLFLOAT);

        const int initValue = (src->AsIntCon()->IconValue() & 0xFF);
        emit->emitIns_R_I(INS_movi, EA_16BYTE, simdReg, initValue, INS_OPTS_16B);

        helper.Unroll(srcReg, simdReg, dstReg, GetEmitter());
    }
    else
    {
        helper.UnrollBaseInstrs(srcReg, dstReg, GetEmitter());
    }
#endif // TARGET_ARM64

#ifdef TARGET_ARM
    const regNumber srcReg = genConsumeReg(src);

    for (unsigned regSize = REGSIZE_BYTES; size > 0; size -= regSize, dstOffset += regSize)
    {
        while (regSize > size)
        {
            regSize /= 2;
        }

        instruction storeIns;
        emitAttr    attr;

        switch (regSize)
        {
            case 1:
                storeIns = INS_strb;
                attr     = EA_4BYTE;
                break;
            case 2:
                storeIns = INS_strh;
                attr     = EA_4BYTE;
                break;
            case 4:
                storeIns = INS_str;
                attr     = EA_ATTR(regSize);
                break;
            default:
                unreached();
        }

        if (dstLclNum != BAD_VAR_NUM)
        {
            emit->emitIns_S_R(storeIns, attr, srcReg, dstLclNum, dstOffset);
        }
        else
        {
            emit->emitIns_R_R_I(storeIns, attr, srcReg, dstAddrBaseReg, dstOffset);
        }
    }
#endif // TARGET_ARM
}

//----------------------------------------------------------------------------------
// genCodeForCpBlkUnroll: Generate unrolled block copy code.
//
// Arguments:
//    node - the GT_STORE_BLK node to generate code for
//
void CodeGen::genCodeForCpBlkUnroll(GenTreeBlk* node)
{
    assert(node->OperIs(GT_STORE_BLK));

    unsigned  dstLclNum      = BAD_VAR_NUM;
    regNumber dstAddrBaseReg = REG_NA;
    int       dstOffset      = 0;
    GenTree*  dstAddr        = node->Addr();

    if (!dstAddr->isContained())
    {
        dstAddrBaseReg = genConsumeReg(dstAddr);
    }
    else if (dstAddr->OperIsAddrMode())
    {
        assert(!dstAddr->AsAddrMode()->HasIndex());

        dstAddrBaseReg = genConsumeReg(dstAddr->AsAddrMode()->Base());
        dstOffset      = dstAddr->AsAddrMode()->Offset();
    }
    else
    {
        assert(dstAddr->OperIsLocalAddr());
        dstLclNum = dstAddr->AsLclVarCommon()->GetLclNum();
        dstOffset = dstAddr->AsLclVarCommon()->GetLclOffs();
    }

    unsigned  srcLclNum      = BAD_VAR_NUM;
    regNumber srcAddrBaseReg = REG_NA;
    int       srcOffset      = 0;
    GenTree*  src            = node->Data();

    assert(src->isContained());

    if (src->OperIs(GT_LCL_VAR, GT_LCL_FLD))
    {
        srcLclNum = src->AsLclVarCommon()->GetLclNum();
        srcOffset = src->AsLclVarCommon()->GetLclOffs();
    }
    else
    {
        assert(src->OperIs(GT_IND));
        GenTree* srcAddr = src->AsIndir()->Addr();

        if (!srcAddr->isContained())
        {
            srcAddrBaseReg = genConsumeReg(srcAddr);
        }
        else if (srcAddr->OperIsAddrMode())
        {
            srcAddrBaseReg = genConsumeReg(srcAddr->AsAddrMode()->Base());
            srcOffset      = srcAddr->AsAddrMode()->Offset();
        }
        else
        {
            assert(srcAddr->OperIsLocalAddr());
            srcLclNum = srcAddr->AsLclVarCommon()->GetLclNum();
            srcOffset = srcAddr->AsLclVarCommon()->GetLclOffs();
        }
    }

    if (node->IsVolatile())
    {
        // issue a full memory barrier before a volatile CpBlk operation
        instGen_MemoryBarrier();
    }

    emitter* emit = GetEmitter();
    unsigned size = node->GetLayout()->GetSize();

    assert(size <= INT32_MAX);
    assert(srcOffset < INT32_MAX - static_cast<int>(size));
    assert(dstOffset < INT32_MAX - static_cast<int>(size));

#ifdef TARGET_ARM64
    CopyBlockUnrollHelper helper(srcOffset, dstOffset, size);
    regNumber             srcReg = srcAddrBaseReg;

    if (srcLclNum != BAD_VAR_NUM)
    {
        bool      fpBased;
        const int baseAddr = compiler->lvaFrameAddress(srcLclNum, &fpBased);

        srcReg = fpBased ? REG_FPBASE : REG_SPBASE;

        helper.SetSrcOffset(baseAddr + srcOffset);
    }

    regNumber dstReg = dstAddrBaseReg;

    if (dstLclNum != BAD_VAR_NUM)
    {
        bool      fpBased;
        const int baseAddr = compiler->lvaFrameAddress(dstLclNum, &fpBased);

        dstReg = fpBased ? REG_FPBASE : REG_SPBASE;

        helper.SetDstOffset(baseAddr + dstOffset);
    }

    bool canEncodeAllLoads  = true;
    bool canEncodeAllStores = true;
    helper.TryEncodeAllOffsets(REGSIZE_BYTES, &canEncodeAllLoads, &canEncodeAllStores);

    srcOffset = helper.GetSrcOffset();
    dstOffset = helper.GetDstOffset();

    int srcOffsetAdjustment = 0;
    int dstOffsetAdjustment = 0;

    if (!canEncodeAllLoads && !canEncodeAllStores)
    {
        srcOffsetAdjustment = srcOffset;
        dstOffsetAdjustment = dstOffset;
    }
    else if (!canEncodeAllLoads)
    {
        srcOffsetAdjustment = srcOffset - dstOffset;
    }
    else if (!canEncodeAllStores)
    {
        dstOffsetAdjustment = dstOffset - srcOffset;
    }

    helper.SetSrcOffset(srcOffset - srcOffsetAdjustment);
    helper.SetDstOffset(dstOffset - dstOffsetAdjustment);

    // Quad-word load operations that are not 16-byte aligned, and store operations that cross a 16-byte boundary
    // can reduce bandwidth or incur additional latency.
    // Therefore, the JIT would attempt to use 16-byte variants of such instructions when both conditions are met:
    //   1) the base address stored in dstReg has known alignment (modulo 16 bytes) and
    //   2) the base address stored in srcReg has the same alignment as the address in dstReg.
    //
    // When both addresses are 16-byte aligned the CopyBlock instruction sequence looks like
    //
    // ldp Q_simdReg1, Q_simdReg2, [srcReg, #srcOffset]
    // stp Q_simdReg1, Q_simdReg2, [dstReg, #dstOffset]
    // ldp Q_simdReg1, Q_simdReg2, [srcReg, #dstOffset+32]
    // stp Q_simdReg1, Q_simdReg2, [dstReg, #dstOffset+32]
    // ...
    //
    // When both addresses are not 16-byte aligned the CopyBlock instruction sequence starts with padding
    // str instruction. For example, when both addresses are 8-byte aligned the instruction sequence looks like
    //
    // ldr X_intReg1, [srcReg, #srcOffset]
    // str X_intReg1, [dstReg, #dstOffset]
    // ldp Q_simdReg1, Q_simdReg2, [srcReg, #srcOffset+8]
    // stp Q_simdReg1, Q_simdReg2, [dstReg, #dstOffset+8]
    // ldp Q_simdReg1, Q_simdReg2, [srcReg, #srcOffset+40]
    // stp Q_simdReg1, Q_simdReg2, [dstReg, #dstOffset+40]
    // ...

    // LSRA allocates a pair of SIMD registers when alignments of both source and destination base addresses are
    // known and the block size is larger than a single SIMD register size (i.e. when using SIMD instructions can
    // be profitable).

    const bool canUse16ByteWideInstrs = (size >= 2 * FP_REGSIZE_BYTES);

    bool shouldUse16ByteWideInstrs = false;

    if (canUse16ByteWideInstrs)
    {
        bool canEncodeAll16ByteWideLoads  = false;
        bool canEncodeAll16ByteWideStores = false;
        helper.TryEncodeAllOffsets(FP_REGSIZE_BYTES, &canEncodeAll16ByteWideLoads, &canEncodeAll16ByteWideStores);

        if (canEncodeAll16ByteWideLoads && canEncodeAll16ByteWideStores)
        {
            // No further adjustments for srcOffset and dstOffset are needed.
            // The JIT should use 16-byte loads and stores when the resulting sequence has fewer number of instructions.

            shouldUse16ByteWideInstrs =
                (helper.InstructionCount(FP_REGSIZE_BYTES) < helper.InstructionCount(REGSIZE_BYTES));
        }
        else if (canEncodeAllLoads && canEncodeAllStores &&
                 (canEncodeAll16ByteWideLoads || canEncodeAll16ByteWideStores))
        {
            // In order to use 16-byte instructions the JIT needs to adjust either srcOffset or dstOffset.
            // The JIT should use 16-byte loads and stores when the resulting sequence (incl. an additional add
            // instruction) has fewer number of instructions.

            if (helper.InstructionCount(FP_REGSIZE_BYTES) + 1 < helper.InstructionCount(REGSIZE_BYTES))
            {
                shouldUse16ByteWideInstrs = true;

                if (!canEncodeAll16ByteWideLoads)
                {
                    srcOffsetAdjustment = srcOffset - dstOffset;
                }
                else
                {
                    dstOffsetAdjustment = dstOffset - srcOffset;
                }

                helper.SetSrcOffset(srcOffset - srcOffsetAdjustment);
                helper.SetDstOffset(dstOffset - dstOffsetAdjustment);
            }
        }
    }

#ifdef DEBUG
    if (shouldUse16ByteWideInstrs)
    {
        assert(helper.CanEncodeAllOffsets(FP_REGSIZE_BYTES));
    }
    else
    {
        assert(helper.CanEncodeAllOffsets(REGSIZE_BYTES));
    }
#endif

    if ((srcOffsetAdjustment != 0) && (dstOffsetAdjustment != 0))
    {
        const regNumber tempReg1 = node->ExtractTempReg(RBM_ALLINT);
        genInstrWithConstant(INS_add, EA_PTRSIZE, tempReg1, srcReg, srcOffsetAdjustment, tempReg1);
        srcReg = tempReg1;

        const regNumber tempReg2 = node->ExtractTempReg(RBM_ALLINT);
        genInstrWithConstant(INS_add, EA_PTRSIZE, tempReg2, dstReg, dstOffsetAdjustment, tempReg2);
        dstReg = tempReg2;
    }
    else if (srcOffsetAdjustment != 0)
    {
        const regNumber tempReg = node->ExtractTempReg(RBM_ALLINT);
        genInstrWithConstant(INS_add, EA_PTRSIZE, tempReg, srcReg, srcOffsetAdjustment, tempReg);
        srcReg = tempReg;
    }
    else if (dstOffsetAdjustment != 0)
    {
        const regNumber tempReg = node->ExtractTempReg(RBM_ALLINT);
        genInstrWithConstant(INS_add, EA_PTRSIZE, tempReg, dstReg, dstOffsetAdjustment, tempReg);
        dstReg = tempReg;
    }

    regNumber intReg1 = REG_NA;
    regNumber intReg2 = REG_NA;

    const unsigned intRegCount = node->AvailableTempRegCount(RBM_ALLINT);

    if (intRegCount >= 2)
    {
        intReg1 = node->ExtractTempReg(RBM_ALLINT);
        intReg2 = node->ExtractTempReg(RBM_ALLINT);
    }
    else if (intRegCount == 1)
    {
        intReg1 = node->GetSingleTempReg(RBM_ALLINT);
        intReg2 = rsGetRsvdReg();
    }
    else
    {
        intReg1 = rsGetRsvdReg();
    }

    if (shouldUse16ByteWideInstrs)
    {
        const regNumber simdReg1 = node->ExtractTempReg(RBM_ALLFLOAT);
        const regNumber simdReg2 = node->GetSingleTempReg(RBM_ALLFLOAT);

        helper.Unroll(FP_REGSIZE_BYTES, intReg1, simdReg1, simdReg2, srcReg, dstReg, GetEmitter());
    }
    else
    {
        helper.UnrollBaseInstrs(intReg1, intReg2, srcReg, dstReg, GetEmitter());
    }
#endif // TARGET_ARM64

#ifdef TARGET_ARM
    const regNumber tempReg = node->ExtractTempReg(RBM_ALLINT);

    for (unsigned regSize = REGSIZE_BYTES; size > 0; size -= regSize, srcOffset += regSize, dstOffset += regSize)
    {
        while (regSize > size)
        {
            regSize /= 2;
        }

        instruction loadIns;
        instruction storeIns;
        emitAttr    attr;

        switch (regSize)
        {
            case 1:
                loadIns  = INS_ldrb;
                storeIns = INS_strb;
                attr     = EA_4BYTE;
                break;
            case 2:
                loadIns  = INS_ldrh;
                storeIns = INS_strh;
                attr     = EA_4BYTE;
                break;
            case 4:
                loadIns  = INS_ldr;
                storeIns = INS_str;
                attr     = EA_ATTR(regSize);
                break;
            default:
                unreached();
        }

        if (srcLclNum != BAD_VAR_NUM)
        {
            emit->emitIns_R_S(loadIns, attr, tempReg, srcLclNum, srcOffset);
        }
        else
        {
            emit->emitIns_R_R_I(loadIns, attr, tempReg, srcAddrBaseReg, srcOffset);
        }

        if (dstLclNum != BAD_VAR_NUM)
        {
            emit->emitIns_S_R(storeIns, attr, tempReg, dstLclNum, dstOffset);
        }
        else
        {
            emit->emitIns_R_R_I(storeIns, attr, tempReg, dstAddrBaseReg, dstOffset);
        }
    }
#endif // TARGET_ARM

    if (node->IsVolatile())
    {
        // issue a load barrier after a volatile CpBlk operation
        instGen_MemoryBarrier(BARRIER_LOAD_ONLY);
    }
}

//------------------------------------------------------------------------
// genCodeForInitBlkHelper - Generate code for an InitBlk node by the means of the VM memcpy helper call
//
// Arguments:
//    initBlkNode - the GT_STORE_[BLK|OBJ|DYN_BLK]
//
// Preconditions:
//   The register assignments have been set appropriately.
//   This is validated by genConsumeBlockOp().
//
void CodeGen::genCodeForInitBlkHelper(GenTreeBlk* initBlkNode)
{
    // Size goes in arg2, source address goes in arg1, and size goes in arg2.
    // genConsumeBlockOp takes care of this for us.
    genConsumeBlockOp(initBlkNode, REG_ARG_0, REG_ARG_1, REG_ARG_2);

    if (initBlkNode->gtFlags & GTF_BLK_VOLATILE)
    {
        // issue a full memory barrier before a volatile initBlock Operation
        instGen_MemoryBarrier();
    }

    genEmitHelperCall(CORINFO_HELP_MEMSET, 0, EA_UNKNOWN);
}

//------------------------------------------------------------------------
// genCall: Produce code for a GT_CALL node
//
void CodeGen::genCall(GenTreeCall* call)
{
    // Consume all the arg regs
    for (CallArg& arg : call->gtArgs.LateArgs())
    {
        CallArgABIInformation& abiInfo = arg.AbiInfo;
        GenTree*               argNode = arg.GetLateNode();

        // GT_RELOAD/GT_COPY use the child node
        argNode = argNode->gtSkipReloadOrCopy();

        if (abiInfo.GetRegNum() == REG_STK)
            continue;

        // Deal with multi register passed struct args.
        if (argNode->OperGet() == GT_FIELD_LIST)
        {
            regNumber argReg = abiInfo.GetRegNum();
            for (GenTreeFieldList::Use& use : argNode->AsFieldList()->Uses())
            {
                GenTree* putArgRegNode = use.GetNode();
                assert(putArgRegNode->gtOper == GT_PUTARG_REG);

                genConsumeReg(putArgRegNode);
                inst_Mov_Extend(putArgRegNode->TypeGet(), /* srcInReg */ true, argReg, putArgRegNode->GetRegNum(),
                                /* canSkip */ true, emitActualTypeSize(TYP_I_IMPL));

                argReg = genRegArgNext(argReg);

#if defined(TARGET_ARM)
                // A double register is modelled as an even-numbered single one
                if (putArgRegNode->TypeGet() == TYP_DOUBLE)
                {
                    argReg = genRegArgNext(argReg);
                }
#endif // TARGET_ARM
            }
        }
        else if (abiInfo.IsSplit())
        {
            assert(compFeatureArgSplit());
            assert(abiInfo.NumRegs >= 1);
            genConsumeArgSplitStruct(argNode->AsPutArgSplit());
            for (unsigned idx = 0; idx < abiInfo.NumRegs; idx++)
            {
                regNumber argReg   = (regNumber)((unsigned)abiInfo.GetRegNum() + idx);
                regNumber allocReg = argNode->AsPutArgSplit()->GetRegNumByIdx(idx);
                inst_Mov_Extend(argNode->TypeGet(), /* srcInReg */ true, argReg, allocReg, /* canSkip */ true,
                                emitActualTypeSize(TYP_I_IMPL));
            }
        }
        else
        {
            regNumber argReg = abiInfo.GetRegNum();
            genConsumeReg(argNode);
            inst_Mov_Extend(argNode->TypeGet(), /* srcInReg */ true, argReg, argNode->GetRegNum(), /* canSkip */ true,
                            emitActualTypeSize(TYP_I_IMPL));
        }
    }

    // Insert a null check on "this" pointer if asked.
    if (call->NeedsNullCheck())
    {
        const regNumber regThis = genGetThisArgReg(call);

#if defined(TARGET_ARM)
        const regNumber tmpReg = call->ExtractTempReg();
        GetEmitter()->emitIns_R_R_I(INS_ldr, EA_4BYTE, tmpReg, regThis, 0);
#elif defined(TARGET_ARM64)
        GetEmitter()->emitIns_R_R_I(INS_ldr, EA_4BYTE, REG_ZR, regThis, 0);
#endif // TARGET*
    }

    // If fast tail call, then we are done here, we just have to load the call
    // target into the right registers. We ensure in RA that target is loaded
    // into a volatile register that won't be restored by epilog sequence.
    if (call->IsFastTailCall())
    {
        GenTree* target = getCallTarget(call, nullptr);

        if (target != nullptr)
        {
            // Indirect fast tail calls materialize call target either in gtControlExpr or in gtCallAddr.
            genConsumeReg(target);
        }
#ifdef FEATURE_READYTORUN
        else if (call->IsR2ROrVirtualStubRelativeIndir())
        {
            assert(((call->IsR2RRelativeIndir()) && (call->gtEntryPoint.accessType == IAT_PVALUE)) ||
                   ((call->IsVirtualStubRelativeIndir()) && (call->gtEntryPoint.accessType == IAT_VALUE)));
            assert(call->gtControlExpr == nullptr);

            regNumber tmpReg = call->GetSingleTempReg();
            // Register where we save call address in should not be overridden by epilog.
            assert((tmpReg & (RBM_INT_CALLEE_TRASH & ~RBM_LR)) == tmpReg);

            regNumber callAddrReg =
                call->IsVirtualStubRelativeIndir() ? compiler->virtualStubParamInfo->GetReg() : REG_R2R_INDIRECT_PARAM;
            GetEmitter()->emitIns_R_R(ins_Load(TYP_I_IMPL), emitActualTypeSize(TYP_I_IMPL), tmpReg, callAddrReg);
            // We will use this again when emitting the jump in genCallInstruction in the epilog
            call->gtRsvdRegs |= genRegMask(tmpReg);
        }
#endif

        return;
    }

    // For a pinvoke to unmanaged code we emit a label to clear
    // the GC pointer state before the callsite.
    // We can't utilize the typical lazy killing of GC pointers
    // at (or inside) the callsite.
    if (compiler->killGCRefs(call))
    {
        genDefineTempLabel(genCreateTempLabel());
    }

    genCallInstruction(call);

    // for pinvoke/intrinsic/tailcalls we may have needed to get the address of
    // a label. In case it is indirect with CFG enabled make sure we do not get
    // the address after the validation but only after the actual call that
    // comes after.
    if (genPendingCallLabel && !call->IsHelperCall(compiler, CORINFO_HELP_VALIDATE_INDIRECT_CALL))
    {
        genDefineInlineTempLabel(genPendingCallLabel);
        genPendingCallLabel = nullptr;
    }

#ifdef DEBUG
    // We should not have GC pointers in killed registers live around the call.
    // GC info for arg registers were cleared when consuming arg nodes above
    // and LSRA should ensure it for other trashed registers.
    regMaskTP killMask = RBM_CALLEE_TRASH;
    if (call->IsHelperCall())
    {
        CorInfoHelpFunc helpFunc = compiler->eeGetHelperNum(call->gtCallMethHnd);
        killMask                 = compiler->compHelperCallKillSet(helpFunc);
    }

    assert((gcInfo.gcRegGCrefSetCur & killMask) == 0);
    assert((gcInfo.gcRegByrefSetCur & killMask) == 0);
#endif

    var_types returnType = call->TypeGet();
    if (returnType != TYP_VOID)
    {
        regNumber returnReg;

        if (call->HasMultiRegRetVal())
        {
            const ReturnTypeDesc* pRetTypeDesc = call->GetReturnTypeDesc();
            assert(pRetTypeDesc != nullptr);
            unsigned regCount = pRetTypeDesc->GetReturnRegCount();

            // If regs allocated to call node are different from ABI return
            // regs in which the call has returned its result, move the result
            // to regs allocated to call node.
            for (unsigned i = 0; i < regCount; ++i)
            {
                var_types regType      = pRetTypeDesc->GetReturnRegType(i);
                returnReg              = pRetTypeDesc->GetABIReturnReg(i);
                regNumber allocatedReg = call->GetRegNumByIdx(i);
                inst_Mov(regType, allocatedReg, returnReg, /* canSkip */ true);
            }
        }
        else
        {
#ifdef TARGET_ARM
            if (call->IsHelperCall(compiler, CORINFO_HELP_INIT_PINVOKE_FRAME))
            {
                // The CORINFO_HELP_INIT_PINVOKE_FRAME helper uses a custom calling convention that returns with
                // TCB in REG_PINVOKE_TCB. fgMorphCall() sets the correct argument registers.
                returnReg = REG_PINVOKE_TCB;
            }
            else if (compiler->opts.compUseSoftFP)
            {
                returnReg = REG_INTRET;
            }
            else
#endif // TARGET_ARM
                if (varTypeUsesFloatArgReg(returnType))
            {
                returnReg = REG_FLOATRET;
            }
            else
            {
                returnReg = REG_INTRET;
            }

            if (call->GetRegNum() != returnReg)
            {
#ifdef TARGET_ARM
                if (compiler->opts.compUseSoftFP && returnType == TYP_DOUBLE)
                {
                    inst_RV_RV_RV(INS_vmov_i2d, call->GetRegNum(), returnReg, genRegArgNext(returnReg), EA_8BYTE);
                }
                else if (compiler->opts.compUseSoftFP && returnType == TYP_FLOAT)
                {
                    inst_Mov(returnType, call->GetRegNum(), returnReg, /* canSkip */ false);
                }
                else
#endif
                {
                    inst_Mov(returnType, call->GetRegNum(), returnReg, /* canSkip */ false);
                }
            }
        }

        genProduceReg(call);
    }

    // If there is nothing next, that means the result is thrown away, so this value is not live.
    // However, for minopts or debuggable code, we keep it live to support managed return value debugging.
    if ((call->gtNext == nullptr) && !compiler->opts.MinOpts() && !compiler->opts.compDbgCode)
    {
        gcInfo.gcMarkRegSetNpt(RBM_INTRET);
    }
}

//------------------------------------------------------------------------
// genCallInstruction - Generate instructions necessary to transfer control to the call.
//
// Arguments:
//    call - the GT_CALL node
//
// Remaks:
//   For tailcalls this function will generate a jump.
//
void CodeGen::genCallInstruction(GenTreeCall* call)
{
    // Determine return value size(s).
    const ReturnTypeDesc* pRetTypeDesc  = call->GetReturnTypeDesc();
    emitAttr              retSize       = EA_PTRSIZE;
    emitAttr              secondRetSize = EA_UNKNOWN;

    if (call->HasMultiRegRetVal())
    {
        retSize       = emitTypeSize(pRetTypeDesc->GetReturnRegType(0));
        secondRetSize = emitTypeSize(pRetTypeDesc->GetReturnRegType(1));
    }
    else
    {
        assert(call->gtType != TYP_STRUCT);

        if (call->gtType == TYP_REF)
        {
            retSize = EA_GCREF;
        }
        else if (call->gtType == TYP_BYREF)
        {
            retSize = EA_BYREF;
        }
    }

    DebugInfo di;
    // We need to propagate the debug information to the call instruction, so we can emit
    // an IL to native mapping record for the call, to support managed return value debugging.
    // We don't want tail call helper calls that were converted from normal calls to get a record,
    // so we skip this hash table lookup logic in that case.
    if (compiler->opts.compDbgInfo && compiler->genCallSite2DebugInfoMap != nullptr && !call->IsTailCall())
    {
        (void)compiler->genCallSite2DebugInfoMap->Lookup(call, &di);
    }

    CORINFO_SIG_INFO* sigInfo = nullptr;
#ifdef DEBUG
    // Pass the call signature information down into the emitter so the emitter can associate
    // native call sites with the signatures they were generated from.
    if (call->gtCallType != CT_HELPER)
    {
        sigInfo = call->callSig;
    }

    if (call->IsFastTailCall())
    {
        regMaskTP trashedByEpilog = RBM_CALLEE_SAVED;

        // The epilog may use and trash REG_GSCOOKIE_TMP_0/1. Make sure we have no
        // non-standard args that may be trash if this is a tailcall.
        if (compiler->getNeedsGSSecurityCookie())
        {
            trashedByEpilog |= genRegMask(REG_GSCOOKIE_TMP_0);
            trashedByEpilog |= genRegMask(REG_GSCOOKIE_TMP_1);
        }

        for (CallArg& arg : call->gtArgs.Args())
        {
            for (unsigned j = 0; j < arg.AbiInfo.NumRegs; j++)
            {
                regNumber reg = arg.AbiInfo.GetRegNum(j);
                if ((trashedByEpilog & genRegMask(reg)) != 0)
                {
                    JITDUMP("Tail call node:\n");
                    DISPTREE(call);
                    JITDUMP("Register used: %s\n", getRegName(reg));
                    assert(!"Argument to tailcall may be trashed by epilog");
                }
            }
        }
    }
#endif // DEBUG
    CORINFO_METHOD_HANDLE methHnd;
    GenTree*              target = getCallTarget(call, &methHnd);

    if (target != nullptr)
    {
        // A call target can not be a contained indirection
        assert(!target->isContainedIndir());

        // For fast tailcall we have already consumed the target. We ensure in
        // RA that the target was allocated into a volatile register that will
        // not be messed up by epilog sequence.
        if (!call->IsFastTailCall())
        {
            genConsumeReg(target);
        }

        // We have already generated code for gtControlExpr evaluating it into a register.
        // We just need to emit "call reg" in this case.
        //
        assert(genIsValidIntReg(target->GetRegNum()));

        // clang-format off
        genEmitCall(emitter::EC_INDIR_R,
                    methHnd,
                    INDEBUG_LDISASM_COMMA(sigInfo)
                    nullptr, // addr
                    retSize
                    MULTIREG_HAS_SECOND_GC_RET_ONLY_ARG(secondRetSize),
                    di,
                    target->GetRegNum(),
                    call->IsFastTailCall());
        // clang-format on
    }
    else
    {
        // If we have no target and this is a call with indirection cell then
        // we do an optimization where we load the call address directly from
        // the indirection cell instead of duplicating the tree. In BuildCall
        // we ensure that get an extra register for the purpose. Note that for
        // CFG the call might have changed to
        // CORINFO_HELP_DISPATCH_INDIRECT_CALL in which case we still have the
        // indirection cell but we should not try to optimize.
        regNumber callThroughIndirReg = REG_NA;
        if (!call->IsHelperCall(compiler, CORINFO_HELP_DISPATCH_INDIRECT_CALL))
        {
            callThroughIndirReg = getCallIndirectionCellReg(call);
        }

        if (callThroughIndirReg != REG_NA)
        {
            assert(call->IsR2ROrVirtualStubRelativeIndir());
            regNumber targetAddrReg = call->GetSingleTempReg();
            // For fast tailcalls we have already loaded the call target when processing the call node.
            if (!call->IsFastTailCall())
            {
                GetEmitter()->emitIns_R_R(ins_Load(TYP_I_IMPL), emitActualTypeSize(TYP_I_IMPL), targetAddrReg,
                                          callThroughIndirReg);
            }
            else
            {
                // Register where we save call address in should not be overridden by epilog.
                assert((targetAddrReg & (RBM_INT_CALLEE_TRASH & ~RBM_LR)) == targetAddrReg);
            }

            // We have now generated code loading the target address from the indirection cell into `targetAddrReg`.
            // We just need to emit "bl targetAddrReg" in this case.
            //
            assert(genIsValidIntReg(targetAddrReg));

            // clang-format off
            genEmitCall(emitter::EC_INDIR_R,
                        methHnd,
                        INDEBUG_LDISASM_COMMA(sigInfo)
                        nullptr, // addr
                        retSize
                        MULTIREG_HAS_SECOND_GC_RET_ONLY_ARG(secondRetSize),
                        di,
                        targetAddrReg,
                        call->IsFastTailCall());
            // clang-format on
        }
        else
        {
            // Generate a direct call to a non-virtual user defined or helper method
            assert(call->gtCallType == CT_HELPER || call->gtCallType == CT_USER_FUNC);

            void* addr = nullptr;
#ifdef FEATURE_READYTORUN
            if (call->gtEntryPoint.addr != NULL)
            {
                assert(call->gtEntryPoint.accessType == IAT_VALUE);
                addr = call->gtEntryPoint.addr;
            }
            else
#endif // FEATURE_READYTORUN
                if (call->gtCallType == CT_HELPER)
            {
                CorInfoHelpFunc helperNum = compiler->eeGetHelperNum(methHnd);
                noway_assert(helperNum != CORINFO_HELP_UNDEF);

                void* pAddr = nullptr;
                addr        = compiler->compGetHelperFtn(helperNum, (void**)&pAddr);
                assert(pAddr == nullptr);
            }
            else
            {
                // Direct call to a non-virtual user function.
                addr = call->gtDirectCallAddress;
            }

            assert(addr != nullptr);

// Non-virtual direct call to known addresses
#ifdef TARGET_ARM
            if (!validImmForBL((ssize_t)addr))
            {
                regNumber tmpReg = call->GetSingleTempReg();
                instGen_Set_Reg_To_Imm(EA_HANDLE_CNS_RELOC, tmpReg, (ssize_t)addr);
                // clang-format off
                genEmitCall(emitter::EC_INDIR_R,
                            methHnd,
                            INDEBUG_LDISASM_COMMA(sigInfo)
                            NULL,
                            retSize,
                            di,
                            tmpReg,
                            call->IsFastTailCall());
                // clang-format on
            }
            else
#endif // TARGET_ARM
            {
                // clang-format off
                genEmitCall(emitter::EC_FUNC_TOKEN,
                            methHnd,
                            INDEBUG_LDISASM_COMMA(sigInfo)
                            addr,
                            retSize
                            MULTIREG_HAS_SECOND_GC_RET_ONLY_ARG(secondRetSize),
                            di,
                            REG_NA,
                            call->IsFastTailCall());
                // clang-format on
            }
        }
    }
}

// Produce code for a GT_JMP node.
// The arguments of the caller needs to be transferred to the callee before exiting caller.
// The actual jump to callee is generated as part of caller epilog sequence.
// Therefore the codegen of GT_JMP is to ensure that the callee arguments are correctly setup.
void CodeGen::genJmpMethod(GenTree* jmp)
{
    assert(jmp->OperGet() == GT_JMP);
    assert(compiler->compJmpOpUsed);

    // If no arguments, nothing to do
    if (compiler->info.compArgsCount == 0)
    {
        return;
    }

    // Make sure register arguments are in their initial registers
    // and stack arguments are put back as well.
    unsigned   varNum;
    LclVarDsc* varDsc;

    // First move any en-registered stack arguments back to the stack.
    // At the same time any reg arg not in correct reg is moved back to its stack location.
    //
    // We are not strictly required to spill reg args that are not in the desired reg for a jmp call
    // But that would require us to deal with circularity while moving values around.  Spilling
    // to stack makes the implementation simple, which is not a bad trade off given Jmp calls
    // are not frequent.
    for (varNum = 0; varNum < compiler->info.compArgsCount; varNum++)
    {
        varDsc = compiler->lvaGetDesc(varNum);

        if (varDsc->lvPromoted)
        {
            noway_assert(varDsc->lvFieldCnt == 1); // We only handle one field here

            unsigned fieldVarNum = varDsc->lvFieldLclStart;
            varDsc               = compiler->lvaGetDesc(fieldVarNum);
        }
        noway_assert(varDsc->lvIsParam);

        if (varDsc->lvIsRegArg && (varDsc->GetRegNum() != REG_STK))
        {
            // Skip reg args which are already in its right register for jmp call.
            // If not, we will spill such args to their stack locations.
            //
            // If we need to generate a tail call profiler hook, then spill all
            // arg regs to free them up for the callback.
            if (!compiler->compIsProfilerHookNeeded() && (varDsc->GetRegNum() == varDsc->GetArgReg()))
                continue;
        }
        else if (varDsc->GetRegNum() == REG_STK)
        {
            // Skip args which are currently living in stack.
            continue;
        }

        // If we came here it means either a reg argument not in the right register or
        // a stack argument currently living in a register.  In either case the following
        // assert should hold.
        assert(varDsc->GetRegNum() != REG_STK);
        assert(varDsc->IsEnregisterableLcl());
        var_types storeType = varDsc->GetStackSlotHomeType();
        emitAttr  storeSize = emitActualTypeSize(storeType);

#ifdef TARGET_ARM
        if (varDsc->TypeGet() == TYP_LONG)
        {
            // long - at least the low half must be enregistered
            GetEmitter()->emitIns_S_R(INS_str, EA_4BYTE, varDsc->GetRegNum(), varNum, 0);

            // Is the upper half also enregistered?
            if (varDsc->GetOtherReg() != REG_STK)
            {
                GetEmitter()->emitIns_S_R(INS_str, EA_4BYTE, varDsc->GetOtherReg(), varNum, sizeof(int));
            }
        }
        else
#endif // TARGET_ARM
        {
            GetEmitter()->emitIns_S_R(ins_Store(storeType), storeSize, varDsc->GetRegNum(), varNum, 0);
        }
        // Update lvRegNum life and GC info to indicate lvRegNum is dead and varDsc stack slot is going live.
        // Note that we cannot modify varDsc->GetRegNum() here because another basic block may not be expecting it.
        // Therefore manually update life of varDsc->GetRegNum().
        regMaskTP tempMask = genRegMask(varDsc->GetRegNum());
        regSet.RemoveMaskVars(tempMask);
        gcInfo.gcMarkRegSetNpt(tempMask);
        if (compiler->lvaIsGCTracked(varDsc))
        {
            VarSetOps::AddElemD(compiler, gcInfo.gcVarPtrSetCur, varNum);
        }
    }

#ifdef PROFILING_SUPPORTED
    // At this point all arg regs are free.
    // Emit tail call profiler callback.
    genProfilingLeaveCallback(CORINFO_HELP_PROF_FCN_TAILCALL);
#endif

    // Next move any un-enregistered register arguments back to their register.
    regMaskTP fixedIntArgMask = RBM_NONE;    // tracks the int arg regs occupying fixed args in case of a vararg method.
    unsigned  firstArgVarNum  = BAD_VAR_NUM; // varNum of the first argument in case of a vararg method.
    for (varNum = 0; varNum < compiler->info.compArgsCount; varNum++)
    {
        varDsc = compiler->lvaGetDesc(varNum);
        if (varDsc->lvPromoted)
        {
            noway_assert(varDsc->lvFieldCnt == 1); // We only handle one field here

            unsigned fieldVarNum = varDsc->lvFieldLclStart;
            varDsc               = compiler->lvaGetDesc(fieldVarNum);
        }
        noway_assert(varDsc->lvIsParam);

        // Skip if arg not passed in a register.
        if (!varDsc->lvIsRegArg)
            continue;

        // Register argument
        noway_assert(isRegParamType(genActualType(varDsc->TypeGet())));

        // Is register argument already in the right register?
        // If not load it from its stack location.
        regNumber argReg     = varDsc->GetArgReg(); // incoming arg register
        regNumber argRegNext = REG_NA;

#ifdef TARGET_ARM64
        if (varDsc->GetRegNum() != argReg)
        {
            var_types loadType = TYP_UNDEF;

            if (varDsc->lvIsHfaRegArg())
            {
                // Note that for HFA, the argument is currently marked address exposed so lvRegNum will always be
                // REG_STK. We home the incoming HFA argument registers in the prolog. Then we'll load them back
                // here, whether they are already in the correct registers or not. This is such a corner case that
                // it is not worth optimizing it.

                assert(!compiler->info.compIsVarArgs);

                loadType           = varDsc->GetHfaType();
                regNumber fieldReg = argReg;
                emitAttr  loadSize = emitActualTypeSize(loadType);
                unsigned  cSlots   = varDsc->lvHfaSlots();

                for (unsigned ofs = 0, cSlot = 0; cSlot < cSlots; cSlot++, ofs += (unsigned)loadSize)
                {
                    GetEmitter()->emitIns_R_S(ins_Load(loadType), loadSize, fieldReg, varNum, ofs);
                    assert(genIsValidFloatReg(fieldReg)); // No GC register tracking for floating point registers.
                    fieldReg = regNextOfType(fieldReg, loadType);
                }
            }
            else
            {
                if (varTypeIsStruct(varDsc))
                {
                    // Must be <= 16 bytes or else it wouldn't be passed in registers, except for HFA,
                    // which can be bigger (and is handled above).
                    noway_assert(EA_SIZE_IN_BYTES(varDsc->lvSize()) <= 16);
                    loadType = varDsc->GetLayout()->GetGCPtrType(0);
                }
                else
                {
                    loadType = compiler->mangleVarArgsType(genActualType(varDsc->TypeGet()));
                }
                emitAttr loadSize = emitActualTypeSize(loadType);
                GetEmitter()->emitIns_R_S(ins_Load(loadType), loadSize, argReg, varNum, 0);

                // Update argReg life and GC Info to indicate varDsc stack slot is dead and argReg is going live.
                // Note that we cannot modify varDsc->GetRegNum() here because another basic block may not be
                // expecting it. Therefore manually update life of argReg.  Note that GT_JMP marks the end of
                // the basic block and after which reg life and gc info will be recomputed for the new block
                // in genCodeForBBList().
                regSet.AddMaskVars(genRegMask(argReg));
                gcInfo.gcMarkRegPtrVal(argReg, loadType);

                if (compiler->lvaIsMultiregStruct(varDsc, compiler->info.compIsVarArgs))
                {
                    // Restore the second register.
                    argRegNext = genRegArgNext(argReg);

                    loadType = varDsc->GetLayout()->GetGCPtrType(1);
                    loadSize = emitActualTypeSize(loadType);
                    GetEmitter()->emitIns_R_S(ins_Load(loadType), loadSize, argRegNext, varNum, TARGET_POINTER_SIZE);

                    regSet.AddMaskVars(genRegMask(argRegNext));
                    gcInfo.gcMarkRegPtrVal(argRegNext, loadType);
                }

                if (compiler->lvaIsGCTracked(varDsc))
                {
                    VarSetOps::RemoveElemD(compiler, gcInfo.gcVarPtrSetCur, varDsc->lvVarIndex);
                }
            }
        }

        if (compiler->info.compIsVarArgs)
        {
            // In case of a jmp call to a vararg method ensure only integer registers are passed.
            assert((genRegMask(argReg) & (RBM_ARG_REGS | RBM_ARG_RET_BUFF)) != RBM_NONE);
            assert(!varDsc->lvIsHfaRegArg());

            fixedIntArgMask |= genRegMask(argReg);

            if (compiler->lvaIsMultiregStruct(varDsc, compiler->info.compIsVarArgs))
            {
                assert(argRegNext != REG_NA);
                fixedIntArgMask |= genRegMask(argRegNext);
            }

            if (argReg == REG_ARG_0)
            {
                assert(firstArgVarNum == BAD_VAR_NUM);
                firstArgVarNum = varNum;
            }
        }

#else  // !TARGET_ARM64

        bool      twoParts = false;
        var_types loadType = TYP_UNDEF;
        if (varDsc->TypeGet() == TYP_LONG)
        {
            twoParts = true;
        }
        else if (varDsc->TypeGet() == TYP_DOUBLE)
        {
            if (compiler->info.compIsVarArgs || compiler->opts.compUseSoftFP)
            {
                twoParts = true;
            }
        }

        if (twoParts)
        {
            argRegNext = genRegArgNext(argReg);

            if (varDsc->GetRegNum() != argReg)
            {
                GetEmitter()->emitIns_R_S(INS_ldr, EA_PTRSIZE, argReg, varNum, 0);
                GetEmitter()->emitIns_R_S(INS_ldr, EA_PTRSIZE, argRegNext, varNum, REGSIZE_BYTES);
            }

            if (compiler->info.compIsVarArgs)
            {
                fixedIntArgMask |= genRegMask(argReg);
                fixedIntArgMask |= genRegMask(argRegNext);
            }
        }
        else if (varDsc->lvIsHfaRegArg())
        {
            loadType           = varDsc->GetHfaType();
            regNumber fieldReg = argReg;
            emitAttr  loadSize = emitActualTypeSize(loadType);
            unsigned  maxSize  = min(varDsc->lvSize(), (LAST_FP_ARGREG + 1 - argReg) * REGSIZE_BYTES);

            for (unsigned ofs = 0; ofs < maxSize; ofs += (unsigned)loadSize)
            {
                if (varDsc->GetRegNum() != argReg)
                {
                    GetEmitter()->emitIns_R_S(ins_Load(loadType), loadSize, fieldReg, varNum, ofs);
                }
                assert(genIsValidFloatReg(fieldReg)); // we don't use register tracking for FP
                fieldReg = regNextOfType(fieldReg, loadType);
            }
        }
        else if (varTypeIsStruct(varDsc))
        {
            regNumber slotReg = argReg;
            unsigned  maxSize = min(varDsc->lvSize(), (REG_ARG_LAST + 1 - argReg) * REGSIZE_BYTES);

            for (unsigned ofs = 0; ofs < maxSize; ofs += REGSIZE_BYTES)
            {
                unsigned idx = ofs / REGSIZE_BYTES;
                loadType     = varDsc->GetLayout()->GetGCPtrType(idx);

                if (varDsc->GetRegNum() != argReg)
                {
                    emitAttr loadSize = emitActualTypeSize(loadType);

                    GetEmitter()->emitIns_R_S(ins_Load(loadType), loadSize, slotReg, varNum, ofs);
                }

                regSet.AddMaskVars(genRegMask(slotReg));
                gcInfo.gcMarkRegPtrVal(slotReg, loadType);
                if (genIsValidIntReg(slotReg) && compiler->info.compIsVarArgs)
                {
                    fixedIntArgMask |= genRegMask(slotReg);
                }

                slotReg = genRegArgNext(slotReg);
            }
        }
        else
        {
            loadType = compiler->mangleVarArgsType(genActualType(varDsc->TypeGet()));

            if (varDsc->GetRegNum() != argReg)
            {
                GetEmitter()->emitIns_R_S(ins_Load(loadType), emitTypeSize(loadType), argReg, varNum, 0);
            }

            regSet.AddMaskVars(genRegMask(argReg));
            gcInfo.gcMarkRegPtrVal(argReg, loadType);

            if (genIsValidIntReg(argReg) && compiler->info.compIsVarArgs)
            {
                fixedIntArgMask |= genRegMask(argReg);
            }
        }

        if (compiler->lvaIsGCTracked(varDsc))
        {
            VarSetOps::RemoveElemD(compiler, gcInfo.gcVarPtrSetCur, varDsc->lvVarIndex);
        }
#endif // !TARGET_ARM64
    }

    // Jmp call to a vararg method - if the method has fewer than fixed arguments that can be max size of reg,
    // load the remaining integer arg registers from the corresponding
    // shadow stack slots.  This is for the reason that we don't know the number and type
    // of non-fixed params passed by the caller, therefore we have to assume the worst case
    // of caller passing all integer arg regs that can be max size of reg.
    //
    // The caller could have passed gc-ref/byref type var args.  Since these are var args
    // the callee no way of knowing their gc-ness.  Therefore, mark the region that loads
    // remaining arg registers from shadow stack slots as non-gc interruptible.
    if (fixedIntArgMask != RBM_NONE)
    {
        assert(compiler->info.compIsVarArgs);
        assert(firstArgVarNum != BAD_VAR_NUM);

        regMaskTP remainingIntArgMask = RBM_ARG_REGS & ~fixedIntArgMask;
        if (remainingIntArgMask != RBM_NONE)
        {
            GetEmitter()->emitDisableGC();
            for (int argNum = 0, argOffset = 0; argNum < MAX_REG_ARG; ++argNum)
            {
                regNumber argReg     = intArgRegs[argNum];
                regMaskTP argRegMask = genRegMask(argReg);

                if ((remainingIntArgMask & argRegMask) != 0)
                {
                    remainingIntArgMask &= ~argRegMask;
                    GetEmitter()->emitIns_R_S(INS_ldr, EA_PTRSIZE, argReg, firstArgVarNum, argOffset);
                }

                argOffset += REGSIZE_BYTES;
            }
            GetEmitter()->emitEnableGC();
        }
    }
}

//------------------------------------------------------------------------
// genIntCastOverflowCheck: Generate overflow checking code for an integer cast.
//
// Arguments:
//    cast - The GT_CAST node
//    desc - The cast description
//    reg  - The register containing the value to check
//
void CodeGen::genIntCastOverflowCheck(GenTreeCast* cast, const GenIntCastDesc& desc, regNumber reg)
{
    switch (desc.CheckKind())
    {
        case GenIntCastDesc::CHECK_POSITIVE:
            GetEmitter()->emitIns_R_I(INS_cmp, EA_ATTR(desc.CheckSrcSize()), reg, 0);
            genJumpToThrowHlpBlk(EJ_lt, SCK_OVERFLOW);
            break;

#ifdef TARGET_64BIT
        case GenIntCastDesc::CHECK_UINT_RANGE:
            // We need to check if the value is not greater than 0xFFFFFFFF but this value
            // cannot be encoded in the immediate operand of CMP. Use TST instead to check
            // if the upper 32 bits are zero.
            GetEmitter()->emitIns_R_I(INS_tst, EA_8BYTE, reg, 0xFFFFFFFF00000000LL);
            genJumpToThrowHlpBlk(EJ_ne, SCK_OVERFLOW);
            break;

        case GenIntCastDesc::CHECK_POSITIVE_INT_RANGE:
            // We need to check if the value is not greater than 0x7FFFFFFF but this value
            // cannot be encoded in the immediate operand of CMP. Use TST instead to check
            // if the upper 33 bits are zero.
            GetEmitter()->emitIns_R_I(INS_tst, EA_8BYTE, reg, 0xFFFFFFFF80000000LL);
            genJumpToThrowHlpBlk(EJ_ne, SCK_OVERFLOW);
            break;

        case GenIntCastDesc::CHECK_INT_RANGE:
        {
            const regNumber tempReg = cast->GetSingleTempReg();
            assert(tempReg != reg);
            instGen_Set_Reg_To_Imm(EA_8BYTE, tempReg, INT32_MAX);
            GetEmitter()->emitIns_R_R(INS_cmp, EA_8BYTE, reg, tempReg);
            genJumpToThrowHlpBlk(EJ_gt, SCK_OVERFLOW);
            instGen_Set_Reg_To_Imm(EA_8BYTE, tempReg, INT32_MIN);
            GetEmitter()->emitIns_R_R(INS_cmp, EA_8BYTE, reg, tempReg);
            genJumpToThrowHlpBlk(EJ_lt, SCK_OVERFLOW);
        }
        break;
#endif

        default:
        {
            assert(desc.CheckKind() == GenIntCastDesc::CHECK_SMALL_INT_RANGE);
            const int castMaxValue = desc.CheckSmallIntMax();
            const int castMinValue = desc.CheckSmallIntMin();

            // Values greater than 255 cannot be encoded in the immediate operand of CMP.
            // Replace (x > max) with (x >= max + 1) where max + 1 (a power of 2) can be
            // encoded. We could do this for all max values but on ARM32 "cmp r0, 255"
            // is better than "cmp r0, 256" because it has a shorter encoding.
            if (castMaxValue > 255)
            {
                assert((castMaxValue == 32767) || (castMaxValue == 65535));
                GetEmitter()->emitIns_R_I(INS_cmp, EA_SIZE(desc.CheckSrcSize()), reg, castMaxValue + 1);
                genJumpToThrowHlpBlk((castMinValue == 0) ? EJ_hs : EJ_ge, SCK_OVERFLOW);
            }
            else
            {
                GetEmitter()->emitIns_R_I(INS_cmp, EA_SIZE(desc.CheckSrcSize()), reg, castMaxValue);
                genJumpToThrowHlpBlk((castMinValue == 0) ? EJ_hi : EJ_gt, SCK_OVERFLOW);
            }

            if (castMinValue != 0)
            {
                GetEmitter()->emitIns_R_I(INS_cmp, EA_SIZE(desc.CheckSrcSize()), reg, castMinValue);
                genJumpToThrowHlpBlk(EJ_lt, SCK_OVERFLOW);
            }
        }
        break;
    }
}

//------------------------------------------------------------------------
// genIntToIntCast: Generate code for an integer cast, with or without overflow check.
//
// Arguments:
//    cast - The GT_CAST node
//
// Assumptions:
//    The cast node is not a contained node and must have an assigned register.
//    Neither the source nor target type can be a floating point type.
//
// TODO-ARM64-CQ: Allow castOp to be a contained node without an assigned register.
//
void CodeGen::genIntToIntCast(GenTreeCast* cast)
{
    genConsumeRegs(cast->gtGetOp1());

    const regNumber srcReg = cast->gtGetOp1()->GetRegNum();
    const regNumber dstReg = cast->GetRegNum();

    assert(genIsValidIntReg(srcReg));
    assert(genIsValidIntReg(dstReg));

    GenIntCastDesc desc(cast);

    if (desc.CheckKind() != GenIntCastDesc::CHECK_NONE)
    {
        genIntCastOverflowCheck(cast, desc, srcReg);
    }

    if ((desc.ExtendKind() != GenIntCastDesc::COPY) || (srcReg != dstReg))
    {
        instruction ins;
        unsigned    insSize;

        switch (desc.ExtendKind())
        {
            case GenIntCastDesc::ZERO_EXTEND_SMALL_INT:
                ins     = (desc.ExtendSrcSize() == 1) ? INS_uxtb : INS_uxth;
                insSize = 4;
                break;
            case GenIntCastDesc::SIGN_EXTEND_SMALL_INT:
                ins     = (desc.ExtendSrcSize() == 1) ? INS_sxtb : INS_sxth;
                insSize = 4;
                break;
#ifdef TARGET_64BIT
            case GenIntCastDesc::ZERO_EXTEND_INT:
                ins     = INS_mov;
                insSize = 4;
                break;
            case GenIntCastDesc::SIGN_EXTEND_INT:
                ins     = INS_sxtw;
                insSize = 8;
                break;
#endif
            default:
                assert(desc.ExtendKind() == GenIntCastDesc::COPY);
                ins     = INS_mov;
                insSize = desc.ExtendSrcSize();
                break;
        }

        GetEmitter()->emitIns_Mov(ins, EA_ATTR(insSize), dstReg, srcReg, /* canSkip */ false);
    }

    genProduceReg(cast);
}

//------------------------------------------------------------------------
// genFloatToFloatCast: Generate code for a cast between float and double
//
// Arguments:
//    treeNode - The GT_CAST node
//
// Return Value:
//    None.
//
// Assumptions:
//    Cast is a non-overflow conversion.
//    The treeNode must have an assigned register.
//    The cast is between float and double.
//
void CodeGen::genFloatToFloatCast(GenTree* treeNode)
{
    // float <--> double conversions are always non-overflow ones
    assert(treeNode->OperGet() == GT_CAST);
    assert(!treeNode->gtOverflow());

    regNumber targetReg = treeNode->GetRegNum();
    assert(genIsValidFloatReg(targetReg));

    GenTree* op1 = treeNode->AsOp()->gtOp1;
    assert(!op1->isContained());                  // Cannot be contained
    assert(genIsValidFloatReg(op1->GetRegNum())); // Must be a valid float reg.

    var_types dstType = treeNode->CastToType();
    var_types srcType = op1->TypeGet();
    assert(varTypeIsFloating(srcType) && varTypeIsFloating(dstType));

    genConsumeOperands(treeNode->AsOp());

    // treeNode must be a reg
    assert(!treeNode->isContained());

#if defined(TARGET_ARM)

    if (srcType != dstType)
    {
        instruction insVcvt = (srcType == TYP_FLOAT) ? INS_vcvt_f2d  // convert Float to Double
                                                     : INS_vcvt_d2f; // convert Double to Float

        GetEmitter()->emitIns_R_R(insVcvt, emitTypeSize(treeNode), treeNode->GetRegNum(), op1->GetRegNum());
    }
    else
    {
        GetEmitter()->emitIns_Mov(INS_vmov, emitTypeSize(treeNode), treeNode->GetRegNum(), op1->GetRegNum(),
                                  /* canSkip */ true);
    }

#elif defined(TARGET_ARM64)

    if (srcType != dstType)
    {
        insOpts cvtOption = (srcType == TYP_FLOAT) ? INS_OPTS_S_TO_D  // convert Single to Double
                                                   : INS_OPTS_D_TO_S; // convert Double to Single

        GetEmitter()->emitIns_R_R(INS_fcvt, emitActualTypeSize(treeNode), treeNode->GetRegNum(), op1->GetRegNum(),
                                  cvtOption);
    }
    else
    {
        // If double to double cast or float to float cast. Emit a move instruction.
        GetEmitter()->emitIns_Mov(INS_mov, emitActualTypeSize(treeNode), treeNode->GetRegNum(), op1->GetRegNum(),
                                  /* canSkip */ true);
    }

#endif // TARGET*

    genProduceReg(treeNode);
}

//------------------------------------------------------------------------
// genCreateAndStoreGCInfo: Create and record GC Info for the function.
//
void CodeGen::genCreateAndStoreGCInfo(unsigned codeSize,
                                      unsigned prologSize,
                                      unsigned epilogSize DEBUGARG(void* codePtr))
{
    IAllocator*    allowZeroAlloc = new (compiler, CMK_GC) CompIAllocator(compiler->getAllocatorGC());
    GcInfoEncoder* gcInfoEncoder  = new (compiler, CMK_GC)
        GcInfoEncoder(compiler->info.compCompHnd, compiler->info.compMethodInfo, allowZeroAlloc, NOMEM);
    assert(gcInfoEncoder != nullptr);

    // Follow the code pattern of the x86 gc info encoder (genCreateAndStoreGCInfoJIT32).
    gcInfo.gcInfoBlockHdrSave(gcInfoEncoder, codeSize, prologSize);

    // We keep the call count for the second call to gcMakeRegPtrTable() below.
    unsigned callCnt = 0;

    // First we figure out the encoder ID's for the stack slots and registers.
    gcInfo.gcMakeRegPtrTable(gcInfoEncoder, codeSize, prologSize, GCInfo::MAKE_REG_PTR_MODE_ASSIGN_SLOTS, &callCnt);

    // Now we've requested all the slots we'll need; "finalize" these (make more compact data structures for them).
    gcInfoEncoder->FinalizeSlotIds();

    // Now we can actually use those slot ID's to declare live ranges.
    gcInfo.gcMakeRegPtrTable(gcInfoEncoder, codeSize, prologSize, GCInfo::MAKE_REG_PTR_MODE_DO_WORK, &callCnt);

#ifdef TARGET_ARM64

    if (compiler->opts.compDbgEnC)
    {
        // what we have to preserve is called the "frame header" (see comments in VM\eetwain.cpp)
        // which is:
        //  -return address
        //  -saved off RBP
        //  -saved 'this' pointer and bool for synchronized methods

        // 4 slots for RBP + return address + RSI + RDI
        int preservedAreaSize = 4 * REGSIZE_BYTES;

        if (compiler->info.compFlags & CORINFO_FLG_SYNCH)
        {
            if (!(compiler->info.compFlags & CORINFO_FLG_STATIC))
                preservedAreaSize += REGSIZE_BYTES;

            preservedAreaSize += 1; // bool for synchronized methods
        }

        // Used to signal both that the method is compiled for EnC, and also the size of the block at the top of the
        // frame
        gcInfoEncoder->SetSizeOfEditAndContinuePreservedArea(preservedAreaSize);
    }

#endif // TARGET_ARM64

    if (compiler->opts.IsReversePInvoke())
    {
        unsigned reversePInvokeFrameVarNumber = compiler->lvaReversePInvokeFrameVar;
        assert(reversePInvokeFrameVarNumber != BAD_VAR_NUM);
        const LclVarDsc* reversePInvokeFrameVar = compiler->lvaGetDesc(reversePInvokeFrameVarNumber);
        gcInfoEncoder->SetReversePInvokeFrameSlot(reversePInvokeFrameVar->GetStackOffset());
    }

    gcInfoEncoder->Build();

    // GC Encoder automatically puts the GC info in the right spot using ICorJitInfo::allocGCInfo(size_t)
    // let's save the values anyway for debugging purposes
    compiler->compInfoBlkAddr = gcInfoEncoder->Emit();
    compiler->compInfoBlkSize = 0; // not exposed by the GCEncoder interface
}

// clang-format off
const CodeGen::GenConditionDesc CodeGen::GenConditionDesc::map[32]
{
    { },       // NONE
    { },       // 1
    { EJ_lt }, // SLT
    { EJ_le }, // SLE
    { EJ_ge }, // SGE
    { EJ_gt }, // SGT
    { EJ_mi }, // S
    { EJ_pl }, // NS

    { EJ_eq }, // EQ
    { EJ_ne }, // NE
    { EJ_lo }, // ULT
    { EJ_ls }, // ULE
    { EJ_hs }, // UGE
    { EJ_hi }, // UGT
    { EJ_hs }, // C
    { EJ_lo }, // NC

    { EJ_eq },                // FEQ
    { EJ_gt, GT_AND, EJ_lo }, // FNE
    { EJ_lo },                // FLT
    { EJ_ls },                // FLE
    { EJ_ge },                // FGE
    { EJ_gt },                // FGT
    { EJ_vs },                // O
    { EJ_vc },                // NO

    { EJ_eq, GT_OR, EJ_vs },  // FEQU
    { EJ_ne },                // FNEU
    { EJ_lt },                // FLTU
    { EJ_le },                // FLEU
    { EJ_hs },                // FGEU
    { EJ_hi },                // FGTU
    { },                      // P
    { },                      // NP
};
// clang-format on

//------------------------------------------------------------------------
// inst_SETCC: Generate code to set a register to 0 or 1 based on a condition.
//
// Arguments:
//   condition - The condition
//   type      - The type of the value to be produced
//   dstReg    - The destination register to be set to 1 or 0
//
void CodeGen::inst_SETCC(GenCondition condition, var_types type, regNumber dstReg)
{
    assert(varTypeIsIntegral(type));
    assert(genIsValidIntReg(dstReg));

#ifdef TARGET_ARM64
    const GenConditionDesc& desc = GenConditionDesc::Get(condition);

    inst_SET(desc.jumpKind1, dstReg);

    if (desc.oper != GT_NONE)
    {
        BasicBlock* labelNext = genCreateTempLabel();
        inst_JMP((desc.oper == GT_OR) ? desc.jumpKind1 : emitter::emitReverseJumpKind(desc.jumpKind1), labelNext);
        inst_SET(desc.jumpKind2, dstReg);
        genDefineTempLabel(labelNext);
    }
#else
    // Emit code like that:
    //   ...
    //   bgt True
    //   movs rD, #0
    //   b Next
    // True:
    //   movs rD, #1
    // Next:
    //   ...

    BasicBlock* labelTrue = genCreateTempLabel();
    inst_JCC(condition, labelTrue);

    GetEmitter()->emitIns_R_I(INS_mov, emitActualTypeSize(type), dstReg, 0);

    BasicBlock* labelNext = genCreateTempLabel();
    GetEmitter()->emitIns_J(INS_b, labelNext);

    genDefineTempLabel(labelTrue);
    GetEmitter()->emitIns_R_I(INS_mov, emitActualTypeSize(type), dstReg, 1);
    genDefineTempLabel(labelNext);
#endif
}

//------------------------------------------------------------------------
// genCodeForStoreBlk: Produce code for a GT_STORE_OBJ/GT_STORE_DYN_BLK/GT_STORE_BLK node.
//
// Arguments:
//    tree - the node
//
void CodeGen::genCodeForStoreBlk(GenTreeBlk* blkOp)
{
    assert(blkOp->OperIs(GT_STORE_OBJ, GT_STORE_DYN_BLK, GT_STORE_BLK));

    if (blkOp->OperIs(GT_STORE_OBJ))
    {
        assert(!blkOp->gtBlkOpGcUnsafe);
        assert(blkOp->OperIsCopyBlkOp());
        assert(blkOp->AsObj()->GetLayout()->HasGCPtr());
        genCodeForCpObj(blkOp->AsObj());
        return;
    }

    bool isCopyBlk = blkOp->OperIsCopyBlkOp();

    switch (blkOp->gtBlkOpKind)
    {
        case GenTreeBlk::BlkOpKindHelper:
            assert(!blkOp->gtBlkOpGcUnsafe);
            if (isCopyBlk)
            {
                genCodeForCpBlkHelper(blkOp);
            }
            else
            {
                genCodeForInitBlkHelper(blkOp);
            }
            break;

        case GenTreeBlk::BlkOpKindUnroll:
            if (isCopyBlk)
            {
                if (blkOp->gtBlkOpGcUnsafe)
                {
                    GetEmitter()->emitDisableGC();
                }
                genCodeForCpBlkUnroll(blkOp);
                if (blkOp->gtBlkOpGcUnsafe)
                {
                    GetEmitter()->emitEnableGC();
                }
            }
            else
            {
                assert(!blkOp->gtBlkOpGcUnsafe);
                genCodeForInitBlkUnroll(blkOp);
            }
            break;

        default:
            unreached();
    }
}

//------------------------------------------------------------------------
// genScaledAdd: A helper for genLeaInstruction.
//
void CodeGen::genScaledAdd(emitAttr attr, regNumber targetReg, regNumber baseReg, regNumber indexReg, int scale)
{
    emitter* emit = GetEmitter();
    if (scale == 0)
    {
        // target = base + index
        GetEmitter()->emitIns_R_R_R(INS_add, attr, targetReg, baseReg, indexReg);
    }
    else
    {
// target = base + index<<scale
#if defined(TARGET_ARM)
        emit->emitIns_R_R_R_I(INS_add, attr, targetReg, baseReg, indexReg, scale, INS_FLAGS_DONT_CARE, INS_OPTS_LSL);
#elif defined(TARGET_ARM64)
        emit->emitIns_R_R_R_I(INS_add, attr, targetReg, baseReg, indexReg, scale, INS_OPTS_LSL);
#endif
    }
}

//------------------------------------------------------------------------
// genCodeForMulLong: Generates code for int*int->long multiplication.
//
// Arguments:
//    mul - the GT_MUL_LONG node
//
// Return Value:
//    None.
//
void CodeGen::genCodeForMulLong(GenTreeOp* mul)
{
    assert(mul->OperIs(GT_MUL_LONG));

    genConsumeOperands(mul);

    regNumber   srcReg1 = mul->gtGetOp1()->GetRegNum();
    regNumber   srcReg2 = mul->gtGetOp2()->GetRegNum();
    instruction ins     = mul->IsUnsigned() ? INS_umull : INS_smull;
#ifdef TARGET_ARM
    GetEmitter()->emitIns_R_R_R_R(ins, EA_4BYTE, mul->GetRegNum(), mul->AsMultiRegOp()->gtOtherReg, srcReg1, srcReg2);
#else
    GetEmitter()->emitIns_R_R_R(ins, EA_4BYTE, mul->GetRegNum(), srcReg1, srcReg2);
#endif

    genProduceReg(mul);
}

//------------------------------------------------------------------------
// genLeaInstruction: Produce code for a GT_LEA node.
//
// Arguments:
//    lea - the node
//
void CodeGen::genLeaInstruction(GenTreeAddrMode* lea)
{
    genConsumeOperands(lea);
    emitter* emit   = GetEmitter();
    emitAttr size   = emitTypeSize(lea);
    int      offset = lea->Offset();

    // In ARM we can only load addresses of the form:
    //
    // [Base + index*scale]
    // [Base + Offset]
    // [Literal] (PC-Relative)
    //
    // So for the case of a LEA node of the form [Base + Index*Scale + Offset] we will generate:
    // destReg = baseReg + indexReg * scale;
    // destReg = destReg + offset;
    //
    // TODO-ARM64-CQ: The purpose of the GT_LEA node is to directly reflect a single target architecture
    //             addressing mode instruction.  Currently we're 'cheating' by producing one or more
    //             instructions to generate the addressing mode so we need to modify lowering to
    //             produce LEAs that are a 1:1 relationship to the ARM64 architecture.
    if (lea->Base() && lea->Index())
    {
        GenTree* memBase = lea->Base();
        GenTree* index   = lea->Index();

        DWORD scale;

        assert(isPow2(lea->gtScale));
        BitScanForward(&scale, lea->gtScale);

        assert(scale <= 4);

        if (offset != 0)
        {
            regNumber tmpReg = lea->GetSingleTempReg();

            // When generating fully interruptible code we have to use the "large offset" sequence
            // when calculating a EA_BYREF as we can't report a byref that points outside of the object
            //
            bool useLargeOffsetSeq = compiler->GetInterruptible() && (size == EA_BYREF);

            if (!useLargeOffsetSeq && emitter::emitIns_valid_imm_for_add(offset))
            {
                // Generate code to set tmpReg = base + index*scale
                genScaledAdd(size, tmpReg, memBase->GetRegNum(), index->GetRegNum(), scale);

                // Then compute target reg from [tmpReg + offset]
                emit->emitIns_R_R_I(INS_add, size, lea->GetRegNum(), tmpReg, offset);
            }
            else // large offset sequence
            {
                noway_assert(tmpReg != index->GetRegNum());
                noway_assert(tmpReg != memBase->GetRegNum());

                // First load/store tmpReg with the offset constant
                //      rTmp = imm
                instGen_Set_Reg_To_Imm(EA_PTRSIZE, tmpReg, offset);

                // Then add the scaled index register
                //      rTmp = rTmp + index*scale
                genScaledAdd(EA_PTRSIZE, tmpReg, tmpReg, index->GetRegNum(), scale);

                // Then compute target reg from [base + tmpReg ]
                //      rDst = base + rTmp
                emit->emitIns_R_R_R(INS_add, size, lea->GetRegNum(), memBase->GetRegNum(), tmpReg);
            }
        }
        else
        {
            // Then compute target reg from [base + index*scale]
            genScaledAdd(size, lea->GetRegNum(), memBase->GetRegNum(), index->GetRegNum(), scale);
        }
    }
    else if (lea->Base())
    {
        GenTree* memBase = lea->Base();

        if (emitter::emitIns_valid_imm_for_add(offset))
        {
            if (offset != 0)
            {
                // Then compute target reg from [memBase + offset]
                emit->emitIns_R_R_I(INS_add, size, lea->GetRegNum(), memBase->GetRegNum(), offset);
            }
            else // offset is zero
            {
                emit->emitIns_Mov(INS_mov, size, lea->GetRegNum(), memBase->GetRegNum(), /* canSkip */ true);
            }
        }
        else
        {
            // We require a tmpReg to hold the offset
            regNumber tmpReg = lea->GetSingleTempReg();

            // First load tmpReg with the large offset constant
            instGen_Set_Reg_To_Imm(EA_PTRSIZE, tmpReg, offset);

            // Then compute target reg from [memBase + tmpReg]
            emit->emitIns_R_R_R(INS_add, size, lea->GetRegNum(), memBase->GetRegNum(), tmpReg);
        }
    }
    else if (lea->Index())
    {
        // If we encounter a GT_LEA node without a base it means it came out
        // when attempting to optimize an arbitrary arithmetic expression during lower.
        // This is currently disabled in ARM64 since we need to adjust lower to account
        // for the simpler instructions ARM64 supports.
        // TODO-ARM64-CQ:  Fix this and let LEA optimize arithmetic trees too.
        assert(!"We shouldn't see a baseless address computation during CodeGen for ARM64");
    }

    genProduceReg(lea);
}

#ifdef FEATURE_SIMD
//------------------------------------------------------------------------
// genSIMDSplitReturn: Generates code for returning a fixed-size SIMD type that lives
//                     in a single register, but is returned in multiple registers.
//
// Arguments:
//    src         - The source of the return
//    retTypeDesc - The return type descriptor.
//
void CodeGen::genSIMDSplitReturn(GenTree* src, ReturnTypeDesc* retTypeDesc)
{
    assert(varTypeIsSIMD(src));
    assert(src->isUsedFromReg());
    regNumber srcReg = src->GetRegNum();

    // Treat src register as a homogenous vector with element size equal to the reg size
    // Insert pieces in order
    unsigned regCount = retTypeDesc->GetReturnRegCount();
    for (unsigned i = 0; i < regCount; ++i)
    {
        var_types type = retTypeDesc->GetReturnRegType(i);
        regNumber reg  = retTypeDesc->GetABIReturnReg(i);
        if (varTypeIsFloating(type))
        {
            // If the register piece is to be passed in a floating point register
            // Use a vector mov element instruction
            // reg is not a vector, so it is in the first element reg[0]
            // mov reg[0], src[i]
            // This effectively moves from `src[i]` to `reg[0]`, upper bits of reg remain unchanged
            // For the case where src == reg, since we are only writing reg[0], as long as we iterate
            // so that src[0] is consumed before writing reg[0], we do not need a temporary.
            GetEmitter()->emitIns_R_R_I_I(INS_mov, emitTypeSize(type), reg, srcReg, 0, i);
        }
        else
        {
            // If the register piece is to be passed in an integer register
            // Use a vector mov to general purpose register instruction
            // mov reg, src[i]
            // This effectively moves from `src[i]` to `reg`
            GetEmitter()->emitIns_R_R_I(INS_mov, emitTypeSize(type), reg, srcReg, i);
        }
    }
}
#endif // FEATURE_SIMD

//------------------------------------------------------------------------
// genPushCalleeSavedRegisters: Push any callee-saved registers we have used.
//
// Arguments (arm64):
//    initReg        - A scratch register (that gets set to zero on some platforms).
//    pInitRegZeroed - OUT parameter. *pInitRegZeroed is set to 'true' if this method sets initReg register to zero,
//                     'false' if initReg was set to a non-zero value, and left unchanged if initReg was not touched.
//
#if defined(TARGET_ARM64)
void CodeGen::genPushCalleeSavedRegisters(regNumber initReg, bool* pInitRegZeroed)
#else
void CodeGen::genPushCalleeSavedRegisters()
#endif
{
    assert(compiler->compGeneratingProlog);

#ifdef TARGET_ARM64
    // Probe large frames now, if necessary, since genPushCalleeSavedRegisters() will allocate the frame. Note that
    // for arm64, genAllocLclFrame only probes the frame; it does not actually allocate it (it does not change SP).
    // For arm64, we are probing the frame before the callee-saved registers are saved. The 'initReg' might have
    // been calculated to be one of the callee-saved registers (say, if all the integer argument registers are
    // in use, and perhaps with other conditions being satisfied). This is ok in other cases, after the callee-saved
    // registers have been saved. So instead of letting genAllocLclFrame use initReg as a temporary register,
    // always use REG_SCRATCH. We don't care if it trashes it, so ignore the initRegZeroed output argument.
    bool ignoreInitRegZeroed = false;
    genAllocLclFrame(compiler->compLclFrameSize, REG_SCRATCH, &ignoreInitRegZeroed,
                     intRegState.rsCalleeRegArgMaskLiveIn);
#endif

    regMaskTP rsPushRegs = regSet.rsGetModifiedRegsMask() & RBM_CALLEE_SAVED;

#if ETW_EBP_FRAMED
    if (!isFramePointerUsed() && regSet.rsRegsModified(RBM_FPBASE))
    {
        noway_assert(!"Used register RBM_FPBASE as a scratch register!");
    }
#endif

    // On ARM we push the FP (frame-pointer) here along with all other callee saved registers
    if (isFramePointerUsed())
        rsPushRegs |= RBM_FPBASE;

    //
    // It may be possible to skip pushing/popping lr for leaf methods. However, such optimization would require
    // changes in GC suspension architecture.
    //
    // We would need to guarantee that a tight loop calling a virtual leaf method can be suspended for GC. Today, we
    // generate partially interruptible code for both the method that contains the tight loop with the call and the leaf
    // method. GC suspension depends on return address hijacking in this case. Return address hijacking depends
    // on the return address to be saved on the stack. If we skipped pushing/popping lr, the return address would never
    // be saved on the stack and the GC suspension would time out.
    //
    // So if we wanted to skip pushing pushing/popping lr for leaf frames, we would also need to do one of
    // the following to make GC suspension work in the above scenario:
    // - Make return address hijacking work even when lr is not saved on the stack.
    // - Generate fully interruptible code for loops that contains calls
    // - Generate fully interruptible code for leaf methods
    //
    // Given the limited benefit from this optimization (<10k for CoreLib NGen image), the extra complexity
    // is not worth it.
    //
    rsPushRegs |= RBM_LR; // We must save the return address (in the LR register)

    regSet.rsMaskCalleeSaved = rsPushRegs;

#ifdef DEBUG
    if (compiler->compCalleeRegsPushed != genCountBits(rsPushRegs))
    {
        printf("Error: unexpected number of callee-saved registers to push. Expected: %d. Got: %d ",
               compiler->compCalleeRegsPushed, genCountBits(rsPushRegs));
        dspRegMask(rsPushRegs);
        printf("\n");
        assert(compiler->compCalleeRegsPushed == genCountBits(rsPushRegs));
    }
#endif // DEBUG

#if defined(TARGET_ARM)
    regMaskTP maskPushRegsFloat = rsPushRegs & RBM_ALLFLOAT;
    regMaskTP maskPushRegsInt   = rsPushRegs & ~maskPushRegsFloat;

    maskPushRegsInt |= genStackAllocRegisterMask(compiler->compLclFrameSize, maskPushRegsFloat);

    assert(FitsIn<int>(maskPushRegsInt));
    inst_IV(INS_push, (int)maskPushRegsInt);
    compiler->unwindPushMaskInt(maskPushRegsInt);

    if (maskPushRegsFloat != 0)
    {
        genPushFltRegs(maskPushRegsFloat);
        compiler->unwindPushMaskFloat(maskPushRegsFloat);
    }
#elif defined(TARGET_ARM64)
    // See the document "ARM64 JIT Frame Layout" and/or "ARM64 Exception Data" for more details or requirements and
    // options. Case numbers in comments here refer to this document. See also Compiler::lvaAssignFrameOffsets()
    // for pictures of the general frame layouts, and CodeGen::genFuncletProlog() implementations (per architecture)
    // for pictures of the funclet frame layouts.
    //
    // For most frames, generate, e.g.:
    //      stp fp,  lr,  [sp,-0x80]!   // predecrement SP with full frame size, and store FP/LR pair.
    //      stp r19, r20, [sp, 0x60]    // store at positive offset from SP established above, into callee-saved area
    //                                  // at top of frame (highest addresses).
    //      stp r21, r22, [sp, 0x70]
    //
    // Notes:
    // 1. We don't always need to save FP. If FP isn't saved, then LR is saved with the other callee-saved registers
    //    at the top of the frame.
    // 2. If we save FP, then the first store is FP, LR.
    // 3. General-purpose registers are 8 bytes, floating-point registers are 16 bytes, but FP/SIMD registers only
    //    preserve their lower 8 bytes, by calling convention.
    // 4. For frames with varargs, we spill the integer register arguments to the stack, so all the arguments are
    //    consecutive, and at the top of the frame.
    // 5. We allocate the frame here; no further changes to SP are allowed (except in the body, for localloc).
    //
    // For functions with GS and localloc, we change the frame so the frame pointer and LR are saved at the top
    // of the frame, just under the varargs registers (if any). Note that the funclet frames must follow the same
    // rule, and both main frame and funclet frames (if any) must put PSPSym in the same offset from Caller-SP.
    // Since this frame type is relatively rare, we force using it via stress modes, for additional coverage.
    //
    // The frames look like the following (simplified to only include components that matter for establishing the
    // frames). See also Compiler::lvaAssignFrameOffsets().
    //
    // Frames with FP, LR saved at bottom of frame (above outgoing argument space):
    //
    //      |                       |
    //      |-----------------------|
    //      |  incoming arguments   |
    //      +=======================+ <---- Caller's SP
    //      |  Varargs regs space   | // Only for varargs functions; 64 bytes
    //      |-----------------------|
    //      |Callee saved registers | // not including FP/LR; multiple of 8 bytes
    //      |-----------------------|
    //      |        PSP slot       | // 8 bytes (omitted in NativeAOT ABI)
    //      |-----------------------|
    //      | locals, temps, etc.   |
    //      |-----------------------|
    //      |  possible GS cookie   |
    //      |-----------------------|
    //      |      Saved LR         | // 8 bytes
    //      |-----------------------|
    //      |      Saved FP         | // 8 bytes
    //      |-----------------------|
    //      |   Outgoing arg space  | // multiple of 8 bytes; if required (i.e., #outsz != 0)
    //      |-----------------------| <---- Ambient SP
    //      |       |               |
    //      ~       | Stack grows   ~
    //      |       | downward      |
    //              V
    //
    // Frames with FP, LR saved at top of frame (below saved varargs incoming arguments):
    //
    //      |                       |
    //      |-----------------------|
    //      |  incoming arguments   |
    //      +=======================+ <---- Caller's SP
    //      |  Varargs regs space   | // Only for varargs functions; 64 bytes
    //      |-----------------------|
    //      |      Saved LR         | // 8 bytes
    //      |-----------------------|
    //      |      Saved FP         | // 8 bytes
    //      |-----------------------|
    //      |Callee saved registers | // not including FP/LR; multiple of 8 bytes
    //      |-----------------------|
    //      |        PSP slot       | // 8 bytes (omitted in NativeAOT ABI)
    //      |-----------------------|
    //      | locals, temps, etc.   |
    //      |-----------------------|
    //      |  possible GS cookie   |
    //      |-----------------------|
    //      |   Outgoing arg space  | // multiple of 8 bytes; if required (i.e., #outsz != 0)
    //      |-----------------------| <---- Ambient SP
    //      |       |               |
    //      ~       | Stack grows   ~
    //      |       | downward      |
    //              V
    //

    int totalFrameSize = genTotalFrameSize();

    int offset; // This will be the starting place for saving the callee-saved registers, in increasing order.

    regMaskTP maskSaveRegsFloat = rsPushRegs & RBM_ALLFLOAT;
    regMaskTP maskSaveRegsInt   = rsPushRegs & ~maskSaveRegsFloat;

#ifdef DEBUG
    if (verbose)
    {
        printf("Save float regs: ");
        dspRegMask(maskSaveRegsFloat);
        printf("\n");
        printf("Save int   regs: ");
        dspRegMask(maskSaveRegsInt);
        printf("\n");
    }
#endif // DEBUG

    // The frameType number is arbitrary, is defined below, and corresponds to one of the frame styles we
    // generate based on various sizes.
    int frameType = 0;

    // The amount to subtract from SP before starting to store the callee-saved registers. It might be folded into the
    // first save instruction as a "predecrement" amount, if possible.
    int calleeSaveSpDelta = 0;

    if (isFramePointerUsed())
    {
        // We need to save both FP and LR.

        assert((maskSaveRegsInt & RBM_FP) != 0);
        assert((maskSaveRegsInt & RBM_LR) != 0);

        // If we need to generate a GS cookie, we need to make sure the saved frame pointer and return address
        // (FP and LR) are protected from buffer overrun by the GS cookie. If FP/LR are at the lowest addresses,
        // then they are safe, since they are lower than any unsafe buffers. And the GS cookie we add will
        // protect our caller's frame. If we have a localloc, however, that is dynamically placed lower than our
        // saved FP/LR. In that case, we save FP/LR along with the rest of the callee-saved registers, above
        // the GS cookie.
        //
        // After the frame is allocated, the frame pointer is established, pointing at the saved frame pointer to
        // create a frame pointer chain.
        //
        // Do we need another frame pointer register to get good code quality in the case of having the frame pointer
        // point high in the frame, so we can take advantage of arm64's preference for positive offsets? C++ native
        // code dedicates callee-saved x19 to this, so generates:
        //      mov x19, sp
        // in the prolog, then uses x19 for local var accesses. Given that this case is so rare, we currently do
        // not do this. That means that negative offsets from FP might need to use the reserved register to form
        // the local variable offset for an addressing mode.

        if (((compiler->lvaOutgoingArgSpaceSize == 0) && (totalFrameSize <= 504)) &&
            !genSaveFpLrWithAllCalleeSavedRegisters)
        {
            // Case #1.
            //
            // Generate:
            //      stp fp,lr,[sp,#-framesz]!
            //
            // The (totalFrameSize <= 504) condition ensures that both the pre-index STP instruction
            // used in the prolog, and the post-index LDP instruction used in the epilog, can be generated.
            // Note that STP and the unwind codes can handle -512, but LDP with a positive post-index value
            // can only handle up to 504, and we want our prolog and epilog to match.
            //
            // After saving callee-saved registers, we establish the frame pointer with:
            //      mov fp,sp
            // We do this *after* saving callee-saved registers, so the prolog/epilog unwind codes mostly match.

            JITDUMP("Frame type 1. #outsz=0; #framesz=%d; LclFrameSize=%d\n", totalFrameSize,
                    compiler->compLclFrameSize);

            frameType = 1;

            assert(totalFrameSize <= STACK_PROBE_BOUNDARY_THRESHOLD_BYTES);

            GetEmitter()->emitIns_R_R_R_I(INS_stp, EA_PTRSIZE, REG_FP, REG_LR, REG_SPBASE, -totalFrameSize,
                                          INS_OPTS_PRE_INDEX);
            compiler->unwindSaveRegPairPreindexed(REG_FP, REG_LR, -totalFrameSize);

            maskSaveRegsInt &= ~(RBM_FP | RBM_LR);                        // We've already saved FP/LR
            offset = (int)compiler->compLclFrameSize + 2 * REGSIZE_BYTES; // 2 for FP/LR
        }
        else if (totalFrameSize <= 512)
        {
            // Case #2.
            //
            // The (totalFrameSize <= 512) condition ensures the callee-saved registers can all be saved using STP
            // with signed offset encoding. The maximum positive STP offset is 504, but when storing a pair of
            // 8 byte registers, the largest actual offset we use would be 512 - 8 * 2 = 496. And STR with positive
            // offset has a range 0 to 32760.
            //
            // After saving callee-saved registers, we establish the frame pointer with:
            //      add fp,sp,#outsz
            // We do this *after* saving callee-saved registers, so the prolog/epilog unwind codes mostly match.

            if (genSaveFpLrWithAllCalleeSavedRegisters)
            {
                JITDUMP("Frame type 4 (save FP/LR at top). #outsz=%d; #framesz=%d; LclFrameSize=%d\n",
                        unsigned(compiler->lvaOutgoingArgSpaceSize), totalFrameSize, compiler->compLclFrameSize);

                frameType = 4;

                // The frame will be allocated below, when the callee-saved registers are saved. This might mean a
                // separate SUB instruction or the SP adjustment might be folded in to the first STP if there is
                // no outgoing argument space AND no local frame space, that is, if the only thing the frame does
                // is save callee-saved registers (and possibly varargs argument registers).
                calleeSaveSpDelta = totalFrameSize;

                offset = (int)compiler->compLclFrameSize;
            }
            else
            {
                JITDUMP("Frame type 2 (save FP/LR at bottom). #outsz=%d; #framesz=%d; LclFrameSize=%d\n",
                        unsigned(compiler->lvaOutgoingArgSpaceSize), totalFrameSize, compiler->compLclFrameSize);

                frameType = 2;

                // Generate:
                //      sub sp,sp,#framesz
                //      stp fp,lr,[sp,#outsz]   // note that by necessity, #outsz <= #framesz - 16, so #outsz <= 496.

                assert(totalFrameSize - compiler->lvaOutgoingArgSpaceSize <= STACK_PROBE_BOUNDARY_THRESHOLD_BYTES);

                GetEmitter()->emitIns_R_R_I(INS_sub, EA_PTRSIZE, REG_SPBASE, REG_SPBASE, totalFrameSize);
                compiler->unwindAllocStack(totalFrameSize);

                assert(compiler->lvaOutgoingArgSpaceSize + 2 * REGSIZE_BYTES <= (unsigned)totalFrameSize);

                GetEmitter()->emitIns_R_R_R_I(INS_stp, EA_PTRSIZE, REG_FP, REG_LR, REG_SPBASE,
                                              compiler->lvaOutgoingArgSpaceSize);
                compiler->unwindSaveRegPair(REG_FP, REG_LR, compiler->lvaOutgoingArgSpaceSize);

                maskSaveRegsInt &= ~(RBM_FP | RBM_LR);                        // We've already saved FP/LR
                offset = (int)compiler->compLclFrameSize + 2 * REGSIZE_BYTES; // 2 for FP/LR
            }
        }
        else
        {
            // Case 5 or 6.
            //
            // First, the callee-saved registers will be saved, and the callee-saved register code must use
            // pre-index to subtract from SP as the first instruction. It must also leave space for varargs
            // registers to be stored. For example:
            //      stp r19,r20,[sp,#-96]!
            //      stp d8,d9,[sp,#16]
            //      ... save varargs incoming integer registers ...
            // Note that all SP alterations must be 16-byte aligned. We have already calculated any alignment to be
            // lower on the stack than the callee-saved registers (see lvaAlignFrame() for how we calculate
            // alignment). So, if there is an odd number of callee-saved registers, we use (for example, with just
            // one saved register):
            //      sub sp,sp,#16
            //      str r19,[sp,#8]
            // This is one additional instruction, but it centralizes the aligned space. Otherwise, it might be
            // possible to have two 8-byte alignment padding words, one below the callee-saved registers, and one
            // above them. If that is preferable, we could implement it.
            //
            // Note that any varargs saved space will always be 16-byte aligned, since there are 8 argument
            // registers.
            //
            // Then, define #remainingFrameSz = #framesz - (callee-saved size + varargs space + possible alignment
            // padding from above). Note that #remainingFrameSz must not be zero, since we still need to save FP,SP.
            //
            // Generate:
            //      sub sp,sp,#remainingFrameSz
            // or, for large frames:
            //      mov rX, #remainingFrameSz // maybe multiple instructions
            //      sub sp,sp,rX
            //
            // followed by:
            //      stp fp,lr,[sp,#outsz]
            //      add fp,sp,#outsz
            //
            // However, we need to handle the case where #outsz is larger than the constant signed offset encoding
            // can handle. And, once again, we might need to deal with #outsz that is not aligned to 16-bytes (i.e.,
            // STACK_ALIGN). So, in the case of large #outsz we will have an additional SP adjustment, using one of
            // the following sequences:
            //
            // Define #remainingFrameSz2 = #remainingFrameSz - #outsz.
            //
            //      sub sp,sp,#remainingFrameSz2  // if #remainingFrameSz2 is 16-byte aligned
            //      stp fp,lr,[sp]
            //      mov fp,sp
            //      sub sp,sp,#outsz    // in this case, #outsz must also be 16-byte aligned
            //
            // Or:
            //
            //      sub sp,sp,roundUp(#remainingFrameSz2,16) // if #remainingFrameSz2 is not 16-byte aligned (it is
            //                                               // always guaranteed to be 8 byte aligned).
            //      stp fp,lr,[sp,#8]                        // it will always be #8 in the unaligned case
            //      add fp,sp,#8
            //      sub sp,sp,#outsz - #8
            //
            // (As usual, for a large constant "#outsz - #8", we might need multiple instructions:
            //      mov rX, #outsz - #8 // maybe multiple instructions
            //      sub sp,sp,rX
            // )
            //
            // Note that even if we align the SP alterations, that does not imply that we are creating empty alignment
            // slots. In fact, we are not; any empty alignment slots were calculated in
            // Compiler::lvaAssignFrameOffsets() and its callees.

            int calleeSaveSpDeltaUnaligned = totalFrameSize - compiler->compLclFrameSize;
            if (genSaveFpLrWithAllCalleeSavedRegisters)
            {
                JITDUMP("Frame type 5 (save FP/LR at top). #outsz=%d; #framesz=%d; LclFrameSize=%d\n",
                        unsigned(compiler->lvaOutgoingArgSpaceSize), totalFrameSize, compiler->compLclFrameSize);

                // This case is much simpler, because we allocate space for the callee-saved register area, including
                // FP/LR. Note the SP adjustment might be SUB or be folded into the first store as a predecrement.
                // Then, we use a single SUB to establish the rest of the frame. We need to be careful about where
                // to establish the frame pointer, as there is a limit of 2040 bytes offset from SP to FP in the
                // unwind codes when FP is established.
                frameType = 5;
            }
            else
            {
                JITDUMP("Frame type 3 (save FP/LR at bottom). #outsz=%d; #framesz=%d; LclFrameSize=%d\n",
                        unsigned(compiler->lvaOutgoingArgSpaceSize), totalFrameSize, compiler->compLclFrameSize);

                frameType = 3;

                calleeSaveSpDeltaUnaligned -= 2 * REGSIZE_BYTES; // 2 for FP, LR which we'll save later.

                // We'll take care of these later, but callee-saved regs code shouldn't see them.
                maskSaveRegsInt &= ~(RBM_FP | RBM_LR);
            }

            assert(calleeSaveSpDeltaUnaligned >= 0);
            assert((calleeSaveSpDeltaUnaligned % 8) == 0); // It better at least be 8 byte aligned.
            calleeSaveSpDelta = AlignUp((UINT)calleeSaveSpDeltaUnaligned, STACK_ALIGN);

            offset = calleeSaveSpDelta - calleeSaveSpDeltaUnaligned;

            JITDUMP("    calleeSaveSpDelta=%d, offset=%d\n", calleeSaveSpDelta, offset);

            // At most one alignment slot between SP and where we store the callee-saved registers.
            assert((offset == 0) || (offset == REGSIZE_BYTES));
        }
    }
    else
    {
        // No frame pointer (no chaining).
        assert((maskSaveRegsInt & RBM_FP) == 0);
        assert((maskSaveRegsInt & RBM_LR) != 0);

        // Note that there is no pre-indexed save_lrpair unwind code variant, so we can't allocate the frame using
        // 'stp' if we only have one callee-saved register plus LR to save.

        NYI("Frame without frame pointer");
        offset = 0;
    }

    assert(frameType != 0);

    const int calleeSaveSpOffset = offset;

    JITDUMP("    offset=%d, calleeSaveSpDelta=%d\n", offset, calleeSaveSpDelta);
    genSaveCalleeSavedRegistersHelp(maskSaveRegsInt | maskSaveRegsFloat, offset, -calleeSaveSpDelta);

    offset += genCountBits(maskSaveRegsInt | maskSaveRegsFloat) * REGSIZE_BYTES;

    // For varargs, home the incoming arg registers last. Note that there is nothing to unwind here,
    // so we just report "NOP" unwind codes. If there's no more frame setup after this, we don't
    // need to add codes at all.

    if (compiler->info.compIsVarArgs)
    {
        JITDUMP("    compIsVarArgs=true\n");

        // There are 8 general-purpose registers to home, thus 'offset' must be 16-byte aligned here.
        assert((offset % 16) == 0);
        for (regNumber reg1 = REG_ARG_FIRST; reg1 < REG_ARG_LAST; reg1 = REG_NEXT(REG_NEXT(reg1)))
        {
            regNumber reg2 = REG_NEXT(reg1);
            // stp REG, REG + 1, [SP, #offset]
            GetEmitter()->emitIns_R_R_R_I(INS_stp, EA_PTRSIZE, reg1, reg2, REG_SPBASE, offset);
            compiler->unwindNop();
            offset += 2 * REGSIZE_BYTES;
        }
    }

    // By default, we'll establish the frame pointer chain. (Note that currently frames without FP are NYI.)
    bool establishFramePointer = true;

    // If we do establish the frame pointer, what is the amount we add to SP to do so?
    unsigned offsetSpToSavedFp = 0;

    if (frameType == 1)
    {
        assert(!genSaveFpLrWithAllCalleeSavedRegisters);
        assert(offsetSpToSavedFp == 0);
    }
    else if (frameType == 2)
    {
        assert(!genSaveFpLrWithAllCalleeSavedRegisters);

        offsetSpToSavedFp = compiler->lvaOutgoingArgSpaceSize;
    }
    else if (frameType == 3)
    {
        assert(!genSaveFpLrWithAllCalleeSavedRegisters);

        int remainingFrameSz = totalFrameSize - calleeSaveSpDelta;
        assert(remainingFrameSz > 0);
        assert((remainingFrameSz % 16) == 0); // this is guaranteed to be 16-byte aligned because each component --
                                              // totalFrameSize and calleeSaveSpDelta -- is 16-byte aligned.

        if (compiler->lvaOutgoingArgSpaceSize > 504)
        {
            // We can't do "stp fp,lr,[sp,#outsz]" because #outsz is too big.
            // If compiler->lvaOutgoingArgSpaceSize is not aligned, we need to align the SP adjustment.
            assert(remainingFrameSz > (int)compiler->lvaOutgoingArgSpaceSize);
            int spAdjustment2Unaligned = remainingFrameSz - compiler->lvaOutgoingArgSpaceSize;
            int spAdjustment2          = (int)roundUp((unsigned)spAdjustment2Unaligned, STACK_ALIGN);
            int alignmentAdjustment2   = spAdjustment2 - spAdjustment2Unaligned;
            assert((alignmentAdjustment2 == 0) || (alignmentAdjustment2 == 8));

            JITDUMP("    spAdjustment2=%d\n", spAdjustment2);

            genPrologSaveRegPair(REG_FP, REG_LR, alignmentAdjustment2, -spAdjustment2, false, initReg, pInitRegZeroed);
            offset += spAdjustment2;

            // Now subtract off the #outsz (or the rest of the #outsz if it was unaligned, and the above "sub"
            // included some of it)

            int spAdjustment3 = compiler->lvaOutgoingArgSpaceSize - alignmentAdjustment2;
            assert(spAdjustment3 > 0);
            assert((spAdjustment3 % 16) == 0);

            JITDUMP("    alignmentAdjustment2=%d\n", alignmentAdjustment2);
            genEstablishFramePointer(alignmentAdjustment2, /* reportUnwindData */ true);

            // We just established the frame pointer chain; don't do it again.
            establishFramePointer = false;

            JITDUMP("    spAdjustment3=%d\n", spAdjustment3);

            // We've already established the frame pointer, so no need to report the stack pointer change to unwind
            // info.
            genStackPointerAdjustment(-spAdjustment3, initReg, pInitRegZeroed, /* reportUnwindData */ false);
            offset += spAdjustment3;
        }
        else
        {
            genPrologSaveRegPair(REG_FP, REG_LR, compiler->lvaOutgoingArgSpaceSize, -remainingFrameSz, false, initReg,
                                 pInitRegZeroed);
            offset += remainingFrameSz;

            offsetSpToSavedFp = compiler->lvaOutgoingArgSpaceSize;
        }
    }
    else if (frameType == 4)
    {
        assert(genSaveFpLrWithAllCalleeSavedRegisters);
        offsetSpToSavedFp = calleeSaveSpDelta - (compiler->info.compIsVarArgs ? MAX_REG_ARG * REGSIZE_BYTES : 0) -
                            2 * REGSIZE_BYTES; // -2 for FP, LR
    }
    else if (frameType == 5)
    {
        assert(genSaveFpLrWithAllCalleeSavedRegisters);

        offsetSpToSavedFp = calleeSaveSpDelta - (compiler->info.compIsVarArgs ? MAX_REG_ARG * REGSIZE_BYTES : 0) -
                            2 * REGSIZE_BYTES; // -2 for FP, LR
        JITDUMP("    offsetSpToSavedFp=%d\n", offsetSpToSavedFp);
        genEstablishFramePointer(offsetSpToSavedFp, /* reportUnwindData */ true);

        // We just established the frame pointer chain; don't do it again.
        establishFramePointer = false;

        int remainingFrameSz = totalFrameSize - calleeSaveSpDelta;
        assert(remainingFrameSz > 0);
        assert((remainingFrameSz % 16) == 0); // this is guaranteed to be 16-byte aligned because each component --
                                              // totalFrameSize and calleeSaveSpDelta -- is 16-byte aligned.

        JITDUMP("    remainingFrameSz=%d\n", remainingFrameSz);

        // We've already established the frame pointer, so no need to report the stack pointer change to unwind info.
        genStackPointerAdjustment(-remainingFrameSz, initReg, pInitRegZeroed, /* reportUnwindData */ false);
        offset += remainingFrameSz;
    }
    else
    {
        unreached();
    }

    if (establishFramePointer)
    {
        JITDUMP("    offsetSpToSavedFp=%d\n", offsetSpToSavedFp);
        genEstablishFramePointer(offsetSpToSavedFp, /* reportUnwindData */ true);
    }

    assert(offset == totalFrameSize);

    // Save off information about the frame for later use
    //
    compiler->compFrameInfo.frameType          = frameType;
    compiler->compFrameInfo.calleeSaveSpOffset = calleeSaveSpOffset;
    compiler->compFrameInfo.calleeSaveSpDelta  = calleeSaveSpDelta;
    compiler->compFrameInfo.offsetSpToSavedFp  = offsetSpToSavedFp;
#endif // TARGET_ARM64
}

/*****************************************************************************
 *
 *  Generates code for a function epilog.
 *
 *  Please consult the "debugger team notification" comment in genFnProlog().
 */

void CodeGen::genFnEpilog(BasicBlock* block)
{
#ifdef DEBUG
    if (verbose)
        printf("*************** In genFnEpilog()\n");
#endif // DEBUG

    ScopedSetVariable<bool> _setGeneratingEpilog(&compiler->compGeneratingEpilog, true);

    VarSetOps::Assign(compiler, gcInfo.gcVarPtrSetCur, GetEmitter()->emitInitGCrefVars);
    gcInfo.gcRegGCrefSetCur = GetEmitter()->emitInitGCrefRegs;
    gcInfo.gcRegByrefSetCur = GetEmitter()->emitInitByrefRegs;

#ifdef DEBUG
    if (compiler->opts.dspCode)
        printf("\n__epilog:\n");

    if (verbose)
    {
        printf("gcVarPtrSetCur=%s ", VarSetOps::ToString(compiler, gcInfo.gcVarPtrSetCur));
        dumpConvertedVarSet(compiler, gcInfo.gcVarPtrSetCur);
        printf(", gcRegGCrefSetCur=");
        printRegMaskInt(gcInfo.gcRegGCrefSetCur);
        GetEmitter()->emitDispRegSet(gcInfo.gcRegGCrefSetCur);
        printf(", gcRegByrefSetCur=");
        printRegMaskInt(gcInfo.gcRegByrefSetCur);
        GetEmitter()->emitDispRegSet(gcInfo.gcRegByrefSetCur);
        printf("\n");
    }
#endif // DEBUG

    bool jmpEpilog = ((block->bbFlags & BBF_HAS_JMP) != 0);

    GenTree* lastNode = block->lastNode();

    // Method handle and address info used in case of jump epilog
    CORINFO_METHOD_HANDLE methHnd = nullptr;
    CORINFO_CONST_LOOKUP  addrInfo;
    addrInfo.addr       = nullptr;
    addrInfo.accessType = IAT_VALUE;

    if (jmpEpilog && lastNode->gtOper == GT_JMP)
    {
        methHnd = (CORINFO_METHOD_HANDLE)lastNode->AsVal()->gtVal1;
        compiler->info.compCompHnd->getFunctionEntryPoint(methHnd, &addrInfo);
    }

#ifdef TARGET_ARM
    // We delay starting the unwind codes until we have an instruction which we know
    // needs an unwind code. In particular, for large stack frames in methods without
    // localloc, the sequence might look something like this:
    //      movw    r3, 0x38e0
    //      add     sp, r3
    //      pop     {r4,r5,r6,r10,r11,pc}
    // In this case, the "movw" should not be part of the unwind codes, since it will
    // be a NOP, and it is a waste to start with a NOP. Note that calling unwindBegEpilog()
    // also sets the current location as the beginning offset of the epilog, so every
    // instruction afterwards needs an unwind code. In the case above, if you call
    // unwindBegEpilog() before the "movw", then you must generate a NOP for the "movw".

    bool unwindStarted = false;

    // Tear down the stack frame

    if (compiler->compLocallocUsed)
    {
        if (!unwindStarted)
        {
            compiler->unwindBegEpilog();
            unwindStarted = true;
        }

        // mov R9 into SP
        inst_Mov(TYP_I_IMPL, REG_SP, REG_SAVED_LOCALLOC_SP, /* canSkip */ false);
        compiler->unwindSetFrameReg(REG_SAVED_LOCALLOC_SP, 0);
    }

    if (jmpEpilog ||
        genStackAllocRegisterMask(compiler->compLclFrameSize, regSet.rsGetModifiedRegsMask() & RBM_FLT_CALLEE_SAVED) ==
            RBM_NONE)
    {
        genFreeLclFrame(compiler->compLclFrameSize, &unwindStarted);
    }

    if (!unwindStarted)
    {
        // If we haven't generated anything yet, we're certainly going to generate a "pop" next.
        compiler->unwindBegEpilog();
        unwindStarted = true;
    }

    if (jmpEpilog && lastNode->gtOper == GT_JMP && addrInfo.accessType == IAT_RELPVALUE)
    {
        // IAT_RELPVALUE jump at the end is done using relative indirection, so,
        // additional helper register is required.
        // We use LR just before it is going to be restored from stack, i.e.
        //
        //     movw r12, laddr
        //     movt r12, haddr
        //     mov lr, r12
        //     ldr r12, [r12]
        //     add r12, r12, lr
        //     pop {lr}
        //     ...
        //     bx r12

        regNumber indCallReg = REG_R12;
        regNumber vptrReg1   = REG_LR;

        instGen_Set_Reg_To_Imm(EA_HANDLE_CNS_RELOC, indCallReg, (ssize_t)addrInfo.addr);
        GetEmitter()->emitIns_Mov(INS_mov, EA_PTRSIZE, vptrReg1, indCallReg, /* canSkip */ false);
        GetEmitter()->emitIns_R_R_I(INS_ldr, EA_PTRSIZE, indCallReg, indCallReg, 0);
        GetEmitter()->emitIns_R_R(INS_add, EA_PTRSIZE, indCallReg, vptrReg1);
    }

    genPopCalleeSavedRegisters(jmpEpilog);

    if (regSet.rsMaskPreSpillRegs(true) != RBM_NONE)
    {
        // We better not have used a pop PC to return otherwise this will be unreachable code
        noway_assert(!genUsedPopToReturn);

        int preSpillRegArgSize = genCountBits(regSet.rsMaskPreSpillRegs(true)) * REGSIZE_BYTES;
        inst_RV_IV(INS_add, REG_SPBASE, preSpillRegArgSize, EA_PTRSIZE);
        compiler->unwindAllocStack(preSpillRegArgSize);
    }

    if (jmpEpilog)
    {
        // We better not have used a pop PC to return otherwise this will be unreachable code
        noway_assert(!genUsedPopToReturn);
    }

#else  // TARGET_ARM64
    compiler->unwindBegEpilog();

    genPopCalleeSavedRegistersAndFreeLclFrame(jmpEpilog);
#endif // TARGET_ARM64

    if (jmpEpilog)
    {
        SetHasTailCalls(true);

        noway_assert(block->bbJumpKind == BBJ_RETURN);
        noway_assert(block->GetFirstLIRNode() != nullptr);

        /* figure out what jump we have */
        GenTree* jmpNode = lastNode;
#if !FEATURE_FASTTAILCALL
        noway_assert(jmpNode->gtOper == GT_JMP);
#else  // FEATURE_FASTTAILCALL
        // armarch
        // If jmpNode is GT_JMP then gtNext must be null.
        // If jmpNode is a fast tail call, gtNext need not be null since it could have embedded stmts.
        noway_assert((jmpNode->gtOper != GT_JMP) || (jmpNode->gtNext == nullptr));

        // Could either be a "jmp method" or "fast tail call" implemented as epilog+jmp
        noway_assert((jmpNode->gtOper == GT_JMP) ||
                     ((jmpNode->gtOper == GT_CALL) && jmpNode->AsCall()->IsFastTailCall()));

        // The next block is associated with this "if" stmt
        if (jmpNode->gtOper == GT_JMP)
#endif // FEATURE_FASTTAILCALL
        {
            // Simply emit a jump to the methodHnd. This is similar to a call so we can use
            // the same descriptor with some minor adjustments.
            assert(methHnd != nullptr);
            assert(addrInfo.addr != nullptr);

#ifdef TARGET_ARMARCH
            emitter::EmitCallType callType;
            void*                 addr;
            regNumber             indCallReg;
            switch (addrInfo.accessType)
            {
                case IAT_VALUE:
                    if (validImmForBL((ssize_t)addrInfo.addr))
                    {
                        // Simple direct call
                        callType   = emitter::EC_FUNC_TOKEN;
                        addr       = addrInfo.addr;
                        indCallReg = REG_NA;
                        break;
                    }

                    // otherwise the target address doesn't fit in an immediate
                    // so we have to burn a register...
                    FALLTHROUGH;

                case IAT_PVALUE:
                    // Load the address into a register, load indirect and call  through a register
                    // We have to use R12 since we assume the argument registers are in use
                    callType   = emitter::EC_INDIR_R;
                    indCallReg = REG_INDIRECT_CALL_TARGET_REG;
                    addr       = NULL;
                    instGen_Set_Reg_To_Imm(EA_HANDLE_CNS_RELOC, indCallReg, (ssize_t)addrInfo.addr);
                    if (addrInfo.accessType == IAT_PVALUE)
                    {
                        GetEmitter()->emitIns_R_R_I(INS_ldr, EA_PTRSIZE, indCallReg, indCallReg, 0);
                        regSet.verifyRegUsed(indCallReg);
                    }
                    break;

                case IAT_RELPVALUE:
                {
                    // Load the address into a register, load relative indirect and call through a register
                    // We have to use R12 since we assume the argument registers are in use
                    // LR is used as helper register right before it is restored from stack, thus,
                    // all relative address calculations are performed before LR is restored.
                    callType   = emitter::EC_INDIR_R;
                    indCallReg = REG_R12;
                    addr       = NULL;

                    regSet.verifyRegUsed(indCallReg);
                    break;
                }

                case IAT_PPVALUE:
                default:
                    NO_WAY("Unsupported JMP indirection");
            }

            /* Simply emit a jump to the methodHnd. This is similar to a call so we can use
             * the same descriptor with some minor adjustments.
             */

            // clang-format off
            GetEmitter()->emitIns_Call(callType,
                                       methHnd,
                                       INDEBUG_LDISASM_COMMA(nullptr)
                                       addr,
                                       0,          // argSize
                                       EA_UNKNOWN, // retSize
#if defined(TARGET_ARM64)
                                       EA_UNKNOWN, // secondRetSize
#endif
                                       gcInfo.gcVarPtrSetCur,
                                       gcInfo.gcRegGCrefSetCur,
                                       gcInfo.gcRegByrefSetCur,
                                       DebugInfo(),
                                       indCallReg,    // ireg
                                       REG_NA,        // xreg
                                       0,             // xmul
                                       0,             // disp
                                       true);         // isJump
            // clang-format on
            CLANG_FORMAT_COMMENT_ANCHOR;
#endif // TARGET_ARMARCH
        }
#if FEATURE_FASTTAILCALL
        else
        {
            genCallInstruction(jmpNode->AsCall());
        }
#endif // FEATURE_FASTTAILCALL
    }
    else
    {
#ifdef TARGET_ARM
        if (!genUsedPopToReturn)
        {
            // If we did not use a pop to return, then we did a "pop {..., lr}" instead of "pop {..., pc}",
            // so we need a "bx lr" instruction to return from the function.
            inst_RV(INS_bx, REG_LR, TYP_I_IMPL);
            compiler->unwindBranch16();
        }
#else  // TARGET_ARM64
        inst_RV(INS_ret, REG_LR, TYP_I_IMPL);
        compiler->unwindReturn(REG_LR);
#endif // TARGET_ARM64
    }

    compiler->unwindEndEpilog();
}

// return size
// alignmentWB is out param
unsigned CodeGenInterface::InferOpSizeAlign(GenTree* op, unsigned* alignmentWB)
{
    unsigned alignment = 0;
    unsigned opSize    = 0;

    if (op->gtType == TYP_STRUCT || op->OperIsCopyBlkOp())
    {
        opSize = InferStructOpSizeAlign(op, &alignment);
    }
    else
    {
        alignment = genTypeAlignments[op->TypeGet()];
        opSize    = genTypeSizes[op->TypeGet()];
    }

    assert(opSize != 0);
    assert(alignment != 0);

    (*alignmentWB) = alignment;
    return opSize;
}

// return size
// alignmentWB is out param
unsigned CodeGenInterface::InferStructOpSizeAlign(GenTree* op, unsigned* alignmentWB)
{
    unsigned alignment = 0;
    unsigned opSize    = 0;

    while (op->gtOper == GT_COMMA)
    {
        op = op->AsOp()->gtOp2;
    }

    if (op->gtOper == GT_OBJ)
    {
        CORINFO_CLASS_HANDLE clsHnd = op->AsObj()->GetLayout()->GetClassHandle();
        opSize                      = op->AsObj()->GetLayout()->GetSize();
        alignment = roundUp(compiler->info.compCompHnd->getClassAlignmentRequirement(clsHnd), TARGET_POINTER_SIZE);
    }
    else if (op->gtOper == GT_LCL_VAR)
    {
        const LclVarDsc* varDsc = compiler->lvaGetDesc(op->AsLclVarCommon());
        assert(varDsc->lvType == TYP_STRUCT);
        opSize = varDsc->lvSize();
#ifndef TARGET_64BIT
        if (varDsc->lvStructDoubleAlign)
        {
            alignment = TARGET_POINTER_SIZE * 2;
        }
        else
#endif // !TARGET_64BIT
        {
            alignment = TARGET_POINTER_SIZE;
        }
    }
    else if (op->gtOper == GT_MKREFANY)
    {
        opSize    = TARGET_POINTER_SIZE * 2;
        alignment = TARGET_POINTER_SIZE;
    }
    else
    {
        assert(!"Unhandled gtOper");
        opSize    = TARGET_POINTER_SIZE;
        alignment = TARGET_POINTER_SIZE;
    }

    assert(opSize != 0);
    assert(alignment != 0);

    (*alignmentWB) = alignment;
    return opSize;
}

#endif // TARGET_ARMARCH<|MERGE_RESOLUTION|>--- conflicted
+++ resolved
@@ -302,21 +302,10 @@
             break;
 
 #ifdef TARGET_ARM64
-<<<<<<< HEAD
         case GT_CHK_DIV_BY_ZERO:
             genCodeForChkDivByZero(treeNode->AsOp());
             break;
-
-        case GT_MADD:
-            genCodeForMadd(treeNode->AsOp());
-            break;
-
-        case GT_MSUB:
-            genCodeForMsub(treeNode->AsOp());
-            break;
-
-=======
->>>>>>> e8a18e2c
+        
         case GT_INC_SATURATE:
             genCodeForIncSaturate(treeNode);
             break;
