// Licensed to the .NET Foundation under one or more agreements.
// The .NET Foundation licenses this file to you under the MIT license.

/*XXXXXXXXXXXXXXXXXXXXXXXXXXXXXXXXXXXXXXXXXXXXXXXXXXXXXXXXXXXXXXXXXXXXXXXXXXXXX
XXXXXXXXXXXXXXXXXXXXXXXXXXXXXXXXXXXXXXXXXXXXXXXXXXXXXXXXXXXXXXXXXXXXXXXXXXXXXXX
XX                                                                           XX
XX                        ARM/ARM64 Code Generator Common Code               XX
XX                                                                           XX
XXXXXXXXXXXXXXXXXXXXXXXXXXXXXXXXXXXXXXXXXXXXXXXXXXXXXXXXXXXXXXXXXXXXXXXXXXXXXXX
XXXXXXXXXXXXXXXXXXXXXXXXXXXXXXXXXXXXXXXXXXXXXXXXXXXXXXXXXXXXXXXXXXXXXXXXXXXXXXX
*/
#include "jitpch.h"
#ifdef _MSC_VER
#pragma hdrstop
#endif

#ifdef TARGET_ARMARCH // This file is ONLY used for ARM and ARM64 architectures

#include "codegen.h"
#include "lower.h"
#include "gcinfo.h"
#include "emit.h"
#include "patchpointinfo.h"

//------------------------------------------------------------------------
// genStackPointerConstantAdjustment: add a specified constant value to the stack pointer.
// No probe is done.
//
// Arguments:
//    spDelta                 - the value to add to SP. Must be negative or zero.
//    regTmp                  - an available temporary register that is used if 'spDelta' cannot be encoded by
//                              'sub sp, sp, #spDelta' instruction.
//                              Can be REG_NA if the caller knows for certain that 'spDelta' fits into the immediate
//                              value range.
//
// Return Value:
//    None.
//
void CodeGen::genStackPointerConstantAdjustment(ssize_t spDelta, regNumber regTmp)
{
    assert(spDelta < 0);

    // We assert that the SP change is less than one page. If it's greater, you should have called a
    // function that does a probe, which will in turn call this function.
    assert((target_size_t)(-spDelta) <= compiler->eeGetPageSize());

#ifdef TARGET_ARM64
    genInstrWithConstant(INS_sub, EA_PTRSIZE, REG_SPBASE, REG_SPBASE, -spDelta, regTmp);
#else
    genInstrWithConstant(INS_sub, EA_PTRSIZE, REG_SPBASE, REG_SPBASE, -spDelta, INS_FLAGS_DONT_CARE, regTmp);
#endif
}

//------------------------------------------------------------------------
// genStackPointerConstantAdjustmentWithProbe: add a specified constant value to the stack pointer,
// and probe the stack as appropriate. Should only be called as a helper for
// genStackPointerConstantAdjustmentLoopWithProbe.
//
// Arguments:
//    spDelta                 - the value to add to SP. Must be negative or zero. If zero, the probe happens,
//                              but the stack pointer doesn't move.
//    regTmp                  - temporary register to use as target for probe load instruction
//
// Return Value:
//    None.
//
void CodeGen::genStackPointerConstantAdjustmentWithProbe(ssize_t spDelta, regNumber regTmp)
{
    GetEmitter()->emitIns_R_R_I(INS_ldr, EA_4BYTE, regTmp, REG_SP, 0);
    genStackPointerConstantAdjustment(spDelta, regTmp);
}

//------------------------------------------------------------------------
// genStackPointerConstantAdjustmentLoopWithProbe: Add a specified constant value to the stack pointer,
// and probe the stack as appropriate. Generates one probe per page, up to the total amount required.
// This will generate a sequence of probes in-line.
//
// Arguments:
//    spDelta                 - the value to add to SP. Must be negative.
//    regTmp                  - temporary register to use as target for probe load instruction
//
// Return Value:
//    Offset in bytes from SP to last probed address.
//
target_ssize_t CodeGen::genStackPointerConstantAdjustmentLoopWithProbe(ssize_t spDelta, regNumber regTmp)
{
    assert(spDelta < 0);

    const target_size_t pageSize = compiler->eeGetPageSize();

    ssize_t spRemainingDelta = spDelta;
    do
    {
        ssize_t spOneDelta = -(ssize_t)min((target_size_t)-spRemainingDelta, pageSize);
        genStackPointerConstantAdjustmentWithProbe(spOneDelta, regTmp);
        spRemainingDelta -= spOneDelta;
    } while (spRemainingDelta < 0);

    // What offset from the final SP was the last probe? This depends on the fact that
    // genStackPointerConstantAdjustmentWithProbe() probes first, then does "SUB SP".
    target_size_t lastTouchDelta = (target_size_t)(-spDelta) % pageSize;
    if ((lastTouchDelta == 0) || (lastTouchDelta + STACK_PROBE_BOUNDARY_THRESHOLD_BYTES > pageSize))
    {
        // We haven't probed almost a complete page. If lastTouchDelta==0, then spDelta was an exact
        // multiple of pageSize, which means we last probed exactly one page back. Otherwise, we probed
        // the page, but very far from the end. If the next action on the stack might subtract from SP
        // first, before touching the current SP, then we do one more probe at the very bottom. This can
        // happen on x86, for example, when we copy an argument to the stack using a "SUB ESP; REP MOV"
        // strategy.

        GetEmitter()->emitIns_R_R_I(INS_ldr, EA_4BYTE, regTmp, REG_SP, 0);
        lastTouchDelta = 0;
    }

    return lastTouchDelta;
}

//------------------------------------------------------------------------
// genCodeForTreeNode Generate code for a single node in the tree.
//
// Preconditions:
//    All operands have been evaluated.
//
void CodeGen::genCodeForTreeNode(GenTree* treeNode)
{
    regNumber targetReg  = treeNode->GetRegNum();
    var_types targetType = treeNode->TypeGet();
    emitter*  emit       = GetEmitter();

#ifdef DEBUG
    // Validate that all the operands for the current node are consumed in order.
    // This is important because LSRA ensures that any necessary copies will be
    // handled correctly.
    lastConsumedNode = nullptr;
    if (compiler->verbose)
    {
        unsigned seqNum = treeNode->gtSeqNum; // Useful for setting a conditional break in Visual Studio
        compiler->gtDispLIRNode(treeNode, "Generating: ");
    }
#endif // DEBUG

    // Is this a node whose value is already in a register?  LSRA denotes this by
    // setting the GTF_REUSE_REG_VAL flag.
    if (treeNode->IsReuseRegVal())
    {
        genCodeForReuseVal(treeNode);
        return;
    }

    // contained nodes are part of their parents for codegen purposes
    // ex : immediates, most LEAs
    if (treeNode->isContained())
    {
        return;
    }

    switch (treeNode->gtOper)
    {
        case GT_START_NONGC:
            GetEmitter()->emitDisableGC();
            break;

        case GT_START_PREEMPTGC:
            // Kill callee saves GC registers, and create a label
            // so that information gets propagated to the emitter.
            gcInfo.gcMarkRegSetNpt(RBM_INT_CALLEE_SAVED);
            genDefineTempLabel(genCreateTempLabel());
            break;

        case GT_PROF_HOOK:
            // We should be seeing this only if profiler hook is needed
            noway_assert(compiler->compIsProfilerHookNeeded());

#ifdef PROFILING_SUPPORTED
            // Right now this node is used only for tail calls. In future if
            // we intend to use it for Enter or Leave hooks, add a data member
            // to this node indicating the kind of profiler hook. For example,
            // helper number can be used.
            genProfilingLeaveCallback(CORINFO_HELP_PROF_FCN_TAILCALL);
#endif // PROFILING_SUPPORTED
            break;

        case GT_LCLHEAP:
            genLclHeap(treeNode);
            break;

        case GT_CNS_INT:
        case GT_CNS_DBL:
        case GT_CNS_VEC:
            genSetRegToConst(targetReg, targetType, treeNode);
            genProduceReg(treeNode);
            break;

        case GT_NOT:
        case GT_NEG:
            genCodeForNegNot(treeNode);
            break;

#if defined(TARGET_ARM64)
        case GT_BSWAP:
        case GT_BSWAP16:
            genCodeForBswap(treeNode);
            break;
#endif // defined(TARGET_ARM64)

        case GT_MOD:
        case GT_UMOD:
        case GT_DIV:
        case GT_UDIV:
            genCodeForDivMod(treeNode->AsOp());
            break;

        case GT_OR:
        case GT_XOR:
        case GT_AND:
        case GT_AND_NOT:
            assert(varTypeIsIntegralOrI(treeNode));

            FALLTHROUGH;

#if !defined(TARGET_64BIT)
        case GT_ADD_LO:
        case GT_ADD_HI:
        case GT_SUB_LO:
        case GT_SUB_HI:
#endif // !defined(TARGET_64BIT)

        case GT_ADD:
        case GT_SUB:
        case GT_MUL:
            genConsumeOperands(treeNode->AsOp());
            genCodeForBinary(treeNode->AsOp());
            break;

        case GT_LSH:
        case GT_RSH:
        case GT_RSZ:
        // case GT_ROL: // No ROL instruction on ARM; it has been lowered to ROR.
        case GT_ROR:
            genCodeForShift(treeNode);
            break;

#if !defined(TARGET_64BIT)

        case GT_LSH_HI:
        case GT_RSH_LO:
            genCodeForShiftLong(treeNode);
            break;

#endif // !defined(TARGET_64BIT)

        case GT_CAST:
            genCodeForCast(treeNode->AsOp());
            break;

        case GT_BITCAST:
            genCodeForBitCast(treeNode->AsOp());
            break;

        case GT_LCL_ADDR:
            genCodeForLclAddr(treeNode->AsLclFld());
            break;

        case GT_LCL_FLD:
            genCodeForLclFld(treeNode->AsLclFld());
            break;

        case GT_LCL_VAR:
            genCodeForLclVar(treeNode->AsLclVar());
            break;

        case GT_STORE_LCL_FLD:
            genCodeForStoreLclFld(treeNode->AsLclFld());
            break;

        case GT_STORE_LCL_VAR:
            genCodeForStoreLclVar(treeNode->AsLclVar());
            break;

        case GT_RETFILT:
        case GT_RETURN:
            genReturn(treeNode);
            break;

        case GT_LEA:
            // If we are here, it is the case where there is an LEA that cannot be folded into a parent instruction.
            genLeaInstruction(treeNode->AsAddrMode());
            break;

        case GT_INDEX_ADDR:
            genCodeForIndexAddr(treeNode->AsIndexAddr());
            break;

        case GT_IND:
            genCodeForIndir(treeNode->AsIndir());
            break;

        case GT_MUL_LONG:
            genCodeForMulLong(treeNode->AsOp());
            break;

#ifdef TARGET_ARM64
        case GT_INC_SATURATE:
            genCodeForIncSaturate(treeNode);
            break;

        case GT_MULHI:
            genCodeForMulHi(treeNode->AsOp());
            break;

        case GT_SWAP:
            genCodeForSwap(treeNode->AsOp());
            break;

        case GT_BFIZ:
            genCodeForBfiz(treeNode->AsOp());
            break;
#endif // TARGET_ARM64

        case GT_JMP:
            genJmpMethod(treeNode);
            break;

        case GT_CKFINITE:
            genCkfinite(treeNode);
            break;

        case GT_INTRINSIC:
            genIntrinsic(treeNode->AsIntrinsic());
            break;

#ifdef FEATURE_HW_INTRINSICS
        case GT_HWINTRINSIC:
            genHWIntrinsic(treeNode->AsHWIntrinsic());
            break;
#endif // FEATURE_HW_INTRINSICS

        case GT_EQ:
        case GT_NE:
        case GT_LT:
        case GT_LE:
        case GT_GE:
        case GT_GT:
        case GT_TEST_NE:
        case GT_TEST_EQ:
        case GT_CMP:
        case GT_TEST:
            genConsumeOperands(treeNode->AsOp());
            genCodeForCompare(treeNode->AsOp());
            break;

#ifdef TARGET_ARM64
        case GT_SELECT_NEG:
        case GT_SELECT_INV:
        case GT_SELECT_INC:
        case GT_SELECT:
            genCodeForSelect(treeNode->AsConditional());
            break;

        case GT_SELECT_NEGCC:
        case GT_SELECT_INVCC:
        case GT_SELECT_INCCC:
        case GT_SELECTCC:
            genCodeForSelect(treeNode->AsOp());
            break;

        case GT_JCMP:
        case GT_JTEST:
            genCodeForJumpCompare(treeNode->AsOpCC());
            break;

        case GT_CCMP:
            genCodeForCCMP(treeNode->AsCCMP());
            break;
#endif // TARGET_ARM64

        case GT_JTRUE:
            genCodeForJTrue(treeNode->AsOp());
            break;

        case GT_JCC:
            genCodeForJcc(treeNode->AsCC());
            break;

        case GT_SETCC:
            genCodeForSetcc(treeNode->AsCC());
            break;

        case GT_RETURNTRAP:
            genCodeForReturnTrap(treeNode->AsOp());
            break;

        case GT_STOREIND:
            genCodeForStoreInd(treeNode->AsStoreInd());
            break;

        case GT_COPY:
            // This is handled at the time we call genConsumeReg() on the GT_COPY
            break;

        case GT_FIELD_LIST:
            // Should always be marked contained.
            assert(!"LIST, FIELD_LIST nodes should always be marked contained.");
            break;

        case GT_PUTARG_STK:
            genPutArgStk(treeNode->AsPutArgStk());
            break;

        case GT_PUTARG_REG:
            genPutArgReg(treeNode->AsOp());
            break;

        case GT_PUTARG_SPLIT:
            genPutArgSplit(treeNode->AsPutArgSplit());
            break;

        case GT_CALL:
            genCall(treeNode->AsCall());
            break;

        case GT_MEMORYBARRIER:
        {
            CodeGen::BarrierKind barrierKind =
                treeNode->gtFlags & GTF_MEMORYBARRIER_LOAD ? BARRIER_LOAD_ONLY : BARRIER_FULL;

            instGen_MemoryBarrier(barrierKind);
            break;
        }

#ifdef TARGET_ARM64
        case GT_XCHG:
        case GT_XORR:
        case GT_XAND:
        case GT_XADD:
            genLockedInstructions(treeNode->AsOp());
            break;

        case GT_CMPXCHG:
            genCodeForCmpXchg(treeNode->AsCmpXchg());
            break;
#endif // TARGET_ARM64

#ifdef SWIFT_SUPPORT
        case GT_SWIFT_ERROR:
            genCodeForSwiftErrorReg(treeNode);
            break;
#endif // SWIFT_SUPPORT

        case GT_RELOAD:
            // do nothing - reload is just a marker.
            // The parent node will call genConsumeReg on this which will trigger the unspill of this node's child
            // into the register specified in this node.
            break;

        case GT_NOP:
            break;

        case GT_KEEPALIVE:
            if (treeNode->AsOp()->gtOp1->isContained())
            {
                // For this case we simply need to update the lifetime of the local.
                genUpdateLife(treeNode->AsOp()->gtOp1);
            }
            else
            {
                genConsumeReg(treeNode->AsOp()->gtOp1);
            }
            break;

        case GT_NO_OP:
            instGen(INS_nop);
            break;

        case GT_BOUNDS_CHECK:
            genRangeCheck(treeNode);
            break;

        case GT_PHYSREG:
            genCodeForPhysReg(treeNode->AsPhysReg());
            break;

        case GT_NULLCHECK:
            genCodeForNullCheck(treeNode->AsIndir());
            break;

        case GT_CATCH_ARG:

            noway_assert(handlerGetsXcptnObj(compiler->compCurBB->bbCatchTyp));

            /* Catch arguments get passed in a register. genCodeForBBlist()
               would have marked it as holding a GC object, but not used. */

            noway_assert(gcInfo.gcRegGCrefSetCur & RBM_EXCEPTION_OBJECT);
            genConsumeReg(treeNode);
            break;

        case GT_PINVOKE_PROLOG:
            noway_assert(((gcInfo.gcRegGCrefSetCur | gcInfo.gcRegByrefSetCur) &
                          ~fullIntArgRegMask(compiler->info.compCallConv)) == 0);

#ifdef PSEUDORANDOM_NOP_INSERTION
            // the runtime side requires the codegen here to be consistent
            emit->emitDisableRandomNops();
#endif // PSEUDORANDOM_NOP_INSERTION
            break;

        case GT_LABEL:
            genPendingCallLabel = genCreateTempLabel();
#if defined(TARGET_ARM)
            genMov32RelocatableDisplacement(genPendingCallLabel, targetReg);
#else
            emit->emitIns_R_L(INS_adr, EA_PTRSIZE, genPendingCallLabel, targetReg);
#endif
            break;

        case GT_STORE_BLK:
            genCodeForStoreBlk(treeNode->AsBlk());
            break;

        case GT_JMPTABLE:
            genJumpTable(treeNode);
            break;

        case GT_SWITCH_TABLE:
            genTableBasedSwitch(treeNode);
            break;

#ifdef TARGET_ARM
        case GT_LONG:
            assert(treeNode->isUsedFromReg());
            genConsumeRegs(treeNode);
            break;
#endif // TARGET_ARM

        case GT_IL_OFFSET:
            // Do nothing; these nodes are simply markers for debug info.
            break;

        default:
        {
            unreached();
        }
        break;
    }
}

//---------------------------------------------------------------------
// genSetGSSecurityCookie: Set the "GS" security cookie in the prolog.
//
// Arguments:
//     initReg        - register to use as a scratch register
//     pInitRegZeroed - OUT parameter. *pInitRegZeroed is set to 'false' if and only if
//                      this call sets 'initReg' to a non-zero value.
//
// Return Value:
//     None
//
void CodeGen::genSetGSSecurityCookie(regNumber initReg, bool* pInitRegZeroed)
{
    assert(compiler->compGeneratingProlog);

    if (!compiler->getNeedsGSSecurityCookie())
    {
        return;
    }

    if (compiler->opts.IsOSR() && compiler->info.compPatchpointInfo->HasSecurityCookie())
    {
        // Security cookie is on original frame and was initialized there.
        return;
    }

    if (compiler->gsGlobalSecurityCookieAddr == nullptr)
    {
        noway_assert(compiler->gsGlobalSecurityCookieVal != 0);
        // initReg = #GlobalSecurityCookieVal; [frame.GSSecurityCookie] = initReg
        instGen_Set_Reg_To_Imm(EA_PTRSIZE, initReg, compiler->gsGlobalSecurityCookieVal);
        GetEmitter()->emitIns_S_R(INS_str, EA_PTRSIZE, initReg, compiler->lvaGSSecurityCookie, 0);
    }
    else
    {
        instGen_Set_Reg_To_Imm(EA_PTR_DSP_RELOC, initReg, (ssize_t)compiler->gsGlobalSecurityCookieAddr,
                               INS_FLAGS_DONT_CARE DEBUGARG((size_t)THT_SetGSCookie) DEBUGARG(GTF_EMPTY));
        GetEmitter()->emitIns_R_R_I(INS_ldr, EA_PTRSIZE, initReg, initReg, 0);
        regSet.verifyRegUsed(initReg);
        GetEmitter()->emitIns_S_R(INS_str, EA_PTRSIZE, initReg, compiler->lvaGSSecurityCookie, 0);
    }

    *pInitRegZeroed = false;
}

//------------------------------------------------------------------------
// genEmitGSCookieCheck: Generate code to check that the GS cookie
// wasn't thrashed by a buffer overrun.
//
void CodeGen::genEmitGSCookieCheck(bool pushReg)
{
    noway_assert(compiler->gsGlobalSecurityCookieAddr || compiler->gsGlobalSecurityCookieVal);

    // Make sure that the return register is reported as live GC-ref so that any GC that kicks in while
    // executing GS cookie check will not collect the object pointed to by REG_INTRET (R0).
    if (!pushReg && (compiler->info.compRetNativeType == TYP_REF))
        gcInfo.gcRegGCrefSetCur |= RBM_INTRET;

    // We need two temporary registers, to load the GS cookie values and compare them. We can't use
    // any argument registers if 'pushReg' is true (meaning we have a JMP call). They should be
    // callee-trash registers, which should not contain anything interesting at this point.
    // We don't have any IR node representing this check, so LSRA can't communicate registers
    // for us to use.

    regNumber regGSConst = REG_GSCOOKIE_TMP_0;
    regNumber regGSValue = REG_GSCOOKIE_TMP_1;

    if (compiler->gsGlobalSecurityCookieAddr == nullptr)
    {
        // load the GS cookie constant into a reg
        //
        instGen_Set_Reg_To_Imm(EA_PTRSIZE, regGSConst, compiler->gsGlobalSecurityCookieVal);
    }
    else
    {
        // Ngen case - GS cookie constant needs to be accessed through an indirection.
        instGen_Set_Reg_To_Imm(EA_HANDLE_CNS_RELOC, regGSConst, (ssize_t)compiler->gsGlobalSecurityCookieAddr,
                               INS_FLAGS_DONT_CARE DEBUGARG((size_t)THT_GSCookieCheck) DEBUGARG(GTF_EMPTY));
        GetEmitter()->emitIns_R_R_I(INS_ldr, EA_PTRSIZE, regGSConst, regGSConst, 0);
    }
    // Load this method's GS value from the stack frame
    GetEmitter()->emitIns_R_S(INS_ldr, EA_PTRSIZE, regGSValue, compiler->lvaGSSecurityCookie, 0);
    // Compare with the GC cookie constant
    GetEmitter()->emitIns_R_R(INS_cmp, EA_PTRSIZE, regGSConst, regGSValue);

    BasicBlock* gsCheckBlk = genCreateTempLabel();
    inst_JMP(EJ_eq, gsCheckBlk);
    // regGSConst and regGSValue aren't needed anymore, we can use them for helper call
    genEmitHelperCall(CORINFO_HELP_FAIL_FAST, 0, EA_UNKNOWN, regGSConst);
    genDefineTempLabel(gsCheckBlk);
}

//---------------------------------------------------------------------
// genIntrinsic - generate code for a given intrinsic
//
// Arguments
//    treeNode - the GT_INTRINSIC node
//
// Return value:
//    None
//
void CodeGen::genIntrinsic(GenTreeIntrinsic* treeNode)
{
    // Both operand and its result must be of the same floating point type.
    GenTree* srcNode = treeNode->gtGetOp1();

#ifdef DEBUG
    if ((treeNode->gtIntrinsicName > NI_SYSTEM_MATH_START) && (treeNode->gtIntrinsicName < NI_SYSTEM_MATH_END))
    {
        assert(varTypeIsFloating(srcNode));
        assert(srcNode->TypeGet() == treeNode->TypeGet());
    }
#endif // DEBUG

    // Handle intrinsics that can be implemented by target-specific instructions
    switch (treeNode->gtIntrinsicName)
    {
        case NI_System_Math_Abs:
            genConsumeOperands(treeNode->AsOp());
            GetEmitter()->emitInsBinary(INS_ABS, emitActualTypeSize(treeNode), treeNode, srcNode);
            break;

#ifdef TARGET_ARM64
        case NI_System_Math_Ceiling:
            genConsumeOperands(treeNode->AsOp());
            GetEmitter()->emitInsBinary(INS_frintp, emitActualTypeSize(treeNode), treeNode, srcNode);
            break;

        case NI_System_Math_Floor:
            genConsumeOperands(treeNode->AsOp());
            GetEmitter()->emitInsBinary(INS_frintm, emitActualTypeSize(treeNode), treeNode, srcNode);
            break;

        case NI_System_Math_Truncate:
            genConsumeOperands(treeNode->AsOp());
            GetEmitter()->emitInsBinary(INS_frintz, emitActualTypeSize(treeNode), treeNode, srcNode);
            break;

        case NI_System_Math_Round:
            genConsumeOperands(treeNode->AsOp());
            GetEmitter()->emitInsBinary(INS_frintn, emitActualTypeSize(treeNode), treeNode, srcNode);
            break;

        case NI_System_Math_Max:
        {
            genConsumeOperands(treeNode->AsOp());
            GetEmitter()->emitIns_R_R_R(INS_fmax, emitActualTypeSize(treeNode), treeNode->GetRegNum(),
                                        srcNode->GetRegNum(), treeNode->gtGetOp2()->GetRegNum());
            break;
        }

        case NI_System_Math_MaxNumber:
        {
            genConsumeOperands(treeNode->AsOp());
            GetEmitter()->emitIns_R_R_R(INS_fmaxnm, emitActualTypeSize(treeNode), treeNode->GetRegNum(),
                                        srcNode->GetRegNum(), treeNode->gtGetOp2()->GetRegNum());
            break;
        }

        case NI_System_Math_Min:
        {
            genConsumeOperands(treeNode->AsOp());
            GetEmitter()->emitIns_R_R_R(INS_fmin, emitActualTypeSize(treeNode), treeNode->GetRegNum(),
                                        srcNode->GetRegNum(), treeNode->gtGetOp2()->GetRegNum());
            break;
        }

        case NI_System_Math_MinNumber:
        {
            genConsumeOperands(treeNode->AsOp());
            GetEmitter()->emitIns_R_R_R(INS_fminnm, emitActualTypeSize(treeNode), treeNode->GetRegNum(),
                                        srcNode->GetRegNum(), treeNode->gtGetOp2()->GetRegNum());
            break;
        }
#endif // TARGET_ARM64

        case NI_System_Math_Sqrt:
            genConsumeOperands(treeNode->AsOp());
            GetEmitter()->emitInsBinary(INS_SQRT, emitActualTypeSize(treeNode), treeNode, srcNode);
            break;

#if defined(FEATURE_SIMD)
            // The handling is a bit more complex so genSimdUpperSave/Restore
            // handles genConsumeOperands and genProduceReg

        case NI_SIMD_UpperRestore:
        {
            genSimdUpperRestore(treeNode);
            return;
        }

        case NI_SIMD_UpperSave:
        {
            genSimdUpperSave(treeNode);
            return;
        }
#endif // FEATURE_SIMD

        default:
            assert(!"genIntrinsic: Unsupported intrinsic");
            unreached();
    }

    genProduceReg(treeNode);
}

//---------------------------------------------------------------------
// genPutArgStk - generate code for a GT_PUTARG_STK node
//
// Arguments
//    treeNode - the GT_PUTARG_STK node
//
// Return value:
//    None
//
void CodeGen::genPutArgStk(GenTreePutArgStk* treeNode)
{
    assert(treeNode->OperIs(GT_PUTARG_STK));
    emitter* emit = GetEmitter();

    // This is the varNum for our store operations,
    // typically this is the varNum for the Outgoing arg space
    // When we are generating a tail call it will be the varNum for arg0
    unsigned varNumOut    = (unsigned)-1;
    unsigned argOffsetMax = (unsigned)-1; // Records the maximum size of this area for assert checks

    // Get argument offset to use with 'varNumOut'
    // Here we cross check that argument offset hasn't changed from lowering to codegen since
    // we are storing arg slot number in GT_PUTARG_STK node in lowering phase.
    unsigned argOffsetOut = treeNode->getArgOffset();

    // Whether to setup stk arg in incoming or out-going arg area?
    // Fast tail calls implemented as epilog+jmp = stk arg is setup in incoming arg area.
    // All other calls - stk arg is setup in out-going arg area.
    if (treeNode->putInIncomingArgArea())
    {
        varNumOut    = getFirstArgWithStackSlot();
        argOffsetMax = compiler->compArgSize;
#if FEATURE_FASTTAILCALL
        // This must be a fast tail call.
        assert(treeNode->gtCall->IsFastTailCall());

        // Since it is a fast tail call, the existence of first incoming arg is guaranteed
        // because fast tail call requires that in-coming arg area of caller is >= out-going
        // arg area required for tail call.
        LclVarDsc* varDsc = compiler->lvaGetDesc(varNumOut);
        assert(varDsc != nullptr);
#endif // FEATURE_FASTTAILCALL
    }
    else
    {
        varNumOut    = compiler->lvaOutgoingArgSpaceVar;
        argOffsetMax = compiler->lvaOutgoingArgSpaceSize;
    }

    GenTree* source = treeNode->gtGetOp1();

    if (!source->TypeIs(TYP_STRUCT)) // a normal non-Struct argument
    {
        if (varTypeIsSIMD(source->TypeGet()))
        {
            assert(!source->isContained());

            regNumber srcReg = genConsumeReg(source);
            assert((srcReg != REG_NA) && (genIsValidFloatReg(srcReg)));

            assert(compAppleArm64Abi() || treeNode->GetStackByteSize() % TARGET_POINTER_SIZE == 0);

#ifdef TARGET_ARM64
            if (treeNode->GetStackByteSize() == 12)
            {
                GetEmitter()->emitStoreSimd12ToLclOffset(varNumOut, argOffsetOut, srcReg, treeNode);
                argOffsetOut += 12;
            }
            else
#endif // TARGET_ARM64
            {
                emitAttr storeAttr = emitTypeSize(source->TypeGet());
                emit->emitIns_S_R(INS_str, storeAttr, srcReg, varNumOut, argOffsetOut);
                argOffsetOut += EA_SIZE_IN_BYTES(storeAttr);
            }
            assert(argOffsetOut <= argOffsetMax); // We can't write beyond the outgoing arg area
            return;
        }

        var_types slotType = genActualType(source);
        if (compAppleArm64Abi())
        {
            // Small typed args do not get their own full stack slots, so make
            // sure we do not overwrite adjacent arguments.
            switch (treeNode->GetStackByteSize())
            {
                case 1:
                    slotType = TYP_BYTE;
                    break;
                case 2:
                    slotType = TYP_SHORT;
                    break;
                default:
                    assert(treeNode->GetStackByteSize() >= 4);
                    break;
            }
        }

        instruction storeIns  = ins_Store(slotType);
        emitAttr    storeAttr = emitTypeSize(slotType);

        // If it is contained then source must be the integer constant zero
        if (source->isContained())
        {
#ifdef TARGET_ARM64
            assert(source->OperGet() == GT_CNS_INT);
            assert(source->AsIntConCommon()->IconValue() == 0);

            emit->emitIns_S_R(storeIns, storeAttr, REG_ZR, varNumOut, argOffsetOut);
#else  // !TARGET_ARM64
       // There is no zero register on ARM32
            unreached();
#endif // !TARGET_ARM64
        }
        else
        {
            genConsumeReg(source);
            emit->emitIns_S_R(storeIns, storeAttr, source->GetRegNum(), varNumOut, argOffsetOut);
#ifdef TARGET_ARM
            if (source->TypeIs(TYP_LONG))
            {
                // This case currently only occurs for double types that are passed as TYP_LONG;
                // actual long types would have been decomposed by now.
                assert(source->IsCopyOrReload());
                regNumber otherReg = (regNumber)source->AsCopyOrReload()->GetRegNumByIdx(1);
                assert(otherReg != REG_NA);
                argOffsetOut += EA_4BYTE;
                emit->emitIns_S_R(storeIns, storeAttr, otherReg, varNumOut, argOffsetOut);
            }
#endif // TARGET_ARM
        }
        argOffsetOut += EA_SIZE_IN_BYTES(storeAttr);
        assert(argOffsetOut <= argOffsetMax); // We can't write beyond the outgoing arg area
    }
    else // We have some kind of a struct argument
    {
        assert(source->isContained()); // We expect that this node was marked as contained in Lower

        if (source->OperGet() == GT_FIELD_LIST)
        {
            genPutArgStkFieldList(treeNode, varNumOut);
        }
        else
        {
            noway_assert(source->OperIsLocalRead() || source->OperIs(GT_BLK));

            var_types targetType = source->TypeGet();
            noway_assert(varTypeIsStruct(targetType));

            // We will copy this struct to the stack, possibly using a ldp/ldr instruction
            // in ARM64/ARM
            // Setup loReg (and hiReg) from the internal registers that we reserved in lower.
            //
            regNumber loReg = treeNode->ExtractTempReg();
#ifdef TARGET_ARM64
            regNumber hiReg = treeNode->GetSingleTempReg();
#endif // TARGET_ARM64

            GenTreeLclVarCommon* srcLclNode = nullptr;
            regNumber            addrReg    = REG_NA;
            ClassLayout*         layout     = nullptr;

            // Setup "layout", "srcLclNode" and "addrReg".
            if (source->OperIsLocalRead())
            {
                srcLclNode        = source->AsLclVarCommon();
                layout            = srcLclNode->GetLayout(compiler);
                LclVarDsc* varDsc = compiler->lvaGetDesc(srcLclNode);

                // This struct must live on the stack frame.
                assert(varDsc->lvOnFrame && !varDsc->lvRegister);
            }
            else // we must have a GT_BLK
            {
                layout  = source->AsBlk()->GetLayout();
                addrReg = genConsumeReg(source->AsBlk()->Addr());

#ifdef TARGET_ARM64
                // If addrReg equal to loReg, swap(loReg, hiReg)
                // This reduces code complexity by only supporting one addrReg overwrite case
                if (loReg == addrReg)
                {
                    loReg = hiReg;
                    hiReg = addrReg;
                }
#endif // TARGET_ARM64
            }

            unsigned srcSize = layout->GetSize();

            // If we have an HFA we can't have any GC pointers,
            // if not then the max size for the struct is 16 bytes
            if (compiler->IsHfa(layout->GetClassHandle()))
            {
                noway_assert(!layout->HasGCPtr());
            }
#ifdef TARGET_ARM64
            else
            {
                noway_assert(srcSize <= 2 * TARGET_POINTER_SIZE);
            }

            noway_assert(srcSize <= MAX_PASS_MULTIREG_BYTES);
#endif // TARGET_ARM64

            unsigned dstSize = treeNode->GetStackByteSize();

            // We can generate smaller code if store size is a multiple of TARGET_POINTER_SIZE.
            // The dst size can be rounded up to PUTARG_STK size. The src size can be rounded up
            // if it reads a local variable because reading "too much" from a local cannot fault.
            // We must also be careful to check for the arm64 apple case where arguments can be
            // passed without padding.
            //
            if ((dstSize != srcSize) && (srcLclNode != nullptr))
            {
                unsigned widenedSrcSize = roundUp(srcSize, TARGET_POINTER_SIZE);
                if (widenedSrcSize <= dstSize)
                {
                    srcSize = widenedSrcSize;
                }
            }

            assert(srcSize <= dstSize);

            int      remainingSize = srcSize;
            unsigned structOffset  = 0;
            unsigned lclOffset     = (srcLclNode != nullptr) ? srcLclNode->GetLclOffs() : 0;
            unsigned nextIndex     = 0;

#ifdef TARGET_ARM64
            // For a >= 16-byte sizes we will generate a ldp and stp instruction each loop
            //             ldp     x2, x3, [x0]
            //             stp     x2, x3, [sp, #16]

            while (remainingSize >= 2 * TARGET_POINTER_SIZE)
            {
                var_types type0 = layout->GetGCPtrType(nextIndex + 0);
                var_types type1 = layout->GetGCPtrType(nextIndex + 1);

                if (srcLclNode != nullptr)
                {
                    // Load from our local source
                    emit->emitIns_R_R_S_S(INS_ldp, emitTypeSize(type0), emitTypeSize(type1), loReg, hiReg,
                                          srcLclNode->GetLclNum(), lclOffset + structOffset);
                }
                else
                {
                    // check for case of destroying the addrRegister while we still need it
                    assert(loReg != addrReg);
                    noway_assert((remainingSize == 2 * TARGET_POINTER_SIZE) || (hiReg != addrReg));

                    // Load from our address expression source
                    emit->emitIns_R_R_R_I(INS_ldp, emitTypeSize(type0), loReg, hiReg, addrReg, structOffset,
                                          INS_OPTS_NONE, emitTypeSize(type0));
                }

                // Emit stp instruction to store the two registers into the outgoing argument area
                emit->emitIns_S_S_R_R(INS_stp, emitTypeSize(type0), emitTypeSize(type1), loReg, hiReg, varNumOut,
                                      argOffsetOut);
                argOffsetOut += (2 * TARGET_POINTER_SIZE); // We stored 16-bytes of the struct
                assert(argOffsetOut <= argOffsetMax);      // We can't write beyond the outgoing arg area

                remainingSize -= (2 * TARGET_POINTER_SIZE); // We loaded 16-bytes of the struct
                structOffset += (2 * TARGET_POINTER_SIZE);
                nextIndex += 2;
            }
#else  // TARGET_ARM
       // For a >= 4 byte sizes we will generate a ldr and str instruction each loop
       //             ldr     r2, [r0]
       //             str     r2, [sp, #16]
            while (remainingSize >= TARGET_POINTER_SIZE)
            {
                var_types type = layout->GetGCPtrType(nextIndex);

                if (srcLclNode != nullptr)
                {
                    // Load from our local source
                    emit->emitIns_R_S(INS_ldr, emitTypeSize(type), loReg, srcLclNode->GetLclNum(),
                                      lclOffset + structOffset);
                }
                else
                {
                    // check for case of destroying the addrRegister while we still need it
                    assert(loReg != addrReg || remainingSize == TARGET_POINTER_SIZE);

                    // Load from our address expression source
                    emit->emitIns_R_R_I(INS_ldr, emitTypeSize(type), loReg, addrReg, structOffset);
                }

                // Emit str instruction to store the register into the outgoing argument area
                emit->emitIns_S_R(INS_str, emitTypeSize(type), loReg, varNumOut, argOffsetOut);
                argOffsetOut += TARGET_POINTER_SIZE;  // We stored 4-bytes of the struct
                assert(argOffsetOut <= argOffsetMax); // We can't write beyond the outgoing arg area

                remainingSize -= TARGET_POINTER_SIZE; // We loaded 4-bytes of the struct
                structOffset += TARGET_POINTER_SIZE;
                nextIndex += 1;
            }
#endif // TARGET_ARM

            // For a 12-byte size we will generate two load instructions
            //             ldr     x2, [x0]
            //             ldr     w3, [x0, #8]
            //             str     x2, [sp, #16]
            //             str     w3, [sp, #24]

            while (remainingSize > 0)
            {
                nextIndex = structOffset / TARGET_POINTER_SIZE;

                var_types type;
                if (remainingSize >= TARGET_POINTER_SIZE)
                {
                    type = layout->GetGCPtrType(nextIndex);
                }
                else // (remainingSize < TARGET_POINTER_SIZE)
                {
                    // the left over size is smaller than a pointer and thus can never be a GC type
                    assert(!layout->IsGCPtr(nextIndex));

                    if (remainingSize >= 4)
                    {
                        type = TYP_INT;
                    }
                    else if (remainingSize >= 2)
                    {
                        type = TYP_USHORT;
                    }
                    else
                    {
                        assert(remainingSize == 1);
                        type = TYP_UBYTE;
                    }
                }

                const emitAttr attr     = emitActualTypeSize(type);
                const unsigned moveSize = genTypeSize(type);

                remainingSize -= moveSize;

                instruction loadIns = ins_Load(type);
                if (srcLclNode != nullptr)
                {
                    // Load from our local source
                    emit->emitIns_R_S(loadIns, attr, loReg, srcLclNode->GetLclNum(), lclOffset + structOffset);
                }
                else
                {
                    assert(loReg != addrReg);
                    // Load from our address expression source
                    emit->emitIns_R_R_I(loadIns, attr, loReg, addrReg, structOffset);
                }

                // Emit a store instruction to store the register into the outgoing argument area
                instruction storeIns = ins_Store(type);
                emit->emitIns_S_R(storeIns, attr, loReg, varNumOut, argOffsetOut);
                argOffsetOut += moveSize;
                assert(argOffsetOut <= argOffsetMax); // We can't write beyond the outgoing arg area

                structOffset += moveSize;
            }
        }
    }
}

//---------------------------------------------------------------------
// genPutArgReg - generate code for a GT_PUTARG_REG node
//
// Arguments
//    tree - the GT_PUTARG_REG node
//
// Return value:
//    None
//
void CodeGen::genPutArgReg(GenTreeOp* tree)
{
    assert(tree->OperIs(GT_PUTARG_REG));

    var_types targetType = tree->TypeGet();
    regNumber targetReg  = tree->GetRegNum();

    assert(targetType != TYP_STRUCT);

    GenTree* op1 = tree->gtOp1;
    genConsumeReg(op1);

    // If child node is not already in the register we need, move it
    inst_Mov(targetType, targetReg, op1->GetRegNum(), /* canSkip */ true);

    genProduceReg(tree);
}

//---------------------------------------------------------------------
// genPutArgSplit - generate code for a GT_PUTARG_SPLIT node
//
// Arguments
//    tree - the GT_PUTARG_SPLIT node
//
// Return value:
//    None
//
void CodeGen::genPutArgSplit(GenTreePutArgSplit* treeNode)
{
    assert(treeNode->OperIs(GT_PUTARG_SPLIT));

    GenTree* source       = treeNode->gtOp1;
    emitter* emit         = GetEmitter();
    unsigned varNumOut    = compiler->lvaOutgoingArgSpaceVar;
    unsigned argOffsetMax = compiler->lvaOutgoingArgSpaceSize;

    if (source->OperGet() == GT_FIELD_LIST)
    {
        // Evaluate each of the GT_FIELD_LIST items into their register
        // and store their register into the outgoing argument area
        unsigned regIndex         = 0;
        unsigned firstOnStackOffs = UINT_MAX;

        for (GenTreeFieldList::Use& use : source->AsFieldList()->Uses())
        {
            GenTree*  nextArgNode = use.GetNode();
            regNumber fieldReg    = nextArgNode->GetRegNum();
            genConsumeReg(nextArgNode);

            if (regIndex >= treeNode->gtNumRegs)
            {
                if (firstOnStackOffs == UINT_MAX)
                {
                    firstOnStackOffs = use.GetOffset();
                }

                var_types type   = use.GetType();
                unsigned  offset = treeNode->getArgOffset() + use.GetOffset() - firstOnStackOffs;
                // We can't write beyond the outgoing arg area
                assert((offset + genTypeSize(type)) <= argOffsetMax);

                // Emit store instructions to store the registers produced by the GT_FIELD_LIST into the outgoing
                // argument area
                emit->emitIns_S_R(ins_Store(type), emitActualTypeSize(type), fieldReg, varNumOut, offset);
            }
            else
            {
                var_types type   = treeNode->GetRegType(regIndex);
                regNumber argReg = treeNode->GetRegNumByIdx(regIndex);
#ifdef TARGET_ARM
                if (type == TYP_LONG)
                {
                    // We should only see long fields for DOUBLEs passed in 2 integer registers, via bitcast.
                    // All other LONGs should have been decomposed.
                    // Handle the first INT, and then handle the 2nd below.
                    assert(nextArgNode->OperIs(GT_BITCAST));
                    type = TYP_INT;
                    inst_Mov(type, argReg, fieldReg, /* canSkip */ true);

                    // Now set up the next register for the 2nd INT
                    argReg = REG_NEXT(argReg);
                    regIndex++;
                    assert(argReg == treeNode->GetRegNumByIdx(regIndex));
                    fieldReg = nextArgNode->AsMultiRegOp()->GetRegNumByIdx(1);
                }
#endif // TARGET_ARM

                // If child node is not already in the register we need, move it
                inst_Mov(type, argReg, fieldReg, /* canSkip */ true);

                regIndex++;
            }
        }
    }
    else
    {
        var_types targetType = source->TypeGet();
        assert(source->isContained() && varTypeIsStruct(targetType));

        // We need a register to store intermediate values that we are loading
        // from the source into. We can usually use one of the target registers
        // that will be overridden anyway. The exception is when the source is
        // in a register and that register is the unique target register we are
        // placing. LSRA will always allocate an internal register when there
        // is just one target register to handle this situation.
        //
        int          firstRegToPlace;
        regNumber    valueReg     = REG_NA;
        unsigned     srcLclNum    = BAD_VAR_NUM;
        unsigned     srcLclOffset = 0;
        regNumber    addrReg      = REG_NA;
        var_types    addrType     = TYP_UNDEF;
        ClassLayout* layout       = nullptr;

        if (source->OperIsLocalRead())
        {
            srcLclNum         = source->AsLclVarCommon()->GetLclNum();
            srcLclOffset      = source->AsLclVarCommon()->GetLclOffs();
            layout            = source->AsLclVarCommon()->GetLayout(compiler);
            LclVarDsc* varDsc = compiler->lvaGetDesc(srcLclNum);

            // This struct must live on the stack frame.
            assert(varDsc->lvOnFrame && !varDsc->lvRegister);

            // No possible conflicts, just use the first register as the value register.
            firstRegToPlace = 0;
            valueReg        = treeNode->GetRegNumByIdx(0);
        }
        else // we must have a GT_BLK
        {
            layout   = source->AsBlk()->GetLayout();
            addrReg  = genConsumeReg(source->AsBlk()->Addr());
            addrType = source->AsBlk()->Addr()->TypeGet();

            regNumber allocatedValueReg = REG_NA;
            if (treeNode->gtNumRegs == 1)
            {
                allocatedValueReg = treeNode->ExtractTempReg();
            }

            // Pick a register to store intermediate values in for the to-stack
            // copy. It must not conflict with addrReg. We try to prefer an
            // argument register since those can always use thumb encoding.
            valueReg = treeNode->GetRegNumByIdx(0);
            if (valueReg == addrReg)
            {
                if (treeNode->gtNumRegs == 1)
                {
                    valueReg = allocatedValueReg;
                }
                else
                {
                    // Prefer argument register that can always use thumb encoding.
                    valueReg = treeNode->GetRegNumByIdx(1);
                }
            }

            // Find first register to place. If we are placing addrReg, then
            // make sure we place it last to avoid clobbering its value.
            //
            // The loop below will start at firstRegToPlace and place
            // treeNode->gtNumRegs registers in order, with wraparound. For
            // example, if the registers to place are r0, r1, r2=addrReg, r3
            // then we will set firstRegToPlace = 3 (r3) and the loop below
            // will place r3, r0, r1, r2. The last placement will clobber
            // addrReg.
            firstRegToPlace = 0;
            for (unsigned i = 0; i < treeNode->gtNumRegs; i++)
            {
                if (treeNode->GetRegNumByIdx(i) == addrReg)
                {
                    firstRegToPlace = i + 1;
                    break;
                }
            }
        }

        // Put on stack first
        unsigned structOffset  = treeNode->gtNumRegs * TARGET_POINTER_SIZE;
        unsigned remainingSize = layout->GetSize() - structOffset;
        unsigned argOffsetOut  = treeNode->getArgOffset();

        assert((remainingSize > 0) && (roundUp(remainingSize, TARGET_POINTER_SIZE) == treeNode->GetStackByteSize()));
        while (remainingSize > 0)
        {
            var_types type;
            if (remainingSize >= TARGET_POINTER_SIZE)
            {
                type = layout->GetGCPtrType(structOffset / TARGET_POINTER_SIZE);
            }
            else if (remainingSize >= 4)
            {
                type = TYP_INT;
            }
            else if (remainingSize >= 2)
            {
                type = TYP_USHORT;
            }
            else
            {
                assert(remainingSize == 1);
                type = TYP_UBYTE;
            }

            emitAttr attr     = emitActualTypeSize(type);
            unsigned moveSize = genTypeSize(type);

            instruction loadIns = ins_Load(type);
            if (srcLclNum != BAD_VAR_NUM)
            {
                // Load from our local source
                emit->emitIns_R_S(loadIns, attr, valueReg, srcLclNum, srcLclOffset + structOffset);
            }
            else
            {
                assert(valueReg != addrReg);

                // Load from our address expression source
                emit->emitIns_R_R_I(loadIns, attr, valueReg, addrReg, structOffset);
            }

            // Emit the instruction to store the register into the outgoing argument area
            emit->emitIns_S_R(ins_Store(type), attr, valueReg, varNumOut, argOffsetOut);
            argOffsetOut += moveSize;
            assert(argOffsetOut <= argOffsetMax);

            remainingSize -= moveSize;
            structOffset += moveSize;
        }

        // Place registers starting from firstRegToPlace. It should ensure we
        // place addrReg last (if we place it at all).
        structOffset         = static_cast<unsigned>(firstRegToPlace) * TARGET_POINTER_SIZE;
        unsigned curRegIndex = firstRegToPlace;

        for (unsigned regsPlaced = 0; regsPlaced < treeNode->gtNumRegs; regsPlaced++)
        {
            if (curRegIndex == treeNode->gtNumRegs)
            {
                curRegIndex  = 0;
                structOffset = 0;
            }

            regNumber targetReg = treeNode->GetRegNumByIdx(curRegIndex);
            var_types type      = treeNode->GetRegType(curRegIndex);

            if (srcLclNum != BAD_VAR_NUM)
            {
                // Load from our local source
                emit->emitIns_R_S(INS_ldr, emitTypeSize(type), targetReg, srcLclNum, srcLclOffset + structOffset);
            }
            else
            {
                assert((addrReg != targetReg) || (regsPlaced == treeNode->gtNumRegs - 1));

                // Load from our address expression source
                emit->emitIns_R_R_I(INS_ldr, emitTypeSize(type), targetReg, addrReg, structOffset);
            }

            curRegIndex++;
            structOffset += TARGET_POINTER_SIZE;
        }
    }
    genProduceReg(treeNode);
}

#ifdef FEATURE_SIMD
//----------------------------------------------------------------------------------
// genMultiRegStoreToSIMDLocal: store multi-reg value to a single-reg SIMD local
//
// Arguments:
//    lclNode  -  GentreeLclVar of GT_STORE_LCL_VAR
//
// Return Value:
//    None
//
void CodeGen::genMultiRegStoreToSIMDLocal(GenTreeLclVar* lclNode)
{
    regNumber dst       = lclNode->GetRegNum();
    GenTree*  op1       = lclNode->gtGetOp1();
    GenTree*  actualOp1 = op1->gtSkipReloadOrCopy();
    unsigned  regCount  = actualOp1->GetMultiRegCount(compiler);
    assert(op1->IsMultiRegNode());
    genConsumeRegs(op1);

    // Treat dst register as a homogeneous vector with element size equal to the src size
    // Insert pieces in reverse order
    for (int i = regCount - 1; i >= 0; --i)
    {
        var_types type = op1->gtSkipReloadOrCopy()->GetRegTypeByIndex(i);
        regNumber reg  = actualOp1->GetRegByIndex(i);
        if (op1->IsCopyOrReload())
        {
            // GT_COPY/GT_RELOAD will have valid reg for those positions
            // that need to be copied or reloaded.
            regNumber reloadReg = op1->AsCopyOrReload()->GetRegNumByIdx(i);
            if (reloadReg != REG_NA)
            {
                reg = reloadReg;
            }
        }

        assert(reg != REG_NA);
        if (varTypeIsFloating(type))
        {
            // If the register piece was passed in a floating point register
            // Use a vector mov element instruction
            // src is not a vector, so it is in the first element reg[0]
            // mov dst[i], reg[0]
            // This effectively moves from `reg[0]` to `dst[i]`, leaving other dst bits unchanged till further
            // iterations
            // For the case where reg == dst, if we iterate so that we write dst[0] last, we eliminate the need for
            // a temporary
            GetEmitter()->emitIns_R_R_I_I(INS_mov, emitTypeSize(type), dst, reg, i, 0);
        }
        else
        {
            // If the register piece was passed in an integer register
            // Use a vector mov from general purpose register instruction
            // mov dst[i], reg
            // This effectively moves from `reg` to `dst[i]`
            GetEmitter()->emitIns_R_R_I(INS_mov, emitTypeSize(type), dst, reg, i);
        }
    }

    genProduceReg(lclNode);
}
#endif // FEATURE_SIMD

//------------------------------------------------------------------------
// genRangeCheck: generate code for GT_BOUNDS_CHECK node.
//
void CodeGen::genRangeCheck(GenTree* oper)
{
    noway_assert(oper->OperIs(GT_BOUNDS_CHECK));
    GenTreeBoundsChk* bndsChk = oper->AsBoundsChk();

    GenTree* arrLen    = bndsChk->GetArrayLength();
    GenTree* arrIndex  = bndsChk->GetIndex();
    GenTree* arrRef    = nullptr;
    int      lenOffset = 0;

    GenTree*     src1;
    GenTree*     src2;
    emitJumpKind jmpKind;

    genConsumeRegs(arrIndex);
    genConsumeRegs(arrLen);

    if (arrIndex->isContainedIntOrIImmed())
    {
        // To encode using a cmp immediate, we place the
        //  constant operand in the second position
        src1    = arrLen;
        src2    = arrIndex;
        jmpKind = EJ_ls;
    }
    else
    {
        src1    = arrIndex;
        src2    = arrLen;
        jmpKind = EJ_hs;
    }

    var_types bndsChkType = genActualType(src2->TypeGet());
#if DEBUG
    // Bounds checks can only be 32 or 64 bit sized comparisons.
    assert(bndsChkType == TYP_INT || bndsChkType == TYP_LONG);

    // The type of the bounds check should always wide enough to compare against the index.
    assert(emitTypeSize(bndsChkType) >= emitActualTypeSize(src1->TypeGet()));
#endif // DEBUG

    GetEmitter()->emitInsBinary(INS_cmp, emitActualTypeSize(bndsChkType), src1, src2);
    genJumpToThrowHlpBlk(jmpKind, bndsChk->gtThrowKind, bndsChk->gtIndRngFailBB);
}

//---------------------------------------------------------------------
// genCodeForPhysReg - generate code for a GT_PHYSREG node
//
// Arguments
//    tree - the GT_PHYSREG node
//
// Return value:
//    None
//
void CodeGen::genCodeForPhysReg(GenTreePhysReg* tree)
{
    assert(tree->OperIs(GT_PHYSREG));

    var_types targetType = tree->TypeGet();
    regNumber targetReg  = tree->GetRegNum();

    inst_Mov(targetType, targetReg, tree->gtSrcReg, /* canSkip */ true);
    genTransferRegGCState(targetReg, tree->gtSrcReg);

    genProduceReg(tree);
}

//---------------------------------------------------------------------
// genCodeForNullCheck - generate code for a GT_NULLCHECK node
//
// Arguments
//    tree - the GT_NULLCHECK node
//
// Return value:
//    None
//
void CodeGen::genCodeForNullCheck(GenTreeIndir* tree)
{
#ifdef TARGET_ARM
    assert(!"GT_NULLCHECK isn't supported for Arm32; use GT_IND.");
#else
    assert(tree->OperIs(GT_NULLCHECK));
    GenTree* op1 = tree->gtOp1;

    genConsumeRegs(op1);
    regNumber targetReg = REG_ZR;

    GetEmitter()->emitInsLoadStoreOp(ins_Load(tree->TypeGet()), emitActualTypeSize(tree), targetReg, tree);
#endif
}

//------------------------------------------------------------------------
// genCodeForShift: Generates the code sequence for a GenTree node that
// represents a bit shift or rotate operation (<<, >>, >>>, rol, ror).
//
// Arguments:
//    tree - the bit shift node (that specifies the type of bit shift to perform).
//
// Assumptions:
//    a) All GenTrees are register allocated.
//
void CodeGen::genCodeForShift(GenTree* tree)
{
    var_types   targetType = tree->TypeGet();
    genTreeOps  oper       = tree->OperGet();
    instruction ins        = genGetInsForOper(oper, targetType);
    emitAttr    size       = emitActualTypeSize(tree);
    regNumber   dstReg     = tree->GetRegNum();

    assert(dstReg != REG_NA);

    genConsumeOperands(tree->AsOp());

    GenTree* operand = tree->gtGetOp1();
    GenTree* shiftBy = tree->gtGetOp2();
    if (!shiftBy->IsCnsIntOrI())
    {
        GetEmitter()->emitIns_R_R_R(ins, size, dstReg, operand->GetRegNum(), shiftBy->GetRegNum());
    }
    else
    {
        unsigned immWidth   = emitter::getBitWidth(size); // For ARM64, immWidth will be set to 32 or 64
        unsigned shiftByImm = (unsigned)shiftBy->AsIntCon()->gtIconVal & (immWidth - 1);
        GetEmitter()->emitIns_R_R_I(ins, size, dstReg, operand->GetRegNum(), shiftByImm);
    }

    genProduceReg(tree);
}

//------------------------------------------------------------------------
// genCodeForLclAddr: Generates the code for GT_LCL_ADDR.
//
// Arguments:
//    lclAddrNode - the node.
//
void CodeGen::genCodeForLclAddr(GenTreeLclFld* lclAddrNode)
{
    assert(lclAddrNode->OperIs(GT_LCL_ADDR));

    var_types targetType = lclAddrNode->TypeGet();
    emitAttr  size       = emitTypeSize(targetType);
    regNumber targetReg  = lclAddrNode->GetRegNum();

    // Address of a local var.
    noway_assert((targetType == TYP_BYREF) || (targetType == TYP_I_IMPL));

    GetEmitter()->emitIns_R_S(INS_lea, size, targetReg, lclAddrNode->GetLclNum(), lclAddrNode->GetLclOffs());

    genProduceReg(lclAddrNode);
}

//------------------------------------------------------------------------
// genCodeForLclFld: Produce code for a GT_LCL_FLD node.
//
// Arguments:
//    tree - the GT_LCL_FLD node
//
void CodeGen::genCodeForLclFld(GenTreeLclFld* tree)
{
    assert(tree->OperIs(GT_LCL_FLD));

    var_types targetType = tree->TypeGet();
    regNumber targetReg  = tree->GetRegNum();
    emitter*  emit       = GetEmitter();

    NYI_IF(targetType == TYP_STRUCT, "GT_LCL_FLD: struct load local field not supported");
    assert(targetReg != REG_NA);

    unsigned offs   = tree->GetLclOffs();
    unsigned varNum = tree->GetLclNum();
    assert(varNum < compiler->lvaCount);

#ifdef TARGET_ARM
    if (tree->IsOffsetMisaligned())
    {
        // Arm supports unaligned access only for integer types,
        // load the floating data as 1 or 2 integer registers and convert them to float.
        regNumber addr = tree->ExtractTempReg();
        emit->emitIns_R_S(INS_lea, EA_PTRSIZE, addr, varNum, offs);

        if (targetType == TYP_FLOAT)
        {
            regNumber floatAsInt = tree->GetSingleTempReg();
            emit->emitIns_R_R(INS_ldr, EA_4BYTE, floatAsInt, addr);
            emit->emitIns_Mov(INS_vmov_i2f, EA_4BYTE, targetReg, floatAsInt, /* canSkip */ false);
        }
        else
        {
            regNumber halfdoubleAsInt1 = tree->ExtractTempReg();
            regNumber halfdoubleAsInt2 = tree->GetSingleTempReg();
            emit->emitIns_R_R_I(INS_ldr, EA_4BYTE, halfdoubleAsInt1, addr, 0);
            emit->emitIns_R_R_I(INS_ldr, EA_4BYTE, halfdoubleAsInt2, addr, 4);
            emit->emitIns_R_R_R(INS_vmov_i2d, EA_8BYTE, targetReg, halfdoubleAsInt1, halfdoubleAsInt2);
        }
    }
    else
#endif // TARGET_ARM
    {
        emitAttr    attr = emitActualTypeSize(targetType);
        instruction ins  = ins_Load(targetType);
        emit->emitIns_R_S(ins, attr, targetReg, varNum, offs);
    }

    genProduceReg(tree);
}

//------------------------------------------------------------------------
// genCodeForIndexAddr: Produce code for a GT_INDEX_ADDR node.
//
// Arguments:
//    tree - the GT_INDEX_ADDR node
//
void CodeGen::genCodeForIndexAddr(GenTreeIndexAddr* node)
{
    GenTree* const base  = node->Arr();
    GenTree* const index = node->Index();

    genConsumeReg(base);
    genConsumeReg(index);

    // NOTE: `genConsumeReg` marks the consumed register as not a GC pointer, as it assumes that the input registers
    // die at the first instruction generated by the node. This is not the case for `INDEX_ADDR`, however, as the
    // base register is multiply-used. As such, we need to mark the base register as containing a GC pointer until
    // we are finished generating the code for this node.

    gcInfo.gcMarkRegPtrVal(base->GetRegNum(), base->TypeGet());
    assert(!varTypeIsGC(index->TypeGet()));

    // The index is never contained, even if it is a constant.
    assert(index->isUsedFromReg());

    const regNumber tmpReg = node->ExtractTempReg();

    regNumber indexReg = index->GetRegNum();

    // Generate the bounds check if necessary.
    if (node->IsBoundsChecked())
    {
        GetEmitter()->emitIns_R_R_I(INS_ldr, EA_4BYTE, tmpReg, base->GetRegNum(), node->gtLenOffset);
        GetEmitter()->emitIns_R_R(INS_cmp, emitActualTypeSize(index->TypeGet()), indexReg, tmpReg);
        genJumpToThrowHlpBlk(EJ_hs, SCK_RNGCHK_FAIL, node->gtIndRngFailBB);
    }

    // Can we use a ScaledAdd instruction?
    //
    if (isPow2(node->gtElemSize) && (node->gtElemSize <= 32768))
    {
        DWORD scale;
        BitScanForward(&scale, node->gtElemSize);

#ifdef TARGET_ARM64
        if (!index->TypeIs(TYP_I_IMPL))
        {
            if (scale <= 4)
            {
                // target = base + index<<scale
                GetEmitter()->emitIns_R_R_R_I(INS_add, emitActualTypeSize(node), node->GetRegNum(), base->GetRegNum(),
                                              indexReg, scale, INS_OPTS_UXTW);
            }
            else
            {
                GetEmitter()->emitIns_Mov(INS_mov, EA_4BYTE, tmpReg, indexReg, /* canSkip */ false);
                indexReg      = tmpReg;
                emitter* emit = GetEmitter();
                genScaledAdd(emitActualTypeSize(node), node->GetRegNum(), base->GetRegNum(), indexReg, scale);
            }
        }
        else
#endif // TARGET_ARM64
        {
            // dest = base + index * scale
            genScaledAdd(emitActualTypeSize(node), node->GetRegNum(), base->GetRegNum(), indexReg, scale);
        }
    }
    else // we have to load the element size and use a MADD (multiply-add) instruction
    {
#ifdef TARGET_ARM64
        if (!index->TypeIs(TYP_I_IMPL))
        {
            const regNumber tmpReg2 = node->ExtractTempReg();
            GetEmitter()->emitIns_Mov(INS_mov, EA_4BYTE, tmpReg2, indexReg, /* canSkip */ false);
            indexReg = tmpReg2;
        }
#endif // TARGET_ARM64

        // tmpReg = element size
        instGen_Set_Reg_To_Imm(EA_4BYTE, tmpReg, (ssize_t)node->gtElemSize);

        // dest = index * tmpReg + base
        GetEmitter()->emitIns_R_R_R_R(INS_MULADD, emitActualTypeSize(node), node->GetRegNum(), indexReg, tmpReg,
                                      base->GetRegNum());
    }

    // dest = dest + elemOffs
    GetEmitter()->emitIns_R_R_I(INS_add, emitActualTypeSize(node), node->GetRegNum(), node->GetRegNum(),
                                node->gtElemOffset);

    gcInfo.gcMarkRegSetNpt(base->gtGetRegMask());

    genProduceReg(node);
}

//------------------------------------------------------------------------
// genGetVolatileLdStIns: Determine the most efficient instruction to perform a
//    volatile load or store and whether an explicit barrier is required or not.
//
// Arguments:
//    currentIns   - the current instruction to perform load/store
//    targetReg    - the target register
//    indir        - the indirection node representing the volatile load/store
//    needsBarrier - OUT parameter. Set to true if an explicit memory barrier is required.
//
// Return Value:
//    instruction to perform the volatile load/store with.
//
instruction CodeGen::genGetVolatileLdStIns(instruction   currentIns,
                                           regNumber     targetReg,
                                           GenTreeIndir* indir,
                                           bool*         needsBarrier)
{
    assert(indir->IsVolatile());

    if (!genIsValidIntReg(targetReg))
    {
        // We don't have special instructions to perform volatile loads/stores for non-integer registers.
        *needsBarrier = true;
        return currentIns;
    }

    assert(!varTypeIsFloating(indir));
    assert(!varTypeIsSIMD(indir));

#ifdef TARGET_ARM64
    *needsBarrier = false;

    if (indir->IsUnaligned() && (currentIns != INS_ldrb) && (currentIns != INS_strb))
    {
        // We have to use a normal load/store + explicit memory barrier
        // to avoid unaligned access exceptions.
        *needsBarrier = true;
        return currentIns;
    }

    const bool addrIsInReg = indir->Addr()->isUsedFromReg();

    // With RCPC2 (arm64 v8.4+) we can work with simple addressing modes like [reg + simm9]
    const bool shouldUseRcpc2 = compiler->compOpportunisticallyDependsOn(InstructionSet_Rcpc2) && !addrIsInReg &&
                                indir->Addr()->OperIs(GT_LEA) && !indir->HasIndex() && (indir->Scale() == 1) &&
                                emitter::emitIns_valid_imm_for_unscaled_ldst_offset(indir->Offset());

    if (shouldUseRcpc2)
    {
        assert(!addrIsInReg);
        switch (currentIns)
        {
                // Loads

            case INS_ldrb:
                return INS_ldapurb;

            case INS_ldrh:
                return INS_ldapurh;

            case INS_ldr:
                return INS_ldapur;

                // Stores

            case INS_strb:
                return INS_stlurb;

            case INS_strh:
                return INS_stlurh;

            case INS_str:
                return INS_stlur;

            default:
                *needsBarrier = true;
                return currentIns;
        }
    }

    // Only RCPC2 (arm64 v8.4+) allows us to deal with contained addresses.
    // In other cases we'll have to emit a normal load/store + explicit memory barrier.
    // It means that lower should generally avoid generating contained addresses for volatile loads/stores
    // so we can use cheaper instructions.
    if (!addrIsInReg)
    {
        *needsBarrier = true;
        return currentIns;
    }

    // RCPC1 (arm64 v8.3+) offers a bit more relaxed memory ordering than ldar. Which is sufficient for
    // .NET memory model's requirements, see https://github.com/dotnet/runtime/issues/67374
    const bool hasRcpc1 = compiler->compOpportunisticallyDependsOn(InstructionSet_Rcpc);
    switch (currentIns)
    {
            // Loads

        case INS_ldrb:
            return hasRcpc1 ? INS_ldaprb : INS_ldarb;

        case INS_ldrh:
            return hasRcpc1 ? INS_ldaprh : INS_ldarh;

        case INS_ldr:
            return hasRcpc1 ? INS_ldapr : INS_ldar;

            // Stores

        case INS_strb:
            return INS_stlrb;

        case INS_strh:
            return INS_stlrh;

        case INS_str:
            return INS_stlr;

        default:
            *needsBarrier = true;
            return currentIns;
    }
#else  // TARGET_ARM64
    *needsBarrier = true;
    return currentIns;
#endif // !TARGET_ARM64
}

//------------------------------------------------------------------------
// genCodeForIndir: Produce code for a GT_IND node.
//
// Arguments:
//    tree - the GT_IND node
//
void CodeGen::genCodeForIndir(GenTreeIndir* tree)
{
    assert(tree->OperIs(GT_IND));

#ifdef FEATURE_SIMD
    // Handling of Vector3 type values loaded through indirection.
    if (tree->TypeGet() == TYP_SIMD12)
    {
        genLoadIndTypeSimd12(tree);
        return;
    }
#endif // FEATURE_SIMD

    var_types   type      = tree->TypeGet();
    instruction ins       = ins_Load(type);
    regNumber   targetReg = tree->GetRegNum();

    genConsumeAddress(tree->Addr());

    bool emitBarrier = false;

    if (tree->IsVolatile())
    {
        ins = genGetVolatileLdStIns(ins, targetReg, tree, &emitBarrier);
    }

    GetEmitter()->emitInsLoadStoreOp(ins, emitActualTypeSize(type), targetReg, tree);

    if (emitBarrier)
    {
        // when INS_ldar* could not be used for a volatile load,
        // we use an ordinary load followed by a load barrier.
        instGen_MemoryBarrier(BARRIER_LOAD_ONLY);
    }

    genProduceReg(tree);
}

#ifdef TARGET_ARM64

// The following classes
//   - InitBlockUnrollHelper
//   - CopyBlockUnrollHelper
// encapsulate algorithms that produce instruction sequences for inlined equivalents of memset() and memcpy() functions.
//
// Each class has a private template function that accepts an "InstructionStream" as a template class argument:
//   - InitBlockUnrollHelper::UnrollInitBlock<InstructionStream>(startDstOffset, byteCount, initValue)
//   - CopyBlockUnrollHelper::UnrollCopyBlock<InstructionStream>(startSrcOffset, startDstOffset, byteCount)
//
// The design goal is to separate optimization approaches implemented by the algorithms
// from the target platform specific details.
//
// InstructionStream is a "stream" of load/store instructions (i.e. ldr/ldp/str/stp) that represents an instruction
// sequence that will initialize a memory region with some value or copy values from one memory region to another.
//
// As far as UnrollInitBlock and UnrollCopyBlock concerned, InstructionStream implements the following class member
// functions:
//   - LoadPairRegs(offset, regSizeBytes)
//   - StorePairRegs(offset, regSizeBytes)
//   - LoadReg(offset, regSizeBytes)
//   - StoreReg(offset, regSizeBytes)
//
// There are three implementations of InstructionStream:
//   - CountingStream that counts how many instructions were pushed out of the stream
//   - VerifyingStream that validates that all the instructions in the stream are encodable on Arm64
//   - ProducingStream that maps the function to corresponding emitter functions
//
// The idea behind the design is that decision regarding what instruction sequence to emit
// (scalar instructions vs. SIMD instructions) is made by execution an algorithm producing an instruction sequence
// while counting the number of produced instructions and verifying that all the instructions are encodable.
//
// For example, using SIMD instructions might produce a shorter sequence but require "spilling" a value of a starting
// address
// to an integer register (due to stricter offset alignment rules for 16-byte wide SIMD instructions).
// This the CodeGen can take this fact into account before emitting an instruction sequence.
//
// Alternative design might have had VerifyingStream and ProducingStream fused into one class
// that would allow to undo an instruction if the sequence is not fully encodable.

class CountingStream
{
public:
    CountingStream()
    {
        instrCount = 0;
    }

    void LoadPairRegs(int offset, unsigned regSizeBytes)
    {
        instrCount++;
    }

    void StorePairRegs(int offset, unsigned regSizeBytes)
    {
        instrCount++;
    }

    void LoadReg(int offset, unsigned regSizeBytes)
    {
        instrCount++;
    }

    void StoreReg(int offset, unsigned regSizeBytes)
    {
        instrCount++;
    }

    unsigned InstructionCount() const
    {
        return instrCount;
    }

private:
    unsigned instrCount;
};

class VerifyingStream
{
public:
    VerifyingStream()
    {
        canEncodeAllLoads  = true;
        canEncodeAllStores = true;
    }

    void LoadPairRegs(int offset, unsigned regSizeBytes)
    {
        canEncodeAllLoads = canEncodeAllLoads && emitter::canEncodeLoadOrStorePairOffset(offset, EA_SIZE(regSizeBytes));
    }

    void StorePairRegs(int offset, unsigned regSizeBytes)
    {
        canEncodeAllStores =
            canEncodeAllStores && emitter::canEncodeLoadOrStorePairOffset(offset, EA_SIZE(regSizeBytes));
    }

    void LoadReg(int offset, unsigned regSizeBytes)
    {
        canEncodeAllLoads =
            canEncodeAllLoads && emitter::emitIns_valid_imm_for_ldst_offset(offset, EA_SIZE(regSizeBytes));
    }

    void StoreReg(int offset, unsigned regSizeBytes)
    {
        canEncodeAllStores =
            canEncodeAllStores && emitter::emitIns_valid_imm_for_ldst_offset(offset, EA_SIZE(regSizeBytes));
    }

    bool CanEncodeAllLoads() const
    {
        return canEncodeAllLoads;
    }

    bool CanEncodeAllStores() const
    {
        return canEncodeAllStores;
    }

private:
    bool canEncodeAllLoads;
    bool canEncodeAllStores;
};

class ProducingStreamBaseInstrs
{
public:
    ProducingStreamBaseInstrs(regNumber intReg1, regNumber intReg2, regNumber addrReg, emitter* emitter)
        : intReg1(intReg1)
        , intReg2(intReg2)
        , addrReg(addrReg)
        , emitter(emitter)
    {
    }

    void LoadPairRegs(int offset, unsigned regSizeBytes)
    {
        assert(regSizeBytes == 8);

        emitter->emitIns_R_R_R_I(INS_ldp, EA_SIZE(regSizeBytes), intReg1, intReg2, addrReg, offset);
    }

    void StorePairRegs(int offset, unsigned regSizeBytes)
    {
        assert(regSizeBytes == 8);

        emitter->emitIns_R_R_R_I(INS_stp, EA_SIZE(regSizeBytes), intReg1, intReg2, addrReg, offset);
    }

    void LoadReg(int offset, unsigned regSizeBytes)
    {
        instruction ins = INS_ldr;

        if (regSizeBytes == 1)
        {
            ins = INS_ldrb;
        }
        else if (regSizeBytes == 2)
        {
            ins = INS_ldrh;
        }

        emitter->emitIns_R_R_I(ins, EA_SIZE(regSizeBytes), intReg1, addrReg, offset);
    }

    void StoreReg(int offset, unsigned regSizeBytes)
    {
        instruction ins = INS_str;

        if (regSizeBytes == 1)
        {
            ins = INS_strb;
        }
        else if (regSizeBytes == 2)
        {
            ins = INS_strh;
        }

        emitter->emitIns_R_R_I(ins, EA_SIZE(regSizeBytes), intReg1, addrReg, offset);
    }

private:
    const regNumber intReg1;
    const regNumber intReg2;
    const regNumber addrReg;
    emitter* const  emitter;
};

class ProducingStream
{
public:
    ProducingStream(regNumber intReg1, regNumber simdReg1, regNumber simdReg2, regNumber addrReg, emitter* emitter)
        : intReg1(intReg1)
        , simdReg1(simdReg1)
        , simdReg2(simdReg2)
        , addrReg(addrReg)
        , emitter(emitter)
    {
    }

    void LoadPairRegs(int offset, unsigned regSizeBytes)
    {
        assert((regSizeBytes == 8) || (regSizeBytes == 16));

        emitter->emitIns_R_R_R_I(INS_ldp, EA_SIZE(regSizeBytes), simdReg1, simdReg2, addrReg, offset);
    }

    void StorePairRegs(int offset, unsigned regSizeBytes)
    {
        assert((regSizeBytes == 8) || (regSizeBytes == 16));

        emitter->emitIns_R_R_R_I(INS_stp, EA_SIZE(regSizeBytes), simdReg1, simdReg2, addrReg, offset);
    }

    void LoadReg(int offset, unsigned regSizeBytes)
    {
        instruction ins = INS_ldr;

        // Note that 'intReg1' can be unavailable.
        // If that is the case, then use SIMD instruction ldr and
        // 'simdReg1' as a temporary register.
        regNumber tempReg;

        if ((regSizeBytes == 16) || (intReg1 == REG_NA))
        {
            tempReg = simdReg1;
        }
        else
        {
            tempReg = intReg1;

            if (regSizeBytes == 1)
            {
                ins = INS_ldrb;
            }
            else if (regSizeBytes == 2)
            {
                ins = INS_ldrh;
            }
        }

        emitter->emitIns_R_R_I(ins, EA_SIZE(regSizeBytes), tempReg, addrReg, offset);
    }

    void StoreReg(int offset, unsigned regSizeBytes)
    {
        instruction ins = INS_str;

        // Note that 'intReg1' can be unavailable.
        // If that is the case, then use SIMD instruction ldr and
        // 'simdReg1' as a temporary register.
        regNumber tempReg;

        if ((regSizeBytes == 16) || (intReg1 == REG_NA))
        {
            tempReg = simdReg1;
        }
        else
        {
            tempReg = intReg1;

            if (regSizeBytes == 1)
            {
                ins = INS_strb;
            }
            else if (regSizeBytes == 2)
            {
                ins = INS_strh;
            }
        }

        emitter->emitIns_R_R_I(ins, EA_SIZE(regSizeBytes), tempReg, addrReg, offset);
    }

private:
    const regNumber intReg1;
    const regNumber simdReg1;
    const regNumber simdReg2;
    const regNumber addrReg;
    emitter* const  emitter;
};

class BlockUnrollHelper
{
public:
    // The following function returns a 'size' bytes that
    //   1) is greater or equal to 'byteCount' and
    //   2) can be read or written by a single instruction on Arm64.
    // For example, Arm64 ISA has ldrb/strb and ldrh/strh that
    // load/store 1 or 2 bytes, correspondingly.
    // However, there are no instructions that can load/store 3 bytes and
    // the next "smallest" instruction is ldr/str that operates on 4 byte granularity.
    static unsigned GetRegSizeAtLeastBytes(unsigned byteCount)
    {
        assert(byteCount != 0);
        assert(byteCount < 16);

        unsigned regSizeBytes = byteCount;

        if (byteCount > 8)
        {
            regSizeBytes = 16;
        }
        else if (byteCount > 4)
        {
            regSizeBytes = 8;
        }
        else if (byteCount > 2)
        {
            regSizeBytes = 4;
        }

        return regSizeBytes;
    }
};

class InitBlockUnrollHelper
{
public:
    InitBlockUnrollHelper(int dstOffset, unsigned byteCount)
        : dstStartOffset(dstOffset)
        , byteCount(byteCount)
    {
    }

    int GetDstOffset() const
    {
        return dstStartOffset;
    }

    void SetDstOffset(int dstOffset)
    {
        dstStartOffset = dstOffset;
    }

    bool CanEncodeAllOffsets(int regSizeBytes) const
    {
        VerifyingStream instrStream;
        UnrollInitBlock(instrStream, regSizeBytes);

        return instrStream.CanEncodeAllStores();
    }

    unsigned InstructionCount(int regSizeBytes) const
    {
        CountingStream instrStream;
        UnrollInitBlock(instrStream, regSizeBytes);

        return instrStream.InstructionCount();
    }

    void Unroll(regNumber intReg, regNumber simdReg, regNumber addrReg, emitter* emitter) const
    {
        ProducingStream instrStream(intReg, simdReg, simdReg, addrReg, emitter);
        UnrollInitBlock(instrStream, FP_REGSIZE_BYTES);
    }

    void UnrollBaseInstrs(regNumber intReg, regNumber addrReg, emitter* emitter) const
    {
        ProducingStreamBaseInstrs instrStream(intReg, intReg, addrReg, emitter);
        UnrollInitBlock(instrStream, REGSIZE_BYTES);
    }

private:
    template <class InstructionStream>
    void UnrollInitBlock(InstructionStream& instrStream, int initialRegSizeBytes) const
    {
        assert((initialRegSizeBytes == 8) || (initialRegSizeBytes == 16));

        int       offset    = dstStartOffset;
        const int endOffset = offset + byteCount;

        const int storePairRegsAlignment   = initialRegSizeBytes;
        const int storePairRegsWritesBytes = 2 * initialRegSizeBytes;

        const int offsetAligned           = AlignUp((UINT)offset, storePairRegsAlignment);
        const int storePairRegsInstrCount = (endOffset - offsetAligned) / storePairRegsWritesBytes;

        if (storePairRegsInstrCount > 0)
        {
            if (offset != offsetAligned)
            {
                const int firstRegSizeBytes = BlockUnrollHelper::GetRegSizeAtLeastBytes(offsetAligned - offset);
                instrStream.StoreReg(offset, firstRegSizeBytes);
                offset = offsetAligned;
            }

            while (endOffset - offset >= storePairRegsWritesBytes)
            {
                instrStream.StorePairRegs(offset, initialRegSizeBytes);
                offset += storePairRegsWritesBytes;
            }

            if (endOffset - offset >= initialRegSizeBytes)
            {
                instrStream.StoreReg(offset, initialRegSizeBytes);
                offset += initialRegSizeBytes;
            }

            if (offset != endOffset)
            {
                const int lastRegSizeBytes = BlockUnrollHelper::GetRegSizeAtLeastBytes(endOffset - offset);
                instrStream.StoreReg(endOffset - lastRegSizeBytes, lastRegSizeBytes);
            }
        }
        else
        {
            bool isSafeToWriteBehind = false;

            while (endOffset - offset >= initialRegSizeBytes)
            {
                instrStream.StoreReg(offset, initialRegSizeBytes);
                offset += initialRegSizeBytes;
                isSafeToWriteBehind = true;
            }

            assert(endOffset - offset < initialRegSizeBytes);

            while (offset != endOffset)
            {
                if (isSafeToWriteBehind)
                {
                    assert(endOffset - offset < initialRegSizeBytes);
                    const int lastRegSizeBytes = BlockUnrollHelper::GetRegSizeAtLeastBytes(endOffset - offset);
                    instrStream.StoreReg(endOffset - lastRegSizeBytes, lastRegSizeBytes);
                    break;
                }

                if (offset + initialRegSizeBytes > endOffset)
                {
                    initialRegSizeBytes = initialRegSizeBytes / 2;
                }
                else
                {
                    instrStream.StoreReg(offset, initialRegSizeBytes);
                    offset += initialRegSizeBytes;
                    isSafeToWriteBehind = true;
                }
            }
        }
    }

    int            dstStartOffset;
    const unsigned byteCount;
};

class CopyBlockUnrollHelper
{
public:
    CopyBlockUnrollHelper(int srcOffset, int dstOffset, unsigned byteCount)
        : srcStartOffset(srcOffset)
        , dstStartOffset(dstOffset)
        , byteCount(byteCount)
    {
    }

    int GetSrcOffset() const
    {
        return srcStartOffset;
    }

    int GetDstOffset() const
    {
        return dstStartOffset;
    }

    void SetSrcOffset(int srcOffset)
    {
        srcStartOffset = srcOffset;
    }

    void SetDstOffset(int dstOffset)
    {
        dstStartOffset = dstOffset;
    }

    unsigned InstructionCount(int regSizeBytes) const
    {
        CountingStream instrStream;
        UnrollCopyBlock(instrStream, instrStream, regSizeBytes);

        return instrStream.InstructionCount();
    }

    bool CanEncodeAllOffsets(int regSizeBytes) const
    {
        bool canEncodeAllLoads  = true;
        bool canEncodeAllStores = true;

        TryEncodeAllOffsets(regSizeBytes, &canEncodeAllLoads, &canEncodeAllStores);
        return canEncodeAllLoads && canEncodeAllStores;
    }

    void TryEncodeAllOffsets(int regSizeBytes, bool* pCanEncodeAllLoads, bool* pCanEncodeAllStores) const
    {
        assert(pCanEncodeAllLoads != nullptr);
        assert(pCanEncodeAllStores != nullptr);

        VerifyingStream instrStream;
        UnrollCopyBlock(instrStream, instrStream, regSizeBytes);

        *pCanEncodeAllLoads  = instrStream.CanEncodeAllLoads();
        *pCanEncodeAllStores = instrStream.CanEncodeAllStores();
    }

    void Unroll(unsigned  initialRegSizeBytes,
                regNumber intReg,
                regNumber simdReg1,
                regNumber simdReg2,
                regNumber srcAddrReg,
                regNumber dstAddrReg,
                emitter*  emitter) const
    {
        ProducingStream loadStream(intReg, simdReg1, simdReg2, srcAddrReg, emitter);
        ProducingStream storeStream(intReg, simdReg1, simdReg2, dstAddrReg, emitter);
        UnrollCopyBlock(loadStream, storeStream, initialRegSizeBytes);
    }

    void UnrollBaseInstrs(
        regNumber intReg1, regNumber intReg2, regNumber srcAddrReg, regNumber dstAddrReg, emitter* emitter) const
    {
        ProducingStreamBaseInstrs loadStream(intReg1, intReg2, srcAddrReg, emitter);
        ProducingStreamBaseInstrs storeStream(intReg1, intReg2, dstAddrReg, emitter);
        UnrollCopyBlock(loadStream, storeStream, REGSIZE_BYTES);
    }

private:
    template <class InstructionStream>
    void UnrollCopyBlock(InstructionStream& loadStream, InstructionStream& storeStream, int initialRegSizeBytes) const
    {
        assert((initialRegSizeBytes == 8) || (initialRegSizeBytes == 16));

        int srcOffset = srcStartOffset;
        int dstOffset = dstStartOffset;

        const int endSrcOffset = srcOffset + byteCount;
        const int endDstOffset = dstOffset + byteCount;

        const int storePairRegsAlignment   = initialRegSizeBytes;
        const int storePairRegsWritesBytes = 2 * initialRegSizeBytes;

        const int dstOffsetAligned = AlignUp((UINT)dstOffset, storePairRegsAlignment);

        if (byteCount >= (unsigned)storePairRegsWritesBytes)
        {
            const int dstBytesToAlign = dstOffsetAligned - dstOffset;

            if (dstBytesToAlign != 0)
            {
                const int firstRegSizeBytes = BlockUnrollHelper::GetRegSizeAtLeastBytes(dstBytesToAlign);

                loadStream.LoadReg(srcOffset, firstRegSizeBytes);
                storeStream.StoreReg(dstOffset, firstRegSizeBytes);

                srcOffset = srcOffset + dstBytesToAlign;
                dstOffset = dstOffsetAligned;
            }

            while (endDstOffset - dstOffset >= storePairRegsWritesBytes)
            {
                loadStream.LoadPairRegs(srcOffset, initialRegSizeBytes);
                storeStream.StorePairRegs(dstOffset, initialRegSizeBytes);

                srcOffset += storePairRegsWritesBytes;
                dstOffset += storePairRegsWritesBytes;
            }

            if (endDstOffset - dstOffset >= initialRegSizeBytes)
            {
                loadStream.LoadReg(srcOffset, initialRegSizeBytes);
                storeStream.StoreReg(dstOffset, initialRegSizeBytes);

                srcOffset += initialRegSizeBytes;
                dstOffset += initialRegSizeBytes;
            }

            if (dstOffset != endDstOffset)
            {
                const int lastRegSizeBytes = BlockUnrollHelper::GetRegSizeAtLeastBytes(endDstOffset - dstOffset);

                loadStream.LoadReg(endSrcOffset - lastRegSizeBytes, lastRegSizeBytes);
                storeStream.StoreReg(endDstOffset - lastRegSizeBytes, lastRegSizeBytes);
            }
        }
        else
        {
            bool isSafeToWriteBehind = false;

            while (endDstOffset - dstOffset >= initialRegSizeBytes)
            {
                loadStream.LoadReg(srcOffset, initialRegSizeBytes);
                storeStream.StoreReg(dstOffset, initialRegSizeBytes);

                srcOffset += initialRegSizeBytes;
                dstOffset += initialRegSizeBytes;
                isSafeToWriteBehind = true;
            }

            assert(endSrcOffset - srcOffset < initialRegSizeBytes);

            while (dstOffset != endDstOffset)
            {
                if (isSafeToWriteBehind)
                {
                    const int lastRegSizeBytes = BlockUnrollHelper::GetRegSizeAtLeastBytes(endDstOffset - dstOffset);

                    loadStream.LoadReg(endSrcOffset - lastRegSizeBytes, lastRegSizeBytes);
                    storeStream.StoreReg(endDstOffset - lastRegSizeBytes, lastRegSizeBytes);
                    break;
                }

                if (dstOffset + initialRegSizeBytes > endDstOffset)
                {
                    initialRegSizeBytes = initialRegSizeBytes / 2;
                }
                else
                {
                    loadStream.LoadReg(srcOffset, initialRegSizeBytes);
                    storeStream.StoreReg(dstOffset, initialRegSizeBytes);

                    srcOffset += initialRegSizeBytes;
                    dstOffset += initialRegSizeBytes;
                    isSafeToWriteBehind = true;
                }
            }
        }
    }

    int            srcStartOffset;
    int            dstStartOffset;
    const unsigned byteCount;
};

#endif // TARGET_ARM64

//----------------------------------------------------------------------------------
// genCodeForInitBlkUnroll: Generate unrolled block initialization code.
//
// Arguments:
//    node - the GT_STORE_BLK node to generate code for
//
void CodeGen::genCodeForInitBlkUnroll(GenTreeBlk* node)
{
    assert(node->OperIs(GT_STORE_BLK));

    unsigned  dstLclNum      = BAD_VAR_NUM;
    regNumber dstAddrBaseReg = REG_NA;
    int       dstOffset      = 0;
    GenTree*  dstAddr        = node->Addr();

    if (!dstAddr->isContained())
    {
        dstAddrBaseReg = genConsumeReg(dstAddr);
    }
    else if (dstAddr->OperIsAddrMode())
    {
        assert(!dstAddr->AsAddrMode()->HasIndex());

        dstAddrBaseReg = genConsumeReg(dstAddr->AsAddrMode()->Base());
        dstOffset      = dstAddr->AsAddrMode()->Offset();
    }
    else
    {
        assert(dstAddr->OperIs(GT_LCL_ADDR));
        dstLclNum = dstAddr->AsLclVarCommon()->GetLclNum();
        dstOffset = dstAddr->AsLclVarCommon()->GetLclOffs();
    }

    GenTree* src = node->Data();

    if (src->OperIs(GT_INIT_VAL))
    {
        assert(src->isContained());
        src = src->gtGetOp1();
    }

    if (node->IsVolatile())
    {
        instGen_MemoryBarrier();
    }

    emitter* emit = GetEmitter();
    unsigned size = node->GetLayout()->GetSize();

    assert(size <= INT32_MAX);
    assert(dstOffset < INT32_MAX - static_cast<int>(size));

#ifdef TARGET_ARM64
    InitBlockUnrollHelper helper(dstOffset, size);

    regNumber srcReg;

    if (!src->isContained())
    {
        srcReg = genConsumeReg(src);
    }
    else
    {
        assert(src->IsIntegralConst(0));
        srcReg = REG_ZR;
    }

    regNumber dstReg              = dstAddrBaseReg;
    int       dstRegAddrAlignment = 0;

    if (dstLclNum != BAD_VAR_NUM)
    {
        bool      fpBased;
        const int baseAddr = compiler->lvaFrameAddress(dstLclNum, &fpBased);

        dstReg              = fpBased ? REG_FPBASE : REG_SPBASE;
        dstRegAddrAlignment = fpBased ? (genSPtoFPdelta() % 16) : 0;

        helper.SetDstOffset(baseAddr + dstOffset);
    }

    if (!helper.CanEncodeAllOffsets(REGSIZE_BYTES))
    {
        // If dstRegAddrAlignment is known and non-zero the following ensures that the adjusted value of dstReg is at
        // 16-byte aligned boundary.
        // This is done to potentially allow more cases where the JIT can use 16-byte stores.
        const int dstOffsetAdjustment = helper.GetDstOffset() - dstRegAddrAlignment;
        dstRegAddrAlignment           = 0;

        const regNumber tempReg = node->ExtractTempReg(RBM_ALLINT);
        genInstrWithConstant(INS_add, EA_PTRSIZE, tempReg, dstReg, dstOffsetAdjustment, tempReg);
        dstReg = tempReg;

        helper.SetDstOffset(helper.GetDstOffset() - dstOffsetAdjustment);
    }

    bool shouldUse16ByteWideInstrs = false;

    const bool hasAvailableSimdReg = (size > FP_REGSIZE_BYTES);
    const bool canUse16ByteWideInstrs =
        hasAvailableSimdReg && (dstRegAddrAlignment == 0) && helper.CanEncodeAllOffsets(FP_REGSIZE_BYTES);

    if (canUse16ByteWideInstrs)
    {
        // The JIT would need to initialize a SIMD register with "movi simdReg.16B, #initValue".
        const unsigned instrCount16ByteWide = helper.InstructionCount(FP_REGSIZE_BYTES) + 1;
        shouldUse16ByteWideInstrs           = instrCount16ByteWide < helper.InstructionCount(REGSIZE_BYTES);
    }

    if (shouldUse16ByteWideInstrs)
    {
        const regNumber simdReg = node->GetSingleTempReg(RBM_ALLFLOAT);

        const int initValue = (src->AsIntCon()->IconValue() & 0xFF);
        emit->emitIns_R_I(INS_movi, EA_16BYTE, simdReg, initValue, INS_OPTS_16B);

        helper.Unroll(srcReg, simdReg, dstReg, GetEmitter());
    }
    else
    {
        helper.UnrollBaseInstrs(srcReg, dstReg, GetEmitter());
    }
#endif // TARGET_ARM64

#ifdef TARGET_ARM
    const regNumber srcReg = genConsumeReg(src);

    for (unsigned regSize = REGSIZE_BYTES; size > 0; size -= regSize, dstOffset += regSize)
    {
        while (regSize > size)
        {
            regSize /= 2;
        }

        instruction storeIns;
        emitAttr    attr;

        switch (regSize)
        {
            case 1:
                storeIns = INS_strb;
                attr     = EA_4BYTE;
                break;
            case 2:
                storeIns = INS_strh;
                attr     = EA_4BYTE;
                break;
            case 4:
                storeIns = INS_str;
                attr     = EA_ATTR(regSize);
                break;
            default:
                unreached();
        }

        if (dstLclNum != BAD_VAR_NUM)
        {
            emit->emitIns_S_R(storeIns, attr, srcReg, dstLclNum, dstOffset);
        }
        else
        {
            emit->emitIns_R_R_I(storeIns, attr, srcReg, dstAddrBaseReg, dstOffset);
        }
    }
#endif // TARGET_ARM
}

//----------------------------------------------------------------------------------
// genCodeForCpBlkUnroll: Generate unrolled block copy code.
//
// Arguments:
//    node - the GT_STORE_BLK node to generate code for
//
void CodeGen::genCodeForCpBlkUnroll(GenTreeBlk* node)
{
    assert(node->OperIs(GT_STORE_BLK));

    unsigned  dstLclNum      = BAD_VAR_NUM;
    regNumber dstAddrBaseReg = REG_NA;
    int       dstOffset      = 0;
    GenTree*  dstAddr        = node->Addr();

    if (!dstAddr->isContained())
    {
        dstAddrBaseReg = genConsumeReg(dstAddr);
    }
    else if (dstAddr->OperIsAddrMode())
    {
        assert(!dstAddr->AsAddrMode()->HasIndex());

        dstAddrBaseReg = genConsumeReg(dstAddr->AsAddrMode()->Base());
        dstOffset      = dstAddr->AsAddrMode()->Offset();
    }
    else
    {
        assert(dstAddr->OperIs(GT_LCL_ADDR));
        dstLclNum = dstAddr->AsLclVarCommon()->GetLclNum();
        dstOffset = dstAddr->AsLclVarCommon()->GetLclOffs();
    }

    unsigned  srcLclNum      = BAD_VAR_NUM;
    regNumber srcAddrBaseReg = REG_NA;
    int       srcOffset      = 0;
    GenTree*  src            = node->Data();

    assert(src->isContained());

    if (src->OperIs(GT_LCL_VAR, GT_LCL_FLD))
    {
        srcLclNum = src->AsLclVarCommon()->GetLclNum();
        srcOffset = src->AsLclVarCommon()->GetLclOffs();
    }
    else
    {
        assert(src->OperIs(GT_IND));
        GenTree* srcAddr = src->AsIndir()->Addr();

        if (!srcAddr->isContained())
        {
            srcAddrBaseReg = genConsumeReg(srcAddr);
        }
        else if (srcAddr->OperIsAddrMode())
        {
            srcAddrBaseReg = genConsumeReg(srcAddr->AsAddrMode()->Base());
            srcOffset      = srcAddr->AsAddrMode()->Offset();
        }
        else
        {
            assert(srcAddr->OperIs(GT_LCL_ADDR));
            srcLclNum = srcAddr->AsLclVarCommon()->GetLclNum();
            srcOffset = srcAddr->AsLclVarCommon()->GetLclOffs();
        }
    }

    if (node->IsVolatile())
    {
        // issue a full memory barrier before a volatile CpBlk operation
        instGen_MemoryBarrier();
    }

    emitter* emit = GetEmitter();
    unsigned size = node->GetLayout()->GetSize();

    assert(size <= INT32_MAX);
    assert(srcOffset < INT32_MAX - static_cast<int>(size));
    assert(dstOffset < INT32_MAX - static_cast<int>(size));

#ifdef TARGET_ARM64
    CopyBlockUnrollHelper helper(srcOffset, dstOffset, size);
    regNumber             srcReg = srcAddrBaseReg;

    if (srcLclNum != BAD_VAR_NUM)
    {
        bool      fpBased;
        const int baseAddr = compiler->lvaFrameAddress(srcLclNum, &fpBased);

        srcReg = fpBased ? REG_FPBASE : REG_SPBASE;
        helper.SetSrcOffset(baseAddr + srcOffset);
    }

    regNumber dstReg = dstAddrBaseReg;

    if (dstLclNum != BAD_VAR_NUM)
    {
        bool      fpBased;
        const int baseAddr = compiler->lvaFrameAddress(dstLclNum, &fpBased);

        dstReg = fpBased ? REG_FPBASE : REG_SPBASE;
        helper.SetDstOffset(baseAddr + dstOffset);
    }

    bool canEncodeAllLoads  = true;
    bool canEncodeAllStores = true;
    helper.TryEncodeAllOffsets(REGSIZE_BYTES, &canEncodeAllLoads, &canEncodeAllStores);

    srcOffset = helper.GetSrcOffset();
    dstOffset = helper.GetDstOffset();

    int srcOffsetAdjustment = 0;
    int dstOffsetAdjustment = 0;

    if (!canEncodeAllLoads && !canEncodeAllStores)
    {
        srcOffsetAdjustment = srcOffset;
        dstOffsetAdjustment = dstOffset;
    }
    else if (!canEncodeAllLoads)
    {
        srcOffsetAdjustment = srcOffset - dstOffset;
    }
    else if (!canEncodeAllStores)
    {
        dstOffsetAdjustment = dstOffset - srcOffset;
    }

    helper.SetSrcOffset(srcOffset - srcOffsetAdjustment);
    helper.SetDstOffset(dstOffset - dstOffsetAdjustment);

    // Quad-word load operations that are not 16-byte aligned, and store operations that cross a 16-byte boundary
    // can reduce bandwidth or incur additional latency.
    // Therefore, the JIT would attempt to use 16-byte variants of such instructions when both conditions are met:
    //   1) the base address stored in dstReg has known alignment (modulo 16 bytes) and
    //   2) the base address stored in srcReg has the same alignment as the address in dstReg.
    //
    // When both addresses are 16-byte aligned the CopyBlock instruction sequence looks like
    //
    // ldp Q_simdReg1, Q_simdReg2, [srcReg, #srcOffset]
    // stp Q_simdReg1, Q_simdReg2, [dstReg, #dstOffset]
    // ldp Q_simdReg1, Q_simdReg2, [srcReg, #dstOffset+32]
    // stp Q_simdReg1, Q_simdReg2, [dstReg, #dstOffset+32]
    // ...
    //
    // When both addresses are not 16-byte aligned the CopyBlock instruction sequence starts with padding
    // str instruction. For example, when both addresses are 8-byte aligned the instruction sequence looks like
    //
    // ldr X_intReg1, [srcReg, #srcOffset]
    // str X_intReg1, [dstReg, #dstOffset]
    // ldp Q_simdReg1, Q_simdReg2, [srcReg, #srcOffset+8]
    // stp Q_simdReg1, Q_simdReg2, [dstReg, #dstOffset+8]
    // ldp Q_simdReg1, Q_simdReg2, [srcReg, #srcOffset+40]
    // stp Q_simdReg1, Q_simdReg2, [dstReg, #dstOffset+40]
    // ...

    // LSRA allocates a pair of SIMD registers when alignments of both source and destination base addresses are
    // known and the block size is larger than a single SIMD register size (i.e. when using SIMD instructions can
    // be profitable).

    const bool canUse16ByteWideInstrs = (size >= 2 * FP_REGSIZE_BYTES);

    bool shouldUse16ByteWideInstrs = false;

    if (canUse16ByteWideInstrs)
    {
        bool canEncodeAll16ByteWideLoads  = false;
        bool canEncodeAll16ByteWideStores = false;
        helper.TryEncodeAllOffsets(FP_REGSIZE_BYTES, &canEncodeAll16ByteWideLoads, &canEncodeAll16ByteWideStores);

        if (canEncodeAll16ByteWideLoads && canEncodeAll16ByteWideStores)
        {
            // No further adjustments for srcOffset and dstOffset are needed.
            // The JIT should use 16-byte loads and stores when the resulting sequence has fewer number of instructions.

            shouldUse16ByteWideInstrs =
                (helper.InstructionCount(FP_REGSIZE_BYTES) < helper.InstructionCount(REGSIZE_BYTES));
        }
        else if (canEncodeAllLoads && canEncodeAllStores &&
                 (canEncodeAll16ByteWideLoads || canEncodeAll16ByteWideStores))
        {
            // In order to use 16-byte instructions the JIT needs to adjust either srcOffset or dstOffset.
            // The JIT should use 16-byte loads and stores when the resulting sequence (incl. an additional add
            // instruction) has fewer number of instructions.

            if (helper.InstructionCount(FP_REGSIZE_BYTES) + 1 < helper.InstructionCount(REGSIZE_BYTES))
            {
                shouldUse16ByteWideInstrs = true;

                if (!canEncodeAll16ByteWideLoads)
                {
                    srcOffsetAdjustment = srcOffset - dstOffset;
                }
                else
                {
                    dstOffsetAdjustment = dstOffset - srcOffset;
                }

                helper.SetSrcOffset(srcOffset - srcOffsetAdjustment);
                helper.SetDstOffset(dstOffset - dstOffsetAdjustment);
            }
        }
    }

#ifdef DEBUG
    if (shouldUse16ByteWideInstrs)
    {
        assert(helper.CanEncodeAllOffsets(FP_REGSIZE_BYTES));
    }
    else
    {
        assert(helper.CanEncodeAllOffsets(REGSIZE_BYTES));
    }
#endif

    if (!node->gtBlkOpGcUnsafe && ((srcOffsetAdjustment != 0) || (dstOffsetAdjustment != 0)))
    {
        // If node is not already marked as non-interruptible, and if are about to generate code
        // that produce GC references in temporary registers not reported, then mark the block
        // as non-interruptible.
        // Corresponding EnableGC() will be done by the caller of this method.
        node->gtBlkOpGcUnsafe = true;
        GetEmitter()->emitDisableGC();
    }

    if ((srcOffsetAdjustment != 0) && (dstOffsetAdjustment != 0))
    {
        const regNumber tempReg1 = node->ExtractTempReg(RBM_ALLINT);
        genInstrWithConstant(INS_add, EA_PTRSIZE, tempReg1, srcReg, srcOffsetAdjustment, tempReg1);
        srcReg = tempReg1;

        const regNumber tempReg2 = node->ExtractTempReg(RBM_ALLINT);
        genInstrWithConstant(INS_add, EA_PTRSIZE, tempReg2, dstReg, dstOffsetAdjustment, tempReg2);
        dstReg = tempReg2;
    }
    else if (srcOffsetAdjustment != 0)
    {
        const regNumber tempReg = node->ExtractTempReg(RBM_ALLINT);
        genInstrWithConstant(INS_add, EA_PTRSIZE, tempReg, srcReg, srcOffsetAdjustment, tempReg);
        srcReg = tempReg;
    }
    else if (dstOffsetAdjustment != 0)
    {
        const regNumber tempReg = node->ExtractTempReg(RBM_ALLINT);
        genInstrWithConstant(INS_add, EA_PTRSIZE, tempReg, dstReg, dstOffsetAdjustment, tempReg);
        dstReg = tempReg;
    }

    regNumber intReg1 = REG_NA;
    regNumber intReg2 = REG_NA;

    const unsigned intRegCount = node->AvailableTempRegCount(RBM_ALLINT);

    if (intRegCount >= 2)
    {
        intReg1 = node->ExtractTempReg(RBM_ALLINT);
        intReg2 = node->ExtractTempReg(RBM_ALLINT);
    }
    else if (intRegCount == 1)
    {
        intReg1 = node->GetSingleTempReg(RBM_ALLINT);
        intReg2 = rsGetRsvdReg();
    }
    else
    {
        intReg1 = rsGetRsvdReg();
    }

    if (shouldUse16ByteWideInstrs)
    {
        const regNumber simdReg1 = node->ExtractTempReg(RBM_ALLFLOAT);
        const regNumber simdReg2 = node->GetSingleTempReg(RBM_ALLFLOAT);

        helper.Unroll(FP_REGSIZE_BYTES, intReg1, simdReg1, simdReg2, srcReg, dstReg, GetEmitter());
    }
    else
    {
        helper.UnrollBaseInstrs(intReg1, intReg2, srcReg, dstReg, GetEmitter());
    }
#endif // TARGET_ARM64

#ifdef TARGET_ARM
    const regNumber tempReg = node->ExtractTempReg(RBM_ALLINT);

    for (unsigned regSize = REGSIZE_BYTES; size > 0; size -= regSize, srcOffset += regSize, dstOffset += regSize)
    {
        while (regSize > size)
        {
            regSize /= 2;
        }

        instruction loadIns;
        instruction storeIns;
        emitAttr    attr;

        switch (regSize)
        {
            case 1:
                loadIns  = INS_ldrb;
                storeIns = INS_strb;
                attr     = EA_4BYTE;
                break;
            case 2:
                loadIns  = INS_ldrh;
                storeIns = INS_strh;
                attr     = EA_4BYTE;
                break;
            case 4:
                loadIns  = INS_ldr;
                storeIns = INS_str;
                attr     = EA_ATTR(regSize);
                break;
            default:
                unreached();
        }

        if (srcLclNum != BAD_VAR_NUM)
        {
            emit->emitIns_R_S(loadIns, attr, tempReg, srcLclNum, srcOffset);
        }
        else
        {
            emit->emitIns_R_R_I(loadIns, attr, tempReg, srcAddrBaseReg, srcOffset);
        }

        if (dstLclNum != BAD_VAR_NUM)
        {
            emit->emitIns_S_R(storeIns, attr, tempReg, dstLclNum, dstOffset);
        }
        else
        {
            emit->emitIns_R_R_I(storeIns, attr, tempReg, dstAddrBaseReg, dstOffset);
        }
    }
#endif // TARGET_ARM

    if (node->IsVolatile())
    {
        // issue a load barrier after a volatile CpBlk operation
        instGen_MemoryBarrier(BARRIER_LOAD_ONLY);
    }
}

//------------------------------------------------------------------------
// genCodeForMemmove: Perform an unrolled memmove. The idea that we can
//    ignore the fact that src and dst might overlap if we save the whole
//    src to temp regs in advance, e.g. for memmove(dst: x1, src: x0, len: 30):
//
//       ldr   q16, [x0]
//       ldr   q17, [x0, #0x0E]
//       str   q16, [x1]
//       str   q17, [x1, #0x0E]
//
// Arguments:
//    tree - GenTreeBlk node
//
void CodeGen::genCodeForMemmove(GenTreeBlk* tree)
{
#ifdef TARGET_ARM64
    // TODO-CQ: Support addressing modes, for now we don't use them
    GenTreeIndir* srcIndir = tree->Data()->AsIndir();
    assert(srcIndir->isContained() && !srcIndir->Addr()->isContained());

    regNumber dst  = genConsumeReg(tree->Addr());
    regNumber src  = genConsumeReg(srcIndir->Addr());
    unsigned  size = tree->Size();

    auto emitLoadStore = [&](bool load, unsigned regSize, regNumber tempReg, unsigned offset) {
        var_types memType;
        switch (regSize)
        {
            case 1:
                memType = TYP_UBYTE;
                break;
            case 2:
                memType = TYP_USHORT;
                break;
            case 4:
                memType = TYP_INT;
                break;
            case 8:
                memType = TYP_LONG;
                break;
            case 16:
                memType = TYP_SIMD16;
                break;
            default:
                unreached();
        }
        if (load)
        {
            GetEmitter()->emitIns_R_R_I(ins_Load(memType), emitTypeSize(memType), tempReg, src, offset);
        }
        else
        {
            GetEmitter()->emitIns_R_R_I(ins_Store(memType), emitTypeSize(memType), tempReg, dst, offset);
        }
    };

    // Eventually, we'll emit CPYP+CPYM+CPYE on armv9 for large sizes here.

    // Let's not use stp/ldp here and rely on the underlying peephole optimizations to merge subsequent
    // ldr/str pairs into stp/ldp, see https://github.com/dotnet/runtime/issues/64815
    unsigned simdSize = FP_REGSIZE_BYTES;
    if (size >= simdSize)
    {
        // Number of SIMD regs needed to save the whole src to regs.
        const unsigned numberOfSimdRegs = tree->AvailableTempRegCount(RBM_ALLFLOAT);

        // Pop all temp regs to a local array, currently, this impl is limited with LSRA's MaxInternalCount
        regNumber tempRegs[LinearScan::MaxInternalCount] = {};
        for (unsigned i = 0; i < numberOfSimdRegs; i++)
        {
            tempRegs[i] = tree->ExtractTempReg(RBM_ALLFLOAT);
        }

        auto emitSimdLoadStore = [&](bool load) {
            unsigned offset   = 0;
            int      regIndex = 0;
            do
            {
                emitLoadStore(load, simdSize, tempRegs[regIndex++], offset);
                offset += simdSize;
                if (size == offset)
                {
                    break;
                }
                if ((size - offset) < simdSize)
                {
                    // Overlap with the previously processed data. We'll always use SIMD for simplicity
                    // TODO-CQ: Consider using smaller SIMD reg or GPR for the remainder.
                    offset = size - simdSize;
                }
            } while (true);
        };

        // load everything from SRC to temp regs
        emitSimdLoadStore(/* load */ true);
        // store them to DST
        emitSimdLoadStore(/* load */ false);
    }
    else
    {
        // Here we work with size 1..15
        assert((size > 0) && (size < FP_REGSIZE_BYTES));

        // Use overlapping loads/stores, e. g. for size == 9: "ldr x2, [x0]; ldr x3, [x0, #0x01]".
        const unsigned loadStoreSize = 1 << BitOperations::Log2(size);
        if (loadStoreSize == size)
        {
            const regNumber tmpReg = tree->GetSingleTempReg(RBM_ALLINT);
            emitLoadStore(/* load */ true, loadStoreSize, tmpReg, 0);
            emitLoadStore(/* load */ false, loadStoreSize, tmpReg, 0);
        }
        else
        {
            assert(tree->AvailableTempRegCount() == 2);
            const regNumber tmpReg1 = tree->ExtractTempReg(RBM_ALLINT);
            const regNumber tmpReg2 = tree->ExtractTempReg(RBM_ALLINT);
            emitLoadStore(/* load */ true, loadStoreSize, tmpReg1, 0);
            emitLoadStore(/* load */ true, loadStoreSize, tmpReg2, size - loadStoreSize);
            emitLoadStore(/* load */ false, loadStoreSize, tmpReg1, 0);
            emitLoadStore(/* load */ false, loadStoreSize, tmpReg2, size - loadStoreSize);
        }
    }
#else // TARGET_ARM64
    unreached();
#endif
}

//------------------------------------------------------------------------
// genCodeForInitBlkLoop - Generate code for an InitBlk using an inlined for-loop.
//    It's needed for cases when size is too big to unroll and we're not allowed
//    to use memset call due to atomicity requirements.
//
// Arguments:
//    initBlkNode - the GT_STORE_BLK node
//
void CodeGen::genCodeForInitBlkLoop(GenTreeBlk* initBlkNode)
{
    GenTree* const dstNode = initBlkNode->Addr();
    genConsumeReg(dstNode);
    const regNumber dstReg = dstNode->GetRegNum();

#ifndef TARGET_ARM64
    GenTree* const zeroNode = initBlkNode->Data();
    genConsumeReg(zeroNode);
    const regNumber zeroReg = zeroNode->GetRegNum();
#else
    const regNumber zeroReg = REG_ZR;
#endif

    if (initBlkNode->IsVolatile())
    {
        // issue a full memory barrier before a volatile initBlock Operation
        instGen_MemoryBarrier();
    }

    //  str     xzr, [dstReg]
    //  mov     offsetReg, <block size>
    //.LOOP:
    //  str     xzr, [dstReg, offsetReg]
    //  subs    offsetReg, offsetReg, #8
    //  bne     .LOOP

    const unsigned size = initBlkNode->GetLayout()->GetSize();
    assert((size >= TARGET_POINTER_SIZE) && ((size % TARGET_POINTER_SIZE) == 0));

    // The loop is reversed - it makes it smaller.
    // Although, we zero the first pointer before the loop (the loop doesn't zero it)
    // it works as a nullcheck, otherwise the first iteration would try to access
    // "null + potentially large offset" and hit AV.
    GetEmitter()->emitIns_R_R(INS_str, EA_PTRSIZE, zeroReg, dstReg);
    if (size > TARGET_POINTER_SIZE)
    {
        // Extend liveness of dstReg in case if it gets killed by the store.
        gcInfo.gcMarkRegPtrVal(dstReg, dstNode->TypeGet());

        const regNumber offsetReg = initBlkNode->GetSingleTempReg();
        instGen_Set_Reg_To_Imm(EA_PTRSIZE, offsetReg, size - TARGET_POINTER_SIZE);

        BasicBlock* loop = genCreateTempLabel();
        genDefineTempLabel(loop);

        GetEmitter()->emitIns_R_R_R(INS_str, EA_PTRSIZE, zeroReg, dstReg, offsetReg);
#ifdef TARGET_ARM64
        GetEmitter()->emitIns_R_R_I(INS_subs, EA_PTRSIZE, offsetReg, offsetReg, TARGET_POINTER_SIZE);
#else
        GetEmitter()->emitIns_R_R_I(INS_sub, EA_PTRSIZE, offsetReg, offsetReg, TARGET_POINTER_SIZE, INS_FLAGS_SET);
#endif
        inst_JMP(EJ_ne, loop);

        gcInfo.gcMarkRegSetNpt(genRegMask(dstReg));
    }
}

//------------------------------------------------------------------------
// genCall: Produce code for a GT_CALL node
//
void CodeGen::genCall(GenTreeCall* call)
{
    // Consume all the arg regs
    for (CallArg& arg : call->gtArgs.LateArgs())
    {
        CallArgABIInformation& abiInfo = arg.AbiInfo;
        GenTree*               argNode = arg.GetLateNode();

        if (abiInfo.GetRegNum() == REG_STK)
            continue;

        // Deal with multi register passed struct args.
        if (argNode->OperGet() == GT_FIELD_LIST)
        {
            regNumber argReg = abiInfo.GetRegNum();
            for (GenTreeFieldList::Use& use : argNode->AsFieldList()->Uses())
            {
                GenTree* putArgRegNode = use.GetNode();
                assert(putArgRegNode->gtOper == GT_PUTARG_REG);

                genConsumeReg(putArgRegNode);
                inst_Mov_Extend(putArgRegNode->TypeGet(), /* srcInReg */ true, argReg, putArgRegNode->GetRegNum(),
                                /* canSkip */ true, emitActualTypeSize(TYP_I_IMPL));

                argReg = genRegArgNext(argReg);

#if defined(TARGET_ARM)
                // A double register is modelled as an even-numbered single one
                if (putArgRegNode->TypeGet() == TYP_DOUBLE)
                {
                    argReg = genRegArgNext(argReg);
                }
#endif // TARGET_ARM
            }
        }
        else if (abiInfo.IsSplit())
        {
            assert(compFeatureArgSplit());
            assert(abiInfo.NumRegs >= 1);
            genConsumeArgSplitStruct(argNode->AsPutArgSplit());
            for (unsigned idx = 0; idx < abiInfo.NumRegs; idx++)
            {
                regNumber argReg   = (regNumber)((unsigned)abiInfo.GetRegNum() + idx);
                regNumber allocReg = argNode->AsPutArgSplit()->GetRegNumByIdx(idx);
                inst_Mov_Extend(argNode->TypeGet(), /* srcInReg */ true, argReg, allocReg, /* canSkip */ true,
                                emitActualTypeSize(TYP_I_IMPL));
            }
        }
        else
        {
            regNumber argReg = abiInfo.GetRegNum();
            genConsumeReg(argNode);
            inst_Mov_Extend(argNode->TypeGet(), /* srcInReg */ true, argReg, argNode->GetRegNum(), /* canSkip */ true,
                            emitActualTypeSize(TYP_I_IMPL));
        }
    }

    // Insert a null check on "this" pointer if asked.
    if (call->NeedsNullCheck())
    {
        const regNumber regThis = genGetThisArgReg(call);

#if defined(TARGET_ARM)
        const regNumber tmpReg = call->ExtractTempReg();
        GetEmitter()->emitIns_R_R_I(INS_ldr, EA_4BYTE, tmpReg, regThis, 0);
#elif defined(TARGET_ARM64)
        GetEmitter()->emitIns_R_R_I(INS_ldr, EA_4BYTE, REG_ZR, regThis, 0);
#endif // TARGET*
    }

    // If fast tail call, then we are done here, we just have to load the call
    // target into the right registers. We ensure in RA that target is loaded
    // into a volatile register that won't be restored by epilog sequence.
    if (call->IsFastTailCall())
    {
        GenTree* target = getCallTarget(call, nullptr);

        if (target != nullptr)
        {
            // Indirect fast tail calls materialize call target either in gtControlExpr or in gtCallAddr.
            genConsumeReg(target);
        }
#ifdef FEATURE_READYTORUN
        else if (call->IsR2ROrVirtualStubRelativeIndir())
        {
            assert((call->IsR2RRelativeIndir() && (call->gtEntryPoint.accessType == IAT_PVALUE)) ||
                   (call->IsVirtualStubRelativeIndir() && (call->gtEntryPoint.accessType == IAT_VALUE)));
            assert(call->gtControlExpr == nullptr);

            regNumber tmpReg = call->GetSingleTempReg();
            // Register where we save call address in should not be overridden by epilog.
            assert((genRegMask(tmpReg) & (RBM_INT_CALLEE_TRASH & ~RBM_LR)) == genRegMask(tmpReg));

            regNumber callAddrReg =
                call->IsVirtualStubRelativeIndir() ? compiler->virtualStubParamInfo->GetReg() : REG_R2R_INDIRECT_PARAM;
            GetEmitter()->emitIns_R_R(ins_Load(TYP_I_IMPL), emitActualTypeSize(TYP_I_IMPL), tmpReg, callAddrReg);
            // We will use this again when emitting the jump in genCallInstruction in the epilog
            call->gtRsvdRegs |= genRegMask(tmpReg);
        }
#endif

        return;
    }

    // For a pinvoke to unmanaged code we emit a label to clear
    // the GC pointer state before the callsite.
    // We can't utilize the typical lazy killing of GC pointers
    // at (or inside) the callsite.
    if (compiler->killGCRefs(call))
    {
        genDefineTempLabel(genCreateTempLabel());
    }

    genCallInstruction(call);

    genDefinePendingCallLabel(call);

#ifdef DEBUG
    // We should not have GC pointers in killed registers live around the call.
    // GC info for arg registers were cleared when consuming arg nodes above
    // and LSRA should ensure it for other trashed registers.
    regMaskTP killMask = RBM_CALLEE_TRASH;
    if (call->IsHelperCall())
    {
        CorInfoHelpFunc helpFunc = compiler->eeGetHelperNum(call->gtCallMethHnd);
        killMask                 = compiler->compHelperCallKillSet(helpFunc);
    }

    assert((gcInfo.gcRegGCrefSetCur & killMask) == 0);
    assert((gcInfo.gcRegByrefSetCur & killMask) == 0);
#endif

    var_types returnType = call->TypeGet();
    if (returnType != TYP_VOID)
    {
        regNumber returnReg;

        if (call->HasMultiRegRetVal())
        {
            const ReturnTypeDesc* pRetTypeDesc = call->GetReturnTypeDesc();
            assert(pRetTypeDesc != nullptr);
            unsigned regCount = pRetTypeDesc->GetReturnRegCount();

            // If regs allocated to call node are different from ABI return
            // regs in which the call has returned its result, move the result
            // to regs allocated to call node.
            for (unsigned i = 0; i < regCount; ++i)
            {
                var_types regType      = pRetTypeDesc->GetReturnRegType(i);
                returnReg              = pRetTypeDesc->GetABIReturnReg(i, call->GetUnmanagedCallConv());
                regNumber allocatedReg = call->GetRegNumByIdx(i);
                inst_Mov(regType, allocatedReg, returnReg, /* canSkip */ true);
            }
        }
        else
        {
#ifdef TARGET_ARM
            if (call->IsHelperCall(compiler, CORINFO_HELP_INIT_PINVOKE_FRAME))
            {
                // The CORINFO_HELP_INIT_PINVOKE_FRAME helper uses a custom calling convention that returns with
                // TCB in REG_PINVOKE_TCB. fgMorphCall() sets the correct argument registers.
                returnReg = REG_PINVOKE_TCB;
            }
            else if (compiler->opts.compUseSoftFP)
            {
                returnReg = REG_INTRET;
            }
            else
#endif // TARGET_ARM
                if (varTypeUsesFloatArgReg(returnType))
                {
                    returnReg = REG_FLOATRET;
                }
                else
                {
                    returnReg = REG_INTRET;
                }

            if (call->GetRegNum() != returnReg)
            {
#ifdef TARGET_ARM
                if (compiler->opts.compUseSoftFP && returnType == TYP_DOUBLE)
                {
                    inst_RV_RV_RV(INS_vmov_i2d, call->GetRegNum(), returnReg, genRegArgNext(returnReg), EA_8BYTE);
                }
                else if (compiler->opts.compUseSoftFP && returnType == TYP_FLOAT)
                {
                    inst_Mov(returnType, call->GetRegNum(), returnReg, /* canSkip */ false);
                }
                else
#endif
                {
                    inst_Mov(returnType, call->GetRegNum(), returnReg, /* canSkip */ false);
                }
            }
        }

        genProduceReg(call);
    }

    // If there is nothing next, that means the result is thrown away, so this value is not live.
    // However, for minopts or debuggable code, we keep it live to support managed return value debugging.
    if ((call->gtNext == nullptr) && !compiler->opts.MinOpts() && !compiler->opts.compDbgCode)
    {
        gcInfo.gcMarkRegSetNpt(RBM_INTRET);
    }
}

//------------------------------------------------------------------------
// genCallInstruction - Generate instructions necessary to transfer control to the call.
//
// Arguments:
//    call - the GT_CALL node
//
// Remaks:
//   For tailcalls this function will generate a jump.
//
void CodeGen::genCallInstruction(GenTreeCall* call)
{
    // Determine return value size(s).
    const ReturnTypeDesc* pRetTypeDesc  = call->GetReturnTypeDesc();
    emitAttr              retSize       = EA_PTRSIZE;
    emitAttr              secondRetSize = EA_UNKNOWN;

    if (call->HasMultiRegRetVal())
    {
        retSize       = emitTypeSize(pRetTypeDesc->GetReturnRegType(0));
        secondRetSize = emitTypeSize(pRetTypeDesc->GetReturnRegType(1));
    }
    else
    {
        assert(call->gtType != TYP_STRUCT);

        if (call->gtType == TYP_REF)
        {
            retSize = EA_GCREF;
        }
        else if (call->gtType == TYP_BYREF)
        {
            retSize = EA_BYREF;
        }
    }

    DebugInfo di;
    // We need to propagate the debug information to the call instruction, so we can emit
    // an IL to native mapping record for the call, to support managed return value debugging.
    // We don't want tail call helper calls that were converted from normal calls to get a record,
    // so we skip this hash table lookup logic in that case.
    if (compiler->opts.compDbgInfo && compiler->genCallSite2DebugInfoMap != nullptr && !call->IsTailCall())
    {
        (void)compiler->genCallSite2DebugInfoMap->Lookup(call, &di);
    }

    CORINFO_SIG_INFO* sigInfo = nullptr;
#ifdef DEBUG
    // Pass the call signature information down into the emitter so the emitter can associate
    // native call sites with the signatures they were generated from.
    if (call->gtCallType != CT_HELPER)
    {
        sigInfo = call->callSig;
    }

    if (call->IsFastTailCall())
    {
        regMaskTP trashedByEpilog = RBM_CALLEE_SAVED;

        // The epilog may use and trash REG_GSCOOKIE_TMP_0/1. Make sure we have no
        // non-standard args that may be trash if this is a tailcall.
        if (compiler->getNeedsGSSecurityCookie())
        {
            trashedByEpilog |= genRegMask(REG_GSCOOKIE_TMP_0);
            trashedByEpilog |= genRegMask(REG_GSCOOKIE_TMP_1);
        }

        for (CallArg& arg : call->gtArgs.Args())
        {
            for (unsigned j = 0; j < arg.AbiInfo.NumRegs; j++)
            {
                regNumber reg = arg.AbiInfo.GetRegNum(j);
                if ((trashedByEpilog & genRegMask(reg)) != 0)
                {
                    JITDUMP("Tail call node:\n");
                    DISPTREE(call);
                    JITDUMP("Register used: %s\n", getRegName(reg));
                    assert(!"Argument to tailcall may be trashed by epilog");
                }
            }
        }
    }
#endif // DEBUG
    CORINFO_METHOD_HANDLE methHnd;
    GenTree*              target = getCallTarget(call, &methHnd);

    if (target != nullptr)
    {
        // A call target can not be a contained indirection
        assert(!target->isContainedIndir());

        // For fast tailcall we have already consumed the target. We ensure in
        // RA that the target was allocated into a volatile register that will
        // not be messed up by epilog sequence.
        if (!call->IsFastTailCall())
        {
            genConsumeReg(target);
        }

        // We have already generated code for gtControlExpr evaluating it into a register.
        // We just need to emit "call reg" in this case.
        //
        assert(genIsValidIntReg(target->GetRegNum()));

#ifdef TARGET_ARM64
        bool isTlsHandleTarget =
            compiler->IsTargetAbi(CORINFO_NATIVEAOT_ABI) && TargetOS::IsUnix && target->IsTlsIconHandle();

        if (isTlsHandleTarget)
        {
            assert(call->gtFlags & GTF_TLS_GET_ADDR);
            emitter*       emitter  = GetEmitter();
            emitAttr       attr     = (emitAttr)(EA_CNS_TLSGD_RELOC | EA_CNS_RELOC_FLG | retSize);
            GenTreeIntCon* iconNode = target->AsIntCon();
            methHnd                 = (CORINFO_METHOD_HANDLE)iconNode->gtIconVal;
            retSize                 = EA_SET_FLG(retSize, EA_CNS_TLSGD_RELOC);

            // For NativeAOT, linux/arm64, linker wants the following pattern, so we will generate
            // it as part of the call. Generating individual instructions is tricky to get it
            // correct in the format the way linker needs. Also, we might end up spilling or
            // reloading a register, which can break the pattern.
            //
            //      mrs  x1, tpidr_el0
            //      adrp x0, :tlsdesc:tlsRoot   ; R_AARCH64_TLSDESC_ADR_PAGE21
            //      ldr  x2, [x0]               ; R_AARCH64_TLSDESC_LD64_LO12
            //      add  x0, x0, #0             ; R_AARCH64_TLSDESC_ADD_LO12
            //      blr  x2                     ; R_AARCH64_TLSDESC_CALL
            //      add  x0, x1, x0
            // We guaranteed in LSRA that r0, r1 and r2 are assigned to this node.

            // mrs
            emitter->emitIns_R(INS_mrs_tpid0, attr, REG_R1);

            // adrp
            // ldr
            // add
            emitter->emitIns_Adrp_Ldr_Add(attr, REG_R0, target->GetRegNum(),
                                          (ssize_t)methHnd DEBUGARG(iconNode->gtTargetHandle)
                                              DEBUGARG(iconNode->gtFlags));
        }
#endif

        // clang-format off
        genEmitCall(emitter::EC_INDIR_R,
                    methHnd,
                    INDEBUG_LDISASM_COMMA(sigInfo)
                    nullptr, // addr
                    retSize
                    MULTIREG_HAS_SECOND_GC_RET_ONLY_ARG(secondRetSize),
                    di,
                    target->GetRegNum(),
                    call->IsFastTailCall());

#ifdef TARGET_ARM64
        if (isTlsHandleTarget)
        {
            // add x0, x1, x0
            GetEmitter()->emitIns_R_R_R(INS_add, EA_8BYTE, REG_R0, REG_R1, REG_R0);
        }
#endif
        // clang-format on
    }
    else
    {
        // If we have no target and this is a call with indirection cell then
        // we do an optimization where we load the call address directly from
        // the indirection cell instead of duplicating the tree. In BuildCall
        // we ensure that get an extra register for the purpose. Note that for
        // CFG the call might have changed to
        // CORINFO_HELP_DISPATCH_INDIRECT_CALL in which case we still have the
        // indirection cell but we should not try to optimize.
        regNumber callThroughIndirReg = REG_NA;
        if (!call->IsHelperCall(compiler, CORINFO_HELP_DISPATCH_INDIRECT_CALL))
        {
            callThroughIndirReg = getCallIndirectionCellReg(call);
        }

        if (callThroughIndirReg != REG_NA)
        {
            assert(call->IsR2ROrVirtualStubRelativeIndir());
            regNumber targetAddrReg = call->GetSingleTempReg();
            // For fast tailcalls we have already loaded the call target when processing the call node.
            if (!call->IsFastTailCall())
            {
                GetEmitter()->emitIns_R_R(ins_Load(TYP_I_IMPL), emitActualTypeSize(TYP_I_IMPL), targetAddrReg,
                                          callThroughIndirReg);
            }
            else
            {
                // Register where we save call address in should not be overridden by epilog.
                assert((genRegMask(targetAddrReg) & (RBM_INT_CALLEE_TRASH & ~RBM_LR)) == genRegMask(targetAddrReg));
            }

            // We have now generated code loading the target address from the indirection cell into `targetAddrReg`.
            // We just need to emit "bl targetAddrReg" in this case.
            //
            assert(genIsValidIntReg(targetAddrReg));

            // clang-format off
            genEmitCall(emitter::EC_INDIR_R,
                        methHnd,
                        INDEBUG_LDISASM_COMMA(sigInfo)
                        nullptr, // addr
                        retSize
                        MULTIREG_HAS_SECOND_GC_RET_ONLY_ARG(secondRetSize),
                        di,
                        targetAddrReg,
                        call->IsFastTailCall());
            // clang-format on
        }
        else
        {
            // Generate a direct call to a non-virtual user defined or helper method
            assert(call->gtCallType == CT_HELPER || call->gtCallType == CT_USER_FUNC);

            void* addr = nullptr;
#ifdef FEATURE_READYTORUN
            if (call->gtEntryPoint.addr != NULL)
            {
                assert(call->gtEntryPoint.accessType == IAT_VALUE);
                addr = call->gtEntryPoint.addr;
            }
            else
#endif // FEATURE_READYTORUN
                if (call->gtCallType == CT_HELPER)
                {
                    CorInfoHelpFunc helperNum = compiler->eeGetHelperNum(methHnd);
                    noway_assert(helperNum != CORINFO_HELP_UNDEF);

                    void* pAddr = nullptr;
                    addr        = compiler->compGetHelperFtn(helperNum, (void**)&pAddr);
                    assert(pAddr == nullptr);
                }
                else
                {
                    // Direct call to a non-virtual user function.
                    addr = call->gtDirectCallAddress;
                }

            assert(addr != nullptr);

// Non-virtual direct call to known addresses
#ifdef TARGET_ARM
            if (!validImmForBL((ssize_t)addr))
            {
                regNumber tmpReg = call->GetSingleTempReg();
                instGen_Set_Reg_To_Imm(EA_HANDLE_CNS_RELOC, tmpReg, (ssize_t)addr);
                // clang-format off
                genEmitCall(emitter::EC_INDIR_R,
                            methHnd,
                            INDEBUG_LDISASM_COMMA(sigInfo)
                            NULL,
                            retSize,
                            di,
                            tmpReg,
                            call->IsFastTailCall());
                // clang-format on
            }
            else
#endif // TARGET_ARM
            {
                // clang-format off
                genEmitCall(emitter::EC_FUNC_TOKEN,
                            methHnd,
                            INDEBUG_LDISASM_COMMA(sigInfo)
                            addr,
                            retSize
                            MULTIREG_HAS_SECOND_GC_RET_ONLY_ARG(secondRetSize),
                            di,
                            REG_NA,
                            call->IsFastTailCall());
                // clang-format on
            }
        }
    }
}

// Produce code for a GT_JMP node.
// The arguments of the caller needs to be transferred to the callee before exiting caller.
// The actual jump to callee is generated as part of caller epilog sequence.
// Therefore the codegen of GT_JMP is to ensure that the callee arguments are correctly setup.
void CodeGen::genJmpMethod(GenTree* jmp)
{
    assert(jmp->OperGet() == GT_JMP);
    assert(compiler->compJmpOpUsed);

    // If no arguments, nothing to do
    if (compiler->info.compArgsCount == 0)
    {
        return;
    }

    // Make sure register arguments are in their initial registers
    // and stack arguments are put back as well.
    unsigned   varNum;
    LclVarDsc* varDsc;

    // First move any en-registered stack arguments back to the stack.
    // At the same time any reg arg not in correct reg is moved back to its stack location.
    //
    // We are not strictly required to spill reg args that are not in the desired reg for a jmp call
    // But that would require us to deal with circularity while moving values around.  Spilling
    // to stack makes the implementation simple, which is not a bad trade off given Jmp calls
    // are not frequent.
    for (varNum = 0; varNum < compiler->info.compArgsCount; varNum++)
    {
        varDsc = compiler->lvaGetDesc(varNum);

        if (varDsc->lvPromoted)
        {
            noway_assert(varDsc->lvFieldCnt == 1); // We only handle one field here

            unsigned fieldVarNum = varDsc->lvFieldLclStart;
            varDsc               = compiler->lvaGetDesc(fieldVarNum);
        }
        noway_assert(varDsc->lvIsParam);

        if (varDsc->lvIsRegArg && (varDsc->GetRegNum() != REG_STK))
        {
            // Skip reg args which are already in its right register for jmp call.
            // If not, we will spill such args to their stack locations.
            //
            // If we need to generate a tail call profiler hook, then spill all
            // arg regs to free them up for the callback.
            if (!compiler->compIsProfilerHookNeeded() && (varDsc->GetRegNum() == varDsc->GetArgReg()))
                continue;
        }
        else if (varDsc->GetRegNum() == REG_STK)
        {
            // Skip args which are currently living in stack.
            continue;
        }

        // If we came here it means either a reg argument not in the right register or
        // a stack argument currently living in a register.  In either case the following
        // assert should hold.
        assert(varDsc->GetRegNum() != REG_STK);
        assert(varDsc->IsEnregisterableLcl());
        var_types storeType = varDsc->GetStackSlotHomeType();
        emitAttr  storeSize = emitActualTypeSize(storeType);

#ifdef TARGET_ARM
        if (varDsc->TypeGet() == TYP_LONG)
        {
            // long - at least the low half must be enregistered
            GetEmitter()->emitIns_S_R(INS_str, EA_4BYTE, varDsc->GetRegNum(), varNum, 0);

            // Is the upper half also enregistered?
            if (varDsc->GetOtherReg() != REG_STK)
            {
                GetEmitter()->emitIns_S_R(INS_str, EA_4BYTE, varDsc->GetOtherReg(), varNum, sizeof(int));
            }
        }
        else
#endif // TARGET_ARM
        {
            GetEmitter()->emitIns_S_R(ins_Store(storeType), storeSize, varDsc->GetRegNum(), varNum, 0);
        }
        // Update lvRegNum life and GC info to indicate lvRegNum is dead and varDsc stack slot is going live.
        // Note that we cannot modify varDsc->GetRegNum() here because another basic block may not be expecting it.
        // Therefore manually update life of varDsc->GetRegNum().
        regMaskTP tempMask = genRegMask(varDsc->GetRegNum());
        regSet.RemoveMaskVars(tempMask);
        gcInfo.gcMarkRegSetNpt(tempMask);
        if (compiler->lvaIsGCTracked(varDsc))
        {
            VarSetOps::AddElemD(compiler, gcInfo.gcVarPtrSetCur, varNum);
        }
    }

#ifdef PROFILING_SUPPORTED
    // At this point all arg regs are free.
    // Emit tail call profiler callback.
    genProfilingLeaveCallback(CORINFO_HELP_PROF_FCN_TAILCALL);
#endif

    // Next move any un-enregistered register arguments back to their register.
    regMaskTP fixedIntArgMask = RBM_NONE;    // tracks the int arg regs occupying fixed args in case of a vararg method.
    unsigned  firstArgVarNum  = BAD_VAR_NUM; // varNum of the first argument in case of a vararg method.
    for (varNum = 0; varNum < compiler->info.compArgsCount; varNum++)
    {
        varDsc = compiler->lvaGetDesc(varNum);
        if (varDsc->lvPromoted)
        {
            noway_assert(varDsc->lvFieldCnt == 1); // We only handle one field here

            unsigned fieldVarNum = varDsc->lvFieldLclStart;
            varDsc               = compiler->lvaGetDesc(fieldVarNum);
        }
        noway_assert(varDsc->lvIsParam);

        // Skip if arg not passed in a register.
        if (!varDsc->lvIsRegArg)
            continue;

        // Register argument
        noway_assert(isRegParamType(genActualType(varDsc->TypeGet())));

        // Is register argument already in the right register?
        // If not load it from its stack location.
        regNumber argReg     = varDsc->GetArgReg(); // incoming arg register
        regNumber argRegNext = REG_NA;

#ifdef TARGET_ARM64
        if (varDsc->GetRegNum() != argReg)
        {
            var_types loadType = TYP_UNDEF;

            if (varDsc->lvIsHfaRegArg())
            {
                // Note that for HFA, the argument is currently marked address exposed so lvRegNum will always be
                // REG_STK. We home the incoming HFA argument registers in the prolog. Then we'll load them back
                // here, whether they are already in the correct registers or not. This is such a corner case that
                // it is not worth optimizing it.

                assert(!compiler->info.compIsVarArgs);

                loadType           = varDsc->GetHfaType();
                regNumber fieldReg = argReg;
                emitAttr  loadSize = emitActualTypeSize(loadType);
                unsigned  cSlots   = varDsc->lvHfaSlots();

                for (unsigned ofs = 0, cSlot = 0; cSlot < cSlots; cSlot++, ofs += (unsigned)loadSize)
                {
                    GetEmitter()->emitIns_R_S(ins_Load(loadType), loadSize, fieldReg, varNum, ofs);
                    assert(genIsValidFloatReg(fieldReg)); // No GC register tracking for floating point registers.
                    fieldReg = regNextOfType(fieldReg, loadType);
                }
            }
            else
            {
                if (varTypeIsStruct(varDsc))
                {
                    // Must be <= 16 bytes or else it wouldn't be passed in registers, except for HFA,
                    // which can be bigger (and is handled above).
                    noway_assert(EA_SIZE_IN_BYTES(varDsc->lvSize()) <= 16);
                    loadType = varDsc->GetLayout()->GetGCPtrType(0);
                }
                else
                {
                    loadType = compiler->mangleVarArgsType(genActualType(varDsc->TypeGet()));
                }
                emitAttr loadSize = emitActualTypeSize(loadType);
                GetEmitter()->emitIns_R_S(ins_Load(loadType), loadSize, argReg, varNum, 0);

                // Update argReg life and GC Info to indicate varDsc stack slot is dead and argReg is going live.
                // Note that we cannot modify varDsc->GetRegNum() here because another basic block may not be
                // expecting it. Therefore manually update life of argReg.  Note that GT_JMP marks the end of
                // the basic block and after which reg life and gc info will be recomputed for the new block
                // in genCodeForBBList().
                regSet.AddMaskVars(genRegMask(argReg));
                gcInfo.gcMarkRegPtrVal(argReg, loadType);

                if (compiler->lvaIsMultiregStruct(varDsc, compiler->info.compIsVarArgs))
                {
                    // Restore the second register.
                    argRegNext = genRegArgNext(argReg);

                    loadType = varDsc->GetLayout()->GetGCPtrType(1);
                    loadSize = emitActualTypeSize(loadType);
                    GetEmitter()->emitIns_R_S(ins_Load(loadType), loadSize, argRegNext, varNum, TARGET_POINTER_SIZE);

                    regSet.AddMaskVars(genRegMask(argRegNext));
                    gcInfo.gcMarkRegPtrVal(argRegNext, loadType);
                }

                if (compiler->lvaIsGCTracked(varDsc))
                {
                    VarSetOps::RemoveElemD(compiler, gcInfo.gcVarPtrSetCur, varDsc->lvVarIndex);
                }
            }
        }

        if (compiler->info.compIsVarArgs)
        {
            // In case of a jmp call to a vararg method ensure only integer registers are passed.
            assert((genRegMask(argReg) & (RBM_ARG_REGS | RBM_ARG_RET_BUFF)) != RBM_NONE);
            assert(!varDsc->lvIsHfaRegArg());

            fixedIntArgMask |= genRegMask(argReg);

            if (compiler->lvaIsMultiregStruct(varDsc, compiler->info.compIsVarArgs))
            {
                assert(argRegNext != REG_NA);
                fixedIntArgMask |= genRegMask(argRegNext);
            }

            if (argReg == REG_ARG_0)
            {
                assert(firstArgVarNum == BAD_VAR_NUM);
                firstArgVarNum = varNum;
            }
        }

#else  // !TARGET_ARM64

        bool      twoParts = false;
        var_types loadType = TYP_UNDEF;
        if (varDsc->TypeGet() == TYP_LONG)
        {
            twoParts = true;
        }
        else if (varDsc->TypeGet() == TYP_DOUBLE)
        {
            if (compiler->info.compIsVarArgs || compiler->opts.compUseSoftFP)
            {
                twoParts = true;
            }
        }

        if (twoParts)
        {
            argRegNext = genRegArgNext(argReg);

            if (varDsc->GetRegNum() != argReg)
            {
                GetEmitter()->emitIns_R_S(INS_ldr, EA_PTRSIZE, argReg, varNum, 0);
                GetEmitter()->emitIns_R_S(INS_ldr, EA_PTRSIZE, argRegNext, varNum, REGSIZE_BYTES);
            }

            if (compiler->info.compIsVarArgs)
            {
                fixedIntArgMask |= genRegMask(argReg);
                fixedIntArgMask |= genRegMask(argRegNext);
            }
        }
        else if (varDsc->lvIsHfaRegArg())
        {
            loadType           = varDsc->GetHfaType();
            regNumber fieldReg = argReg;
            emitAttr  loadSize = emitActualTypeSize(loadType);
            unsigned  maxSize  = min(varDsc->lvSize(), (LAST_FP_ARGREG + 1 - argReg) * REGSIZE_BYTES);

            for (unsigned ofs = 0; ofs < maxSize; ofs += (unsigned)loadSize)
            {
                if (varDsc->GetRegNum() != argReg)
                {
                    GetEmitter()->emitIns_R_S(ins_Load(loadType), loadSize, fieldReg, varNum, ofs);
                }
                assert(genIsValidFloatReg(fieldReg)); // we don't use register tracking for FP
                fieldReg = regNextOfType(fieldReg, loadType);
            }
        }
        else if (varTypeIsStruct(varDsc))
        {
            regNumber slotReg = argReg;
            unsigned  maxSize = min(varDsc->lvSize(), (REG_ARG_LAST + 1 - argReg) * REGSIZE_BYTES);

            for (unsigned ofs = 0; ofs < maxSize; ofs += REGSIZE_BYTES)
            {
                unsigned idx = ofs / REGSIZE_BYTES;
                loadType     = varDsc->GetLayout()->GetGCPtrType(idx);

                if (varDsc->GetRegNum() != argReg)
                {
                    emitAttr loadSize = emitActualTypeSize(loadType);

                    GetEmitter()->emitIns_R_S(ins_Load(loadType), loadSize, slotReg, varNum, ofs);
                }

                regSet.AddMaskVars(genRegMask(slotReg));
                gcInfo.gcMarkRegPtrVal(slotReg, loadType);
                if (genIsValidIntReg(slotReg) && compiler->info.compIsVarArgs)
                {
                    fixedIntArgMask |= genRegMask(slotReg);
                }

                slotReg = genRegArgNext(slotReg);
            }
        }
        else
        {
            loadType = compiler->mangleVarArgsType(genActualType(varDsc->TypeGet()));

            if (varDsc->GetRegNum() != argReg)
            {
                GetEmitter()->emitIns_R_S(ins_Load(loadType), emitTypeSize(loadType), argReg, varNum, 0);
            }

            regSet.AddMaskVars(genRegMask(argReg));
            gcInfo.gcMarkRegPtrVal(argReg, loadType);

            if (genIsValidIntReg(argReg) && compiler->info.compIsVarArgs)
            {
                fixedIntArgMask |= genRegMask(argReg);
            }
        }

        if (compiler->lvaIsGCTracked(varDsc))
        {
            VarSetOps::RemoveElemD(compiler, gcInfo.gcVarPtrSetCur, varDsc->lvVarIndex);
        }
#endif // !TARGET_ARM64
    }

    // Jmp call to a vararg method - if the method has fewer than fixed arguments that can be max size of reg,
    // load the remaining integer arg registers from the corresponding
    // shadow stack slots.  This is for the reason that we don't know the number and type
    // of non-fixed params passed by the caller, therefore we have to assume the worst case
    // of caller passing all integer arg regs that can be max size of reg.
    //
    // The caller could have passed gc-ref/byref type var args.  Since these are var args
    // the callee no way of knowing their gc-ness.  Therefore, mark the region that loads
    // remaining arg registers from shadow stack slots as non-gc interruptible.
    if (fixedIntArgMask != RBM_NONE)
    {
        assert(compiler->info.compIsVarArgs);
        assert(firstArgVarNum != BAD_VAR_NUM);

        regMaskTP remainingIntArgMask = RBM_ARG_REGS & ~fixedIntArgMask;
        if (remainingIntArgMask != RBM_NONE)
        {
            GetEmitter()->emitDisableGC();
            for (int argNum = 0, argOffset = 0; argNum < MAX_REG_ARG; ++argNum)
            {
                regNumber argReg     = intArgRegs[argNum];
                regMaskTP argRegMask = genRegMask(argReg);

                if ((remainingIntArgMask & argRegMask) != 0)
                {
                    remainingIntArgMask &= ~argRegMask;
                    GetEmitter()->emitIns_R_S(INS_ldr, EA_PTRSIZE, argReg, firstArgVarNum, argOffset);
                }

                argOffset += REGSIZE_BYTES;
            }
            GetEmitter()->emitEnableGC();
        }
    }
}

//------------------------------------------------------------------------
// genIntCastOverflowCheck: Generate overflow checking code for an integer cast.
//
// Arguments:
//    cast - The GT_CAST node
//    desc - The cast description
//    reg  - The register containing the value to check
//
void CodeGen::genIntCastOverflowCheck(GenTreeCast* cast, const GenIntCastDesc& desc, regNumber reg)
{
    switch (desc.CheckKind())
    {
        case GenIntCastDesc::CHECK_POSITIVE:
            GetEmitter()->emitIns_R_I(INS_cmp, EA_ATTR(desc.CheckSrcSize()), reg, 0);
            genJumpToThrowHlpBlk(EJ_lt, SCK_OVERFLOW);
            break;

#ifdef TARGET_64BIT
        case GenIntCastDesc::CHECK_UINT_RANGE:
            // We need to check if the value is not greater than 0xFFFFFFFF but this value
            // cannot be encoded in the immediate operand of CMP. Use TST instead to check
            // if the upper 32 bits are zero.
            GetEmitter()->emitIns_R_I(INS_tst, EA_8BYTE, reg, 0xFFFFFFFF00000000LL);
            genJumpToThrowHlpBlk(EJ_ne, SCK_OVERFLOW);
            break;

        case GenIntCastDesc::CHECK_POSITIVE_INT_RANGE:
            // We need to check if the value is not greater than 0x7FFFFFFF but this value
            // cannot be encoded in the immediate operand of CMP. Use TST instead to check
            // if the upper 33 bits are zero.
            GetEmitter()->emitIns_R_I(INS_tst, EA_8BYTE, reg, 0xFFFFFFFF80000000LL);
            genJumpToThrowHlpBlk(EJ_ne, SCK_OVERFLOW);
            break;

        case GenIntCastDesc::CHECK_INT_RANGE:
        {
            // Emit "if ((long)(int)x != x) goto OVERFLOW"
            GetEmitter()->emitIns_R_R(INS_cmp, EA_8BYTE, reg, reg, INS_OPTS_SXTW);
            genJumpToThrowHlpBlk(EJ_ne, SCK_OVERFLOW);
        }
        break;
#endif

        default:
        {
            assert(desc.CheckKind() == GenIntCastDesc::CHECK_SMALL_INT_RANGE);
            const int castMaxValue = desc.CheckSmallIntMax();
            const int castMinValue = desc.CheckSmallIntMin();

            // Values greater than 255 cannot be encoded in the immediate operand of CMP.
            // Replace (x > max) with (x >= max + 1) where max + 1 (a power of 2) can be
            // encoded. We could do this for all max values but on ARM32 "cmp r0, 255"
            // is better than "cmp r0, 256" because it has a shorter encoding.
            if (castMaxValue > 255)
            {
                assert((castMaxValue == 32767) || (castMaxValue == 65535));
                GetEmitter()->emitIns_R_I(INS_cmp, EA_SIZE(desc.CheckSrcSize()), reg, castMaxValue + 1);
                genJumpToThrowHlpBlk((castMinValue == 0) ? EJ_hs : EJ_ge, SCK_OVERFLOW);
            }
            else
            {
                GetEmitter()->emitIns_R_I(INS_cmp, EA_SIZE(desc.CheckSrcSize()), reg, castMaxValue);
                genJumpToThrowHlpBlk((castMinValue == 0) ? EJ_hi : EJ_gt, SCK_OVERFLOW);
            }

            if (castMinValue != 0)
            {
                GetEmitter()->emitIns_R_I(INS_cmp, EA_SIZE(desc.CheckSrcSize()), reg, castMinValue);
                genJumpToThrowHlpBlk(EJ_lt, SCK_OVERFLOW);
            }
        }
        break;
    }
}

//------------------------------------------------------------------------
// genIntToIntCast: Generate code for an integer cast, with or without overflow check.
//
// Arguments:
//    cast - The GT_CAST node
//
// Assumptions:
//    Neither the source nor target type can be a floating point type.
//
void CodeGen::genIntToIntCast(GenTreeCast* cast)
{
    genConsumeRegs(cast->CastOp());

    GenTree* const  src    = cast->CastOp();
    const regNumber srcReg = src->isUsedFromReg() ? src->GetRegNum() : REG_NA;
    const regNumber dstReg = cast->GetRegNum();
    emitter* const  emit   = GetEmitter();

    assert(genIsValidIntReg(dstReg));

    GenIntCastDesc desc(cast);

    if (desc.CheckKind() != GenIntCastDesc::CHECK_NONE)
    {
        assert(genIsValidIntReg(srcReg));
        genIntCastOverflowCheck(cast, desc, srcReg);
    }

    if ((desc.ExtendKind() != GenIntCastDesc::COPY) || (srcReg != dstReg))
    {
        instruction ins;
        unsigned    insSize;

        switch (desc.ExtendKind())
        {
            case GenIntCastDesc::ZERO_EXTEND_SMALL_INT:
                ins     = (desc.ExtendSrcSize() == 1) ? INS_uxtb : INS_uxth;
                insSize = 4;
                break;
            case GenIntCastDesc::SIGN_EXTEND_SMALL_INT:
                ins     = (desc.ExtendSrcSize() == 1) ? INS_sxtb : INS_sxth;
                insSize = 4;
                break;
#ifdef TARGET_64BIT
            case GenIntCastDesc::ZERO_EXTEND_INT:
                ins     = INS_mov;
                insSize = 4;
                break;
            case GenIntCastDesc::SIGN_EXTEND_INT:
                ins     = INS_sxtw;
                insSize = 8;
                break;
#endif // TARGET_64BIT
            case GenIntCastDesc::COPY:
                ins     = INS_mov;
                insSize = desc.ExtendSrcSize();
                break;
            case GenIntCastDesc::LOAD_ZERO_EXTEND_SMALL_INT:
                ins     = (desc.ExtendSrcSize() == 1) ? INS_ldrb : INS_ldrh;
                insSize = TARGET_POINTER_SIZE;
                break;
            case GenIntCastDesc::LOAD_SIGN_EXTEND_SMALL_INT:
                ins     = (desc.ExtendSrcSize() == 1) ? INS_ldrsb : INS_ldrsh;
                insSize = TARGET_POINTER_SIZE;
                break;
#ifdef TARGET_64BIT
            case GenIntCastDesc::LOAD_ZERO_EXTEND_INT:
                ins     = INS_ldr;
                insSize = 4;
                break;
            case GenIntCastDesc::LOAD_SIGN_EXTEND_INT:
                ins     = INS_ldrsw;
                insSize = 8;
                break;
#endif // TARGET_64BIT
            case GenIntCastDesc::LOAD_SOURCE:
                ins     = ins_Load(src->TypeGet());
                insSize = genTypeSize(genActualType(src));
                break;

            default:
                unreached();
        }

        if (srcReg != REG_NA)
        {
            emit->emitIns_Mov(ins, EA_ATTR(insSize), dstReg, srcReg, /* canSkip */ false);
        }
        else
        {
            // The "used from memory" case. On ArmArch casts are the only nodes which can have
            // contained memory operands, so we have to handle all possible sources "manually".
            assert(src->isUsedFromMemory());

            if (src->isUsedFromSpillTemp())
            {
                assert(src->IsRegOptional());

                TempDsc* tmpDsc = getSpillTempDsc(src);
                unsigned tmpNum = tmpDsc->tdTempNum();
                regSet.tmpRlsTemp(tmpDsc);

                emit->emitIns_R_S(ins, EA_ATTR(insSize), dstReg, tmpNum, 0);
            }
            else if (src->OperIsLocal())
            {
                emit->emitIns_R_S(ins, EA_ATTR(insSize), dstReg, src->AsLclVarCommon()->GetLclNum(),
                                  src->AsLclVarCommon()->GetLclOffs());
            }
            else
            {
                assert(src->OperIs(GT_IND) && !src->AsIndir()->IsVolatile() && !src->AsIndir()->IsUnaligned());
                emit->emitIns_R_R_I(ins, EA_ATTR(insSize), dstReg, src->AsIndir()->Base()->GetRegNum(),
                                    static_cast<int>(src->AsIndir()->Offset()));
            }
        }
    }

    genProduceReg(cast);
}

//------------------------------------------------------------------------
// genFloatToFloatCast: Generate code for a cast between float and double
//
// Arguments:
//    treeNode - The GT_CAST node
//
// Return Value:
//    None.
//
// Assumptions:
//    Cast is a non-overflow conversion.
//    The treeNode must have an assigned register.
//    The cast is between float and double.
//
void CodeGen::genFloatToFloatCast(GenTree* treeNode)
{
    // float <--> double conversions are always non-overflow ones
    assert(treeNode->OperGet() == GT_CAST);
    assert(!treeNode->gtOverflow());

    regNumber targetReg = treeNode->GetRegNum();
    assert(genIsValidFloatReg(targetReg));

    GenTree* op1 = treeNode->AsOp()->gtOp1;
    assert(!op1->isContained());                  // Cannot be contained
    assert(genIsValidFloatReg(op1->GetRegNum())); // Must be a valid float reg.

    var_types dstType = treeNode->CastToType();
    var_types srcType = op1->TypeGet();
    assert(varTypeIsFloating(srcType) && varTypeIsFloating(dstType));

    genConsumeOperands(treeNode->AsOp());

    // treeNode must be a reg
    assert(!treeNode->isContained());

#if defined(TARGET_ARM)

    if (srcType != dstType)
    {
        instruction insVcvt = (srcType == TYP_FLOAT) ? INS_vcvt_f2d  // convert Float to Double
                                                     : INS_vcvt_d2f; // convert Double to Float

        GetEmitter()->emitIns_R_R(insVcvt, emitTypeSize(treeNode), treeNode->GetRegNum(), op1->GetRegNum());
    }
    else
    {
        GetEmitter()->emitIns_Mov(INS_vmov, emitTypeSize(treeNode), treeNode->GetRegNum(), op1->GetRegNum(),
                                  /* canSkip */ true);
    }

#elif defined(TARGET_ARM64)

    if (srcType != dstType)
    {
        insOpts cvtOption = (srcType == TYP_FLOAT) ? INS_OPTS_S_TO_D  // convert Single to Double
                                                   : INS_OPTS_D_TO_S; // convert Double to Single

        GetEmitter()->emitIns_R_R(INS_fcvt, emitActualTypeSize(treeNode), treeNode->GetRegNum(), op1->GetRegNum(),
                                  cvtOption);
    }
    else
    {
        // If double to double cast or float to float cast. Emit a move instruction.
        GetEmitter()->emitIns_Mov(INS_mov, emitActualTypeSize(treeNode), treeNode->GetRegNum(), op1->GetRegNum(),
                                  /* canSkip */ true);
    }

#endif // TARGET*

    genProduceReg(treeNode);
}

//------------------------------------------------------------------------
// genCreateAndStoreGCInfo: Create and record GC Info for the function.
//
void CodeGen::genCreateAndStoreGCInfo(unsigned            codeSize,
                                      unsigned            prologSize,
                                      unsigned epilogSize DEBUGARG(void* codePtr))
{
    IAllocator*    allowZeroAlloc = new (compiler, CMK_GC) CompIAllocator(compiler->getAllocatorGC());
    GcInfoEncoder* gcInfoEncoder  = new (compiler, CMK_GC)
        GcInfoEncoder(compiler->info.compCompHnd, compiler->info.compMethodInfo, allowZeroAlloc, NOMEM);
    assert(gcInfoEncoder != nullptr);

    // Follow the code pattern of the x86 gc info encoder (genCreateAndStoreGCInfoJIT32).
    gcInfo.gcInfoBlockHdrSave(gcInfoEncoder, codeSize, prologSize);

    // We keep the call count for the second call to gcMakeRegPtrTable() below.
    unsigned callCnt = 0;

    // First we figure out the encoder ID's for the stack slots and registers.
    gcInfo.gcMakeRegPtrTable(gcInfoEncoder, codeSize, prologSize, GCInfo::MAKE_REG_PTR_MODE_ASSIGN_SLOTS, &callCnt);

    // Now we've requested all the slots we'll need; "finalize" these (make more compact data structures for them).
    gcInfoEncoder->FinalizeSlotIds();

    // Now we can actually use those slot ID's to declare live ranges.
    gcInfo.gcMakeRegPtrTable(gcInfoEncoder, codeSize, prologSize, GCInfo::MAKE_REG_PTR_MODE_DO_WORK, &callCnt);

#ifdef TARGET_ARM64

    if (compiler->opts.compDbgEnC)
    {
        // what we have to preserve is called the "frame header" (see comments in VM\eetwain.cpp)
        // which is:
        //  -return address (saved lr)
        //  -saved off FP
        //  -all callee-preserved registers in case of varargs
        //  -saved bool for synchronized methods

        int preservedAreaSize = (2 + genCountBits((uint64_t)RBM_ENC_CALLEE_SAVED)) * REGSIZE_BYTES;

        if (compiler->info.compIsVarArgs)
        {
            // Varargs save all int registers between saved registers and PSP.
            preservedAreaSize += MAX_REG_ARG * REGSIZE_BYTES;
        }

        if (compiler->info.compFlags & CORINFO_FLG_SYNCH)
        {
            // bool in synchronized methods that tracks whether the lock has been taken (takes a full pointer sized
            // slot)
            preservedAreaSize += TARGET_POINTER_SIZE;

            // Verify that MonAcquired bool is at the bottom of the frame header
            assert(compiler->lvaGetCallerSPRelativeOffset(compiler->lvaMonAcquired) == -preservedAreaSize);
        }

        // Used to signal both that the method is compiled for EnC, and also the size of the block at the top of the
        // frame
        gcInfoEncoder->SetSizeOfEditAndContinuePreservedArea(preservedAreaSize);
        gcInfoEncoder->SetSizeOfEditAndContinueFixedStackFrame(genTotalFrameSize());

        JITDUMP("EnC info:\n");
        JITDUMP("  EnC preserved area size = %d\n", preservedAreaSize);
        JITDUMP("  Fixed stack frame size = %d\n", genTotalFrameSize());
    }

#endif // TARGET_ARM64

    if (compiler->opts.IsReversePInvoke())
    {
        unsigned reversePInvokeFrameVarNumber = compiler->lvaReversePInvokeFrameVar;
        assert(reversePInvokeFrameVarNumber != BAD_VAR_NUM);
        const LclVarDsc* reversePInvokeFrameVar = compiler->lvaGetDesc(reversePInvokeFrameVarNumber);
        gcInfoEncoder->SetReversePInvokeFrameSlot(reversePInvokeFrameVar->GetStackOffset());
    }

    gcInfoEncoder->Build();

    // GC Encoder automatically puts the GC info in the right spot using ICorJitInfo::allocGCInfo(size_t)
    // let's save the values anyway for debugging purposes
    compiler->compInfoBlkAddr = gcInfoEncoder->Emit();
    compiler->compInfoBlkSize = 0; // not exposed by the GCEncoder interface
}

// clang-format off
const CodeGen::GenConditionDesc CodeGen::GenConditionDesc::map[32]
{
    { },       // NONE
    { },       // 1
    { EJ_lt }, // SLT
    { EJ_le }, // SLE
    { EJ_ge }, // SGE
    { EJ_gt }, // SGT
    { EJ_mi }, // S
    { EJ_pl }, // NS

    { EJ_eq }, // EQ
    { EJ_ne }, // NE
    { EJ_lo }, // ULT
    { EJ_ls }, // ULE
    { EJ_hs }, // UGE
    { EJ_hi }, // UGT
    { EJ_hs }, // C
    { EJ_lo }, // NC

    { EJ_eq },                // FEQ
    { EJ_gt, GT_AND, EJ_lo }, // FNE
    { EJ_lo },                // FLT
    { EJ_ls },                // FLE
    { EJ_ge },                // FGE
    { EJ_gt },                // FGT
    { EJ_vs },                // O
    { EJ_vc },                // NO

    { EJ_eq, GT_OR, EJ_vs },  // FEQU
    { EJ_ne },                // FNEU
    { EJ_lt },                // FLTU
    { EJ_le },                // FLEU
    { EJ_hs },                // FGEU
    { EJ_hi },                // FGTU
    { },                      // P
    { },                      // NP
};
// clang-format on

//------------------------------------------------------------------------
// inst_SETCC: Generate code to set a register to 0 or 1 based on a condition.
//
// Arguments:
//   condition - The condition
//   type      - The type of the value to be produced
//   dstReg    - The destination register to be set to 1 or 0
//
void CodeGen::inst_SETCC(GenCondition condition, var_types type, regNumber dstReg)
{
    assert(varTypeIsIntegral(type));
    assert(genIsValidIntReg(dstReg));

#ifdef TARGET_ARM64
    const GenConditionDesc& desc = GenConditionDesc::Get(condition);

    inst_SET(desc.jumpKind1, dstReg);

    if (desc.oper != GT_NONE)
    {
        BasicBlock* labelNext = genCreateTempLabel();
        inst_JMP((desc.oper == GT_OR) ? desc.jumpKind1 : emitter::emitReverseJumpKind(desc.jumpKind1), labelNext);
        inst_SET(desc.jumpKind2, dstReg);
        genDefineTempLabel(labelNext);
    }
#else
    // Emit code like that:
    //   ...
    //   bgt True
    //   movs rD, #0
    //   b Next
    // True:
    //   movs rD, #1
    // Next:
    //   ...

    BasicBlock* labelTrue = genCreateTempLabel();
    inst_JCC(condition, labelTrue);

    GetEmitter()->emitIns_R_I(INS_mov, emitActualTypeSize(type), dstReg, 0);

    BasicBlock* labelNext = genCreateTempLabel();
    GetEmitter()->emitIns_J(INS_b, labelNext);

    genDefineTempLabel(labelTrue);
    GetEmitter()->emitIns_R_I(INS_mov, emitActualTypeSize(type), dstReg, 1);
    genDefineTempLabel(labelNext);
#endif
}

//------------------------------------------------------------------------
// inst_JMP: Generate a jump instruction.
//
void CodeGen::inst_JMP(emitJumpKind jmp, BasicBlock* tgtBlock)
{
#if !FEATURE_FIXED_OUT_ARGS
    assert((tgtBlock->bbTgtStkDepth * sizeof(int) == genStackLevel) || isFramePointerUsed());
#endif // !FEATURE_FIXED_OUT_ARGS

    GetEmitter()->emitIns_J(emitter::emitJumpKindToIns(jmp), tgtBlock);
}

//------------------------------------------------------------------------
// genCodeForStoreBlk: Produce code for a GT_STORE_BLK node.
//
// Arguments:
//    tree - the node
//
void CodeGen::genCodeForStoreBlk(GenTreeBlk* blkOp)
{
    assert(blkOp->OperIs(GT_STORE_BLK));

    bool isCopyBlk = blkOp->OperIsCopyBlkOp();

    switch (blkOp->gtBlkOpKind)
    {
        case GenTreeBlk::BlkOpKindCpObjUnroll:
            assert(!blkOp->gtBlkOpGcUnsafe);
            genCodeForCpObj(blkOp->AsBlk());
            break;

        case GenTreeBlk::BlkOpKindLoop:
            assert(!isCopyBlk);
            genCodeForInitBlkLoop(blkOp);
            break;

        case GenTreeBlk::BlkOpKindUnroll:
        case GenTreeBlk::BlkOpKindUnrollMemmove:
            if (isCopyBlk)
            {
                if (blkOp->gtBlkOpGcUnsafe)
                {
                    GetEmitter()->emitDisableGC();
                }
                if (blkOp->gtBlkOpKind == GenTreeBlk::BlkOpKindUnroll)
                {
                    genCodeForCpBlkUnroll(blkOp);
                }
                else
                {
                    assert(blkOp->gtBlkOpKind == GenTreeBlk::BlkOpKindUnrollMemmove);
                    genCodeForMemmove(blkOp);
                }
                if (blkOp->gtBlkOpGcUnsafe)
                {
                    GetEmitter()->emitEnableGC();
                }
            }
            else
            {
                assert(!blkOp->gtBlkOpGcUnsafe);
                genCodeForInitBlkUnroll(blkOp);
            }
            break;

        default:
            unreached();
    }
}

//------------------------------------------------------------------------
// genScaledAdd: A helper for genLeaInstruction.
//
void CodeGen::genScaledAdd(emitAttr attr, regNumber targetReg, regNumber baseReg, regNumber indexReg, int scale)
{
    emitter* emit = GetEmitter();
    if (scale == 0)
    {
        // target = base + index
        GetEmitter()->emitIns_R_R_R(INS_add, attr, targetReg, baseReg, indexReg);
    }
    else
    {
// target = base + index<<scale
#if defined(TARGET_ARM)
        emit->emitIns_R_R_R_I(INS_add, attr, targetReg, baseReg, indexReg, scale, INS_FLAGS_DONT_CARE, INS_OPTS_LSL);
#elif defined(TARGET_ARM64)
        emit->emitIns_R_R_R_I(INS_add, attr, targetReg, baseReg, indexReg, scale, INS_OPTS_LSL);
#endif
    }
}

//------------------------------------------------------------------------
// genCodeForMulLong: Generates code for int*int->long multiplication.
//
// Arguments:
//    mul - the GT_MUL_LONG node
//
// Return Value:
//    None.
//
void CodeGen::genCodeForMulLong(GenTreeOp* mul)
{
    assert(mul->OperIs(GT_MUL_LONG));

    genConsumeOperands(mul);

    regNumber   srcReg1 = mul->gtGetOp1()->GetRegNum();
    regNumber   srcReg2 = mul->gtGetOp2()->GetRegNum();
    instruction ins     = mul->IsUnsigned() ? INS_umull : INS_smull;
#ifdef TARGET_ARM
    GetEmitter()->emitIns_R_R_R_R(ins, EA_4BYTE, mul->GetRegNum(), mul->AsMultiRegOp()->gtOtherReg, srcReg1, srcReg2);
#else
    GetEmitter()->emitIns_R_R_R(ins, EA_4BYTE, mul->GetRegNum(), srcReg1, srcReg2);
#endif

    genProduceReg(mul);
}

//------------------------------------------------------------------------
// genLeaInstruction: Produce code for a GT_LEA node.
//
// Arguments:
//    lea - the node
//
void CodeGen::genLeaInstruction(GenTreeAddrMode* lea)
{
    genConsumeOperands(lea);
    emitter* emit   = GetEmitter();
    emitAttr size   = emitTypeSize(lea);
    int      offset = lea->Offset();

    // In ARM we can only load addresses of the form:
    //
    // [Base + index*scale]
    // [Base + Offset]
    // [Literal] (PC-Relative)
    //
    // So for the case of a LEA node of the form [Base + Index*Scale + Offset] we will generate:
    // destReg = baseReg + indexReg * scale;
    // destReg = destReg + offset;
    //
    // TODO-ARM64-CQ: The purpose of the GT_LEA node is to directly reflect a single target architecture
    //             addressing mode instruction.  Currently we're 'cheating' by producing one or more
    //             instructions to generate the addressing mode so we need to modify lowering to
    //             produce LEAs that are a 1:1 relationship to the ARM64 architecture.
    if (lea->HasBase() && lea->HasIndex())
    {
        GenTree* memBase = lea->Base();
        GenTree* index   = lea->Index();

        DWORD scale;

        assert(isPow2(lea->gtScale));
        BitScanForward(&scale, lea->gtScale);

        assert(scale <= 4);

        if (offset != 0)
        {
            regNumber tmpReg = lea->GetSingleTempReg();

            // When generating fully interruptible code we have to use the "large offset" sequence
            // when calculating a EA_BYREF as we can't report a byref that points outside of the object
            //
            bool useLargeOffsetSeq = compiler->GetInterruptible() && (size == EA_BYREF);

            if (!useLargeOffsetSeq && emitter::emitIns_valid_imm_for_add(offset))
            {
                // Generate code to set tmpReg = base + index*scale
                genScaledAdd(size, tmpReg, memBase->GetRegNum(), index->GetRegNum(), scale);

                // Then compute target reg from [tmpReg + offset]
                emit->emitIns_R_R_I(INS_add, size, lea->GetRegNum(), tmpReg, offset);
            }
            else // large offset sequence
            {
                noway_assert(tmpReg != index->GetRegNum());
                noway_assert(tmpReg != memBase->GetRegNum());

                // First load/store tmpReg with the offset constant
                //      rTmp = imm
                instGen_Set_Reg_To_Imm(EA_PTRSIZE, tmpReg, offset);

                // Then add the scaled index register
                //      rTmp = rTmp + index*scale
                genScaledAdd(EA_PTRSIZE, tmpReg, tmpReg, index->GetRegNum(), scale);

                // Then compute target reg from [base + tmpReg ]
                //      rDst = base + rTmp
                emit->emitIns_R_R_R(INS_add, size, lea->GetRegNum(), memBase->GetRegNum(), tmpReg);
            }
        }
        else
        {
#ifdef TARGET_ARM64

            if (index->isContained())
            {
                if (index->OperIs(GT_BFIZ))
                {
                    // Handle LEA with "contained" BFIZ
                    assert(scale == 0);
                    scale = (DWORD)index->gtGetOp2()->AsIntConCommon()->IconValue();
                    index = index->gtGetOp1()->gtGetOp1();
                }
                else if (index->OperIs(GT_CAST))
                {
                    index = index->AsCast()->gtGetOp1();
                }
                else
                {
                    // Only BFIZ/CAST nodes should be present for for contained index on ARM64.
                    // If there are more, we need to handle them here.
                    unreached();
                }
            }
#endif

            // Then compute target reg from [base + index*scale]
            genScaledAdd(size, lea->GetRegNum(), memBase->GetRegNum(), index->GetRegNum(), scale);
        }
    }
    else if (lea->HasBase())
    {
        GenTree* memBase = lea->Base();

        if (emitter::emitIns_valid_imm_for_add(offset))
        {
            if (offset != 0)
            {
                // Then compute target reg from [memBase + offset]
                emit->emitIns_R_R_I(INS_add, size, lea->GetRegNum(), memBase->GetRegNum(), offset);
            }
            else // offset is zero
            {
                emit->emitIns_Mov(INS_mov, size, lea->GetRegNum(), memBase->GetRegNum(), /* canSkip */ true);
            }
        }
        else
        {
            // We require a tmpReg to hold the offset
            regNumber tmpReg = lea->GetSingleTempReg();

            // First load tmpReg with the large offset constant
            instGen_Set_Reg_To_Imm(EA_PTRSIZE, tmpReg, offset);

            // Then compute target reg from [memBase + tmpReg]
            emit->emitIns_R_R_R(INS_add, size, lea->GetRegNum(), memBase->GetRegNum(), tmpReg);
        }
    }
    else if (lea->HasIndex())
    {
        // If we encounter a GT_LEA node without a base it means it came out
        // when attempting to optimize an arbitrary arithmetic expression during lower.
        // This is currently disabled in ARM64 since we need to adjust lower to account
        // for the simpler instructions ARM64 supports.
        // TODO-ARM64-CQ:  Fix this and let LEA optimize arithmetic trees too.
        assert(!"We shouldn't see a baseless address computation during CodeGen for ARM64");
    }

    genProduceReg(lea);
}

#ifdef FEATURE_SIMD
//------------------------------------------------------------------------
// genSIMDSplitReturn: Generates code for returning a fixed-size SIMD type that lives
//                     in a single register, but is returned in multiple registers.
//
// Arguments:
//    src         - The source of the return
//    retTypeDesc - The return type descriptor.
//
void CodeGen::genSIMDSplitReturn(GenTree* src, ReturnTypeDesc* retTypeDesc)
{
    assert(varTypeIsSIMD(src));
    assert(src->isUsedFromReg());
    regNumber srcReg = src->GetRegNum();

    // Treat src register as a homogeneous vector with element size equal to the reg size
    // Insert pieces in order
    unsigned regCount = retTypeDesc->GetReturnRegCount();
    for (unsigned i = 0; i < regCount; ++i)
    {
        var_types type = retTypeDesc->GetReturnRegType(i);
        regNumber reg  = retTypeDesc->GetABIReturnReg(i, compiler->info.compCallConv);
        if (varTypeIsFloating(type))
        {
            // If the register piece is to be passed in a floating point register
            // Use a vector mov element instruction
            // reg is not a vector, so it is in the first element reg[0]
            // mov reg[0], src[i]
            // This effectively moves from `src[i]` to `reg[0]`, upper bits of reg remain unchanged
            // For the case where src == reg, since we are only writing reg[0], as long as we iterate
            // so that src[0] is consumed before writing reg[0], we do not need a temporary.
            GetEmitter()->emitIns_R_R_I_I(INS_mov, emitTypeSize(type), reg, srcReg, 0, i);
        }
        else
        {
            // If the register piece is to be passed in an integer register
            // Use a vector mov to general purpose register instruction
            // mov reg, src[i]
            // This effectively moves from `src[i]` to `reg`
            GetEmitter()->emitIns_R_R_I(INS_mov, emitTypeSize(type), reg, srcReg, i);
        }
    }
}
#endif // FEATURE_SIMD

//------------------------------------------------------------------------
// genPushCalleeSavedRegisters: Push any callee-saved registers we have used.
//
// Arguments (arm64):
//    initReg        - A scratch register (that gets set to zero on some platforms).
//    pInitRegZeroed - OUT parameter. *pInitRegZeroed is set to 'true' if this method sets initReg register to zero,
//                     'false' if initReg was set to a non-zero value, and left unchanged if initReg was not touched.
//
#if defined(TARGET_ARM64)
void CodeGen::genPushCalleeSavedRegisters(regNumber initReg, bool* pInitRegZeroed)
#else
void CodeGen::genPushCalleeSavedRegisters()
#endif
{
    assert(compiler->compGeneratingProlog);

#ifdef TARGET_ARM64
    // Probe large frames now, if necessary, since genPushCalleeSavedRegisters() will allocate the frame. Note that
    // for arm64, genAllocLclFrame only probes the frame; it does not actually allocate it (it does not change SP).
    // For arm64, we are probing the frame before the callee-saved registers are saved. The 'initReg' might have
    // been calculated to be one of the callee-saved registers (say, if all the integer argument registers are
    // in use, and perhaps with other conditions being satisfied). This is ok in other cases, after the callee-saved
    // registers have been saved. So instead of letting genAllocLclFrame use initReg as a temporary register,
    // always use REG_SCRATCH. We don't care if it trashes it, so ignore the initRegZeroed output argument.
    bool ignoreInitRegZeroed = false;
    genAllocLclFrame(compiler->compLclFrameSize, REG_SCRATCH, &ignoreInitRegZeroed,
                     intRegState.rsCalleeRegArgMaskLiveIn);
#endif

    regMaskTP rsPushRegs = regSet.rsGetModifiedCalleeSavedRegsMask();

#if ETW_EBP_FRAMED
    if (!isFramePointerUsed() && regSet.rsRegsModified(RBM_FPBASE))
    {
        noway_assert(!"Used register RBM_FPBASE as a scratch register!");
    }
#endif

    // On ARM we push the FP (frame-pointer) here along with all other callee saved registers
    if (isFramePointerUsed())
        rsPushRegs |= RBM_FPBASE;

    //
    // It may be possible to skip pushing/popping lr for leaf methods. However, such optimization would require
    // changes in GC suspension architecture.
    //
    // We would need to guarantee that a tight loop calling a virtual leaf method can be suspended for GC. Today, we
    // generate partially interruptible code for both the method that contains the tight loop with the call and the leaf
    // method. GC suspension depends on return address hijacking in this case. Return address hijacking depends
    // on the return address to be saved on the stack. If we skipped pushing/popping lr, the return address would never
    // be saved on the stack and the GC suspension would time out.
    //
    // So if we wanted to skip pushing pushing/popping lr for leaf frames, we would also need to do one of
    // the following to make GC suspension work in the above scenario:
    // - Make return address hijacking work even when lr is not saved on the stack.
    // - Generate fully interruptible code for loops that contains calls
    // - Generate fully interruptible code for leaf methods
    //
    // Given the limited benefit from this optimization (<10k for CoreLib NGen image), the extra complexity
    // is not worth it.
    //
    rsPushRegs |= RBM_LR; // We must save the return address (in the LR register)

    regSet.rsMaskCalleeSaved = rsPushRegs;

#ifdef DEBUG
    if (compiler->compCalleeRegsPushed != genCountBits(rsPushRegs))
    {
        printf("Error: unexpected number of callee-saved registers to push. Expected: %d. Got: %d ",
               compiler->compCalleeRegsPushed, genCountBits(rsPushRegs));
        dspRegMask(rsPushRegs);
        printf("\n");
        assert(compiler->compCalleeRegsPushed == genCountBits(rsPushRegs));
    }
#endif // DEBUG

#if defined(TARGET_ARM)
    regMaskTP maskPushRegsFloat = rsPushRegs & RBM_ALLFLOAT;
    regMaskTP maskPushRegsInt   = rsPushRegs & ~maskPushRegsFloat;

    maskPushRegsInt |= genStackAllocRegisterMask(compiler->compLclFrameSize, maskPushRegsFloat);

    assert(FitsIn<int>(maskPushRegsInt));
    inst_IV(INS_push, (int)maskPushRegsInt);
    compiler->unwindPushMaskInt(maskPushRegsInt);

    if (maskPushRegsFloat != 0)
    {
        genPushFltRegs(maskPushRegsFloat);
        compiler->unwindPushMaskFloat(maskPushRegsFloat);
    }
#elif defined(TARGET_ARM64)
    // See the document "ARM64 JIT Frame Layout" and/or "ARM64 Exception Data" for more details or requirements and
    // options. Case numbers in comments here refer to this document. See also Compiler::lvaAssignFrameOffsets()
    // for pictures of the general frame layouts, and CodeGen::genFuncletProlog() implementations (per architecture)
    // for pictures of the funclet frame layouts.
    //
    // For most frames, generate, e.g.:
    //      stp fp,  lr,  [sp,-0x80]!   // predecrement SP with full frame size, and store FP/LR pair.
    //      stp r19, r20, [sp, 0x60]    // store at positive offset from SP established above, into callee-saved area
    //                                  // at top of frame (highest addresses).
    //      stp r21, r22, [sp, 0x70]
    //
    // Notes:
    // 1. We don't always need to save FP. If FP isn't saved, then LR is saved with the other callee-saved registers
    //    at the top of the frame.
    // 2. If we save FP, then the first store is FP, LR.
    // 3. General-purpose registers are 8 bytes, floating-point registers are 16 bytes, but FP/SIMD registers only
    //    preserve their lower 8 bytes, by calling convention.
    // 4. For frames with varargs, we spill the integer register arguments to the stack, so all the arguments are
    //    consecutive, and at the top of the frame.
    // 5. We allocate the frame here; no further changes to SP are allowed (except in the body, for localloc).
    //
    // For functions with GS and localloc, we change the frame so the frame pointer and LR are saved at the top
    // of the frame, just under the varargs registers (if any). Note that the funclet frames must follow the same
    // rule, and both main frame and funclet frames (if any) must put PSPSym in the same offset from Caller-SP.
    // Since this frame type is relatively rare, we force using it via stress modes, for additional coverage.
    //
    // The frames look like the following (simplified to only include components that matter for establishing the
    // frames). See also Compiler::lvaAssignFrameOffsets().
    //
    // Frames with FP, LR saved at bottom of frame (above outgoing argument space):
    //
    //      |                       |
    //      |-----------------------|
    //      |  incoming arguments   |
    //      +=======================+ <---- Caller's SP
    //      |  Varargs regs space   | // Only for varargs functions; 64 bytes
    //      |-----------------------|
    //      |Callee saved registers | // not including FP/LR; multiple of 8 bytes
    //      |-----------------------|
    //      |    MonitorAcquired    | // 8 bytes; for synchronized methods
    //      |-----------------------|
    //      |        PSP slot       | // 8 bytes (omitted in NativeAOT ABI)
    //      |-----------------------|
    //      | locals, temps, etc.   |
    //      |-----------------------|
    //      |  possible GS cookie   |
    //      |-----------------------|
    //      |      Saved LR         | // 8 bytes
    //      |-----------------------|
    //      |      Saved FP         | // 8 bytes
    //      |-----------------------|
    //      |   Outgoing arg space  | // multiple of 8 bytes; if required (i.e., #outsz != 0)
    //      |-----------------------| <---- Ambient SP
    //      |       |               |
    //      ~       | Stack grows   ~
    //      |       | downward      |
    //              V
    //
    // Frames with FP, LR saved at top of frame (below saved varargs incoming arguments):
    //
    //      |                       |
    //      |-----------------------|
    //      |  incoming arguments   |
    //      +=======================+ <---- Caller's SP
    //      |  Varargs regs space   | // Only for varargs functions; 64 bytes
    //      |-----------------------|
    //      |      Saved LR         | // 8 bytes
    //      |-----------------------|
    //      |      Saved FP         | // 8 bytes
    //      |-----------------------|
    //      |Callee saved registers | // not including FP/LR; multiple of 8 bytes
    //      |-----------------------|
    //      |    MonitorAcquired    | // 8 bytes; for synchronized methods
    //      |-----------------------|
    //      |        PSP slot       | // 8 bytes (omitted in NativeAOT ABI)
    //      |-----------------------|
    //      | locals, temps, etc.   |
    //      |-----------------------|
    //      |  possible GS cookie   |
    //      |-----------------------|
    //      |   Outgoing arg space  | // multiple of 8 bytes; if required (i.e., #outsz != 0)
    //      |-----------------------| <---- Ambient SP
    //      |       |               |
    //      ~       | Stack grows   ~
    //      |       | downward      |
    //              V
    //

    int totalFrameSize = genTotalFrameSize();

    int offset; // This will be the starting place for saving the callee-saved registers, in increasing order.

    regMaskTP maskSaveRegsFloat = rsPushRegs & RBM_ALLFLOAT;
    regMaskTP maskSaveRegsInt   = rsPushRegs & ~maskSaveRegsFloat;

#ifdef DEBUG
    if (verbose)
    {
        printf("Save float regs: ");
        dspRegMask(maskSaveRegsFloat);
        printf("\n");
        printf("Save int   regs: ");
        dspRegMask(maskSaveRegsInt);
        printf("\n");
    }
#endif // DEBUG

    // The frameType number is arbitrary, is defined below, and corresponds to one of the frame styles we
    // generate based on various sizes.
    int frameType = 0;

    // The amount to subtract from SP before starting to store the callee-saved registers. It might be folded into the
    // first save instruction as a "predecrement" amount, if possible.
    int calleeSaveSpDelta = 0;

    if (isFramePointerUsed())
    {
        // We need to save both FP and LR.

        assert((maskSaveRegsInt & RBM_FP) != 0);
        assert((maskSaveRegsInt & RBM_LR) != 0);

        // If we need to generate a GS cookie, we need to make sure the saved frame pointer and return address
        // (FP and LR) are protected from buffer overrun by the GS cookie. If FP/LR are at the lowest addresses,
        // then they are safe, since they are lower than any unsafe buffers. And the GS cookie we add will
        // protect our caller's frame. If we have a localloc, however, that is dynamically placed lower than our
        // saved FP/LR. In that case, we save FP/LR along with the rest of the callee-saved registers, above
        // the GS cookie.
        //
        // After the frame is allocated, the frame pointer is established, pointing at the saved frame pointer to
        // create a frame pointer chain.
        //
        // Do we need another frame pointer register to get good code quality in the case of having the frame pointer
        // point high in the frame, so we can take advantage of arm64's preference for positive offsets? C++ native
        // code dedicates callee-saved x19 to this, so generates:
        //      mov x19, sp
        // in the prolog, then uses x19 for local var accesses. Given that this case is so rare, we currently do
        // not do this. That means that negative offsets from FP might need to use the reserved register to form
        // the local variable offset for an addressing mode.

        if (((compiler->lvaOutgoingArgSpaceSize == 0) && (totalFrameSize <= 504)) &&
            !genSaveFpLrWithAllCalleeSavedRegisters)
        {
            // Case #1.
            //
            // Generate:
            //      stp fp,lr,[sp,#-framesz]!
            //
            // The (totalFrameSize <= 504) condition ensures that both the pre-index STP instruction
            // used in the prolog, and the post-index LDP instruction used in the epilog, can be generated.
            // Note that STP and the unwind codes can handle -512, but LDP with a positive post-index value
            // can only handle up to 504, and we want our prolog and epilog to match.
            //
            // After saving callee-saved registers, we establish the frame pointer with:
            //      mov fp,sp
            // We do this *after* saving callee-saved registers, so the prolog/epilog unwind codes mostly match.

            JITDUMP("Frame type 1. #outsz=0; #framesz=%d; LclFrameSize=%d\n", totalFrameSize,
                    compiler->compLclFrameSize);

            frameType = 1;

            assert(totalFrameSize <= STACK_PROBE_BOUNDARY_THRESHOLD_BYTES);

            GetEmitter()->emitIns_R_R_R_I(INS_stp, EA_PTRSIZE, REG_FP, REG_LR, REG_SPBASE, -totalFrameSize,
                                          INS_OPTS_PRE_INDEX);
            compiler->unwindSaveRegPairPreindexed(REG_FP, REG_LR, -totalFrameSize);

            maskSaveRegsInt &= ~(RBM_FP | RBM_LR);                        // We've already saved FP/LR
            offset = (int)compiler->compLclFrameSize + 2 * REGSIZE_BYTES; // 2 for FP/LR
        }
        else if ((totalFrameSize <= 512) && !compiler->opts.compDbgEnC)
        {
            // Case #2.
            //
            // The (totalFrameSize <= 512) condition ensures the callee-saved registers can all be saved using STP
            // with signed offset encoding. The maximum positive STP offset is 504, but when storing a pair of
            // 8 byte registers, the largest actual offset we use would be 512 - 8 * 2 = 496. And STR with positive
            // offset has a range 0 to 32760.
            //
            // After saving callee-saved registers, we establish the frame pointer with:
            //      add fp,sp,#outsz
            // We do this *after* saving callee-saved registers, so the prolog/epilog unwind codes mostly match.

            if (genSaveFpLrWithAllCalleeSavedRegisters)
            {
                JITDUMP("Frame type 4 (save FP/LR at top). #outsz=%d; #framesz=%d; LclFrameSize=%d\n",
                        unsigned(compiler->lvaOutgoingArgSpaceSize), totalFrameSize, compiler->compLclFrameSize);

                frameType = 4;

                // The frame will be allocated below, when the callee-saved registers are saved. This might mean a
                // separate SUB instruction or the SP adjustment might be folded in to the first STP if there is
                // no outgoing argument space AND no local frame space, that is, if the only thing the frame does
                // is save callee-saved registers (and possibly varargs argument registers).
                calleeSaveSpDelta = totalFrameSize;

                offset = (int)compiler->compLclFrameSize;
            }
            else
            {
                JITDUMP("Frame type 2 (save FP/LR at bottom). #outsz=%d; #framesz=%d; LclFrameSize=%d\n",
                        unsigned(compiler->lvaOutgoingArgSpaceSize), totalFrameSize, compiler->compLclFrameSize);

                frameType = 2;

                // Generate:
                //      sub sp,sp,#framesz
                //      stp fp,lr,[sp,#outsz]   // note that by necessity, #outsz <= #framesz - 16, so #outsz <= 496.

                assert(totalFrameSize - compiler->lvaOutgoingArgSpaceSize <= STACK_PROBE_BOUNDARY_THRESHOLD_BYTES);

                GetEmitter()->emitIns_R_R_I(INS_sub, EA_PTRSIZE, REG_SPBASE, REG_SPBASE, totalFrameSize);
                compiler->unwindAllocStack(totalFrameSize);

                assert(compiler->lvaOutgoingArgSpaceSize + 2 * REGSIZE_BYTES <= (unsigned)totalFrameSize);

                GetEmitter()->emitIns_R_R_R_I(INS_stp, EA_PTRSIZE, REG_FP, REG_LR, REG_SPBASE,
                                              compiler->lvaOutgoingArgSpaceSize);
                compiler->unwindSaveRegPair(REG_FP, REG_LR, compiler->lvaOutgoingArgSpaceSize);

                maskSaveRegsInt &= ~(RBM_FP | RBM_LR);                        // We've already saved FP/LR
                offset = (int)compiler->compLclFrameSize + 2 * REGSIZE_BYTES; // 2 for FP/LR
            }
        }
        else
        {
            // Case 5 or 6.
            //
            // First, the callee-saved registers will be saved, and the callee-saved register code must use
            // pre-index to subtract from SP as the first instruction. It must also leave space for varargs
            // registers to be stored. For example:
            //      stp r19,r20,[sp,#-96]!
            //      stp d8,d9,[sp,#16]
            //      ... save varargs incoming integer registers ...
            // Note that all SP alterations must be 16-byte aligned. We have already calculated any alignment to be
            // lower on the stack than the callee-saved registers (see lvaAlignFrame() for how we calculate
            // alignment). So, if there is an odd number of callee-saved registers, we use (for example, with just
            // one saved register):
            //      sub sp,sp,#16
            //      str r19,[sp,#8]
            // This is one additional instruction, but it centralizes the aligned space. Otherwise, it might be
            // possible to have two 8-byte alignment padding words, one below the callee-saved registers, and one
            // above them. If that is preferable, we could implement it.
            //
            // Note that any varargs saved space will always be 16-byte aligned, since there are 8 argument
            // registers.
            //
            // Then, define #remainingFrameSz = #framesz - (callee-saved size + varargs space + possible alignment
            // padding from above). Note that #remainingFrameSz must not be zero, since we still need to save FP,SP.
            //
            // Generate:
            //      sub sp,sp,#remainingFrameSz
            // or, for large frames:
            //      mov rX, #remainingFrameSz // maybe multiple instructions
            //      sub sp,sp,rX
            //
            // followed by:
            //      stp fp,lr,[sp,#outsz]
            //      add fp,sp,#outsz
            //
            // However, we need to handle the case where #outsz is larger than the constant signed offset encoding
            // can handle. And, once again, we might need to deal with #outsz that is not aligned to 16-bytes (i.e.,
            // STACK_ALIGN). So, in the case of large #outsz we will have an additional SP adjustment, using one of
            // the following sequences:
            //
            // Define #remainingFrameSz2 = #remainingFrameSz - #outsz.
            //
            //      sub sp,sp,#remainingFrameSz2  // if #remainingFrameSz2 is 16-byte aligned
            //      stp fp,lr,[sp]
            //      mov fp,sp
            //      sub sp,sp,#outsz    // in this case, #outsz must also be 16-byte aligned
            //
            // Or:
            //
            //      sub sp,sp,roundUp(#remainingFrameSz2,16) // if #remainingFrameSz2 is not 16-byte aligned (it is
            //                                               // always guaranteed to be 8 byte aligned).
            //      stp fp,lr,[sp,#8]                        // it will always be #8 in the unaligned case
            //      add fp,sp,#8
            //      sub sp,sp,#outsz - #8
            //
            // (As usual, for a large constant "#outsz - #8", we might need multiple instructions:
            //      mov rX, #outsz - #8 // maybe multiple instructions
            //      sub sp,sp,rX
            // )
            //
            // Note that even if we align the SP alterations, that does not imply that we are creating empty alignment
            // slots. In fact, we are not; any empty alignment slots were calculated in
            // Compiler::lvaAssignFrameOffsets() and its callees.

            int calleeSaveSpDeltaUnaligned = totalFrameSize - compiler->compLclFrameSize;
            if (genSaveFpLrWithAllCalleeSavedRegisters)
            {
                JITDUMP("Frame type 5 (save FP/LR at top). #outsz=%d; #framesz=%d; LclFrameSize=%d\n",
                        unsigned(compiler->lvaOutgoingArgSpaceSize), totalFrameSize, compiler->compLclFrameSize);

                // This case is much simpler, because we allocate space for the callee-saved register area, including
                // FP/LR. Note the SP adjustment might be SUB or be folded into the first store as a predecrement.
                // Then, we use a single SUB to establish the rest of the frame. We need to be careful about where
                // to establish the frame pointer, as there is a limit of 2040 bytes offset from SP to FP in the
                // unwind codes when FP is established.
                frameType = 5;
            }
            else
            {
                assert(!compiler->opts.compDbgEnC);
                JITDUMP("Frame type 3 (save FP/LR at bottom). #outsz=%d; #framesz=%d; LclFrameSize=%d\n",
                        unsigned(compiler->lvaOutgoingArgSpaceSize), totalFrameSize, compiler->compLclFrameSize);

                frameType = 3;

                calleeSaveSpDeltaUnaligned -= 2 * REGSIZE_BYTES; // 2 for FP, LR which we'll save later.

                // We'll take care of these later, but callee-saved regs code shouldn't see them.
                maskSaveRegsInt &= ~(RBM_FP | RBM_LR);
            }

            assert(calleeSaveSpDeltaUnaligned >= 0);
            assert((calleeSaveSpDeltaUnaligned % 8) == 0); // It better at least be 8 byte aligned.
            calleeSaveSpDelta = AlignUp((UINT)calleeSaveSpDeltaUnaligned, STACK_ALIGN);

            offset = calleeSaveSpDelta - calleeSaveSpDeltaUnaligned;

            JITDUMP("    calleeSaveSpDelta=%d, offset=%d\n", calleeSaveSpDelta, offset);

            // At most one alignment slot between SP and where we store the callee-saved registers.
            assert((offset == 0) || (offset == REGSIZE_BYTES));
        }
    }
    else
    {
        // No frame pointer (no chaining).
        assert((maskSaveRegsInt & RBM_FP) == 0);
        assert((maskSaveRegsInt & RBM_LR) != 0);

        // Note that there is no pre-indexed save_lrpair unwind code variant, so we can't allocate the frame using
        // 'stp' if we only have one callee-saved register plus LR to save.

        NYI("Frame without frame pointer");
        offset = 0;
    }

    assert(frameType != 0);

    const int calleeSaveSpOffset = offset;

    JITDUMP("    offset=%d, calleeSaveSpDelta=%d\n", offset, calleeSaveSpDelta);
    genSaveCalleeSavedRegistersHelp(maskSaveRegsInt | maskSaveRegsFloat, offset, -calleeSaveSpDelta);

    offset += genCountBits(maskSaveRegsInt | maskSaveRegsFloat) * REGSIZE_BYTES;

    // For varargs, home the incoming arg registers last. Note that there is nothing to unwind here,
    // so we just report "NOP" unwind codes. If there's no more frame setup after this, we don't
    // need to add codes at all.

    if (compiler->info.compIsVarArgs)
    {
        JITDUMP("    compIsVarArgs=true\n");

        // There are 8 general-purpose registers to home, thus 'offset' must be 16-byte aligned here.
        assert((offset % 16) == 0);
        for (regNumber reg1 = REG_ARG_FIRST; reg1 < REG_ARG_LAST; reg1 = REG_NEXT(REG_NEXT(reg1)))
        {
            regNumber reg2 = REG_NEXT(reg1);
            // stp REG, REG + 1, [SP, #offset]
            GetEmitter()->emitIns_R_R_R_I(INS_stp, EA_PTRSIZE, reg1, reg2, REG_SPBASE, offset);
            compiler->unwindNop();
            offset += 2 * REGSIZE_BYTES;
        }
    }

    // By default, we'll establish the frame pointer chain. (Note that currently frames without FP are NYI.)
    bool establishFramePointer = true;

    // If we do establish the frame pointer, what is the amount we add to SP to do so?
    unsigned offsetSpToSavedFp = 0;

    if (frameType == 1)
    {
        assert(!genSaveFpLrWithAllCalleeSavedRegisters);
        assert(offsetSpToSavedFp == 0);
    }
    else if (frameType == 2)
    {
        assert(!genSaveFpLrWithAllCalleeSavedRegisters);

        offsetSpToSavedFp = compiler->lvaOutgoingArgSpaceSize;
    }
    else if (frameType == 3)
    {
        assert(!genSaveFpLrWithAllCalleeSavedRegisters);

        int remainingFrameSz = totalFrameSize - calleeSaveSpDelta;
        assert(remainingFrameSz > 0);
        assert((remainingFrameSz % 16) == 0); // this is guaranteed to be 16-byte aligned because each component --
                                              // totalFrameSize and calleeSaveSpDelta -- is 16-byte aligned.

        if (compiler->lvaOutgoingArgSpaceSize > 504)
        {
            // We can't do "stp fp,lr,[sp,#outsz]" because #outsz is too big.
            // If compiler->lvaOutgoingArgSpaceSize is not aligned, we need to align the SP adjustment.
            assert(remainingFrameSz > (int)compiler->lvaOutgoingArgSpaceSize);
            int spAdjustment2Unaligned = remainingFrameSz - compiler->lvaOutgoingArgSpaceSize;
            int spAdjustment2          = (int)roundUp((unsigned)spAdjustment2Unaligned, STACK_ALIGN);
            int alignmentAdjustment2   = spAdjustment2 - spAdjustment2Unaligned;
            assert((alignmentAdjustment2 == 0) || (alignmentAdjustment2 == 8));

            JITDUMP("    spAdjustment2=%d\n", spAdjustment2);

            genPrologSaveRegPair(REG_FP, REG_LR, alignmentAdjustment2, -spAdjustment2, false, initReg, pInitRegZeroed);
            offset += spAdjustment2;

            // Now subtract off the #outsz (or the rest of the #outsz if it was unaligned, and the above "sub"
            // included some of it)

            int spAdjustment3 = compiler->lvaOutgoingArgSpaceSize - alignmentAdjustment2;
            assert(spAdjustment3 > 0);
            assert((spAdjustment3 % 16) == 0);

            JITDUMP("    alignmentAdjustment2=%d\n", alignmentAdjustment2);
            genEstablishFramePointer(alignmentAdjustment2, /* reportUnwindData */ true);

            // We just established the frame pointer chain; don't do it again.
            establishFramePointer = false;

            JITDUMP("    spAdjustment3=%d\n", spAdjustment3);

            // We've already established the frame pointer, so no need to report the stack pointer change to unwind
            // info.
            genStackPointerAdjustment(-spAdjustment3, initReg, pInitRegZeroed, /* reportUnwindData */ false);
            offset += spAdjustment3;
        }
        else
        {
            genPrologSaveRegPair(REG_FP, REG_LR, compiler->lvaOutgoingArgSpaceSize, -remainingFrameSz, false, initReg,
                                 pInitRegZeroed);
            offset += remainingFrameSz;

            offsetSpToSavedFp = compiler->lvaOutgoingArgSpaceSize;
        }
    }
    else if (frameType == 4)
    {
        assert(genSaveFpLrWithAllCalleeSavedRegisters);
        offsetSpToSavedFp = calleeSaveSpDelta - (compiler->info.compIsVarArgs ? MAX_REG_ARG * REGSIZE_BYTES : 0) -
                            2 * REGSIZE_BYTES; // -2 for FP, LR
    }
    else if (frameType == 5)
    {
        assert(genSaveFpLrWithAllCalleeSavedRegisters);

        offsetSpToSavedFp = calleeSaveSpDelta - (compiler->info.compIsVarArgs ? MAX_REG_ARG * REGSIZE_BYTES : 0) -
                            2 * REGSIZE_BYTES; // -2 for FP, LR
        JITDUMP("    offsetSpToSavedFp=%d\n", offsetSpToSavedFp);
        genEstablishFramePointer(offsetSpToSavedFp, /* reportUnwindData */ true);

        // We just established the frame pointer chain; don't do it again.
        establishFramePointer = false;

        int remainingFrameSz = totalFrameSize - calleeSaveSpDelta;
        if (remainingFrameSz > 0)
        {
            assert((remainingFrameSz % 16) == 0); // this is guaranteed to be 16-byte aligned because each component --
                                                  // totalFrameSize and calleeSaveSpDelta -- is 16-byte aligned.

            JITDUMP("    remainingFrameSz=%d\n", remainingFrameSz);

            // We've already established the frame pointer, so no need to report the stack pointer change to unwind
            // info.
            genStackPointerAdjustment(-remainingFrameSz, initReg, pInitRegZeroed, /* reportUnwindData */ false);
            offset += remainingFrameSz;
        }
        else
        {
            // Should only have picked this frame type for EnC.
            assert(compiler->opts.compDbgEnC);
        }
    }
    else
    {
        unreached();
    }

    if (establishFramePointer)
    {
        JITDUMP("    offsetSpToSavedFp=%d\n", offsetSpToSavedFp);
        genEstablishFramePointer(offsetSpToSavedFp, /* reportUnwindData */ true);
    }

    assert(offset == totalFrameSize);

    // Save off information about the frame for later use
    //
    compiler->compFrameInfo.frameType          = frameType;
    compiler->compFrameInfo.calleeSaveSpOffset = calleeSaveSpOffset;
    compiler->compFrameInfo.calleeSaveSpDelta  = calleeSaveSpDelta;
    compiler->compFrameInfo.offsetSpToSavedFp  = offsetSpToSavedFp;
#endif // TARGET_ARM64
}

/*****************************************************************************
 *
 *  Generates code for a function epilog.
 *
 *  Please consult the "debugger team notification" comment in genFnProlog().
 */

void CodeGen::genFnEpilog(BasicBlock* block)
{
#ifdef DEBUG
    if (verbose)
        printf("*************** In genFnEpilog()\n");
#endif // DEBUG

    ScopedSetVariable<bool> _setGeneratingEpilog(&compiler->compGeneratingEpilog, true);

    VarSetOps::Assign(compiler, gcInfo.gcVarPtrSetCur, GetEmitter()->emitInitGCrefVars);
    gcInfo.gcRegGCrefSetCur = GetEmitter()->emitInitGCrefRegs;
    gcInfo.gcRegByrefSetCur = GetEmitter()->emitInitByrefRegs;

#ifdef DEBUG
    if (compiler->opts.dspCode)
        printf("\n__epilog:\n");

    if (verbose)
    {
        printf("gcVarPtrSetCur=%s ", VarSetOps::ToString(compiler, gcInfo.gcVarPtrSetCur));
        dumpConvertedVarSet(compiler, gcInfo.gcVarPtrSetCur);
        printf(", gcRegGCrefSetCur=");
        printRegMaskInt(gcInfo.gcRegGCrefSetCur);
        GetEmitter()->emitDispRegSet(gcInfo.gcRegGCrefSetCur);
        printf(", gcRegByrefSetCur=");
        printRegMaskInt(gcInfo.gcRegByrefSetCur);
        GetEmitter()->emitDispRegSet(gcInfo.gcRegByrefSetCur);
        printf("\n");
    }
#endif // DEBUG

    bool jmpEpilog = block->HasFlag(BBF_HAS_JMP);

    GenTree* lastNode = block->lastNode();

    // Method handle and address info used in case of jump epilog
    CORINFO_METHOD_HANDLE methHnd = nullptr;
    CORINFO_CONST_LOOKUP  addrInfo;
    addrInfo.addr       = nullptr;
    addrInfo.accessType = IAT_VALUE;

    if (jmpEpilog && lastNode->gtOper == GT_JMP)
    {
        methHnd = (CORINFO_METHOD_HANDLE)lastNode->AsVal()->gtVal1;
        compiler->info.compCompHnd->getFunctionEntryPoint(methHnd, &addrInfo);
    }

#ifdef TARGET_ARM
    // We delay starting the unwind codes until we have an instruction which we know
    // needs an unwind code. In particular, for large stack frames in methods without
    // localloc, the sequence might look something like this:
    //      movw    r3, 0x38e0
    //      add     sp, r3
    //      pop     {r4,r5,r6,r10,r11,pc}
    // In this case, the "movw" should not be part of the unwind codes, since it will
    // be a NOP, and it is a waste to start with a NOP. Note that calling unwindBegEpilog()
    // also sets the current location as the beginning offset of the epilog, so every
    // instruction afterwards needs an unwind code. In the case above, if you call
    // unwindBegEpilog() before the "movw", then you must generate a NOP for the "movw".

    bool unwindStarted = false;

    // Tear down the stack frame

    if (compiler->compLocallocUsed)
    {
        if (!unwindStarted)
        {
            compiler->unwindBegEpilog();
            unwindStarted = true;
        }

        // mov R9 into SP
        inst_Mov(TYP_I_IMPL, REG_SP, REG_SAVED_LOCALLOC_SP, /* canSkip */ false);
        compiler->unwindSetFrameReg(REG_SAVED_LOCALLOC_SP, 0);
    }

<<<<<<< HEAD
    if (jmpEpilog ||
        genStackAllocRegisterMask(compiler->compLclFrameSize, regSet.rsGetModifiedFltCalleeSavedRegsMask()) == RBM_NONE)
=======
    if (jmpEpilog || genStackAllocRegisterMask(compiler->compLclFrameSize,
                                               regSet.rsGetModifiedRegsMask() & RBM_FLT_CALLEE_SAVED) == RBM_NONE)
>>>>>>> b5fbdeb8
    {
        genFreeLclFrame(compiler->compLclFrameSize, &unwindStarted);
    }

    if (!unwindStarted)
    {
        // If we haven't generated anything yet, we're certainly going to generate a "pop" next.
        compiler->unwindBegEpilog();
        unwindStarted = true;
    }

    if (jmpEpilog && lastNode->gtOper == GT_JMP && addrInfo.accessType == IAT_RELPVALUE)
    {
        // IAT_RELPVALUE jump at the end is done using relative indirection, so,
        // additional helper register is required.
        // We use LR just before it is going to be restored from stack, i.e.
        //
        //     movw r12, laddr
        //     movt r12, haddr
        //     mov lr, r12
        //     ldr r12, [r12]
        //     add r12, r12, lr
        //     pop {lr}
        //     ...
        //     bx r12

        regNumber indCallReg = REG_R12;
        regNumber vptrReg1   = REG_LR;

        instGen_Set_Reg_To_Imm(EA_HANDLE_CNS_RELOC, indCallReg, (ssize_t)addrInfo.addr);
        GetEmitter()->emitIns_Mov(INS_mov, EA_PTRSIZE, vptrReg1, indCallReg, /* canSkip */ false);
        GetEmitter()->emitIns_R_R_I(INS_ldr, EA_PTRSIZE, indCallReg, indCallReg, 0);
        GetEmitter()->emitIns_R_R(INS_add, EA_PTRSIZE, indCallReg, vptrReg1);
    }

    genPopCalleeSavedRegisters(jmpEpilog);

    if (regSet.rsMaskPreSpillRegs(true) != RBM_NONE)
    {
        // We better not have used a pop PC to return otherwise this will be unreachable code
        noway_assert(!genUsedPopToReturn);

        int preSpillRegArgSize = genCountBits(regSet.rsMaskPreSpillRegs(true)) * REGSIZE_BYTES;
        inst_RV_IV(INS_add, REG_SPBASE, preSpillRegArgSize, EA_PTRSIZE);
        compiler->unwindAllocStack(preSpillRegArgSize);
    }

    if (jmpEpilog)
    {
        // We better not have used a pop PC to return otherwise this will be unreachable code
        noway_assert(!genUsedPopToReturn);
    }

#else  // TARGET_ARM64
    compiler->unwindBegEpilog();

    genPopCalleeSavedRegistersAndFreeLclFrame(jmpEpilog);
#endif // TARGET_ARM64

    if (jmpEpilog)
    {
        SetHasTailCalls(true);

        noway_assert(block->KindIs(BBJ_RETURN));
        noway_assert(block->GetFirstLIRNode() != nullptr);

        /* figure out what jump we have */
        GenTree* jmpNode = lastNode;
#if !FEATURE_FASTTAILCALL
        noway_assert(jmpNode->gtOper == GT_JMP);
#else  // FEATURE_FASTTAILCALL
       // armarch
       // If jmpNode is GT_JMP then gtNext must be null.
       // If jmpNode is a fast tail call, gtNext need not be null since it could have embedded stmts.
        noway_assert((jmpNode->gtOper != GT_JMP) || (jmpNode->gtNext == nullptr));

        // Could either be a "jmp method" or "fast tail call" implemented as epilog+jmp
        noway_assert((jmpNode->gtOper == GT_JMP) ||
                     ((jmpNode->gtOper == GT_CALL) && jmpNode->AsCall()->IsFastTailCall()));

        // The next block is associated with this "if" stmt
        if (jmpNode->gtOper == GT_JMP)
#endif // FEATURE_FASTTAILCALL
        {
            // Simply emit a jump to the methodHnd. This is similar to a call so we can use
            // the same descriptor with some minor adjustments.
            assert(methHnd != nullptr);
            assert(addrInfo.addr != nullptr);

#ifdef TARGET_ARMARCH
            emitter::EmitCallType callType;
            void*                 addr;
            regNumber             indCallReg;
            switch (addrInfo.accessType)
            {
                case IAT_VALUE:
                    if (validImmForBL((ssize_t)addrInfo.addr))
                    {
                        // Simple direct call
                        callType   = emitter::EC_FUNC_TOKEN;
                        addr       = addrInfo.addr;
                        indCallReg = REG_NA;
                        break;
                    }

                    // otherwise the target address doesn't fit in an immediate
                    // so we have to burn a register...
                    FALLTHROUGH;

                case IAT_PVALUE:
                    // Load the address into a register, load indirect and call  through a register
                    // We have to use R12 since we assume the argument registers are in use
                    callType   = emitter::EC_INDIR_R;
                    indCallReg = REG_INDIRECT_CALL_TARGET_REG;
                    addr       = NULL;
                    instGen_Set_Reg_To_Imm(EA_HANDLE_CNS_RELOC, indCallReg, (ssize_t)addrInfo.addr);
                    if (addrInfo.accessType == IAT_PVALUE)
                    {
                        GetEmitter()->emitIns_R_R_I(INS_ldr, EA_PTRSIZE, indCallReg, indCallReg, 0);
                        regSet.verifyRegUsed(indCallReg);
                    }
                    break;

                case IAT_RELPVALUE:
                {
                    // Load the address into a register, load relative indirect and call through a register
                    // We have to use R12 since we assume the argument registers are in use
                    // LR is used as helper register right before it is restored from stack, thus,
                    // all relative address calculations are performed before LR is restored.
                    callType   = emitter::EC_INDIR_R;
                    indCallReg = REG_R12;
                    addr       = NULL;

                    regSet.verifyRegUsed(indCallReg);
                    break;
                }

                case IAT_PPVALUE:
                default:
                    NO_WAY("Unsupported JMP indirection");
            }

            /* Simply emit a jump to the methodHnd. This is similar to a call so we can use
             * the same descriptor with some minor adjustments.
             */

            // clang-format off
            GetEmitter()->emitIns_Call(callType,
                                       methHnd,
                                       INDEBUG_LDISASM_COMMA(nullptr)
                                       addr,
                                       0,          // argSize
                                       EA_UNKNOWN, // retSize
#if defined(TARGET_ARM64)
                                       EA_UNKNOWN, // secondRetSize
#endif
                                       gcInfo.gcVarPtrSetCur,
                                       gcInfo.gcRegGCrefSetCur,
                                       gcInfo.gcRegByrefSetCur,
                                       DebugInfo(),
                                       indCallReg,    // ireg
                                       REG_NA,        // xreg
                                       0,             // xmul
                                       0,             // disp
                                       true);         // isJump
            // clang-format on
            CLANG_FORMAT_COMMENT_ANCHOR;
#endif // TARGET_ARMARCH
        }
#if FEATURE_FASTTAILCALL
        else
        {
            genCallInstruction(jmpNode->AsCall());
        }
#endif // FEATURE_FASTTAILCALL
    }
    else
    {
#ifdef TARGET_ARM
        if (!genUsedPopToReturn)
        {
            // If we did not use a pop to return, then we did a "pop {..., lr}" instead of "pop {..., pc}",
            // so we need a "bx lr" instruction to return from the function.
            inst_RV(INS_bx, REG_LR, TYP_I_IMPL);
            compiler->unwindBranch16();
        }
#else  // TARGET_ARM64
        inst_RV(INS_ret, REG_LR, TYP_I_IMPL);
        compiler->unwindReturn(REG_LR);
#endif // TARGET_ARM64
    }

    compiler->unwindEndEpilog();
}
#endif // TARGET_ARMARCH<|MERGE_RESOLUTION|>--- conflicted
+++ resolved
@@ -5540,13 +5540,8 @@
         compiler->unwindSetFrameReg(REG_SAVED_LOCALLOC_SP, 0);
     }
 
-<<<<<<< HEAD
     if (jmpEpilog ||
         genStackAllocRegisterMask(compiler->compLclFrameSize, regSet.rsGetModifiedFltCalleeSavedRegsMask()) == RBM_NONE)
-=======
-    if (jmpEpilog || genStackAllocRegisterMask(compiler->compLclFrameSize,
-                                               regSet.rsGetModifiedRegsMask() & RBM_FLT_CALLEE_SAVED) == RBM_NONE)
->>>>>>> b5fbdeb8
     {
         genFreeLclFrame(compiler->compLclFrameSize, &unwindStarted);
     }
