--- conflicted
+++ resolved
@@ -4370,11 +4370,7 @@
     // Record that we created a new LclVar for use as a CSE temp
     m_addCSEcount++;
     m_pCompiler->optCSEcount++;
-<<<<<<< HEAD
-    m_pCompiler->Metrics.Cses++;
-=======
     m_pCompiler->Metrics.CseCount++;
->>>>>>> 80084aa5
 
     //  Walk all references to this CSE, adding an assignment
     //  to the CSE temp to all defs and changing all refs to
