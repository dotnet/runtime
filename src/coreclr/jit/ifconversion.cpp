// Licensed to the .NET Foundation under one or more agreements.
// The .NET Foundation licenses this file to you under the MIT license.

/*XXXXXXXXXXXXXXXXXXXXXXXXXXXXXXXXXXXXXXXXXXXXXXXXXXXXXXXXXXXXXXXXXXXXXXXXXXXXX
XXXXXXXXXXXXXXXXXXXXXXXXXXXXXXXXXXXXXXXXXXXXXXXXXXXXXXXXXXXXXXXXXXXXXXXXXXXXXXX
XX                                                                           XX
XX                              OptIfConversion                              XX
XX                                                                           XX
XXXXXXXXXXXXXXXXXXXXXXXXXXXXXXXXXXXXXXXXXXXXXXXXXXXXXXXXXXXXXXXXXXXXXXXXXXXXXXX
XXXXXXXXXXXXXXXXXXXXXXXXXXXXXXXXXXXXXXXXXXXXXXXXXXXXXXXXXXXXXXXXXXXXXXXXXXXXXXX
*/

#include "jitpch.h"
#ifdef _MSC_VER
#pragma hdrstop
#endif

//-----------------------------------------------------------------------------
// OptIfConversionDsc:     Descriptor used for If conversion
//
class OptIfConversionDsc
{
public:
    OptIfConversionDsc(Compiler* comp, BasicBlock* startBlock)
    {
        m_comp       = comp;
        m_startBlock = startBlock;
    }

private:
    Compiler* m_comp; // The Compiler instance.

    BasicBlock* m_startBlock;           // First block in the If Conversion.
    BasicBlock* m_finalBlock = nullptr; // Block where the flows merge. In a return case, this can be nullptr.

    // The node, statement and block of an assignment.
    struct IfConvertOperation
    {
        BasicBlock* block = nullptr;
        Statement*  stmt  = nullptr;
        GenTree*    node  = nullptr;
    };

    GenTree*           m_cond;          // The condition in the conversion
    IfConvertOperation m_thenOperation; // The single operation in the Then case.
    IfConvertOperation m_elseOperation; // The single operation in the Else case.

    int m_checkLimit = 4; // Max number of chained blocks to allow in both the True and Else cases.

    genTreeOps m_mainOper         = GT_COUNT; // The main oper of the if conversion.
    bool       m_doElseConversion = false;    // Does the If conversion have an else statement.
    bool       m_flowFound        = false;    // Has a valid flow been found.

    bool IfConvertCheckInnerBlockFlow(BasicBlock* block);
    bool IfConvertCheckThenFlow();
    void IfConvertFindFlow();
    bool IfConvertCheckStmts(BasicBlock* fromBlock, IfConvertOperation* foundOperation);
    void IfConvertJoinStmts(BasicBlock* fromBlock);

#ifdef DEBUG
    void IfConvertDump();
#endif

public:
    bool optIfConvert();
};

//-----------------------------------------------------------------------------
// IfConvertCheckInnerBlockFlow
//
// Check if the flow of a block is valid for use as an inner block (either a Then or Else block)
// in an If Conversion.
//
// Assumptions:
//   m_startBlock and m_doElseConversion are set.
//
// Arguments:
//   block -- Block to check.
//
// Returns:
//   True if Checks are ok, else false.
//
bool OptIfConversionDsc::IfConvertCheckInnerBlockFlow(BasicBlock* block)
{
    // Block should have a single successor or be a return.
    if (!(block->GetUniqueSucc() != nullptr || (m_doElseConversion && (block->bbJumpKind == BBJ_RETURN))))
    {
        return false;
    }

    // Check that we have linear flow and are still in the same EH region

    if (block->GetUniquePred(m_comp) == nullptr)
    {
        return false;
    }

    if (!BasicBlock::sameEHRegion(block, m_startBlock))
    {
        return false;
    }

    return true;
}

//-----------------------------------------------------------------------------
// IfConvertCheckThenFlow
//
// Check all the Then blocks between m_startBlock and m_finalBlock are valid.
//
// Assumptions:
//   m_startBlock, m_finalBlock and m_doElseConversion are set.
//
// Returns:
//   If a conversion is found, then set m_flowFound and return true.
//   If a conversion is not found, and it's ok to keep searching, return true.
//   Otherwise, return false.
//
// Notes:
//   Sets m_flowFound and m_mainOper.
//
bool OptIfConversionDsc::IfConvertCheckThenFlow()
{
    m_flowFound           = false;
    BasicBlock* thenBlock = m_startBlock->bbNext;

    for (int thenLimit = 0; thenLimit < m_checkLimit; thenLimit++)
    {
        if (!IfConvertCheckInnerBlockFlow(thenBlock))
        {
            // Then block is not in a valid flow.
            return true;
        }
        BasicBlock* thenBlockNext = thenBlock->GetUniqueSucc();

        if (thenBlockNext == m_finalBlock)
        {
            // All the Then blocks up to m_finalBlock are in a valid flow.
            m_flowFound = true;
            if (thenBlock->bbJumpKind == BBJ_RETURN)
            {
                assert(m_finalBlock == nullptr);
                m_mainOper = GT_RETURN;
            }
            else
            {
                m_mainOper = GT_ASG;
            }
            return true;
        }

        if (thenBlockNext == nullptr)
        {
            // Invalid Then and Else combination.
            return false;
        }

        thenBlock = thenBlockNext;
    }

    // Nothing found. Still valid to continue.
    return true;
}

//-----------------------------------------------------------------------------
// IfConvertFindFlow
//
// Find a valid if conversion flow from m_startBlock to a final block.
// There might be multiple Then and Else blocks in the flow - use m_checkLimit to limit this.
//
// Notes:
//   Sets m_flowFound, m_finalBlock, m_doElseConversion and m_mainOper.
//
void OptIfConversionDsc::IfConvertFindFlow()
{
    // First check for flow with no else case. The final block is the destination of the jump.
    m_doElseConversion = false;
    m_finalBlock       = m_startBlock->bbJumpDest;
    assert(m_finalBlock != nullptr);
    if (!IfConvertCheckThenFlow() || m_flowFound)
    {
        // Either the flow is invalid, or a flow was found.
        return;
    }

    // Look for flows with else blocks. The final block is the block after the else block.
    m_doElseConversion = true;
    for (int elseLimit = 0; elseLimit < m_checkLimit; elseLimit++)
    {
        BasicBlock* elseBlock = m_finalBlock;
        if (elseBlock == nullptr || !IfConvertCheckInnerBlockFlow(elseBlock))
        {
            // Need a valid else block in a valid flow .
            return;
        }

        m_finalBlock = elseBlock->GetUniqueSucc();

        if (!IfConvertCheckThenFlow() || m_flowFound)
        {
            // Either the flow is invalid, or a flow was found.
            return;
        }
    }
}

//-----------------------------------------------------------------------------
// IfConvertCheckStmts
//
// From the given block to the final block, check all the statements and nodes are
// valid for an If conversion. Chain of blocks must contain only a single assignment
// and no other operations.
//
// Arguments:
//   fromBlock  -- Block inside the if statement to start from (Either Then or Else path).
//   foundOperation -- Returns the found operation.
//
// Returns:
//   If everything is valid, then set foundOperation to the assignment and return true.
//   Otherwise return false.
//
bool OptIfConversionDsc::IfConvertCheckStmts(BasicBlock* fromBlock, IfConvertOperation* foundOperation)
{
    bool found = false;

    for (BasicBlock* block = fromBlock; block != m_finalBlock; block = block->GetUniqueSucc())
    {
        assert(block != nullptr);

        // Can all the nodes within the block be made to conditionally execute?
        for (Statement* const stmt : block->Statements())
        {
            GenTree* tree = stmt->GetRootNode();
            switch (tree->gtOper)
            {
                case GT_ASG:
                {
                    GenTree* op1 = tree->gtGetOp1();
                    GenTree* op2 = tree->gtGetOp2();

                    // Only one per operation per block can be conditionally executed.
                    if (found)
                    {
                        return false;
                    }

                    // Ensure the operarand is a local variable with integer type.
                    if (!op1->OperIs(GT_LCL_VAR) || !varTypeIsIntegralOrI(op1))
                    {
                        return false;
                    }

#ifndef TARGET_64BIT
                    // Disallow 64-bit operands on 32-bit targets as the backend currently cannot
                    // handle contained relops efficiently after decomposition.
                    if (varTypeIsLong(tree))
                    {
                        return false;
                    }
#endif

                    // Ensure it won't cause any additional side effects.
                    if ((op1->gtFlags & (GTF_SIDE_EFFECT | GTF_ORDER_SIDEEFF)) != 0 ||
                        (op2->gtFlags & (GTF_SIDE_EFFECT | GTF_ORDER_SIDEEFF)) != 0)
                    {
                        return false;
                    }

                    // Ensure the source isn't a phi.
                    if (op2->OperIs(GT_PHI))
                    {
                        return false;
                    }

                    // Evaluating unconditionally effectively has the same effect as reordering
                    // with the condition (for example, the condition could be an explicit bounds
                    // check and the operand could read an array element). Disallow this except
                    // for some common cases that we know are always side effect free.
                    if (((m_cond->gtFlags & GTF_ORDER_SIDEEFF) != 0) && !op2->IsInvariant() && !op2->OperIsLocal())
                    {
                        return false;
                    }

                    found                 = true;
                    foundOperation->block = block;
                    foundOperation->stmt  = stmt;
                    foundOperation->node  = tree;
                    break;
                }

                case GT_RETURN:
                {
                    GenTree* op1 = tree->gtGetOp1();

                    // Only allow RETURNs if else conversion is being used.
                    if (!m_doElseConversion)
                    {
                        return false;
                    }

                    // Only one per operation per block can be conditionally executed.
                    if (found || op1 == nullptr)
                    {
                        return false;
                    }

                    // Ensure the operation has integer type.
                    if (!varTypeIsIntegralOrI(tree))
                    {
                        return false;
                    }

#ifndef TARGET_64BIT
                    // Disallow 64-bit operands on 32-bit targets as the backend currently cannot
                    // handle contained relops efficiently after decomposition.
                    if (varTypeIsLong(tree))
                    {
                        return false;
                    }
#endif

                    // Ensure it won't cause any additional side effects.
                    if ((op1->gtFlags & (GTF_SIDE_EFFECT | GTF_ORDER_SIDEEFF)) != 0)
                    {
                        return false;
                    }

                    // Evaluating unconditionally effectively has the same effect as reordering
                    // with the condition (for example, the condition could be an explicit bounds
                    // check and the operand could read an array element). Disallow this except
                    // for some common cases that we know are always side effect free.
                    if (((m_cond->gtFlags & GTF_ORDER_SIDEEFF) != 0) && !op1->IsInvariant() && !op1->OperIsLocal())
                    {
                        return false;
                    }

                    found                 = true;
                    foundOperation->block = block;
                    foundOperation->stmt  = stmt;
                    foundOperation->node  = tree;
                    break;
                }

                // These do not need conditional execution.
                case GT_NOP:
                    if (tree->gtGetOp1() != nullptr || (tree->gtFlags & (GTF_SIDE_EFFECT | GTF_ORDER_SIDEEFF)) != 0)
                    {
                        return false;
                    }
                    break;

                // Cannot optimise this block.
                default:
                    return false;
            }
        }
    }
    return found;
}

//-----------------------------------------------------------------------------
// IfConvertJoinStmts
//
// Move all the statements from a block onto the end of the start block.
//
// Arguments:
//   fromBlock  -- Source block
//
void OptIfConversionDsc::IfConvertJoinStmts(BasicBlock* fromBlock)
{
    Statement* stmtList1 = m_startBlock->firstStmt();
    Statement* stmtList2 = fromBlock->firstStmt();
    Statement* stmtLast1 = m_startBlock->lastStmt();
    Statement* stmtLast2 = fromBlock->lastStmt();
    stmtLast1->SetNextStmt(stmtList2);
    stmtList2->SetPrevStmt(stmtLast1);
    stmtList1->SetPrevStmt(stmtLast2);
    fromBlock->bbStmtList = nullptr;
}

//-----------------------------------------------------------------------------
// IfConvertDump
//
// Dump all the blocks in the If Conversion.
//
#ifdef DEBUG
void OptIfConversionDsc::IfConvertDump()
{
    assert(m_startBlock != nullptr);
    m_comp->fgDumpBlock(m_startBlock);
    for (BasicBlock* dumpBlock = m_startBlock->bbNext; dumpBlock != m_finalBlock;
         dumpBlock             = dumpBlock->GetUniqueSucc())
    {
        m_comp->fgDumpBlock(dumpBlock);
    }
    if (m_doElseConversion)
    {
        for (BasicBlock* dumpBlock = m_startBlock->bbJumpDest; dumpBlock != m_finalBlock;
             dumpBlock             = dumpBlock->GetUniqueSucc())
        {
            m_comp->fgDumpBlock(dumpBlock);
        }
    }
}
#endif

//-----------------------------------------------------------------------------
// optIfConvert
//
// Find blocks representing simple if statements represented by conditional jumps
// over another block. Try to replace the jumps by use of SELECT nodes.
//
// Returns:
//   true if any IR changes possibly made.
//
// Notes:
//
// Example of simple if conversion:
//
// This is optimising a simple if statement. There is a single condition being
// tested, and a single assignment inside the body. There must be no else
// statement. For example:
// if (x < 7) { a = 5; }
//
// This is represented in IR by two basic blocks. The first block (block) ends with
// a JTRUE statement which conditionally jumps to the second block (thenBlock).
// The second block just contains a single assign statement. Both blocks then jump
// to the same destination (finalBlock).  Note that the first block may contain
// additional statements prior to the JTRUE statement.
//
// For example:
//
// ------------ BB03 [009..00D) -> BB05 (cond), preds={BB02} succs={BB04,BB05}
// STMT00004
//   *  JTRUE     void   $VN.Void
//   \--*  GE        int    $102
//      +--*  LCL_VAR   int    V02
//      \--*  CNS_INT   int    7 $46
//
// ------------ BB04 [00D..010), preds={BB03} succs={BB05}
// STMT00005
//   *  ASG       int    $VN.Void
// +--*  LCL_VAR   int    V00 arg0
// \--*  CNS_INT   int    5 $47
//
//
// This is optimised by conditionally executing the store and removing the conditional
// jumps. First the JTRUE is replaced with a NOP. The assignment is updated so that
// the source of the store is a SELECT node with the condition set to the inverse of
// the original JTRUE condition. If the condition passes the original assign happens,
// otherwise the existing source value is used.
//
// In the example above, local var 0 is set to 5 if the LT returns true, otherwise
// the existing value of local var 0 is used:
//
// ------------ BB03 [009..00D) -> BB05 (always), preds={BB02} succs={BB05}
// STMT00004
//   *  NOP       void
//
// STMT00005
//   *  ASG       int    $VN.Void
//   +--*  LCL_VAR   int    V00 arg0
//   \--*  SELECT    int
//      +--*  LT        int    $102
//      |  +--*  LCL_VAR   int    V02
//      |  \--*  CNS_INT   int    7 $46
//      +--*  CNS_INT   int    5 $47
//      \--*  LCL_VAR   int    V00
//
// ------------ BB04 [00D..010), preds={} succs={BB05}
//
//
// Example of simple if conversion with an else condition
//
// This is similar to the simple if conversion above, but with an else statement
// that assigns to the same variable as the then statement. For example:
// if (x < 7) { a = 5; } else { a = 9; }
//
// ------------ BB03 [009..00D) -> BB05 (cond), preds={BB02} succs={BB04,BB05}
// STMT00004
//   *  JTRUE     void   $VN.Void
//   \--*  GE        int    $102
//      +--*  LCL_VAR   int    V02
//      \--*  CNS_INT   int    7 $46
//
// ------------ BB04 [00D..010), preds={BB03} succs={BB06}
// STMT00005
//   *  ASG       int    $VN.Void
// +--*  LCL_VAR   int    V00 arg0
// \--*  CNS_INT   int    5 $47
//
// ------------ BB05 [00D..010), preds={BB03} succs={BB06}
// STMT00006
//   *  ASG       int    $VN.Void
// +--*  LCL_VAR   int    V00 arg0
// \--*  CNS_INT   int    9 $48
//
// Again this is squashed into a single block, with the SELECT node handling both cases.
//
// ------------ BB03 [009..00D) -> BB05 (always), preds={BB02} succs={BB05}
// STMT00004
//   *  NOP       void
//
// STMT00005
//   *  ASG       int    $VN.Void
//   +--*  LCL_VAR   int    V00 arg0
//   \--*  SELECT    int
//      +--*  LT        int    $102
//      |  +--*  LCL_VAR   int    V02
//      |  \--*  CNS_INT   int    7 $46
//      +--*  CNS_INT   int    5 $47
//      +--*  CNS_INT   int    9 $48
//
// STMT00006
//   *  NOP       void
//
// ------------ BB04 [00D..010), preds={} succs={BB06}
// ------------ BB05 [00D..010), preds={} succs={BB06}
//
// Alternatively, an if conversion with an else condition may use RETURNs.
// return (x < 7) ? 5 : 9;
//
// ------------ BB03 [009..00D) -> BB05 (cond), preds={BB02} succs={BB04,BB05}
// STMT00004
//   *  JTRUE     void   $VN.Void
//   \--*  GE        int    $102
//      +--*  LCL_VAR   int    V02
//      \--*  CNS_INT   int    7 $46
//
// ------------ BB04 [00D..010), preds={BB03} succs={BB06}
// STMT00005
//   *  RETURN    int    $VN.Void
// +--*  CNS_INT   int    5 $41
//
// ------------ BB05 [00D..010), preds={BB03} succs={BB06}
// STMT00006
//   *  RETURN    int    $VN.Void
// +--*  CNS_INT   int    9 $43
//
// becomes:
//
// ------------ BB03 [009..00D) -> BB05 (always), preds={BB02} succs={BB05}
// STMT00004
//   *  NOP       void
//
// STMT00005
//   *  RETURN    int    $VN.Void
//   \--*  SELECT    int
//      +--*  LT        int    $102
//      |  +--*  LCL_VAR   int    V02
//      |  \--*  CNS_INT   int    7 $46
//      +--*  CNS_INT   int    5 $41
//      +--*  CNS_INT   int    9 $43
//
// STMT00006
//   *  NOP       void
//
// ------------ BB04 [00D..010), preds={} succs={BB06}
// ------------ BB05 [00D..010), preds={} succs={BB06}
//
bool OptIfConversionDsc::optIfConvert()
{
    // Does the block end by branching via a JTRUE after a compare?
    if (m_startBlock->bbJumpKind != BBJ_COND || m_startBlock->NumSucc() != 2)
    {
        return false;
    }

    // Verify the test block ends with a condition that we can manipulate.
    GenTree* last = m_startBlock->lastStmt()->GetRootNode();
    noway_assert(last->OperIs(GT_JTRUE));
    m_cond = last->gtGetOp1();
    if (!m_cond->OperIsCompare())
    {
        return false;
    }

    // Look for valid flow of Then and Else blocks.
    IfConvertFindFlow();
    if (!m_flowFound)
    {
        return false;
    }

    // Check the Then and Else blocks have a single operation each.
    if (!IfConvertCheckStmts(m_startBlock->bbNext, &m_thenOperation))
    {
        return false;
    }
    assert(m_thenOperation.node->gtOper == GT_ASG || m_thenOperation.node->gtOper == GT_RETURN);
    if (m_doElseConversion)
    {
        if (!IfConvertCheckStmts(m_startBlock->bbJumpDest, &m_elseOperation))
        {
            return false;
        }

        // Both operations must be the same node type.
        if (m_thenOperation.node->gtOper != m_elseOperation.node->gtOper)
        {
            return false;
        }

        // Currently can only support Else Asg Blocks that have the same destination as the Then block.
        if (m_thenOperation.node->gtOper == GT_ASG)
        {
            unsigned lclNumThen = m_thenOperation.node->gtGetOp1()->AsLclVarCommon()->GetLclNum();
            unsigned lclNumElse = m_elseOperation.node->gtGetOp1()->AsLclVarCommon()->GetLclNum();
            if (lclNumThen != lclNumElse)
            {
                return false;
            }
        }
    }

#ifdef DEBUG
    if (m_comp->verbose)
    {
        JITDUMP("\nConditionally executing " FMT_BB, m_thenOperation.block->bbNum);
        if (m_doElseConversion)
        {
            JITDUMP(" and " FMT_BB, m_elseOperation.block->bbNum);
        }
        JITDUMP(" inside " FMT_BB "\n", m_startBlock->bbNum);
        IfConvertDump();
    }
#endif

    // Using SELECT nodes means that both Then and Else operations are fully evaluated.
    // Put a limit on the original source and destinations.
    if (!m_comp->compStressCompile(Compiler::STRESS_IF_CONVERSION_COST, 25))
    {
        int thenCost = 0;
        int elseCost = 0;

        if (m_mainOper == GT_ASG)
        {
            thenCost = m_thenOperation.node->gtGetOp2()->GetCostEx() +
                       (m_comp->gtIsLikelyRegVar(m_thenOperation.node->gtGetOp1()) ? 0 : 2);
            if (m_doElseConversion)
            {
                elseCost = m_elseOperation.node->gtGetOp2()->GetCostEx() +
                           (m_comp->gtIsLikelyRegVar(m_elseOperation.node->gtGetOp1()) ? 0 : 2);
            }
        }
        else
        {
            assert(m_mainOper == GT_RETURN);
            thenCost = m_thenOperation.node->gtGetOp1()->GetCostEx();
            if (m_doElseConversion)
            {
                elseCost = m_elseOperation.node->gtGetOp1()->GetCostEx();
            }
        }

        // Cost to allow for "x = cond ? a + b : c + d".
        if (thenCost > 7 || elseCost > 7)
        {
            JITDUMP("Skipping if-conversion that will evaluate RHS unconditionally at costs %d,%d\n", thenCost,
                    elseCost);
            return false;
        }
    }

    if (!m_comp->compStressCompile(Compiler::STRESS_IF_CONVERSION_INNER_LOOPS, 25))
    {
        // Don't optimise the block if it is inside a loop
        // When inside a loop, branches are quicker than selects.
        // Detect via the block weight as that will be high when inside a loop.
        if (m_startBlock->getBBWeight(m_comp) > BB_UNITY_WEIGHT)
        {
            JITDUMP("Skipping if-conversion inside loop (via weight)\n");
            return false;
        }

        // We may be inside an unnatural loop, so do the expensive check.
        if (m_comp->optReachable(m_finalBlock, m_startBlock, nullptr))
        {
            JITDUMP("Skipping if-conversion inside loop (via FG walk)\n");
            return false;
        }
    }

    // Get the select node inputs.
    var_types selectType;
    GenTree*  selectTrueInput;
    GenTree*  selectFalseInput;
    if (m_mainOper == GT_ASG)
    {
        if (m_doElseConversion)
        {
            selectTrueInput = m_elseOperation.node->gtGetOp2();
        }
        else
        {
            // Duplicate the destination of the Then assignment.
            assert(m_thenOperation.node->gtGetOp1()->IsLocal());
            selectTrueInput = m_comp->gtCloneExpr(m_thenOperation.node->gtGetOp1());
            selectTrueInput->gtFlags &= GTF_EMPTY;
<<<<<<< HEAD
=======

            selectFalseInput = m_thenOperation.node->gtGetOp2();
>>>>>>> 51d797e5
        }
        selectFalseInput = m_thenOperation.node->gtGetOp2();

        // Pick the type as the type of the local, which should always be compatible even for implicit coercions.
        selectType = genActualType(m_thenOperation.node->gtGetOp1());
    }
    else
    {
        assert(m_mainOper == GT_RETURN);
        assert(m_doElseConversion);
        assert(m_thenOperation.node->TypeGet() == m_elseOperation.node->TypeGet());

        selectTrueInput  = m_elseOperation.node->gtGetOp1();
        selectFalseInput = m_thenOperation.node->gtGetOp1();
        selectType       = genActualType(m_thenOperation.node);
    }

    // Create a select node.
    GenTreeConditional* select =
        m_comp->gtNewConditionalNode(GT_SELECT, m_cond, selectTrueInput, selectFalseInput, selectType);
    m_thenOperation.node->AsOp()->gtFlags |= (select->gtFlags & GTF_ALL_EFFECT);

    // Use the select as the source of the Then operation.
    if (m_mainOper == GT_ASG)
    {
        m_thenOperation.node->AsOp()->gtOp2 = select;
    }
    else
    {
        m_thenOperation.node->AsOp()->gtOp1 = select;
    }
    m_comp->gtSetEvalOrder(m_thenOperation.node);
    m_comp->fgSetStmtSeq(m_thenOperation.stmt);

    // Remove statements.
    last->ReplaceWith(m_comp->gtNewNothingNode(), m_comp);
    m_comp->gtSetEvalOrder(last);
    m_comp->fgSetStmtSeq(m_startBlock->lastStmt());
    if (m_doElseConversion)
    {
        m_elseOperation.node->ReplaceWith(m_comp->gtNewNothingNode(), m_comp);
        m_comp->gtSetEvalOrder(m_elseOperation.node);
        m_comp->fgSetStmtSeq(m_elseOperation.stmt);
    }

    // Merge all the blocks.
    IfConvertJoinStmts(m_thenOperation.block);
    if (m_doElseConversion)
    {
        IfConvertJoinStmts(m_elseOperation.block);
    }

    // Update the flow from the original block.
    m_comp->fgRemoveAllRefPreds(m_startBlock->bbNext, m_startBlock);
    m_startBlock->bbJumpKind = BBJ_ALWAYS;

#ifdef DEBUG
    if (m_comp->verbose)
    {
        JITDUMP("\nAfter if conversion\n");
        IfConvertDump();
    }
#endif

    return true;
}

//-----------------------------------------------------------------------------
// optIfConversion: If conversion
//
// Returns:
//   suitable phase status
//
PhaseStatus Compiler::optIfConversion()
{
    if (!opts.OptimizationEnabled())
    {
        return PhaseStatus::MODIFIED_NOTHING;
    }

#if defined(DEBUG)
    if (JitConfig.JitDoIfConversion() == 0)
    {
        return PhaseStatus::MODIFIED_NOTHING;
    }
#endif

    bool madeChanges = false;

    // This phase does not repect SSA: assignments are deleted/moved.
    assert(!fgDomsComputed);
    optReachableBitVecTraits = nullptr;

#if defined(TARGET_ARM64) || defined(TARGET_XARCH)
    // Reverse iterate through the blocks.
    BasicBlock* block = fgLastBB;
    while (block != nullptr)
    {
        OptIfConversionDsc optIfConversionDsc(this, block);
        madeChanges |= optIfConversionDsc.optIfConvert();
        block = block->bbPrev;
    }
#endif

    return madeChanges ? PhaseStatus::MODIFIED_EVERYTHING : PhaseStatus::MODIFIED_NOTHING;
}<|MERGE_RESOLUTION|>--- conflicted
+++ resolved
@@ -697,11 +697,8 @@
             assert(m_thenOperation.node->gtGetOp1()->IsLocal());
             selectTrueInput = m_comp->gtCloneExpr(m_thenOperation.node->gtGetOp1());
             selectTrueInput->gtFlags &= GTF_EMPTY;
-<<<<<<< HEAD
-=======
 
             selectFalseInput = m_thenOperation.node->gtGetOp2();
->>>>>>> 51d797e5
         }
         selectFalseInput = m_thenOperation.node->gtGetOp2();
 
