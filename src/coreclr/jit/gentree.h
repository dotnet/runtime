// Licensed to the .NET Foundation under one or more agreements.
// The .NET Foundation licenses this file to you under the MIT license.

/*XXXXXXXXXXXXXXXXXXXXXXXXXXXXXXXXXXXXXXXXXXXXXXXXXXXXXXXXXXXXXXXXXXXXXXXXXXXXX
XXXXXXXXXXXXXXXXXXXXXXXXXXXXXXXXXXXXXXXXXXXXXXXXXXXXXXXXXXXXXXXXXXXXXXXXXXXXXXX
XX                                                                           XX
XX                          GenTree                                          XX
XX                                                                           XX
XX  This is the node in the semantic tree graph. It represents the operation XX
XX  corresponding to the node, and other information during code-gen.        XX
XX                                                                           XX
XXXXXXXXXXXXXXXXXXXXXXXXXXXXXXXXXXXXXXXXXXXXXXXXXXXXXXXXXXXXXXXXXXXXXXXXXXXXXXX
XXXXXXXXXXXXXXXXXXXXXXXXXXXXXXXXXXXXXXXXXXXXXXXXXXXXXXXXXXXXXXXXXXXXXXXXXXXXXXX
*/

/*****************************************************************************/
#ifndef _GENTREE_H_
#define _GENTREE_H_
/*****************************************************************************/

#include "abi.h"
#include "vartype.h"   // For "var_types"
#include "target.h"    // For "regNumber"
#include "ssaconfig.h" // For "SsaConfig::RESERVED_SSA_NUM"
#include "valuenumtype.h"
#include "jitstd.h"
#include "jithashtable.h"
#include "gentreeopsdef.h"
#include "simd.h"
#include "namedintrinsiclist.h"
#include "layout.h"
#include "debuginfo.h"

// Debugging GenTree is much easier if we add a magic virtual function to make the debugger able to figure out what type
// it's got. This is enabled by default in DEBUG. To enable it in RET builds (temporarily!), you need to change the
// build to define DEBUGGABLE_GENTREE=1, as well as pass /OPT:NOICF to the linker (or else all the vtables get merged,
// making the debugging value supplied by them useless).
#ifndef DEBUGGABLE_GENTREE
#ifdef DEBUG
#define DEBUGGABLE_GENTREE 1
#else // !DEBUG
#define DEBUGGABLE_GENTREE 0
#endif // !DEBUG
#endif // !DEBUGGABLE_GENTREE

// The SpecialCodeKind enum is used to indicate the type of special (unique)
// target block that will be targeted by an instruction.
// These are used by:
//   GenTreeBoundsChk nodes (SCK_RNGCHK_FAIL, SCK_ARG_EXCPN, SCK_ARG_RNG_EXCPN)
//     - these nodes have a field (gtThrowKind) to indicate which kind
//   GenTreeOps nodes, for which codegen will generate the branch
//     - it will use the appropriate kind based on the opcode, though it's not
//       clear why SCK_OVERFLOW == SCK_ARITH_EXCPN
//
enum SpecialCodeKind
{
    SCK_NONE,
    SCK_RNGCHK_FAIL,                // target when range check fails
    SCK_DIV_BY_ZERO,                // target for divide by zero (Not used on X86/X64)
    SCK_ARITH_EXCPN,                // target on arithmetic exception
    SCK_OVERFLOW = SCK_ARITH_EXCPN, // target on overflow
    SCK_ARG_EXCPN,                  // target on ArgumentException (currently used only for SIMD intrinsics)
    SCK_ARG_RNG_EXCPN,              // target on ArgumentOutOfRangeException (currently used only for SIMD intrinsics)
    SCK_FAIL_FAST,                  // target for fail fast exception
    SCK_COUNT
};

/*****************************************************************************/

// The following enum defines a set of bit flags that can be used
// to classify expression tree nodes.
//
enum GenTreeOperKind
{
    GTK_SPECIAL = 0x00, // special operator
    GTK_LEAF    = 0x01, // leaf    operator
    GTK_UNOP    = 0x02, // unary   operator
    GTK_BINOP   = 0x04, // binary  operator

    GTK_KINDMASK = (GTK_SPECIAL | GTK_LEAF | GTK_UNOP | GTK_BINOP), // operator kind mask
    GTK_SMPOP    = (GTK_UNOP | GTK_BINOP),

    GTK_COMMUTE = 0x08, // commutative  operator
    GTK_EXOP    = 0x10, // Indicates that an oper for a node type that extends GenTreeOp (or GenTreeUnOp)
                        // by adding non-node fields to unary or binary operator.
    GTK_NOVALUE = 0x20, // node does not produce a value
    GTK_STORE   = 0x40, // node represents a store

    GTK_MASK = 0xFF
};

// The following enum defines a set of bit flags that describe opers for the purposes
// of DEBUG-only checks. This is separate from the above "GenTreeOperKind"s to avoid
// making the table for those larger in Release builds. However, it resides in the same
// "namespace" and so all values here must be distinct from those in "GenTreeOperKind".
//
enum GenTreeDebugOperKind
{
    DBK_FIRST_FLAG = GTK_MASK + 1,

    DBK_NOTHIR    = DBK_FIRST_FLAG,      // This oper is not supported in HIR (before rationalization).
    DBK_NOTLIR    = DBK_FIRST_FLAG << 1, // This oper is not supported in LIR (after rationalization).
    DBK_NOCONTAIN = DBK_FIRST_FLAG << 2, // This oper produces a value, but may not be contained.

    DBK_MASK = ~GTK_MASK
};

/*****************************************************************************/

enum gtCallTypes : BYTE
{
    CT_USER_FUNC, // User function
    CT_HELPER,    // Jit-helper
    CT_INDIRECT,  // Indirect call

    CT_COUNT // fake entry (must be last)
};

enum class ExceptionSetFlags : uint32_t
{
    None                     = 0x0,
    OverflowException        = 0x1,
    DivideByZeroException    = 0x2,
    ArithmeticException      = 0x4,
    NullReferenceException   = 0x8,
    IndexOutOfRangeException = 0x10,
    StackOverflowException   = 0x20,

    All = OverflowException | DivideByZeroException | ArithmeticException | NullReferenceException |
          IndexOutOfRangeException | StackOverflowException,
};

inline constexpr ExceptionSetFlags operator~(ExceptionSetFlags a)
{
    return (ExceptionSetFlags)(~(uint32_t)a);
}

inline constexpr ExceptionSetFlags operator|(ExceptionSetFlags a, ExceptionSetFlags b)
{
    return (ExceptionSetFlags)((uint32_t)a | (uint32_t)b);
}

inline constexpr ExceptionSetFlags operator&(ExceptionSetFlags a, ExceptionSetFlags b)
{
    return (ExceptionSetFlags)((uint32_t)a & (uint32_t)b);
}

inline ExceptionSetFlags& operator|=(ExceptionSetFlags& a, ExceptionSetFlags b)
{
    return a = (ExceptionSetFlags)((uint32_t)a | (uint32_t)b);
}

inline ExceptionSetFlags& operator&=(ExceptionSetFlags& a, ExceptionSetFlags b)
{
    return a = (ExceptionSetFlags)((uint32_t)a & (uint32_t)b);
}

#ifdef DEBUG
/*****************************************************************************
 *
 *  TargetHandleTypes are used to determine the type of handle present inside GenTreeIntCon node.
 *  The values are such that they don't overlap with helper's or user function's handle.
 */
enum TargetHandleType : BYTE
{
    THT_Unknown                   = 2,
    THT_GSCookieCheck             = 4,
    THT_SetGSCookie               = 6,
    THT_InitializeArrayIntrinsics = 8
};
#endif
/*****************************************************************************/

struct BasicBlock;
enum BasicBlockFlags : uint64_t;
struct InlineCandidateInfo;
struct HandleHistogramProfileCandidateInfo;
struct LateDevirtualizationInfo;

typedef unsigned short AssertionIndex;

static const AssertionIndex NO_ASSERTION_INDEX = 0;

//------------------------------------------------------------------------
// GetAssertionIndex: return 1-based AssertionIndex from 0-based int index.
//
// Arguments:
//    index - 0-based index
// Return Value:
//    1-based AssertionIndex.
inline AssertionIndex GetAssertionIndex(unsigned index)
{
    return (AssertionIndex)(index + 1);
}

class AssertionInfo
{
    // true if the assertion holds on the false edge instead of the true edge (for GT_JTRUE nodes)
    unsigned short m_assertionHoldsOnFalseEdge : 1;
    // 1-based index of the assertion
    unsigned short m_assertionIndex : 15;

    AssertionInfo(bool assertionHoldsOnFalseEdge, AssertionIndex assertionIndex)
        : m_assertionHoldsOnFalseEdge(assertionHoldsOnFalseEdge)
        , m_assertionIndex(assertionIndex)
    {
        assert(m_assertionIndex == assertionIndex);
    }

public:
    AssertionInfo()
        : AssertionInfo(false, 0)
    {
    }

    AssertionInfo(AssertionIndex assertionIndex)
        : AssertionInfo(false, assertionIndex)
    {
    }

    static AssertionInfo ForNextEdge(AssertionIndex assertionIndex)
    {
        // Ignore the edge information if there's no assertion
        bool isNextEdge = (assertionIndex != NO_ASSERTION_INDEX);
        return AssertionInfo(isNextEdge, assertionIndex);
    }

    void Clear()
    {
        m_assertionHoldsOnFalseEdge = 0;
        m_assertionIndex            = NO_ASSERTION_INDEX;
    }

    bool HasAssertion() const
    {
        return m_assertionIndex != NO_ASSERTION_INDEX;
    }

    AssertionIndex GetAssertionIndex() const
    {
        return m_assertionIndex;
    }

    bool AssertionHoldsOnFalseEdge() const
    {
        return m_assertionHoldsOnFalseEdge;
    }
};

// GT_FIELD_ADDR nodes will be lowered into more "code-gen-able" representations, like ADD's of addresses.
// For value numbering, we would like to preserve the aliasing information for class and static fields,
// and so will annotate such lowered addresses with "field sequences", representing the "base" static or
// class field and any additional struct fields. We only need to preserve the handle for the first field,
// so any struct fields will be represented implicitly (via offsets). See also "IsFieldAddr".
//
class FieldSeq
{
public:
    enum class FieldKind : uintptr_t
    {
        Instance                 = 0, // An instance field.
        SimpleStatic             = 1, // Simple static field - the handle represents a unique location.
        SimpleStaticKnownAddress = 2, // Simple static field - the handle represents a known location.
        SharedStatic             = 3, // Static field on a shared generic type: "Class<__Canon>.StaticField".
    };

private:
    static const uintptr_t FIELD_KIND_MASK = 0b11;

    static_assert_no_msg(sizeof(CORINFO_FIELD_HANDLE) == sizeof(uintptr_t));

    uintptr_t m_fieldHandleAndKind;
    ssize_t   m_offset;

public:
    FieldSeq(CORINFO_FIELD_HANDLE fieldHnd, ssize_t offset, FieldKind fieldKind);

    FieldKind GetKind() const
    {
        return static_cast<FieldKind>(m_fieldHandleAndKind & FIELD_KIND_MASK);
    }

    CORINFO_FIELD_HANDLE GetFieldHandle() const
    {
        return CORINFO_FIELD_HANDLE(m_fieldHandleAndKind & ~FIELD_KIND_MASK);
    }

    //------------------------------------------------------------------------
    // GetOffset: Retrieve "the offset" for the field this node represents.
    //
    // For statics with a known (constant) address it will be the value of that address.
    // For boxed statics, it will be TARGET_POINTER_SIZE (the method table pointer size).
    // For other fields, it will be equal to the value "getFieldOffset" would return.
    //
    ssize_t GetOffset() const
    {
        return m_offset;
    }

    bool IsStaticField() const
    {
        return (GetKind() == FieldKind::SimpleStatic) || (GetKind() == FieldKind::SharedStatic) ||
               (GetKind() == FieldKind::SimpleStaticKnownAddress);
    }

    bool IsSharedStaticField() const
    {
        return GetKind() == FieldKind::SharedStatic;
    }
};

// This class canonicalizes field sequences.
//
class FieldSeqStore
{
    // Maps field handles to field sequence instances.
    //
    JitHashTable<CORINFO_FIELD_HANDLE, JitPtrKeyFuncs<CORINFO_FIELD_STRUCT_>, FieldSeq> m_map;

public:
    FieldSeqStore(CompAllocator alloc)
        : m_map(alloc)
    {
    }

    FieldSeq* Create(CORINFO_FIELD_HANDLE fieldHnd, ssize_t offset, FieldSeq::FieldKind fieldKind);

    FieldSeq* Append(FieldSeq* a, FieldSeq* b);
};

class GenTreeUseEdgeIterator;
class GenTreeOperandIterator;

struct Statement;

/*****************************************************************************/

// Forward declarations of the subtypes
#define GTSTRUCT_0(fn, en)                   struct GenTree##fn;
#define GTSTRUCT_1(fn, en)                   struct GenTree##fn;
#define GTSTRUCT_2(fn, en, en2)              struct GenTree##fn;
#define GTSTRUCT_3(fn, en, en2, en3)         struct GenTree##fn;
#define GTSTRUCT_4(fn, en, en2, en3, en4)    struct GenTree##fn;
#define GTSTRUCT_N(fn, ...)                  struct GenTree##fn;
#define GTSTRUCT_2_SPECIAL(fn, en, en2)      GTSTRUCT_2(fn, en, en2)
#define GTSTRUCT_3_SPECIAL(fn, en, en2, en3) GTSTRUCT_3(fn, en, en2, en3)
#include "gtstructs.h"

/*****************************************************************************/

// Don't format the GenTreeFlags declaration
// clang-format off

//------------------------------------------------------------------------
// GenTreeFlags: a bitmask of flags for GenTree stored in gtFlags
//
enum GenTreeFlags : unsigned int
{
    GTF_EMPTY         = 0,

//---------------------------------------------------------------------
//  The first set of flags can be used with a large set of nodes, and
//  thus they must all have distinct values. That is, one can test any
//  expression node for one of these flags.
//---------------------------------------------------------------------

    GTF_ASG           = 0x00000001, // sub-expression contains a store
    GTF_CALL          = 0x00000002, // sub-expression contains a func. call
    GTF_EXCEPT        = 0x00000004, // sub-expression might throw an exception
    GTF_GLOB_REF      = 0x00000008, // sub-expression uses global variable(s)
    GTF_ORDER_SIDEEFF = 0x00000010, // sub-expression has a re-ordering side effect

// If you set these flags, make sure that code:gtExtractSideEffList knows how to find the tree,
// otherwise the C# (run csc /o-) code:
//     var v = side_eff_operation
// with no use of `v` will drop your tree on the floor.

    GTF_PERSISTENT_SIDE_EFFECTS = GTF_ASG | GTF_CALL,
    GTF_SIDE_EFFECT             = GTF_PERSISTENT_SIDE_EFFECTS | GTF_EXCEPT,
    GTF_GLOB_EFFECT             = GTF_SIDE_EFFECT | GTF_GLOB_REF,
    GTF_ALL_EFFECT              = GTF_GLOB_EFFECT | GTF_ORDER_SIDEEFF,

    GTF_REVERSE_OPS = 0x00000020, // operand op2 should be evaluated before op1 (normally, op1 is evaluated first and op2 is evaluated second)
    GTF_CONTAINED   = 0x00000040, // This node is contained (executed as part of its parent)
    GTF_SPILLED     = 0x00000080, // the value has been spilled

    GTF_NOREG_AT_USE = 0x00000100, // tree node is in memory at the point of use

    GTF_SET_FLAGS   = 0x00000200, // Requires that codegen for this node set the flags. Use gtSetFlags() to check this flag.

#ifdef TARGET_XARCH
    GTF_DONT_EXTEND = 0x00000400, // This small-typed tree produces a value with undefined upper bits. Used on x86/x64 as a
                                  // lowering optimization and tells the codegen to use instructions like "mov al, [addr]"
                                  // instead of "movzx/movsx", when the user node doesn't need the upper bits.
#endif // TARGET_XARCH

    GTF_MAKE_CSE    = 0x00000800, // Hoisted expression: try hard to make this into CSE (see optPerformHoistExpr)
    GTF_DONT_CSE    = 0x00001000, // Don't bother CSE'ing this expr
    GTF_COLON_COND  = 0x00002000, // This node is conditionally executed (part of ? :)

    GTF_NODE_MASK   = GTF_COLON_COND,

    GTF_UNSIGNED    = 0x00008000, // With GT_CAST:   the source operand is an unsigned type
                                  // With operators: the specified node is an unsigned operator
    GTF_SPILL       = 0x00020000, // Needs to be spilled here

    GTF_COMMON_MASK = 0x0003FFFF, // mask of all the flags above

    GTF_REUSE_REG_VAL = 0x00800000, // This is set by the register allocator on nodes whose value already exists in the
                                    // register assigned to this node, so the code generator does not have to generate
                                    // code to produce the value. It is currently used only on constant nodes.
                                    // It CANNOT be set on var (GT_LCL*) nodes, or on indir (GT_IND or GT_STOREIND) nodes, since
                                    // it is not needed for lclVars and is highly unlikely to be useful for indir nodes.

//---------------------------------------------------------------------
//  The following flags can be used only with a small set of nodes, and
//  thus their values need not be distinct (other than within the set
//  that goes with a particular node/nodes, of course). That is, one can
//  only test for one of these flags if the 'gtOper' value is tested as
//  well to make sure it's the right operator for the particular flag.
//---------------------------------------------------------------------

    GTF_VAR_DEF             = 0x80000000, // GT_STORE_LCL_VAR/GT_STORE_LCL_FLD/GT_LCL_ADDR -- this is a definition
    GTF_VAR_USEASG          = 0x40000000, // GT_STORE_LCL_FLD/GT_STORE_LCL_FLD/GT_LCL_ADDR -- this is a partial definition, a use of
                                          // the previous definition is implied. A partial definition usually occurs when a struct
                                          // field is assigned to (s.f = ...) or when a scalar typed variable is assigned to via a
                                          // narrow store (*((byte*)&i) = ...).

// Last-use bits. Also used by GenTreeCopyOrReload.
// Note that a node marked GTF_VAR_MULTIREG can only be a pure definition of all the fields, or a pure use of all the fields,
// so we don't need the equivalent of GTF_VAR_USEASG.

    GTF_VAR_FIELD_DEATH0 = 0x04000000, // The last-use bit for the first field of a promoted local.
    GTF_VAR_FIELD_DEATH1 = 0x08000000, // The last-use bit for the second field of a promoted local.
    GTF_VAR_FIELD_DEATH2 = 0x10000000, // The last-use bit for the third field of a promoted local.
    GTF_VAR_FIELD_DEATH3 = 0x20000000, // The last-use bit for the fourth field of a promoted local.
    GTF_VAR_DEATH_MASK   = GTF_VAR_FIELD_DEATH0 | GTF_VAR_FIELD_DEATH1 | GTF_VAR_FIELD_DEATH2 | GTF_VAR_FIELD_DEATH3,
    GTF_VAR_DEATH        = GTF_VAR_FIELD_DEATH0, // The last-use bit for a tracked local.

// This is the amount we have to shift, plus the index, to get the last use bit we want.
#define FIELD_LAST_USE_SHIFT 26

    GTF_VAR_MULTIREG        = 0x02000000, // This is a struct or (on 32-bit platforms) long variable that is used or defined
                                          // to/from a multireg source or destination (e.g. a call arg or return, or an op
                                          // that returns its result in multiple registers such as a long multiply). Set by
                                          // (and thus only valid after) lowering.

    GTF_LIVENESS_MASK     = GTF_VAR_DEF | GTF_VAR_USEASG | GTF_VAR_DEATH_MASK,

    GTF_VAR_MOREUSES      = 0x00800000, // GT_LCL_VAR -- this node has additional uses, for example due to cloning
    GTF_VAR_CONTEXT       = 0x00400000, // GT_LCL_VAR -- this node is part of a runtime lookup
    GTF_VAR_EXPLICIT_INIT = 0x00200000, // GT_LCL_VAR -- this node is an "explicit init" store. Valid until rationalization.

    // For additional flags for GT_CALL node see GTF_CALL_M_*

    GTF_CALL_UNMANAGED          = 0x80000000, // GT_CALL -- direct call to unmanaged code
    GTF_CALL_INLINE_CANDIDATE   = 0x40000000, // GT_CALL -- this call has been marked as an inline candidate

    GTF_CALL_VIRT_KIND_MASK     = 0x30000000, // GT_CALL -- mask of the below call kinds
    GTF_CALL_NONVIRT            = 0x00000000, // GT_CALL -- a non virtual call
    GTF_CALL_VIRT_STUB          = 0x10000000, // GT_CALL -- a stub-dispatch virtual call
    GTF_CALL_VIRT_VTABLE        = 0x20000000, // GT_CALL -- a  vtable-based virtual call

    GTF_CALL_NULLCHECK          = 0x08000000, // GT_CALL -- must check instance pointer for null
    GTF_CALL_POP_ARGS           = 0x04000000, // GT_CALL -- caller pop arguments?
    GTF_CALL_HOISTABLE          = 0x02000000, // GT_CALL -- call is hoistable
    GTF_TLS_GET_ADDR            = 0x01000000, // GT_CALL -- call is tls_get_addr

    GTF_MEMORYBARRIER_LOAD      = 0x40000000, // GT_MEMORYBARRIER -- Load barrier

    GTF_FLD_TLS                 = 0x80000000, // GT_FIELD_ADDR -- field address is a Windows x86 TLS reference
    GTF_FLD_DEREFERENCED        = 0x40000000, // GT_FIELD_ADDR -- used to preserve previous behavior

    GTF_INX_RNGCHK              = 0x80000000, // GT_INDEX_ADDR -- this array address should be range-checked
    GTF_INX_ADDR_NONNULL        = 0x40000000, // GT_INDEX_ADDR -- this array address is not null

    GTF_IND_TGT_NOT_HEAP        = 0x80000000, // GT_IND -- the target is not GC-tracked, such as an object on the nongc heap
    GTF_IND_VOLATILE            = 0x40000000, // OperIsIndir() -- the load or store must use volatile semantics (this is a nop on X86)
    GTF_IND_NONFAULTING         = 0x20000000, // OperIsIndir() -- An indir that cannot fault.
    GTF_IND_TGT_HEAP            = 0x10000000, // GT_IND -- the target is on the heap
    GTF_IND_REQ_ADDR_IN_REG     = 0x08000000, // GT_IND -- requires its addr operand to be evaluated into a register.
                                              //           This flag is useful in cases where it is required to generate register
                                              //           indirect addressing mode. One such case is virtual stub calls on xarch.
    GTF_IND_UNALIGNED           = 0x02000000, // OperIsIndir() -- the load or store is unaligned (we assume worst case alignment of 1 byte)
    GTF_IND_INVARIANT           = 0x01000000, // GT_IND -- the target is invariant (a prejit indirection)
    GTF_IND_NONNULL             = 0x00400000, // GT_IND -- the indirection never returns null (zero)
    GTF_IND_INITCLASS           = 0x00200000, // OperIsIndir() -- the indirection requires preceding static cctor
    GTF_IND_ALLOW_NON_ATOMIC    = 0x00100000, // GT_IND -- this memory access does not need to be atomic

    GTF_IND_COPYABLE_FLAGS = GTF_IND_VOLATILE | GTF_IND_NONFAULTING | GTF_IND_UNALIGNED | GTF_IND_INITCLASS,
    GTF_IND_FLAGS = GTF_IND_COPYABLE_FLAGS | GTF_IND_NONNULL | GTF_IND_TGT_NOT_HEAP | GTF_IND_TGT_HEAP | GTF_IND_INVARIANT,

    GTF_ADDRMODE_NO_CSE         = 0x80000000, // GT_ADD/GT_MUL/GT_LSH -- Do not CSE this node only, forms complex
                                              //                         addressing mode

    GTF_MUL_64RSLT              = 0x40000000, // GT_MUL     -- produce 64-bit result

    GTF_RELOP_NAN_UN            = 0x80000000, // GT_<relop> -- Is branch taken if ops are NaN?
    GTF_RELOP_JMP_USED          = 0x40000000, // GT_<relop> -- result of compare used for jump or ?:
                                              //               with explicit "loop test" in the header block.

    GTF_RET_MERGED              = 0x80000000, // GT_RETURN -- This is a return generated during epilog merging.

    GTF_BOX_CLONED              = 0x40000000, // GT_BOX -- this box and its operand has been cloned, cannot assume it to be single-use anymore
    GTF_BOX_VALUE               = 0x80000000, // GT_BOX -- "box" is on a value type

    GTF_ARR_ADDR_NONNULL        = 0x80000000, // GT_ARR_ADDR -- this array's address is not null

    GTF_ICON_HDL_MASK           = 0xFF000000, // Bits used by handle types below
    GTF_ICON_SCOPE_HDL          = 0x01000000, // GT_CNS_INT -- constant is a scope handle
    GTF_ICON_CLASS_HDL          = 0x02000000, // GT_CNS_INT -- constant is a class handle
    GTF_ICON_METHOD_HDL         = 0x03000000, // GT_CNS_INT -- constant is a method handle
    GTF_ICON_FIELD_HDL          = 0x04000000, // GT_CNS_INT -- constant is a field handle
    GTF_ICON_STATIC_HDL         = 0x05000000, // GT_CNS_INT -- constant is a handle to static data
    GTF_ICON_STR_HDL            = 0x06000000, // GT_CNS_INT -- constant is a pinned handle pointing to a string object
    GTF_ICON_OBJ_HDL            = 0x07000000, // GT_CNS_INT -- constant is an object handle (e.g. frozen string or Type object)
    GTF_ICON_CONST_PTR          = 0x08000000, // GT_CNS_INT -- constant is a pointer to immutable data, (e.g. IAT_PPVALUE)
    GTF_ICON_GLOBAL_PTR         = 0x09000000, // GT_CNS_INT -- constant is a pointer to mutable data (e.g. from the VM state)
    GTF_ICON_VARG_HDL           = 0x0A000000, // GT_CNS_INT -- constant is a var arg cookie handle
    GTF_ICON_PINVKI_HDL         = 0x0B000000, // GT_CNS_INT -- constant is a pinvoke calli handle
    GTF_ICON_TOKEN_HDL          = 0x0C000000, // GT_CNS_INT -- constant is a token handle (other than class, method or field)
    GTF_ICON_TLS_HDL            = 0x0D000000, // GT_CNS_INT -- constant is a TLS ref with offset
    GTF_ICON_FTN_ADDR           = 0x0E000000, // GT_CNS_INT -- constant is a function address
    GTF_ICON_CIDMID_HDL         = 0x0F000000, // GT_CNS_INT -- constant is a class ID or a module ID
    GTF_ICON_BBC_PTR            = 0x10000000, // GT_CNS_INT -- constant is a basic block count pointer
    GTF_ICON_STATIC_BOX_PTR     = 0x11000000, // GT_CNS_INT -- constant is an address of the box for a STATIC_IN_HEAP field
    GTF_ICON_FIELD_SEQ          = 0x12000000, // <--------> -- constant is a FieldSeq* (used only as VNHandle)
    GTF_ICON_STATIC_ADDR_PTR    = 0x13000000, // GT_CNS_INT -- constant is a pointer to a static base address
    GTF_ICON_SECREL_OFFSET      = 0x14000000, // GT_CNS_INT -- constant is an offset in a certain section.
    GTF_ICON_TLSGD_OFFSET       = 0x15000000, // GT_CNS_INT -- constant is an argument to tls_get_addr.

 // GTF_ICON_REUSE_REG_VAL      = 0x00800000  // GT_CNS_INT -- GTF_REUSE_REG_VAL, defined above
    GTF_ICON_SIMD_COUNT         = 0x00200000, // GT_CNS_INT -- constant is Vector<T>.Count

    GTF_OVERFLOW                = 0x10000000, // Supported for: GT_ADD, GT_SUB, GT_MUL and GT_CAST.
                                              // Requires an overflow check. Use gtOverflow(Ex)() to check this flag.

    GTF_DIV_MOD_NO_BY_ZERO      = 0x20000000, // GT_DIV, GT_MOD -- Div or mod definitely does not divide-by-zero.

    GTF_DIV_MOD_NO_OVERFLOW     = 0x40000000, // GT_DIV, GT_MOD -- Div or mod definitely does not overflow.

    GTF_CHK_INDEX_INBND         = 0x80000000, // GT_BOUNDS_CHECK -- have proven this check is always in-bounds

    GTF_ARRLEN_NONFAULTING      = 0x20000000, // GT_ARR_LENGTH  -- An array length operation that cannot fault. Same as GT_IND_NONFAULTING.

    GTF_MDARRLEN_NONFAULTING    = 0x20000000, // GT_MDARR_LENGTH -- An MD array length operation that cannot fault. Same as GT_IND_NONFAULTING.

    GTF_MDARRLOWERBOUND_NONFAULTING = 0x20000000, // GT_MDARR_LOWER_BOUND -- An MD array lower bound operation that cannot fault. Same as GT_IND_NONFAULTING.

#ifdef FEATURE_HW_INTRINSICS
    GTF_HW_EM_OP                  = 0x10000000, // GT_HWINTRINSIC -- node is used as an operand to an embedded mask
    GTF_HW_USER_CALL              = 0x20000000, // GT_HWINTRINSIC -- node is implemented via a user call
#endif // FEATURE_HW_INTRINSICS
};

inline constexpr GenTreeFlags operator ~(GenTreeFlags a)
{
    return (GenTreeFlags)(~(unsigned int)a);
}

inline constexpr GenTreeFlags operator |(GenTreeFlags a, GenTreeFlags b)
{
    return (GenTreeFlags)((unsigned int)a | (unsigned int)b);
}

inline constexpr GenTreeFlags operator &(GenTreeFlags a, GenTreeFlags b)
{
    return (GenTreeFlags)((unsigned int)a & (unsigned int)b);
}

inline GenTreeFlags& operator |=(GenTreeFlags& a, GenTreeFlags b)
{
    return a = (GenTreeFlags)((unsigned int)a | (unsigned int)b);
}

inline GenTreeFlags& operator &=(GenTreeFlags& a, GenTreeFlags b)
{
    return a = (GenTreeFlags)((unsigned int)a & (unsigned int)b);
}

inline GenTreeFlags& operator ^=(GenTreeFlags& a, GenTreeFlags b)
{
    return a = (GenTreeFlags)((unsigned int)a ^ (unsigned int)b);
}

// Can any side-effects be observed externally, say by a caller method?
// For stores, only stores to global memory can be observed externally,
// whereas simple stores to local variables can not.
//
// Be careful when using this inside a "try" protected region as the
// order of stores to local variables would need to be preserved wrt
// side effects if the variables are alive on entry to the handler
// region. In such cases, even stores to locals will have to be restricted.
#define GTF_GLOBALLY_VISIBLE_SIDE_EFFECTS(flags) \
    (((flags) & (GTF_CALL | GTF_EXCEPT)) || (((flags) & (GTF_ASG | GTF_GLOB_REF)) == (GTF_ASG | GTF_GLOB_REF)))

#if defined(DEBUG)

//------------------------------------------------------------------------
// GenTreeDebugFlags: a bitmask of debug-only flags for GenTree stored in gtDebugFlags
//
enum GenTreeDebugFlags : unsigned int
{
    GTF_DEBUG_NONE              = 0x00000000, // No debug flags.

    GTF_DEBUG_NODE_MORPHED      = 0x00000001, // the node has been morphed (in the global morphing phase)
    GTF_DEBUG_NODE_SMALL        = 0x00000002,
    GTF_DEBUG_NODE_LARGE        = 0x00000004,
    GTF_DEBUG_NODE_CG_PRODUCED  = 0x00000008, // genProduceReg has been called on this node
    GTF_DEBUG_NODE_CG_CONSUMED  = 0x00000010, // genConsumeReg has been called on this node
    GTF_DEBUG_NODE_LSRA_ADDED   = 0x00000020, // This node was added by LSRA

    GTF_DEBUG_NODE_MASK         = 0x0000003F, // These flags are all node (rather than operation) properties.

    GTF_DEBUG_VAR_CSE_REF       = 0x00800000, // GT_LCL_VAR -- This is a CSE LCL_VAR node
    GTF_DEBUG_CAST_DONT_FOLD    = 0x00400000, // GT_CAST    -- Try to prevent this cast from being folded
};

inline constexpr GenTreeDebugFlags operator ~(GenTreeDebugFlags a)
{
    return (GenTreeDebugFlags)(~(unsigned int)a);
}

inline constexpr GenTreeDebugFlags operator |(GenTreeDebugFlags a, GenTreeDebugFlags b)
{
    return (GenTreeDebugFlags)((unsigned int)a | (unsigned int)b);
}

inline constexpr GenTreeDebugFlags operator &(GenTreeDebugFlags a, GenTreeDebugFlags b)
{
    return (GenTreeDebugFlags)((unsigned int)a & (unsigned int)b);
}

inline GenTreeDebugFlags& operator |=(GenTreeDebugFlags& a, GenTreeDebugFlags b)
{
    return a = (GenTreeDebugFlags)((unsigned int)a | (unsigned int)b);
}

inline GenTreeDebugFlags& operator &=(GenTreeDebugFlags& a, GenTreeDebugFlags b)
{
    return a = (GenTreeDebugFlags)((unsigned int)a & (unsigned int)b);
}

#endif // defined(DEBUG)

// clang-format on

#ifndef HOST_64BIT
#include <pshpack4.h>
#endif

struct GenTree
{
// We use GT_STRUCT_0 only for the category of simple ops.
#define GTSTRUCT_0(fn, en)                                                                                             \
    GenTree##fn* As##fn()                                                                                              \
    {                                                                                                                  \
        assert(OperIsSimple());                                                                                        \
        return reinterpret_cast<GenTree##fn*>(this);                                                                   \
    }                                                                                                                  \
    const GenTree##fn* As##fn() const                                                                                  \
    {                                                                                                                  \
        assert(OperIsSimple());                                                                                        \
        return reinterpret_cast<const GenTree##fn*>(this);                                                             \
    }                                                                                                                  \
    GenTree##fn& As##fn##Ref()                                                                                         \
    {                                                                                                                  \
        return *As##fn();                                                                                              \
    }

#define GTSTRUCT_N(fn, ...)                                                                                            \
    GenTree##fn* As##fn()                                                                                              \
    {                                                                                                                  \
        assert(OperIs(__VA_ARGS__));                                                                                   \
        return reinterpret_cast<GenTree##fn*>(this);                                                                   \
    }                                                                                                                  \
    const GenTree##fn* As##fn() const                                                                                  \
    {                                                                                                                  \
        assert(OperIs(__VA_ARGS__));                                                                                   \
        return reinterpret_cast<const GenTree##fn*>(this);                                                             \
    }                                                                                                                  \
    GenTree##fn& As##fn##Ref()                                                                                         \
    {                                                                                                                  \
        return *As##fn();                                                                                              \
    }

#define GTSTRUCT_1(fn, en)                   GTSTRUCT_N(fn, en)
#define GTSTRUCT_2(fn, en, en2)              GTSTRUCT_N(fn, en, en2)
#define GTSTRUCT_3(fn, en, en2, en3)         GTSTRUCT_N(fn, en, en2, en3)
#define GTSTRUCT_4(fn, en, en2, en3, en4)    GTSTRUCT_N(fn, en, en2, en3, en4)
#define GTSTRUCT_2_SPECIAL(fn, en, en2)      GTSTRUCT_2(fn, en, en2)
#define GTSTRUCT_3_SPECIAL(fn, en, en2, en3) GTSTRUCT_3(fn, en, en2, en3)

#include "gtstructs.h"

    genTreeOps gtOper; // enum subtype BYTE
    var_types  gtType; // enum subtype BYTE

    genTreeOps OperGet() const
    {
        return gtOper;
    }
    var_types TypeGet() const
    {
        return gtType;
    }

    ClassLayout* GetLayout(Compiler* compiler) const;

#ifdef DEBUG
    genTreeOps gtOperSave; // Only used to save gtOper when we destroy a node, to aid debugging.
#endif

#define NO_CSE (0)

#define IS_CSE_INDEX(x)  ((x) != 0)
#define IS_CSE_USE(x)    ((x) > 0)
#define IS_CSE_DEF(x)    ((x) < 0)
#define GET_CSE_INDEX(x) (((x) > 0) ? x : -(x))
#define TO_CSE_DEF(x)    (-(x))

    signed char gtCSEnum; // 0 or the CSE index (negated if def)
                          // valid only for CSE expressions

    unsigned char gtLIRFlags; // Used for nodes that are in LIR. See LIR::Flags in lir.h for the various flags.

    AssertionInfo gtAssertionInfo;

    bool GeneratesAssertion() const
    {
        return gtAssertionInfo.HasAssertion();
    }

    void ClearAssertion()
    {
        gtAssertionInfo.Clear();
    }

    AssertionInfo GetAssertionInfo() const
    {
        return gtAssertionInfo;
    }

    void SetAssertionInfo(AssertionInfo info)
    {
        gtAssertionInfo = info;
    }

    //
    // Cost metrics on the node. Don't allow direct access to the variable for setting.
    //

public:
#ifdef DEBUG
    // You are not allowed to read the cost values before they have been set in gtSetEvalOrder().
    // Keep track of whether the costs have been initialized, and assert if they are read before being initialized.
    // Obviously, this information does need to be initialized when a node is created.
    // This is public so the dumpers can see it.

    bool gtCostsInitialized;
#endif // DEBUG

#define MAX_COST    UCHAR_MAX
#define IND_COST_EX 3 // execution cost for an indirection

    unsigned char GetCostEx() const
    {
        assert(gtCostsInitialized);
        return _gtCostEx;
    }
    unsigned char GetCostSz() const
    {
        assert(gtCostsInitialized);
        return _gtCostSz;
    }

    // Set the costs. They are always both set at the same time.
    // Don't use the "put" property: force calling this function, to make it more obvious in the few places
    // that set the values.
    // Note that costs are only set in gtSetEvalOrder() and its callees.
    void SetCosts(unsigned costEx, unsigned costSz)
    {
        assert(costEx != (unsigned)-1); // looks bogus
        assert(costSz != (unsigned)-1); // looks bogus
        INDEBUG(gtCostsInitialized = true;)

        _gtCostEx = (costEx > MAX_COST) ? MAX_COST : (unsigned char)costEx;
        _gtCostSz = (costSz > MAX_COST) ? MAX_COST : (unsigned char)costSz;
    }

    // Opimized copy function, to avoid the SetCosts() function comparisons, and make it more clear that a node copy is
    // happening.
    void CopyCosts(const GenTree* const tree)
    {
        // If the 'tree' costs aren't initialized, we'll hit an assert below.
        INDEBUG(gtCostsInitialized = tree->gtCostsInitialized;)
        _gtCostEx = tree->GetCostEx();
        _gtCostSz = tree->GetCostSz();
    }

    // Same as CopyCosts, but avoids asserts if the costs we are copying have not been initialized.
    // This is because the importer, for example, clones nodes, before these costs have been initialized.
    // Note that we directly access the 'tree' costs, not going through the accessor functions (either
    // directly or through the properties).
    void CopyRawCosts(const GenTree* const tree)
    {
        INDEBUG(gtCostsInitialized = tree->gtCostsInitialized;)
        _gtCostEx = tree->_gtCostEx;
        _gtCostSz = tree->_gtCostSz;
    }

private:
    unsigned char _gtCostEx; // estimate of expression execution cost
    unsigned char _gtCostSz; // estimate of expression code size cost

    //
    // Register or register pair number of the node.
    //

#ifdef DEBUG

public:
    enum genRegTag
    {
        GT_REGTAG_NONE, // Nothing has been assigned to _gtRegNum
        GT_REGTAG_REG   // _gtRegNum has been assigned
    };
    genRegTag GetRegTag() const
    {
        assert(gtRegTag == GT_REGTAG_NONE || gtRegTag == GT_REGTAG_REG);
        return gtRegTag;
    }

private:
    genRegTag gtRegTag; // What is in _gtRegNum?

#endif // DEBUG

private:
    // This stores the register assigned to the node. If a register is not assigned, _gtRegNum is set to REG_NA.
    regNumberSmall _gtRegNum;

    // Count of operands. Used *only* by GenTreeMultiOp, exists solely due to padding constraints.
    friend struct GenTreeMultiOp;
    uint8_t m_operandCount;

public:
    // The register number is stored in a small format (8 bits), but the getters return and the setters take
    // a full-size (unsigned) format, to localize the casts here.

#ifdef DEBUG
    bool canBeContained() const;
#endif

    // for codegen purposes, is this node a subnode of its parent
    bool isContained() const;

    bool isContainedIndir() const;

    bool isIndirAddrMode();

    // This returns true only for GT_IND and GT_STOREIND, and is used in contexts where a "true"
    // indirection is expected (i.e. either a load to or a store from a single register).
    // OperIsIndir() returns true also for indirection nodes such as GT_BLK, etc. as well as GT_NULLCHECK.
    bool isIndir() const;

    bool isContainedIntOrIImmed() const
    {
        return isContained() && IsCnsIntOrI() && !isUsedFromSpillTemp();
    }

    bool isContainedFltOrDblImmed() const
    {
        return isContained() && OperIs(GT_CNS_DBL);
    }

    bool isContainedVecImmed() const
    {
        return isContained() && IsCnsVec();
    }

    bool isLclField() const
    {
        return OperGet() == GT_LCL_FLD || OperGet() == GT_STORE_LCL_FLD;
    }

    bool isUsedFromSpillTemp() const;

    // Indicates whether it is a memory op.
    // Right now it includes Indir and LclField ops.
    bool isMemoryOp() const
    {
        return isIndir() || isLclField();
    }

    bool isUsedFromMemory() const
    {
        return ((isContained() && (isMemoryOp() || OperIs(GT_LCL_VAR, GT_CNS_DBL, GT_CNS_VEC, GT_CNS_MSK))) ||
                isUsedFromSpillTemp());
    }

    bool isUsedFromReg() const
    {
        return !isContained() && !isUsedFromSpillTemp();
    }

    regNumber GetRegNum() const
    {
        assert((gtRegTag == GT_REGTAG_REG) || (gtRegTag == GT_REGTAG_NONE)); // TODO-Cleanup: get rid of the NONE case,
                                                                             // and fix everyplace that reads undefined
                                                                             // values
        regNumber reg = (regNumber)_gtRegNum;
        assert((gtRegTag == GT_REGTAG_NONE) || // TODO-Cleanup: get rid of the NONE case, and fix everyplace that reads
                                               // undefined values
               (reg >= REG_FIRST && reg <= REG_COUNT));
        return reg;
    }

    void SetRegNum(regNumber reg)
    {
        assert(reg >= REG_FIRST && reg <= REG_COUNT);
        _gtRegNum = (regNumberSmall)reg;
        INDEBUG(gtRegTag = GT_REGTAG_REG;)
        assert(_gtRegNum == reg);
    }

    void ClearRegNum()
    {
        _gtRegNum = REG_NA;
        INDEBUG(gtRegTag = GT_REGTAG_NONE;)
    }

    // Copy the _gtRegNum/gtRegTag fields
    void CopyReg(GenTree* from);
    bool gtHasReg(Compiler* comp) const;

    int GetRegisterDstCount(Compiler* compiler) const;

    regMaskTP gtGetRegMask() const;
    regMaskTP gtGetContainedRegMask();

    GenTreeFlags gtFlags;

#if defined(DEBUG)
    GenTreeDebugFlags gtDebugFlags;
#endif // defined(DEBUG)

    ValueNumPair gtVNPair;

    void SetVNsFromNode(GenTree* tree)
    {
        gtVNPair = tree->gtVNPair;
    }

    ValueNum GetVN(ValueNumKind vnk) const
    {
        if (vnk == VNK_Liberal)
        {
            return gtVNPair.GetLiberal();
        }
        else
        {
            assert(vnk == VNK_Conservative);
            return gtVNPair.GetConservative();
        }
    }
    void SetVN(ValueNumKind vnk, ValueNum vn)
    {
        if (vnk == VNK_Liberal)
        {
            return gtVNPair.SetLiberal(vn);
        }
        else
        {
            assert(vnk == VNK_Conservative);
            return gtVNPair.SetConservative(vn);
        }
    }
    void SetVNs(ValueNumPair vnp)
    {
        gtVNPair = vnp;
    }
    void ClearVN()
    {
        gtVNPair = ValueNumPair(); // Initializes both elements to "NoVN".
    }

    GenTree* gtNext;
    GenTree* gtPrev;

#ifdef DEBUG
    unsigned gtTreeID;
    unsigned gtSeqNum; // liveness traversal order within the current statement

    int gtUseNum; // use-ordered traversal within the function
#endif

    static const unsigned char gtOperKindTable[];

    static unsigned OperKind(unsigned gtOper)
    {
        assert(gtOper < GT_COUNT);

        return gtOperKindTable[gtOper];
    }

    unsigned OperKind() const
    {
        assert(gtOper < GT_COUNT);

        return gtOperKindTable[gtOper];
    }

    static bool IsExOp(unsigned opKind)
    {
        return (opKind & GTK_EXOP) != 0;
    }

    bool IsValue() const
    {
        if ((OperKind(gtOper) & GTK_NOVALUE) != 0)
        {
            return false;
        }

        if (gtType == TYP_VOID)
        {
            // These are the only operators which can produce either VOID or non-VOID results.
            assert(OperIs(GT_NOP, GT_CALL, GT_COMMA) || OperIsCompare() || OperIsLong() || OperIsHWIntrinsic() ||
                   IsCnsVec() || IsCnsMsk());
            return false;
        }

        return true;
    }

    bool IsNotGcDef() const
    {
        return IsIntegralConst(0) || OperIs(GT_LCL_ADDR);
    }

    // LIR flags
    //   These helper methods, along with the flag values they manipulate, are defined in lir.h
    //
    // UnusedValue indicates that, although this node produces a value, it is unused.
    inline void SetUnusedValue();
    inline void ClearUnusedValue();
    inline bool IsUnusedValue() const;
    // RegOptional indicates that codegen can still generate code even if it isn't allocated a register.
    inline bool IsRegOptional() const;
    inline void SetRegOptional();
    inline void ClearRegOptional();
#ifdef DEBUG
    void dumpLIRFlags();
#endif

    bool TypeIs(var_types type) const
    {
        return gtType == type;
    }

    template <typename... T>
    bool TypeIs(var_types type, T... rest) const
    {
        return TypeIs(type) || TypeIs(rest...);
    }

    static constexpr bool StaticOperIs(genTreeOps operCompare, genTreeOps oper)
    {
        return operCompare == oper;
    }

    template <typename... T>
    static bool StaticOperIs(genTreeOps operCompare, genTreeOps oper, T... rest)
    {
        return StaticOperIs(operCompare, oper) || StaticOperIs(operCompare, rest...);
    }

    bool OperIs(genTreeOps oper) const
    {
        return OperGet() == oper;
    }

    template <typename... T>
    bool OperIs(genTreeOps oper, T... rest) const
    {
        return OperIs(oper) || OperIs(rest...);
    }

    static bool OperIsConst(genTreeOps gtOper)
    {
        static_assert_no_msg(AreContiguous(GT_CNS_INT, GT_CNS_LNG, GT_CNS_DBL, GT_CNS_STR, GT_CNS_VEC, GT_CNS_MSK));
        return (GT_CNS_INT <= gtOper) && (gtOper <= GT_CNS_MSK);
    }

    bool OperIsConst() const
    {
        return OperIsConst(gtOper);
    }

    static bool OperIsLeaf(genTreeOps gtOper)
    {
        return (OperKind(gtOper) & GTK_LEAF) != 0;
    }

    bool OperIsLeaf() const
    {
        return (OperKind(gtOper) & GTK_LEAF) != 0;
    }

    static bool OperIsLocal(genTreeOps gtOper)
    {
        static_assert_no_msg(AreContiguous(GT_PHI_ARG, GT_LCL_VAR, GT_LCL_FLD, GT_STORE_LCL_VAR, GT_STORE_LCL_FLD));
        return (GT_PHI_ARG <= gtOper) && (gtOper <= GT_STORE_LCL_FLD);
    }

    static bool OperIsAnyLocal(genTreeOps gtOper)
    {
        static_assert_no_msg(
            AreContiguous(GT_PHI_ARG, GT_LCL_VAR, GT_LCL_FLD, GT_STORE_LCL_VAR, GT_STORE_LCL_FLD, GT_LCL_ADDR));
        return (GT_PHI_ARG <= gtOper) && (gtOper <= GT_LCL_ADDR);
    }

    static bool OperIsLocalField(genTreeOps gtOper)
    {
        return (gtOper == GT_LCL_FLD || gtOper == GT_LCL_ADDR || gtOper == GT_STORE_LCL_FLD);
    }

    bool OperIsLocalField() const
    {
        return OperIsLocalField(gtOper);
    }

    static bool OperIsScalarLocal(genTreeOps gtOper)
    {
        return (gtOper == GT_LCL_VAR || gtOper == GT_STORE_LCL_VAR);
    }

    static bool OperIsNonPhiLocal(genTreeOps gtOper)
    {
        return OperIsLocal(gtOper) && (gtOper != GT_PHI_ARG);
    }

    static bool OperIsLocalRead(genTreeOps gtOper)
    {
        return (OperIsLocal(gtOper) && !OperIsLocalStore(gtOper));
    }

    static bool OperIsLocalStore(genTreeOps gtOper)
    {
        return (gtOper == GT_STORE_LCL_VAR || gtOper == GT_STORE_LCL_FLD);
    }

    static bool OperIsAddrMode(genTreeOps gtOper)
    {
        return (gtOper == GT_LEA);
    }

    static bool OperIsInitVal(genTreeOps gtOper)
    {
        return (gtOper == GT_INIT_VAL);
    }

    bool OperIsInitVal() const
    {
        return OperIsInitVal(OperGet());
    }

    bool IsInitVal() const
    {
        return IsIntegralConst(0) || OperIsInitVal();
    }

    bool IsConstInitVal() const
    {
        return (gtOper == GT_CNS_INT) || (OperIsInitVal() && (gtGetOp1()->gtOper == GT_CNS_INT));
    }

    bool OperIsBlkOp();
    bool OperIsCopyBlkOp();
    bool OperIsInitBlkOp();

    static bool OperIsBlk(genTreeOps gtOper)
    {
        return (gtOper == GT_BLK) || OperIsStoreBlk(gtOper);
    }

    bool OperIsBlk() const
    {
        return OperIsBlk(OperGet());
    }

    static bool OperIsStoreBlk(genTreeOps gtOper)
    {
        return StaticOperIs(gtOper, GT_STORE_BLK);
    }

    bool OperIsStoreBlk() const
    {
        return OperIsStoreBlk(OperGet());
    }

    bool OperIsPutArgSplit() const
    {
#if FEATURE_ARG_SPLIT
        assert((gtOper != GT_PUTARG_SPLIT) || compFeatureArgSplit());
        return gtOper == GT_PUTARG_SPLIT;
#else // !FEATURE_ARG_SPLIT
        return false;
#endif
    }

    bool OperIsPutArgStk() const
    {
        return gtOper == GT_PUTARG_STK;
    }

    bool OperIsPutArgStkOrSplit() const
    {
        return OperIsPutArgStk() || OperIsPutArgSplit();
    }

    bool OperIsPutArgReg() const
    {
        return gtOper == GT_PUTARG_REG;
    }

    bool OperIsPutArg() const
    {
        return OperIsPutArgStk() || OperIsPutArgReg() || OperIsPutArgSplit();
    }

    bool OperIsFieldList() const
    {
        return OperIs(GT_FIELD_LIST);
    }

    bool OperIsMultiRegOp() const
    {
#if !defined(TARGET_64BIT)
        if (OperIs(GT_MUL_LONG))
        {
            return true;
        }
#endif // TARGET_64BIT
        return false;
    }

    bool OperIsAddrMode() const
    {
        return OperIsAddrMode(OperGet());
    }

    bool OperIsLocal() const
    {
        return OperIsLocal(OperGet());
    }

    bool OperIsAnyLocal() const
    {
        return OperIsAnyLocal(OperGet());
    }

    bool OperIsScalarLocal() const
    {
        return OperIsScalarLocal(OperGet());
    }

    bool OperIsNonPhiLocal() const
    {
        return OperIsNonPhiLocal(OperGet());
    }

    bool OperIsLocalStore() const
    {
        return OperIsLocalStore(OperGet());
    }

    bool OperIsLocalRead() const
    {
        return OperIsLocalRead(OperGet());
    }

    static bool OperIsCompare(genTreeOps gtOper)
    {
        // Note that only GT_EQ to GT_GT are HIR nodes, GT_TEST and GT_BITTEST
        // nodes are backend nodes only.
#ifdef TARGET_XARCH
        static_assert_no_msg(AreContiguous(GT_EQ, GT_NE, GT_LT, GT_LE, GT_GE, GT_GT, GT_TEST_EQ, GT_TEST_NE,
                                           GT_BITTEST_EQ, GT_BITTEST_NE));
        return (GT_EQ <= gtOper) && (gtOper <= GT_BITTEST_NE);
#else
        static_assert_no_msg(AreContiguous(GT_EQ, GT_NE, GT_LT, GT_LE, GT_GE, GT_GT, GT_TEST_EQ, GT_TEST_NE));
        return (GT_EQ <= gtOper) && (gtOper <= GT_TEST_NE);
#endif
    }

    bool OperIsCompare() const
    {
        return OperIsCompare(OperGet());
    }

    // Oper is a compare that generates a cmp instruction (as opposed to a test instruction).
    static bool OperIsCmpCompare(genTreeOps gtOper)
    {
        static_assert_no_msg(AreContiguous(GT_EQ, GT_NE, GT_LT, GT_LE, GT_GE, GT_GT));
        return (GT_EQ <= gtOper) && (gtOper <= GT_GT);
    }

    bool OperIsCmpCompare() const
    {
        return OperIsCmpCompare(OperGet());
    }

    static bool OperIsConditional(genTreeOps gtOper)
    {
        return (GT_SELECT == gtOper);
    }

    bool OperIsConditional() const
    {
        return OperIsConditional(OperGet());
    }

    static bool OperIsCC(genTreeOps gtOper)
    {
        return (gtOper == GT_JCC) || (gtOper == GT_SETCC);
    }

    bool OperIsCC() const
    {
        return OperIsCC(OperGet());
    }

    static bool OperIsShift(genTreeOps gtOper)
    {
        return (gtOper == GT_LSH) || (gtOper == GT_RSH) || (gtOper == GT_RSZ);
    }

    bool OperIsShift() const
    {
        return OperIsShift(OperGet());
    }

    static bool OperIsShiftLong(genTreeOps gtOper)
    {
#ifdef TARGET_64BIT
        return false;
#else
        return (gtOper == GT_LSH_HI) || (gtOper == GT_RSH_LO);
#endif
    }

    bool OperIsShiftLong() const
    {
        return OperIsShiftLong(OperGet());
    }

    static bool OperIsRotate(genTreeOps gtOper)
    {
        return (gtOper == GT_ROL) || (gtOper == GT_ROR);
    }

    bool OperIsRotate() const
    {
        return OperIsRotate(OperGet());
    }

    static bool OperIsShiftOrRotate(genTreeOps gtOper)
    {
        return OperIsShift(gtOper) || OperIsRotate(gtOper) || OperIsShiftLong(gtOper);
    }

    bool OperIsShiftOrRotate() const
    {
        return OperIsShiftOrRotate(OperGet());
    }

    static bool OperIsMul(genTreeOps gtOper)
    {
        return (gtOper == GT_MUL) || (gtOper == GT_MULHI)
#if !defined(TARGET_64BIT) || defined(TARGET_ARM64)
               || (gtOper == GT_MUL_LONG)
#endif
            ;
    }

    bool OperIsMul() const
    {
        return OperIsMul(gtOper);
    }

#ifdef TARGET_XARCH
    static bool OperIsRMWMemOp(genTreeOps gtOper)
    {
        // Return if binary op is one of the supported operations for RMW of memory.
        return (gtOper == GT_ADD || gtOper == GT_SUB || gtOper == GT_AND || gtOper == GT_OR || gtOper == GT_XOR ||
                gtOper == GT_NOT || gtOper == GT_NEG || OperIsShiftOrRotate(gtOper));
    }
    bool OperIsRMWMemOp() const
    {
        // Return if binary op is one of the supported operations for RMW of memory.
        return OperIsRMWMemOp(gtOper);
    }
#endif // TARGET_XARCH

    static bool OperIsUnary(genTreeOps gtOper)
    {
        return (OperKind(gtOper) & GTK_UNOP) != 0;
    }

    bool OperIsUnary() const
    {
        return OperIsUnary(gtOper);
    }

    static bool OperIsBinary(genTreeOps gtOper)
    {
        return (OperKind(gtOper) & GTK_BINOP) != 0;
    }

    bool OperIsBinary() const
    {
        return OperIsBinary(gtOper);
    }

    static bool OperIsSimple(genTreeOps gtOper)
    {
        return (OperKind(gtOper) & GTK_SMPOP) != 0;
    }

    static bool OperIsSpecial(genTreeOps gtOper)
    {
        return ((OperKind(gtOper) & GTK_KINDMASK) == GTK_SPECIAL);
    }

    bool OperIsSimple() const
    {
        return OperIsSimple(gtOper);
    }

#ifdef FEATURE_HW_INTRINSICS
    bool isCommutativeHWIntrinsic() const;
    bool isContainableHWIntrinsic() const;
    bool isRMWHWIntrinsic(Compiler* comp);
    bool isEvexCompatibleHWIntrinsic() const;
    bool isEmbeddedMaskingCompatibleHWIntrinsic() const;
#else
    bool isCommutativeHWIntrinsic() const
    {
        return false;
    }

    bool isContainableHWIntrinsic() const
    {
        return false;
    }

    bool isRMWHWIntrinsic(Compiler* comp)
    {
        return false;
    }

    bool isEvexCompatibleHWIntrinsic() const
    {
        return false;
    }

    bool isEmbeddedMaskingCompatibleHWIntrinsic() const
    {
        return false;
    }
#endif // FEATURE_HW_INTRINSICS

    static bool OperIsCommutative(genTreeOps gtOper)
    {
        return (OperKind(gtOper) & GTK_COMMUTE) != 0;
    }

    bool OperIsCommutative()
    {
        return OperIsCommutative(gtOper) || (OperIsHWIntrinsic(gtOper) && isCommutativeHWIntrinsic());
    }

    static bool OperMayOverflow(genTreeOps gtOper)
    {
        return ((gtOper == GT_ADD) || (gtOper == GT_SUB) || (gtOper == GT_MUL) || (gtOper == GT_CAST)
#if !defined(TARGET_64BIT)
                || (gtOper == GT_ADD_HI) || (gtOper == GT_SUB_HI)
#endif
        );
    }

    bool OperMayOverflow() const
    {
        return OperMayOverflow(gtOper);
    }

    // This returns true only for GT_IND and GT_STOREIND, and is used in contexts where a "true"
    // indirection is expected (i.e. either a load to or a store from a single register).
    // OperIsIndir() returns true also for indirection nodes such as GT_BLK, etc. as well as GT_NULLCHECK.
    static bool OperIsIndir(genTreeOps gtOper)
    {
        static_assert_no_msg(AreContiguous(GT_LOCKADD, GT_XAND, GT_XORR, GT_XADD, GT_XCHG, GT_CMPXCHG, GT_IND,
                                           GT_STOREIND, GT_BLK, GT_STORE_BLK, GT_NULLCHECK));
        return (GT_LOCKADD <= gtOper) && (gtOper <= GT_NULLCHECK);
    }

    static bool OperIsArrLength(genTreeOps gtOper)
    {
        return (gtOper == GT_ARR_LENGTH) || (gtOper == GT_MDARR_LENGTH);
    }

    static bool OperIsMDArr(genTreeOps gtOper)
    {
        return (gtOper == GT_MDARR_LENGTH) || (gtOper == GT_MDARR_LOWER_BOUND);
    }

    // Is this an access of an SZ array length, MD array length, or MD array lower bounds?
    static bool OperIsArrMetaData(genTreeOps gtOper)
    {
        return (gtOper == GT_ARR_LENGTH) || (gtOper == GT_MDARR_LENGTH) || (gtOper == GT_MDARR_LOWER_BOUND);
    }

    static bool OperIsIndirOrArrMetaData(genTreeOps gtOper)
    {
        return OperIsIndir(gtOper) || OperIsArrMetaData(gtOper);
    }

    bool OperIsIndir() const
    {
        return OperIsIndir(gtOper);
    }

    bool OperIsArrLength() const
    {
        return OperIsArrLength(gtOper);
    }

    bool OperIsMDArr() const
    {
        return OperIsMDArr(gtOper);
    }

    bool OperIsIndirOrArrMetaData() const
    {
        return OperIsIndirOrArrMetaData(gtOper);
    }

    // Helper function to return the array reference of an array length node.
    GenTree* GetArrLengthArrRef();

    // Helper function to return the address of an indir or array meta-data node.
    GenTree* GetIndirOrArrMetaDataAddr();

    bool IndirMayFault(Compiler* compiler);

    bool OperIsImplicitIndir() const;

    static bool OperIsAtomicOp(genTreeOps gtOper)
    {
        switch (gtOper)
        {
            case GT_XADD:
            case GT_XORR:
            case GT_XAND:
            case GT_XCHG:
            case GT_LOCKADD:
            case GT_CMPXCHG:
                return true;
            default:
                return false;
        }
    }

    bool OperIsAtomicOp() const
    {
        return OperIsAtomicOp(gtOper);
    }

    static bool OperIsLoad(genTreeOps gtOper)
    {
        return (gtOper == GT_IND) || (gtOper == GT_BLK);
    }

    bool OperIsLoad() const
    {
        return OperIsLoad(gtOper);
    }

    static bool OperIsStore(genTreeOps gtOper)
    {
        return (OperKind(gtOper) & GTK_STORE) != 0;
    }

    bool OperIsStore() const
    {
        return OperIsStore(gtOper);
    }

    static bool OperIsMultiOp(genTreeOps gtOper)
    {
        return OperIsHWIntrinsic(gtOper);
    }

    bool OperIsMultiOp() const
    {
        return OperIsMultiOp(OperGet());
    }

    bool OperIsSsaDef() const
    {
        return OperIsLocalStore() || OperIs(GT_CALL);
    }

    static bool OperIsHWIntrinsic(genTreeOps gtOper)
    {
#ifdef FEATURE_HW_INTRINSICS
        return gtOper == GT_HWINTRINSIC;
#else
        return false;
#endif // FEATURE_HW_INTRINSICS
    }

    bool OperIsHWIntrinsic() const
    {
        return OperIsHWIntrinsic(gtOper);
    }

    bool OperIsHWIntrinsic(NamedIntrinsic intrinsicId) const;

    bool OperIsConvertMaskToVector() const
    {
#if defined(FEATURE_HW_INTRINSICS)
#if defined(TARGET_XARCH)
        return OperIsHWIntrinsic(NI_EVEX_ConvertMaskToVector);
#elif defined(TARGET_ARM64)
        return OperIsHWIntrinsic(NI_Sve_ConvertMaskToVector);
#endif // !TARGET_XARCH && !TARGET_ARM64
#else
        return false;
#endif // FEATURE_HW_INTRINSICS
    }

    bool OperIsConvertVectorToMask() const
    {
#if defined(FEATURE_HW_INTRINSICS)
#if defined(TARGET_XARCH)
        return OperIsHWIntrinsic(NI_EVEX_ConvertVectorToMask);
#elif defined(TARGET_ARM64)
        return OperIsHWIntrinsic(NI_Sve_ConvertVectorToMask);
#endif // !TARGET_XARCH && !TARGET_ARM64
#else
        return false;
#endif // FEATURE_HW_INTRINSICS
    }

    // This is here for cleaner GT_LONG #ifdefs.
    static bool OperIsLong(genTreeOps gtOper)
    {
#if defined(TARGET_64BIT)
        return false;
#else
        return gtOper == GT_LONG;
#endif
    }

    bool OperIsLong() const
    {
        return OperIsLong(gtOper);
    }

    bool OperIsConditionalJump() const
    {
        return OperIs(GT_JTRUE, GT_JCMP, GT_JTEST, GT_JCC);
    }

    bool OperConsumesFlags() const
    {
#if !defined(TARGET_64BIT)
        if (OperIs(GT_ADD_HI, GT_SUB_HI))
        {
            return true;
        }
#endif
#if defined(TARGET_ARM64)
        if (OperIs(GT_CCMP, GT_SELECT_INCCC, GT_SELECT_INVCC, GT_SELECT_NEGCC))
        {
            return true;
        }
#endif
        return OperIs(GT_JCC, GT_SETCC, GT_SELECTCC);
    }

#ifdef DEBUG
    static const GenTreeDebugOperKind gtDebugOperKindTable[];

    static GenTreeDebugOperKind DebugOperKind(genTreeOps oper)
    {
        assert(oper < GT_COUNT);

        return gtDebugOperKindTable[oper];
    }

    GenTreeDebugOperKind DebugOperKind() const
    {
        return DebugOperKind(OperGet());
    }

    bool NullOp1Legal() const
    {
        assert(OperIsSimple());
        switch (gtOper)
        {
            case GT_LEA:
            case GT_RETFILT:
            case GT_FIELD_ADDR:
                return true;
            case GT_RETURN:
                return gtType == TYP_VOID;
            default:
                return false;
        }
    }

    bool NullOp2Legal() const
    {
        assert(OperIsSimple(gtOper) || OperIsBlk(gtOper));
        if (!OperIsBinary(gtOper))
        {
            return true;
        }
        switch (gtOper)
        {
            case GT_INTRINSIC:
            case GT_LEA:
#if defined(TARGET_ARM64)
            case GT_SELECT_NEGCC:
            case GT_SELECT_INCCC:
#endif // defined(TARGET_ARM64)

                return true;

            case GT_SWIFT_ERROR_RET:
                return (gtType == TYP_VOID);
            default:
                return false;
        }
    }

    bool OperIsLIR() const
    {
        if (OperIs(GT_NOP))
        {
            // NOPs may only be present in LIR if they do not produce a value.
            return IsNothingNode();
        }

        return (DebugOperKind() & DBK_NOTLIR) == 0;
    }

    bool        OperSupportsReverseOpEvalOrder(Compiler* comp) const;
    static bool RequiresNonNullOp2(genTreeOps oper);
    bool        IsValidCallArgument();
#endif // DEBUG

    inline bool IsIntegralConst(ssize_t constVal) const;
    inline bool IsFloatAllBitsSet() const;
    inline bool IsFloatNaN() const;
    inline bool IsFloatPositiveZero() const;
    inline bool IsFloatNegativeZero() const;
    inline bool IsVectorZero() const;
    inline bool IsVectorNegativeZero(var_types simdBaseType) const;
    inline bool IsVectorNaN(var_types simdBaseType) const;
    inline bool IsVectorCreate() const;
    inline bool IsVectorAllBitsSet() const;
    inline bool IsVectorBroadcast(var_types simdBaseType) const;
    inline bool IsMaskAllBitsSet() const;
    inline bool IsMaskZero() const;

    inline uint64_t GetIntegralVectorConstElement(size_t index, var_types simdBaseType);

    inline bool IsBoxedValue();

    inline GenTree* gtGetOp1() const;

    // Directly return op2. Asserts the node is binary. Might return nullptr if the binary node allows
    // a nullptr op2, such as GT_LEA. This is more efficient than gtGetOp2IfPresent() if you know what
    // node type you have.
    inline GenTree* gtGetOp2() const;

    // The returned pointer might be nullptr if the node is not binary, or if non-null op2 is not required.
    inline GenTree* gtGetOp2IfPresent() const;

    inline GenTree*& Data();

    bool TryGetUse(GenTree* operand, GenTree*** pUse);

    bool TryGetUse(GenTree* operand)
    {
        GenTree** unusedUse = nullptr;
        return TryGetUse(operand, &unusedUse);
    }

private:
    bool TryGetUseBinOp(GenTree* operand, GenTree*** pUse);

public:
    GenTree* gtGetParent(GenTree*** pUse);

    void ReplaceOperand(GenTree** useEdge, GenTree* replacement);

    inline GenTree* gtEffectiveVal();

    inline GenTree* gtCommaStoreVal();

    // Return the child of this node if it is a GT_RELOAD or GT_COPY; otherwise simply return the node itself
    inline GenTree* gtSkipReloadOrCopy();

    // Returns true if it is a call node returning its value in more than one register
    inline bool IsMultiRegCall() const;

    // Returns true if it is a struct lclVar node residing in multiple registers.
    inline bool IsMultiRegLclVar() const;

    // Returns true if it is a node returning its value in more than one register
    bool IsMultiRegNode() const;

    // Returns the number of registers defined by a multireg node.
    unsigned GetMultiRegCount(Compiler* comp) const;

    // Returns the regIndex'th register defined by a possibly-multireg node.
    regNumber GetRegByIndex(int regIndex) const;

    // Returns the type of the regIndex'th register defined by a multi-reg node.
    var_types GetRegTypeByIndex(int regIndex) const;

    // Returns the GTF flag equivalent for the regIndex'th register of a multi-reg node.
    GenTreeFlags GetRegSpillFlagByIdx(int regIndex) const;

    // Sets the GTF flag equivalent for the regIndex'th register of a multi-reg node.
    void SetRegSpillFlagByIdx(GenTreeFlags flags, int regIndex);

#ifdef TARGET_ARM64
    bool NeedsConsecutiveRegisters() const;
#endif

    // Last-use information for either GenTreeLclVar or GenTreeCopyOrReload nodes.
private:
    GenTreeFlags GetLastUseBit(int regIndex) const;

public:
    bool IsLastUse(int fieldIndex) const;
    bool HasLastUse() const;
    void SetLastUse(int fieldIndex);
    void ClearLastUse(int fieldIndex);

    // Returns true if it is a GT_COPY or GT_RELOAD node
    inline bool IsCopyOrReload() const;

    // Returns true if it is a GT_COPY or GT_RELOAD of a multi-reg call node
    inline bool IsCopyOrReloadOfMultiRegCall() const;

    bool OperRequiresAsgFlag() const;

    bool OperRequiresCallFlag(Compiler* comp) const;

    ExceptionSetFlags OperExceptions(Compiler* comp);
    bool              OperMayThrow(Compiler* comp);

    bool OperRequiresGlobRefFlag(Compiler* comp) const;

    bool OperSupportsOrderingSideEffect() const;

    GenTreeFlags OperEffects(Compiler* comp);

    unsigned GetScaleIndexMul();
    unsigned GetScaleIndexShf();
    unsigned GetScaledIndex();

public:
    static unsigned char s_gtNodeSizes[];
#if NODEBASH_STATS || MEASURE_NODE_SIZE || COUNT_AST_OPERS
    static unsigned char s_gtTrueSizes[];
#endif
#if COUNT_AST_OPERS
    static unsigned s_gtNodeCounts[];
#endif

    static void InitNodeSize();

    size_t GetNodeSize() const;

    bool IsNodeProperlySized() const;

    void ReplaceWith(GenTree* src, Compiler* comp);

    static genTreeOps ReverseRelop(genTreeOps relop);

    static genTreeOps SwapRelop(genTreeOps relop);

    //---------------------------------------------------------------------

    static bool Compare(GenTree* op1, GenTree* op2, bool swapOK = false);

    //---------------------------------------------------------------------

#if defined(DEBUG) || CALL_ARG_STATS || COUNT_BASIC_BLOCKS || COUNT_LOOPS || EMITTER_STATS || MEASURE_MEM_ALLOC ||     \
    NODEBASH_STATS || MEASURE_NODE_SIZE || COUNT_AST_OPERS || DUMP_FLOWGRAPHS
    static const char* OpName(genTreeOps op);
#endif

#if MEASURE_NODE_SIZE
    static const char* OpStructName(genTreeOps op);
#endif

    //---------------------------------------------------------------------

    bool IsNothingNode() const;
    void gtBashToNOP();

    // Value number update action enumeration
    enum ValueNumberUpdate
    {
        CLEAR_VN,   // Clear value number
        PRESERVE_VN // Preserve value number
    };

    void SetOper(genTreeOps oper, ValueNumberUpdate vnUpdate = CLEAR_VN);
    void ChangeOper(genTreeOps oper, ValueNumberUpdate vnUpdate = CLEAR_VN);
    void SetOperRaw(genTreeOps oper);

    void ChangeType(var_types newType)
    {
        var_types oldType = gtType;
        gtType            = newType;
        GenTree* node     = this;
        while (node->gtOper == GT_COMMA)
        {
            node = node->gtGetOp2();
            if (node->gtType != newType)
            {
                assert(node->gtType == oldType);
                node->gtType = newType;
            }
        }
    }

    template <typename T>
    void           BashToConst(T value, var_types type = TYP_UNDEF);
    void           BashToZeroConst(var_types type);
    GenTreeLclVar* BashToLclVar(Compiler* comp, unsigned lclNum);

#if NODEBASH_STATS
    static void RecordOperBashing(genTreeOps operOld, genTreeOps operNew);
    static void ReportOperBashing(FILE* fp);
#else
    static void RecordOperBashing(genTreeOps operOld, genTreeOps operNew)
    { /* do nothing */
    }
    static void ReportOperBashing(FILE* fp)
    { /* do nothing */
    }
#endif

    bool IsLocal() const
    {
        return OperIsLocal(OperGet());
    }

    bool IsAnyLocal() const
    {
        return OperIsAnyLocal(OperGet());
    }

    bool IsLclVarAddr() const;

    // Returns "true" iff 'this' is a GT_LCL_FLD or GT_STORE_LCL_FLD on which the type
    // is not the same size as the type of the GT_LCL_VAR.
    bool IsPartialLclFld(Compiler* comp);

    bool DefinesLocal(Compiler*             comp,
                      GenTreeLclVarCommon** pLclVarTree,
                      bool*                 pIsEntire = nullptr,
                      ssize_t*              pOffset   = nullptr,
                      unsigned*             pSize     = nullptr);

    GenTreeLclVarCommon* IsImplicitByrefParameterValuePreMorph(Compiler* compiler);
    GenTreeLclVar* IsImplicitByrefParameterValuePostMorph(Compiler* compiler, GenTree** addr, target_ssize_t* offset);

    unsigned IsLclVarUpdateTree(GenTree** otherTree, genTreeOps* updateOper);

    // Determine whether this tree is a basic block profile count update.
    bool IsBlockProfileUpdate();

    bool IsFieldAddr(Compiler* comp, GenTree** pBaseAddr, FieldSeq** pFldSeq, ssize_t* pOffset);

    bool IsArrayAddr(GenTreeArrAddr** pArrAddr);

    bool SupportsSettingZeroFlag();

    // These are only used for dumping.
    // The GetRegNum() is only valid in LIR, but the dumping methods are not easily
    // modified to check this.

#ifdef DEBUG
    bool InReg() const
    {
        return (GetRegTag() != GT_REGTAG_NONE) ? true : false;
    }
    regNumber GetReg() const
    {
        return (GetRegTag() != GT_REGTAG_NONE) ? GetRegNum() : REG_NA;
    }
#endif

    static bool IsContained(unsigned flags)
    {
        return ((flags & GTF_CONTAINED) != 0);
    }

    void SetContained()
    {
        assert(IsValue());
        gtFlags |= GTF_CONTAINED;
        assert(isContained());
    }

    void ClearContained()
    {
        assert(IsValue());
        gtFlags &= ~GTF_CONTAINED;
        ClearRegOptional();
    }

    bool CanCSE() const
    {
        return ((gtFlags & GTF_DONT_CSE) == 0);
    }

    void SetDoNotCSE()
    {
        gtFlags |= GTF_DONT_CSE;
    }

    void ClearDoNotCSE()
    {
        gtFlags &= ~GTF_DONT_CSE;
    }

    bool IsReverseOp() const
    {
        return (gtFlags & GTF_REVERSE_OPS) ? true : false;
    }

    void SetReverseOp()
    {
        gtFlags |= GTF_REVERSE_OPS;
    }

    void ClearReverseOp()
    {
        gtFlags &= ~GTF_REVERSE_OPS;
    }

#if defined(TARGET_XARCH)
    void SetDontExtend()
    {
        assert(varTypeIsSmall(TypeGet()) && OperIs(GT_IND, GT_LCL_FLD));
        gtFlags |= GTF_DONT_EXTEND;
    }

    void ClearDontExtend()
    {
        gtFlags &= ~GTF_DONT_EXTEND;
    }

    bool DontExtend() const
    {
        assert(varTypeIsSmall(TypeGet()) || ((gtFlags & GTF_DONT_EXTEND) == 0));
        return (gtFlags & GTF_DONT_EXTEND) != 0;
    }
#endif // TARGET_XARCH

    bool IsUnsigned() const
    {
        return ((gtFlags & GTF_UNSIGNED) != 0);
    }

    void SetUnsigned()
    {
        assert(OperIs(GT_ADD, GT_SUB, GT_CAST, GT_LE, GT_LT, GT_GT, GT_GE) || OperIsMul());
        gtFlags |= GTF_UNSIGNED;
    }

    void ClearUnsigned()
    {
        assert(OperIs(GT_ADD, GT_SUB, GT_CAST) || OperIsMul());
        gtFlags &= ~GTF_UNSIGNED;
    }

    void SetOverflow()
    {
        assert(OperMayOverflow());
        gtFlags |= GTF_OVERFLOW;
    }

    void ClearOverflow()
    {
        assert(OperMayOverflow());
        gtFlags &= ~GTF_OVERFLOW;
    }

    bool Is64RsltMul() const
    {
        return (gtFlags & GTF_MUL_64RSLT) != 0;
    }

    void Set64RsltMul()
    {
        gtFlags |= GTF_MUL_64RSLT;
    }

    void Clear64RsltMul()
    {
        gtFlags &= ~GTF_MUL_64RSLT;
    }

    void SetAllEffectsFlags(GenTree* source)
    {
        SetAllEffectsFlags(source->gtFlags & GTF_ALL_EFFECT);
    }

    void SetAllEffectsFlags(GenTree* firstSource, GenTree* secondSource)
    {
        SetAllEffectsFlags((firstSource->gtFlags | secondSource->gtFlags) & GTF_ALL_EFFECT);
    }

    void SetAllEffectsFlags(GenTree* firstSource, GenTree* secondSource, GenTree* thirdSource)
    {
        SetAllEffectsFlags((firstSource->gtFlags | secondSource->gtFlags | thirdSource->gtFlags) & GTF_ALL_EFFECT);
    }

    void SetAllEffectsFlags(GenTreeFlags sourceFlags)
    {
        assert((sourceFlags & ~GTF_ALL_EFFECT) == 0);

        gtFlags &= ~GTF_ALL_EFFECT;
        gtFlags |= sourceFlags;
    }

    void AddAllEffectsFlags(GenTree* source)
    {
        AddAllEffectsFlags(source->gtFlags & GTF_ALL_EFFECT);
    }

    void AddAllEffectsFlags(GenTree* firstSource, GenTree* secondSource)
    {
        AddAllEffectsFlags((firstSource->gtFlags | secondSource->gtFlags) & GTF_ALL_EFFECT);
    }

    void AddAllEffectsFlags(GenTreeFlags sourceFlags)
    {
        assert((sourceFlags & ~GTF_ALL_EFFECT) == 0);
        gtFlags |= sourceFlags;
    }

    void SetHasOrderingSideEffect()
    {
        assert(OperSupportsOrderingSideEffect());
        gtFlags |= GTF_ORDER_SIDEEFF;
    }

    inline bool IsCnsIntOrI() const;

    inline bool IsIntegralConst() const;

    inline bool IsIntegralConstPow2() const;

    inline bool IsIntegralConstUnsignedPow2() const;

    inline bool IsIntegralConstAbsPow2() const;

    inline bool IsIntCnsFitsInI32(); // Constant fits in INT32

    inline bool IsCnsFltOrDbl() const;

    inline bool IsCnsNonZeroFltOrDbl() const;

    inline bool IsCnsVec() const;

    inline bool IsCnsMsk() const;

    bool IsIconHandle() const
    {
        return (gtOper == GT_CNS_INT) && ((gtFlags & GTF_ICON_HDL_MASK) != 0);
    }

    bool IsIconHandle(GenTreeFlags handleType) const
    {
        // check that handleType is one of the valid GTF_ICON_* values
        assert((handleType & GTF_ICON_HDL_MASK) != 0);
        assert((handleType & ~GTF_ICON_HDL_MASK) == 0);
        return (gtOper == GT_CNS_INT) && ((gtFlags & GTF_ICON_HDL_MASK) == handleType);
    }

    template <typename... T>
    bool IsIconHandle(GenTreeFlags handleType, T... rest) const
    {
        return IsIconHandle(handleType) || IsIconHandle(rest...);
    }

    // Return just the part of the flags corresponding to the GTF_ICON_*_HDL flag.
    // For non-icon handle trees, returns GTF_EMPTY.
    GenTreeFlags GetIconHandleFlag() const
    {
        return (gtOper == GT_CNS_INT) ? (gtFlags & GTF_ICON_HDL_MASK) : GTF_EMPTY;
    }

    bool IsTlsIconHandle()
    {
        if (IsIconHandle())
        {
            GenTreeFlags tlsFlags = (GTF_ICON_TLSGD_OFFSET | GTF_ICON_TLS_HDL);
            return ((gtFlags & tlsFlags) == tlsFlags);
        }
        return false;
    }

    // Mark this node as no longer being a handle; clear its GTF_ICON_*_HDL bits.
    void ClearIconHandleMask()
    {
        assert(gtOper == GT_CNS_INT);
        gtFlags &= ~GTF_ICON_HDL_MASK;
    }

#ifdef FEATURE_HW_INTRINSICS

    bool IsEmbMaskOp()
    {
        return OperIsHWIntrinsic() && ((gtFlags & GTF_HW_EM_OP) != 0);
    }

    void MakeEmbMaskOp()
    {
        assert(OperIsHWIntrinsic());
        assert(!IsEmbMaskOp());
        gtFlags |= GTF_HW_EM_OP;
    }

#endif // FEATURE_HW_INTRINSICS

    static bool HandleKindDataIsInvariant(GenTreeFlags flags);

    bool IsCall() const
    {
        return OperGet() == GT_CALL;
    }
    inline bool IsHelperCall();
    inline bool IsHelperCall(Compiler* compiler, unsigned helper);

    bool gtOverflow() const;
    bool gtOverflowEx() const;
    bool gtSetFlags() const;

#ifdef DEBUG
    static int         gtDispFlags(GenTreeFlags flags, GenTreeDebugFlags debugFlags);
    static const char* gtGetHandleKindString(GenTreeFlags flags);
#endif

    // cast operations
    inline var_types  CastFromType();
    inline var_types& CastToType();

    // Returns "true" iff "this" is a phi-related node (i.e. a GT_PHI_ARG, GT_PHI, or a PhiDefn).
    bool IsPhiNode();

    // Returns "true" iff "*this" is a store (GT_STORE_LCL_VAR) tree that defines an SSA name (lcl = phi(...));
    bool IsPhiDefn();

    // Because of the fact that we hid the assignment operator of "BitSet" (in DEBUG),
    // we can't synthesize an assignment operator.
    // TODO-Cleanup: Could change this w/o liveset on tree nodes
    // (This is also necessary for the VTable trick.)
    GenTree()
    {
    }

    // Returns an iterator that will produce the use edge to each operand of this node. Differs
    // from the sequence of nodes produced by a loop over `GetChild` in its handling of call, phi,
    // and block op nodes.
    GenTreeUseEdgeIterator UseEdgesBegin();
    GenTreeUseEdgeIterator UseEdgesEnd();

    IteratorPair<GenTreeUseEdgeIterator> UseEdges();

    // Returns an iterator that will produce each operand of this node, in execution order.
    GenTreeOperandIterator OperandsBegin();
    GenTreeOperandIterator OperandsEnd();

    // Returns a range that will produce the operands of this node in execution order.
    IteratorPair<GenTreeOperandIterator> Operands();

    enum class VisitResult
    {
        Abort    = false,
        Continue = true
    };

    // Visits each operand of this node. The operand must be either a lambda, function, or functor with the signature
    // `GenTree::VisitResult VisitorFunction(GenTree* operand)`. Here is a simple example:
    //
    //     unsigned operandCount = 0;
    //     node->VisitOperands([&](GenTree* operand) -> GenTree::VisitResult)
    //     {
    //         operandCount++;
    //         return GenTree::VisitResult::Continue;
    //     });
    //
    // This function is generally more efficient that the operand iterator and should be preferred over that API for
    // hot code, as it affords better opportunities for inlining and achieves shorter dynamic path lengths when
    // deciding how operands need to be accessed.
    //
    // Note that this function does not respect `GTF_REVERSE_OPS`. This is always safe in LIR, but may be dangerous
    // in HIR if for some reason you need to visit operands in the order in which they will execute.
    template <typename TVisitor>
    void VisitOperands(TVisitor visitor);

private:
    template <typename TVisitor>
    void VisitBinOpOperands(TVisitor visitor);

public:
    bool Precedes(GenTree* other);

    bool IsInvariant() const;
    bool IsVectorPerElementMask(var_types simdBaseType, unsigned simdSize) const;

    bool IsNeverNegative(Compiler* comp) const;
    bool IsNeverNegativeOne(Compiler* comp) const;
    bool IsNeverZero() const;
    bool CanDivOrModPossiblyOverflow(Compiler* comp) const;

    bool IsReuseRegVal() const
    {
        // This can be extended to non-constant nodes, but not to local or indir nodes.
        return OperIsConst() && ((gtFlags & GTF_REUSE_REG_VAL) != 0);
    }

    void SetReuseRegVal()
    {
        assert(OperIsConst());
        gtFlags |= GTF_REUSE_REG_VAL;
    }

    void ResetReuseRegVal()
    {
        assert(OperIsConst());
        gtFlags &= ~GTF_REUSE_REG_VAL;
    }

    void SetIndirExceptionFlags(Compiler* comp);

#if MEASURE_NODE_SIZE
    static void DumpNodeSizes();
#endif

#ifdef DEBUG

private:
    GenTree& operator=(const GenTree& gt)
    {
        assert(!"Don't copy");
        return *this;
    }
#endif // DEBUG

#if DEBUGGABLE_GENTREE
    // In DEBUG builds, add a dummy virtual method, to give the debugger run-time type information.
    virtual void DummyVirt()
    {
    }

    typedef void* VtablePtr;

    VtablePtr GetVtableForOper(genTreeOps oper);
    void      SetVtableForOper(genTreeOps oper);

    static VtablePtr s_vtablesForOpers[GT_COUNT];
    static VtablePtr s_vtableForOp;
#endif // DEBUGGABLE_GENTREE

public:
    inline void* operator new(size_t sz, class Compiler*, genTreeOps oper);

    inline GenTree(genTreeOps oper, var_types type DEBUGARG(bool largeNode = false));
};

// Represents a GT_PHI node - a variable sized list of GT_PHI_ARG nodes.
// All PHI_ARG nodes must represent uses of the same local variable and
// the PHI node's type must be the same as the local variable's type.
//
// The PHI node does not represent a definition by itself, it is always
// the value operand of a STORE_LCL_VAR node. The local store node itself
// is the definition for the same local variable referenced by all the
// used PHI_ARG nodes:
//
//   STORE_LCL_VAR<V01>(PHI(PHI_ARG(V01), PHI_ARG(V01), PHI_ARG(V01)))
//
// The order of the PHI_ARG uses is not currently relevant and it may be
// the same or not as the order of the predecessor blocks.
//
struct GenTreePhi final : public GenTree
{
    class Use
    {
        GenTree* m_node;
        Use*     m_next;

    public:
        Use(GenTree* node, Use* next = nullptr)
            : m_node(node)
            , m_next(next)
        {
            assert(node->OperIs(GT_PHI_ARG));
        }

        GenTree*& NodeRef()
        {
            return m_node;
        }

        GenTree* GetNode() const
        {
            assert(m_node->OperIs(GT_PHI_ARG));
            return m_node;
        }

        void SetNode(GenTree* node)
        {
            assert(node->OperIs(GT_PHI_ARG));
            m_node = node;
        }

        Use*& NextRef()
        {
            return m_next;
        }

        Use* GetNext() const
        {
            return m_next;
        }
    };

    class UseIterator
    {
        Use* m_use;

    public:
        UseIterator(Use* use)
            : m_use(use)
        {
        }

        Use& operator*() const
        {
            return *m_use;
        }

        Use* operator->() const
        {
            return m_use;
        }

        UseIterator& operator++()
        {
            m_use = m_use->GetNext();
            return *this;
        }

        bool operator==(const UseIterator& i) const
        {
            return m_use == i.m_use;
        }

        bool operator!=(const UseIterator& i) const
        {
            return m_use != i.m_use;
        }
    };

    class UseList
    {
        Use* m_uses;

    public:
        UseList(Use* uses)
            : m_uses(uses)
        {
        }

        UseIterator begin() const
        {
            return UseIterator(m_uses);
        }

        UseIterator end() const
        {
            return UseIterator(nullptr);
        }
    };

    Use* gtUses;

    GenTreePhi(var_types type)
        : GenTree(GT_PHI, type)
        , gtUses(nullptr)
    {
    }

    UseList Uses()
    {
        return UseList(gtUses);
    }

    //--------------------------------------------------------------------------
    // Equals: Checks if 2 PHI nodes are equal.
    //
    // Arguments:
    //    phi1 - The first PHI node
    //    phi2 - The second PHI node
    //
    // Return Value:
    //    true if the 2 PHI nodes have the same type, number of uses, and the
    //    uses are equal.
    //
    // Notes:
    //    The order of uses must be the same for equality, even if the
    //    order is not usually relevant and is not guaranteed to reflect
    //    a particular order of the predecessor blocks.
    //
    static bool Equals(GenTreePhi* phi1, GenTreePhi* phi2)
    {
        if (phi1->TypeGet() != phi2->TypeGet())
        {
            return false;
        }

        GenTreePhi::UseIterator i1   = phi1->Uses().begin();
        GenTreePhi::UseIterator end1 = phi1->Uses().end();
        GenTreePhi::UseIterator i2   = phi2->Uses().begin();
        GenTreePhi::UseIterator end2 = phi2->Uses().end();

        for (; (i1 != end1) && (i2 != end2); ++i1, ++i2)
        {
            if (!Compare(i1->GetNode(), i2->GetNode()))
            {
                return false;
            }
        }

        return (i1 == end1) && (i2 == end2);
    }

#if DEBUGGABLE_GENTREE
    GenTreePhi()
        : GenTree()
    {
    }
#endif
};

// Represents a list of fields constituting a struct, when it is passed as an argument.
//
struct GenTreeFieldList : public GenTree
{
    class Use
    {
        GenTree*  m_node;
        Use*      m_next;
        uint16_t  m_offset;
        var_types m_type;

    public:
        Use(GenTree* node, unsigned offset, var_types type)
            : m_node(node)
            , m_next(nullptr)
            , m_offset(static_cast<uint16_t>(offset))
            , m_type(type)
        {
            // We can save space on 32 bit hosts by storing the offset as uint16_t. Struct promotion
            // only accepts structs which are much smaller than that - 128 bytes = max 4 fields * max
            // SIMD vector size (32 bytes).
            assert(offset <= UINT16_MAX);
        }

        GenTree*& NodeRef()
        {
            return m_node;
        }

        GenTree* GetNode() const
        {
            return m_node;
        }

        void SetNode(GenTree* node)
        {
            assert(node != nullptr);
            m_node = node;
        }

        Use*& NextRef()
        {
            return m_next;
        }

        Use* GetNext() const
        {
            return m_next;
        }

        void SetNext(Use* next)
        {
            m_next = next;
        }

        unsigned GetOffset() const
        {
            return m_offset;
        }

        var_types GetType() const
        {
            return m_type;
        }

        void SetType(var_types type)
        {
            m_type = type;
        }
    };

    class UseIterator
    {
        Use* use;

    public:
        UseIterator(Use* use)
            : use(use)
        {
        }

        Use* GetUse()
        {
            return use;
        }

        Use& operator*()
        {
            return *use;
        }

        Use* operator->()
        {
            return use;
        }

        void operator++()
        {
            use = use->GetNext();
        }

        bool operator==(const UseIterator& other)
        {
            return use == other.use;
        }

        bool operator!=(const UseIterator& other)
        {
            return use != other.use;
        }
    };

    class UseList
    {
        Use* m_head;
        Use* m_tail;

    public:
        UseList()
            : m_head(nullptr)
            , m_tail(nullptr)
        {
        }

        Use* GetHead() const
        {
            return m_head;
        }

        UseIterator begin() const
        {
            return m_head;
        }

        UseIterator end() const
        {
            return nullptr;
        }

        void AddUse(Use* newUse)
        {
            assert(newUse->GetNext() == nullptr);

            if (m_head == nullptr)
            {
                m_head = newUse;
            }
            else
            {
                m_tail->SetNext(newUse);
            }

            m_tail = newUse;
        }

        void InsertUse(Use* insertAfter, Use* newUse)
        {
            assert(newUse->GetNext() == nullptr);

            newUse->SetNext(insertAfter->GetNext());
            insertAfter->SetNext(newUse);

            if (m_tail == insertAfter)
            {
                m_tail = newUse;
            }
        }

        void Reverse()
        {
            m_tail = m_head;
            m_head = nullptr;

            for (Use *next, *use = m_tail; use != nullptr; use = next)
            {
                next = use->GetNext();
                use->SetNext(m_head);
                m_head = use;
            }
        }

        bool IsSorted() const
        {
            unsigned offset = 0;
            for (GenTreeFieldList::Use& use : *this)
            {
                if (use.GetOffset() < offset)
                {
                    return false;
                }
                offset = use.GetOffset();
            }
            return true;
        }
    };

private:
    UseList m_uses;

public:
    GenTreeFieldList()
        : GenTree(GT_FIELD_LIST, TYP_STRUCT)
    {
        SetContained();
    }

    UseList& Uses()
    {
        return m_uses;
    }

    // Add a new field use to the end of the use list and update side effect flags.
    void AddField(Compiler* compiler, GenTree* node, unsigned offset, var_types type);
    // Add a new field use to the end of the use list without updating side effect flags.
    void AddFieldLIR(Compiler* compiler, GenTree* node, unsigned offset, var_types type);
    // Insert a new field use after the specified use and update side effect flags.
    void InsertField(Compiler* compiler, Use* insertAfter, GenTree* node, unsigned offset, var_types type);
    // Insert a new field use after the specified use without updating side effect flags.
    void InsertFieldLIR(Compiler* compiler, Use* insertAfter, GenTree* node, unsigned offset, var_types type);

    //--------------------------------------------------------------------------
    // Equals: Check if 2 FIELD_LIST nodes are equal.
    //
    // Arguments:
    //    list1 - The first FIELD_LIST node
    //    list2 - The second FIELD_LIST node
    //
    // Return Value:
    //    true if the 2 FIELD_LIST nodes have the same type, number of uses, and the
    //    uses are equal.
    //
    static bool Equals(GenTreeFieldList* list1, GenTreeFieldList* list2)
    {
        assert(list1->TypeGet() == TYP_STRUCT);
        assert(list2->TypeGet() == TYP_STRUCT);

        UseIterator i1   = list1->Uses().begin();
        UseIterator end1 = list1->Uses().end();
        UseIterator i2   = list2->Uses().begin();
        UseIterator end2 = list2->Uses().end();

        for (; (i1 != end1) && (i2 != end2); ++i1, ++i2)
        {
            if (!Compare(i1->GetNode(), i2->GetNode()) || (i1->GetOffset() != i2->GetOffset()) ||
                (i1->GetType() != i2->GetType()))
            {
                return false;
            }
        }

        return (i1 == end1) && (i2 == end2);
    }
};

//------------------------------------------------------------------------
// GenTreeUseEdgeIterator: an iterator that will produce each use edge of a GenTree node in the order in which
//                         they are used.
//
// Operand iteration is common enough in the back end of the compiler that the implementation of this type has
// traded some simplicity for speed:
// - As much work as is reasonable is done in the constructor rather than during operand iteration
// - Node-specific functionality is handled by a small class of "advance" functions called by operator++
//   rather than making operator++ itself handle all nodes
// - Some specialization has been performed for specific node types/shapes (e.g. the advance function for
//   binary nodes is specialized based on whether or not the node has the GTF_REVERSE_OPS flag set)
//
// Valid values of this type may be obtained by calling `GenTree::UseEdgesBegin` and `GenTree::UseEdgesEnd`.
//
class GenTreeUseEdgeIterator final
{
    friend class GenTreeOperandIterator;
    friend GenTreeUseEdgeIterator GenTree::UseEdgesBegin();
    friend GenTreeUseEdgeIterator GenTree::UseEdgesEnd();

    enum
    {
        CALL_ARGS         = 0,
        CALL_LATE_ARGS    = 1,
        CALL_CONTROL_EXPR = 2,
        CALL_COOKIE       = 3,
        CALL_ADDRESS      = 4,
        CALL_TERMINAL     = 5,
    };

    typedef void (GenTreeUseEdgeIterator::*AdvanceFn)();

    AdvanceFn m_advance;
    GenTree*  m_node;
    GenTree** m_edge;
    // Pointer sized state storage, GenTreePhi::Use* or CallArg*
    // or the exclusive end/beginning of GenTreeMultiOp's operand array.
    void* m_statePtr;
    // Integer sized state storage, usually the operand index for non-list based nodes.
    int m_state;

    GenTreeUseEdgeIterator(GenTree* node);

    // Advance functions for special nodes
    void AdvanceCmpXchg();
    void AdvanceArrElem();
    void AdvanceFieldList();
    void AdvancePhi();
    void AdvanceConditional();

    template <bool ReverseOperands>
    void AdvanceBinOp();
    void SetEntryStateForBinOp();

    // The advance function for call nodes
    template <int state>
    void AdvanceCall();

#if defined(FEATURE_SIMD) || defined(FEATURE_HW_INTRINSICS)
    void AdvanceMultiOp();
    void AdvanceReversedMultiOp();
    void SetEntryStateForMultiOp();
#endif

    void Terminate();

public:
    GenTreeUseEdgeIterator();

    inline GenTree** operator*()
    {
        assert(m_state != -1);
        return m_edge;
    }

    inline GenTree** operator->()
    {
        assert(m_state != -1);
        return m_edge;
    }

    inline bool operator==(const GenTreeUseEdgeIterator& other) const
    {
        if (m_state == -1 || other.m_state == -1)
        {
            return m_state == other.m_state;
        }

        return (m_node == other.m_node) && (m_edge == other.m_edge) && (m_statePtr == other.m_statePtr) &&
               (m_state == other.m_state);
    }

    inline bool operator!=(const GenTreeUseEdgeIterator& other) const
    {
        return !(operator==(other));
    }

    GenTreeUseEdgeIterator& operator++();
};

//------------------------------------------------------------------------
// GenTreeOperandIterator: an iterator that will produce each operand of a
//                         GenTree node in the order in which they are
//                         used. This uses `GenTreeUseEdgeIterator` under
//                         the covers.
//
// Note: valid values of this type may be obtained by calling
// `GenTree::OperandsBegin` and `GenTree::OperandsEnd`.
class GenTreeOperandIterator final
{
    friend GenTreeOperandIterator GenTree::OperandsBegin();
    friend GenTreeOperandIterator GenTree::OperandsEnd();

    GenTreeUseEdgeIterator m_useEdges;

    GenTreeOperandIterator(GenTree* node)
        : m_useEdges(node)
    {
    }

public:
    GenTreeOperandIterator()
        : m_useEdges()
    {
    }

    inline GenTree* operator*()
    {
        return *(*m_useEdges);
    }

    inline GenTree* operator->()
    {
        return *(*m_useEdges);
    }

    inline bool operator==(const GenTreeOperandIterator& other) const
    {
        return m_useEdges == other.m_useEdges;
    }

    inline bool operator!=(const GenTreeOperandIterator& other) const
    {
        return !(operator==(other));
    }

    inline GenTreeOperandIterator& operator++()
    {
        ++m_useEdges;
        return *this;
    }
};

/*****************************************************************************/
// In the current design, we never instantiate GenTreeUnOp: it exists only to be
// used as a base class.  For unary operators, we instantiate GenTreeOp, with a NULL second
// argument.  We check that this is true dynamically.  We could tighten this and get static
// checking, but that would entail accessing the first child of a unary operator via something
// like gtUnOp.gtOp1 instead of AsOp()->gtOp1.
struct GenTreeUnOp : public GenTree
{
    GenTree* gtOp1;

protected:
    GenTreeUnOp(genTreeOps oper, var_types type DEBUGARG(bool largeNode = false))
        : GenTree(oper, type DEBUGARG(largeNode))
        , gtOp1(nullptr)
    {
    }

    GenTreeUnOp(genTreeOps oper, var_types type, GenTree* op1 DEBUGARG(bool largeNode = false))
        : GenTree(oper, type DEBUGARG(largeNode))
        , gtOp1(op1)
    {
        assert(op1 != nullptr || NullOp1Legal());
        if (op1 != nullptr)
        { // Propagate effects flags from child.
            gtFlags |= op1->gtFlags & GTF_ALL_EFFECT;
        }
    }

#if DEBUGGABLE_GENTREE
    GenTreeUnOp()
        : GenTree()
        , gtOp1(nullptr)
    {
    }
#endif
};

struct GenTreeOp : public GenTreeUnOp
{
    GenTree* gtOp2;

    GenTreeOp(genTreeOps oper, var_types type, GenTree* op1, GenTree* op2 DEBUGARG(bool largeNode = false))
        : GenTreeUnOp(oper, type, op1 DEBUGARG(largeNode))
        , gtOp2(op2)
    {
        // comparisons are always integral types
        assert(!GenTree::OperIsCompare(oper) || varTypeIsIntegral(type));
        // Binary operators, with a few exceptions, require a non-nullptr
        // second argument.
        assert(op2 != nullptr || NullOp2Legal());
        // Unary operators, on the other hand, require a null second argument.
        assert(!OperIsUnary(oper) || op2 == nullptr);
        // Propagate effects flags from child.  (UnOp handled this for first child.)
        if (op2 != nullptr)
        {
            gtFlags |= op2->gtFlags & GTF_ALL_EFFECT;
        }
    }

    // A small set of types are unary operators with optional arguments.  We use
    // this constructor to build those.
    GenTreeOp(genTreeOps oper, var_types type DEBUGARG(bool largeNode = false))
        : GenTreeUnOp(oper, type DEBUGARG(largeNode))
        , gtOp2(nullptr)
    {
        // Unary operators with optional arguments:
        assert(oper == GT_RETURN || oper == GT_RETFILT || OperIsBlk(oper));
    }

    // returns true if we will use the division by constant optimization for this node.
    bool UsesDivideByConstOptimized(Compiler* comp);

    // checks if we will use the division by constant optimization this node
    // then sets the flag GTF_DIV_BY_CNS_OPT and GTF_DONT_CSE on the constant
    void CheckDivideByConstOptimized(Compiler* comp);

    GenTree* GetReturnValue() const
    {
        assert(OperIs(GT_RETURN, GT_RETFILT, GT_SWIFT_ERROR_RET));
#ifdef SWIFT_SUPPORT
        if (OperIs(GT_SWIFT_ERROR_RET))
        {
            return gtOp2;
        }
#endif // SWIFT_SUPPORT

        return gtOp1;
    }

    void SetReturnValue(GenTree* const retVal)
    {
        assert(OperIs(GT_RETURN, GT_RETFILT, GT_SWIFT_ERROR_RET));
#ifdef SWIFT_SUPPORT
        if (OperIs(GT_SWIFT_ERROR_RET))
        {
            gtOp2 = retVal;
        }
        else
#endif // SWIFT_SUPPORT
        {
            gtOp1 = retVal;
        }
    }

#if !defined(TARGET_64BIT) || defined(TARGET_ARM64)
    bool IsValidLongMul();
#endif

#if !defined(TARGET_64BIT) && defined(DEBUG)
    void DebugCheckLongMul();
#endif

#if DEBUGGABLE_GENTREE
    GenTreeOp()
        : GenTreeUnOp()
        , gtOp2(nullptr)
    {
    }
#endif
};

struct GenTreeVal : public GenTree
{
    size_t gtVal1;

    GenTreeVal(genTreeOps oper, var_types type, ssize_t val)
        : GenTree(oper, type)
        , gtVal1(val)
    {
    }
#if DEBUGGABLE_GENTREE
    GenTreeVal()
        : GenTree()
    {
    }
#endif
};

struct GenTreeIntConCommon : public GenTree
{
    inline INT64   LngValue() const;
    inline void    SetLngValue(INT64 val);
    inline ssize_t IconValue() const;
    inline void    SetIconValue(ssize_t val);
    inline INT64   IntegralValue() const;
    inline void    SetIntegralValue(int64_t value);

    template <typename T>
    inline void SetValueTruncating(T value);

    GenTreeIntConCommon(genTreeOps oper, var_types type DEBUGARG(bool largeNode = false))
        : GenTree(oper, type DEBUGARG(largeNode))
    {
    }

    bool FitsInI8() // IconValue() fits into 8-bit signed storage
    {
        return FitsInI8(IconValue());
    }

    static bool FitsInI8(ssize_t val) // Constant fits into 8-bit signed storage
    {
        return (int8_t)val == val;
    }

    bool FitsInI32() // IconValue() fits into 32-bit signed storage
    {
        return FitsInI32(IconValue());
    }

    static bool FitsInI32(ssize_t val) // Constant fits into 32-bit signed storage
    {
#ifdef TARGET_64BIT
        return (int32_t)val == val;
#else
        return true;
#endif
    }

    bool ImmedValNeedsReloc(Compiler* comp);
    bool ImmedValCanBeFolded(Compiler* comp, genTreeOps op);

#ifdef TARGET_XARCH
    bool FitsInAddrBase(Compiler* comp);
    bool AddrNeedsReloc(Compiler* comp);
#endif

#if DEBUGGABLE_GENTREE
    GenTreeIntConCommon()
        : GenTree()
    {
    }
#endif
};

// node representing a read from a physical register
struct GenTreePhysReg : public GenTree
{
    // physregs need a field beyond GetRegNum() because
    // GetRegNum() indicates the destination (and can be changed)
    // whereas reg indicates the source
    regNumber gtSrcReg;
    GenTreePhysReg(regNumber r, var_types type = TYP_I_IMPL)
        : GenTree(GT_PHYSREG, type)
        , gtSrcReg(r)
    {
    }
#if DEBUGGABLE_GENTREE
    GenTreePhysReg()
        : GenTree()
    {
    }
#endif
};

/* gtIntCon -- integer constant (GT_CNS_INT) */
struct GenTreeIntCon : public GenTreeIntConCommon
{
    /*
     * This is the GT_CNS_INT struct definition.
     * It's used to hold for both int constants and pointer handle constants.
     * For the 64-bit targets we will only use GT_CNS_INT as it used to represent all the possible sizes
     * For the 32-bit targets we use a GT_CNS_LNG to hold a 64-bit integer constant and GT_CNS_INT for all others.
     * In the future when we retarget the JIT for x86 we should consider eliminating GT_CNS_LNG
     */
    ssize_t gtIconVal; // Must overlap and have the same offset with the gtIconVal field in GenTreeLngCon below.

    /* The InitializeArray intrinsic needs to go back to the newarray statement
       to find the class handle of the array so that we can get its size.  However,
       in ngen mode, the handle in that statement does not correspond to the compile
       time handle (rather it lets you get a handle at run-time).  In that case, we also
       need to store a compile time handle, which goes in this gtCompileTimeHandle field.
    */
    ssize_t gtCompileTimeHandle;

    // TODO-Cleanup: It's not clear what characterizes the cases where the field
    // above is used.  It may be that its uses and those of the "gtFieldSeq" field below
    // are mutually exclusive, and they could be put in a union.  Or else we should separate
    // this type into three subtypes.

    // If this constant represents the offset of one or more fields, "gtFieldSeq" represents that
    // sequence of fields.
    FieldSeq* gtFieldSeq;

#ifdef DEBUG
    // If the value represents target address (for a field or call), holds the handle of the field (or call).
    size_t gtTargetHandle = 0;
#endif

    GenTreeIntCon(var_types type, ssize_t value DEBUGARG(bool largeNode = false))
        : GenTreeIntConCommon(GT_CNS_INT, type DEBUGARG(largeNode))
        , gtIconVal(value)
        , gtCompileTimeHandle(0)
        , gtFieldSeq(nullptr)
    {
    }

    GenTreeIntCon(var_types type, ssize_t value, FieldSeq* fields DEBUGARG(bool largeNode = false))
        : GenTreeIntConCommon(GT_CNS_INT, type DEBUGARG(largeNode))
        , gtIconVal(value)
        , gtCompileTimeHandle(0)
        , gtFieldSeq(fields)
    {
    }

    void FixupInitBlkValue(var_types type);

#if DEBUGGABLE_GENTREE
    GenTreeIntCon()
        : GenTreeIntConCommon()
    {
    }
#endif
};

/* gtLngCon -- long    constant (GT_CNS_LNG) */

struct GenTreeLngCon : public GenTreeIntConCommon
{
    INT64 gtLconVal; // Must overlap and have the same offset with the gtIconVal field in GenTreeIntCon above.
    INT32 LoVal()
    {
        return (INT32)(gtLconVal & 0xffffffff);
    }

    INT32 HiVal()
    {
        return (INT32)(gtLconVal >> 32);
    }

    GenTreeLngCon(INT64 val)
        : GenTreeIntConCommon(GT_CNS_NATIVELONG, TYP_LONG)
    {
        SetLngValue(val);
    }
#if DEBUGGABLE_GENTREE
    GenTreeLngCon()
        : GenTreeIntConCommon()
    {
    }
#endif
};

inline INT64 GenTreeIntConCommon::LngValue() const
{
#ifndef TARGET_64BIT
    assert(gtOper == GT_CNS_LNG);
    return AsLngCon()->gtLconVal;
#else
    return IconValue();
#endif
}

inline void GenTreeIntConCommon::SetLngValue(INT64 val)
{
#ifndef TARGET_64BIT
    assert(gtOper == GT_CNS_LNG);
    AsLngCon()->gtLconVal = val;
#else
    // Compile time asserts that these two fields overlap and have the same offsets:  gtIconVal and gtLconVal
    C_ASSERT(offsetof(GenTreeLngCon, gtLconVal) == offsetof(GenTreeIntCon, gtIconVal));
    C_ASSERT(sizeof(AsLngCon()->gtLconVal) == sizeof(AsIntCon()->gtIconVal));

    SetIconValue(ssize_t(val));
#endif
}

inline ssize_t GenTreeIntConCommon::IconValue() const
{
    assert(gtOper == GT_CNS_INT); //  We should never see a GT_CNS_LNG for a 64-bit target!
    return AsIntCon()->gtIconVal;
}

inline void GenTreeIntConCommon::SetIconValue(ssize_t val)
{
    assert(gtOper == GT_CNS_INT); //  We should never see a GT_CNS_LNG for a 64-bit target!
    AsIntCon()->gtIconVal = val;
}

inline INT64 GenTreeIntConCommon::IntegralValue() const
{
#ifdef TARGET_64BIT
    return LngValue();
#else
    return gtOper == GT_CNS_LNG ? LngValue() : (INT64)IconValue();
#endif // TARGET_64BIT
}

inline void GenTreeIntConCommon::SetIntegralValue(int64_t value)
{
#ifdef TARGET_64BIT
    SetIconValue(value);
#else
    if (OperIs(GT_CNS_LNG))
    {
        SetLngValue(value);
    }
    else
    {
        assert(FitsIn<int32_t>(value));
        SetIconValue(static_cast<int32_t>(value));
    }
#endif // TARGET_64BIT
}

//------------------------------------------------------------------------
// SetValueTruncating: Set the value, truncating to TYP_INT if necessary.
//
// The function will truncate the supplied value to a 32 bit signed
// integer if the node's type is not TYP_LONG, otherwise setting it
// as-is. Note that this function intentionally does not check for
// small types (such nodes are created in lowering) for TP reasons.
//
// This function is intended to be used where its truncating behavior is
// desirable. One example is folding of ADD(CNS_INT, CNS_INT) performed in
// wider integers, which is typical when compiling on 64 bit hosts, as
// most arithmetic is done in ssize_t's aka int64_t's in that case, while
// the node itself can be of a narrower type.
//
// Arguments:
//    value - Value to set, truncating to TYP_INT if the node is not of TYP_LONG
//
// Notes:
//    This function is templated so that it works well with compiler warnings of
//    the form "Operation may overflow before being assigned to a wider type", in
//    case "value" is of type ssize_t, which is common.
//
template <typename T>
inline void GenTreeIntConCommon::SetValueTruncating(T value)
{
    static_assert_no_msg(
        (std::is_same<T, int32_t>::value || std::is_same<T, int64_t>::value || std::is_same<T, ssize_t>::value));

    if (TypeIs(TYP_LONG))
    {
        SetLngValue(value);
    }
    else
    {
        SetIconValue(static_cast<int32_t>(value));
    }
}

/* gtDblCon -- double  constant (GT_CNS_DBL) */

struct GenTreeDblCon : public GenTree
{
private:
    double gtDconVal;

public:
    double DconValue() const
    {
        return gtDconVal;
    }

    void SetDconValue(double value)
    {
        gtDconVal = FloatingPointUtils::normalize(value);
    }

    bool isBitwiseEqual(GenTreeDblCon* other)
    {
        uint64_t bits      = *(uint64_t*)(&gtDconVal);
        uint64_t otherBits = *(uint64_t*)(&(other->gtDconVal));
        return (bits == otherBits);
    }

    GenTreeDblCon(double val, var_types type = TYP_DOUBLE)
        : GenTree(GT_CNS_DBL, type)
    {
        assert(varTypeIsFloating(type));
        SetDconValue(val);
    }
#if DEBUGGABLE_GENTREE
    GenTreeDblCon()
        : GenTree()
    {
    }
#endif
};

/* gtStrCon -- string  constant (GT_CNS_STR) */

#define EMPTY_STRING_SCON (unsigned)-1

struct GenTreeStrCon : public GenTree
{
    unsigned              gtSconCPX;
    CORINFO_MODULE_HANDLE gtScpHnd;

    // Returns true if this GT_CNS_STR was imported for String.Empty field
    bool IsStringEmptyField()
    {
        return gtSconCPX == EMPTY_STRING_SCON && gtScpHnd == nullptr;
    }

    // Because this node can come from an inlined method we need to
    // have the scope handle, since it will become a helper call.
    GenTreeStrCon(unsigned sconCPX, CORINFO_MODULE_HANDLE mod DEBUGARG(bool largeNode = false))
        : GenTree(GT_CNS_STR, TYP_REF DEBUGARG(largeNode))
        , gtSconCPX(sconCPX)
        , gtScpHnd(mod)
    {
    }
#if DEBUGGABLE_GENTREE
    GenTreeStrCon()
        : GenTree()
    {
    }
#endif
};

// Encapsulates the SSA info carried by local nodes. Most local nodes have simple 1-to-1
// relationships with their SSA refs. However, defs of promoted structs can represent
// many SSA defs at the same time, and we need to efficiently encode that.
//
class SsaNumInfo final
{
    // This can be in one of four states:
    //  1. Single SSA name: > RESERVED_SSA_NUM (0).
    //  2. RESERVED_SSA_NUM (0)
    //  3. "Inline composite name": packed SSA numbers of field locals (each could be RESERVED):
    //     [byte 3]: [top bit][ssa num 3] (7 bits)
    //     [byte 2]: [ssa num 2] (8 bits)
    //     [byte 1]: [compact encoding bit][ssa num 1] (7 bits)
    //     [byte 0]: [ssa num 0] (8 bits)
    //     We expect this encoding to cover the 99%+ case of composite names: locals with more
    //     than 127 defs, maximum for this encoding, are rare, and the current limit on the count
    //     of promoted fields is 4.
    //  4. "Outlined composite name": index into the "composite SSA nums" table. The table itself
    //     will have the very simple format of N (the total number of fields / simple names) slots
    //     with full SSA numbers, starting at the encoded index. Notably, the table entries will
    //     include "empty" slots (for untracked fields), as we don't expect to use the table in
    //     the common case, and in the pathological cases, the space overhead should be mitigated
    //     by the cap on the number of tracked locals.
    //
    static const int BITS_PER_SIMPLE_NUM     = 8;
    static const int MAX_SIMPLE_NUM          = (1 << (BITS_PER_SIMPLE_NUM - 1)) - 1;
    static const int SIMPLE_NUM_MASK         = MAX_SIMPLE_NUM;
    static const int SIMPLE_NUM_COUNT        = (sizeof(int) * BITS_PER_BYTE) / BITS_PER_SIMPLE_NUM;
    static const int COMPOSITE_ENCODING_BIT  = 1 << 31;
    static const int OUTLINED_ENCODING_BIT   = 1 << 15;
    static const int OUTLINED_INDEX_LOW_MASK = OUTLINED_ENCODING_BIT - 1;
    static const int OUTLINED_INDEX_HIGH_MASK =
        ~(COMPOSITE_ENCODING_BIT | OUTLINED_ENCODING_BIT | OUTLINED_INDEX_LOW_MASK);
    static_assert_no_msg(SsaConfig::RESERVED_SSA_NUM == 0); // A lot in the encoding relies on this.

    int m_value;

    SsaNumInfo(int value)
        : m_value(value)
    {
    }

public:
    SsaNumInfo()
        : m_value(SsaConfig::RESERVED_SSA_NUM)
    {
    }

    bool IsSimple() const
    {
        return IsInvalid() || IsSsaNum(m_value);
    }

    bool IsComposite() const
    {
        return !IsSimple();
    }

    bool IsInvalid() const
    {
        return m_value == SsaConfig::RESERVED_SSA_NUM;
    }

    unsigned GetNum() const
    {
        assert(IsSimple());
        return m_value;
    }

    unsigned GetNum(Compiler* compiler, unsigned index) const;

    static SsaNumInfo Simple(unsigned ssaNum)
    {
        assert(IsSsaNum(ssaNum) || (ssaNum == SsaConfig::RESERVED_SSA_NUM));
        return SsaNumInfo(ssaNum);
    }

    static SsaNumInfo Composite(
        SsaNumInfo baseNum, Compiler* compiler, unsigned parentLclNum, unsigned index, unsigned ssaNum);

private:
    bool HasCompactFormat() const
    {
        assert(IsComposite());
        return (m_value & OUTLINED_ENCODING_BIT) == 0;
    }

    unsigned* GetOutlinedNumSlot(Compiler* compiler, unsigned index) const;

    static bool NumCanBeEncodedCompactly(unsigned index, unsigned ssaNum);

    static bool IsSsaNum(int value)
    {
        return value > SsaConfig::RESERVED_SSA_NUM;
    }
};

// Common supertype of [STORE_]LCL_VAR, [STORE_]LCL_FLD, PHI_ARG, LCL_VAR_ADDR, LCL_FLD_ADDR.
// This inherits from UnOp because lclvar stores are unary.
//
struct GenTreeLclVarCommon : public GenTreeUnOp
{
private:
    unsigned   m_lclNum; // The local number. An index into the Compiler::lvaTable array.
    SsaNumInfo m_ssaNum; // The SSA info.

public:
    GenTreeLclVarCommon(genTreeOps oper, var_types type, unsigned lclNum DEBUGARG(bool largeNode = false))
        : GenTreeUnOp(oper, type DEBUGARG(largeNode))
    {
        SetLclNum(lclNum);
    }

    GenTreeLclVarCommon(genTreeOps oper, var_types type, unsigned lclNum, GenTree* data)
        : GenTreeUnOp(oper, type, data DEBUGARG(/* largeNode */ false))
    {
        assert(OperIsLocalStore());
        SetLclNum(lclNum);
    }

    GenTree*& Data()
    {
        assert(OperIsLocalStore());
        return gtOp1;
    }

    unsigned GetLclNum() const
    {
        return m_lclNum;
    }

    void SetLclNum(unsigned lclNum)
    {
        m_lclNum = lclNum;
        m_ssaNum = SsaNumInfo();
    }

    uint16_t GetLclOffs() const;

    ClassLayout* GetLayout(Compiler* compiler) const;

    unsigned GetSsaNum() const
    {
        return m_ssaNum.IsSimple() ? m_ssaNum.GetNum() : SsaConfig::RESERVED_SSA_NUM;
    }

    unsigned GetSsaNum(Compiler* compiler, unsigned index) const
    {
        return m_ssaNum.IsComposite() ? m_ssaNum.GetNum(compiler, index) : SsaConfig::RESERVED_SSA_NUM;
    }

    void SetSsaNum(unsigned ssaNum)
    {
        m_ssaNum = SsaNumInfo::Simple(ssaNum);
    }

    void SetSsaNum(Compiler* compiler, unsigned index, unsigned ssaNum)
    {
        m_ssaNum = SsaNumInfo::Composite(m_ssaNum, compiler, GetLclNum(), index, ssaNum);
    }

    bool HasSsaName() const
    {
        return GetSsaNum() != SsaConfig::RESERVED_SSA_NUM;
    }

    bool HasCompositeSsaName() const
    {
        return m_ssaNum.IsComposite();
    }

    bool HasSsaIdentity() const
    {
        return !m_ssaNum.IsInvalid();
    }

#if DEBUGGABLE_GENTREE
    GenTreeLclVarCommon()
        : GenTreeUnOp()
    {
    }
#endif
};

//------------------------------------------------------------------------
// MultiRegSpillFlags
//
// GTF_SPILL or GTF_SPILLED flag on a multi-reg node indicates that one or
// more of its result regs are in that state.  The spill flags of each register
// are stored here. We only need 2 bits per returned register,
// so this is treated as a 2-bit array. No architecture needs more than 8 bits.
//
typedef unsigned char MultiRegSpillFlags;
static const unsigned PACKED_GTF_SPILL   = 1;
static const unsigned PACKED_GTF_SPILLED = 2;

//----------------------------------------------------------------------
// GetMultiRegSpillFlagsByIdx: get spill flag associated with the return register
// specified by its index.
//
// Arguments:
//    idx  -  Position or index of the return register
//
// Return Value:
//    Returns GTF_* flags associated with the register. Only GTF_SPILL and GTF_SPILLED are considered.
//
inline GenTreeFlags GetMultiRegSpillFlagsByIdx(MultiRegSpillFlags flags, unsigned idx)
{
    static_assert_no_msg(MAX_MULTIREG_COUNT * 2 <= sizeof(unsigned char) * BITS_PER_BYTE);
    assert(idx < MAX_MULTIREG_COUNT);

    unsigned     bits       = flags >> (idx * 2); // It doesn't matter that we possibly leave other high bits here.
    GenTreeFlags spillFlags = GTF_EMPTY;
    if (bits & PACKED_GTF_SPILL)
    {
        spillFlags |= GTF_SPILL;
    }
    if (bits & PACKED_GTF_SPILLED)
    {
        spillFlags |= GTF_SPILLED;
    }
    return spillFlags;
}

//----------------------------------------------------------------------
// SetMultiRegSpillFlagsByIdx: set spill flags for the register specified by its index.
//
// Arguments:
//    oldFlags   - The current value of the MultiRegSpillFlags for a node.
//    flagsToSet - GTF_* flags. Only GTF_SPILL and GTF_SPILLED are allowed.
//                 Note that these are the flags used on non-multireg nodes,
//                 and this method adds the appropriate flags to the
//                 incoming MultiRegSpillFlags and returns it.
//    idx    -     Position or index of the register
//
// Return Value:
//    The new value for the node's MultiRegSpillFlags.
//
inline MultiRegSpillFlags SetMultiRegSpillFlagsByIdx(MultiRegSpillFlags oldFlags, GenTreeFlags flagsToSet, unsigned idx)
{
    static_assert_no_msg(MAX_MULTIREG_COUNT * 2 <= sizeof(unsigned char) * BITS_PER_BYTE);
    assert(idx < MAX_MULTIREG_COUNT);

    MultiRegSpillFlags newFlags = oldFlags;
    unsigned           bits     = 0;
    if (flagsToSet & GTF_SPILL)
    {
        bits |= PACKED_GTF_SPILL;
    }
    if (flagsToSet & GTF_SPILLED)
    {
        bits |= PACKED_GTF_SPILLED;
    }

    const unsigned char packedFlags = PACKED_GTF_SPILL | PACKED_GTF_SPILLED;

    // Clear anything that was already there by masking out the bits before 'or'ing in what we want there.
    newFlags = (unsigned char)((newFlags & ~(packedFlags << (idx * 2))) | (bits << (idx * 2)));
    return newFlags;
}

// gtLclVar -- load/store/addr of local variable

struct GenTreeLclVar : public GenTreeLclVarCommon
{
private:
    regNumberSmall     gtOtherReg[MAX_MULTIREG_COUNT - 1];
    MultiRegSpillFlags gtSpillFlags;

public:
    INDEBUG(IL_OFFSET gtLclILoffs = BAD_IL_OFFSET;) // instr offset of ref (only for JIT dumps)

    // Multireg support
    bool IsMultiReg() const
    {
        return ((gtFlags & GTF_VAR_MULTIREG) != 0);
    }
    void ClearMultiReg()
    {
        gtFlags &= ~GTF_VAR_MULTIREG;
    }
    void SetMultiReg()
    {
        gtFlags |= GTF_VAR_MULTIREG;
        ClearOtherRegFlags();
    }

    regNumber GetRegNumByIdx(int regIndex) const
    {
        assert(regIndex < MAX_MULTIREG_COUNT);
        return (regIndex == 0) ? GetRegNum() : (regNumber)gtOtherReg[regIndex - 1];
    }

    void SetRegNumByIdx(regNumber reg, int regIndex)
    {
        assert(regIndex < MAX_MULTIREG_COUNT);
        if (regIndex == 0)
        {
            SetRegNum(reg);
        }
        else
        {
            gtOtherReg[regIndex - 1] = (regNumberSmall)reg;
        }
    }

    GenTreeFlags GetRegSpillFlagByIdx(unsigned idx) const
    {
        return GetMultiRegSpillFlagsByIdx(gtSpillFlags, idx);
    }

    void SetRegSpillFlagByIdx(GenTreeFlags flags, unsigned idx)
    {
        gtSpillFlags = SetMultiRegSpillFlagsByIdx(gtSpillFlags, flags, idx);
    }

    unsigned int GetFieldCount(Compiler* compiler) const;
    var_types    GetFieldTypeByIndex(Compiler* compiler, unsigned idx);

    bool IsNeverNegative(Compiler* comp) const;

    //-------------------------------------------------------------------
    // clearOtherRegFlags: clear GTF_* flags associated with gtOtherRegs
    //
    // Arguments:
    //     None
    //
    // Return Value:
    //     None
    void ClearOtherRegFlags()
    {
        gtSpillFlags = 0;
    }

    //-------------------------------------------------------------------------
    // CopyOtherRegFlags: copy GTF_* flags associated with gtOtherRegs from
    // the given LclVar node.
    //
    // Arguments:
    //    fromCall  -  GenTreeLclVar node from which to copy
    //
    // Return Value:
    //    None
    //
    void CopyOtherRegFlags(GenTreeLclVar* from)
    {
        this->gtSpillFlags = from->gtSpillFlags;
    }

#ifdef DEBUG
    void ResetLclILoffs()
    {
        gtLclILoffs = BAD_IL_OFFSET;
    }
#endif

    GenTreeLclVar(genTreeOps      oper,
                  var_types       type,
                  unsigned lclNum DEBUGARG(IL_OFFSET ilOffs = BAD_IL_OFFSET) DEBUGARG(bool largeNode = false))
        : GenTreeLclVarCommon(oper, type, lclNum DEBUGARG(largeNode)) DEBUGARG(gtLclILoffs(ilOffs))
    {
        assert(OperIsScalarLocal(oper));
    }

    GenTreeLclVar(var_types type, unsigned lclNum, GenTree* data)
        : GenTreeLclVarCommon(GT_STORE_LCL_VAR, type, lclNum, data)
    {
    }

#if DEBUGGABLE_GENTREE
    GenTreeLclVar()
        : GenTreeLclVarCommon()
    {
    }
#endif
};

// gtLclFld -- load/store/addr of local variable field

struct GenTreeLclFld : public GenTreeLclVarCommon
{
private:
    uint16_t     m_lclOffs; // offset into the variable to access
    ClassLayout* m_layout;  // The struct layout for this local field.

public:
    GenTreeLclFld(genTreeOps oper, var_types type, unsigned lclNum, unsigned lclOffs, ClassLayout* layout = nullptr)
        : GenTreeLclVarCommon(oper, type, lclNum)
        , m_lclOffs(static_cast<uint16_t>(lclOffs))
    {
        assert(lclOffs <= UINT16_MAX);
        SetLayout(layout);
    }

    GenTreeLclFld(var_types type, unsigned lclNum, unsigned lclOffs, GenTree* data, ClassLayout* layout)
        : GenTreeLclVarCommon(GT_STORE_LCL_FLD, type, lclNum, data)
        , m_lclOffs(static_cast<uint16_t>(lclOffs))
    {
        assert(lclOffs <= UINT16_MAX);
        SetLayout(layout);
    }

    uint16_t GetLclOffs() const
    {
        return m_lclOffs;
    }

    void SetLclOffs(unsigned lclOffs)
    {
        assert(lclOffs <= UINT16_MAX);
        m_lclOffs = static_cast<uint16_t>(lclOffs);
    }

    ClassLayout* GetLayout() const
    {
        assert(!TypeIs(TYP_STRUCT) || (m_layout != nullptr));
        return m_layout;
    }

    void SetLayout(ClassLayout* layout)
    {
        m_layout = layout;
    }

    unsigned GetSize() const;

#ifdef TARGET_ARM
    bool IsOffsetMisaligned() const;
#endif // TARGET_ARM

#if DEBUGGABLE_GENTREE
    GenTreeLclFld()
        : GenTreeLclVarCommon()
    {
    }
#endif
};

// GenTreeCast - conversion to a different type (GT_CAST).
//
// This node represents all "conv[.ovf].{type}[.un]" IL opcodes.
//
// There are four semantically significant values that determine what it does:
//
//  1) "genActualType(CastOp())"              - the type being cast from.
//  2) "gtCastType"                           - the type being cast to.
//  3) "IsUnsigned" (the "GTF_UNSIGNED" flag) - whether the cast is "unsigned".
//  4) "gtOverflow" (the "GTF_OVERFLOW" flag) - whether the cast is checked.
//
// Different "kinds" of casts use these values differently; not all are always
// meaningful or legal:
//
//  1) For casts from FP types, "IsUnsigned" will always be "false".
//  2) Checked casts use "IsUnsigned" to represent the fact the type being cast
//     from is unsigned. The target type's signedness is similarly significant.
//  3) For unchecked casts, "IsUnsigned" is significant for "int -> long", where
//     it decides whether the cast sign- or zero-extends its source, and "integer
//     -> FP" cases. For all other unchecked casts, "IsUnsigned" is meaningless.
//  4) For unchecked casts, signedness of the target type is only meaningful if
//     the cast is to an FP or small type. In the latter case (and everywhere
//     else in IR) it decides whether the value will be sign- or zero-extended.
//
// For additional context on "GT_CAST"'s semantics, see "IntegralRange::ForCast"
// methods and "GenIntCastDesc"'s constructor.
//
struct GenTreeCast : public GenTreeOp
{
    GenTree*& CastOp()
    {
        return gtOp1;
    }
    var_types gtCastType;

    GenTreeCast(var_types type, GenTree* op, bool fromUnsigned, var_types castType DEBUGARG(bool largeNode = false))
        : GenTreeOp(GT_CAST, type, op, nullptr DEBUGARG(largeNode))
        , gtCastType(castType)
    {
        // We do not allow casts from floating point types to be treated as from
        // unsigned to avoid bugs related to wrong GTF_UNSIGNED in case the
        // CastOp's type changes.
        assert(!varTypeIsFloating(op) || !fromUnsigned);

        gtFlags |= fromUnsigned ? GTF_UNSIGNED : GTF_EMPTY;
    }
#if DEBUGGABLE_GENTREE
    GenTreeCast()
        : GenTreeOp()
    {
    }
#endif

    bool IsZeroExtending()
    {
        assert(varTypeIsIntegral(CastOp()) && varTypeIsIntegral(CastToType()));

        if (varTypeIsSmall(CastToType()))
        {
            return varTypeIsUnsigned(CastToType());
        }
        if (TypeIs(TYP_LONG) && genActualTypeIsInt(CastOp()))
        {
            return IsUnsigned();
        }

        return false;
    }
};

// GT_BOX nodes are place markers for boxed values.  The "real" tree
// for most purposes is in gtBoxOp.
struct GenTreeBox : public GenTreeUnOp
{
    // An expanded helper call to implement the "box" if we don't get
    // rid of it any other way.  Must be in same position as op1.

    GenTree*& BoxOp()
    {
        return gtOp1;
    }
    // This is the statement that contains the definition tree when the node is an inlined GT_BOX
    // on a value type
    Statement* gtDefStmtWhenInlinedBoxValue;
    // And this is the statement that copies from the value being boxed to the box payload
    Statement* gtCopyStmtWhenInlinedBoxValue;

    GenTreeBox(var_types  type,
               GenTree*   boxOp,
               Statement* defStmtWhenInlinedBoxValue,
               Statement* copyStmtWhenInlinedBoxValue)
        : GenTreeUnOp(GT_BOX, type, boxOp)
        , gtDefStmtWhenInlinedBoxValue(defStmtWhenInlinedBoxValue)
        , gtCopyStmtWhenInlinedBoxValue(copyStmtWhenInlinedBoxValue)
    {
    }
#if DEBUGGABLE_GENTREE
    GenTreeBox()
        : GenTreeUnOp()
    {
    }
#endif

    bool WasCloned()
    {
        return (gtFlags & GTF_BOX_CLONED) != 0;
    }

    void SetCloned()
    {
        gtFlags |= GTF_BOX_CLONED;
    }
};

// GenTreeFieldAddr -- data member address (GT_FIELD_ADDR)
struct GenTreeFieldAddr : public GenTreeUnOp
{
    CORINFO_FIELD_HANDLE gtFldHnd;
    DWORD                gtFldOffset;
    bool                 gtFldMayOverlap : 1;

private:
    bool gtFldIsSpanLength : 1;

public:
#ifdef FEATURE_READYTORUN
    CORINFO_CONST_LOOKUP gtFieldLookup;
#endif

    GenTreeFieldAddr(var_types type, GenTree* obj, CORINFO_FIELD_HANDLE fldHnd, DWORD offs)
        : GenTreeUnOp(GT_FIELD_ADDR, type, obj)
        , gtFldHnd(fldHnd)
        , gtFldOffset(offs)
        , gtFldMayOverlap(false)
        , gtFldIsSpanLength(false)
    {
#ifdef FEATURE_READYTORUN
        gtFieldLookup.addr = nullptr;
#endif
    }

#if DEBUGGABLE_GENTREE
    GenTreeFieldAddr()
        : GenTreeUnOp()
    {
    }
#endif

    // The object this field belongs to. Will be "nullptr" for static fields.
    // Note that this is an address, i. e. for struct fields it will be ADDR(STRUCT).
    GenTree* GetFldObj() const
    {
        return gtOp1;
    }

    bool IsSpanLength() const
    {
        // This is limited to span length today rather than a more general "IsNeverNegative"
        // to help avoid confusion around propagating the value to promoted lcl vars.
        //
        // Extending this support more in the future will require additional work and
        // considerations to help ensure it is correctly used since people may want
        // or intend to use this as more of a "point in time" feature like GTF_IND_NONNULL
        return gtFldIsSpanLength;
    }

    void SetIsSpanLength(bool value)
    {
        gtFldIsSpanLength = value;
    }

    bool IsInstance() const
    {
        return GetFldObj() != nullptr;
    }

    bool IsStatic() const
    {
        return !IsInstance();
    }

    bool IsTlsStatic() const
    {
        assert(((gtFlags & GTF_FLD_TLS) == 0) || IsStatic());
        return (gtFlags & GTF_FLD_TLS) != 0;
    }

    bool IsOffsetKnown() const
    {
#ifdef FEATURE_READYTORUN
        return gtFieldLookup.addr == nullptr;
#endif // FEATURE_READYTORUN
        return true;
    }
};

// There was quite a bit of confusion in the code base about which of gtOp1 and gtOp2 was the
// 'then' and 'else' clause of a colon node.  Adding these accessors, while not enforcing anything,
// at least *allows* the programmer to be obviously correct.
// However, these conventions seem backward.
// TODO-Cleanup: If we could get these accessors used everywhere, then we could switch them.
struct GenTreeColon : public GenTreeOp
{
    GenTree*& ThenNode()
    {
        return gtOp2;
    }
    GenTree*& ElseNode()
    {
        return gtOp1;
    }

#if DEBUGGABLE_GENTREE
    GenTreeColon()
        : GenTreeOp()
    {
    }
#endif

    GenTreeColon(var_types typ, GenTree* thenNode, GenTree* elseNode)
        : GenTreeOp(GT_COLON, typ, elseNode, thenNode)
    {
    }
};

// GenTreeConditional -- Conditionally do an operation

struct GenTreeConditional : public GenTreeOp
{
    GenTree* gtCond;

    GenTreeConditional(
        genTreeOps oper, var_types type, GenTree* cond, GenTree* op1, GenTree* op2 DEBUGARG(bool largeNode = false))
        : GenTreeOp(oper, type, op1, op2 DEBUGARG(largeNode))
        , gtCond(cond)
    {
        assert(cond != nullptr);
    }

#if DEBUGGABLE_GENTREE
    GenTreeConditional()
        : GenTreeOp()
    {
    }
#endif
};

// gtCall   -- method call      (GT_CALL)
enum class InlineObservation;

//------------------------------------------------------------------------
// GenTreeCallFlags: a bitmask of flags for GenTreeCall stored in gtCallMoreFlags.
//
// clang-format off
enum GenTreeCallFlags : unsigned int
{
    GTF_CALL_M_EMPTY                   = 0,

    GTF_CALL_M_RETBUFFARG              = 0x00000001, // the ABI dictates that this call needs a ret buffer
    GTF_CALL_M_RETBUFFARG_LCLOPT       = 0x00000002, // Does this call have a local ret buffer that we are optimizing?
    GTF_CALL_M_DELEGATE_INV            = 0x00000004, // call to Delegate.Invoke
    GTF_CALL_M_NOGCCHECK               = 0x00000008, // not a call for computing full interruptability and therefore no GC check is required.
    GTF_CALL_M_SPECIAL_INTRINSIC       = 0x00000010, // function that could be optimized as an intrinsic
                                                     // in special cases. Used to optimize fast way out in morphing
    GTF_CALL_M_VIRTSTUB_REL_INDIRECT   = 0x00000020, // the virtstub is indirected through a relative address (only for GTF_CALL_VIRT_STUB)
    GTF_CALL_M_NONVIRT_SAME_THIS       = 0x00000020, // callee "this" pointer is equal to caller this pointer (only for GTF_CALL_NONVIRT)
    GTF_CALL_M_FRAME_VAR_DEATH         = 0x00000040, // the compLvFrameListRoot variable dies here (last use)

    GTF_CALL_M_TAILCALL                = 0x00000080, // the call is a tailcall
    GTF_CALL_M_EXPLICIT_TAILCALL       = 0x00000100, // the call is "tail" prefixed and importer has performed tail call checks
    GTF_CALL_M_TAILCALL_VIA_JIT_HELPER = 0x00000200, // call is a tail call dispatched via tail call JIT helper.
    GTF_CALL_M_IMPLICIT_TAILCALL       = 0x00000400, // call is an opportunistic tail call and importer has performed tail call checks
    GTF_CALL_M_TAILCALL_TO_LOOP        = 0x00000800, // call is a fast recursive tail call that can be converted into a loop

    GTF_CALL_M_PINVOKE                 = 0x00001000, // call is a pinvoke.  This mirrors VM flag CORINFO_FLG_PINVOKE.
                                                     // A call marked as Pinvoke is not necessarily a GT_CALL_UNMANAGED. For e.g.
                                                     // an IL Stub dynamically generated for a PInvoke declaration is flagged as
                                                     // a Pinvoke but not as an unmanaged call. See impCheckForPInvokeCall() to
                                                     // know when these flags are set.

    GTF_CALL_M_DOES_NOT_RETURN         = 0x00002000, // call does not return
    GTF_CALL_M_WRAPPER_DELEGATE_INV    = 0x00004000, // call is in wrapper delegate
    GTF_CALL_M_FAT_POINTER_CHECK       = 0x00008000, // NativeAOT managed calli needs transformation, that checks
                                                     // special bit in calli address. If it is set, then it is necessary
                                                     // to restore real function address and load hidden argument
                                                     // as the first argument for calli. It is NativeAOT replacement for instantiating
                                                     // stubs, because executable code cannot be generated at runtime.
    GTF_CALL_M_HELPER_SPECIAL_DCE      = 0x00010000, // this helper call can be removed if it is part of a comma and
                                                     // the comma result is unused.
    GTF_CALL_M_GUARDED_DEVIRT          = 0x00020000, // this call is a candidate for guarded devirtualization
    GTF_CALL_M_GUARDED_DEVIRT_EXACT    = 0x00040000, // this call is a candidate for guarded devirtualization without a fallback
    GTF_CALL_M_GUARDED_DEVIRT_CHAIN    = 0x00080000, // this call is a candidate for chained guarded devirtualization
    GTF_CALL_M_ALLOC_SIDE_EFFECTS      = 0x00100000, // this is a call to an allocator with side effects
    GTF_CALL_M_SUPPRESS_GC_TRANSITION  = 0x00200000, // suppress the GC transition (i.e. during a pinvoke) but a separate GC safe point is required.
    GTF_CALL_M_EXPANDED_EARLY          = 0x00800000, // the Virtual Call target address is expanded and placed in gtControlExpr in Morph rather than in Lower
    GTF_CALL_M_HAS_LATE_DEVIRT_INFO    = 0x01000000, // this call has late devirtualzation info
    GTF_CALL_M_LDVIRTFTN_INTERFACE     = 0x02000000, // ldvirtftn on an interface type
    GTF_CALL_M_CAST_CAN_BE_EXPANDED    = 0x04000000, // this cast (helper call) can be expanded if it's profitable. To be removed.
    GTF_CALL_M_CAST_OBJ_NONNULL        = 0x08000000, // if we expand this specific cast we don't need to check the input object for null
                                                     // NOTE: if needed, this flag can be removed, and we can introduce new _NONNUL cast helpers
};

inline constexpr GenTreeCallFlags operator ~(GenTreeCallFlags a)
{
    return (GenTreeCallFlags)(~(unsigned int)a);
}

inline constexpr GenTreeCallFlags operator |(GenTreeCallFlags a, GenTreeCallFlags b)
{
    return (GenTreeCallFlags)((unsigned int)a | (unsigned int)b);
}

inline constexpr GenTreeCallFlags operator &(GenTreeCallFlags a, GenTreeCallFlags b)
{
    return (GenTreeCallFlags)((unsigned int)a & (unsigned int)b);
}

inline GenTreeCallFlags& operator |=(GenTreeCallFlags& a, GenTreeCallFlags b)
{
    return a = (GenTreeCallFlags)((unsigned int)a | (unsigned int)b);
}

inline GenTreeCallFlags& operator &=(GenTreeCallFlags& a, GenTreeCallFlags b)
{
    return a = (GenTreeCallFlags)((unsigned int)a & (unsigned int)b);
}

#ifdef DEBUG
enum GenTreeCallDebugFlags : unsigned int
{
    GTF_CALL_MD_EMPTY                   = 0,
    GTF_CALL_MD_STRESS_TAILCALL         = 0x00000001, // the call is NOT "tail" prefixed but GTF_CALL_M_EXPLICIT_TAILCALL was added because of tail call stress mode
    GTF_CALL_MD_DEVIRTUALIZED           = 0x00000002, // this call was devirtualized
    GTF_CALL_MD_UNBOXED                 = 0x00000004, // this call was optimized to use the unboxed entry point
    GTF_CALL_MD_GUARDED                 = 0x00000008, // this call was transformed by guarded devirtualization
    GTF_CALL_MD_RUNTIME_LOOKUP_EXPANDED = 0x00000010, // this runtime lookup helper is expanded
};

inline constexpr GenTreeCallDebugFlags operator ~(GenTreeCallDebugFlags a)
{
    return (GenTreeCallDebugFlags)(~(unsigned int)a);
}

inline constexpr GenTreeCallDebugFlags operator |(GenTreeCallDebugFlags a, GenTreeCallDebugFlags b)
{
    return (GenTreeCallDebugFlags)((unsigned int)a | (unsigned int)b);
}

inline constexpr GenTreeCallDebugFlags operator &(GenTreeCallDebugFlags a, GenTreeCallDebugFlags b)
{
    return (GenTreeCallDebugFlags)((unsigned int)a & (unsigned int)b);
}

inline GenTreeCallDebugFlags& operator |=(GenTreeCallDebugFlags& a, GenTreeCallDebugFlags b)
{
    return a = (GenTreeCallDebugFlags)((unsigned int)a | (unsigned int)b);
}

inline GenTreeCallDebugFlags& operator &=(GenTreeCallDebugFlags& a, GenTreeCallDebugFlags b)
{
    return a = (GenTreeCallDebugFlags)((unsigned int)a & (unsigned int)b);
}
#endif

// clang-format on

// Return type descriptor of a GT_CALL node.
// x64 Unix, Arm64, Arm32 and x86 allow a value to be returned in multiple
// registers. For such calls this struct provides the following info
// on their return type
//    - type of value returned in each return register
//    - ABI return register numbers in which the value is returned
//    - count of return registers in which the value is returned
//
// TODO-ARM: Update this to meet the needs of Arm64 and Arm32
//
// TODO-AllArch: Right now it is used for describing multi-reg returned types.
// Eventually we would want to use it for describing even single-reg
// returned types (e.g. structs returned in single register x64/arm).
// This would allow us not to lie or normalize single struct return
// values in importer/morph.
struct ReturnTypeDesc
{
private:
    var_types m_regType[MAX_RET_REG_COUNT];

#if defined(TARGET_RISCV64) || defined(TARGET_LOONGARCH64)
    // Structs according to hardware floating-point calling convention are passed as two logical fields, each in
    // separate register, disregarding struct layout such as packing, custom alignment, padding with empty structs, etc.
    // We need size (can be derived from m_regType) & offset of each field for memory load/stores
    unsigned m_fieldOffset[MAX_RET_REG_COUNT];
#endif

#ifdef DEBUG
    bool m_inited;
#endif

    void InitializeSwiftReturnRegs(Compiler* comp, CORINFO_CLASS_HANDLE retClsHnd);

public:
    ReturnTypeDesc()
    {
        Reset();
    }

    // Initialize the Return Type Descriptor for a method that returns a struct type
    void InitializeStructReturnType(Compiler* comp, CORINFO_CLASS_HANDLE retClsHnd, CorInfoCallConvExtension callConv);

    // Initialize the Return Type Descriptor for a method that returns a TYP_LONG
    // Only needed for X86 and arm32.
    void InitializeLongReturnType();

    // Initialize the Return Type Descriptor.
    void InitializeReturnType(Compiler*                comp,
                              var_types                type,
                              CORINFO_CLASS_HANDLE     retClsHnd,
                              CorInfoCallConvExtension callConv);

    // Reset type descriptor to defaults
    void Reset()
    {
        for (unsigned i = 0; i < MAX_RET_REG_COUNT; ++i)
        {
            m_regType[i] = TYP_UNKNOWN;
#if defined(TARGET_RISCV64) || defined(TARGET_LOONGARCH64)
            m_fieldOffset[i] = 0;
#endif
        }
#ifdef DEBUG
        m_inited = false;
#endif
    }

#ifdef DEBUG
    // NOTE: we only use this function when writing out IR dumps. These dumps may take place before the ReturnTypeDesc
    // has been initialized.
    unsigned TryGetReturnRegCount() const
    {
        return m_inited ? GetReturnRegCount() : 0;
    }
#endif // DEBUG

    //--------------------------------------------------------------------------------------------
    // GetReturnRegCount:  Get the count of return registers in which the return value is returned.
    //
    // Arguments:
    //    None
    //
    // Return Value:
    //   Count of return registers.
    //   Returns 0 if the return type is not returned in registers.
    //
    unsigned GetReturnRegCount() const
    {
        assert(m_inited);

        int regCount = 0;
        for (unsigned i = 0; i < MAX_RET_REG_COUNT; ++i)
        {
            if (m_regType[i] == TYP_UNKNOWN)
            {
                break;
            }
            // otherwise
            regCount++;
        }

#ifdef DEBUG
        // Any remaining elements in m_regTypes[] should also be TYP_UNKNOWN
        for (unsigned i = regCount + 1; i < MAX_RET_REG_COUNT; ++i)
        {
            assert(m_regType[i] == TYP_UNKNOWN);
#if defined(TARGET_RISCV64) || defined(TARGET_LOONGARCH64)
            assert(m_fieldOffset[i] == 0);
#endif
        }
#endif // DEBUG

        return regCount;
    }

    //-----------------------------------------------------------------------
    // IsMultiRegRetType: check whether the type is returned in multiple
    // return registers.
    //
    // Arguments:
    //    None
    //
    // Return Value:
    //    Returns true if the type is returned in multiple return registers.
    //    False otherwise.
    // Note that we only have to examine the first two values to determine this
    //
    bool IsMultiRegRetType() const
    {
        if (MAX_RET_REG_COUNT < 2)
        {
            return false;
        }
        else
        {
            assert(m_inited);
            return ((m_regType[0] != TYP_UNKNOWN) && (m_regType[1] != TYP_UNKNOWN));
        }
    }

    //--------------------------------------------------------------------------
    // GetReturnRegType:  Get var_type of the return register specified by index.
    //
    // Arguments:
    //    index - Index of the return register.
    //            First return register will have an index 0 and so on.
    //
    // Return Value:
    //    var_type of the return register specified by its index.
    //    asserts if the index does not have a valid register return type.

    var_types GetReturnRegType(unsigned index) const
    {
        var_types result = m_regType[index];
        assert(result != TYP_UNKNOWN);

        return result;
    }

    unsigned GetSingleReturnFieldOffset() const
    {
        assert(!IsMultiRegRetType());
        assert(m_regType[0] != TYP_UNKNOWN);
#if defined(TARGET_RISCV64) || defined(TARGET_LOONGARCH64)
        return m_fieldOffset[0];
#else
        return 0;
#endif
    }

#if defined(TARGET_RISCV64) || defined(TARGET_LOONGARCH64)
    unsigned GetReturnFieldOffset(unsigned index) const
    {
        assert(m_regType[index] != TYP_UNKNOWN);
        return m_fieldOffset[index];
    }
#endif

    // Get i'th ABI return register
    regNumber GetABIReturnReg(unsigned idx, CorInfoCallConvExtension callConv) const;

    // Get reg mask of ABI return registers
    regMaskTP GetABIReturnRegs(CorInfoCallConvExtension callConv) const;
};

class TailCallSiteInfo
{
    bool                   m_isCallvirt : 1;
    bool                   m_isCalli    : 1;
    CORINFO_SIG_INFO       m_sig;
    CORINFO_RESOLVED_TOKEN m_token;

public:
    // Is the tailcall a callvirt instruction?
    bool IsCallvirt()
    {
        return m_isCallvirt;
    }

    // Is the tailcall a calli instruction?
    bool IsCalli()
    {
        return m_isCalli;
    }

    // Get the token of the callee
    CORINFO_RESOLVED_TOKEN* GetToken()
    {
        assert(!IsCalli());
        return &m_token;
    }

    // Get the signature of the callee
    CORINFO_SIG_INFO* GetSig()
    {
        return &m_sig;
    }

    // Mark the tailcall as a calli with the given signature
    void SetCalli(CORINFO_SIG_INFO* sig)
    {
        m_isCallvirt = false;
        m_isCalli    = true;
        m_sig        = *sig;
    }

    // Mark the tailcall as a callvirt with the given signature and token
    void SetCallvirt(CORINFO_SIG_INFO* sig, CORINFO_RESOLVED_TOKEN* token)
    {
        m_isCallvirt = true;
        m_isCalli    = false;
        m_sig        = *sig;
        m_token      = *token;
    }

    // Mark the tailcall as a call with the given signature and token
    void SetCall(CORINFO_SIG_INFO* sig, CORINFO_RESOLVED_TOKEN* token)
    {
        m_isCallvirt = false;
        m_isCalli    = false;
        m_sig        = *sig;
        m_token      = *token;
    }
};

enum class CFGCallKind
{
    ValidateAndCall,
    Dispatch,
};

class CallArgs;

enum class WellKnownArg : unsigned
{
    None,
    ThisPointer,
    VarArgsCookie,
    InstParam,
    RetBuffer,
    PInvokeFrame,
    WrapperDelegateCell,
    ShiftLow,
    ShiftHigh,
    VirtualStubCell,
    PInvokeCookie,
    PInvokeTarget,
    R2RIndirectionCell,
    ValidateIndirectCallTarget,
    DispatchIndirectCallTarget,
    SwiftError,
    SwiftSelf,
    X86TailCallSpecialArg,
};

#ifdef DEBUG
const char* getWellKnownArgName(WellKnownArg arg);
#endif

struct CallArgABIInformation
{
    CallArgABIInformation()
        : NumRegs(0)
        , ByteOffset(0)
        , ByteSize(0)
        , ArgType(TYP_UNDEF)
        , PassedByRef(false)
#if FEATURE_ARG_SPLIT
        , m_isSplit(false)
#endif
#ifdef FEATURE_HFA_FIELDS_PRESENT
        , m_hfaElemKind(CORINFO_HFA_ELEM_NONE)
#endif
    {
        for (size_t i = 0; i < MAX_ARG_REG_COUNT; i++)
        {
            RegNums[i] = REG_NA;
        }
    }

private:
    // The registers to use when passing this argument, set to REG_STK for
    // arguments passed on the stack
    regNumberSmall RegNums[MAX_ARG_REG_COUNT];

public:
    // Count of number of registers that this argument uses. Note that on ARM,
    // if we have a double hfa, this reflects the number of DOUBLE registers.
    unsigned NumRegs;
    unsigned ByteOffset;
    unsigned ByteSize;
<<<<<<< HEAD
=======
#if defined(UNIX_AMD64_ABI)
    // Unix amd64 will split floating point types and integer types in structs
    // between floating point and general purpose registers. Keep track of that
    // information so we do not need to recompute it later.
    SYSTEMV_AMD64_CORINFO_STRUCT_REG_PASSING_DESCRIPTOR StructDesc;
#endif // UNIX_AMD64_ABI
#if defined(TARGET_LOONGARCH64) || defined(TARGET_RISCV64)
    // For LoongArch64's and RISC-V 64's ABI, the struct which has float field(s) and no more than two fields
    // may be passed by float register(s).
    // e.g  `struct {int a; float b;}` passed by an integer register and a float register.
    var_types StructFloatFieldType[2];
#endif
>>>>>>> 8e3896b4
    // The type used to pass this argument. This is generally the original
    // argument type, but when a struct is passed as a scalar type, this is
    // that type. Note that if a struct is passed by reference, this will still
    // be the struct type.
    var_types ArgType : 5;
    // True iff the argument is passed by reference.
    bool PassedByRef : 1;

private:
#if FEATURE_ARG_SPLIT
    // True when this argument is split between the registers and OutArg area
    bool m_isSplit : 1;
#endif

#ifdef FEATURE_HFA_FIELDS_PRESENT
    // What kind of an HFA this is (CORINFO_HFA_ELEM_NONE if it is not an HFA).
    CorInfoHFAElemType m_hfaElemKind : 3;
#endif

public:
    CorInfoHFAElemType GetHfaElemKind() const
    {
#ifdef FEATURE_HFA_FIELDS_PRESENT
        return m_hfaElemKind;
#else
        NOWAY_MSG("GetHfaElemKind");
        return CORINFO_HFA_ELEM_NONE;
#endif
    }

    void SetHfaElemKind(CorInfoHFAElemType elemKind)
    {
#ifdef FEATURE_HFA_FIELDS_PRESENT
        m_hfaElemKind = elemKind;
#else
        NOWAY_MSG("SetHfaElemKind");
#endif
    }

    bool      IsHfaArg() const;
    bool      IsHfaRegArg() const;
    var_types GetHfaType() const;
    void      SetHfaType(var_types type, unsigned hfaSlots);

    regNumber GetRegNum() const
    {
        return (regNumber)RegNums[0];
    }

    regNumber GetOtherRegNum() const
    {
        return (regNumber)RegNums[1];
    }
    regNumber GetRegNum(unsigned int i)
    {
        assert(i < MAX_ARG_REG_COUNT);
        return (regNumber)RegNums[i];
    }
    void SetRegNum(unsigned int i, regNumber regNum)
    {
        assert(i < MAX_ARG_REG_COUNT);
        RegNums[i] = (regNumberSmall)regNum;
    }

    bool IsSplit() const
    {
#if FEATURE_ARG_SPLIT
        return compFeatureArgSplit() && m_isSplit;
#else // FEATURE_ARG_SPLIT
        return false;
#endif
    }
    void SetSplit(bool value)
    {
#if FEATURE_ARG_SPLIT
        m_isSplit = value;
#endif
    }

    bool IsPassedInRegisters() const
    {
        return !IsSplit() && (NumRegs != 0);
    }

    bool IsPassedInFloatRegisters() const
    {
#ifdef TARGET_X86
        return false;
#else
        return isValidFloatArgReg(GetRegNum());
#endif
    }

    bool IsMismatchedArgType() const
    {
#if defined(TARGET_LOONGARCH64) || defined(TARGET_RISCV64)
        return genIsValidIntReg(GetRegNum()) && varTypeUsesFloatReg(ArgType);
#else
        return false;
#endif // TARGET_LOONGARCH64 || TARGET_RISCV64
    }

    // Get the number of bytes that this argument is occupying on the stack,
    // including padding up to the target pointer size for platforms
    // where a stack argument can't take less.
    unsigned GetStackByteSize() const;

    // Return number of stack slots that this argument is taking.
    // This value is not meaningful on Apple arm64 where multiple arguments can
    // be passed in the same stack slot.
    unsigned GetStackSlotsNumber() const
    {
        return roundUp(GetStackByteSize(), TARGET_POINTER_SIZE) / TARGET_POINTER_SIZE;
    }
};

struct NewCallArg
{
    // The node being passed.
    GenTree* Node = nullptr;
    // The signature type of the node.
    var_types SignatureType = TYP_UNDEF;
    // The class handle if SignatureType == TYP_STRUCT.
    CORINFO_CLASS_HANDLE SignatureClsHnd = NO_CLASS_HANDLE;
    // The type of well known arg
    enum WellKnownArg WellKnownArg = ::WellKnownArg::None;

    NewCallArg WellKnown(::WellKnownArg type) const
    {
        NewCallArg copy   = *this;
        copy.WellKnownArg = type;
        return copy;
    }

    static NewCallArg Struct(GenTree* node, var_types type, CORINFO_CLASS_HANDLE clsHnd)
    {
        assert(varTypeIsStruct(node) && varTypeIsStruct(type));
        NewCallArg arg;
        arg.Node            = node;
        arg.SignatureType   = type;
        arg.SignatureClsHnd = clsHnd;
        arg.ValidateTypes();
        return arg;
    }

    static NewCallArg Primitive(GenTree* node, var_types type = TYP_UNDEF)
    {
        assert(!varTypeIsStruct(node) && !varTypeIsStruct(type));
        NewCallArg arg;
        arg.Node          = node;
        arg.SignatureType = type == TYP_UNDEF ? node->TypeGet() : type;
        arg.ValidateTypes();
        return arg;
    }

#ifdef DEBUG
    void ValidateTypes();
#else
    void ValidateTypes()
    {
    }
#endif
};

class CallArg
{
    friend class CallArgs;

    GenTree* m_earlyNode;
    GenTree* m_lateNode;
    CallArg* m_next;
    CallArg* m_lateNext;

    // The class handle for the signature type (when varTypeIsStruct(SignatureType)).
    CORINFO_CLASS_HANDLE m_signatureClsHnd;
    // The type of the argument in the signature.
    var_types m_signatureType : 5;
    // The type of well-known argument this is.
    WellKnownArg m_wellKnownArg : 5;
    // True when we force this argument's evaluation into a temp LclVar.
    bool m_needTmp : 1;
    // True when we must replace this argument with a placeholder node.
    bool m_needPlace : 1;
    // True when we have decided the evaluation order for this argument in LateArgs
    bool m_processed : 1;

private:
    CallArg()
        : m_earlyNode(nullptr)
        , m_lateNode(nullptr)
        , m_next(nullptr)
        , m_lateNext(nullptr)
        , m_signatureClsHnd(NO_CLASS_HANDLE)
        , m_signatureType(TYP_UNDEF)
        , m_wellKnownArg(WellKnownArg::None)
        , m_needTmp(false)
        , m_needPlace(false)
        , m_processed(false)
    {
    }

public:
    CallArgABIInformation AbiInfo;
    ABIPassingInformation NewAbiInfo;

    CallArg(const NewCallArg& arg)
        : CallArg()
    {
        m_earlyNode       = arg.Node;
        m_wellKnownArg    = arg.WellKnownArg;
        m_signatureType   = arg.SignatureType;
        m_signatureClsHnd = arg.SignatureClsHnd;
    }

    CallArg(const CallArg&)      = delete;
    CallArg& operator=(CallArg&) = delete;

    // clang-format off
    GenTree*& EarlyNodeRef() { return m_earlyNode; }
    GenTree* GetEarlyNode() { return m_earlyNode; }
    void SetEarlyNode(GenTree* node) { m_earlyNode = node; }
    GenTree*& LateNodeRef() { return m_lateNode; }
    GenTree* GetLateNode() { return m_lateNode; }
    void SetLateNode(GenTree* lateNode) { m_lateNode = lateNode; }
    CallArg*& NextRef() { return m_next; }
    CallArg* GetNext() { return m_next; }
    void SetNext(CallArg* next) { m_next = next; }
    CallArg*& LateNextRef() { return m_lateNext; }
    CallArg* GetLateNext() { return m_lateNext; }
    void SetLateNext(CallArg* lateNext) { m_lateNext = lateNext; }
    CORINFO_CLASS_HANDLE GetSignatureClassHandle() { return m_signatureClsHnd; }
    var_types GetSignatureType() { return m_signatureType; }
    WellKnownArg GetWellKnownArg() { return m_wellKnownArg; }
    // clang-format on

    // Get the real argument node, i.e. not a setup or placeholder node.
    // This is the same as GetEarlyNode() until morph.
    // After lowering, this is a PUTARG_* node.
    GenTree* GetNode()
    {
        return m_lateNode == nullptr ? m_earlyNode : m_lateNode;
    }

    bool IsArgAddedLate() const;

    bool IsUserArg() const;

#ifdef DEBUG
    void Dump(Compiler* comp);
    // Check that the value of 'AbiInfo.IsStruct' is consistent.
    // A struct arg must be one of the following:
    // - A node of struct type,
    // - A GT_FIELD_LIST, or
    // - A node of a scalar type, passed in a single register or slot
    //   (or two slots in the case of a struct pass on the stack as TYP_DOUBLE).
    //
    void CheckIsStruct();
#endif
};

class CallArgs
{
    CallArg* m_head;
    CallArg* m_lateHead;

    unsigned m_argsStackSize;
#ifdef UNIX_X86_ABI
    // Number of stack bytes pushed before we start pushing these arguments.
    unsigned m_stkSizeBytes;
    // Stack alignment in bytes required before arguments are pushed for this
    // call. Computed dynamically during codegen, based on m_stkSizeBytes and the
    // current stack level (genStackLevel) when the first stack adjustment is
    // made for this call.
    unsigned m_padStkAlign;
#endif
    bool m_hasThisPointer              : 1;
    bool m_hasRetBuffer                : 1;
    bool m_isVarArgs                   : 1;
    bool m_abiInformationDetermined    : 1;
    bool m_newAbiInformationDetermined : 1;
    // True if we have one or more register arguments.
    bool m_hasRegArgs : 1;
    // True if we have one or more stack arguments.
    bool m_hasStackArgs : 1;
    bool m_argsComplete : 1;
    // One or more arguments must be copied to a temp by EvalArgsToTemps.
    bool m_needsTemps : 1;
#ifdef UNIX_X86_ABI
    // Updateable flag, set to 'true' after we've done any required alignment.
    bool m_alignmentDone : 1;
#endif

    void      AddedWellKnownArg(WellKnownArg arg);
    void      RemovedWellKnownArg(WellKnownArg arg);
    regNumber GetCustomRegister(Compiler* comp, CorInfoCallConvExtension cc, WellKnownArg arg);
    void      SortArgs(Compiler* comp, GenTreeCall* call, CallArg** sortedArgs);

public:
    CallArgs();
    CallArgs(const CallArgs&)      = delete;
    CallArgs& operator=(CallArgs&) = delete;

    CallArg* FindByNode(GenTree* node);
    CallArg* FindWellKnownArg(WellKnownArg arg);
    CallArg* GetThisArg();
    CallArg* GetRetBufferArg();
    CallArg* GetArgByIndex(unsigned index);
    CallArg* GetUserArgByIndex(unsigned index);
    unsigned GetIndex(CallArg* arg);

    bool IsEmpty() const
    {
        return m_head == nullptr;
    }

    // Reverse the args from [index..index + count) in place.
    void Reverse(unsigned index, unsigned count);

    CallArg* PushFront(Compiler* comp, const NewCallArg& arg);
    CallArg* PushBack(Compiler* comp, const NewCallArg& arg);
    CallArg* InsertAfter(Compiler* comp, CallArg* after, const NewCallArg& arg);
    CallArg* InsertAfterUnchecked(Compiler* comp, CallArg* after, const NewCallArg& arg);
    CallArg* InsertInstParam(Compiler* comp, GenTree* node);
    CallArg* InsertAfterThisOrFirst(Compiler* comp, const NewCallArg& arg);
    void     PushLateBack(CallArg* arg);
    void     Remove(CallArg* arg);

    template <typename CopyNodeFunc>
    void InternalCopyFrom(Compiler* comp, CallArgs* other, CopyNodeFunc copyFunc);

    template <typename... Args>
    void PushFront(Compiler* comp, const NewCallArg& arg, Args&&... rest)
    {
        PushFront(comp, std::forward<Args>(rest)...);
        PushFront(comp, arg);
    }

    void AddFinalArgsAndDetermineABIInfo(Compiler* comp, GenTreeCall* call);
    void ResetFinalArgsAndABIInfo();

    void DetermineNewABIInfo(Compiler* comp, GenTreeCall* call);

    void ArgsComplete(Compiler* comp, GenTreeCall* call);
    void EvalArgsToTemps(Compiler* comp, GenTreeCall* call);
    void SetNeedsTemp(CallArg* arg);
    bool IsNonStandard(Compiler* comp, GenTreeCall* call, CallArg* arg);

    GenTree* MakeTmpArgNode(Compiler* comp, CallArg* arg, unsigned lclNum);

    // clang-format off
    bool HasThisPointer() const { return m_hasThisPointer; }
    bool HasRetBuffer() const { return m_hasRetBuffer; }
    bool IsVarArgs() const { return m_isVarArgs; }
    void SetIsVarArgs() { m_isVarArgs = true; }
    void ClearIsVarArgs() { m_isVarArgs = false; }
    bool IsAbiInformationDetermined() const { return m_abiInformationDetermined; }
    bool IsNewAbiInformationDetermined() const { return m_newAbiInformationDetermined; }

    // TODO-Remove: Workaround for bad codegen in MSVC versions < 19.41, see
    // https://github.com/dotnet/runtime/pull/104370#issuecomment-2222910359
#ifdef _MSC_VER
    __declspec(noinline)
#endif
        bool AreArgsComplete() const { return m_argsComplete; }

    bool HasRegArgs() const { return m_hasRegArgs; }
    bool HasStackArgs() const { return m_hasStackArgs; }
    bool NeedsTemps() const { return m_needsTemps; }

#ifdef UNIX_X86_ABI
    void ComputeStackAlignment(unsigned curStackLevelInBytes)
    {
        m_padStkAlign = AlignmentPad(curStackLevelInBytes, STACK_ALIGN);
    }
    unsigned GetStkAlign() const { return m_padStkAlign; }
    unsigned GetStkSizeBytes() { return m_stkSizeBytes; }
    void SetStkSizeBytes(unsigned bytes) { m_stkSizeBytes = bytes; }
    bool IsStkAlignmentDone() const { return m_alignmentDone; }
    void SetStkAlignmentDone() { m_alignmentDone = true; }
#endif
    // clang-format on

    unsigned OutgoingArgsStackSize() const;

    unsigned CountArgs();
    unsigned CountUserArgs();

    template <CallArg* (CallArg::*Next)()>
    class CallArgIterator
    {
        CallArg* m_arg;

    public:
        explicit CallArgIterator(CallArg* arg)
            : m_arg(arg)
        {
        }

        // clang-format off
        CallArg& operator*() const { return *m_arg; }
        CallArg* operator->() const { return m_arg; }
        CallArg* GetArg() const { return m_arg; }
        // clang-format on

        CallArgIterator& operator++()
        {
            m_arg = (m_arg->*Next)();
            return *this;
        }

        bool operator==(const CallArgIterator& i) const
        {
            return m_arg == i.m_arg;
        }

        bool operator!=(const CallArgIterator& i) const
        {
            return m_arg != i.m_arg;
        }
    };

    class EarlyArgIterator
    {
        friend class CallArgs;

        CallArg* m_arg;

        static CallArg* NextEarlyArg(CallArg* cur)
        {
            while ((cur != nullptr) && (cur->GetEarlyNode() == nullptr))
            {
                cur = cur->GetNext();
            }

            return cur;
        }

    public:
        explicit EarlyArgIterator(CallArg* arg)
            : m_arg(arg)
        {
        }

        // clang-format off
        CallArg& operator*() const { return *m_arg; }
        CallArg* operator->() const { return m_arg; }
        CallArg* GetArg() const { return m_arg; }
        // clang-format on

        EarlyArgIterator& operator++()
        {
            m_arg = NextEarlyArg(m_arg->GetNext());
            return *this;
        }

        bool operator==(const EarlyArgIterator& i) const
        {
            return m_arg == i.m_arg;
        }

        bool operator!=(const EarlyArgIterator& i) const
        {
            return m_arg != i.m_arg;
        }
    };

    using ArgIterator     = CallArgIterator<&CallArg::GetNext>;
    using LateArgIterator = CallArgIterator<&CallArg::GetLateNext>;

    IteratorPair<ArgIterator> Args()
    {
        return IteratorPair<ArgIterator>(ArgIterator(m_head), ArgIterator(nullptr));
    }

    IteratorPair<EarlyArgIterator> EarlyArgs()
    {
        CallArg* firstEarlyArg = EarlyArgIterator::NextEarlyArg(m_head);
        return IteratorPair<EarlyArgIterator>(EarlyArgIterator(firstEarlyArg), EarlyArgIterator(nullptr));
    }

    IteratorPair<LateArgIterator> LateArgs()
    {
        return IteratorPair<LateArgIterator>(LateArgIterator(m_lateHead), LateArgIterator(nullptr));
    }
};

struct GenTreeCall final : public GenTree
{
    CallArgs gtArgs;

#ifdef DEBUG
    // Used to register callsites with the EE
    CORINFO_SIG_INFO* callSig;
#endif

    union
    {
        TailCallSiteInfo* tailCallInfo;
        // Only used for unmanaged calls, which cannot be tail-called
        CorInfoCallConvExtension unmgdCallConv;
    };

#if FEATURE_MULTIREG_RET

    // State required to support multi-reg returning call nodes.
    //
    // TODO-AllArch: enable for all call nodes to unify single-reg and multi-reg returns.
    ReturnTypeDesc gtReturnTypeDesc;

    // GetRegNum() would always be the first return reg.
    // The following array holds the other reg numbers of multi-reg return.
    regNumberSmall gtOtherRegs[MAX_RET_REG_COUNT - 1];

    MultiRegSpillFlags gtSpillFlags;

#endif // FEATURE_MULTIREG_RET

    //-----------------------------------------------------------------------
    // GetReturnTypeDesc: get the type descriptor of return value of the call
    //
    // Arguments:
    //    None
    //
    // Returns
    //    Type descriptor of the value returned by call
    //
    // TODO-AllArch: enable for all call nodes to unify single-reg and multi-reg returns.
    const ReturnTypeDesc* GetReturnTypeDesc() const
    {
#if FEATURE_MULTIREG_RET
        return &gtReturnTypeDesc;
#else
        return nullptr;
#endif
    }

    void InitializeLongReturnType()
    {
#if FEATURE_MULTIREG_RET
        gtReturnTypeDesc.InitializeLongReturnType();
#endif
    }

    void InitializeStructReturnType(Compiler* comp, CORINFO_CLASS_HANDLE retClsHnd, CorInfoCallConvExtension callConv)
    {
#if FEATURE_MULTIREG_RET
        gtReturnTypeDesc.InitializeStructReturnType(comp, retClsHnd, callConv);
#endif
    }

    void ResetReturnType()
    {
#if FEATURE_MULTIREG_RET
        gtReturnTypeDesc.Reset();
#endif
    }

    //---------------------------------------------------------------------------
    // GetRegNumByIdx: get i'th return register allocated to this call node.
    //
    // Arguments:
    //     idx   -   index of the return register
    //
    // Return Value:
    //     Return regNumber of i'th return register of call node.
    //     Returns REG_NA if there is no valid return register for the given index.
    //
    regNumber GetRegNumByIdx(unsigned idx) const
    {
        assert(idx < MAX_RET_REG_COUNT);

        if (idx == 0)
        {
            return GetRegNum();
        }

#if FEATURE_MULTIREG_RET
        return (regNumber)gtOtherRegs[idx - 1];
#else
        return REG_NA;
#endif
    }

    //----------------------------------------------------------------------
    // SetRegNumByIdx: set i'th return register of this call node
    //
    // Arguments:
    //    reg    -   reg number
    //    idx    -   index of the return register
    //
    // Return Value:
    //    None
    //
    void SetRegNumByIdx(regNumber reg, unsigned idx)
    {
        assert(idx < MAX_RET_REG_COUNT);

        if (idx == 0)
        {
            SetRegNum(reg);
        }
#if FEATURE_MULTIREG_RET
        else
        {
            gtOtherRegs[idx - 1] = (regNumberSmall)reg;
            assert(gtOtherRegs[idx - 1] == reg);
        }
#else
        unreached();
#endif
    }

    //----------------------------------------------------------------------------
    // ClearOtherRegs: clear multi-reg state to indicate no regs are allocated
    //
    // Arguments:
    //    None
    //
    // Return Value:
    //    None
    //
    void ClearOtherRegs()
    {
#if FEATURE_MULTIREG_RET
        for (unsigned i = 0; i < MAX_RET_REG_COUNT - 1; ++i)
        {
            gtOtherRegs[i] = REG_NA;
        }
#endif
    }

    //----------------------------------------------------------------------------
    // CopyOtherRegs: copy multi-reg state from the given call node to this node
    //
    // Arguments:
    //    fromCall  -  GenTreeCall node from which to copy multi-reg state
    //
    // Return Value:
    //    None
    //
    void CopyOtherRegs(GenTreeCall* fromCall)
    {
#if FEATURE_MULTIREG_RET
        for (unsigned i = 0; i < MAX_RET_REG_COUNT - 1; ++i)
        {
            this->gtOtherRegs[i] = fromCall->gtOtherRegs[i];
        }
#endif
    }

#ifdef TARGET_XARCH
    bool NeedsVzeroupper(Compiler* comp);
#endif // TARGET_XARCH

    // Get reg mask of all the valid registers of gtOtherRegs array
    regMaskTP GetOtherRegMask() const;

    GenTreeFlags GetRegSpillFlagByIdx(unsigned idx) const
    {
#if FEATURE_MULTIREG_RET
        return GetMultiRegSpillFlagsByIdx(gtSpillFlags, idx);
#else
        assert(!"unreached");
        return GTF_EMPTY;
#endif
    }

    void SetRegSpillFlagByIdx(GenTreeFlags flags, unsigned idx)
    {
#if FEATURE_MULTIREG_RET
        gtSpillFlags = SetMultiRegSpillFlagsByIdx(gtSpillFlags, flags, idx);
#endif
    }

    //-------------------------------------------------------------------
    // clearOtherRegFlags: clear GTF_* flags associated with gtOtherRegs
    //
    // Arguments:
    //     None
    //
    // Return Value:
    //     None
    void ClearOtherRegFlags()
    {
#if FEATURE_MULTIREG_RET
        gtSpillFlags = 0;
#endif
    }

    //-------------------------------------------------------------------------
    // CopyOtherRegFlags: copy GTF_* flags associated with gtOtherRegs from
    // the given call node.
    //
    // Arguments:
    //    fromCall  -  GenTreeCall node from which to copy
    //
    // Return Value:
    //    None
    //
    void CopyOtherRegFlags(GenTreeCall* fromCall)
    {
#if FEATURE_MULTIREG_RET
        this->gtSpillFlags = fromCall->gtSpillFlags;
#endif
    }

    bool IsUnmanaged() const
    {
        return (gtFlags & GTF_CALL_UNMANAGED) != 0;
    }
    bool NeedsNullCheck() const
    {
        return (gtFlags & GTF_CALL_NULLCHECK) != 0;
    }
    bool CallerPop() const
    {
        return (gtFlags & GTF_CALL_POP_ARGS) != 0;
    }
    bool IsVirtual() const
    {
        return (gtFlags & GTF_CALL_VIRT_KIND_MASK) != GTF_CALL_NONVIRT;
    }
    bool IsVirtualStub() const
    {
        return (gtFlags & GTF_CALL_VIRT_KIND_MASK) == GTF_CALL_VIRT_STUB;
    }
    bool IsVirtualVtable() const
    {
        return (gtFlags & GTF_CALL_VIRT_KIND_MASK) == GTF_CALL_VIRT_VTABLE;
    }
    bool IsInlineCandidate() const
    {
        return (gtFlags & GTF_CALL_INLINE_CANDIDATE) != 0;
    }

#ifdef SWIFT_SUPPORT
    bool HasSwiftErrorHandling()
    {
        // Most calls aren't Swift calls, so short-circuit this check by checking the calling convention first.
        return (GetUnmanagedCallConv() == CorInfoCallConvExtension::Swift) &&
               (gtArgs.FindWellKnownArg(WellKnownArg::SwiftError) != nullptr);
    }
#endif // SWIFT_SUPPORT

    bool IsR2ROrVirtualStubRelativeIndir()
    {
#if defined(FEATURE_READYTORUN)
        if (IsR2RRelativeIndir())
        {
            return true;
        }
#endif

        return IsVirtualStubRelativeIndir();
    }

    bool HasNonStandardAddedArgs(Compiler* compiler) const;
    int  GetNonStandardAddedArgCount(Compiler* compiler) const;

    // Returns true if the ABI dictates that this call should get a ret buf
    // arg. This may be out of sync with gtArgs.HasRetBuffer during import
    // until we actually create the ret buffer.
    bool ShouldHaveRetBufArg() const
    {
        return (gtCallMoreFlags & GTF_CALL_M_RETBUFFARG) != 0;
    }

    //-----------------------------------------------------------------------------------------
    // HasMultiRegRetVal: whether the call node returns its value in multiple return registers.
    //
    // Arguments:
    //     None
    //
    // Return Value:
    //     True if the call is returning a multi-reg return value. False otherwise.
    //
    bool HasMultiRegRetVal() const
    {
#ifdef FEATURE_MULTIREG_RET
#if defined(TARGET_LOONGARCH64) || defined(TARGET_RISCV64)
        return (gtType == TYP_STRUCT) && (gtReturnTypeDesc.GetReturnRegCount() > 1);
#else

#if defined(TARGET_X86) || defined(TARGET_ARM)
        if (varTypeIsLong(gtType))
        {
            return true;
        }
#endif

        if (!varTypeIsStruct(gtType) || ShouldHaveRetBufArg())
        {
            return false;
        }
        // Now it is a struct that is returned in registers.
        return GetReturnTypeDesc()->IsMultiRegRetType();
#endif

#else  // !FEATURE_MULTIREG_RET
        return false;
#endif // !FEATURE_MULTIREG_RET
    }

    // Returns true if VM has flagged this method as CORINFO_FLG_PINVOKE.
    bool IsPInvoke() const
    {
        return (gtCallMoreFlags & GTF_CALL_M_PINVOKE) != 0;
    }

    // Note that the distinction of whether tail prefixed or an implicit tail call
    // is maintained on a call node till fgMorphCall() after which it will be
    // either a tail call (i.e. IsTailCall() is true) or a non-tail call.
    bool IsTailPrefixedCall() const
    {
        return (gtCallMoreFlags & GTF_CALL_M_EXPLICIT_TAILCALL) != 0;
    }

    // Returns true if this call didn't have an explicit tail. prefix in the IL
    // but was marked as an explicit tail call because of tail call stress mode.
    bool IsStressTailCall() const
    {
#ifdef DEBUG
        return (gtCallDebugFlags & GTF_CALL_MD_STRESS_TAILCALL) != 0;
#else
        return false;
#endif
    }

    // This method returning "true" implies that tail call flowgraph morhphing has
    // performed final checks and committed to making a tail call.
    bool IsTailCall() const
    {
        return (gtCallMoreFlags & GTF_CALL_M_TAILCALL) != 0;
    }

    // This method returning "true" implies that importer has performed tail call checks
    // and providing a hint that this can be converted to a tail call.
    bool CanTailCall() const
    {
        return IsTailPrefixedCall() || IsImplicitTailCall();
    }

    // Check whether this is a tailcall dispatched via JIT helper. We only use
    // this mechanism on x86 as it is faster than our other more general
    // tailcall mechanism.
    bool IsTailCallViaJitHelper() const
    {
#ifdef TARGET_X86
        return IsTailCall() && (gtCallMoreFlags & GTF_CALL_M_TAILCALL_VIA_JIT_HELPER);
#else
        return false;
#endif
    }

#if FEATURE_FASTTAILCALL
    bool IsFastTailCall() const
    {
#ifdef TARGET_X86
        return IsTailCall() && !(gtCallMoreFlags & GTF_CALL_M_TAILCALL_VIA_JIT_HELPER);
#else
        return IsTailCall();
#endif
    }
#else  // !FEATURE_FASTTAILCALL
    bool IsFastTailCall() const
    {
        return false;
    }
#endif // !FEATURE_FASTTAILCALL

#if FEATURE_TAILCALL_OPT
    // Returns true if this is marked for opportunistic tail calling.
    // That is, can be tail called though not explicitly prefixed with "tail" prefix.
    bool IsImplicitTailCall() const
    {
        return (gtCallMoreFlags & GTF_CALL_M_IMPLICIT_TAILCALL) != 0;
    }
    bool IsTailCallConvertibleToLoop() const
    {
        return (gtCallMoreFlags & GTF_CALL_M_TAILCALL_TO_LOOP) != 0;
    }
#else  // !FEATURE_TAILCALL_OPT
    bool IsImplicitTailCall() const
    {
        return false;
    }
    bool IsTailCallConvertibleToLoop() const
    {
        return false;
    }
#endif // !FEATURE_TAILCALL_OPT

    bool NormalizesSmallTypesOnReturn() const
    {
        return GetUnmanagedCallConv() == CorInfoCallConvExtension::Managed;
    }

    bool IsSameThis() const
    {
        return (gtCallMoreFlags & GTF_CALL_M_NONVIRT_SAME_THIS) != 0;
    }
    bool IsDelegateInvoke() const
    {
        return (gtCallMoreFlags & GTF_CALL_M_DELEGATE_INV) != 0;
    }
    bool IsVirtualStubRelativeIndir() const
    {
        return IsVirtualStub() && (gtCallMoreFlags & GTF_CALL_M_VIRTSTUB_REL_INDIRECT) != 0;
    }
    bool IsSpecialIntrinsic() const
    {
        return (gtCallMoreFlags & GTF_CALL_M_SPECIAL_INTRINSIC) != 0;
    }

    bool IsR2RRelativeIndir() const
    {
#ifdef FEATURE_READYTORUN
        return gtEntryPoint.accessType == IAT_PVALUE;
#else
        return false;
#endif
    }
#ifdef FEATURE_READYTORUN
    void setEntryPoint(const CORINFO_CONST_LOOKUP& entryPoint)
    {
        gtEntryPoint = entryPoint;
    }
#endif // FEATURE_READYTORUN

    bool IsVarargs() const
    {
        return gtArgs.IsVarArgs();
    }

    bool IsNoReturn() const
    {
        return (gtCallMoreFlags & GTF_CALL_M_DOES_NOT_RETURN) != 0;
    }

    bool IsFatPointerCandidate() const
    {
        return (gtCallMoreFlags & GTF_CALL_M_FAT_POINTER_CHECK) != 0;
    }

    bool IsGuardedDevirtualizationCandidate() const
    {
        return (gtCallMoreFlags & GTF_CALL_M_GUARDED_DEVIRT) != 0;
    }

    bool IsPure(Compiler* compiler) const;

    bool HasSideEffects(Compiler* compiler, bool ignoreExceptions = false, bool ignoreCctors = false) const;

    void ClearFatPointerCandidate()
    {
        gtCallMoreFlags &= ~GTF_CALL_M_FAT_POINTER_CHECK;
    }

    void SetFatPointerCandidate()
    {
        gtCallMoreFlags |= GTF_CALL_M_FAT_POINTER_CHECK;
    }

#ifdef DEBUG
    bool IsDevirtualized() const
    {
        return (gtCallDebugFlags & GTF_CALL_MD_DEVIRTUALIZED) != 0;
    }

    bool IsGuarded() const
    {
        return (gtCallDebugFlags & GTF_CALL_MD_GUARDED) != 0;
    }

    bool IsUnboxed() const
    {
        return (gtCallDebugFlags & GTF_CALL_MD_UNBOXED) != 0;
    }
#endif

    bool IsSuppressGCTransition() const
    {
        return (gtCallMoreFlags & GTF_CALL_M_SUPPRESS_GC_TRANSITION) != 0;
    }

    void ClearGuardedDevirtualizationCandidate()
    {
        gtCallMoreFlags &= ~(GTF_CALL_M_GUARDED_DEVIRT | GTF_CALL_M_GUARDED_DEVIRT_EXACT);
    }

#ifdef DEBUG
    void SetIsGuarded()
    {
        gtCallDebugFlags |= GTF_CALL_MD_GUARDED;
    }
#endif

    void SetExpandedEarly()
    {
        gtCallMoreFlags |= GTF_CALL_M_EXPANDED_EARLY;
    }

    void ClearExpandedEarly()
    {
        gtCallMoreFlags &= ~GTF_CALL_M_EXPANDED_EARLY;
    }

    bool IsExpandedEarly() const
    {
        return (gtCallMoreFlags & GTF_CALL_M_EXPANDED_EARLY) != 0;
    }

    bool IsOptimizingRetBufAsLocal() const
    {
        return (gtCallMoreFlags & GTF_CALL_M_RETBUFFARG_LCLOPT) != 0;
    }

    InlineCandidateInfo* GetSingleInlineCandidateInfo()
    {
        // gtInlineInfoCount can be 0 (not an inline candidate) or 1
        if (gtInlineInfoCount == 0)
        {
            assert(!IsInlineCandidate());
            assert(gtInlineCandidateInfo == nullptr);
            return nullptr;
        }
        else if (gtInlineInfoCount > 1)
        {
            assert(!"Call has multiple inline candidates");
        }
        return gtInlineCandidateInfo;
    }

    void SetSingleInlineCandidateInfo(InlineCandidateInfo* candidateInfo);

    InlineCandidateInfo* GetGDVCandidateInfo(uint8_t index);

    void AddGDVCandidateInfo(Compiler* comp, InlineCandidateInfo* candidateInfo);

    void RemoveGDVCandidateInfo(Compiler* comp, uint8_t index);

    void ClearInlineInfo()
    {
        SetSingleInlineCandidateInfo(nullptr);
    }

    uint8_t GetInlineCandidatesCount()
    {
        return gtInlineInfoCount;
    }

    //-----------------------------------------------------------------------------------------
    // GetIndirectionCellArgKind: Get the kind of indirection cell used by this call.
    //
    // Arguments:
    //     None
    //
    // Return Value:
    //     The kind (either R2RIndirectionCell or VirtualStubCell),
    //     or WellKnownArg::None if this call does not have an indirection cell.
    //
    WellKnownArg GetIndirectionCellArgKind() const
    {
        if (IsVirtualStub())
        {
            return WellKnownArg::VirtualStubCell;
        }

#if defined(TARGET_ARMARCH) || defined(TARGET_RISCV64) || defined(TARGET_LOONGARCH64)
        // For ARM architectures, we always use an indirection cell for R2R calls.
        if (IsR2RRelativeIndir() && !IsDelegateInvoke())
        {
            return WellKnownArg::R2RIndirectionCell;
        }
#elif defined(TARGET_XARCH)
        // On XARCH we disassemble it from callsite except for tailcalls that need indirection cell.
        if (IsR2RRelativeIndir() && IsFastTailCall())
        {
            return WellKnownArg::R2RIndirectionCell;
        }
#endif

        return WellKnownArg::None;
    }

    CFGCallKind GetCFGCallKind() const
    {
#if defined(TARGET_AMD64)
        // On x64 the dispatcher is more performant, but we cannot use it when
        // we need to pass indirection cells as those go into registers that
        // are clobbered by the dispatch helper.
        bool mayUseDispatcher    = GetIndirectionCellArgKind() == WellKnownArg::None;
        bool shouldUseDispatcher = true;
#elif defined(TARGET_ARM64)
        bool mayUseDispatcher = true;
        // Branch predictors on ARM64 generally do not handle the dispatcher as
        // well as on x64 hardware, so only use the validator by default.
        bool shouldUseDispatcher = false;
#else
        // Other platforms do not even support the dispatcher.
        bool mayUseDispatcher    = false;
        bool shouldUseDispatcher = false;
#endif

#ifdef DEBUG
        switch (JitConfig.JitCFGUseDispatcher())
        {
            case 0:
                shouldUseDispatcher = false;
                break;
            case 1:
                shouldUseDispatcher = true;
                break;
            default:
                break;
        }
#endif

        return mayUseDispatcher && shouldUseDispatcher ? CFGCallKind::Dispatch : CFGCallKind::ValidateAndCall;
    }

    GenTreeCallFlags gtCallMoreFlags;  // in addition to gtFlags
    gtCallTypes      gtCallType   : 3; // value from the gtCallTypes enumeration
    var_types        gtReturnType : 5; // exact return type

    uint8_t gtInlineInfoCount; // number of inline candidates for the given call

    CORINFO_CLASS_HANDLE gtRetClsHnd; // The return type handle of the call if it is a struct; always available
    union
    {
        void*                gtStubCallStubAddr;   // GTF_CALL_VIRT_STUB - these are never inlined
        CORINFO_CLASS_HANDLE gtInitClsHnd;         // Used by static init helpers, represents a class they init
        IL_OFFSET            gtCastHelperILOffset; // Used by cast helpers to save corresponding IL offset
    };

    union
    {
        // only used for CALLI unmanaged calls (CT_INDIRECT)
        GenTree* gtCallCookie;

        // gtInlineCandidateInfo is only used when inlining methods
        InlineCandidateInfo* gtInlineCandidateInfo;
        // gtInlineCandidateInfoList is used when we have more than one GDV candidate
        jitstd::vector<InlineCandidateInfo*>* gtInlineCandidateInfoList;

        HandleHistogramProfileCandidateInfo* gtHandleHistogramProfileCandidateInfo;
        LateDevirtualizationInfo*            gtLateDevirtualizationInfo;
        CORINFO_GENERIC_HANDLE compileTimeHelperArgumentHandle; // Used to track type handle argument of dynamic helpers
        void*                  gtDirectCallAddress; // Used to pass direct call address between lower and codegen
    };

    // expression evaluated after args are placed which determines the control target
    GenTree* gtControlExpr;

    union
    {
        CORINFO_METHOD_HANDLE gtCallMethHnd; // CT_USER_FUNC or CT_HELPER
        GenTree*              gtCallAddr;    // CT_INDIRECT
    };

#ifdef FEATURE_READYTORUN
    // Call target lookup info for method call from a Ready To Run module
    CORINFO_CONST_LOOKUP gtEntryPoint;
#endif

#ifdef DEBUG
    GenTreeCallDebugFlags gtCallDebugFlags;

    // For non-inline candidates, track the first observation
    // that blocks candidacy.
    InlineObservation gtInlineObservation;

    // IL offset of the call wrt its parent method.
    IL_OFFSET gtRawILOffset;

    // In DEBUG we report even non inline candidates in the inline tree in
    // fgNoteNonInlineCandidate. We need to keep around the inline context for
    // this as normally it's part of the candidate info.
    class InlineContext* gtInlineContext;
#endif // defined(DEBUG)

    bool IsHelperCall() const
    {
        return gtCallType == CT_HELPER;
    }

    bool IsHelperCall(CORINFO_METHOD_HANDLE callMethHnd) const
    {
        return IsHelperCall() && (callMethHnd == gtCallMethHnd);
    }

    bool IsHelperCall(Compiler* compiler, unsigned helper) const;

    bool IsRuntimeLookupHelperCall(Compiler* compiler) const;

    bool IsSpecialIntrinsic(Compiler* compiler, NamedIntrinsic ni) const;

    CorInfoHelpFunc GetHelperNum() const;

    bool AreArgsComplete() const;

    CorInfoCallConvExtension GetUnmanagedCallConv() const
    {
        return IsUnmanaged() ? unmgdCallConv : CorInfoCallConvExtension::Managed;
    }

    static bool Equals(GenTreeCall* c1, GenTreeCall* c2);

    GenTreeCall(var_types type)
        : GenTree(GT_CALL, type)
    {
    }
#if DEBUGGABLE_GENTREE
    GenTreeCall()
        : GenTree()
    {
    }
#endif
};

#if !defined(TARGET_64BIT)
struct GenTreeMultiRegOp : public GenTreeOp
{
    regNumber gtOtherReg;

    // GTF_SPILL or GTF_SPILLED flag on a multi-reg node indicates that one or
    // more of its result regs are in that state.  The spill flag of each of the
    // return register is stored here. We only need 2 bits per returned register,
    // so this is treated as a 2-bit array. No architecture needs more than 8 bits.

    MultiRegSpillFlags gtSpillFlags;

    GenTreeMultiRegOp(genTreeOps oper, var_types type, GenTree* op1, GenTree* op2)
        : GenTreeOp(oper, type, op1, op2)
        , gtOtherReg(REG_NA)
    {
        ClearOtherRegFlags();
    }

    unsigned GetRegCount() const
    {
        return (TypeGet() == TYP_LONG) ? 2 : 1;
    }

    //---------------------------------------------------------------------------
    // GetRegNumByIdx: get i'th register allocated to this struct argument.
    //
    // Arguments:
    //     idx   -   index of the register
    //
    // Return Value:
    //     Return regNumber of i'th register of this register argument
    //
    regNumber GetRegNumByIdx(unsigned idx) const
    {
        assert(idx < 2);

        if (idx == 0)
        {
            return GetRegNum();
        }

        return gtOtherReg;
    }

    GenTreeFlags GetRegSpillFlagByIdx(unsigned idx) const
    {
        return GetMultiRegSpillFlagsByIdx(gtSpillFlags, idx);
    }

    void SetRegSpillFlagByIdx(GenTreeFlags flags, unsigned idx)
    {
#if FEATURE_MULTIREG_RET
        gtSpillFlags = SetMultiRegSpillFlagsByIdx(gtSpillFlags, flags, idx);
#endif
    }

    //--------------------------------------------------------------------------
    // GetRegType:  Get var_type of the register specified by index.
    //
    // Arguments:
    //    index - Index of the register.
    //            First register will have an index 0 and so on.
    //
    // Return Value:
    //    var_type of the register specified by its index.
    //
    var_types GetRegType(unsigned index) const
    {
        assert(index < 2);
        // The type of register is usually the same as GenTree type, since GenTreeMultiRegOp usually defines a single
        // reg.
        // The special case is when we have TYP_LONG, which may be a MUL_LONG, or a DOUBLE arg passed as LONG,
        // in which case we need to separate them into int for each index.
        var_types result = TypeGet();
        if (result == TYP_LONG)
        {
            result = TYP_INT;
        }
        return result;
    }

    //-------------------------------------------------------------------
    // clearOtherRegFlags: clear GTF_* flags associated with gtOtherRegs
    //
    // Arguments:
    //     None
    //
    // Return Value:
    //     None
    //
    void ClearOtherRegFlags()
    {
        gtSpillFlags = 0;
    }

#if DEBUGGABLE_GENTREE
    GenTreeMultiRegOp()
        : GenTreeOp()
    {
    }
#endif
};
#endif // !defined(TARGET_64BIT)

struct GenTreeFptrVal : public GenTree
{
    CORINFO_METHOD_HANDLE gtFptrMethod;

    bool gtFptrDelegateTarget;

#ifdef FEATURE_READYTORUN
    CORINFO_CONST_LOOKUP gtEntryPoint;
#endif

    GenTreeFptrVal(var_types type, CORINFO_METHOD_HANDLE meth)
        : GenTree(GT_FTN_ADDR, type)
        , gtFptrMethod(meth)
        , gtFptrDelegateTarget(false)
    {
#ifdef FEATURE_READYTORUN
        gtEntryPoint.addr       = nullptr;
        gtEntryPoint.accessType = IAT_VALUE;
#endif
    }
#if DEBUGGABLE_GENTREE
    GenTreeFptrVal()
        : GenTree()
    {
    }
#endif
};

/* gtQmark */
struct GenTreeQmark : public GenTreeOp
{
    unsigned gtThenLikelihood;

    GenTreeQmark(var_types type, GenTree* cond, GenTreeColon* colon, unsigned thenLikelihood = 50)
        : GenTreeOp(GT_QMARK, type, cond, colon)
        , gtThenLikelihood(thenLikelihood)
    {
        // These must follow a specific form.
        assert((cond != nullptr) && cond->TypeIs(TYP_INT));
        assert((colon != nullptr) && colon->OperIs(GT_COLON));
    }

    GenTree* ThenNode() const
    {
        return gtOp2->AsColon()->ThenNode();
    }

    GenTree* ElseNode() const
    {
        return gtOp2->AsColon()->ElseNode();
    }

    unsigned ThenNodeLikelihood() const
    {
        assert(gtThenLikelihood <= 100);
        return gtThenLikelihood;
    }

    unsigned ElseNodeLikelihood() const
    {
        assert(gtThenLikelihood <= 100);
        return 100 - gtThenLikelihood;
    }

    void SetThenNodeLikelihood(unsigned thenLikelihood)
    {
        assert(thenLikelihood <= 100);
        gtThenLikelihood = thenLikelihood;
    }

#if DEBUGGABLE_GENTREE
    GenTreeQmark()
        : GenTreeOp()
    {
    }
#endif
};

/* gtIntrinsic   -- intrinsic   (possibly-binary op [NULL op2 is allowed] with an additional field) */

struct GenTreeIntrinsic : public GenTreeOp
{
    NamedIntrinsic        gtIntrinsicName;
    CORINFO_METHOD_HANDLE gtMethodHandle; // Method handle of the method which is treated as an intrinsic.

#if defined(FEATURE_READYTORUN)
    // Call target lookup info for method call from a Ready To Run module
    CORINFO_CONST_LOOKUP gtEntryPoint;
#endif // FEATURE_READYTORUN

    GenTreeIntrinsic(var_types                          type,
                     GenTree*                           op1,
                     NamedIntrinsic                     intrinsicName,
                     CORINFO_METHOD_HANDLE methodHandle R2RARG(CORINFO_CONST_LOOKUP entryPoint))
        : GenTreeOp(GT_INTRINSIC, type, op1, nullptr)
        , gtIntrinsicName(intrinsicName)
        , gtMethodHandle(methodHandle) R2RARG(gtEntryPoint(entryPoint))
    {
        assert(intrinsicName != NI_Illegal);
    }

    GenTreeIntrinsic(var_types                          type,
                     GenTree*                           op1,
                     GenTree*                           op2,
                     NamedIntrinsic                     intrinsicName,
                     CORINFO_METHOD_HANDLE methodHandle R2RARG(CORINFO_CONST_LOOKUP entryPoint))
        : GenTreeOp(GT_INTRINSIC, type, op1, op2)
        , gtIntrinsicName(intrinsicName)
        , gtMethodHandle(methodHandle) R2RARG(gtEntryPoint(entryPoint))
    {
        assert(intrinsicName != NI_Illegal);
    }

#if DEBUGGABLE_GENTREE
    GenTreeIntrinsic()
        : GenTreeOp()
    {
    }
#endif
};

// GenTreeMultiOp - a node with a flexible count of operands stored in an array.
// The array can be an inline one, or a dynamic one, or both, with switching
// between them supported. See GenTreeJitIntrinsic for an example of a node
// utilizing GenTreeMultiOp. GTF_REVERSE_OPS is supported for GenTreeMultiOp's
// with two operands.
//
struct GenTreeMultiOp : public GenTree
{
public:
    class Iterator
    {
    protected:
        GenTree** m_use;

        Iterator(GenTree** use)
            : m_use(use)
        {
        }

    public:
        Iterator& operator++()
        {
            m_use++;
            return *this;
        }

        bool operator==(const Iterator& other) const
        {
            return m_use == other.m_use;
        }

        bool operator!=(const Iterator& other) const
        {
            return m_use != other.m_use;
        }
    };

    class OperandsIterator final : public Iterator
    {
    public:
        OperandsIterator(GenTree** use)
            : Iterator(use)
        {
        }

        GenTree* operator*()
        {
            return *m_use;
        }
    };

    class UseEdgesIterator final : public Iterator
    {
    public:
        UseEdgesIterator(GenTree** use)
            : Iterator(use)
        {
        }

        GenTree** operator*()
        {
            return m_use;
        }
    };

private:
    GenTree** m_operands;

protected:
    template <unsigned InlineOperandCount, typename... Operands>
    GenTreeMultiOp(genTreeOps    oper,
                   var_types     type,
                   CompAllocator allocator,
                   GenTree* (&inlineOperands)[InlineOperandCount] DEBUGARG(bool largeNode),
                   Operands... operands)
        : GenTree(oper, type DEBUGARG(largeNode))
    {
        const size_t OperandCount = sizeof...(Operands);

        m_operands = (OperandCount <= InlineOperandCount) ? inlineOperands : allocator.allocate<GenTree*>(OperandCount);

        // "OperandCount + 1" so that it works well when OperandCount is 0.
        GenTree* operandsArray[OperandCount + 1]{operands...};
        InitializeOperands(operandsArray, OperandCount);
    }

    // Note that this constructor takes the owndership of the "operands" array.
    template <unsigned InlineOperandCount>
    GenTreeMultiOp(genTreeOps oper,
                   var_types  type,
                   GenTree**  operands,
                   size_t     operandCount,
                   GenTree* (&inlineOperands)[InlineOperandCount] DEBUGARG(bool largeNode))
        : GenTree(oper, type DEBUGARG(largeNode))
    {
        m_operands = (operandCount <= InlineOperandCount) ? inlineOperands : operands;

        InitializeOperands(operands, operandCount);
    }

public:
#if DEBUGGABLE_GENTREE
    GenTreeMultiOp()
        : GenTree()
    {
    }
#endif

    bool IsUserCall() const
    {
#if defined(FEATURE_HW_INTRINSICS)
        return OperIs(GT_HWINTRINSIC) && (gtFlags & GTF_HW_USER_CALL) != 0;
#else
        return false;
#endif
    }

    GenTree*& Op(size_t index)
    {
        size_t actualIndex = index - 1;
        assert(actualIndex < m_operandCount);
        assert(m_operands[actualIndex] != nullptr);

        return m_operands[actualIndex];
    }

    GenTree* Op(size_t index) const
    {
        return const_cast<GenTreeMultiOp*>(this)->Op(index);
    }

    // Note that unlike the general "Operands" iterator, this specialized version does not respect GTF_REVERSE_OPS.
    IteratorPair<OperandsIterator> Operands()
    {
        return MakeIteratorPair(OperandsIterator(GetOperandArray()),
                                OperandsIterator(GetOperandArray() + GetOperandCount()));
    }

    // Note that unlike the general "UseEdges" iterator, this specialized version does not respect GTF_REVERSE_OPS.
    IteratorPair<UseEdgesIterator> UseEdges()
    {
        return MakeIteratorPair(UseEdgesIterator(GetOperandArray()),
                                UseEdgesIterator(GetOperandArray() + GetOperandCount()));
    }

    size_t GetOperandCount() const
    {
        return m_operandCount;
    }

    GenTree** GetOperandArray(size_t startIndex = 0) const
    {
        return m_operands + startIndex;
    }

protected:
    // Reconfigures the operand array, leaving it in a "dirty" state.
    void ResetOperandArray(size_t    newOperandCount,
                           Compiler* compiler,
                           GenTree** inlineOperands,
                           size_t    inlineOperandCount);

    static bool OperandsAreEqual(GenTreeMultiOp* op1, GenTreeMultiOp* op2);

private:
    void InitializeOperands(GenTree** operands, size_t operandCount);

    void SetOperandCount(size_t newOperandCount)
    {
        assert(FitsIn<uint8_t>(newOperandCount));
        m_operandCount = static_cast<uint8_t>(newOperandCount);
    }
};

// Helper class used to implement the constructor of GenTreeJitIntrinsic which
// transfers the ownership of the passed-in array to the underlying MultiOp node.
class IntrinsicNodeBuilder final
{
    friend struct GenTreeJitIntrinsic;

    GenTree** m_operands;
    size_t    m_operandCount;
    GenTree*  m_inlineOperands[2];

public:
    IntrinsicNodeBuilder(CompAllocator allocator, size_t operandCount)
        : m_operandCount(operandCount)
    {
        m_operands =
            (operandCount <= ArrLen(m_inlineOperands)) ? m_inlineOperands : allocator.allocate<GenTree*>(operandCount);
#ifdef DEBUG
        for (size_t i = 0; i < operandCount; i++)
        {
            m_operands[i] = nullptr;
        }
#endif // DEBUG
    }

    IntrinsicNodeBuilder(CompAllocator allocator, GenTreeMultiOp* source)
        : m_operandCount(source->GetOperandCount())
    {
        m_operands = (m_operandCount <= ArrLen(m_inlineOperands)) ? m_inlineOperands
                                                                  : allocator.allocate<GenTree*>(m_operandCount);
        for (size_t i = 0; i < m_operandCount; i++)
        {
            m_operands[i] = source->Op(i + 1);
        }
    }

    void AddOperand(size_t index, GenTree* operand)
    {
        assert(index < m_operandCount);
        assert(m_operands[index] == nullptr);
        m_operands[index] = operand;
    }

    GenTree* GetOperand(size_t index) const
    {
        assert(index < m_operandCount);
        assert(m_operands[index] != nullptr);
        return m_operands[index];
    }

    size_t GetOperandCount() const
    {
        return m_operandCount;
    }

private:
    GenTree** GetBuiltOperands()
    {
#ifdef DEBUG
        for (size_t i = 0; i < m_operandCount; i++)
        {
            assert(m_operands[i] != nullptr);
        }
#endif // DEBUG

        return m_operands;
    }
};

struct GenTreeJitIntrinsic : public GenTreeMultiOp
{
protected:
    union
    {
        // We don't have enough space to carry both the inline operands
        // and the necessary information required to support rewriting
        // the intrinsic back into a user call. As such, we union the
        // data instead and use the GTF_HW_USER_CALL flag to indicate
        // which fields are valid to access. -- Tracking the fields
        // independently causes TREE_NODE_SZ_LARGE to increase and for
        // GenTreeJitIntrinsic to become the largest node, which is
        // undesirable, so this approach helps keep things pay-for-play.

        GenTree* gtInlineOperands[2];

        struct
        {
            CORINFO_METHOD_HANDLE gtMethodHandle;

#if defined(FEATURE_READYTORUN)
            // Call target lookup info for method call from a Ready To Run module
            CORINFO_CONST_LOOKUP* gtEntryPoint;
#endif // FEATURE_READYTORUN
        };
    };
    regNumberSmall     gtOtherReg;     // The second register for multi-reg intrinsics.
    MultiRegSpillFlags gtSpillFlags;   // Spill flags for multi-reg intrinsics.
    unsigned char  gtAuxiliaryJitType; // For intrinsics than need another type (e.g. Avx2.Gather* or SIMD (by element))
    unsigned char  gtSimdBaseJitType;  // SIMD vector base JIT type
    unsigned char  gtSimdSize;         // SIMD vector size in bytes, use 0 for scalar intrinsics
    NamedIntrinsic gtHWIntrinsicId;

public:
    CORINFO_METHOD_HANDLE GetMethodHandle() const
    {
        assert(IsUserCall());
        return gtMethodHandle;
    }

    void SetMethodHandle(Compiler* comp, CORINFO_METHOD_HANDLE methodHandle R2RARG(CORINFO_CONST_LOOKUP entryPoint));

#if defined(FEATURE_READYTORUN)
    CORINFO_CONST_LOOKUP GetEntryPoint() const
    {
        assert(IsUserCall());
        return *gtEntryPoint;
    }
#endif // FEATURE_READYTORUN

    //-----------------------------------------------------------
    // GetRegNumByIdx: Get regNumber of i'th position.
    //
    // Arguments:
    //    idx   -   register position.
    //
    // Return Value:
    //    Returns regNumber assigned to i'th position.
    //
    regNumber GetRegNumByIdx(unsigned idx) const
    {
#ifdef TARGET_ARM64
        assert(idx < MAX_MULTIREG_COUNT);

        if (idx == 0)
        {
            return GetRegNum();
        }

        if (NeedsConsecutiveRegisters())
        {
            assert(IsMultiRegNode());
            return (regNumber)(GetRegNum() + idx);
        }
#endif
        // should only be used to get otherReg
        assert(idx == 1);
        return (regNumber)gtOtherReg;
    }

    //-----------------------------------------------------------
    // SetRegNumByIdx: Set the regNumber for i'th position.
    //
    // Arguments:
    //    reg   -   reg number
    //    idx   -   register position.
    //
    // Return Value:
    //    None.
    //
    void SetRegNumByIdx(regNumber reg, unsigned idx)
    {
#ifdef TARGET_ARM64
        assert(idx < MAX_MULTIREG_COUNT);

        if (idx == 0)
        {
            SetRegNum(reg);
            return;
        }
        if (NeedsConsecutiveRegisters())
        {
            assert(IsMultiRegNode());
            assert(reg == (regNumber)(GetRegNum() + idx));
            return;
        }
#endif
        // should only be used to set otherReg
        assert(idx == 1);
        gtOtherReg = (regNumberSmall)reg;
    }

    GenTreeFlags GetRegSpillFlagByIdx(unsigned idx) const
    {
        return GetMultiRegSpillFlagsByIdx(gtSpillFlags, idx);
    }

    void SetRegSpillFlagByIdx(GenTreeFlags flags, unsigned idx)
    {
        gtSpillFlags = SetMultiRegSpillFlagsByIdx(gtSpillFlags, flags, idx);
    }

    CorInfoType GetAuxiliaryJitType() const
    {
        return (CorInfoType)gtAuxiliaryJitType;
    }

    void SetAuxiliaryJitType(CorInfoType auxiliaryJitType)
    {
        gtAuxiliaryJitType = (unsigned char)auxiliaryJitType;
        assert(gtAuxiliaryJitType == auxiliaryJitType);
    }

    var_types GetAuxiliaryType() const;

    CorInfoType GetSimdBaseJitType() const
    {
        return (CorInfoType)gtSimdBaseJitType;
    }

    CorInfoType GetNormalizedSimdBaseJitType() const
    {
        CorInfoType simdBaseJitType = GetSimdBaseJitType();
        switch (simdBaseJitType)
        {
            case CORINFO_TYPE_NATIVEINT:
            {
#ifdef TARGET_64BIT
                return CORINFO_TYPE_LONG;
#else
                return CORINFO_TYPE_INT;
#endif
            }

            case CORINFO_TYPE_NATIVEUINT:
            {
#ifdef TARGET_64BIT
                return CORINFO_TYPE_ULONG;
#else
                return CORINFO_TYPE_UINT;
#endif
            }

            default:
                return simdBaseJitType;
        }
    }

    void SetSimdBaseJitType(CorInfoType simdBaseJitType)
    {
        gtSimdBaseJitType = (unsigned char)simdBaseJitType;
        assert(gtSimdBaseJitType == simdBaseJitType);
    }

    var_types GetSimdBaseType() const;

    unsigned char GetSimdSize() const
    {
        return gtSimdSize;
    }

    void SetSimdSize(unsigned simdSize)
    {
        gtSimdSize = (unsigned char)simdSize;
        assert(gtSimdSize == simdSize);
    }

    template <typename... Operands>
    GenTreeJitIntrinsic(genTreeOps    oper,
                        var_types     type,
                        CompAllocator allocator,
                        CorInfoType   simdBaseJitType,
                        unsigned      simdSize,
                        Operands... operands)
        : GenTreeMultiOp(oper, type, allocator, gtInlineOperands DEBUGARG(false), operands...)
        , gtOtherReg(REG_NA)
        , gtSpillFlags(0)
        , gtAuxiliaryJitType(CORINFO_TYPE_UNDEF)
        , gtSimdBaseJitType((unsigned char)simdBaseJitType)
        , gtSimdSize((unsigned char)simdSize)
        , gtHWIntrinsicId(NI_Illegal)
    {
        assert(gtSimdBaseJitType == simdBaseJitType);
        assert(gtSimdSize == simdSize);
    }

#if DEBUGGABLE_GENTREE
    GenTreeJitIntrinsic()
        : GenTreeMultiOp()
    {
    }
#endif

protected:
    GenTreeJitIntrinsic(genTreeOps             oper,
                        var_types              type,
                        IntrinsicNodeBuilder&& nodeBuilder,
                        CorInfoType            simdBaseJitType,
                        unsigned               simdSize)
        : GenTreeMultiOp(oper,
                         type,
                         nodeBuilder.GetBuiltOperands(),
                         nodeBuilder.GetOperandCount(),
                         gtInlineOperands DEBUGARG(false))
        , gtOtherReg(REG_NA)
        , gtSpillFlags(0)
        , gtAuxiliaryJitType(CORINFO_TYPE_UNDEF)
        , gtSimdBaseJitType((unsigned char)simdBaseJitType)
        , gtSimdSize((unsigned char)simdSize)
        , gtHWIntrinsicId(NI_Illegal)
    {
        assert(gtSimdBaseJitType == simdBaseJitType);
        assert(gtSimdSize == simdSize);
    }

public:
    bool isSIMD() const
    {
        return gtSimdSize != 0;
    }
};

#ifdef FEATURE_HW_INTRINSICS

struct GenTreeHWIntrinsic : public GenTreeJitIntrinsic
{
    GenTreeHWIntrinsic(var_types              type,
                       IntrinsicNodeBuilder&& nodeBuilder,
                       NamedIntrinsic         hwIntrinsicID,
                       CorInfoType            simdBaseJitType,
                       unsigned               simdSize)
        : GenTreeJitIntrinsic(GT_HWINTRINSIC, type, std::move(nodeBuilder), simdBaseJitType, simdSize)
    {
        Initialize(hwIntrinsicID);
    }

    template <typename... Operands>
    GenTreeHWIntrinsic(var_types      type,
                       CompAllocator  allocator,
                       NamedIntrinsic hwIntrinsicID,
                       CorInfoType    simdBaseJitType,
                       unsigned       simdSize,
                       Operands... operands)
        : GenTreeJitIntrinsic(GT_HWINTRINSIC, type, allocator, simdBaseJitType, simdSize, operands...)
    {
        Initialize(hwIntrinsicID);
    }

#if DEBUGGABLE_GENTREE
    GenTreeHWIntrinsic()
        : GenTreeJitIntrinsic()
    {
    }
#endif

    static bool OperIsBitwiseHWIntrinsic(genTreeOps oper);

    bool OperIsMemoryLoad(GenTree** pAddr = nullptr) const;
    bool OperIsMemoryStore(GenTree** pAddr = nullptr) const;
    bool OperIsMemoryLoadOrStore() const;
    bool OperIsMemoryStoreOrBarrier() const;
    bool OperIsEmbBroadcastCompatible() const;
    bool OperIsBroadcastScalar() const;
    bool OperIsCreateScalarUnsafe() const;
    bool OperIsBitwiseHWIntrinsic() const;
    bool OperIsEmbRoundingEnabled() const;

    bool OperRequiresAsgFlag() const;
    bool OperRequiresCallFlag() const;
    bool OperRequiresGlobRefFlag() const;

    unsigned GetResultOpNumForRmwIntrinsic(GenTree* use, GenTree* op1, GenTree* op2, GenTree* op3);

    ClassLayout* GetLayout(Compiler* compiler) const;

    NamedIntrinsic GetHWIntrinsicId() const;

    //---------------------------------------------------------------------------------------
    // ChangeHWIntrinsicId: Change the intrinsic id for this node.
    //
    // This method just sets the intrinsic id, asserting that the new intrinsic
    // has the same number of operands as the old one, optionally setting some of
    // the new operands. Intrinsics with an unknown number of operands are exempt
    // from the "do I have the same number of operands" check however, so this method must
    // be used with care. Use "ResetHWIntrinsicId" if you need to fully reconfigure
    // the node for a different intrinsic, with a possibly different number of operands.
    //
    // Arguments:
    //    intrinsicId - the new intrinsic id for the node
    //    operands    - optional operands to set while changing the id
    //
    // Notes:
    //    It is the caller's responsibility to update side effect flags.
    //
    template <typename... Operands>
    void ChangeHWIntrinsicId(NamedIntrinsic intrinsicId, Operands... operands)
    {
        const size_t OperandCount = sizeof...(Operands);
        assert(OperandCount <= GetOperandCount());

        SetHWIntrinsicId(intrinsicId);

        GenTree*  operandsArray[OperandCount + 1]{operands...};
        GenTree** operandsStore = GetOperandArray();

        for (size_t i = 0; i < OperandCount; i++)
        {
            operandsStore[i] = operandsArray[i];
        }
    }

    //---------------------------------------------------------------------------------------
    // ResetHWIntrinsicId: Reset the intrinsic id for this node.
    //
    // This method resets the intrinsic id, fully reconfiguring the node. It must
    // be supplied with all the operands the new node needs, and can allocate a
    // new dynamic array if the operands do not fit into in an inline one, in which
    // case a compiler argument is used to get the memory allocator.
    //
    // This method is similar to "ChangeHWIntrinsicId" but is more versatile and
    // thus more expensive. Use it when you need to bash to an intrinsic id with
    // a different number of operands than what the original node had, or, which
    // is equivalent, when you do not know the original number of operands.
    //
    // Arguments:
    //    intrinsicId - the new intrinsic id for the node
    //    compiler    - compiler to allocate memory with, can be "nullptr" if the
    //                  number of new operands does not exceed the length of the
    //                  inline array (so, there are 2 or fewer of them)
    //    operands    - *all* operands for the new node
    //
    // Notes:
    //    It is the caller's responsibility to update side effect flags.
    //
    template <typename... Operands>
    void ResetHWIntrinsicId(NamedIntrinsic intrinsicId, Compiler* compiler, Operands... operands)
    {
        const size_t NewOperandCount = sizeof...(Operands);
        assert((compiler != nullptr) || (NewOperandCount <= ArrLen(gtInlineOperands)));

        ResetOperandArray(NewOperandCount, compiler, gtInlineOperands, ArrLen(gtInlineOperands));
        ChangeHWIntrinsicId(intrinsicId, operands...);
    }

    void ResetHWIntrinsicId(NamedIntrinsic intrinsicId, GenTree* op1, GenTree* op2)
    {
        ResetHWIntrinsicId(intrinsicId, static_cast<Compiler*>(nullptr), op1, op2);
    }

    void ResetHWIntrinsicId(NamedIntrinsic intrinsicId, GenTree* op1)
    {
        ResetHWIntrinsicId(intrinsicId, static_cast<Compiler*>(nullptr), op1);
    }

    void ResetHWIntrinsicId(NamedIntrinsic intrinsicId)
    {
        ResetHWIntrinsicId(intrinsicId, static_cast<Compiler*>(nullptr));
    }

    static bool Equals(GenTreeHWIntrinsic* op1, GenTreeHWIntrinsic* op2);

    static NamedIntrinsic GetHWIntrinsicIdForUnOp(
        Compiler* comp, genTreeOps oper, GenTree* op1, var_types simdBaseType, unsigned simdSize, bool isScalar);
    static NamedIntrinsic GetHWIntrinsicIdForBinOp(Compiler*  comp,
                                                   genTreeOps oper,
                                                   GenTree*   op1,
                                                   GenTree*   op2,
                                                   var_types  simdBaseType,
                                                   unsigned   simdSize,
                                                   bool       isScalar);
    static NamedIntrinsic GetHWIntrinsicIdForCmpOp(Compiler*  comp,
                                                   genTreeOps oper,
                                                   GenTree*   op1,
                                                   GenTree*   op2,
                                                   var_types  simdBaseType,
                                                   unsigned   simdSize,
                                                   bool       isScalar);
    static genTreeOps     GetOperForHWIntrinsicId(NamedIntrinsic id, var_types simdBaseType, bool* isScalar);

    genTreeOps GetOperForHWIntrinsicId(bool* isScalar) const
    {
        return GetOperForHWIntrinsicId(GetHWIntrinsicId(), GetSimdBaseType(), isScalar);
    }

    bool ShouldConstantProp(GenTree* operand, GenTreeVecCon* vecCon);

private:
    void SetHWIntrinsicId(NamedIntrinsic intrinsicId);

    void Initialize(NamedIntrinsic intrinsicId);
};
#endif // FEATURE_HW_INTRINSICS

// GenTreeVecCon -- vector constant (GT_CNS_VEC)
//
struct GenTreeVecCon : public GenTree
{
    union
    {
        simd8_t  gtSimd8Val;
        simd12_t gtSimd12Val;
        simd16_t gtSimd16Val;

#if defined(TARGET_XARCH)
        simd32_t gtSimd32Val;
        simd64_t gtSimd64Val;
#endif // TARGET_XARCH

        simd_t gtSimdVal;
    };

#if defined(FEATURE_HW_INTRINSICS)
    static unsigned ElementCount(unsigned simdSize, var_types simdBaseType);

    template <typename simdTypename>
    static bool IsHWIntrinsicCreateConstant(GenTreeHWIntrinsic* node, simdTypename& simdVal)
    {
        NamedIntrinsic intrinsic    = node->GetHWIntrinsicId();
        var_types      simdType     = node->TypeGet();
        var_types      simdBaseType = node->GetSimdBaseType();
        unsigned       simdSize     = node->GetSimdSize();

        size_t argCnt    = node->GetOperandCount();
        size_t cnsArgCnt = 0;

        switch (intrinsic)
        {
            case NI_Vector128_Create:
            case NI_Vector128_CreateScalar:
            case NI_Vector128_CreateScalarUnsafe:
#if defined(TARGET_XARCH)
            case NI_Vector256_Create:
            case NI_Vector512_Create:
            case NI_Vector256_CreateScalar:
            case NI_Vector512_CreateScalar:
            case NI_Vector256_CreateScalarUnsafe:
            case NI_Vector512_CreateScalarUnsafe:
#elif defined(TARGET_ARM64)
            case NI_Vector64_Create:
            case NI_Vector64_CreateScalar:
            case NI_Vector64_CreateScalarUnsafe:
#endif
            {
                // Zero out the simdVal
                simdVal = {};

                // These intrinsics are meant to set the same value to every element.
                if ((argCnt == 1) && HandleArgForHWIntrinsicCreate<simdTypename>(node->Op(1), 0, simdVal, simdBaseType))
                {
                    // CreateScalar leaves the upper bits as zero

#if defined(TARGET_XARCH)
                    if ((intrinsic != NI_Vector128_CreateScalar) && (intrinsic != NI_Vector256_CreateScalar) &&
                        (intrinsic != NI_Vector512_CreateScalar))
#elif defined(TARGET_ARM64)
                    if ((intrinsic != NI_Vector64_CreateScalar) && (intrinsic != NI_Vector128_CreateScalar))
#endif
                    {
                        // Now assign the rest of the arguments.
                        for (unsigned i = 1; i < ElementCount(simdSize, simdBaseType); i++)
                        {
                            HandleArgForHWIntrinsicCreate<simdTypename>(node->Op(1), i, simdVal, simdBaseType);
                        }
                    }

                    cnsArgCnt = 1;
                }
                else
                {
                    for (unsigned i = 1; i <= argCnt; i++)
                    {
                        if (HandleArgForHWIntrinsicCreate<simdTypename>(node->Op(i), i - 1, simdVal, simdBaseType))
                        {
                            cnsArgCnt++;
                        }
                    }
                }

                assert((argCnt == 1) || (argCnt == ElementCount(simdSize, simdBaseType)));
                return argCnt == cnsArgCnt;
            }

            default:
            {
                return false;
            }
        }
    }

    //----------------------------------------------------------------------------------------------
    // HandleArgForHWIntrinsicCreate: Processes an argument for the GenTreeVecCon::IsHWIntrinsicCreateConstant method
    //
    //  Arguments:
    //     arg       - The argument to process
    //     argIdx    - The index of the argument being processed
    //     simdVal - The vector constant being constructed
    //     baseType  - The base type of the vector constant
    //
    //  Returns:
    //     true if arg was a constant; otherwise, false
    template <typename simdTypename>
    static bool HandleArgForHWIntrinsicCreate(GenTree* arg, int argIdx, simdTypename& simdVal, var_types baseType)
    {
        switch (baseType)
        {
            case TYP_BYTE:
            case TYP_UBYTE:
            {
                if (arg->IsCnsIntOrI())
                {
                    simdVal.i8[argIdx] = static_cast<int8_t>(arg->AsIntCon()->gtIconVal);
                    return true;
                }
                else
                {
                    // We expect the constant to have been already zeroed
                    assert(simdVal.i8[argIdx] == 0);
                }
                break;
            }

            case TYP_SHORT:
            case TYP_USHORT:
            {
                if (arg->IsCnsIntOrI())
                {
                    simdVal.i16[argIdx] = static_cast<int16_t>(arg->AsIntCon()->gtIconVal);
                    return true;
                }
                else
                {
                    // We expect the constant to have been already zeroed
                    assert(simdVal.i16[argIdx] == 0);
                }
                break;
            }

            case TYP_INT:
            case TYP_UINT:
            {
                if (arg->IsCnsIntOrI())
                {
                    simdVal.i32[argIdx] = static_cast<int32_t>(arg->AsIntCon()->gtIconVal);
                    return true;
                }
                else
                {
                    // We expect the constant to have been already zeroed
                    assert(simdVal.i32[argIdx] == 0);
                }
                break;
            }

            case TYP_LONG:
            case TYP_ULONG:
            {
#if defined(TARGET_64BIT)
                if (arg->IsCnsIntOrI())
                {
                    simdVal.i64[argIdx] = static_cast<int64_t>(arg->AsIntCon()->gtIconVal);
                    return true;
                }
#else
                if (arg->OperIsLong() && arg->AsOp()->gtOp1->IsCnsIntOrI() && arg->AsOp()->gtOp2->IsCnsIntOrI())
                {
                    // 32-bit targets will decompose GT_CNS_LNG into two GT_CNS_INT
                    // We need to reconstruct the 64-bit value in order to handle this

                    INT64 gtLconVal = arg->AsOp()->gtOp2->AsIntCon()->gtIconVal;
                    gtLconVal <<= 32;
                    gtLconVal |= arg->AsOp()->gtOp1->AsIntCon()->gtIconVal;

                    simdVal.i64[argIdx] = gtLconVal;
                    return true;
                }
#endif // TARGET_64BIT
                else
                {
                    // We expect the constant to have been already zeroed
                    assert(simdVal.i64[argIdx] == 0);
                }
                break;
            }

            case TYP_FLOAT:
            {
                if (arg->IsCnsFltOrDbl())
                {
                    simdVal.f32[argIdx] = static_cast<float>(arg->AsDblCon()->DconValue());
                    return true;
                }
                else
                {
                    // We expect the constant to have been already zeroed
                    // We check against the i32, rather than f32, to account for -0.0
                    assert(simdVal.i32[argIdx] == 0);
                }
                break;
            }

            case TYP_DOUBLE:
            {
                if (arg->IsCnsFltOrDbl())
                {
                    simdVal.f64[argIdx] = static_cast<double>(arg->AsDblCon()->DconValue());
                    return true;
                }
                else
                {
                    // We expect the constant to have been already zeroed
                    // We check against the i64, rather than f64, to account for -0.0
                    assert(simdVal.i64[argIdx] == 0);
                }
                break;
            }

            default:
            {
                unreached();
            }
        }

        return false;
    }

#endif // FEATURE_HW_INTRINSICS

    void EvaluateUnaryInPlace(genTreeOps oper, bool scalar, var_types baseType);
    void EvaluateBinaryInPlace(genTreeOps oper, bool scalar, var_types baseType, GenTreeVecCon* other);

    template <typename TBase>
    void EvaluateBroadcastInPlace(TBase scalar)
    {
        switch (gtType)
        {
#if defined(FEATURE_SIMD)
            case TYP_SIMD8:
            {
                simd8_t result = {};
                BroadcastConstantToSimd<simd8_t, TBase>(&result, scalar);
                gtSimd8Val = result;
                break;
            }

            case TYP_SIMD12:
            {
                simd12_t result = {};
                BroadcastConstantToSimd<simd12_t, TBase>(&result, scalar);
                gtSimd12Val = result;
                break;
            }

            case TYP_SIMD16:
            {
                simd16_t result = {};
                BroadcastConstantToSimd<simd16_t, TBase>(&result, scalar);
                gtSimd16Val = result;
                break;
            }

#if defined(TARGET_XARCH)
            case TYP_SIMD32:
            {
                simd32_t result = {};
                BroadcastConstantToSimd<simd32_t, TBase>(&result, scalar);
                gtSimd32Val = result;
                break;
            }

            case TYP_SIMD64:
            {
                simd64_t result = {};
                BroadcastConstantToSimd<simd64_t, TBase>(&result, scalar);
                gtSimd64Val = result;
                break;
            }
#endif // TARGET_XARCH
#endif // FEATURE_SIMD

            default:
            {
                unreached();
            }
        }
    }

    void EvaluateBroadcastInPlace(var_types baseType, double scalar);
    void EvaluateBroadcastInPlace(var_types baseType, int64_t scalar);

    void SetElementFloating(var_types simdBaseType, int32_t index, double value)
    {
        switch (gtType)
        {
#if defined(FEATURE_SIMD)
            case TYP_SIMD8:
            {
                simd8_t result = {};
                EvaluateWithElementFloating<simd8_t>(simdBaseType, &result, gtSimd8Val, index, value);
                gtSimd8Val = result;
                break;
            }

            case TYP_SIMD12:
            {
                simd12_t result = {};
                EvaluateWithElementFloating<simd12_t>(simdBaseType, &result, gtSimd12Val, index, value);
                gtSimd12Val = result;
                break;
            }

            case TYP_SIMD16:
            {
                simd16_t result = {};
                EvaluateWithElementFloating<simd16_t>(simdBaseType, &result, gtSimd16Val, index, value);
                gtSimd16Val = result;
                break;
            }

#if defined(TARGET_XARCH)
            case TYP_SIMD32:
            {
                simd32_t result = {};
                EvaluateWithElementFloating<simd32_t>(simdBaseType, &result, gtSimd32Val, index, value);
                gtSimd32Val = result;
                break;
            }

            case TYP_SIMD64:
            {
                simd64_t result = {};
                EvaluateWithElementFloating<simd64_t>(simdBaseType, &result, gtSimd64Val, index, value);
                gtSimd64Val = result;
                break;
            }
#endif // TARGET_XARCH
#endif // FEATURE_SIMD

            default:
            {
                unreached();
            }
        }
    }

    void SetElementIntegral(var_types simdBaseType, int32_t index, int64_t value)
    {
        switch (gtType)
        {
#if defined(FEATURE_SIMD)
            case TYP_SIMD8:
            {
                simd8_t result = {};
                EvaluateWithElementIntegral<simd8_t>(simdBaseType, &result, gtSimd8Val, index, value);
                gtSimd8Val = result;
                break;
            }

            case TYP_SIMD12:
            {
                simd12_t result = {};
                EvaluateWithElementIntegral<simd12_t>(simdBaseType, &result, gtSimd12Val, index, value);
                gtSimd12Val = result;
                break;
            }

            case TYP_SIMD16:
            {
                simd16_t result = {};
                EvaluateWithElementIntegral<simd16_t>(simdBaseType, &result, gtSimd16Val, index, value);
                gtSimd16Val = result;
                break;
            }

#if defined(TARGET_XARCH)
            case TYP_SIMD32:
            {
                simd32_t result = {};
                EvaluateWithElementIntegral<simd32_t>(simdBaseType, &result, gtSimd32Val, index, value);
                gtSimd32Val = result;
                break;
            }

            case TYP_SIMD64:
            {
                simd64_t result = {};
                EvaluateWithElementIntegral<simd64_t>(simdBaseType, &result, gtSimd64Val, index, value);
                gtSimd64Val = result;
                break;
            }
#endif // TARGET_XARCH
#endif // FEATURE_SIMD

            default:
            {
                unreached();
            }
        }
    }

    bool IsAllBitsSet() const
    {
        switch (gtType)
        {
#if defined(FEATURE_SIMD)
            case TYP_SIMD8:
            {
                return gtSimd8Val.IsAllBitsSet();
            }

            case TYP_SIMD12:
            {
                return gtSimd12Val.IsAllBitsSet();
            }

            case TYP_SIMD16:
            {
                return gtSimd16Val.IsAllBitsSet();
            }

#if defined(TARGET_XARCH)
            case TYP_SIMD32:
            {
                return gtSimd32Val.IsAllBitsSet();
            }

            case TYP_SIMD64:
            {
                return gtSimd64Val.IsAllBitsSet();
            }

#endif // TARGET_XARCH
#endif // FEATURE_SIMD

            default:
            {
                unreached();
            }
        }
    }

    bool IsBroadcast(var_types simdBaseType) const;

    static bool Equals(const GenTreeVecCon* left, const GenTreeVecCon* right)
    {
        var_types gtType = left->TypeGet();

        if (gtType != right->TypeGet())
        {
            return false;
        }

        switch (gtType)
        {
#if defined(FEATURE_SIMD)
            case TYP_SIMD8:
            {
                return left->gtSimd8Val == right->gtSimd8Val;
            }

            case TYP_SIMD12:
            {
                return left->gtSimd12Val == right->gtSimd12Val;
            }

            case TYP_SIMD16:
            {
                return left->gtSimd16Val == right->gtSimd16Val;
            }

#if defined(TARGET_XARCH)
            case TYP_SIMD32:
            {
                return left->gtSimd32Val == right->gtSimd32Val;
            }

            case TYP_SIMD64:
            {
                return left->gtSimd64Val == right->gtSimd64Val;
            }

#endif // TARGET_XARCH
#endif // FEATURE_SIMD

            default:
            {
                unreached();
            }
        }
    }

    bool IsNaN(var_types simdBaseType) const;

    bool IsNegativeZero(var_types simdBaseType) const;

    bool IsZero() const
    {
        switch (gtType)
        {
#if defined(FEATURE_SIMD)
            case TYP_SIMD8:
            {
                return gtSimd8Val.IsZero();
            }

            case TYP_SIMD12:
            {
                return gtSimd12Val.IsZero();
            }

            case TYP_SIMD16:
            {
                return gtSimd16Val.IsZero();
            }

#if defined(TARGET_XARCH)
            case TYP_SIMD32:
            {
                return gtSimd32Val.IsZero();
            }

            case TYP_SIMD64:
            {
                return gtSimd64Val.IsZero();
            }

#endif // TARGET_XARCH
#endif // FEATURE_SIMD

            default:
            {
                unreached();
            }
        }
    }

    double GetElementFloating(var_types simdBaseType, int32_t index) const
    {
        switch (gtType)
        {
#if defined(FEATURE_SIMD)
            case TYP_SIMD8:
            {
                return EvaluateGetElementFloating<simd8_t>(simdBaseType, gtSimd8Val, index);
            }

            case TYP_SIMD12:
            {
                return EvaluateGetElementFloating<simd12_t>(simdBaseType, gtSimd12Val, index);
            }

            case TYP_SIMD16:
            {
                return EvaluateGetElementFloating<simd16_t>(simdBaseType, gtSimd16Val, index);
            }

#if defined(TARGET_XARCH)
            case TYP_SIMD32:
            {
                return EvaluateGetElementFloating<simd32_t>(simdBaseType, gtSimd32Val, index);
            }

            case TYP_SIMD64:
            {
                return EvaluateGetElementFloating<simd64_t>(simdBaseType, gtSimd64Val, index);
            }
#endif // TARGET_XARCH
#endif // FEATURE_SIMD

            default:
            {
                unreached();
            }
        }
    }

    int64_t GetElementIntegral(var_types simdBaseType, int32_t index) const
    {
        switch (gtType)
        {
#if defined(FEATURE_SIMD)
            case TYP_SIMD8:
            {
                return EvaluateGetElementIntegral<simd8_t>(simdBaseType, gtSimd8Val, index);
            }

            case TYP_SIMD12:
            {
                return EvaluateGetElementIntegral<simd12_t>(simdBaseType, gtSimd12Val, index);
            }

            case TYP_SIMD16:
            {
                return EvaluateGetElementIntegral<simd16_t>(simdBaseType, gtSimd16Val, index);
            }

#if defined(TARGET_XARCH)
            case TYP_SIMD32:
            {
                return EvaluateGetElementIntegral<simd32_t>(simdBaseType, gtSimd32Val, index);
            }

            case TYP_SIMD64:
            {
                return EvaluateGetElementIntegral<simd64_t>(simdBaseType, gtSimd64Val, index);
            }
#endif // TARGET_XARCH
#endif // FEATURE_SIMD

            default:
            {
                unreached();
            }
        }
    }

    double ToScalarFloating(var_types simdBaseType) const
    {
        return GetElementFloating(simdBaseType, 0);
    }

    int64_t ToScalarIntegral(var_types simdBaseType) const
    {
        return GetElementIntegral(simdBaseType, 0);
    }

    bool IsElementZero(var_types simdBaseType, int32_t index) const
    {
        switch (simdBaseType)
        {
            case TYP_FLOAT:
            {
                return GetElementIntegral(TYP_INT, index) == 0;
            }

            case TYP_DOUBLE:
            {
                return GetElementIntegral(TYP_LONG, index) == 0;
            }

            default:
            {
                return GetElementIntegral(simdBaseType, index) == 0;
            }
        }
    }

    bool IsElementOne(var_types simdBaseType, int32_t index) const
    {
        switch (simdBaseType)
        {
            case TYP_FLOAT:
            case TYP_DOUBLE:
            {
                return GetElementFloating(simdBaseType, index) == 1;
            }

            default:
            {
                return GetElementIntegral(simdBaseType, index) == 1;
            }
        }
    }

    bool IsScalarZero(var_types simdBaseType) const
    {
        return IsElementZero(simdBaseType, 0);
    }

    bool IsScalarOne(var_types simdBaseType) const
    {
        return IsElementOne(simdBaseType, 0);
    }

    GenTreeVecCon(var_types type)
        : GenTree(GT_CNS_VEC, type)
    {
        assert(varTypeIsSIMD(type));

        // Some uses of GenTreeVecCon do not specify all bits in the vector they are using but failing to zero out the
        // buffer will cause determinism issues with the compiler.
        memset(&gtSimdVal, 0, sizeof(gtSimdVal));

#if defined(TARGET_XARCH)
        assert(sizeof(simd_t) == sizeof(simd64_t));
#else
        assert(sizeof(simd_t) == sizeof(simd16_t));
#endif
    }

#if DEBUGGABLE_GENTREE
    GenTreeVecCon()
        : GenTree()
    {
    }
#endif
};

// GenTreeMskCon -- mask constant (GT_CNS_MSK)
//
struct GenTreeMskCon : public GenTree
{
#if defined(FEATURE_MASKED_HW_INTRINSICS)
    simdmask_t gtSimdMaskVal;
#endif // FEATURE_MASKED_HW_INTRINSICS

    void EvaluateUnaryInPlace(genTreeOps oper, bool scalar, var_types baseType, unsigned simdSize);
    void EvaluateBinaryInPlace(
        genTreeOps oper, bool scalar, var_types baseType, unsigned simdSize, GenTreeMskCon* other);

    bool IsAllBitsSet() const
    {
#if defined(FEATURE_MASKED_HW_INTRINSICS)
        return gtSimdMaskVal.IsAllBitsSet();
#else
        unreached();
#endif // FEATURE_MASKED_HW_INTRINSICS
    }

    static bool Equals(const GenTreeMskCon* left, const GenTreeMskCon* right)
    {
#if defined(FEATURE_MASKED_HW_INTRINSICS)
        return left->gtSimdMaskVal == right->gtSimdMaskVal;
#else
        unreached();
#endif // FEATURE_MASKED_HW_INTRINSICS
    }

    bool IsZero() const
    {
#if defined(FEATURE_MASKED_HW_INTRINSICS)
        return gtSimdMaskVal.IsZero();
#else
        unreached();
#endif // FEATURE_MASKED_HW_INTRINSICS
    }

    GenTreeMskCon(var_types type)
        : GenTree(GT_CNS_MSK, type)
    {
        assert(varTypeIsMask(type));

#if defined(FEATURE_MASKED_HW_INTRINSICS)
        // Some uses of GenTreeMskCon do not specify all bits in the mask they are using but failing to zero out the
        // buffer will cause determinism issues with the compiler.
        memset(&gtSimdMaskVal, 0, sizeof(gtSimdMaskVal));
#else
        unreached();
#endif // FEATURE_MASKED_HW_INTRINSICS
    }

#if DEBUGGABLE_GENTREE
    GenTreeMskCon()
        : GenTree()
    {
    }
#endif
};

// GenTreeIndexAddr: Given an array object and an index, checks that the index is within the bounds of the array if
//                   necessary and produces the address of the value at that index of the array.
//
struct GenTreeIndexAddr : public GenTreeOp
{
    GenTree*& Arr()
    {
        return gtOp1;
    }
    GenTree*& Index()
    {
        return gtOp2;
    }

    CORINFO_CLASS_HANDLE gtStructElemClass; // If the element type is a struct, this is the struct type.

    BasicBlock* gtIndRngFailBB; // Basic block to jump to for array-index-out-of-range

    var_types gtElemType;   // The element type of the array.
    unsigned  gtElemSize;   // size of elements in the array
    unsigned  gtLenOffset;  // The offset from the array's base address to its length.
    unsigned  gtElemOffset; // The offset from the array's base address to its first element.

    GenTreeIndexAddr(GenTree*             arr,
                     GenTree*             ind,
                     var_types            elemType,
                     CORINFO_CLASS_HANDLE structElemClass,
                     unsigned             elemSize,
                     unsigned             lenOffset,
                     unsigned             elemOffset,
                     bool                 boundsCheck)
        : GenTreeOp(GT_INDEX_ADDR, TYP_BYREF, arr, ind)
        , gtStructElemClass(structElemClass)
        , gtIndRngFailBB(nullptr)
        , gtElemType(elemType)
        , gtElemSize(elemSize)
        , gtLenOffset(lenOffset)
        , gtElemOffset(elemOffset)
    {
        assert(!varTypeIsStruct(elemType) || (structElemClass != NO_CLASS_HANDLE));

        if (boundsCheck)
        {
            // Do bounds check
            gtFlags |= GTF_INX_RNGCHK;
        }

        gtFlags |= GTF_EXCEPT | GTF_GLOB_REF;
    }

#if DEBUGGABLE_GENTREE
    GenTreeIndexAddr()
        : GenTreeOp()
    {
    }
#endif

    bool IsBoundsChecked() const
    {
        return (gtFlags & GTF_INX_RNGCHK) != 0;
    }

    bool IsNotNull() const
    {
        return IsBoundsChecked() || ((gtFlags & GTF_INX_ADDR_NONNULL) != 0);
    }
};

// GenTreeArrAddr - GT_ARR_ADDR, carries information about the array type from morph to VN.
//                  This node is just a wrapper (similar to GenTreeBox), the real address
//                  expression is contained in its first operand.
//
struct GenTreeArrAddr : GenTreeUnOp
{
private:
    CORINFO_CLASS_HANDLE m_elemClassHandle; // The array element class. Currently only used for arrays of TYP_STRUCT.
    var_types            m_elemType;        // The normalized (TYP_SIMD != TYP_STRUCT) array element type.
    uint8_t              m_firstElemOffset; // Offset to the first element of the array.

public:
    GenTreeArrAddr(GenTree* addr, var_types elemType, CORINFO_CLASS_HANDLE elemClassHandle, uint8_t firstElemOffset)
        : GenTreeUnOp(GT_ARR_ADDR, TYP_BYREF, addr DEBUGARG(/* largeNode */ false))
        , m_elemClassHandle(elemClassHandle)
        , m_elemType(elemType)
        , m_firstElemOffset(firstElemOffset)
    {
        assert(addr->TypeIs(TYP_BYREF));
        assert(((elemType == TYP_STRUCT) && (elemClassHandle != NO_CLASS_HANDLE)) ||
               (elemClassHandle == NO_CLASS_HANDLE));
    }

#if DEBUGGABLE_GENTREE
    GenTreeArrAddr()
        : GenTreeUnOp()
    {
    }
#endif

    GenTree*& Addr()
    {
        return gtOp1;
    }

    CORINFO_CLASS_HANDLE GetElemClassHandle() const
    {
        return m_elemClassHandle;
    }

    var_types GetElemType() const
    {
        return m_elemType;
    }

    uint8_t GetFirstElemOffset() const
    {
        return m_firstElemOffset;
    }

    void ParseArrayAddress(Compiler* comp, GenTree** pArr, ValueNum* pInxVN);

private:
    static void ParseArrayAddressWork(GenTree*        tree,
                                      Compiler*       comp,
                                      target_ssize_t  inputMul,
                                      GenTree**       pArr,
                                      ValueNum*       pInxVN,
                                      target_ssize_t* pOffset);
};

// GenTreeArrCommon -- A parent class for GenTreeArrLen, GenTreeMDArr
// (so, accessing array meta-data for either single-dimensional or multi-dimensional arrays).
// Mostly just a convenience to use the ArrRef() accessor.
//
struct GenTreeArrCommon : public GenTreeUnOp
{
    GenTree*& ArrRef() // the array address node
    {
        return gtOp1;
    }

    GenTreeArrCommon(genTreeOps oper, var_types type, GenTree* arrRef)
        : GenTreeUnOp(oper, type, arrRef)
    {
    }

#if DEBUGGABLE_GENTREE
    GenTreeArrCommon()
        : GenTreeUnOp()
    {
    }
#endif
};

// GenTreeArrLen (GT_ARR_LENGTH) -- single-dimension (SZ) array length. Used for `array.Length`.
//
struct GenTreeArrLen : public GenTreeArrCommon
{
    GenTree*& ArrRef() // the array address node
    {
        return gtOp1;
    }

private:
    int gtArrLenOffset; // constant to add to "ArrRef()" to get the address of the array length.

public:
    int ArrLenOffset() const
    {
        return gtArrLenOffset;
    }

    GenTreeArrLen(var_types type, GenTree* arrRef, int lenOffset)
        : GenTreeArrCommon(GT_ARR_LENGTH, type, arrRef)
        , gtArrLenOffset(lenOffset)
    {
    }

#if DEBUGGABLE_GENTREE
    GenTreeArrLen()
        : GenTreeArrCommon()
    {
    }
#endif
};

// GenTreeMDArr (GT_MDARR_LENGTH, GT_MDARR_LOWER_BOUND) -- multi-dimension (MD) array length
// or lower bound for a dimension. Used for `array.GetLength(n)`, `array.GetLowerBound(n)`.
//
struct GenTreeMDArr : public GenTreeArrCommon
{
private:
    unsigned gtDim;  // array dimension of this array length
    unsigned gtRank; // array rank of the array

public:
    unsigned Dim() const
    {
        return gtDim;
    }

    unsigned Rank() const
    {
        return gtRank;
    }

    GenTreeMDArr(genTreeOps oper, GenTree* arrRef, unsigned dim, unsigned rank)
        : GenTreeArrCommon(oper, TYP_INT, arrRef)
        , gtDim(dim)
        , gtRank(rank)
    {
        assert(OperIs(GT_MDARR_LENGTH, GT_MDARR_LOWER_BOUND));
    }

#if DEBUGGABLE_GENTREE
    GenTreeMDArr()
        : GenTreeArrCommon()
    {
    }
#endif
};

// This takes:
// - a length value
// - an index value, and
// - the label to jump to if the index is out of range.
// - the "kind" of the throw block to branch to on failure
// It generates no result.
//
struct GenTreeBoundsChk : public GenTreeOp
{
    BasicBlock*     gtIndRngFailBB; // Basic block to jump to for index-out-of-range
    SpecialCodeKind gtThrowKind;    // Kind of throw block to branch to on failure

    // Store some information about the array element type that was in the GT_INDEX_ADDR node before morphing.
    // Note that this information is also stored in the ARR_ADDR node of the morphed tree, but that can be hard
    // to find.
    var_types gtInxType; // The array element type.

    GenTreeBoundsChk(GenTree* index, GenTree* length, SpecialCodeKind kind)
        : GenTreeOp(GT_BOUNDS_CHECK, TYP_VOID, index, length)
        , gtIndRngFailBB(nullptr)
        , gtThrowKind(kind)
        , gtInxType(TYP_UNKNOWN)
    {
        gtFlags |= GTF_EXCEPT;
    }
#if DEBUGGABLE_GENTREE
    GenTreeBoundsChk()
        : GenTreeOp()
    {
    }
#endif

    // If this check is against GT_ARR_LENGTH or GT_MDARR_LENGTH, returns array reference, else nullptr.
    GenTree* GetArray() const
    {
        if (GetArrayLength()->OperIsArrLength())
        {
            return GetArrayLength()->GetArrLengthArrRef();
        }
        else
        {
            return nullptr;
        }
    }

    // The index expression.
    GenTree* GetIndex() const
    {
        return gtOp1;
    }

    // An expression for the length.
    GenTree* GetArrayLength() const
    {
        return gtOp2;
    }
};

// GenTreeArrElem - bounds checked address (byref) of a general array element,
//    for multidimensional arrays, or 1-d arrays with non-zero lower bounds.
//
struct GenTreeArrElem : public GenTree
{
    GenTree* gtArrObj;

#define GT_ARR_MAX_RANK 3
    GenTree*      gtArrInds[GT_ARR_MAX_RANK]; // Indices
    unsigned char gtArrRank;                  // Rank of the array

    unsigned char gtArrElemSize; // !!! Caution, this is an "unsigned char", it is used only
                                 // on the optimization path of array intrinsics.
                                 // It stores the size of array elements WHEN it can fit
                                 // into an "unsigned char".
                                 // This has caused VSW 571394.

    // Requires that "inds" is a pointer to an array of "rank" nodes for the indices.
    GenTreeArrElem(var_types type, GenTree* arr, unsigned char rank, unsigned char elemSize, GenTree** inds)
        : GenTree(GT_ARR_ELEM, type)
        , gtArrObj(arr)
        , gtArrRank(rank)
        , gtArrElemSize(elemSize)
    {
        assert(rank <= ArrLen(gtArrInds));
        gtFlags |= (arr->gtFlags & GTF_ALL_EFFECT);
        for (unsigned char i = 0; i < rank; i++)
        {
            gtArrInds[i] = inds[i];
            gtFlags |= (inds[i]->gtFlags & GTF_ALL_EFFECT);
        }
        gtFlags |= GTF_EXCEPT;
    }
#if DEBUGGABLE_GENTREE
    GenTreeArrElem()
        : GenTree()
    {
    }
#endif
};

/* gtAddrMode -- Target-specific canonicalized addressing expression (GT_LEA) */

struct GenTreeAddrMode : public GenTreeOp
{
    // Address is Base + Index*Scale + Offset.
    // These are the legal patterns:
    //
    //      Base                                // Base != nullptr && Index == nullptr && Scale == 0 && Offset == 0
    //      Base + Index*Scale                  // Base != nullptr && Index != nullptr && Scale != 0 && Offset == 0
    //      Base + Offset                       // Base != nullptr && Index == nullptr && Scale == 0 && Offset != 0
    //      Base + Index*Scale + Offset         // Base != nullptr && Index != nullptr && Scale != 0 && Offset != 0
    //             Index*Scale                  // Base == nullptr && Index != nullptr && Scale >  1 && Offset == 0
    //             Index*Scale + Offset         // Base == nullptr && Index != nullptr && Scale >  1 && Offset != 0
    //                           Offset         // Base == nullptr && Index == nullptr && Scale == 0 && Offset != 0
    //
    // So, for example:
    //      1. Base + Index is legal with Scale==1
    //      2. If Index is null, Scale should be zero (or uninitialized / unused)
    //      3. If Scale==1, then we should have "Base" instead of "Index*Scale", and "Base + Offset" instead of
    //         "Index*Scale + Offset".

    // First operand is base address/pointer
    bool HasBase() const
    {
        return gtOp1 != nullptr;
    }
    GenTree*& Base()
    {
        return gtOp1;
    }

    void SetBase(GenTree* base)
    {
        gtOp1 = base;
    }

    // Second operand is scaled index value
    bool HasIndex() const
    {
        return gtOp2 != nullptr;
    }
    GenTree*& Index()
    {
        return gtOp2;
    }

    void SetIndex(GenTree* index)
    {
        gtOp2 = index;
    }

    unsigned GetScale() const
    {
        return gtScale;
    }

    void SetScale(unsigned scale)
    {
        gtScale = scale;
    }

    int Offset()
    {
        return static_cast<int>(gtOffset);
    }

    void SetOffset(int offset)
    {
        gtOffset = offset;
    }

    unsigned gtScale; // The scale factor

private:
    ssize_t gtOffset; // The offset to add

public:
    GenTreeAddrMode(var_types type, GenTree* base, GenTree* index, unsigned scale, ssize_t offset)
        : GenTreeOp(GT_LEA, type, base, index)
    {
        assert(base != nullptr || index != nullptr);
        gtScale  = scale;
        gtOffset = offset;
    }
#if DEBUGGABLE_GENTREE
protected:
    friend GenTree;
    // Used only for GenTree::GetVtableForOper()
    GenTreeAddrMode()
        : GenTreeOp()
    {
    }
#endif
};

// Indir is just an op, no additional data, but some additional abstractions
struct GenTreeIndir : public GenTreeOp
{
    // The address for the indirection.
    GenTree*& Addr()
    {
        return gtOp1;
    }

    void SetAddr(GenTree* addr)
    {
        assert(varTypeIsI(addr));
        gtOp1 = addr;
    }

    GenTree*& Data()
    {
        assert(OperIs(GT_STOREIND) || OperIsStoreBlk() || OperIsAtomicOp());
        return gtOp2;
    }

    bool     HasBase();
    bool     HasIndex();
    GenTree* Base();
    GenTree* Index();
    unsigned Scale();
    ssize_t  Offset();

    unsigned Size() const;

    GenTreeIndir(genTreeOps oper, var_types type, GenTree* addr, GenTree* data)
        : GenTreeOp(oper, type, addr, data)
    {
    }

    // True if this indirection is a volatile memory operation.
    bool IsVolatile() const
    {
        return (gtFlags & GTF_IND_VOLATILE) != 0;
    }

    // True if this indirection is an unaligned memory operation.
    bool IsUnaligned() const
    {
        return (gtFlags & GTF_IND_UNALIGNED) != 0;
    }

    // True if this indirection is invariant.
    bool IsInvariantLoad() const
    {
        bool isInvariant = (gtFlags & GTF_IND_INVARIANT) != 0;
        assert(!isInvariant || OperIs(GT_IND, GT_BLK));
        return isInvariant;
    }

#if DEBUGGABLE_GENTREE
    // Used only for GenTree::GetVtableForOper()
    GenTreeIndir()
        : GenTreeOp()
    {
    }
#else
    // Used by XARCH codegen to construct temporary trees to pass to the emitter.
    GenTreeIndir()
        : GenTreeOp(GT_NOP, TYP_UNDEF)
    {
    }
#endif
};

// gtBlk  -- 'block' (GT_BLK, GT_STORE_BLK).
//
// This is the base type for all of the nodes that represent block or struct
// values.
// Since it can be a store, it includes gtBlkOpKind to specify the type of
// code generation that will be used for the block operation.

struct GenTreeBlk : public GenTreeIndir
{
private:
    ClassLayout* m_layout;

public:
    ClassLayout* GetLayout() const
    {
        assert(m_layout != nullptr);
        return m_layout;
    }

    // The data to be stored (null for GT_BLK)
    GenTree*& Data()
    {
        return gtOp2;
    }
    void SetData(GenTree* dataNode)
    {
        gtOp2 = dataNode;
    }

    // The size of the buffer to be copied.
    unsigned Size() const
    {
        return m_layout->GetSize();
    }

    // Instruction selection: during codegen time, what code sequence we will be using
    // to encode this operation.
    enum
    {
        BlkOpKindInvalid,
        BlkOpKindCpObjUnroll,
#ifdef TARGET_XARCH
        BlkOpKindCpObjRepInstr,
#endif
#ifdef TARGET_XARCH
        BlkOpKindRepInstr,
#endif
        BlkOpKindLoop,
        BlkOpKindUnroll,
        BlkOpKindUnrollMemmove,
    } gtBlkOpKind;

#ifndef JIT32_GCENCODER
    bool gtBlkOpGcUnsafe;
#endif

    bool ContainsReferences()
    {
        return m_layout->HasGCPtr();
    }

    bool IsOnHeapAndContainsReferences()
    {
        return ContainsReferences() && !Addr()->OperIs(GT_LCL_ADDR);
    }

    bool IsZeroingGcPointersOnHeap()
    {
        return OperIs(GT_STORE_BLK) && Data()->IsIntegralConst(0) && IsOnHeapAndContainsReferences();
    }

    GenTreeBlk(genTreeOps oper, var_types type, GenTree* addr, ClassLayout* layout)
        : GenTreeIndir(oper, type, addr, nullptr)
    {
        Initialize(layout);
    }

    GenTreeBlk(genTreeOps oper, var_types type, GenTree* addr, GenTree* data, ClassLayout* layout)
        : GenTreeIndir(oper, type, addr, data)
    {
        if (data->IsIntegralConst(0))
        {
            data->gtFlags |= GTF_DONT_CSE;
        }
        Initialize(layout);
    }

    void Initialize(ClassLayout* layout)
    {
        assert(layout != nullptr);
        assert(layout->GetSize() != 0);

        m_layout    = layout;
        gtBlkOpKind = BlkOpKindInvalid;
#ifndef JIT32_GCENCODER
        gtBlkOpGcUnsafe = false;
#endif
    }

#if DEBUGGABLE_GENTREE
protected:
    friend GenTree;
    GenTreeBlk()
        : GenTreeIndir()
    {
    }
#endif // DEBUGGABLE_GENTREE
};

// Read-modify-write status of a RMW memory op rooted at a storeInd
enum RMWStatus
{
    STOREIND_RMW_STATUS_UNKNOWN, // RMW status of storeInd unknown
                                 // Default status unless modified by IsRMWMemOpRootedAtStoreInd()

    // One of these denote storeind is a RMW memory operation.
    STOREIND_RMW_DST_IS_OP1, // StoreInd is known to be a RMW memory op and dst candidate is op1
    STOREIND_RMW_DST_IS_OP2, // StoreInd is known to be a RMW memory op and dst candidate is op2

    // One of these denote the reason for storeind is marked as non-RMW operation
    STOREIND_RMW_UNSUPPORTED_ADDR, // Addr mode is not yet supported for RMW memory
    STOREIND_RMW_UNSUPPORTED_OPER, // Operation is not supported for RMW memory
    STOREIND_RMW_UNSUPPORTED_TYPE, // Type is not supported for RMW memory
    STOREIND_RMW_INDIR_UNEQUAL     // Indir to read value is not equivalent to indir that writes the value
};

#ifdef DEBUG
inline const char* RMWStatusDescription(RMWStatus status)
{
    switch (status)
    {
        case STOREIND_RMW_STATUS_UNKNOWN:
            return "RMW status unknown";
        case STOREIND_RMW_DST_IS_OP1:
            return "dst candidate is op1";
        case STOREIND_RMW_DST_IS_OP2:
            return "dst candidate is op2";
        case STOREIND_RMW_UNSUPPORTED_ADDR:
            return "address mode is not supported";
        case STOREIND_RMW_UNSUPPORTED_OPER:
            return "oper is not supported";
        case STOREIND_RMW_UNSUPPORTED_TYPE:
            return "type is not supported";
        case STOREIND_RMW_INDIR_UNEQUAL:
            return "read indir is not equivalent to write indir";
        default:
            unreached();
    }
}
#endif

// StoreInd is just a BinOp, with additional RMW status
struct GenTreeStoreInd : public GenTreeIndir
{
#if !CPU_LOAD_STORE_ARCH
    // The below flag is set and used during lowering
    RMWStatus gtRMWStatus;

    bool IsRMWStatusUnknown()
    {
        return gtRMWStatus == STOREIND_RMW_STATUS_UNKNOWN;
    }
    bool IsNonRMWMemoryOp()
    {
        return gtRMWStatus == STOREIND_RMW_UNSUPPORTED_ADDR || gtRMWStatus == STOREIND_RMW_UNSUPPORTED_OPER ||
               gtRMWStatus == STOREIND_RMW_UNSUPPORTED_TYPE || gtRMWStatus == STOREIND_RMW_INDIR_UNEQUAL;
    }
    bool IsRMWMemoryOp()
    {
        return gtRMWStatus == STOREIND_RMW_DST_IS_OP1 || gtRMWStatus == STOREIND_RMW_DST_IS_OP2;
    }
    bool IsRMWDstOp1()
    {
        return gtRMWStatus == STOREIND_RMW_DST_IS_OP1;
    }
    bool IsRMWDstOp2()
    {
        return gtRMWStatus == STOREIND_RMW_DST_IS_OP2;
    }
#endif //! CPU_LOAD_STORE_ARCH

    RMWStatus GetRMWStatus()
    {
#if !CPU_LOAD_STORE_ARCH
        return gtRMWStatus;
#else
        return STOREIND_RMW_STATUS_UNKNOWN;
#endif
    }

    void SetRMWStatusDefault()
    {
#if !CPU_LOAD_STORE_ARCH
        gtRMWStatus = STOREIND_RMW_STATUS_UNKNOWN;
#endif
    }

    void SetRMWStatus(RMWStatus status)
    {
#if !CPU_LOAD_STORE_ARCH
        gtRMWStatus = status;
#endif
    }

    GenTree*& Data()
    {
        return gtOp2;
    }

    GenTreeStoreInd(var_types type, GenTree* destPtr, GenTree* data)
        : GenTreeIndir(GT_STOREIND, type, destPtr, data)
    {
        SetRMWStatusDefault();
    }

#if DEBUGGABLE_GENTREE
protected:
    friend GenTree;
    // Used only for GenTree::GetVtableForOper()
    GenTreeStoreInd()
        : GenTreeIndir()
    {
        SetRMWStatusDefault();
    }
#endif
};

struct GenTreeCmpXchg : public GenTreeIndir
{
private:
    GenTree* m_comparand;

public:
    GenTreeCmpXchg(var_types type, GenTree* loc, GenTree* val, GenTree* comparand)
        : GenTreeIndir(GT_CMPXCHG, type, loc, val)
        , m_comparand(comparand)
    {
        gtFlags |= comparand->gtFlags & GTF_ALL_EFFECT;
    }

#if DEBUGGABLE_GENTREE
    GenTreeCmpXchg()
        : GenTreeIndir()
    {
    }
#endif

    GenTree*& Comparand()
    {
        return m_comparand;
    }
};

/* gtRetExp -- Place holder for the return expression from an inline candidate (GT_RET_EXPR) */

struct GenTreeRetExpr : public GenTree
{
    GenTreeCall* gtInlineCandidate;

    // Expression representing gtInlineCandidate's value (e.g. spill temp or
    // expression from inlinee, or call itself for unsuccessful inlines).
    // Substituted by UpdateInlineReturnExpressionPlaceHolder.
    // This tree is nullptr during the import that created the GenTreeRetExpr and is set later
    // when handling the actual inline candidate.
    GenTree* gtSubstExpr;

    // The basic block that gtSubstExpr comes from, to enable propagating mandatory flags.
    // nullptr for cases where gtSubstExpr is not a tree from the inlinee.
    BasicBlock* gtSubstBB;

    GenTreeRetExpr(var_types type)
        : GenTree(GT_RET_EXPR, type)
    {
    }
#if DEBUGGABLE_GENTREE
    GenTreeRetExpr()
        : GenTree()
    {
    }
#endif
};

// In LIR there are no longer statements so debug information is inserted linearly using these nodes.
struct GenTreeILOffset : public GenTree
{
    DebugInfo gtStmtDI; // debug info
#ifdef DEBUG
    IL_OFFSET gtStmtLastILoffs; // instr offset at end of stmt
#endif

    GenTreeILOffset(const DebugInfo& di DEBUGARG(IL_OFFSET lastOffset = BAD_IL_OFFSET))
        : GenTree(GT_IL_OFFSET, TYP_VOID)
        , gtStmtDI(di)
#ifdef DEBUG
        , gtStmtLastILoffs(lastOffset)
#endif
    {
    }

#if DEBUGGABLE_GENTREE
    GenTreeILOffset()
        : GenTree(GT_IL_OFFSET, TYP_VOID)
    {
    }
#endif
};

// GenTreeList: adapter class for forward iteration of the execution order GenTree linked list
// using range-based `for`, normally used via Statement::TreeList(), e.g.:
//    for (GenTree* const tree : stmt->TreeList()) ...
//
class GenTreeList
{
    GenTree* m_trees;

public:
    // Forward iterator for the execution order GenTree linked list (using `gtNext` pointer).
    //
    class iterator
    {
        GenTree* m_tree;

    public:
        explicit iterator(GenTree* tree)
            : m_tree(tree)
        {
        }

        GenTree* operator*() const
        {
            return m_tree;
        }

        iterator& operator++()
        {
            m_tree = m_tree->gtNext;
            return *this;
        }

        bool operator!=(const iterator& i) const
        {
            return m_tree != i.m_tree;
        }
    };

    explicit GenTreeList(GenTree* trees)
        : m_trees(trees)
    {
    }

    iterator begin() const
    {
        return iterator(m_trees);
    }

    iterator end() const
    {
        return iterator(nullptr);
    }
};

class LocalsGenTreeList
{
    Statement* m_stmt;

public:
    class iterator
    {
        GenTreeLclVarCommon* m_tree;

    public:
        explicit iterator(GenTreeLclVarCommon* tree)
            : m_tree(tree)
        {
        }

        GenTreeLclVarCommon* operator*() const
        {
            return m_tree;
        }

        iterator& operator++()
        {
            assert((m_tree->gtNext == nullptr) || m_tree->gtNext->OperIsLocal() || m_tree->gtNext->OperIs(GT_LCL_ADDR));
            m_tree = static_cast<GenTreeLclVarCommon*>(m_tree->gtNext);
            return *this;
        }

        iterator& operator--()
        {
            assert((m_tree->gtPrev == nullptr) || m_tree->gtPrev->OperIsLocal() || m_tree->gtPrev->OperIs(GT_LCL_ADDR));
            m_tree = static_cast<GenTreeLclVarCommon*>(m_tree->gtPrev);
            return *this;
        }

        bool operator!=(const iterator& i) const
        {
            return m_tree != i.m_tree;
        }
    };

    explicit LocalsGenTreeList(Statement* stmt)
        : m_stmt(stmt)
    {
    }

    iterator begin() const;

    iterator end() const
    {
        return iterator(nullptr);
    }

    void Remove(GenTreeLclVarCommon* node);
    void Replace(GenTreeLclVarCommon* firstNode,
                 GenTreeLclVarCommon* lastNode,
                 GenTreeLclVarCommon* newFirstNode,
                 GenTreeLclVarCommon* newLastNode);

private:
    GenTree** GetForwardEdge(GenTreeLclVarCommon* node);
    GenTree** GetBackwardEdge(GenTreeLclVarCommon* node);
};

// We use the following format when printing the Statement number: Statement->GetID()
// This define is used with string concatenation to put this in printf format strings  (Note that %u means unsigned int)
#define FMT_STMT "STMT%05u"

struct Statement
{
public:
    Statement(GenTree* expr DEBUGARG(unsigned stmtID))
        : m_rootNode(expr)
        , m_treeList(nullptr)
        , m_treeListEnd(nullptr)
        , m_next(nullptr)
        , m_prev(nullptr)
#ifdef DEBUG
        , m_lastILOffset(BAD_IL_OFFSET)
        , m_stmtID(stmtID)
#endif
    {
    }

    GenTree* GetRootNode() const
    {
        return m_rootNode;
    }

    GenTree** GetRootNodePointer()
    {
        return &m_rootNode;
    }

    void SetRootNode(GenTree* treeRoot)
    {
        m_rootNode = treeRoot;
    }

    GenTree* GetTreeList() const
    {
        return m_treeList;
    }

    GenTree** GetTreeListPointer()
    {
        return &m_treeList;
    }

    void SetTreeList(GenTree* treeHead)
    {
        m_treeList = treeHead;
    }

    GenTree* GetTreeListEnd() const
    {
        return m_treeListEnd;
    }

    GenTree** GetTreeListEndPointer()
    {
        return &m_treeListEnd;
    }

    void SetTreeListEnd(GenTree* end)
    {
        m_treeListEnd = end;
    }

    GenTreeList       TreeList() const;
    LocalsGenTreeList LocalsTreeList();

    const DebugInfo& GetDebugInfo() const
    {
        return m_debugInfo;
    }

    void SetDebugInfo(const DebugInfo& di)
    {
        m_debugInfo = di;
        di.Validate();
    }

#ifdef DEBUG

    IL_OFFSET GetLastILOffset() const
    {
        return m_lastILOffset;
    }

    void SetLastILOffset(IL_OFFSET lastILOffset)
    {
        m_lastILOffset = lastILOffset;
    }

    unsigned GetID() const
    {
        return m_stmtID;
    }
#endif // DEBUG

    Statement* GetNextStmt() const
    {
        return m_next;
    }

    void SetNextStmt(Statement* nextStmt)
    {
        m_next = nextStmt;
    }

    Statement* GetPrevStmt() const
    {
        return m_prev;
    }

    void SetPrevStmt(Statement* prevStmt)
    {
        m_prev = prevStmt;
    }

    bool IsPhiDefnStmt() const
    {
        return m_rootNode->IsPhiDefn();
    }

    unsigned char GetCostSz() const
    {
        return m_rootNode->GetCostSz();
    }

    unsigned char GetCostEx() const
    {
        return m_rootNode->GetCostEx();
    }

private:
    // The root of the expression tree.
    // Note: It will be the last node in evaluation order.
    GenTree* m_rootNode;

    // The tree list head (for forward walks in evaluation order).
    // The value is `nullptr` until we have set the sequencing of the nodes.
    GenTree* m_treeList;

    // The tree list tail. Only valid when locals are linked (fgNodeThreading
    // == AllLocals), in which case this is the last local.
    // When all nodes are linked (fgNodeThreading == AllTrees), m_rootNode
    // should be considered the last node.
    GenTree* m_treeListEnd;

    // The statement nodes are doubly-linked. The first statement node in a block points
    // to the last node in the block via its `m_prev` link. Note that the last statement node
    // does not point to the first: it has `m_next == nullptr`; that is, the list is not fully circular.
    Statement* m_next;
    Statement* m_prev;

    DebugInfo m_debugInfo;

#ifdef DEBUG
    IL_OFFSET m_lastILOffset; // The instr offset at the end of this statement.
    unsigned  m_stmtID;
#endif
};

// StatementList: adapter class for forward iteration of the statement linked list using range-based `for`,
// normally used via BasicBlock::Statements(), e.g.:
//    for (Statement* const stmt : block->Statements()) ...
// or:
//    for (Statement* const stmt : block->NonPhiStatements()) ...
//
class StatementList
{
    Statement* m_stmts;

    // Forward iterator for the statement linked list.
    //
    class iterator
    {
        Statement* m_stmt;

    public:
        iterator(Statement* stmt)
            : m_stmt(stmt)
        {
        }

        Statement* operator*() const
        {
            return m_stmt;
        }

        iterator& operator++()
        {
            m_stmt = m_stmt->GetNextStmt();
            return *this;
        }

        bool operator!=(const iterator& i) const
        {
            return m_stmt != i.m_stmt;
        }
    };

public:
    StatementList(Statement* stmts)
        : m_stmts(stmts)
    {
    }

    iterator begin() const
    {
        return iterator(m_stmts);
    }

    iterator end() const
    {
        return iterator(nullptr);
    }
};

/*  NOTE: Any tree nodes that are larger than 8 bytes (two ints or
    pointers) must be flagged as 'large' in GenTree::InitNodeSize().
 */

/* gtPhiArg -- phi node rhs argument, var = phi(phiarg, phiarg, phiarg...); GT_PHI_ARG */
struct GenTreePhiArg : public GenTreeLclVarCommon
{
    BasicBlock* gtPredBB;

    GenTreePhiArg(var_types type, unsigned lclNum, unsigned ssaNum, BasicBlock* block)
        : GenTreeLclVarCommon(GT_PHI_ARG, type, lclNum)
        , gtPredBB(block)
    {
        SetSsaNum(ssaNum);
    }

#if DEBUGGABLE_GENTREE
    GenTreePhiArg()
        : GenTreeLclVarCommon()
    {
    }
#endif
};

/* gtPutArgStk -- Argument passed on stack (GT_PUTARG_STK) */

struct GenTreePutArgStk : public GenTreeUnOp
{
private:
    unsigned m_byteOffset;
#ifdef FEATURE_PUT_STRUCT_ARG_STK
    unsigned m_byteSize; // The number of bytes that this argument is occupying on the stack with padding.
#endif

public:
#if defined(UNIX_X86_ABI)
    unsigned gtPadAlign; // Number of padding slots for stack alignment
#endif
#if defined(DEBUG) || defined(UNIX_X86_ABI)
    GenTreeCall* gtCall; // the call node to which this argument belongs
#endif

#if FEATURE_FASTTAILCALL

    bool gtPutInIncomingArgArea; // Whether this arg needs to be placed in incoming arg area.
                                 // By default this is false and will be placed in out-going arg area.
                                 // Fast tail calls set this to true.
                                 // In future if we need to add more such bool fields consider bit fields.
#endif

#ifdef FEATURE_PUT_STRUCT_ARG_STK
    // Instruction selection: during codegen time, what code sequence we will be using
    // to encode this operation.
    // TODO-Throughput: The following information should be obtained from the child
    // block node.

    enum class Kind : int8_t
    {
        Invalid,
        RepInstr,
        PartialRepInstr,
        Unroll,
        Push,
    };
    Kind gtPutArgStkKind;

#ifdef TARGET_XARCH
private:
    uint8_t m_argLoadSizeDelta;
#endif // TARGET_XARCH
#endif // FEATURE_PUT_STRUCT_ARG_STK

public:
    GenTreePutArgStk(genTreeOps oper,
                     var_types  type,
                     GenTree*   op1,
                     unsigned   stackByteOffset,
#if defined(FEATURE_PUT_STRUCT_ARG_STK)
                     unsigned stackByteSize,
#endif
                     GenTreeCall* callNode,
                     bool         putInIncomingArgArea)
        : GenTreeUnOp(oper, type, op1 DEBUGARG(/*largeNode*/ false))
        , m_byteOffset(stackByteOffset)
#if defined(FEATURE_PUT_STRUCT_ARG_STK)
        , m_byteSize(stackByteSize)
#endif
#if defined(UNIX_X86_ABI)
        , gtPadAlign(0)
#endif
#if defined(DEBUG) || defined(UNIX_X86_ABI)
        , gtCall(callNode)
#endif
#if FEATURE_FASTTAILCALL
        , gtPutInIncomingArgArea(putInIncomingArgArea)
#endif // FEATURE_FASTTAILCALL
#if defined(FEATURE_PUT_STRUCT_ARG_STK)
        , gtPutArgStkKind(Kind::Invalid)
#if defined(TARGET_XARCH)
        , m_argLoadSizeDelta(UINT8_MAX)
#endif
#endif // FEATURE_PUT_STRUCT_ARG_STK
    {
    }

    GenTree*& Data()
    {
        return gtOp1;
    }

#if FEATURE_FASTTAILCALL
    bool putInIncomingArgArea() const
    {
        return gtPutInIncomingArgArea;
    }

#else // !FEATURE_FASTTAILCALL

    bool putInIncomingArgArea() const
    {
        return false;
    }

#endif // !FEATURE_FASTTAILCALL

    unsigned getArgOffset() const
    {
        return m_byteOffset;
    }

#if defined(UNIX_X86_ABI)
    unsigned getArgPadding() const
    {
        return gtPadAlign;
    }

    void setArgPadding(unsigned padAlign)
    {
        gtPadAlign = padAlign;
    }
#endif

#ifdef FEATURE_PUT_STRUCT_ARG_STK
    unsigned GetStackByteSize() const
    {
        return m_byteSize;
    }

#ifdef TARGET_XARCH
    //------------------------------------------------------------------------
    // SetArgLoadSize: Set the optimal number of bytes to load for this argument.
    //
    // On XARCH, it is profitable to use wider loads when our source is a local
    // variable. To not duplicate the logic between lowering, LSRA and codegen,
    // we do the legality check once, in lowering, and save the result here, as
    // a negative delta relative to the size of the argument with padding.
    //
    // Arguments:
    //    loadSize - The optimal number of bytes to load
    //
    void SetArgLoadSize(unsigned loadSize)
    {
        unsigned argSize = GetStackByteSize();
        assert(roundUp(loadSize, TARGET_POINTER_SIZE) == argSize);

        m_argLoadSizeDelta = static_cast<uint8_t>(argSize - loadSize);
    }

    //------------------------------------------------------------------------
    // GetArgLoadSize: Get the optimal number of bytes to load for this argument.
    //
    unsigned GetArgLoadSize() const
    {
        assert(m_argLoadSizeDelta != UINT8_MAX);
        return GetStackByteSize() - m_argLoadSizeDelta;
    }
#endif // TARGET_XARCH

    // Return true if this is a PutArgStk of a SIMD12 struct.
    // This is needed because such values are re-typed to SIMD16, and the type of PutArgStk is VOID.
    unsigned isSIMD12() const
    {
        return (varTypeIsSIMD(gtOp1) && (GetStackByteSize() == 12));
    }

    bool isPushKind() const
    {
        return gtPutArgStkKind == Kind::Push;
    }
#else  // !FEATURE_PUT_STRUCT_ARG_STK
    unsigned GetStackByteSize() const;
#endif // !FEATURE_PUT_STRUCT_ARG_STK

#if DEBUGGABLE_GENTREE
    GenTreePutArgStk()
        : GenTreeUnOp()
    {
    }
#endif
};

#if FEATURE_ARG_SPLIT
// Represent the struct argument: split value in register(s) and stack
struct GenTreePutArgSplit : public GenTreePutArgStk
{
    unsigned gtNumRegs;

    GenTreePutArgSplit(GenTree* op1,
                       unsigned stackByteOffset,
#if defined(FEATURE_PUT_STRUCT_ARG_STK)
                       unsigned stackByteSize,
#endif
                       unsigned     numRegs,
                       GenTreeCall* callNode,
                       bool         putIncomingArgArea)
        : GenTreePutArgStk(GT_PUTARG_SPLIT,
                           TYP_STRUCT,
                           op1,
                           stackByteOffset,
#if defined(FEATURE_PUT_STRUCT_ARG_STK)
                           stackByteSize,
#endif
                           callNode,
                           putIncomingArgArea)
        , gtNumRegs(numRegs)
    {
        ClearOtherRegs();
        ClearOtherRegFlags();
    }

    // Type required to support multi-reg struct arg.
    var_types m_regType[MAX_REG_ARG];

    // First reg of struct is always given by GetRegNum().
    // gtOtherRegs holds the other reg numbers of struct.
    regNumberSmall gtOtherRegs[MAX_REG_ARG - 1];

    MultiRegSpillFlags gtSpillFlags;

    //---------------------------------------------------------------------------
    // GetRegNumByIdx: get i'th register allocated to this struct argument.
    //
    // Arguments:
    //     idx   -   index of the struct
    //
    // Return Value:
    //     Return regNumber of i'th register of this struct argument
    //
    regNumber GetRegNumByIdx(unsigned idx) const
    {
        assert(idx < MAX_REG_ARG);

        if (idx == 0)
        {
            return GetRegNum();
        }

        return (regNumber)gtOtherRegs[idx - 1];
    }

    //----------------------------------------------------------------------
    // SetRegNumByIdx: set i'th register of this struct argument
    //
    // Arguments:
    //    reg    -   reg number
    //    idx    -   index of the struct
    //
    // Return Value:
    //    None
    //
    void SetRegNumByIdx(regNumber reg, unsigned idx)
    {
        assert(idx < MAX_REG_ARG);
        if (idx == 0)
        {
            SetRegNum(reg);
        }
        else
        {
            gtOtherRegs[idx - 1] = (regNumberSmall)reg;
            assert(gtOtherRegs[idx - 1] == reg);
        }
    }

    //----------------------------------------------------------------------------
    // ClearOtherRegs: clear multi-reg state to indicate no regs are allocated
    //
    // Arguments:
    //    None
    //
    // Return Value:
    //    None
    //
    void ClearOtherRegs()
    {
        for (unsigned i = 0; i < MAX_REG_ARG - 1; ++i)
        {
            gtOtherRegs[i] = REG_NA;
        }
    }

    GenTreeFlags GetRegSpillFlagByIdx(unsigned idx) const
    {
        return GetMultiRegSpillFlagsByIdx(gtSpillFlags, idx);
    }

    void SetRegSpillFlagByIdx(GenTreeFlags flags, unsigned idx)
    {
#if FEATURE_MULTIREG_RET
        gtSpillFlags = SetMultiRegSpillFlagsByIdx(gtSpillFlags, flags, idx);
#endif
    }

    //--------------------------------------------------------------------------
    // GetRegType:  Get var_type of the register specified by index.
    //
    // Arguments:
    //    index - Index of the register.
    //            First register will have an index 0 and so on.
    //
    // Return Value:
    //    var_type of the register specified by its index.

    var_types GetRegType(unsigned index) const
    {
        assert(index < gtNumRegs);
        var_types result = m_regType[index];
        return result;
    }

    //-------------------------------------------------------------------
    // clearOtherRegFlags: clear GTF_* flags associated with gtOtherRegs
    //
    // Arguments:
    //     None
    //
    // Return Value:
    //     None
    //
    void ClearOtherRegFlags()
    {
        gtSpillFlags = 0;
    }

#if DEBUGGABLE_GENTREE
    GenTreePutArgSplit()
        : GenTreePutArgStk()
    {
    }
#endif
};
#endif // FEATURE_ARG_SPLIT

// Represents GT_COPY or GT_RELOAD node
//
// Needed to support multi-reg ops.
//
struct GenTreeCopyOrReload : public GenTreeUnOp
{
    // State required to support copy/reload of a multi-reg call node.
    // The first register is always given by GetRegNum().
    //
    regNumberSmall gtOtherRegs[MAX_MULTIREG_COUNT - 1];

    //----------------------------------------------------------
    // ClearOtherRegs: set gtOtherRegs to REG_NA.
    //
    // Arguments:
    //    None
    //
    // Return Value:
    //    None
    //
    void ClearOtherRegs()
    {
        for (unsigned i = 0; i < MAX_MULTIREG_COUNT - 1; ++i)
        {
            gtOtherRegs[i] = REG_NA;
        }
    }

    //-----------------------------------------------------------
    // GetRegNumByIdx: Get regNumber of i'th position.
    //
    // Arguments:
    //    idx   -   register position.
    //
    // Return Value:
    //    Returns regNumber assigned to i'th position.
    //
    regNumber GetRegNumByIdx(unsigned idx) const
    {
        assert(idx < MAX_MULTIREG_COUNT);

        if (idx == 0)
        {
            return GetRegNum();
        }

        return (regNumber)gtOtherRegs[idx - 1];
    }

    //-----------------------------------------------------------
    // SetRegNumByIdx: Set the regNumber for i'th position.
    //
    // Arguments:
    //    reg   -   reg number
    //    idx   -   register position.
    //
    // Return Value:
    //    None.
    //
    void SetRegNumByIdx(regNumber reg, unsigned idx)
    {
        assert(idx < MAX_MULTIREG_COUNT);

        if (idx == 0)
        {
            SetRegNum(reg);
        }
        else
        {
            gtOtherRegs[idx - 1] = (regNumberSmall)reg;
            assert(gtOtherRegs[idx - 1] == reg);
        }
    }

    //----------------------------------------------------------------------------
    // CopyOtherRegs: copy multi-reg state from the given copy/reload node to this
    // node.
    //
    // Arguments:
    //    from  -  GenTree node from which to copy multi-reg state
    //
    // Return Value:
    //    None
    //
    // TODO-ARM: Implement this routine for Arm64 and Arm32
    // TODO-X86: Implement this routine for x86
    void CopyOtherRegs(GenTreeCopyOrReload* from)
    {
        assert(OperGet() == from->OperGet());

#ifdef UNIX_AMD64_ABI
        for (unsigned i = 0; i < MAX_MULTIREG_COUNT - 1; ++i)
        {
            gtOtherRegs[i] = from->gtOtherRegs[i];
        }
#endif
    }

    unsigned GetRegCount() const
    {
        // We need to return the highest index for which we have a valid register.
        // Note that the gtOtherRegs array is off by one (the 0th register is GetRegNum()).
        // If there's no valid register in gtOtherRegs, GetRegNum() must be valid.
        // Note that for most nodes, the set of valid registers must be contiguous,
        // but for COPY or RELOAD there is only a valid register for the register positions
        // that must be copied or reloaded.
        //
        for (unsigned i = MAX_MULTIREG_COUNT; i > 1; i--)
        {
            if (gtOtherRegs[i - 2] != REG_NA)
            {
                return i;
            }
        }

        // We should never have a COPY or RELOAD with no valid registers.
        assert(GetRegNum() != REG_NA);
        return 1;
    }

    GenTreeCopyOrReload(genTreeOps oper, var_types type, GenTree* op1)
        : GenTreeUnOp(oper, type, op1)
    {
        assert(type != TYP_STRUCT || op1->IsMultiRegNode());
        SetRegNum(REG_NA);
        ClearOtherRegs();
    }

#if DEBUGGABLE_GENTREE
    GenTreeCopyOrReload()
        : GenTreeUnOp()
    {
    }
#endif
};

// Represents GT_ALLOCOBJ node

struct GenTreeAllocObj final : public GenTreeUnOp
{
    unsigned int         gtNewHelper; // Value returned by ICorJitInfo::getNewHelper
    bool                 gtHelperHasSideEffects;
    CORINFO_CLASS_HANDLE gtAllocObjClsHnd;
#ifdef FEATURE_READYTORUN
    CORINFO_CONST_LOOKUP gtEntryPoint;
#endif

    GenTreeAllocObj(
        var_types type, unsigned int helper, bool helperHasSideEffects, CORINFO_CLASS_HANDLE clsHnd, GenTree* op)
        : GenTreeUnOp(GT_ALLOCOBJ, type, op DEBUGARG(/*largeNode*/ TRUE))
        , // This node in most cases will be changed to a call node
        gtNewHelper(helper)
        , gtHelperHasSideEffects(helperHasSideEffects)
        , gtAllocObjClsHnd(clsHnd)
    {
#ifdef FEATURE_READYTORUN
        gtEntryPoint.addr = nullptr;
#endif
    }
#if DEBUGGABLE_GENTREE
    GenTreeAllocObj()
        : GenTreeUnOp()
    {
    }
#endif
};

// Represents GT_RUNTIMELOOKUP node

struct GenTreeRuntimeLookup final : public GenTreeUnOp
{
    CORINFO_GENERIC_HANDLE   gtHnd;
    CorInfoGenericHandleType gtHndType;

    GenTreeRuntimeLookup(CORINFO_GENERIC_HANDLE hnd, CorInfoGenericHandleType hndTyp, GenTree* tree)
        : GenTreeUnOp(GT_RUNTIMELOOKUP, tree->gtType, tree DEBUGARG(/*largeNode*/ FALSE))
        , gtHnd(hnd)
        , gtHndType(hndTyp)
    {
        assert(hnd != nullptr);
    }
#if DEBUGGABLE_GENTREE
    GenTreeRuntimeLookup()
        : GenTreeUnOp()
    {
    }
#endif

    // Return reference to the actual tree that does the lookup
    GenTree*& Lookup()
    {
        return gtOp1;
    }

    bool IsClassHandle() const
    {
        return gtHndType == CORINFO_HANDLETYPE_CLASS;
    }
    bool IsMethodHandle() const
    {
        return gtHndType == CORINFO_HANDLETYPE_METHOD;
    }
    bool IsFieldHandle() const
    {
        return gtHndType == CORINFO_HANDLETYPE_FIELD;
    }

    // Note these operations describe the handle that is input to the
    // lookup, not the handle produced by the lookup.
    CORINFO_CLASS_HANDLE GetClassHandle() const
    {
        assert(IsClassHandle());
        return (CORINFO_CLASS_HANDLE)gtHnd;
    }
    CORINFO_METHOD_HANDLE GetMethodHandle() const
    {
        assert(IsMethodHandle());
        return (CORINFO_METHOD_HANDLE)gtHnd;
    }
    CORINFO_FIELD_HANDLE GetFieldHandle() const
    {
        assert(IsMethodHandle());
        return (CORINFO_FIELD_HANDLE)gtHnd;
    }
};

// Represents the condition of a GT_JCC or GT_SETCC node.

struct GenCondition
{
    // clang-format off
    enum Code : unsigned char
    {
        OperMask  = 7,
        Unsigned  = 8,
        Unordered = Unsigned,
        Float     = 16,

        // 0 would be the encoding of "signed EQ" but since equality is sign insensitive
        // we'll use 0 as invalid/uninitialized condition code. This will also leave 1
        // as a spare code.
        NONE = 0,

        SLT  = 2,
        SLE  = 3,
        SGE  = 4,
        SGT  = 5,
        S    = 6,
        NS   = 7,

        EQ   = Unsigned | 0,    // = 8
        NE   = Unsigned | 1,    // = 9
        ULT  = Unsigned | SLT,  // = 10
        ULE  = Unsigned | SLE,  // = 11
        UGE  = Unsigned | SGE,  // = 12
        UGT  = Unsigned | SGT,  // = 13
        C    = Unsigned | S,    // = 14
        NC   = Unsigned | NS,   // = 15

        FEQ  = Float | 0,       // = 16
        FNE  = Float | 1,       // = 17
        FLT  = Float | SLT,     // = 18
        FLE  = Float | SLE,     // = 19
        FGE  = Float | SGE,     // = 20
        FGT  = Float | SGT,     // = 21
        O    = Float | S,       // = 22
        NO   = Float | NS,      // = 23

        FEQU = Unordered | FEQ, // = 24
        FNEU = Unordered | FNE, // = 25
        FLTU = Unordered | FLT, // = 26
        FLEU = Unordered | FLE, // = 27
        FGEU = Unordered | FGE, // = 28
        FGTU = Unordered | FGT, // = 29
        P    = Unordered | O,   // = 30
        NP   = Unordered | NO,  // = 31
    };
    // clang-format on

private:
    Code m_code;

public:
    Code GetCode() const
    {
        return m_code;
    }

    bool IsFlag() const
    {
        return (m_code & OperMask) >= S;
    }

    bool IsUnsigned() const
    {
        return (ULT <= m_code) && (m_code <= UGT);
    }

    bool IsFloat() const
    {
        return !IsFlag() && (m_code & Float) != 0;
    }

    bool IsUnordered() const
    {
        return !IsFlag() && (m_code & (Float | Unordered)) == (Float | Unordered);
    }

    bool Is(Code cond) const
    {
        return m_code == cond;
    }

    template <typename... TRest>
    bool Is(Code c, TRest... rest) const
    {
        return Is(c) || Is(rest...);
    }

    // Indicate whether the condition should be swapped in order to avoid generating
    // multiple branches. This happens for certain floating point conditions on XARCH,
    // see GenConditionDesc and its associated mapping table for more details.
    bool PreferSwap() const
    {
#ifdef TARGET_XARCH
        return Is(GenCondition::FLT, GenCondition::FLE, GenCondition::FGTU, GenCondition::FGEU);
#else
        return false;
#endif
    }

    const char* Name() const
    {
        // clang-format off
        static const char* names[]
        {
            "NONE", "???",  "SLT",  "SLE",  "SGE",  "SGT",  "S", "NS",
            "UEQ",  "UNE",  "ULT",  "ULE",  "UGE",  "UGT",  "C", "NC",
            "FEQ",  "FNE",  "FLT",  "FLE",  "FGE",  "FGT",  "O", "NO",
            "FEQU", "FNEU", "FLTU", "FLEU", "FGEU", "FGTU", "P", "NP"
        };
        // clang-format on

        assert(m_code < ArrLen(names));
        return names[m_code];
    }

    GenCondition()
        : m_code()
    {
    }

    GenCondition(Code cond)
        : m_code(cond)
    {
    }

    static_assert((GT_NE - GT_EQ) == (NE & ~Unsigned), "bad relop");
    static_assert((GT_LT - GT_EQ) == SLT, "bad relop");
    static_assert((GT_LE - GT_EQ) == SLE, "bad relop");
    static_assert((GT_GE - GT_EQ) == SGE, "bad relop");
    static_assert((GT_GT - GT_EQ) == SGT, "bad relop");
    static_assert((GT_TEST_NE - GT_TEST_EQ) == (NE & ~Unsigned), "bad relop");

    static GenCondition FromRelop(GenTree* relop)
    {
        assert(relop->OperIsCompare());

        if (varTypeIsFloating(relop->gtGetOp1()))
        {
            return FromFloatRelop(relop);
        }
        else
        {
            return FromIntegralRelop(relop);
        }
    }

    static GenCondition FromFloatRelop(GenTree* relop)
    {
        assert(varTypeIsFloating(relop->gtGetOp1()) && varTypeIsFloating(relop->gtGetOp2()));

        return FromFloatRelop(relop->OperGet(), (relop->gtFlags & GTF_RELOP_NAN_UN) != 0);
    }

    static GenCondition FromFloatRelop(genTreeOps oper, bool isUnordered)
    {
        assert(GenTree::OperIsCompare(oper));

        unsigned code = oper - GT_EQ;
        assert(code <= SGT);
        code |= Float;

        if (isUnordered)
        {
            code |= Unordered;
        }

        return GenCondition(static_cast<Code>(code));
    }

    static GenCondition FromIntegralRelop(GenTree* relop)
    {
        assert(!varTypeIsFloating(relop->gtGetOp1()) && !varTypeIsFloating(relop->gtGetOp2()));
        return FromIntegralRelop(relop->OperGet(), relop->IsUnsigned());
    }

    static GenCondition FromIntegralRelop(genTreeOps oper, bool isUnsigned)
    {
        assert(GenTree::OperIsCompare(oper));
        static constexpr unsigned s_codes[] = {EQ, NE, SLT, SLE, SGE, SGT, EQ, NE, NC, C};

        static_assert_no_msg(s_codes[GT_EQ - GT_EQ] == EQ);
        static_assert_no_msg(s_codes[GT_NE - GT_EQ] == NE);
        static_assert_no_msg(s_codes[GT_LT - GT_EQ] == SLT);
        static_assert_no_msg(s_codes[GT_LE - GT_EQ] == SLE);
        static_assert_no_msg(s_codes[GT_GE - GT_EQ] == SGE);
        static_assert_no_msg(s_codes[GT_GT - GT_EQ] == SGT);
        static_assert_no_msg(s_codes[GT_TEST_EQ - GT_EQ] == EQ);
        static_assert_no_msg(s_codes[GT_TEST_NE - GT_EQ] == NE);
#ifdef TARGET_XARCH
        // Generated via bt instruction that sets C flag to the specified bit.
        static_assert_no_msg(s_codes[GT_BITTEST_EQ - GT_EQ] == NC);
        static_assert_no_msg(s_codes[GT_BITTEST_NE - GT_EQ] == C);
#endif

        unsigned code = s_codes[oper - GT_EQ];

        if (isUnsigned || (code <= 1)) // EQ/NE are treated as unsigned
        {
            code |= Unsigned;
        }

        return GenCondition(static_cast<Code>(code));
    }

    static GenCondition Reverse(GenCondition condition)
    {
        // clang-format off
        static const Code reverse[]
        {
        //  EQ    NE    LT    LE    GE    GT    F   NF
            NONE, NONE, SGE,  SGT,  SLT,  SLE,  NS, S,
            NE,   EQ,   UGE,  UGT,  ULT,  ULE,  NC, C,
            FNEU, FEQU, FGEU, FGTU, FLTU, FLEU, NO, O,
            FNE,  FEQ,  FGE,  FGT,  FLT,  FLE,  NP, P
        };
        // clang-format on

        assert(condition.m_code < ArrLen(reverse));
        return GenCondition(reverse[condition.m_code]);
    }

    static GenCondition Swap(GenCondition condition)
    {
        // clang-format off
        static const Code swap[]
        {
        //  EQ    NE    LT    LE    GE    GT    F  NF
            NONE, NONE, SGT,  SGE,  SLE,  SLT,  S, NS,
            EQ,   NE,   UGT,  UGE,  ULE,  ULT,  C, NC,
            FEQ,  FNE,  FGT,  FGE,  FLE,  FLT,  O, NO,
            FEQU, FNEU, FGTU, FGEU, FLEU, FLTU, P, NP
        };
        // clang-format on

        assert(condition.m_code < ArrLen(swap));
        return GenCondition(swap[condition.m_code]);
    }
};

// Represents a GT_JCC or GT_SETCC node.
struct GenTreeCC final : public GenTree
{
    GenCondition gtCondition;

    GenTreeCC(genTreeOps oper, var_types type, GenCondition condition)
        : GenTree(oper, type DEBUGARG(/*largeNode*/ FALSE))
        , gtCondition(condition)
    {
        assert(OperIs(GT_JCC, GT_SETCC));
    }

#if DEBUGGABLE_GENTREE
    GenTreeCC()
        : GenTree()
    {
    }
#endif // DEBUGGABLE_GENTREE
};

// Represents a node with two operands and a condition.
struct GenTreeOpCC : public GenTreeOp
{
    GenCondition gtCondition;

    GenTreeOpCC(genTreeOps oper, var_types type, GenCondition condition, GenTree* op1 = nullptr, GenTree* op2 = nullptr)
        : GenTreeOp(oper, type, op1, op2 DEBUGARG(/*largeNode*/ FALSE))
        , gtCondition(condition)
    {
#ifdef TARGET_ARM64
        assert(OperIs(GT_SELECTCC, GT_SELECT_INCCC, GT_SELECT_INVCC, GT_SELECT_NEGCC));
#else
        assert(OperIs(GT_SELECTCC));
#endif
    }

#if DEBUGGABLE_GENTREE
    GenTreeOpCC()
        : GenTreeOp()
    {
    }
#endif // DEBUGGABLE_GENTREE
};

#ifdef TARGET_ARM64
enum insCflags : unsigned
{
    INS_FLAGS_NONE,
    INS_FLAGS_V,
    INS_FLAGS_C,
    INS_FLAGS_CV,

    INS_FLAGS_Z,
    INS_FLAGS_ZV,
    INS_FLAGS_ZC,
    INS_FLAGS_ZCV,

    INS_FLAGS_N,
    INS_FLAGS_NV,
    INS_FLAGS_NC,
    INS_FLAGS_NCV,

    INS_FLAGS_NZ,
    INS_FLAGS_NZV,
    INS_FLAGS_NZC,
    INS_FLAGS_NZCV,
};

struct GenTreeCCMP final : public GenTreeOpCC
{
    insCflags gtFlagsVal;

    GenTreeCCMP(var_types type, GenCondition condition, GenTree* op1, GenTree* op2, insCflags flagsVal)
        : GenTreeOpCC(GT_CCMP, type, condition, op1, op2)
        , gtFlagsVal(flagsVal)
    {
    }

#if DEBUGGABLE_GENTREE
    GenTreeCCMP()
        : GenTreeOpCC()
    {
    }
#endif // DEBUGGABLE_GENTREE
};
#endif

//------------------------------------------------------------------------
// Deferred inline functions of GenTree -- these need the subtypes above to
// be defined already.
//------------------------------------------------------------------------

inline bool GenTree::OperIsBlkOp()
{
    if (OperIsStore())
    {
        return varTypeIsStruct(this);
    }

    return false;
}

inline bool GenTree::OperIsInitBlkOp()
{
    if (!OperIsBlkOp())
    {
        return false;
    }
    GenTree* src       = Data();
    bool     isInitBlk = src->TypeIs(TYP_INT);
    assert(isInitBlk == src->gtSkipReloadOrCopy()->IsInitVal());

    return isInitBlk;
}

inline bool GenTree::OperIsCopyBlkOp()
{
    return OperIsBlkOp() && !OperIsInitBlkOp();
}

//------------------------------------------------------------------------
// IsIntegralConst: Checks whether this is a constant node with the given value
//
// Arguments:
//    constVal - the value of interest
//
// Return Value:
//    Returns true iff the tree is an integral constant opcode, with
//    the given value.
//
// Notes:
//    Like gtIconVal, the argument is of ssize_t, so cannot check for
//    long constants in a target-independent way.

inline bool GenTree::IsIntegralConst(ssize_t constVal) const
{
    if ((gtOper == GT_CNS_INT) && (AsIntConCommon()->IconValue() == constVal))
    {
        return true;
    }

    if ((gtOper == GT_CNS_LNG) && (AsIntConCommon()->LngValue() == constVal))
    {
        return true;
    }

    return false;
}

//-------------------------------------------------------------------
// IsFloatAllBitsSet: returns true if this is exactly a const float value representing AllBitsSet.
//
// Returns:
//     True if this represents a const floating-point value representing AllBitsSet.
//     Will return false otherwise.
//
inline bool GenTree::IsFloatAllBitsSet() const
{
    if (IsCnsFltOrDbl())
    {
        double constValue = AsDblCon()->DconValue();

        if (TypeIs(TYP_FLOAT))
        {
            return FloatingPointUtils::isAllBitsSet(static_cast<float>(constValue));
        }
        else
        {
            assert(TypeIs(TYP_DOUBLE));
            return FloatingPointUtils::isAllBitsSet(constValue);
        }
    }

    return false;
}

//-------------------------------------------------------------------
// IsFloatNaN: returns true if this is exactly a const float value of NaN
//
// Returns:
//     True if this represents a const floating-point value of NaN.
//     Will return false otherwise.
//
inline bool GenTree::IsFloatNaN() const
{
    if (IsCnsFltOrDbl())
    {
        double constValue = AsDblCon()->DconValue();
        return FloatingPointUtils::isNaN(constValue);
    }

    return false;
}

//-------------------------------------------------------------------
// IsFloatNegativeZero: returns true if this is exactly a const float value of negative zero (-0.0)
//
// Returns:
//     True if this represents a const floating-point value of exactly negative zero (-0.0).
//     Will return false if the value is negative zero (+0.0).
//
inline bool GenTree::IsFloatNegativeZero() const
{
    if (IsCnsFltOrDbl())
    {
        double constValue = AsDblCon()->DconValue();
        return FloatingPointUtils::isNegativeZero(constValue);
    }

    return false;
}

//-------------------------------------------------------------------
// IsFloatPositiveZero: returns true if this is exactly a const float value of positive zero (+0.0)
//
// Returns:
//     True if this represents a const floating-point value of exactly positive zero (+0.0).
//     Will return false if the value is negative zero (-0.0).
//
inline bool GenTree::IsFloatPositiveZero() const
{
    if (IsCnsFltOrDbl())
    {
        // This implementation is almost identical to IsCnsNonZeroFltOrDbl
        // but it is easier to parse out
        // rather than using !IsCnsNonZeroFltOrDbl.
        double constValue = AsDblCon()->DconValue();
        return FloatingPointUtils::isPositiveZero(constValue);
    }

    return false;
}

//-------------------------------------------------------------------
// IsVectorZero: returns true if this node is a vector constant with all bits zero.
//
// Returns:
//     True if this node is a vector constant with all bits zero
//
inline bool GenTree::IsVectorZero() const
{
    return IsCnsVec() && AsVecCon()->IsZero();
}

//-------------------------------------------------------------------
// IsVectorNegativeZero: returns true if this node is a vector constant with all elements negative zero.
//
// Arguments:
//     simdBaseType - the base type of the constant being checked
//
// Returns:
//     True if this node is a vector constant with all elements negative zero
//
inline bool GenTree::IsVectorNegativeZero(var_types simdBaseType) const
{
    assert(varTypeIsFloating(simdBaseType));
    return IsCnsVec() && AsVecCon()->IsNegativeZero(simdBaseType);
}

//-------------------------------------------------------------------
// IsVectorZero: returns true if this node is a vector constant with all bits zero.
//
// Arguments:
//     simdBaseType - the base type of the constant being checked
//
// Returns:
//     True if this node is a vector constant with all bits zero
//
inline bool GenTree::IsVectorNaN(var_types simdBaseType) const
{
    assert(varTypeIsFloating(simdBaseType));
    return IsCnsVec() && AsVecCon()->IsNaN(simdBaseType);
}

//-------------------------------------------------------------------
// IsVectorCreate: returns true if this node is the creation of a vector.
//                 Does not include "Unsafe" method calls.
//
// Returns:
//     True if this node is the creation of a vector
//
inline bool GenTree::IsVectorCreate() const
{
#ifdef FEATURE_HW_INTRINSICS
    if (OperIs(GT_HWINTRINSIC))
    {
        switch (AsHWIntrinsic()->GetHWIntrinsicId())
        {
            case NI_Vector128_Create:
#if defined(TARGET_XARCH)
            case NI_Vector256_Create:
            case NI_Vector512_Create:
#elif defined(TARGET_ARMARCH)
            case NI_Vector64_Create:
#endif
                return true;

            default:
                return false;
        }
    }
#endif // FEATURE_HW_INTRINSICS

    return false;
}

//-------------------------------------------------------------------
// IsVectorAllBitsSet: returns true if this node is a vector constant with all bits set.
//
// Returns:
//     True if this node is a vector constant with all bits set
//
inline bool GenTree::IsVectorAllBitsSet() const
{
#ifdef FEATURE_SIMD
    if (IsCnsVec())
    {
        return AsVecCon()->IsAllBitsSet();
    }
#endif // FEATURE_SIMD

    return false;
}

//-------------------------------------------------------------------
// IsVectorBroadcast: returns true if this node is a vector constant with the same value in all elements.
//
// Returns:
//     True if this node is a vector constant with the same value in all elements.
//
inline bool GenTree::IsVectorBroadcast(var_types simdBaseType) const
{
#ifdef FEATURE_SIMD
    if (IsCnsVec())
    {
        return AsVecCon()->IsBroadcast(simdBaseType);
    }
#endif // FEATURE_SIMD

    return false;
}

inline bool GenTree::IsMaskAllBitsSet() const
{
#ifdef TARGET_ARM64
    static_assert_no_msg(AreContiguous(NI_Sve_CreateTrueMaskByte, NI_Sve_CreateTrueMaskDouble,
                                       NI_Sve_CreateTrueMaskInt16, NI_Sve_CreateTrueMaskInt32,
                                       NI_Sve_CreateTrueMaskInt64, NI_Sve_CreateTrueMaskSByte,
                                       NI_Sve_CreateTrueMaskSingle, NI_Sve_CreateTrueMaskUInt16,
                                       NI_Sve_CreateTrueMaskUInt32, NI_Sve_CreateTrueMaskUInt64));

    if (OperIsHWIntrinsic())
    {
        NamedIntrinsic id = AsHWIntrinsic()->GetHWIntrinsicId();
        if (id == NI_Sve_ConvertMaskToVector)
        {
            GenTree* op1 = AsHWIntrinsic()->Op(1);
            assert(op1->OperIsHWIntrinsic());
            id = op1->AsHWIntrinsic()->GetHWIntrinsicId();
        }
        return ((id == NI_Sve_CreateTrueMaskAll) ||
                ((id >= NI_Sve_CreateTrueMaskByte) && (id <= NI_Sve_CreateTrueMaskUInt64)));
    }

#endif
    return false;
}

inline bool GenTree::IsMaskZero() const
{
#ifdef TARGET_ARM64
    static_assert_no_msg(AreContiguous(NI_Sve_CreateFalseMaskByte, NI_Sve_CreateFalseMaskDouble,
                                       NI_Sve_CreateFalseMaskInt16, NI_Sve_CreateFalseMaskInt32,
                                       NI_Sve_CreateFalseMaskInt64, NI_Sve_CreateFalseMaskSByte,
                                       NI_Sve_CreateFalseMaskSingle, NI_Sve_CreateFalseMaskUInt16,
                                       NI_Sve_CreateFalseMaskUInt32, NI_Sve_CreateFalseMaskUInt64));

    if (OperIsHWIntrinsic())
    {
        NamedIntrinsic id = AsHWIntrinsic()->GetHWIntrinsicId();
        if (id == NI_Sve_ConvertMaskToVector)
        {
            GenTree* op1 = AsHWIntrinsic()->Op(1);
            assert(op1->OperIsHWIntrinsic());
            id = op1->AsHWIntrinsic()->GetHWIntrinsicId();
        }
        return ((id >= NI_Sve_CreateFalseMaskByte) && (id <= NI_Sve_CreateFalseMaskUInt64));
    }

#endif
    return false;
}

//-------------------------------------------------------------------
// GetIntegralVectorConstElement: Gets the value of a given element in an integral vector constant
//
// Returns:
//     The value of a given element in an integral vector constant
//
inline uint64_t GenTree::GetIntegralVectorConstElement(size_t index, var_types simdBaseType)
{
#ifdef FEATURE_HW_INTRINSICS
    if (IsCnsVec())
    {
        const GenTreeVecCon* node = AsVecCon();

        switch (simdBaseType)
        {
            case TYP_BYTE:
            {
                return node->gtSimdVal.i8[index];
            }

            case TYP_UBYTE:
            {
                return node->gtSimdVal.u8[index];
            }

            case TYP_SHORT:
            {
                return node->gtSimdVal.i16[index];
            }

            case TYP_USHORT:
            {
                return node->gtSimdVal.u16[index];
            }

            case TYP_INT:
            case TYP_FLOAT:
            {
                return node->gtSimdVal.i32[index];
            }

            case TYP_UINT:
            {
                return node->gtSimdVal.u32[index];
            }

            case TYP_LONG:
            case TYP_DOUBLE:
            {
                return node->gtSimdVal.i64[index];
            }

            case TYP_ULONG:
            {
                return node->gtSimdVal.u64[index];
            }

            default:
            {
                unreached();
            }
        }
    }
#endif // FEATURE_HW_INTRINSICS

    return false;
}

inline bool GenTree::IsBoxedValue()
{
    assert(gtOper != GT_BOX || AsBox()->BoxOp() != nullptr);
    return (gtOper == GT_BOX) && (gtFlags & GTF_BOX_VALUE);
}

#ifdef DEBUG
//------------------------------------------------------------------------
// IsValidCallArgument: Given an GenTree node that represents an argument
//                      enforce (or don't enforce) the following invariant.
//
// Arguments:
//    instance method for a GenTree node
//
// Return values:
//    true:      the GenTree node is accepted as a valid argument
//    false:     the GenTree node is not accepted as a valid argument
//
// Notes:
//    For targets that don't support arguments as a list of fields, we do not support GT_FIELD_LIST.
//
//    Currently for AMD64 UNIX we allow a limited case where a GT_FIELD_LIST is
//    allowed but every element must be a GT_LCL_FLD.
//
//    For the future targets that allow for Multireg args (and this includes the current ARM64 target),
//    or that allow for passing promoted structs, we allow a GT_FIELD_LIST of arbitrary nodes.
//    These would typically start out as GT_LCL_VARs or GT_LCL_FLDS or GT_INDs,
//    but could be changed into constants or GT_COMMA trees by the later
//    optimization phases.

inline bool GenTree::IsValidCallArgument()
{
    if (OperIs(GT_FIELD_LIST))
    {
#if !FEATURE_MULTIREG_ARGS && !FEATURE_PUT_STRUCT_ARG_STK

        return false;

#else // FEATURE_MULTIREG_ARGS or FEATURE_PUT_STRUCT_ARG_STK

        // We allow this GT_FIELD_LIST as an argument
        return true;

#endif // FEATURE_MULTIREG_ARGS or FEATURE_PUT_STRUCT_ARG_STK
    }
    // We don't have either kind of list, so it satisfies the invariant.
    return true;
}
#endif // DEBUG

inline GenTree* GenTree::gtGetOp1() const
{
    return AsOp()->gtOp1;
}

#ifdef DEBUG
/* static */ inline bool GenTree::RequiresNonNullOp2(genTreeOps oper)
{
    switch (oper)
    {
        case GT_ADD:
        case GT_SUB:
        case GT_MUL:
        case GT_DIV:
        case GT_MOD:
        case GT_UDIV:
        case GT_UMOD:
        case GT_OR:
        case GT_XOR:
        case GT_AND:
        case GT_LSH:
        case GT_RSH:
        case GT_RSZ:
        case GT_ROL:
        case GT_ROR:
        case GT_EQ:
        case GT_NE:
        case GT_LT:
        case GT_LE:
        case GT_GE:
        case GT_GT:
        case GT_COMMA:
        case GT_QMARK:
        case GT_COLON:
        case GT_INDEX_ADDR:
            return true;
        default:
            return false;
    }
}

#endif // DEBUG
inline GenTree* GenTree::gtGetOp2() const
{
    assert(OperIsBinary());

    GenTree* op2 = AsOp()->gtOp2;

    // Only allow null op2 if the node type allows it, e.g. GT_LEA.
    assert((op2 != nullptr) || !RequiresNonNullOp2(gtOper));

    return op2;
}

inline GenTree* GenTree::gtGetOp2IfPresent() const
{
    /* AsOp()->gtOp2 is only valid for GTK_BINOP nodes. */

    GenTree* op2 = OperIsBinary() ? AsOp()->gtOp2 : nullptr;

    // This documents the genTreeOps for which AsOp()->gtOp2 cannot be nullptr.
    // This helps prefix in its analysis of code which calls gtGetOp2()

    assert((op2 != nullptr) || !RequiresNonNullOp2(gtOper));

    return op2;
}

inline GenTree*& GenTree::Data()
{
    assert(OperIsStore());
    return OperIsLocalStore() ? AsLclVarCommon()->Data() : AsIndir()->Data();
}

inline GenTree* GenTree::gtEffectiveVal()
{
    GenTree* effectiveVal = this;
    while (true)
    {
        if (effectiveVal->OperIs(GT_COMMA))
        {
            effectiveVal = effectiveVal->gtGetOp2();
        }
        else
        {
            return effectiveVal;
        }
    }
}

//-------------------------------------------------------------------------
// gtCommaStoreVal - find value being assigned to a comma wrapped store
//
// Returns:
//    tree representing value being stored if this tree represents a
//    comma-wrapped local definition and use.
//
//    original tree, if not.
//
inline GenTree* GenTree::gtCommaStoreVal()
{
    GenTree* result = this;

    if (OperIs(GT_COMMA))
    {
        GenTree* commaOp1 = AsOp()->gtOp1;
        GenTree* commaOp2 = AsOp()->gtOp2;

        if (commaOp2->OperIs(GT_LCL_VAR) && commaOp1->OperIs(GT_STORE_LCL_VAR) &&
            (commaOp1->AsLclVar()->GetLclNum() == commaOp2->AsLclVar()->GetLclNum()))
        {
            result = commaOp1->AsLclVar()->Data();
        }
    }

    return result;
}

inline GenTree* GenTree::gtSkipReloadOrCopy()
{
    // There can be only one reload or copy (we can't have a reload/copy of a reload/copy)
    if (OperIs(GT_RELOAD, GT_COPY))
    {
        assert(!gtGetOp1()->OperIs(GT_RELOAD, GT_COPY));
        return gtGetOp1();
    }
    return this;
}

//-----------------------------------------------------------------------------------
// IsMultiRegCall: whether a call node returns its value in more than one register
//
// Arguments:
//     None
//
// Return Value:
//     Returns true if this GenTree is a multi register returning call
//
inline bool GenTree::IsMultiRegCall() const
{
    if (this->IsCall())
    {
        return AsCall()->HasMultiRegRetVal();
    }

    return false;
}

//-----------------------------------------------------------------------------------
// IsMultiRegLclVar: whether a local var node defines multiple registers
//
// Arguments:
//     None
//
// Return Value:
//     Returns true if this GenTree is a multi register defining local var
//
inline bool GenTree::IsMultiRegLclVar() const
{
    if (OperIsScalarLocal())
    {
        return AsLclVar()->IsMultiReg();
    }
    return false;
}

//-----------------------------------------------------------------------------------
// GetRegByIndex: Get a specific register, based on regIndex, that is produced by this node.
//
// Arguments:
//     regIndex - which register to return (must be 0 for non-multireg nodes)
//
// Return Value:
//     The register, if any, assigned to this index for this node.
//
// Notes:
//     All targets that support multi-reg ops of any kind also support multi-reg return
//     values for calls. Should that change with a future target, this method will need
//     to change accordingly.
//
inline regNumber GenTree::GetRegByIndex(int regIndex) const
{
    if (regIndex == 0)
    {
        return GetRegNum();
    }

#if FEATURE_MULTIREG_RET

    if (IsMultiRegCall())
    {
        return AsCall()->GetRegNumByIdx(regIndex);
    }

#if FEATURE_ARG_SPLIT
    if (OperIsPutArgSplit())
    {
        return AsPutArgSplit()->GetRegNumByIdx(regIndex);
    }
#endif

#if !defined(TARGET_64BIT)
    if (OperIsMultiRegOp())
    {
        return AsMultiRegOp()->GetRegNumByIdx(regIndex);
    }
#endif
#endif // FEATURE_MULTIREG_RET

    if (OperIs(GT_COPY, GT_RELOAD))
    {
        return AsCopyOrReload()->GetRegNumByIdx(regIndex);
    }

#ifdef FEATURE_HW_INTRINSICS
    if (OperIs(GT_HWINTRINSIC))
    {
        return AsHWIntrinsic()->GetRegNumByIdx(regIndex);
    }
#endif // FEATURE_HW_INTRINSICS

    if (OperIsScalarLocal())
    {
        return AsLclVar()->GetRegNumByIdx(regIndex);
    }

    assert(!"Invalid regIndex for GetRegFromMultiRegNode");
    return REG_NA;
}

//-----------------------------------------------------------------------------------
// GetRegTypeByIndex: Get a specific register's type, based on regIndex, that is produced
//                    by this multi-reg node.
//
// Arguments:
//     regIndex - index of register whose type will be returned
//
// Return Value:
//     The register type assigned to this index for this node.
//
// Notes:
//     This must be a multireg node that is *not* a copy or reload (which must retrieve the
//     type from its source), and 'regIndex' must be a valid index for this node.
//
//     All targets that support multi-reg ops of any kind also support multi-reg return
//     values for calls. Should that change with a future target, this method will need
//     to change accordingly.
//
inline var_types GenTree::GetRegTypeByIndex(int regIndex) const
{
#if FEATURE_MULTIREG_RET
    if (IsMultiRegCall())
    {
        return AsCall()->AsCall()->GetReturnTypeDesc()->GetReturnRegType(regIndex);
    }

#if FEATURE_ARG_SPLIT
    if (OperIsPutArgSplit())
    {
        return AsPutArgSplit()->GetRegType(regIndex);
    }
#endif // FEATURE_ARG_SPLIT

#if !defined(TARGET_64BIT)
    if (OperIsMultiRegOp())
    {
        return AsMultiRegOp()->GetRegType(regIndex);
    }
#endif // !defined(TARGET_64BIT)
#endif // FEATURE_MULTIREG_RET

#ifdef FEATURE_HW_INTRINSICS
    if (OperIsHWIntrinsic())
    {
        assert(TypeGet() == TYP_STRUCT);
#ifdef TARGET_ARM64
        if (AsHWIntrinsic()->GetSimdSize() == 16)
        {
            return TYP_SIMD16;
        }
        else
        {
            assert(AsHWIntrinsic()->GetSimdSize() == 8);
            return TYP_SIMD8;
        }
#elif defined(TARGET_XARCH)
        // At this time, the only multi-reg HW intrinsics all return the type of their
        // arguments. If this changes, we will need a way to record or determine this.
        return AsHWIntrinsic()->Op(1)->TypeGet();
#endif
    }
#endif // FEATURE_HW_INTRINSICS

    if (OperIsScalarLocal())
    {
        if (TypeGet() == TYP_LONG)
        {
            return TYP_INT;
        }
        assert(TypeGet() == TYP_STRUCT);
        assert((gtFlags & GTF_VAR_MULTIREG) != 0);
        // The register type for a multireg lclVar requires looking at the LclVarDsc,
        // which requires a Compiler instance. The caller must use the GetFieldTypeByIndex
        // on GenTreeLclVar.
        assert(!"GetRegTypeByIndex for LclVar");
    }

    assert(!"Invalid node type for GetRegTypeByIndex");
    return TYP_UNDEF;
}

//-----------------------------------------------------------------------------------
// GetRegSpillFlagByIdx: Get a specific register's spill flags, based on regIndex,
//                       for this multi-reg node.
//
// Arguments:
//     regIndex - which register's spill flags to return
//
// Return Value:
//     The spill flags (GTF_SPILL GTF_SPILLED) for this register.
//
// Notes:
//     This must be a multireg node and 'regIndex' must be a valid index for this node.
//     This method returns the GTF "equivalent" flags based on the packed flags on the multireg node.
//
inline GenTreeFlags GenTree::GetRegSpillFlagByIdx(int regIndex) const
{
#if FEATURE_MULTIREG_RET
    if (IsMultiRegCall())
    {
        return AsCall()->GetRegSpillFlagByIdx(regIndex);
    }

#if FEATURE_ARG_SPLIT
    if (OperIsPutArgSplit())
    {
        return AsPutArgSplit()->GetRegSpillFlagByIdx(regIndex);
    }
#endif // FEATURE_ARG_SPLIT

#if !defined(TARGET_64BIT)
    if (OperIsMultiRegOp())
    {
        return AsMultiRegOp()->GetRegSpillFlagByIdx(regIndex);
    }
#endif // !defined(TARGET_64BIT)
#endif // FEATURE_MULTIREG_RET

#ifdef FEATURE_HW_INTRINSICS
    if (OperIsHWIntrinsic())
    {
        return AsHWIntrinsic()->GetRegSpillFlagByIdx(regIndex);
    }
#endif // FEATURE_HW_INTRINSICS

    if (OperIsScalarLocal())
    {
        return AsLclVar()->GetRegSpillFlagByIdx(regIndex);
    }

    assert(!"Invalid node type for GetRegSpillFlagByIdx");
    return GTF_EMPTY;
}

//-----------------------------------------------------------------------------------
// SetRegSpillFlagByIdx: Set a specific register's spill flags, based on regIndex,
//                       for this multi-reg node.
//
// Arguments:
//     flags    - the flags to set
//     regIndex - which register's spill flags to set
//
// Notes:
//     This must be a multireg node and 'regIndex' must be a valid index for this node.
//     This method takes the GTF "equivalent" flags and sets the packed flags on the
//     multireg node.
//
inline void GenTree::SetRegSpillFlagByIdx(GenTreeFlags flags, int regIndex)
{
#if FEATURE_MULTIREG_RET
    if (IsMultiRegCall())
    {
        AsCall()->SetRegSpillFlagByIdx(flags, regIndex);
        return;
    }

#if FEATURE_ARG_SPLIT
    if (OperIsPutArgSplit())
    {
        AsPutArgSplit()->SetRegSpillFlagByIdx(flags, regIndex);
        return;
    }
#endif // FEATURE_ARG_SPLIT

#if !defined(TARGET_64BIT)
    if (OperIsMultiRegOp())
    {
        AsMultiRegOp()->SetRegSpillFlagByIdx(flags, regIndex);
        return;
    }
#endif // !defined(TARGET_64BIT)

#endif // FEATURE_MULTIREG_RET

#ifdef FEATURE_HW_INTRINSICS
    if (OperIsHWIntrinsic())
    {
        AsHWIntrinsic()->SetRegSpillFlagByIdx(flags, regIndex);
        return;
    }
#endif // FEATURE_HW_INTRINSICS

    if (OperIsScalarLocal())
    {
        AsLclVar()->SetRegSpillFlagByIdx(flags, regIndex);
        return;
    }

    assert(!"Invalid node type for SetRegSpillFlagByIdx");
}

//-----------------------------------------------------------------------------------
// GetLastUseBit: Get the last use bit for regIndex
//
// Arguments:
//     fieldIndex - the field index
//
// Return Value:
//     The bit to set, clear or query for the last-use of the fieldIndex'th value.
//
// Notes:
//     This must be a GenTreeLclVar or GenTreeCopyOrReload node.
//
inline GenTreeFlags GenTree::GetLastUseBit(int fieldIndex) const
{
    assert(fieldIndex < 4);
    assert(OperIs(GT_LCL_VAR, GT_STORE_LCL_VAR, GT_LCL_FLD, GT_STORE_LCL_FLD, GT_LCL_ADDR, GT_COPY, GT_RELOAD));
    static_assert_no_msg((1 << FIELD_LAST_USE_SHIFT) == GTF_VAR_FIELD_DEATH0);
    return (GenTreeFlags)(1 << (FIELD_LAST_USE_SHIFT + fieldIndex));
}

//-----------------------------------------------------------------------------------
// IsLastUse: Determine whether this node is a last use of a promoted field.
//
// Arguments:
//     fieldIndex - the index of the field
//
// Return Value:
//     true iff this is a last use.
//
// Notes:
//     This must be a GenTreeLclVar or GenTreeCopyOrReload node.
//
inline bool GenTree::IsLastUse(int fieldIndex) const
{
    assert(OperIs(GT_LCL_VAR, GT_STORE_LCL_VAR, GT_LCL_FLD, GT_STORE_LCL_FLD, GT_LCL_ADDR, GT_COPY, GT_RELOAD));
    return (gtFlags & GetLastUseBit(fieldIndex)) != 0;
}

//-----------------------------------------------------------------------------------
// IsLastUse: Determine whether this node is a last use of any value
//
// Return Value:
//     true iff this has any last uses (i.e. at any index).
//
// Notes:
//     This must be a GenTreeLclVar or GenTreeCopyOrReload node.
//
inline bool GenTree::HasLastUse() const
{
    assert(OperIs(GT_LCL_VAR, GT_STORE_LCL_VAR, GT_LCL_FLD, GT_STORE_LCL_FLD, GT_LCL_ADDR, GT_COPY, GT_RELOAD));
    return (gtFlags & (GTF_VAR_DEATH_MASK)) != 0;
}

//-----------------------------------------------------------------------------------
// SetLastUse: Set the last use bit for the given index
//
// Arguments:
//     fieldIndex - the index
//
// Notes:
//     This must be a GenTreeLclVar or GenTreeCopyOrReload node.
//
inline void GenTree::SetLastUse(int fieldIndex)
{
    gtFlags |= GetLastUseBit(fieldIndex);
}

//-----------------------------------------------------------------------------------
// ClearLastUse: Clear the last use bit for the given index
//
// Arguments:
//     fieldIndex - the index
//
// Notes:
//     This must be a GenTreeLclVar or GenTreeCopyOrReload node.
//
inline void GenTree::ClearLastUse(int fieldIndex)
{
    gtFlags &= ~GetLastUseBit(fieldIndex);
}

//-------------------------------------------------------------------------
// IsCopyOrReload: whether this is a GT_COPY or GT_RELOAD node.
//
// Arguments:
//     None
//
// Return Value:
//     Returns true if this GenTree is a copy or reload node.
//
inline bool GenTree::IsCopyOrReload() const
{
    return (gtOper == GT_COPY || gtOper == GT_RELOAD);
}

//-----------------------------------------------------------------------------------
// IsCopyOrReloadOfMultiRegCall: whether this is a GT_COPY or GT_RELOAD of a multi-reg
// call node.
//
// Arguments:
//     None
//
// Return Value:
//     Returns true if this GenTree is a copy or reload of multi-reg call node.
//
inline bool GenTree::IsCopyOrReloadOfMultiRegCall() const
{
    if (IsCopyOrReload())
    {
        return gtGetOp1()->IsMultiRegCall();
    }

    return false;
}

inline bool GenTree::IsCnsIntOrI() const
{
    return (gtOper == GT_CNS_INT);
}

inline bool GenTree::IsIntegralConst() const
{
#ifdef TARGET_64BIT
    return IsCnsIntOrI();
#else  // !TARGET_64BIT
    return ((gtOper == GT_CNS_INT) || (gtOper == GT_CNS_LNG));
#endif // !TARGET_64BIT
}

//-------------------------------------------------------------------------
// IsIntegralConstPow2: Determines whether an integral constant is
//                      the power of 2.
//
// Return Value:
//     Returns true if the GenTree's integral constant
//     is the power of 2.
//
inline bool GenTree::IsIntegralConstPow2() const
{
    if (IsIntegralConst())
    {
        return isPow2(AsIntConCommon()->IntegralValue());
    }

    return false;
}

//-------------------------------------------------------------------------
// IsIntegralConstUnsignedPow2: Determines whether the unsigned value of
//                              an integral constant is the power of 2.
//
// Return Value:
//     Returns true if the unsigned value of a GenTree's integral constant
//     is the power of 2.
//
// Notes:
//     Integral constant nodes store its value in signed form.
//     This should handle cases where an unsigned-int was logically used in
//     user code.
//
inline bool GenTree::IsIntegralConstUnsignedPow2() const
{
    if (IsIntegralConst())
    {
        return isPow2((UINT64)AsIntConCommon()->IntegralValue());
    }

    return false;
}

//-------------------------------------------------------------------------
// IsIntegralConstAbsPow2: Determines whether the absolute value of
//                         an integral constant is the power of 2.
//
// Return Value:
//     Returns true if the absolute value of a GenTree's integral constant
//     is the power of 2.
//
inline bool GenTree::IsIntegralConstAbsPow2() const
{
    if (IsIntegralConst())
    {
        INT64  svalue = AsIntConCommon()->IntegralValue();
        size_t value  = (svalue == SSIZE_T_MIN) ? static_cast<size_t>(svalue) : static_cast<size_t>(abs(svalue));
        return isPow2(value);
    }

    return false;
}

// Is this node an integer constant that fits in a 32-bit signed integer (INT32)
inline bool GenTree::IsIntCnsFitsInI32()
{
#ifdef TARGET_64BIT
    return IsCnsIntOrI() && AsIntCon()->FitsInI32();
#else  // !TARGET_64BIT
    return IsCnsIntOrI();
#endif // !TARGET_64BIT
}

inline bool GenTree::IsCnsFltOrDbl() const
{
    return OperIs(GT_CNS_DBL);
}

inline bool GenTree::IsCnsNonZeroFltOrDbl() const
{
    if (IsCnsFltOrDbl())
    {
        double constValue = AsDblCon()->DconValue();
        return *(int64_t*)&constValue != 0;
    }

    return false;
}

inline bool GenTree::IsCnsVec() const
{
    return OperIs(GT_CNS_VEC);
}

inline bool GenTree::IsCnsMsk() const
{
    return OperIs(GT_CNS_MSK);
}

inline bool GenTree::IsHelperCall()
{
    return IsCall() && AsCall()->IsHelperCall();
}

inline bool GenTree::IsHelperCall(Compiler* compiler, unsigned helper)
{
    return IsCall() && AsCall()->IsHelperCall(compiler, helper);
}

inline var_types GenTree::CastFromType()
{
    return this->AsCast()->CastOp()->TypeGet();
}
inline var_types& GenTree::CastToType()
{
    return this->AsCast()->gtCastType;
}

inline bool GenTree::isUsedFromSpillTemp() const
{
    // If spilled and no reg at use, then it is used from the spill temp location rather than being reloaded.
    if (((gtFlags & GTF_SPILLED) != 0) && ((gtFlags & GTF_NOREG_AT_USE) != 0))
    {
        return true;
    }

    return false;
}

// Helper function to return the array reference of an array length node.
inline GenTree* GenTree::GetArrLengthArrRef()
{
    assert(OperIsArrLength());
    return AsArrCommon()->ArrRef();
}

// Helper function to return the address of an indir or array meta-data node.
inline GenTree* GenTree::GetIndirOrArrMetaDataAddr()
{
    assert(OperIsIndirOrArrMetaData());

    if (OperIsIndir())
    {
        return AsIndir()->Addr();
    }
    else
    {
        return AsArrCommon()->ArrRef();
    }
}

/*****************************************************************************/

#ifndef HOST_64BIT
#include <poppack.h>
#endif

/*****************************************************************************/

const size_t TREE_NODE_SZ_SMALL = sizeof(GenTreeLclFld);

// For some configurations, such as x86 release, GenTreeVecCon is
// the largest by a small margin due to needing to carry a simd64_t
// constant value. Otherwise, GenTreeCall is the largest.

const size_t TREE_NODE_SZ_LARGE =
    (sizeof(GenTreeVecCon) < sizeof(GenTreeCall)) ? sizeof(GenTreeCall) : sizeof(GenTreeVecCon);

enum varRefKinds
{
    VR_INVARIANT = 0x00, // an invariant value
    VR_NONE      = 0x00,
    VR_IND_REF   = 0x01, // an object reference
    VR_IND_SCL   = 0x02, // a non-object reference
    VR_GLB_VAR   = 0x04, // a global (clsVar)
};

/*****************************************************************************/
#endif // !GENTREE_H
/*****************************************************************************/<|MERGE_RESOLUTION|>--- conflicted
+++ resolved
@@ -4566,21 +4566,6 @@
     unsigned NumRegs;
     unsigned ByteOffset;
     unsigned ByteSize;
-<<<<<<< HEAD
-=======
-#if defined(UNIX_AMD64_ABI)
-    // Unix amd64 will split floating point types and integer types in structs
-    // between floating point and general purpose registers. Keep track of that
-    // information so we do not need to recompute it later.
-    SYSTEMV_AMD64_CORINFO_STRUCT_REG_PASSING_DESCRIPTOR StructDesc;
-#endif // UNIX_AMD64_ABI
-#if defined(TARGET_LOONGARCH64) || defined(TARGET_RISCV64)
-    // For LoongArch64's and RISC-V 64's ABI, the struct which has float field(s) and no more than two fields
-    // may be passed by float register(s).
-    // e.g  `struct {int a; float b;}` passed by an integer register and a float register.
-    var_types StructFloatFieldType[2];
-#endif
->>>>>>> 8e3896b4
     // The type used to pass this argument. This is generally the original
     // argument type, but when a struct is passed as a scalar type, this is
     // that type. Note that if a struct is passed by reference, this will still
