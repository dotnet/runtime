--- conflicted
+++ resolved
@@ -4070,23 +4070,6 @@
                                                      // stubs, because executable code cannot be generated at runtime.
     GTF_CALL_M_HELPER_SPECIAL_DCE      = 0x00010000, // this helper call can be removed if it is part of a comma and
                                                      // the comma result is unused.
-<<<<<<< HEAD
-    GTF_CALL_M_DEVIRTUALIZED           = 0x00040000, // this call was devirtualized
-    GTF_CALL_M_UNBOXED                 = 0x00080000, // this call was optimized to use the unboxed entry point
-    GTF_CALL_M_GUARDED_DEVIRT          = 0x00100000, // this call is a candidate for guarded devirtualization
-    GTF_CALL_M_GUARDED_DEVIRT_EXACT    = 0x80000000, // this call is a candidate for guarded devirtualization without a fallback
-    GTF_CALL_M_GUARDED_DEVIRT_CHAIN    = 0x00200000, // this call is a candidate for chained guarded devirtualization
-    GTF_CALL_M_GUARDED                 = 0x00400000, // this call was transformed by guarded devirtualization
-    GTF_CALL_M_ALLOC_SIDE_EFFECTS      = 0x00800000, // this is a call to an allocator with side effects
-    GTF_CALL_M_SUPPRESS_GC_TRANSITION  = 0x01000000, // suppress the GC transition (i.e. during a pinvoke) but a separate GC safe point is required.
-    GTF_CALL_M_EXP_RUNTIME_LOOKUP      = 0x02000000, // this call needs to be transformed into CFG for the dynamic dictionary expansion feature.
-    GTF_CALL_M_STRESS_TAILCALL         = 0x04000000, // the call is NOT "tail" prefixed but GTF_CALL_M_EXPLICIT_TAILCALL was added because of tail call stress mode
-    GTF_CALL_M_EXPANDED_EARLY          = 0x08000000, // the Virtual Call target address is expanded and placed in gtControlExpr in Morph rather than in Lower
-    GTF_CALL_M_HAS_LATE_DEVIRT_INFO    = 0x10000000, // this call has late devirtualzation info
-    GTF_CALL_M_LDVIRTFTN_INTERFACE     = 0x20000000, // ldvirtftn on an interface type
-    GTF_CALL_M_EXP_TLS_ACCESS          = 0x40000000, // this call is a helper for access TLS marked field
-    GTF_CALL_M_EXP_TLS_ACCESS_LAZY     = 0x80000000, // this call is a helper for access TLS marked field and has lazy ctor
-=======
     GTF_CALL_M_GUARDED_DEVIRT          = 0x00020000, // this call is a candidate for guarded devirtualization
     GTF_CALL_M_GUARDED_DEVIRT_EXACT    = 0x00040000, // this call is a candidate for guarded devirtualization without a fallback
     GTF_CALL_M_GUARDED_DEVIRT_CHAIN    = 0x00080000, // this call is a candidate for chained guarded devirtualization
@@ -4096,7 +4079,7 @@
     GTF_CALL_M_EXPANDED_EARLY          = 0x00800000, // the Virtual Call target address is expanded and placed in gtControlExpr in Morph rather than in Lower
     GTF_CALL_M_HAS_LATE_DEVIRT_INFO    = 0x01000000, // this call has late devirtualzation info
     GTF_CALL_M_LDVIRTFTN_INTERFACE     = 0x02000000, // ldvirtftn on an interface type
->>>>>>> 11a6f9bd
+    GTF_CALL_M_EXP_TLS_ACCESS_LAZY     = 0x80000000, // this call is a helper for access TLS marked field and has lazy ctor
 };
 
 inline constexpr GenTreeCallFlags operator ~(GenTreeCallFlags a)
@@ -5469,20 +5452,6 @@
         return (gtCallMoreFlags & GTF_CALL_M_EXP_RUNTIME_LOOKUP) != 0;
     }
 
-<<<<<<< HEAD
-    void SetExpTLSFieldAccess()
-    {
-        gtCallMoreFlags |= GTF_CALL_M_EXP_TLS_ACCESS;
-    }
-
-    void ClearExpTLSFieldAccess()
-    {
-        gtCallMoreFlags &= ~GTF_CALL_M_EXP_TLS_ACCESS;
-    }
-
-    bool IsExpTLSFieldAccess() const
-    {
-        return (gtCallMoreFlags & GTF_CALL_M_EXP_TLS_ACCESS) != 0;
     }
 
     void SetExpTLSFieldAccessLazyCtor()
@@ -5498,10 +5467,6 @@
     bool IsExpTLSFieldAccessLazyCtor() const
     {
         return (gtCallMoreFlags & GTF_CALL_M_EXP_TLS_ACCESS_LAZY) != 0;
-    }
-
-=======
->>>>>>> 11a6f9bd
     void SetExpandedEarly()
     {
         gtCallMoreFlags |= GTF_CALL_M_EXPANDED_EARLY;
